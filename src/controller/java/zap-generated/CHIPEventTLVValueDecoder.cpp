/*
 *
 *    Copyright (c) 2022 Project CHIP Authors
 *    All rights reserved.
 *
 *    Licensed under the Apache License, Version 2.0 (the "License");
 *    you may not use this file except in compliance with the License.
 *    You may obtain a copy of the License at
 *
 *        http://www.apache.org/licenses/LICENSE-2.0
 *
 *    Unless required by applicable law or agreed to in writing, software
 *    distributed under the License is distributed on an "AS IS" BASIS,
 *    WITHOUT WARRANTIES OR CONDITIONS OF ANY KIND, either express or implied.
 *    See the License for the specific language governing permissions and
 *    limitations under the License.
 */

#include <controller/java/CHIPAttributeTLVValueDecoder.h>

#include <app-common/zap-generated/cluster-objects.h>
#include <app-common/zap-generated/ids/Clusters.h>
#include <app-common/zap-generated/ids/Events.h>
#include <app/data-model/DecodableList.h>
#include <app/data-model/Decode.h>
#include <jni.h>
#include <lib/support/JniReferences.h>
#include <lib/support/JniTypeWrappers.h>
#include <lib/support/TypeTraits.h>

namespace chip {

jobject DecodeEventValue(const app::ConcreteEventPath & aPath, TLV::TLVReader & aReader, CHIP_ERROR * aError)
{
    JNIEnv * env   = JniReferences::GetInstance().GetEnvForCurrentThread();
    CHIP_ERROR err = CHIP_NO_ERROR;

    switch (aPath.mClusterId)
    {
    case app::Clusters::Identify::Id: {
        using namespace app::Clusters::Identify;
        switch (aPath.mEventId)
        {
        default:
            *aError = CHIP_ERROR_IM_MALFORMED_EVENT_PATH_IB;
            break;
        }
        break;
    }
    case app::Clusters::Groups::Id: {
        using namespace app::Clusters::Groups;
        switch (aPath.mEventId)
        {
        default:
            *aError = CHIP_ERROR_IM_MALFORMED_EVENT_PATH_IB;
            break;
        }
        break;
    }
    case app::Clusters::Scenes::Id: {
        using namespace app::Clusters::Scenes;
        switch (aPath.mEventId)
        {
        default:
            *aError = CHIP_ERROR_IM_MALFORMED_EVENT_PATH_IB;
            break;
        }
        break;
    }
    case app::Clusters::OnOff::Id: {
        using namespace app::Clusters::OnOff;
        switch (aPath.mEventId)
        {
        default:
            *aError = CHIP_ERROR_IM_MALFORMED_EVENT_PATH_IB;
            break;
        }
        break;
    }
    case app::Clusters::OnOffSwitchConfiguration::Id: {
        using namespace app::Clusters::OnOffSwitchConfiguration;
        switch (aPath.mEventId)
        {
        default:
            *aError = CHIP_ERROR_IM_MALFORMED_EVENT_PATH_IB;
            break;
        }
        break;
    }
    case app::Clusters::LevelControl::Id: {
        using namespace app::Clusters::LevelControl;
        switch (aPath.mEventId)
        {
        default:
            *aError = CHIP_ERROR_IM_MALFORMED_EVENT_PATH_IB;
            break;
        }
        break;
    }
    case app::Clusters::BinaryInputBasic::Id: {
        using namespace app::Clusters::BinaryInputBasic;
        switch (aPath.mEventId)
        {
        default:
            *aError = CHIP_ERROR_IM_MALFORMED_EVENT_PATH_IB;
            break;
        }
        break;
    }
    case app::Clusters::PulseWidthModulation::Id: {
        using namespace app::Clusters::PulseWidthModulation;
        switch (aPath.mEventId)
        {
        default:
            *aError = CHIP_ERROR_IM_MALFORMED_EVENT_PATH_IB;
            break;
        }
        break;
    }
    case app::Clusters::Descriptor::Id: {
        using namespace app::Clusters::Descriptor;
        switch (aPath.mEventId)
        {
        default:
            *aError = CHIP_ERROR_IM_MALFORMED_EVENT_PATH_IB;
            break;
        }
        break;
    }
    case app::Clusters::Binding::Id: {
        using namespace app::Clusters::Binding;
        switch (aPath.mEventId)
        {
        default:
            *aError = CHIP_ERROR_IM_MALFORMED_EVENT_PATH_IB;
            break;
        }
        break;
    }
    case app::Clusters::AccessControl::Id: {
        using namespace app::Clusters::AccessControl;
        switch (aPath.mEventId)
        {
        case Events::AccessControlEntryChanged::Id: {
            Events::AccessControlEntryChanged::DecodableType cppValue;
            *aError = app::DataModel::Decode(aReader, cppValue);
            if (*aError != CHIP_NO_ERROR)
            {
                return nullptr;
            }
            jobject value_adminNodeID;
            if (cppValue.adminNodeID.IsNull())
            {
                value_adminNodeID = nullptr;
            }
            else
            {
                std::string value_adminNodeIDClassName     = "java/lang/Long";
                std::string value_adminNodeIDCtorSignature = "(J)V";
                jlong jnivalue_adminNodeID                 = static_cast<jlong>(cppValue.adminNodeID.Value());
                chip::JniReferences::GetInstance().CreateBoxedObject<jlong>(value_adminNodeIDClassName.c_str(),
                                                                            value_adminNodeIDCtorSignature.c_str(),
                                                                            jnivalue_adminNodeID, value_adminNodeID);
            }

            jobject value_adminPasscodeID;
            if (cppValue.adminPasscodeID.IsNull())
            {
                value_adminPasscodeID = nullptr;
            }
            else
            {
                std::string value_adminPasscodeIDClassName     = "java/lang/Integer";
                std::string value_adminPasscodeIDCtorSignature = "(I)V";
                jint jnivalue_adminPasscodeID                  = static_cast<jint>(cppValue.adminPasscodeID.Value());
                chip::JniReferences::GetInstance().CreateBoxedObject<jint>(value_adminPasscodeIDClassName.c_str(),
                                                                           value_adminPasscodeIDCtorSignature.c_str(),
                                                                           jnivalue_adminPasscodeID, value_adminPasscodeID);
            }

            jobject value_changeType;
            std::string value_changeTypeClassName     = "java/lang/Integer";
            std::string value_changeTypeCtorSignature = "(I)V";
            jint jnivalue_changeType                  = static_cast<jint>(cppValue.changeType);
            chip::JniReferences::GetInstance().CreateBoxedObject<jint>(
                value_changeTypeClassName.c_str(), value_changeTypeCtorSignature.c_str(), jnivalue_changeType, value_changeType);

            jobject value_latestValue;
            if (cppValue.latestValue.IsNull())
            {
                value_latestValue = nullptr;
            }
            else
            {
                jobject value_latestValue_privilege;
                std::string value_latestValue_privilegeClassName     = "java/lang/Integer";
                std::string value_latestValue_privilegeCtorSignature = "(I)V";
                jint jnivalue_latestValue_privilege                  = static_cast<jint>(cppValue.latestValue.Value().privilege);
                chip::JniReferences::GetInstance().CreateBoxedObject<jint>(
                    value_latestValue_privilegeClassName.c_str(), value_latestValue_privilegeCtorSignature.c_str(),
                    jnivalue_latestValue_privilege, value_latestValue_privilege);
                jobject value_latestValue_authMode;
                std::string value_latestValue_authModeClassName     = "java/lang/Integer";
                std::string value_latestValue_authModeCtorSignature = "(I)V";
                jint jnivalue_latestValue_authMode                  = static_cast<jint>(cppValue.latestValue.Value().authMode);
                chip::JniReferences::GetInstance().CreateBoxedObject<jint>(
                    value_latestValue_authModeClassName.c_str(), value_latestValue_authModeCtorSignature.c_str(),
                    jnivalue_latestValue_authMode, value_latestValue_authMode);
                jobject value_latestValue_subjects;
                if (cppValue.latestValue.Value().subjects.IsNull())
                {
                    value_latestValue_subjects = nullptr;
                }
                else
                {
                    chip::JniReferences::GetInstance().CreateArrayList(value_latestValue_subjects);

                    auto iter_value_latestValue_subjects_3 = cppValue.latestValue.Value().subjects.Value().begin();
                    while (iter_value_latestValue_subjects_3.Next())
                    {
                        auto & entry_3 = iter_value_latestValue_subjects_3.GetValue();
                        jobject newElement_3;
                        std::string newElement_3ClassName     = "java/lang/Long";
                        std::string newElement_3CtorSignature = "(J)V";
                        jlong jninewElement_3                 = static_cast<jlong>(entry_3);
                        chip::JniReferences::GetInstance().CreateBoxedObject<jlong>(
                            newElement_3ClassName.c_str(), newElement_3CtorSignature.c_str(), jninewElement_3, newElement_3);
                        chip::JniReferences::GetInstance().AddToList(value_latestValue_subjects, newElement_3);
                    }
                }
                jobject value_latestValue_targets;
                if (cppValue.latestValue.Value().targets.IsNull())
                {
                    value_latestValue_targets = nullptr;
                }
                else
                {
                    chip::JniReferences::GetInstance().CreateArrayList(value_latestValue_targets);

                    auto iter_value_latestValue_targets_3 = cppValue.latestValue.Value().targets.Value().begin();
                    while (iter_value_latestValue_targets_3.Next())
                    {
                        auto & entry_3 = iter_value_latestValue_targets_3.GetValue();
                        jobject newElement_3;
                        jobject newElement_3_cluster;
                        if (entry_3.cluster.IsNull())
                        {
                            newElement_3_cluster = nullptr;
                        }
                        else
                        {
                            std::string newElement_3_clusterClassName     = "java/lang/Long";
                            std::string newElement_3_clusterCtorSignature = "(J)V";
                            jlong jninewElement_3_cluster                 = static_cast<jlong>(entry_3.cluster.Value());
                            chip::JniReferences::GetInstance().CreateBoxedObject<jlong>(
                                newElement_3_clusterClassName.c_str(), newElement_3_clusterCtorSignature.c_str(),
                                jninewElement_3_cluster, newElement_3_cluster);
                        }
                        jobject newElement_3_endpoint;
                        if (entry_3.endpoint.IsNull())
                        {
                            newElement_3_endpoint = nullptr;
                        }
                        else
                        {
                            std::string newElement_3_endpointClassName     = "java/lang/Integer";
                            std::string newElement_3_endpointCtorSignature = "(I)V";
                            jint jninewElement_3_endpoint                  = static_cast<jint>(entry_3.endpoint.Value());
                            chip::JniReferences::GetInstance().CreateBoxedObject<jint>(
                                newElement_3_endpointClassName.c_str(), newElement_3_endpointCtorSignature.c_str(),
                                jninewElement_3_endpoint, newElement_3_endpoint);
                        }
                        jobject newElement_3_deviceType;
                        if (entry_3.deviceType.IsNull())
                        {
                            newElement_3_deviceType = nullptr;
                        }
                        else
                        {
                            std::string newElement_3_deviceTypeClassName     = "java/lang/Long";
                            std::string newElement_3_deviceTypeCtorSignature = "(J)V";
                            jlong jninewElement_3_deviceType                 = static_cast<jlong>(entry_3.deviceType.Value());
                            chip::JniReferences::GetInstance().CreateBoxedObject<jlong>(
                                newElement_3_deviceTypeClassName.c_str(), newElement_3_deviceTypeCtorSignature.c_str(),
                                jninewElement_3_deviceType, newElement_3_deviceType);
                        }

                        jclass accessControlTargetStructStructClass_4;
                        err = chip::JniReferences::GetInstance().GetClassRef(
                            env, "chip/devicecontroller/ChipStructs$AccessControlClusterAccessControlTargetStruct",
                            accessControlTargetStructStructClass_4);
                        if (err != CHIP_NO_ERROR)
                        {
                            ChipLogError(Zcl, "Could not find class ChipStructs$AccessControlClusterAccessControlTargetStruct");
                            return nullptr;
                        }
                        jmethodID accessControlTargetStructStructCtor_4 =
                            env->GetMethodID(accessControlTargetStructStructClass_4, "<init>",
                                             "(Ljava/lang/Long;Ljava/lang/Integer;Ljava/lang/Long;)V");
                        if (accessControlTargetStructStructCtor_4 == nullptr)
                        {
                            ChipLogError(Zcl,
                                         "Could not find ChipStructs$AccessControlClusterAccessControlTargetStruct constructor");
                            return nullptr;
                        }

                        newElement_3 = env->NewObject(accessControlTargetStructStructClass_4, accessControlTargetStructStructCtor_4,
                                                      newElement_3_cluster, newElement_3_endpoint, newElement_3_deviceType);
                        chip::JniReferences::GetInstance().AddToList(value_latestValue_targets, newElement_3);
                    }
                }
                jobject value_latestValue_fabricIndex;
                std::string value_latestValue_fabricIndexClassName     = "java/lang/Integer";
                std::string value_latestValue_fabricIndexCtorSignature = "(I)V";
                jint jnivalue_latestValue_fabricIndex = static_cast<jint>(cppValue.latestValue.Value().fabricIndex);
                chip::JniReferences::GetInstance().CreateBoxedObject<jint>(
                    value_latestValue_fabricIndexClassName.c_str(), value_latestValue_fabricIndexCtorSignature.c_str(),
                    jnivalue_latestValue_fabricIndex, value_latestValue_fabricIndex);

                jclass accessControlEntryStructStructClass_1;
                err = chip::JniReferences::GetInstance().GetClassRef(
                    env, "chip/devicecontroller/ChipStructs$AccessControlClusterAccessControlEntryStruct",
                    accessControlEntryStructStructClass_1);
                if (err != CHIP_NO_ERROR)
                {
                    ChipLogError(Zcl, "Could not find class ChipStructs$AccessControlClusterAccessControlEntryStruct");
                    return nullptr;
                }
                jmethodID accessControlEntryStructStructCtor_1 = env->GetMethodID(
                    accessControlEntryStructStructClass_1, "<init>",
                    "(Ljava/lang/Integer;Ljava/lang/Integer;Ljava/util/ArrayList;Ljava/util/ArrayList;Ljava/lang/Integer;)V");
                if (accessControlEntryStructStructCtor_1 == nullptr)
                {
                    ChipLogError(Zcl, "Could not find ChipStructs$AccessControlClusterAccessControlEntryStruct constructor");
                    return nullptr;
                }

                value_latestValue =
                    env->NewObject(accessControlEntryStructStructClass_1, accessControlEntryStructStructCtor_1,
                                   value_latestValue_privilege, value_latestValue_authMode, value_latestValue_subjects,
                                   value_latestValue_targets, value_latestValue_fabricIndex);
            }

            jobject value_fabricIndex;
            std::string value_fabricIndexClassName     = "java/lang/Integer";
            std::string value_fabricIndexCtorSignature = "(I)V";
            jint jnivalue_fabricIndex                  = static_cast<jint>(cppValue.fabricIndex);
            chip::JniReferences::GetInstance().CreateBoxedObject<jint>(value_fabricIndexClassName.c_str(),
                                                                       value_fabricIndexCtorSignature.c_str(), jnivalue_fabricIndex,
                                                                       value_fabricIndex);

            jclass accessControlEntryChangedStructClass;
            err = chip::JniReferences::GetInstance().GetClassRef(
                env, "chip/devicecontroller/ChipEventStructs$AccessControlClusterAccessControlEntryChangedEvent",
                accessControlEntryChangedStructClass);
            if (err != CHIP_NO_ERROR)
            {
                ChipLogError(Zcl, "Could not find class ChipEventStructs$AccessControlClusterAccessControlEntryChangedEvent");
                return nullptr;
            }
            jmethodID accessControlEntryChangedStructCtor =
                env->GetMethodID(accessControlEntryChangedStructClass, "<init>",
                                 "(Ljava/lang/Long;Ljava/lang/Integer;Ljava/lang/Integer;Lchip/devicecontroller/"
                                 "ChipStructs$AccessControlClusterAccessControlEntryStruct;Ljava/lang/Integer;)V");
            if (accessControlEntryChangedStructCtor == nullptr)
            {
                ChipLogError(Zcl, "Could not find ChipEventStructs$AccessControlClusterAccessControlEntryChangedEvent constructor");
                return nullptr;
            }

            jobject value =
                env->NewObject(accessControlEntryChangedStructClass, accessControlEntryChangedStructCtor, value_adminNodeID,
                               value_adminPasscodeID, value_changeType, value_latestValue, value_fabricIndex);

            return value;
        }
        case Events::AccessControlExtensionChanged::Id: {
            Events::AccessControlExtensionChanged::DecodableType cppValue;
            *aError = app::DataModel::Decode(aReader, cppValue);
            if (*aError != CHIP_NO_ERROR)
            {
                return nullptr;
            }
            jobject value_adminNodeID;
            if (cppValue.adminNodeID.IsNull())
            {
                value_adminNodeID = nullptr;
            }
            else
            {
                std::string value_adminNodeIDClassName     = "java/lang/Long";
                std::string value_adminNodeIDCtorSignature = "(J)V";
                jlong jnivalue_adminNodeID                 = static_cast<jlong>(cppValue.adminNodeID.Value());
                chip::JniReferences::GetInstance().CreateBoxedObject<jlong>(value_adminNodeIDClassName.c_str(),
                                                                            value_adminNodeIDCtorSignature.c_str(),
                                                                            jnivalue_adminNodeID, value_adminNodeID);
            }

            jobject value_adminPasscodeID;
            if (cppValue.adminPasscodeID.IsNull())
            {
                value_adminPasscodeID = nullptr;
            }
            else
            {
                std::string value_adminPasscodeIDClassName     = "java/lang/Integer";
                std::string value_adminPasscodeIDCtorSignature = "(I)V";
                jint jnivalue_adminPasscodeID                  = static_cast<jint>(cppValue.adminPasscodeID.Value());
                chip::JniReferences::GetInstance().CreateBoxedObject<jint>(value_adminPasscodeIDClassName.c_str(),
                                                                           value_adminPasscodeIDCtorSignature.c_str(),
                                                                           jnivalue_adminPasscodeID, value_adminPasscodeID);
            }

            jobject value_changeType;
            std::string value_changeTypeClassName     = "java/lang/Integer";
            std::string value_changeTypeCtorSignature = "(I)V";
            jint jnivalue_changeType                  = static_cast<jint>(cppValue.changeType);
            chip::JniReferences::GetInstance().CreateBoxedObject<jint>(
                value_changeTypeClassName.c_str(), value_changeTypeCtorSignature.c_str(), jnivalue_changeType, value_changeType);

            jobject value_latestValue;
            if (cppValue.latestValue.IsNull())
            {
                value_latestValue = nullptr;
            }
            else
            {
                jobject value_latestValue_data;
                jbyteArray value_latestValue_dataByteArray =
                    env->NewByteArray(static_cast<jsize>(cppValue.latestValue.Value().data.size()));
                env->SetByteArrayRegion(value_latestValue_dataByteArray, 0,
                                        static_cast<jsize>(cppValue.latestValue.Value().data.size()),
                                        reinterpret_cast<const jbyte *>(cppValue.latestValue.Value().data.data()));
                value_latestValue_data = value_latestValue_dataByteArray;
                jobject value_latestValue_fabricIndex;
                std::string value_latestValue_fabricIndexClassName     = "java/lang/Integer";
                std::string value_latestValue_fabricIndexCtorSignature = "(I)V";
                jint jnivalue_latestValue_fabricIndex = static_cast<jint>(cppValue.latestValue.Value().fabricIndex);
                chip::JniReferences::GetInstance().CreateBoxedObject<jint>(
                    value_latestValue_fabricIndexClassName.c_str(), value_latestValue_fabricIndexCtorSignature.c_str(),
                    jnivalue_latestValue_fabricIndex, value_latestValue_fabricIndex);

                jclass accessControlExtensionStructStructClass_1;
                err = chip::JniReferences::GetInstance().GetClassRef(
                    env, "chip/devicecontroller/ChipStructs$AccessControlClusterAccessControlExtensionStruct",
                    accessControlExtensionStructStructClass_1);
                if (err != CHIP_NO_ERROR)
                {
                    ChipLogError(Zcl, "Could not find class ChipStructs$AccessControlClusterAccessControlExtensionStruct");
                    return nullptr;
                }
                jmethodID accessControlExtensionStructStructCtor_1 =
                    env->GetMethodID(accessControlExtensionStructStructClass_1, "<init>", "([BLjava/lang/Integer;)V");
                if (accessControlExtensionStructStructCtor_1 == nullptr)
                {
                    ChipLogError(Zcl, "Could not find ChipStructs$AccessControlClusterAccessControlExtensionStruct constructor");
                    return nullptr;
                }

                value_latestValue =
                    env->NewObject(accessControlExtensionStructStructClass_1, accessControlExtensionStructStructCtor_1,
                                   value_latestValue_data, value_latestValue_fabricIndex);
            }

            jobject value_fabricIndex;
            std::string value_fabricIndexClassName     = "java/lang/Integer";
            std::string value_fabricIndexCtorSignature = "(I)V";
            jint jnivalue_fabricIndex                  = static_cast<jint>(cppValue.fabricIndex);
            chip::JniReferences::GetInstance().CreateBoxedObject<jint>(value_fabricIndexClassName.c_str(),
                                                                       value_fabricIndexCtorSignature.c_str(), jnivalue_fabricIndex,
                                                                       value_fabricIndex);

            jclass accessControlExtensionChangedStructClass;
            err = chip::JniReferences::GetInstance().GetClassRef(
                env, "chip/devicecontroller/ChipEventStructs$AccessControlClusterAccessControlExtensionChangedEvent",
                accessControlExtensionChangedStructClass);
            if (err != CHIP_NO_ERROR)
            {
                ChipLogError(Zcl, "Could not find class ChipEventStructs$AccessControlClusterAccessControlExtensionChangedEvent");
                return nullptr;
            }
            jmethodID accessControlExtensionChangedStructCtor =
                env->GetMethodID(accessControlExtensionChangedStructClass, "<init>",
                                 "(Ljava/lang/Long;Ljava/lang/Integer;Ljava/lang/Integer;Lchip/devicecontroller/"
                                 "ChipStructs$AccessControlClusterAccessControlExtensionStruct;Ljava/lang/Integer;)V");
            if (accessControlExtensionChangedStructCtor == nullptr)
            {
                ChipLogError(Zcl,
                             "Could not find ChipEventStructs$AccessControlClusterAccessControlExtensionChangedEvent constructor");
                return nullptr;
            }

            jobject value =
                env->NewObject(accessControlExtensionChangedStructClass, accessControlExtensionChangedStructCtor, value_adminNodeID,
                               value_adminPasscodeID, value_changeType, value_latestValue, value_fabricIndex);

            return value;
        }
        default:
            *aError = CHIP_ERROR_IM_MALFORMED_EVENT_PATH_IB;
            break;
        }
        break;
    }
    case app::Clusters::Actions::Id: {
        using namespace app::Clusters::Actions;
        switch (aPath.mEventId)
        {
        case Events::StateChanged::Id: {
            Events::StateChanged::DecodableType cppValue;
            *aError = app::DataModel::Decode(aReader, cppValue);
            if (*aError != CHIP_NO_ERROR)
            {
                return nullptr;
            }
            jobject value_actionID;
            std::string value_actionIDClassName     = "java/lang/Integer";
            std::string value_actionIDCtorSignature = "(I)V";
            jint jnivalue_actionID                  = static_cast<jint>(cppValue.actionID);
            chip::JniReferences::GetInstance().CreateBoxedObject<jint>(
                value_actionIDClassName.c_str(), value_actionIDCtorSignature.c_str(), jnivalue_actionID, value_actionID);

            jobject value_invokeID;
            std::string value_invokeIDClassName     = "java/lang/Long";
            std::string value_invokeIDCtorSignature = "(J)V";
            jlong jnivalue_invokeID                 = static_cast<jlong>(cppValue.invokeID);
            chip::JniReferences::GetInstance().CreateBoxedObject<jlong>(
                value_invokeIDClassName.c_str(), value_invokeIDCtorSignature.c_str(), jnivalue_invokeID, value_invokeID);

            jobject value_newState;
            std::string value_newStateClassName     = "java/lang/Integer";
            std::string value_newStateCtorSignature = "(I)V";
            jint jnivalue_newState                  = static_cast<jint>(cppValue.newState);
            chip::JniReferences::GetInstance().CreateBoxedObject<jint>(
                value_newStateClassName.c_str(), value_newStateCtorSignature.c_str(), jnivalue_newState, value_newState);

            jclass stateChangedStructClass;
            err = chip::JniReferences::GetInstance().GetClassRef(
                env, "chip/devicecontroller/ChipEventStructs$ActionsClusterStateChangedEvent", stateChangedStructClass);
            if (err != CHIP_NO_ERROR)
            {
                ChipLogError(Zcl, "Could not find class ChipEventStructs$ActionsClusterStateChangedEvent");
                return nullptr;
            }
            jmethodID stateChangedStructCtor =
                env->GetMethodID(stateChangedStructClass, "<init>", "(Ljava/lang/Integer;Ljava/lang/Long;Ljava/lang/Integer;)V");
            if (stateChangedStructCtor == nullptr)
            {
                ChipLogError(Zcl, "Could not find ChipEventStructs$ActionsClusterStateChangedEvent constructor");
                return nullptr;
            }

            jobject value =
                env->NewObject(stateChangedStructClass, stateChangedStructCtor, value_actionID, value_invokeID, value_newState);

            return value;
        }
        case Events::ActionFailed::Id: {
            Events::ActionFailed::DecodableType cppValue;
            *aError = app::DataModel::Decode(aReader, cppValue);
            if (*aError != CHIP_NO_ERROR)
            {
                return nullptr;
            }
            jobject value_actionID;
            std::string value_actionIDClassName     = "java/lang/Integer";
            std::string value_actionIDCtorSignature = "(I)V";
            jint jnivalue_actionID                  = static_cast<jint>(cppValue.actionID);
            chip::JniReferences::GetInstance().CreateBoxedObject<jint>(
                value_actionIDClassName.c_str(), value_actionIDCtorSignature.c_str(), jnivalue_actionID, value_actionID);

            jobject value_invokeID;
            std::string value_invokeIDClassName     = "java/lang/Long";
            std::string value_invokeIDCtorSignature = "(J)V";
            jlong jnivalue_invokeID                 = static_cast<jlong>(cppValue.invokeID);
            chip::JniReferences::GetInstance().CreateBoxedObject<jlong>(
                value_invokeIDClassName.c_str(), value_invokeIDCtorSignature.c_str(), jnivalue_invokeID, value_invokeID);

            jobject value_newState;
            std::string value_newStateClassName     = "java/lang/Integer";
            std::string value_newStateCtorSignature = "(I)V";
            jint jnivalue_newState                  = static_cast<jint>(cppValue.newState);
            chip::JniReferences::GetInstance().CreateBoxedObject<jint>(
                value_newStateClassName.c_str(), value_newStateCtorSignature.c_str(), jnivalue_newState, value_newState);

            jobject value_error;
            std::string value_errorClassName     = "java/lang/Integer";
            std::string value_errorCtorSignature = "(I)V";
            jint jnivalue_error                  = static_cast<jint>(cppValue.error);
            chip::JniReferences::GetInstance().CreateBoxedObject<jint>(
                value_errorClassName.c_str(), value_errorCtorSignature.c_str(), jnivalue_error, value_error);

            jclass actionFailedStructClass;
            err = chip::JniReferences::GetInstance().GetClassRef(
                env, "chip/devicecontroller/ChipEventStructs$ActionsClusterActionFailedEvent", actionFailedStructClass);
            if (err != CHIP_NO_ERROR)
            {
                ChipLogError(Zcl, "Could not find class ChipEventStructs$ActionsClusterActionFailedEvent");
                return nullptr;
            }
            jmethodID actionFailedStructCtor = env->GetMethodID(
                actionFailedStructClass, "<init>", "(Ljava/lang/Integer;Ljava/lang/Long;Ljava/lang/Integer;Ljava/lang/Integer;)V");
            if (actionFailedStructCtor == nullptr)
            {
                ChipLogError(Zcl, "Could not find ChipEventStructs$ActionsClusterActionFailedEvent constructor");
                return nullptr;
            }

            jobject value = env->NewObject(actionFailedStructClass, actionFailedStructCtor, value_actionID, value_invokeID,
                                           value_newState, value_error);

            return value;
        }
        default:
            *aError = CHIP_ERROR_IM_MALFORMED_EVENT_PATH_IB;
            break;
        }
        break;
    }
    case app::Clusters::BasicInformation::Id: {
        using namespace app::Clusters::BasicInformation;
        switch (aPath.mEventId)
        {
        case Events::StartUp::Id: {
            Events::StartUp::DecodableType cppValue;
            *aError = app::DataModel::Decode(aReader, cppValue);
            if (*aError != CHIP_NO_ERROR)
            {
                return nullptr;
            }
            jobject value_softwareVersion;
            std::string value_softwareVersionClassName     = "java/lang/Long";
            std::string value_softwareVersionCtorSignature = "(J)V";
            jlong jnivalue_softwareVersion                 = static_cast<jlong>(cppValue.softwareVersion);
            chip::JniReferences::GetInstance().CreateBoxedObject<jlong>(value_softwareVersionClassName.c_str(),
                                                                        value_softwareVersionCtorSignature.c_str(),
                                                                        jnivalue_softwareVersion, value_softwareVersion);

            jclass startUpStructClass;
            err = chip::JniReferences::GetInstance().GetClassRef(
                env, "chip/devicecontroller/ChipEventStructs$BasicInformationClusterStartUpEvent", startUpStructClass);
            if (err != CHIP_NO_ERROR)
            {
                ChipLogError(Zcl, "Could not find class ChipEventStructs$BasicInformationClusterStartUpEvent");
                return nullptr;
            }
            jmethodID startUpStructCtor = env->GetMethodID(startUpStructClass, "<init>", "(Ljava/lang/Long;)V");
            if (startUpStructCtor == nullptr)
            {
                ChipLogError(Zcl, "Could not find ChipEventStructs$BasicInformationClusterStartUpEvent constructor");
                return nullptr;
            }

            jobject value = env->NewObject(startUpStructClass, startUpStructCtor, value_softwareVersion);

            return value;
        }
        case Events::ShutDown::Id: {
            Events::ShutDown::DecodableType cppValue;
            *aError = app::DataModel::Decode(aReader, cppValue);
            if (*aError != CHIP_NO_ERROR)
            {
                return nullptr;
            }
            jclass shutDownStructClass;
            err = chip::JniReferences::GetInstance().GetClassRef(
                env, "chip/devicecontroller/ChipEventStructs$BasicInformationClusterShutDownEvent", shutDownStructClass);
            if (err != CHIP_NO_ERROR)
            {
                ChipLogError(Zcl, "Could not find class ChipEventStructs$BasicInformationClusterShutDownEvent");
                return nullptr;
            }
            jmethodID shutDownStructCtor = env->GetMethodID(shutDownStructClass, "<init>", "()V");
            if (shutDownStructCtor == nullptr)
            {
                ChipLogError(Zcl, "Could not find ChipEventStructs$BasicInformationClusterShutDownEvent constructor");
                return nullptr;
            }

            jobject value = env->NewObject(shutDownStructClass, shutDownStructCtor);

            return value;
        }
        case Events::Leave::Id: {
            Events::Leave::DecodableType cppValue;
            *aError = app::DataModel::Decode(aReader, cppValue);
            if (*aError != CHIP_NO_ERROR)
            {
                return nullptr;
            }
            jobject value_fabricIndex;
            std::string value_fabricIndexClassName     = "java/lang/Integer";
            std::string value_fabricIndexCtorSignature = "(I)V";
            jint jnivalue_fabricIndex                  = static_cast<jint>(cppValue.fabricIndex);
            chip::JniReferences::GetInstance().CreateBoxedObject<jint>(value_fabricIndexClassName.c_str(),
                                                                       value_fabricIndexCtorSignature.c_str(), jnivalue_fabricIndex,
                                                                       value_fabricIndex);

            jclass leaveStructClass;
            err = chip::JniReferences::GetInstance().GetClassRef(
                env, "chip/devicecontroller/ChipEventStructs$BasicInformationClusterLeaveEvent", leaveStructClass);
            if (err != CHIP_NO_ERROR)
            {
                ChipLogError(Zcl, "Could not find class ChipEventStructs$BasicInformationClusterLeaveEvent");
                return nullptr;
            }
            jmethodID leaveStructCtor = env->GetMethodID(leaveStructClass, "<init>", "(Ljava/lang/Integer;)V");
            if (leaveStructCtor == nullptr)
            {
                ChipLogError(Zcl, "Could not find ChipEventStructs$BasicInformationClusterLeaveEvent constructor");
                return nullptr;
            }

            jobject value = env->NewObject(leaveStructClass, leaveStructCtor, value_fabricIndex);

            return value;
        }
        case Events::ReachableChanged::Id: {
            Events::ReachableChanged::DecodableType cppValue;
            *aError = app::DataModel::Decode(aReader, cppValue);
            if (*aError != CHIP_NO_ERROR)
            {
                return nullptr;
            }
            jobject value_reachableNewValue;
            std::string value_reachableNewValueClassName     = "java/lang/Boolean";
            std::string value_reachableNewValueCtorSignature = "(Z)V";
            jboolean jnivalue_reachableNewValue              = static_cast<jboolean>(cppValue.reachableNewValue);
            chip::JniReferences::GetInstance().CreateBoxedObject<jboolean>(value_reachableNewValueClassName.c_str(),
                                                                           value_reachableNewValueCtorSignature.c_str(),
                                                                           jnivalue_reachableNewValue, value_reachableNewValue);

            jclass reachableChangedStructClass;
            err = chip::JniReferences::GetInstance().GetClassRef(
                env, "chip/devicecontroller/ChipEventStructs$BasicInformationClusterReachableChangedEvent",
                reachableChangedStructClass);
            if (err != CHIP_NO_ERROR)
            {
                ChipLogError(Zcl, "Could not find class ChipEventStructs$BasicInformationClusterReachableChangedEvent");
                return nullptr;
            }
            jmethodID reachableChangedStructCtor =
                env->GetMethodID(reachableChangedStructClass, "<init>", "(Ljava/lang/Boolean;)V");
            if (reachableChangedStructCtor == nullptr)
            {
                ChipLogError(Zcl, "Could not find ChipEventStructs$BasicInformationClusterReachableChangedEvent constructor");
                return nullptr;
            }

            jobject value = env->NewObject(reachableChangedStructClass, reachableChangedStructCtor, value_reachableNewValue);

            return value;
        }
        default:
            *aError = CHIP_ERROR_IM_MALFORMED_EVENT_PATH_IB;
            break;
        }
        break;
    }
    case app::Clusters::OtaSoftwareUpdateProvider::Id: {
        using namespace app::Clusters::OtaSoftwareUpdateProvider;
        switch (aPath.mEventId)
        {
        default:
            *aError = CHIP_ERROR_IM_MALFORMED_EVENT_PATH_IB;
            break;
        }
        break;
    }
    case app::Clusters::OtaSoftwareUpdateRequestor::Id: {
        using namespace app::Clusters::OtaSoftwareUpdateRequestor;
        switch (aPath.mEventId)
        {
        case Events::StateTransition::Id: {
            Events::StateTransition::DecodableType cppValue;
            *aError = app::DataModel::Decode(aReader, cppValue);
            if (*aError != CHIP_NO_ERROR)
            {
                return nullptr;
            }
            jobject value_previousState;
            std::string value_previousStateClassName     = "java/lang/Integer";
            std::string value_previousStateCtorSignature = "(I)V";
            jint jnivalue_previousState                  = static_cast<jint>(cppValue.previousState);
            chip::JniReferences::GetInstance().CreateBoxedObject<jint>(value_previousStateClassName.c_str(),
                                                                       value_previousStateCtorSignature.c_str(),
                                                                       jnivalue_previousState, value_previousState);

            jobject value_newState;
            std::string value_newStateClassName     = "java/lang/Integer";
            std::string value_newStateCtorSignature = "(I)V";
            jint jnivalue_newState                  = static_cast<jint>(cppValue.newState);
            chip::JniReferences::GetInstance().CreateBoxedObject<jint>(
                value_newStateClassName.c_str(), value_newStateCtorSignature.c_str(), jnivalue_newState, value_newState);

            jobject value_reason;
            std::string value_reasonClassName     = "java/lang/Integer";
            std::string value_reasonCtorSignature = "(I)V";
            jint jnivalue_reason                  = static_cast<jint>(cppValue.reason);
            chip::JniReferences::GetInstance().CreateBoxedObject<jint>(
                value_reasonClassName.c_str(), value_reasonCtorSignature.c_str(), jnivalue_reason, value_reason);

            jobject value_targetSoftwareVersion;
            if (cppValue.targetSoftwareVersion.IsNull())
            {
                value_targetSoftwareVersion = nullptr;
            }
            else
            {
                std::string value_targetSoftwareVersionClassName     = "java/lang/Long";
                std::string value_targetSoftwareVersionCtorSignature = "(J)V";
                jlong jnivalue_targetSoftwareVersion                 = static_cast<jlong>(cppValue.targetSoftwareVersion.Value());
                chip::JniReferences::GetInstance().CreateBoxedObject<jlong>(
                    value_targetSoftwareVersionClassName.c_str(), value_targetSoftwareVersionCtorSignature.c_str(),
                    jnivalue_targetSoftwareVersion, value_targetSoftwareVersion);
            }

            jclass stateTransitionStructClass;
            err = chip::JniReferences::GetInstance().GetClassRef(
                env, "chip/devicecontroller/ChipEventStructs$OtaSoftwareUpdateRequestorClusterStateTransitionEvent",
                stateTransitionStructClass);
            if (err != CHIP_NO_ERROR)
            {
                ChipLogError(Zcl, "Could not find class ChipEventStructs$OtaSoftwareUpdateRequestorClusterStateTransitionEvent");
                return nullptr;
            }
            jmethodID stateTransitionStructCtor =
                env->GetMethodID(stateTransitionStructClass, "<init>",
                                 "(Ljava/lang/Integer;Ljava/lang/Integer;Ljava/lang/Integer;Ljava/lang/Long;)V");
            if (stateTransitionStructCtor == nullptr)
            {
                ChipLogError(Zcl,
                             "Could not find ChipEventStructs$OtaSoftwareUpdateRequestorClusterStateTransitionEvent constructor");
                return nullptr;
            }

            jobject value = env->NewObject(stateTransitionStructClass, stateTransitionStructCtor, value_previousState,
                                           value_newState, value_reason, value_targetSoftwareVersion);

            return value;
        }
        case Events::VersionApplied::Id: {
            Events::VersionApplied::DecodableType cppValue;
            *aError = app::DataModel::Decode(aReader, cppValue);
            if (*aError != CHIP_NO_ERROR)
            {
                return nullptr;
            }
            jobject value_softwareVersion;
            std::string value_softwareVersionClassName     = "java/lang/Long";
            std::string value_softwareVersionCtorSignature = "(J)V";
            jlong jnivalue_softwareVersion                 = static_cast<jlong>(cppValue.softwareVersion);
            chip::JniReferences::GetInstance().CreateBoxedObject<jlong>(value_softwareVersionClassName.c_str(),
                                                                        value_softwareVersionCtorSignature.c_str(),
                                                                        jnivalue_softwareVersion, value_softwareVersion);

            jobject value_productID;
            std::string value_productIDClassName     = "java/lang/Integer";
            std::string value_productIDCtorSignature = "(I)V";
            jint jnivalue_productID                  = static_cast<jint>(cppValue.productID);
            chip::JniReferences::GetInstance().CreateBoxedObject<jint>(
                value_productIDClassName.c_str(), value_productIDCtorSignature.c_str(), jnivalue_productID, value_productID);

            jclass versionAppliedStructClass;
            err = chip::JniReferences::GetInstance().GetClassRef(
                env, "chip/devicecontroller/ChipEventStructs$OtaSoftwareUpdateRequestorClusterVersionAppliedEvent",
                versionAppliedStructClass);
            if (err != CHIP_NO_ERROR)
            {
                ChipLogError(Zcl, "Could not find class ChipEventStructs$OtaSoftwareUpdateRequestorClusterVersionAppliedEvent");
                return nullptr;
            }
            jmethodID versionAppliedStructCtor =
                env->GetMethodID(versionAppliedStructClass, "<init>", "(Ljava/lang/Long;Ljava/lang/Integer;)V");
            if (versionAppliedStructCtor == nullptr)
            {
                ChipLogError(Zcl,
                             "Could not find ChipEventStructs$OtaSoftwareUpdateRequestorClusterVersionAppliedEvent constructor");
                return nullptr;
            }

            jobject value =
                env->NewObject(versionAppliedStructClass, versionAppliedStructCtor, value_softwareVersion, value_productID);

            return value;
        }
        case Events::DownloadError::Id: {
            Events::DownloadError::DecodableType cppValue;
            *aError = app::DataModel::Decode(aReader, cppValue);
            if (*aError != CHIP_NO_ERROR)
            {
                return nullptr;
            }
            jobject value_softwareVersion;
            std::string value_softwareVersionClassName     = "java/lang/Long";
            std::string value_softwareVersionCtorSignature = "(J)V";
            jlong jnivalue_softwareVersion                 = static_cast<jlong>(cppValue.softwareVersion);
            chip::JniReferences::GetInstance().CreateBoxedObject<jlong>(value_softwareVersionClassName.c_str(),
                                                                        value_softwareVersionCtorSignature.c_str(),
                                                                        jnivalue_softwareVersion, value_softwareVersion);

            jobject value_bytesDownloaded;
            std::string value_bytesDownloadedClassName     = "java/lang/Long";
            std::string value_bytesDownloadedCtorSignature = "(J)V";
            jlong jnivalue_bytesDownloaded                 = static_cast<jlong>(cppValue.bytesDownloaded);
            chip::JniReferences::GetInstance().CreateBoxedObject<jlong>(value_bytesDownloadedClassName.c_str(),
                                                                        value_bytesDownloadedCtorSignature.c_str(),
                                                                        jnivalue_bytesDownloaded, value_bytesDownloaded);

            jobject value_progressPercent;
            if (cppValue.progressPercent.IsNull())
            {
                value_progressPercent = nullptr;
            }
            else
            {
                std::string value_progressPercentClassName     = "java/lang/Integer";
                std::string value_progressPercentCtorSignature = "(I)V";
                jint jnivalue_progressPercent                  = static_cast<jint>(cppValue.progressPercent.Value());
                chip::JniReferences::GetInstance().CreateBoxedObject<jint>(value_progressPercentClassName.c_str(),
                                                                           value_progressPercentCtorSignature.c_str(),
                                                                           jnivalue_progressPercent, value_progressPercent);
            }

            jobject value_platformCode;
            if (cppValue.platformCode.IsNull())
            {
                value_platformCode = nullptr;
            }
            else
            {
                std::string value_platformCodeClassName     = "java/lang/Long";
                std::string value_platformCodeCtorSignature = "(J)V";
                jlong jnivalue_platformCode                 = static_cast<jlong>(cppValue.platformCode.Value());
                chip::JniReferences::GetInstance().CreateBoxedObject<jlong>(value_platformCodeClassName.c_str(),
                                                                            value_platformCodeCtorSignature.c_str(),
                                                                            jnivalue_platformCode, value_platformCode);
            }

            jclass downloadErrorStructClass;
            err = chip::JniReferences::GetInstance().GetClassRef(
                env, "chip/devicecontroller/ChipEventStructs$OtaSoftwareUpdateRequestorClusterDownloadErrorEvent",
                downloadErrorStructClass);
            if (err != CHIP_NO_ERROR)
            {
                ChipLogError(Zcl, "Could not find class ChipEventStructs$OtaSoftwareUpdateRequestorClusterDownloadErrorEvent");
                return nullptr;
            }
            jmethodID downloadErrorStructCtor = env->GetMethodID(
                downloadErrorStructClass, "<init>", "(Ljava/lang/Long;Ljava/lang/Long;Ljava/lang/Integer;Ljava/lang/Long;)V");
            if (downloadErrorStructCtor == nullptr)
            {
                ChipLogError(Zcl,
                             "Could not find ChipEventStructs$OtaSoftwareUpdateRequestorClusterDownloadErrorEvent constructor");
                return nullptr;
            }

            jobject value = env->NewObject(downloadErrorStructClass, downloadErrorStructCtor, value_softwareVersion,
                                           value_bytesDownloaded, value_progressPercent, value_platformCode);

            return value;
        }
        default:
            *aError = CHIP_ERROR_IM_MALFORMED_EVENT_PATH_IB;
            break;
        }
        break;
    }
    case app::Clusters::LocalizationConfiguration::Id: {
        using namespace app::Clusters::LocalizationConfiguration;
        switch (aPath.mEventId)
        {
        default:
            *aError = CHIP_ERROR_IM_MALFORMED_EVENT_PATH_IB;
            break;
        }
        break;
    }
    case app::Clusters::TimeFormatLocalization::Id: {
        using namespace app::Clusters::TimeFormatLocalization;
        switch (aPath.mEventId)
        {
        default:
            *aError = CHIP_ERROR_IM_MALFORMED_EVENT_PATH_IB;
            break;
        }
        break;
    }
    case app::Clusters::UnitLocalization::Id: {
        using namespace app::Clusters::UnitLocalization;
        switch (aPath.mEventId)
        {
        default:
            *aError = CHIP_ERROR_IM_MALFORMED_EVENT_PATH_IB;
            break;
        }
        break;
    }
    case app::Clusters::PowerSourceConfiguration::Id: {
        using namespace app::Clusters::PowerSourceConfiguration;
        switch (aPath.mEventId)
        {
        default:
            *aError = CHIP_ERROR_IM_MALFORMED_EVENT_PATH_IB;
            break;
        }
        break;
    }
    case app::Clusters::PowerSource::Id: {
        using namespace app::Clusters::PowerSource;
        switch (aPath.mEventId)
        {
        case Events::WiredFaultChange::Id: {
            Events::WiredFaultChange::DecodableType cppValue;
            *aError = app::DataModel::Decode(aReader, cppValue);
            if (*aError != CHIP_NO_ERROR)
            {
                return nullptr;
            }
            jobject value_current;
            chip::JniReferences::GetInstance().CreateArrayList(value_current);

            auto iter_value_current_0 = cppValue.current.begin();
            while (iter_value_current_0.Next())
            {
                auto & entry_0 = iter_value_current_0.GetValue();
                jobject newElement_0;
                std::string newElement_0ClassName     = "java/lang/Integer";
                std::string newElement_0CtorSignature = "(I)V";
                jint jninewElement_0                  = static_cast<jint>(entry_0);
                chip::JniReferences::GetInstance().CreateBoxedObject<jint>(
                    newElement_0ClassName.c_str(), newElement_0CtorSignature.c_str(), jninewElement_0, newElement_0);
                chip::JniReferences::GetInstance().AddToList(value_current, newElement_0);
            }

            jobject value_previous;
            chip::JniReferences::GetInstance().CreateArrayList(value_previous);

            auto iter_value_previous_0 = cppValue.previous.begin();
            while (iter_value_previous_0.Next())
            {
                auto & entry_0 = iter_value_previous_0.GetValue();
                jobject newElement_0;
                std::string newElement_0ClassName     = "java/lang/Integer";
                std::string newElement_0CtorSignature = "(I)V";
                jint jninewElement_0                  = static_cast<jint>(entry_0);
                chip::JniReferences::GetInstance().CreateBoxedObject<jint>(
                    newElement_0ClassName.c_str(), newElement_0CtorSignature.c_str(), jninewElement_0, newElement_0);
                chip::JniReferences::GetInstance().AddToList(value_previous, newElement_0);
            }

            jclass wiredFaultChangeStructClass;
            err = chip::JniReferences::GetInstance().GetClassRef(
                env, "chip/devicecontroller/ChipEventStructs$PowerSourceClusterWiredFaultChangeEvent", wiredFaultChangeStructClass);
            if (err != CHIP_NO_ERROR)
            {
                ChipLogError(Zcl, "Could not find class ChipEventStructs$PowerSourceClusterWiredFaultChangeEvent");
                return nullptr;
            }
            jmethodID wiredFaultChangeStructCtor =
                env->GetMethodID(wiredFaultChangeStructClass, "<init>", "(Ljava/util/ArrayList;Ljava/util/ArrayList;)V");
            if (wiredFaultChangeStructCtor == nullptr)
            {
                ChipLogError(Zcl, "Could not find ChipEventStructs$PowerSourceClusterWiredFaultChangeEvent constructor");
                return nullptr;
            }

            jobject value = env->NewObject(wiredFaultChangeStructClass, wiredFaultChangeStructCtor, value_current, value_previous);

            return value;
        }
        case Events::BatFaultChange::Id: {
            Events::BatFaultChange::DecodableType cppValue;
            *aError = app::DataModel::Decode(aReader, cppValue);
            if (*aError != CHIP_NO_ERROR)
            {
                return nullptr;
            }
            jobject value_current;
            chip::JniReferences::GetInstance().CreateArrayList(value_current);

            auto iter_value_current_0 = cppValue.current.begin();
            while (iter_value_current_0.Next())
            {
                auto & entry_0 = iter_value_current_0.GetValue();
                jobject newElement_0;
                std::string newElement_0ClassName     = "java/lang/Integer";
                std::string newElement_0CtorSignature = "(I)V";
                jint jninewElement_0                  = static_cast<jint>(entry_0);
                chip::JniReferences::GetInstance().CreateBoxedObject<jint>(
                    newElement_0ClassName.c_str(), newElement_0CtorSignature.c_str(), jninewElement_0, newElement_0);
                chip::JniReferences::GetInstance().AddToList(value_current, newElement_0);
            }

            jobject value_previous;
            chip::JniReferences::GetInstance().CreateArrayList(value_previous);

            auto iter_value_previous_0 = cppValue.previous.begin();
            while (iter_value_previous_0.Next())
            {
                auto & entry_0 = iter_value_previous_0.GetValue();
                jobject newElement_0;
                std::string newElement_0ClassName     = "java/lang/Integer";
                std::string newElement_0CtorSignature = "(I)V";
                jint jninewElement_0                  = static_cast<jint>(entry_0);
                chip::JniReferences::GetInstance().CreateBoxedObject<jint>(
                    newElement_0ClassName.c_str(), newElement_0CtorSignature.c_str(), jninewElement_0, newElement_0);
                chip::JniReferences::GetInstance().AddToList(value_previous, newElement_0);
            }

            jclass batFaultChangeStructClass;
            err = chip::JniReferences::GetInstance().GetClassRef(
                env, "chip/devicecontroller/ChipEventStructs$PowerSourceClusterBatFaultChangeEvent", batFaultChangeStructClass);
            if (err != CHIP_NO_ERROR)
            {
                ChipLogError(Zcl, "Could not find class ChipEventStructs$PowerSourceClusterBatFaultChangeEvent");
                return nullptr;
            }
            jmethodID batFaultChangeStructCtor =
                env->GetMethodID(batFaultChangeStructClass, "<init>", "(Ljava/util/ArrayList;Ljava/util/ArrayList;)V");
            if (batFaultChangeStructCtor == nullptr)
            {
                ChipLogError(Zcl, "Could not find ChipEventStructs$PowerSourceClusterBatFaultChangeEvent constructor");
                return nullptr;
            }

            jobject value = env->NewObject(batFaultChangeStructClass, batFaultChangeStructCtor, value_current, value_previous);

            return value;
        }
        case Events::BatChargeFaultChange::Id: {
            Events::BatChargeFaultChange::DecodableType cppValue;
            *aError = app::DataModel::Decode(aReader, cppValue);
            if (*aError != CHIP_NO_ERROR)
            {
                return nullptr;
            }
            jobject value_current;
            chip::JniReferences::GetInstance().CreateArrayList(value_current);

            auto iter_value_current_0 = cppValue.current.begin();
            while (iter_value_current_0.Next())
            {
                auto & entry_0 = iter_value_current_0.GetValue();
                jobject newElement_0;
                std::string newElement_0ClassName     = "java/lang/Integer";
                std::string newElement_0CtorSignature = "(I)V";
                jint jninewElement_0                  = static_cast<jint>(entry_0);
                chip::JniReferences::GetInstance().CreateBoxedObject<jint>(
                    newElement_0ClassName.c_str(), newElement_0CtorSignature.c_str(), jninewElement_0, newElement_0);
                chip::JniReferences::GetInstance().AddToList(value_current, newElement_0);
            }

            jobject value_previous;
            chip::JniReferences::GetInstance().CreateArrayList(value_previous);

            auto iter_value_previous_0 = cppValue.previous.begin();
            while (iter_value_previous_0.Next())
            {
                auto & entry_0 = iter_value_previous_0.GetValue();
                jobject newElement_0;
                std::string newElement_0ClassName     = "java/lang/Integer";
                std::string newElement_0CtorSignature = "(I)V";
                jint jninewElement_0                  = static_cast<jint>(entry_0);
                chip::JniReferences::GetInstance().CreateBoxedObject<jint>(
                    newElement_0ClassName.c_str(), newElement_0CtorSignature.c_str(), jninewElement_0, newElement_0);
                chip::JniReferences::GetInstance().AddToList(value_previous, newElement_0);
            }

            jclass batChargeFaultChangeStructClass;
            err = chip::JniReferences::GetInstance().GetClassRef(
                env, "chip/devicecontroller/ChipEventStructs$PowerSourceClusterBatChargeFaultChangeEvent",
                batChargeFaultChangeStructClass);
            if (err != CHIP_NO_ERROR)
            {
                ChipLogError(Zcl, "Could not find class ChipEventStructs$PowerSourceClusterBatChargeFaultChangeEvent");
                return nullptr;
            }
            jmethodID batChargeFaultChangeStructCtor =
                env->GetMethodID(batChargeFaultChangeStructClass, "<init>", "(Ljava/util/ArrayList;Ljava/util/ArrayList;)V");
            if (batChargeFaultChangeStructCtor == nullptr)
            {
                ChipLogError(Zcl, "Could not find ChipEventStructs$PowerSourceClusterBatChargeFaultChangeEvent constructor");
                return nullptr;
            }

            jobject value =
                env->NewObject(batChargeFaultChangeStructClass, batChargeFaultChangeStructCtor, value_current, value_previous);

            return value;
        }
        default:
            *aError = CHIP_ERROR_IM_MALFORMED_EVENT_PATH_IB;
            break;
        }
        break;
    }
    case app::Clusters::GeneralCommissioning::Id: {
        using namespace app::Clusters::GeneralCommissioning;
        switch (aPath.mEventId)
        {
        default:
            *aError = CHIP_ERROR_IM_MALFORMED_EVENT_PATH_IB;
            break;
        }
        break;
    }
    case app::Clusters::NetworkCommissioning::Id: {
        using namespace app::Clusters::NetworkCommissioning;
        switch (aPath.mEventId)
        {
        default:
            *aError = CHIP_ERROR_IM_MALFORMED_EVENT_PATH_IB;
            break;
        }
        break;
    }
    case app::Clusters::DiagnosticLogs::Id: {
        using namespace app::Clusters::DiagnosticLogs;
        switch (aPath.mEventId)
        {
        default:
            *aError = CHIP_ERROR_IM_MALFORMED_EVENT_PATH_IB;
            break;
        }
        break;
    }
    case app::Clusters::GeneralDiagnostics::Id: {
        using namespace app::Clusters::GeneralDiagnostics;
        switch (aPath.mEventId)
        {
        case Events::HardwareFaultChange::Id: {
            Events::HardwareFaultChange::DecodableType cppValue;
            *aError = app::DataModel::Decode(aReader, cppValue);
            if (*aError != CHIP_NO_ERROR)
            {
                return nullptr;
            }
            jobject value_current;
            chip::JniReferences::GetInstance().CreateArrayList(value_current);

            auto iter_value_current_0 = cppValue.current.begin();
            while (iter_value_current_0.Next())
            {
                auto & entry_0 = iter_value_current_0.GetValue();
                jobject newElement_0;
                std::string newElement_0ClassName     = "java/lang/Integer";
                std::string newElement_0CtorSignature = "(I)V";
                jint jninewElement_0                  = static_cast<jint>(entry_0);
                chip::JniReferences::GetInstance().CreateBoxedObject<jint>(
                    newElement_0ClassName.c_str(), newElement_0CtorSignature.c_str(), jninewElement_0, newElement_0);
                chip::JniReferences::GetInstance().AddToList(value_current, newElement_0);
            }

            jobject value_previous;
            chip::JniReferences::GetInstance().CreateArrayList(value_previous);

            auto iter_value_previous_0 = cppValue.previous.begin();
            while (iter_value_previous_0.Next())
            {
                auto & entry_0 = iter_value_previous_0.GetValue();
                jobject newElement_0;
                std::string newElement_0ClassName     = "java/lang/Integer";
                std::string newElement_0CtorSignature = "(I)V";
                jint jninewElement_0                  = static_cast<jint>(entry_0);
                chip::JniReferences::GetInstance().CreateBoxedObject<jint>(
                    newElement_0ClassName.c_str(), newElement_0CtorSignature.c_str(), jninewElement_0, newElement_0);
                chip::JniReferences::GetInstance().AddToList(value_previous, newElement_0);
            }

            jclass hardwareFaultChangeStructClass;
            err = chip::JniReferences::GetInstance().GetClassRef(
                env, "chip/devicecontroller/ChipEventStructs$GeneralDiagnosticsClusterHardwareFaultChangeEvent",
                hardwareFaultChangeStructClass);
            if (err != CHIP_NO_ERROR)
            {
                ChipLogError(Zcl, "Could not find class ChipEventStructs$GeneralDiagnosticsClusterHardwareFaultChangeEvent");
                return nullptr;
            }
            jmethodID hardwareFaultChangeStructCtor =
                env->GetMethodID(hardwareFaultChangeStructClass, "<init>", "(Ljava/util/ArrayList;Ljava/util/ArrayList;)V");
            if (hardwareFaultChangeStructCtor == nullptr)
            {
                ChipLogError(Zcl, "Could not find ChipEventStructs$GeneralDiagnosticsClusterHardwareFaultChangeEvent constructor");
                return nullptr;
            }

            jobject value =
                env->NewObject(hardwareFaultChangeStructClass, hardwareFaultChangeStructCtor, value_current, value_previous);

            return value;
        }
        case Events::RadioFaultChange::Id: {
            Events::RadioFaultChange::DecodableType cppValue;
            *aError = app::DataModel::Decode(aReader, cppValue);
            if (*aError != CHIP_NO_ERROR)
            {
                return nullptr;
            }
            jobject value_current;
            chip::JniReferences::GetInstance().CreateArrayList(value_current);

            auto iter_value_current_0 = cppValue.current.begin();
            while (iter_value_current_0.Next())
            {
                auto & entry_0 = iter_value_current_0.GetValue();
                jobject newElement_0;
                std::string newElement_0ClassName     = "java/lang/Integer";
                std::string newElement_0CtorSignature = "(I)V";
                jint jninewElement_0                  = static_cast<jint>(entry_0);
                chip::JniReferences::GetInstance().CreateBoxedObject<jint>(
                    newElement_0ClassName.c_str(), newElement_0CtorSignature.c_str(), jninewElement_0, newElement_0);
                chip::JniReferences::GetInstance().AddToList(value_current, newElement_0);
            }

            jobject value_previous;
            chip::JniReferences::GetInstance().CreateArrayList(value_previous);

            auto iter_value_previous_0 = cppValue.previous.begin();
            while (iter_value_previous_0.Next())
            {
                auto & entry_0 = iter_value_previous_0.GetValue();
                jobject newElement_0;
                std::string newElement_0ClassName     = "java/lang/Integer";
                std::string newElement_0CtorSignature = "(I)V";
                jint jninewElement_0                  = static_cast<jint>(entry_0);
                chip::JniReferences::GetInstance().CreateBoxedObject<jint>(
                    newElement_0ClassName.c_str(), newElement_0CtorSignature.c_str(), jninewElement_0, newElement_0);
                chip::JniReferences::GetInstance().AddToList(value_previous, newElement_0);
            }

            jclass radioFaultChangeStructClass;
            err = chip::JniReferences::GetInstance().GetClassRef(
                env, "chip/devicecontroller/ChipEventStructs$GeneralDiagnosticsClusterRadioFaultChangeEvent",
                radioFaultChangeStructClass);
            if (err != CHIP_NO_ERROR)
            {
                ChipLogError(Zcl, "Could not find class ChipEventStructs$GeneralDiagnosticsClusterRadioFaultChangeEvent");
                return nullptr;
            }
            jmethodID radioFaultChangeStructCtor =
                env->GetMethodID(radioFaultChangeStructClass, "<init>", "(Ljava/util/ArrayList;Ljava/util/ArrayList;)V");
            if (radioFaultChangeStructCtor == nullptr)
            {
                ChipLogError(Zcl, "Could not find ChipEventStructs$GeneralDiagnosticsClusterRadioFaultChangeEvent constructor");
                return nullptr;
            }

            jobject value = env->NewObject(radioFaultChangeStructClass, radioFaultChangeStructCtor, value_current, value_previous);

            return value;
        }
        case Events::NetworkFaultChange::Id: {
            Events::NetworkFaultChange::DecodableType cppValue;
            *aError = app::DataModel::Decode(aReader, cppValue);
            if (*aError != CHIP_NO_ERROR)
            {
                return nullptr;
            }
            jobject value_current;
            chip::JniReferences::GetInstance().CreateArrayList(value_current);

            auto iter_value_current_0 = cppValue.current.begin();
            while (iter_value_current_0.Next())
            {
                auto & entry_0 = iter_value_current_0.GetValue();
                jobject newElement_0;
                std::string newElement_0ClassName     = "java/lang/Integer";
                std::string newElement_0CtorSignature = "(I)V";
                jint jninewElement_0                  = static_cast<jint>(entry_0);
                chip::JniReferences::GetInstance().CreateBoxedObject<jint>(
                    newElement_0ClassName.c_str(), newElement_0CtorSignature.c_str(), jninewElement_0, newElement_0);
                chip::JniReferences::GetInstance().AddToList(value_current, newElement_0);
            }

            jobject value_previous;
            chip::JniReferences::GetInstance().CreateArrayList(value_previous);

            auto iter_value_previous_0 = cppValue.previous.begin();
            while (iter_value_previous_0.Next())
            {
                auto & entry_0 = iter_value_previous_0.GetValue();
                jobject newElement_0;
                std::string newElement_0ClassName     = "java/lang/Integer";
                std::string newElement_0CtorSignature = "(I)V";
                jint jninewElement_0                  = static_cast<jint>(entry_0);
                chip::JniReferences::GetInstance().CreateBoxedObject<jint>(
                    newElement_0ClassName.c_str(), newElement_0CtorSignature.c_str(), jninewElement_0, newElement_0);
                chip::JniReferences::GetInstance().AddToList(value_previous, newElement_0);
            }

            jclass networkFaultChangeStructClass;
            err = chip::JniReferences::GetInstance().GetClassRef(
                env, "chip/devicecontroller/ChipEventStructs$GeneralDiagnosticsClusterNetworkFaultChangeEvent",
                networkFaultChangeStructClass);
            if (err != CHIP_NO_ERROR)
            {
                ChipLogError(Zcl, "Could not find class ChipEventStructs$GeneralDiagnosticsClusterNetworkFaultChangeEvent");
                return nullptr;
            }
            jmethodID networkFaultChangeStructCtor =
                env->GetMethodID(networkFaultChangeStructClass, "<init>", "(Ljava/util/ArrayList;Ljava/util/ArrayList;)V");
            if (networkFaultChangeStructCtor == nullptr)
            {
                ChipLogError(Zcl, "Could not find ChipEventStructs$GeneralDiagnosticsClusterNetworkFaultChangeEvent constructor");
                return nullptr;
            }

            jobject value =
                env->NewObject(networkFaultChangeStructClass, networkFaultChangeStructCtor, value_current, value_previous);

            return value;
        }
        case Events::BootReason::Id: {
            Events::BootReason::DecodableType cppValue;
            *aError = app::DataModel::Decode(aReader, cppValue);
            if (*aError != CHIP_NO_ERROR)
            {
                return nullptr;
            }
            jobject value_bootReason;
            std::string value_bootReasonClassName     = "java/lang/Integer";
            std::string value_bootReasonCtorSignature = "(I)V";
            jint jnivalue_bootReason                  = static_cast<jint>(cppValue.bootReason);
            chip::JniReferences::GetInstance().CreateBoxedObject<jint>(
                value_bootReasonClassName.c_str(), value_bootReasonCtorSignature.c_str(), jnivalue_bootReason, value_bootReason);

            jclass bootReasonStructClass;
            err = chip::JniReferences::GetInstance().GetClassRef(
                env, "chip/devicecontroller/ChipEventStructs$GeneralDiagnosticsClusterBootReasonEvent", bootReasonStructClass);
            if (err != CHIP_NO_ERROR)
            {
                ChipLogError(Zcl, "Could not find class ChipEventStructs$GeneralDiagnosticsClusterBootReasonEvent");
                return nullptr;
            }
            jmethodID bootReasonStructCtor = env->GetMethodID(bootReasonStructClass, "<init>", "(Ljava/lang/Integer;)V");
            if (bootReasonStructCtor == nullptr)
            {
                ChipLogError(Zcl, "Could not find ChipEventStructs$GeneralDiagnosticsClusterBootReasonEvent constructor");
                return nullptr;
            }

            jobject value = env->NewObject(bootReasonStructClass, bootReasonStructCtor, value_bootReason);

            return value;
        }
        default:
            *aError = CHIP_ERROR_IM_MALFORMED_EVENT_PATH_IB;
            break;
        }
        break;
    }
    case app::Clusters::SoftwareDiagnostics::Id: {
        using namespace app::Clusters::SoftwareDiagnostics;
        switch (aPath.mEventId)
        {
        case Events::SoftwareFault::Id: {
            Events::SoftwareFault::DecodableType cppValue;
            *aError = app::DataModel::Decode(aReader, cppValue);
            if (*aError != CHIP_NO_ERROR)
            {
                return nullptr;
            }
            jobject value_id;
            std::string value_idClassName     = "java/lang/Long";
            std::string value_idCtorSignature = "(J)V";
            jlong jnivalue_id                 = static_cast<jlong>(cppValue.id);
            chip::JniReferences::GetInstance().CreateBoxedObject<jlong>(value_idClassName.c_str(), value_idCtorSignature.c_str(),
                                                                        jnivalue_id, value_id);

            jobject value_name;
            if (!cppValue.name.HasValue())
            {
                chip::JniReferences::GetInstance().CreateOptional(nullptr, value_name);
            }
            else
            {
                jobject value_nameInsideOptional;
                LogErrorOnFailure(
                    chip::JniReferences::GetInstance().CharToStringUTF(cppValue.name.Value(), value_nameInsideOptional));
                chip::JniReferences::GetInstance().CreateOptional(value_nameInsideOptional, value_name);
            }

            jobject value_faultRecording;
            if (!cppValue.faultRecording.HasValue())
            {
                chip::JniReferences::GetInstance().CreateOptional(nullptr, value_faultRecording);
            }
            else
            {
                jobject value_faultRecordingInsideOptional;
                jbyteArray value_faultRecordingInsideOptionalByteArray =
                    env->NewByteArray(static_cast<jsize>(cppValue.faultRecording.Value().size()));
                env->SetByteArrayRegion(value_faultRecordingInsideOptionalByteArray, 0,
                                        static_cast<jsize>(cppValue.faultRecording.Value().size()),
                                        reinterpret_cast<const jbyte *>(cppValue.faultRecording.Value().data()));
                value_faultRecordingInsideOptional = value_faultRecordingInsideOptionalByteArray;
                chip::JniReferences::GetInstance().CreateOptional(value_faultRecordingInsideOptional, value_faultRecording);
            }

            jclass softwareFaultStructClass;
            err = chip::JniReferences::GetInstance().GetClassRef(
                env, "chip/devicecontroller/ChipEventStructs$SoftwareDiagnosticsClusterSoftwareFaultEvent",
                softwareFaultStructClass);
            if (err != CHIP_NO_ERROR)
            {
                ChipLogError(Zcl, "Could not find class ChipEventStructs$SoftwareDiagnosticsClusterSoftwareFaultEvent");
                return nullptr;
            }
            jmethodID softwareFaultStructCtor =
                env->GetMethodID(softwareFaultStructClass, "<init>", "(Ljava/lang/Long;Ljava/util/Optional;Ljava/util/Optional;)V");
            if (softwareFaultStructCtor == nullptr)
            {
                ChipLogError(Zcl, "Could not find ChipEventStructs$SoftwareDiagnosticsClusterSoftwareFaultEvent constructor");
                return nullptr;
            }

            jobject value =
                env->NewObject(softwareFaultStructClass, softwareFaultStructCtor, value_id, value_name, value_faultRecording);

            return value;
        }
        default:
            *aError = CHIP_ERROR_IM_MALFORMED_EVENT_PATH_IB;
            break;
        }
        break;
    }
    case app::Clusters::ThreadNetworkDiagnostics::Id: {
        using namespace app::Clusters::ThreadNetworkDiagnostics;
        switch (aPath.mEventId)
        {
        case Events::ConnectionStatus::Id: {
            Events::ConnectionStatus::DecodableType cppValue;
            *aError = app::DataModel::Decode(aReader, cppValue);
            if (*aError != CHIP_NO_ERROR)
            {
                return nullptr;
            }
            jobject value_connectionStatus;
            std::string value_connectionStatusClassName     = "java/lang/Integer";
            std::string value_connectionStatusCtorSignature = "(I)V";
            jint jnivalue_connectionStatus                  = static_cast<jint>(cppValue.connectionStatus);
            chip::JniReferences::GetInstance().CreateBoxedObject<jint>(value_connectionStatusClassName.c_str(),
                                                                       value_connectionStatusCtorSignature.c_str(),
                                                                       jnivalue_connectionStatus, value_connectionStatus);

            jclass connectionStatusStructClass;
            err = chip::JniReferences::GetInstance().GetClassRef(
                env, "chip/devicecontroller/ChipEventStructs$ThreadNetworkDiagnosticsClusterConnectionStatusEvent",
                connectionStatusStructClass);
            if (err != CHIP_NO_ERROR)
            {
                ChipLogError(Zcl, "Could not find class ChipEventStructs$ThreadNetworkDiagnosticsClusterConnectionStatusEvent");
                return nullptr;
            }
            jmethodID connectionStatusStructCtor =
                env->GetMethodID(connectionStatusStructClass, "<init>", "(Ljava/lang/Integer;)V");
            if (connectionStatusStructCtor == nullptr)
            {
                ChipLogError(Zcl,
                             "Could not find ChipEventStructs$ThreadNetworkDiagnosticsClusterConnectionStatusEvent constructor");
                return nullptr;
            }

            jobject value = env->NewObject(connectionStatusStructClass, connectionStatusStructCtor, value_connectionStatus);

            return value;
        }
        case Events::NetworkFaultChange::Id: {
            Events::NetworkFaultChange::DecodableType cppValue;
            *aError = app::DataModel::Decode(aReader, cppValue);
            if (*aError != CHIP_NO_ERROR)
            {
                return nullptr;
            }
            jobject value_current;
            chip::JniReferences::GetInstance().CreateArrayList(value_current);

            auto iter_value_current_0 = cppValue.current.begin();
            while (iter_value_current_0.Next())
            {
                auto & entry_0 = iter_value_current_0.GetValue();
                jobject newElement_0;
                std::string newElement_0ClassName     = "java/lang/Integer";
                std::string newElement_0CtorSignature = "(I)V";
                jint jninewElement_0                  = static_cast<jint>(entry_0);
                chip::JniReferences::GetInstance().CreateBoxedObject<jint>(
                    newElement_0ClassName.c_str(), newElement_0CtorSignature.c_str(), jninewElement_0, newElement_0);
                chip::JniReferences::GetInstance().AddToList(value_current, newElement_0);
            }

            jobject value_previous;
            chip::JniReferences::GetInstance().CreateArrayList(value_previous);

            auto iter_value_previous_0 = cppValue.previous.begin();
            while (iter_value_previous_0.Next())
            {
                auto & entry_0 = iter_value_previous_0.GetValue();
                jobject newElement_0;
                std::string newElement_0ClassName     = "java/lang/Integer";
                std::string newElement_0CtorSignature = "(I)V";
                jint jninewElement_0                  = static_cast<jint>(entry_0);
                chip::JniReferences::GetInstance().CreateBoxedObject<jint>(
                    newElement_0ClassName.c_str(), newElement_0CtorSignature.c_str(), jninewElement_0, newElement_0);
                chip::JniReferences::GetInstance().AddToList(value_previous, newElement_0);
            }

            jclass networkFaultChangeStructClass;
            err = chip::JniReferences::GetInstance().GetClassRef(
                env, "chip/devicecontroller/ChipEventStructs$ThreadNetworkDiagnosticsClusterNetworkFaultChangeEvent",
                networkFaultChangeStructClass);
            if (err != CHIP_NO_ERROR)
            {
                ChipLogError(Zcl, "Could not find class ChipEventStructs$ThreadNetworkDiagnosticsClusterNetworkFaultChangeEvent");
                return nullptr;
            }
            jmethodID networkFaultChangeStructCtor =
                env->GetMethodID(networkFaultChangeStructClass, "<init>", "(Ljava/util/ArrayList;Ljava/util/ArrayList;)V");
            if (networkFaultChangeStructCtor == nullptr)
            {
                ChipLogError(Zcl,
                             "Could not find ChipEventStructs$ThreadNetworkDiagnosticsClusterNetworkFaultChangeEvent constructor");
                return nullptr;
            }

            jobject value =
                env->NewObject(networkFaultChangeStructClass, networkFaultChangeStructCtor, value_current, value_previous);

            return value;
        }
        default:
            *aError = CHIP_ERROR_IM_MALFORMED_EVENT_PATH_IB;
            break;
        }
        break;
    }
    case app::Clusters::WiFiNetworkDiagnostics::Id: {
        using namespace app::Clusters::WiFiNetworkDiagnostics;
        switch (aPath.mEventId)
        {
        case Events::Disconnection::Id: {
            Events::Disconnection::DecodableType cppValue;
            *aError = app::DataModel::Decode(aReader, cppValue);
            if (*aError != CHIP_NO_ERROR)
            {
                return nullptr;
            }
            jobject value_reasonCode;
            std::string value_reasonCodeClassName     = "java/lang/Integer";
            std::string value_reasonCodeCtorSignature = "(I)V";
            jint jnivalue_reasonCode                  = static_cast<jint>(cppValue.reasonCode);
            chip::JniReferences::GetInstance().CreateBoxedObject<jint>(
                value_reasonCodeClassName.c_str(), value_reasonCodeCtorSignature.c_str(), jnivalue_reasonCode, value_reasonCode);

            jclass disconnectionStructClass;
            err = chip::JniReferences::GetInstance().GetClassRef(
                env, "chip/devicecontroller/ChipEventStructs$WiFiNetworkDiagnosticsClusterDisconnectionEvent",
                disconnectionStructClass);
            if (err != CHIP_NO_ERROR)
            {
                ChipLogError(Zcl, "Could not find class ChipEventStructs$WiFiNetworkDiagnosticsClusterDisconnectionEvent");
                return nullptr;
            }
            jmethodID disconnectionStructCtor = env->GetMethodID(disconnectionStructClass, "<init>", "(Ljava/lang/Integer;)V");
            if (disconnectionStructCtor == nullptr)
            {
                ChipLogError(Zcl, "Could not find ChipEventStructs$WiFiNetworkDiagnosticsClusterDisconnectionEvent constructor");
                return nullptr;
            }

            jobject value = env->NewObject(disconnectionStructClass, disconnectionStructCtor, value_reasonCode);

            return value;
        }
        case Events::AssociationFailure::Id: {
            Events::AssociationFailure::DecodableType cppValue;
            *aError = app::DataModel::Decode(aReader, cppValue);
            if (*aError != CHIP_NO_ERROR)
            {
                return nullptr;
            }
            jobject value_associationFailureCause;
            std::string value_associationFailureCauseClassName     = "java/lang/Integer";
            std::string value_associationFailureCauseCtorSignature = "(I)V";
            jint jnivalue_associationFailureCause                  = static_cast<jint>(cppValue.associationFailureCause);
            chip::JniReferences::GetInstance().CreateBoxedObject<jint>(
                value_associationFailureCauseClassName.c_str(), value_associationFailureCauseCtorSignature.c_str(),
                jnivalue_associationFailureCause, value_associationFailureCause);

            jobject value_status;
            std::string value_statusClassName     = "java/lang/Integer";
            std::string value_statusCtorSignature = "(I)V";
            jint jnivalue_status                  = static_cast<jint>(cppValue.status);
            chip::JniReferences::GetInstance().CreateBoxedObject<jint>(
                value_statusClassName.c_str(), value_statusCtorSignature.c_str(), jnivalue_status, value_status);

            jclass associationFailureStructClass;
            err = chip::JniReferences::GetInstance().GetClassRef(
                env, "chip/devicecontroller/ChipEventStructs$WiFiNetworkDiagnosticsClusterAssociationFailureEvent",
                associationFailureStructClass);
            if (err != CHIP_NO_ERROR)
            {
                ChipLogError(Zcl, "Could not find class ChipEventStructs$WiFiNetworkDiagnosticsClusterAssociationFailureEvent");
                return nullptr;
            }
            jmethodID associationFailureStructCtor =
                env->GetMethodID(associationFailureStructClass, "<init>", "(Ljava/lang/Integer;Ljava/lang/Integer;)V");
            if (associationFailureStructCtor == nullptr)
            {
                ChipLogError(Zcl,
                             "Could not find ChipEventStructs$WiFiNetworkDiagnosticsClusterAssociationFailureEvent constructor");
                return nullptr;
            }

            jobject value = env->NewObject(associationFailureStructClass, associationFailureStructCtor,
                                           value_associationFailureCause, value_status);

            return value;
        }
        case Events::ConnectionStatus::Id: {
            Events::ConnectionStatus::DecodableType cppValue;
            *aError = app::DataModel::Decode(aReader, cppValue);
            if (*aError != CHIP_NO_ERROR)
            {
                return nullptr;
            }
            jobject value_connectionStatus;
            std::string value_connectionStatusClassName     = "java/lang/Integer";
            std::string value_connectionStatusCtorSignature = "(I)V";
            jint jnivalue_connectionStatus                  = static_cast<jint>(cppValue.connectionStatus);
            chip::JniReferences::GetInstance().CreateBoxedObject<jint>(value_connectionStatusClassName.c_str(),
                                                                       value_connectionStatusCtorSignature.c_str(),
                                                                       jnivalue_connectionStatus, value_connectionStatus);

            jclass connectionStatusStructClass;
            err = chip::JniReferences::GetInstance().GetClassRef(
                env, "chip/devicecontroller/ChipEventStructs$WiFiNetworkDiagnosticsClusterConnectionStatusEvent",
                connectionStatusStructClass);
            if (err != CHIP_NO_ERROR)
            {
                ChipLogError(Zcl, "Could not find class ChipEventStructs$WiFiNetworkDiagnosticsClusterConnectionStatusEvent");
                return nullptr;
            }
            jmethodID connectionStatusStructCtor =
                env->GetMethodID(connectionStatusStructClass, "<init>", "(Ljava/lang/Integer;)V");
            if (connectionStatusStructCtor == nullptr)
            {
                ChipLogError(Zcl, "Could not find ChipEventStructs$WiFiNetworkDiagnosticsClusterConnectionStatusEvent constructor");
                return nullptr;
            }

            jobject value = env->NewObject(connectionStatusStructClass, connectionStatusStructCtor, value_connectionStatus);

            return value;
        }
        default:
            *aError = CHIP_ERROR_IM_MALFORMED_EVENT_PATH_IB;
            break;
        }
        break;
    }
    case app::Clusters::EthernetNetworkDiagnostics::Id: {
        using namespace app::Clusters::EthernetNetworkDiagnostics;
        switch (aPath.mEventId)
        {
        default:
            *aError = CHIP_ERROR_IM_MALFORMED_EVENT_PATH_IB;
            break;
        }
        break;
    }
    case app::Clusters::TimeSynchronization::Id: {
        using namespace app::Clusters::TimeSynchronization;
        switch (aPath.mEventId)
        {
        case Events::DSTTableEmpty::Id: {
            Events::DSTTableEmpty::DecodableType cppValue;
            *aError = app::DataModel::Decode(aReader, cppValue);
            if (*aError != CHIP_NO_ERROR)
            {
                return nullptr;
            }
            jclass DSTTableEmptyStructClass;
            err = chip::JniReferences::GetInstance().GetClassRef(
                env, "chip/devicecontroller/ChipEventStructs$TimeSynchronizationClusterDSTTableEmptyEvent",
                DSTTableEmptyStructClass);
            if (err != CHIP_NO_ERROR)
            {
                ChipLogError(Zcl, "Could not find class ChipEventStructs$TimeSynchronizationClusterDSTTableEmptyEvent");
                return nullptr;
            }
            jmethodID DSTTableEmptyStructCtor = env->GetMethodID(DSTTableEmptyStructClass, "<init>", "()V");
            if (DSTTableEmptyStructCtor == nullptr)
            {
                ChipLogError(Zcl, "Could not find ChipEventStructs$TimeSynchronizationClusterDSTTableEmptyEvent constructor");
                return nullptr;
            }

            jobject value = env->NewObject(DSTTableEmptyStructClass, DSTTableEmptyStructCtor);

            return value;
        }
        case Events::DSTStatus::Id: {
            Events::DSTStatus::DecodableType cppValue;
            *aError = app::DataModel::Decode(aReader, cppValue);
            if (*aError != CHIP_NO_ERROR)
            {
                return nullptr;
            }
            jobject value_DSTOffsetActive;
            std::string value_DSTOffsetActiveClassName     = "java/lang/Boolean";
            std::string value_DSTOffsetActiveCtorSignature = "(Z)V";
            jboolean jnivalue_DSTOffsetActive              = static_cast<jboolean>(cppValue.DSTOffsetActive);
            chip::JniReferences::GetInstance().CreateBoxedObject<jboolean>(value_DSTOffsetActiveClassName.c_str(),
                                                                           value_DSTOffsetActiveCtorSignature.c_str(),
                                                                           jnivalue_DSTOffsetActive, value_DSTOffsetActive);

            jclass DSTStatusStructClass;
            err = chip::JniReferences::GetInstance().GetClassRef(
                env, "chip/devicecontroller/ChipEventStructs$TimeSynchronizationClusterDSTStatusEvent", DSTStatusStructClass);
            if (err != CHIP_NO_ERROR)
            {
                ChipLogError(Zcl, "Could not find class ChipEventStructs$TimeSynchronizationClusterDSTStatusEvent");
                return nullptr;
            }
            jmethodID DSTStatusStructCtor = env->GetMethodID(DSTStatusStructClass, "<init>", "(Ljava/lang/Boolean;)V");
            if (DSTStatusStructCtor == nullptr)
            {
                ChipLogError(Zcl, "Could not find ChipEventStructs$TimeSynchronizationClusterDSTStatusEvent constructor");
                return nullptr;
            }

            jobject value = env->NewObject(DSTStatusStructClass, DSTStatusStructCtor, value_DSTOffsetActive);

            return value;
        }
        case Events::TimeZoneStatus::Id: {
            Events::TimeZoneStatus::DecodableType cppValue;
            *aError = app::DataModel::Decode(aReader, cppValue);
            if (*aError != CHIP_NO_ERROR)
            {
                return nullptr;
            }
            jobject value_offset;
            std::string value_offsetClassName     = "java/lang/Long";
            std::string value_offsetCtorSignature = "(J)V";
            jlong jnivalue_offset                 = static_cast<jlong>(cppValue.offset);
            chip::JniReferences::GetInstance().CreateBoxedObject<jlong>(
                value_offsetClassName.c_str(), value_offsetCtorSignature.c_str(), jnivalue_offset, value_offset);

            jobject value_name;
            if (!cppValue.name.HasValue())
            {
                chip::JniReferences::GetInstance().CreateOptional(nullptr, value_name);
            }
            else
            {
                jobject value_nameInsideOptional;
                LogErrorOnFailure(
                    chip::JniReferences::GetInstance().CharToStringUTF(cppValue.name.Value(), value_nameInsideOptional));
                chip::JniReferences::GetInstance().CreateOptional(value_nameInsideOptional, value_name);
            }

            jclass timeZoneStatusStructClass;
            err = chip::JniReferences::GetInstance().GetClassRef(
                env, "chip/devicecontroller/ChipEventStructs$TimeSynchronizationClusterTimeZoneStatusEvent",
                timeZoneStatusStructClass);
            if (err != CHIP_NO_ERROR)
            {
                ChipLogError(Zcl, "Could not find class ChipEventStructs$TimeSynchronizationClusterTimeZoneStatusEvent");
                return nullptr;
            }
            jmethodID timeZoneStatusStructCtor =
                env->GetMethodID(timeZoneStatusStructClass, "<init>", "(Ljava/lang/Long;Ljava/util/Optional;)V");
            if (timeZoneStatusStructCtor == nullptr)
            {
                ChipLogError(Zcl, "Could not find ChipEventStructs$TimeSynchronizationClusterTimeZoneStatusEvent constructor");
                return nullptr;
            }

            jobject value = env->NewObject(timeZoneStatusStructClass, timeZoneStatusStructCtor, value_offset, value_name);

            return value;
        }
        case Events::TimeFailure::Id: {
            Events::TimeFailure::DecodableType cppValue;
            *aError = app::DataModel::Decode(aReader, cppValue);
            if (*aError != CHIP_NO_ERROR)
            {
                return nullptr;
            }
            jclass timeFailureStructClass;
            err = chip::JniReferences::GetInstance().GetClassRef(
                env, "chip/devicecontroller/ChipEventStructs$TimeSynchronizationClusterTimeFailureEvent", timeFailureStructClass);
            if (err != CHIP_NO_ERROR)
            {
                ChipLogError(Zcl, "Could not find class ChipEventStructs$TimeSynchronizationClusterTimeFailureEvent");
                return nullptr;
            }
            jmethodID timeFailureStructCtor = env->GetMethodID(timeFailureStructClass, "<init>", "()V");
            if (timeFailureStructCtor == nullptr)
            {
                ChipLogError(Zcl, "Could not find ChipEventStructs$TimeSynchronizationClusterTimeFailureEvent constructor");
                return nullptr;
            }

            jobject value = env->NewObject(timeFailureStructClass, timeFailureStructCtor);

            return value;
        }
        case Events::MissingTrustedTimeSource::Id: {
            Events::MissingTrustedTimeSource::DecodableType cppValue;
            *aError = app::DataModel::Decode(aReader, cppValue);
            if (*aError != CHIP_NO_ERROR)
            {
                return nullptr;
            }
            jclass missingTrustedTimeSourceStructClass;
            err = chip::JniReferences::GetInstance().GetClassRef(
                env, "chip/devicecontroller/ChipEventStructs$TimeSynchronizationClusterMissingTrustedTimeSourceEvent",
                missingTrustedTimeSourceStructClass);
            if (err != CHIP_NO_ERROR)
            {
                ChipLogError(Zcl, "Could not find class ChipEventStructs$TimeSynchronizationClusterMissingTrustedTimeSourceEvent");
                return nullptr;
            }
            jmethodID missingTrustedTimeSourceStructCtor = env->GetMethodID(missingTrustedTimeSourceStructClass, "<init>", "()V");
            if (missingTrustedTimeSourceStructCtor == nullptr)
            {
                ChipLogError(Zcl,
                             "Could not find ChipEventStructs$TimeSynchronizationClusterMissingTrustedTimeSourceEvent constructor");
                return nullptr;
            }

            jobject value = env->NewObject(missingTrustedTimeSourceStructClass, missingTrustedTimeSourceStructCtor);

            return value;
        }
        default:
            *aError = CHIP_ERROR_IM_MALFORMED_EVENT_PATH_IB;
            break;
        }
        break;
    }
    case app::Clusters::BridgedDeviceBasicInformation::Id: {
        using namespace app::Clusters::BridgedDeviceBasicInformation;
        switch (aPath.mEventId)
        {
        case Events::StartUp::Id: {
            Events::StartUp::DecodableType cppValue;
            *aError = app::DataModel::Decode(aReader, cppValue);
            if (*aError != CHIP_NO_ERROR)
            {
                return nullptr;
            }
            jobject value_softwareVersion;
            std::string value_softwareVersionClassName     = "java/lang/Long";
            std::string value_softwareVersionCtorSignature = "(J)V";
            jlong jnivalue_softwareVersion                 = static_cast<jlong>(cppValue.softwareVersion);
            chip::JniReferences::GetInstance().CreateBoxedObject<jlong>(value_softwareVersionClassName.c_str(),
                                                                        value_softwareVersionCtorSignature.c_str(),
                                                                        jnivalue_softwareVersion, value_softwareVersion);

            jclass startUpStructClass;
            err = chip::JniReferences::GetInstance().GetClassRef(
                env, "chip/devicecontroller/ChipEventStructs$BridgedDeviceBasicInformationClusterStartUpEvent", startUpStructClass);
            if (err != CHIP_NO_ERROR)
            {
                ChipLogError(Zcl, "Could not find class ChipEventStructs$BridgedDeviceBasicInformationClusterStartUpEvent");
                return nullptr;
            }
            jmethodID startUpStructCtor = env->GetMethodID(startUpStructClass, "<init>", "(Ljava/lang/Long;)V");
            if (startUpStructCtor == nullptr)
            {
                ChipLogError(Zcl, "Could not find ChipEventStructs$BridgedDeviceBasicInformationClusterStartUpEvent constructor");
                return nullptr;
            }

            jobject value = env->NewObject(startUpStructClass, startUpStructCtor, value_softwareVersion);

            return value;
        }
        case Events::ShutDown::Id: {
            Events::ShutDown::DecodableType cppValue;
            *aError = app::DataModel::Decode(aReader, cppValue);
            if (*aError != CHIP_NO_ERROR)
            {
                return nullptr;
            }
            jclass shutDownStructClass;
            err = chip::JniReferences::GetInstance().GetClassRef(
                env, "chip/devicecontroller/ChipEventStructs$BridgedDeviceBasicInformationClusterShutDownEvent",
                shutDownStructClass);
            if (err != CHIP_NO_ERROR)
            {
                ChipLogError(Zcl, "Could not find class ChipEventStructs$BridgedDeviceBasicInformationClusterShutDownEvent");
                return nullptr;
            }
            jmethodID shutDownStructCtor = env->GetMethodID(shutDownStructClass, "<init>", "()V");
            if (shutDownStructCtor == nullptr)
            {
                ChipLogError(Zcl, "Could not find ChipEventStructs$BridgedDeviceBasicInformationClusterShutDownEvent constructor");
                return nullptr;
            }

            jobject value = env->NewObject(shutDownStructClass, shutDownStructCtor);

            return value;
        }
        case Events::Leave::Id: {
            Events::Leave::DecodableType cppValue;
            *aError = app::DataModel::Decode(aReader, cppValue);
            if (*aError != CHIP_NO_ERROR)
            {
                return nullptr;
            }
            jclass leaveStructClass;
            err = chip::JniReferences::GetInstance().GetClassRef(
                env, "chip/devicecontroller/ChipEventStructs$BridgedDeviceBasicInformationClusterLeaveEvent", leaveStructClass);
            if (err != CHIP_NO_ERROR)
            {
                ChipLogError(Zcl, "Could not find class ChipEventStructs$BridgedDeviceBasicInformationClusterLeaveEvent");
                return nullptr;
            }
            jmethodID leaveStructCtor = env->GetMethodID(leaveStructClass, "<init>", "()V");
            if (leaveStructCtor == nullptr)
            {
                ChipLogError(Zcl, "Could not find ChipEventStructs$BridgedDeviceBasicInformationClusterLeaveEvent constructor");
                return nullptr;
            }

            jobject value = env->NewObject(leaveStructClass, leaveStructCtor);

            return value;
        }
        case Events::ReachableChanged::Id: {
            Events::ReachableChanged::DecodableType cppValue;
            *aError = app::DataModel::Decode(aReader, cppValue);
            if (*aError != CHIP_NO_ERROR)
            {
                return nullptr;
            }
            jobject value_reachableNewValue;
            std::string value_reachableNewValueClassName     = "java/lang/Boolean";
            std::string value_reachableNewValueCtorSignature = "(Z)V";
            jboolean jnivalue_reachableNewValue              = static_cast<jboolean>(cppValue.reachableNewValue);
            chip::JniReferences::GetInstance().CreateBoxedObject<jboolean>(value_reachableNewValueClassName.c_str(),
                                                                           value_reachableNewValueCtorSignature.c_str(),
                                                                           jnivalue_reachableNewValue, value_reachableNewValue);

            jclass reachableChangedStructClass;
            err = chip::JniReferences::GetInstance().GetClassRef(
                env, "chip/devicecontroller/ChipEventStructs$BridgedDeviceBasicInformationClusterReachableChangedEvent",
                reachableChangedStructClass);
            if (err != CHIP_NO_ERROR)
            {
                ChipLogError(Zcl,
                             "Could not find class ChipEventStructs$BridgedDeviceBasicInformationClusterReachableChangedEvent");
                return nullptr;
            }
            jmethodID reachableChangedStructCtor =
                env->GetMethodID(reachableChangedStructClass, "<init>", "(Ljava/lang/Boolean;)V");
            if (reachableChangedStructCtor == nullptr)
            {
                ChipLogError(
                    Zcl, "Could not find ChipEventStructs$BridgedDeviceBasicInformationClusterReachableChangedEvent constructor");
                return nullptr;
            }

            jobject value = env->NewObject(reachableChangedStructClass, reachableChangedStructCtor, value_reachableNewValue);

            return value;
        }
        default:
            *aError = CHIP_ERROR_IM_MALFORMED_EVENT_PATH_IB;
            break;
        }
        break;
    }
    case app::Clusters::Switch::Id: {
        using namespace app::Clusters::Switch;
        switch (aPath.mEventId)
        {
        case Events::SwitchLatched::Id: {
            Events::SwitchLatched::DecodableType cppValue;
            *aError = app::DataModel::Decode(aReader, cppValue);
            if (*aError != CHIP_NO_ERROR)
            {
                return nullptr;
            }
            jobject value_newPosition;
            std::string value_newPositionClassName     = "java/lang/Integer";
            std::string value_newPositionCtorSignature = "(I)V";
            jint jnivalue_newPosition                  = static_cast<jint>(cppValue.newPosition);
            chip::JniReferences::GetInstance().CreateBoxedObject<jint>(value_newPositionClassName.c_str(),
                                                                       value_newPositionCtorSignature.c_str(), jnivalue_newPosition,
                                                                       value_newPosition);

            jclass switchLatchedStructClass;
            err = chip::JniReferences::GetInstance().GetClassRef(
                env, "chip/devicecontroller/ChipEventStructs$SwitchClusterSwitchLatchedEvent", switchLatchedStructClass);
            if (err != CHIP_NO_ERROR)
            {
                ChipLogError(Zcl, "Could not find class ChipEventStructs$SwitchClusterSwitchLatchedEvent");
                return nullptr;
            }
            jmethodID switchLatchedStructCtor = env->GetMethodID(switchLatchedStructClass, "<init>", "(Ljava/lang/Integer;)V");
            if (switchLatchedStructCtor == nullptr)
            {
                ChipLogError(Zcl, "Could not find ChipEventStructs$SwitchClusterSwitchLatchedEvent constructor");
                return nullptr;
            }

            jobject value = env->NewObject(switchLatchedStructClass, switchLatchedStructCtor, value_newPosition);

            return value;
        }
        case Events::InitialPress::Id: {
            Events::InitialPress::DecodableType cppValue;
            *aError = app::DataModel::Decode(aReader, cppValue);
            if (*aError != CHIP_NO_ERROR)
            {
                return nullptr;
            }
            jobject value_newPosition;
            std::string value_newPositionClassName     = "java/lang/Integer";
            std::string value_newPositionCtorSignature = "(I)V";
            jint jnivalue_newPosition                  = static_cast<jint>(cppValue.newPosition);
            chip::JniReferences::GetInstance().CreateBoxedObject<jint>(value_newPositionClassName.c_str(),
                                                                       value_newPositionCtorSignature.c_str(), jnivalue_newPosition,
                                                                       value_newPosition);

            jclass initialPressStructClass;
            err = chip::JniReferences::GetInstance().GetClassRef(
                env, "chip/devicecontroller/ChipEventStructs$SwitchClusterInitialPressEvent", initialPressStructClass);
            if (err != CHIP_NO_ERROR)
            {
                ChipLogError(Zcl, "Could not find class ChipEventStructs$SwitchClusterInitialPressEvent");
                return nullptr;
            }
            jmethodID initialPressStructCtor = env->GetMethodID(initialPressStructClass, "<init>", "(Ljava/lang/Integer;)V");
            if (initialPressStructCtor == nullptr)
            {
                ChipLogError(Zcl, "Could not find ChipEventStructs$SwitchClusterInitialPressEvent constructor");
                return nullptr;
            }

            jobject value = env->NewObject(initialPressStructClass, initialPressStructCtor, value_newPosition);

            return value;
        }
        case Events::LongPress::Id: {
            Events::LongPress::DecodableType cppValue;
            *aError = app::DataModel::Decode(aReader, cppValue);
            if (*aError != CHIP_NO_ERROR)
            {
                return nullptr;
            }
            jobject value_newPosition;
            std::string value_newPositionClassName     = "java/lang/Integer";
            std::string value_newPositionCtorSignature = "(I)V";
            jint jnivalue_newPosition                  = static_cast<jint>(cppValue.newPosition);
            chip::JniReferences::GetInstance().CreateBoxedObject<jint>(value_newPositionClassName.c_str(),
                                                                       value_newPositionCtorSignature.c_str(), jnivalue_newPosition,
                                                                       value_newPosition);

            jclass longPressStructClass;
            err = chip::JniReferences::GetInstance().GetClassRef(
                env, "chip/devicecontroller/ChipEventStructs$SwitchClusterLongPressEvent", longPressStructClass);
            if (err != CHIP_NO_ERROR)
            {
                ChipLogError(Zcl, "Could not find class ChipEventStructs$SwitchClusterLongPressEvent");
                return nullptr;
            }
            jmethodID longPressStructCtor = env->GetMethodID(longPressStructClass, "<init>", "(Ljava/lang/Integer;)V");
            if (longPressStructCtor == nullptr)
            {
                ChipLogError(Zcl, "Could not find ChipEventStructs$SwitchClusterLongPressEvent constructor");
                return nullptr;
            }

            jobject value = env->NewObject(longPressStructClass, longPressStructCtor, value_newPosition);

            return value;
        }
        case Events::ShortRelease::Id: {
            Events::ShortRelease::DecodableType cppValue;
            *aError = app::DataModel::Decode(aReader, cppValue);
            if (*aError != CHIP_NO_ERROR)
            {
                return nullptr;
            }
            jobject value_previousPosition;
            std::string value_previousPositionClassName     = "java/lang/Integer";
            std::string value_previousPositionCtorSignature = "(I)V";
            jint jnivalue_previousPosition                  = static_cast<jint>(cppValue.previousPosition);
            chip::JniReferences::GetInstance().CreateBoxedObject<jint>(value_previousPositionClassName.c_str(),
                                                                       value_previousPositionCtorSignature.c_str(),
                                                                       jnivalue_previousPosition, value_previousPosition);

            jclass shortReleaseStructClass;
            err = chip::JniReferences::GetInstance().GetClassRef(
                env, "chip/devicecontroller/ChipEventStructs$SwitchClusterShortReleaseEvent", shortReleaseStructClass);
            if (err != CHIP_NO_ERROR)
            {
                ChipLogError(Zcl, "Could not find class ChipEventStructs$SwitchClusterShortReleaseEvent");
                return nullptr;
            }
            jmethodID shortReleaseStructCtor = env->GetMethodID(shortReleaseStructClass, "<init>", "(Ljava/lang/Integer;)V");
            if (shortReleaseStructCtor == nullptr)
            {
                ChipLogError(Zcl, "Could not find ChipEventStructs$SwitchClusterShortReleaseEvent constructor");
                return nullptr;
            }

            jobject value = env->NewObject(shortReleaseStructClass, shortReleaseStructCtor, value_previousPosition);

            return value;
        }
        case Events::LongRelease::Id: {
            Events::LongRelease::DecodableType cppValue;
            *aError = app::DataModel::Decode(aReader, cppValue);
            if (*aError != CHIP_NO_ERROR)
            {
                return nullptr;
            }
            jobject value_previousPosition;
            std::string value_previousPositionClassName     = "java/lang/Integer";
            std::string value_previousPositionCtorSignature = "(I)V";
            jint jnivalue_previousPosition                  = static_cast<jint>(cppValue.previousPosition);
            chip::JniReferences::GetInstance().CreateBoxedObject<jint>(value_previousPositionClassName.c_str(),
                                                                       value_previousPositionCtorSignature.c_str(),
                                                                       jnivalue_previousPosition, value_previousPosition);

            jclass longReleaseStructClass;
            err = chip::JniReferences::GetInstance().GetClassRef(
                env, "chip/devicecontroller/ChipEventStructs$SwitchClusterLongReleaseEvent", longReleaseStructClass);
            if (err != CHIP_NO_ERROR)
            {
                ChipLogError(Zcl, "Could not find class ChipEventStructs$SwitchClusterLongReleaseEvent");
                return nullptr;
            }
            jmethodID longReleaseStructCtor = env->GetMethodID(longReleaseStructClass, "<init>", "(Ljava/lang/Integer;)V");
            if (longReleaseStructCtor == nullptr)
            {
                ChipLogError(Zcl, "Could not find ChipEventStructs$SwitchClusterLongReleaseEvent constructor");
                return nullptr;
            }

            jobject value = env->NewObject(longReleaseStructClass, longReleaseStructCtor, value_previousPosition);

            return value;
        }
        case Events::MultiPressOngoing::Id: {
            Events::MultiPressOngoing::DecodableType cppValue;
            *aError = app::DataModel::Decode(aReader, cppValue);
            if (*aError != CHIP_NO_ERROR)
            {
                return nullptr;
            }
            jobject value_newPosition;
            std::string value_newPositionClassName     = "java/lang/Integer";
            std::string value_newPositionCtorSignature = "(I)V";
            jint jnivalue_newPosition                  = static_cast<jint>(cppValue.newPosition);
            chip::JniReferences::GetInstance().CreateBoxedObject<jint>(value_newPositionClassName.c_str(),
                                                                       value_newPositionCtorSignature.c_str(), jnivalue_newPosition,
                                                                       value_newPosition);

            jobject value_currentNumberOfPressesCounted;
            std::string value_currentNumberOfPressesCountedClassName     = "java/lang/Integer";
            std::string value_currentNumberOfPressesCountedCtorSignature = "(I)V";
            jint jnivalue_currentNumberOfPressesCounted = static_cast<jint>(cppValue.currentNumberOfPressesCounted);
            chip::JniReferences::GetInstance().CreateBoxedObject<jint>(
                value_currentNumberOfPressesCountedClassName.c_str(), value_currentNumberOfPressesCountedCtorSignature.c_str(),
                jnivalue_currentNumberOfPressesCounted, value_currentNumberOfPressesCounted);

            jclass multiPressOngoingStructClass;
            err = chip::JniReferences::GetInstance().GetClassRef(
                env, "chip/devicecontroller/ChipEventStructs$SwitchClusterMultiPressOngoingEvent", multiPressOngoingStructClass);
            if (err != CHIP_NO_ERROR)
            {
                ChipLogError(Zcl, "Could not find class ChipEventStructs$SwitchClusterMultiPressOngoingEvent");
                return nullptr;
            }
            jmethodID multiPressOngoingStructCtor =
                env->GetMethodID(multiPressOngoingStructClass, "<init>", "(Ljava/lang/Integer;Ljava/lang/Integer;)V");
            if (multiPressOngoingStructCtor == nullptr)
            {
                ChipLogError(Zcl, "Could not find ChipEventStructs$SwitchClusterMultiPressOngoingEvent constructor");
                return nullptr;
            }

            jobject value = env->NewObject(multiPressOngoingStructClass, multiPressOngoingStructCtor, value_newPosition,
                                           value_currentNumberOfPressesCounted);

            return value;
        }
        case Events::MultiPressComplete::Id: {
            Events::MultiPressComplete::DecodableType cppValue;
            *aError = app::DataModel::Decode(aReader, cppValue);
            if (*aError != CHIP_NO_ERROR)
            {
                return nullptr;
            }
            jobject value_previousPosition;
            std::string value_previousPositionClassName     = "java/lang/Integer";
            std::string value_previousPositionCtorSignature = "(I)V";
            jint jnivalue_previousPosition                  = static_cast<jint>(cppValue.previousPosition);
            chip::JniReferences::GetInstance().CreateBoxedObject<jint>(value_previousPositionClassName.c_str(),
                                                                       value_previousPositionCtorSignature.c_str(),
                                                                       jnivalue_previousPosition, value_previousPosition);

            jobject value_totalNumberOfPressesCounted;
            std::string value_totalNumberOfPressesCountedClassName     = "java/lang/Integer";
            std::string value_totalNumberOfPressesCountedCtorSignature = "(I)V";
            jint jnivalue_totalNumberOfPressesCounted                  = static_cast<jint>(cppValue.totalNumberOfPressesCounted);
            chip::JniReferences::GetInstance().CreateBoxedObject<jint>(
                value_totalNumberOfPressesCountedClassName.c_str(), value_totalNumberOfPressesCountedCtorSignature.c_str(),
                jnivalue_totalNumberOfPressesCounted, value_totalNumberOfPressesCounted);

            jclass multiPressCompleteStructClass;
            err = chip::JniReferences::GetInstance().GetClassRef(
                env, "chip/devicecontroller/ChipEventStructs$SwitchClusterMultiPressCompleteEvent", multiPressCompleteStructClass);
            if (err != CHIP_NO_ERROR)
            {
                ChipLogError(Zcl, "Could not find class ChipEventStructs$SwitchClusterMultiPressCompleteEvent");
                return nullptr;
            }
            jmethodID multiPressCompleteStructCtor =
                env->GetMethodID(multiPressCompleteStructClass, "<init>", "(Ljava/lang/Integer;Ljava/lang/Integer;)V");
            if (multiPressCompleteStructCtor == nullptr)
            {
                ChipLogError(Zcl, "Could not find ChipEventStructs$SwitchClusterMultiPressCompleteEvent constructor");
                return nullptr;
            }

            jobject value = env->NewObject(multiPressCompleteStructClass, multiPressCompleteStructCtor, value_previousPosition,
                                           value_totalNumberOfPressesCounted);

            return value;
        }
        default:
            *aError = CHIP_ERROR_IM_MALFORMED_EVENT_PATH_IB;
            break;
        }
        break;
    }
    case app::Clusters::AdministratorCommissioning::Id: {
        using namespace app::Clusters::AdministratorCommissioning;
        switch (aPath.mEventId)
        {
        default:
            *aError = CHIP_ERROR_IM_MALFORMED_EVENT_PATH_IB;
            break;
        }
        break;
    }
    case app::Clusters::OperationalCredentials::Id: {
        using namespace app::Clusters::OperationalCredentials;
        switch (aPath.mEventId)
        {
        default:
            *aError = CHIP_ERROR_IM_MALFORMED_EVENT_PATH_IB;
            break;
        }
        break;
    }
    case app::Clusters::GroupKeyManagement::Id: {
        using namespace app::Clusters::GroupKeyManagement;
        switch (aPath.mEventId)
        {
        default:
            *aError = CHIP_ERROR_IM_MALFORMED_EVENT_PATH_IB;
            break;
        }
        break;
    }
    case app::Clusters::FixedLabel::Id: {
        using namespace app::Clusters::FixedLabel;
        switch (aPath.mEventId)
        {
        default:
            *aError = CHIP_ERROR_IM_MALFORMED_EVENT_PATH_IB;
            break;
        }
        break;
    }
    case app::Clusters::UserLabel::Id: {
        using namespace app::Clusters::UserLabel;
        switch (aPath.mEventId)
        {
        default:
            *aError = CHIP_ERROR_IM_MALFORMED_EVENT_PATH_IB;
            break;
        }
        break;
    }
    case app::Clusters::ProxyConfiguration::Id: {
        using namespace app::Clusters::ProxyConfiguration;
        switch (aPath.mEventId)
        {
        default:
            *aError = CHIP_ERROR_IM_MALFORMED_EVENT_PATH_IB;
            break;
        }
        break;
    }
    case app::Clusters::ProxyDiscovery::Id: {
        using namespace app::Clusters::ProxyDiscovery;
        switch (aPath.mEventId)
        {
        default:
            *aError = CHIP_ERROR_IM_MALFORMED_EVENT_PATH_IB;
            break;
        }
        break;
    }
    case app::Clusters::ProxyValid::Id: {
        using namespace app::Clusters::ProxyValid;
        switch (aPath.mEventId)
        {
        default:
            *aError = CHIP_ERROR_IM_MALFORMED_EVENT_PATH_IB;
            break;
        }
        break;
    }
    case app::Clusters::BooleanState::Id: {
        using namespace app::Clusters::BooleanState;
        switch (aPath.mEventId)
        {
        case Events::StateChange::Id: {
            Events::StateChange::DecodableType cppValue;
            *aError = app::DataModel::Decode(aReader, cppValue);
            if (*aError != CHIP_NO_ERROR)
            {
                return nullptr;
            }
            jobject value_stateValue;
            std::string value_stateValueClassName     = "java/lang/Boolean";
            std::string value_stateValueCtorSignature = "(Z)V";
            jboolean jnivalue_stateValue              = static_cast<jboolean>(cppValue.stateValue);
            chip::JniReferences::GetInstance().CreateBoxedObject<jboolean>(
                value_stateValueClassName.c_str(), value_stateValueCtorSignature.c_str(), jnivalue_stateValue, value_stateValue);

            jclass stateChangeStructClass;
            err = chip::JniReferences::GetInstance().GetClassRef(
                env, "chip/devicecontroller/ChipEventStructs$BooleanStateClusterStateChangeEvent", stateChangeStructClass);
            if (err != CHIP_NO_ERROR)
            {
                ChipLogError(Zcl, "Could not find class ChipEventStructs$BooleanStateClusterStateChangeEvent");
                return nullptr;
            }
            jmethodID stateChangeStructCtor = env->GetMethodID(stateChangeStructClass, "<init>", "(Ljava/lang/Boolean;)V");
            if (stateChangeStructCtor == nullptr)
            {
                ChipLogError(Zcl, "Could not find ChipEventStructs$BooleanStateClusterStateChangeEvent constructor");
                return nullptr;
            }

            jobject value = env->NewObject(stateChangeStructClass, stateChangeStructCtor, value_stateValue);

            return value;
        }
        default:
            *aError = CHIP_ERROR_IM_MALFORMED_EVENT_PATH_IB;
            break;
        }
        break;
    }
    case app::Clusters::IcdManagement::Id: {
        using namespace app::Clusters::IcdManagement;
        switch (aPath.mEventId)
        {
        default:
            *aError = CHIP_ERROR_IM_MALFORMED_EVENT_PATH_IB;
            break;
        }
        break;
    }
    case app::Clusters::Timer::Id: {
        using namespace app::Clusters::Timer;
        switch (aPath.mEventId)
        {
        default:
            *aError = CHIP_ERROR_IM_MALFORMED_EVENT_PATH_IB;
            break;
        }
        break;
    }
    case app::Clusters::OvenCavityOperationalState::Id: {
        using namespace app::Clusters::OvenCavityOperationalState;
        switch (aPath.mEventId)
        {
        case Events::OperationalError::Id: {
            Events::OperationalError::DecodableType cppValue;
            *aError = app::DataModel::Decode(aReader, cppValue);
            if (*aError != CHIP_NO_ERROR)
            {
                return nullptr;
            }
            jobject value_errorState;
            jobject value_errorState_errorStateID;
            std::string value_errorState_errorStateIDClassName     = "java/lang/Integer";
            std::string value_errorState_errorStateIDCtorSignature = "(I)V";
            jint jnivalue_errorState_errorStateID                  = static_cast<jint>(cppValue.errorState.errorStateID);
            chip::JniReferences::GetInstance().CreateBoxedObject<jint>(
                value_errorState_errorStateIDClassName.c_str(), value_errorState_errorStateIDCtorSignature.c_str(),
                jnivalue_errorState_errorStateID, value_errorState_errorStateID);
            jobject value_errorState_errorStateLabel;
            if (!cppValue.errorState.errorStateLabel.HasValue())
            {
                chip::JniReferences::GetInstance().CreateOptional(nullptr, value_errorState_errorStateLabel);
            }
            else
            {
                jobject value_errorState_errorStateLabelInsideOptional;
                LogErrorOnFailure(chip::JniReferences::GetInstance().CharToStringUTF(
                    cppValue.errorState.errorStateLabel.Value(), value_errorState_errorStateLabelInsideOptional));
                chip::JniReferences::GetInstance().CreateOptional(value_errorState_errorStateLabelInsideOptional,
                                                                  value_errorState_errorStateLabel);
            }
            jobject value_errorState_errorStateDetails;
            if (!cppValue.errorState.errorStateDetails.HasValue())
            {
                chip::JniReferences::GetInstance().CreateOptional(nullptr, value_errorState_errorStateDetails);
            }
            else
            {
                jobject value_errorState_errorStateDetailsInsideOptional;
                LogErrorOnFailure(chip::JniReferences::GetInstance().CharToStringUTF(
                    cppValue.errorState.errorStateDetails.Value(), value_errorState_errorStateDetailsInsideOptional));
                chip::JniReferences::GetInstance().CreateOptional(value_errorState_errorStateDetailsInsideOptional,
                                                                  value_errorState_errorStateDetails);
            }

            jclass errorStateStructStructClass_0;
            err = chip::JniReferences::GetInstance().GetClassRef(
                env, "chip/devicecontroller/ChipStructs$OvenCavityOperationalStateClusterErrorStateStruct",
                errorStateStructStructClass_0);
            if (err != CHIP_NO_ERROR)
            {
                ChipLogError(Zcl, "Could not find class ChipStructs$OvenCavityOperationalStateClusterErrorStateStruct");
                return nullptr;
            }
            jmethodID errorStateStructStructCtor_0 = env->GetMethodID(
                errorStateStructStructClass_0, "<init>", "(Ljava/lang/Integer;Ljava/util/Optional;Ljava/util/Optional;)V");
            if (errorStateStructStructCtor_0 == nullptr)
            {
                ChipLogError(Zcl, "Could not find ChipStructs$OvenCavityOperationalStateClusterErrorStateStruct constructor");
                return nullptr;
            }

            value_errorState =
                env->NewObject(errorStateStructStructClass_0, errorStateStructStructCtor_0, value_errorState_errorStateID,
                               value_errorState_errorStateLabel, value_errorState_errorStateDetails);

            jclass operationalErrorStructClass;
            err = chip::JniReferences::GetInstance().GetClassRef(
                env, "chip/devicecontroller/ChipEventStructs$OvenCavityOperationalStateClusterOperationalErrorEvent",
                operationalErrorStructClass);
            if (err != CHIP_NO_ERROR)
            {
                ChipLogError(Zcl, "Could not find class ChipEventStructs$OvenCavityOperationalStateClusterOperationalErrorEvent");
                return nullptr;
            }
            jmethodID operationalErrorStructCtor =
                env->GetMethodID(operationalErrorStructClass, "<init>",
                                 "(Lchip/devicecontroller/ChipStructs$OvenCavityOperationalStateClusterErrorStateStruct;)V");
            if (operationalErrorStructCtor == nullptr)
            {
                ChipLogError(Zcl,
                             "Could not find ChipEventStructs$OvenCavityOperationalStateClusterOperationalErrorEvent constructor");
                return nullptr;
            }

            jobject value = env->NewObject(operationalErrorStructClass, operationalErrorStructCtor, value_errorState);

            return value;
        }
        case Events::OperationCompletion::Id: {
            Events::OperationCompletion::DecodableType cppValue;
            *aError = app::DataModel::Decode(aReader, cppValue);
            if (*aError != CHIP_NO_ERROR)
            {
                return nullptr;
            }
            jobject value_completionErrorCode;
            std::string value_completionErrorCodeClassName     = "java/lang/Integer";
            std::string value_completionErrorCodeCtorSignature = "(I)V";
            jint jnivalue_completionErrorCode                  = static_cast<jint>(cppValue.completionErrorCode);
            chip::JniReferences::GetInstance().CreateBoxedObject<jint>(value_completionErrorCodeClassName.c_str(),
                                                                       value_completionErrorCodeCtorSignature.c_str(),
                                                                       jnivalue_completionErrorCode, value_completionErrorCode);

            jobject value_totalOperationalTime;
            if (!cppValue.totalOperationalTime.HasValue())
            {
                chip::JniReferences::GetInstance().CreateOptional(nullptr, value_totalOperationalTime);
            }
            else
            {
                jobject value_totalOperationalTimeInsideOptional;
                if (cppValue.totalOperationalTime.Value().IsNull())
                {
                    value_totalOperationalTimeInsideOptional = nullptr;
                }
                else
                {
                    std::string value_totalOperationalTimeInsideOptionalClassName     = "java/lang/Long";
                    std::string value_totalOperationalTimeInsideOptionalCtorSignature = "(J)V";
                    jlong jnivalue_totalOperationalTimeInsideOptional =
                        static_cast<jlong>(cppValue.totalOperationalTime.Value().Value());
                    chip::JniReferences::GetInstance().CreateBoxedObject<jlong>(
                        value_totalOperationalTimeInsideOptionalClassName.c_str(),
                        value_totalOperationalTimeInsideOptionalCtorSignature.c_str(), jnivalue_totalOperationalTimeInsideOptional,
                        value_totalOperationalTimeInsideOptional);
                }
                chip::JniReferences::GetInstance().CreateOptional(value_totalOperationalTimeInsideOptional,
                                                                  value_totalOperationalTime);
            }

            jobject value_pausedTime;
            if (!cppValue.pausedTime.HasValue())
            {
                chip::JniReferences::GetInstance().CreateOptional(nullptr, value_pausedTime);
            }
            else
            {
                jobject value_pausedTimeInsideOptional;
                if (cppValue.pausedTime.Value().IsNull())
                {
                    value_pausedTimeInsideOptional = nullptr;
                }
                else
                {
                    std::string value_pausedTimeInsideOptionalClassName     = "java/lang/Long";
                    std::string value_pausedTimeInsideOptionalCtorSignature = "(J)V";
                    jlong jnivalue_pausedTimeInsideOptional = static_cast<jlong>(cppValue.pausedTime.Value().Value());
                    chip::JniReferences::GetInstance().CreateBoxedObject<jlong>(
                        value_pausedTimeInsideOptionalClassName.c_str(), value_pausedTimeInsideOptionalCtorSignature.c_str(),
                        jnivalue_pausedTimeInsideOptional, value_pausedTimeInsideOptional);
                }
                chip::JniReferences::GetInstance().CreateOptional(value_pausedTimeInsideOptional, value_pausedTime);
            }

            jclass operationCompletionStructClass;
            err = chip::JniReferences::GetInstance().GetClassRef(
                env, "chip/devicecontroller/ChipEventStructs$OvenCavityOperationalStateClusterOperationCompletionEvent",
                operationCompletionStructClass);
            if (err != CHIP_NO_ERROR)
            {
                ChipLogError(Zcl,
                             "Could not find class ChipEventStructs$OvenCavityOperationalStateClusterOperationCompletionEvent");
                return nullptr;
            }
            jmethodID operationCompletionStructCtor = env->GetMethodID(
                operationCompletionStructClass, "<init>", "(Ljava/lang/Integer;Ljava/util/Optional;Ljava/util/Optional;)V");
            if (operationCompletionStructCtor == nullptr)
            {
                ChipLogError(
                    Zcl, "Could not find ChipEventStructs$OvenCavityOperationalStateClusterOperationCompletionEvent constructor");
                return nullptr;
            }

            jobject value = env->NewObject(operationCompletionStructClass, operationCompletionStructCtor, value_completionErrorCode,
                                           value_totalOperationalTime, value_pausedTime);

            return value;
        }
        default:
            *aError = CHIP_ERROR_IM_MALFORMED_EVENT_PATH_IB;
            break;
        }
        break;
    }
    case app::Clusters::OvenMode::Id: {
        using namespace app::Clusters::OvenMode;
        switch (aPath.mEventId)
        {
        default:
            *aError = CHIP_ERROR_IM_MALFORMED_EVENT_PATH_IB;
            break;
        }
        break;
    }
    case app::Clusters::LaundryDryerControls::Id: {
        using namespace app::Clusters::LaundryDryerControls;
        switch (aPath.mEventId)
        {
        default:
            *aError = CHIP_ERROR_IM_MALFORMED_EVENT_PATH_IB;
            break;
        }
        break;
    }
    case app::Clusters::ModeSelect::Id: {
        using namespace app::Clusters::ModeSelect;
        switch (aPath.mEventId)
        {
        default:
            *aError = CHIP_ERROR_IM_MALFORMED_EVENT_PATH_IB;
            break;
        }
        break;
    }
    case app::Clusters::LaundryWasherMode::Id: {
        using namespace app::Clusters::LaundryWasherMode;
        switch (aPath.mEventId)
        {
        default:
            *aError = CHIP_ERROR_IM_MALFORMED_EVENT_PATH_IB;
            break;
        }
        break;
    }
    case app::Clusters::RefrigeratorAndTemperatureControlledCabinetMode::Id: {
        using namespace app::Clusters::RefrigeratorAndTemperatureControlledCabinetMode;
        switch (aPath.mEventId)
        {
        default:
            *aError = CHIP_ERROR_IM_MALFORMED_EVENT_PATH_IB;
            break;
        }
        break;
    }
    case app::Clusters::LaundryWasherControls::Id: {
        using namespace app::Clusters::LaundryWasherControls;
        switch (aPath.mEventId)
        {
        default:
            *aError = CHIP_ERROR_IM_MALFORMED_EVENT_PATH_IB;
            break;
        }
        break;
    }
    case app::Clusters::RvcRunMode::Id: {
        using namespace app::Clusters::RvcRunMode;
        switch (aPath.mEventId)
        {
        default:
            *aError = CHIP_ERROR_IM_MALFORMED_EVENT_PATH_IB;
            break;
        }
        break;
    }
    case app::Clusters::RvcCleanMode::Id: {
        using namespace app::Clusters::RvcCleanMode;
        switch (aPath.mEventId)
        {
        default:
            *aError = CHIP_ERROR_IM_MALFORMED_EVENT_PATH_IB;
            break;
        }
        break;
    }
    case app::Clusters::TemperatureControl::Id: {
        using namespace app::Clusters::TemperatureControl;
        switch (aPath.mEventId)
        {
        default:
            *aError = CHIP_ERROR_IM_MALFORMED_EVENT_PATH_IB;
            break;
        }
        break;
    }
    case app::Clusters::RefrigeratorAlarm::Id: {
        using namespace app::Clusters::RefrigeratorAlarm;
        switch (aPath.mEventId)
        {
        case Events::Notify::Id: {
            Events::Notify::DecodableType cppValue;
            *aError = app::DataModel::Decode(aReader, cppValue);
            if (*aError != CHIP_NO_ERROR)
            {
                return nullptr;
            }
            jobject value_active;
            std::string value_activeClassName     = "java/lang/Long";
            std::string value_activeCtorSignature = "(J)V";
            jlong jnivalue_active                 = static_cast<jlong>(cppValue.active.Raw());
            chip::JniReferences::GetInstance().CreateBoxedObject<jlong>(
                value_activeClassName.c_str(), value_activeCtorSignature.c_str(), jnivalue_active, value_active);

            jobject value_inactive;
            std::string value_inactiveClassName     = "java/lang/Long";
            std::string value_inactiveCtorSignature = "(J)V";
            jlong jnivalue_inactive                 = static_cast<jlong>(cppValue.inactive.Raw());
            chip::JniReferences::GetInstance().CreateBoxedObject<jlong>(
                value_inactiveClassName.c_str(), value_inactiveCtorSignature.c_str(), jnivalue_inactive, value_inactive);

            jobject value_state;
            std::string value_stateClassName     = "java/lang/Long";
            std::string value_stateCtorSignature = "(J)V";
            jlong jnivalue_state                 = static_cast<jlong>(cppValue.state.Raw());
            chip::JniReferences::GetInstance().CreateBoxedObject<jlong>(
                value_stateClassName.c_str(), value_stateCtorSignature.c_str(), jnivalue_state, value_state);

            jobject value_mask;
            std::string value_maskClassName     = "java/lang/Long";
            std::string value_maskCtorSignature = "(J)V";
            jlong jnivalue_mask                 = static_cast<jlong>(cppValue.mask.Raw());
            chip::JniReferences::GetInstance().CreateBoxedObject<jlong>(value_maskClassName.c_str(),
                                                                        value_maskCtorSignature.c_str(), jnivalue_mask, value_mask);

            jclass notifyStructClass;
            err = chip::JniReferences::GetInstance().GetClassRef(
                env, "chip/devicecontroller/ChipEventStructs$RefrigeratorAlarmClusterNotifyEvent", notifyStructClass);
            if (err != CHIP_NO_ERROR)
            {
                ChipLogError(Zcl, "Could not find class ChipEventStructs$RefrigeratorAlarmClusterNotifyEvent");
                return nullptr;
            }
            jmethodID notifyStructCtor = env->GetMethodID(notifyStructClass, "<init>",
                                                          "(Ljava/lang/Long;Ljava/lang/Long;Ljava/lang/Long;Ljava/lang/Long;)V");
            if (notifyStructCtor == nullptr)
            {
                ChipLogError(Zcl, "Could not find ChipEventStructs$RefrigeratorAlarmClusterNotifyEvent constructor");
                return nullptr;
            }

            jobject value =
                env->NewObject(notifyStructClass, notifyStructCtor, value_active, value_inactive, value_state, value_mask);

            return value;
        }
        default:
            *aError = CHIP_ERROR_IM_MALFORMED_EVENT_PATH_IB;
            break;
        }
        break;
    }
    case app::Clusters::DishwasherMode::Id: {
        using namespace app::Clusters::DishwasherMode;
        switch (aPath.mEventId)
        {
        default:
            *aError = CHIP_ERROR_IM_MALFORMED_EVENT_PATH_IB;
            break;
        }
        break;
    }
    case app::Clusters::AirQuality::Id: {
        using namespace app::Clusters::AirQuality;
        switch (aPath.mEventId)
        {
        default:
            *aError = CHIP_ERROR_IM_MALFORMED_EVENT_PATH_IB;
            break;
        }
        break;
    }
    case app::Clusters::SmokeCoAlarm::Id: {
        using namespace app::Clusters::SmokeCoAlarm;
        switch (aPath.mEventId)
        {
        case Events::SmokeAlarm::Id: {
            Events::SmokeAlarm::DecodableType cppValue;
            *aError = app::DataModel::Decode(aReader, cppValue);
            if (*aError != CHIP_NO_ERROR)
            {
                return nullptr;
            }
            jobject value_alarmSeverityLevel;
            std::string value_alarmSeverityLevelClassName     = "java/lang/Integer";
            std::string value_alarmSeverityLevelCtorSignature = "(I)V";
            jint jnivalue_alarmSeverityLevel                  = static_cast<jint>(cppValue.alarmSeverityLevel);
            chip::JniReferences::GetInstance().CreateBoxedObject<jint>(value_alarmSeverityLevelClassName.c_str(),
                                                                       value_alarmSeverityLevelCtorSignature.c_str(),
                                                                       jnivalue_alarmSeverityLevel, value_alarmSeverityLevel);

            jclass smokeAlarmStructClass;
            err = chip::JniReferences::GetInstance().GetClassRef(
                env, "chip/devicecontroller/ChipEventStructs$SmokeCoAlarmClusterSmokeAlarmEvent", smokeAlarmStructClass);
            if (err != CHIP_NO_ERROR)
            {
                ChipLogError(Zcl, "Could not find class ChipEventStructs$SmokeCoAlarmClusterSmokeAlarmEvent");
                return nullptr;
            }
            jmethodID smokeAlarmStructCtor = env->GetMethodID(smokeAlarmStructClass, "<init>", "(Ljava/lang/Integer;)V");
            if (smokeAlarmStructCtor == nullptr)
            {
                ChipLogError(Zcl, "Could not find ChipEventStructs$SmokeCoAlarmClusterSmokeAlarmEvent constructor");
                return nullptr;
            }

            jobject value = env->NewObject(smokeAlarmStructClass, smokeAlarmStructCtor, value_alarmSeverityLevel);

            return value;
        }
        case Events::COAlarm::Id: {
            Events::COAlarm::DecodableType cppValue;
            *aError = app::DataModel::Decode(aReader, cppValue);
            if (*aError != CHIP_NO_ERROR)
            {
                return nullptr;
            }
            jobject value_alarmSeverityLevel;
            std::string value_alarmSeverityLevelClassName     = "java/lang/Integer";
            std::string value_alarmSeverityLevelCtorSignature = "(I)V";
            jint jnivalue_alarmSeverityLevel                  = static_cast<jint>(cppValue.alarmSeverityLevel);
            chip::JniReferences::GetInstance().CreateBoxedObject<jint>(value_alarmSeverityLevelClassName.c_str(),
                                                                       value_alarmSeverityLevelCtorSignature.c_str(),
                                                                       jnivalue_alarmSeverityLevel, value_alarmSeverityLevel);

            jclass COAlarmStructClass;
            err = chip::JniReferences::GetInstance().GetClassRef(
                env, "chip/devicecontroller/ChipEventStructs$SmokeCoAlarmClusterCOAlarmEvent", COAlarmStructClass);
            if (err != CHIP_NO_ERROR)
            {
                ChipLogError(Zcl, "Could not find class ChipEventStructs$SmokeCoAlarmClusterCOAlarmEvent");
                return nullptr;
            }
            jmethodID COAlarmStructCtor = env->GetMethodID(COAlarmStructClass, "<init>", "(Ljava/lang/Integer;)V");
            if (COAlarmStructCtor == nullptr)
            {
                ChipLogError(Zcl, "Could not find ChipEventStructs$SmokeCoAlarmClusterCOAlarmEvent constructor");
                return nullptr;
            }

            jobject value = env->NewObject(COAlarmStructClass, COAlarmStructCtor, value_alarmSeverityLevel);

            return value;
        }
        case Events::LowBattery::Id: {
            Events::LowBattery::DecodableType cppValue;
            *aError = app::DataModel::Decode(aReader, cppValue);
            if (*aError != CHIP_NO_ERROR)
            {
                return nullptr;
            }
            jobject value_alarmSeverityLevel;
            std::string value_alarmSeverityLevelClassName     = "java/lang/Integer";
            std::string value_alarmSeverityLevelCtorSignature = "(I)V";
            jint jnivalue_alarmSeverityLevel                  = static_cast<jint>(cppValue.alarmSeverityLevel);
            chip::JniReferences::GetInstance().CreateBoxedObject<jint>(value_alarmSeverityLevelClassName.c_str(),
                                                                       value_alarmSeverityLevelCtorSignature.c_str(),
                                                                       jnivalue_alarmSeverityLevel, value_alarmSeverityLevel);

            jclass lowBatteryStructClass;
            err = chip::JniReferences::GetInstance().GetClassRef(
                env, "chip/devicecontroller/ChipEventStructs$SmokeCoAlarmClusterLowBatteryEvent", lowBatteryStructClass);
            if (err != CHIP_NO_ERROR)
            {
                ChipLogError(Zcl, "Could not find class ChipEventStructs$SmokeCoAlarmClusterLowBatteryEvent");
                return nullptr;
            }
            jmethodID lowBatteryStructCtor = env->GetMethodID(lowBatteryStructClass, "<init>", "(Ljava/lang/Integer;)V");
            if (lowBatteryStructCtor == nullptr)
            {
                ChipLogError(Zcl, "Could not find ChipEventStructs$SmokeCoAlarmClusterLowBatteryEvent constructor");
                return nullptr;
            }

            jobject value = env->NewObject(lowBatteryStructClass, lowBatteryStructCtor, value_alarmSeverityLevel);

            return value;
        }
        case Events::HardwareFault::Id: {
            Events::HardwareFault::DecodableType cppValue;
            *aError = app::DataModel::Decode(aReader, cppValue);
            if (*aError != CHIP_NO_ERROR)
            {
                return nullptr;
            }
            jclass hardwareFaultStructClass;
            err = chip::JniReferences::GetInstance().GetClassRef(
                env, "chip/devicecontroller/ChipEventStructs$SmokeCoAlarmClusterHardwareFaultEvent", hardwareFaultStructClass);
            if (err != CHIP_NO_ERROR)
            {
                ChipLogError(Zcl, "Could not find class ChipEventStructs$SmokeCoAlarmClusterHardwareFaultEvent");
                return nullptr;
            }
            jmethodID hardwareFaultStructCtor = env->GetMethodID(hardwareFaultStructClass, "<init>", "()V");
            if (hardwareFaultStructCtor == nullptr)
            {
                ChipLogError(Zcl, "Could not find ChipEventStructs$SmokeCoAlarmClusterHardwareFaultEvent constructor");
                return nullptr;
            }

            jobject value = env->NewObject(hardwareFaultStructClass, hardwareFaultStructCtor);

            return value;
        }
        case Events::EndOfService::Id: {
            Events::EndOfService::DecodableType cppValue;
            *aError = app::DataModel::Decode(aReader, cppValue);
            if (*aError != CHIP_NO_ERROR)
            {
                return nullptr;
            }
            jclass endOfServiceStructClass;
            err = chip::JniReferences::GetInstance().GetClassRef(
                env, "chip/devicecontroller/ChipEventStructs$SmokeCoAlarmClusterEndOfServiceEvent", endOfServiceStructClass);
            if (err != CHIP_NO_ERROR)
            {
                ChipLogError(Zcl, "Could not find class ChipEventStructs$SmokeCoAlarmClusterEndOfServiceEvent");
                return nullptr;
            }
            jmethodID endOfServiceStructCtor = env->GetMethodID(endOfServiceStructClass, "<init>", "()V");
            if (endOfServiceStructCtor == nullptr)
            {
                ChipLogError(Zcl, "Could not find ChipEventStructs$SmokeCoAlarmClusterEndOfServiceEvent constructor");
                return nullptr;
            }

            jobject value = env->NewObject(endOfServiceStructClass, endOfServiceStructCtor);

            return value;
        }
        case Events::SelfTestComplete::Id: {
            Events::SelfTestComplete::DecodableType cppValue;
            *aError = app::DataModel::Decode(aReader, cppValue);
            if (*aError != CHIP_NO_ERROR)
            {
                return nullptr;
            }
            jclass selfTestCompleteStructClass;
            err = chip::JniReferences::GetInstance().GetClassRef(
                env, "chip/devicecontroller/ChipEventStructs$SmokeCoAlarmClusterSelfTestCompleteEvent",
                selfTestCompleteStructClass);
            if (err != CHIP_NO_ERROR)
            {
                ChipLogError(Zcl, "Could not find class ChipEventStructs$SmokeCoAlarmClusterSelfTestCompleteEvent");
                return nullptr;
            }
            jmethodID selfTestCompleteStructCtor = env->GetMethodID(selfTestCompleteStructClass, "<init>", "()V");
            if (selfTestCompleteStructCtor == nullptr)
            {
                ChipLogError(Zcl, "Could not find ChipEventStructs$SmokeCoAlarmClusterSelfTestCompleteEvent constructor");
                return nullptr;
            }

            jobject value = env->NewObject(selfTestCompleteStructClass, selfTestCompleteStructCtor);

            return value;
        }
        case Events::AlarmMuted::Id: {
            Events::AlarmMuted::DecodableType cppValue;
            *aError = app::DataModel::Decode(aReader, cppValue);
            if (*aError != CHIP_NO_ERROR)
            {
                return nullptr;
            }
            jclass alarmMutedStructClass;
            err = chip::JniReferences::GetInstance().GetClassRef(
                env, "chip/devicecontroller/ChipEventStructs$SmokeCoAlarmClusterAlarmMutedEvent", alarmMutedStructClass);
            if (err != CHIP_NO_ERROR)
            {
                ChipLogError(Zcl, "Could not find class ChipEventStructs$SmokeCoAlarmClusterAlarmMutedEvent");
                return nullptr;
            }
            jmethodID alarmMutedStructCtor = env->GetMethodID(alarmMutedStructClass, "<init>", "()V");
            if (alarmMutedStructCtor == nullptr)
            {
                ChipLogError(Zcl, "Could not find ChipEventStructs$SmokeCoAlarmClusterAlarmMutedEvent constructor");
                return nullptr;
            }

            jobject value = env->NewObject(alarmMutedStructClass, alarmMutedStructCtor);

            return value;
        }
        case Events::MuteEnded::Id: {
            Events::MuteEnded::DecodableType cppValue;
            *aError = app::DataModel::Decode(aReader, cppValue);
            if (*aError != CHIP_NO_ERROR)
            {
                return nullptr;
            }
            jclass muteEndedStructClass;
            err = chip::JniReferences::GetInstance().GetClassRef(
                env, "chip/devicecontroller/ChipEventStructs$SmokeCoAlarmClusterMuteEndedEvent", muteEndedStructClass);
            if (err != CHIP_NO_ERROR)
            {
                ChipLogError(Zcl, "Could not find class ChipEventStructs$SmokeCoAlarmClusterMuteEndedEvent");
                return nullptr;
            }
            jmethodID muteEndedStructCtor = env->GetMethodID(muteEndedStructClass, "<init>", "()V");
            if (muteEndedStructCtor == nullptr)
            {
                ChipLogError(Zcl, "Could not find ChipEventStructs$SmokeCoAlarmClusterMuteEndedEvent constructor");
                return nullptr;
            }

            jobject value = env->NewObject(muteEndedStructClass, muteEndedStructCtor);

            return value;
        }
        case Events::InterconnectSmokeAlarm::Id: {
            Events::InterconnectSmokeAlarm::DecodableType cppValue;
            *aError = app::DataModel::Decode(aReader, cppValue);
            if (*aError != CHIP_NO_ERROR)
            {
                return nullptr;
            }
            jobject value_alarmSeverityLevel;
            std::string value_alarmSeverityLevelClassName     = "java/lang/Integer";
            std::string value_alarmSeverityLevelCtorSignature = "(I)V";
            jint jnivalue_alarmSeverityLevel                  = static_cast<jint>(cppValue.alarmSeverityLevel);
            chip::JniReferences::GetInstance().CreateBoxedObject<jint>(value_alarmSeverityLevelClassName.c_str(),
                                                                       value_alarmSeverityLevelCtorSignature.c_str(),
                                                                       jnivalue_alarmSeverityLevel, value_alarmSeverityLevel);

            jclass interconnectSmokeAlarmStructClass;
            err = chip::JniReferences::GetInstance().GetClassRef(
                env, "chip/devicecontroller/ChipEventStructs$SmokeCoAlarmClusterInterconnectSmokeAlarmEvent",
                interconnectSmokeAlarmStructClass);
            if (err != CHIP_NO_ERROR)
            {
                ChipLogError(Zcl, "Could not find class ChipEventStructs$SmokeCoAlarmClusterInterconnectSmokeAlarmEvent");
                return nullptr;
            }
            jmethodID interconnectSmokeAlarmStructCtor =
                env->GetMethodID(interconnectSmokeAlarmStructClass, "<init>", "(Ljava/lang/Integer;)V");
            if (interconnectSmokeAlarmStructCtor == nullptr)
            {
                ChipLogError(Zcl, "Could not find ChipEventStructs$SmokeCoAlarmClusterInterconnectSmokeAlarmEvent constructor");
                return nullptr;
            }

            jobject value =
                env->NewObject(interconnectSmokeAlarmStructClass, interconnectSmokeAlarmStructCtor, value_alarmSeverityLevel);

            return value;
        }
        case Events::InterconnectCOAlarm::Id: {
            Events::InterconnectCOAlarm::DecodableType cppValue;
            *aError = app::DataModel::Decode(aReader, cppValue);
            if (*aError != CHIP_NO_ERROR)
            {
                return nullptr;
            }
            jobject value_alarmSeverityLevel;
            std::string value_alarmSeverityLevelClassName     = "java/lang/Integer";
            std::string value_alarmSeverityLevelCtorSignature = "(I)V";
            jint jnivalue_alarmSeverityLevel                  = static_cast<jint>(cppValue.alarmSeverityLevel);
            chip::JniReferences::GetInstance().CreateBoxedObject<jint>(value_alarmSeverityLevelClassName.c_str(),
                                                                       value_alarmSeverityLevelCtorSignature.c_str(),
                                                                       jnivalue_alarmSeverityLevel, value_alarmSeverityLevel);

            jclass interconnectCOAlarmStructClass;
            err = chip::JniReferences::GetInstance().GetClassRef(
                env, "chip/devicecontroller/ChipEventStructs$SmokeCoAlarmClusterInterconnectCOAlarmEvent",
                interconnectCOAlarmStructClass);
            if (err != CHIP_NO_ERROR)
            {
                ChipLogError(Zcl, "Could not find class ChipEventStructs$SmokeCoAlarmClusterInterconnectCOAlarmEvent");
                return nullptr;
            }
            jmethodID interconnectCOAlarmStructCtor =
                env->GetMethodID(interconnectCOAlarmStructClass, "<init>", "(Ljava/lang/Integer;)V");
            if (interconnectCOAlarmStructCtor == nullptr)
            {
                ChipLogError(Zcl, "Could not find ChipEventStructs$SmokeCoAlarmClusterInterconnectCOAlarmEvent constructor");
                return nullptr;
            }

            jobject value = env->NewObject(interconnectCOAlarmStructClass, interconnectCOAlarmStructCtor, value_alarmSeverityLevel);

            return value;
        }
        case Events::AllClear::Id: {
            Events::AllClear::DecodableType cppValue;
            *aError = app::DataModel::Decode(aReader, cppValue);
            if (*aError != CHIP_NO_ERROR)
            {
                return nullptr;
            }
            jclass allClearStructClass;
            err = chip::JniReferences::GetInstance().GetClassRef(
                env, "chip/devicecontroller/ChipEventStructs$SmokeCoAlarmClusterAllClearEvent", allClearStructClass);
            if (err != CHIP_NO_ERROR)
            {
                ChipLogError(Zcl, "Could not find class ChipEventStructs$SmokeCoAlarmClusterAllClearEvent");
                return nullptr;
            }
            jmethodID allClearStructCtor = env->GetMethodID(allClearStructClass, "<init>", "()V");
            if (allClearStructCtor == nullptr)
            {
                ChipLogError(Zcl, "Could not find ChipEventStructs$SmokeCoAlarmClusterAllClearEvent constructor");
                return nullptr;
            }

            jobject value = env->NewObject(allClearStructClass, allClearStructCtor);

            return value;
        }
        default:
            *aError = CHIP_ERROR_IM_MALFORMED_EVENT_PATH_IB;
            break;
        }
        break;
    }
    case app::Clusters::DishwasherAlarm::Id: {
        using namespace app::Clusters::DishwasherAlarm;
        switch (aPath.mEventId)
        {
        case Events::Notify::Id: {
            Events::Notify::DecodableType cppValue;
            *aError = app::DataModel::Decode(aReader, cppValue);
            if (*aError != CHIP_NO_ERROR)
            {
                return nullptr;
            }
            jobject value_active;
            std::string value_activeClassName     = "java/lang/Long";
            std::string value_activeCtorSignature = "(J)V";
            jlong jnivalue_active                 = static_cast<jlong>(cppValue.active.Raw());
            chip::JniReferences::GetInstance().CreateBoxedObject<jlong>(
                value_activeClassName.c_str(), value_activeCtorSignature.c_str(), jnivalue_active, value_active);

            jobject value_inactive;
            std::string value_inactiveClassName     = "java/lang/Long";
            std::string value_inactiveCtorSignature = "(J)V";
            jlong jnivalue_inactive                 = static_cast<jlong>(cppValue.inactive.Raw());
            chip::JniReferences::GetInstance().CreateBoxedObject<jlong>(
                value_inactiveClassName.c_str(), value_inactiveCtorSignature.c_str(), jnivalue_inactive, value_inactive);

            jobject value_state;
            std::string value_stateClassName     = "java/lang/Long";
            std::string value_stateCtorSignature = "(J)V";
            jlong jnivalue_state                 = static_cast<jlong>(cppValue.state.Raw());
            chip::JniReferences::GetInstance().CreateBoxedObject<jlong>(
                value_stateClassName.c_str(), value_stateCtorSignature.c_str(), jnivalue_state, value_state);

            jobject value_mask;
            std::string value_maskClassName     = "java/lang/Long";
            std::string value_maskCtorSignature = "(J)V";
            jlong jnivalue_mask                 = static_cast<jlong>(cppValue.mask.Raw());
            chip::JniReferences::GetInstance().CreateBoxedObject<jlong>(value_maskClassName.c_str(),
                                                                        value_maskCtorSignature.c_str(), jnivalue_mask, value_mask);

            jclass notifyStructClass;
            err = chip::JniReferences::GetInstance().GetClassRef(
                env, "chip/devicecontroller/ChipEventStructs$DishwasherAlarmClusterNotifyEvent", notifyStructClass);
            if (err != CHIP_NO_ERROR)
            {
                ChipLogError(Zcl, "Could not find class ChipEventStructs$DishwasherAlarmClusterNotifyEvent");
                return nullptr;
            }
            jmethodID notifyStructCtor = env->GetMethodID(notifyStructClass, "<init>",
                                                          "(Ljava/lang/Long;Ljava/lang/Long;Ljava/lang/Long;Ljava/lang/Long;)V");
            if (notifyStructCtor == nullptr)
            {
                ChipLogError(Zcl, "Could not find ChipEventStructs$DishwasherAlarmClusterNotifyEvent constructor");
                return nullptr;
            }

            jobject value =
                env->NewObject(notifyStructClass, notifyStructCtor, value_active, value_inactive, value_state, value_mask);

            return value;
        }
        default:
            *aError = CHIP_ERROR_IM_MALFORMED_EVENT_PATH_IB;
            break;
        }
        break;
    }
    case app::Clusters::MicrowaveOvenMode::Id: {
        using namespace app::Clusters::MicrowaveOvenMode;
        switch (aPath.mEventId)
        {
        default:
            *aError = CHIP_ERROR_IM_MALFORMED_EVENT_PATH_IB;
            break;
        }
        break;
    }
    case app::Clusters::MicrowaveOvenControl::Id: {
        using namespace app::Clusters::MicrowaveOvenControl;
        switch (aPath.mEventId)
        {
        default:
            *aError = CHIP_ERROR_IM_MALFORMED_EVENT_PATH_IB;
            break;
        }
        break;
    }
    case app::Clusters::OperationalState::Id: {
        using namespace app::Clusters::OperationalState;
        switch (aPath.mEventId)
        {
        case Events::OperationalError::Id: {
            Events::OperationalError::DecodableType cppValue;
            *aError = app::DataModel::Decode(aReader, cppValue);
            if (*aError != CHIP_NO_ERROR)
            {
                return nullptr;
            }
            jobject value_errorState;
            jobject value_errorState_errorStateID;
            std::string value_errorState_errorStateIDClassName     = "java/lang/Integer";
            std::string value_errorState_errorStateIDCtorSignature = "(I)V";
            jint jnivalue_errorState_errorStateID                  = static_cast<jint>(cppValue.errorState.errorStateID);
            chip::JniReferences::GetInstance().CreateBoxedObject<jint>(
                value_errorState_errorStateIDClassName.c_str(), value_errorState_errorStateIDCtorSignature.c_str(),
                jnivalue_errorState_errorStateID, value_errorState_errorStateID);
            jobject value_errorState_errorStateLabel;
            if (!cppValue.errorState.errorStateLabel.HasValue())
            {
                chip::JniReferences::GetInstance().CreateOptional(nullptr, value_errorState_errorStateLabel);
            }
            else
            {
                jobject value_errorState_errorStateLabelInsideOptional;
                LogErrorOnFailure(chip::JniReferences::GetInstance().CharToStringUTF(
                    cppValue.errorState.errorStateLabel.Value(), value_errorState_errorStateLabelInsideOptional));
                chip::JniReferences::GetInstance().CreateOptional(value_errorState_errorStateLabelInsideOptional,
                                                                  value_errorState_errorStateLabel);
            }
            jobject value_errorState_errorStateDetails;
            if (!cppValue.errorState.errorStateDetails.HasValue())
            {
                chip::JniReferences::GetInstance().CreateOptional(nullptr, value_errorState_errorStateDetails);
            }
            else
            {
                jobject value_errorState_errorStateDetailsInsideOptional;
                LogErrorOnFailure(chip::JniReferences::GetInstance().CharToStringUTF(
                    cppValue.errorState.errorStateDetails.Value(), value_errorState_errorStateDetailsInsideOptional));
                chip::JniReferences::GetInstance().CreateOptional(value_errorState_errorStateDetailsInsideOptional,
                                                                  value_errorState_errorStateDetails);
            }

            jclass errorStateStructStructClass_0;
            err = chip::JniReferences::GetInstance().GetClassRef(
                env, "chip/devicecontroller/ChipStructs$OperationalStateClusterErrorStateStruct", errorStateStructStructClass_0);
            if (err != CHIP_NO_ERROR)
            {
                ChipLogError(Zcl, "Could not find class ChipStructs$OperationalStateClusterErrorStateStruct");
                return nullptr;
            }
            jmethodID errorStateStructStructCtor_0 = env->GetMethodID(
                errorStateStructStructClass_0, "<init>", "(Ljava/lang/Integer;Ljava/util/Optional;Ljava/util/Optional;)V");
            if (errorStateStructStructCtor_0 == nullptr)
            {
                ChipLogError(Zcl, "Could not find ChipStructs$OperationalStateClusterErrorStateStruct constructor");
                return nullptr;
            }

            value_errorState =
                env->NewObject(errorStateStructStructClass_0, errorStateStructStructCtor_0, value_errorState_errorStateID,
                               value_errorState_errorStateLabel, value_errorState_errorStateDetails);

            jclass operationalErrorStructClass;
            err = chip::JniReferences::GetInstance().GetClassRef(
                env, "chip/devicecontroller/ChipEventStructs$OperationalStateClusterOperationalErrorEvent",
                operationalErrorStructClass);
            if (err != CHIP_NO_ERROR)
            {
                ChipLogError(Zcl, "Could not find class ChipEventStructs$OperationalStateClusterOperationalErrorEvent");
                return nullptr;
            }
            jmethodID operationalErrorStructCtor =
                env->GetMethodID(operationalErrorStructClass, "<init>",
                                 "(Lchip/devicecontroller/ChipStructs$OperationalStateClusterErrorStateStruct;)V");
            if (operationalErrorStructCtor == nullptr)
            {
                ChipLogError(Zcl, "Could not find ChipEventStructs$OperationalStateClusterOperationalErrorEvent constructor");
                return nullptr;
            }

            jobject value = env->NewObject(operationalErrorStructClass, operationalErrorStructCtor, value_errorState);

            return value;
        }
        case Events::OperationCompletion::Id: {
            Events::OperationCompletion::DecodableType cppValue;
            *aError = app::DataModel::Decode(aReader, cppValue);
            if (*aError != CHIP_NO_ERROR)
            {
                return nullptr;
            }
            jobject value_completionErrorCode;
            std::string value_completionErrorCodeClassName     = "java/lang/Integer";
            std::string value_completionErrorCodeCtorSignature = "(I)V";
            jint jnivalue_completionErrorCode                  = static_cast<jint>(cppValue.completionErrorCode);
            chip::JniReferences::GetInstance().CreateBoxedObject<jint>(value_completionErrorCodeClassName.c_str(),
                                                                       value_completionErrorCodeCtorSignature.c_str(),
                                                                       jnivalue_completionErrorCode, value_completionErrorCode);

            jobject value_totalOperationalTime;
            if (!cppValue.totalOperationalTime.HasValue())
            {
                chip::JniReferences::GetInstance().CreateOptional(nullptr, value_totalOperationalTime);
            }
            else
            {
                jobject value_totalOperationalTimeInsideOptional;
                if (cppValue.totalOperationalTime.Value().IsNull())
                {
                    value_totalOperationalTimeInsideOptional = nullptr;
                }
                else
                {
                    std::string value_totalOperationalTimeInsideOptionalClassName     = "java/lang/Long";
                    std::string value_totalOperationalTimeInsideOptionalCtorSignature = "(J)V";
                    jlong jnivalue_totalOperationalTimeInsideOptional =
                        static_cast<jlong>(cppValue.totalOperationalTime.Value().Value());
                    chip::JniReferences::GetInstance().CreateBoxedObject<jlong>(
                        value_totalOperationalTimeInsideOptionalClassName.c_str(),
                        value_totalOperationalTimeInsideOptionalCtorSignature.c_str(), jnivalue_totalOperationalTimeInsideOptional,
                        value_totalOperationalTimeInsideOptional);
                }
                chip::JniReferences::GetInstance().CreateOptional(value_totalOperationalTimeInsideOptional,
                                                                  value_totalOperationalTime);
            }

            jobject value_pausedTime;
            if (!cppValue.pausedTime.HasValue())
            {
                chip::JniReferences::GetInstance().CreateOptional(nullptr, value_pausedTime);
            }
            else
            {
                jobject value_pausedTimeInsideOptional;
                if (cppValue.pausedTime.Value().IsNull())
                {
                    value_pausedTimeInsideOptional = nullptr;
                }
                else
                {
                    std::string value_pausedTimeInsideOptionalClassName     = "java/lang/Long";
                    std::string value_pausedTimeInsideOptionalCtorSignature = "(J)V";
                    jlong jnivalue_pausedTimeInsideOptional = static_cast<jlong>(cppValue.pausedTime.Value().Value());
                    chip::JniReferences::GetInstance().CreateBoxedObject<jlong>(
                        value_pausedTimeInsideOptionalClassName.c_str(), value_pausedTimeInsideOptionalCtorSignature.c_str(),
                        jnivalue_pausedTimeInsideOptional, value_pausedTimeInsideOptional);
                }
                chip::JniReferences::GetInstance().CreateOptional(value_pausedTimeInsideOptional, value_pausedTime);
            }

            jclass operationCompletionStructClass;
            err = chip::JniReferences::GetInstance().GetClassRef(
                env, "chip/devicecontroller/ChipEventStructs$OperationalStateClusterOperationCompletionEvent",
                operationCompletionStructClass);
            if (err != CHIP_NO_ERROR)
            {
                ChipLogError(Zcl, "Could not find class ChipEventStructs$OperationalStateClusterOperationCompletionEvent");
                return nullptr;
            }
            jmethodID operationCompletionStructCtor = env->GetMethodID(
                operationCompletionStructClass, "<init>", "(Ljava/lang/Integer;Ljava/util/Optional;Ljava/util/Optional;)V");
            if (operationCompletionStructCtor == nullptr)
            {
                ChipLogError(Zcl, "Could not find ChipEventStructs$OperationalStateClusterOperationCompletionEvent constructor");
                return nullptr;
            }

            jobject value = env->NewObject(operationCompletionStructClass, operationCompletionStructCtor, value_completionErrorCode,
                                           value_totalOperationalTime, value_pausedTime);

            return value;
        }
        default:
            *aError = CHIP_ERROR_IM_MALFORMED_EVENT_PATH_IB;
            break;
        }
        break;
    }
    case app::Clusters::RvcOperationalState::Id: {
        using namespace app::Clusters::RvcOperationalState;
        switch (aPath.mEventId)
        {
        case Events::OperationalError::Id: {
            Events::OperationalError::DecodableType cppValue;
            *aError = app::DataModel::Decode(aReader, cppValue);
            if (*aError != CHIP_NO_ERROR)
            {
                return nullptr;
            }
            jobject value_errorState;
            jobject value_errorState_errorStateID;
            std::string value_errorState_errorStateIDClassName     = "java/lang/Integer";
            std::string value_errorState_errorStateIDCtorSignature = "(I)V";
            jint jnivalue_errorState_errorStateID                  = static_cast<jint>(cppValue.errorState.errorStateID);
            chip::JniReferences::GetInstance().CreateBoxedObject<jint>(
                value_errorState_errorStateIDClassName.c_str(), value_errorState_errorStateIDCtorSignature.c_str(),
                jnivalue_errorState_errorStateID, value_errorState_errorStateID);
            jobject value_errorState_errorStateLabel;
            if (!cppValue.errorState.errorStateLabel.HasValue())
            {
                chip::JniReferences::GetInstance().CreateOptional(nullptr, value_errorState_errorStateLabel);
            }
            else
            {
                jobject value_errorState_errorStateLabelInsideOptional;
                LogErrorOnFailure(chip::JniReferences::GetInstance().CharToStringUTF(
                    cppValue.errorState.errorStateLabel.Value(), value_errorState_errorStateLabelInsideOptional));
                chip::JniReferences::GetInstance().CreateOptional(value_errorState_errorStateLabelInsideOptional,
                                                                  value_errorState_errorStateLabel);
            }
            jobject value_errorState_errorStateDetails;
            if (!cppValue.errorState.errorStateDetails.HasValue())
            {
                chip::JniReferences::GetInstance().CreateOptional(nullptr, value_errorState_errorStateDetails);
            }
            else
            {
                jobject value_errorState_errorStateDetailsInsideOptional;
                LogErrorOnFailure(chip::JniReferences::GetInstance().CharToStringUTF(
                    cppValue.errorState.errorStateDetails.Value(), value_errorState_errorStateDetailsInsideOptional));
                chip::JniReferences::GetInstance().CreateOptional(value_errorState_errorStateDetailsInsideOptional,
                                                                  value_errorState_errorStateDetails);
            }

            jclass errorStateStructStructClass_0;
            err = chip::JniReferences::GetInstance().GetClassRef(
                env, "chip/devicecontroller/ChipStructs$RvcOperationalStateClusterErrorStateStruct", errorStateStructStructClass_0);
            if (err != CHIP_NO_ERROR)
            {
                ChipLogError(Zcl, "Could not find class ChipStructs$RvcOperationalStateClusterErrorStateStruct");
                return nullptr;
            }
            jmethodID errorStateStructStructCtor_0 = env->GetMethodID(
                errorStateStructStructClass_0, "<init>", "(Ljava/lang/Integer;Ljava/util/Optional;Ljava/util/Optional;)V");
            if (errorStateStructStructCtor_0 == nullptr)
            {
                ChipLogError(Zcl, "Could not find ChipStructs$RvcOperationalStateClusterErrorStateStruct constructor");
                return nullptr;
            }

            value_errorState =
                env->NewObject(errorStateStructStructClass_0, errorStateStructStructCtor_0, value_errorState_errorStateID,
                               value_errorState_errorStateLabel, value_errorState_errorStateDetails);

            jclass operationalErrorStructClass;
            err = chip::JniReferences::GetInstance().GetClassRef(
                env, "chip/devicecontroller/ChipEventStructs$RvcOperationalStateClusterOperationalErrorEvent",
                operationalErrorStructClass);
            if (err != CHIP_NO_ERROR)
            {
                ChipLogError(Zcl, "Could not find class ChipEventStructs$RvcOperationalStateClusterOperationalErrorEvent");
                return nullptr;
            }
            jmethodID operationalErrorStructCtor =
                env->GetMethodID(operationalErrorStructClass, "<init>",
                                 "(Lchip/devicecontroller/ChipStructs$RvcOperationalStateClusterErrorStateStruct;)V");
            if (operationalErrorStructCtor == nullptr)
            {
                ChipLogError(Zcl, "Could not find ChipEventStructs$RvcOperationalStateClusterOperationalErrorEvent constructor");
                return nullptr;
            }

            jobject value = env->NewObject(operationalErrorStructClass, operationalErrorStructCtor, value_errorState);

            return value;
        }
        case Events::OperationCompletion::Id: {
            Events::OperationCompletion::DecodableType cppValue;
            *aError = app::DataModel::Decode(aReader, cppValue);
            if (*aError != CHIP_NO_ERROR)
            {
                return nullptr;
            }
            jobject value_completionErrorCode;
            std::string value_completionErrorCodeClassName     = "java/lang/Integer";
            std::string value_completionErrorCodeCtorSignature = "(I)V";
            jint jnivalue_completionErrorCode                  = static_cast<jint>(cppValue.completionErrorCode);
            chip::JniReferences::GetInstance().CreateBoxedObject<jint>(value_completionErrorCodeClassName.c_str(),
                                                                       value_completionErrorCodeCtorSignature.c_str(),
                                                                       jnivalue_completionErrorCode, value_completionErrorCode);

            jobject value_totalOperationalTime;
            if (!cppValue.totalOperationalTime.HasValue())
            {
                chip::JniReferences::GetInstance().CreateOptional(nullptr, value_totalOperationalTime);
            }
            else
            {
                jobject value_totalOperationalTimeInsideOptional;
                if (cppValue.totalOperationalTime.Value().IsNull())
                {
                    value_totalOperationalTimeInsideOptional = nullptr;
                }
                else
                {
                    std::string value_totalOperationalTimeInsideOptionalClassName     = "java/lang/Long";
                    std::string value_totalOperationalTimeInsideOptionalCtorSignature = "(J)V";
                    jlong jnivalue_totalOperationalTimeInsideOptional =
                        static_cast<jlong>(cppValue.totalOperationalTime.Value().Value());
                    chip::JniReferences::GetInstance().CreateBoxedObject<jlong>(
                        value_totalOperationalTimeInsideOptionalClassName.c_str(),
                        value_totalOperationalTimeInsideOptionalCtorSignature.c_str(), jnivalue_totalOperationalTimeInsideOptional,
                        value_totalOperationalTimeInsideOptional);
                }
                chip::JniReferences::GetInstance().CreateOptional(value_totalOperationalTimeInsideOptional,
                                                                  value_totalOperationalTime);
            }

            jobject value_pausedTime;
            if (!cppValue.pausedTime.HasValue())
            {
                chip::JniReferences::GetInstance().CreateOptional(nullptr, value_pausedTime);
            }
            else
            {
                jobject value_pausedTimeInsideOptional;
                if (cppValue.pausedTime.Value().IsNull())
                {
                    value_pausedTimeInsideOptional = nullptr;
                }
                else
                {
                    std::string value_pausedTimeInsideOptionalClassName     = "java/lang/Long";
                    std::string value_pausedTimeInsideOptionalCtorSignature = "(J)V";
                    jlong jnivalue_pausedTimeInsideOptional = static_cast<jlong>(cppValue.pausedTime.Value().Value());
                    chip::JniReferences::GetInstance().CreateBoxedObject<jlong>(
                        value_pausedTimeInsideOptionalClassName.c_str(), value_pausedTimeInsideOptionalCtorSignature.c_str(),
                        jnivalue_pausedTimeInsideOptional, value_pausedTimeInsideOptional);
                }
                chip::JniReferences::GetInstance().CreateOptional(value_pausedTimeInsideOptional, value_pausedTime);
            }

            jclass operationCompletionStructClass;
            err = chip::JniReferences::GetInstance().GetClassRef(
                env, "chip/devicecontroller/ChipEventStructs$RvcOperationalStateClusterOperationCompletionEvent",
                operationCompletionStructClass);
            if (err != CHIP_NO_ERROR)
            {
                ChipLogError(Zcl, "Could not find class ChipEventStructs$RvcOperationalStateClusterOperationCompletionEvent");
                return nullptr;
            }
            jmethodID operationCompletionStructCtor = env->GetMethodID(
                operationCompletionStructClass, "<init>", "(Ljava/lang/Integer;Ljava/util/Optional;Ljava/util/Optional;)V");
            if (operationCompletionStructCtor == nullptr)
            {
                ChipLogError(Zcl, "Could not find ChipEventStructs$RvcOperationalStateClusterOperationCompletionEvent constructor");
                return nullptr;
            }

            jobject value = env->NewObject(operationCompletionStructClass, operationCompletionStructCtor, value_completionErrorCode,
                                           value_totalOperationalTime, value_pausedTime);

            return value;
        }
        default:
            *aError = CHIP_ERROR_IM_MALFORMED_EVENT_PATH_IB;
            break;
        }
        break;
    }
    case app::Clusters::HepaFilterMonitoring::Id: {
        using namespace app::Clusters::HepaFilterMonitoring;
        switch (aPath.mEventId)
        {
        default:
            *aError = CHIP_ERROR_IM_MALFORMED_EVENT_PATH_IB;
            break;
        }
        break;
    }
    case app::Clusters::ActivatedCarbonFilterMonitoring::Id: {
        using namespace app::Clusters::ActivatedCarbonFilterMonitoring;
        switch (aPath.mEventId)
        {
        default:
            *aError = CHIP_ERROR_IM_MALFORMED_EVENT_PATH_IB;
            break;
        }
        break;
    }
    case app::Clusters::BooleanSensorConfiguration::Id: {
        using namespace app::Clusters::BooleanSensorConfiguration;
        switch (aPath.mEventId)
        {
        case Events::AlarmsStateChanged::Id: {
            Events::AlarmsStateChanged::DecodableType cppValue;
            *aError = app::DataModel::Decode(aReader, cppValue);
            if (*aError != CHIP_NO_ERROR)
            {
                return nullptr;
            }
            jobject value_alarmsActive;
            std::string value_alarmsActiveClassName     = "java/lang/Integer";
            std::string value_alarmsActiveCtorSignature = "(I)V";
            jint jnivalue_alarmsActive                  = static_cast<jint>(cppValue.alarmsActive.Raw());
            chip::JniReferences::GetInstance().CreateBoxedObject<jint>(value_alarmsActiveClassName.c_str(),
                                                                       value_alarmsActiveCtorSignature.c_str(),
                                                                       jnivalue_alarmsActive, value_alarmsActive);

            jobject value_alarmsSuppressed;
            if (!cppValue.alarmsSuppressed.HasValue())
            {
                chip::JniReferences::GetInstance().CreateOptional(nullptr, value_alarmsSuppressed);
            }
            else
            {
                jobject value_alarmsSuppressedInsideOptional;
                std::string value_alarmsSuppressedInsideOptionalClassName     = "java/lang/Integer";
                std::string value_alarmsSuppressedInsideOptionalCtorSignature = "(I)V";
                jint jnivalue_alarmsSuppressedInsideOptional = static_cast<jint>(cppValue.alarmsSuppressed.Value().Raw());
                chip::JniReferences::GetInstance().CreateBoxedObject<jint>(
                    value_alarmsSuppressedInsideOptionalClassName.c_str(),
                    value_alarmsSuppressedInsideOptionalCtorSignature.c_str(), jnivalue_alarmsSuppressedInsideOptional,
                    value_alarmsSuppressedInsideOptional);
                chip::JniReferences::GetInstance().CreateOptional(value_alarmsSuppressedInsideOptional, value_alarmsSuppressed);
            }

            jclass alarmsStateChangedStructClass;
            err = chip::JniReferences::GetInstance().GetClassRef(
                env, "chip/devicecontroller/ChipEventStructs$BooleanSensorConfigurationClusterAlarmsStateChangedEvent",
                alarmsStateChangedStructClass);
            if (err != CHIP_NO_ERROR)
            {
                ChipLogError(Zcl, "Could not find class ChipEventStructs$BooleanSensorConfigurationClusterAlarmsStateChangedEvent");
                return nullptr;
            }
            jmethodID alarmsStateChangedStructCtor =
                env->GetMethodID(alarmsStateChangedStructClass, "<init>", "(Ljava/lang/Integer;Ljava/util/Optional;)V");
            if (alarmsStateChangedStructCtor == nullptr)
            {
                ChipLogError(
                    Zcl, "Could not find ChipEventStructs$BooleanSensorConfigurationClusterAlarmsStateChangedEvent constructor");
                return nullptr;
            }

            jobject value = env->NewObject(alarmsStateChangedStructClass, alarmsStateChangedStructCtor, value_alarmsActive,
                                           value_alarmsSuppressed);

            return value;
        }
        case Events::SensorFault::Id: {
            Events::SensorFault::DecodableType cppValue;
            *aError = app::DataModel::Decode(aReader, cppValue);
            if (*aError != CHIP_NO_ERROR)
            {
                return nullptr;
            }
            jclass sensorFaultStructClass;
            err = chip::JniReferences::GetInstance().GetClassRef(
                env, "chip/devicecontroller/ChipEventStructs$BooleanSensorConfigurationClusterSensorFaultEvent",
                sensorFaultStructClass);
            if (err != CHIP_NO_ERROR)
            {
                ChipLogError(Zcl, "Could not find class ChipEventStructs$BooleanSensorConfigurationClusterSensorFaultEvent");
                return nullptr;
            }
            jmethodID sensorFaultStructCtor = env->GetMethodID(sensorFaultStructClass, "<init>", "()V");
            if (sensorFaultStructCtor == nullptr)
            {
                ChipLogError(Zcl, "Could not find ChipEventStructs$BooleanSensorConfigurationClusterSensorFaultEvent constructor");
                return nullptr;
            }

            jobject value = env->NewObject(sensorFaultStructClass, sensorFaultStructCtor);

            return value;
        }
        default:
            *aError = CHIP_ERROR_IM_MALFORMED_EVENT_PATH_IB;
            break;
        }
        break;
    }
    case app::Clusters::ValveConfigurationAndControl::Id: {
        using namespace app::Clusters::ValveConfigurationAndControl;
        switch (aPath.mEventId)
        {
        case Events::ValveStateChanged::Id: {
            Events::ValveStateChanged::DecodableType cppValue;
            *aError = app::DataModel::Decode(aReader, cppValue);
            if (*aError != CHIP_NO_ERROR)
            {
                return nullptr;
            }
            jobject value_valveState;
            std::string value_valveStateClassName     = "java/lang/Integer";
            std::string value_valveStateCtorSignature = "(I)V";
            jint jnivalue_valveState                  = static_cast<jint>(cppValue.valveState);
            chip::JniReferences::GetInstance().CreateBoxedObject<jint>(
                value_valveStateClassName.c_str(), value_valveStateCtorSignature.c_str(), jnivalue_valveState, value_valveState);

            jclass valveStateChangedStructClass;
            err = chip::JniReferences::GetInstance().GetClassRef(
                env, "chip/devicecontroller/ChipEventStructs$ValveConfigurationAndControlClusterValveStateChangedEvent",
                valveStateChangedStructClass);
            if (err != CHIP_NO_ERROR)
            {
                ChipLogError(Zcl,
                             "Could not find class ChipEventStructs$ValveConfigurationAndControlClusterValveStateChangedEvent");
                return nullptr;
            }
            jmethodID valveStateChangedStructCtor =
                env->GetMethodID(valveStateChangedStructClass, "<init>", "(Ljava/lang/Integer;)V");
            if (valveStateChangedStructCtor == nullptr)
            {
                ChipLogError(
                    Zcl, "Could not find ChipEventStructs$ValveConfigurationAndControlClusterValveStateChangedEvent constructor");
                return nullptr;
            }

            jobject value = env->NewObject(valveStateChangedStructClass, valveStateChangedStructCtor, value_valveState);

            return value;
        }
        case Events::ValveFault::Id: {
            Events::ValveFault::DecodableType cppValue;
            *aError = app::DataModel::Decode(aReader, cppValue);
            if (*aError != CHIP_NO_ERROR)
            {
                return nullptr;
            }
            jobject value_valveFault;
            std::string value_valveFaultClassName     = "java/lang/Integer";
            std::string value_valveFaultCtorSignature = "(I)V";
            jint jnivalue_valveFault                  = static_cast<jint>(cppValue.valveFault.Raw());
            chip::JniReferences::GetInstance().CreateBoxedObject<jint>(
                value_valveFaultClassName.c_str(), value_valveFaultCtorSignature.c_str(), jnivalue_valveFault, value_valveFault);

            jclass valveFaultStructClass;
            err = chip::JniReferences::GetInstance().GetClassRef(
                env, "chip/devicecontroller/ChipEventStructs$ValveConfigurationAndControlClusterValveFaultEvent",
                valveFaultStructClass);
            if (err != CHIP_NO_ERROR)
            {
                ChipLogError(Zcl, "Could not find class ChipEventStructs$ValveConfigurationAndControlClusterValveFaultEvent");
                return nullptr;
            }
            jmethodID valveFaultStructCtor = env->GetMethodID(valveFaultStructClass, "<init>", "(Ljava/lang/Integer;)V");
            if (valveFaultStructCtor == nullptr)
            {
                ChipLogError(Zcl, "Could not find ChipEventStructs$ValveConfigurationAndControlClusterValveFaultEvent constructor");
                return nullptr;
            }

            jobject value = env->NewObject(valveFaultStructClass, valveFaultStructCtor, value_valveFault);

            return value;
        }
        default:
            *aError = CHIP_ERROR_IM_MALFORMED_EVENT_PATH_IB;
            break;
        }
        break;
    }
    case app::Clusters::DemandResponseLoadControl::Id: {
        using namespace app::Clusters::DemandResponseLoadControl;
        switch (aPath.mEventId)
        {
        case Events::LoadControlEventStatusChange::Id: {
            Events::LoadControlEventStatusChange::DecodableType cppValue;
            *aError = app::DataModel::Decode(aReader, cppValue);
            if (*aError != CHIP_NO_ERROR)
            {
                return nullptr;
            }
            jobject value_eventID;
            jbyteArray value_eventIDByteArray = env->NewByteArray(static_cast<jsize>(cppValue.eventID.size()));
            env->SetByteArrayRegion(value_eventIDByteArray, 0, static_cast<jsize>(cppValue.eventID.size()),
                                    reinterpret_cast<const jbyte *>(cppValue.eventID.data()));
            value_eventID = value_eventIDByteArray;

            jobject value_transitionIndex;
            if (cppValue.transitionIndex.IsNull())
            {
                value_transitionIndex = nullptr;
            }
            else
            {
                std::string value_transitionIndexClassName     = "java/lang/Integer";
                std::string value_transitionIndexCtorSignature = "(I)V";
                jint jnivalue_transitionIndex                  = static_cast<jint>(cppValue.transitionIndex.Value());
                chip::JniReferences::GetInstance().CreateBoxedObject<jint>(value_transitionIndexClassName.c_str(),
                                                                           value_transitionIndexCtorSignature.c_str(),
                                                                           jnivalue_transitionIndex, value_transitionIndex);
            }

            jobject value_status;
            std::string value_statusClassName     = "java/lang/Integer";
            std::string value_statusCtorSignature = "(I)V";
            jint jnivalue_status                  = static_cast<jint>(cppValue.status);
            chip::JniReferences::GetInstance().CreateBoxedObject<jint>(
                value_statusClassName.c_str(), value_statusCtorSignature.c_str(), jnivalue_status, value_status);

            jobject value_criticality;
            std::string value_criticalityClassName     = "java/lang/Integer";
            std::string value_criticalityCtorSignature = "(I)V";
            jint jnivalue_criticality                  = static_cast<jint>(cppValue.criticality);
            chip::JniReferences::GetInstance().CreateBoxedObject<jint>(value_criticalityClassName.c_str(),
                                                                       value_criticalityCtorSignature.c_str(), jnivalue_criticality,
                                                                       value_criticality);

            jobject value_control;
            std::string value_controlClassName     = "java/lang/Integer";
            std::string value_controlCtorSignature = "(I)V";
            jint jnivalue_control                  = static_cast<jint>(cppValue.control.Raw());
            chip::JniReferences::GetInstance().CreateBoxedObject<jint>(
                value_controlClassName.c_str(), value_controlCtorSignature.c_str(), jnivalue_control, value_control);

            jobject value_temperatureControl;
            if (!cppValue.temperatureControl.HasValue())
            {
                chip::JniReferences::GetInstance().CreateOptional(nullptr, value_temperatureControl);
            }
            else
            {
                jobject value_temperatureControlInsideOptional;
                if (cppValue.temperatureControl.Value().IsNull())
                {
                    value_temperatureControlInsideOptional = nullptr;
                }
                else
                {
                    jobject value_temperatureControlInsideOptional_coolingTempOffset;
                    if (!cppValue.temperatureControl.Value().Value().coolingTempOffset.HasValue())
                    {
                        chip::JniReferences::GetInstance().CreateOptional(nullptr,
                                                                          value_temperatureControlInsideOptional_coolingTempOffset);
                    }
                    else
                    {
                        jobject value_temperatureControlInsideOptional_coolingTempOffsetInsideOptional;
                        if (cppValue.temperatureControl.Value().Value().coolingTempOffset.Value().IsNull())
                        {
                            value_temperatureControlInsideOptional_coolingTempOffsetInsideOptional = nullptr;
                        }
                        else
                        {
                            std::string value_temperatureControlInsideOptional_coolingTempOffsetInsideOptionalClassName =
                                "java/lang/Integer";
                            std::string value_temperatureControlInsideOptional_coolingTempOffsetInsideOptionalCtorSignature =
                                "(I)V";
                            jint jnivalue_temperatureControlInsideOptional_coolingTempOffsetInsideOptional =
                                static_cast<jint>(cppValue.temperatureControl.Value().Value().coolingTempOffset.Value().Value());
                            chip::JniReferences::GetInstance().CreateBoxedObject<jint>(
                                value_temperatureControlInsideOptional_coolingTempOffsetInsideOptionalClassName.c_str(),
                                value_temperatureControlInsideOptional_coolingTempOffsetInsideOptionalCtorSignature.c_str(),
                                jnivalue_temperatureControlInsideOptional_coolingTempOffsetInsideOptional,
                                value_temperatureControlInsideOptional_coolingTempOffsetInsideOptional);
                        }
                        chip::JniReferences::GetInstance().CreateOptional(
                            value_temperatureControlInsideOptional_coolingTempOffsetInsideOptional,
                            value_temperatureControlInsideOptional_coolingTempOffset);
                    }
                    jobject value_temperatureControlInsideOptional_heatingtTempOffset;
                    if (!cppValue.temperatureControl.Value().Value().heatingtTempOffset.HasValue())
                    {
                        chip::JniReferences::GetInstance().CreateOptional(
                            nullptr, value_temperatureControlInsideOptional_heatingtTempOffset);
                    }
                    else
                    {
                        jobject value_temperatureControlInsideOptional_heatingtTempOffsetInsideOptional;
                        if (cppValue.temperatureControl.Value().Value().heatingtTempOffset.Value().IsNull())
                        {
                            value_temperatureControlInsideOptional_heatingtTempOffsetInsideOptional = nullptr;
                        }
                        else
                        {
                            std::string value_temperatureControlInsideOptional_heatingtTempOffsetInsideOptionalClassName =
                                "java/lang/Integer";
                            std::string value_temperatureControlInsideOptional_heatingtTempOffsetInsideOptionalCtorSignature =
                                "(I)V";
                            jint jnivalue_temperatureControlInsideOptional_heatingtTempOffsetInsideOptional =
                                static_cast<jint>(cppValue.temperatureControl.Value().Value().heatingtTempOffset.Value().Value());
                            chip::JniReferences::GetInstance().CreateBoxedObject<jint>(
                                value_temperatureControlInsideOptional_heatingtTempOffsetInsideOptionalClassName.c_str(),
                                value_temperatureControlInsideOptional_heatingtTempOffsetInsideOptionalCtorSignature.c_str(),
                                jnivalue_temperatureControlInsideOptional_heatingtTempOffsetInsideOptional,
                                value_temperatureControlInsideOptional_heatingtTempOffsetInsideOptional);
                        }
                        chip::JniReferences::GetInstance().CreateOptional(
                            value_temperatureControlInsideOptional_heatingtTempOffsetInsideOptional,
                            value_temperatureControlInsideOptional_heatingtTempOffset);
                    }
                    jobject value_temperatureControlInsideOptional_coolingTempSetpoint;
                    if (!cppValue.temperatureControl.Value().Value().coolingTempSetpoint.HasValue())
                    {
                        chip::JniReferences::GetInstance().CreateOptional(
                            nullptr, value_temperatureControlInsideOptional_coolingTempSetpoint);
                    }
                    else
                    {
                        jobject value_temperatureControlInsideOptional_coolingTempSetpointInsideOptional;
                        if (cppValue.temperatureControl.Value().Value().coolingTempSetpoint.Value().IsNull())
                        {
                            value_temperatureControlInsideOptional_coolingTempSetpointInsideOptional = nullptr;
                        }
                        else
                        {
                            std::string value_temperatureControlInsideOptional_coolingTempSetpointInsideOptionalClassName =
                                "java/lang/Integer";
                            std::string value_temperatureControlInsideOptional_coolingTempSetpointInsideOptionalCtorSignature =
                                "(I)V";
                            jint jnivalue_temperatureControlInsideOptional_coolingTempSetpointInsideOptional =
                                static_cast<jint>(cppValue.temperatureControl.Value().Value().coolingTempSetpoint.Value().Value());
                            chip::JniReferences::GetInstance().CreateBoxedObject<jint>(
                                value_temperatureControlInsideOptional_coolingTempSetpointInsideOptionalClassName.c_str(),
                                value_temperatureControlInsideOptional_coolingTempSetpointInsideOptionalCtorSignature.c_str(),
                                jnivalue_temperatureControlInsideOptional_coolingTempSetpointInsideOptional,
                                value_temperatureControlInsideOptional_coolingTempSetpointInsideOptional);
                        }
                        chip::JniReferences::GetInstance().CreateOptional(
                            value_temperatureControlInsideOptional_coolingTempSetpointInsideOptional,
                            value_temperatureControlInsideOptional_coolingTempSetpoint);
                    }
                    jobject value_temperatureControlInsideOptional_heatingTempSetpoint;
                    if (!cppValue.temperatureControl.Value().Value().heatingTempSetpoint.HasValue())
                    {
                        chip::JniReferences::GetInstance().CreateOptional(
                            nullptr, value_temperatureControlInsideOptional_heatingTempSetpoint);
                    }
                    else
                    {
                        jobject value_temperatureControlInsideOptional_heatingTempSetpointInsideOptional;
                        if (cppValue.temperatureControl.Value().Value().heatingTempSetpoint.Value().IsNull())
                        {
                            value_temperatureControlInsideOptional_heatingTempSetpointInsideOptional = nullptr;
                        }
                        else
                        {
                            std::string value_temperatureControlInsideOptional_heatingTempSetpointInsideOptionalClassName =
                                "java/lang/Integer";
                            std::string value_temperatureControlInsideOptional_heatingTempSetpointInsideOptionalCtorSignature =
                                "(I)V";
                            jint jnivalue_temperatureControlInsideOptional_heatingTempSetpointInsideOptional =
                                static_cast<jint>(cppValue.temperatureControl.Value().Value().heatingTempSetpoint.Value().Value());
                            chip::JniReferences::GetInstance().CreateBoxedObject<jint>(
                                value_temperatureControlInsideOptional_heatingTempSetpointInsideOptionalClassName.c_str(),
                                value_temperatureControlInsideOptional_heatingTempSetpointInsideOptionalCtorSignature.c_str(),
                                jnivalue_temperatureControlInsideOptional_heatingTempSetpointInsideOptional,
                                value_temperatureControlInsideOptional_heatingTempSetpointInsideOptional);
                        }
                        chip::JniReferences::GetInstance().CreateOptional(
                            value_temperatureControlInsideOptional_heatingTempSetpointInsideOptional,
                            value_temperatureControlInsideOptional_heatingTempSetpoint);
                    }

                    jclass temperatureControlStructStructClass_2;
                    err = chip::JniReferences::GetInstance().GetClassRef(
                        env, "chip/devicecontroller/ChipStructs$DemandResponseLoadControlClusterTemperatureControlStruct",
                        temperatureControlStructStructClass_2);
                    if (err != CHIP_NO_ERROR)
                    {
                        ChipLogError(Zcl,
                                     "Could not find class ChipStructs$DemandResponseLoadControlClusterTemperatureControlStruct");
                        return nullptr;
                    }
                    jmethodID temperatureControlStructStructCtor_2 =
                        env->GetMethodID(temperatureControlStructStructClass_2, "<init>",
                                         "(Ljava/util/Optional;Ljava/util/Optional;Ljava/util/Optional;Ljava/util/Optional;)V");
                    if (temperatureControlStructStructCtor_2 == nullptr)
                    {
                        ChipLogError(
                            Zcl, "Could not find ChipStructs$DemandResponseLoadControlClusterTemperatureControlStruct constructor");
                        return nullptr;
                    }

                    value_temperatureControlInsideOptional =
                        env->NewObject(temperatureControlStructStructClass_2, temperatureControlStructStructCtor_2,
                                       value_temperatureControlInsideOptional_coolingTempOffset,
                                       value_temperatureControlInsideOptional_heatingtTempOffset,
                                       value_temperatureControlInsideOptional_coolingTempSetpoint,
                                       value_temperatureControlInsideOptional_heatingTempSetpoint);
                }
                chip::JniReferences::GetInstance().CreateOptional(value_temperatureControlInsideOptional, value_temperatureControl);
            }

            jobject value_averageLoadControl;
            if (!cppValue.averageLoadControl.HasValue())
            {
                chip::JniReferences::GetInstance().CreateOptional(nullptr, value_averageLoadControl);
            }
            else
            {
                jobject value_averageLoadControlInsideOptional;
                if (cppValue.averageLoadControl.Value().IsNull())
                {
                    value_averageLoadControlInsideOptional = nullptr;
                }
                else
                {
                    jobject value_averageLoadControlInsideOptional_loadAdjustment;
                    std::string value_averageLoadControlInsideOptional_loadAdjustmentClassName     = "java/lang/Integer";
                    std::string value_averageLoadControlInsideOptional_loadAdjustmentCtorSignature = "(I)V";
                    jint jnivalue_averageLoadControlInsideOptional_loadAdjustment =
                        static_cast<jint>(cppValue.averageLoadControl.Value().Value().loadAdjustment);
                    chip::JniReferences::GetInstance().CreateBoxedObject<jint>(
                        value_averageLoadControlInsideOptional_loadAdjustmentClassName.c_str(),
                        value_averageLoadControlInsideOptional_loadAdjustmentCtorSignature.c_str(),
                        jnivalue_averageLoadControlInsideOptional_loadAdjustment,
                        value_averageLoadControlInsideOptional_loadAdjustment);

                    jclass averageLoadControlStructStructClass_2;
                    err = chip::JniReferences::GetInstance().GetClassRef(
                        env, "chip/devicecontroller/ChipStructs$DemandResponseLoadControlClusterAverageLoadControlStruct",
                        averageLoadControlStructStructClass_2);
                    if (err != CHIP_NO_ERROR)
                    {
                        ChipLogError(Zcl,
                                     "Could not find class ChipStructs$DemandResponseLoadControlClusterAverageLoadControlStruct");
                        return nullptr;
                    }
                    jmethodID averageLoadControlStructStructCtor_2 =
                        env->GetMethodID(averageLoadControlStructStructClass_2, "<init>", "(Ljava/lang/Integer;)V");
                    if (averageLoadControlStructStructCtor_2 == nullptr)
                    {
                        ChipLogError(
                            Zcl, "Could not find ChipStructs$DemandResponseLoadControlClusterAverageLoadControlStruct constructor");
                        return nullptr;
                    }

                    value_averageLoadControlInsideOptional =
                        env->NewObject(averageLoadControlStructStructClass_2, averageLoadControlStructStructCtor_2,
                                       value_averageLoadControlInsideOptional_loadAdjustment);
                }
                chip::JniReferences::GetInstance().CreateOptional(value_averageLoadControlInsideOptional, value_averageLoadControl);
            }

            jobject value_dutyCycleControl;
            if (!cppValue.dutyCycleControl.HasValue())
            {
                chip::JniReferences::GetInstance().CreateOptional(nullptr, value_dutyCycleControl);
            }
            else
            {
                jobject value_dutyCycleControlInsideOptional;
                if (cppValue.dutyCycleControl.Value().IsNull())
                {
                    value_dutyCycleControlInsideOptional = nullptr;
                }
                else
                {
                    jobject value_dutyCycleControlInsideOptional_dutyCycle;
                    std::string value_dutyCycleControlInsideOptional_dutyCycleClassName     = "java/lang/Integer";
                    std::string value_dutyCycleControlInsideOptional_dutyCycleCtorSignature = "(I)V";
                    jint jnivalue_dutyCycleControlInsideOptional_dutyCycle =
                        static_cast<jint>(cppValue.dutyCycleControl.Value().Value().dutyCycle);
                    chip::JniReferences::GetInstance().CreateBoxedObject<jint>(
                        value_dutyCycleControlInsideOptional_dutyCycleClassName.c_str(),
                        value_dutyCycleControlInsideOptional_dutyCycleCtorSignature.c_str(),
                        jnivalue_dutyCycleControlInsideOptional_dutyCycle, value_dutyCycleControlInsideOptional_dutyCycle);

                    jclass dutyCycleControlStructStructClass_2;
                    err = chip::JniReferences::GetInstance().GetClassRef(
                        env, "chip/devicecontroller/ChipStructs$DemandResponseLoadControlClusterDutyCycleControlStruct",
                        dutyCycleControlStructStructClass_2);
                    if (err != CHIP_NO_ERROR)
                    {
                        ChipLogError(Zcl,
                                     "Could not find class ChipStructs$DemandResponseLoadControlClusterDutyCycleControlStruct");
                        return nullptr;
                    }
                    jmethodID dutyCycleControlStructStructCtor_2 =
                        env->GetMethodID(dutyCycleControlStructStructClass_2, "<init>", "(Ljava/lang/Integer;)V");
                    if (dutyCycleControlStructStructCtor_2 == nullptr)
                    {
                        ChipLogError(
                            Zcl, "Could not find ChipStructs$DemandResponseLoadControlClusterDutyCycleControlStruct constructor");
                        return nullptr;
                    }

                    value_dutyCycleControlInsideOptional =
                        env->NewObject(dutyCycleControlStructStructClass_2, dutyCycleControlStructStructCtor_2,
                                       value_dutyCycleControlInsideOptional_dutyCycle);
                }
                chip::JniReferences::GetInstance().CreateOptional(value_dutyCycleControlInsideOptional, value_dutyCycleControl);
            }

            jobject value_powerSavingsControl;
            if (!cppValue.powerSavingsControl.HasValue())
            {
                chip::JniReferences::GetInstance().CreateOptional(nullptr, value_powerSavingsControl);
            }
            else
            {
                jobject value_powerSavingsControlInsideOptional;
                if (cppValue.powerSavingsControl.Value().IsNull())
                {
                    value_powerSavingsControlInsideOptional = nullptr;
                }
                else
                {
                    jobject value_powerSavingsControlInsideOptional_powerSavings;
                    std::string value_powerSavingsControlInsideOptional_powerSavingsClassName     = "java/lang/Integer";
                    std::string value_powerSavingsControlInsideOptional_powerSavingsCtorSignature = "(I)V";
                    jint jnivalue_powerSavingsControlInsideOptional_powerSavings =
                        static_cast<jint>(cppValue.powerSavingsControl.Value().Value().powerSavings);
                    chip::JniReferences::GetInstance().CreateBoxedObject<jint>(
                        value_powerSavingsControlInsideOptional_powerSavingsClassName.c_str(),
                        value_powerSavingsControlInsideOptional_powerSavingsCtorSignature.c_str(),
                        jnivalue_powerSavingsControlInsideOptional_powerSavings,
                        value_powerSavingsControlInsideOptional_powerSavings);

                    jclass powerSavingsControlStructStructClass_2;
                    err = chip::JniReferences::GetInstance().GetClassRef(
                        env, "chip/devicecontroller/ChipStructs$DemandResponseLoadControlClusterPowerSavingsControlStruct",
                        powerSavingsControlStructStructClass_2);
                    if (err != CHIP_NO_ERROR)
                    {
                        ChipLogError(Zcl,
                                     "Could not find class ChipStructs$DemandResponseLoadControlClusterPowerSavingsControlStruct");
                        return nullptr;
                    }
                    jmethodID powerSavingsControlStructStructCtor_2 =
                        env->GetMethodID(powerSavingsControlStructStructClass_2, "<init>", "(Ljava/lang/Integer;)V");
                    if (powerSavingsControlStructStructCtor_2 == nullptr)
                    {
                        ChipLogError(
                            Zcl,
                            "Could not find ChipStructs$DemandResponseLoadControlClusterPowerSavingsControlStruct constructor");
                        return nullptr;
                    }

                    value_powerSavingsControlInsideOptional =
                        env->NewObject(powerSavingsControlStructStructClass_2, powerSavingsControlStructStructCtor_2,
                                       value_powerSavingsControlInsideOptional_powerSavings);
                }
                chip::JniReferences::GetInstance().CreateOptional(value_powerSavingsControlInsideOptional,
                                                                  value_powerSavingsControl);
            }

            jobject value_heatingSourceControl;
            if (!cppValue.heatingSourceControl.HasValue())
            {
                chip::JniReferences::GetInstance().CreateOptional(nullptr, value_heatingSourceControl);
            }
            else
            {
                jobject value_heatingSourceControlInsideOptional;
                if (cppValue.heatingSourceControl.Value().IsNull())
                {
                    value_heatingSourceControlInsideOptional = nullptr;
                }
                else
                {
                    jobject value_heatingSourceControlInsideOptional_heatingSource;
                    std::string value_heatingSourceControlInsideOptional_heatingSourceClassName     = "java/lang/Integer";
                    std::string value_heatingSourceControlInsideOptional_heatingSourceCtorSignature = "(I)V";
                    jint jnivalue_heatingSourceControlInsideOptional_heatingSource =
                        static_cast<jint>(cppValue.heatingSourceControl.Value().Value().heatingSource);
                    chip::JniReferences::GetInstance().CreateBoxedObject<jint>(
                        value_heatingSourceControlInsideOptional_heatingSourceClassName.c_str(),
                        value_heatingSourceControlInsideOptional_heatingSourceCtorSignature.c_str(),
                        jnivalue_heatingSourceControlInsideOptional_heatingSource,
                        value_heatingSourceControlInsideOptional_heatingSource);

                    jclass heatingSourceControlStructStructClass_2;
                    err = chip::JniReferences::GetInstance().GetClassRef(
                        env, "chip/devicecontroller/ChipStructs$DemandResponseLoadControlClusterHeatingSourceControlStruct",
                        heatingSourceControlStructStructClass_2);
                    if (err != CHIP_NO_ERROR)
                    {
                        ChipLogError(Zcl,
                                     "Could not find class ChipStructs$DemandResponseLoadControlClusterHeatingSourceControlStruct");
                        return nullptr;
                    }
                    jmethodID heatingSourceControlStructStructCtor_2 =
                        env->GetMethodID(heatingSourceControlStructStructClass_2, "<init>", "(Ljava/lang/Integer;)V");
                    if (heatingSourceControlStructStructCtor_2 == nullptr)
                    {
                        ChipLogError(
                            Zcl,
                            "Could not find ChipStructs$DemandResponseLoadControlClusterHeatingSourceControlStruct constructor");
                        return nullptr;
                    }

                    value_heatingSourceControlInsideOptional =
                        env->NewObject(heatingSourceControlStructStructClass_2, heatingSourceControlStructStructCtor_2,
                                       value_heatingSourceControlInsideOptional_heatingSource);
                }
                chip::JniReferences::GetInstance().CreateOptional(value_heatingSourceControlInsideOptional,
                                                                  value_heatingSourceControl);
            }

            jclass loadControlEventStatusChangeStructClass;
            err = chip::JniReferences::GetInstance().GetClassRef(
                env, "chip/devicecontroller/ChipEventStructs$DemandResponseLoadControlClusterLoadControlEventStatusChangeEvent",
                loadControlEventStatusChangeStructClass);
            if (err != CHIP_NO_ERROR)
            {
                ChipLogError(
                    Zcl, "Could not find class ChipEventStructs$DemandResponseLoadControlClusterLoadControlEventStatusChangeEvent");
                return nullptr;
            }
            jmethodID loadControlEventStatusChangeStructCtor =
                env->GetMethodID(loadControlEventStatusChangeStructClass, "<init>",
                                 "([BLjava/lang/Integer;Ljava/lang/Integer;Ljava/lang/Integer;Ljava/lang/Integer;Ljava/util/"
                                 "Optional;Ljava/util/Optional;Ljava/util/Optional;Ljava/util/Optional;Ljava/util/Optional;)V");
            if (loadControlEventStatusChangeStructCtor == nullptr)
            {
                ChipLogError(Zcl,
                             "Could not find ChipEventStructs$DemandResponseLoadControlClusterLoadControlEventStatusChangeEvent "
                             "constructor");
                return nullptr;
            }

            jobject value = env->NewObject(loadControlEventStatusChangeStructClass, loadControlEventStatusChangeStructCtor,
                                           value_eventID, value_transitionIndex, value_status, value_criticality, value_control,
                                           value_temperatureControl, value_averageLoadControl, value_dutyCycleControl,
                                           value_powerSavingsControl, value_heatingSourceControl);

            return value;
        }
        default:
            *aError = CHIP_ERROR_IM_MALFORMED_EVENT_PATH_IB;
            break;
        }
        break;
    }
    case app::Clusters::EnergyEvse::Id: {
        using namespace app::Clusters::EnergyEvse;
        switch (aPath.mEventId)
        {
        case Events::EVConnected::Id: {
            Events::EVConnected::DecodableType cppValue;
            *aError = app::DataModel::Decode(aReader, cppValue);
            if (*aError != CHIP_NO_ERROR)
            {
                return nullptr;
            }
            jobject value_sessionID;
            std::string value_sessionIDClassName     = "java/lang/Long";
            std::string value_sessionIDCtorSignature = "(J)V";
            jlong jnivalue_sessionID                 = static_cast<jlong>(cppValue.sessionID);
            chip::JniReferences::GetInstance().CreateBoxedObject<jlong>(
                value_sessionIDClassName.c_str(), value_sessionIDCtorSignature.c_str(), jnivalue_sessionID, value_sessionID);

            jclass EVConnectedStructClass;
            err = chip::JniReferences::GetInstance().GetClassRef(
                env, "chip/devicecontroller/ChipEventStructs$EnergyEvseClusterEVConnectedEvent", EVConnectedStructClass);
            if (err != CHIP_NO_ERROR)
            {
                ChipLogError(Zcl, "Could not find class ChipEventStructs$EnergyEvseClusterEVConnectedEvent");
                return nullptr;
            }
            jmethodID EVConnectedStructCtor = env->GetMethodID(EVConnectedStructClass, "<init>", "(Ljava/lang/Long;)V");
            if (EVConnectedStructCtor == nullptr)
            {
                ChipLogError(Zcl, "Could not find ChipEventStructs$EnergyEvseClusterEVConnectedEvent constructor");
                return nullptr;
            }

            jobject value = env->NewObject(EVConnectedStructClass, EVConnectedStructCtor, value_sessionID);

            return value;
        }
        case Events::EVNotDetected::Id: {
            Events::EVNotDetected::DecodableType cppValue;
            *aError = app::DataModel::Decode(aReader, cppValue);
            if (*aError != CHIP_NO_ERROR)
            {
                return nullptr;
            }
            jobject value_sessionID;
            std::string value_sessionIDClassName     = "java/lang/Long";
            std::string value_sessionIDCtorSignature = "(J)V";
            jlong jnivalue_sessionID                 = static_cast<jlong>(cppValue.sessionID);
            chip::JniReferences::GetInstance().CreateBoxedObject<jlong>(
                value_sessionIDClassName.c_str(), value_sessionIDCtorSignature.c_str(), jnivalue_sessionID, value_sessionID);

            jobject value_state;
            std::string value_stateClassName     = "java/lang/Integer";
            std::string value_stateCtorSignature = "(I)V";
            jint jnivalue_state                  = static_cast<jint>(cppValue.state);
            chip::JniReferences::GetInstance().CreateBoxedObject<jint>(
                value_stateClassName.c_str(), value_stateCtorSignature.c_str(), jnivalue_state, value_state);

            jobject value_sessionDuration;
            std::string value_sessionDurationClassName     = "java/lang/Long";
            std::string value_sessionDurationCtorSignature = "(J)V";
            jlong jnivalue_sessionDuration                 = static_cast<jlong>(cppValue.sessionDuration);
            chip::JniReferences::GetInstance().CreateBoxedObject<jlong>(value_sessionDurationClassName.c_str(),
                                                                        value_sessionDurationCtorSignature.c_str(),
                                                                        jnivalue_sessionDuration, value_sessionDuration);

            jobject value_sessionEnergyCharged;
            std::string value_sessionEnergyChargedClassName     = "java/lang/Long";
            std::string value_sessionEnergyChargedCtorSignature = "(J)V";
            jlong jnivalue_sessionEnergyCharged                 = static_cast<jlong>(cppValue.sessionEnergyCharged);
            chip::JniReferences::GetInstance().CreateBoxedObject<jlong>(value_sessionEnergyChargedClassName.c_str(),
                                                                        value_sessionEnergyChargedCtorSignature.c_str(),
                                                                        jnivalue_sessionEnergyCharged, value_sessionEnergyCharged);

            jobject value_sessionEnergyDischarged;
            if (!cppValue.sessionEnergyDischarged.HasValue())
            {
                chip::JniReferences::GetInstance().CreateOptional(nullptr, value_sessionEnergyDischarged);
            }
            else
            {
                jobject value_sessionEnergyDischargedInsideOptional;
                std::string value_sessionEnergyDischargedInsideOptionalClassName     = "java/lang/Long";
                std::string value_sessionEnergyDischargedInsideOptionalCtorSignature = "(J)V";
                jlong jnivalue_sessionEnergyDischargedInsideOptional = static_cast<jlong>(cppValue.sessionEnergyDischarged.Value());
                chip::JniReferences::GetInstance().CreateBoxedObject<jlong>(
                    value_sessionEnergyDischargedInsideOptionalClassName.c_str(),
                    value_sessionEnergyDischargedInsideOptionalCtorSignature.c_str(),
                    jnivalue_sessionEnergyDischargedInsideOptional, value_sessionEnergyDischargedInsideOptional);
                chip::JniReferences::GetInstance().CreateOptional(value_sessionEnergyDischargedInsideOptional,
                                                                  value_sessionEnergyDischarged);
            }

            jclass EVNotDetectedStructClass;
            err = chip::JniReferences::GetInstance().GetClassRef(
                env, "chip/devicecontroller/ChipEventStructs$EnergyEvseClusterEVNotDetectedEvent", EVNotDetectedStructClass);
            if (err != CHIP_NO_ERROR)
            {
                ChipLogError(Zcl, "Could not find class ChipEventStructs$EnergyEvseClusterEVNotDetectedEvent");
                return nullptr;
            }
            jmethodID EVNotDetectedStructCtor =
                env->GetMethodID(EVNotDetectedStructClass, "<init>",
                                 "(Ljava/lang/Long;Ljava/lang/Integer;Ljava/lang/Long;Ljava/lang/Long;Ljava/util/Optional;)V");
            if (EVNotDetectedStructCtor == nullptr)
            {
                ChipLogError(Zcl, "Could not find ChipEventStructs$EnergyEvseClusterEVNotDetectedEvent constructor");
                return nullptr;
            }

            jobject value = env->NewObject(EVNotDetectedStructClass, EVNotDetectedStructCtor, value_sessionID, value_state,
                                           value_sessionDuration, value_sessionEnergyCharged, value_sessionEnergyDischarged);

            return value;
        }
        case Events::EnergyTransferStarted::Id: {
            Events::EnergyTransferStarted::DecodableType cppValue;
            *aError = app::DataModel::Decode(aReader, cppValue);
            if (*aError != CHIP_NO_ERROR)
            {
                return nullptr;
            }
            jobject value_sessionID;
            std::string value_sessionIDClassName     = "java/lang/Long";
            std::string value_sessionIDCtorSignature = "(J)V";
            jlong jnivalue_sessionID                 = static_cast<jlong>(cppValue.sessionID);
            chip::JniReferences::GetInstance().CreateBoxedObject<jlong>(
                value_sessionIDClassName.c_str(), value_sessionIDCtorSignature.c_str(), jnivalue_sessionID, value_sessionID);

            jobject value_state;
            std::string value_stateClassName     = "java/lang/Integer";
            std::string value_stateCtorSignature = "(I)V";
            jint jnivalue_state                  = static_cast<jint>(cppValue.state);
            chip::JniReferences::GetInstance().CreateBoxedObject<jint>(
                value_stateClassName.c_str(), value_stateCtorSignature.c_str(), jnivalue_state, value_state);

            jobject value_maximumCurrent;
            std::string value_maximumCurrentClassName     = "java/lang/Long";
            std::string value_maximumCurrentCtorSignature = "(J)V";
            jlong jnivalue_maximumCurrent                 = static_cast<jlong>(cppValue.maximumCurrent);
            chip::JniReferences::GetInstance().CreateBoxedObject<jlong>(value_maximumCurrentClassName.c_str(),
                                                                        value_maximumCurrentCtorSignature.c_str(),
                                                                        jnivalue_maximumCurrent, value_maximumCurrent);

            jclass energyTransferStartedStructClass;
            err = chip::JniReferences::GetInstance().GetClassRef(
                env, "chip/devicecontroller/ChipEventStructs$EnergyEvseClusterEnergyTransferStartedEvent",
                energyTransferStartedStructClass);
            if (err != CHIP_NO_ERROR)
            {
                ChipLogError(Zcl, "Could not find class ChipEventStructs$EnergyEvseClusterEnergyTransferStartedEvent");
                return nullptr;
            }
            jmethodID energyTransferStartedStructCtor = env->GetMethodID(energyTransferStartedStructClass, "<init>",
                                                                         "(Ljava/lang/Long;Ljava/lang/Integer;Ljava/lang/Long;)V");
            if (energyTransferStartedStructCtor == nullptr)
            {
                ChipLogError(Zcl, "Could not find ChipEventStructs$EnergyEvseClusterEnergyTransferStartedEvent constructor");
                return nullptr;
            }

            jobject value = env->NewObject(energyTransferStartedStructClass, energyTransferStartedStructCtor, value_sessionID,
                                           value_state, value_maximumCurrent);

            return value;
        }
        case Events::EnergyTransferStopped::Id: {
            Events::EnergyTransferStopped::DecodableType cppValue;
            *aError = app::DataModel::Decode(aReader, cppValue);
            if (*aError != CHIP_NO_ERROR)
            {
                return nullptr;
            }
            jobject value_sessionID;
            std::string value_sessionIDClassName     = "java/lang/Long";
            std::string value_sessionIDCtorSignature = "(J)V";
            jlong jnivalue_sessionID                 = static_cast<jlong>(cppValue.sessionID);
            chip::JniReferences::GetInstance().CreateBoxedObject<jlong>(
                value_sessionIDClassName.c_str(), value_sessionIDCtorSignature.c_str(), jnivalue_sessionID, value_sessionID);

            jobject value_state;
            std::string value_stateClassName     = "java/lang/Integer";
            std::string value_stateCtorSignature = "(I)V";
            jint jnivalue_state                  = static_cast<jint>(cppValue.state);
            chip::JniReferences::GetInstance().CreateBoxedObject<jint>(
                value_stateClassName.c_str(), value_stateCtorSignature.c_str(), jnivalue_state, value_state);

            jobject value_reason;
            std::string value_reasonClassName     = "java/lang/Integer";
            std::string value_reasonCtorSignature = "(I)V";
            jint jnivalue_reason                  = static_cast<jint>(cppValue.reason);
            chip::JniReferences::GetInstance().CreateBoxedObject<jint>(
                value_reasonClassName.c_str(), value_reasonCtorSignature.c_str(), jnivalue_reason, value_reason);

            jobject value_energyTransferred;
            std::string value_energyTransferredClassName     = "java/lang/Long";
            std::string value_energyTransferredCtorSignature = "(J)V";
            jlong jnivalue_energyTransferred                 = static_cast<jlong>(cppValue.energyTransferred);
            chip::JniReferences::GetInstance().CreateBoxedObject<jlong>(value_energyTransferredClassName.c_str(),
                                                                        value_energyTransferredCtorSignature.c_str(),
                                                                        jnivalue_energyTransferred, value_energyTransferred);

            jclass energyTransferStoppedStructClass;
            err = chip::JniReferences::GetInstance().GetClassRef(
                env, "chip/devicecontroller/ChipEventStructs$EnergyEvseClusterEnergyTransferStoppedEvent",
                energyTransferStoppedStructClass);
            if (err != CHIP_NO_ERROR)
            {
                ChipLogError(Zcl, "Could not find class ChipEventStructs$EnergyEvseClusterEnergyTransferStoppedEvent");
                return nullptr;
            }
            jmethodID energyTransferStoppedStructCtor =
                env->GetMethodID(energyTransferStoppedStructClass, "<init>",
                                 "(Ljava/lang/Long;Ljava/lang/Integer;Ljava/lang/Integer;Ljava/lang/Long;)V");
            if (energyTransferStoppedStructCtor == nullptr)
            {
                ChipLogError(Zcl, "Could not find ChipEventStructs$EnergyEvseClusterEnergyTransferStoppedEvent constructor");
                return nullptr;
            }

            jobject value = env->NewObject(energyTransferStoppedStructClass, energyTransferStoppedStructCtor, value_sessionID,
                                           value_state, value_reason, value_energyTransferred);

            return value;
        }
        case Events::Fault::Id: {
            Events::Fault::DecodableType cppValue;
            *aError = app::DataModel::Decode(aReader, cppValue);
            if (*aError != CHIP_NO_ERROR)
            {
                return nullptr;
            }
            jobject value_sessionID;
            std::string value_sessionIDClassName     = "java/lang/Long";
            std::string value_sessionIDCtorSignature = "(J)V";
            jlong jnivalue_sessionID                 = static_cast<jlong>(cppValue.sessionID);
            chip::JniReferences::GetInstance().CreateBoxedObject<jlong>(
                value_sessionIDClassName.c_str(), value_sessionIDCtorSignature.c_str(), jnivalue_sessionID, value_sessionID);

            jobject value_state;
            std::string value_stateClassName     = "java/lang/Integer";
            std::string value_stateCtorSignature = "(I)V";
            jint jnivalue_state                  = static_cast<jint>(cppValue.state);
            chip::JniReferences::GetInstance().CreateBoxedObject<jint>(
                value_stateClassName.c_str(), value_stateCtorSignature.c_str(), jnivalue_state, value_state);

            jobject value_faultStatePreviousState;
            std::string value_faultStatePreviousStateClassName     = "java/lang/Integer";
            std::string value_faultStatePreviousStateCtorSignature = "(I)V";
            jint jnivalue_faultStatePreviousState                  = static_cast<jint>(cppValue.faultStatePreviousState);
            chip::JniReferences::GetInstance().CreateBoxedObject<jint>(
                value_faultStatePreviousStateClassName.c_str(), value_faultStatePreviousStateCtorSignature.c_str(),
                jnivalue_faultStatePreviousState, value_faultStatePreviousState);

            jobject value_faultStateCurrentState;
            std::string value_faultStateCurrentStateClassName     = "java/lang/Integer";
            std::string value_faultStateCurrentStateCtorSignature = "(I)V";
            jint jnivalue_faultStateCurrentState                  = static_cast<jint>(cppValue.faultStateCurrentState);
            chip::JniReferences::GetInstance().CreateBoxedObject<jint>(
                value_faultStateCurrentStateClassName.c_str(), value_faultStateCurrentStateCtorSignature.c_str(),
                jnivalue_faultStateCurrentState, value_faultStateCurrentState);

            jclass faultStructClass;
            err = chip::JniReferences::GetInstance().GetClassRef(
                env, "chip/devicecontroller/ChipEventStructs$EnergyEvseClusterFaultEvent", faultStructClass);
            if (err != CHIP_NO_ERROR)
            {
                ChipLogError(Zcl, "Could not find class ChipEventStructs$EnergyEvseClusterFaultEvent");
                return nullptr;
            }
            jmethodID faultStructCtor = env->GetMethodID(
                faultStructClass, "<init>", "(Ljava/lang/Long;Ljava/lang/Integer;Ljava/lang/Integer;Ljava/lang/Integer;)V");
            if (faultStructCtor == nullptr)
            {
                ChipLogError(Zcl, "Could not find ChipEventStructs$EnergyEvseClusterFaultEvent constructor");
                return nullptr;
            }

            jobject value = env->NewObject(faultStructClass, faultStructCtor, value_sessionID, value_state,
                                           value_faultStatePreviousState, value_faultStateCurrentState);

            return value;
        }
        case Events::Rfid::Id: {
            Events::Rfid::DecodableType cppValue;
            *aError = app::DataModel::Decode(aReader, cppValue);
            if (*aError != CHIP_NO_ERROR)
            {
                return nullptr;
            }
            jobject value_uid;
            jbyteArray value_uidByteArray = env->NewByteArray(static_cast<jsize>(cppValue.uid.size()));
            env->SetByteArrayRegion(value_uidByteArray, 0, static_cast<jsize>(cppValue.uid.size()),
                                    reinterpret_cast<const jbyte *>(cppValue.uid.data()));
            value_uid = value_uidByteArray;

            jclass rfidStructClass;
            err = chip::JniReferences::GetInstance().GetClassRef(
                env, "chip/devicecontroller/ChipEventStructs$EnergyEvseClusterRfidEvent", rfidStructClass);
            if (err != CHIP_NO_ERROR)
            {
                ChipLogError(Zcl, "Could not find class ChipEventStructs$EnergyEvseClusterRfidEvent");
                return nullptr;
            }
            jmethodID rfidStructCtor = env->GetMethodID(rfidStructClass, "<init>", "([B)V");
            if (rfidStructCtor == nullptr)
            {
                ChipLogError(Zcl, "Could not find ChipEventStructs$EnergyEvseClusterRfidEvent constructor");
                return nullptr;
            }

            jobject value = env->NewObject(rfidStructClass, rfidStructCtor, value_uid);

            return value;
        }
        default:
            *aError = CHIP_ERROR_IM_MALFORMED_EVENT_PATH_IB;
            break;
        }
        break;
    }
<<<<<<< HEAD
    case app::Clusters::HepaFilterMonitoring::Id: {
        using namespace app::Clusters::HepaFilterMonitoring;
        switch (aPath.mEventId)
        {
        default:
            *aError = CHIP_ERROR_IM_MALFORMED_EVENT_PATH_IB;
            break;
        }
        break;
    }
    case app::Clusters::ActivatedCarbonFilterMonitoring::Id: {
        using namespace app::Clusters::ActivatedCarbonFilterMonitoring;
        switch (aPath.mEventId)
        {
        default:
            *aError = CHIP_ERROR_IM_MALFORMED_EVENT_PATH_IB;
            break;
        }
        break;
    }
    case app::Clusters::ElectricalEnergyMeasurement::Id: {
        using namespace app::Clusters::ElectricalEnergyMeasurement;
        switch (aPath.mEventId)
        {
        case Events::CumulativeEnergyImported::Id: {
            Events::CumulativeEnergyImported::DecodableType cppValue;
            *aError = app::DataModel::Decode(aReader, cppValue);
            if (*aError != CHIP_NO_ERROR)
            {
                return nullptr;
            }
            jobject value_importedTimestamp;
            std::string value_importedTimestampClassName     = "java/lang/Long";
            std::string value_importedTimestampCtorSignature = "(J)V";
            jlong jnivalue_importedTimestamp                 = static_cast<jlong>(cppValue.importedTimestamp);
            chip::JniReferences::GetInstance().CreateBoxedObject<jlong>(value_importedTimestampClassName.c_str(),
                                                                        value_importedTimestampCtorSignature.c_str(),
                                                                        jnivalue_importedTimestamp, value_importedTimestamp);

            jobject value_energyImported;
            std::string value_energyImportedClassName     = "java/lang/Long";
            std::string value_energyImportedCtorSignature = "(J)V";
            jlong jnivalue_energyImported                 = static_cast<jlong>(cppValue.energyImported);
            chip::JniReferences::GetInstance().CreateBoxedObject<jlong>(value_energyImportedClassName.c_str(),
                                                                        value_energyImportedCtorSignature.c_str(),
                                                                        jnivalue_energyImported, value_energyImported);

            jclass cumulativeEnergyImportedStructClass;
            err = chip::JniReferences::GetInstance().GetClassRef(
                env, "chip/devicecontroller/ChipEventStructs$ElectricalEnergyMeasurementClusterCumulativeEnergyImportedEvent",
                cumulativeEnergyImportedStructClass);
            if (err != CHIP_NO_ERROR)
            {
                ChipLogError(
                    Zcl, "Could not find class ChipEventStructs$ElectricalEnergyMeasurementClusterCumulativeEnergyImportedEvent");
                return nullptr;
            }
            jmethodID cumulativeEnergyImportedStructCtor =
                env->GetMethodID(cumulativeEnergyImportedStructClass, "<init>", "(Ljava/lang/Long;Ljava/lang/Long;)V");
            if (cumulativeEnergyImportedStructCtor == nullptr)
            {
                ChipLogError(
                    Zcl,
                    "Could not find ChipEventStructs$ElectricalEnergyMeasurementClusterCumulativeEnergyImportedEvent constructor");
                return nullptr;
            }

            jobject value = env->NewObject(cumulativeEnergyImportedStructClass, cumulativeEnergyImportedStructCtor,
                                           value_importedTimestamp, value_energyImported);

            return value;
        }
        case Events::CumulativeEnergyExported::Id: {
            Events::CumulativeEnergyExported::DecodableType cppValue;
            *aError = app::DataModel::Decode(aReader, cppValue);
            if (*aError != CHIP_NO_ERROR)
            {
                return nullptr;
            }
            jobject value_importedTimestamp;
            std::string value_importedTimestampClassName     = "java/lang/Long";
            std::string value_importedTimestampCtorSignature = "(J)V";
            jlong jnivalue_importedTimestamp                 = static_cast<jlong>(cppValue.importedTimestamp);
            chip::JniReferences::GetInstance().CreateBoxedObject<jlong>(value_importedTimestampClassName.c_str(),
                                                                        value_importedTimestampCtorSignature.c_str(),
                                                                        jnivalue_importedTimestamp, value_importedTimestamp);

            jobject value_energyExported;
            std::string value_energyExportedClassName     = "java/lang/Long";
            std::string value_energyExportedCtorSignature = "(J)V";
            jlong jnivalue_energyExported                 = static_cast<jlong>(cppValue.energyExported);
            chip::JniReferences::GetInstance().CreateBoxedObject<jlong>(value_energyExportedClassName.c_str(),
                                                                        value_energyExportedCtorSignature.c_str(),
                                                                        jnivalue_energyExported, value_energyExported);

            jclass cumulativeEnergyExportedStructClass;
            err = chip::JniReferences::GetInstance().GetClassRef(
                env, "chip/devicecontroller/ChipEventStructs$ElectricalEnergyMeasurementClusterCumulativeEnergyExportedEvent",
                cumulativeEnergyExportedStructClass);
            if (err != CHIP_NO_ERROR)
            {
                ChipLogError(
                    Zcl, "Could not find class ChipEventStructs$ElectricalEnergyMeasurementClusterCumulativeEnergyExportedEvent");
                return nullptr;
            }
            jmethodID cumulativeEnergyExportedStructCtor =
                env->GetMethodID(cumulativeEnergyExportedStructClass, "<init>", "(Ljava/lang/Long;Ljava/lang/Long;)V");
            if (cumulativeEnergyExportedStructCtor == nullptr)
            {
                ChipLogError(
                    Zcl,
                    "Could not find ChipEventStructs$ElectricalEnergyMeasurementClusterCumulativeEnergyExportedEvent constructor");
                return nullptr;
            }

            jobject value = env->NewObject(cumulativeEnergyExportedStructClass, cumulativeEnergyExportedStructCtor,
                                           value_importedTimestamp, value_energyExported);

            return value;
        }
        case Events::PeriodicEnergyImported::Id: {
            Events::PeriodicEnergyImported::DecodableType cppValue;
            *aError = app::DataModel::Decode(aReader, cppValue);
            if (*aError != CHIP_NO_ERROR)
            {
                return nullptr;
            }
            jobject value_periodStart;
            std::string value_periodStartClassName     = "java/lang/Long";
            std::string value_periodStartCtorSignature = "(J)V";
            jlong jnivalue_periodStart                 = static_cast<jlong>(cppValue.periodStart);
            chip::JniReferences::GetInstance().CreateBoxedObject<jlong>(value_periodStartClassName.c_str(),
                                                                        value_periodStartCtorSignature.c_str(),
                                                                        jnivalue_periodStart, value_periodStart);

            jobject value_periodEnd;
            std::string value_periodEndClassName     = "java/lang/Long";
            std::string value_periodEndCtorSignature = "(J)V";
            jlong jnivalue_periodEnd                 = static_cast<jlong>(cppValue.periodEnd);
            chip::JniReferences::GetInstance().CreateBoxedObject<jlong>(
                value_periodEndClassName.c_str(), value_periodEndCtorSignature.c_str(), jnivalue_periodEnd, value_periodEnd);

            jobject value_energyImported;
            std::string value_energyImportedClassName     = "java/lang/Long";
            std::string value_energyImportedCtorSignature = "(J)V";
            jlong jnivalue_energyImported                 = static_cast<jlong>(cppValue.energyImported);
            chip::JniReferences::GetInstance().CreateBoxedObject<jlong>(value_energyImportedClassName.c_str(),
                                                                        value_energyImportedCtorSignature.c_str(),
                                                                        jnivalue_energyImported, value_energyImported);

            jclass periodicEnergyImportedStructClass;
            err = chip::JniReferences::GetInstance().GetClassRef(
                env, "chip/devicecontroller/ChipEventStructs$ElectricalEnergyMeasurementClusterPeriodicEnergyImportedEvent",
                periodicEnergyImportedStructClass);
            if (err != CHIP_NO_ERROR)
            {
                ChipLogError(Zcl,
                             "Could not find class ChipEventStructs$ElectricalEnergyMeasurementClusterPeriodicEnergyImportedEvent");
                return nullptr;
            }
            jmethodID periodicEnergyImportedStructCtor = env->GetMethodID(periodicEnergyImportedStructClass, "<init>",
                                                                          "(Ljava/lang/Long;Ljava/lang/Long;Ljava/lang/Long;)V");
            if (periodicEnergyImportedStructCtor == nullptr)
            {
                ChipLogError(
                    Zcl,
                    "Could not find ChipEventStructs$ElectricalEnergyMeasurementClusterPeriodicEnergyImportedEvent constructor");
                return nullptr;
            }

            jobject value = env->NewObject(periodicEnergyImportedStructClass, periodicEnergyImportedStructCtor, value_periodStart,
                                           value_periodEnd, value_energyImported);

            return value;
        }
        case Events::PeriodicEnergyExported::Id: {
            Events::PeriodicEnergyExported::DecodableType cppValue;
            *aError = app::DataModel::Decode(aReader, cppValue);
            if (*aError != CHIP_NO_ERROR)
            {
                return nullptr;
            }
            jobject value_periodStart;
            std::string value_periodStartClassName     = "java/lang/Long";
            std::string value_periodStartCtorSignature = "(J)V";
            jlong jnivalue_periodStart                 = static_cast<jlong>(cppValue.periodStart);
            chip::JniReferences::GetInstance().CreateBoxedObject<jlong>(value_periodStartClassName.c_str(),
                                                                        value_periodStartCtorSignature.c_str(),
                                                                        jnivalue_periodStart, value_periodStart);

            jobject value_periodEnd;
            std::string value_periodEndClassName     = "java/lang/Long";
            std::string value_periodEndCtorSignature = "(J)V";
            jlong jnivalue_periodEnd                 = static_cast<jlong>(cppValue.periodEnd);
            chip::JniReferences::GetInstance().CreateBoxedObject<jlong>(
                value_periodEndClassName.c_str(), value_periodEndCtorSignature.c_str(), jnivalue_periodEnd, value_periodEnd);

            jobject value_energyExported;
            std::string value_energyExportedClassName     = "java/lang/Long";
            std::string value_energyExportedCtorSignature = "(J)V";
            jlong jnivalue_energyExported                 = static_cast<jlong>(cppValue.energyExported);
            chip::JniReferences::GetInstance().CreateBoxedObject<jlong>(value_energyExportedClassName.c_str(),
                                                                        value_energyExportedCtorSignature.c_str(),
                                                                        jnivalue_energyExported, value_energyExported);

            jclass periodicEnergyExportedStructClass;
            err = chip::JniReferences::GetInstance().GetClassRef(
                env, "chip/devicecontroller/ChipEventStructs$ElectricalEnergyMeasurementClusterPeriodicEnergyExportedEvent",
                periodicEnergyExportedStructClass);
            if (err != CHIP_NO_ERROR)
            {
                ChipLogError(Zcl,
                             "Could not find class ChipEventStructs$ElectricalEnergyMeasurementClusterPeriodicEnergyExportedEvent");
                return nullptr;
            }
            jmethodID periodicEnergyExportedStructCtor = env->GetMethodID(periodicEnergyExportedStructClass, "<init>",
                                                                          "(Ljava/lang/Long;Ljava/lang/Long;Ljava/lang/Long;)V");
            if (periodicEnergyExportedStructCtor == nullptr)
            {
                ChipLogError(
                    Zcl,
                    "Could not find ChipEventStructs$ElectricalEnergyMeasurementClusterPeriodicEnergyExportedEvent constructor");
                return nullptr;
            }

            jobject value = env->NewObject(periodicEnergyExportedStructClass, periodicEnergyExportedStructCtor, value_periodStart,
                                           value_periodEnd, value_energyExported);

            return value;
        }
        case Events::EphemeralEnergyImported::Id: {
            Events::EphemeralEnergyImported::DecodableType cppValue;
            *aError = app::DataModel::Decode(aReader, cppValue);
            if (*aError != CHIP_NO_ERROR)
            {
                return nullptr;
            }
            jobject value_periodStart;
            std::string value_periodStartClassName     = "java/lang/Long";
            std::string value_periodStartCtorSignature = "(J)V";
            jlong jnivalue_periodStart                 = static_cast<jlong>(cppValue.periodStart);
            chip::JniReferences::GetInstance().CreateBoxedObject<jlong>(value_periodStartClassName.c_str(),
                                                                        value_periodStartCtorSignature.c_str(),
                                                                        jnivalue_periodStart, value_periodStart);

            jobject value_periodEnd;
            std::string value_periodEndClassName     = "java/lang/Long";
            std::string value_periodEndCtorSignature = "(J)V";
            jlong jnivalue_periodEnd                 = static_cast<jlong>(cppValue.periodEnd);
            chip::JniReferences::GetInstance().CreateBoxedObject<jlong>(
                value_periodEndClassName.c_str(), value_periodEndCtorSignature.c_str(), jnivalue_periodEnd, value_periodEnd);

            jobject value_energyImported;
            std::string value_energyImportedClassName     = "java/lang/Long";
            std::string value_energyImportedCtorSignature = "(J)V";
            jlong jnivalue_energyImported                 = static_cast<jlong>(cppValue.energyImported);
            chip::JniReferences::GetInstance().CreateBoxedObject<jlong>(value_energyImportedClassName.c_str(),
                                                                        value_energyImportedCtorSignature.c_str(),
                                                                        jnivalue_energyImported, value_energyImported);

            jclass ephemeralEnergyImportedStructClass;
            err = chip::JniReferences::GetInstance().GetClassRef(
                env, "chip/devicecontroller/ChipEventStructs$ElectricalEnergyMeasurementClusterEphemeralEnergyImportedEvent",
                ephemeralEnergyImportedStructClass);
            if (err != CHIP_NO_ERROR)
            {
                ChipLogError(
                    Zcl, "Could not find class ChipEventStructs$ElectricalEnergyMeasurementClusterEphemeralEnergyImportedEvent");
                return nullptr;
            }
            jmethodID ephemeralEnergyImportedStructCtor = env->GetMethodID(ephemeralEnergyImportedStructClass, "<init>",
                                                                           "(Ljava/lang/Long;Ljava/lang/Long;Ljava/lang/Long;)V");
            if (ephemeralEnergyImportedStructCtor == nullptr)
            {
                ChipLogError(
                    Zcl,
                    "Could not find ChipEventStructs$ElectricalEnergyMeasurementClusterEphemeralEnergyImportedEvent constructor");
                return nullptr;
            }

            jobject value = env->NewObject(ephemeralEnergyImportedStructClass, ephemeralEnergyImportedStructCtor, value_periodStart,
                                           value_periodEnd, value_energyImported);

            return value;
        }
        case Events::EphemeralEnergyExported::Id: {
            Events::EphemeralEnergyExported::DecodableType cppValue;
            *aError = app::DataModel::Decode(aReader, cppValue);
            if (*aError != CHIP_NO_ERROR)
            {
                return nullptr;
            }
            jobject value_periodStart;
            std::string value_periodStartClassName     = "java/lang/Long";
            std::string value_periodStartCtorSignature = "(J)V";
            jlong jnivalue_periodStart                 = static_cast<jlong>(cppValue.periodStart);
            chip::JniReferences::GetInstance().CreateBoxedObject<jlong>(value_periodStartClassName.c_str(),
                                                                        value_periodStartCtorSignature.c_str(),
                                                                        jnivalue_periodStart, value_periodStart);

            jobject value_periodEnd;
            std::string value_periodEndClassName     = "java/lang/Long";
            std::string value_periodEndCtorSignature = "(J)V";
            jlong jnivalue_periodEnd                 = static_cast<jlong>(cppValue.periodEnd);
            chip::JniReferences::GetInstance().CreateBoxedObject<jlong>(
                value_periodEndClassName.c_str(), value_periodEndCtorSignature.c_str(), jnivalue_periodEnd, value_periodEnd);

            jobject value_energyExported;
            std::string value_energyExportedClassName     = "java/lang/Long";
            std::string value_energyExportedCtorSignature = "(J)V";
            jlong jnivalue_energyExported                 = static_cast<jlong>(cppValue.energyExported);
            chip::JniReferences::GetInstance().CreateBoxedObject<jlong>(value_energyExportedClassName.c_str(),
                                                                        value_energyExportedCtorSignature.c_str(),
                                                                        jnivalue_energyExported, value_energyExported);

            jclass ephemeralEnergyExportedStructClass;
            err = chip::JniReferences::GetInstance().GetClassRef(
                env, "chip/devicecontroller/ChipEventStructs$ElectricalEnergyMeasurementClusterEphemeralEnergyExportedEvent",
                ephemeralEnergyExportedStructClass);
            if (err != CHIP_NO_ERROR)
            {
                ChipLogError(
                    Zcl, "Could not find class ChipEventStructs$ElectricalEnergyMeasurementClusterEphemeralEnergyExportedEvent");
                return nullptr;
            }
            jmethodID ephemeralEnergyExportedStructCtor = env->GetMethodID(ephemeralEnergyExportedStructClass, "<init>",
                                                                           "(Ljava/lang/Long;Ljava/lang/Long;Ljava/lang/Long;)V");
            if (ephemeralEnergyExportedStructCtor == nullptr)
            {
                ChipLogError(
                    Zcl,
                    "Could not find ChipEventStructs$ElectricalEnergyMeasurementClusterEphemeralEnergyExportedEvent constructor");
                return nullptr;
            }

            jobject value = env->NewObject(ephemeralEnergyExportedStructClass, ephemeralEnergyExportedStructCtor, value_periodStart,
                                           value_periodEnd, value_energyExported);

            return value;
        }
        default:
            *aError = CHIP_ERROR_IM_MALFORMED_EVENT_PATH_IB;
            break;
        }
        break;
    }
=======
>>>>>>> 44ea4eb1
    case app::Clusters::DoorLock::Id: {
        using namespace app::Clusters::DoorLock;
        switch (aPath.mEventId)
        {
        case Events::DoorLockAlarm::Id: {
            Events::DoorLockAlarm::DecodableType cppValue;
            *aError = app::DataModel::Decode(aReader, cppValue);
            if (*aError != CHIP_NO_ERROR)
            {
                return nullptr;
            }
            jobject value_alarmCode;
            std::string value_alarmCodeClassName     = "java/lang/Integer";
            std::string value_alarmCodeCtorSignature = "(I)V";
            jint jnivalue_alarmCode                  = static_cast<jint>(cppValue.alarmCode);
            chip::JniReferences::GetInstance().CreateBoxedObject<jint>(
                value_alarmCodeClassName.c_str(), value_alarmCodeCtorSignature.c_str(), jnivalue_alarmCode, value_alarmCode);

            jclass doorLockAlarmStructClass;
            err = chip::JniReferences::GetInstance().GetClassRef(
                env, "chip/devicecontroller/ChipEventStructs$DoorLockClusterDoorLockAlarmEvent", doorLockAlarmStructClass);
            if (err != CHIP_NO_ERROR)
            {
                ChipLogError(Zcl, "Could not find class ChipEventStructs$DoorLockClusterDoorLockAlarmEvent");
                return nullptr;
            }
            jmethodID doorLockAlarmStructCtor = env->GetMethodID(doorLockAlarmStructClass, "<init>", "(Ljava/lang/Integer;)V");
            if (doorLockAlarmStructCtor == nullptr)
            {
                ChipLogError(Zcl, "Could not find ChipEventStructs$DoorLockClusterDoorLockAlarmEvent constructor");
                return nullptr;
            }

            jobject value = env->NewObject(doorLockAlarmStructClass, doorLockAlarmStructCtor, value_alarmCode);

            return value;
        }
        case Events::DoorStateChange::Id: {
            Events::DoorStateChange::DecodableType cppValue;
            *aError = app::DataModel::Decode(aReader, cppValue);
            if (*aError != CHIP_NO_ERROR)
            {
                return nullptr;
            }
            jobject value_doorState;
            std::string value_doorStateClassName     = "java/lang/Integer";
            std::string value_doorStateCtorSignature = "(I)V";
            jint jnivalue_doorState                  = static_cast<jint>(cppValue.doorState);
            chip::JniReferences::GetInstance().CreateBoxedObject<jint>(
                value_doorStateClassName.c_str(), value_doorStateCtorSignature.c_str(), jnivalue_doorState, value_doorState);

            jclass doorStateChangeStructClass;
            err = chip::JniReferences::GetInstance().GetClassRef(
                env, "chip/devicecontroller/ChipEventStructs$DoorLockClusterDoorStateChangeEvent", doorStateChangeStructClass);
            if (err != CHIP_NO_ERROR)
            {
                ChipLogError(Zcl, "Could not find class ChipEventStructs$DoorLockClusterDoorStateChangeEvent");
                return nullptr;
            }
            jmethodID doorStateChangeStructCtor = env->GetMethodID(doorStateChangeStructClass, "<init>", "(Ljava/lang/Integer;)V");
            if (doorStateChangeStructCtor == nullptr)
            {
                ChipLogError(Zcl, "Could not find ChipEventStructs$DoorLockClusterDoorStateChangeEvent constructor");
                return nullptr;
            }

            jobject value = env->NewObject(doorStateChangeStructClass, doorStateChangeStructCtor, value_doorState);

            return value;
        }
        case Events::LockOperation::Id: {
            Events::LockOperation::DecodableType cppValue;
            *aError = app::DataModel::Decode(aReader, cppValue);
            if (*aError != CHIP_NO_ERROR)
            {
                return nullptr;
            }
            jobject value_lockOperationType;
            std::string value_lockOperationTypeClassName     = "java/lang/Integer";
            std::string value_lockOperationTypeCtorSignature = "(I)V";
            jint jnivalue_lockOperationType                  = static_cast<jint>(cppValue.lockOperationType);
            chip::JniReferences::GetInstance().CreateBoxedObject<jint>(value_lockOperationTypeClassName.c_str(),
                                                                       value_lockOperationTypeCtorSignature.c_str(),
                                                                       jnivalue_lockOperationType, value_lockOperationType);

            jobject value_operationSource;
            std::string value_operationSourceClassName     = "java/lang/Integer";
            std::string value_operationSourceCtorSignature = "(I)V";
            jint jnivalue_operationSource                  = static_cast<jint>(cppValue.operationSource);
            chip::JniReferences::GetInstance().CreateBoxedObject<jint>(value_operationSourceClassName.c_str(),
                                                                       value_operationSourceCtorSignature.c_str(),
                                                                       jnivalue_operationSource, value_operationSource);

            jobject value_userIndex;
            if (cppValue.userIndex.IsNull())
            {
                value_userIndex = nullptr;
            }
            else
            {
                std::string value_userIndexClassName     = "java/lang/Integer";
                std::string value_userIndexCtorSignature = "(I)V";
                jint jnivalue_userIndex                  = static_cast<jint>(cppValue.userIndex.Value());
                chip::JniReferences::GetInstance().CreateBoxedObject<jint>(
                    value_userIndexClassName.c_str(), value_userIndexCtorSignature.c_str(), jnivalue_userIndex, value_userIndex);
            }

            jobject value_fabricIndex;
            if (cppValue.fabricIndex.IsNull())
            {
                value_fabricIndex = nullptr;
            }
            else
            {
                std::string value_fabricIndexClassName     = "java/lang/Integer";
                std::string value_fabricIndexCtorSignature = "(I)V";
                jint jnivalue_fabricIndex                  = static_cast<jint>(cppValue.fabricIndex.Value());
                chip::JniReferences::GetInstance().CreateBoxedObject<jint>(value_fabricIndexClassName.c_str(),
                                                                           value_fabricIndexCtorSignature.c_str(),
                                                                           jnivalue_fabricIndex, value_fabricIndex);
            }

            jobject value_sourceNode;
            if (cppValue.sourceNode.IsNull())
            {
                value_sourceNode = nullptr;
            }
            else
            {
                std::string value_sourceNodeClassName     = "java/lang/Long";
                std::string value_sourceNodeCtorSignature = "(J)V";
                jlong jnivalue_sourceNode                 = static_cast<jlong>(cppValue.sourceNode.Value());
                chip::JniReferences::GetInstance().CreateBoxedObject<jlong>(value_sourceNodeClassName.c_str(),
                                                                            value_sourceNodeCtorSignature.c_str(),
                                                                            jnivalue_sourceNode, value_sourceNode);
            }

            jobject value_credentials;
            if (!cppValue.credentials.HasValue())
            {
                chip::JniReferences::GetInstance().CreateOptional(nullptr, value_credentials);
            }
            else
            {
                jobject value_credentialsInsideOptional;
                if (cppValue.credentials.Value().IsNull())
                {
                    value_credentialsInsideOptional = nullptr;
                }
                else
                {
                    chip::JniReferences::GetInstance().CreateArrayList(value_credentialsInsideOptional);

                    auto iter_value_credentialsInsideOptional_2 = cppValue.credentials.Value().Value().begin();
                    while (iter_value_credentialsInsideOptional_2.Next())
                    {
                        auto & entry_2 = iter_value_credentialsInsideOptional_2.GetValue();
                        jobject newElement_2;
                        jobject newElement_2_credentialType;
                        std::string newElement_2_credentialTypeClassName     = "java/lang/Integer";
                        std::string newElement_2_credentialTypeCtorSignature = "(I)V";
                        jint jninewElement_2_credentialType                  = static_cast<jint>(entry_2.credentialType);
                        chip::JniReferences::GetInstance().CreateBoxedObject<jint>(
                            newElement_2_credentialTypeClassName.c_str(), newElement_2_credentialTypeCtorSignature.c_str(),
                            jninewElement_2_credentialType, newElement_2_credentialType);
                        jobject newElement_2_credentialIndex;
                        std::string newElement_2_credentialIndexClassName     = "java/lang/Integer";
                        std::string newElement_2_credentialIndexCtorSignature = "(I)V";
                        jint jninewElement_2_credentialIndex                  = static_cast<jint>(entry_2.credentialIndex);
                        chip::JniReferences::GetInstance().CreateBoxedObject<jint>(
                            newElement_2_credentialIndexClassName.c_str(), newElement_2_credentialIndexCtorSignature.c_str(),
                            jninewElement_2_credentialIndex, newElement_2_credentialIndex);

                        jclass credentialStructStructClass_3;
                        err = chip::JniReferences::GetInstance().GetClassRef(
                            env, "chip/devicecontroller/ChipStructs$DoorLockClusterCredentialStruct",
                            credentialStructStructClass_3);
                        if (err != CHIP_NO_ERROR)
                        {
                            ChipLogError(Zcl, "Could not find class ChipStructs$DoorLockClusterCredentialStruct");
                            return nullptr;
                        }
                        jmethodID credentialStructStructCtor_3 =
                            env->GetMethodID(credentialStructStructClass_3, "<init>", "(Ljava/lang/Integer;Ljava/lang/Integer;)V");
                        if (credentialStructStructCtor_3 == nullptr)
                        {
                            ChipLogError(Zcl, "Could not find ChipStructs$DoorLockClusterCredentialStruct constructor");
                            return nullptr;
                        }

                        newElement_2 = env->NewObject(credentialStructStructClass_3, credentialStructStructCtor_3,
                                                      newElement_2_credentialType, newElement_2_credentialIndex);
                        chip::JniReferences::GetInstance().AddToList(value_credentialsInsideOptional, newElement_2);
                    }
                }
                chip::JniReferences::GetInstance().CreateOptional(value_credentialsInsideOptional, value_credentials);
            }

            jclass lockOperationStructClass;
            err = chip::JniReferences::GetInstance().GetClassRef(
                env, "chip/devicecontroller/ChipEventStructs$DoorLockClusterLockOperationEvent", lockOperationStructClass);
            if (err != CHIP_NO_ERROR)
            {
                ChipLogError(Zcl, "Could not find class ChipEventStructs$DoorLockClusterLockOperationEvent");
                return nullptr;
            }
            jmethodID lockOperationStructCtor = env->GetMethodID(lockOperationStructClass, "<init>",
                                                                 "(Ljava/lang/Integer;Ljava/lang/Integer;Ljava/lang/Integer;Ljava/"
                                                                 "lang/Integer;Ljava/lang/Long;Ljava/util/Optional;)V");
            if (lockOperationStructCtor == nullptr)
            {
                ChipLogError(Zcl, "Could not find ChipEventStructs$DoorLockClusterLockOperationEvent constructor");
                return nullptr;
            }

            jobject value =
                env->NewObject(lockOperationStructClass, lockOperationStructCtor, value_lockOperationType, value_operationSource,
                               value_userIndex, value_fabricIndex, value_sourceNode, value_credentials);

            return value;
        }
        case Events::LockOperationError::Id: {
            Events::LockOperationError::DecodableType cppValue;
            *aError = app::DataModel::Decode(aReader, cppValue);
            if (*aError != CHIP_NO_ERROR)
            {
                return nullptr;
            }
            jobject value_lockOperationType;
            std::string value_lockOperationTypeClassName     = "java/lang/Integer";
            std::string value_lockOperationTypeCtorSignature = "(I)V";
            jint jnivalue_lockOperationType                  = static_cast<jint>(cppValue.lockOperationType);
            chip::JniReferences::GetInstance().CreateBoxedObject<jint>(value_lockOperationTypeClassName.c_str(),
                                                                       value_lockOperationTypeCtorSignature.c_str(),
                                                                       jnivalue_lockOperationType, value_lockOperationType);

            jobject value_operationSource;
            std::string value_operationSourceClassName     = "java/lang/Integer";
            std::string value_operationSourceCtorSignature = "(I)V";
            jint jnivalue_operationSource                  = static_cast<jint>(cppValue.operationSource);
            chip::JniReferences::GetInstance().CreateBoxedObject<jint>(value_operationSourceClassName.c_str(),
                                                                       value_operationSourceCtorSignature.c_str(),
                                                                       jnivalue_operationSource, value_operationSource);

            jobject value_operationError;
            std::string value_operationErrorClassName     = "java/lang/Integer";
            std::string value_operationErrorCtorSignature = "(I)V";
            jint jnivalue_operationError                  = static_cast<jint>(cppValue.operationError);
            chip::JniReferences::GetInstance().CreateBoxedObject<jint>(value_operationErrorClassName.c_str(),
                                                                       value_operationErrorCtorSignature.c_str(),
                                                                       jnivalue_operationError, value_operationError);

            jobject value_userIndex;
            if (cppValue.userIndex.IsNull())
            {
                value_userIndex = nullptr;
            }
            else
            {
                std::string value_userIndexClassName     = "java/lang/Integer";
                std::string value_userIndexCtorSignature = "(I)V";
                jint jnivalue_userIndex                  = static_cast<jint>(cppValue.userIndex.Value());
                chip::JniReferences::GetInstance().CreateBoxedObject<jint>(
                    value_userIndexClassName.c_str(), value_userIndexCtorSignature.c_str(), jnivalue_userIndex, value_userIndex);
            }

            jobject value_fabricIndex;
            if (cppValue.fabricIndex.IsNull())
            {
                value_fabricIndex = nullptr;
            }
            else
            {
                std::string value_fabricIndexClassName     = "java/lang/Integer";
                std::string value_fabricIndexCtorSignature = "(I)V";
                jint jnivalue_fabricIndex                  = static_cast<jint>(cppValue.fabricIndex.Value());
                chip::JniReferences::GetInstance().CreateBoxedObject<jint>(value_fabricIndexClassName.c_str(),
                                                                           value_fabricIndexCtorSignature.c_str(),
                                                                           jnivalue_fabricIndex, value_fabricIndex);
            }

            jobject value_sourceNode;
            if (cppValue.sourceNode.IsNull())
            {
                value_sourceNode = nullptr;
            }
            else
            {
                std::string value_sourceNodeClassName     = "java/lang/Long";
                std::string value_sourceNodeCtorSignature = "(J)V";
                jlong jnivalue_sourceNode                 = static_cast<jlong>(cppValue.sourceNode.Value());
                chip::JniReferences::GetInstance().CreateBoxedObject<jlong>(value_sourceNodeClassName.c_str(),
                                                                            value_sourceNodeCtorSignature.c_str(),
                                                                            jnivalue_sourceNode, value_sourceNode);
            }

            jobject value_credentials;
            if (!cppValue.credentials.HasValue())
            {
                chip::JniReferences::GetInstance().CreateOptional(nullptr, value_credentials);
            }
            else
            {
                jobject value_credentialsInsideOptional;
                if (cppValue.credentials.Value().IsNull())
                {
                    value_credentialsInsideOptional = nullptr;
                }
                else
                {
                    chip::JniReferences::GetInstance().CreateArrayList(value_credentialsInsideOptional);

                    auto iter_value_credentialsInsideOptional_2 = cppValue.credentials.Value().Value().begin();
                    while (iter_value_credentialsInsideOptional_2.Next())
                    {
                        auto & entry_2 = iter_value_credentialsInsideOptional_2.GetValue();
                        jobject newElement_2;
                        jobject newElement_2_credentialType;
                        std::string newElement_2_credentialTypeClassName     = "java/lang/Integer";
                        std::string newElement_2_credentialTypeCtorSignature = "(I)V";
                        jint jninewElement_2_credentialType                  = static_cast<jint>(entry_2.credentialType);
                        chip::JniReferences::GetInstance().CreateBoxedObject<jint>(
                            newElement_2_credentialTypeClassName.c_str(), newElement_2_credentialTypeCtorSignature.c_str(),
                            jninewElement_2_credentialType, newElement_2_credentialType);
                        jobject newElement_2_credentialIndex;
                        std::string newElement_2_credentialIndexClassName     = "java/lang/Integer";
                        std::string newElement_2_credentialIndexCtorSignature = "(I)V";
                        jint jninewElement_2_credentialIndex                  = static_cast<jint>(entry_2.credentialIndex);
                        chip::JniReferences::GetInstance().CreateBoxedObject<jint>(
                            newElement_2_credentialIndexClassName.c_str(), newElement_2_credentialIndexCtorSignature.c_str(),
                            jninewElement_2_credentialIndex, newElement_2_credentialIndex);

                        jclass credentialStructStructClass_3;
                        err = chip::JniReferences::GetInstance().GetClassRef(
                            env, "chip/devicecontroller/ChipStructs$DoorLockClusterCredentialStruct",
                            credentialStructStructClass_3);
                        if (err != CHIP_NO_ERROR)
                        {
                            ChipLogError(Zcl, "Could not find class ChipStructs$DoorLockClusterCredentialStruct");
                            return nullptr;
                        }
                        jmethodID credentialStructStructCtor_3 =
                            env->GetMethodID(credentialStructStructClass_3, "<init>", "(Ljava/lang/Integer;Ljava/lang/Integer;)V");
                        if (credentialStructStructCtor_3 == nullptr)
                        {
                            ChipLogError(Zcl, "Could not find ChipStructs$DoorLockClusterCredentialStruct constructor");
                            return nullptr;
                        }

                        newElement_2 = env->NewObject(credentialStructStructClass_3, credentialStructStructCtor_3,
                                                      newElement_2_credentialType, newElement_2_credentialIndex);
                        chip::JniReferences::GetInstance().AddToList(value_credentialsInsideOptional, newElement_2);
                    }
                }
                chip::JniReferences::GetInstance().CreateOptional(value_credentialsInsideOptional, value_credentials);
            }

            jclass lockOperationErrorStructClass;
            err = chip::JniReferences::GetInstance().GetClassRef(
                env, "chip/devicecontroller/ChipEventStructs$DoorLockClusterLockOperationErrorEvent",
                lockOperationErrorStructClass);
            if (err != CHIP_NO_ERROR)
            {
                ChipLogError(Zcl, "Could not find class ChipEventStructs$DoorLockClusterLockOperationErrorEvent");
                return nullptr;
            }
            jmethodID lockOperationErrorStructCtor =
                env->GetMethodID(lockOperationErrorStructClass, "<init>",
                                 "(Ljava/lang/Integer;Ljava/lang/Integer;Ljava/lang/Integer;Ljava/lang/Integer;Ljava/lang/"
                                 "Integer;Ljava/lang/Long;Ljava/util/Optional;)V");
            if (lockOperationErrorStructCtor == nullptr)
            {
                ChipLogError(Zcl, "Could not find ChipEventStructs$DoorLockClusterLockOperationErrorEvent constructor");
                return nullptr;
            }

            jobject value = env->NewObject(lockOperationErrorStructClass, lockOperationErrorStructCtor, value_lockOperationType,
                                           value_operationSource, value_operationError, value_userIndex, value_fabricIndex,
                                           value_sourceNode, value_credentials);

            return value;
        }
        case Events::LockUserChange::Id: {
            Events::LockUserChange::DecodableType cppValue;
            *aError = app::DataModel::Decode(aReader, cppValue);
            if (*aError != CHIP_NO_ERROR)
            {
                return nullptr;
            }
            jobject value_lockDataType;
            std::string value_lockDataTypeClassName     = "java/lang/Integer";
            std::string value_lockDataTypeCtorSignature = "(I)V";
            jint jnivalue_lockDataType                  = static_cast<jint>(cppValue.lockDataType);
            chip::JniReferences::GetInstance().CreateBoxedObject<jint>(value_lockDataTypeClassName.c_str(),
                                                                       value_lockDataTypeCtorSignature.c_str(),
                                                                       jnivalue_lockDataType, value_lockDataType);

            jobject value_dataOperationType;
            std::string value_dataOperationTypeClassName     = "java/lang/Integer";
            std::string value_dataOperationTypeCtorSignature = "(I)V";
            jint jnivalue_dataOperationType                  = static_cast<jint>(cppValue.dataOperationType);
            chip::JniReferences::GetInstance().CreateBoxedObject<jint>(value_dataOperationTypeClassName.c_str(),
                                                                       value_dataOperationTypeCtorSignature.c_str(),
                                                                       jnivalue_dataOperationType, value_dataOperationType);

            jobject value_operationSource;
            std::string value_operationSourceClassName     = "java/lang/Integer";
            std::string value_operationSourceCtorSignature = "(I)V";
            jint jnivalue_operationSource                  = static_cast<jint>(cppValue.operationSource);
            chip::JniReferences::GetInstance().CreateBoxedObject<jint>(value_operationSourceClassName.c_str(),
                                                                       value_operationSourceCtorSignature.c_str(),
                                                                       jnivalue_operationSource, value_operationSource);

            jobject value_userIndex;
            if (cppValue.userIndex.IsNull())
            {
                value_userIndex = nullptr;
            }
            else
            {
                std::string value_userIndexClassName     = "java/lang/Integer";
                std::string value_userIndexCtorSignature = "(I)V";
                jint jnivalue_userIndex                  = static_cast<jint>(cppValue.userIndex.Value());
                chip::JniReferences::GetInstance().CreateBoxedObject<jint>(
                    value_userIndexClassName.c_str(), value_userIndexCtorSignature.c_str(), jnivalue_userIndex, value_userIndex);
            }

            jobject value_fabricIndex;
            if (cppValue.fabricIndex.IsNull())
            {
                value_fabricIndex = nullptr;
            }
            else
            {
                std::string value_fabricIndexClassName     = "java/lang/Integer";
                std::string value_fabricIndexCtorSignature = "(I)V";
                jint jnivalue_fabricIndex                  = static_cast<jint>(cppValue.fabricIndex.Value());
                chip::JniReferences::GetInstance().CreateBoxedObject<jint>(value_fabricIndexClassName.c_str(),
                                                                           value_fabricIndexCtorSignature.c_str(),
                                                                           jnivalue_fabricIndex, value_fabricIndex);
            }

            jobject value_sourceNode;
            if (cppValue.sourceNode.IsNull())
            {
                value_sourceNode = nullptr;
            }
            else
            {
                std::string value_sourceNodeClassName     = "java/lang/Long";
                std::string value_sourceNodeCtorSignature = "(J)V";
                jlong jnivalue_sourceNode                 = static_cast<jlong>(cppValue.sourceNode.Value());
                chip::JniReferences::GetInstance().CreateBoxedObject<jlong>(value_sourceNodeClassName.c_str(),
                                                                            value_sourceNodeCtorSignature.c_str(),
                                                                            jnivalue_sourceNode, value_sourceNode);
            }

            jobject value_dataIndex;
            if (cppValue.dataIndex.IsNull())
            {
                value_dataIndex = nullptr;
            }
            else
            {
                std::string value_dataIndexClassName     = "java/lang/Integer";
                std::string value_dataIndexCtorSignature = "(I)V";
                jint jnivalue_dataIndex                  = static_cast<jint>(cppValue.dataIndex.Value());
                chip::JniReferences::GetInstance().CreateBoxedObject<jint>(
                    value_dataIndexClassName.c_str(), value_dataIndexCtorSignature.c_str(), jnivalue_dataIndex, value_dataIndex);
            }

            jclass lockUserChangeStructClass;
            err = chip::JniReferences::GetInstance().GetClassRef(
                env, "chip/devicecontroller/ChipEventStructs$DoorLockClusterLockUserChangeEvent", lockUserChangeStructClass);
            if (err != CHIP_NO_ERROR)
            {
                ChipLogError(Zcl, "Could not find class ChipEventStructs$DoorLockClusterLockUserChangeEvent");
                return nullptr;
            }
            jmethodID lockUserChangeStructCtor =
                env->GetMethodID(lockUserChangeStructClass, "<init>",
                                 "(Ljava/lang/Integer;Ljava/lang/Integer;Ljava/lang/Integer;Ljava/lang/Integer;Ljava/lang/"
                                 "Integer;Ljava/lang/Long;Ljava/lang/Integer;)V");
            if (lockUserChangeStructCtor == nullptr)
            {
                ChipLogError(Zcl, "Could not find ChipEventStructs$DoorLockClusterLockUserChangeEvent constructor");
                return nullptr;
            }

            jobject value =
                env->NewObject(lockUserChangeStructClass, lockUserChangeStructCtor, value_lockDataType, value_dataOperationType,
                               value_operationSource, value_userIndex, value_fabricIndex, value_sourceNode, value_dataIndex);

            return value;
        }
        default:
            *aError = CHIP_ERROR_IM_MALFORMED_EVENT_PATH_IB;
            break;
        }
        break;
    }
    case app::Clusters::WindowCovering::Id: {
        using namespace app::Clusters::WindowCovering;
        switch (aPath.mEventId)
        {
        default:
            *aError = CHIP_ERROR_IM_MALFORMED_EVENT_PATH_IB;
            break;
        }
        break;
    }
    case app::Clusters::BarrierControl::Id: {
        using namespace app::Clusters::BarrierControl;
        switch (aPath.mEventId)
        {
        default:
            *aError = CHIP_ERROR_IM_MALFORMED_EVENT_PATH_IB;
            break;
        }
        break;
    }
    case app::Clusters::PumpConfigurationAndControl::Id: {
        using namespace app::Clusters::PumpConfigurationAndControl;
        switch (aPath.mEventId)
        {
        case Events::SupplyVoltageLow::Id: {
            Events::SupplyVoltageLow::DecodableType cppValue;
            *aError = app::DataModel::Decode(aReader, cppValue);
            if (*aError != CHIP_NO_ERROR)
            {
                return nullptr;
            }
            jclass supplyVoltageLowStructClass;
            err = chip::JniReferences::GetInstance().GetClassRef(
                env, "chip/devicecontroller/ChipEventStructs$PumpConfigurationAndControlClusterSupplyVoltageLowEvent",
                supplyVoltageLowStructClass);
            if (err != CHIP_NO_ERROR)
            {
                ChipLogError(Zcl, "Could not find class ChipEventStructs$PumpConfigurationAndControlClusterSupplyVoltageLowEvent");
                return nullptr;
            }
            jmethodID supplyVoltageLowStructCtor = env->GetMethodID(supplyVoltageLowStructClass, "<init>", "()V");
            if (supplyVoltageLowStructCtor == nullptr)
            {
                ChipLogError(Zcl,
                             "Could not find ChipEventStructs$PumpConfigurationAndControlClusterSupplyVoltageLowEvent constructor");
                return nullptr;
            }

            jobject value = env->NewObject(supplyVoltageLowStructClass, supplyVoltageLowStructCtor);

            return value;
        }
        case Events::SupplyVoltageHigh::Id: {
            Events::SupplyVoltageHigh::DecodableType cppValue;
            *aError = app::DataModel::Decode(aReader, cppValue);
            if (*aError != CHIP_NO_ERROR)
            {
                return nullptr;
            }
            jclass supplyVoltageHighStructClass;
            err = chip::JniReferences::GetInstance().GetClassRef(
                env, "chip/devicecontroller/ChipEventStructs$PumpConfigurationAndControlClusterSupplyVoltageHighEvent",
                supplyVoltageHighStructClass);
            if (err != CHIP_NO_ERROR)
            {
                ChipLogError(Zcl, "Could not find class ChipEventStructs$PumpConfigurationAndControlClusterSupplyVoltageHighEvent");
                return nullptr;
            }
            jmethodID supplyVoltageHighStructCtor = env->GetMethodID(supplyVoltageHighStructClass, "<init>", "()V");
            if (supplyVoltageHighStructCtor == nullptr)
            {
                ChipLogError(
                    Zcl, "Could not find ChipEventStructs$PumpConfigurationAndControlClusterSupplyVoltageHighEvent constructor");
                return nullptr;
            }

            jobject value = env->NewObject(supplyVoltageHighStructClass, supplyVoltageHighStructCtor);

            return value;
        }
        case Events::PowerMissingPhase::Id: {
            Events::PowerMissingPhase::DecodableType cppValue;
            *aError = app::DataModel::Decode(aReader, cppValue);
            if (*aError != CHIP_NO_ERROR)
            {
                return nullptr;
            }
            jclass powerMissingPhaseStructClass;
            err = chip::JniReferences::GetInstance().GetClassRef(
                env, "chip/devicecontroller/ChipEventStructs$PumpConfigurationAndControlClusterPowerMissingPhaseEvent",
                powerMissingPhaseStructClass);
            if (err != CHIP_NO_ERROR)
            {
                ChipLogError(Zcl, "Could not find class ChipEventStructs$PumpConfigurationAndControlClusterPowerMissingPhaseEvent");
                return nullptr;
            }
            jmethodID powerMissingPhaseStructCtor = env->GetMethodID(powerMissingPhaseStructClass, "<init>", "()V");
            if (powerMissingPhaseStructCtor == nullptr)
            {
                ChipLogError(
                    Zcl, "Could not find ChipEventStructs$PumpConfigurationAndControlClusterPowerMissingPhaseEvent constructor");
                return nullptr;
            }

            jobject value = env->NewObject(powerMissingPhaseStructClass, powerMissingPhaseStructCtor);

            return value;
        }
        case Events::SystemPressureLow::Id: {
            Events::SystemPressureLow::DecodableType cppValue;
            *aError = app::DataModel::Decode(aReader, cppValue);
            if (*aError != CHIP_NO_ERROR)
            {
                return nullptr;
            }
            jclass systemPressureLowStructClass;
            err = chip::JniReferences::GetInstance().GetClassRef(
                env, "chip/devicecontroller/ChipEventStructs$PumpConfigurationAndControlClusterSystemPressureLowEvent",
                systemPressureLowStructClass);
            if (err != CHIP_NO_ERROR)
            {
                ChipLogError(Zcl, "Could not find class ChipEventStructs$PumpConfigurationAndControlClusterSystemPressureLowEvent");
                return nullptr;
            }
            jmethodID systemPressureLowStructCtor = env->GetMethodID(systemPressureLowStructClass, "<init>", "()V");
            if (systemPressureLowStructCtor == nullptr)
            {
                ChipLogError(
                    Zcl, "Could not find ChipEventStructs$PumpConfigurationAndControlClusterSystemPressureLowEvent constructor");
                return nullptr;
            }

            jobject value = env->NewObject(systemPressureLowStructClass, systemPressureLowStructCtor);

            return value;
        }
        case Events::SystemPressureHigh::Id: {
            Events::SystemPressureHigh::DecodableType cppValue;
            *aError = app::DataModel::Decode(aReader, cppValue);
            if (*aError != CHIP_NO_ERROR)
            {
                return nullptr;
            }
            jclass systemPressureHighStructClass;
            err = chip::JniReferences::GetInstance().GetClassRef(
                env, "chip/devicecontroller/ChipEventStructs$PumpConfigurationAndControlClusterSystemPressureHighEvent",
                systemPressureHighStructClass);
            if (err != CHIP_NO_ERROR)
            {
                ChipLogError(Zcl,
                             "Could not find class ChipEventStructs$PumpConfigurationAndControlClusterSystemPressureHighEvent");
                return nullptr;
            }
            jmethodID systemPressureHighStructCtor = env->GetMethodID(systemPressureHighStructClass, "<init>", "()V");
            if (systemPressureHighStructCtor == nullptr)
            {
                ChipLogError(
                    Zcl, "Could not find ChipEventStructs$PumpConfigurationAndControlClusterSystemPressureHighEvent constructor");
                return nullptr;
            }

            jobject value = env->NewObject(systemPressureHighStructClass, systemPressureHighStructCtor);

            return value;
        }
        case Events::DryRunning::Id: {
            Events::DryRunning::DecodableType cppValue;
            *aError = app::DataModel::Decode(aReader, cppValue);
            if (*aError != CHIP_NO_ERROR)
            {
                return nullptr;
            }
            jclass dryRunningStructClass;
            err = chip::JniReferences::GetInstance().GetClassRef(
                env, "chip/devicecontroller/ChipEventStructs$PumpConfigurationAndControlClusterDryRunningEvent",
                dryRunningStructClass);
            if (err != CHIP_NO_ERROR)
            {
                ChipLogError(Zcl, "Could not find class ChipEventStructs$PumpConfigurationAndControlClusterDryRunningEvent");
                return nullptr;
            }
            jmethodID dryRunningStructCtor = env->GetMethodID(dryRunningStructClass, "<init>", "()V");
            if (dryRunningStructCtor == nullptr)
            {
                ChipLogError(Zcl, "Could not find ChipEventStructs$PumpConfigurationAndControlClusterDryRunningEvent constructor");
                return nullptr;
            }

            jobject value = env->NewObject(dryRunningStructClass, dryRunningStructCtor);

            return value;
        }
        case Events::MotorTemperatureHigh::Id: {
            Events::MotorTemperatureHigh::DecodableType cppValue;
            *aError = app::DataModel::Decode(aReader, cppValue);
            if (*aError != CHIP_NO_ERROR)
            {
                return nullptr;
            }
            jclass motorTemperatureHighStructClass;
            err = chip::JniReferences::GetInstance().GetClassRef(
                env, "chip/devicecontroller/ChipEventStructs$PumpConfigurationAndControlClusterMotorTemperatureHighEvent",
                motorTemperatureHighStructClass);
            if (err != CHIP_NO_ERROR)
            {
                ChipLogError(Zcl,
                             "Could not find class ChipEventStructs$PumpConfigurationAndControlClusterMotorTemperatureHighEvent");
                return nullptr;
            }
            jmethodID motorTemperatureHighStructCtor = env->GetMethodID(motorTemperatureHighStructClass, "<init>", "()V");
            if (motorTemperatureHighStructCtor == nullptr)
            {
                ChipLogError(
                    Zcl, "Could not find ChipEventStructs$PumpConfigurationAndControlClusterMotorTemperatureHighEvent constructor");
                return nullptr;
            }

            jobject value = env->NewObject(motorTemperatureHighStructClass, motorTemperatureHighStructCtor);

            return value;
        }
        case Events::PumpMotorFatalFailure::Id: {
            Events::PumpMotorFatalFailure::DecodableType cppValue;
            *aError = app::DataModel::Decode(aReader, cppValue);
            if (*aError != CHIP_NO_ERROR)
            {
                return nullptr;
            }
            jclass pumpMotorFatalFailureStructClass;
            err = chip::JniReferences::GetInstance().GetClassRef(
                env, "chip/devicecontroller/ChipEventStructs$PumpConfigurationAndControlClusterPumpMotorFatalFailureEvent",
                pumpMotorFatalFailureStructClass);
            if (err != CHIP_NO_ERROR)
            {
                ChipLogError(Zcl,
                             "Could not find class ChipEventStructs$PumpConfigurationAndControlClusterPumpMotorFatalFailureEvent");
                return nullptr;
            }
            jmethodID pumpMotorFatalFailureStructCtor = env->GetMethodID(pumpMotorFatalFailureStructClass, "<init>", "()V");
            if (pumpMotorFatalFailureStructCtor == nullptr)
            {
                ChipLogError(
                    Zcl,
                    "Could not find ChipEventStructs$PumpConfigurationAndControlClusterPumpMotorFatalFailureEvent constructor");
                return nullptr;
            }

            jobject value = env->NewObject(pumpMotorFatalFailureStructClass, pumpMotorFatalFailureStructCtor);

            return value;
        }
        case Events::ElectronicTemperatureHigh::Id: {
            Events::ElectronicTemperatureHigh::DecodableType cppValue;
            *aError = app::DataModel::Decode(aReader, cppValue);
            if (*aError != CHIP_NO_ERROR)
            {
                return nullptr;
            }
            jclass electronicTemperatureHighStructClass;
            err = chip::JniReferences::GetInstance().GetClassRef(
                env, "chip/devicecontroller/ChipEventStructs$PumpConfigurationAndControlClusterElectronicTemperatureHighEvent",
                electronicTemperatureHighStructClass);
            if (err != CHIP_NO_ERROR)
            {
                ChipLogError(
                    Zcl, "Could not find class ChipEventStructs$PumpConfigurationAndControlClusterElectronicTemperatureHighEvent");
                return nullptr;
            }
            jmethodID electronicTemperatureHighStructCtor = env->GetMethodID(electronicTemperatureHighStructClass, "<init>", "()V");
            if (electronicTemperatureHighStructCtor == nullptr)
            {
                ChipLogError(
                    Zcl,
                    "Could not find ChipEventStructs$PumpConfigurationAndControlClusterElectronicTemperatureHighEvent constructor");
                return nullptr;
            }

            jobject value = env->NewObject(electronicTemperatureHighStructClass, electronicTemperatureHighStructCtor);

            return value;
        }
        case Events::PumpBlocked::Id: {
            Events::PumpBlocked::DecodableType cppValue;
            *aError = app::DataModel::Decode(aReader, cppValue);
            if (*aError != CHIP_NO_ERROR)
            {
                return nullptr;
            }
            jclass pumpBlockedStructClass;
            err = chip::JniReferences::GetInstance().GetClassRef(
                env, "chip/devicecontroller/ChipEventStructs$PumpConfigurationAndControlClusterPumpBlockedEvent",
                pumpBlockedStructClass);
            if (err != CHIP_NO_ERROR)
            {
                ChipLogError(Zcl, "Could not find class ChipEventStructs$PumpConfigurationAndControlClusterPumpBlockedEvent");
                return nullptr;
            }
            jmethodID pumpBlockedStructCtor = env->GetMethodID(pumpBlockedStructClass, "<init>", "()V");
            if (pumpBlockedStructCtor == nullptr)
            {
                ChipLogError(Zcl, "Could not find ChipEventStructs$PumpConfigurationAndControlClusterPumpBlockedEvent constructor");
                return nullptr;
            }

            jobject value = env->NewObject(pumpBlockedStructClass, pumpBlockedStructCtor);

            return value;
        }
        case Events::SensorFailure::Id: {
            Events::SensorFailure::DecodableType cppValue;
            *aError = app::DataModel::Decode(aReader, cppValue);
            if (*aError != CHIP_NO_ERROR)
            {
                return nullptr;
            }
            jclass sensorFailureStructClass;
            err = chip::JniReferences::GetInstance().GetClassRef(
                env, "chip/devicecontroller/ChipEventStructs$PumpConfigurationAndControlClusterSensorFailureEvent",
                sensorFailureStructClass);
            if (err != CHIP_NO_ERROR)
            {
                ChipLogError(Zcl, "Could not find class ChipEventStructs$PumpConfigurationAndControlClusterSensorFailureEvent");
                return nullptr;
            }
            jmethodID sensorFailureStructCtor = env->GetMethodID(sensorFailureStructClass, "<init>", "()V");
            if (sensorFailureStructCtor == nullptr)
            {
                ChipLogError(Zcl,
                             "Could not find ChipEventStructs$PumpConfigurationAndControlClusterSensorFailureEvent constructor");
                return nullptr;
            }

            jobject value = env->NewObject(sensorFailureStructClass, sensorFailureStructCtor);

            return value;
        }
        case Events::ElectronicNonFatalFailure::Id: {
            Events::ElectronicNonFatalFailure::DecodableType cppValue;
            *aError = app::DataModel::Decode(aReader, cppValue);
            if (*aError != CHIP_NO_ERROR)
            {
                return nullptr;
            }
            jclass electronicNonFatalFailureStructClass;
            err = chip::JniReferences::GetInstance().GetClassRef(
                env, "chip/devicecontroller/ChipEventStructs$PumpConfigurationAndControlClusterElectronicNonFatalFailureEvent",
                electronicNonFatalFailureStructClass);
            if (err != CHIP_NO_ERROR)
            {
                ChipLogError(
                    Zcl, "Could not find class ChipEventStructs$PumpConfigurationAndControlClusterElectronicNonFatalFailureEvent");
                return nullptr;
            }
            jmethodID electronicNonFatalFailureStructCtor = env->GetMethodID(electronicNonFatalFailureStructClass, "<init>", "()V");
            if (electronicNonFatalFailureStructCtor == nullptr)
            {
                ChipLogError(
                    Zcl,
                    "Could not find ChipEventStructs$PumpConfigurationAndControlClusterElectronicNonFatalFailureEvent constructor");
                return nullptr;
            }

            jobject value = env->NewObject(electronicNonFatalFailureStructClass, electronicNonFatalFailureStructCtor);

            return value;
        }
        case Events::ElectronicFatalFailure::Id: {
            Events::ElectronicFatalFailure::DecodableType cppValue;
            *aError = app::DataModel::Decode(aReader, cppValue);
            if (*aError != CHIP_NO_ERROR)
            {
                return nullptr;
            }
            jclass electronicFatalFailureStructClass;
            err = chip::JniReferences::GetInstance().GetClassRef(
                env, "chip/devicecontroller/ChipEventStructs$PumpConfigurationAndControlClusterElectronicFatalFailureEvent",
                electronicFatalFailureStructClass);
            if (err != CHIP_NO_ERROR)
            {
                ChipLogError(Zcl,
                             "Could not find class ChipEventStructs$PumpConfigurationAndControlClusterElectronicFatalFailureEvent");
                return nullptr;
            }
            jmethodID electronicFatalFailureStructCtor = env->GetMethodID(electronicFatalFailureStructClass, "<init>", "()V");
            if (electronicFatalFailureStructCtor == nullptr)
            {
                ChipLogError(
                    Zcl,
                    "Could not find ChipEventStructs$PumpConfigurationAndControlClusterElectronicFatalFailureEvent constructor");
                return nullptr;
            }

            jobject value = env->NewObject(electronicFatalFailureStructClass, electronicFatalFailureStructCtor);

            return value;
        }
        case Events::GeneralFault::Id: {
            Events::GeneralFault::DecodableType cppValue;
            *aError = app::DataModel::Decode(aReader, cppValue);
            if (*aError != CHIP_NO_ERROR)
            {
                return nullptr;
            }
            jclass generalFaultStructClass;
            err = chip::JniReferences::GetInstance().GetClassRef(
                env, "chip/devicecontroller/ChipEventStructs$PumpConfigurationAndControlClusterGeneralFaultEvent",
                generalFaultStructClass);
            if (err != CHIP_NO_ERROR)
            {
                ChipLogError(Zcl, "Could not find class ChipEventStructs$PumpConfigurationAndControlClusterGeneralFaultEvent");
                return nullptr;
            }
            jmethodID generalFaultStructCtor = env->GetMethodID(generalFaultStructClass, "<init>", "()V");
            if (generalFaultStructCtor == nullptr)
            {
                ChipLogError(Zcl,
                             "Could not find ChipEventStructs$PumpConfigurationAndControlClusterGeneralFaultEvent constructor");
                return nullptr;
            }

            jobject value = env->NewObject(generalFaultStructClass, generalFaultStructCtor);

            return value;
        }
        case Events::Leakage::Id: {
            Events::Leakage::DecodableType cppValue;
            *aError = app::DataModel::Decode(aReader, cppValue);
            if (*aError != CHIP_NO_ERROR)
            {
                return nullptr;
            }
            jclass leakageStructClass;
            err = chip::JniReferences::GetInstance().GetClassRef(
                env, "chip/devicecontroller/ChipEventStructs$PumpConfigurationAndControlClusterLeakageEvent", leakageStructClass);
            if (err != CHIP_NO_ERROR)
            {
                ChipLogError(Zcl, "Could not find class ChipEventStructs$PumpConfigurationAndControlClusterLeakageEvent");
                return nullptr;
            }
            jmethodID leakageStructCtor = env->GetMethodID(leakageStructClass, "<init>", "()V");
            if (leakageStructCtor == nullptr)
            {
                ChipLogError(Zcl, "Could not find ChipEventStructs$PumpConfigurationAndControlClusterLeakageEvent constructor");
                return nullptr;
            }

            jobject value = env->NewObject(leakageStructClass, leakageStructCtor);

            return value;
        }
        case Events::AirDetection::Id: {
            Events::AirDetection::DecodableType cppValue;
            *aError = app::DataModel::Decode(aReader, cppValue);
            if (*aError != CHIP_NO_ERROR)
            {
                return nullptr;
            }
            jclass airDetectionStructClass;
            err = chip::JniReferences::GetInstance().GetClassRef(
                env, "chip/devicecontroller/ChipEventStructs$PumpConfigurationAndControlClusterAirDetectionEvent",
                airDetectionStructClass);
            if (err != CHIP_NO_ERROR)
            {
                ChipLogError(Zcl, "Could not find class ChipEventStructs$PumpConfigurationAndControlClusterAirDetectionEvent");
                return nullptr;
            }
            jmethodID airDetectionStructCtor = env->GetMethodID(airDetectionStructClass, "<init>", "()V");
            if (airDetectionStructCtor == nullptr)
            {
                ChipLogError(Zcl,
                             "Could not find ChipEventStructs$PumpConfigurationAndControlClusterAirDetectionEvent constructor");
                return nullptr;
            }

            jobject value = env->NewObject(airDetectionStructClass, airDetectionStructCtor);

            return value;
        }
        case Events::TurbineOperation::Id: {
            Events::TurbineOperation::DecodableType cppValue;
            *aError = app::DataModel::Decode(aReader, cppValue);
            if (*aError != CHIP_NO_ERROR)
            {
                return nullptr;
            }
            jclass turbineOperationStructClass;
            err = chip::JniReferences::GetInstance().GetClassRef(
                env, "chip/devicecontroller/ChipEventStructs$PumpConfigurationAndControlClusterTurbineOperationEvent",
                turbineOperationStructClass);
            if (err != CHIP_NO_ERROR)
            {
                ChipLogError(Zcl, "Could not find class ChipEventStructs$PumpConfigurationAndControlClusterTurbineOperationEvent");
                return nullptr;
            }
            jmethodID turbineOperationStructCtor = env->GetMethodID(turbineOperationStructClass, "<init>", "()V");
            if (turbineOperationStructCtor == nullptr)
            {
                ChipLogError(Zcl,
                             "Could not find ChipEventStructs$PumpConfigurationAndControlClusterTurbineOperationEvent constructor");
                return nullptr;
            }

            jobject value = env->NewObject(turbineOperationStructClass, turbineOperationStructCtor);

            return value;
        }
        default:
            *aError = CHIP_ERROR_IM_MALFORMED_EVENT_PATH_IB;
            break;
        }
        break;
    }
    case app::Clusters::Thermostat::Id: {
        using namespace app::Clusters::Thermostat;
        switch (aPath.mEventId)
        {
        default:
            *aError = CHIP_ERROR_IM_MALFORMED_EVENT_PATH_IB;
            break;
        }
        break;
    }
    case app::Clusters::FanControl::Id: {
        using namespace app::Clusters::FanControl;
        switch (aPath.mEventId)
        {
        default:
            *aError = CHIP_ERROR_IM_MALFORMED_EVENT_PATH_IB;
            break;
        }
        break;
    }
    case app::Clusters::ThermostatUserInterfaceConfiguration::Id: {
        using namespace app::Clusters::ThermostatUserInterfaceConfiguration;
        switch (aPath.mEventId)
        {
        default:
            *aError = CHIP_ERROR_IM_MALFORMED_EVENT_PATH_IB;
            break;
        }
        break;
    }
    case app::Clusters::ColorControl::Id: {
        using namespace app::Clusters::ColorControl;
        switch (aPath.mEventId)
        {
        default:
            *aError = CHIP_ERROR_IM_MALFORMED_EVENT_PATH_IB;
            break;
        }
        break;
    }
    case app::Clusters::BallastConfiguration::Id: {
        using namespace app::Clusters::BallastConfiguration;
        switch (aPath.mEventId)
        {
        default:
            *aError = CHIP_ERROR_IM_MALFORMED_EVENT_PATH_IB;
            break;
        }
        break;
    }
    case app::Clusters::IlluminanceMeasurement::Id: {
        using namespace app::Clusters::IlluminanceMeasurement;
        switch (aPath.mEventId)
        {
        default:
            *aError = CHIP_ERROR_IM_MALFORMED_EVENT_PATH_IB;
            break;
        }
        break;
    }
    case app::Clusters::TemperatureMeasurement::Id: {
        using namespace app::Clusters::TemperatureMeasurement;
        switch (aPath.mEventId)
        {
        default:
            *aError = CHIP_ERROR_IM_MALFORMED_EVENT_PATH_IB;
            break;
        }
        break;
    }
    case app::Clusters::PressureMeasurement::Id: {
        using namespace app::Clusters::PressureMeasurement;
        switch (aPath.mEventId)
        {
        default:
            *aError = CHIP_ERROR_IM_MALFORMED_EVENT_PATH_IB;
            break;
        }
        break;
    }
    case app::Clusters::FlowMeasurement::Id: {
        using namespace app::Clusters::FlowMeasurement;
        switch (aPath.mEventId)
        {
        default:
            *aError = CHIP_ERROR_IM_MALFORMED_EVENT_PATH_IB;
            break;
        }
        break;
    }
    case app::Clusters::RelativeHumidityMeasurement::Id: {
        using namespace app::Clusters::RelativeHumidityMeasurement;
        switch (aPath.mEventId)
        {
        default:
            *aError = CHIP_ERROR_IM_MALFORMED_EVENT_PATH_IB;
            break;
        }
        break;
    }
    case app::Clusters::OccupancySensing::Id: {
        using namespace app::Clusters::OccupancySensing;
        switch (aPath.mEventId)
        {
        default:
            *aError = CHIP_ERROR_IM_MALFORMED_EVENT_PATH_IB;
            break;
        }
        break;
    }
    case app::Clusters::CarbonMonoxideConcentrationMeasurement::Id: {
        using namespace app::Clusters::CarbonMonoxideConcentrationMeasurement;
        switch (aPath.mEventId)
        {
        default:
            *aError = CHIP_ERROR_IM_MALFORMED_EVENT_PATH_IB;
            break;
        }
        break;
    }
    case app::Clusters::CarbonDioxideConcentrationMeasurement::Id: {
        using namespace app::Clusters::CarbonDioxideConcentrationMeasurement;
        switch (aPath.mEventId)
        {
        default:
            *aError = CHIP_ERROR_IM_MALFORMED_EVENT_PATH_IB;
            break;
        }
        break;
    }
    case app::Clusters::NitrogenDioxideConcentrationMeasurement::Id: {
        using namespace app::Clusters::NitrogenDioxideConcentrationMeasurement;
        switch (aPath.mEventId)
        {
        default:
            *aError = CHIP_ERROR_IM_MALFORMED_EVENT_PATH_IB;
            break;
        }
        break;
    }
    case app::Clusters::OzoneConcentrationMeasurement::Id: {
        using namespace app::Clusters::OzoneConcentrationMeasurement;
        switch (aPath.mEventId)
        {
        default:
            *aError = CHIP_ERROR_IM_MALFORMED_EVENT_PATH_IB;
            break;
        }
        break;
    }
    case app::Clusters::Pm25ConcentrationMeasurement::Id: {
        using namespace app::Clusters::Pm25ConcentrationMeasurement;
        switch (aPath.mEventId)
        {
        default:
            *aError = CHIP_ERROR_IM_MALFORMED_EVENT_PATH_IB;
            break;
        }
        break;
    }
    case app::Clusters::FormaldehydeConcentrationMeasurement::Id: {
        using namespace app::Clusters::FormaldehydeConcentrationMeasurement;
        switch (aPath.mEventId)
        {
        default:
            *aError = CHIP_ERROR_IM_MALFORMED_EVENT_PATH_IB;
            break;
        }
        break;
    }
    case app::Clusters::Pm1ConcentrationMeasurement::Id: {
        using namespace app::Clusters::Pm1ConcentrationMeasurement;
        switch (aPath.mEventId)
        {
        default:
            *aError = CHIP_ERROR_IM_MALFORMED_EVENT_PATH_IB;
            break;
        }
        break;
    }
    case app::Clusters::Pm10ConcentrationMeasurement::Id: {
        using namespace app::Clusters::Pm10ConcentrationMeasurement;
        switch (aPath.mEventId)
        {
        default:
            *aError = CHIP_ERROR_IM_MALFORMED_EVENT_PATH_IB;
            break;
        }
        break;
    }
    case app::Clusters::TotalVolatileOrganicCompoundsConcentrationMeasurement::Id: {
        using namespace app::Clusters::TotalVolatileOrganicCompoundsConcentrationMeasurement;
        switch (aPath.mEventId)
        {
        default:
            *aError = CHIP_ERROR_IM_MALFORMED_EVENT_PATH_IB;
            break;
        }
        break;
    }
    case app::Clusters::RadonConcentrationMeasurement::Id: {
        using namespace app::Clusters::RadonConcentrationMeasurement;
        switch (aPath.mEventId)
        {
        default:
            *aError = CHIP_ERROR_IM_MALFORMED_EVENT_PATH_IB;
            break;
        }
        break;
    }
    case app::Clusters::WakeOnLan::Id: {
        using namespace app::Clusters::WakeOnLan;
        switch (aPath.mEventId)
        {
        default:
            *aError = CHIP_ERROR_IM_MALFORMED_EVENT_PATH_IB;
            break;
        }
        break;
    }
    case app::Clusters::Channel::Id: {
        using namespace app::Clusters::Channel;
        switch (aPath.mEventId)
        {
        default:
            *aError = CHIP_ERROR_IM_MALFORMED_EVENT_PATH_IB;
            break;
        }
        break;
    }
    case app::Clusters::TargetNavigator::Id: {
        using namespace app::Clusters::TargetNavigator;
        switch (aPath.mEventId)
        {
        case Events::TargetUpdated::Id: {
            Events::TargetUpdated::DecodableType cppValue;
            *aError = app::DataModel::Decode(aReader, cppValue);
            if (*aError != CHIP_NO_ERROR)
            {
                return nullptr;
            }
            jobject value_targetList;
            chip::JniReferences::GetInstance().CreateArrayList(value_targetList);

            auto iter_value_targetList_0 = cppValue.targetList.begin();
            while (iter_value_targetList_0.Next())
            {
                auto & entry_0 = iter_value_targetList_0.GetValue();
                jobject newElement_0;
                jobject newElement_0_identifier;
                std::string newElement_0_identifierClassName     = "java/lang/Integer";
                std::string newElement_0_identifierCtorSignature = "(I)V";
                jint jninewElement_0_identifier                  = static_cast<jint>(entry_0.identifier);
                chip::JniReferences::GetInstance().CreateBoxedObject<jint>(newElement_0_identifierClassName.c_str(),
                                                                           newElement_0_identifierCtorSignature.c_str(),
                                                                           jninewElement_0_identifier, newElement_0_identifier);
                jobject newElement_0_name;
                LogErrorOnFailure(chip::JniReferences::GetInstance().CharToStringUTF(entry_0.name, newElement_0_name));

                jclass targetInfoStructStructClass_1;
                err = chip::JniReferences::GetInstance().GetClassRef(
                    env, "chip/devicecontroller/ChipStructs$TargetNavigatorClusterTargetInfoStruct", targetInfoStructStructClass_1);
                if (err != CHIP_NO_ERROR)
                {
                    ChipLogError(Zcl, "Could not find class ChipStructs$TargetNavigatorClusterTargetInfoStruct");
                    return nullptr;
                }
                jmethodID targetInfoStructStructCtor_1 =
                    env->GetMethodID(targetInfoStructStructClass_1, "<init>", "(Ljava/lang/Integer;Ljava/lang/String;)V");
                if (targetInfoStructStructCtor_1 == nullptr)
                {
                    ChipLogError(Zcl, "Could not find ChipStructs$TargetNavigatorClusterTargetInfoStruct constructor");
                    return nullptr;
                }

                newElement_0 = env->NewObject(targetInfoStructStructClass_1, targetInfoStructStructCtor_1, newElement_0_identifier,
                                              newElement_0_name);
                chip::JniReferences::GetInstance().AddToList(value_targetList, newElement_0);
            }

            jobject value_currentTarget;
            std::string value_currentTargetClassName     = "java/lang/Integer";
            std::string value_currentTargetCtorSignature = "(I)V";
            jint jnivalue_currentTarget                  = static_cast<jint>(cppValue.currentTarget);
            chip::JniReferences::GetInstance().CreateBoxedObject<jint>(value_currentTargetClassName.c_str(),
                                                                       value_currentTargetCtorSignature.c_str(),
                                                                       jnivalue_currentTarget, value_currentTarget);

            jobject value_data;
            jbyteArray value_dataByteArray = env->NewByteArray(static_cast<jsize>(cppValue.data.size()));
            env->SetByteArrayRegion(value_dataByteArray, 0, static_cast<jsize>(cppValue.data.size()),
                                    reinterpret_cast<const jbyte *>(cppValue.data.data()));
            value_data = value_dataByteArray;

            jclass targetUpdatedStructClass;
            err = chip::JniReferences::GetInstance().GetClassRef(
                env, "chip/devicecontroller/ChipEventStructs$TargetNavigatorClusterTargetUpdatedEvent", targetUpdatedStructClass);
            if (err != CHIP_NO_ERROR)
            {
                ChipLogError(Zcl, "Could not find class ChipEventStructs$TargetNavigatorClusterTargetUpdatedEvent");
                return nullptr;
            }
            jmethodID targetUpdatedStructCtor =
                env->GetMethodID(targetUpdatedStructClass, "<init>", "(Ljava/util/ArrayList;Ljava/lang/Integer;[B)V");
            if (targetUpdatedStructCtor == nullptr)
            {
                ChipLogError(Zcl, "Could not find ChipEventStructs$TargetNavigatorClusterTargetUpdatedEvent constructor");
                return nullptr;
            }

            jobject value = env->NewObject(targetUpdatedStructClass, targetUpdatedStructCtor, value_targetList, value_currentTarget,
                                           value_data);

            return value;
        }
        default:
            *aError = CHIP_ERROR_IM_MALFORMED_EVENT_PATH_IB;
            break;
        }
        break;
    }
    case app::Clusters::MediaPlayback::Id: {
        using namespace app::Clusters::MediaPlayback;
        switch (aPath.mEventId)
        {
        case Events::StateChanged::Id: {
            Events::StateChanged::DecodableType cppValue;
            *aError = app::DataModel::Decode(aReader, cppValue);
            if (*aError != CHIP_NO_ERROR)
            {
                return nullptr;
            }
            jobject value_currentState;
            std::string value_currentStateClassName     = "java/lang/Integer";
            std::string value_currentStateCtorSignature = "(I)V";
            jint jnivalue_currentState                  = static_cast<jint>(cppValue.currentState);
            chip::JniReferences::GetInstance().CreateBoxedObject<jint>(value_currentStateClassName.c_str(),
                                                                       value_currentStateCtorSignature.c_str(),
                                                                       jnivalue_currentState, value_currentState);

            jobject value_startTime;
            std::string value_startTimeClassName     = "java/lang/Long";
            std::string value_startTimeCtorSignature = "(J)V";
            jlong jnivalue_startTime                 = static_cast<jlong>(cppValue.startTime);
            chip::JniReferences::GetInstance().CreateBoxedObject<jlong>(
                value_startTimeClassName.c_str(), value_startTimeCtorSignature.c_str(), jnivalue_startTime, value_startTime);

            jobject value_duration;
            std::string value_durationClassName     = "java/lang/Long";
            std::string value_durationCtorSignature = "(J)V";
            jlong jnivalue_duration                 = static_cast<jlong>(cppValue.duration);
            chip::JniReferences::GetInstance().CreateBoxedObject<jlong>(
                value_durationClassName.c_str(), value_durationCtorSignature.c_str(), jnivalue_duration, value_duration);

            jobject value_sampledPosition;
            jobject value_sampledPosition_updatedAt;
            std::string value_sampledPosition_updatedAtClassName     = "java/lang/Long";
            std::string value_sampledPosition_updatedAtCtorSignature = "(J)V";
            jlong jnivalue_sampledPosition_updatedAt                 = static_cast<jlong>(cppValue.sampledPosition.updatedAt);
            chip::JniReferences::GetInstance().CreateBoxedObject<jlong>(
                value_sampledPosition_updatedAtClassName.c_str(), value_sampledPosition_updatedAtCtorSignature.c_str(),
                jnivalue_sampledPosition_updatedAt, value_sampledPosition_updatedAt);
            jobject value_sampledPosition_position;
            if (cppValue.sampledPosition.position.IsNull())
            {
                value_sampledPosition_position = nullptr;
            }
            else
            {
                std::string value_sampledPosition_positionClassName     = "java/lang/Long";
                std::string value_sampledPosition_positionCtorSignature = "(J)V";
                jlong jnivalue_sampledPosition_position = static_cast<jlong>(cppValue.sampledPosition.position.Value());
                chip::JniReferences::GetInstance().CreateBoxedObject<jlong>(
                    value_sampledPosition_positionClassName.c_str(), value_sampledPosition_positionCtorSignature.c_str(),
                    jnivalue_sampledPosition_position, value_sampledPosition_position);
            }

            jclass playbackPositionStructStructClass_0;
            err = chip::JniReferences::GetInstance().GetClassRef(
                env, "chip/devicecontroller/ChipStructs$MediaPlaybackClusterPlaybackPositionStruct",
                playbackPositionStructStructClass_0);
            if (err != CHIP_NO_ERROR)
            {
                ChipLogError(Zcl, "Could not find class ChipStructs$MediaPlaybackClusterPlaybackPositionStruct");
                return nullptr;
            }
            jmethodID playbackPositionStructStructCtor_0 =
                env->GetMethodID(playbackPositionStructStructClass_0, "<init>", "(Ljava/lang/Long;Ljava/lang/Long;)V");
            if (playbackPositionStructStructCtor_0 == nullptr)
            {
                ChipLogError(Zcl, "Could not find ChipStructs$MediaPlaybackClusterPlaybackPositionStruct constructor");
                return nullptr;
            }

            value_sampledPosition = env->NewObject(playbackPositionStructStructClass_0, playbackPositionStructStructCtor_0,
                                                   value_sampledPosition_updatedAt, value_sampledPosition_position);

            jobject value_playbackSpeed;
            std::string value_playbackSpeedClassName     = "java/lang/Float";
            std::string value_playbackSpeedCtorSignature = "(F)V";
            jfloat jnivalue_playbackSpeed                = static_cast<jfloat>(cppValue.playbackSpeed);
            chip::JniReferences::GetInstance().CreateBoxedObject<jfloat>(value_playbackSpeedClassName.c_str(),
                                                                         value_playbackSpeedCtorSignature.c_str(),
                                                                         jnivalue_playbackSpeed, value_playbackSpeed);

            jobject value_seekRangeEnd;
            std::string value_seekRangeEndClassName     = "java/lang/Long";
            std::string value_seekRangeEndCtorSignature = "(J)V";
            jlong jnivalue_seekRangeEnd                 = static_cast<jlong>(cppValue.seekRangeEnd);
            chip::JniReferences::GetInstance().CreateBoxedObject<jlong>(value_seekRangeEndClassName.c_str(),
                                                                        value_seekRangeEndCtorSignature.c_str(),
                                                                        jnivalue_seekRangeEnd, value_seekRangeEnd);

            jobject value_seekRangeStart;
            std::string value_seekRangeStartClassName     = "java/lang/Long";
            std::string value_seekRangeStartCtorSignature = "(J)V";
            jlong jnivalue_seekRangeStart                 = static_cast<jlong>(cppValue.seekRangeStart);
            chip::JniReferences::GetInstance().CreateBoxedObject<jlong>(value_seekRangeStartClassName.c_str(),
                                                                        value_seekRangeStartCtorSignature.c_str(),
                                                                        jnivalue_seekRangeStart, value_seekRangeStart);

            jobject value_data;
            if (!cppValue.data.HasValue())
            {
                chip::JniReferences::GetInstance().CreateOptional(nullptr, value_data);
            }
            else
            {
                jobject value_dataInsideOptional;
                jbyteArray value_dataInsideOptionalByteArray = env->NewByteArray(static_cast<jsize>(cppValue.data.Value().size()));
                env->SetByteArrayRegion(value_dataInsideOptionalByteArray, 0, static_cast<jsize>(cppValue.data.Value().size()),
                                        reinterpret_cast<const jbyte *>(cppValue.data.Value().data()));
                value_dataInsideOptional = value_dataInsideOptionalByteArray;
                chip::JniReferences::GetInstance().CreateOptional(value_dataInsideOptional, value_data);
            }

            jobject value_audioAdvanceUnmuted;
            std::string value_audioAdvanceUnmutedClassName     = "java/lang/Boolean";
            std::string value_audioAdvanceUnmutedCtorSignature = "(Z)V";
            jboolean jnivalue_audioAdvanceUnmuted              = static_cast<jboolean>(cppValue.audioAdvanceUnmuted);
            chip::JniReferences::GetInstance().CreateBoxedObject<jboolean>(value_audioAdvanceUnmutedClassName.c_str(),
                                                                           value_audioAdvanceUnmutedCtorSignature.c_str(),
                                                                           jnivalue_audioAdvanceUnmuted, value_audioAdvanceUnmuted);

            jclass stateChangedStructClass;
            err = chip::JniReferences::GetInstance().GetClassRef(
                env, "chip/devicecontroller/ChipEventStructs$MediaPlaybackClusterStateChangedEvent", stateChangedStructClass);
            if (err != CHIP_NO_ERROR)
            {
                ChipLogError(Zcl, "Could not find class ChipEventStructs$MediaPlaybackClusterStateChangedEvent");
                return nullptr;
            }
            jmethodID stateChangedStructCtor =
                env->GetMethodID(stateChangedStructClass, "<init>",
                                 "(Ljava/lang/Integer;Ljava/lang/Long;Ljava/lang/Long;Lchip/devicecontroller/"
                                 "ChipStructs$MediaPlaybackClusterPlaybackPositionStruct;Ljava/lang/Float;Ljava/lang/Long;Ljava/"
                                 "lang/Long;Ljava/util/Optional;Ljava/lang/Boolean;)V");
            if (stateChangedStructCtor == nullptr)
            {
                ChipLogError(Zcl, "Could not find ChipEventStructs$MediaPlaybackClusterStateChangedEvent constructor");
                return nullptr;
            }

            jobject value = env->NewObject(stateChangedStructClass, stateChangedStructCtor, value_currentState, value_startTime,
                                           value_duration, value_sampledPosition, value_playbackSpeed, value_seekRangeEnd,
                                           value_seekRangeStart, value_data, value_audioAdvanceUnmuted);

            return value;
        }
        default:
            *aError = CHIP_ERROR_IM_MALFORMED_EVENT_PATH_IB;
            break;
        }
        break;
    }
    case app::Clusters::MediaInput::Id: {
        using namespace app::Clusters::MediaInput;
        switch (aPath.mEventId)
        {
        default:
            *aError = CHIP_ERROR_IM_MALFORMED_EVENT_PATH_IB;
            break;
        }
        break;
    }
    case app::Clusters::LowPower::Id: {
        using namespace app::Clusters::LowPower;
        switch (aPath.mEventId)
        {
        default:
            *aError = CHIP_ERROR_IM_MALFORMED_EVENT_PATH_IB;
            break;
        }
        break;
    }
    case app::Clusters::KeypadInput::Id: {
        using namespace app::Clusters::KeypadInput;
        switch (aPath.mEventId)
        {
        default:
            *aError = CHIP_ERROR_IM_MALFORMED_EVENT_PATH_IB;
            break;
        }
        break;
    }
    case app::Clusters::ContentLauncher::Id: {
        using namespace app::Clusters::ContentLauncher;
        switch (aPath.mEventId)
        {
        default:
            *aError = CHIP_ERROR_IM_MALFORMED_EVENT_PATH_IB;
            break;
        }
        break;
    }
    case app::Clusters::AudioOutput::Id: {
        using namespace app::Clusters::AudioOutput;
        switch (aPath.mEventId)
        {
        default:
            *aError = CHIP_ERROR_IM_MALFORMED_EVENT_PATH_IB;
            break;
        }
        break;
    }
    case app::Clusters::ApplicationLauncher::Id: {
        using namespace app::Clusters::ApplicationLauncher;
        switch (aPath.mEventId)
        {
        default:
            *aError = CHIP_ERROR_IM_MALFORMED_EVENT_PATH_IB;
            break;
        }
        break;
    }
    case app::Clusters::ApplicationBasic::Id: {
        using namespace app::Clusters::ApplicationBasic;
        switch (aPath.mEventId)
        {
        default:
            *aError = CHIP_ERROR_IM_MALFORMED_EVENT_PATH_IB;
            break;
        }
        break;
    }
    case app::Clusters::AccountLogin::Id: {
        using namespace app::Clusters::AccountLogin;
        switch (aPath.mEventId)
        {
        case Events::LoggedOut::Id: {
            Events::LoggedOut::DecodableType cppValue;
            *aError = app::DataModel::Decode(aReader, cppValue);
            if (*aError != CHIP_NO_ERROR)
            {
                return nullptr;
            }
            jobject value_node;
            if (!cppValue.node.HasValue())
            {
                chip::JniReferences::GetInstance().CreateOptional(nullptr, value_node);
            }
            else
            {
                jobject value_nodeInsideOptional;
                std::string value_nodeInsideOptionalClassName     = "java/lang/Long";
                std::string value_nodeInsideOptionalCtorSignature = "(J)V";
                jlong jnivalue_nodeInsideOptional                 = static_cast<jlong>(cppValue.node.Value());
                chip::JniReferences::GetInstance().CreateBoxedObject<jlong>(value_nodeInsideOptionalClassName.c_str(),
                                                                            value_nodeInsideOptionalCtorSignature.c_str(),
                                                                            jnivalue_nodeInsideOptional, value_nodeInsideOptional);
                chip::JniReferences::GetInstance().CreateOptional(value_nodeInsideOptional, value_node);
            }

            jclass loggedOutStructClass;
            err = chip::JniReferences::GetInstance().GetClassRef(
                env, "chip/devicecontroller/ChipEventStructs$AccountLoginClusterLoggedOutEvent", loggedOutStructClass);
            if (err != CHIP_NO_ERROR)
            {
                ChipLogError(Zcl, "Could not find class ChipEventStructs$AccountLoginClusterLoggedOutEvent");
                return nullptr;
            }
            jmethodID loggedOutStructCtor = env->GetMethodID(loggedOutStructClass, "<init>", "(Ljava/util/Optional;)V");
            if (loggedOutStructCtor == nullptr)
            {
                ChipLogError(Zcl, "Could not find ChipEventStructs$AccountLoginClusterLoggedOutEvent constructor");
                return nullptr;
            }

            jobject value = env->NewObject(loggedOutStructClass, loggedOutStructCtor, value_node);

            return value;
        }
        default:
            *aError = CHIP_ERROR_IM_MALFORMED_EVENT_PATH_IB;
            break;
        }
        break;
    }
    case app::Clusters::ContentControl::Id: {
        using namespace app::Clusters::ContentControl;
        switch (aPath.mEventId)
        {
        case Events::RemainingScreenTimeExpired::Id: {
            Events::RemainingScreenTimeExpired::DecodableType cppValue;
            *aError = app::DataModel::Decode(aReader, cppValue);
            if (*aError != CHIP_NO_ERROR)
            {
                return nullptr;
            }
            jclass remainingScreenTimeExpiredStructClass;
            err = chip::JniReferences::GetInstance().GetClassRef(
                env, "chip/devicecontroller/ChipEventStructs$ContentControlClusterRemainingScreenTimeExpiredEvent",
                remainingScreenTimeExpiredStructClass);
            if (err != CHIP_NO_ERROR)
            {
                ChipLogError(Zcl, "Could not find class ChipEventStructs$ContentControlClusterRemainingScreenTimeExpiredEvent");
                return nullptr;
            }
            jmethodID remainingScreenTimeExpiredStructCtor =
                env->GetMethodID(remainingScreenTimeExpiredStructClass, "<init>", "()V");
            if (remainingScreenTimeExpiredStructCtor == nullptr)
            {
                ChipLogError(Zcl,
                             "Could not find ChipEventStructs$ContentControlClusterRemainingScreenTimeExpiredEvent constructor");
                return nullptr;
            }

            jobject value = env->NewObject(remainingScreenTimeExpiredStructClass, remainingScreenTimeExpiredStructCtor);

            return value;
        }
        default:
            *aError = CHIP_ERROR_IM_MALFORMED_EVENT_PATH_IB;
            break;
        }
        break;
    }
    case app::Clusters::ContentAppObserver::Id: {
        using namespace app::Clusters::ContentAppObserver;
        switch (aPath.mEventId)
        {
        default:
            *aError = CHIP_ERROR_IM_MALFORMED_EVENT_PATH_IB;
            break;
        }
        break;
    }
    case app::Clusters::ElectricalMeasurement::Id: {
        using namespace app::Clusters::ElectricalMeasurement;
        switch (aPath.mEventId)
        {
        default:
            *aError = CHIP_ERROR_IM_MALFORMED_EVENT_PATH_IB;
            break;
        }
        break;
    }
    case app::Clusters::UnitTesting::Id: {
        using namespace app::Clusters::UnitTesting;
        switch (aPath.mEventId)
        {
        case Events::TestEvent::Id: {
            Events::TestEvent::DecodableType cppValue;
            *aError = app::DataModel::Decode(aReader, cppValue);
            if (*aError != CHIP_NO_ERROR)
            {
                return nullptr;
            }
            jobject value_arg1;
            std::string value_arg1ClassName     = "java/lang/Integer";
            std::string value_arg1CtorSignature = "(I)V";
            jint jnivalue_arg1                  = static_cast<jint>(cppValue.arg1);
            chip::JniReferences::GetInstance().CreateBoxedObject<jint>(value_arg1ClassName.c_str(), value_arg1CtorSignature.c_str(),
                                                                       jnivalue_arg1, value_arg1);

            jobject value_arg2;
            std::string value_arg2ClassName     = "java/lang/Integer";
            std::string value_arg2CtorSignature = "(I)V";
            jint jnivalue_arg2                  = static_cast<jint>(cppValue.arg2);
            chip::JniReferences::GetInstance().CreateBoxedObject<jint>(value_arg2ClassName.c_str(), value_arg2CtorSignature.c_str(),
                                                                       jnivalue_arg2, value_arg2);

            jobject value_arg3;
            std::string value_arg3ClassName     = "java/lang/Boolean";
            std::string value_arg3CtorSignature = "(Z)V";
            jboolean jnivalue_arg3              = static_cast<jboolean>(cppValue.arg3);
            chip::JniReferences::GetInstance().CreateBoxedObject<jboolean>(
                value_arg3ClassName.c_str(), value_arg3CtorSignature.c_str(), jnivalue_arg3, value_arg3);

            jobject value_arg4;
            jobject value_arg4_a;
            std::string value_arg4_aClassName     = "java/lang/Integer";
            std::string value_arg4_aCtorSignature = "(I)V";
            jint jnivalue_arg4_a                  = static_cast<jint>(cppValue.arg4.a);
            chip::JniReferences::GetInstance().CreateBoxedObject<jint>(
                value_arg4_aClassName.c_str(), value_arg4_aCtorSignature.c_str(), jnivalue_arg4_a, value_arg4_a);
            jobject value_arg4_b;
            std::string value_arg4_bClassName     = "java/lang/Boolean";
            std::string value_arg4_bCtorSignature = "(Z)V";
            jboolean jnivalue_arg4_b              = static_cast<jboolean>(cppValue.arg4.b);
            chip::JniReferences::GetInstance().CreateBoxedObject<jboolean>(
                value_arg4_bClassName.c_str(), value_arg4_bCtorSignature.c_str(), jnivalue_arg4_b, value_arg4_b);
            jobject value_arg4_c;
            std::string value_arg4_cClassName     = "java/lang/Integer";
            std::string value_arg4_cCtorSignature = "(I)V";
            jint jnivalue_arg4_c                  = static_cast<jint>(cppValue.arg4.c);
            chip::JniReferences::GetInstance().CreateBoxedObject<jint>(
                value_arg4_cClassName.c_str(), value_arg4_cCtorSignature.c_str(), jnivalue_arg4_c, value_arg4_c);
            jobject value_arg4_d;
            jbyteArray value_arg4_dByteArray = env->NewByteArray(static_cast<jsize>(cppValue.arg4.d.size()));
            env->SetByteArrayRegion(value_arg4_dByteArray, 0, static_cast<jsize>(cppValue.arg4.d.size()),
                                    reinterpret_cast<const jbyte *>(cppValue.arg4.d.data()));
            value_arg4_d = value_arg4_dByteArray;
            jobject value_arg4_e;
            LogErrorOnFailure(chip::JniReferences::GetInstance().CharToStringUTF(cppValue.arg4.e, value_arg4_e));
            jobject value_arg4_f;
            std::string value_arg4_fClassName     = "java/lang/Integer";
            std::string value_arg4_fCtorSignature = "(I)V";
            jint jnivalue_arg4_f                  = static_cast<jint>(cppValue.arg4.f.Raw());
            chip::JniReferences::GetInstance().CreateBoxedObject<jint>(
                value_arg4_fClassName.c_str(), value_arg4_fCtorSignature.c_str(), jnivalue_arg4_f, value_arg4_f);
            jobject value_arg4_g;
            std::string value_arg4_gClassName     = "java/lang/Float";
            std::string value_arg4_gCtorSignature = "(F)V";
            jfloat jnivalue_arg4_g                = static_cast<jfloat>(cppValue.arg4.g);
            chip::JniReferences::GetInstance().CreateBoxedObject<jfloat>(
                value_arg4_gClassName.c_str(), value_arg4_gCtorSignature.c_str(), jnivalue_arg4_g, value_arg4_g);
            jobject value_arg4_h;
            std::string value_arg4_hClassName     = "java/lang/Double";
            std::string value_arg4_hCtorSignature = "(D)V";
            jdouble jnivalue_arg4_h               = static_cast<jdouble>(cppValue.arg4.h);
            chip::JniReferences::GetInstance().CreateBoxedObject<jdouble>(
                value_arg4_hClassName.c_str(), value_arg4_hCtorSignature.c_str(), jnivalue_arg4_h, value_arg4_h);

            jclass simpleStructStructClass_0;
            err = chip::JniReferences::GetInstance().GetClassRef(
                env, "chip/devicecontroller/ChipStructs$UnitTestingClusterSimpleStruct", simpleStructStructClass_0);
            if (err != CHIP_NO_ERROR)
            {
                ChipLogError(Zcl, "Could not find class ChipStructs$UnitTestingClusterSimpleStruct");
                return nullptr;
            }
            jmethodID simpleStructStructCtor_0 =
                env->GetMethodID(simpleStructStructClass_0, "<init>",
                                 "(Ljava/lang/Integer;Ljava/lang/Boolean;Ljava/lang/Integer;[BLjava/lang/String;Ljava/lang/"
                                 "Integer;Ljava/lang/Float;Ljava/lang/Double;)V");
            if (simpleStructStructCtor_0 == nullptr)
            {
                ChipLogError(Zcl, "Could not find ChipStructs$UnitTestingClusterSimpleStruct constructor");
                return nullptr;
            }

            value_arg4 = env->NewObject(simpleStructStructClass_0, simpleStructStructCtor_0, value_arg4_a, value_arg4_b,
                                        value_arg4_c, value_arg4_d, value_arg4_e, value_arg4_f, value_arg4_g, value_arg4_h);

            jobject value_arg5;
            chip::JniReferences::GetInstance().CreateArrayList(value_arg5);

            auto iter_value_arg5_0 = cppValue.arg5.begin();
            while (iter_value_arg5_0.Next())
            {
                auto & entry_0 = iter_value_arg5_0.GetValue();
                jobject newElement_0;
                jobject newElement_0_a;
                std::string newElement_0_aClassName     = "java/lang/Integer";
                std::string newElement_0_aCtorSignature = "(I)V";
                jint jninewElement_0_a                  = static_cast<jint>(entry_0.a);
                chip::JniReferences::GetInstance().CreateBoxedObject<jint>(
                    newElement_0_aClassName.c_str(), newElement_0_aCtorSignature.c_str(), jninewElement_0_a, newElement_0_a);
                jobject newElement_0_b;
                std::string newElement_0_bClassName     = "java/lang/Boolean";
                std::string newElement_0_bCtorSignature = "(Z)V";
                jboolean jninewElement_0_b              = static_cast<jboolean>(entry_0.b);
                chip::JniReferences::GetInstance().CreateBoxedObject<jboolean>(
                    newElement_0_bClassName.c_str(), newElement_0_bCtorSignature.c_str(), jninewElement_0_b, newElement_0_b);
                jobject newElement_0_c;
                std::string newElement_0_cClassName     = "java/lang/Integer";
                std::string newElement_0_cCtorSignature = "(I)V";
                jint jninewElement_0_c                  = static_cast<jint>(entry_0.c);
                chip::JniReferences::GetInstance().CreateBoxedObject<jint>(
                    newElement_0_cClassName.c_str(), newElement_0_cCtorSignature.c_str(), jninewElement_0_c, newElement_0_c);
                jobject newElement_0_d;
                jbyteArray newElement_0_dByteArray = env->NewByteArray(static_cast<jsize>(entry_0.d.size()));
                env->SetByteArrayRegion(newElement_0_dByteArray, 0, static_cast<jsize>(entry_0.d.size()),
                                        reinterpret_cast<const jbyte *>(entry_0.d.data()));
                newElement_0_d = newElement_0_dByteArray;
                jobject newElement_0_e;
                LogErrorOnFailure(chip::JniReferences::GetInstance().CharToStringUTF(entry_0.e, newElement_0_e));
                jobject newElement_0_f;
                std::string newElement_0_fClassName     = "java/lang/Integer";
                std::string newElement_0_fCtorSignature = "(I)V";
                jint jninewElement_0_f                  = static_cast<jint>(entry_0.f.Raw());
                chip::JniReferences::GetInstance().CreateBoxedObject<jint>(
                    newElement_0_fClassName.c_str(), newElement_0_fCtorSignature.c_str(), jninewElement_0_f, newElement_0_f);
                jobject newElement_0_g;
                std::string newElement_0_gClassName     = "java/lang/Float";
                std::string newElement_0_gCtorSignature = "(F)V";
                jfloat jninewElement_0_g                = static_cast<jfloat>(entry_0.g);
                chip::JniReferences::GetInstance().CreateBoxedObject<jfloat>(
                    newElement_0_gClassName.c_str(), newElement_0_gCtorSignature.c_str(), jninewElement_0_g, newElement_0_g);
                jobject newElement_0_h;
                std::string newElement_0_hClassName     = "java/lang/Double";
                std::string newElement_0_hCtorSignature = "(D)V";
                jdouble jninewElement_0_h               = static_cast<jdouble>(entry_0.h);
                chip::JniReferences::GetInstance().CreateBoxedObject<jdouble>(
                    newElement_0_hClassName.c_str(), newElement_0_hCtorSignature.c_str(), jninewElement_0_h, newElement_0_h);

                jclass simpleStructStructClass_1;
                err = chip::JniReferences::GetInstance().GetClassRef(
                    env, "chip/devicecontroller/ChipStructs$UnitTestingClusterSimpleStruct", simpleStructStructClass_1);
                if (err != CHIP_NO_ERROR)
                {
                    ChipLogError(Zcl, "Could not find class ChipStructs$UnitTestingClusterSimpleStruct");
                    return nullptr;
                }
                jmethodID simpleStructStructCtor_1 =
                    env->GetMethodID(simpleStructStructClass_1, "<init>",
                                     "(Ljava/lang/Integer;Ljava/lang/Boolean;Ljava/lang/Integer;[BLjava/lang/String;Ljava/lang/"
                                     "Integer;Ljava/lang/Float;Ljava/lang/Double;)V");
                if (simpleStructStructCtor_1 == nullptr)
                {
                    ChipLogError(Zcl, "Could not find ChipStructs$UnitTestingClusterSimpleStruct constructor");
                    return nullptr;
                }

                newElement_0 =
                    env->NewObject(simpleStructStructClass_1, simpleStructStructCtor_1, newElement_0_a, newElement_0_b,
                                   newElement_0_c, newElement_0_d, newElement_0_e, newElement_0_f, newElement_0_g, newElement_0_h);
                chip::JniReferences::GetInstance().AddToList(value_arg5, newElement_0);
            }

            jobject value_arg6;
            chip::JniReferences::GetInstance().CreateArrayList(value_arg6);

            auto iter_value_arg6_0 = cppValue.arg6.begin();
            while (iter_value_arg6_0.Next())
            {
                auto & entry_0 = iter_value_arg6_0.GetValue();
                jobject newElement_0;
                std::string newElement_0ClassName     = "java/lang/Integer";
                std::string newElement_0CtorSignature = "(I)V";
                jint jninewElement_0                  = static_cast<jint>(entry_0);
                chip::JniReferences::GetInstance().CreateBoxedObject<jint>(
                    newElement_0ClassName.c_str(), newElement_0CtorSignature.c_str(), jninewElement_0, newElement_0);
                chip::JniReferences::GetInstance().AddToList(value_arg6, newElement_0);
            }

            jclass testEventStructClass;
            err = chip::JniReferences::GetInstance().GetClassRef(
                env, "chip/devicecontroller/ChipEventStructs$UnitTestingClusterTestEventEvent", testEventStructClass);
            if (err != CHIP_NO_ERROR)
            {
                ChipLogError(Zcl, "Could not find class ChipEventStructs$UnitTestingClusterTestEventEvent");
                return nullptr;
            }
            jmethodID testEventStructCtor =
                env->GetMethodID(testEventStructClass, "<init>",
                                 "(Ljava/lang/Integer;Ljava/lang/Integer;Ljava/lang/Boolean;Lchip/devicecontroller/"
                                 "ChipStructs$UnitTestingClusterSimpleStruct;Ljava/util/ArrayList;Ljava/util/ArrayList;)V");
            if (testEventStructCtor == nullptr)
            {
                ChipLogError(Zcl, "Could not find ChipEventStructs$UnitTestingClusterTestEventEvent constructor");
                return nullptr;
            }

            jobject value = env->NewObject(testEventStructClass, testEventStructCtor, value_arg1, value_arg2, value_arg3,
                                           value_arg4, value_arg5, value_arg6);

            return value;
        }
        case Events::TestFabricScopedEvent::Id: {
            Events::TestFabricScopedEvent::DecodableType cppValue;
            *aError = app::DataModel::Decode(aReader, cppValue);
            if (*aError != CHIP_NO_ERROR)
            {
                return nullptr;
            }
            jobject value_fabricIndex;
            std::string value_fabricIndexClassName     = "java/lang/Integer";
            std::string value_fabricIndexCtorSignature = "(I)V";
            jint jnivalue_fabricIndex                  = static_cast<jint>(cppValue.fabricIndex);
            chip::JniReferences::GetInstance().CreateBoxedObject<jint>(value_fabricIndexClassName.c_str(),
                                                                       value_fabricIndexCtorSignature.c_str(), jnivalue_fabricIndex,
                                                                       value_fabricIndex);

            jclass testFabricScopedEventStructClass;
            err = chip::JniReferences::GetInstance().GetClassRef(
                env, "chip/devicecontroller/ChipEventStructs$UnitTestingClusterTestFabricScopedEventEvent",
                testFabricScopedEventStructClass);
            if (err != CHIP_NO_ERROR)
            {
                ChipLogError(Zcl, "Could not find class ChipEventStructs$UnitTestingClusterTestFabricScopedEventEvent");
                return nullptr;
            }
            jmethodID testFabricScopedEventStructCtor =
                env->GetMethodID(testFabricScopedEventStructClass, "<init>", "(Ljava/lang/Integer;)V");
            if (testFabricScopedEventStructCtor == nullptr)
            {
                ChipLogError(Zcl, "Could not find ChipEventStructs$UnitTestingClusterTestFabricScopedEventEvent constructor");
                return nullptr;
            }

            jobject value = env->NewObject(testFabricScopedEventStructClass, testFabricScopedEventStructCtor, value_fabricIndex);

            return value;
        }
        default:
            *aError = CHIP_ERROR_IM_MALFORMED_EVENT_PATH_IB;
            break;
        }
        break;
    }
    case app::Clusters::FaultInjection::Id: {
        using namespace app::Clusters::FaultInjection;
        switch (aPath.mEventId)
        {
        default:
            *aError = CHIP_ERROR_IM_MALFORMED_EVENT_PATH_IB;
            break;
        }
        break;
    }
    case app::Clusters::SampleMei::Id: {
        using namespace app::Clusters::SampleMei;
        switch (aPath.mEventId)
        {
        default:
            *aError = CHIP_ERROR_IM_MALFORMED_EVENT_PATH_IB;
            break;
        }
        break;
    }
    default:
        *aError = CHIP_ERROR_IM_MALFORMED_EVENT_PATH_IB;
        break;
    }
    return nullptr;
}

} // namespace chip<|MERGE_RESOLUTION|>--- conflicted
+++ resolved
@@ -3828,6 +3828,332 @@
             }
 
             jobject value = env->NewObject(valveFaultStructClass, valveFaultStructCtor, value_valveFault);
+
+            return value;
+        }
+        default:
+            *aError = CHIP_ERROR_IM_MALFORMED_EVENT_PATH_IB;
+            break;
+        }
+        break;
+    }
+    case app::Clusters::ElectricalEnergyMeasurement::Id: {
+        using namespace app::Clusters::ElectricalEnergyMeasurement;
+        switch (aPath.mEventId)
+        {
+        case Events::CumulativeEnergyImported::Id: {
+            Events::CumulativeEnergyImported::DecodableType cppValue;
+            *aError = app::DataModel::Decode(aReader, cppValue);
+            if (*aError != CHIP_NO_ERROR)
+            {
+                return nullptr;
+            }
+            jobject value_importedTimestamp;
+            std::string value_importedTimestampClassName     = "java/lang/Long";
+            std::string value_importedTimestampCtorSignature = "(J)V";
+            jlong jnivalue_importedTimestamp                 = static_cast<jlong>(cppValue.importedTimestamp);
+            chip::JniReferences::GetInstance().CreateBoxedObject<jlong>(value_importedTimestampClassName.c_str(),
+                                                                        value_importedTimestampCtorSignature.c_str(),
+                                                                        jnivalue_importedTimestamp, value_importedTimestamp);
+
+            jobject value_energyImported;
+            std::string value_energyImportedClassName     = "java/lang/Long";
+            std::string value_energyImportedCtorSignature = "(J)V";
+            jlong jnivalue_energyImported                 = static_cast<jlong>(cppValue.energyImported);
+            chip::JniReferences::GetInstance().CreateBoxedObject<jlong>(value_energyImportedClassName.c_str(),
+                                                                        value_energyImportedCtorSignature.c_str(),
+                                                                        jnivalue_energyImported, value_energyImported);
+
+            jclass cumulativeEnergyImportedStructClass;
+            err = chip::JniReferences::GetInstance().GetClassRef(
+                env, "chip/devicecontroller/ChipEventStructs$ElectricalEnergyMeasurementClusterCumulativeEnergyImportedEvent",
+                cumulativeEnergyImportedStructClass);
+            if (err != CHIP_NO_ERROR)
+            {
+                ChipLogError(
+                    Zcl, "Could not find class ChipEventStructs$ElectricalEnergyMeasurementClusterCumulativeEnergyImportedEvent");
+                return nullptr;
+            }
+            jmethodID cumulativeEnergyImportedStructCtor =
+                env->GetMethodID(cumulativeEnergyImportedStructClass, "<init>", "(Ljava/lang/Long;Ljava/lang/Long;)V");
+            if (cumulativeEnergyImportedStructCtor == nullptr)
+            {
+                ChipLogError(
+                    Zcl,
+                    "Could not find ChipEventStructs$ElectricalEnergyMeasurementClusterCumulativeEnergyImportedEvent constructor");
+                return nullptr;
+            }
+
+            jobject value = env->NewObject(cumulativeEnergyImportedStructClass, cumulativeEnergyImportedStructCtor,
+                                           value_importedTimestamp, value_energyImported);
+
+            return value;
+        }
+        case Events::CumulativeEnergyExported::Id: {
+            Events::CumulativeEnergyExported::DecodableType cppValue;
+            *aError = app::DataModel::Decode(aReader, cppValue);
+            if (*aError != CHIP_NO_ERROR)
+            {
+                return nullptr;
+            }
+            jobject value_importedTimestamp;
+            std::string value_importedTimestampClassName     = "java/lang/Long";
+            std::string value_importedTimestampCtorSignature = "(J)V";
+            jlong jnivalue_importedTimestamp                 = static_cast<jlong>(cppValue.importedTimestamp);
+            chip::JniReferences::GetInstance().CreateBoxedObject<jlong>(value_importedTimestampClassName.c_str(),
+                                                                        value_importedTimestampCtorSignature.c_str(),
+                                                                        jnivalue_importedTimestamp, value_importedTimestamp);
+
+            jobject value_energyExported;
+            std::string value_energyExportedClassName     = "java/lang/Long";
+            std::string value_energyExportedCtorSignature = "(J)V";
+            jlong jnivalue_energyExported                 = static_cast<jlong>(cppValue.energyExported);
+            chip::JniReferences::GetInstance().CreateBoxedObject<jlong>(value_energyExportedClassName.c_str(),
+                                                                        value_energyExportedCtorSignature.c_str(),
+                                                                        jnivalue_energyExported, value_energyExported);
+
+            jclass cumulativeEnergyExportedStructClass;
+            err = chip::JniReferences::GetInstance().GetClassRef(
+                env, "chip/devicecontroller/ChipEventStructs$ElectricalEnergyMeasurementClusterCumulativeEnergyExportedEvent",
+                cumulativeEnergyExportedStructClass);
+            if (err != CHIP_NO_ERROR)
+            {
+                ChipLogError(
+                    Zcl, "Could not find class ChipEventStructs$ElectricalEnergyMeasurementClusterCumulativeEnergyExportedEvent");
+                return nullptr;
+            }
+            jmethodID cumulativeEnergyExportedStructCtor =
+                env->GetMethodID(cumulativeEnergyExportedStructClass, "<init>", "(Ljava/lang/Long;Ljava/lang/Long;)V");
+            if (cumulativeEnergyExportedStructCtor == nullptr)
+            {
+                ChipLogError(
+                    Zcl,
+                    "Could not find ChipEventStructs$ElectricalEnergyMeasurementClusterCumulativeEnergyExportedEvent constructor");
+                return nullptr;
+            }
+
+            jobject value = env->NewObject(cumulativeEnergyExportedStructClass, cumulativeEnergyExportedStructCtor,
+                                           value_importedTimestamp, value_energyExported);
+
+            return value;
+        }
+        case Events::PeriodicEnergyImported::Id: {
+            Events::PeriodicEnergyImported::DecodableType cppValue;
+            *aError = app::DataModel::Decode(aReader, cppValue);
+            if (*aError != CHIP_NO_ERROR)
+            {
+                return nullptr;
+            }
+            jobject value_periodStart;
+            std::string value_periodStartClassName     = "java/lang/Long";
+            std::string value_periodStartCtorSignature = "(J)V";
+            jlong jnivalue_periodStart                 = static_cast<jlong>(cppValue.periodStart);
+            chip::JniReferences::GetInstance().CreateBoxedObject<jlong>(value_periodStartClassName.c_str(),
+                                                                        value_periodStartCtorSignature.c_str(),
+                                                                        jnivalue_periodStart, value_periodStart);
+
+            jobject value_periodEnd;
+            std::string value_periodEndClassName     = "java/lang/Long";
+            std::string value_periodEndCtorSignature = "(J)V";
+            jlong jnivalue_periodEnd                 = static_cast<jlong>(cppValue.periodEnd);
+            chip::JniReferences::GetInstance().CreateBoxedObject<jlong>(
+                value_periodEndClassName.c_str(), value_periodEndCtorSignature.c_str(), jnivalue_periodEnd, value_periodEnd);
+
+            jobject value_energyImported;
+            std::string value_energyImportedClassName     = "java/lang/Long";
+            std::string value_energyImportedCtorSignature = "(J)V";
+            jlong jnivalue_energyImported                 = static_cast<jlong>(cppValue.energyImported);
+            chip::JniReferences::GetInstance().CreateBoxedObject<jlong>(value_energyImportedClassName.c_str(),
+                                                                        value_energyImportedCtorSignature.c_str(),
+                                                                        jnivalue_energyImported, value_energyImported);
+
+            jclass periodicEnergyImportedStructClass;
+            err = chip::JniReferences::GetInstance().GetClassRef(
+                env, "chip/devicecontroller/ChipEventStructs$ElectricalEnergyMeasurementClusterPeriodicEnergyImportedEvent",
+                periodicEnergyImportedStructClass);
+            if (err != CHIP_NO_ERROR)
+            {
+                ChipLogError(Zcl,
+                             "Could not find class ChipEventStructs$ElectricalEnergyMeasurementClusterPeriodicEnergyImportedEvent");
+                return nullptr;
+            }
+            jmethodID periodicEnergyImportedStructCtor = env->GetMethodID(periodicEnergyImportedStructClass, "<init>",
+                                                                          "(Ljava/lang/Long;Ljava/lang/Long;Ljava/lang/Long;)V");
+            if (periodicEnergyImportedStructCtor == nullptr)
+            {
+                ChipLogError(
+                    Zcl,
+                    "Could not find ChipEventStructs$ElectricalEnergyMeasurementClusterPeriodicEnergyImportedEvent constructor");
+                return nullptr;
+            }
+
+            jobject value = env->NewObject(periodicEnergyImportedStructClass, periodicEnergyImportedStructCtor, value_periodStart,
+                                           value_periodEnd, value_energyImported);
+
+            return value;
+        }
+        case Events::PeriodicEnergyExported::Id: {
+            Events::PeriodicEnergyExported::DecodableType cppValue;
+            *aError = app::DataModel::Decode(aReader, cppValue);
+            if (*aError != CHIP_NO_ERROR)
+            {
+                return nullptr;
+            }
+            jobject value_periodStart;
+            std::string value_periodStartClassName     = "java/lang/Long";
+            std::string value_periodStartCtorSignature = "(J)V";
+            jlong jnivalue_periodStart                 = static_cast<jlong>(cppValue.periodStart);
+            chip::JniReferences::GetInstance().CreateBoxedObject<jlong>(value_periodStartClassName.c_str(),
+                                                                        value_periodStartCtorSignature.c_str(),
+                                                                        jnivalue_periodStart, value_periodStart);
+
+            jobject value_periodEnd;
+            std::string value_periodEndClassName     = "java/lang/Long";
+            std::string value_periodEndCtorSignature = "(J)V";
+            jlong jnivalue_periodEnd                 = static_cast<jlong>(cppValue.periodEnd);
+            chip::JniReferences::GetInstance().CreateBoxedObject<jlong>(
+                value_periodEndClassName.c_str(), value_periodEndCtorSignature.c_str(), jnivalue_periodEnd, value_periodEnd);
+
+            jobject value_energyExported;
+            std::string value_energyExportedClassName     = "java/lang/Long";
+            std::string value_energyExportedCtorSignature = "(J)V";
+            jlong jnivalue_energyExported                 = static_cast<jlong>(cppValue.energyExported);
+            chip::JniReferences::GetInstance().CreateBoxedObject<jlong>(value_energyExportedClassName.c_str(),
+                                                                        value_energyExportedCtorSignature.c_str(),
+                                                                        jnivalue_energyExported, value_energyExported);
+
+            jclass periodicEnergyExportedStructClass;
+            err = chip::JniReferences::GetInstance().GetClassRef(
+                env, "chip/devicecontroller/ChipEventStructs$ElectricalEnergyMeasurementClusterPeriodicEnergyExportedEvent",
+                periodicEnergyExportedStructClass);
+            if (err != CHIP_NO_ERROR)
+            {
+                ChipLogError(Zcl,
+                             "Could not find class ChipEventStructs$ElectricalEnergyMeasurementClusterPeriodicEnergyExportedEvent");
+                return nullptr;
+            }
+            jmethodID periodicEnergyExportedStructCtor = env->GetMethodID(periodicEnergyExportedStructClass, "<init>",
+                                                                          "(Ljava/lang/Long;Ljava/lang/Long;Ljava/lang/Long;)V");
+            if (periodicEnergyExportedStructCtor == nullptr)
+            {
+                ChipLogError(
+                    Zcl,
+                    "Could not find ChipEventStructs$ElectricalEnergyMeasurementClusterPeriodicEnergyExportedEvent constructor");
+                return nullptr;
+            }
+
+            jobject value = env->NewObject(periodicEnergyExportedStructClass, periodicEnergyExportedStructCtor, value_periodStart,
+                                           value_periodEnd, value_energyExported);
+
+            return value;
+        }
+        case Events::EphemeralEnergyImported::Id: {
+            Events::EphemeralEnergyImported::DecodableType cppValue;
+            *aError = app::DataModel::Decode(aReader, cppValue);
+            if (*aError != CHIP_NO_ERROR)
+            {
+                return nullptr;
+            }
+            jobject value_periodStart;
+            std::string value_periodStartClassName     = "java/lang/Long";
+            std::string value_periodStartCtorSignature = "(J)V";
+            jlong jnivalue_periodStart                 = static_cast<jlong>(cppValue.periodStart);
+            chip::JniReferences::GetInstance().CreateBoxedObject<jlong>(value_periodStartClassName.c_str(),
+                                                                        value_periodStartCtorSignature.c_str(),
+                                                                        jnivalue_periodStart, value_periodStart);
+
+            jobject value_periodEnd;
+            std::string value_periodEndClassName     = "java/lang/Long";
+            std::string value_periodEndCtorSignature = "(J)V";
+            jlong jnivalue_periodEnd                 = static_cast<jlong>(cppValue.periodEnd);
+            chip::JniReferences::GetInstance().CreateBoxedObject<jlong>(
+                value_periodEndClassName.c_str(), value_periodEndCtorSignature.c_str(), jnivalue_periodEnd, value_periodEnd);
+
+            jobject value_energyImported;
+            std::string value_energyImportedClassName     = "java/lang/Long";
+            std::string value_energyImportedCtorSignature = "(J)V";
+            jlong jnivalue_energyImported                 = static_cast<jlong>(cppValue.energyImported);
+            chip::JniReferences::GetInstance().CreateBoxedObject<jlong>(value_energyImportedClassName.c_str(),
+                                                                        value_energyImportedCtorSignature.c_str(),
+                                                                        jnivalue_energyImported, value_energyImported);
+
+            jclass ephemeralEnergyImportedStructClass;
+            err = chip::JniReferences::GetInstance().GetClassRef(
+                env, "chip/devicecontroller/ChipEventStructs$ElectricalEnergyMeasurementClusterEphemeralEnergyImportedEvent",
+                ephemeralEnergyImportedStructClass);
+            if (err != CHIP_NO_ERROR)
+            {
+                ChipLogError(
+                    Zcl, "Could not find class ChipEventStructs$ElectricalEnergyMeasurementClusterEphemeralEnergyImportedEvent");
+                return nullptr;
+            }
+            jmethodID ephemeralEnergyImportedStructCtor = env->GetMethodID(ephemeralEnergyImportedStructClass, "<init>",
+                                                                           "(Ljava/lang/Long;Ljava/lang/Long;Ljava/lang/Long;)V");
+            if (ephemeralEnergyImportedStructCtor == nullptr)
+            {
+                ChipLogError(
+                    Zcl,
+                    "Could not find ChipEventStructs$ElectricalEnergyMeasurementClusterEphemeralEnergyImportedEvent constructor");
+                return nullptr;
+            }
+
+            jobject value = env->NewObject(ephemeralEnergyImportedStructClass, ephemeralEnergyImportedStructCtor, value_periodStart,
+                                           value_periodEnd, value_energyImported);
+
+            return value;
+        }
+        case Events::EphemeralEnergyExported::Id: {
+            Events::EphemeralEnergyExported::DecodableType cppValue;
+            *aError = app::DataModel::Decode(aReader, cppValue);
+            if (*aError != CHIP_NO_ERROR)
+            {
+                return nullptr;
+            }
+            jobject value_periodStart;
+            std::string value_periodStartClassName     = "java/lang/Long";
+            std::string value_periodStartCtorSignature = "(J)V";
+            jlong jnivalue_periodStart                 = static_cast<jlong>(cppValue.periodStart);
+            chip::JniReferences::GetInstance().CreateBoxedObject<jlong>(value_periodStartClassName.c_str(),
+                                                                        value_periodStartCtorSignature.c_str(),
+                                                                        jnivalue_periodStart, value_periodStart);
+
+            jobject value_periodEnd;
+            std::string value_periodEndClassName     = "java/lang/Long";
+            std::string value_periodEndCtorSignature = "(J)V";
+            jlong jnivalue_periodEnd                 = static_cast<jlong>(cppValue.periodEnd);
+            chip::JniReferences::GetInstance().CreateBoxedObject<jlong>(
+                value_periodEndClassName.c_str(), value_periodEndCtorSignature.c_str(), jnivalue_periodEnd, value_periodEnd);
+
+            jobject value_energyExported;
+            std::string value_energyExportedClassName     = "java/lang/Long";
+            std::string value_energyExportedCtorSignature = "(J)V";
+            jlong jnivalue_energyExported                 = static_cast<jlong>(cppValue.energyExported);
+            chip::JniReferences::GetInstance().CreateBoxedObject<jlong>(value_energyExportedClassName.c_str(),
+                                                                        value_energyExportedCtorSignature.c_str(),
+                                                                        jnivalue_energyExported, value_energyExported);
+
+            jclass ephemeralEnergyExportedStructClass;
+            err = chip::JniReferences::GetInstance().GetClassRef(
+                env, "chip/devicecontroller/ChipEventStructs$ElectricalEnergyMeasurementClusterEphemeralEnergyExportedEvent",
+                ephemeralEnergyExportedStructClass);
+            if (err != CHIP_NO_ERROR)
+            {
+                ChipLogError(
+                    Zcl, "Could not find class ChipEventStructs$ElectricalEnergyMeasurementClusterEphemeralEnergyExportedEvent");
+                return nullptr;
+            }
+            jmethodID ephemeralEnergyExportedStructCtor = env->GetMethodID(ephemeralEnergyExportedStructClass, "<init>",
+                                                                           "(Ljava/lang/Long;Ljava/lang/Long;Ljava/lang/Long;)V");
+            if (ephemeralEnergyExportedStructCtor == nullptr)
+            {
+                ChipLogError(
+                    Zcl,
+                    "Could not find ChipEventStructs$ElectricalEnergyMeasurementClusterEphemeralEnergyExportedEvent constructor");
+                return nullptr;
+            }
+
+            jobject value = env->NewObject(ephemeralEnergyExportedStructClass, ephemeralEnergyExportedStructCtor, value_periodStart,
+                                           value_periodEnd, value_energyExported);
 
             return value;
         }
@@ -4623,355 +4949,6 @@
         }
         break;
     }
-<<<<<<< HEAD
-    case app::Clusters::HepaFilterMonitoring::Id: {
-        using namespace app::Clusters::HepaFilterMonitoring;
-        switch (aPath.mEventId)
-        {
-        default:
-            *aError = CHIP_ERROR_IM_MALFORMED_EVENT_PATH_IB;
-            break;
-        }
-        break;
-    }
-    case app::Clusters::ActivatedCarbonFilterMonitoring::Id: {
-        using namespace app::Clusters::ActivatedCarbonFilterMonitoring;
-        switch (aPath.mEventId)
-        {
-        default:
-            *aError = CHIP_ERROR_IM_MALFORMED_EVENT_PATH_IB;
-            break;
-        }
-        break;
-    }
-    case app::Clusters::ElectricalEnergyMeasurement::Id: {
-        using namespace app::Clusters::ElectricalEnergyMeasurement;
-        switch (aPath.mEventId)
-        {
-        case Events::CumulativeEnergyImported::Id: {
-            Events::CumulativeEnergyImported::DecodableType cppValue;
-            *aError = app::DataModel::Decode(aReader, cppValue);
-            if (*aError != CHIP_NO_ERROR)
-            {
-                return nullptr;
-            }
-            jobject value_importedTimestamp;
-            std::string value_importedTimestampClassName     = "java/lang/Long";
-            std::string value_importedTimestampCtorSignature = "(J)V";
-            jlong jnivalue_importedTimestamp                 = static_cast<jlong>(cppValue.importedTimestamp);
-            chip::JniReferences::GetInstance().CreateBoxedObject<jlong>(value_importedTimestampClassName.c_str(),
-                                                                        value_importedTimestampCtorSignature.c_str(),
-                                                                        jnivalue_importedTimestamp, value_importedTimestamp);
-
-            jobject value_energyImported;
-            std::string value_energyImportedClassName     = "java/lang/Long";
-            std::string value_energyImportedCtorSignature = "(J)V";
-            jlong jnivalue_energyImported                 = static_cast<jlong>(cppValue.energyImported);
-            chip::JniReferences::GetInstance().CreateBoxedObject<jlong>(value_energyImportedClassName.c_str(),
-                                                                        value_energyImportedCtorSignature.c_str(),
-                                                                        jnivalue_energyImported, value_energyImported);
-
-            jclass cumulativeEnergyImportedStructClass;
-            err = chip::JniReferences::GetInstance().GetClassRef(
-                env, "chip/devicecontroller/ChipEventStructs$ElectricalEnergyMeasurementClusterCumulativeEnergyImportedEvent",
-                cumulativeEnergyImportedStructClass);
-            if (err != CHIP_NO_ERROR)
-            {
-                ChipLogError(
-                    Zcl, "Could not find class ChipEventStructs$ElectricalEnergyMeasurementClusterCumulativeEnergyImportedEvent");
-                return nullptr;
-            }
-            jmethodID cumulativeEnergyImportedStructCtor =
-                env->GetMethodID(cumulativeEnergyImportedStructClass, "<init>", "(Ljava/lang/Long;Ljava/lang/Long;)V");
-            if (cumulativeEnergyImportedStructCtor == nullptr)
-            {
-                ChipLogError(
-                    Zcl,
-                    "Could not find ChipEventStructs$ElectricalEnergyMeasurementClusterCumulativeEnergyImportedEvent constructor");
-                return nullptr;
-            }
-
-            jobject value = env->NewObject(cumulativeEnergyImportedStructClass, cumulativeEnergyImportedStructCtor,
-                                           value_importedTimestamp, value_energyImported);
-
-            return value;
-        }
-        case Events::CumulativeEnergyExported::Id: {
-            Events::CumulativeEnergyExported::DecodableType cppValue;
-            *aError = app::DataModel::Decode(aReader, cppValue);
-            if (*aError != CHIP_NO_ERROR)
-            {
-                return nullptr;
-            }
-            jobject value_importedTimestamp;
-            std::string value_importedTimestampClassName     = "java/lang/Long";
-            std::string value_importedTimestampCtorSignature = "(J)V";
-            jlong jnivalue_importedTimestamp                 = static_cast<jlong>(cppValue.importedTimestamp);
-            chip::JniReferences::GetInstance().CreateBoxedObject<jlong>(value_importedTimestampClassName.c_str(),
-                                                                        value_importedTimestampCtorSignature.c_str(),
-                                                                        jnivalue_importedTimestamp, value_importedTimestamp);
-
-            jobject value_energyExported;
-            std::string value_energyExportedClassName     = "java/lang/Long";
-            std::string value_energyExportedCtorSignature = "(J)V";
-            jlong jnivalue_energyExported                 = static_cast<jlong>(cppValue.energyExported);
-            chip::JniReferences::GetInstance().CreateBoxedObject<jlong>(value_energyExportedClassName.c_str(),
-                                                                        value_energyExportedCtorSignature.c_str(),
-                                                                        jnivalue_energyExported, value_energyExported);
-
-            jclass cumulativeEnergyExportedStructClass;
-            err = chip::JniReferences::GetInstance().GetClassRef(
-                env, "chip/devicecontroller/ChipEventStructs$ElectricalEnergyMeasurementClusterCumulativeEnergyExportedEvent",
-                cumulativeEnergyExportedStructClass);
-            if (err != CHIP_NO_ERROR)
-            {
-                ChipLogError(
-                    Zcl, "Could not find class ChipEventStructs$ElectricalEnergyMeasurementClusterCumulativeEnergyExportedEvent");
-                return nullptr;
-            }
-            jmethodID cumulativeEnergyExportedStructCtor =
-                env->GetMethodID(cumulativeEnergyExportedStructClass, "<init>", "(Ljava/lang/Long;Ljava/lang/Long;)V");
-            if (cumulativeEnergyExportedStructCtor == nullptr)
-            {
-                ChipLogError(
-                    Zcl,
-                    "Could not find ChipEventStructs$ElectricalEnergyMeasurementClusterCumulativeEnergyExportedEvent constructor");
-                return nullptr;
-            }
-
-            jobject value = env->NewObject(cumulativeEnergyExportedStructClass, cumulativeEnergyExportedStructCtor,
-                                           value_importedTimestamp, value_energyExported);
-
-            return value;
-        }
-        case Events::PeriodicEnergyImported::Id: {
-            Events::PeriodicEnergyImported::DecodableType cppValue;
-            *aError = app::DataModel::Decode(aReader, cppValue);
-            if (*aError != CHIP_NO_ERROR)
-            {
-                return nullptr;
-            }
-            jobject value_periodStart;
-            std::string value_periodStartClassName     = "java/lang/Long";
-            std::string value_periodStartCtorSignature = "(J)V";
-            jlong jnivalue_periodStart                 = static_cast<jlong>(cppValue.periodStart);
-            chip::JniReferences::GetInstance().CreateBoxedObject<jlong>(value_periodStartClassName.c_str(),
-                                                                        value_periodStartCtorSignature.c_str(),
-                                                                        jnivalue_periodStart, value_periodStart);
-
-            jobject value_periodEnd;
-            std::string value_periodEndClassName     = "java/lang/Long";
-            std::string value_periodEndCtorSignature = "(J)V";
-            jlong jnivalue_periodEnd                 = static_cast<jlong>(cppValue.periodEnd);
-            chip::JniReferences::GetInstance().CreateBoxedObject<jlong>(
-                value_periodEndClassName.c_str(), value_periodEndCtorSignature.c_str(), jnivalue_periodEnd, value_periodEnd);
-
-            jobject value_energyImported;
-            std::string value_energyImportedClassName     = "java/lang/Long";
-            std::string value_energyImportedCtorSignature = "(J)V";
-            jlong jnivalue_energyImported                 = static_cast<jlong>(cppValue.energyImported);
-            chip::JniReferences::GetInstance().CreateBoxedObject<jlong>(value_energyImportedClassName.c_str(),
-                                                                        value_energyImportedCtorSignature.c_str(),
-                                                                        jnivalue_energyImported, value_energyImported);
-
-            jclass periodicEnergyImportedStructClass;
-            err = chip::JniReferences::GetInstance().GetClassRef(
-                env, "chip/devicecontroller/ChipEventStructs$ElectricalEnergyMeasurementClusterPeriodicEnergyImportedEvent",
-                periodicEnergyImportedStructClass);
-            if (err != CHIP_NO_ERROR)
-            {
-                ChipLogError(Zcl,
-                             "Could not find class ChipEventStructs$ElectricalEnergyMeasurementClusterPeriodicEnergyImportedEvent");
-                return nullptr;
-            }
-            jmethodID periodicEnergyImportedStructCtor = env->GetMethodID(periodicEnergyImportedStructClass, "<init>",
-                                                                          "(Ljava/lang/Long;Ljava/lang/Long;Ljava/lang/Long;)V");
-            if (periodicEnergyImportedStructCtor == nullptr)
-            {
-                ChipLogError(
-                    Zcl,
-                    "Could not find ChipEventStructs$ElectricalEnergyMeasurementClusterPeriodicEnergyImportedEvent constructor");
-                return nullptr;
-            }
-
-            jobject value = env->NewObject(periodicEnergyImportedStructClass, periodicEnergyImportedStructCtor, value_periodStart,
-                                           value_periodEnd, value_energyImported);
-
-            return value;
-        }
-        case Events::PeriodicEnergyExported::Id: {
-            Events::PeriodicEnergyExported::DecodableType cppValue;
-            *aError = app::DataModel::Decode(aReader, cppValue);
-            if (*aError != CHIP_NO_ERROR)
-            {
-                return nullptr;
-            }
-            jobject value_periodStart;
-            std::string value_periodStartClassName     = "java/lang/Long";
-            std::string value_periodStartCtorSignature = "(J)V";
-            jlong jnivalue_periodStart                 = static_cast<jlong>(cppValue.periodStart);
-            chip::JniReferences::GetInstance().CreateBoxedObject<jlong>(value_periodStartClassName.c_str(),
-                                                                        value_periodStartCtorSignature.c_str(),
-                                                                        jnivalue_periodStart, value_periodStart);
-
-            jobject value_periodEnd;
-            std::string value_periodEndClassName     = "java/lang/Long";
-            std::string value_periodEndCtorSignature = "(J)V";
-            jlong jnivalue_periodEnd                 = static_cast<jlong>(cppValue.periodEnd);
-            chip::JniReferences::GetInstance().CreateBoxedObject<jlong>(
-                value_periodEndClassName.c_str(), value_periodEndCtorSignature.c_str(), jnivalue_periodEnd, value_periodEnd);
-
-            jobject value_energyExported;
-            std::string value_energyExportedClassName     = "java/lang/Long";
-            std::string value_energyExportedCtorSignature = "(J)V";
-            jlong jnivalue_energyExported                 = static_cast<jlong>(cppValue.energyExported);
-            chip::JniReferences::GetInstance().CreateBoxedObject<jlong>(value_energyExportedClassName.c_str(),
-                                                                        value_energyExportedCtorSignature.c_str(),
-                                                                        jnivalue_energyExported, value_energyExported);
-
-            jclass periodicEnergyExportedStructClass;
-            err = chip::JniReferences::GetInstance().GetClassRef(
-                env, "chip/devicecontroller/ChipEventStructs$ElectricalEnergyMeasurementClusterPeriodicEnergyExportedEvent",
-                periodicEnergyExportedStructClass);
-            if (err != CHIP_NO_ERROR)
-            {
-                ChipLogError(Zcl,
-                             "Could not find class ChipEventStructs$ElectricalEnergyMeasurementClusterPeriodicEnergyExportedEvent");
-                return nullptr;
-            }
-            jmethodID periodicEnergyExportedStructCtor = env->GetMethodID(periodicEnergyExportedStructClass, "<init>",
-                                                                          "(Ljava/lang/Long;Ljava/lang/Long;Ljava/lang/Long;)V");
-            if (periodicEnergyExportedStructCtor == nullptr)
-            {
-                ChipLogError(
-                    Zcl,
-                    "Could not find ChipEventStructs$ElectricalEnergyMeasurementClusterPeriodicEnergyExportedEvent constructor");
-                return nullptr;
-            }
-
-            jobject value = env->NewObject(periodicEnergyExportedStructClass, periodicEnergyExportedStructCtor, value_periodStart,
-                                           value_periodEnd, value_energyExported);
-
-            return value;
-        }
-        case Events::EphemeralEnergyImported::Id: {
-            Events::EphemeralEnergyImported::DecodableType cppValue;
-            *aError = app::DataModel::Decode(aReader, cppValue);
-            if (*aError != CHIP_NO_ERROR)
-            {
-                return nullptr;
-            }
-            jobject value_periodStart;
-            std::string value_periodStartClassName     = "java/lang/Long";
-            std::string value_periodStartCtorSignature = "(J)V";
-            jlong jnivalue_periodStart                 = static_cast<jlong>(cppValue.periodStart);
-            chip::JniReferences::GetInstance().CreateBoxedObject<jlong>(value_periodStartClassName.c_str(),
-                                                                        value_periodStartCtorSignature.c_str(),
-                                                                        jnivalue_periodStart, value_periodStart);
-
-            jobject value_periodEnd;
-            std::string value_periodEndClassName     = "java/lang/Long";
-            std::string value_periodEndCtorSignature = "(J)V";
-            jlong jnivalue_periodEnd                 = static_cast<jlong>(cppValue.periodEnd);
-            chip::JniReferences::GetInstance().CreateBoxedObject<jlong>(
-                value_periodEndClassName.c_str(), value_periodEndCtorSignature.c_str(), jnivalue_periodEnd, value_periodEnd);
-
-            jobject value_energyImported;
-            std::string value_energyImportedClassName     = "java/lang/Long";
-            std::string value_energyImportedCtorSignature = "(J)V";
-            jlong jnivalue_energyImported                 = static_cast<jlong>(cppValue.energyImported);
-            chip::JniReferences::GetInstance().CreateBoxedObject<jlong>(value_energyImportedClassName.c_str(),
-                                                                        value_energyImportedCtorSignature.c_str(),
-                                                                        jnivalue_energyImported, value_energyImported);
-
-            jclass ephemeralEnergyImportedStructClass;
-            err = chip::JniReferences::GetInstance().GetClassRef(
-                env, "chip/devicecontroller/ChipEventStructs$ElectricalEnergyMeasurementClusterEphemeralEnergyImportedEvent",
-                ephemeralEnergyImportedStructClass);
-            if (err != CHIP_NO_ERROR)
-            {
-                ChipLogError(
-                    Zcl, "Could not find class ChipEventStructs$ElectricalEnergyMeasurementClusterEphemeralEnergyImportedEvent");
-                return nullptr;
-            }
-            jmethodID ephemeralEnergyImportedStructCtor = env->GetMethodID(ephemeralEnergyImportedStructClass, "<init>",
-                                                                           "(Ljava/lang/Long;Ljava/lang/Long;Ljava/lang/Long;)V");
-            if (ephemeralEnergyImportedStructCtor == nullptr)
-            {
-                ChipLogError(
-                    Zcl,
-                    "Could not find ChipEventStructs$ElectricalEnergyMeasurementClusterEphemeralEnergyImportedEvent constructor");
-                return nullptr;
-            }
-
-            jobject value = env->NewObject(ephemeralEnergyImportedStructClass, ephemeralEnergyImportedStructCtor, value_periodStart,
-                                           value_periodEnd, value_energyImported);
-
-            return value;
-        }
-        case Events::EphemeralEnergyExported::Id: {
-            Events::EphemeralEnergyExported::DecodableType cppValue;
-            *aError = app::DataModel::Decode(aReader, cppValue);
-            if (*aError != CHIP_NO_ERROR)
-            {
-                return nullptr;
-            }
-            jobject value_periodStart;
-            std::string value_periodStartClassName     = "java/lang/Long";
-            std::string value_periodStartCtorSignature = "(J)V";
-            jlong jnivalue_periodStart                 = static_cast<jlong>(cppValue.periodStart);
-            chip::JniReferences::GetInstance().CreateBoxedObject<jlong>(value_periodStartClassName.c_str(),
-                                                                        value_periodStartCtorSignature.c_str(),
-                                                                        jnivalue_periodStart, value_periodStart);
-
-            jobject value_periodEnd;
-            std::string value_periodEndClassName     = "java/lang/Long";
-            std::string value_periodEndCtorSignature = "(J)V";
-            jlong jnivalue_periodEnd                 = static_cast<jlong>(cppValue.periodEnd);
-            chip::JniReferences::GetInstance().CreateBoxedObject<jlong>(
-                value_periodEndClassName.c_str(), value_periodEndCtorSignature.c_str(), jnivalue_periodEnd, value_periodEnd);
-
-            jobject value_energyExported;
-            std::string value_energyExportedClassName     = "java/lang/Long";
-            std::string value_energyExportedCtorSignature = "(J)V";
-            jlong jnivalue_energyExported                 = static_cast<jlong>(cppValue.energyExported);
-            chip::JniReferences::GetInstance().CreateBoxedObject<jlong>(value_energyExportedClassName.c_str(),
-                                                                        value_energyExportedCtorSignature.c_str(),
-                                                                        jnivalue_energyExported, value_energyExported);
-
-            jclass ephemeralEnergyExportedStructClass;
-            err = chip::JniReferences::GetInstance().GetClassRef(
-                env, "chip/devicecontroller/ChipEventStructs$ElectricalEnergyMeasurementClusterEphemeralEnergyExportedEvent",
-                ephemeralEnergyExportedStructClass);
-            if (err != CHIP_NO_ERROR)
-            {
-                ChipLogError(
-                    Zcl, "Could not find class ChipEventStructs$ElectricalEnergyMeasurementClusterEphemeralEnergyExportedEvent");
-                return nullptr;
-            }
-            jmethodID ephemeralEnergyExportedStructCtor = env->GetMethodID(ephemeralEnergyExportedStructClass, "<init>",
-                                                                           "(Ljava/lang/Long;Ljava/lang/Long;Ljava/lang/Long;)V");
-            if (ephemeralEnergyExportedStructCtor == nullptr)
-            {
-                ChipLogError(
-                    Zcl,
-                    "Could not find ChipEventStructs$ElectricalEnergyMeasurementClusterEphemeralEnergyExportedEvent constructor");
-                return nullptr;
-            }
-
-            jobject value = env->NewObject(ephemeralEnergyExportedStructClass, ephemeralEnergyExportedStructCtor, value_periodStart,
-                                           value_periodEnd, value_energyExported);
-
-            return value;
-        }
-        default:
-            *aError = CHIP_ERROR_IM_MALFORMED_EVENT_PATH_IB;
-            break;
-        }
-        break;
-    }
-=======
->>>>>>> 44ea4eb1
     case app::Clusters::DoorLock::Id: {
         using namespace app::Clusters::DoorLock;
         switch (aPath.mEventId)
