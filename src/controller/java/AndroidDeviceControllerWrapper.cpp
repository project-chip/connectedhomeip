/*
 *   Copyright (c) 2020-2022 Project CHIP Authors
 *   All rights reserved.
 *
 *   Licensed under the Apache License, Version 2.0 (the "License");
 *   you may not use this file except in compliance with the License.
 *   You may obtain a copy of the License at
 *
 *       http://www.apache.org/licenses/LICENSE-2.0
 *
 *   Unless required by applicable law or agreed to in writing, software
 *   distributed under the License is distributed on an "AS IS" BASIS,
 *   WITHOUT WARRANTIES OR CONDITIONS OF ANY KIND, either express or implied.
 *   See the License for the specific language governing permissions and
 *   limitations under the License.
 *
 */
#include "AndroidDeviceControllerWrapper.h"
#include <lib/support/CHIPJNIError.h>

#include <algorithm>
#include <memory>

#include <lib/support/CodeUtils.h>
#include <lib/support/JniReferences.h>
#include <lib/support/JniTypeWrappers.h>

#include <controller/CHIPDeviceControllerFactory.h>
#include <credentials/attestation_verifier/DefaultDeviceAttestationVerifier.h>
#include <credentials/attestation_verifier/DeviceAttestationVerifier.h>
#include <lib/core/CHIPTLV.h>
#include <lib/support/PersistentStorageMacros.h>
#include <lib/support/SafeInt.h>
#include <lib/support/ScopedBuffer.h>
#include <lib/support/TestGroupData.h>
#include <lib/support/ThreadOperationalDataset.h>
#include <platform/KeyValueStoreManager.h>
#include <platform/android/CHIPP256KeypairBridge.h>

using namespace chip;
using namespace chip::Controller;
using namespace chip::Credentials;
using namespace TLV;

AndroidDeviceControllerWrapper::~AndroidDeviceControllerWrapper()
{
    if ((mJavaVM != nullptr) && (mJavaObjectRef != nullptr))
    {
        JniReferences::GetInstance().GetEnvForCurrentThread()->DeleteGlobalRef(mJavaObjectRef);
    }
    mController->Shutdown();

    if (mKeypairBridge != nullptr)
    {
        chip::Platform::Delete(mKeypairBridge);
        mKeypairBridge = nullptr;
    }
}

void AndroidDeviceControllerWrapper::SetJavaObjectRef(JavaVM * vm, jobject obj)
{
    mJavaVM        = vm;
    mJavaObjectRef = JniReferences::GetInstance().GetEnvForCurrentThread()->NewGlobalRef(obj);
}

void AndroidDeviceControllerWrapper::CallJavaMethod(const char * methodName, jint argument)
{
    JniReferences::GetInstance().CallVoidInt(JniReferences::GetInstance().GetEnvForCurrentThread(), mJavaObjectRef, methodName,
                                             argument);
}

AndroidDeviceControllerWrapper * AndroidDeviceControllerWrapper::AllocateNew(
    JavaVM * vm, jobject deviceControllerObj, chip::NodeId nodeId, const chip::CATValues & cats, chip::System::Layer * systemLayer,
    chip::Inet::EndPointManager<Inet::TCPEndPoint> * tcpEndPointManager,
    chip::Inet::EndPointManager<Inet::UDPEndPoint> * udpEndPointManager, AndroidOperationalCredentialsIssuerPtr opCredsIssuerPtr,
<<<<<<< HEAD
    uint16_t listenPort, CHIP_ERROR * errInfoOnFailure)
=======
    jobject keypairDelegate, jbyteArray rootCertificate, jbyteArray intermediateCertificate, jbyteArray nodeOperationalCertificate,
    jbyteArray ipkEpochKey, CHIP_ERROR * errInfoOnFailure)
>>>>>>> 58095528
{
    if (errInfoOnFailure == nullptr)
    {
        ChipLogError(Controller, "Missing error info");
        return nullptr;
    }
    if (systemLayer == nullptr)
    {
        ChipLogError(Controller, "Missing system layer");
        *errInfoOnFailure = CHIP_ERROR_INVALID_ARGUMENT;
        return nullptr;
    }
    if (tcpEndPointManager == nullptr)
    {
        ChipLogError(Controller, "Missing TCP layer");
        *errInfoOnFailure = CHIP_ERROR_INVALID_ARGUMENT;
        return nullptr;
    }
    if (udpEndPointManager == nullptr)
    {
        ChipLogError(Controller, "Missing UDP layer");
        *errInfoOnFailure = CHIP_ERROR_INVALID_ARGUMENT;
        return nullptr;
    }

    *errInfoOnFailure = CHIP_NO_ERROR;

    JNIEnv * env = JniReferences::GetInstance().GetEnvForCurrentThread();
    if (env == nullptr)
    {
        ChipLogError(Controller, "Failed to retrieve JNIEnv.");
        *errInfoOnFailure = CHIP_ERROR_INCORRECT_STATE;
        return nullptr;
    }

    std::unique_ptr<DeviceCommissioner> controller(new DeviceCommissioner());

    if (!controller)
    {
        *errInfoOnFailure = CHIP_ERROR_NO_MEMORY;
        return nullptr;
    }
    std::unique_ptr<AndroidDeviceControllerWrapper> wrapper(
        new AndroidDeviceControllerWrapper(std::move(controller), std::move(opCredsIssuerPtr)));

    wrapper->SetJavaObjectRef(vm, deviceControllerObj);

    chip::Controller::AndroidOperationalCredentialsIssuer * opCredsIssuer = wrapper->mOpCredsIssuer.get();

    // Initialize device attestation verifier
    // TODO: Replace testingRootStore with a AttestationTrustStore that has the necessary official PAA roots available
    const chip::Credentials::AttestationTrustStore * testingRootStore = chip::Credentials::GetTestAttestationTrustStore();
    SetDeviceAttestationVerifier(GetDefaultDACVerifier(testingRootStore));

    chip::Controller::FactoryInitParams initParams;
    chip::Controller::SetupParams setupParams;

    initParams.systemLayer        = systemLayer;
    initParams.tcpEndPointManager = tcpEndPointManager;
    initParams.udpEndPointManager = udpEndPointManager;

    // move bleLayer into platform/android to share with app server
#if CONFIG_NETWORK_LAYER_BLE
    initParams.bleLayer = DeviceLayer::ConnectivityMgr().GetBleLayer();
#endif
    initParams.listenPort                      = listenPort;
    setupParams.pairingDelegate                = wrapper.get();
    setupParams.operationalCredentialsDelegate = opCredsIssuer;
    initParams.fabricIndependentStorage        = wrapper.get();

    wrapper->mGroupDataProvider.SetStorageDelegate(wrapper.get());

    CHIP_ERROR err = wrapper->mGroupDataProvider.Init();
    if (err != CHIP_NO_ERROR)
    {
        *errInfoOnFailure = err;
        return nullptr;
    }
    initParams.groupDataProvider = &wrapper->mGroupDataProvider;

    // TODO: Init IPK Epoch Key in opcreds issuer, so that commissionees get the right IPK
    opCredsIssuer->Initialize(*wrapper.get(), wrapper.get()->mJavaObjectRef);

    Platform::ScopedMemoryBuffer<uint8_t> noc;
    if (!noc.Alloc(kMaxCHIPDERCertLength))
    {
        *errInfoOnFailure = CHIP_ERROR_NO_MEMORY;
        return nullptr;
    }
    MutableByteSpan nocSpan(noc.Get(), kMaxCHIPDERCertLength);

    Platform::ScopedMemoryBuffer<uint8_t> icac;
    if (!icac.Alloc(kMaxCHIPDERCertLength))
    {
        *errInfoOnFailure = CHIP_ERROR_NO_MEMORY;
        return nullptr;
    }

    MutableByteSpan icacSpan(icac.Get(), kMaxCHIPDERCertLength);

    Platform::ScopedMemoryBuffer<uint8_t> rcac;
    if (!rcac.Alloc(kMaxCHIPDERCertLength))
    {
        *errInfoOnFailure = CHIP_ERROR_NO_MEMORY;
        return nullptr;
    }
    MutableByteSpan rcacSpan(rcac.Get(), kMaxCHIPDERCertLength);

    if (rootCertificate != nullptr && intermediateCertificate != nullptr && nodeOperationalCertificate != nullptr &&
        keypairDelegate != nullptr)
    {
        CHIPP256KeypairBridge * nativeKeypairBridge = wrapper->GetP256KeypairBridge();
        nativeKeypairBridge->SetDelegate(keypairDelegate);
        *errInfoOnFailure = nativeKeypairBridge->Initialize();
        if (*errInfoOnFailure != CHIP_NO_ERROR)
        {
            return nullptr;
        }

        setupParams.operationalKeypair                   = nativeKeypairBridge;
        setupParams.hasExternallyOwnedOperationalKeypair = true;

        JniByteArray jniRcac(env, rootCertificate);
        JniByteArray jniIcac(env, intermediateCertificate);
        JniByteArray jniNoc(env, nodeOperationalCertificate);

        setupParams.controllerRCAC = jniRcac.byteSpan();
        setupParams.controllerICAC = jniIcac.byteSpan();
        setupParams.controllerNOC  = jniNoc.byteSpan();
    }
    else
    {
        Crypto::P256Keypair ephemeralKey;
        *errInfoOnFailure = ephemeralKey.Initialize();
        if (*errInfoOnFailure != CHIP_NO_ERROR)
        {
            return nullptr;
        }
        setupParams.operationalKeypair                   = &ephemeralKey;
        setupParams.hasExternallyOwnedOperationalKeypair = false;

        *errInfoOnFailure = opCredsIssuer->GenerateNOCChainAfterValidation(nodeId,
                                                                           /* fabricId = */ 1, cats, ephemeralKey.Pubkey(),
                                                                           rcacSpan, icacSpan, nocSpan);

        if (*errInfoOnFailure != CHIP_NO_ERROR)
        {
            return nullptr;
        }

        setupParams.controllerRCAC = rcacSpan;
        setupParams.controllerICAC = icacSpan;
        setupParams.controllerNOC  = nocSpan;
    }

    *errInfoOnFailure = DeviceControllerFactory::GetInstance().Init(initParams);
    if (*errInfoOnFailure != CHIP_NO_ERROR)
    {
        return nullptr;
    }
    *errInfoOnFailure = DeviceControllerFactory::GetInstance().SetupCommissioner(setupParams, *wrapper->Controller());
    if (*errInfoOnFailure != CHIP_NO_ERROR)
    {
        return nullptr;
    }

    // Setup IPK
    chip::FabricInfo * fabricInfo = wrapper->Controller()->GetFabricInfo();
    if (fabricInfo == nullptr)
    {
        *errInfoOnFailure = CHIP_ERROR_INTERNAL;
        return nullptr;
    }

    uint8_t compressedFabricId[sizeof(uint64_t)] = { 0 };
    chip::MutableByteSpan compressedFabricIdSpan(compressedFabricId);

    *errInfoOnFailure = fabricInfo->GetCompressedId(compressedFabricIdSpan);
    if (*errInfoOnFailure != CHIP_NO_ERROR)
    {
        return nullptr;
    }
    ChipLogProgress(Support, "Setting up group data for Fabric Index %u with Compressed Fabric ID:",
                    static_cast<unsigned>(fabricInfo->GetFabricIndex()));
    ChipLogByteSpan(Support, compressedFabricIdSpan);

    chip::ByteSpan ipkSpan;
    if (ipkEpochKey != nullptr)
    {
        JniByteArray jniIpk(env, ipkEpochKey);
        ipkSpan = jniIpk.byteSpan();
    }
    else
    {
        ipkSpan = chip::GroupTesting::DefaultIpkValue::GetDefaultIpk();
    }

    *errInfoOnFailure = chip::Credentials::SetSingleIpkEpochKey(&wrapper->mGroupDataProvider, fabricInfo->GetFabricIndex(), ipkSpan,
                                                                compressedFabricIdSpan);
    if (*errInfoOnFailure != CHIP_NO_ERROR)
    {
        return nullptr;
    }

    return wrapper.release();
}

CHIP_ERROR AndroidDeviceControllerWrapper::ApplyNetworkCredentials(chip::Controller::CommissioningParameters & params,
                                                                   jobject networkCredentials)
{
    chip::DeviceLayer::StackUnlock unlock;
    CHIP_ERROR err = CHIP_NO_ERROR;

    // Retrieve WiFi or Thread credentials from the NetworkCredentials Java object, and set them in the commissioning params.
    JNIEnv * env = chip::JniReferences::GetInstance().GetEnvForCurrentThread();
    jmethodID getWiFiCredentials;
    err = chip::JniReferences::GetInstance().FindMethod(env, networkCredentials, "getWiFiCredentials",
                                                        "()Lchip/devicecontroller/NetworkCredentials$WiFiCredentials;",
                                                        &getWiFiCredentials);
    VerifyOrReturnError(err == CHIP_NO_ERROR, err);
    jobject wifiCredentialsJava = env->CallObjectMethod(networkCredentials, getWiFiCredentials);

    jmethodID getThreadCredentials;
    err = chip::JniReferences::GetInstance().FindMethod(env, networkCredentials, "getThreadCredentials",
                                                        "()Lchip/devicecontroller/NetworkCredentials$ThreadCredentials;",
                                                        &getThreadCredentials);
    VerifyOrReturnError(err == CHIP_NO_ERROR, err);
    jobject threadCredentialsJava = env->CallObjectMethod(networkCredentials, getThreadCredentials);

    if (wifiCredentialsJava != nullptr)
    {
        jmethodID getSsid;
        jmethodID getPassword;
        err = chip::JniReferences::GetInstance().FindMethod(env, wifiCredentialsJava, "getSsid", "()Ljava/lang/String;", &getSsid);
        VerifyOrReturnError(err == CHIP_NO_ERROR, err);
        err = chip::JniReferences::GetInstance().FindMethod(env, wifiCredentialsJava, "getPassword", "()Ljava/lang/String;",
                                                            &getPassword);
        VerifyOrReturnError(err == CHIP_NO_ERROR, err);
        ssidStr = static_cast<jstring>(env->NewGlobalRef(env->CallObjectMethod(wifiCredentialsJava, getSsid)));
        VerifyOrReturnError(ssidStr != nullptr && !env->ExceptionCheck(), CHIP_JNI_ERROR_EXCEPTION_THROWN);
        passwordStr = static_cast<jstring>(env->NewGlobalRef(env->CallObjectMethod(wifiCredentialsJava, getPassword)));
        VerifyOrReturnError(ssidStr != nullptr && !env->ExceptionCheck(), CHIP_JNI_ERROR_EXCEPTION_THROWN);

        ssid                 = env->GetStringUTFChars(ssidStr, 0);
        password             = env->GetStringUTFChars(passwordStr, 0);
        jsize ssidLength     = env->GetStringUTFLength(ssidStr);
        jsize passwordLength = env->GetStringUTFLength(passwordStr);

        params.SetWiFiCredentials(
            WiFiCredentials(chip::ByteSpan(reinterpret_cast<const uint8_t *>(ssid), static_cast<size_t>(ssidLength)),
                            chip::ByteSpan(reinterpret_cast<const uint8_t *>(password), static_cast<size_t>(passwordLength))));
    }
    else if (threadCredentialsJava != nullptr)
    {
        jmethodID getOperationalDataset;
        err = chip::JniReferences::GetInstance().FindMethod(env, threadCredentialsJava, "getOperationalDataset", "()[B",
                                                            &getOperationalDataset);
        VerifyOrReturnError(err == CHIP_NO_ERROR, err);
        operationalDatasetBytes =
            static_cast<jbyteArray>(env->NewGlobalRef(env->CallObjectMethod(threadCredentialsJava, getOperationalDataset)));
        VerifyOrReturnError(operationalDatasetBytes != nullptr && !env->ExceptionCheck(), CHIP_JNI_ERROR_EXCEPTION_THROWN);

        operationalDataset = env->GetByteArrayElements(operationalDatasetBytes, nullptr);
        jsize length       = env->GetArrayLength(operationalDatasetBytes);

        params.SetThreadOperationalDataset(
            chip::ByteSpan(reinterpret_cast<const uint8_t *>(operationalDataset), static_cast<size_t>(length)));
    }
    else
    {
        ChipLogError(Controller, "Both WiFi and Thread credentials were null in NetworkCredentials");
        return CHIP_ERROR_INCORRECT_STATE;
    }

    return err;
}

void AndroidDeviceControllerWrapper::OnStatusUpdate(chip::Controller::DevicePairingDelegate::Status status)
{
    chip::DeviceLayer::StackUnlock unlock;
    CallJavaMethod("onStatusUpdate", static_cast<jint>(status));
}

void AndroidDeviceControllerWrapper::OnPairingComplete(CHIP_ERROR error)
{
    chip::DeviceLayer::StackUnlock unlock;
    CallJavaMethod("onPairingComplete", static_cast<jint>(error.AsInteger()));
}

void AndroidDeviceControllerWrapper::OnPairingDeleted(CHIP_ERROR error)
{
    chip::DeviceLayer::StackUnlock unlock;
    CallJavaMethod("onPairingDeleted", static_cast<jint>(error.AsInteger()));
}

void AndroidDeviceControllerWrapper::OnCommissioningComplete(NodeId deviceId, CHIP_ERROR error)
{
    chip::DeviceLayer::StackUnlock unlock;
    JNIEnv * env = JniReferences::GetInstance().GetEnvForCurrentThread();
    jmethodID onCommissioningCompleteMethod;
    CHIP_ERROR err = JniReferences::GetInstance().FindMethod(env, mJavaObjectRef, "onCommissioningComplete", "(JI)V",
                                                             &onCommissioningCompleteMethod);
    VerifyOrReturn(err == CHIP_NO_ERROR, ChipLogError(Controller, "Error finding Java method: %" CHIP_ERROR_FORMAT, err.Format()));
    env->CallVoidMethod(mJavaObjectRef, onCommissioningCompleteMethod, static_cast<jlong>(deviceId), error.AsInteger());

    if (ssidStr != nullptr)
    {
        env->ReleaseStringUTFChars(ssidStr, ssid);
        env->DeleteGlobalRef(ssidStr);
    }
    if (passwordStr != nullptr)
    {
        env->ReleaseStringUTFChars(passwordStr, password);
        env->DeleteGlobalRef(passwordStr);
    }
    if (operationalDatasetBytes != nullptr)
    {
        env->ReleaseByteArrayElements(operationalDatasetBytes, operationalDataset, 0);
        env->DeleteGlobalRef(operationalDatasetBytes);
    }
}

CHIP_ERROR AndroidDeviceControllerWrapper::SyncGetKeyValue(const char * key, void * value, uint16_t & size)
{
    ChipLogProgress(chipTool, "KVS: Getting key %s", key);

    size_t read_size = 0;

    CHIP_ERROR err = chip::DeviceLayer::PersistedStorage::KeyValueStoreMgr().Get(key, value, size, &read_size);

    size = static_cast<uint16_t>(read_size);

    return err;
}

CHIP_ERROR AndroidDeviceControllerWrapper::SyncSetKeyValue(const char * key, const void * value, uint16_t size)
{
    ChipLogProgress(chipTool, "KVS: Setting key %s", key);
    return chip::DeviceLayer::PersistedStorage::KeyValueStoreMgr().Put(key, value, size);
}

CHIP_ERROR AndroidDeviceControllerWrapper::SyncDeleteKeyValue(const char * key)
{
    ChipLogProgress(chipTool, "KVS: Deleting key %s", key);
    return chip::DeviceLayer::PersistedStorage::KeyValueStoreMgr().Delete(key);
}<|MERGE_RESOLUTION|>--- conflicted
+++ resolved
@@ -73,12 +73,8 @@
     JavaVM * vm, jobject deviceControllerObj, chip::NodeId nodeId, const chip::CATValues & cats, chip::System::Layer * systemLayer,
     chip::Inet::EndPointManager<Inet::TCPEndPoint> * tcpEndPointManager,
     chip::Inet::EndPointManager<Inet::UDPEndPoint> * udpEndPointManager, AndroidOperationalCredentialsIssuerPtr opCredsIssuerPtr,
-<<<<<<< HEAD
-    uint16_t listenPort, CHIP_ERROR * errInfoOnFailure)
-=======
     jobject keypairDelegate, jbyteArray rootCertificate, jbyteArray intermediateCertificate, jbyteArray nodeOperationalCertificate,
-    jbyteArray ipkEpochKey, CHIP_ERROR * errInfoOnFailure)
->>>>>>> 58095528
+    jbyteArray ipkEpochKey, uint16_t listenPort, CHIP_ERROR * errInfoOnFailure)
 {
     if (errInfoOnFailure == nullptr)
     {
