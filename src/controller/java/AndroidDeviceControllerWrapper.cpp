/*
 *   Copyright (c) 2020-2022 Project CHIP Authors
 *   All rights reserved.
 *
 *   Licensed under the Apache License, Version 2.0 (the "License");
 *   you may not use this file except in compliance with the License.
 *   You may obtain a copy of the License at
 *
 *       http://www.apache.org/licenses/LICENSE-2.0
 *
 *   Unless required by applicable law or agreed to in writing, software
 *   distributed under the License is distributed on an "AS IS" BASIS,
 *   WITHOUT WARRANTIES OR CONDITIONS OF ANY KIND, either express or implied.
 *   See the License for the specific language governing permissions and
 *   limitations under the License.
 *
 */
#include "AndroidDeviceControllerWrapper.h"
#include <lib/support/CHIPJNIError.h>

#include <algorithm>
#include <memory>
#include <vector>

#include <string.h>

#include <lib/support/CodeUtils.h>
#include <lib/support/JniReferences.h>
#include <lib/support/JniTypeWrappers.h>

#include <controller/CHIPDeviceControllerFactory.h>
#include <credentials/attestation_verifier/DefaultDeviceAttestationVerifier.h>
#include <credentials/attestation_verifier/DeviceAttestationVerifier.h>
#include <lib/core/CHIPTLV.h>
#include <lib/support/PersistentStorageMacros.h>
#include <lib/support/SafeInt.h>
#include <lib/support/ScopedBuffer.h>
#include <lib/support/TestGroupData.h>
#include <lib/support/ThreadOperationalDataset.h>
#include <platform/KeyValueStoreManager.h>
#ifndef JAVA_MATTER_CONTROLLER_TEST
#include <platform/android/CHIPP256KeypairBridge.h>
#endif // JAVA_MATTER_CONTROLLER_TEST
using namespace chip;
using namespace chip::Controller;
using namespace chip::Credentials;
using namespace TLV;

AndroidDeviceControllerWrapper::~AndroidDeviceControllerWrapper()
{
    if ((mJavaVM != nullptr) && (mJavaObjectRef != nullptr))
    {
        JniReferences::GetInstance().GetEnvForCurrentThread()->DeleteGlobalRef(mJavaObjectRef);
    }
    mController->Shutdown();

#ifndef JAVA_MATTER_CONTROLLER_TEST
    if (mKeypairBridge != nullptr)
    {
        chip::Platform::Delete(mKeypairBridge);
        mKeypairBridge = nullptr;
    }
<<<<<<< HEAD
    if (mDeviceAttestationDelegateBridge != nullptr)
    {
        delete mDeviceAttestationDelegateBridge;
        mDeviceAttestationDelegateBridge = nullptr;
    }
    if (mDeviceAttestationVerifier != nullptr)
    {
        delete mDeviceAttestationVerifier;
        mDeviceAttestationVerifier = nullptr;
    }
    if (mAttestationTrustStoreBridge != nullptr)
    {
        delete mAttestationTrustStoreBridge;
        mAttestationTrustStoreBridge = nullptr;
    }
=======
#endif // JAVA_MATTER_CONTROLLER_TEST
>>>>>>> 9e371e6f
}

void AndroidDeviceControllerWrapper::SetJavaObjectRef(JavaVM * vm, jobject obj)
{
    mJavaVM        = vm;
    mJavaObjectRef = JniReferences::GetInstance().GetEnvForCurrentThread()->NewGlobalRef(obj);
}

void AndroidDeviceControllerWrapper::CallJavaMethod(const char * methodName, jint argument)
{
    JniReferences::GetInstance().CallVoidInt(JniReferences::GetInstance().GetEnvForCurrentThread(), mJavaObjectRef, methodName,
                                             argument);
}

AndroidDeviceControllerWrapper * AndroidDeviceControllerWrapper::AllocateNew(
    JavaVM * vm, jobject deviceControllerObj, chip::NodeId nodeId, chip::FabricId fabricId, const chip::CATValues & cats,
    chip::System::Layer * systemLayer, chip::Inet::EndPointManager<Inet::TCPEndPoint> * tcpEndPointManager,
    chip::Inet::EndPointManager<Inet::UDPEndPoint> * udpEndPointManager,
#ifdef JAVA_MATTER_CONTROLLER_TEST
    ExampleOperationalCredentialsIssuerPtr opCredsIssuerPtr,
#else
    AndroidOperationalCredentialsIssuerPtr opCredsIssuerPtr,
#endif
    jobject keypairDelegate, jbyteArray rootCertificate, jbyteArray intermediateCertificate, jbyteArray nodeOperationalCertificate,
    jbyteArray ipkEpochKey, jobject paaCertsArrayList, jobject cdCertsArrayList, uint16_t listenPort, uint16_t controllerVendorId,
    uint16_t failsafeTimerSeconds, bool attemptNetworkScanWiFi, bool attemptNetworkScanThread, bool skipCommissioningComplete,
    CHIP_ERROR * errInfoOnFailure)
{
    if (errInfoOnFailure == nullptr)
    {
        ChipLogError(Controller, "Missing error info");
        return nullptr;
    }
    if (systemLayer == nullptr)
    {
        ChipLogError(Controller, "Missing system layer");
        *errInfoOnFailure = CHIP_ERROR_INVALID_ARGUMENT;
        return nullptr;
    }
    if (tcpEndPointManager == nullptr)
    {
        ChipLogError(Controller, "Missing TCP layer");
        *errInfoOnFailure = CHIP_ERROR_INVALID_ARGUMENT;
        return nullptr;
    }
    if (udpEndPointManager == nullptr)
    {
        ChipLogError(Controller, "Missing UDP layer");
        *errInfoOnFailure = CHIP_ERROR_INVALID_ARGUMENT;
        return nullptr;
    }

    *errInfoOnFailure = CHIP_NO_ERROR;

    JNIEnv * env = JniReferences::GetInstance().GetEnvForCurrentThread();
    if (env == nullptr)
    {
        ChipLogError(Controller, "Failed to retrieve JNIEnv.");
        *errInfoOnFailure = CHIP_ERROR_INCORRECT_STATE;
        return nullptr;
    }

    std::unique_ptr<DeviceCommissioner> controller(new DeviceCommissioner());

    if (!controller)
    {
        *errInfoOnFailure = CHIP_ERROR_NO_MEMORY;
        return nullptr;
    }
    std::unique_ptr<AndroidDeviceControllerWrapper> wrapper(
        new AndroidDeviceControllerWrapper(std::move(controller), std::move(opCredsIssuerPtr)));

#ifdef JAVA_MATTER_CONTROLLER_TEST
    if (wrapper->mExampleStorage.Init() != CHIP_NO_ERROR)
    {
        ChipLogError(Controller, "Init Storage failure");
        return nullptr;
    }
    chip::PersistentStorageDelegate * wrapperStorage = &wrapper->mExampleStorage;
    wrapper->SetJavaObjectRef(vm, deviceControllerObj);
    chip::Controller::ExampleOperationalCredentialsIssuer * opCredsIssuer = wrapper->mOpCredsIssuer.get();
#else
    chip::PersistentStorageDelegate * wrapperStorage = wrapper.get();

    wrapper->SetJavaObjectRef(vm, deviceControllerObj);

    chip::Controller::AndroidOperationalCredentialsIssuer * opCredsIssuer = wrapper->mOpCredsIssuer.get();
#endif

    // Initialize device attestation verifier
    const Credentials::AttestationTrustStore * trustStore;
    CHIP_ERROR err = CHIP_NO_ERROR;
    if (paaCertsArrayList)
    {
        jint listSize;
        JniReferences::GetInstance().GetListSize(paaCertsArrayList, listSize);
        std::vector<std::vector<uint8_t>> paaCerts;
        for (uint8_t i = 0; i < listSize; i++)
        {
            jobject paaCertObj = nullptr;
            err                = JniReferences::GetInstance().GetListItem(paaCertsArrayList, i, paaCertObj);
            if (err != CHIP_NO_ERROR)
            {
                *errInfoOnFailure = err;
                return nullptr;
            }
            JniByteArray paaCert(env, static_cast<jbyteArray>(paaCertObj));
            // Make a copy of the cert so that it does not loss of scope.
            paaCerts.push_back(std::vector<uint8_t>(paaCert.byteSpan().begin(), paaCert.byteSpan().end()));
        }
        wrapper->mAttestationTrustStoreBridge = new AttestationTrustStoreBridge(paaCerts);
        if (wrapper->mAttestationTrustStoreBridge == nullptr)
        {
            ChipLogError(Controller, "Failed to create AttestationTrustStoreBridge");
            *errInfoOnFailure = CHIP_ERROR_NO_MEMORY;
            return nullptr;
        }
        trustStore = wrapper->mAttestationTrustStoreBridge;
    }
    else
    {
        trustStore = chip::Credentials::GetTestAttestationTrustStore();
    }
    wrapper->mDeviceAttestationVerifier = new Credentials::DefaultDACVerifier(trustStore);
    if (wrapper->mDeviceAttestationVerifier == nullptr)
    {
        ChipLogError(Controller, "Init failure while creating the device attestation verifier");
        *errInfoOnFailure = CHIP_ERROR_NO_MEMORY;
        return nullptr;
    }
    if (cdCertsArrayList)
    {
        auto cdTrustStore = wrapper->mDeviceAttestationVerifier->GetCertificationDeclarationTrustStore();
        if (cdTrustStore == nullptr)
        {
            ChipLogError(Controller, "Failed to get cd trust store");
            *errInfoOnFailure = CHIP_ERROR_NO_MEMORY;
            return nullptr;
        }
        jint listSize;
        JniReferences::GetInstance().GetListSize(cdCertsArrayList, listSize);
        for (uint8_t i = 0; i < listSize; i++)
        {
            jobject cdCertObj = nullptr;
            err               = JniReferences::GetInstance().GetListItem(cdCertsArrayList, i, cdCertObj);
            if (err != CHIP_NO_ERROR)
            {
                *errInfoOnFailure = err;
                return nullptr;
            }
            JniByteArray cdCert(env, static_cast<jbyteArray>(cdCertObj));
            std::vector<uint8_t> cdCertCopy(cdCert.byteSpan().begin(), cdCert.byteSpan().end());
            chip::ByteSpan trustedKey = chip::ByteSpan(cdCertCopy.data(), cdCertCopy.size());
            err                       = cdTrustStore->AddTrustedKey(trustedKey);
            if (err != CHIP_NO_ERROR)
            {
                *errInfoOnFailure = err;
                return nullptr;
            }
        }
    }

    chip::Controller::FactoryInitParams initParams;
    chip::Controller::SetupParams setupParams;

    initParams.systemLayer        = systemLayer;
    initParams.tcpEndPointManager = tcpEndPointManager;
    initParams.udpEndPointManager = udpEndPointManager;

    // move bleLayer into platform/android to share with app server
#if CONFIG_NETWORK_LAYER_BLE
    initParams.bleLayer = DeviceLayer::ConnectivityMgr().GetBleLayer();
#endif
    initParams.listenPort                      = listenPort;
    setupParams.controllerVendorId             = static_cast<chip::VendorId>(controllerVendorId);
    setupParams.pairingDelegate                = wrapper.get();
    setupParams.operationalCredentialsDelegate = opCredsIssuer;
    setupParams.defaultCommissioner            = &wrapper->mAutoCommissioner;
    initParams.fabricIndependentStorage        = wrapperStorage;
    setupParams.deviceAttestationVerifier      = wrapper->mDeviceAttestationVerifier;

    wrapper->mGroupDataProvider.SetStorageDelegate(wrapperStorage);

    CommissioningParameters params = wrapper->mAutoCommissioner.GetCommissioningParameters();
    params.SetFailsafeTimerSeconds(failsafeTimerSeconds);
    params.SetAttemptWiFiNetworkScan(attemptNetworkScanWiFi);
    params.SetAttemptThreadNetworkScan(attemptNetworkScanThread);
    params.SetSkipCommissioningComplete(skipCommissioningComplete);
    wrapper->UpdateCommissioningParameters(params);

    err = wrapper->mGroupDataProvider.Init();
    if (err != CHIP_NO_ERROR)
    {
        *errInfoOnFailure = err;
        return nullptr;
    }
    initParams.groupDataProvider = &wrapper->mGroupDataProvider;

    err = wrapper->mOpCertStore.Init(wrapperStorage);
    if (err != CHIP_NO_ERROR)
    {
        *errInfoOnFailure = err;
        return nullptr;
    }
    initParams.opCertStore = &wrapper->mOpCertStore;
#ifdef JAVA_MATTER_CONTROLLER_TEST
    opCredsIssuer->Initialize(wrapper->mExampleStorage);
#else
    // TODO: Init IPK Epoch Key in opcreds issuer, so that commissionees get the right IPK
    opCredsIssuer->Initialize(*wrapper.get(), &wrapper->mAutoCommissioner, wrapper.get()->mJavaObjectRef);
#endif

    Platform::ScopedMemoryBuffer<uint8_t> noc;
    if (!noc.Alloc(kMaxCHIPDERCertLength))
    {
        *errInfoOnFailure = CHIP_ERROR_NO_MEMORY;
        return nullptr;
    }
    MutableByteSpan nocSpan(noc.Get(), kMaxCHIPDERCertLength);

    Platform::ScopedMemoryBuffer<uint8_t> icac;
    if (!icac.Alloc(kMaxCHIPDERCertLength))
    {
        *errInfoOnFailure = CHIP_ERROR_NO_MEMORY;
        return nullptr;
    }

    MutableByteSpan icacSpan(icac.Get(), kMaxCHIPDERCertLength);

    Platform::ScopedMemoryBuffer<uint8_t> rcac;
    if (!rcac.Alloc(kMaxCHIPDERCertLength))
    {
        *errInfoOnFailure = CHIP_ERROR_NO_MEMORY;
        return nullptr;
    }
    MutableByteSpan rcacSpan(rcac.Get(), kMaxCHIPDERCertLength);

    // The lifetime of the ephemeralKey variable must be kept until SetupParams is saved.
    Crypto::P256Keypair ephemeralKey;
#ifndef JAVA_MATTER_CONTROLLER_TEST
    if (rootCertificate != nullptr && nodeOperationalCertificate != nullptr && keypairDelegate != nullptr)
    {
        CHIPP256KeypairBridge * nativeKeypairBridge = wrapper->GetP256KeypairBridge();
        nativeKeypairBridge->SetDelegate(keypairDelegate);
        *errInfoOnFailure = nativeKeypairBridge->Initialize(Crypto::ECPKeyTarget::ECDSA);
        if (*errInfoOnFailure != CHIP_NO_ERROR)
        {
            return nullptr;
        }

        setupParams.operationalKeypair                   = nativeKeypairBridge;
        setupParams.hasExternallyOwnedOperationalKeypair = true;

        JniByteArray jniRcac(env, rootCertificate);
        JniByteArray jniNoc(env, nodeOperationalCertificate);

        // Make copies of the cert that outlive the scope so that future factor init does not
        // cause loss of scope from the JNI refs going away. Also, this keeps the certs
        // handy for debugging commissioner init.
        wrapper->mRcacCertificate = std::vector<uint8_t>(jniRcac.byteSpan().begin(), jniRcac.byteSpan().end());

        // Intermediate cert could be missing. Let's only copy it if present
        wrapper->mIcacCertificate.clear();
        if (intermediateCertificate != nullptr)
        {
            JniByteArray jniIcac(env, intermediateCertificate);
            wrapper->mIcacCertificate = std::vector<uint8_t>(jniIcac.byteSpan().begin(), jniIcac.byteSpan().end());
        }

        wrapper->mNocCertificate = std::vector<uint8_t>(jniNoc.byteSpan().begin(), jniNoc.byteSpan().end());

        setupParams.controllerRCAC = chip::ByteSpan(wrapper->mRcacCertificate.data(), wrapper->mRcacCertificate.size());
        setupParams.controllerICAC = chip::ByteSpan(wrapper->mIcacCertificate.data(), wrapper->mIcacCertificate.size());
        setupParams.controllerNOC  = chip::ByteSpan(wrapper->mNocCertificate.data(), wrapper->mNocCertificate.size());
    }
    else
#endif // JAVA_MATTER_CONTROLLER_TEST
    {
        ChipLogProgress(Controller,
                        "No existing credentials provided: generating ephemeral local NOC chain with OperationalCredentialsIssuer");

        *errInfoOnFailure = ephemeralKey.Initialize(Crypto::ECPKeyTarget::ECDSA);
        if (*errInfoOnFailure != CHIP_NO_ERROR)
        {
            return nullptr;
        }
        setupParams.operationalKeypair                   = &ephemeralKey;
        setupParams.hasExternallyOwnedOperationalKeypair = false;

        *errInfoOnFailure = opCredsIssuer->GenerateNOCChainAfterValidation(nodeId, fabricId, cats, ephemeralKey.Pubkey(), rcacSpan,
                                                                           icacSpan, nocSpan);

        if (*errInfoOnFailure != CHIP_NO_ERROR)
        {
            return nullptr;
        }

        setupParams.controllerRCAC = rcacSpan;
        setupParams.controllerICAC = icacSpan;
        setupParams.controllerNOC  = nocSpan;
    }

    *errInfoOnFailure = DeviceControllerFactory::GetInstance().Init(initParams);
    if (*errInfoOnFailure != CHIP_NO_ERROR)
    {
        return nullptr;
    }
    *errInfoOnFailure = DeviceControllerFactory::GetInstance().SetupCommissioner(setupParams, *wrapper->Controller());
    if (*errInfoOnFailure != CHIP_NO_ERROR)
    {
        return nullptr;
    }

    // Setup IPK
    uint8_t compressedFabricId[sizeof(uint64_t)] = { 0 };
    chip::MutableByteSpan compressedFabricIdSpan(compressedFabricId);

    *errInfoOnFailure = wrapper->Controller()->GetCompressedFabricIdBytes(compressedFabricIdSpan);
    if (*errInfoOnFailure != CHIP_NO_ERROR)
    {
        return nullptr;
    }
    ChipLogProgress(Controller, "Setting up group data for Fabric Index %u with Compressed Fabric ID:",
                    static_cast<unsigned>(wrapper->Controller()->GetFabricIndex()));
    ChipLogByteSpan(Support, compressedFabricIdSpan);

    chip::ByteSpan ipkSpan;
    std::vector<uint8_t> ipkBuffer;
    if (ipkEpochKey != nullptr)
    {
        JniByteArray jniIpk(env, ipkEpochKey);
        ipkBuffer = std::vector<uint8_t>(jniIpk.byteSpan().begin(), jniIpk.byteSpan().end());
        ipkSpan   = chip::ByteSpan(ipkBuffer.data(), ipkBuffer.size());
    }
    else
    {
        ipkSpan = chip::GroupTesting::DefaultIpkValue::GetDefaultIpk();
    }

    *errInfoOnFailure = chip::Credentials::SetSingleIpkEpochKey(
        &wrapper->mGroupDataProvider, wrapper->Controller()->GetFabricIndex(), ipkSpan, compressedFabricIdSpan);

    memset(ipkBuffer.data(), 0, ipkBuffer.size());

    if (*errInfoOnFailure != CHIP_NO_ERROR)
    {
        return nullptr;
    }

    return wrapper.release();
}

CHIP_ERROR AndroidDeviceControllerWrapper::ApplyNetworkCredentials(chip::Controller::CommissioningParameters & params,
                                                                   jobject networkCredentials)
{
    chip::DeviceLayer::StackUnlock unlock;
    CHIP_ERROR err = CHIP_NO_ERROR;

    // Retrieve WiFi or Thread credentials from the NetworkCredentials Java object, and set them in the commissioning params.
    JNIEnv * env = chip::JniReferences::GetInstance().GetEnvForCurrentThread();
    jmethodID getWiFiCredentials;
    err = chip::JniReferences::GetInstance().FindMethod(env, networkCredentials, "getWiFiCredentials",
                                                        "()Lchip/devicecontroller/NetworkCredentials$WiFiCredentials;",
                                                        &getWiFiCredentials);
    VerifyOrReturnError(err == CHIP_NO_ERROR, err);
    jobject wifiCredentialsJava = env->CallObjectMethod(networkCredentials, getWiFiCredentials);

    jmethodID getThreadCredentials;
    err = chip::JniReferences::GetInstance().FindMethod(env, networkCredentials, "getThreadCredentials",
                                                        "()Lchip/devicecontroller/NetworkCredentials$ThreadCredentials;",
                                                        &getThreadCredentials);
    VerifyOrReturnError(err == CHIP_NO_ERROR, err);
    jobject threadCredentialsJava = env->CallObjectMethod(networkCredentials, getThreadCredentials);

    if (wifiCredentialsJava != nullptr)
    {
        jmethodID getSsid;
        jmethodID getPassword;
        err = chip::JniReferences::GetInstance().FindMethod(env, wifiCredentialsJava, "getSsid", "()Ljava/lang/String;", &getSsid);
        VerifyOrReturnError(err == CHIP_NO_ERROR, err);
        err = chip::JniReferences::GetInstance().FindMethod(env, wifiCredentialsJava, "getPassword", "()Ljava/lang/String;",
                                                            &getPassword);
        VerifyOrReturnError(err == CHIP_NO_ERROR, err);
        ssidStr = static_cast<jstring>(env->NewGlobalRef(env->CallObjectMethod(wifiCredentialsJava, getSsid)));
        VerifyOrReturnError(ssidStr != nullptr && !env->ExceptionCheck(), CHIP_JNI_ERROR_EXCEPTION_THROWN);
        passwordStr = static_cast<jstring>(env->NewGlobalRef(env->CallObjectMethod(wifiCredentialsJava, getPassword)));
        VerifyOrReturnError(ssidStr != nullptr && !env->ExceptionCheck(), CHIP_JNI_ERROR_EXCEPTION_THROWN);

        ssid                 = env->GetStringUTFChars(ssidStr, 0);
        password             = env->GetStringUTFChars(passwordStr, 0);
        jsize ssidLength     = env->GetStringUTFLength(ssidStr);
        jsize passwordLength = env->GetStringUTFLength(passwordStr);

        params.SetWiFiCredentials(
            WiFiCredentials(chip::ByteSpan(reinterpret_cast<const uint8_t *>(ssid), static_cast<size_t>(ssidLength)),
                            chip::ByteSpan(reinterpret_cast<const uint8_t *>(password), static_cast<size_t>(passwordLength))));
    }
    else if (threadCredentialsJava != nullptr)
    {
        jmethodID getOperationalDataset;
        err = chip::JniReferences::GetInstance().FindMethod(env, threadCredentialsJava, "getOperationalDataset", "()[B",
                                                            &getOperationalDataset);
        VerifyOrReturnError(err == CHIP_NO_ERROR, err);
        operationalDatasetBytes =
            static_cast<jbyteArray>(env->NewGlobalRef(env->CallObjectMethod(threadCredentialsJava, getOperationalDataset)));
        VerifyOrReturnError(operationalDatasetBytes != nullptr && !env->ExceptionCheck(), CHIP_JNI_ERROR_EXCEPTION_THROWN);

        operationalDataset = env->GetByteArrayElements(operationalDatasetBytes, nullptr);
        jsize length       = env->GetArrayLength(operationalDatasetBytes);

        params.SetThreadOperationalDataset(
            chip::ByteSpan(reinterpret_cast<const uint8_t *>(operationalDataset), static_cast<size_t>(length)));
    }
    else
    {
        ChipLogError(Controller, "Both WiFi and Thread credentials were null in NetworkCredentials");
        return CHIP_ERROR_INCORRECT_STATE;
    }

    return err;
}

CHIP_ERROR AndroidDeviceControllerWrapper::UpdateCommissioningParameters(const chip::Controller::CommissioningParameters & params)
{
    // this will wipe out any custom attestationNonce and csrNonce that was being used.
    // however, Android APIs don't allow these to be set to custom values today.
    return mAutoCommissioner.SetCommissioningParameters(params);
}

void AndroidDeviceControllerWrapper::OnStatusUpdate(chip::Controller::DevicePairingDelegate::Status status)
{
    chip::DeviceLayer::StackUnlock unlock;
    CallJavaMethod("onStatusUpdate", static_cast<jint>(status));
}

void AndroidDeviceControllerWrapper::OnPairingComplete(CHIP_ERROR error)
{
    chip::DeviceLayer::StackUnlock unlock;
    CallJavaMethod("onPairingComplete", static_cast<jint>(error.AsInteger()));
}

void AndroidDeviceControllerWrapper::OnPairingDeleted(CHIP_ERROR error)
{
    chip::DeviceLayer::StackUnlock unlock;
    CallJavaMethod("onPairingDeleted", static_cast<jint>(error.AsInteger()));
}

void AndroidDeviceControllerWrapper::OnCommissioningComplete(NodeId deviceId, CHIP_ERROR error)
{
    chip::DeviceLayer::StackUnlock unlock;
    JNIEnv * env = JniReferences::GetInstance().GetEnvForCurrentThread();
    jmethodID onCommissioningCompleteMethod;
    CHIP_ERROR err = JniReferences::GetInstance().FindMethod(env, mJavaObjectRef, "onCommissioningComplete", "(JI)V",
                                                             &onCommissioningCompleteMethod);
    VerifyOrReturn(err == CHIP_NO_ERROR, ChipLogError(Controller, "Error finding Java method: %" CHIP_ERROR_FORMAT, err.Format()));
    env->CallVoidMethod(mJavaObjectRef, onCommissioningCompleteMethod, static_cast<jlong>(deviceId), error.AsInteger());

    if (ssidStr != nullptr)
    {
        env->ReleaseStringUTFChars(ssidStr, ssid);
        env->DeleteGlobalRef(ssidStr);
    }
    if (passwordStr != nullptr)
    {
        env->ReleaseStringUTFChars(passwordStr, password);
        env->DeleteGlobalRef(passwordStr);
    }
    if (operationalDatasetBytes != nullptr)
    {
        env->ReleaseByteArrayElements(operationalDatasetBytes, operationalDataset, 0);
        env->DeleteGlobalRef(operationalDatasetBytes);
        operationalDatasetBytes = nullptr;
    }
}

void AndroidDeviceControllerWrapper::OnCommissioningStatusUpdate(PeerId peerId, chip::Controller::CommissioningStage stageCompleted,
                                                                 CHIP_ERROR error)
{
    chip::DeviceLayer::StackUnlock unlock;
    JNIEnv * env = JniReferences::GetInstance().GetEnvForCurrentThread();
    jmethodID onCommissioningStatusUpdateMethod;
    CHIP_ERROR err = JniReferences::GetInstance().FindMethod(env, mJavaObjectRef, "onCommissioningStatusUpdate",
                                                             "(JLjava/lang/String;I)V", &onCommissioningStatusUpdateMethod);
    VerifyOrReturn(err == CHIP_NO_ERROR, ChipLogError(Controller, "Error finding Java method: %" CHIP_ERROR_FORMAT, err.Format()));

    UtfString jStageCompleted(env, StageToString(stageCompleted));
    env->CallVoidMethod(mJavaObjectRef, onCommissioningStatusUpdateMethod, static_cast<jlong>(peerId.GetNodeId()),
                        jStageCompleted.jniValue(), error.AsInteger());
}

void AndroidDeviceControllerWrapper::OnReadCommissioningInfo(const chip::Controller::ReadCommissioningInfo & info)
{
    // calls: onReadCommissioningInfo(int vendorId, int productId, int wifiEndpointId, int threadEndpointId)
    chip::DeviceLayer::StackUnlock unlock;
    JNIEnv * env = JniReferences::GetInstance().GetEnvForCurrentThread();
    jmethodID onReadCommissioningInfoMethod;
    CHIP_ERROR err = JniReferences::GetInstance().FindMethod(env, mJavaObjectRef, "onReadCommissioningInfo", "(IIII)V",
                                                             &onReadCommissioningInfoMethod);
    VerifyOrReturn(err == CHIP_NO_ERROR, ChipLogError(Controller, "Error finding Java method: %" CHIP_ERROR_FORMAT, err.Format()));

    env->CallVoidMethod(mJavaObjectRef, onReadCommissioningInfoMethod, static_cast<jint>(info.basic.vendorId),
                        static_cast<jint>(info.basic.productId), static_cast<jint>(info.network.wifi.endpoint),
                        static_cast<jint>(info.network.thread.endpoint));
}

void AndroidDeviceControllerWrapper::OnScanNetworksSuccess(
    const chip::app::Clusters::NetworkCommissioning::Commands::ScanNetworksResponse::DecodableType & dataResponse)
{
    chip::DeviceLayer::StackUnlock unlock;
    CHIP_ERROR err = CHIP_NO_ERROR;
    JNIEnv * env   = JniReferences::GetInstance().GetEnvForCurrentThread();
    jmethodID javaMethod;

    VerifyOrReturn(env != nullptr, ChipLogError(Zcl, "Error invoking Java callback: no JNIEnv"));

    err = JniReferences::GetInstance().FindMethod(
        env, mJavaObjectRef, "onScanNetworksSuccess",
        "(Ljava/lang/Integer;Ljava/util/Optional;Ljava/util/Optional;Ljava/util/Optional;)V", &javaMethod);
    VerifyOrReturn(err == CHIP_NO_ERROR, ChipLogError(Zcl, "Error invoking Java callback: %s", ErrorStr(err)));

    jobject NetworkingStatus;
    std::string NetworkingStatusClassName     = "java/lang/Integer";
    std::string NetworkingStatusCtorSignature = "(I)V";
    chip::JniReferences::GetInstance().CreateBoxedObject<uint8_t>(
        NetworkingStatusClassName.c_str(), NetworkingStatusCtorSignature.c_str(),
        static_cast<uint8_t>(dataResponse.networkingStatus), NetworkingStatus);
    jobject DebugText;
    if (!dataResponse.debugText.HasValue())
    {
        chip::JniReferences::GetInstance().CreateOptional(nullptr, DebugText);
    }
    else
    {
        jobject DebugTextInsideOptional;
        DebugTextInsideOptional =
            env->NewStringUTF(std::string(dataResponse.debugText.Value().data(), dataResponse.debugText.Value().size()).c_str());
        chip::JniReferences::GetInstance().CreateOptional(DebugTextInsideOptional, DebugText);
    }
    jobject WiFiScanResults;
    if (!dataResponse.wiFiScanResults.HasValue())
    {
        chip::JniReferences::GetInstance().CreateOptional(nullptr, WiFiScanResults);
    }
    else
    {
        // TODO: use this
        jobject WiFiScanResultsInsideOptional;
        chip::JniReferences::GetInstance().CreateArrayList(WiFiScanResultsInsideOptional);

        auto iter_WiFiScanResultsInsideOptional = dataResponse.wiFiScanResults.Value().begin();
        while (iter_WiFiScanResultsInsideOptional.Next())
        {
            auto & entry = iter_WiFiScanResultsInsideOptional.GetValue();
            jobject newElement_security;
            std::string newElement_securityClassName     = "java/lang/Integer";
            std::string newElement_securityCtorSignature = "(I)V";
            chip::JniReferences::GetInstance().CreateBoxedObject<uint8_t>(newElement_securityClassName.c_str(),
                                                                          newElement_securityCtorSignature.c_str(),
                                                                          entry.security.Raw(), newElement_security);
            jobject newElement_ssid;
            jbyteArray newElement_ssidByteArray = env->NewByteArray(static_cast<jsize>(entry.ssid.size()));
            env->SetByteArrayRegion(newElement_ssidByteArray, 0, static_cast<jsize>(entry.ssid.size()),
                                    reinterpret_cast<const jbyte *>(entry.ssid.data()));
            newElement_ssid = newElement_ssidByteArray;
            jobject newElement_bssid;
            jbyteArray newElement_bssidByteArray = env->NewByteArray(static_cast<jsize>(entry.bssid.size()));
            env->SetByteArrayRegion(newElement_bssidByteArray, 0, static_cast<jsize>(entry.bssid.size()),
                                    reinterpret_cast<const jbyte *>(entry.bssid.data()));
            newElement_bssid = newElement_bssidByteArray;
            jobject newElement_channel;
            chip::JniReferences::GetInstance().CreateBoxedObject<uint16_t>("java/lang/Integer", "(I)V", entry.channel,
                                                                           newElement_channel);
            jobject newElement_wiFiBand;
            chip::JniReferences::GetInstance().CreateBoxedObject<uint8_t>(
                "java/lang/Integer", "(I)V", static_cast<uint8_t>(entry.wiFiBand), newElement_wiFiBand);
            jobject newElement_rssi;
            chip::JniReferences::GetInstance().CreateBoxedObject<int8_t>("java/lang/Integer", "(I)V", entry.rssi, newElement_rssi);

            jclass wiFiInterfaceScanResultStructClass;
            err = chip::JniReferences::GetInstance().GetClassRef(
                env, "chip/devicecontroller/ChipStructs$NetworkCommissioningClusterWiFiInterfaceScanResult",
                wiFiInterfaceScanResultStructClass);
            if (err != CHIP_NO_ERROR)
            {
                ChipLogError(Zcl, "Could not find class ChipStructs$NetworkCommissioningClusterWiFiInterfaceScanResult");
                return;
            }
            jmethodID wiFiInterfaceScanResultStructCtor =
                env->GetMethodID(wiFiInterfaceScanResultStructClass, "<init>",
                                 "(Ljava/lang/Integer;[B[BLjava/lang/Integer;Ljava/lang/Integer;Ljava/lang/Integer;)V");
            if (wiFiInterfaceScanResultStructCtor == nullptr)
            {
                ChipLogError(Zcl, "Could not find ChipStructs$NetworkCommissioningClusterWiFiInterfaceScanResult constructor");
                return;
            }

            jobject newElement =
                env->NewObject(wiFiInterfaceScanResultStructClass, wiFiInterfaceScanResultStructCtor, newElement_security,
                               newElement_ssid, newElement_bssid, newElement_channel, newElement_wiFiBand, newElement_rssi);
            chip::JniReferences::GetInstance().AddToList(WiFiScanResultsInsideOptional, newElement);
        }
        chip::JniReferences::GetInstance().CreateOptional(WiFiScanResultsInsideOptional, WiFiScanResults);
    }
    jobject ThreadScanResults;
    if (!dataResponse.threadScanResults.HasValue())
    {
        chip::JniReferences::GetInstance().CreateOptional(nullptr, ThreadScanResults);
    }
    else
    {
        jobject ThreadScanResultsInsideOptional;
        chip::JniReferences::GetInstance().CreateArrayList(ThreadScanResultsInsideOptional);

        auto iter_ThreadScanResultsInsideOptional = dataResponse.threadScanResults.Value().begin();
        while (iter_ThreadScanResultsInsideOptional.Next())
        {
            auto & entry = iter_ThreadScanResultsInsideOptional.GetValue();
            jobject newElement_panId;
            chip::JniReferences::GetInstance().CreateBoxedObject<uint16_t>("java/lang/Integer", "(I)V", entry.panId,
                                                                           newElement_panId);
            jobject newElement_extendedPanId;
            chip::JniReferences::GetInstance().CreateBoxedObject<uint64_t>("java/lang/Long", "(J)V", entry.extendedPanId,
                                                                           newElement_extendedPanId);
            jobject newElement_networkName;
            newElement_networkName = env->NewStringUTF(std::string(entry.networkName.data(), entry.networkName.size()).c_str());
            jobject newElement_channel;
            chip::JniReferences::GetInstance().CreateBoxedObject<uint16_t>("java/lang/Integer", "(I)V", entry.channel,
                                                                           newElement_channel);
            jobject newElement_version;
            chip::JniReferences::GetInstance().CreateBoxedObject<uint8_t>("java/lang/Integer", "(I)V", entry.version,
                                                                          newElement_version);
            jobject newElement_extendedAddress;
            jbyteArray newElement_extendedAddressByteArray = env->NewByteArray(static_cast<jsize>(entry.extendedAddress.size()));
            env->SetByteArrayRegion(newElement_extendedAddressByteArray, 0, static_cast<jsize>(entry.extendedAddress.size()),
                                    reinterpret_cast<const jbyte *>(entry.extendedAddress.data()));
            newElement_extendedAddress = newElement_extendedAddressByteArray;
            jobject newElement_rssi;
            chip::JniReferences::GetInstance().CreateBoxedObject<int8_t>("java/lang/Integer", "(I)V", entry.rssi, newElement_rssi);
            jobject newElement_lqi;
            chip::JniReferences::GetInstance().CreateBoxedObject<uint8_t>("java/lang/Integer", "(I)V", entry.lqi, newElement_lqi);

            jclass threadInterfaceScanResultStructClass;
            err = chip::JniReferences::GetInstance().GetClassRef(
                env, "chip/devicecontroller/ChipStructs$NetworkCommissioningClusterThreadInterfaceScanResult",
                threadInterfaceScanResultStructClass);
            if (err != CHIP_NO_ERROR)
            {
                ChipLogError(Zcl, "Could not find class ChipStructs$NetworkCommissioningClusterThreadInterfaceScanResult");
                return;
            }
            jmethodID threadInterfaceScanResultStructCtor =
                env->GetMethodID(threadInterfaceScanResultStructClass, "<init>",
                                 "(Ljava/lang/Integer;Ljava/lang/Long;Ljava/lang/String;Ljava/lang/Integer;Ljava/lang/"
                                 "Integer;[BLjava/lang/Integer;Ljava/lang/Integer;)V");
            if (threadInterfaceScanResultStructCtor == nullptr)
            {
                ChipLogError(Zcl, "Could not find ChipStructs$NetworkCommissioningClusterThreadInterfaceScanResult constructor");
                return;
            }

            jobject newElement =
                env->NewObject(threadInterfaceScanResultStructClass, threadInterfaceScanResultStructCtor, newElement_panId,
                               newElement_extendedPanId, newElement_networkName, newElement_channel, newElement_version,
                               newElement_extendedAddress, newElement_rssi, newElement_lqi);
            chip::JniReferences::GetInstance().AddToList(ThreadScanResultsInsideOptional, newElement);
        }
        chip::JniReferences::GetInstance().CreateOptional(ThreadScanResultsInsideOptional, ThreadScanResults);
    }

    env->CallVoidMethod(mJavaObjectRef, javaMethod, NetworkingStatus, DebugText, WiFiScanResults, ThreadScanResults);
}

void AndroidDeviceControllerWrapper::OnScanNetworksFailure(CHIP_ERROR error)
{
    chip::DeviceLayer::StackUnlock unlock;

    CallJavaMethod("onScanNetworksFailure", static_cast<jint>(error.AsInteger()));
}

CHIP_ERROR AndroidDeviceControllerWrapper::SyncGetKeyValue(const char * key, void * value, uint16_t & size)
{
    ChipLogProgress(chipTool, "KVS: Getting key %s", StringOrNullMarker(key));

    size_t read_size = 0;

    CHIP_ERROR err = chip::DeviceLayer::PersistedStorage::KeyValueStoreMgr().Get(key, value, size, &read_size);

    size = static_cast<uint16_t>(read_size);

    return err;
}

CHIP_ERROR AndroidDeviceControllerWrapper::SyncSetKeyValue(const char * key, const void * value, uint16_t size)
{
    ChipLogProgress(chipTool, "KVS: Setting key %s", StringOrNullMarker(key));
    return chip::DeviceLayer::PersistedStorage::KeyValueStoreMgr().Put(key, value, size);
}

CHIP_ERROR AndroidDeviceControllerWrapper::SyncDeleteKeyValue(const char * key)
{
    ChipLogProgress(chipTool, "KVS: Deleting key %s", StringOrNullMarker(key));
    return chip::DeviceLayer::PersistedStorage::KeyValueStoreMgr().Delete(key);
}<|MERGE_RESOLUTION|>--- conflicted
+++ resolved
@@ -60,7 +60,7 @@
         chip::Platform::Delete(mKeypairBridge);
         mKeypairBridge = nullptr;
     }
-<<<<<<< HEAD
+#endif // JAVA_MATTER_CONTROLLER_TEST
     if (mDeviceAttestationDelegateBridge != nullptr)
     {
         delete mDeviceAttestationDelegateBridge;
@@ -76,9 +76,6 @@
         delete mAttestationTrustStoreBridge;
         mAttestationTrustStoreBridge = nullptr;
     }
-=======
-#endif // JAVA_MATTER_CONTROLLER_TEST
->>>>>>> 9e371e6f
 }
 
 void AndroidDeviceControllerWrapper::SetJavaObjectRef(JavaVM * vm, jobject obj)
