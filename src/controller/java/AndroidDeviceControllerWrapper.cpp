/*
 *   Copyright (c) 2020-2022 Project CHIP Authors
 *   All rights reserved.
 *
 *   Licensed under the Apache License, Version 2.0 (the "License");
 *   you may not use this file except in compliance with the License.
 *   You may obtain a copy of the License at
 *
 *       http://www.apache.org/licenses/LICENSE-2.0
 *
 *   Unless required by applicable law or agreed to in writing, software
 *   distributed under the License is distributed on an "AS IS" BASIS,
 *   WITHOUT WARRANTIES OR CONDITIONS OF ANY KIND, either express or implied.
 *   See the License for the specific language governing permissions and
 *   limitations under the License.
 *
 */
#include "AndroidDeviceControllerWrapper.h"
#include <lib/support/CHIPJNIError.h>

#include <algorithm>
#include <memory>
#include <vector>

#include <string.h>

#include <lib/support/CodeUtils.h>
#include <lib/support/JniReferences.h>
#include <lib/support/JniTypeWrappers.h>

#include <controller/CHIPDeviceControllerFactory.h>
#include <credentials/attestation_verifier/DefaultDeviceAttestationVerifier.h>
#include <credentials/attestation_verifier/DeviceAttestationVerifier.h>
#include <lib/core/TLV.h>
#include <lib/support/PersistentStorageMacros.h>
#include <lib/support/SafeInt.h>
#include <lib/support/ScopedBuffer.h>
#include <lib/support/TestGroupData.h>
#include <lib/support/ThreadOperationalDataset.h>
#include <platform/KeyValueStoreManager.h>
#ifndef JAVA_MATTER_CONTROLLER_TEST
#include <platform/android/CHIPP256KeypairBridge.h>
#endif // JAVA_MATTER_CONTROLLER_TEST
using namespace chip;
using namespace chip::Controller;
using namespace chip::Credentials;
using namespace TLV;

AndroidDeviceControllerWrapper::~AndroidDeviceControllerWrapper()
{
    if ((mJavaVM != nullptr) && (mJavaObjectRef != nullptr))
    {
        JniReferences::GetInstance().GetEnvForCurrentThread()->DeleteGlobalRef(mJavaObjectRef);
    }
    mController->Shutdown();

#ifndef JAVA_MATTER_CONTROLLER_TEST
    if (mKeypairBridge != nullptr)
    {
        chip::Platform::Delete(mKeypairBridge);
        mKeypairBridge = nullptr;
    }
#endif // JAVA_MATTER_CONTROLLER_TEST
<<<<<<< HEAD
=======

>>>>>>> dacb0566
    if (mDeviceAttestationDelegateBridge != nullptr)
    {
        delete mDeviceAttestationDelegateBridge;
        mDeviceAttestationDelegateBridge = nullptr;
    }
<<<<<<< HEAD
    if (mDeviceAttestationVerifier != nullptr)
    {
        delete mDeviceAttestationVerifier;
        mDeviceAttestationVerifier = nullptr;
    }
    if (mAttestationTrustStoreBridge != nullptr)
    {
        delete mAttestationTrustStoreBridge;
        mAttestationTrustStoreBridge = nullptr;
    }
=======
>>>>>>> dacb0566
}

void AndroidDeviceControllerWrapper::SetJavaObjectRef(JavaVM * vm, jobject obj)
{
    mJavaVM        = vm;
    mJavaObjectRef = JniReferences::GetInstance().GetEnvForCurrentThread()->NewGlobalRef(obj);
}

void AndroidDeviceControllerWrapper::CallJavaMethod(const char * methodName, jint argument)
{
    JniReferences::GetInstance().CallVoidInt(JniReferences::GetInstance().GetEnvForCurrentThread(), mJavaObjectRef, methodName,
                                             argument);
}

AndroidDeviceControllerWrapper * AndroidDeviceControllerWrapper::AllocateNew(
    JavaVM * vm, jobject deviceControllerObj, chip::NodeId nodeId, chip::FabricId fabricId, const chip::CATValues & cats,
    chip::System::Layer * systemLayer, chip::Inet::EndPointManager<Inet::TCPEndPoint> * tcpEndPointManager,
    chip::Inet::EndPointManager<Inet::UDPEndPoint> * udpEndPointManager,
#ifdef JAVA_MATTER_CONTROLLER_TEST
    ExampleOperationalCredentialsIssuerPtr opCredsIssuerPtr,
#else
    AndroidOperationalCredentialsIssuerPtr opCredsIssuerPtr,
#endif
    jobject keypairDelegate, jbyteArray rootCertificate, jbyteArray intermediateCertificate, jbyteArray nodeOperationalCertificate,
    jbyteArray ipkEpochKey, uint16_t listenPort, uint16_t controllerVendorId, uint16_t failsafeTimerSeconds,
    bool attemptNetworkScanWiFi, bool attemptNetworkScanThread, bool skipCommissioningComplete, CHIP_ERROR * errInfoOnFailure)
{
    if (errInfoOnFailure == nullptr)
    {
        ChipLogError(Controller, "Missing error info");
        return nullptr;
    }
    if (systemLayer == nullptr)
    {
        ChipLogError(Controller, "Missing system layer");
        *errInfoOnFailure = CHIP_ERROR_INVALID_ARGUMENT;
        return nullptr;
    }
    if (tcpEndPointManager == nullptr)
    {
        ChipLogError(Controller, "Missing TCP layer");
        *errInfoOnFailure = CHIP_ERROR_INVALID_ARGUMENT;
        return nullptr;
    }
    if (udpEndPointManager == nullptr)
    {
        ChipLogError(Controller, "Missing UDP layer");
        *errInfoOnFailure = CHIP_ERROR_INVALID_ARGUMENT;
        return nullptr;
    }

    *errInfoOnFailure = CHIP_NO_ERROR;

    JNIEnv * env = JniReferences::GetInstance().GetEnvForCurrentThread();
    if (env == nullptr)
    {
        ChipLogError(Controller, "Failed to retrieve JNIEnv.");
        *errInfoOnFailure = CHIP_ERROR_INCORRECT_STATE;
        return nullptr;
    }

    std::unique_ptr<DeviceCommissioner> controller(new DeviceCommissioner());

    if (!controller)
    {
        *errInfoOnFailure = CHIP_ERROR_NO_MEMORY;
        return nullptr;
    }
    std::unique_ptr<AndroidDeviceControllerWrapper> wrapper(
        new AndroidDeviceControllerWrapper(std::move(controller), std::move(opCredsIssuerPtr)));

#ifdef JAVA_MATTER_CONTROLLER_TEST
    if (wrapper->mExampleStorage.Init() != CHIP_NO_ERROR)
    {
        ChipLogError(Controller, "Init Storage failure");
        return nullptr;
    }
    chip::PersistentStorageDelegate * wrapperStorage = &wrapper->mExampleStorage;
    wrapper->SetJavaObjectRef(vm, deviceControllerObj);
    chip::Controller::ExampleOperationalCredentialsIssuer * opCredsIssuer = wrapper->mOpCredsIssuer.get();
#else
    chip::PersistentStorageDelegate * wrapperStorage = wrapper.get();

    wrapper->SetJavaObjectRef(vm, deviceControllerObj);

    chip::Controller::AndroidOperationalCredentialsIssuer * opCredsIssuer = wrapper->mOpCredsIssuer.get();
#endif

    // Initialize device attestation verifier
    // TODO: Replace testingRootStore with a AttestationTrustStore that has the necessary official PAA roots available
    const chip::Credentials::AttestationTrustStore * testingRootStore = chip::Credentials::GetTestAttestationTrustStore();
    chip::Credentials::SetDeviceAttestationVerifier(GetDefaultDACVerifier(testingRootStore));

    chip::Controller::FactoryInitParams initParams;
    chip::Controller::SetupParams setupParams;

    initParams.systemLayer        = systemLayer;
    initParams.tcpEndPointManager = tcpEndPointManager;
    initParams.udpEndPointManager = udpEndPointManager;

    // move bleLayer into platform/android to share with app server
#if CONFIG_NETWORK_LAYER_BLE
    initParams.bleLayer = DeviceLayer::ConnectivityMgr().GetBleLayer();
#endif
    initParams.listenPort                      = listenPort;
    setupParams.controllerVendorId             = static_cast<chip::VendorId>(controllerVendorId);
    setupParams.pairingDelegate                = wrapper.get();
    setupParams.operationalCredentialsDelegate = opCredsIssuer;
    setupParams.defaultCommissioner            = &wrapper->mAutoCommissioner;
    initParams.fabricIndependentStorage        = wrapperStorage;

    wrapper->mGroupDataProvider.SetStorageDelegate(wrapperStorage);

    CommissioningParameters params = wrapper->mAutoCommissioner.GetCommissioningParameters();
    params.SetFailsafeTimerSeconds(failsafeTimerSeconds);
    params.SetAttemptWiFiNetworkScan(attemptNetworkScanWiFi);
    params.SetAttemptThreadNetworkScan(attemptNetworkScanThread);
    params.SetSkipCommissioningComplete(skipCommissioningComplete);
    wrapper->UpdateCommissioningParameters(params);

    CHIP_ERROR err = wrapper->mGroupDataProvider.Init();
    if (err != CHIP_NO_ERROR)
    {
        *errInfoOnFailure = err;
        return nullptr;
    }
    initParams.groupDataProvider = &wrapper->mGroupDataProvider;

    err = wrapper->mOpCertStore.Init(wrapperStorage);
    if (err != CHIP_NO_ERROR)
    {
        *errInfoOnFailure = err;
        return nullptr;
    }
    initParams.opCertStore = &wrapper->mOpCertStore;
#ifdef JAVA_MATTER_CONTROLLER_TEST
    opCredsIssuer->Initialize(wrapper->mExampleStorage);
#else
    // TODO: Init IPK Epoch Key in opcreds issuer, so that commissionees get the right IPK
    opCredsIssuer->Initialize(*wrapper.get(), &wrapper->mAutoCommissioner, wrapper.get()->mJavaObjectRef);
#endif

    Platform::ScopedMemoryBuffer<uint8_t> noc;
    if (!noc.Alloc(kMaxCHIPDERCertLength))
    {
        *errInfoOnFailure = CHIP_ERROR_NO_MEMORY;
        return nullptr;
    }
    MutableByteSpan nocSpan(noc.Get(), kMaxCHIPDERCertLength);

    Platform::ScopedMemoryBuffer<uint8_t> icac;
    if (!icac.Alloc(kMaxCHIPDERCertLength))
    {
        *errInfoOnFailure = CHIP_ERROR_NO_MEMORY;
        return nullptr;
    }

    MutableByteSpan icacSpan(icac.Get(), kMaxCHIPDERCertLength);

    Platform::ScopedMemoryBuffer<uint8_t> rcac;
    if (!rcac.Alloc(kMaxCHIPDERCertLength))
    {
        *errInfoOnFailure = CHIP_ERROR_NO_MEMORY;
        return nullptr;
    }
    MutableByteSpan rcacSpan(rcac.Get(), kMaxCHIPDERCertLength);

    // The lifetime of the ephemeralKey variable must be kept until SetupParams is saved.
    Crypto::P256Keypair ephemeralKey;
#ifndef JAVA_MATTER_CONTROLLER_TEST
    if (rootCertificate != nullptr && nodeOperationalCertificate != nullptr && keypairDelegate != nullptr)
    {
        CHIPP256KeypairBridge * nativeKeypairBridge = wrapper->GetP256KeypairBridge();
        nativeKeypairBridge->SetDelegate(keypairDelegate);
        *errInfoOnFailure = nativeKeypairBridge->Initialize(Crypto::ECPKeyTarget::ECDSA);
        if (*errInfoOnFailure != CHIP_NO_ERROR)
        {
            return nullptr;
        }

        setupParams.operationalKeypair                   = nativeKeypairBridge;
        setupParams.hasExternallyOwnedOperationalKeypair = true;

        JniByteArray jniRcac(env, rootCertificate);
        JniByteArray jniNoc(env, nodeOperationalCertificate);

        // Make copies of the cert that outlive the scope so that future factor init does not
        // cause loss of scope from the JNI refs going away. Also, this keeps the certs
        // handy for debugging commissioner init.
        wrapper->mRcacCertificate = std::vector<uint8_t>(jniRcac.byteSpan().begin(), jniRcac.byteSpan().end());

        // Intermediate cert could be missing. Let's only copy it if present
        wrapper->mIcacCertificate.clear();
        if (intermediateCertificate != nullptr)
        {
            JniByteArray jniIcac(env, intermediateCertificate);
            wrapper->mIcacCertificate = std::vector<uint8_t>(jniIcac.byteSpan().begin(), jniIcac.byteSpan().end());
        }

        wrapper->mNocCertificate = std::vector<uint8_t>(jniNoc.byteSpan().begin(), jniNoc.byteSpan().end());

        setupParams.controllerRCAC = chip::ByteSpan(wrapper->mRcacCertificate.data(), wrapper->mRcacCertificate.size());
        setupParams.controllerICAC = chip::ByteSpan(wrapper->mIcacCertificate.data(), wrapper->mIcacCertificate.size());
        setupParams.controllerNOC  = chip::ByteSpan(wrapper->mNocCertificate.data(), wrapper->mNocCertificate.size());
    }
    else
#endif // JAVA_MATTER_CONTROLLER_TEST
    {
        ChipLogProgress(Controller,
                        "No existing credentials provided: generating ephemeral local NOC chain with OperationalCredentialsIssuer");

        *errInfoOnFailure = ephemeralKey.Initialize(Crypto::ECPKeyTarget::ECDSA);
        if (*errInfoOnFailure != CHIP_NO_ERROR)
        {
            return nullptr;
        }
        setupParams.operationalKeypair                   = &ephemeralKey;
        setupParams.hasExternallyOwnedOperationalKeypair = false;

        *errInfoOnFailure = opCredsIssuer->GenerateNOCChainAfterValidation(nodeId, fabricId, cats, ephemeralKey.Pubkey(), rcacSpan,
                                                                           icacSpan, nocSpan);

        if (*errInfoOnFailure != CHIP_NO_ERROR)
        {
            return nullptr;
        }

        setupParams.controllerRCAC = rcacSpan;
        setupParams.controllerICAC = icacSpan;
        setupParams.controllerNOC  = nocSpan;
    }

    *errInfoOnFailure = DeviceControllerFactory::GetInstance().Init(initParams);
    if (*errInfoOnFailure != CHIP_NO_ERROR)
    {
        return nullptr;
    }
    *errInfoOnFailure = DeviceControllerFactory::GetInstance().SetupCommissioner(setupParams, *wrapper->Controller());
    if (*errInfoOnFailure != CHIP_NO_ERROR)
    {
        return nullptr;
    }

    // Setup IPK
    uint8_t compressedFabricId[sizeof(uint64_t)] = { 0 };
    chip::MutableByteSpan compressedFabricIdSpan(compressedFabricId);

    *errInfoOnFailure = wrapper->Controller()->GetCompressedFabricIdBytes(compressedFabricIdSpan);
    if (*errInfoOnFailure != CHIP_NO_ERROR)
    {
        return nullptr;
    }
    ChipLogProgress(Controller, "Setting up group data for Fabric Index %u with Compressed Fabric ID:",
                    static_cast<unsigned>(wrapper->Controller()->GetFabricIndex()));
    ChipLogByteSpan(Support, compressedFabricIdSpan);

    chip::ByteSpan ipkSpan;
    std::vector<uint8_t> ipkBuffer;
    if (ipkEpochKey != nullptr)
    {
        JniByteArray jniIpk(env, ipkEpochKey);
        ipkBuffer = std::vector<uint8_t>(jniIpk.byteSpan().begin(), jniIpk.byteSpan().end());
        ipkSpan   = chip::ByteSpan(ipkBuffer.data(), ipkBuffer.size());
    }
    else
    {
        ipkSpan = chip::GroupTesting::DefaultIpkValue::GetDefaultIpk();
    }

    *errInfoOnFailure = chip::Credentials::SetSingleIpkEpochKey(
        &wrapper->mGroupDataProvider, wrapper->Controller()->GetFabricIndex(), ipkSpan, compressedFabricIdSpan);

    memset(ipkBuffer.data(), 0, ipkBuffer.size());

    if (*errInfoOnFailure != CHIP_NO_ERROR)
    {
        return nullptr;
    }

    return wrapper.release();
}

CHIP_ERROR AndroidDeviceControllerWrapper::ApplyNetworkCredentials(chip::Controller::CommissioningParameters & params,
                                                                   jobject networkCredentials)
{
    chip::DeviceLayer::StackUnlock unlock;
    CHIP_ERROR err = CHIP_NO_ERROR;

    // Retrieve WiFi or Thread credentials from the NetworkCredentials Java object, and set them in the commissioning params.
    JNIEnv * env = chip::JniReferences::GetInstance().GetEnvForCurrentThread();
    jmethodID getWiFiCredentials;
    err = chip::JniReferences::GetInstance().FindMethod(env, networkCredentials, "getWiFiCredentials",
                                                        "()Lchip/devicecontroller/NetworkCredentials$WiFiCredentials;",
                                                        &getWiFiCredentials);
    VerifyOrReturnError(err == CHIP_NO_ERROR, err);
    jobject wifiCredentialsJava = env->CallObjectMethod(networkCredentials, getWiFiCredentials);

    jmethodID getThreadCredentials;
    err = chip::JniReferences::GetInstance().FindMethod(env, networkCredentials, "getThreadCredentials",
                                                        "()Lchip/devicecontroller/NetworkCredentials$ThreadCredentials;",
                                                        &getThreadCredentials);
    VerifyOrReturnError(err == CHIP_NO_ERROR, err);
    jobject threadCredentialsJava = env->CallObjectMethod(networkCredentials, getThreadCredentials);

    if (wifiCredentialsJava != nullptr)
    {
        jmethodID getSsid;
        jmethodID getPassword;
        err = chip::JniReferences::GetInstance().FindMethod(env, wifiCredentialsJava, "getSsid", "()Ljava/lang/String;", &getSsid);
        VerifyOrReturnError(err == CHIP_NO_ERROR, err);
        err = chip::JniReferences::GetInstance().FindMethod(env, wifiCredentialsJava, "getPassword", "()Ljava/lang/String;",
                                                            &getPassword);
        VerifyOrReturnError(err == CHIP_NO_ERROR, err);
        ssidStr = static_cast<jstring>(env->NewGlobalRef(env->CallObjectMethod(wifiCredentialsJava, getSsid)));
        VerifyOrReturnError(ssidStr != nullptr && !env->ExceptionCheck(), CHIP_JNI_ERROR_EXCEPTION_THROWN);
        passwordStr = static_cast<jstring>(env->NewGlobalRef(env->CallObjectMethod(wifiCredentialsJava, getPassword)));
        VerifyOrReturnError(ssidStr != nullptr && !env->ExceptionCheck(), CHIP_JNI_ERROR_EXCEPTION_THROWN);

        ssid                 = env->GetStringUTFChars(ssidStr, 0);
        password             = env->GetStringUTFChars(passwordStr, 0);
        jsize ssidLength     = env->GetStringUTFLength(ssidStr);
        jsize passwordLength = env->GetStringUTFLength(passwordStr);

        params.SetWiFiCredentials(
            WiFiCredentials(chip::ByteSpan(reinterpret_cast<const uint8_t *>(ssid), static_cast<size_t>(ssidLength)),
                            chip::ByteSpan(reinterpret_cast<const uint8_t *>(password), static_cast<size_t>(passwordLength))));
    }
    else if (threadCredentialsJava != nullptr)
    {
        jmethodID getOperationalDataset;
        err = chip::JniReferences::GetInstance().FindMethod(env, threadCredentialsJava, "getOperationalDataset", "()[B",
                                                            &getOperationalDataset);
        VerifyOrReturnError(err == CHIP_NO_ERROR, err);
        operationalDatasetBytes =
            static_cast<jbyteArray>(env->NewGlobalRef(env->CallObjectMethod(threadCredentialsJava, getOperationalDataset)));
        VerifyOrReturnError(operationalDatasetBytes != nullptr && !env->ExceptionCheck(), CHIP_JNI_ERROR_EXCEPTION_THROWN);

        operationalDataset = env->GetByteArrayElements(operationalDatasetBytes, nullptr);
        jsize length       = env->GetArrayLength(operationalDatasetBytes);

        params.SetThreadOperationalDataset(
            chip::ByteSpan(reinterpret_cast<const uint8_t *>(operationalDataset), static_cast<size_t>(length)));
    }
    else
    {
        ChipLogError(Controller, "Both WiFi and Thread credentials were null in NetworkCredentials");
        return CHIP_ERROR_INCORRECT_STATE;
    }

    return err;
}

CHIP_ERROR AndroidDeviceControllerWrapper::UpdateCommissioningParameters(const chip::Controller::CommissioningParameters & params)
{
    // this will wipe out any custom attestationNonce and csrNonce that was being used.
    // however, Android APIs don't allow these to be set to custom values today.
    return mAutoCommissioner.SetCommissioningParameters(params);
}

void AndroidDeviceControllerWrapper::OnStatusUpdate(chip::Controller::DevicePairingDelegate::Status status)
{
    chip::DeviceLayer::StackUnlock unlock;
    CallJavaMethod("onStatusUpdate", static_cast<jint>(status));
}

void AndroidDeviceControllerWrapper::OnPairingComplete(CHIP_ERROR error)
{
    chip::DeviceLayer::StackUnlock unlock;
    CallJavaMethod("onPairingComplete", static_cast<jint>(error.AsInteger()));
}

void AndroidDeviceControllerWrapper::OnPairingDeleted(CHIP_ERROR error)
{
    chip::DeviceLayer::StackUnlock unlock;
    CallJavaMethod("onPairingDeleted", static_cast<jint>(error.AsInteger()));
}

void AndroidDeviceControllerWrapper::OnCommissioningComplete(NodeId deviceId, CHIP_ERROR error)
{
    chip::DeviceLayer::StackUnlock unlock;
    JNIEnv * env = JniReferences::GetInstance().GetEnvForCurrentThread();
    jmethodID onCommissioningCompleteMethod;
    CHIP_ERROR err = JniReferences::GetInstance().FindMethod(env, mJavaObjectRef, "onCommissioningComplete", "(JI)V",
                                                             &onCommissioningCompleteMethod);
    VerifyOrReturn(err == CHIP_NO_ERROR, ChipLogError(Controller, "Error finding Java method: %" CHIP_ERROR_FORMAT, err.Format()));
    env->CallVoidMethod(mJavaObjectRef, onCommissioningCompleteMethod, static_cast<jlong>(deviceId), error.AsInteger());

    if (ssidStr != nullptr)
    {
        env->ReleaseStringUTFChars(ssidStr, ssid);
        env->DeleteGlobalRef(ssidStr);
    }
    if (passwordStr != nullptr)
    {
        env->ReleaseStringUTFChars(passwordStr, password);
        env->DeleteGlobalRef(passwordStr);
    }
    if (operationalDatasetBytes != nullptr)
    {
        env->ReleaseByteArrayElements(operationalDatasetBytes, operationalDataset, 0);
        env->DeleteGlobalRef(operationalDatasetBytes);
        operationalDatasetBytes = nullptr;
    }
}

void AndroidDeviceControllerWrapper::OnCommissioningStatusUpdate(PeerId peerId, chip::Controller::CommissioningStage stageCompleted,
                                                                 CHIP_ERROR error)
{
    chip::DeviceLayer::StackUnlock unlock;
    JNIEnv * env = JniReferences::GetInstance().GetEnvForCurrentThread();
    jmethodID onCommissioningStatusUpdateMethod;
    CHIP_ERROR err = JniReferences::GetInstance().FindMethod(env, mJavaObjectRef, "onCommissioningStatusUpdate",
                                                             "(JLjava/lang/String;I)V", &onCommissioningStatusUpdateMethod);
    VerifyOrReturn(err == CHIP_NO_ERROR, ChipLogError(Controller, "Error finding Java method: %" CHIP_ERROR_FORMAT, err.Format()));

    UtfString jStageCompleted(env, StageToString(stageCompleted));
    env->CallVoidMethod(mJavaObjectRef, onCommissioningStatusUpdateMethod, static_cast<jlong>(peerId.GetNodeId()),
                        jStageCompleted.jniValue(), error.AsInteger());
}

void AndroidDeviceControllerWrapper::OnReadCommissioningInfo(const chip::Controller::ReadCommissioningInfo & info)
{
    // calls: onReadCommissioningInfo(int vendorId, int productId, int wifiEndpointId, int threadEndpointId)
    chip::DeviceLayer::StackUnlock unlock;
    JNIEnv * env = JniReferences::GetInstance().GetEnvForCurrentThread();
    jmethodID onReadCommissioningInfoMethod;
    CHIP_ERROR err = JniReferences::GetInstance().FindMethod(env, mJavaObjectRef, "onReadCommissioningInfo", "(IIII)V",
                                                             &onReadCommissioningInfoMethod);
    VerifyOrReturn(err == CHIP_NO_ERROR, ChipLogError(Controller, "Error finding Java method: %" CHIP_ERROR_FORMAT, err.Format()));

    env->CallVoidMethod(mJavaObjectRef, onReadCommissioningInfoMethod, static_cast<jint>(info.basic.vendorId),
                        static_cast<jint>(info.basic.productId), static_cast<jint>(info.network.wifi.endpoint),
                        static_cast<jint>(info.network.thread.endpoint));
}

void AndroidDeviceControllerWrapper::OnScanNetworksSuccess(
    const chip::app::Clusters::NetworkCommissioning::Commands::ScanNetworksResponse::DecodableType & dataResponse)
{
    chip::DeviceLayer::StackUnlock unlock;
    CHIP_ERROR err = CHIP_NO_ERROR;
    JNIEnv * env   = JniReferences::GetInstance().GetEnvForCurrentThread();
    jmethodID javaMethod;

    VerifyOrReturn(env != nullptr, ChipLogError(Zcl, "Error invoking Java callback: no JNIEnv"));

    err = JniReferences::GetInstance().FindMethod(
        env, mJavaObjectRef, "onScanNetworksSuccess",
        "(Ljava/lang/Integer;Ljava/util/Optional;Ljava/util/Optional;Ljava/util/Optional;)V", &javaMethod);
    VerifyOrReturn(err == CHIP_NO_ERROR, ChipLogError(Zcl, "Error invoking Java callback: %s", ErrorStr(err)));

    jobject NetworkingStatus;
    std::string NetworkingStatusClassName     = "java/lang/Integer";
    std::string NetworkingStatusCtorSignature = "(I)V";
    chip::JniReferences::GetInstance().CreateBoxedObject<uint8_t>(
        NetworkingStatusClassName.c_str(), NetworkingStatusCtorSignature.c_str(),
        static_cast<uint8_t>(dataResponse.networkingStatus), NetworkingStatus);
    jobject DebugText;
    if (!dataResponse.debugText.HasValue())
    {
        chip::JniReferences::GetInstance().CreateOptional(nullptr, DebugText);
    }
    else
    {
        jobject DebugTextInsideOptional;
        DebugTextInsideOptional =
            env->NewStringUTF(std::string(dataResponse.debugText.Value().data(), dataResponse.debugText.Value().size()).c_str());
        chip::JniReferences::GetInstance().CreateOptional(DebugTextInsideOptional, DebugText);
    }
    jobject WiFiScanResults;
    if (!dataResponse.wiFiScanResults.HasValue())
    {
        chip::JniReferences::GetInstance().CreateOptional(nullptr, WiFiScanResults);
    }
    else
    {
        // TODO: use this
        jobject WiFiScanResultsInsideOptional;
        chip::JniReferences::GetInstance().CreateArrayList(WiFiScanResultsInsideOptional);

        auto iter_WiFiScanResultsInsideOptional = dataResponse.wiFiScanResults.Value().begin();
        while (iter_WiFiScanResultsInsideOptional.Next())
        {
            auto & entry = iter_WiFiScanResultsInsideOptional.GetValue();
            jobject newElement_security;
            std::string newElement_securityClassName     = "java/lang/Integer";
            std::string newElement_securityCtorSignature = "(I)V";
            chip::JniReferences::GetInstance().CreateBoxedObject<uint8_t>(newElement_securityClassName.c_str(),
                                                                          newElement_securityCtorSignature.c_str(),
                                                                          entry.security.Raw(), newElement_security);
            jobject newElement_ssid;
            jbyteArray newElement_ssidByteArray = env->NewByteArray(static_cast<jsize>(entry.ssid.size()));
            env->SetByteArrayRegion(newElement_ssidByteArray, 0, static_cast<jsize>(entry.ssid.size()),
                                    reinterpret_cast<const jbyte *>(entry.ssid.data()));
            newElement_ssid = newElement_ssidByteArray;
            jobject newElement_bssid;
            jbyteArray newElement_bssidByteArray = env->NewByteArray(static_cast<jsize>(entry.bssid.size()));
            env->SetByteArrayRegion(newElement_bssidByteArray, 0, static_cast<jsize>(entry.bssid.size()),
                                    reinterpret_cast<const jbyte *>(entry.bssid.data()));
            newElement_bssid = newElement_bssidByteArray;
            jobject newElement_channel;
            chip::JniReferences::GetInstance().CreateBoxedObject<uint16_t>("java/lang/Integer", "(I)V", entry.channel,
                                                                           newElement_channel);
            jobject newElement_wiFiBand;
            chip::JniReferences::GetInstance().CreateBoxedObject<uint8_t>(
                "java/lang/Integer", "(I)V", static_cast<uint8_t>(entry.wiFiBand), newElement_wiFiBand);
            jobject newElement_rssi;
            chip::JniReferences::GetInstance().CreateBoxedObject<int8_t>("java/lang/Integer", "(I)V", entry.rssi, newElement_rssi);

            jclass wiFiInterfaceScanResultStructClass;
            err = chip::JniReferences::GetInstance().GetClassRef(
                env, "chip/devicecontroller/ChipStructs$NetworkCommissioningClusterWiFiInterfaceScanResult",
                wiFiInterfaceScanResultStructClass);
            if (err != CHIP_NO_ERROR)
            {
                ChipLogError(Zcl, "Could not find class ChipStructs$NetworkCommissioningClusterWiFiInterfaceScanResult");
                return;
            }
            jmethodID wiFiInterfaceScanResultStructCtor =
                env->GetMethodID(wiFiInterfaceScanResultStructClass, "<init>",
                                 "(Ljava/lang/Integer;[B[BLjava/lang/Integer;Ljava/lang/Integer;Ljava/lang/Integer;)V");
            if (wiFiInterfaceScanResultStructCtor == nullptr)
            {
                ChipLogError(Zcl, "Could not find ChipStructs$NetworkCommissioningClusterWiFiInterfaceScanResult constructor");
                return;
            }

            jobject newElement =
                env->NewObject(wiFiInterfaceScanResultStructClass, wiFiInterfaceScanResultStructCtor, newElement_security,
                               newElement_ssid, newElement_bssid, newElement_channel, newElement_wiFiBand, newElement_rssi);
            chip::JniReferences::GetInstance().AddToList(WiFiScanResultsInsideOptional, newElement);
        }
        chip::JniReferences::GetInstance().CreateOptional(WiFiScanResultsInsideOptional, WiFiScanResults);
    }
    jobject ThreadScanResults;
    if (!dataResponse.threadScanResults.HasValue())
    {
        chip::JniReferences::GetInstance().CreateOptional(nullptr, ThreadScanResults);
    }
    else
    {
        jobject ThreadScanResultsInsideOptional;
        chip::JniReferences::GetInstance().CreateArrayList(ThreadScanResultsInsideOptional);

        auto iter_ThreadScanResultsInsideOptional = dataResponse.threadScanResults.Value().begin();
        while (iter_ThreadScanResultsInsideOptional.Next())
        {
            auto & entry = iter_ThreadScanResultsInsideOptional.GetValue();
            jobject newElement_panId;
            chip::JniReferences::GetInstance().CreateBoxedObject<uint16_t>("java/lang/Integer", "(I)V", entry.panId,
                                                                           newElement_panId);
            jobject newElement_extendedPanId;
            chip::JniReferences::GetInstance().CreateBoxedObject<uint64_t>("java/lang/Long", "(J)V", entry.extendedPanId,
                                                                           newElement_extendedPanId);
            jobject newElement_networkName;
            newElement_networkName = env->NewStringUTF(std::string(entry.networkName.data(), entry.networkName.size()).c_str());
            jobject newElement_channel;
            chip::JniReferences::GetInstance().CreateBoxedObject<uint16_t>("java/lang/Integer", "(I)V", entry.channel,
                                                                           newElement_channel);
            jobject newElement_version;
            chip::JniReferences::GetInstance().CreateBoxedObject<uint8_t>("java/lang/Integer", "(I)V", entry.version,
                                                                          newElement_version);
            jobject newElement_extendedAddress;
            jbyteArray newElement_extendedAddressByteArray = env->NewByteArray(static_cast<jsize>(entry.extendedAddress.size()));
            env->SetByteArrayRegion(newElement_extendedAddressByteArray, 0, static_cast<jsize>(entry.extendedAddress.size()),
                                    reinterpret_cast<const jbyte *>(entry.extendedAddress.data()));
            newElement_extendedAddress = newElement_extendedAddressByteArray;
            jobject newElement_rssi;
            chip::JniReferences::GetInstance().CreateBoxedObject<int8_t>("java/lang/Integer", "(I)V", entry.rssi, newElement_rssi);
            jobject newElement_lqi;
            chip::JniReferences::GetInstance().CreateBoxedObject<uint8_t>("java/lang/Integer", "(I)V", entry.lqi, newElement_lqi);

            jclass threadInterfaceScanResultStructClass;
            err = chip::JniReferences::GetInstance().GetClassRef(
                env, "chip/devicecontroller/ChipStructs$NetworkCommissioningClusterThreadInterfaceScanResult",
                threadInterfaceScanResultStructClass);
            if (err != CHIP_NO_ERROR)
            {
                ChipLogError(Zcl, "Could not find class ChipStructs$NetworkCommissioningClusterThreadInterfaceScanResult");
                return;
            }
            jmethodID threadInterfaceScanResultStructCtor =
                env->GetMethodID(threadInterfaceScanResultStructClass, "<init>",
                                 "(Ljava/lang/Integer;Ljava/lang/Long;Ljava/lang/String;Ljava/lang/Integer;Ljava/lang/"
                                 "Integer;[BLjava/lang/Integer;Ljava/lang/Integer;)V");
            if (threadInterfaceScanResultStructCtor == nullptr)
            {
                ChipLogError(Zcl, "Could not find ChipStructs$NetworkCommissioningClusterThreadInterfaceScanResult constructor");
                return;
            }

            jobject newElement =
                env->NewObject(threadInterfaceScanResultStructClass, threadInterfaceScanResultStructCtor, newElement_panId,
                               newElement_extendedPanId, newElement_networkName, newElement_channel, newElement_version,
                               newElement_extendedAddress, newElement_rssi, newElement_lqi);
            chip::JniReferences::GetInstance().AddToList(ThreadScanResultsInsideOptional, newElement);
        }
        chip::JniReferences::GetInstance().CreateOptional(ThreadScanResultsInsideOptional, ThreadScanResults);
    }

    env->CallVoidMethod(mJavaObjectRef, javaMethod, NetworkingStatus, DebugText, WiFiScanResults, ThreadScanResults);
}

void AndroidDeviceControllerWrapper::OnScanNetworksFailure(CHIP_ERROR error)
{
    chip::DeviceLayer::StackUnlock unlock;

    CallJavaMethod("onScanNetworksFailure", static_cast<jint>(error.AsInteger()));
}

CHIP_ERROR AndroidDeviceControllerWrapper::SyncGetKeyValue(const char * key, void * value, uint16_t & size)
{
    ChipLogProgress(chipTool, "KVS: Getting key %s", StringOrNullMarker(key));

    size_t read_size = 0;

    CHIP_ERROR err = chip::DeviceLayer::PersistedStorage::KeyValueStoreMgr().Get(key, value, size, &read_size);

    size = static_cast<uint16_t>(read_size);

    return err;
}

CHIP_ERROR AndroidDeviceControllerWrapper::SyncSetKeyValue(const char * key, const void * value, uint16_t size)
{
    ChipLogProgress(chipTool, "KVS: Setting key %s", StringOrNullMarker(key));
    return chip::DeviceLayer::PersistedStorage::KeyValueStoreMgr().Put(key, value, size);
}

CHIP_ERROR AndroidDeviceControllerWrapper::SyncDeleteKeyValue(const char * key)
{
    ChipLogProgress(chipTool, "KVS: Deleting key %s", StringOrNullMarker(key));
    return chip::DeviceLayer::PersistedStorage::KeyValueStoreMgr().Delete(key);
}<|MERGE_RESOLUTION|>--- conflicted
+++ resolved
@@ -61,16 +61,12 @@
         mKeypairBridge = nullptr;
     }
 #endif // JAVA_MATTER_CONTROLLER_TEST
-<<<<<<< HEAD
-=======
-
->>>>>>> dacb0566
+
     if (mDeviceAttestationDelegateBridge != nullptr)
     {
         delete mDeviceAttestationDelegateBridge;
         mDeviceAttestationDelegateBridge = nullptr;
     }
-<<<<<<< HEAD
     if (mDeviceAttestationVerifier != nullptr)
     {
         delete mDeviceAttestationVerifier;
@@ -81,8 +77,6 @@
         delete mAttestationTrustStoreBridge;
         mAttestationTrustStoreBridge = nullptr;
     }
-=======
->>>>>>> dacb0566
 }
 
 void AndroidDeviceControllerWrapper::SetJavaObjectRef(JavaVM * vm, jobject obj)
