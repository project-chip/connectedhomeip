--- conflicted
+++ resolved
@@ -65,12 +65,9 @@
     "CHIPEventTLVValueDecoder.h",
     "DeviceAttestationDelegateBridge.cpp",
     "DeviceAttestationDelegateBridge.h",
-<<<<<<< HEAD
+    "GroupDeviceProxy.h",
     "MatterCallbacks-JNI.cpp",
     "MatterController-JNI.cpp",
-=======
-    "GroupDeviceProxy.h",
->>>>>>> 58bf8e1d
   ]
 
   deps = [
