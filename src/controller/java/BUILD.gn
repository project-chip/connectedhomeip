# Copyright (c) 2020-2021 Project CHIP Authors
#
# Licensed under the Apache License, Version 2.0 (the "License");
# you may not use this file except in compliance with the License.
# You may obtain a copy of the License at
#
# http://www.apache.org/licenses/LICENSE-2.0
#
# Unless required by applicable law or agreed to in writing, software
# distributed under the License is distributed on an "AS IS" BASIS,
# WITHOUT WARRANTIES OR CONDITIONS OF ANY KIND, either express or implied.
# See the License for the specific language governing permissions and
# limitations under the License.

import("//build_overrides/build.gni")
import("//build_overrides/chip.gni")
import("${build_root}/config/android_abi.gni")
import("${chip_root}/build/chip/java/rules.gni")

if (defined(build_java_matter_controller)) {
  build_java_matter_controller = build_java_matter_controller
} else {
  build_java_matter_controller = false
}

shared_library("jni") {
  output_name = "libCHIPController"

  sources = [
    "AndroidCallbacks-JNI.cpp",
    "AndroidCallbacks.cpp",
    "AndroidCallbacks.h",
    "AndroidClusterExceptions.cpp",
    "AndroidClusterExceptions.h",
    "AndroidCommissioningWindowOpener.cpp",
    "AndroidCommissioningWindowOpener.h",
    "AndroidDeviceControllerWrapper.cpp",
    "AndroidDeviceControllerWrapper.h",
    "AndroidOperationalCredentialsIssuer.cpp",
    "AndroidOperationalCredentialsIssuer.h",
    "BaseCHIPCluster-JNI.cpp",
    "CHIPAttributeTLVValueDecoder.h",
    "CHIPDefaultCallbacks.cpp",
    "CHIPDefaultCallbacks.h",
    "CHIPDeviceController-JNI.cpp",
    "DeviceAttestationDelegateBridge.cpp",
    "DeviceAttestationDelegateBridge.h",
    "zap-generated/CHIPAttributeTLVValueDecoder.cpp",
    "zap-generated/CHIPClustersWrite-JNI.cpp",
    "zap-generated/CHIPEventTLVValueDecoder.cpp",
    "zap-generated/CHIPInvokeCallbacks.cpp",
    "zap-generated/CHIPInvokeCallbacks.h",
    "zap-generated/CHIPReadCallbacks.cpp",
    "zap-generated/CHIPReadCallbacks.h",
  ]

  deps = [
    "${chip_root}/src/controller/data_model",
    "${chip_root}/src/controller/data_model:java-jni-sources",
    "${chip_root}/src/credentials:default_attestation_verifier",
    "${chip_root}/src/inet",
    "${chip_root}/src/lib",
    "${chip_root}/src/lib/support/jsontlv",
    "${chip_root}/src/platform",
    "${chip_root}/src/platform/android",
  ]

  public_configs = [ "${chip_root}/src:includes" ]

  output_dir = "${root_out_dir}/lib/jni/${android_abi}"

  ldflags = [ "-Wl,--gc-sections" ]
}

android_library("java") {
  output_name = "CHIPController.jar"

  deps = [ "${chip_root}/third_party/java_deps:annotation" ]

  data_deps = [
    ":jni",
    "${chip_root}/build/chip/java:shared_cpplib",
  ]

  sources = [
    "src/chip/clusterinfo/ClusterCommandCallback.java",
    "src/chip/clusterinfo/ClusterInfo.java",
    "src/chip/clusterinfo/CommandParameterInfo.java",
    "src/chip/clusterinfo/CommandResponseInfo.java",
    "src/chip/clusterinfo/DelegatedClusterCallback.java",
    "src/chip/clusterinfo/InteractionInfo.java",
    "src/chip/devicecontroller/AttestationInfo.java",
    "src/chip/devicecontroller/CSRInfo.java",
    "src/chip/devicecontroller/ChipClusterException.java",
    "src/chip/devicecontroller/ChipCommandType.java",
    "src/chip/devicecontroller/ChipDeviceController.java",
    "src/chip/devicecontroller/ChipDeviceControllerException.java",
    "src/chip/devicecontroller/ControllerParams.java",
    "src/chip/devicecontroller/DeviceAttestationDelegate.java",
    "src/chip/devicecontroller/DiscoveredDevice.java",
    "src/chip/devicecontroller/GetConnectedDeviceCallbackJni.java",
    "src/chip/devicecontroller/KeypairDelegate.java",
    "src/chip/devicecontroller/NetworkCredentials.java",
    "src/chip/devicecontroller/NetworkLocation.java",
    "src/chip/devicecontroller/OpenCommissioningCallback.java",
    "src/chip/devicecontroller/OperationalKeyConfig.java",
    "src/chip/devicecontroller/PaseVerifierParams.java",
    "src/chip/devicecontroller/ReportCallback.java",
    "src/chip/devicecontroller/ReportCallbackJni.java",
    "src/chip/devicecontroller/ReportEventCallback.java",
    "src/chip/devicecontroller/ReportEventCallbackJni.java",
    "src/chip/devicecontroller/ResubscriptionAttemptCallback.java",
    "src/chip/devicecontroller/SubscriptionEstablishedCallback.java",
    "src/chip/devicecontroller/model/AttributeState.java",
    "src/chip/devicecontroller/model/ChipAttributePath.java",
    "src/chip/devicecontroller/model/ChipEventPath.java",
    "src/chip/devicecontroller/model/ChipPathId.java",
    "src/chip/devicecontroller/model/ClusterState.java",
    "src/chip/devicecontroller/model/EndpointState.java",
    "src/chip/devicecontroller/model/EventState.java",
    "src/chip/devicecontroller/model/NodeState.java",
    "zap-generated/chip/devicecontroller/ChipClusters.java",
    "zap-generated/chip/devicecontroller/ChipEventStructs.java",
    "zap-generated/chip/devicecontroller/ChipIdLookup.java",
    "zap-generated/chip/devicecontroller/ChipStructs.java",
    "zap-generated/chip/devicecontroller/ClusterInfoMapping.java",
    "zap-generated/chip/devicecontroller/ClusterReadMapping.java",
    "zap-generated/chip/devicecontroller/ClusterWriteMapping.java",
  ]

<<<<<<< HEAD
  javac_flags = [
    "-Xlint:deprecation",
    "-parameters",  # Store infomation about method parameters
  ]
=======
  if (build_java_matter_controller) {
    deps += [
      "${chip_root}/third_party/java_deps:json",
      "${chip_root}/third_party/java_deps/stub_src",
    ]
  } else {
    deps += [ ":android" ]

    data_deps += [ "${chip_root}/build/chip/java:shared_cpplib" ]
  }

  javac_flags = [ "-Xlint:deprecation" ]
>>>>>>> 753cb9cf

  # TODO: add classpath support (we likely need to add something like
  #  ..../platforms/android-21/android.jar to access BLE items)
}

if (!build_java_matter_controller) {
  java_prebuilt("android") {
    jar_path = "${android_sdk_root}/platforms/android-21/android.jar"
  }
}<|MERGE_RESOLUTION|>--- conflicted
+++ resolved
@@ -128,12 +128,6 @@
     "zap-generated/chip/devicecontroller/ClusterWriteMapping.java",
   ]
 
-<<<<<<< HEAD
-  javac_flags = [
-    "-Xlint:deprecation",
-    "-parameters",  # Store infomation about method parameters
-  ]
-=======
   if (build_java_matter_controller) {
     deps += [
       "${chip_root}/third_party/java_deps:json",
@@ -145,8 +139,10 @@
     data_deps += [ "${chip_root}/build/chip/java:shared_cpplib" ]
   }
 
-  javac_flags = [ "-Xlint:deprecation" ]
->>>>>>> 753cb9cf
+  javac_flags = [
+    "-Xlint:deprecation",
+    "-parameters",  # Store infomation about method parameters
+  ]
 
   # TODO: add classpath support (we likely need to add something like
   #  ..../platforms/android-21/android.jar to access BLE items)
