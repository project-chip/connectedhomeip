# Copyright (c) 2020-2023 Project CHIP Authors
#
# Licensed under the Apache License, Version 2.0 (the "License");
# you may not use this file except in compliance with the License.
# You may obtain a copy of the License at
#
# http://www.apache.org/licenses/LICENSE-2.0
#
# Unless required by applicable law or agreed to in writing, software
# distributed under the License is distributed on an "AS IS" BASIS,
# WITHOUT WARRANTIES OR CONDITIONS OF ANY KIND, either express or implied.
# See the License for the specific language governing permissions and
# limitations under the License.

import("//build_overrides/build.gni")
import("//build_overrides/chip.gni")
import("${chip_root}/build/chip/java/config.gni")
import("${chip_root}/build/chip/java/rules.gni")
import("${chip_root}/build/chip/tests.gni")
import("${chip_root}/src/app/common_flags.gni")
import("${chip_root}/src/platform/device.gni")

if (!matter_enable_java_compilation) {
  import("${build_root}/config/android_abi.gni")
}

shared_library("jni") {
  output_name = "libCHIPController"

  if (current_os == "mac") {
    output_extension = "dylib"
  }

  defines = []

  # Temporary while we have circular dependencies between codegen.py and zap
  # generated files
  check_includes = false

  sources = [
    "AndroidCallbacks-JNI.cpp",
    "AndroidCallbacks.cpp",
    "AndroidCallbacks.h",
    "AndroidClusterExceptions.cpp",
    "AndroidClusterExceptions.h",
    "AndroidCommissioningWindowOpener.cpp",
    "AndroidCommissioningWindowOpener.h",
    "AndroidControllerExceptions.cpp",
    "AndroidControllerExceptions.h",
    "AndroidCurrentFabricRemover.cpp",
    "AndroidCurrentFabricRemover.h",
    "AndroidDeviceControllerWrapper.cpp",
    "AndroidDeviceControllerWrapper.h",
    "AndroidOperationalCredentialsIssuer.cpp",
    "AndroidOperationalCredentialsIssuer.h",
    "AttestationTrustStoreBridge.cpp",
    "AttestationTrustStoreBridge.h",
    "BaseCHIPCluster-JNI.cpp",
    "CHIPAttributeTLVValueDecoder.h",
    "CHIPDeviceController-JNI.cpp",
    "DeviceAttestationDelegateBridge.cpp",
    "DeviceAttestationDelegateBridge.h",
  ]

  deps = [
    "${chip_root}/src/credentials:default_attestation_verifier",
    "${chip_root}/src/inet",
    "${chip_root}/src/lib",
    "${chip_root}/src/lib/support/jsontlv",
    "${chip_root}/src/platform",
  ]

  if (matter_enable_tlv_decoder_api) {
    defines += [ "USE_JAVA_TLV_ENCODE_DECODE" ]

    sources += [
      "CHIPTLVValueDecoder-JNI.cpp",
      "zap-generated/CHIPAttributeTLVValueDecoder.cpp",
      "zap-generated/CHIPEventTLVValueDecoder.cpp",
    ]
  }

<<<<<<< HEAD
=======
  if (matter_enable_java_generated_api) {
    sources += [
      "CHIPDefaultCallbacks.cpp",
      "CHIPDefaultCallbacks.h",
      "zap-generated/CHIPClustersWrite-JNI.cpp",
      "zap-generated/CHIPInvokeCallbacks.cpp",
      "zap-generated/CHIPInvokeCallbacks.h",
      "zap-generated/CHIPReadCallbacks.cpp",
    ]

    deps += [
      "${chip_root}/src/controller/data_model",
      "${chip_root}/src/controller/data_model:java-jni-sources",
    ]
  }

>>>>>>> 0d36dcf9
  if (chip_build_controller_dynamic_server) {
    defines += [ "CHIP_DEVICE_CONFIG_DYNAMIC_SERVER" ]
    deps += [ "${chip_root}/src/controller:nodatamodel" ]
  }

  if (matter_enable_java_compilation) {
    defines += [ "JAVA_MATTER_CONTROLLER_TEST" ]

    sources += [
      "${chip_root}/src/controller/ExamplePersistentStorage.cpp",
      "${chip_root}/src/controller/ExamplePersistentStorage.h",
    ]

    include_dirs = java_matter_controller_dependent_paths
    deps += [ "${chip_root}/third_party/inipp" ]

    if (current_os == "mac") {
      deps += [ "${chip_root}/src/platform/Darwin" ]
    } else {
      deps += [ "${chip_root}/src/platform/Linux" ]
    }

    cflags = [
      "-Wno-unknown-pragmas",
      "-Wconversion",
    ]

    output_dir = "${root_out_dir}/lib/jni"
  } else {
    deps += [ "${chip_root}/src/platform/android" ]

    output_dir = "${root_out_dir}/lib/jni/${android_abi}"
  }

  if (current_os == "mac") {
    ldflags = [ "-Wl,-dead_strip" ]
  } else {
    ldflags = [ "-Wl,--gc-sections" ]
  }

  public_configs = [ "${chip_root}/src:includes" ]
}

if (chip_link_tests) {
  shared_library("jni_for_test") {
    sources = [ "AndroidCallbacks-ForTestJNI.cpp" ]
    output_name = "libCHIPForTestController"

    public_configs = [ "${chip_root}/src:includes" ]

    deps = [
      ":jni",
      "${chip_root}/src/messaging/tests:helpers",
    ]

    if (matter_enable_java_compilation) {
      defines = [ "JAVA_MATTER_CONTROLLER_TEST" ]
      include_dirs = java_matter_controller_dependent_paths
      if (current_os == "mac") {
        deps += [ "${chip_root}/src/platform/Darwin" ]
      } else {
        deps += [ "${chip_root}/src/platform/Linux" ]
      }

      cflags = [
        "-Wno-unknown-pragmas",
        "-Wconversion",
      ]

      output_dir = "${root_out_dir}/lib/jni"
    } else {
      deps += [ "${chip_root}/src/platform/android" ]

      output_dir = "${root_out_dir}/lib/jni/${android_abi}"
    }

    ldflags = [ "-Wl,--gc-sections" ]
  }
}

kotlin_library("tlv") {
  output_name = "libMatterTlv.jar"

  sources = [
    "src/matter/tlv/Element.kt",
    "src/matter/tlv/TlvReader.kt",
    "src/matter/tlv/TlvWriter.kt",
    "src/matter/tlv/tags.kt",
    "src/matter/tlv/types.kt",
    "src/matter/tlv/utils.kt",
    "src/matter/tlv/values.kt",
  ]

  kotlinc_flags = [ "-Xlint:deprecation" ]
}

kotlin_library("tlv_reader_test") {
  output_name = "TlvReaderTest.jar"

  deps = [
    ":tlv",
    "${chip_root}/third_party/java_deps:junit-4",
    "${chip_root}/third_party/java_deps:truth",
  ]

  sources = [ "tests/matter/tlv/TlvReaderTest.kt" ]

  kotlinc_flags = [ "-Xlint:deprecation" ]
}

kotlin_library("tlv_writer_test") {
  output_name = "TlvWriterTest.jar"

  deps = [
    ":tlv",
    "${chip_root}/third_party/java_deps:junit-4",
    "${chip_root}/third_party/java_deps:truth",
  ]

  sources = [ "tests/matter/tlv/TlvWriterTest.kt" ]

  kotlinc_flags = [ "-Xlint:deprecation" ]
}

kotlin_library("tlv_read_write_test") {
  output_name = "TlvReadWriteTest.jar"

  deps = [
    ":tlv",
    "${chip_root}/third_party/java_deps:junit-4",
    "${chip_root}/third_party/java_deps:kotlin-test",
    "${chip_root}/third_party/java_deps:truth",
  ]

  sources = [ "tests/matter/tlv/TlvReadWriteTest.kt" ]

  kotlinc_flags = [ "-Xlint:deprecation" ]
}

kotlin_library("jsontlv") {
  output_name = "libMatterJson.jar"

  deps = [
    ":tlv",
    "${chip_root}/third_party/java_deps:gson",
    "${chip_root}/third_party/java_deps:protobuf-java",
  ]

  sources = [
    "src/matter/jsontlv/JsonToTlv.kt",
    "src/matter/jsontlv/TlvToJson.kt",
    "src/matter/jsontlv/types.kt",
  ]

  kotlinc_flags = [ "-Xlint:deprecation" ]
}

kotlin_library("json_to_tlv_to_json_test") {
  output_name = "JsonToTlvToJsonTest.jar"

  deps = [
    ":jsontlv",
    "${chip_root}/third_party/java_deps:gson",
    "${chip_root}/third_party/java_deps:junit-4",
    "${chip_root}/third_party/java_deps:kotlin-test",
    "${chip_root}/third_party/java_deps:truth",
  ]

  sources = [ "tests/matter/jsontlv/JsonToTlvToJsonTest.kt" ]

  kotlinc_flags = [ "-Xlint:deprecation" ]
}

kotlin_library("onboarding_payload") {
  output_name = "OnboardingPayload.jar"

  deps = [ ":tlv" ]

  sources = [
    "src/matter/onboardingpayload/Base38.kt",
    "src/matter/onboardingpayload/CommissioningFlow.kt",
    "src/matter/onboardingpayload/DiscoveryCapability.kt",
    "src/matter/onboardingpayload/ManualOnboardingPayloadGenerator.kt",
    "src/matter/onboardingpayload/ManualOnboardingPayloadParser.kt",
    "src/matter/onboardingpayload/OnboardingPayload.kt",
    "src/matter/onboardingpayload/OnboardingPayloadParser.kt",
    "src/matter/onboardingpayload/OptionalQRCodeInfo.kt",
    "src/matter/onboardingpayload/QRCodeBasicOnboardingPayloadGenerator.kt",
    "src/matter/onboardingpayload/QRCodeOnboardingPayloadGenerator.kt",
    "src/matter/onboardingpayload/QRCodeOnboardingPayloadParser.kt",
    "src/matter/onboardingpayload/VendorId.kt",
    "src/matter/onboardingpayload/Verhoeff.kt",
    "src/matter/onboardingpayload/Verhoeff10.kt",
  ]
}

kotlin_library("onboardingpayload_manual_code_test") {
  output_name = "OnboardingPayloadManualCodeTest.jar"

  deps = [
    ":onboarding_payload",
    "${chip_root}/third_party/java_deps:junit-4",
    "${chip_root}/third_party/java_deps:truth",
  ]

  sources = [ "tests/matter/onboardingpayload/ManualCodeTest.kt" ]

  kotlinc_flags = [ "-Xlint:deprecation" ]
}

kotlin_library("onboardingpayload_qr_code_test") {
  output_name = "OnboardingPayloadQRCodeTest.jar"

  deps = [
    ":onboarding_payload",
    "${chip_root}/third_party/java_deps:junit-4",
    "${chip_root}/third_party/java_deps:truth",
  ]

  sources = [ "tests/matter/onboardingpayload/QRCodeTest.kt" ]

  kotlinc_flags = [ "-Xlint:deprecation" ]
}

kotlin_library("chipcluster") {
  import(
      "${chip_root}/src/controller/java/generated/java/chip/devicecontroller/cluster/files.gni")

  output_name = "CHIPClusters.jar"

  deps = [ ":tlv" ]

  sources = structs_sources
  sources += eventstructs_sources

  kotlinc_flags = [ "-Xlint:deprecation" ]
}

kotlin_library("chipcluster_test") {
  output_name = "CHIPClustersTest.jar"

  deps = [
    ":chipcluster",
    ":tlv",
    "${chip_root}/third_party/java_deps:junit-4",
    "${chip_root}/third_party/java_deps:truth",
  ]

  sources = [
    "tests/chip/devicecontroller/cluster/ChipClusterEventStructTest.kt",
    "tests/chip/devicecontroller/cluster/ChipClusterStructTest.kt",
  ]

  kotlinc_flags = [ "-Xlint:deprecation" ]
}

kotlin_library("kotlin_matter_controller") {
  output_name = "KotlinMatterController.jar"

  deps = [
    ":java",
    "${chip_root}/third_party/java_deps:annotation",
  ]

  sources = [
    "src/matter/controller/CompletionListenerAdapter.kt",
    "src/matter/controller/ControllerParams.kt",
    "src/matter/controller/InteractionClient.kt",
    "src/matter/controller/MatterController.kt",
    "src/matter/controller/MatterControllerException.kt",
    "src/matter/controller/MatterControllerImpl.kt",
    "src/matter/controller/Messages.kt",
    "src/matter/controller/OperationalKeyConfig.kt",
    "src/matter/controller/model/Paths.kt",
    "src/matter/controller/model/States.kt",
  ]

  if (matter_enable_java_compilation) {
    deps += [
      "${chip_root}/third_party/java_deps:json",
      "${chip_root}/third_party/java_deps:kotlin-stdlib",
      "${chip_root}/third_party/java_deps:kotlinx-coroutines-core-jvm",
      "${chip_root}/third_party/java_deps/stub_src",
    ]
  } else {
    deps += [ ":android" ]
  }
}

group("unit_tests") {
  deps = [
    ":chipcluster_test",
    ":json_to_tlv_to_json_test",
    ":onboardingpayload_manual_code_test",
    ":onboardingpayload_qr_code_test",
    ":tlv_read_write_test",
    ":tlv_reader_test",
    ":tlv_writer_test",
  ]
}

android_library("chipclusterID") {
  output_name = "CHIPClusterID.jar"

  sources = [
    "generated/java/chip/devicecontroller/ClusterIDMapping.java",
    "src/chip/devicecontroller/ChipIdLookup.java",
  ]

  javac_flags = [
    "-Xlint:deprecation",
    "-parameters",  # Store infomation about method parameters
  ]
}

android_library("java") {
  output_name = "CHIPController.jar"

  deps = [
    ":chipcluster",
    ":chipclusterID",
    ":jsontlv",
    ":tlv",
    "${chip_root}/third_party/java_deps:annotation",
  ]

  data_deps = [ ":jni" ]

  sources = [
    "src/chip/devicecontroller/AttestationInfo.java",
    "src/chip/devicecontroller/AttestationTrustStoreDelegate.java",
    "src/chip/devicecontroller/CSRInfo.java",
    "src/chip/devicecontroller/ChipClusterException.java",
    "src/chip/devicecontroller/ChipCommandType.java",
    "src/chip/devicecontroller/ChipDeviceController.java",
    "src/chip/devicecontroller/ChipDeviceControllerException.java",
    "src/chip/devicecontroller/ControllerParams.java",
    "src/chip/devicecontroller/DeviceAttestationDelegate.java",
    "src/chip/devicecontroller/DiscoveredDevice.java",
    "src/chip/devicecontroller/GetConnectedDeviceCallbackJni.java",
    "src/chip/devicecontroller/GroupKeySecurityPolicy.java",
    "src/chip/devicecontroller/InvokeCallback.java",
    "src/chip/devicecontroller/InvokeCallbackJni.java",
    "src/chip/devicecontroller/KeypairDelegate.java",
    "src/chip/devicecontroller/NetworkCredentials.java",
    "src/chip/devicecontroller/NetworkLocation.java",
    "src/chip/devicecontroller/OpenCommissioningCallback.java",
    "src/chip/devicecontroller/OperationalKeyConfig.java",
    "src/chip/devicecontroller/PaseVerifierParams.java",
    "src/chip/devicecontroller/ReportCallback.java",
    "src/chip/devicecontroller/ReportCallbackJni.java",
    "src/chip/devicecontroller/ResubscriptionAttemptCallback.java",
    "src/chip/devicecontroller/SubscriptionEstablishedCallback.java",
    "src/chip/devicecontroller/ThreadScanResult.java",
    "src/chip/devicecontroller/UnpairDeviceCallback.java",
    "src/chip/devicecontroller/WiFiScanResult.java",
    "src/chip/devicecontroller/WriteAttributesCallback.java",
    "src/chip/devicecontroller/WriteAttributesCallbackJni.java",
    "src/chip/devicecontroller/model/AttributeState.java",
    "src/chip/devicecontroller/model/AttributeWriteRequest.java",
    "src/chip/devicecontroller/model/ChipAttributePath.java",
    "src/chip/devicecontroller/model/ChipEventPath.java",
    "src/chip/devicecontroller/model/ChipPathId.java",
    "src/chip/devicecontroller/model/ClusterState.java",
    "src/chip/devicecontroller/model/EndpointState.java",
    "src/chip/devicecontroller/model/EventState.java",
    "src/chip/devicecontroller/model/InvokeElement.java",
    "src/chip/devicecontroller/model/NodeState.java",
  ]

  if (matter_enable_tlv_decoder_api) {
    sources += [ "src/chip/devicecontroller/ChipTLVValueDecoder.java" ]
  }

  if (matter_enable_java_generated_api) {
    sources += [
      "generated/java/chip/devicecontroller/ChipClusters.java",
      "generated/java/chip/devicecontroller/ChipEventStructs.java",
      "generated/java/chip/devicecontroller/ChipStructs.java",
      "generated/java/chip/devicecontroller/ClusterInfoMapping.java",
      "generated/java/chip/devicecontroller/ClusterReadMapping.java",
      "generated/java/chip/devicecontroller/ClusterWriteMapping.java",
      "src/chip/clusterinfo/ClusterCommandCallback.java",
      "src/chip/clusterinfo/ClusterInfo.java",
      "src/chip/clusterinfo/CommandParameterInfo.java",
      "src/chip/clusterinfo/CommandResponseInfo.java",
      "src/chip/clusterinfo/DelegatedClusterCallback.java",
      "src/chip/clusterinfo/InteractionInfo.java",
      "src/chip/devicecontroller/ChipTLVType.java",
    ]
  }

  if (matter_enable_java_compilation) {
    deps += [
      "${chip_root}/third_party/java_deps:json",
      "${chip_root}/third_party/java_deps/stub_src",
    ]
  } else {
    deps += [ ":android" ]

    data_deps += [ "${chip_root}/build/chip/java:shared_cpplib" ]
  }

  javac_flags = [
    "-Xlint:deprecation",
    "-parameters",  # Store infomation about method parameters
  ]

  # TODO: add classpath support (we likely need to add something like
  #  ..../platforms/android-26/android.jar to access BLE items)
}

if (chip_link_tests) {
  android_library("java_for_test") {
    output_name = "CHIPControllerForTest.jar"

    deps = [ "${chip_root}/third_party/java_deps:annotation" ]

    data_deps = [
      ":jni",
      ":jni_for_test",
    ]

    sources = [
      "src/chip/devicecontroller/GetConnectedDeviceCallbackForTestJni.java",
    ]

    if (matter_enable_java_compilation) {
      deps += [
        "${chip_root}/third_party/java_deps:json",
        "${chip_root}/third_party/java_deps/stub_src",
      ]
    } else {
      deps += [ ":android" ]

      data_deps += [ "${chip_root}/build/chip/java:shared_cpplib" ]
    }

    javac_flags = [ "-Xlint:deprecation" ]

    # TODO: add classpath support (we likely need to add something like
    #  ..../platforms/android-26/android.jar to access BLE items)
  }

  android_library("tests") {
    output_name = "CHIPControllerTests.jar"

    deps = [
      ":java_for_test",
      "${chip_root}/src/messaging/tests/java",
      "${chip_root}/third_party/java_deps:annotation",
    ]

    data_deps = [
      ":jni",
      ":jni_for_test",
      "${chip_root}/src/messaging/tests/java:jni",
    ]

    sources =
        [ "tests/chip/devicecontroller/GetConnectedDeviceCallbackJniTest.java" ]

    if (matter_enable_java_compilation) {
      deps += [
        "${chip_root}/third_party/java_deps:json",
        "${chip_root}/third_party/java_deps/stub_src",
      ]
    } else {
      deps += [ ":android" ]

      data_deps += [ "${chip_root}/build/chip/java:shared_cpplib" ]
    }

    javac_flags = [ "-Xlint:deprecation" ]

    # TODO: add classpath support (we likely need to add something like
    #  ..../platforms/android-26/android.jar to access BLE items)
  }
}

if (!matter_enable_java_compilation) {
  java_prebuilt("android") {
    jar_path = "${android_sdk_root}/platforms/android-26/android.jar"
  }
}<|MERGE_RESOLUTION|>--- conflicted
+++ resolved
@@ -80,25 +80,6 @@
     ]
   }
 
-<<<<<<< HEAD
-=======
-  if (matter_enable_java_generated_api) {
-    sources += [
-      "CHIPDefaultCallbacks.cpp",
-      "CHIPDefaultCallbacks.h",
-      "zap-generated/CHIPClustersWrite-JNI.cpp",
-      "zap-generated/CHIPInvokeCallbacks.cpp",
-      "zap-generated/CHIPInvokeCallbacks.h",
-      "zap-generated/CHIPReadCallbacks.cpp",
-    ]
-
-    deps += [
-      "${chip_root}/src/controller/data_model",
-      "${chip_root}/src/controller/data_model:java-jni-sources",
-    ]
-  }
-
->>>>>>> 0d36dcf9
   if (chip_build_controller_dynamic_server) {
     defines += [ "CHIP_DEVICE_CONFIG_DYNAMIC_SERVER" ]
     deps += [ "${chip_root}/src/controller:nodatamodel" ]
