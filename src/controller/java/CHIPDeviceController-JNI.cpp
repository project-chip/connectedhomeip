/*
 *   Copyright (c) 2020-2022 Project CHIP Authors
 *   All rights reserved.
 *
 *   Licensed under the Apache License, Version 2.0 (the "License");
 *   you may not use this file except in compliance with the License.
 *   You may obtain a copy of the License at
 *
 *       http://www.apache.org/licenses/LICENSE-2.0
 *
 *   Unless required by applicable law or agreed to in writing, software
 *   distributed under the License is distributed on an "AS IS" BASIS,
 *   WITHOUT WARRANTIES OR CONDITIONS OF ANY KIND, either express or implied.
 *   See the License for the specific language governing permissions and
 *   limitations under the License.
 *
 */

/**
 *    @file
 *      Implementation of JNI bridge for CHIP Device Controller for Android apps
 *
 */
#include "AndroidCallbacks.h"
#include "AndroidCommissioningWindowOpener.h"
#include "AndroidDeviceControllerWrapper.h"
#include <lib/support/CHIPJNIError.h>
#include <lib/support/JniReferences.h>
#include <lib/support/JniTypeWrappers.h>

#include <app/AttributePathParams.h>
#include <app/InteractionModelEngine.h>
#include <app/ReadClient.h>
#include <app/chip-zcl-zpro-codec.h>
#include <app/util/error-mapping.h>
#include <atomic>
#include <ble/BleUUID.h>
#include <controller/CHIPDeviceController.h>
#include <controller/CommissioningWindowOpener.h>
#include <controller/java/AndroidClusterExceptions.h>
#include <credentials/CHIPCert.h>
#include <jni.h>
#include <lib/support/CHIPMem.h>
#include <lib/support/CodeUtils.h>
#include <lib/support/ErrorStr.h>
#include <lib/support/SafeInt.h>
#include <lib/support/ThreadOperationalDataset.h>
#include <lib/support/logging/CHIPLogging.h>
#include <platform/KeyValueStoreManager.h>
#include <protocols/Protocols.h>
#include <pthread.h>
#include <system/SystemClock.h>
#include <vector>

#include <platform/android/AndroidChipPlatform-JNI.h>

// Choose an approximation of PTHREAD_NULL if pthread.h doesn't define one.
#ifndef PTHREAD_NULL
#define PTHREAD_NULL 0
#endif // PTHREAD_NULL

using namespace chip;
using namespace chip::Inet;
using namespace chip::Controller;
using namespace chip::Credentials;

#define JNI_METHOD(RETURN, METHOD_NAME)                                                                                            \
    extern "C" JNIEXPORT RETURN JNICALL Java_chip_devicecontroller_ChipDeviceController_##METHOD_NAME

#define CDC_JNI_CALLBACK_LOCAL_REF_COUNT 256

static void * IOThreadMain(void * arg);
static CHIP_ERROR N2J_PaseVerifierParams(JNIEnv * env, jlong setupPincode, jbyteArray pakeVerifier, jobject & outParams);
static CHIP_ERROR N2J_NetworkLocation(JNIEnv * env, jstring ipAddress, jint port, jint interfaceIndex, jobject & outLocation);
static CHIP_ERROR GetChipPathIdValue(jobject chipPathId, uint32_t wildcardValue, uint32_t & outValue);
static CHIP_ERROR ParseAttributePathList(jobject attributePathList,
                                         std::vector<app::AttributePathParams> & outAttributePathParamsList);
static CHIP_ERROR ParseAttributePath(jobject attributePath, EndpointId & outEndpointId, ClusterId & outClusterId,
                                     AttributeId & outAttributeId);
static CHIP_ERROR IsWildcardChipPathId(jobject chipPathId, bool & isWildcard);

namespace {

JavaVM * sJVM;

pthread_t sIOThread = PTHREAD_NULL;

jclass sChipDeviceControllerExceptionCls = NULL;

} // namespace

// NOTE: Remote device ID is in sync with the echo server device id
// At some point, we may want to add an option to connect to a device without
// knowing its id, because the ID can be learned on the first response that is received.
chip::NodeId kLocalDeviceId  = chip::kTestControllerNodeId;
chip::NodeId kRemoteDeviceId = chip::kTestDeviceNodeId;

jint JNI_OnLoad(JavaVM * jvm, void * reserved)
{
    CHIP_ERROR err = CHIP_NO_ERROR;
    JNIEnv * env;

    ChipLogProgress(Controller, "JNI_OnLoad() called");

    chip::Platform::MemoryInit();

    // Save a reference to the JVM.  Will need this to call back into Java.
    JniReferences::GetInstance().SetJavaVm(jvm, "chip/devicecontroller/ChipDeviceController");
    sJVM = jvm;

    // Get a JNI environment object.
    env = JniReferences::GetInstance().GetEnvForCurrentThread();
    VerifyOrExit(env != NULL, err = CHIP_JNI_ERROR_NO_ENV);

    ChipLogProgress(Controller, "Loading Java class references.");

    // Get various class references need by the API.
    err = JniReferences::GetInstance().GetClassRef(env, "chip/devicecontroller/ChipDeviceControllerException",
                                                   sChipDeviceControllerExceptionCls);
    SuccessOrExit(err);
    ChipLogProgress(Controller, "Java class references loaded.");

    err = AndroidChipPlatformJNI_OnLoad(jvm, reserved);
    SuccessOrExit(err);

exit:
    if (err != CHIP_NO_ERROR)
    {
        JniReferences::GetInstance().ThrowError(env, sChipDeviceControllerExceptionCls, err);
        chip::DeviceLayer::StackUnlock unlock;
        JNI_OnUnload(jvm, reserved);
    }

    return (err == CHIP_NO_ERROR) ? JNI_VERSION_1_6 : JNI_ERR;
}

void JNI_OnUnload(JavaVM * jvm, void * reserved)
{
    chip::DeviceLayer::StackLock lock;
    ChipLogProgress(Controller, "JNI_OnUnload() called");

    // If the IO thread has been started, shut it down and wait for it to exit.
    if (sIOThread != PTHREAD_NULL)
    {
        chip::DeviceLayer::PlatformMgr().StopEventLoopTask();

        chip::DeviceLayer::StackUnlock unlock;
        pthread_join(sIOThread, NULL);
    }

    sJVM = NULL;

    chip::Platform::MemoryShutdown();
}

<<<<<<< HEAD
JNI_METHOD(jlong, newDeviceController)(JNIEnv * env, jobject self, jobject controllerParams)
=======
JNI_METHOD(jlong, newDeviceController)
(JNIEnv * env, jobject self, jobject keypairDelegate, jbyteArray rootCertificate, jbyteArray intermediateCertificate,
 jbyteArray operationalCertificate, jbyteArray ipk)
>>>>>>> 58095528
{
    chip::DeviceLayer::StackLock lock;
    CHIP_ERROR err                           = CHIP_NO_ERROR;
    AndroidDeviceControllerWrapper * wrapper = NULL;
    long result                              = 0;

    ChipLogProgress(Controller, "newDeviceController() called");
<<<<<<< HEAD

    // Retrieve initialization params.
    jmethodID getUdpListenPort;
    err = chip::JniReferences::GetInstance().FindMethod(env, controllerParams, "getUdpListenPort",
                                                        "()Lchip/devicecontroller/ControllerParams;", &getUdpListenPort);
=======
    std::unique_ptr<chip::Controller::AndroidOperationalCredentialsIssuer> opCredsIssuer(
        new chip::Controller::AndroidOperationalCredentialsIssuer());
    wrapper = AndroidDeviceControllerWrapper::AllocateNew(
        sJVM, self, kLocalDeviceId, chip::kUndefinedCATs, &DeviceLayer::SystemLayer(), DeviceLayer::TCPEndPointManager(),
        DeviceLayer::UDPEndPointManager(), std::move(opCredsIssuer), keypairDelegate, rootCertificate, intermediateCertificate,
        operationalCertificate, ipk, &err);
>>>>>>> 58095528
    SuccessOrExit(err);
    {
        uint16_t listenPort = env->CallIntMethod(controllerParams, getUdpListenPort);

        std::unique_ptr<chip::Controller::AndroidOperationalCredentialsIssuer> opCredsIssuer(
            new chip::Controller::AndroidOperationalCredentialsIssuer());
        wrapper = AndroidDeviceControllerWrapper::AllocateNew(
            sJVM, self, kLocalDeviceId, chip::kUndefinedCATs, &DeviceLayer::SystemLayer(), DeviceLayer::TCPEndPointManager(),
            DeviceLayer::UDPEndPointManager(), std::move(opCredsIssuer), listenPort, &err);
        SuccessOrExit(err);
    }

    // Create and start the IO thread. Must be called after Controller()->Init
    if (sIOThread == PTHREAD_NULL)
    {
        int pthreadErr = pthread_create(&sIOThread, NULL, IOThreadMain, NULL);
        VerifyOrExit(pthreadErr == 0, err = CHIP_ERROR_POSIX(pthreadErr));
    }

    result = wrapper->ToJNIHandle();

exit:
    if (err != CHIP_NO_ERROR)
    {
        if (wrapper != NULL)
        {
            delete wrapper;
        }

        if (err != CHIP_JNI_ERROR_EXCEPTION_THROWN)
        {
            JniReferences::GetInstance().ThrowError(env, sChipDeviceControllerExceptionCls, err);
        }
    }

    return result;
}

JNI_METHOD(void, commissionDevice)
(JNIEnv * env, jobject self, jlong handle, jlong deviceId, jbyteArray csrNonce, jobject networkCredentials)
{
    chip::DeviceLayer::StackLock lock;
    CHIP_ERROR err                           = CHIP_NO_ERROR;
    AndroidDeviceControllerWrapper * wrapper = AndroidDeviceControllerWrapper::FromJNIHandle(handle);

    ChipLogProgress(Controller, "commissionDevice() called");

    CommissioningParameters commissioningParams = CommissioningParameters();
    if (networkCredentials != nullptr)
    {
        err = wrapper->ApplyNetworkCredentials(commissioningParams, networkCredentials);
        VerifyOrExit(err == CHIP_NO_ERROR, err = CHIP_ERROR_INVALID_ARGUMENT);
    }

    if (csrNonce != nullptr)
    {
        JniByteArray jniCsrNonce(env, csrNonce);
        commissioningParams.SetCSRNonce(jniCsrNonce.byteSpan());
    }
    err = wrapper->Controller()->Commission(deviceId, commissioningParams);
exit:
    if (err != CHIP_NO_ERROR)
    {
        ChipLogError(Controller, "Failed to commission the device.");
        JniReferences::GetInstance().ThrowError(env, sChipDeviceControllerExceptionCls, err);
    }
}

JNI_METHOD(void, pairDevice)
(JNIEnv * env, jobject self, jlong handle, jlong deviceId, jint connObj, jlong pinCode, jbyteArray csrNonce,
 jobject networkCredentials)
{
    chip::DeviceLayer::StackLock lock;
    CHIP_ERROR err                           = CHIP_NO_ERROR;
    AndroidDeviceControllerWrapper * wrapper = AndroidDeviceControllerWrapper::FromJNIHandle(handle);

    ChipLogProgress(Controller, "pairDevice() called with device ID, connection object, and pincode");

    RendezvousParameters rendezvousParams = RendezvousParameters()
                                                .SetSetupPINCode(pinCode)
#if CONFIG_NETWORK_LAYER_BLE
                                                .SetConnectionObject(reinterpret_cast<BLE_CONNECTION_OBJECT>(connObj))
#endif
                                                .SetPeerAddress(Transport::PeerAddress::BLE());

    CommissioningParameters commissioningParams = CommissioningParameters();
    wrapper->ApplyNetworkCredentials(commissioningParams, networkCredentials);

    if (csrNonce != nullptr)
    {
        JniByteArray jniCsrNonce(env, csrNonce);
        commissioningParams.SetCSRNonce(jniCsrNonce.byteSpan());
    }
    err = wrapper->Controller()->PairDevice(deviceId, rendezvousParams, commissioningParams);

    if (err != CHIP_NO_ERROR)
    {
        ChipLogError(Controller, "Failed to pair the device.");
        JniReferences::GetInstance().ThrowError(env, sChipDeviceControllerExceptionCls, err);
    }
}

JNI_METHOD(void, pairDeviceWithAddress)
(JNIEnv * env, jobject self, jlong handle, jlong deviceId, jstring address, jint port, jint discriminator, jlong pinCode,
 jbyteArray csrNonce)
{
    chip::DeviceLayer::StackLock lock;
    CHIP_ERROR err                           = CHIP_NO_ERROR;
    AndroidDeviceControllerWrapper * wrapper = AndroidDeviceControllerWrapper::FromJNIHandle(handle);

    ChipLogProgress(Controller, "pairDeviceWithAddress() called");

    JniUtfString addrJniString(env, address);

    RendezvousParameters rendezvousParams =
        RendezvousParameters()
            .SetDiscriminator(discriminator)
            .SetSetupPINCode(pinCode)
            .SetPeerAddress(Transport::PeerAddress::UDP(const_cast<char *>(addrJniString.c_str()), port));
    CommissioningParameters commissioningParams = CommissioningParameters();
    if (csrNonce != nullptr)
    {
        JniByteArray jniCsrNonce(env, csrNonce);
        commissioningParams.SetCSRNonce(jniCsrNonce.byteSpan());
    }
    err = wrapper->Controller()->PairDevice(deviceId, rendezvousParams, commissioningParams);

    if (err != CHIP_NO_ERROR)
    {
        ChipLogError(Controller, "Failed to pair the device.");
        JniReferences::GetInstance().ThrowError(env, sChipDeviceControllerExceptionCls, err);
    }
}

JNI_METHOD(void, establishPaseConnection)(JNIEnv * env, jobject self, jlong handle, jlong deviceId, jint connObj, jlong pinCode)
{
    chip::DeviceLayer::StackLock lock;
    CHIP_ERROR err                           = CHIP_NO_ERROR;
    AndroidDeviceControllerWrapper * wrapper = AndroidDeviceControllerWrapper::FromJNIHandle(handle);

    RendezvousParameters rendezvousParams = RendezvousParameters()
                                                .SetSetupPINCode(pinCode)
#if CONFIG_NETWORK_LAYER_BLE
                                                .SetConnectionObject(reinterpret_cast<BLE_CONNECTION_OBJECT>(connObj))
#endif
                                                .SetPeerAddress(Transport::PeerAddress::BLE());

    err = wrapper->Controller()->EstablishPASEConnection(deviceId, rendezvousParams);

    if (err != CHIP_NO_ERROR)
    {
        ChipLogError(Controller, "Failed to establish PASE connection.");
        JniReferences::GetInstance().ThrowError(env, sChipDeviceControllerExceptionCls, err);
    }
}

JNI_METHOD(void, establishPaseConnectionByAddress)
(JNIEnv * env, jobject self, jlong handle, jlong deviceId, jstring address, jint port, jlong pinCode)
{
    chip::DeviceLayer::StackLock lock;
    CHIP_ERROR err                           = CHIP_NO_ERROR;
    AndroidDeviceControllerWrapper * wrapper = AndroidDeviceControllerWrapper::FromJNIHandle(handle);

    Inet::IPAddress addr;
    JniUtfString addrJniString(env, address);
    VerifyOrReturn(Inet::IPAddress::FromString(addrJniString.c_str(), addr),
                   ChipLogError(Controller, "Failed to parse IP address."),
                   JniReferences::GetInstance().ThrowError(env, sChipDeviceControllerExceptionCls, CHIP_ERROR_INVALID_ARGUMENT));

    RendezvousParameters rendezvousParams =
        RendezvousParameters().SetSetupPINCode(pinCode).SetPeerAddress(Transport::PeerAddress::UDP(addr, port));

    err = wrapper->Controller()->EstablishPASEConnection(deviceId, rendezvousParams);

    if (err != CHIP_NO_ERROR)
    {
        ChipLogError(Controller, "Failed to establish PASE connection.");
        JniReferences::GetInstance().ThrowError(env, sChipDeviceControllerExceptionCls, err);
    }
}

JNI_METHOD(jbyteArray, convertX509CertToMatterCert)
(JNIEnv * env, jobject self, jbyteArray x509Cert)
{
    chip::DeviceLayer::StackLock lock;

    uint32_t allocatedCertLength = chip::Credentials::kMaxCHIPCertLength;
    chip::Platform::ScopedMemoryBuffer<uint8_t> outBuf;
    jbyteArray outJbytes = nullptr;
    JniByteArray x509CertBytes(env, x509Cert);

    CHIP_ERROR err = CHIP_NO_ERROR;

    VerifyOrExit(outBuf.Alloc(allocatedCertLength), err = CHIP_ERROR_NO_MEMORY);

    {
        MutableByteSpan outBytes(outBuf.Get(), allocatedCertLength);

        err = chip::Credentials::ConvertX509CertToChipCert(x509CertBytes.byteSpan(), outBytes);
        SuccessOrExit(err);

        err = JniReferences::GetInstance().N2J_ByteArray(env, outBytes.data(), outBytes.size(), outJbytes);
        SuccessOrExit(err);
    }

exit:
    if (err != CHIP_NO_ERROR)
    {
        ChipLogError(Controller, "Failed to convert X509 cert to CHIP cert. Err = %" CHIP_ERROR_FORMAT, err.Format());
        JniReferences::GetInstance().ThrowError(env, sChipDeviceControllerExceptionCls, err);
    }

    return outJbytes;
}

JNI_METHOD(void, unpairDevice)(JNIEnv * env, jobject self, jlong handle, jlong deviceId)
{
    chip::DeviceLayer::StackLock lock;
    CHIP_ERROR err                           = CHIP_NO_ERROR;
    AndroidDeviceControllerWrapper * wrapper = AndroidDeviceControllerWrapper::FromJNIHandle(handle);

    ChipLogProgress(Controller, "unpairDevice() called with device ID");

    err = wrapper->Controller()->UnpairDevice(deviceId);

    if (err != CHIP_NO_ERROR)
    {
        ChipLogError(Controller, "Failed to unpair the device.");
        JniReferences::GetInstance().ThrowError(env, sChipDeviceControllerExceptionCls, err);
    }
}

JNI_METHOD(void, stopDevicePairing)(JNIEnv * env, jobject self, jlong handle, jlong deviceId)
{
    chip::DeviceLayer::StackLock lock;
    CHIP_ERROR err                           = CHIP_NO_ERROR;
    AndroidDeviceControllerWrapper * wrapper = AndroidDeviceControllerWrapper::FromJNIHandle(handle);

    ChipLogProgress(Controller, "stopDevicePairing() called with device ID");

    err = wrapper->Controller()->StopPairing(deviceId);

    if (err != CHIP_NO_ERROR)
    {
        ChipLogError(Controller, "Failed to unpair the device.");
        JniReferences::GetInstance().ThrowError(env, sChipDeviceControllerExceptionCls, err);
    }
}

JNI_METHOD(jlong, getDeviceBeingCommissionedPointer)(JNIEnv * env, jobject self, jlong handle, jlong nodeId)
{
    chip::DeviceLayer::StackLock lock;
    CHIP_ERROR err                           = CHIP_NO_ERROR;
    AndroidDeviceControllerWrapper * wrapper = AndroidDeviceControllerWrapper::FromJNIHandle(handle);

    CommissioneeDeviceProxy * commissioneeDevice = nullptr;
    err = wrapper->Controller()->GetDeviceBeingCommissioned(static_cast<NodeId>(nodeId), &commissioneeDevice);

    if (commissioneeDevice == nullptr)
    {
        ChipLogError(Controller, "Commissionee device was nullptr");
        err = CHIP_ERROR_INCORRECT_STATE;
    }

    if (err != CHIP_NO_ERROR)
    {
        ChipLogError(Controller, "Failed to get commissionee device: %s", ErrorStr(err));
        JniReferences::GetInstance().ThrowError(env, sChipDeviceControllerExceptionCls, err);
        return 0;
    }

    return reinterpret_cast<jlong>(commissioneeDevice);
}

JNI_METHOD(void, getConnectedDevicePointer)(JNIEnv * env, jobject self, jlong handle, jlong nodeId, jlong callbackHandle)
{
    chip::DeviceLayer::StackLock lock;
    CHIP_ERROR err                           = CHIP_NO_ERROR;
    AndroidDeviceControllerWrapper * wrapper = AndroidDeviceControllerWrapper::FromJNIHandle(handle);

    GetConnectedDeviceCallback * connectedDeviceCallback = reinterpret_cast<GetConnectedDeviceCallback *>(callbackHandle);
    VerifyOrReturn(connectedDeviceCallback != nullptr, ChipLogError(Controller, "GetConnectedDeviceCallback handle is nullptr"));
    err = wrapper->Controller()->GetConnectedDevice(nodeId, &connectedDeviceCallback->mOnSuccess,
                                                    &connectedDeviceCallback->mOnFailure);
    VerifyOrReturn(err == CHIP_NO_ERROR, ChipLogError(Controller, "Error invoking GetConnectedDevice"));
}

JNI_METHOD(void, disconnectDevice)(JNIEnv * env, jobject self, jlong handle, jlong deviceId)
{
    chip::DeviceLayer::StackLock lock;
    AndroidDeviceControllerWrapper * wrapper = AndroidDeviceControllerWrapper::FromJNIHandle(handle);

    ChipLogProgress(Controller, "disconnectDevice() called with deviceId");
    wrapper->Controller()->ReleaseOperationalDevice(deviceId);
}

JNI_METHOD(void, shutdownSubscriptions)(JNIEnv * env, jobject self, jlong handle, jlong devicePtr)
{
    chip::DeviceLayer::StackLock lock;

    DeviceProxy * device = reinterpret_cast<DeviceProxy *>(devicePtr);

    //
    // We should move away from this model of shutting down subscriptions in this manner and instead,
    // have Java own the ReadClient objects directly and manage their lifetimes.
    //
    // #13163 tracks this issue.
    //
    device->ShutdownSubscriptions();
}

JNI_METHOD(jstring, getIpAddress)(JNIEnv * env, jobject self, jlong handle, jlong deviceId)
{
    chip::DeviceLayer::StackLock lock;
    AndroidDeviceControllerWrapper * wrapper = AndroidDeviceControllerWrapper::FromJNIHandle(handle);

    chip::Inet::IPAddress addr;
    uint16_t port;
    char addrStr[50];

    CHIP_ERROR err =
        wrapper->Controller()->GetPeerAddressAndPort(PeerId()
                                                         .SetCompressedFabricId(wrapper->Controller()->GetCompressedFabricId())
                                                         .SetNodeId(static_cast<chip::NodeId>(deviceId)),
                                                     addr, port);

    if (err != CHIP_NO_ERROR)
    {
        ChipLogError(Controller, "Failed to get device address.");
        JniReferences::GetInstance().ThrowError(env, sChipDeviceControllerExceptionCls, err);
    }

    addr.ToString(addrStr);
    return env->NewStringUTF(addrStr);
}

JNI_METHOD(jlong, generateCompressedFabricId)
(JNIEnv * env, jobject self, jbyteArray rcac, jbyteArray noc)
{
    chip::DeviceLayer::StackLock lock;
    CompressedFabricId compressedFabricId;
    FabricId fabricId;
    NodeId nodeId;
    CHIP_ERROR err = CHIP_NO_ERROR;

    chip::JniByteArray jniRcac(env, rcac);
    chip::JniByteArray jniNoc(env, noc);
    err = ExtractNodeIdFabricIdCompressedFabricIdFromOpCerts(jniRcac.byteSpan(), jniNoc.byteSpan(), compressedFabricId, fabricId,
                                                             nodeId);

    if (err != CHIP_NO_ERROR)
    {
        ChipLogError(Controller, "Failed to extract compressed fabric ID.");
        JniReferences::GetInstance().ThrowError(env, sChipDeviceControllerExceptionCls, err);
    }

    return static_cast<jlong>(compressedFabricId);
}

JNI_METHOD(jobject, getNetworkLocation)(JNIEnv * env, jobject self, jlong handle, jlong deviceId)
{
    chip::DeviceLayer::StackLock lock;
    AndroidDeviceControllerWrapper * wrapper = AndroidDeviceControllerWrapper::FromJNIHandle(handle);

    Transport::PeerAddress addr;
    jobject networkLocation;
    char addrStr[50];

    CHIP_ERROR err = wrapper->Controller()->GetPeerAddress(static_cast<chip::NodeId>(deviceId), addr);
    if (err != CHIP_NO_ERROR)
    {
        ChipLogError(Controller, "Failed to get device address.");
        JniReferences::GetInstance().ThrowError(env, sChipDeviceControllerExceptionCls, err);
    }

    addr.GetIPAddress().ToString(addrStr);

    err = N2J_NetworkLocation(env, env->NewStringUTF(addrStr), static_cast<jint>(addr.GetPort()),
                              static_cast<jint>(addr.GetInterface().GetPlatformInterface()), networkLocation);
    if (err != CHIP_NO_ERROR)
    {
        ChipLogError(Controller, "Failed to create NetworkLocation");
        JniReferences::GetInstance().ThrowError(env, sChipDeviceControllerExceptionCls, err);
    }

    return networkLocation;
}

JNI_METHOD(jlong, getCompressedFabricId)(JNIEnv * env, jobject self, jlong handle)
{
    chip::DeviceLayer::StackLock lock;

    AndroidDeviceControllerWrapper * wrapper = AndroidDeviceControllerWrapper::FromJNIHandle(handle);

    return wrapper->Controller()->GetCompressedFabricId();
}

JNI_METHOD(void, updateDevice)(JNIEnv * env, jobject self, jlong handle, jlong fabricId, jlong deviceId)
{
    chip::DeviceLayer::StackLock lock;

    AndroidDeviceControllerWrapper * wrapper = AndroidDeviceControllerWrapper::FromJNIHandle(handle);

    CHIP_ERROR err = wrapper->Controller()->UpdateDevice(static_cast<chip::NodeId>(deviceId));
    if (err != CHIP_NO_ERROR)
    {
        ChipLogError(Controller, "Failed to update device");
        JniReferences::GetInstance().ThrowError(env, sChipDeviceControllerExceptionCls, err);
    }
}

JNI_METHOD(void, discoverCommissionableNodes)(JNIEnv * env, jobject self, jlong handle)
{
    chip::DeviceLayer::StackLock lock;

    AndroidDeviceControllerWrapper * wrapper = AndroidDeviceControllerWrapper::FromJNIHandle(handle);
    chip::Dnssd::DiscoveryFilter filter(Dnssd::DiscoveryFilterType::kNone, (uint64_t) 0);

    CHIP_ERROR err = wrapper->Controller()->DiscoverCommissionableNodes(filter);
    if (err != CHIP_NO_ERROR)
    {
        ChipLogError(Controller, "Failed to discoverCommissionableNodes");
        JniReferences::GetInstance().ThrowError(env, sChipDeviceControllerExceptionCls, err);
    }
}

JNI_METHOD(jobject, getDiscoveredDevice)(JNIEnv * env, jobject self, jlong handle, jint idx)
{
    chip::DeviceLayer::StackLock lock;

    AndroidDeviceControllerWrapper * wrapper = AndroidDeviceControllerWrapper::FromJNIHandle(handle);
    const Dnssd::DiscoveredNodeData * data   = wrapper->Controller()->GetDiscoveredDevice(idx);

    if (data == nullptr)
    {
        return nullptr;
    }

    jclass discoveredDeviceCls = env->FindClass("chip/devicecontroller/DiscoveredDevice");
    jmethodID constructor      = env->GetMethodID(discoveredDeviceCls, "<init>", "()V");

    jfieldID discrminatorID = env->GetFieldID(discoveredDeviceCls, "discriminator", "J");
    jfieldID ipAddressID    = env->GetFieldID(discoveredDeviceCls, "ipAddress", "Ljava/lang/String;");

    jobject discoveredObj = env->NewObject(discoveredDeviceCls, constructor);

    env->SetLongField(discoveredObj, discrminatorID, data->commissionData.longDiscriminator);

    char ipAddress[100];
    data->resolutionData.ipAddress[0].ToString(ipAddress, 100);
    jstring jniipAdress = env->NewStringUTF(ipAddress);
    env->SetObjectField(discoveredObj, ipAddressID, jniipAdress);

    if (data == nullptr)
    {
        ChipLogError(Controller, "GetDiscoveredDevice - not found");
    }
    return discoveredObj;
}

JNI_METHOD(jboolean, openPairingWindow)(JNIEnv * env, jobject self, jlong handle, jlong devicePtr, jint duration)
{
    chip::DeviceLayer::StackLock lock;
    CHIP_ERROR err = CHIP_NO_ERROR;

    DeviceProxy * chipDevice = reinterpret_cast<DeviceProxy *>(devicePtr);
    if (chipDevice == nullptr)
    {
        ChipLogProgress(Controller, "Could not cast device pointer to Device object");
        return false;
    }

    AndroidDeviceControllerWrapper * wrapper = AndroidDeviceControllerWrapper::FromJNIHandle(handle);

    err = AutoCommissioningWindowOpener::OpenBasicCommissioningWindow(wrapper->Controller(), chipDevice->GetDeviceId(),
                                                                      System::Clock::Seconds16(duration));

    if (err != CHIP_NO_ERROR)
    {
        ChipLogError(Controller, "OpenPairingWindow failed: %" CHIP_ERROR_FORMAT, err.Format());
        return false;
    }

    return true;
}

JNI_METHOD(jboolean, openPairingWindowWithPIN)
(JNIEnv * env, jobject self, jlong handle, jlong devicePtr, jint duration, jlong iteration, jint discriminator, jlong setupPinCode)
{
    chip::DeviceLayer::StackLock lock;
    CHIP_ERROR err = CHIP_NO_ERROR;

    DeviceProxy * chipDevice = reinterpret_cast<DeviceProxy *>(devicePtr);
    if (chipDevice == nullptr)
    {
        ChipLogProgress(Controller, "Could not cast device pointer to Device object");
        return false;
    }

    AndroidDeviceControllerWrapper * wrapper = AndroidDeviceControllerWrapper::FromJNIHandle(handle);

    chip::SetupPayload setupPayload;
    err = AutoCommissioningWindowOpener::OpenCommissioningWindow(
        wrapper->Controller(), chipDevice->GetDeviceId(), System::Clock::Seconds16(duration), iteration, discriminator,
        MakeOptional(static_cast<uint32_t>(setupPinCode)), NullOptional, setupPayload);

    if (err != CHIP_NO_ERROR)
    {
        ChipLogError(Controller, "OpenPairingWindow failed: %" CHIP_ERROR_FORMAT, err.Format());
        return false;
    }

    return true;
}

JNI_METHOD(jboolean, openPairingWindowCallback)
(JNIEnv * env, jobject self, jlong handle, jlong devicePtr, jint duration, jobject jcallback)
{
    chip::DeviceLayer::StackLock lock;
    CHIP_ERROR err = CHIP_NO_ERROR;

    DeviceProxy * chipDevice = reinterpret_cast<DeviceProxy *>(devicePtr);
    if (chipDevice == nullptr)
    {
        ChipLogProgress(Controller, "Could not cast device pointer to Device object");
        return false;
    }

    AndroidDeviceControllerWrapper * wrapper = AndroidDeviceControllerWrapper::FromJNIHandle(handle);

    err = AndroidCommissioningWindowOpener::OpenBasicCommissioningWindow(wrapper->Controller(), chipDevice->GetDeviceId(),
                                                                         System::Clock::Seconds16(duration), jcallback);

    if (err != CHIP_NO_ERROR)
    {
        ChipLogError(Controller, "OpenPairingWindow failed: %" CHIP_ERROR_FORMAT, err.Format());
        return false;
    }

    return true;
}

JNI_METHOD(jboolean, openPairingWindowWithPINCallback)
(JNIEnv * env, jobject self, jlong handle, jlong devicePtr, jint duration, jlong iteration, jint discriminator, jlong setupPinCode,
 jobject jcallback)
{
    chip::DeviceLayer::StackLock lock;
    CHIP_ERROR err = CHIP_NO_ERROR;

    DeviceProxy * chipDevice = reinterpret_cast<DeviceProxy *>(devicePtr);
    if (chipDevice == nullptr)
    {
        ChipLogProgress(Controller, "Could not cast device pointer to Device object");
        return false;
    }

    AndroidDeviceControllerWrapper * wrapper = AndroidDeviceControllerWrapper::FromJNIHandle(handle);

    chip::SetupPayload setupPayload;
    err = AndroidCommissioningWindowOpener::OpenCommissioningWindow(
        wrapper->Controller(), chipDevice->GetDeviceId(), System::Clock::Seconds16(duration), iteration, discriminator,
        MakeOptional(static_cast<uint32_t>(setupPinCode)), NullOptional, jcallback, setupPayload);

    if (err != CHIP_NO_ERROR)
    {
        ChipLogError(Controller, "OpenPairingWindow failed: %" CHIP_ERROR_FORMAT, err.Format());
        return false;
    }

    return true;
}

JNI_METHOD(void, shutdownCommissioning)
(JNIEnv * env, jobject self, jlong handle)
{
    chip::DeviceLayer::StackLock lock;
    CHIP_ERROR err = CHIP_NO_ERROR;

    AndroidDeviceControllerWrapper * wrapper = AndroidDeviceControllerWrapper::FromJNIHandle(handle);
    err                                      = wrapper->Controller()->Shutdown();
    VerifyOrReturn(err == CHIP_NO_ERROR, ChipLogError(Controller, "Error invoking shutdownCommissioning: %s", ErrorStr(err)));
}

JNI_METHOD(jbyteArray, getAttestationChallenge)
(JNIEnv * env, jobject self, jlong handle, jlong devicePtr)
{
    chip::DeviceLayer::StackLock lock;
    CHIP_ERROR err = CHIP_NO_ERROR;
    ByteSpan attestationChallenge;
    jbyteArray attestationChallengeJbytes = nullptr;

    DeviceProxy * chipDevice = reinterpret_cast<DeviceProxy *>(devicePtr);
    if (chipDevice == nullptr)
    {
        ChipLogProgress(Controller, "Could not cast device pointer to Device object");
        JniReferences::GetInstance().ThrowError(env, sChipDeviceControllerExceptionCls, CHIP_ERROR_INCORRECT_STATE);
    }

    err = chipDevice->GetAttestationChallenge(attestationChallenge);
    SuccessOrExit(err);
    VerifyOrExit(attestationChallenge.size() == 16, err = CHIP_ERROR_INVALID_ARGUMENT);

    err = JniReferences::GetInstance().N2J_ByteArray(env, attestationChallenge.data(), attestationChallenge.size(),
                                                     attestationChallengeJbytes);
    SuccessOrExit(err);

exit:
    if (err != CHIP_NO_ERROR)
    {
        JniReferences::GetInstance().ThrowError(env, sChipDeviceControllerExceptionCls, err);
    }
    return attestationChallengeJbytes;
}

JNI_METHOD(void, deleteDeviceController)(JNIEnv * env, jobject self, jlong handle)
{
    chip::DeviceLayer::StackLock lock;
    AndroidDeviceControllerWrapper * wrapper = AndroidDeviceControllerWrapper::FromJNIHandle(handle);

    ChipLogProgress(Controller, "deleteDeviceController() called");

    if (wrapper != NULL)
    {
        delete wrapper;
    }
}

JNI_METHOD(jobject, computePaseVerifier)
(JNIEnv * env, jobject self, jlong handle, jlong devicePtr, jlong setupPincode, jlong iterations, jbyteArray salt)
{
    chip::DeviceLayer::StackLock lock;

    CHIP_ERROR err = CHIP_NO_ERROR;
    jobject params;
    jbyteArray verifierBytes;
    Spake2pVerifier verifier;
    Spake2pVerifierSerialized serializedVerifier;
    MutableByteSpan serializedVerifierSpan(serializedVerifier);
    JniByteArray jniSalt(env, salt);

    ChipLogProgress(Controller, "computePaseVerifier() called");

    AndroidDeviceControllerWrapper * wrapper = AndroidDeviceControllerWrapper::FromJNIHandle(handle);
    err = wrapper->Controller()->ComputePASEVerifier(iterations, setupPincode, jniSalt.byteSpan(), verifier);
    SuccessOrExit(err);

    err = verifier.Serialize(serializedVerifierSpan);
    SuccessOrExit(err);

    err = JniReferences::GetInstance().N2J_ByteArray(env, serializedVerifier, kSpake2p_VerifierSerialized_Length, verifierBytes);
    SuccessOrExit(err);

    err = N2J_PaseVerifierParams(env, setupPincode, verifierBytes, params);
    SuccessOrExit(err);
    return params;
exit:
    if (err != CHIP_NO_ERROR)
    {
        JniReferences::GetInstance().ThrowError(env, sChipDeviceControllerExceptionCls, err);
    }
    return nullptr;
}

JNI_METHOD(void, subscribeToPath)
(JNIEnv * env, jobject self, jlong handle, jlong callbackHandle, jlong devicePtr, jobject attributePathList, jint minInterval,
 jint maxInterval)
{
    chip::DeviceLayer::StackLock lock;
    CHIP_ERROR err = CHIP_NO_ERROR;

    DeviceProxy * device = reinterpret_cast<DeviceProxy *>(devicePtr);
    if (device == nullptr)
    {
        ChipLogError(Controller, "No device found");
        JniReferences::GetInstance().ThrowError(env, sChipDeviceControllerExceptionCls, CHIP_ERROR_INCORRECT_STATE);
    }

    std::vector<app::AttributePathParams> attributePathParamsList;
    err = ParseAttributePathList(attributePathList, attributePathParamsList);
    VerifyOrReturn(err == CHIP_NO_ERROR, ChipLogError(Controller, "Error parsing Java attribute paths: %s", ErrorStr(err)));

    app::ReadPrepareParams params(device->GetSecureSession().Value());
    params.mMinIntervalFloorSeconds     = minInterval;
    params.mMaxIntervalCeilingSeconds   = maxInterval;
    params.mpAttributePathParamsList    = attributePathParamsList.data();
    params.mAttributePathParamsListSize = attributePathParamsList.size();

    auto callback = reinterpret_cast<ReportCallback *>(callbackHandle);

    app::ReadClient * readClient =
        Platform::New<app::ReadClient>(app::InteractionModelEngine::GetInstance(), device->GetExchangeManager(),
                                       callback->mBufferedReadAdapter, app::ReadClient::InteractionType::Subscribe);

    err = readClient->SendRequest(params);
    if (err != CHIP_NO_ERROR)
    {
        chip::AndroidClusterExceptions::GetInstance().ReturnIllegalStateException(env, callback->mReportCallbackRef, ErrorStr(err),
                                                                                  err);
        delete readClient;
        delete callback;
        return;
    }

    callback->mReadClient = readClient;
}

JNI_METHOD(void, readPath)
(JNIEnv * env, jobject self, jlong handle, jlong callbackHandle, jlong devicePtr, jobject attributePathList)
{
    chip::DeviceLayer::StackLock lock;
    CHIP_ERROR err = CHIP_NO_ERROR;

    DeviceProxy * device = reinterpret_cast<DeviceProxy *>(devicePtr);
    if (device == nullptr)
    {
        ChipLogError(Controller, "No device found");
        JniReferences::GetInstance().ThrowError(env, sChipDeviceControllerExceptionCls, CHIP_ERROR_INCORRECT_STATE);
    }

    std::vector<app::AttributePathParams> attributePathParamsList;
    err = ParseAttributePathList(attributePathList, attributePathParamsList);
    VerifyOrReturn(err == CHIP_NO_ERROR, ChipLogError(Controller, "Error parsing Java attribute paths: %s", ErrorStr(err)));

    app::ReadPrepareParams params(device->GetSecureSession().Value());
    params.mpAttributePathParamsList    = attributePathParamsList.data();
    params.mAttributePathParamsListSize = attributePathParamsList.size();

    auto callback = reinterpret_cast<ReportCallback *>(callbackHandle);

    app::ReadClient * readClient =
        Platform::New<app::ReadClient>(app::InteractionModelEngine::GetInstance(), device->GetExchangeManager(),
                                       callback->mBufferedReadAdapter, app::ReadClient::InteractionType::Read);

    err = readClient->SendRequest(params);
    if (err != CHIP_NO_ERROR)
    {
        chip::AndroidClusterExceptions::GetInstance().ReturnIllegalStateException(env, callback->mReportCallbackRef, ErrorStr(err),
                                                                                  err);
        delete readClient;
        delete callback;
        return;
    }

    callback->mReadClient = readClient;
}

/**
 * Takes objects in attributePathList, converts them to app:AttributePathParams, and appends them to outAttributePathParamsList.
 */
CHIP_ERROR ParseAttributePathList(jobject attributePathList, std::vector<app::AttributePathParams> & outAttributePathParamsList)
{
    jint listSize;
    ReturnErrorOnFailure(JniReferences::GetInstance().GetListSize(attributePathList, listSize));

    for (uint8_t i = 0; i < listSize; i++)
    {
        jobject attributePathItem = nullptr;
        ReturnErrorOnFailure(JniReferences::GetInstance().GetListItem(attributePathList, i, attributePathItem));

        EndpointId endpointId;
        ClusterId clusterId;
        AttributeId attributeId;
        ReturnErrorOnFailure(ParseAttributePath(attributePathItem, endpointId, clusterId, attributeId));
        outAttributePathParamsList.push_back(app::AttributePathParams(endpointId, clusterId, attributeId));
    }

    return CHIP_NO_ERROR;
}

CHIP_ERROR ParseAttributePath(jobject attributePath, EndpointId & outEndpointId, ClusterId & outClusterId,
                              AttributeId & outAttributeId)
{
    JNIEnv * env = JniReferences::GetInstance().GetEnvForCurrentThread();

    jmethodID getEndpointIdMethod  = nullptr;
    jmethodID getClusterIdMethod   = nullptr;
    jmethodID getAttributeIdMethod = nullptr;
    ReturnErrorOnFailure(JniReferences::GetInstance().FindMethod(
        env, attributePath, "getEndpointId", "()Lchip/devicecontroller/model/ChipPathId;", &getEndpointIdMethod));
    ReturnErrorOnFailure(JniReferences::GetInstance().FindMethod(
        env, attributePath, "getClusterId", "()Lchip/devicecontroller/model/ChipPathId;", &getClusterIdMethod));
    ReturnErrorOnFailure(JniReferences::GetInstance().FindMethod(
        env, attributePath, "getAttributeId", "()Lchip/devicecontroller/model/ChipPathId;", &getAttributeIdMethod));

    jobject endpointIdObj = env->CallObjectMethod(attributePath, getEndpointIdMethod);
    VerifyOrReturnError(endpointIdObj != nullptr, CHIP_ERROR_INCORRECT_STATE);
    jobject clusterIdObj = env->CallObjectMethod(attributePath, getClusterIdMethod);
    VerifyOrReturnError(endpointIdObj != nullptr, CHIP_ERROR_INCORRECT_STATE);
    jobject attributeIdObj = env->CallObjectMethod(attributePath, getAttributeIdMethod);
    VerifyOrReturnError(endpointIdObj != nullptr, CHIP_ERROR_INCORRECT_STATE);

    uint32_t endpointId = 0;
    ReturnErrorOnFailure(GetChipPathIdValue(endpointIdObj, kInvalidEndpointId, endpointId));
    uint32_t clusterId = 0;
    ReturnErrorOnFailure(GetChipPathIdValue(clusterIdObj, kInvalidClusterId, clusterId));
    uint32_t attributeId = 0;
    ReturnErrorOnFailure(GetChipPathIdValue(attributeIdObj, kInvalidAttributeId, attributeId));

    outEndpointId  = static_cast<EndpointId>(endpointId);
    outClusterId   = static_cast<ClusterId>(clusterId);
    outAttributeId = static_cast<AttributeId>(attributeId);

    return CHIP_NO_ERROR;
}

CHIP_ERROR GetChipPathIdValue(jobject chipPathId, uint32_t wildcardValue, uint32_t & outValue)
{
    JNIEnv * env = JniReferences::GetInstance().GetEnvForCurrentThread();

    bool idIsWildcard = false;
    ReturnErrorOnFailure(IsWildcardChipPathId(chipPathId, idIsWildcard));

    if (idIsWildcard)
    {
        outValue = wildcardValue;
        return CHIP_NO_ERROR;
    }

    jmethodID getIdMethod = nullptr;
    ReturnErrorOnFailure(JniReferences::GetInstance().FindMethod(env, chipPathId, "getId", "()J", &getIdMethod));
    outValue = env->CallLongMethod(chipPathId, getIdMethod);
    VerifyOrReturnError(!env->ExceptionCheck(), CHIP_JNI_ERROR_EXCEPTION_THROWN);

    return CHIP_NO_ERROR;
}

CHIP_ERROR IsWildcardChipPathId(jobject chipPathId, bool & isWildcard)
{
    JNIEnv * env            = JniReferences::GetInstance().GetEnvForCurrentThread();
    jmethodID getTypeMethod = nullptr;
    ReturnErrorOnFailure(JniReferences::GetInstance().FindMethod(
        env, chipPathId, "getType", "()Lchip/devicecontroller/model/ChipPathId$IdType;", &getTypeMethod));

    jobject idType = env->CallObjectMethod(chipPathId, getTypeMethod);
    VerifyOrReturnError(idType != nullptr, CHIP_JNI_ERROR_NULL_OBJECT);

    jmethodID nameMethod = nullptr;
    ReturnErrorOnFailure(JniReferences::GetInstance().FindMethod(env, idType, "name", "()Ljava/lang/String;", &nameMethod));

    jstring typeNameString = static_cast<jstring>(env->CallObjectMethod(idType, nameMethod));
    VerifyOrReturnError(idType != nullptr, CHIP_JNI_ERROR_NULL_OBJECT);
    JniUtfString typeNameJniString(env, typeNameString);

    isWildcard = strncmp(typeNameJniString.c_str(), "WILDCARD", 8) == 0;

    return CHIP_NO_ERROR;
}

void * IOThreadMain(void * arg)
{
    JNIEnv * env;
    JavaVMAttachArgs attachArgs;

    // Attach the IO thread to the JVM as a daemon thread.
    // This allows the JVM to shutdown without waiting for this thread to exit.
    attachArgs.version = JNI_VERSION_1_6;
    attachArgs.name    = (char *) "CHIP Device Controller IO Thread";
    attachArgs.group   = NULL;
#ifdef __ANDROID__
    sJVM->AttachCurrentThreadAsDaemon(&env, (void *) &attachArgs);
#else
    sJVM->AttachCurrentThreadAsDaemon((void **) &env, (void *) &attachArgs);
#endif

    ChipLogProgress(Controller, "IO thread starting");
    chip::DeviceLayer::PlatformMgr().RunEventLoop();
    ChipLogProgress(Controller, "IO thread ending");

    // Detach the thread from the JVM.
    sJVM->DetachCurrentThread();

    return NULL;
}

CHIP_ERROR N2J_PaseVerifierParams(JNIEnv * env, jlong setupPincode, jbyteArray paseVerifier, jobject & outParams)
{
    CHIP_ERROR err = CHIP_NO_ERROR;
    jmethodID constructor;
    jclass paramsClass;

    err = JniReferences::GetInstance().GetClassRef(env, "chip/devicecontroller/PaseVerifierParams", paramsClass);
    JniClass paseVerifierParamsClass(paramsClass);
    SuccessOrExit(err);

    env->ExceptionClear();
    constructor = env->GetMethodID(paramsClass, "<init>", "(JI[B)V");
    VerifyOrExit(constructor != nullptr, err = CHIP_JNI_ERROR_METHOD_NOT_FOUND);

    outParams = (jobject) env->NewObject(paramsClass, constructor, setupPincode, paseVerifier);

    VerifyOrExit(!env->ExceptionCheck(), err = CHIP_JNI_ERROR_EXCEPTION_THROWN);
exit:
    return err;
}

CHIP_ERROR N2J_NetworkLocation(JNIEnv * env, jstring ipAddress, jint port, jint interfaceIndex, jobject & outLocation)
{
    CHIP_ERROR err = CHIP_NO_ERROR;
    jmethodID constructor;
    jclass locationClass;

    err = JniReferences::GetInstance().GetClassRef(env, "chip/devicecontroller/NetworkLocation", locationClass);
    JniClass networkLocationClass(locationClass);
    SuccessOrExit(err);

    env->ExceptionClear();
    constructor = env->GetMethodID(locationClass, "<init>", "(Ljava/lang/String;II)V");
    VerifyOrExit(constructor != nullptr, err = CHIP_JNI_ERROR_METHOD_NOT_FOUND);

    outLocation = (jobject) env->NewObject(locationClass, constructor, ipAddress, port, interfaceIndex);

    VerifyOrExit(!env->ExceptionCheck(), err = CHIP_JNI_ERROR_EXCEPTION_THROWN);
exit:
    return err;
}<|MERGE_RESOLUTION|>--- conflicted
+++ resolved
@@ -87,6 +87,8 @@
 
 jclass sChipDeviceControllerExceptionCls = NULL;
 
+const char * PARAMS_CLASS = "()Lchip/devicecontroller/ControllerParams;";
+
 } // namespace
 
 // NOTE: Remote device ID is in sync with the echo server device id
@@ -153,13 +155,7 @@
     chip::Platform::MemoryShutdown();
 }
 
-<<<<<<< HEAD
 JNI_METHOD(jlong, newDeviceController)(JNIEnv * env, jobject self, jobject controllerParams)
-=======
-JNI_METHOD(jlong, newDeviceController)
-(JNIEnv * env, jobject self, jobject keypairDelegate, jbyteArray rootCertificate, jbyteArray intermediateCertificate,
- jbyteArray operationalCertificate, jbyteArray ipk)
->>>>>>> 58095528
 {
     chip::DeviceLayer::StackLock lock;
     CHIP_ERROR err                           = CHIP_NO_ERROR;
@@ -167,29 +163,47 @@
     long result                              = 0;
 
     ChipLogProgress(Controller, "newDeviceController() called");
-<<<<<<< HEAD
 
     // Retrieve initialization params.
     jmethodID getUdpListenPort;
-    err = chip::JniReferences::GetInstance().FindMethod(env, controllerParams, "getUdpListenPort",
-                                                        "()Lchip/devicecontroller/ControllerParams;", &getUdpListenPort);
-=======
-    std::unique_ptr<chip::Controller::AndroidOperationalCredentialsIssuer> opCredsIssuer(
-        new chip::Controller::AndroidOperationalCredentialsIssuer());
-    wrapper = AndroidDeviceControllerWrapper::AllocateNew(
-        sJVM, self, kLocalDeviceId, chip::kUndefinedCATs, &DeviceLayer::SystemLayer(), DeviceLayer::TCPEndPointManager(),
-        DeviceLayer::UDPEndPointManager(), std::move(opCredsIssuer), keypairDelegate, rootCertificate, intermediateCertificate,
-        operationalCertificate, ipk, &err);
->>>>>>> 58095528
+    err = chip::JniReferences::GetInstance().FindMethod(
+        env, controllerParams, "getUdpListenPort", PARAMS_CLASS, &getUdpListenPort);
     SuccessOrExit(err);
+
+    jmethodID getKeypairDelegate;
+    err = chip::JniReferences::GetInstance().FindMethod(
+        env, controllerParams, "getKeypairDelegate", PARAMS_CLASS, &getKeypairDelegate);
+
+    jmethodID getRootCertificate;
+    err = chip::JniReferences::GetInstance().FindMethod(
+        env, controllerParams, "getRootCertificate", PARAMS_CLASS, &getRootCertificate);
+
+    jmethodID getIntermediateCertificate;
+    err = chip::JniReferences::GetInstance().FindMethod(
+        env, controllerParams, "getIntermediateCertificate", PARAMS_CLASS, &getIntermediateCertificate);
+
+    jmethodID getOperationalCertificate;
+    err = chip::JniReferences::GetInstance().FindMethod(
+        env, controllerParams, "getOperationalCertificate", PARAMS_CLASS, &getOperationalCertificate);
+
+    jmethodID getIpk;
+    err = chip::JniReferences::GetInstance().FindMethod(
+        env, controllerParams, "getIpk", PARAMS_CLASS, &getIpk);
+
     {
         uint16_t listenPort = env->CallIntMethod(controllerParams, getUdpListenPort);
+        jobject keypairDelegate = env->CallObjectMethod(controllerParams, getKeypairDelegate);
+        jbyteArray rootCertificate = (jbyteArray)env->CallObjectMethod(controllerParams, getRootCertificate);
+        jbyteArray intermediateCertificate = (jbyteArray)env->CallObjectMethod(controllerParams, getIntermediateCertificate);
+        jbyteArray operationalCertificate = (jbyteArray)env->CallObjectMethod(controllerParams, getOperationalCertificate);
+        jbyteArray ipk = (jbyteArray)env->CallObjectMethod(controllerParams, getIpk);
 
         std::unique_ptr<chip::Controller::AndroidOperationalCredentialsIssuer> opCredsIssuer(
             new chip::Controller::AndroidOperationalCredentialsIssuer());
         wrapper = AndroidDeviceControllerWrapper::AllocateNew(
             sJVM, self, kLocalDeviceId, chip::kUndefinedCATs, &DeviceLayer::SystemLayer(), DeviceLayer::TCPEndPointManager(),
-            DeviceLayer::UDPEndPointManager(), std::move(opCredsIssuer), listenPort, &err);
+            DeviceLayer::UDPEndPointManager(), std::move(opCredsIssuer), keypairDelegate, rootCertificate, intermediateCertificate,
+            operationalCertificate, ipk, listenPort, &err);
         SuccessOrExit(err);
     }
 
