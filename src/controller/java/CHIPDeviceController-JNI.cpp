/*
 *   Copyright (c) 2020-2022 Project CHIP Authors
 *   All rights reserved.
 *
 *   Licensed under the Apache License, Version 2.0 (the "License");
 *   you may not use this file except in compliance with the License.
 *   You may obtain a copy of the License at
 *
 *       http://www.apache.org/licenses/LICENSE-2.0
 *
 *   Unless required by applicable law or agreed to in writing, software
 *   distributed under the License is distributed on an "AS IS" BASIS,
 *   WITHOUT WARRANTIES OR CONDITIONS OF ANY KIND, either express or implied.
 *   See the License for the specific language governing permissions and
 *   limitations under the License.
 *
 */

/**
 *    @file
 *      Implementation of JNI bridge for CHIP Device Controller for Android apps
 *
 */
#include "AndroidCallbacks.h"
#include "AndroidCommissioningWindowOpener.h"
#include "AndroidCurrentFabricRemover.h"
#include "AndroidDeviceControllerWrapper.h"
#include <lib/support/CHIPJNIError.h>
#include <lib/support/JniReferences.h>
#include <lib/support/JniTypeWrappers.h>

#include <app/AttributePathParams.h>
#include <app/InteractionModelEngine.h>
#include <app/ReadClient.h>
#include <app/WriteClient.h>
#include <app/util/error-mapping.h>
#include <atomic>
#include <ble/BleUUID.h>
#include <controller/CHIPDeviceController.h>
#include <controller/CommissioningWindowOpener.h>
#include <controller/java/AndroidClusterExceptions.h>
#include <credentials/CHIPCert.h>
#include <jni.h>
#include <lib/support/CHIPMem.h>
#include <lib/support/CodeUtils.h>
#include <lib/support/ErrorStr.h>
#include <lib/support/SafeInt.h>
#include <lib/support/ThreadOperationalDataset.h>
#include <lib/support/logging/CHIPLogging.h>
#include <platform/KeyValueStoreManager.h>
#include <protocols/Protocols.h>
#include <pthread.h>
#include <system/SystemClock.h>
#include <vector>

#ifdef JAVA_MATTER_CONTROLLER_TEST
#include <controller/ExampleOperationalCredentialsIssuer.h>
#else
#include <platform/android/AndroidChipPlatform-JNI.h>
#endif

// Choose an approximation of PTHREAD_NULL if pthread.h doesn't define one.
#ifndef PTHREAD_NULL
#define PTHREAD_NULL 0
#endif // PTHREAD_NULL

using namespace chip;
using namespace chip::Inet;
using namespace chip::Controller;
using namespace chip::Credentials;

#define JNI_METHOD(RETURN, METHOD_NAME)                                                                                            \
    extern "C" JNIEXPORT RETURN JNICALL Java_chip_devicecontroller_ChipDeviceController_##METHOD_NAME

#define CDC_JNI_CALLBACK_LOCAL_REF_COUNT 256

static void * IOThreadMain(void * arg);
static CHIP_ERROR StopIOThread();
static CHIP_ERROR N2J_PaseVerifierParams(JNIEnv * env, jlong setupPincode, jbyteArray pakeVerifier, jobject & outParams);
static CHIP_ERROR N2J_NetworkLocation(JNIEnv * env, jstring ipAddress, jint port, jint interfaceIndex, jobject & outLocation);
static CHIP_ERROR GetChipPathIdValue(jobject chipPathId, uint32_t wildcardValue, uint32_t & outValue);
static CHIP_ERROR ParseAttributePathList(jobject attributePathList,
                                         std::vector<app::AttributePathParams> & outAttributePathParamsList);
static CHIP_ERROR ParseAttributePath(jobject attributePath, EndpointId & outEndpointId, ClusterId & outClusterId,
                                     AttributeId & outAttributeId);
static CHIP_ERROR ParseEventPathList(jobject eventPathList, std::vector<app::EventPathParams> & outEventPathParamsList);
static CHIP_ERROR ParseEventPath(jobject eventPath, EndpointId & outEndpointId, ClusterId & outClusterId, EventId & outEventId,
                                 bool & outIsUrgent);
static CHIP_ERROR IsWildcardChipPathId(jobject chipPathId, bool & isWildcard);

namespace {

JavaVM * sJVM;

pthread_t sIOThread = PTHREAD_NULL;

jclass sChipDeviceControllerExceptionCls = NULL;

} // namespace

// NOTE: Remote device ID is in sync with the echo server device id
// At some point, we may want to add an option to connect to a device without
// knowing its id, because the ID can be learned on the first response that is received.
chip::NodeId kLocalDeviceId  = chip::kTestControllerNodeId;
chip::NodeId kRemoteDeviceId = chip::kTestDeviceNodeId;

jint JNI_OnLoad(JavaVM * jvm, void * reserved)
{
    CHIP_ERROR err = CHIP_NO_ERROR;
    JNIEnv * env;

    ChipLogProgress(Controller, "JNI_OnLoad() called");

    chip::Platform::MemoryInit();

    // Save a reference to the JVM.  Will need this to call back into Java.
    JniReferences::GetInstance().SetJavaVm(jvm, "chip/devicecontroller/ChipDeviceController");
    sJVM = jvm;

    // Get a JNI environment object.
    env = JniReferences::GetInstance().GetEnvForCurrentThread();
    VerifyOrExit(env != NULL, err = CHIP_JNI_ERROR_NO_ENV);

    ChipLogProgress(Controller, "Loading Java class references.");

    // Get various class references need by the API.
    err = JniReferences::GetInstance().GetClassRef(env, "chip/devicecontroller/ChipDeviceControllerException",
                                                   sChipDeviceControllerExceptionCls);
    SuccessOrExit(err);
    ChipLogProgress(Controller, "Java class references loaded.");

#ifndef JAVA_MATTER_CONTROLLER_TEST
    err = AndroidChipPlatformJNI_OnLoad(jvm, reserved);
    SuccessOrExit(err);
#endif // JAVA_MATTER_CONTROLLER_TEST

exit:
    if (err != CHIP_NO_ERROR)
    {
        JniReferences::GetInstance().ThrowError(env, sChipDeviceControllerExceptionCls, err);
        chip::DeviceLayer::StackUnlock unlock;
        JNI_OnUnload(jvm, reserved);
    }

    return (err == CHIP_NO_ERROR) ? JNI_VERSION_1_6 : JNI_ERR;
}

void JNI_OnUnload(JavaVM * jvm, void * reserved)
{
    chip::DeviceLayer::StackLock lock;
    ChipLogProgress(Controller, "JNI_OnUnload() called");

    // If the IO thread has not been stopped yet, shut it down now.
    // TODO(arkq): Maybe we should just assert here, as the IO thread
    //             should be stopped before the library is unloaded.
    StopIOThread();

    sJVM = NULL;

    chip::Platform::MemoryShutdown();
}

JNI_METHOD(jint, onNOCChainGeneration)
(JNIEnv * env, jobject self, jlong handle, jobject controllerParams)
{
    chip::DeviceLayer::StackLock lock;
    CHIP_ERROR err                           = CHIP_NO_ERROR;
    AndroidDeviceControllerWrapper * wrapper = AndroidDeviceControllerWrapper::FromJNIHandle(handle);

    ChipLogProgress(Controller, "setNOCChain() called");

    jmethodID getRootCertificate;
    err = chip::JniReferences::GetInstance().FindMethod(env, controllerParams, "getRootCertificate", "()[B", &getRootCertificate);
    VerifyOrReturnValue(err == CHIP_NO_ERROR, err.AsInteger());

    jmethodID getIntermediateCertificate;
    err = chip::JniReferences::GetInstance().FindMethod(env, controllerParams, "getIntermediateCertificate", "()[B",
                                                        &getIntermediateCertificate);
    VerifyOrReturnValue(err == CHIP_NO_ERROR, err.AsInteger());

    jmethodID getOperationalCertificate;
    err = chip::JniReferences::GetInstance().FindMethod(env, controllerParams, "getOperationalCertificate", "()[B",
                                                        &getOperationalCertificate);
    VerifyOrReturnValue(err == CHIP_NO_ERROR, err.AsInteger());

    jmethodID getIpk;
    err = chip::JniReferences::GetInstance().FindMethod(env, controllerParams, "getIpk", "()[B", &getIpk);
    VerifyOrReturnValue(err == CHIP_NO_ERROR, err.AsInteger());

    jmethodID getAdminSubject;
    err = chip::JniReferences::GetInstance().FindMethod(env, controllerParams, "getAdminSubject", "()J", &getAdminSubject);
    VerifyOrReturnValue(err == CHIP_NO_ERROR, err.AsInteger());

    jbyteArray rootCertificate = (jbyteArray) env->CallObjectMethod(controllerParams, getRootCertificate);
    VerifyOrReturnValue(rootCertificate != nullptr, CHIP_ERROR_BAD_REQUEST.AsInteger());

    jbyteArray intermediateCertificate = (jbyteArray) env->CallObjectMethod(controllerParams, getIntermediateCertificate);
    VerifyOrReturnValue(intermediateCertificate != nullptr, CHIP_ERROR_BAD_REQUEST.AsInteger());

    jbyteArray operationalCertificate = (jbyteArray) env->CallObjectMethod(controllerParams, getOperationalCertificate);
    VerifyOrReturnValue(operationalCertificate != nullptr, CHIP_ERROR_BAD_REQUEST.AsInteger());

    // use ipk and adminSubject from CommissioningParameters if not set in ControllerParams
    CommissioningParameters commissioningParams = wrapper->GetCommissioningParameters();

    Optional<Crypto::IdentityProtectionKeySpan> ipkOptional;
    uint8_t ipkValue[CHIP_CRYPTO_SYMMETRIC_KEY_LENGTH_BYTES];
    Crypto::IdentityProtectionKeySpan ipkTempSpan(ipkValue);

    jbyteArray ipk = (jbyteArray) env->CallObjectMethod(controllerParams, getIpk);
    if (ipk != nullptr)
    {
        JniByteArray jByteArrayIpk(env, ipk);

        VerifyOrReturnValue(jByteArrayIpk.byteSpan().size() == sizeof(ipkValue), CHIP_ERROR_INTERNAL.AsInteger());
        memcpy(&ipkValue[0], jByteArrayIpk.byteSpan().data(), jByteArrayIpk.byteSpan().size());

        ipkOptional.SetValue(ipkTempSpan);
    }
    else if (commissioningParams.GetIpk().HasValue())
    {
        // if no value pass in ControllerParams, use value from CommissioningParameters
        ipkOptional.SetValue(commissioningParams.GetIpk().Value());
    }

    Optional<NodeId> adminSubjectOptional;
    uint64_t adminSubject = env->CallLongMethod(controllerParams, getAdminSubject);
    if (adminSubject == kUndefinedNodeId)
    {
        // if no value pass in ControllerParams, use value from CommissioningParameters
        adminSubject = commissioningParams.GetAdminSubject().ValueOr(kUndefinedNodeId);
    }
    if (adminSubject != kUndefinedNodeId)
    {
        adminSubjectOptional.SetValue(adminSubject);
    }
    // NOTE: we are allowing adminSubject to not be set since the OnNOCChainGeneration callback makes this field
    // optional and includes logic to handle the case where it is not set. It would also make sense to return
    // an error here since that use case may not be realistic.

    JniByteArray jByteArrayRcac(env, rootCertificate);
    JniByteArray jByteArrayIcac(env, intermediateCertificate);
    JniByteArray jByteArrayNoc(env, operationalCertificate);

#ifndef JAVA_MATTER_CONTROLLER_TEST
    err = wrapper->GetAndroidOperationalCredentialsIssuer()->NOCChainGenerated(CHIP_NO_ERROR, jByteArrayNoc.byteSpan(),
                                                                               jByteArrayIcac.byteSpan(), jByteArrayRcac.byteSpan(),
                                                                               ipkOptional, adminSubjectOptional);

    if (err != CHIP_NO_ERROR)
    {
        ChipLogError(Controller, "Failed to SetNocChain for the device: %" CHIP_ERROR_FORMAT, err.Format());
    }
#endif // JAVA_MATTER_CONTROLLER_TEST
    return err.AsInteger();
}

JNI_METHOD(jlong, newDeviceController)(JNIEnv * env, jobject self, jobject controllerParams)
{
    chip::DeviceLayer::StackLock lock;
    CHIP_ERROR err                           = CHIP_NO_ERROR;
    AndroidDeviceControllerWrapper * wrapper = NULL;
    jlong result                             = 0;

    ChipLogProgress(Controller, "newDeviceController() called");

    // Retrieve initialization params.
    jmethodID getFabricId;
    err = chip::JniReferences::GetInstance().FindMethod(env, controllerParams, "getFabricId", "()J", &getFabricId);
    SuccessOrExit(err);

    jmethodID getUdpListenPort;
    err = chip::JniReferences::GetInstance().FindMethod(env, controllerParams, "getUdpListenPort", "()I", &getUdpListenPort);
    SuccessOrExit(err);

    jmethodID getControllerVendorId;
    err = chip::JniReferences::GetInstance().FindMethod(env, controllerParams, "getControllerVendorId", "()I",
                                                        &getControllerVendorId);

    jmethodID getFailsafeTimerSeconds;
    err = chip::JniReferences::GetInstance().FindMethod(env, controllerParams, "getFailsafeTimerSeconds", "()I",
                                                        &getFailsafeTimerSeconds);
    SuccessOrExit(err);

    jmethodID getCASEFailsafeTimerSeconds;
    err = chip::JniReferences::GetInstance().FindMethod(env, controllerParams, "getCASEFailsafeTimerSeconds", "()I",
                                                        &getCASEFailsafeTimerSeconds);
    SuccessOrExit(err);

    jmethodID getAttemptNetworkScanWiFi;
    err = chip::JniReferences::GetInstance().FindMethod(env, controllerParams, "getAttemptNetworkScanWiFi", "()Z",
                                                        &getAttemptNetworkScanWiFi);
    SuccessOrExit(err);

    jmethodID getAttemptNetworkScanThread;
    err = chip::JniReferences::GetInstance().FindMethod(env, controllerParams, "getAttemptNetworkScanThread", "()Z",
                                                        &getAttemptNetworkScanThread);
    SuccessOrExit(err);

    jmethodID getSkipCommissioningComplete;
    err = chip::JniReferences::GetInstance().FindMethod(env, controllerParams, "getSkipCommissioningComplete", "()Z",
                                                        &getSkipCommissioningComplete);
    SuccessOrExit(err);

    jmethodID getCountryCode;
    err = chip::JniReferences::GetInstance().FindMethod(env, controllerParams, "getCountryCode", "()Ljava/util/Optional;",
                                                        &getCountryCode);
    SuccessOrExit(err);

    jmethodID getRegulatoryLocation;
    err = chip::JniReferences::GetInstance().FindMethod(env, controllerParams, "getRegulatoryLocation", "()Ljava/util/Optional;",
                                                        &getRegulatoryLocation);
    SuccessOrExit(err);

    jmethodID getKeypairDelegate;
    err = chip::JniReferences::GetInstance().FindMethod(env, controllerParams, "getKeypairDelegate",
                                                        "()Lchip/devicecontroller/KeypairDelegate;", &getKeypairDelegate);
    SuccessOrExit(err);

    jmethodID getRootCertificate;
    err = chip::JniReferences::GetInstance().FindMethod(env, controllerParams, "getRootCertificate", "()[B", &getRootCertificate);
    SuccessOrExit(err);

    jmethodID getIntermediateCertificate;
    err = chip::JniReferences::GetInstance().FindMethod(env, controllerParams, "getIntermediateCertificate", "()[B",
                                                        &getIntermediateCertificate);
    SuccessOrExit(err);

    jmethodID getOperationalCertificate;
    err = chip::JniReferences::GetInstance().FindMethod(env, controllerParams, "getOperationalCertificate", "()[B",
                                                        &getOperationalCertificate);
    SuccessOrExit(err);

    jmethodID getIpk;
    err = chip::JniReferences::GetInstance().FindMethod(env, controllerParams, "getIpk", "()[B", &getIpk);
    SuccessOrExit(err);

    jmethodID getAdminSubject;
    err = chip::JniReferences::GetInstance().FindMethod(env, controllerParams, "getAdminSubject", "()J", &getAdminSubject);
    SuccessOrExit(err);

    {
        uint64_t fabricId                  = env->CallLongMethod(controllerParams, getFabricId);
        uint16_t listenPort                = env->CallIntMethod(controllerParams, getUdpListenPort);
        uint16_t controllerVendorId        = env->CallIntMethod(controllerParams, getControllerVendorId);
        jobject keypairDelegate            = env->CallObjectMethod(controllerParams, getKeypairDelegate);
        jbyteArray rootCertificate         = (jbyteArray) env->CallObjectMethod(controllerParams, getRootCertificate);
        jbyteArray intermediateCertificate = (jbyteArray) env->CallObjectMethod(controllerParams, getIntermediateCertificate);
        jbyteArray operationalCertificate  = (jbyteArray) env->CallObjectMethod(controllerParams, getOperationalCertificate);
        jbyteArray ipk                     = (jbyteArray) env->CallObjectMethod(controllerParams, getIpk);
        uint16_t failsafeTimerSeconds      = env->CallIntMethod(controllerParams, getFailsafeTimerSeconds);
        uint16_t caseFailsafeTimerSeconds  = env->CallIntMethod(controllerParams, getCASEFailsafeTimerSeconds);
        bool attemptNetworkScanWiFi        = env->CallBooleanMethod(controllerParams, getAttemptNetworkScanWiFi);
        bool attemptNetworkScanThread      = env->CallBooleanMethod(controllerParams, getAttemptNetworkScanThread);
        bool skipCommissioningComplete     = env->CallBooleanMethod(controllerParams, getSkipCommissioningComplete);
        uint64_t adminSubject              = env->CallLongMethod(controllerParams, getAdminSubject);
        jobject countryCodeOptional        = env->CallObjectMethod(controllerParams, getCountryCode);
        jobject regulatoryLocationOptional = env->CallObjectMethod(controllerParams, getRegulatoryLocation);

#ifdef JAVA_MATTER_CONTROLLER_TEST
        std::unique_ptr<chip::Controller::ExampleOperationalCredentialsIssuer> opCredsIssuer(
            new chip::Controller::ExampleOperationalCredentialsIssuer());
#else
        std::unique_ptr<chip::Controller::AndroidOperationalCredentialsIssuer> opCredsIssuer(
            new chip::Controller::AndroidOperationalCredentialsIssuer());
#endif
        wrapper = AndroidDeviceControllerWrapper::AllocateNew(
            sJVM, self, kLocalDeviceId, fabricId, chip::kUndefinedCATs, &DeviceLayer::SystemLayer(),
            DeviceLayer::TCPEndPointManager(), DeviceLayer::UDPEndPointManager(), std::move(opCredsIssuer), keypairDelegate,
            rootCertificate, intermediateCertificate, operationalCertificate, ipk, listenPort, controllerVendorId,
            failsafeTimerSeconds, attemptNetworkScanWiFi, attemptNetworkScanThread, skipCommissioningComplete, &err);
        SuccessOrExit(err);

        if (caseFailsafeTimerSeconds > 0)
        {
            CommissioningParameters commissioningParams = wrapper->GetCommissioningParameters();
            commissioningParams.SetCASEFailsafeTimerSeconds(caseFailsafeTimerSeconds);
            err = wrapper->UpdateCommissioningParameters(commissioningParams);
            if (err != CHIP_NO_ERROR)
            {
                ChipLogError(Controller, "UpdateCommissioningParameters failed. Err = %" CHIP_ERROR_FORMAT, err.Format());
                SuccessOrExit(err);
            }
        }

        if (adminSubject != kUndefinedNodeId)
        {
            // if there is a valid adminSubject in the ControllerParams, then remember it
            CommissioningParameters commissioningParams = wrapper->GetCommissioningParameters();
            commissioningParams.SetAdminSubject(adminSubject);
            err = wrapper->UpdateCommissioningParameters(commissioningParams);
            if (err != CHIP_NO_ERROR)
            {
                ChipLogError(Controller, "UpdateCommissioningParameters failed. Err = %" CHIP_ERROR_FORMAT, err.Format());
                SuccessOrExit(err);
            }
        }

        jobject countryCode;
        err = chip::JniReferences::GetInstance().GetOptionalValue(countryCodeOptional, countryCode);
        SuccessOrExit(err);

        if (countryCode != nullptr)
        {
            jstring countryCodeStr = static_cast<jstring>(countryCode);
            JniUtfString countryCodeJniString(env, countryCodeStr);

            VerifyOrExit(countryCodeJniString.size() == 2, err = CHIP_ERROR_INVALID_ARGUMENT);

            chip::Controller::CommissioningParameters commissioningParams = wrapper->GetCommissioningParameters();
            commissioningParams.SetCountryCode(countryCodeJniString.charSpan());

            // The wrapper internally has reserved storage for the country code and will copy the value.
            err = wrapper->UpdateCommissioningParameters(commissioningParams);
            if (err != CHIP_NO_ERROR)
            {
                ChipLogError(Controller, "UpdateCommissioningParameters failed. Err = %" CHIP_ERROR_FORMAT, err.Format());
                SuccessOrExit(err);
            }
        }

        jobject regulatoryLocation;
        err = chip::JniReferences::GetInstance().GetOptionalValue(regulatoryLocationOptional, regulatoryLocation);
        SuccessOrExit(err);

        if (regulatoryLocation != nullptr)
        {
            using namespace app::Clusters::GeneralCommissioning;

            jint regulatoryLocationJint = chip::JniReferences::GetInstance().IntegerToPrimitive(regulatoryLocation);
            VerifyOrExit(chip::CanCastTo<RegulatoryLocationType>(regulatoryLocationJint), err = CHIP_ERROR_INVALID_ARGUMENT);

            RegulatoryLocationType regulatoryLocationType = static_cast<RegulatoryLocationType>(regulatoryLocationJint);
            VerifyOrExit(regulatoryLocationType >= RegulatoryLocationType::kIndoor, err = CHIP_ERROR_INVALID_ARGUMENT);
            VerifyOrExit(regulatoryLocationType <= RegulatoryLocationType::kIndoorOutdoor, err = CHIP_ERROR_INVALID_ARGUMENT);

            chip::Controller::CommissioningParameters commissioningParams = wrapper->GetCommissioningParameters();
            commissioningParams.SetDeviceRegulatoryLocation(regulatoryLocationType);
            err = wrapper->UpdateCommissioningParameters(commissioningParams);
            if (err != CHIP_NO_ERROR)
            {
                ChipLogError(Controller, "UpdateCommissioningParameters failed. Err = %" CHIP_ERROR_FORMAT, err.Format());
                SuccessOrExit(err);
            }
        }
    }

    // Create and start the IO thread. Must be called after Controller()->Init
    if (sIOThread == PTHREAD_NULL)
    {
        int pthreadErr = pthread_create(&sIOThread, NULL, IOThreadMain, NULL);
        VerifyOrExit(pthreadErr == 0, err = CHIP_ERROR_POSIX(pthreadErr));
    }

    result = wrapper->ToJNIHandle();

exit:
    if (err != CHIP_NO_ERROR)
    {
        if (wrapper != NULL)
        {
            delete wrapper;
        }

        if (err != CHIP_JNI_ERROR_EXCEPTION_THROWN)
        {
            JniReferences::GetInstance().ThrowError(env, sChipDeviceControllerExceptionCls, err);
        }
    }

    return result;
}

JNI_METHOD(void, setDeviceAttestationDelegate)
(JNIEnv * env, jobject self, jlong handle, jint failSafeExpiryTimeoutSecs, jobject deviceAttestationDelegate)
{
    chip::DeviceLayer::StackLock lock;
    CHIP_ERROR err                           = CHIP_NO_ERROR;
    AndroidDeviceControllerWrapper * wrapper = AndroidDeviceControllerWrapper::FromJNIHandle(handle);

    ChipLogProgress(Controller, "setDeviceAttestationDelegate() called");
    if (deviceAttestationDelegate != nullptr)
    {
        chip::Optional<uint16_t> timeoutSecs  = chip::MakeOptional(static_cast<uint16_t>(failSafeExpiryTimeoutSecs));
        bool shouldWaitAfterDeviceAttestation = false;
        jclass deviceAttestationDelegateCls   = nullptr;
        jobject deviceAttestationDelegateRef  = env->NewGlobalRef(deviceAttestationDelegate);

        VerifyOrExit(deviceAttestationDelegateRef != nullptr, err = CHIP_JNI_ERROR_NULL_OBJECT);
        JniReferences::GetInstance().GetClassRef(env, "chip/devicecontroller/DeviceAttestationDelegate",
                                                 deviceAttestationDelegateCls);
        VerifyOrExit(deviceAttestationDelegateCls != nullptr, err = CHIP_JNI_ERROR_TYPE_NOT_FOUND);

        if (env->IsInstanceOf(deviceAttestationDelegate, deviceAttestationDelegateCls))
        {
            shouldWaitAfterDeviceAttestation = true;
        }

        err = wrapper->UpdateDeviceAttestationDelegateBridge(deviceAttestationDelegateRef, timeoutSecs,
                                                             shouldWaitAfterDeviceAttestation);
        SuccessOrExit(err);
    }

exit:
    if (err != CHIP_NO_ERROR)
    {
        ChipLogError(Controller, "Failed to set device attestation delegate.");
        JniReferences::GetInstance().ThrowError(env, sChipDeviceControllerExceptionCls, err);
    }
}

JNI_METHOD(void, setAttestationTrustStoreDelegate)
(JNIEnv * env, jobject self, jlong handle, jobject attestationTrustStoreDelegate)
{
    chip::DeviceLayer::StackLock lock;
    CHIP_ERROR err                           = CHIP_NO_ERROR;
    AndroidDeviceControllerWrapper * wrapper = AndroidDeviceControllerWrapper::FromJNIHandle(handle);

    ChipLogProgress(Controller, "setAttestationTrustStoreDelegate() called");

    if (attestationTrustStoreDelegate != nullptr)
    {
        jobject attestationTrustStoreDelegateRef = env->NewGlobalRef(attestationTrustStoreDelegate);
        err                                      = wrapper->UpdateAttestationTrustStoreBridge(attestationTrustStoreDelegateRef);
        SuccessOrExit(err);
    }

exit:
    if (err != CHIP_NO_ERROR)
    {
        ChipLogError(Controller, "Failed to set device attestation delegate.");
        JniReferences::GetInstance().ThrowError(env, sChipDeviceControllerExceptionCls, err);
    }
}

JNI_METHOD(void, commissionDevice)
(JNIEnv * env, jobject self, jlong handle, jlong deviceId, jbyteArray csrNonce, jobject networkCredentials)
{
    chip::DeviceLayer::StackLock lock;
    CHIP_ERROR err                           = CHIP_NO_ERROR;
    AndroidDeviceControllerWrapper * wrapper = AndroidDeviceControllerWrapper::FromJNIHandle(handle);

    ChipLogProgress(Controller, "commissionDevice() called");

    CommissioningParameters commissioningParams = wrapper->GetCommissioningParameters();
    if (networkCredentials != nullptr)
    {
        err = wrapper->ApplyNetworkCredentials(commissioningParams, networkCredentials);
        VerifyOrExit(err == CHIP_NO_ERROR, err = CHIP_ERROR_INVALID_ARGUMENT);
    }
    if (wrapper->GetDeviceAttestationDelegateBridge() != nullptr)
    {
        commissioningParams.SetDeviceAttestationDelegate(wrapper->GetDeviceAttestationDelegateBridge());
    }
    if (csrNonce != nullptr)
    {
        JniByteArray jniCsrNonce(env, csrNonce);
        commissioningParams.SetCSRNonce(jniCsrNonce.byteSpan());
    }
    err = wrapper->Controller()->Commission(deviceId, commissioningParams);
exit:
    if (err != CHIP_NO_ERROR)
    {
        ChipLogError(Controller, "Failed to commission the device.");
        JniReferences::GetInstance().ThrowError(env, sChipDeviceControllerExceptionCls, err);
    }
}

JNI_METHOD(void, pairDevice)
(JNIEnv * env, jobject self, jlong handle, jlong deviceId, jint connObj, jlong pinCode, jbyteArray csrNonce,
 jobject networkCredentials)
{
    chip::DeviceLayer::StackLock lock;
    CHIP_ERROR err                           = CHIP_NO_ERROR;
    AndroidDeviceControllerWrapper * wrapper = AndroidDeviceControllerWrapper::FromJNIHandle(handle);

    ChipLogProgress(Controller, "pairDevice() called with device ID, connection object, and pincode");

    if (!chip::CanCastTo<uint32_t>(pinCode))
    {
        JniReferences::GetInstance().ThrowError(env, sChipDeviceControllerExceptionCls, CHIP_ERROR_INVALID_ARGUMENT);
        return;
    }

    RendezvousParameters rendezvousParams = RendezvousParameters()
                                                .SetSetupPINCode(static_cast<uint32_t>(pinCode))
#if CONFIG_NETWORK_LAYER_BLE
                                                .SetConnectionObject(reinterpret_cast<BLE_CONNECTION_OBJECT>(connObj))
#endif
                                                .SetPeerAddress(Transport::PeerAddress::BLE());

    CommissioningParameters commissioningParams = wrapper->GetCommissioningParameters();
    wrapper->ApplyNetworkCredentials(commissioningParams, networkCredentials);

    if (csrNonce != nullptr)
    {
        JniByteArray jniCsrNonce(env, csrNonce);
        commissioningParams.SetCSRNonce(jniCsrNonce.byteSpan());
    }
    if (wrapper->GetDeviceAttestationDelegateBridge() != nullptr)
    {
        commissioningParams.SetDeviceAttestationDelegate(wrapper->GetDeviceAttestationDelegateBridge());
    }
    err = wrapper->Controller()->PairDevice(deviceId, rendezvousParams, commissioningParams);

    if (err != CHIP_NO_ERROR)
    {
        ChipLogError(Controller, "Failed to pair the device.");
        JniReferences::GetInstance().ThrowError(env, sChipDeviceControllerExceptionCls, err);
    }
}

JNI_METHOD(void, pairDeviceWithAddress)
(JNIEnv * env, jobject self, jlong handle, jlong deviceId, jstring address, jint port, jint discriminator, jlong pinCode,
 jbyteArray csrNonce)
{
    chip::DeviceLayer::StackLock lock;
    CHIP_ERROR err                           = CHIP_NO_ERROR;
    AndroidDeviceControllerWrapper * wrapper = AndroidDeviceControllerWrapper::FromJNIHandle(handle);

    ChipLogProgress(Controller, "pairDeviceWithAddress() called");

    if (!chip::CanCastTo<uint32_t>(pinCode))
    {
        JniReferences::GetInstance().ThrowError(env, sChipDeviceControllerExceptionCls, CHIP_ERROR_INVALID_ARGUMENT);
        return;
    }

    JniUtfString addrJniString(env, address);

    RendezvousParameters rendezvousParams =
        RendezvousParameters()
            .SetDiscriminator(discriminator)
            .SetSetupPINCode(static_cast<uint32_t>(pinCode))
            .SetPeerAddress(Transport::PeerAddress::UDP(const_cast<char *>(addrJniString.c_str()), port));

    CommissioningParameters commissioningParams = wrapper->GetCommissioningParameters();
    if (csrNonce != nullptr)
    {
        JniByteArray jniCsrNonce(env, csrNonce);
        commissioningParams.SetCSRNonce(jniCsrNonce.byteSpan());
    }
    if (wrapper->GetDeviceAttestationDelegateBridge() != nullptr)
    {
        commissioningParams.SetDeviceAttestationDelegate(wrapper->GetDeviceAttestationDelegateBridge());
    }
    err = wrapper->Controller()->PairDevice(deviceId, rendezvousParams, commissioningParams);

    if (err != CHIP_NO_ERROR)
    {
        ChipLogError(Controller, "Failed to pair the device.");
        JniReferences::GetInstance().ThrowError(env, sChipDeviceControllerExceptionCls, err);
    }
}

JNI_METHOD(void, establishPaseConnection)(JNIEnv * env, jobject self, jlong handle, jlong deviceId, jint connObj, jlong pinCode)
{
    chip::DeviceLayer::StackLock lock;
    CHIP_ERROR err                           = CHIP_NO_ERROR;
    AndroidDeviceControllerWrapper * wrapper = AndroidDeviceControllerWrapper::FromJNIHandle(handle);

    if (!chip::CanCastTo<uint32_t>(pinCode))
    {
        JniReferences::GetInstance().ThrowError(env, sChipDeviceControllerExceptionCls, CHIP_ERROR_INVALID_ARGUMENT);
        return;
    }

    RendezvousParameters rendezvousParams = RendezvousParameters()
                                                .SetSetupPINCode(static_cast<uint32_t>(pinCode))
#if CONFIG_NETWORK_LAYER_BLE
                                                .SetConnectionObject(reinterpret_cast<BLE_CONNECTION_OBJECT>(connObj))
#endif
                                                .SetPeerAddress(Transport::PeerAddress::BLE());

    err = wrapper->Controller()->EstablishPASEConnection(deviceId, rendezvousParams);

    if (err != CHIP_NO_ERROR)
    {
        ChipLogError(Controller, "Failed to establish PASE connection.");
        JniReferences::GetInstance().ThrowError(env, sChipDeviceControllerExceptionCls, err);
    }
}

JNI_METHOD(void, establishPaseConnectionByAddress)
(JNIEnv * env, jobject self, jlong handle, jlong deviceId, jstring address, jint port, jlong pinCode)
{
    chip::DeviceLayer::StackLock lock;
    CHIP_ERROR err                           = CHIP_NO_ERROR;
    AndroidDeviceControllerWrapper * wrapper = AndroidDeviceControllerWrapper::FromJNIHandle(handle);

    if (!chip::CanCastTo<uint32_t>(pinCode))
    {
        JniReferences::GetInstance().ThrowError(env, sChipDeviceControllerExceptionCls, CHIP_ERROR_INVALID_ARGUMENT);
        return;
    }

    JniUtfString addrJniString(env, address);

    RendezvousParameters rendezvousParams =
        RendezvousParameters()
            .SetSetupPINCode(static_cast<uint32_t>(pinCode))
            .SetPeerAddress(Transport::PeerAddress::UDP(const_cast<char *>(addrJniString.c_str()), port));

    err = wrapper->Controller()->EstablishPASEConnection(deviceId, rendezvousParams);

    if (err != CHIP_NO_ERROR)
    {
        ChipLogError(Controller, "Failed to establish PASE connection.");
        JniReferences::GetInstance().ThrowError(env, sChipDeviceControllerExceptionCls, err);
    }
}

JNI_METHOD(void, continueCommissioning)
(JNIEnv * env, jobject self, jlong handle, jlong devicePtr, jboolean ignoreAttestationFailure)
{
    chip::DeviceLayer::StackLock lock;
    ChipLogProgress(Controller, "continueCommissioning() called.");
    CHIP_ERROR err                                                    = CHIP_NO_ERROR;
    AndroidDeviceControllerWrapper * wrapper                          = AndroidDeviceControllerWrapper::FromJNIHandle(handle);
    DeviceAttestationDelegateBridge * deviceAttestationDelegateBridge = wrapper->GetDeviceAttestationDelegateBridge();
    auto lastAttestationResult = deviceAttestationDelegateBridge ? deviceAttestationDelegateBridge->attestationVerificationResult()
                                                                 : chip::Credentials::AttestationVerificationResult::kSuccess;
    chip::DeviceProxy * deviceProxy = reinterpret_cast<chip::DeviceProxy *>(devicePtr);
    err                             = wrapper->Controller()->ContinueCommissioningAfterDeviceAttestation(
        deviceProxy, ignoreAttestationFailure ? chip::Credentials::AttestationVerificationResult::kSuccess : lastAttestationResult);

    if (err != CHIP_NO_ERROR)
    {
        ChipLogError(Controller, "Failed to continue commissioning.");
        JniReferences::GetInstance().ThrowError(env, sChipDeviceControllerExceptionCls, err);
    }
}

JNI_METHOD(void, setUseJavaCallbackForNOCRequest)
(JNIEnv * env, jobject self, jlong handle, jboolean useCallback)
{
    ChipLogProgress(Controller, "setUseJavaCallbackForNOCRequest() called");
    chip::DeviceLayer::StackLock lock;
    AndroidDeviceControllerWrapper * wrapper = AndroidDeviceControllerWrapper::FromJNIHandle(handle);

#ifndef JAVA_MATTER_CONTROLLER_TEST
    wrapper->GetAndroidOperationalCredentialsIssuer()->SetUseJavaCallbackForNOCRequest(useCallback);
#endif

    if (useCallback)
    {
        // if we are assigning a callback, then make the device commissioner delegate verification to the
        // PartialDACVerifier so that DAC chain and CD validation can be performed by custom code
        // triggered by ChipDeviceController.NOCChainIssuer.onNOCChainGenerationNeeded().
        wrapper->Controller()->SetDeviceAttestationVerifier(wrapper->GetPartialDACVerifier());
    }
    else
    {
        // if we are setting callback to null, then make the device commissioner use the default verifier
        wrapper->Controller()->SetDeviceAttestationVerifier(GetDeviceAttestationVerifier());
    }
}

JNI_METHOD(void, updateCommissioningNetworkCredentials)
(JNIEnv * env, jobject self, jlong handle, jobject networkCredentials)
{
    ChipLogProgress(Controller, "updateCommissioningNetworkCredentials() called");
    chip::DeviceLayer::StackLock lock;
    AndroidDeviceControllerWrapper * wrapper = AndroidDeviceControllerWrapper::FromJNIHandle(handle);

    CommissioningParameters commissioningParams = wrapper->GetCommissioningParameters();
    CHIP_ERROR err                              = wrapper->ApplyNetworkCredentials(commissioningParams, networkCredentials);
    if (err != CHIP_NO_ERROR)
    {
        ChipLogError(Controller, "ApplyNetworkCredentials failed. Err = %" CHIP_ERROR_FORMAT, err.Format());
        JniReferences::GetInstance().ThrowError(env, sChipDeviceControllerExceptionCls, err);
        return;
    }
    err = wrapper->UpdateCommissioningParameters(commissioningParams);
    if (err != CHIP_NO_ERROR)
    {
        ChipLogError(Controller, "UpdateCommissioningParameters failed. Err = %" CHIP_ERROR_FORMAT, err.Format());
        JniReferences::GetInstance().ThrowError(env, sChipDeviceControllerExceptionCls, err);
        return;
    }

    // Only invoke NetworkCredentialsReady when called in response to NetworkScan result
    if (wrapper->Controller()->GetCommissioningStage() == CommissioningStage::kNeedsNetworkCreds)
    {
        err = wrapper->Controller()->NetworkCredentialsReady();
        if (err != CHIP_NO_ERROR)
        {
            ChipLogError(Controller, "NetworkCredentialsReady failed. Err = %" CHIP_ERROR_FORMAT, err.Format());
            JniReferences::GetInstance().ThrowError(env, sChipDeviceControllerExceptionCls, err);
        }
    }
}

JNI_METHOD(jbyteArray, convertX509CertToMatterCert)
(JNIEnv * env, jobject self, jbyteArray x509Cert)
{
    chip::DeviceLayer::StackLock lock;

    uint32_t allocatedCertLength = chip::Credentials::kMaxCHIPCertLength;
    chip::Platform::ScopedMemoryBuffer<uint8_t> outBuf;
    jbyteArray outJbytes = nullptr;
    JniByteArray x509CertBytes(env, x509Cert);

    CHIP_ERROR err = CHIP_NO_ERROR;

    VerifyOrExit(outBuf.Alloc(allocatedCertLength), err = CHIP_ERROR_NO_MEMORY);

    {
        MutableByteSpan outBytes(outBuf.Get(), allocatedCertLength);

        err = chip::Credentials::ConvertX509CertToChipCert(x509CertBytes.byteSpan(), outBytes);
        SuccessOrExit(err);

        VerifyOrExit(chip::CanCastTo<uint32_t>(outBytes.size()), err = CHIP_ERROR_INTERNAL);

        err = JniReferences::GetInstance().N2J_ByteArray(env, outBytes.data(), static_cast<uint32_t>(outBytes.size()), outJbytes);
        SuccessOrExit(err);
    }

exit:
    if (err != CHIP_NO_ERROR)
    {
        ChipLogError(Controller, "Failed to convert X509 cert to CHIP cert. Err = %" CHIP_ERROR_FORMAT, err.Format());
        JniReferences::GetInstance().ThrowError(env, sChipDeviceControllerExceptionCls, err);
    }

    return outJbytes;
}

JNI_METHOD(jbyteArray, extractSkidFromPaaCert)
(JNIEnv * env, jobject self, jbyteArray paaCert)
{
    uint32_t allocatedCertLength = chip::Credentials::kMaxCHIPCertLength;
    chip::Platform::ScopedMemoryBuffer<uint8_t> outBuf;
    jbyteArray outJbytes = nullptr;
    JniByteArray paaCertBytes(env, paaCert);

    CHIP_ERROR err = CHIP_NO_ERROR;
    VerifyOrExit(outBuf.Alloc(allocatedCertLength), err = CHIP_ERROR_NO_MEMORY);
    {
        MutableByteSpan outBytes(outBuf.Get(), allocatedCertLength);

        err = chip::Crypto::ExtractSKIDFromX509Cert(paaCertBytes.byteSpan(), outBytes);
        SuccessOrExit(err);

        VerifyOrExit(chip::CanCastTo<uint32_t>(outBytes.size()), err = CHIP_ERROR_INTERNAL);

        err = JniReferences::GetInstance().N2J_ByteArray(env, outBytes.data(), static_cast<uint32_t>(outBytes.size()), outJbytes);
        SuccessOrExit(err);
    }

exit:
    if (err != CHIP_NO_ERROR)
    {
        ChipLogError(Controller, "Failed to extract skid frome X509 cert. Err = %" CHIP_ERROR_FORMAT, err.Format());
        JniReferences::GetInstance().ThrowError(env, sChipDeviceControllerExceptionCls, err);
    }

    return outJbytes;
}

JNI_METHOD(void, unpairDevice)(JNIEnv * env, jobject self, jlong handle, jlong deviceId)
{
    chip::DeviceLayer::StackLock lock;
    CHIP_ERROR err                           = CHIP_NO_ERROR;
    AndroidDeviceControllerWrapper * wrapper = AndroidDeviceControllerWrapper::FromJNIHandle(handle);

    ChipLogProgress(Controller, "unpairDevice() called with device ID");

    err = wrapper->Controller()->UnpairDevice(deviceId);

    if (err != CHIP_NO_ERROR)
    {
        ChipLogError(Controller, "Failed to unpair the device.");
        JniReferences::GetInstance().ThrowError(env, sChipDeviceControllerExceptionCls, err);
    }
}

JNI_METHOD(void, unpairDeviceCallback)(JNIEnv * env, jobject self, jlong handle, jlong deviceId, jobject callback)
{
    chip::DeviceLayer::StackLock lock;
    CHIP_ERROR err                           = CHIP_NO_ERROR;
    AndroidDeviceControllerWrapper * wrapper = AndroidDeviceControllerWrapper::FromJNIHandle(handle);

    ChipLogProgress(Controller, "unpairDeviceCallback() called with device ID and callback object");

    err = AndroidCurrentFabricRemover::RemoveCurrentFabric(wrapper->Controller(), static_cast<NodeId>(deviceId), callback);

    if (err != CHIP_NO_ERROR)
    {
        ChipLogError(Controller, "Failed to unpair the device.");
        JniReferences::GetInstance().ThrowError(env, sChipDeviceControllerExceptionCls, err);
    }
}

JNI_METHOD(void, stopDevicePairing)(JNIEnv * env, jobject self, jlong handle, jlong deviceId)
{
    chip::DeviceLayer::StackLock lock;
    CHIP_ERROR err                           = CHIP_NO_ERROR;
    AndroidDeviceControllerWrapper * wrapper = AndroidDeviceControllerWrapper::FromJNIHandle(handle);

    ChipLogProgress(Controller, "stopDevicePairing() called with device ID");

    err = wrapper->Controller()->StopPairing(deviceId);

    if (err != CHIP_NO_ERROR)
    {
        ChipLogError(Controller, "Failed to unpair the device.");
        JniReferences::GetInstance().ThrowError(env, sChipDeviceControllerExceptionCls, err);
    }
}

JNI_METHOD(jlong, getDeviceBeingCommissionedPointer)(JNIEnv * env, jobject self, jlong handle, jlong nodeId)
{
    chip::DeviceLayer::StackLock lock;
    CHIP_ERROR err                           = CHIP_NO_ERROR;
    AndroidDeviceControllerWrapper * wrapper = AndroidDeviceControllerWrapper::FromJNIHandle(handle);

    CommissioneeDeviceProxy * commissioneeDevice = nullptr;
    err = wrapper->Controller()->GetDeviceBeingCommissioned(static_cast<NodeId>(nodeId), &commissioneeDevice);

    if (commissioneeDevice == nullptr)
    {
        ChipLogError(Controller, "Commissionee device was nullptr");
        err = CHIP_ERROR_INCORRECT_STATE;
    }

    if (err != CHIP_NO_ERROR)
    {
        ChipLogError(Controller, "Failed to get commissionee device: %s", ErrorStr(err));
        JniReferences::GetInstance().ThrowError(env, sChipDeviceControllerExceptionCls, err);
        return 0;
    }

    return reinterpret_cast<jlong>(commissioneeDevice);
}

JNI_METHOD(void, getConnectedDevicePointer)(JNIEnv * env, jobject self, jlong handle, jlong nodeId, jlong callbackHandle)
{
    chip::DeviceLayer::StackLock lock;
    CHIP_ERROR err                           = CHIP_NO_ERROR;
    AndroidDeviceControllerWrapper * wrapper = AndroidDeviceControllerWrapper::FromJNIHandle(handle);

    GetConnectedDeviceCallback * connectedDeviceCallback = reinterpret_cast<GetConnectedDeviceCallback *>(callbackHandle);
    VerifyOrReturn(connectedDeviceCallback != nullptr, ChipLogError(Controller, "GetConnectedDeviceCallback handle is nullptr"));
    err = wrapper->Controller()->GetConnectedDevice(nodeId, &connectedDeviceCallback->mOnSuccess,
                                                    &connectedDeviceCallback->mOnFailure);
    VerifyOrReturn(err == CHIP_NO_ERROR, ChipLogError(Controller, "Error invoking GetConnectedDevice"));
}

JNI_METHOD(void, releaseOperationalDevicePointer)(JNIEnv * env, jobject self, jlong devicePtr)
{
    chip::DeviceLayer::StackLock lock;
    OperationalDeviceProxy * device = reinterpret_cast<OperationalDeviceProxy *>(devicePtr);
    if (device != NULL)
    {
        delete device;
    }
}

JNI_METHOD(jint, getFabricIndex)(JNIEnv * env, jobject self, jlong handle)
{
    chip::DeviceLayer::StackLock lock;

    AndroidDeviceControllerWrapper * wrapper = AndroidDeviceControllerWrapper::FromJNIHandle(handle);

    return wrapper->Controller()->GetFabricIndex();
}

JNI_METHOD(void, shutdownSubscriptions)
(JNIEnv * env, jobject self, jobject handle, jobject fabricIndex, jobject peerNodeId, jobject subscriptionId)
{
    chip::DeviceLayer::StackLock lock;
    if (fabricIndex == nullptr && peerNodeId == nullptr && subscriptionId == nullptr)
    {
        app::InteractionModelEngine::GetInstance()->ShutdownAllSubscriptions();
        return;
    }

    if (fabricIndex != nullptr && peerNodeId != nullptr && subscriptionId == nullptr)
    {
        jint jFabricIndex = chip::JniReferences::GetInstance().IntegerToPrimitive(fabricIndex);
        jlong jPeerNodeId = chip::JniReferences::GetInstance().LongToPrimitive(peerNodeId);
        app::InteractionModelEngine::GetInstance()->ShutdownSubscriptions(static_cast<chip::FabricIndex>(jFabricIndex),
                                                                          static_cast<chip::NodeId>(jPeerNodeId));
        return;
    }

    if (fabricIndex != nullptr && peerNodeId == nullptr && subscriptionId == nullptr)
    {
        jint jFabricIndex = chip::JniReferences::GetInstance().IntegerToPrimitive(fabricIndex);
        app::InteractionModelEngine::GetInstance()->ShutdownSubscriptions(static_cast<chip::FabricIndex>(jFabricIndex));
        return;
    }

    if (fabricIndex != nullptr && peerNodeId != nullptr && subscriptionId != nullptr)
    {
        jint jFabricIndex     = chip::JniReferences::GetInstance().IntegerToPrimitive(fabricIndex);
        jlong jPeerNodeId     = chip::JniReferences::GetInstance().LongToPrimitive(peerNodeId);
        jlong jSubscriptionId = chip::JniReferences::GetInstance().LongToPrimitive(subscriptionId);
        app::InteractionModelEngine::GetInstance()->ShutdownSubscription(
            chip::ScopedNodeId(static_cast<chip::NodeId>(jPeerNodeId), static_cast<chip::FabricIndex>(jFabricIndex)),
            static_cast<chip::SubscriptionId>(jSubscriptionId));
        return;
    }
    ChipLogError(Controller, "Failed to shutdown subscriptions with correct input paramemeter");
}

JNI_METHOD(jstring, getIpAddress)(JNIEnv * env, jobject self, jlong handle, jlong deviceId)
{
    chip::DeviceLayer::StackLock lock;
    AndroidDeviceControllerWrapper * wrapper = AndroidDeviceControllerWrapper::FromJNIHandle(handle);

    chip::Inet::IPAddress addr;
    uint16_t port;
    char addrStr[50];

    CHIP_ERROR err = wrapper->Controller()->GetPeerAddressAndPort(deviceId, addr, port);

    if (err != CHIP_NO_ERROR)
    {
        ChipLogError(Controller, "Failed to get device address.");
        JniReferences::GetInstance().ThrowError(env, sChipDeviceControllerExceptionCls, err);
        return nullptr;
    }

    addr.ToString(addrStr);
    return env->NewStringUTF(addrStr);
}

JNI_METHOD(jlong, generateCompressedFabricId)
(JNIEnv * env, jobject self, jbyteArray rcac, jbyteArray noc)
{
    chip::DeviceLayer::StackLock lock;
    CompressedFabricId compressedFabricId;
    FabricId fabricId;
    NodeId nodeId;
    CHIP_ERROR err = CHIP_NO_ERROR;

    chip::JniByteArray jniRcac(env, rcac);
    chip::JniByteArray jniNoc(env, noc);
    err = ExtractNodeIdFabricIdCompressedFabricIdFromOpCerts(jniRcac.byteSpan(), jniNoc.byteSpan(), compressedFabricId, fabricId,
                                                             nodeId);

    if (err != CHIP_NO_ERROR)
    {
        ChipLogError(Controller, "Failed to extract compressed fabric ID.");
        JniReferences::GetInstance().ThrowError(env, sChipDeviceControllerExceptionCls, err);
    }

    return static_cast<jlong>(compressedFabricId);
}

JNI_METHOD(jobject, getNetworkLocation)(JNIEnv * env, jobject self, jlong handle, jlong deviceId)
{
    chip::DeviceLayer::StackLock lock;
    AndroidDeviceControllerWrapper * wrapper = AndroidDeviceControllerWrapper::FromJNIHandle(handle);

    Transport::PeerAddress addr;
    jobject networkLocation;
    char addrStr[50];

    CHIP_ERROR err = wrapper->Controller()->GetPeerAddress(static_cast<chip::NodeId>(deviceId), addr);
    if (err != CHIP_NO_ERROR)
    {
        ChipLogError(Controller, "Failed to get device address.");
        JniReferences::GetInstance().ThrowError(env, sChipDeviceControllerExceptionCls, err);
        return nullptr;
    }

    addr.GetIPAddress().ToString(addrStr);

    err = N2J_NetworkLocation(env, env->NewStringUTF(addrStr), static_cast<jint>(addr.GetPort()),
                              static_cast<jint>(addr.GetInterface().GetPlatformInterface()), networkLocation);
    if (err != CHIP_NO_ERROR)
    {
        ChipLogError(Controller, "Failed to create NetworkLocation");
        JniReferences::GetInstance().ThrowError(env, sChipDeviceControllerExceptionCls, err);
    }

    return networkLocation;
}

JNI_METHOD(jlong, getCompressedFabricId)(JNIEnv * env, jobject self, jlong handle)
{
    chip::DeviceLayer::StackLock lock;

    AndroidDeviceControllerWrapper * wrapper = AndroidDeviceControllerWrapper::FromJNIHandle(handle);

    return wrapper->Controller()->GetCompressedFabricId();
}

JNI_METHOD(void, discoverCommissionableNodes)(JNIEnv * env, jobject self, jlong handle)
{
    chip::DeviceLayer::StackLock lock;

    AndroidDeviceControllerWrapper * wrapper = AndroidDeviceControllerWrapper::FromJNIHandle(handle);
    chip::Dnssd::DiscoveryFilter filter(Dnssd::DiscoveryFilterType::kNone, (uint64_t) 0);

    CHIP_ERROR err = wrapper->Controller()->DiscoverCommissionableNodes(filter);
    if (err != CHIP_NO_ERROR)
    {
        ChipLogError(Controller, "Failed to discoverCommissionableNodes");
        JniReferences::GetInstance().ThrowError(env, sChipDeviceControllerExceptionCls, err);
    }
}

JNI_METHOD(jobject, getDiscoveredDevice)(JNIEnv * env, jobject self, jlong handle, jint idx)
{
    chip::DeviceLayer::StackLock lock;

    AndroidDeviceControllerWrapper * wrapper = AndroidDeviceControllerWrapper::FromJNIHandle(handle);
    const Dnssd::DiscoveredNodeData * data   = wrapper->Controller()->GetDiscoveredDevice(idx);

    if (data == nullptr)
    {
        return nullptr;
    }

    jclass discoveredDeviceCls = env->FindClass("chip/devicecontroller/DiscoveredDevice");
    jmethodID constructor      = env->GetMethodID(discoveredDeviceCls, "<init>", "()V");

    jfieldID discrminatorID = env->GetFieldID(discoveredDeviceCls, "discriminator", "J");
    jfieldID ipAddressID    = env->GetFieldID(discoveredDeviceCls, "ipAddress", "Ljava/lang/String;");

    jobject discoveredObj = env->NewObject(discoveredDeviceCls, constructor);

    env->SetLongField(discoveredObj, discrminatorID, data->commissionData.longDiscriminator);

    char ipAddress[100];
    data->resolutionData.ipAddress[0].ToString(ipAddress, 100);
    jstring jniipAdress = env->NewStringUTF(ipAddress);
    env->SetObjectField(discoveredObj, ipAddressID, jniipAdress);

    if (data == nullptr)
    {
        ChipLogError(Controller, "GetDiscoveredDevice - not found");
    }
    return discoveredObj;
}

JNI_METHOD(jboolean, openPairingWindow)(JNIEnv * env, jobject self, jlong handle, jlong devicePtr, jint duration)
{
    chip::DeviceLayer::StackLock lock;
    CHIP_ERROR err = CHIP_NO_ERROR;

    DeviceProxy * chipDevice = reinterpret_cast<DeviceProxy *>(devicePtr);
    if (chipDevice == nullptr)
    {
        ChipLogProgress(Controller, "Could not cast device pointer to Device object");
        return false;
    }

    AndroidDeviceControllerWrapper * wrapper = AndroidDeviceControllerWrapper::FromJNIHandle(handle);

    err = AutoCommissioningWindowOpener::OpenBasicCommissioningWindow(wrapper->Controller(), chipDevice->GetDeviceId(),
                                                                      System::Clock::Seconds16(duration));

    if (err != CHIP_NO_ERROR)
    {
        ChipLogError(Controller, "OpenPairingWindow failed: %" CHIP_ERROR_FORMAT, err.Format());
        return false;
    }

    return true;
}

JNI_METHOD(jboolean, openPairingWindowWithPIN)
(JNIEnv * env, jobject self, jlong handle, jlong devicePtr, jint duration, jlong iteration, jint discriminator, jlong setupPinCode)
{
    VerifyOrReturnValue(chip::CanCastTo<uint32_t>(iteration), false);

    chip::DeviceLayer::StackLock lock;
    CHIP_ERROR err = CHIP_NO_ERROR;

    DeviceProxy * chipDevice = reinterpret_cast<DeviceProxy *>(devicePtr);
    if (chipDevice == nullptr)
    {
        ChipLogProgress(Controller, "Could not cast device pointer to Device object");
        return false;
    }

    AndroidDeviceControllerWrapper * wrapper = AndroidDeviceControllerWrapper::FromJNIHandle(handle);

    chip::SetupPayload setupPayload;
    err = AutoCommissioningWindowOpener::OpenCommissioningWindow(
        wrapper->Controller(), chipDevice->GetDeviceId(), System::Clock::Seconds16(duration), static_cast<uint32_t>(iteration),
        discriminator, MakeOptional(static_cast<uint32_t>(setupPinCode)), NullOptional, setupPayload);

    if (err != CHIP_NO_ERROR)
    {
        ChipLogError(Controller, "OpenPairingWindow failed: %" CHIP_ERROR_FORMAT, err.Format());
        return false;
    }

    return true;
}

JNI_METHOD(jboolean, openPairingWindowCallback)
(JNIEnv * env, jobject self, jlong handle, jlong devicePtr, jint duration, jobject jcallback)
{
    chip::DeviceLayer::StackLock lock;
    CHIP_ERROR err = CHIP_NO_ERROR;

    DeviceProxy * chipDevice = reinterpret_cast<DeviceProxy *>(devicePtr);
    if (chipDevice == nullptr)
    {
        ChipLogProgress(Controller, "Could not cast device pointer to Device object");
        return false;
    }

    AndroidDeviceControllerWrapper * wrapper = AndroidDeviceControllerWrapper::FromJNIHandle(handle);

    err = AndroidCommissioningWindowOpener::OpenBasicCommissioningWindow(wrapper->Controller(), chipDevice->GetDeviceId(),
                                                                         System::Clock::Seconds16(duration), jcallback);

    if (err != CHIP_NO_ERROR)
    {
        ChipLogError(Controller, "OpenPairingWindow failed: %" CHIP_ERROR_FORMAT, err.Format());
        return false;
    }

    return true;
}

JNI_METHOD(jboolean, openPairingWindowWithPINCallback)
(JNIEnv * env, jobject self, jlong handle, jlong devicePtr, jint duration, jlong iteration, jint discriminator, jlong setupPinCode,
 jobject jcallback)
{
    VerifyOrReturnValue(chip::CanCastTo<uint32_t>(iteration), false);

    chip::DeviceLayer::StackLock lock;
    CHIP_ERROR err = CHIP_NO_ERROR;

    DeviceProxy * chipDevice = reinterpret_cast<DeviceProxy *>(devicePtr);
    if (chipDevice == nullptr)
    {
        ChipLogProgress(Controller, "Could not cast device pointer to Device object");
        return false;
    }

    AndroidDeviceControllerWrapper * wrapper = AndroidDeviceControllerWrapper::FromJNIHandle(handle);

    chip::SetupPayload setupPayload;
    err = AndroidCommissioningWindowOpener::OpenCommissioningWindow(
        wrapper->Controller(), chipDevice->GetDeviceId(), System::Clock::Seconds16(duration), static_cast<uint32_t>(iteration),
        discriminator, MakeOptional(static_cast<uint32_t>(setupPinCode)), NullOptional, jcallback, setupPayload);

    if (err != CHIP_NO_ERROR)
    {
        ChipLogError(Controller, "OpenPairingWindow failed: %" CHIP_ERROR_FORMAT, err.Format());
        return false;
    }

    return true;
}

JNI_METHOD(void, shutdownCommissioning)
(JNIEnv * env, jobject self, jlong handle)
{
    chip::DeviceLayer::StackLock lock;

    // Stop the IO thread, so that the controller can be safely shut down.
    StopIOThread();

    AndroidDeviceControllerWrapper * wrapper = AndroidDeviceControllerWrapper::FromJNIHandle(handle);
    wrapper->Controller()->Shutdown();
}

JNI_METHOD(jbyteArray, getAttestationChallenge)
(JNIEnv * env, jobject self, jlong handle, jlong devicePtr)
{
    chip::DeviceLayer::StackLock lock;
    CHIP_ERROR err = CHIP_NO_ERROR;
    ByteSpan attestationChallenge;
    jbyteArray attestationChallengeJbytes = nullptr;

    DeviceProxy * chipDevice = reinterpret_cast<DeviceProxy *>(devicePtr);
    if (chipDevice == nullptr)
    {
        ChipLogProgress(Controller, "Could not cast device pointer to Device object");
        JniReferences::GetInstance().ThrowError(env, sChipDeviceControllerExceptionCls, CHIP_ERROR_INCORRECT_STATE);
        return nullptr;
    }

    err = chipDevice->GetAttestationChallenge(attestationChallenge);
    SuccessOrExit(err);
    VerifyOrExit(attestationChallenge.size() == 16, err = CHIP_ERROR_INVALID_ARGUMENT);

    err = JniReferences::GetInstance().N2J_ByteArray(
        env, attestationChallenge.data(), static_cast<uint32_t>(attestationChallenge.size()), attestationChallengeJbytes);
    SuccessOrExit(err);

exit:
    if (err != CHIP_NO_ERROR)
    {
        JniReferences::GetInstance().ThrowError(env, sChipDeviceControllerExceptionCls, err);
    }
    return attestationChallengeJbytes;
}

JNI_METHOD(void, deleteDeviceController)(JNIEnv * env, jobject self, jlong handle)
{
    chip::DeviceLayer::StackLock lock;
    AndroidDeviceControllerWrapper * wrapper = AndroidDeviceControllerWrapper::FromJNIHandle(handle);

    ChipLogProgress(Controller, "deleteDeviceController() called");

    if (wrapper != NULL)
    {
        delete wrapper;
    }
}

JNI_METHOD(jobject, computePaseVerifier)
(JNIEnv * env, jobject self, jlong handle, jlong devicePtr, jlong setupPincode, jlong iterations, jbyteArray salt)
{
    chip::DeviceLayer::StackLock lock;

    CHIP_ERROR err = CHIP_NO_ERROR;
    jobject params;
    jbyteArray verifierBytes;
    Spake2pVerifier verifier;
    Spake2pVerifierSerialized serializedVerifier;
    MutableByteSpan serializedVerifierSpan(serializedVerifier);
    JniByteArray jniSalt(env, salt);

    ChipLogProgress(Controller, "computePaseVerifier() called");

    AndroidDeviceControllerWrapper * wrapper = AndroidDeviceControllerWrapper::FromJNIHandle(handle);

    VerifyOrExit(chip::CanCastTo<uint32_t>(iterations), err = CHIP_ERROR_INVALID_ARGUMENT);
    VerifyOrExit(chip::CanCastTo<uint32_t>(setupPincode), err = CHIP_ERROR_INVALID_ARGUMENT);

    err = wrapper->Controller()->ComputePASEVerifier(static_cast<uint32_t>(iterations), static_cast<uint32_t>(setupPincode),
                                                     jniSalt.byteSpan(), verifier);
    SuccessOrExit(err);

    err = verifier.Serialize(serializedVerifierSpan);
    SuccessOrExit(err);

    err = JniReferences::GetInstance().N2J_ByteArray(env, serializedVerifier, kSpake2p_VerifierSerialized_Length, verifierBytes);
    SuccessOrExit(err);

    err = N2J_PaseVerifierParams(env, setupPincode, verifierBytes, params);
    SuccessOrExit(err);
    return params;
exit:
    if (err != CHIP_NO_ERROR)
    {
        JniReferences::GetInstance().ThrowError(env, sChipDeviceControllerExceptionCls, err);
    }
    return nullptr;
}

JNI_METHOD(void, subscribe)
(JNIEnv * env, jobject self, jlong handle, jlong callbackHandle, jlong devicePtr, jobject attributePathList, jobject eventPathList,
<<<<<<< HEAD
 jint minInterval, jint maxInterval, jboolean keepSubscriptions, jboolean isFabricFiltered, jobject eventMin)
=======
 jint minInterval, jint maxInterval, jboolean keepSubscriptions, jboolean isFabricFiltered, jint imTimeoutMs)
>>>>>>> 9d313ddb
{
    chip::DeviceLayer::StackLock lock;
    CHIP_ERROR err               = CHIP_NO_ERROR;
    app::ReadClient * readClient = nullptr;
    jint numAttributePaths       = 0;
    jint numEventPaths           = 0;
    auto callback                = reinterpret_cast<ReportCallback *>(callbackHandle);
    DeviceProxy * device         = reinterpret_cast<DeviceProxy *>(devicePtr);
    if (device == nullptr)
    {
        ChipLogProgress(Controller, "Could not cast device pointer to Device object");
        JniReferences::GetInstance().ThrowError(env, sChipDeviceControllerExceptionCls, CHIP_ERROR_INCORRECT_STATE);
        return;
    }
    app::ReadPrepareParams params(device->GetSecureSession().Value());

    params.mMinIntervalFloorSeconds   = minInterval;
    params.mMaxIntervalCeilingSeconds = maxInterval;
    params.mKeepSubscriptions         = (keepSubscriptions != JNI_FALSE);
    params.mIsFabricFiltered          = (isFabricFiltered != JNI_FALSE);
    params.mTimeout                   = imTimeoutMs != 0 ? System::Clock::Milliseconds32(imTimeoutMs) : System::Clock::kZero;

    if (attributePathList != nullptr)
    {
        SuccessOrExit(err = JniReferences::GetInstance().GetListSize(attributePathList, numAttributePaths));
    }

    if (numAttributePaths > 0)
    {
        std::unique_ptr<chip::app::AttributePathParams[]> attributePaths(new chip::app::AttributePathParams[numAttributePaths]);
        for (uint8_t i = 0; i < numAttributePaths; i++)
        {
            jobject attributePathItem = nullptr;
            SuccessOrExit(err = JniReferences::GetInstance().GetListItem(attributePathList, i, attributePathItem));

            EndpointId endpointId;
            ClusterId clusterId;
            AttributeId attributeId;
            SuccessOrExit(err = ParseAttributePath(attributePathItem, endpointId, clusterId, attributeId));
            attributePaths[i] = chip::app::AttributePathParams(endpointId, clusterId, attributeId);
        }
        params.mpAttributePathParamsList    = attributePaths.get();
        params.mAttributePathParamsListSize = numAttributePaths;
        attributePaths.release();
    }

<<<<<<< HEAD
    if (eventMin != nullptr)
    {
        params.mEventNumber.SetValue(static_cast<chip::EventNumber>(JniReferences::GetInstance().LongToPrimitive(eventMin)));
    }

    auto callback = reinterpret_cast<ReportCallback *>(callbackHandle);
=======
    if (eventPathList != nullptr)
    {
        SuccessOrExit(err = JniReferences::GetInstance().GetListSize(eventPathList, numEventPaths));
    }

    if (numEventPaths > 0)
    {
        std::unique_ptr<chip::app::EventPathParams[]> eventPaths(new chip::app::EventPathParams[numEventPaths]);
        for (uint8_t i = 0; i < numEventPaths; i++)
        {
            jobject eventPathItem = nullptr;
            SuccessOrExit(err = JniReferences::GetInstance().GetListItem(eventPathList, i, eventPathItem));

            EndpointId endpointId;
            ClusterId clusterId;
            EventId eventId;
            bool isUrgent;
            SuccessOrExit(err = ParseEventPath(eventPathItem, endpointId, clusterId, eventId, isUrgent));
            eventPaths[i] = chip::app::EventPathParams(endpointId, clusterId, eventId, isUrgent);
        }
>>>>>>> 9d313ddb

        params.mpEventPathParamsList    = eventPaths.get();
        params.mEventPathParamsListSize = numEventPaths;
        eventPaths.release();
    }

    readClient = Platform::New<app::ReadClient>(app::InteractionModelEngine::GetInstance(), device->GetExchangeManager(),
                                                callback->mClusterCacheAdapter.GetBufferedCallback(),
                                                app::ReadClient::InteractionType::Subscribe);

    SuccessOrExit(err = readClient->SendAutoResubscribeRequest(std::move(params)));
    callback->mReadClient = readClient;

exit:
    if (err != CHIP_NO_ERROR)
    {
        ChipLogError(Controller, "JNI IM Subscribe Error: %s", err.AsString());
        if (err == CHIP_JNI_ERROR_EXCEPTION_THROWN)
        {
            env->ExceptionDescribe();
            env->ExceptionClear();
        }
        callback->OnError(err);
        if (readClient != nullptr)
        {
            Platform::Delete(readClient);
        }
        if (callback != nullptr)
        {
            Platform::Delete(callback);
        }
    }
}

JNI_METHOD(void, read)
(JNIEnv * env, jobject self, jlong handle, jlong callbackHandle, jlong devicePtr, jobject attributePathList, jobject eventPathList,
<<<<<<< HEAD
 jboolean isFabricFiltered, jobject eventMin)
=======
 jboolean isFabricFiltered, jint imTimeoutMs)
>>>>>>> 9d313ddb
{
    chip::DeviceLayer::StackLock lock;
    CHIP_ERROR err = CHIP_NO_ERROR;

    auto callback = reinterpret_cast<ReportCallback *>(callbackHandle);
    std::vector<app::AttributePathParams> attributePathParamsList;
    std::vector<app::EventPathParams> eventPathParamsList;
    app::ReadClient * readClient = nullptr;
    DeviceProxy * device         = reinterpret_cast<DeviceProxy *>(devicePtr);
    if (device == nullptr)
    {
        ChipLogProgress(Controller, "Could not cast device pointer to Device object");
        JniReferences::GetInstance().ThrowError(env, sChipDeviceControllerExceptionCls, CHIP_ERROR_INCORRECT_STATE);
        return;
    }
    app::ReadPrepareParams params(device->GetSecureSession().Value());

    SuccessOrExit(err = ParseAttributePathList(attributePathList, attributePathParamsList));
    SuccessOrExit(err = ParseEventPathList(eventPathList, eventPathParamsList));
    VerifyOrExit(attributePathParamsList.size() != 0 || eventPathParamsList.size() != 0, err = CHIP_ERROR_INVALID_ARGUMENT);
    params.mpAttributePathParamsList    = attributePathParamsList.data();
    params.mAttributePathParamsListSize = attributePathParamsList.size();
    params.mpEventPathParamsList        = eventPathParamsList.data();
    params.mEventPathParamsListSize     = eventPathParamsList.size();

    params.mIsFabricFiltered = (isFabricFiltered != JNI_FALSE);
    params.mTimeout          = imTimeoutMs != 0 ? System::Clock::Milliseconds32(imTimeoutMs) : System::Clock::kZero;

<<<<<<< HEAD
    if (eventMin != nullptr)
    {
        params.mEventNumber.SetValue(static_cast<chip::EventNumber>(JniReferences::GetInstance().LongToPrimitive(eventMin)));
    }

    auto callback = reinterpret_cast<ReportCallback *>(callbackHandle);
=======
    readClient = Platform::New<app::ReadClient>(app::InteractionModelEngine::GetInstance(), device->GetExchangeManager(),
                                                callback->mClusterCacheAdapter.GetBufferedCallback(),
                                                app::ReadClient::InteractionType::Read);
>>>>>>> 9d313ddb

    SuccessOrExit(err = readClient->SendRequest(params));
    callback->mReadClient = readClient;

exit:
    if (err != CHIP_NO_ERROR)
    {
        ChipLogError(Controller, "JNI IM Read Error: %s", err.AsString());
        if (err == CHIP_JNI_ERROR_EXCEPTION_THROWN)
        {
            env->ExceptionDescribe();
            env->ExceptionClear();
        }
        callback->OnError(err);
        if (readClient != nullptr)
        {
            Platform::Delete(readClient);
        }
        if (callback != nullptr)
        {
            Platform::Delete(callback);
        }
    }
}

JNI_METHOD(void, write)
(JNIEnv * env, jobject self, jlong handle, jlong callbackHandle, jlong devicePtr, jobject attributeList, jint timedRequestTimeoutMs,
 jint imTimeoutMs)
{
    chip::DeviceLayer::StackLock lock;
    CHIP_ERROR err = CHIP_NO_ERROR;
    jint listSize  = 0;
    auto callback  = reinterpret_cast<WriteAttributesCallback *>(callbackHandle);
    app::WriteClient * writeClient;

    ChipLogDetail(Controller, "IM write() called");

    DeviceProxy * device = reinterpret_cast<DeviceProxy *>(devicePtr);
    VerifyOrExit(device != nullptr, err = CHIP_ERROR_INCORRECT_STATE);
    VerifyOrExit(device->GetSecureSession().HasValue(), err = CHIP_ERROR_MISSING_SECURE_SESSION);
    VerifyOrExit(attributeList != nullptr, err = CHIP_ERROR_INVALID_ARGUMENT);
    SuccessOrExit(JniReferences::GetInstance().GetListSize(attributeList, listSize));

    writeClient = Platform::New<app::WriteClient>(device->GetExchangeManager(), callback->GetChunkedWriteCallback(),
                                                  timedRequestTimeoutMs != 0 ? Optional<uint16_t>(timedRequestTimeoutMs)
                                                                             : Optional<uint16_t>::Missing());

    for (uint8_t i = 0; i < listSize; i++)
    {
        jobject attributeItem             = nullptr;
        uint32_t endpointId               = 0;
        uint32_t clusterId                = 0;
        uint32_t attributeId              = 0;
        jmethodID getEndpointIdMethod     = nullptr;
        jmethodID getClusterIdMethod      = nullptr;
        jmethodID getAttributeIdMethod    = nullptr;
        jmethodID hasDataVersionMethod    = nullptr;
        jmethodID getDataVersionMethod    = nullptr;
        jmethodID getTlvByteArrayMethod   = nullptr;
        jobject endpointIdObj             = nullptr;
        jobject clusterIdObj              = nullptr;
        jobject attributeIdObj            = nullptr;
        jbyteArray tlvBytesObj            = nullptr;
        bool hasDataVersion               = false;
        Optional<DataVersion> dataVersion = Optional<DataVersion>();
        ;
        jbyte * tlvBytesObjBytes = nullptr;
        jsize length             = 0;
        TLV::TLVReader reader;

        SuccessOrExit(err = JniReferences::GetInstance().GetListItem(attributeList, i, attributeItem));
        SuccessOrExit(err = JniReferences::GetInstance().FindMethod(
                          env, attributeItem, "getEndpointId", "()Lchip/devicecontroller/model/ChipPathId;", &getEndpointIdMethod));
        SuccessOrExit(err = JniReferences::GetInstance().FindMethod(
                          env, attributeItem, "getClusterId", "()Lchip/devicecontroller/model/ChipPathId;", &getClusterIdMethod));
        SuccessOrExit(err = JniReferences::GetInstance().FindMethod(env, attributeItem, "getAttributeId",
                                                                    "()Lchip/devicecontroller/model/ChipPathId;",
                                                                    &getAttributeIdMethod));
        SuccessOrExit(
            err = JniReferences::GetInstance().FindMethod(env, attributeItem, "hasDataVersion", "()Z", &hasDataVersionMethod));
        SuccessOrExit(
            err = JniReferences::GetInstance().FindMethod(env, attributeItem, "getDataVersion", "()I", &getDataVersionMethod));
        SuccessOrExit(
            err = JniReferences::GetInstance().FindMethod(env, attributeItem, "getTlvByteArray", "()[B", &getTlvByteArrayMethod));

        endpointIdObj = env->CallObjectMethod(attributeItem, getEndpointIdMethod);
        VerifyOrExit(!env->ExceptionCheck(), err = CHIP_JNI_ERROR_EXCEPTION_THROWN);
        VerifyOrExit(endpointIdObj != nullptr, err = CHIP_ERROR_INVALID_ARGUMENT);

        clusterIdObj = env->CallObjectMethod(attributeItem, getClusterIdMethod);
        VerifyOrExit(!env->ExceptionCheck(), err = CHIP_JNI_ERROR_EXCEPTION_THROWN);
        VerifyOrExit(clusterIdObj != nullptr, err = CHIP_ERROR_INVALID_ARGUMENT);

        attributeIdObj = env->CallObjectMethod(attributeItem, getAttributeIdMethod);
        VerifyOrExit(!env->ExceptionCheck(), err = CHIP_JNI_ERROR_EXCEPTION_THROWN);
        VerifyOrExit(attributeIdObj != nullptr, err = CHIP_ERROR_INVALID_ARGUMENT);

        SuccessOrExit(err = GetChipPathIdValue(endpointIdObj, kInvalidEndpointId, endpointId));
        SuccessOrExit(err = GetChipPathIdValue(clusterIdObj, kInvalidClusterId, clusterId));
        SuccessOrExit(err = GetChipPathIdValue(attributeIdObj, kInvalidAttributeId, attributeId));

        hasDataVersion = static_cast<bool>(env->CallBooleanMethod(attributeItem, hasDataVersionMethod));
        VerifyOrExit(!env->ExceptionCheck(), err = CHIP_JNI_ERROR_EXCEPTION_THROWN);
        if (hasDataVersion)
        {
            DataVersion dataVersionVal = static_cast<DataVersion>(env->CallIntMethod(attributeItem, getDataVersionMethod));
            VerifyOrExit(!env->ExceptionCheck(), err = CHIP_JNI_ERROR_EXCEPTION_THROWN);
            dataVersion.SetValue(dataVersionVal);
        }

        tlvBytesObj = static_cast<jbyteArray>(env->CallObjectMethod(attributeItem, getTlvByteArrayMethod));
        VerifyOrExit(!env->ExceptionCheck(), err = CHIP_JNI_ERROR_EXCEPTION_THROWN);
        VerifyOrExit(tlvBytesObj != nullptr, err = CHIP_ERROR_INVALID_ARGUMENT);

        tlvBytesObjBytes = env->GetByteArrayElements(tlvBytesObj, nullptr);
        VerifyOrExit(!env->ExceptionCheck(), err = CHIP_JNI_ERROR_EXCEPTION_THROWN);
        length = env->GetArrayLength(tlvBytesObj);
        VerifyOrExit(!env->ExceptionCheck(), err = CHIP_JNI_ERROR_EXCEPTION_THROWN);

        reader.Init(reinterpret_cast<const uint8_t *>(tlvBytesObjBytes), static_cast<size_t>(length));
        reader.Next();
        SuccessOrExit(
            err = writeClient->PutPreencodedAttribute(
                chip::app::ConcreteDataAttributePath(static_cast<EndpointId>(endpointId), static_cast<ClusterId>(clusterId),
                                                     static_cast<AttributeId>(attributeId), dataVersion),
                reader));
    }

    err = writeClient->SendWriteRequest(device->GetSecureSession().Value(),
                                        imTimeoutMs != 0 ? System::Clock::Milliseconds32(imTimeoutMs) : System::Clock::kZero);
    SuccessOrExit(err);
    callback->mWriteClient = writeClient;

exit:

    if (err != CHIP_NO_ERROR)
    {
        ChipLogError(Controller, "JNI IM Write Error: %s", err.AsString());
        if (err == CHIP_JNI_ERROR_EXCEPTION_THROWN)
        {
            env->ExceptionDescribe();
            env->ExceptionClear();
        }
        callback->OnError(writeClient, err);
        if (writeClient != nullptr)
        {
            Platform::Delete(writeClient);
        }
        if (callback != nullptr)
        {
            Platform::Delete(callback);
        }
    }
}

JNI_METHOD(void, invoke)
(JNIEnv * env, jobject self, jlong handle, jlong callbackHandle, jlong devicePtr, jobject invokeElement, jint timedRequestTimeoutMs,
 jint imTimeoutMs)
{
    chip::DeviceLayer::StackLock lock;
    CHIP_ERROR err = CHIP_NO_ERROR;
    auto callback  = reinterpret_cast<InvokeCallback *>(callbackHandle);
    app::CommandSender * commandSender;
    uint32_t endpointId             = 0;
    uint32_t clusterId              = 0;
    uint32_t commandId              = 0;
    jmethodID getEndpointIdMethod   = nullptr;
    jmethodID getClusterIdMethod    = nullptr;
    jmethodID getCommandIdMethod    = nullptr;
    jmethodID getTlvByteArrayMethod = nullptr;
    jobject endpointIdObj           = nullptr;
    jobject clusterIdObj            = nullptr;
    jobject commandIdObj            = nullptr;
    jbyteArray tlvBytesObj          = nullptr;
    jbyte * tlvBytesObjBytes        = nullptr;
    jsize length                    = 0;
    TLV::TLVReader reader;
    TLV::TLVWriter * writer = nullptr;

    ChipLogDetail(Controller, "IM invoke() called");

    DeviceProxy * device = reinterpret_cast<DeviceProxy *>(devicePtr);
    VerifyOrExit(device != nullptr, err = CHIP_ERROR_INCORRECT_STATE);
    VerifyOrExit(device->GetSecureSession().HasValue(), err = CHIP_ERROR_MISSING_SECURE_SESSION);

    commandSender = Platform::New<app::CommandSender>(callback, device->GetExchangeManager(), timedRequestTimeoutMs != 0);

    SuccessOrExit(err = JniReferences::GetInstance().FindMethod(
                      env, invokeElement, "getEndpointId", "()Lchip/devicecontroller/model/ChipPathId;", &getEndpointIdMethod));
    SuccessOrExit(err = JniReferences::GetInstance().FindMethod(env, invokeElement, "getClusterId",
                                                                "()Lchip/devicecontroller/model/ChipPathId;", &getClusterIdMethod));
    SuccessOrExit(err = JniReferences::GetInstance().FindMethod(env, invokeElement, "getCommandId",
                                                                "()Lchip/devicecontroller/model/ChipPathId;", &getCommandIdMethod));
    SuccessOrExit(JniReferences::GetInstance().FindMethod(env, invokeElement, "getTlvByteArray", "()[B", &getTlvByteArrayMethod));

    endpointIdObj = env->CallObjectMethod(invokeElement, getEndpointIdMethod);
    VerifyOrExit(!env->ExceptionCheck(), err = CHIP_JNI_ERROR_EXCEPTION_THROWN);
    VerifyOrExit(endpointIdObj != nullptr, err = CHIP_ERROR_INVALID_ARGUMENT);

    clusterIdObj = env->CallObjectMethod(invokeElement, getClusterIdMethod);
    VerifyOrExit(!env->ExceptionCheck(), err = CHIP_JNI_ERROR_EXCEPTION_THROWN);
    VerifyOrExit(clusterIdObj != nullptr, err = CHIP_ERROR_INVALID_ARGUMENT);

    commandIdObj = env->CallObjectMethod(invokeElement, getCommandIdMethod);
    VerifyOrExit(!env->ExceptionCheck(), err = CHIP_JNI_ERROR_EXCEPTION_THROWN);
    VerifyOrExit(commandIdObj != nullptr, err = CHIP_ERROR_INVALID_ARGUMENT);

    SuccessOrExit(err = GetChipPathIdValue(endpointIdObj, kInvalidEndpointId, endpointId));
    SuccessOrExit(err = GetChipPathIdValue(clusterIdObj, kInvalidClusterId, clusterId));
    SuccessOrExit(err = GetChipPathIdValue(commandIdObj, kInvalidCommandId, commandId));

    tlvBytesObj = static_cast<jbyteArray>(env->CallObjectMethod(invokeElement, getTlvByteArrayMethod));
    VerifyOrExit(!env->ExceptionCheck(), err = CHIP_JNI_ERROR_EXCEPTION_THROWN);
    VerifyOrExit(tlvBytesObj != nullptr, err = CHIP_ERROR_INVALID_ARGUMENT);

    tlvBytesObjBytes = env->GetByteArrayElements(tlvBytesObj, nullptr);
    VerifyOrExit(!env->ExceptionCheck(), err = CHIP_JNI_ERROR_EXCEPTION_THROWN);
    length = env->GetArrayLength(tlvBytesObj);
    VerifyOrExit(!env->ExceptionCheck(), err = CHIP_JNI_ERROR_EXCEPTION_THROWN);
    SuccessOrExit(err = commandSender->PrepareCommand(app::CommandPathParams(static_cast<EndpointId>(endpointId), /* group id */ 0,
                                                                             static_cast<ClusterId>(clusterId),
                                                                             static_cast<CommandId>(commandId),
                                                                             app::CommandPathFlags::kEndpointIdValid),
                                                      false));

    writer = commandSender->GetCommandDataIBTLVWriter();
    VerifyOrExit(writer != nullptr, err = CHIP_ERROR_INCORRECT_STATE);
    reader.Init(reinterpret_cast<const uint8_t *>(tlvBytesObjBytes), static_cast<size_t>(length));
    reader.Next();
    SuccessOrExit(err = writer->CopyContainer(TLV::ContextTag(app::CommandDataIB::Tag::kFields), reader));

    SuccessOrExit(err = commandSender->FinishCommand(timedRequestTimeoutMs != 0 ? Optional<uint16_t>(timedRequestTimeoutMs)
                                                                                : Optional<uint16_t>::Missing()));

    SuccessOrExit(err =
                      commandSender->SendCommandRequest(device->GetSecureSession().Value(),
                                                        imTimeoutMs != 0 ? MakeOptional(System::Clock::Milliseconds32(imTimeoutMs))
                                                                         : Optional<System::Clock::Timeout>::Missing()));

    callback->mCommandSender = commandSender;

exit:

    if (err != CHIP_NO_ERROR)
    {
        ChipLogError(Controller, "JNI IM Invoke Error: %s", err.AsString());
        if (err == CHIP_JNI_ERROR_EXCEPTION_THROWN)
        {
            env->ExceptionDescribe();
            env->ExceptionClear();
        }
        callback->OnError(nullptr, err);
        if (commandSender != nullptr)
        {
            Platform::Delete(commandSender);
        }
        if (callback != nullptr)
        {
            Platform::Delete(callback);
        }
    }
}

/**
 * Takes objects in attributePathList, converts them to app:AttributePathParams, and appends them to outAttributePathParamsList.
 */
CHIP_ERROR ParseAttributePathList(jobject attributePathList, std::vector<app::AttributePathParams> & outAttributePathParamsList)
{
    jint listSize;

    if (attributePathList == nullptr)
    {
        return CHIP_NO_ERROR;
    }

    ReturnErrorOnFailure(JniReferences::GetInstance().GetListSize(attributePathList, listSize));

    for (uint8_t i = 0; i < listSize; i++)
    {
        jobject attributePathItem = nullptr;
        ReturnErrorOnFailure(JniReferences::GetInstance().GetListItem(attributePathList, i, attributePathItem));

        EndpointId endpointId;
        ClusterId clusterId;
        AttributeId attributeId;
        ReturnErrorOnFailure(ParseAttributePath(attributePathItem, endpointId, clusterId, attributeId));
        outAttributePathParamsList.push_back(app::AttributePathParams(endpointId, clusterId, attributeId));
    }

    return CHIP_NO_ERROR;
}

CHIP_ERROR ParseAttributePath(jobject attributePath, EndpointId & outEndpointId, ClusterId & outClusterId,
                              AttributeId & outAttributeId)
{
    JNIEnv * env = JniReferences::GetInstance().GetEnvForCurrentThread();

    jmethodID getEndpointIdMethod  = nullptr;
    jmethodID getClusterIdMethod   = nullptr;
    jmethodID getAttributeIdMethod = nullptr;
    ReturnErrorOnFailure(JniReferences::GetInstance().FindMethod(
        env, attributePath, "getEndpointId", "()Lchip/devicecontroller/model/ChipPathId;", &getEndpointIdMethod));
    ReturnErrorOnFailure(JniReferences::GetInstance().FindMethod(
        env, attributePath, "getClusterId", "()Lchip/devicecontroller/model/ChipPathId;", &getClusterIdMethod));
    ReturnErrorOnFailure(JniReferences::GetInstance().FindMethod(
        env, attributePath, "getAttributeId", "()Lchip/devicecontroller/model/ChipPathId;", &getAttributeIdMethod));

    jobject endpointIdObj = env->CallObjectMethod(attributePath, getEndpointIdMethod);
    VerifyOrReturnError(endpointIdObj != nullptr, CHIP_ERROR_INCORRECT_STATE);
    jobject clusterIdObj = env->CallObjectMethod(attributePath, getClusterIdMethod);
    VerifyOrReturnError(clusterIdObj != nullptr, CHIP_ERROR_INCORRECT_STATE);
    jobject attributeIdObj = env->CallObjectMethod(attributePath, getAttributeIdMethod);
    VerifyOrReturnError(attributeIdObj != nullptr, CHIP_ERROR_INCORRECT_STATE);

    uint32_t endpointId = 0;
    ReturnErrorOnFailure(GetChipPathIdValue(endpointIdObj, kInvalidEndpointId, endpointId));
    uint32_t clusterId = 0;
    ReturnErrorOnFailure(GetChipPathIdValue(clusterIdObj, kInvalidClusterId, clusterId));
    uint32_t attributeId = 0;
    ReturnErrorOnFailure(GetChipPathIdValue(attributeIdObj, kInvalidAttributeId, attributeId));

    outEndpointId  = static_cast<EndpointId>(endpointId);
    outClusterId   = static_cast<ClusterId>(clusterId);
    outAttributeId = static_cast<AttributeId>(attributeId);

    return CHIP_NO_ERROR;
}

/**
 * Takes objects in eventPathList, converts them to app:EventPathParams, and appends them to outEventPathParamsList.
 */
CHIP_ERROR ParseEventPathList(jobject eventPathList, std::vector<app::EventPathParams> & outEventPathParamsList)
{
    jint listSize;

    if (eventPathList == nullptr)
    {
        return CHIP_NO_ERROR;
    }

    ReturnErrorOnFailure(JniReferences::GetInstance().GetListSize(eventPathList, listSize));

    for (uint8_t i = 0; i < listSize; i++)
    {
        jobject eventPathItem = nullptr;
        ReturnErrorOnFailure(JniReferences::GetInstance().GetListItem(eventPathList, i, eventPathItem));

        EndpointId endpointId;
        ClusterId clusterId;
        EventId eventId;
        bool isUrgent;
        ReturnErrorOnFailure(ParseEventPath(eventPathItem, endpointId, clusterId, eventId, isUrgent));
        outEventPathParamsList.push_back(app::EventPathParams(endpointId, clusterId, eventId, isUrgent));
    }

    return CHIP_NO_ERROR;
}

CHIP_ERROR ParseEventPath(jobject eventPath, EndpointId & outEndpointId, ClusterId & outClusterId, EventId & outEventId,
                          bool & outIsUrgent)
{
    JNIEnv * env = JniReferences::GetInstance().GetEnvForCurrentThread();

    jmethodID getEndpointIdMethod = nullptr;
    jmethodID getClusterIdMethod  = nullptr;
    jmethodID getEventIdMethod    = nullptr;
    jmethodID isUrgentMethod      = nullptr;

    ReturnErrorOnFailure(JniReferences::GetInstance().FindMethod(
        env, eventPath, "getEndpointId", "()Lchip/devicecontroller/model/ChipPathId;", &getEndpointIdMethod));
    ReturnErrorOnFailure(JniReferences::GetInstance().FindMethod(
        env, eventPath, "getClusterId", "()Lchip/devicecontroller/model/ChipPathId;", &getClusterIdMethod));
    ReturnErrorOnFailure(JniReferences::GetInstance().FindMethod(env, eventPath, "getEventId",
                                                                 "()Lchip/devicecontroller/model/ChipPathId;", &getEventIdMethod));
    ReturnErrorOnFailure(JniReferences::GetInstance().FindMethod(env, eventPath, "isUrgent", "()Z", &isUrgentMethod));

    jobject endpointIdObj = env->CallObjectMethod(eventPath, getEndpointIdMethod);
    VerifyOrReturnError(endpointIdObj != nullptr, CHIP_ERROR_INCORRECT_STATE);
    jobject clusterIdObj = env->CallObjectMethod(eventPath, getClusterIdMethod);
    VerifyOrReturnError(clusterIdObj != nullptr, CHIP_ERROR_INCORRECT_STATE);
    jobject eventIdObj = env->CallObjectMethod(eventPath, getEventIdMethod);
    VerifyOrReturnError(eventIdObj != nullptr, CHIP_ERROR_INCORRECT_STATE);
    jboolean isUrgent = env->CallBooleanMethod(eventPath, isUrgentMethod);

    uint32_t endpointId = 0;
    ReturnErrorOnFailure(GetChipPathIdValue(endpointIdObj, kInvalidEndpointId, endpointId));
    uint32_t clusterId = 0;
    ReturnErrorOnFailure(GetChipPathIdValue(clusterIdObj, kInvalidClusterId, clusterId));
    uint32_t eventId = 0;
    ReturnErrorOnFailure(GetChipPathIdValue(eventIdObj, kInvalidEventId, eventId));

    outEndpointId = static_cast<EndpointId>(endpointId);
    outClusterId  = static_cast<ClusterId>(clusterId);
    outEventId    = static_cast<EventId>(eventId);
    outIsUrgent   = (isUrgent == JNI_TRUE);

    return CHIP_NO_ERROR;
}

CHIP_ERROR GetChipPathIdValue(jobject chipPathId, uint32_t wildcardValue, uint32_t & outValue)
{
    JNIEnv * env = JniReferences::GetInstance().GetEnvForCurrentThread();

    bool idIsWildcard = false;
    ReturnErrorOnFailure(IsWildcardChipPathId(chipPathId, idIsWildcard));

    if (idIsWildcard)
    {
        outValue = wildcardValue;
        return CHIP_NO_ERROR;
    }

    jmethodID getIdMethod = nullptr;
    ReturnErrorOnFailure(JniReferences::GetInstance().FindMethod(env, chipPathId, "getId", "()J", &getIdMethod));
    outValue = static_cast<uint32_t>(env->CallLongMethod(chipPathId, getIdMethod));
    VerifyOrReturnError(!env->ExceptionCheck(), CHIP_JNI_ERROR_EXCEPTION_THROWN);

    return CHIP_NO_ERROR;
}

CHIP_ERROR IsWildcardChipPathId(jobject chipPathId, bool & isWildcard)
{
    JNIEnv * env            = JniReferences::GetInstance().GetEnvForCurrentThread();
    jmethodID getTypeMethod = nullptr;
    ReturnErrorOnFailure(JniReferences::GetInstance().FindMethod(
        env, chipPathId, "getType", "()Lchip/devicecontroller/model/ChipPathId$IdType;", &getTypeMethod));

    jobject idType = env->CallObjectMethod(chipPathId, getTypeMethod);
    VerifyOrReturnError(!env->ExceptionCheck(), CHIP_JNI_ERROR_EXCEPTION_THROWN);
    VerifyOrReturnError(idType != nullptr, CHIP_JNI_ERROR_NULL_OBJECT);

    jmethodID nameMethod = nullptr;
    ReturnErrorOnFailure(JniReferences::GetInstance().FindMethod(env, idType, "name", "()Ljava/lang/String;", &nameMethod));

    jstring typeNameString = static_cast<jstring>(env->CallObjectMethod(idType, nameMethod));
    VerifyOrReturnError(!env->ExceptionCheck(), CHIP_JNI_ERROR_EXCEPTION_THROWN);
    VerifyOrReturnError(typeNameString != nullptr, CHIP_JNI_ERROR_NULL_OBJECT);

    JniUtfString typeNameJniString(env, typeNameString);

    isWildcard = strncmp(typeNameJniString.c_str(), "WILDCARD", 8) == 0;

    return CHIP_NO_ERROR;
}

void * IOThreadMain(void * arg)
{
    JNIEnv * env;
    JavaVMAttachArgs attachArgs;

    // Attach the IO thread to the JVM as a daemon thread.
    // This allows the JVM to shutdown without waiting for this thread to exit.
    attachArgs.version = JNI_VERSION_1_6;
    attachArgs.name    = (char *) "CHIP Device Controller IO Thread";
    attachArgs.group   = NULL;
#ifdef __ANDROID__
    sJVM->AttachCurrentThreadAsDaemon(&env, (void *) &attachArgs);
#else
    sJVM->AttachCurrentThreadAsDaemon((void **) &env, (void *) &attachArgs);
#endif

    ChipLogProgress(Controller, "IO thread starting");
    chip::DeviceLayer::PlatformMgr().RunEventLoop();
    ChipLogProgress(Controller, "IO thread ending");

    // Detach the thread from the JVM.
    sJVM->DetachCurrentThread();

    return NULL;
}

// NOTE: This function SHALL be called with the stack lock held.
CHIP_ERROR StopIOThread()
{
    if (sIOThread != PTHREAD_NULL)
    {
        ChipLogProgress(Controller, "IO thread stopping");
        chip::DeviceLayer::StackUnlock unlock;

        chip::DeviceLayer::PlatformMgr().StopEventLoopTask();

        pthread_join(sIOThread, NULL);
        sIOThread = PTHREAD_NULL;
    }

    return CHIP_NO_ERROR;
}

CHIP_ERROR N2J_PaseVerifierParams(JNIEnv * env, jlong setupPincode, jbyteArray paseVerifier, jobject & outParams)
{
    CHIP_ERROR err = CHIP_NO_ERROR;
    jmethodID constructor;
    jclass paramsClass;

    err = JniReferences::GetInstance().GetClassRef(env, "chip/devicecontroller/PaseVerifierParams", paramsClass);
    JniClass paseVerifierParamsClass(paramsClass);
    SuccessOrExit(err);

    env->ExceptionClear();
    constructor = env->GetMethodID(paramsClass, "<init>", "(J[B)V");
    VerifyOrExit(constructor != nullptr, err = CHIP_JNI_ERROR_METHOD_NOT_FOUND);

    outParams = (jobject) env->NewObject(paramsClass, constructor, setupPincode, paseVerifier);

    VerifyOrExit(!env->ExceptionCheck(), err = CHIP_JNI_ERROR_EXCEPTION_THROWN);
exit:
    return err;
}

CHIP_ERROR N2J_NetworkLocation(JNIEnv * env, jstring ipAddress, jint port, jint interfaceIndex, jobject & outLocation)
{
    CHIP_ERROR err = CHIP_NO_ERROR;
    jmethodID constructor;
    jclass locationClass;

    err = JniReferences::GetInstance().GetClassRef(env, "chip/devicecontroller/NetworkLocation", locationClass);
    JniClass networkLocationClass(locationClass);
    SuccessOrExit(err);

    env->ExceptionClear();
    constructor = env->GetMethodID(locationClass, "<init>", "(Ljava/lang/String;II)V");
    VerifyOrExit(constructor != nullptr, err = CHIP_JNI_ERROR_METHOD_NOT_FOUND);

    outLocation = (jobject) env->NewObject(locationClass, constructor, ipAddress, port, interfaceIndex);

    VerifyOrExit(!env->ExceptionCheck(), err = CHIP_JNI_ERROR_EXCEPTION_THROWN);
exit:
    return err;
}<|MERGE_RESOLUTION|>--- conflicted
+++ resolved
@@ -1355,11 +1355,7 @@
 
 JNI_METHOD(void, subscribe)
 (JNIEnv * env, jobject self, jlong handle, jlong callbackHandle, jlong devicePtr, jobject attributePathList, jobject eventPathList,
-<<<<<<< HEAD
- jint minInterval, jint maxInterval, jboolean keepSubscriptions, jboolean isFabricFiltered, jobject eventMin)
-=======
- jint minInterval, jint maxInterval, jboolean keepSubscriptions, jboolean isFabricFiltered, jint imTimeoutMs)
->>>>>>> 9d313ddb
+ jint minInterval, jint maxInterval, jboolean keepSubscriptions, jboolean isFabricFiltered, jint imTimeoutMs, jobject eventMin)
 {
     chip::DeviceLayer::StackLock lock;
     CHIP_ERROR err               = CHIP_NO_ERROR;
@@ -1406,14 +1402,11 @@
         attributePaths.release();
     }
 
-<<<<<<< HEAD
     if (eventMin != nullptr)
     {
         params.mEventNumber.SetValue(static_cast<chip::EventNumber>(JniReferences::GetInstance().LongToPrimitive(eventMin)));
     }
 
-    auto callback = reinterpret_cast<ReportCallback *>(callbackHandle);
-=======
     if (eventPathList != nullptr)
     {
         SuccessOrExit(err = JniReferences::GetInstance().GetListSize(eventPathList, numEventPaths));
@@ -1434,7 +1427,6 @@
             SuccessOrExit(err = ParseEventPath(eventPathItem, endpointId, clusterId, eventId, isUrgent));
             eventPaths[i] = chip::app::EventPathParams(endpointId, clusterId, eventId, isUrgent);
         }
->>>>>>> 9d313ddb
 
         params.mpEventPathParamsList    = eventPaths.get();
         params.mEventPathParamsListSize = numEventPaths;
@@ -1471,11 +1463,7 @@
 
 JNI_METHOD(void, read)
 (JNIEnv * env, jobject self, jlong handle, jlong callbackHandle, jlong devicePtr, jobject attributePathList, jobject eventPathList,
-<<<<<<< HEAD
- jboolean isFabricFiltered, jobject eventMin)
-=======
- jboolean isFabricFiltered, jint imTimeoutMs)
->>>>>>> 9d313ddb
+ jboolean isFabricFiltered, jint imTimeoutMs, jobject eventMin)
 {
     chip::DeviceLayer::StackLock lock;
     CHIP_ERROR err = CHIP_NO_ERROR;
@@ -1504,18 +1492,14 @@
     params.mIsFabricFiltered = (isFabricFiltered != JNI_FALSE);
     params.mTimeout          = imTimeoutMs != 0 ? System::Clock::Milliseconds32(imTimeoutMs) : System::Clock::kZero;
 
-<<<<<<< HEAD
     if (eventMin != nullptr)
     {
         params.mEventNumber.SetValue(static_cast<chip::EventNumber>(JniReferences::GetInstance().LongToPrimitive(eventMin)));
     }
 
-    auto callback = reinterpret_cast<ReportCallback *>(callbackHandle);
-=======
     readClient = Platform::New<app::ReadClient>(app::InteractionModelEngine::GetInstance(), device->GetExchangeManager(),
                                                 callback->mClusterCacheAdapter.GetBufferedCallback(),
                                                 app::ReadClient::InteractionType::Read);
->>>>>>> 9d313ddb
 
     SuccessOrExit(err = readClient->SendRequest(params));
     callback->mReadClient = readClient;
