/*
 *   Copyright (c) 2020 Project CHIP Authors
 *   All rights reserved.
 *
 *   Licensed under the Apache License, Version 2.0 (the "License");
 *   you may not use this file except in compliance with the License.
 *   You may obtain a copy of the License at
 *
 *       http://www.apache.org/licenses/LICENSE-2.0
 *
 *   Unless required by applicable law or agreed to in writing, software
 *   distributed under the License is distributed on an "AS IS" BASIS,
 *   WITHOUT WARRANTIES OR CONDITIONS OF ANY KIND, either express or implied.
 *   See the License for the specific language governing permissions and
 *   limitations under the License.
 *
 */

/**
 *    @file
 *      Implementation of JNI bridge for CHIP Device Controller for Android apps
 *
 */

#include "AndroidBleApplicationDelegate.h"
#include "AndroidBleConnectionDelegate.h"
#include "AndroidBlePlatformDelegate.h"
#include "AndroidDeviceControllerWrapper.h"

#include <ble/BleUUID.h>
#include <controller/CHIPDeviceController.h>
#include <jni.h>
#include <pthread.h>
#include <support/CHIPMem.h>
#include <support/CodeUtils.h>
#include <support/ErrorStr.h>
#include <support/logging/CHIPLogging.h>

extern "C" {
#include <app/chip-zcl-zpro-codec.h>
} // extern "C"

// Choose an approximation of PTHREAD_NULL if pthread.h doesn't define one.
#ifndef PTHREAD_NULL
#define PTHREAD_NULL 0
#endif // PTHREAD_NULL

using namespace chip;
using namespace chip::DeviceController;

#define JNI_METHOD(RETURN, METHOD_NAME)                                                                                            \
    extern "C" JNIEXPORT RETURN JNICALL Java_chip_devicecontroller_ChipDeviceController_##METHOD_NAME

#define JNI_ANDROID_CHIP_STACK_METHOD(RETURN, METHOD_NAME)                                                                                            \
    extern "C" JNIEXPORT RETURN JNICALL Java_chip_devicecontroller_AndroidChipStack_##METHOD_NAME

#define CDC_JNI_ERROR_MIN 10000
#define CDC_JNI_ERROR_MAX 10999

#define _CDC_JNI_ERROR(e) (CDC_JNI_ERROR_MIN + (e))

#define CDC_JNI_ERROR_EXCEPTION_THROWN _CDC_JNI_ERROR(0)
#define CDC_JNI_ERROR_TYPE_NOT_FOUND _CDC_JNI_ERROR(1)
#define CDC_JNI_ERROR_METHOD_NOT_FOUND _CDC_JNI_ERROR(2)
#define CDC_JNI_ERROR_FIELD_NOT_FOUND _CDC_JNI_ERROR(3)

#define CDC_JNI_CALLBACK_LOCAL_REF_COUNT 256

static void HandleKeyExchange(ChipDeviceController * deviceController, Transport::PeerConnectionState * state, void * appReqState);
static void HandleEchoResponse(ChipDeviceController * deviceController, void * appReqState, System::PacketBuffer * payload);
static void HandleSimpleOperationComplete(ChipDeviceController * deviceController, const char * operation);
static void HandleNotifyChipConnectionClosed(BLE_CONNECTION_OBJECT connObj);
static bool HandleSendCharacteristic(BLE_CONNECTION_OBJECT connObj, const uint8_t * svcId, const uint8_t * charId,
                                     const uint8_t * characteristicData, uint32_t characteristicDataLen);
static bool HandleSubscribeCharacteristic(BLE_CONNECTION_OBJECT connObj, const uint8_t * svcId, const uint8_t * charId);
static bool HandleUnsubscribeCharacteristic(BLE_CONNECTION_OBJECT connObj, const uint8_t * svcId, const uint8_t * charId);
static bool HandleCloseConnection(BLE_CONNECTION_OBJECT connObj);
static uint16_t HandleGetMTU(BLE_CONNECTION_OBJECT connObj);
static void HandleError(ChipDeviceController * deviceController, void * appReqState, CHIP_ERROR err,
                        const Inet::IPPacketInfo * pktInfo);
static void HandleNewConnection(void * appState, const uint16_t discriminator);
static void ThrowError(JNIEnv * env, CHIP_ERROR errToThrow);
static void ReportError(JNIEnv * env, CHIP_ERROR cbErr, const char * cbName);
static void * IOThreadMain(void * arg);
static CHIP_ERROR GetClassRef(JNIEnv * env, const char * clsType, jclass & outCls);
static CHIP_ERROR N2J_ByteArray(JNIEnv * env, const uint8_t * inArray, uint32_t inArrayLen, jbyteArray & outArray);
static CHIP_ERROR N2J_Error(JNIEnv * env, CHIP_ERROR inErr, jthrowable & outEx);
static CHIP_ERROR N2J_NewStringUTF(JNIEnv * env, const char * inStr, jstring & outString);
static CHIP_ERROR N2J_NewStringUTF(JNIEnv * env, const char * inStr, size_t inStrLen, jstring & outString);

namespace {

JavaVM * sJVM;
System::Layer sSystemLayer;
Inet::InetLayer sInetLayer;

#if CONFIG_NETWORK_LAYER_BLE
Ble::BleLayer sBleLayer;
AndroidBleApplicationDelegate sBleApplicationDelegate;
AndroidBlePlatformDelegate sBlePlatformDelegate;
AndroidBleConnectionDelegate sBleConnectionDelegate;
#endif

pthread_mutex_t sStackLock = PTHREAD_MUTEX_INITIALIZER;
pthread_t sIOThread        = PTHREAD_NULL;
bool sShutdown             = false;

jclass sAndroidChipStackCls              = NULL;
jclass sChipDeviceControllerCls          = NULL;
jclass sChipDeviceControllerExceptionCls = NULL;

/** A scoped lock/unlock around a mutex. */
class ScopedPthreadLock
{
public:
    ScopedPthreadLock(pthread_mutex_t * mutex) : mMutex(mutex) { pthread_mutex_lock(mMutex); }
    ~ScopedPthreadLock() { pthread_mutex_unlock(mMutex); }

private:
    pthread_mutex_t * mMutex;
};

// Use StackUnlockGuard to temporarily unlock the CHIP BLE stack, e.g. when calling application
// or Android BLE code as a result of a BLE event.
struct StackUnlockGuard
{
    StackUnlockGuard() { pthread_mutex_unlock(&sStackLock); }
    ~StackUnlockGuard() { pthread_mutex_lock(&sStackLock); }
};

} // namespace

// NOTE: Remote device ID is in sync with the echo server device id
// At some point, we may want to add an option to connect to a device without
// knowing its id, because the ID can be learned on the first response that is received.
chip::NodeId kLocalDeviceId  = 112233;
chip::NodeId kRemoteDeviceId = 12344321;

jint JNI_OnLoad(JavaVM * jvm, void * reserved)
{
    CHIP_ERROR err = CHIP_NO_ERROR;
    JNIEnv * env;
    int pthreadErr = 0;

    ChipLogProgress(Controller, "JNI_OnLoad() called");

    chip::Platform::MemoryInit();

    // Save a reference to the JVM.  Will need this to call back into Java.
    sJVM = jvm;

    // Get a JNI environment object.
    sJVM->GetEnv((void **) &env, JNI_VERSION_1_6);

    ChipLogProgress(Controller, "Loading Java class references.");

    // Get various class references need by the API.
    err = GetClassRef(env, "chip/devicecontroller/ChipDeviceController", sChipDeviceControllerCls);
    SuccessOrExit(err);
    err = GetClassRef(env, "chip/devicecontroller/AndroidChipStack", sAndroidChipStackCls);
    SuccessOrExit(err);
    err = GetClassRef(env, "chip/devicecontroller/ChipDeviceControllerException", sChipDeviceControllerExceptionCls);
    SuccessOrExit(err);
    ChipLogProgress(Controller, "Java class references loaded.");

    // Initialize the CHIP System Layer.
    err = sSystemLayer.Init(NULL);
    SuccessOrExit(err);

    // Initialize the CHIP Inet layer.
    err = sInetLayer.Init(sSystemLayer, NULL);
    SuccessOrExit(err);
    ChipLogProgress(Controller, "Inet layer initialized.");

#if CONFIG_NETWORK_LAYER_BLE
    ChipLogProgress(Controller, "BLE Layer being configured.");

    // Initialize the BleApplicationDelegate
    sBleApplicationDelegate.SetNotifyChipConnectionClosedCallback(HandleNotifyChipConnectionClosed);
    // Initialize the BlePlatformDelegate
    sBlePlatformDelegate.SetSendWriteRequestCallback(HandleSendCharacteristic);
    sBlePlatformDelegate.SetSubscribeCharacteristicCallback(HandleSubscribeCharacteristic);
    sBlePlatformDelegate.SetUnsubscribeCharacteristicCallback(HandleUnsubscribeCharacteristic);
    sBlePlatformDelegate.SetCloseConnectionCallback(HandleCloseConnection);
    sBlePlatformDelegate.SetGetMTUCallback(HandleGetMTU);
    // Initialize the BleConnectionDelegate
    sBleConnectionDelegate.SetNewConnectionCallback(HandleNewConnection);

    ChipLogProgress(Controller, "Asking for BLE Layer initialization.");
    // Initialize the BleLayer object.
    err = sBleLayer.Init(&sBlePlatformDelegate, &sBleConnectionDelegate, &sBleApplicationDelegate, &sSystemLayer);
    SuccessOrExit(err);

    ChipLogProgress(Controller, "BLE was initialized.");
#endif

    // Create and start the IO thread.
    sShutdown  = false;
    pthreadErr = pthread_create(&sIOThread, NULL, IOThreadMain, NULL);
    VerifyOrExit(pthreadErr == 0, err = System::MapErrorPOSIX(pthreadErr));

exit:
    if (err != CHIP_NO_ERROR)
    {
        ThrowError(env, err);
        JNI_OnUnload(jvm, reserved);
    }

    return (err == CHIP_NO_ERROR) ? JNI_VERSION_1_6 : JNI_ERR;
}

void JNI_OnUnload(JavaVM * jvm, void * reserved)
{
    ChipLogProgress(Controller, "JNI_OnUnload() called");

    // If the IO thread has been started, shut it down and wait for it to exit.
    if (sIOThread != PTHREAD_NULL)
    {
        sShutdown = true;
        sSystemLayer.WakeSelect();
        pthread_join(sIOThread, NULL);
    }

#if CONFIG_NETWORK_LAYER_BLE
    sBleLayer.Shutdown();
#endif

    sSystemLayer.Shutdown();
    sInetLayer.Shutdown();
    sJVM = NULL;

    chip::Platform::MemoryShutdown();
}

JNI_METHOD(jlong, newDeviceController)(JNIEnv * env, jobject self)
{
    CHIP_ERROR err                           = CHIP_NO_ERROR;
    AndroidDeviceControllerWrapper * wrapper = NULL;
    long result                              = 0;

    ChipLogProgress(Controller, "newDeviceController() called");

    wrapper = AndroidDeviceControllerWrapper::AllocateNew(kLocalDeviceId, &sSystemLayer, &sInetLayer, &err);
    SuccessOrExit(err);

    wrapper->Controller()->AppState = (void *) env->NewGlobalRef(self);
    result                          = wrapper->ToJNIHandle();

exit:
    if (err != CHIP_NO_ERROR)
    {
        if (wrapper != NULL)
        {
            if (wrapper->Controller()->AppState != NULL)
            {
                env->DeleteGlobalRef((jobject) wrapper->Controller()->AppState);
            }
            delete wrapper;
        }

        if (err != CDC_JNI_ERROR_EXCEPTION_THROWN)
        {
            ThrowError(env, err);
        }
    }

    return result;
}

JNI_METHOD(void, beginConnectDevice)(JNIEnv * env, jobject self, jlong handle, jint connObj, jlong pinCode)
{
<<<<<<< HEAD
    CHIP_ERROR err                          = CHIP_NO_ERROR;
    ChipDeviceController * deviceController = (ChipDeviceController *) deviceControllerPtr;
=======
    CHIP_ERROR err                           = CHIP_NO_ERROR;
    void * appReqState                       = (void *) self;
    AndroidDeviceControllerWrapper * wrapper = AndroidDeviceControllerWrapper::FromJNIHandle(handle);
>>>>>>> c4ebfbe9

    ChipLogProgress(Controller, "beginConnectDevice() called with connection object and pincode");

    {
        ScopedPthreadLock lock(&sStackLock);
        sBleLayer.mAppState         = (void *) self;
        RendezvousParameters params = RendezvousParameters()
                                          .SetSetupPINCode(pinCode)
                                          .SetConnectionObject(reinterpret_cast<BLE_CONNECTION_OBJECT>(connObj))
                                          .SetBleLayer(&sBleLayer);
<<<<<<< HEAD
        err = deviceController->ConnectDevice(kRemoteDeviceId, params, (void *) "ConnectDevice", HandleKeyExchange, HandleEchoResponse,
                                              HandleError);
=======
        err = wrapper->Controller()->ConnectDevice(kRemoteDeviceId, params, appReqState, HandleKeyExchange, HandleEchoResponse,
                                                   HandleError);
>>>>>>> c4ebfbe9
    }

    if (err != CHIP_NO_ERROR)
    {
        ChipLogError(Controller, "Failed to connect to device.");
        ThrowError(env, err);
    }
}

JNI_METHOD(void, beginConnectDeviceIp)(JNIEnv * env, jobject self, jlong handle, jstring deviceAddr)
{
    CHIP_ERROR err                           = CHIP_NO_ERROR;
    AndroidDeviceControllerWrapper * wrapper = AndroidDeviceControllerWrapper::FromJNIHandle(handle);
    chip::Inet::IPAddress deviceIPAddr;

    ChipLogProgress(Controller, "beginConnectDevice() called with IP Address");

    const char * deviceAddrStr = env->GetStringUTFChars(deviceAddr, 0);
    deviceIPAddr.FromString(deviceAddrStr, deviceIPAddr);
    env->ReleaseStringUTFChars(deviceAddr, deviceAddrStr);

    {
        ScopedPthreadLock lock(&sStackLock);
        err = wrapper->Controller()->ConnectDeviceWithoutSecurePairing(kRemoteDeviceId, deviceIPAddr, nullptr, HandleKeyExchange,
                                                                       HandleEchoResponse, HandleError, CHIP_PORT);
    }

    if (err != CHIP_NO_ERROR)
    {
        ChipLogError(Controller, "Failed to connect to device.");
        ThrowError(env, err);
    }
}

JNI_METHOD(void, beginSendMessage)(JNIEnv * env, jobject self, jlong handle, jstring messageObj)
{
    CHIP_ERROR err                           = CHIP_NO_ERROR;
    AndroidDeviceControllerWrapper * wrapper = AndroidDeviceControllerWrapper::FromJNIHandle(handle);

    ChipLogProgress(Controller, "beginSendMessage() called");

    const char * messageStr = env->GetStringUTFChars(messageObj, 0);
    size_t messageLen       = strlen(messageStr);

    {
        ScopedPthreadLock lock(&sStackLock);

        auto * buffer = System::PacketBuffer::NewWithAvailableSize(messageLen);
        if (buffer == nullptr)
        {
            err = CHIP_ERROR_NO_MEMORY;
        }
        else
        {
            memcpy(buffer->Start(), messageStr, messageLen);
            buffer->SetDataLength(messageLen);
            err = wrapper->Controller()->SendMessage((void *) "SendMessage", buffer);
        }
    }

    env->ReleaseStringUTFChars(messageObj, messageStr);

    if (err != CHIP_NO_ERROR)
    {
        ChipLogError(Controller, "Failed to send echo message.");
        ThrowError(env, err);
    }
}

JNI_METHOD(void, beginSendCommand)(JNIEnv * env, jobject self, jlong handle, jobject commandObj)
{
    CHIP_ERROR err                           = CHIP_NO_ERROR;
    AndroidDeviceControllerWrapper * wrapper = AndroidDeviceControllerWrapper::FromJNIHandle(handle);

    ChipLogProgress(Controller, "beginSendCommand() called");

    jclass commandCls         = env->GetObjectClass(commandObj);
    jmethodID commandMethodID = env->GetMethodID(commandCls, "getValue", "()I");
    jint commandID            = env->CallIntMethod(commandObj, commandMethodID);

    {
        ScopedPthreadLock lock(&sStackLock);

        // Make sure our buffer is big enough, but this will need a better setup!
        static const size_t bufferSize = 1024;
        auto * buffer                  = System::PacketBuffer::NewWithAvailableSize(bufferSize);

        if (buffer == nullptr)
        {
            err = CHIP_ERROR_NO_MEMORY;
        }
        else
        {
            // Hardcode endpoint to 1 for now
            uint8_t endpoint = 1;

            uint16_t dataLength = 0;
            switch (commandID)
            {
            case 0:
                dataLength = encodeOnOffClusterOffCommand(buffer->Start(), bufferSize, endpoint);
                break;
            case 1:
                dataLength = encodeOnOffClusterOnCommand(buffer->Start(), bufferSize, endpoint);
                break;
            case 2:
                dataLength = encodeOnOffClusterToggleCommand(buffer->Start(), bufferSize, endpoint);
                break;
            default:
                ChipLogError(Controller, "Unknown command: %d", commandID);
                return;
            }

            buffer->SetDataLength(dataLength);

            // Hardcode endpoint to 1 for now
            err = wrapper->Controller()->SendMessage((void *) "SendMessage", buffer);
        }
    }

    if (err != CHIP_NO_ERROR)
    {
        ChipLogError(Controller, "Failed to send CHIP command.");
        ThrowError(env, err);
    }
}

static bool JavaBytesToUUID(JNIEnv * env, jbyteArray value, chip::Ble::ChipBleUUID & uuid)
{
    const auto valueBegin  = env->GetByteArrayElements(value, nullptr);
    const auto valueLength = env->GetArrayLength(value);
    bool result            = true;

    VerifyOrExit(valueBegin && valueLength == sizeof(uuid.bytes), result = false);
    memcpy(uuid.bytes, valueBegin, valueLength);

exit:
    env->ReleaseByteArrayElements(value, valueBegin, 0);
    return result;
}

JNI_ANDROID_CHIP_STACK_METHOD(void, handleIndicationReceived)
(JNIEnv * env, jobject self, jint conn, jbyteArray svcId, jbyteArray charId, jbyteArray value)
{
    BLE_CONNECTION_OBJECT const connObj = reinterpret_cast<BLE_CONNECTION_OBJECT>(conn);
    const auto valueBegin               = env->GetByteArrayElements(value, nullptr);
    const auto valueLength              = env->GetArrayLength(value);

    chip::Ble::ChipBleUUID svcUUID;
    chip::Ble::ChipBleUUID charUUID;
    chip::System::PacketBuffer * buffer = nullptr;

    VerifyOrExit(JavaBytesToUUID(env, svcId, svcUUID),
                 ChipLogError(Controller, "handleIndicationReceived() called with invalid service ID"));
    VerifyOrExit(JavaBytesToUUID(env, charId, charUUID),
                 ChipLogError(Controller, "handleIndicationReceived() called with invalid characteristic ID"));

    buffer = System::PacketBuffer::NewWithAvailableSize(valueLength);
    VerifyOrExit(buffer, ChipLogError(Controller, "Failed to allocate packet buffer"));

    memcpy(buffer->Start(), valueBegin, valueLength);
    buffer->SetDataLength(valueLength);

    pthread_mutex_lock(&sStackLock);
    sBleLayer.HandleIndicationReceived(connObj, &svcUUID, &charUUID, buffer);
    pthread_mutex_unlock(&sStackLock);
exit:
    env->ReleaseByteArrayElements(value, valueBegin, 0);
}

JNI_ANDROID_CHIP_STACK_METHOD(void, handleWriteConfirmation)(JNIEnv * env, jobject self, jint conn, jbyteArray svcId, jbyteArray charId)
{
    BLE_CONNECTION_OBJECT const connObj = reinterpret_cast<BLE_CONNECTION_OBJECT>(conn);

    chip::Ble::ChipBleUUID svcUUID;
    chip::Ble::ChipBleUUID charUUID;
    VerifyOrExit(JavaBytesToUUID(env, svcId, svcUUID),
                 ChipLogError(Controller, "handleWriteConfirmation() called with invalid service ID"));
    VerifyOrExit(JavaBytesToUUID(env, charId, charUUID),
                 ChipLogError(Controller, "handleWriteConfirmation() called with invalid characteristic ID"));

    pthread_mutex_lock(&sStackLock);
    sBleLayer.HandleWriteConfirmation(connObj, &svcUUID, &charUUID);
    pthread_mutex_unlock(&sStackLock);
exit:
    return;
}

JNI_ANDROID_CHIP_STACK_METHOD(void, handleSubscribeComplete)(JNIEnv * env, jobject self, jint conn, jbyteArray svcId, jbyteArray charId)
{
    BLE_CONNECTION_OBJECT const connObj = reinterpret_cast<BLE_CONNECTION_OBJECT>(conn);

    chip::Ble::ChipBleUUID svcUUID;
    chip::Ble::ChipBleUUID charUUID;
    VerifyOrExit(JavaBytesToUUID(env, svcId, svcUUID),
                 ChipLogError(Controller, "handleSubscribeComplete() called with invalid service ID"));
    VerifyOrExit(JavaBytesToUUID(env, charId, charUUID),
                 ChipLogError(Controller, "handleSubscribeComplete() called with invalid characteristic ID"));

    pthread_mutex_lock(&sStackLock);
    sBleLayer.HandleSubscribeComplete(connObj, &svcUUID, &charUUID);
    pthread_mutex_unlock(&sStackLock);
exit:
    return;
}

JNI_ANDROID_CHIP_STACK_METHOD(void, handleUnsubscribeComplete)(JNIEnv * env, jobject self, jint conn, jbyteArray svcId, jbyteArray charId)
{
    BLE_CONNECTION_OBJECT const connObj = reinterpret_cast<BLE_CONNECTION_OBJECT>(conn);

    chip::Ble::ChipBleUUID svcUUID;
    chip::Ble::ChipBleUUID charUUID;
    VerifyOrExit(JavaBytesToUUID(env, svcId, svcUUID),
                 ChipLogError(Controller, "handleUnsubscribeComplete() called with invalid service ID"));
    VerifyOrExit(JavaBytesToUUID(env, charId, charUUID),
                 ChipLogError(Controller, "handleUnsubscribeComplete() called with invalid characteristic ID"));

    pthread_mutex_lock(&sStackLock);
    sBleLayer.HandleUnsubscribeComplete(connObj, &svcUUID, &charUUID);
    pthread_mutex_unlock(&sStackLock);
exit:
    return;
}

JNI_ANDROID_CHIP_STACK_METHOD(void, handleConnectionError)(JNIEnv * env, jobject self, jint conn)
{
    BLE_CONNECTION_OBJECT const connObj = reinterpret_cast<BLE_CONNECTION_OBJECT>(conn);

    pthread_mutex_lock(&sStackLock);
    sBleLayer.HandleConnectionError(connObj, BLE_ERROR_APP_CLOSED_CONNECTION);
    pthread_mutex_unlock(&sStackLock);
}

JNI_METHOD(jboolean, isConnected)(JNIEnv * env, jobject self, jlong handle)
{
    ChipLogProgress(Controller, "isConnected() called");
    AndroidDeviceControllerWrapper * wrapper = AndroidDeviceControllerWrapper::FromJNIHandle(handle);

    return wrapper->Controller()->IsConnected() ? JNI_TRUE : JNI_FALSE;
}

JNI_METHOD(jstring, getIpAddress)(JNIEnv * env, jobject self, jlong handle)
{
    AndroidDeviceControllerWrapper * wrapper = AndroidDeviceControllerWrapper::FromJNIHandle(handle);

    chip::Inet::IPAddress addr;
    char addrStr[50];

    {
        ScopedPthreadLock lock(&sStackLock);
        if (!wrapper->Controller()->GetIpAddress(addr))
            return nullptr;
    }

    addr.ToString(addrStr, sizeof(addrStr));
    return env->NewStringUTF(addrStr);
}

JNI_METHOD(jboolean, disconnectDevice)(JNIEnv * env, jobject self, jlong handle)
{
    ChipLogProgress(Controller, "disconnectDevice() called");

    CHIP_ERROR err = CHIP_NO_ERROR;

    AndroidDeviceControllerWrapper * wrapper = AndroidDeviceControllerWrapper::FromJNIHandle(handle);

    {
        ScopedPthreadLock lock(&sStackLock);
        if (wrapper->Controller()->IsConnected())
        {
            err = wrapper->Controller()->DisconnectDevice();
        }
    }

    if (err != CHIP_NO_ERROR)
    {
        ChipLogError(Controller, "Failed to disconnect ChipDeviceController");
        return JNI_FALSE;
    }

    return JNI_TRUE;
}

JNI_METHOD(void, deleteDeviceController)(JNIEnv * env, jobject self, jlong handle)
{
    AndroidDeviceControllerWrapper * wrapper = AndroidDeviceControllerWrapper::FromJNIHandle(handle);

    ChipLogProgress(Controller, "deleteDeviceController() called");

    if (wrapper != NULL)
    {
        if (wrapper->Controller()->AppState != NULL)
        {
            env->DeleteGlobalRef((jobject) wrapper->Controller()->AppState);
        }
        delete wrapper;
    }
}

void HandleSimpleOperationComplete(ChipDeviceController * deviceController, const char * operation)
{
    StackUnlockGuard unlockGuard;
    JNIEnv * env;
    jclass deviceControllerCls;
    jmethodID methodID;
    char methodName[128];
    jobject self   = (jobject) deviceController->AppState;
    CHIP_ERROR err = CHIP_NO_ERROR;

    ChipLogProgress(Controller, "Received response to %s request", operation);

    sJVM->GetEnv((void **) &env, JNI_VERSION_1_6);

    deviceControllerCls = env->GetObjectClass(self);
    VerifyOrExit(deviceControllerCls != NULL, err = CDC_JNI_ERROR_TYPE_NOT_FOUND);

    snprintf(methodName, sizeof(methodName) - 1, "on%sComplete", operation);
    methodName[sizeof(methodName) - 1] = 0;
    methodID                           = env->GetMethodID(deviceControllerCls, methodName, "()V");
    VerifyOrExit(methodID != NULL, err = CDC_JNI_ERROR_METHOD_NOT_FOUND);

    ChipLogProgress(Controller, "Calling Java %s method", methodName);

    env->ExceptionClear();
    env->CallVoidMethod(self, methodID);
    VerifyOrExit(!env->ExceptionCheck(), err = CDC_JNI_ERROR_EXCEPTION_THROWN);

exit:
    if (err != CHIP_NO_ERROR)
    {
        const char * functName = __FUNCTION__;

        if (err == CDC_JNI_ERROR_EXCEPTION_THROWN)
        {
            ChipLogError(Controller, "Java Exception thrown in %s", functName);
            env->ExceptionDescribe();
        }
        else
        {
            const char * errStr;
            switch (err)
            {
            case CDC_JNI_ERROR_TYPE_NOT_FOUND:
                errStr = "JNI type not found";
                break;
            case CDC_JNI_ERROR_METHOD_NOT_FOUND:
                errStr = "JNI method not found";
                break;
            case CDC_JNI_ERROR_FIELD_NOT_FOUND:
                errStr = "JNI field not found";
                break;
            default:
                errStr = ErrorStr(err);
                break;
            }
            ChipLogError(Controller, "Error in %s : %s", functName, errStr);
        }
    }
    env->ExceptionClear();
}

void HandleKeyExchange(ChipDeviceController * deviceController, Transport::PeerConnectionState * state, void * appReqState)
{
    HandleSimpleOperationComplete(deviceController, (const char *) appReqState);
}

void HandleEchoResponse(ChipDeviceController * deviceController, void * appReqState, System::PacketBuffer * payload)
{
    StackUnlockGuard unlockGuard;
    JNIEnv * env;
    jclass deviceControllerCls;
    jmethodID methodID;
    jobject self      = (jobject) deviceController->AppState;
    jstring msgString = NULL;
    CHIP_ERROR err    = CHIP_NO_ERROR;

    sJVM->GetEnv((void **) &env, JNI_VERSION_1_6);

    int dataLen = payload->DataLength();
    char msgBuffer[dataLen];
    msgBuffer[dataLen] = 0;
    memcpy(msgBuffer, payload->Start(), dataLen);

    err = N2J_NewStringUTF(env, msgBuffer, msgString);

    ChipLogProgress(Controller, "Echo response %s", msgBuffer);

    deviceControllerCls = env->GetObjectClass(self);
    VerifyOrExit(deviceControllerCls != NULL, err = CDC_JNI_ERROR_TYPE_NOT_FOUND);

    methodID = env->GetMethodID(deviceControllerCls, "onSendMessageComplete", "(Ljava/lang/String;)V");
    VerifyOrExit(methodID != NULL, err = CDC_JNI_ERROR_METHOD_NOT_FOUND);

    env->ExceptionClear();
    env->CallVoidMethod(self, methodID, msgString);
    VerifyOrExit(!env->ExceptionCheck(), err = CDC_JNI_ERROR_EXCEPTION_THROWN);

exit:
    env->ExceptionClear();
    System::PacketBuffer::Free(payload);
}

void HandleNotifyChipConnectionClosed(BLE_CONNECTION_OBJECT connObj)
{
    StackUnlockGuard unlockGuard;
    CHIP_ERROR err = CHIP_NO_ERROR;
    JNIEnv * env;
    jmethodID method;
    intptr_t tmpConnObj;

    ChipLogProgress(Controller, "Received NotifyChipConnectionClosed");

    sJVM->GetEnv((void **) &env, JNI_VERSION_1_6);

    method = env->GetStaticMethodID(sAndroidChipStackCls, "onNotifyChipConnectionClosed", "(I)V");
    VerifyOrExit(method != NULL, err = CDC_JNI_ERROR_METHOD_NOT_FOUND);

    ChipLogProgress(Controller, "Calling Java NotifyChipConnectionClosed");

    env->ExceptionClear();
    tmpConnObj = reinterpret_cast<intptr_t>(connObj);
    env->CallStaticVoidMethod(sAndroidChipStackCls, method, static_cast<jint>(tmpConnObj));
    VerifyOrExit(!env->ExceptionCheck(), err = CDC_JNI_ERROR_EXCEPTION_THROWN);

exit:
    if (err != CHIP_NO_ERROR)
    {
        ReportError(env, err, __FUNCTION__);
    }
    env->ExceptionClear();
}

bool HandleSendCharacteristic(BLE_CONNECTION_OBJECT connObj, const uint8_t * svcId, const uint8_t * charId,
                              const uint8_t * characteristicData, uint32_t characteristicDataLen)
{
    StackUnlockGuard unlockGuard;
    CHIP_ERROR err = CHIP_NO_ERROR;
    JNIEnv * env;
    jbyteArray svcIdObj;
    jbyteArray charIdObj;
    jbyteArray characteristicDataObj;
    jmethodID method;
    intptr_t tmpConnObj;
    bool rc = false;

    ChipLogProgress(Controller, "Received SendCharacteristic");

    sJVM->GetEnv((void **) &env, JNI_VERSION_1_6);

    err = N2J_ByteArray(env, svcId, 16, svcIdObj);
    SuccessOrExit(err);

    err = N2J_ByteArray(env, charId, 16, charIdObj);
    SuccessOrExit(err);

    err = N2J_ByteArray(env, characteristicData, characteristicDataLen, characteristicDataObj);
    SuccessOrExit(err);

    method = env->GetStaticMethodID(sAndroidChipStackCls, "onSendCharacteristic", "(I[B[B[B)Z");
    VerifyOrExit(method != NULL, err = CDC_JNI_ERROR_METHOD_NOT_FOUND);

    ChipLogProgress(Controller, "Calling Java SendCharacteristic");

    env->ExceptionClear();
    tmpConnObj = reinterpret_cast<intptr_t>(connObj);
    rc = (bool) env->CallStaticBooleanMethod(sAndroidChipStackCls, method, static_cast<jint>(tmpConnObj), svcIdObj, charIdObj,
                                             characteristicDataObj);
    VerifyOrExit(!env->ExceptionCheck(), err = CDC_JNI_ERROR_EXCEPTION_THROWN);

exit:
    if (err != CHIP_NO_ERROR)
    {
        ReportError(env, err, __FUNCTION__);
        rc = false;
    }
    env->ExceptionClear();

    return rc;
}

bool HandleSubscribeCharacteristic(BLE_CONNECTION_OBJECT connObj, const uint8_t * svcId, const uint8_t * charId)
{
    StackUnlockGuard unlockGuard;
    CHIP_ERROR err = CHIP_NO_ERROR;
    JNIEnv * env;
    jbyteArray svcIdObj;
    jbyteArray charIdObj;
    jmethodID method;
    intptr_t tmpConnObj;
    bool rc = false;

    ChipLogProgress(Controller, "Received SubscribeCharacteristic");

    sJVM->GetEnv((void **) &env, JNI_VERSION_1_6);

    err = N2J_ByteArray(env, svcId, 16, svcIdObj);
    SuccessOrExit(err);

    err = N2J_ByteArray(env, charId, 16, charIdObj);
    SuccessOrExit(err);

    method = env->GetStaticMethodID(sAndroidChipStackCls, "onSubscribeCharacteristic", "(I[B[B)Z");
    VerifyOrExit(method != NULL, err = CDC_JNI_ERROR_METHOD_NOT_FOUND);

    ChipLogProgress(Controller, "Calling Java SubscribeCharacteristic");

    env->ExceptionClear();
    tmpConnObj = reinterpret_cast<intptr_t>(connObj);
    rc = (bool) env->CallStaticBooleanMethod(sAndroidChipStackCls, method, static_cast<jint>(tmpConnObj), svcIdObj, charIdObj);
    VerifyOrExit(!env->ExceptionCheck(), err = CDC_JNI_ERROR_EXCEPTION_THROWN);

exit:
    if (err != CHIP_NO_ERROR)
    {
        ReportError(env, err, __FUNCTION__);
        rc = false;
    }
    env->ExceptionClear();

    return rc;
}

bool HandleUnsubscribeCharacteristic(BLE_CONNECTION_OBJECT connObj, const uint8_t * svcId, const uint8_t * charId)
{
    StackUnlockGuard unlockGuard;
    CHIP_ERROR err = CHIP_NO_ERROR;
    JNIEnv * env;
    jbyteArray svcIdObj;
    jbyteArray charIdObj;
    jmethodID method;
    intptr_t tmpConnObj;
    bool rc = false;

    ChipLogProgress(Controller, "Received UnsubscribeCharacteristic");

    sJVM->GetEnv((void **) &env, JNI_VERSION_1_6);

    err = N2J_ByteArray(env, svcId, 16, svcIdObj);
    SuccessOrExit(err);

    err = N2J_ByteArray(env, charId, 16, charIdObj);
    SuccessOrExit(err);

    method = env->GetStaticMethodID(sAndroidChipStackCls, "onUnsubscribeCharacteristic", "(I[B[B)Z");
    VerifyOrExit(method != NULL, err = CDC_JNI_ERROR_METHOD_NOT_FOUND);

    ChipLogProgress(Controller, "Calling Java UnsubscribeCharacteristic");

    env->ExceptionClear();
    tmpConnObj = reinterpret_cast<intptr_t>(connObj);
    rc = (bool) env->CallStaticBooleanMethod(sAndroidChipStackCls, method, static_cast<jint>(tmpConnObj), svcIdObj, charIdObj);
    VerifyOrExit(!env->ExceptionCheck(), err = CDC_JNI_ERROR_EXCEPTION_THROWN);

exit:
    if (err != CHIP_NO_ERROR)
    {
        ReportError(env, err, __FUNCTION__);
        rc = false;
    }
    env->ExceptionClear();

    return rc;
}

bool HandleCloseConnection(BLE_CONNECTION_OBJECT connObj)
{
    StackUnlockGuard unlockGuard;
    CHIP_ERROR err = CHIP_NO_ERROR;
    JNIEnv * env;
    jmethodID method;
    intptr_t tmpConnObj;
    bool rc = false;

    ChipLogProgress(Controller, "Received CloseConnection");

    sJVM->GetEnv((void **) &env, JNI_VERSION_1_6);

    method = env->GetStaticMethodID(sAndroidChipStackCls, "onCloseConnection", "(I)Z");
    VerifyOrExit(method != NULL, err = CDC_JNI_ERROR_METHOD_NOT_FOUND);

    ChipLogProgress(Controller, "Calling Java CloseConnection");

    env->ExceptionClear();
    tmpConnObj = reinterpret_cast<intptr_t>(connObj);
    rc         = (bool) env->CallStaticBooleanMethod(sAndroidChipStackCls, method, static_cast<jint>(tmpConnObj));
    VerifyOrExit(!env->ExceptionCheck(), err = CDC_JNI_ERROR_EXCEPTION_THROWN);

exit:
    if (err != CHIP_NO_ERROR)
    {
        ReportError(env, err, __FUNCTION__);
        rc = false;
    }
    env->ExceptionClear();
    return rc;
}

uint16_t HandleGetMTU(BLE_CONNECTION_OBJECT connObj)
{
    StackUnlockGuard unlockGuard;
    CHIP_ERROR err = CHIP_NO_ERROR;
    JNIEnv * env;
    jmethodID method;
    intptr_t tmpConnObj;
    uint16_t mtu = 0;

    ChipLogProgress(Controller, "Received GetMTU");

    sJVM->GetEnv((void **) &env, JNI_VERSION_1_6);

    method = env->GetStaticMethodID(sAndroidChipStackCls, "onGetMTU", "(I)I");
    VerifyOrExit(method != NULL, err = CDC_JNI_ERROR_METHOD_NOT_FOUND);

    ChipLogProgress(Controller, "Calling Java onGetMTU");

    env->ExceptionClear();
    tmpConnObj = reinterpret_cast<intptr_t>(connObj);
    mtu        = (int16_t) env->CallStaticIntMethod(sAndroidChipStackCls, method, static_cast<jint>(tmpConnObj));
    VerifyOrExit(!env->ExceptionCheck(), err = CDC_JNI_ERROR_EXCEPTION_THROWN);

exit:
    if (err != CHIP_NO_ERROR)
    {
        ReportError(env, err, __FUNCTION__);
        mtu = 0;
    }
    env->ExceptionClear();

    return mtu;
}

void HandleNewConnection(void * appState, const uint16_t discriminator)
{
    StackUnlockGuard unlockGuard;
    CHIP_ERROR err = CHIP_NO_ERROR;
    JNIEnv * env;
    jmethodID method;
    jclass deviceControllerCls;
    jobject self = (jobject) appState;

    ChipLogProgress(Controller, "Received New Connection");

    sJVM->GetEnv((void **) &env, JNI_VERSION_1_6);

    deviceControllerCls = env->GetObjectClass(self);
    VerifyOrExit(deviceControllerCls != NULL, err = CDC_JNI_ERROR_TYPE_NOT_FOUND);

    method = env->GetMethodID(deviceControllerCls, "onConnectDeviceComplete", "()V");
    VerifyOrExit(method != NULL, err = CDC_JNI_ERROR_METHOD_NOT_FOUND);

    ChipLogProgress(Controller, "Calling Java onConnectDeviceComplete");

    env->ExceptionClear();
    env->CallVoidMethod(self, method);
    VerifyOrExit(!env->ExceptionCheck(), err = CDC_JNI_ERROR_EXCEPTION_THROWN);

exit:
    if (err != CHIP_NO_ERROR)
    {
        ReportError(env, err, __FUNCTION__);
    }
    env->ExceptionClear();
}

void HandleError(ChipDeviceController * deviceController, void * appReqState, CHIP_ERROR err, const Inet::IPPacketInfo * pktInfo)
{
    StackUnlockGuard unlockGuard;
    JNIEnv * env;
    jclass cls;
    jmethodID method;
    jthrowable ex;
    jobject self = (jobject) deviceController->AppState;

    ChipLogError(Controller, "HandleError");

    sJVM->GetEnv((void **) &env, JNI_VERSION_1_6);

    err = N2J_Error(env, err, ex);
    SuccessOrExit(err);

    cls = env->GetObjectClass(self);
    VerifyOrExit(cls != NULL, err = CDC_JNI_ERROR_TYPE_NOT_FOUND);

    method = env->GetMethodID(cls, "onError", "(Ljava/lang/Throwable;)V");
    VerifyOrExit(method != NULL, err = CDC_JNI_ERROR_METHOD_NOT_FOUND);

    env->ExceptionClear();
    env->CallVoidMethod(self, method, ex);
    VerifyOrExit(!env->ExceptionCheck(), err = CDC_JNI_ERROR_EXCEPTION_THROWN);

exit:
    env->ExceptionClear();
}

void * IOThreadMain(void * arg)
{
    JNIEnv * env;
    JavaVMAttachArgs attachArgs;
    struct timeval sleepTime;
    fd_set readFDs, writeFDs, exceptFDs;
    int numFDs = 0;

    // Attach the IO thread to the JVM as a daemon thread.
    // This allows the JVM to shutdown without waiting for this thread to exit.
    attachArgs.version = JNI_VERSION_1_6;
    attachArgs.name    = (char *) "CHIP Device Controller IO Thread";
    attachArgs.group   = NULL;
#ifdef __ANDROID__
    sJVM->AttachCurrentThreadAsDaemon(&env, (void *) &attachArgs);
#else
    sJVM->AttachCurrentThreadAsDaemon((void **) &env, (void *) &attachArgs);
#endif

    ChipLogProgress(Controller, "IO thread starting");

    // Lock the stack to prevent collisions with Java threads.
    pthread_mutex_lock(&sStackLock);

    // Loop until we are told to exit.
    while (true)
    {
        numFDs = 0;
        FD_ZERO(&readFDs);
        FD_ZERO(&writeFDs);
        FD_ZERO(&exceptFDs);

        sleepTime.tv_sec  = 10;
        sleepTime.tv_usec = 0;

        // Collect the currently active file descriptors.
        sSystemLayer.PrepareSelect(numFDs, &readFDs, &writeFDs, &exceptFDs, sleepTime);
        sInetLayer.PrepareSelect(numFDs, &readFDs, &writeFDs, &exceptFDs, sleepTime);

        // Unlock the stack so that Java threads can make API calls.
        pthread_mutex_unlock(&sStackLock);

        // Wait for for I/O or for the next timer to expire.
        int selectRes = select(numFDs, &readFDs, &writeFDs, &exceptFDs, &sleepTime);

        // Break the loop if requested to shutdown.
        // if (sShutdown)
        // break;

        // Re-lock the stack.
        pthread_mutex_lock(&sStackLock);

        // Perform I/O and/or dispatch timers.
        sSystemLayer.HandleSelectResult(selectRes, &readFDs, &writeFDs, &exceptFDs);
        sInetLayer.HandleSelectResult(selectRes, &readFDs, &writeFDs, &exceptFDs);
    }

    // Detach the thread from the JVM.
    sJVM->DetachCurrentThread();

    return NULL;
}

void ReportError(JNIEnv * env, CHIP_ERROR cbErr, const char * functName)
{
    if (cbErr == CDC_JNI_ERROR_EXCEPTION_THROWN)
    {
        ChipLogError(Controller, "Java exception thrown in %s", functName);
        env->ExceptionDescribe();
    }
    else
    {
        const char * errStr;
        switch (cbErr)
        {
        case CDC_JNI_ERROR_TYPE_NOT_FOUND:
            errStr = "JNI type not found";
            break;
        case CDC_JNI_ERROR_METHOD_NOT_FOUND:
            errStr = "JNI method not found";
            break;
        case CDC_JNI_ERROR_FIELD_NOT_FOUND:
            errStr = "JNI field not found";
            break;
        default:
            errStr = ErrorStr(cbErr);
            break;
        }
        ChipLogError(Controller, "Error in %s : %s", functName, errStr);
    }
}

void ThrowError(JNIEnv * env, CHIP_ERROR errToThrow)
{
    CHIP_ERROR err = CHIP_NO_ERROR;
    jthrowable ex;

    err = N2J_Error(env, errToThrow, ex);
    if (err == CHIP_NO_ERROR)
    {
        env->Throw(ex);
    }
}

CHIP_ERROR GetClassRef(JNIEnv * env, const char * clsType, jclass & outCls)
{
    CHIP_ERROR err = CHIP_NO_ERROR;
    jclass cls     = NULL;

    cls = env->FindClass(clsType);
    VerifyOrExit(cls != NULL, err = CDC_JNI_ERROR_TYPE_NOT_FOUND);

    outCls = (jclass) env->NewGlobalRef((jobject) cls);
    VerifyOrExit(outCls != NULL, err = CDC_JNI_ERROR_TYPE_NOT_FOUND);

exit:
    env->DeleteLocalRef(cls);
    return err;
}

CHIP_ERROR N2J_NewStringUTF(JNIEnv * env, const char * inStr, jstring & outString)
{
    return N2J_NewStringUTF(env, inStr, strlen(inStr), outString);
}

CHIP_ERROR N2J_ByteArray(JNIEnv * env, const uint8_t * inArray, uint32_t inArrayLen, jbyteArray & outArray)
{
    CHIP_ERROR err = CHIP_NO_ERROR;

    outArray = env->NewByteArray((int) inArrayLen);
    VerifyOrExit(outArray != NULL, err = CHIP_ERROR_NO_MEMORY);

    env->ExceptionClear();
    env->SetByteArrayRegion(outArray, 0, inArrayLen, (jbyte *) inArray);
    VerifyOrExit(!env->ExceptionCheck(), err = CDC_JNI_ERROR_EXCEPTION_THROWN);

exit:
    return err;
}

CHIP_ERROR N2J_NewStringUTF(JNIEnv * env, const char * inStr, size_t inStrLen, jstring & outString)
{
    CHIP_ERROR err          = CHIP_NO_ERROR;
    jbyteArray charArray    = NULL;
    jstring utf8Encoding    = NULL;
    jclass java_lang_String = NULL;
    jmethodID ctor          = NULL;

    err = N2J_ByteArray(env, reinterpret_cast<const uint8_t *>(inStr), inStrLen, charArray);
    SuccessOrExit(err);

    utf8Encoding = env->NewStringUTF("UTF-8");
    VerifyOrExit(utf8Encoding != NULL, err = CHIP_ERROR_NO_MEMORY);

    java_lang_String = env->FindClass("java/lang/String");
    VerifyOrExit(java_lang_String != NULL, err = CDC_JNI_ERROR_TYPE_NOT_FOUND);

    ctor = env->GetMethodID(java_lang_String, "<init>", "([BLjava/lang/String;)V");
    VerifyOrExit(ctor != NULL, err = CDC_JNI_ERROR_METHOD_NOT_FOUND);

    outString = (jstring) env->NewObject(java_lang_String, ctor, charArray, utf8Encoding);
    VerifyOrExit(outString != NULL, err = CHIP_ERROR_NO_MEMORY);

exit:
    // error code propagated from here, so clear any possible
    // exceptions that arose here
    env->ExceptionClear();

    if (utf8Encoding != NULL)
        env->DeleteLocalRef(utf8Encoding);
    if (charArray != NULL)
        env->DeleteLocalRef(charArray);

    return err;
}

CHIP_ERROR N2J_Error(JNIEnv * env, CHIP_ERROR inErr, jthrowable & outEx)
{
    CHIP_ERROR err      = CHIP_NO_ERROR;
    const char * errStr = NULL;
    jstring errStrObj   = NULL;
    jmethodID constructor;

    constructor = env->GetMethodID(sChipDeviceControllerExceptionCls, "<init>", "(ILjava/lang/String;)V");
    VerifyOrExit(constructor != NULL, err = CDC_JNI_ERROR_METHOD_NOT_FOUND);

    switch (inErr)
    {
    case CDC_JNI_ERROR_TYPE_NOT_FOUND:
        errStr = "CHIP Device Controller Error: JNI type not found";
        break;
    case CDC_JNI_ERROR_METHOD_NOT_FOUND:
        errStr = "CHIP Device Controller Error: JNI method not found";
        break;
    case CDC_JNI_ERROR_FIELD_NOT_FOUND:
        errStr = "CHIP Device Controller Error: JNI field not found";
        break;
    default:
        errStr = ErrorStr(inErr);
        break;
    }
    errStrObj = (errStr != NULL) ? env->NewStringUTF(errStr) : NULL;

    env->ExceptionClear();
    outEx = (jthrowable) env->NewObject(sChipDeviceControllerExceptionCls, constructor, (jint) inErr, errStrObj);
    VerifyOrExit(!env->ExceptionCheck(), err = CDC_JNI_ERROR_EXCEPTION_THROWN);

exit:
    env->DeleteLocalRef(errStrObj);
    return err;
}<|MERGE_RESOLUTION|>--- conflicted
+++ resolved
@@ -269,14 +269,8 @@
 
 JNI_METHOD(void, beginConnectDevice)(JNIEnv * env, jobject self, jlong handle, jint connObj, jlong pinCode)
 {
-<<<<<<< HEAD
-    CHIP_ERROR err                          = CHIP_NO_ERROR;
-    ChipDeviceController * deviceController = (ChipDeviceController *) deviceControllerPtr;
-=======
     CHIP_ERROR err                           = CHIP_NO_ERROR;
-    void * appReqState                       = (void *) self;
     AndroidDeviceControllerWrapper * wrapper = AndroidDeviceControllerWrapper::FromJNIHandle(handle);
->>>>>>> c4ebfbe9
 
     ChipLogProgress(Controller, "beginConnectDevice() called with connection object and pincode");
 
@@ -287,13 +281,8 @@
                                           .SetSetupPINCode(pinCode)
                                           .SetConnectionObject(reinterpret_cast<BLE_CONNECTION_OBJECT>(connObj))
                                           .SetBleLayer(&sBleLayer);
-<<<<<<< HEAD
-        err = deviceController->ConnectDevice(kRemoteDeviceId, params, (void *) "ConnectDevice", HandleKeyExchange, HandleEchoResponse,
-                                              HandleError);
-=======
-        err = wrapper->Controller()->ConnectDevice(kRemoteDeviceId, params, appReqState, HandleKeyExchange, HandleEchoResponse,
+        err = wrapper->Controller()->ConnectDevice(kRemoteDeviceId, params, (void *) "ConnectDevice", HandleKeyExchange, HandleEchoResponse,
                                                    HandleError);
->>>>>>> c4ebfbe9
     }
 
     if (err != CHIP_NO_ERROR)
