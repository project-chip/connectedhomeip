--- conflicted
+++ resolved
@@ -556,12 +556,6 @@
     CHIP_ERROR err                           = CHIP_NO_ERROR;
     AndroidDeviceControllerWrapper * wrapper = AndroidDeviceControllerWrapper::FromJNIHandle(handle);
 
-<<<<<<< HEAD
-    JniUtfString addrJniString(env, address);
-
-    RendezvousParameters rendezvousParams = RendezvousParameters().SetSetupPINCode(pinCode).SetPeerAddress(
-        Transport::PeerAddress::UDP(const_cast<char *>(addrJniString.c_str()), port));
-=======
     if (!chip::CanCastTo<uint32_t>(pinCode))
     {
         JniReferences::GetInstance().ThrowError(env, sChipDeviceControllerExceptionCls, CHIP_ERROR_INVALID_ARGUMENT);
@@ -574,7 +568,6 @@
         RendezvousParameters()
             .SetSetupPINCode(static_cast<uint32_t>(pinCode))
             .SetPeerAddress(Transport::PeerAddress::UDP(const_cast<char *>(addrJniString.c_str()), port));
->>>>>>> 4088a77f
 
     err = wrapper->Controller()->EstablishPASEConnection(deviceId, rendezvousParams);
 
