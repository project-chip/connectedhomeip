--- conflicted
+++ resolved
@@ -438,7 +438,6 @@
     }
 }
 
-<<<<<<< HEAD
 JNI_METHOD(void, setAttestationTrustStoreDelegate)
 (JNIEnv * env, jobject self, jlong handle, jobject attestationTrustStoreDelegate)
 {
@@ -469,8 +468,6 @@
     }
 }
 
-=======
->>>>>>> dacb0566
 JNI_METHOD(void, commissionDevice)
 (JNIEnv * env, jobject self, jlong handle, jlong deviceId, jbyteArray csrNonce, jobject networkCredentials)
 {
