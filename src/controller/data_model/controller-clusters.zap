--- conflicted
+++ resolved
@@ -19,17 +19,17 @@
   "package": [
     {
       "pathRelativity": "relativeToZap",
+      "path": "../../app/zap-templates/app-templates.json",
+      "type": "gen-templates-json",
+      "version": "chip-v1"
+    },
+    {
+      "pathRelativity": "relativeToZap",
       "path": "../../app/zap-templates/zcl/zcl.json",
       "type": "zcl-properties",
       "category": "matter",
       "version": 1,
       "description": "Matter SDK ZCL data"
-    },
-    {
-      "pathRelativity": "relativeToZap",
-      "path": "../../app/zap-templates/app-templates.json",
-      "type": "gen-templates-json",
-      "version": "chip-v1"
     }
   ],
   "endpointTypes": [
@@ -2757,7 +2757,7 @@
               "storageOption": "External",
               "singleton": 0,
               "bounded": 0,
-              "defaultValue": null,
+              "defaultValue": "0",
               "reportable": 1,
               "minInterval": 1,
               "maxInterval": 65534,
@@ -3143,7 +3143,7 @@
               "storageOption": "External",
               "singleton": 0,
               "bounded": 0,
-              "defaultValue": null,
+              "defaultValue": "0",
               "reportable": 1,
               "minInterval": 1,
               "maxInterval": 65534,
@@ -3202,134 +3202,9 @@
               "type": "bitmap32",
               "included": 1,
               "storageOption": "External",
-<<<<<<< HEAD
-              "singleton": 0,
-              "bounded": 0,
-              "defaultValue": null,
-              "reportable": 1,
-              "minInterval": 1,
-              "maxInterval": 65534,
-              "reportableChange": 0
-            },
-            {
-              "name": "ClusterRevision",
-              "code": 65533,
-              "mfgCode": null,
-              "side": "client",
-              "type": "int16u",
-              "included": 1,
-              "storageOption": "RAM",
-=======
->>>>>>> 45ad1397
-              "singleton": 0,
-              "bounded": 0,
-              "defaultValue": "1",
-              "reportable": 1,
-              "minInterval": 1,
-              "maxInterval": 65534,
-              "reportableChange": 0
-            }
-          ]
-        },
-        {
-          "name": "Energy EVSE Mode",
-          "code": 157,
-          "mfgCode": null,
-          "define": "ENERGY_EVSE_MODE_CLUSTER",
-          "side": "client",
-          "enabled": 1,
-          "apiMaturity": "provisional",
-          "commands": [
-            {
-              "name": "ChangeToMode",
-              "code": 0,
-              "mfgCode": null,
-              "source": "client",
-              "isIncoming": 0,
-              "isEnabled": 1
-            },
-            {
-              "name": "ChangeToModeResponse",
-              "code": 1,
-              "mfgCode": null,
-              "source": "server",
-              "isIncoming": 1,
-              "isEnabled": 1
-            }
-          ],
-          "attributes": [
-            {
-              "name": "FeatureMap",
-              "code": 65532,
-              "mfgCode": null,
-              "side": "client",
-              "type": "bitmap32",
-              "included": 1,
-              "storageOption": "External",
-              "singleton": 0,
-              "bounded": 0,
-              "defaultValue": null,
-              "reportable": 1,
-              "minInterval": 1,
-              "maxInterval": 65534,
-              "reportableChange": 0
-            },
-            {
-              "name": "ClusterRevision",
-              "code": 65533,
-              "mfgCode": null,
-              "side": "client",
-              "type": "int16u",
-              "included": 1,
-              "storageOption": "RAM",
-              "singleton": 0,
-              "bounded": 0,
-              "defaultValue": "1",
-              "reportable": 1,
-              "minInterval": 1,
-              "maxInterval": 65534,
-              "reportableChange": 0
-            }
-          ]
-        },
-        {
-          "name": "Device Energy Management Mode",
-          "code": 159,
-          "mfgCode": null,
-          "define": "DEVICE_ENERGY_MANAGEMENT_MODE_CLUSTER",
-          "side": "client",
-          "enabled": 1,
-          "apiMaturity": "provisional",
-          "commands": [
-            {
-              "name": "ChangeToMode",
-              "code": 0,
-              "mfgCode": null,
-              "source": "client",
-              "isIncoming": 0,
-              "isEnabled": 1
-            },
-            {
-              "name": "ChangeToModeResponse",
-              "code": 1,
-              "mfgCode": null,
-              "source": "server",
-              "isIncoming": 1,
-              "isEnabled": 1
-            }
-          ],
-          "attributes": [
-            {
-              "name": "FeatureMap",
-              "code": 65532,
-              "mfgCode": null,
-              "side": "client",
-              "type": "bitmap32",
-              "included": 1,
-              "storageOption": "External",
-              "singleton": 0,
-              "bounded": 0,
-              "defaultValue": null,
+              "singleton": 0,
+              "bounded": 0,
+              "defaultValue": "0",
               "reportable": 1,
               "minInterval": 1,
               "maxInterval": 65534,
