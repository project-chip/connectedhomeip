# Copyright (c) 2021 Project CHIP Authors
#
# Licensed under the Apache License, Version 2.0 (the "License");
# you may not use this file except in compliance with the License.
# You may obtain a copy of the License at
#
# http://www.apache.org/licenses/LICENSE-2.0
#
# Unless required by applicable law or agreed to in writing, software
# distributed under the License is distributed on an "AS IS" BASIS,
# WITHOUT WARRANTIES OR CONDITIONS OF ANY KIND, either express or implied.
# See the License for the specific language governing permissions and
# limitations under the License.

import("//build_overrides/build.gni")
import("//build_overrides/chip.gni")
import("//build_overrides/pigweed.gni")

import("$dir_pw_build/python.gni")
import("${chip_root}/build/chip/chip_codegen.gni")
import("${chip_root}/build/chip/java/config.gni")
import("${chip_root}/src/app/chip_data_model.gni")

chip_data_model("data_model") {
  zap_file = "controller-clusters.zap"

  zap_pregenerated_dir =
      "${chip_root}/zzz_generated/controller-clusters/zap-generated"

  allow_circular_includes_from = [ "${chip_root}/src/controller" ]
}

if (current_os == "android" || build_java_matter_controller) {
  config("java-build-config") {
    if (build_java_matter_controller) {
      include_dirs = java_matter_controller_dependent_paths
    }
  }

  chip_codegen("java-jni-generate") {
    input = "controller-clusters.matter"
    generator = "java-jni"

    outputs = [
      "jni/CHIPCallbackTypes.h",
      "jni/CHIPReadCallbacks.h",
      "jni/IdentifyClient-ReadImpl.cpp",
      "jni/IdentifyClient-InvokeSubscribeImpl.cpp",
      "jni/GroupsClient-ReadImpl.cpp",
      "jni/GroupsClient-InvokeSubscribeImpl.cpp",
      "jni/ScenesClient-ReadImpl.cpp",
      "jni/ScenesClient-InvokeSubscribeImpl.cpp",
      "jni/OnOffClient-ReadImpl.cpp",
      "jni/OnOffClient-InvokeSubscribeImpl.cpp",
      "jni/OnOffSwitchConfigurationClient-ReadImpl.cpp",
      "jni/OnOffSwitchConfigurationClient-InvokeSubscribeImpl.cpp",
      "jni/LevelControlClient-ReadImpl.cpp",
      "jni/LevelControlClient-InvokeSubscribeImpl.cpp",
      "jni/BinaryInputBasicClient-ReadImpl.cpp",
      "jni/BinaryInputBasicClient-InvokeSubscribeImpl.cpp",
      "jni/DescriptorClient-ReadImpl.cpp",
      "jni/DescriptorClient-InvokeSubscribeImpl.cpp",
      "jni/BindingClient-ReadImpl.cpp",
      "jni/BindingClient-InvokeSubscribeImpl.cpp",
      "jni/AccessControlClient-ReadImpl.cpp",
      "jni/AccessControlClient-InvokeSubscribeImpl.cpp",
      "jni/ActionsClient-ReadImpl.cpp",
      "jni/ActionsClient-InvokeSubscribeImpl.cpp",
      "jni/BasicInformationClient-ReadImpl.cpp",
      "jni/BasicInformationClient-InvokeSubscribeImpl.cpp",
      "jni/OtaSoftwareUpdateProviderClient-ReadImpl.cpp",
      "jni/OtaSoftwareUpdateProviderClient-InvokeSubscribeImpl.cpp",
      "jni/OtaSoftwareUpdateRequestorClient-ReadImpl.cpp",
      "jni/OtaSoftwareUpdateRequestorClient-InvokeSubscribeImpl.cpp",
      "jni/LocalizationConfigurationClient-ReadImpl.cpp",
      "jni/LocalizationConfigurationClient-InvokeSubscribeImpl.cpp",
      "jni/TimeFormatLocalizationClient-ReadImpl.cpp",
      "jni/TimeFormatLocalizationClient-InvokeSubscribeImpl.cpp",
      "jni/UnitLocalizationClient-ReadImpl.cpp",
      "jni/UnitLocalizationClient-InvokeSubscribeImpl.cpp",
      "jni/PowerSourceConfigurationClient-ReadImpl.cpp",
      "jni/PowerSourceConfigurationClient-InvokeSubscribeImpl.cpp",
      "jni/PowerSourceClient-ReadImpl.cpp",
      "jni/PowerSourceClient-InvokeSubscribeImpl.cpp",
      "jni/GeneralCommissioningClient-ReadImpl.cpp",
      "jni/GeneralCommissioningClient-InvokeSubscribeImpl.cpp",
      "jni/NetworkCommissioningClient-ReadImpl.cpp",
      "jni/NetworkCommissioningClient-InvokeSubscribeImpl.cpp",
      "jni/DiagnosticLogsClient-ReadImpl.cpp",
      "jni/DiagnosticLogsClient-InvokeSubscribeImpl.cpp",
      "jni/GeneralDiagnosticsClient-ReadImpl.cpp",
      "jni/GeneralDiagnosticsClient-InvokeSubscribeImpl.cpp",
      "jni/SoftwareDiagnosticsClient-ReadImpl.cpp",
      "jni/SoftwareDiagnosticsClient-InvokeSubscribeImpl.cpp",
      "jni/ThreadNetworkDiagnosticsClient-ReadImpl.cpp",
      "jni/ThreadNetworkDiagnosticsClient-InvokeSubscribeImpl.cpp",
      "jni/WiFiNetworkDiagnosticsClient-ReadImpl.cpp",
      "jni/WiFiNetworkDiagnosticsClient-InvokeSubscribeImpl.cpp",
      "jni/EthernetNetworkDiagnosticsClient-ReadImpl.cpp",
      "jni/EthernetNetworkDiagnosticsClient-InvokeSubscribeImpl.cpp",
      "jni/BridgedDeviceBasicInformationClient-ReadImpl.cpp",
      "jni/BridgedDeviceBasicInformationClient-InvokeSubscribeImpl.cpp",
      "jni/SwitchClient-ReadImpl.cpp",
      "jni/SwitchClient-InvokeSubscribeImpl.cpp",
      "jni/AdministratorCommissioningClient-ReadImpl.cpp",
      "jni/AdministratorCommissioningClient-InvokeSubscribeImpl.cpp",
      "jni/OperationalCredentialsClient-ReadImpl.cpp",
      "jni/OperationalCredentialsClient-InvokeSubscribeImpl.cpp",
      "jni/GroupKeyManagementClient-ReadImpl.cpp",
      "jni/GroupKeyManagementClient-InvokeSubscribeImpl.cpp",
      "jni/FixedLabelClient-ReadImpl.cpp",
      "jni/FixedLabelClient-InvokeSubscribeImpl.cpp",
      "jni/UserLabelClient-ReadImpl.cpp",
      "jni/UserLabelClient-InvokeSubscribeImpl.cpp",
      "jni/BooleanStateClient-ReadImpl.cpp",
      "jni/BooleanStateClient-InvokeSubscribeImpl.cpp",
      "jni/ModeSelectClient-ReadImpl.cpp",
      "jni/ModeSelectClient-InvokeSubscribeImpl.cpp",
      "jni/DoorLockClient-ReadImpl.cpp",
      "jni/DoorLockClient-InvokeSubscribeImpl.cpp",
      "jni/WindowCoveringClient-ReadImpl.cpp",
      "jni/WindowCoveringClient-InvokeSubscribeImpl.cpp",
      "jni/BarrierControlClient-ReadImpl.cpp",
      "jni/BarrierControlClient-InvokeSubscribeImpl.cpp",
      "jni/PumpConfigurationAndControlClient-ReadImpl.cpp",
      "jni/PumpConfigurationAndControlClient-InvokeSubscribeImpl.cpp",
      "jni/ThermostatClient-ReadImpl.cpp",
      "jni/ThermostatClient-InvokeSubscribeImpl.cpp",
      "jni/FanControlClient-ReadImpl.cpp",
      "jni/FanControlClient-InvokeSubscribeImpl.cpp",
      "jni/ThermostatUserInterfaceConfigurationClient-ReadImpl.cpp",
      "jni/ThermostatUserInterfaceConfigurationClient-InvokeSubscribeImpl.cpp",
      "jni/ColorControlClient-ReadImpl.cpp",
      "jni/ColorControlClient-InvokeSubscribeImpl.cpp",
      "jni/BallastConfigurationClient-ReadImpl.cpp",
      "jni/BallastConfigurationClient-InvokeSubscribeImpl.cpp",
      "jni/IlluminanceMeasurementClient-ReadImpl.cpp",
      "jni/IlluminanceMeasurementClient-InvokeSubscribeImpl.cpp",
      "jni/TemperatureMeasurementClient-ReadImpl.cpp",
      "jni/TemperatureMeasurementClient-InvokeSubscribeImpl.cpp",
      "jni/PressureMeasurementClient-ReadImpl.cpp",
      "jni/PressureMeasurementClient-InvokeSubscribeImpl.cpp",
      "jni/FlowMeasurementClient-ReadImpl.cpp",
      "jni/FlowMeasurementClient-InvokeSubscribeImpl.cpp",
      "jni/RelativeHumidityMeasurementClient-ReadImpl.cpp",
      "jni/RelativeHumidityMeasurementClient-InvokeSubscribeImpl.cpp",
      "jni/OccupancySensingClient-ReadImpl.cpp",
      "jni/OccupancySensingClient-InvokeSubscribeImpl.cpp",
      "jni/WakeOnLanClient-ReadImpl.cpp",
      "jni/WakeOnLanClient-InvokeSubscribeImpl.cpp",
      "jni/ChannelClient-ReadImpl.cpp",
      "jni/ChannelClient-InvokeSubscribeImpl.cpp",
      "jni/TargetNavigatorClient-ReadImpl.cpp",
      "jni/TargetNavigatorClient-InvokeSubscribeImpl.cpp",
      "jni/MediaPlaybackClient-ReadImpl.cpp",
      "jni/MediaPlaybackClient-InvokeSubscribeImpl.cpp",
      "jni/MediaInputClient-ReadImpl.cpp",
      "jni/MediaInputClient-InvokeSubscribeImpl.cpp",
      "jni/LowPowerClient-ReadImpl.cpp",
      "jni/LowPowerClient-InvokeSubscribeImpl.cpp",
      "jni/KeypadInputClient-ReadImpl.cpp",
      "jni/KeypadInputClient-InvokeSubscribeImpl.cpp",
      "jni/ContentLauncherClient-ReadImpl.cpp",
      "jni/ContentLauncherClient-InvokeSubscribeImpl.cpp",
      "jni/AudioOutputClient-ReadImpl.cpp",
      "jni/AudioOutputClient-InvokeSubscribeImpl.cpp",
      "jni/ApplicationLauncherClient-ReadImpl.cpp",
      "jni/ApplicationLauncherClient-InvokeSubscribeImpl.cpp",
      "jni/ApplicationBasicClient-ReadImpl.cpp",
      "jni/ApplicationBasicClient-InvokeSubscribeImpl.cpp",
      "jni/AccountLoginClient-ReadImpl.cpp",
      "jni/AccountLoginClient-InvokeSubscribeImpl.cpp",
      "jni/ElectricalMeasurementClient-ReadImpl.cpp",
      "jni/ElectricalMeasurementClient-InvokeSubscribeImpl.cpp",
      "jni/UnitTestingClient-ReadImpl.cpp",
      "jni/UnitTestingClient-InvokeSubscribeImpl.cpp",
<<<<<<< HEAD
      "jni/AirQualityClient-ReadImpl.cpp",
      "jni/AirQualityClient-InvokeSubscribeImpl.cpp",
=======
      "jni/IonizingFilterMonitoringClient-ReadImpl.cpp",
      "jni/IonizingFilterMonitoringClient-InvokeSubscribeImpl.cpp",
      "jni/ZeoliteFilterMonitoringClient-ReadImpl.cpp",
      "jni/ZeoliteFilterMonitoringClient-InvokeSubscribeImpl.cpp",
      "jni/HepaFilterMonitoringClient-ReadImpl.cpp",
      "jni/HepaFilterMonitoringClient-InvokeSubscribeImpl.cpp",
      "jni/ElectrostaticFilterMonitoringClient-ReadImpl.cpp",
      "jni/ElectrostaticFilterMonitoringClient-InvokeSubscribeImpl.cpp",
      "jni/WaterTankMonitoringClient-ReadImpl.cpp",
      "jni/WaterTankMonitoringClient-InvokeSubscribeImpl.cpp",
      "jni/OzoneFilterMonitoringClient-ReadImpl.cpp",
      "jni/OzoneFilterMonitoringClient-InvokeSubscribeImpl.cpp",
      "jni/InkCartridgeMonitoringClient-ReadImpl.cpp",
      "jni/InkCartridgeMonitoringClient-InvokeSubscribeImpl.cpp",
      "jni/CeramicFilterMonitoringClient-ReadImpl.cpp",
      "jni/CeramicFilterMonitoringClient-InvokeSubscribeImpl.cpp",
      "jni/ActivatedCarbonFilterMonitoringClient-ReadImpl.cpp",
      "jni/ActivatedCarbonFilterMonitoringClient-InvokeSubscribeImpl.cpp",
      "jni/FuelTankMonitoringClient-ReadImpl.cpp",
      "jni/FuelTankMonitoringClient-InvokeSubscribeImpl.cpp",
      "jni/UvFilterMonitoringClient-ReadImpl.cpp",
      "jni/UvFilterMonitoringClient-InvokeSubscribeImpl.cpp",
      "jni/TonerCartridgeMonitoringClient-ReadImpl.cpp",
      "jni/TonerCartridgeMonitoringClient-InvokeSubscribeImpl.cpp",
>>>>>>> 06921da8

      # Disable CM cluster table tests until update is done
      # https://github.com/project-chip/connectedhomeip/issues/24425
      #"jni/ClientMonitoringClient-ReadImpl.cpp",
      #"jni/ClientMonitoringClient-InvokeSubscribeImpl.cpp",
    ]

    deps = [
      ":data_model",
      "${chip_root}/src/platform:platform_buildconfig",
    ]

    public_configs = [ ":java-build-config" ]
  }

  source_set("java-jni-sources") {
    public_configs = [
      ":java-build-config",
      ":java-jni-generate_config",
      "${chip_root}/src:includes",
    ]

    deps = [
      ":data_model",
      ":java-jni-generate",
      "${chip_root}/src/inet",
      "${chip_root}/src/lib",
      "${chip_root}/src/platform",
    ]

    if (build_java_matter_controller) {
      if (current_os == "mac") {
        deps += [ "${chip_root}/src/platform/Darwin" ]
      } else {
        deps += [ "${chip_root}/src/platform/Linux" ]
      }
    } else {
      deps += [ "${chip_root}/src/platform/android" ]
    }
  }
}<|MERGE_RESOLUTION|>--- conflicted
+++ resolved
@@ -174,10 +174,8 @@
       "jni/ElectricalMeasurementClient-InvokeSubscribeImpl.cpp",
       "jni/UnitTestingClient-ReadImpl.cpp",
       "jni/UnitTestingClient-InvokeSubscribeImpl.cpp",
-<<<<<<< HEAD
       "jni/AirQualityClient-ReadImpl.cpp",
       "jni/AirQualityClient-InvokeSubscribeImpl.cpp",
-=======
       "jni/IonizingFilterMonitoringClient-ReadImpl.cpp",
       "jni/IonizingFilterMonitoringClient-InvokeSubscribeImpl.cpp",
       "jni/ZeoliteFilterMonitoringClient-ReadImpl.cpp",
@@ -202,7 +200,6 @@
       "jni/UvFilterMonitoringClient-InvokeSubscribeImpl.cpp",
       "jni/TonerCartridgeMonitoringClient-ReadImpl.cpp",
       "jni/TonerCartridgeMonitoringClient-InvokeSubscribeImpl.cpp",
->>>>>>> 06921da8
 
       # Disable CM cluster table tests until update is done
       # https://github.com/project-chip/connectedhomeip/issues/24425
