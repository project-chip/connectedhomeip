# Copyright (c) 2021 Project CHIP Authors
#
# Licensed under the Apache License, Version 2.0 (the "License");
# you may not use this file except in compliance with the License.
# You may obtain a copy of the License at
#
# http://www.apache.org/licenses/LICENSE-2.0
#
# Unless required by applicable law or agreed to in writing, software
# distributed under the License is distributed on an "AS IS" BASIS,
# WITHOUT WARRANTIES OR CONDITIONS OF ANY KIND, either express or implied.
# See the License for the specific language governing permissions and
# limitations under the License.

import("//build_overrides/build.gni")
import("//build_overrides/chip.gni")
import("//build_overrides/pigweed.gni")

import("$dir_pw_build/python.gni")
import("${chip_root}/build/chip/chip_codegen.gni")
import("${chip_root}/build/chip/java/config.gni")
import("${chip_root}/src/app/chip_data_model.gni")

chip_data_model("data_model") {
  zap_file = "controller-clusters.zap"

  zap_pregenerated_dir =
      "${chip_root}/zzz_generated/controller-clusters/zap-generated"

  allow_circular_includes_from = [ "${chip_root}/src/controller" ]
}

if (current_os == "android" || matter_enable_java_compilation) {
  config("java-build-config") {
    if (matter_enable_java_compilation) {
      include_dirs = java_matter_controller_dependent_paths
    }
  }

  chip_codegen("java-jni-generate") {
    input = "controller-clusters.matter"
    generator = "java-jni"

    outputs = [
      "jni/AccessControlClient-InvokeSubscribeImpl.cpp",
      "jni/AccessControlClient-ReadImpl.cpp",
      "jni/AccountLoginClient-InvokeSubscribeImpl.cpp",
      "jni/AccountLoginClient-ReadImpl.cpp",
      "jni/ActionsClient-InvokeSubscribeImpl.cpp",
      "jni/ActionsClient-ReadImpl.cpp",
      "jni/ActivatedCarbonFilterMonitoringClient-InvokeSubscribeImpl.cpp",
      "jni/ActivatedCarbonFilterMonitoringClient-ReadImpl.cpp",
      "jni/AdministratorCommissioningClient-InvokeSubscribeImpl.cpp",
      "jni/AdministratorCommissioningClient-ReadImpl.cpp",
      "jni/AirQualityClient-InvokeSubscribeImpl.cpp",
      "jni/AirQualityClient-ReadImpl.cpp",
      "jni/ApplicationBasicClient-InvokeSubscribeImpl.cpp",
      "jni/ApplicationBasicClient-ReadImpl.cpp",
      "jni/ApplicationLauncherClient-InvokeSubscribeImpl.cpp",
      "jni/ApplicationLauncherClient-ReadImpl.cpp",
      "jni/AudioOutputClient-InvokeSubscribeImpl.cpp",
      "jni/AudioOutputClient-ReadImpl.cpp",
      "jni/BallastConfigurationClient-InvokeSubscribeImpl.cpp",
      "jni/BallastConfigurationClient-ReadImpl.cpp",
      "jni/BarrierControlClient-InvokeSubscribeImpl.cpp",
      "jni/BarrierControlClient-ReadImpl.cpp",
      "jni/BasicInformationClient-InvokeSubscribeImpl.cpp",
      "jni/BasicInformationClient-ReadImpl.cpp",
      "jni/BinaryInputBasicClient-InvokeSubscribeImpl.cpp",
      "jni/BinaryInputBasicClient-ReadImpl.cpp",
      "jni/BindingClient-InvokeSubscribeImpl.cpp",
      "jni/BindingClient-ReadImpl.cpp",
      "jni/BooleanStateClient-InvokeSubscribeImpl.cpp",
      "jni/BooleanStateClient-ReadImpl.cpp",
      "jni/BridgedDeviceBasicInformationClient-InvokeSubscribeImpl.cpp",
      "jni/BridgedDeviceBasicInformationClient-ReadImpl.cpp",
      "jni/BromateConcentrationMeasurementClient-InvokeSubscribeImpl.cpp",
      "jni/BromateConcentrationMeasurementClient-ReadImpl.cpp",
      "jni/BromodichloromethaneConcentrationMeasurementClient-InvokeSubscribeImpl.cpp",
      "jni/BromodichloromethaneConcentrationMeasurementClient-ReadImpl.cpp",
      "jni/BromoformConcentrationMeasurementClient-InvokeSubscribeImpl.cpp",
      "jni/BromoformConcentrationMeasurementClient-ReadImpl.cpp",
      "jni/CHIPCallbackTypes.h",
      "jni/CHIPReadCallbacks.h",
      "jni/CarbonDioxideConcentrationMeasurementClient-InvokeSubscribeImpl.cpp",
      "jni/CarbonDioxideConcentrationMeasurementClient-ReadImpl.cpp",
      "jni/CarbonMonoxideConcentrationMeasurementClient-InvokeSubscribeImpl.cpp",
      "jni/CarbonMonoxideConcentrationMeasurementClient-ReadImpl.cpp",
      "jni/CeramicFilterMonitoringClient-InvokeSubscribeImpl.cpp",
      "jni/CeramicFilterMonitoringClient-ReadImpl.cpp",
      "jni/ChannelClient-InvokeSubscribeImpl.cpp",
      "jni/ChannelClient-ReadImpl.cpp",
      "jni/ChloraminesConcentrationMeasurementClient-InvokeSubscribeImpl.cpp",
      "jni/ChloraminesConcentrationMeasurementClient-ReadImpl.cpp",
      "jni/ChlorineConcentrationMeasurementClient-InvokeSubscribeImpl.cpp",
      "jni/ChlorineConcentrationMeasurementClient-ReadImpl.cpp",
      "jni/ChlorodibromomethaneConcentrationMeasurementClient-InvokeSubscribeImpl.cpp",
      "jni/ChlorodibromomethaneConcentrationMeasurementClient-ReadImpl.cpp",
      "jni/ChloroformConcentrationMeasurementClient-InvokeSubscribeImpl.cpp",
      "jni/ChloroformConcentrationMeasurementClient-ReadImpl.cpp",
      "jni/ColorControlClient-InvokeSubscribeImpl.cpp",
      "jni/ColorControlClient-ReadImpl.cpp",
      "jni/ContentLauncherClient-InvokeSubscribeImpl.cpp",
      "jni/ContentLauncherClient-ReadImpl.cpp",
      "jni/CopperConcentrationMeasurementClient-InvokeSubscribeImpl.cpp",
      "jni/CopperConcentrationMeasurementClient-ReadImpl.cpp",
      "jni/DescriptorClient-InvokeSubscribeImpl.cpp",
      "jni/DescriptorClient-ReadImpl.cpp",
      "jni/DiagnosticLogsClient-InvokeSubscribeImpl.cpp",
      "jni/DiagnosticLogsClient-ReadImpl.cpp",
<<<<<<< HEAD
      "jni/DishwasherAlarmClient-InvokeSubscribeImpl.cpp",
      "jni/DishwasherAlarmClient-ReadImpl.cpp",
      "jni/DishwasherModeSelectClient-InvokeSubscribeImpl.cpp",
      "jni/DishwasherModeSelectClient-ReadImpl.cpp",
=======
      "jni/DishwasherModeClient-InvokeSubscribeImpl.cpp",
      "jni/DishwasherModeClient-ReadImpl.cpp",
>>>>>>> 3be88f83
      "jni/DissolvedOxygenConcentrationMeasurementClient-InvokeSubscribeImpl.cpp",
      "jni/DissolvedOxygenConcentrationMeasurementClient-ReadImpl.cpp",
      "jni/DoorLockClient-InvokeSubscribeImpl.cpp",
      "jni/DoorLockClient-ReadImpl.cpp",
      "jni/ElectricalMeasurementClient-InvokeSubscribeImpl.cpp",
      "jni/ElectricalMeasurementClient-ReadImpl.cpp",
      "jni/ElectrostaticFilterMonitoringClient-InvokeSubscribeImpl.cpp",
      "jni/ElectrostaticFilterMonitoringClient-ReadImpl.cpp",
      "jni/EthernetNetworkDiagnosticsClient-InvokeSubscribeImpl.cpp",
      "jni/EthernetNetworkDiagnosticsClient-ReadImpl.cpp",
      "jni/EthyleneConcentrationMeasurementClient-InvokeSubscribeImpl.cpp",
      "jni/EthyleneConcentrationMeasurementClient-ReadImpl.cpp",
      "jni/EthyleneOxideConcentrationMeasurementClient-InvokeSubscribeImpl.cpp",
      "jni/EthyleneOxideConcentrationMeasurementClient-ReadImpl.cpp",
      "jni/FanControlClient-InvokeSubscribeImpl.cpp",
      "jni/FanControlClient-ReadImpl.cpp",
      "jni/FaultInjectionClient-InvokeSubscribeImpl.cpp",
      "jni/FaultInjectionClient-ReadImpl.cpp",
      "jni/FecalColiformEColiConcentrationMeasurementClient-InvokeSubscribeImpl.cpp",
      "jni/FecalColiformEColiConcentrationMeasurementClient-ReadImpl.cpp",
      "jni/FixedLabelClient-InvokeSubscribeImpl.cpp",
      "jni/FixedLabelClient-ReadImpl.cpp",
      "jni/FlowMeasurementClient-InvokeSubscribeImpl.cpp",
      "jni/FlowMeasurementClient-ReadImpl.cpp",
      "jni/FluorideConcentrationMeasurementClient-InvokeSubscribeImpl.cpp",
      "jni/FluorideConcentrationMeasurementClient-ReadImpl.cpp",
      "jni/FormaldehydeConcentrationMeasurementClient-InvokeSubscribeImpl.cpp",
      "jni/FormaldehydeConcentrationMeasurementClient-ReadImpl.cpp",
      "jni/FuelTankMonitoringClient-InvokeSubscribeImpl.cpp",
      "jni/FuelTankMonitoringClient-ReadImpl.cpp",
      "jni/GeneralCommissioningClient-InvokeSubscribeImpl.cpp",
      "jni/GeneralCommissioningClient-ReadImpl.cpp",
      "jni/GeneralDiagnosticsClient-InvokeSubscribeImpl.cpp",
      "jni/GeneralDiagnosticsClient-ReadImpl.cpp",
      "jni/GroupKeyManagementClient-InvokeSubscribeImpl.cpp",
      "jni/GroupKeyManagementClient-ReadImpl.cpp",
      "jni/GroupsClient-InvokeSubscribeImpl.cpp",
      "jni/GroupsClient-ReadImpl.cpp",
      "jni/HaloaceticAcidsConcentrationMeasurementClient-InvokeSubscribeImpl.cpp",
      "jni/HaloaceticAcidsConcentrationMeasurementClient-ReadImpl.cpp",
      "jni/HepaFilterMonitoringClient-InvokeSubscribeImpl.cpp",
      "jni/HepaFilterMonitoringClient-ReadImpl.cpp",
      "jni/HydrogenConcentrationMeasurementClient-InvokeSubscribeImpl.cpp",
      "jni/HydrogenConcentrationMeasurementClient-ReadImpl.cpp",
      "jni/HydrogenSulfideConcentrationMeasurementClient-InvokeSubscribeImpl.cpp",
      "jni/HydrogenSulfideConcentrationMeasurementClient-ReadImpl.cpp",
      "jni/IcdManagementClient-InvokeSubscribeImpl.cpp",
      "jni/IcdManagementClient-ReadImpl.cpp",
      "jni/IdentifyClient-InvokeSubscribeImpl.cpp",
      "jni/IdentifyClient-ReadImpl.cpp",
      "jni/IlluminanceMeasurementClient-InvokeSubscribeImpl.cpp",
      "jni/IlluminanceMeasurementClient-ReadImpl.cpp",
      "jni/InkCartridgeMonitoringClient-InvokeSubscribeImpl.cpp",
      "jni/InkCartridgeMonitoringClient-ReadImpl.cpp",
      "jni/IonizingFilterMonitoringClient-InvokeSubscribeImpl.cpp",
      "jni/IonizingFilterMonitoringClient-ReadImpl.cpp",
      "jni/KeypadInputClient-InvokeSubscribeImpl.cpp",
      "jni/KeypadInputClient-ReadImpl.cpp",
      "jni/LaundryWasherModeClient-InvokeSubscribeImpl.cpp",
      "jni/LaundryWasherModeClient-ReadImpl.cpp",
      "jni/LeadConcentrationMeasurementClient-InvokeSubscribeImpl.cpp",
      "jni/LeadConcentrationMeasurementClient-ReadImpl.cpp",
      "jni/LevelControlClient-InvokeSubscribeImpl.cpp",
      "jni/LevelControlClient-ReadImpl.cpp",
      "jni/LocalizationConfigurationClient-InvokeSubscribeImpl.cpp",
      "jni/LocalizationConfigurationClient-ReadImpl.cpp",
      "jni/LowPowerClient-InvokeSubscribeImpl.cpp",
      "jni/LowPowerClient-ReadImpl.cpp",
      "jni/ManganeseConcentrationMeasurementClient-InvokeSubscribeImpl.cpp",
      "jni/ManganeseConcentrationMeasurementClient-ReadImpl.cpp",
      "jni/MediaInputClient-InvokeSubscribeImpl.cpp",
      "jni/MediaInputClient-ReadImpl.cpp",
      "jni/MediaPlaybackClient-InvokeSubscribeImpl.cpp",
      "jni/MediaPlaybackClient-ReadImpl.cpp",
      "jni/ModeSelectClient-InvokeSubscribeImpl.cpp",
      "jni/ModeSelectClient-ReadImpl.cpp",
      "jni/NetworkCommissioningClient-InvokeSubscribeImpl.cpp",
      "jni/NetworkCommissioningClient-ReadImpl.cpp",
      "jni/NitricOxideConcentrationMeasurementClient-InvokeSubscribeImpl.cpp",
      "jni/NitricOxideConcentrationMeasurementClient-ReadImpl.cpp",
      "jni/NitrogenDioxideConcentrationMeasurementClient-InvokeSubscribeImpl.cpp",
      "jni/NitrogenDioxideConcentrationMeasurementClient-ReadImpl.cpp",
      "jni/OccupancySensingClient-InvokeSubscribeImpl.cpp",
      "jni/OccupancySensingClient-ReadImpl.cpp",
      "jni/OnOffClient-InvokeSubscribeImpl.cpp",
      "jni/OnOffClient-ReadImpl.cpp",
      "jni/OnOffSwitchConfigurationClient-InvokeSubscribeImpl.cpp",
      "jni/OnOffSwitchConfigurationClient-ReadImpl.cpp",
      "jni/OperationalCredentialsClient-InvokeSubscribeImpl.cpp",
      "jni/OperationalCredentialsClient-ReadImpl.cpp",
      "jni/OperationalStateClient-InvokeSubscribeImpl.cpp",
      "jni/OperationalStateClient-ReadImpl.cpp",
      "jni/OtaSoftwareUpdateProviderClient-InvokeSubscribeImpl.cpp",
      "jni/OtaSoftwareUpdateProviderClient-ReadImpl.cpp",
      "jni/OtaSoftwareUpdateRequestorClient-InvokeSubscribeImpl.cpp",
      "jni/OtaSoftwareUpdateRequestorClient-ReadImpl.cpp",
      "jni/OxygenConcentrationMeasurementClient-InvokeSubscribeImpl.cpp",
      "jni/OxygenConcentrationMeasurementClient-ReadImpl.cpp",
      "jni/OzoneConcentrationMeasurementClient-InvokeSubscribeImpl.cpp",
      "jni/OzoneConcentrationMeasurementClient-ReadImpl.cpp",
      "jni/OzoneFilterMonitoringClient-InvokeSubscribeImpl.cpp",
      "jni/OzoneFilterMonitoringClient-ReadImpl.cpp",
      "jni/Pm10ConcentrationMeasurementClient-InvokeSubscribeImpl.cpp",
      "jni/Pm10ConcentrationMeasurementClient-ReadImpl.cpp",
      "jni/Pm1ConcentrationMeasurementClient-InvokeSubscribeImpl.cpp",
      "jni/Pm1ConcentrationMeasurementClient-ReadImpl.cpp",
      "jni/Pm25ConcentrationMeasurementClient-InvokeSubscribeImpl.cpp",
      "jni/Pm25ConcentrationMeasurementClient-ReadImpl.cpp",
      "jni/PowerSourceClient-InvokeSubscribeImpl.cpp",
      "jni/PowerSourceClient-ReadImpl.cpp",
      "jni/PowerSourceConfigurationClient-InvokeSubscribeImpl.cpp",
      "jni/PowerSourceConfigurationClient-ReadImpl.cpp",
      "jni/PressureMeasurementClient-InvokeSubscribeImpl.cpp",
      "jni/PressureMeasurementClient-ReadImpl.cpp",
      "jni/ProxyConfigurationClient-InvokeSubscribeImpl.cpp",
      "jni/ProxyConfigurationClient-ReadImpl.cpp",
      "jni/ProxyDiscoveryClient-InvokeSubscribeImpl.cpp",
      "jni/ProxyDiscoveryClient-ReadImpl.cpp",
      "jni/ProxyValidClient-InvokeSubscribeImpl.cpp",
      "jni/ProxyValidClient-ReadImpl.cpp",
      "jni/PulseWidthModulationClient-InvokeSubscribeImpl.cpp",
      "jni/PulseWidthModulationClient-ReadImpl.cpp",
      "jni/PumpConfigurationAndControlClient-InvokeSubscribeImpl.cpp",
      "jni/PumpConfigurationAndControlClient-ReadImpl.cpp",
      "jni/RadonConcentrationMeasurementClient-InvokeSubscribeImpl.cpp",
      "jni/RadonConcentrationMeasurementClient-ReadImpl.cpp",
      "jni/RefrigeratorAlarmClient-InvokeSubscribeImpl.cpp",
      "jni/RefrigeratorAlarmClient-ReadImpl.cpp",
      "jni/RefrigeratorAndTemperatureControlledCabinetModeClient-InvokeSubscribeImpl.cpp",
      "jni/RefrigeratorAndTemperatureControlledCabinetModeClient-ReadImpl.cpp",
      "jni/RelativeHumidityMeasurementClient-InvokeSubscribeImpl.cpp",
      "jni/RelativeHumidityMeasurementClient-ReadImpl.cpp",
      "jni/RvcOperationalStateClient-InvokeSubscribeImpl.cpp",
      "jni/RvcOperationalStateClient-ReadImpl.cpp",
      "jni/RvcCleanModeClient-InvokeSubscribeImpl.cpp",
      "jni/RvcCleanModeClient-ReadImpl.cpp",
      "jni/RvcRunModeClient-InvokeSubscribeImpl.cpp",
      "jni/RvcRunModeClient-ReadImpl.cpp",
      "jni/ScenesClient-InvokeSubscribeImpl.cpp",
      "jni/ScenesClient-ReadImpl.cpp",
      "jni/SmokeCoAlarmClient-InvokeSubscribeImpl.cpp",
      "jni/SmokeCoAlarmClient-ReadImpl.cpp",
      "jni/SodiumConcentrationMeasurementClient-InvokeSubscribeImpl.cpp",
      "jni/SodiumConcentrationMeasurementClient-ReadImpl.cpp",
      "jni/SoftwareDiagnosticsClient-InvokeSubscribeImpl.cpp",
      "jni/SoftwareDiagnosticsClient-ReadImpl.cpp",
      "jni/SulfateConcentrationMeasurementClient-InvokeSubscribeImpl.cpp",
      "jni/SulfateConcentrationMeasurementClient-ReadImpl.cpp",
      "jni/SulfurDioxideConcentrationMeasurementClient-InvokeSubscribeImpl.cpp",
      "jni/SulfurDioxideConcentrationMeasurementClient-ReadImpl.cpp",
      "jni/SwitchClient-InvokeSubscribeImpl.cpp",
      "jni/SwitchClient-ReadImpl.cpp",
      "jni/TargetNavigatorClient-InvokeSubscribeImpl.cpp",
      "jni/TargetNavigatorClient-ReadImpl.cpp",
      "jni/TemperatureControlClient-InvokeSubscribeImpl.cpp",
      "jni/TemperatureControlClient-ReadImpl.cpp",
      "jni/TemperatureMeasurementClient-InvokeSubscribeImpl.cpp",
      "jni/TemperatureMeasurementClient-ReadImpl.cpp",
      "jni/ThermostatClient-InvokeSubscribeImpl.cpp",
      "jni/ThermostatClient-ReadImpl.cpp",
      "jni/ThermostatUserInterfaceConfigurationClient-InvokeSubscribeImpl.cpp",
      "jni/ThermostatUserInterfaceConfigurationClient-ReadImpl.cpp",
      "jni/ThreadNetworkDiagnosticsClient-InvokeSubscribeImpl.cpp",
      "jni/ThreadNetworkDiagnosticsClient-ReadImpl.cpp",
      "jni/TimeFormatLocalizationClient-InvokeSubscribeImpl.cpp",
      "jni/TimeFormatLocalizationClient-ReadImpl.cpp",
      "jni/TimeSynchronizationClient-InvokeSubscribeImpl.cpp",
      "jni/TimeSynchronizationClient-ReadImpl.cpp",
      "jni/TonerCartridgeMonitoringClient-InvokeSubscribeImpl.cpp",
      "jni/TonerCartridgeMonitoringClient-ReadImpl.cpp",
      "jni/TotalColiformBacteriaConcentrationMeasurementClient-InvokeSubscribeImpl.cpp",
      "jni/TotalColiformBacteriaConcentrationMeasurementClient-ReadImpl.cpp",
      "jni/TotalTrihalomethanesConcentrationMeasurementClient-InvokeSubscribeImpl.cpp",
      "jni/TotalTrihalomethanesConcentrationMeasurementClient-ReadImpl.cpp",
      "jni/TotalVolatileOrganicCompoundsConcentrationMeasurementClient-InvokeSubscribeImpl.cpp",
      "jni/TotalVolatileOrganicCompoundsConcentrationMeasurementClient-ReadImpl.cpp",
      "jni/TurbidityConcentrationMeasurementClient-InvokeSubscribeImpl.cpp",
      "jni/TurbidityConcentrationMeasurementClient-ReadImpl.cpp",
      "jni/UnitLocalizationClient-InvokeSubscribeImpl.cpp",
      "jni/UnitLocalizationClient-ReadImpl.cpp",
      "jni/UnitTestingClient-InvokeSubscribeImpl.cpp",
      "jni/UnitTestingClient-ReadImpl.cpp",
      "jni/UserLabelClient-InvokeSubscribeImpl.cpp",
      "jni/UserLabelClient-ReadImpl.cpp",
      "jni/UvFilterMonitoringClient-InvokeSubscribeImpl.cpp",
      "jni/UvFilterMonitoringClient-ReadImpl.cpp",
      "jni/WakeOnLanClient-InvokeSubscribeImpl.cpp",
      "jni/WakeOnLanClient-ReadImpl.cpp",
      "jni/WasherControlsClient-InvokeSubscribeImpl.cpp",
      "jni/WasherControlsClient-ReadImpl.cpp",
      "jni/WaterTankMonitoringClient-InvokeSubscribeImpl.cpp",
      "jni/WaterTankMonitoringClient-ReadImpl.cpp",
      "jni/WiFiNetworkDiagnosticsClient-InvokeSubscribeImpl.cpp",
      "jni/WiFiNetworkDiagnosticsClient-ReadImpl.cpp",
      "jni/WindowCoveringClient-InvokeSubscribeImpl.cpp",
      "jni/WindowCoveringClient-ReadImpl.cpp",
      "jni/ZeoliteFilterMonitoringClient-InvokeSubscribeImpl.cpp",
      "jni/ZeoliteFilterMonitoringClient-ReadImpl.cpp",
    ]

    deps = [
      ":data_model",
      "${chip_root}/src/platform:platform_buildconfig",
    ]

    public_configs = [ ":java-build-config" ]
  }

  source_set("java-jni-sources") {
    public_configs = [
      ":java-build-config",
      ":java-jni-generate_config",
      "${chip_root}/src:includes",
    ]

    deps = [
      ":data_model",
      ":java-jni-generate",
      "${chip_root}/src/inet",
      "${chip_root}/src/lib",
      "${chip_root}/src/platform",
    ]

    if (matter_enable_java_compilation) {
      if (current_os == "mac") {
        deps += [ "${chip_root}/src/platform/Darwin" ]
      } else {
        deps += [ "${chip_root}/src/platform/Linux" ]
      }
    } else {
      deps += [ "${chip_root}/src/platform/android" ]
    }
  }
}<|MERGE_RESOLUTION|>--- conflicted
+++ resolved
@@ -108,15 +108,10 @@
       "jni/DescriptorClient-ReadImpl.cpp",
       "jni/DiagnosticLogsClient-InvokeSubscribeImpl.cpp",
       "jni/DiagnosticLogsClient-ReadImpl.cpp",
-<<<<<<< HEAD
       "jni/DishwasherAlarmClient-InvokeSubscribeImpl.cpp",
       "jni/DishwasherAlarmClient-ReadImpl.cpp",
-      "jni/DishwasherModeSelectClient-InvokeSubscribeImpl.cpp",
-      "jni/DishwasherModeSelectClient-ReadImpl.cpp",
-=======
       "jni/DishwasherModeClient-InvokeSubscribeImpl.cpp",
       "jni/DishwasherModeClient-ReadImpl.cpp",
->>>>>>> 3be88f83
       "jni/DissolvedOxygenConcentrationMeasurementClient-InvokeSubscribeImpl.cpp",
       "jni/DissolvedOxygenConcentrationMeasurementClient-ReadImpl.cpp",
       "jni/DoorLockClient-InvokeSubscribeImpl.cpp",
