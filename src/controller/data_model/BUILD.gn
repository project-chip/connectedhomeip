# Copyright (c) 2021 Project CHIP Authors
#
# Licensed under the Apache License, Version 2.0 (the "License");
# you may not use this file except in compliance with the License.
# You may obtain a copy of the License at
#
# http://www.apache.org/licenses/LICENSE-2.0
#
# Unless required by applicable law or agreed to in writing, software
# distributed under the License is distributed on an "AS IS" BASIS,
# WITHOUT WARRANTIES OR CONDITIONS OF ANY KIND, either express or implied.
# See the License for the specific language governing permissions and
# limitations under the License.

import("//build_overrides/build.gni")
import("//build_overrides/chip.gni")
import("//build_overrides/pigweed.gni")

import("$dir_pw_build/python.gni")
import("${chip_root}/build/chip/chip_codegen.gni")
import("${chip_root}/build/chip/java/config.gni")
import("${chip_root}/src/app/chip_data_model.gni")

chip_data_model("data_model") {
  zap_file = "controller-clusters.zap"

  zap_pregenerated_dir =
      "${chip_root}/zzz_generated/controller-clusters/zap-generated"

  allow_circular_includes_from = [ "${chip_root}/src/controller" ]
}

if (current_os == "android" || matter_enable_java_compilation) {
  config("java-build-config") {
    if (matter_enable_java_compilation) {
      include_dirs = java_matter_controller_dependent_paths
    }
  }

  chip_codegen("java-jni-generate") {
    input = "controller-clusters.matter"
    generator = "java-jni"

    outputs = [
      "jni/AccessControlClient-InvokeSubscribeImpl.cpp",
      "jni/AccessControlClient-ReadImpl.cpp",
      "jni/AccountLoginClient-InvokeSubscribeImpl.cpp",
      "jni/AccountLoginClient-ReadImpl.cpp",
      "jni/ActionsClient-InvokeSubscribeImpl.cpp",
      "jni/ActionsClient-ReadImpl.cpp",
      "jni/ActivatedCarbonFilterMonitoringClient-InvokeSubscribeImpl.cpp",
      "jni/ActivatedCarbonFilterMonitoringClient-ReadImpl.cpp",
      "jni/AdministratorCommissioningClient-InvokeSubscribeImpl.cpp",
      "jni/AdministratorCommissioningClient-ReadImpl.cpp",
      "jni/AirQualityClient-InvokeSubscribeImpl.cpp",
      "jni/AirQualityClient-ReadImpl.cpp",
      "jni/ApplicationBasicClient-InvokeSubscribeImpl.cpp",
      "jni/ApplicationBasicClient-ReadImpl.cpp",
      "jni/ApplicationLauncherClient-InvokeSubscribeImpl.cpp",
      "jni/ApplicationLauncherClient-ReadImpl.cpp",
      "jni/AudioOutputClient-InvokeSubscribeImpl.cpp",
      "jni/AudioOutputClient-ReadImpl.cpp",
      "jni/BallastConfigurationClient-InvokeSubscribeImpl.cpp",
      "jni/BallastConfigurationClient-ReadImpl.cpp",
      "jni/BarrierControlClient-InvokeSubscribeImpl.cpp",
      "jni/BarrierControlClient-ReadImpl.cpp",
      "jni/BasicInformationClient-InvokeSubscribeImpl.cpp",
      "jni/BasicInformationClient-ReadImpl.cpp",
      "jni/BinaryInputBasicClient-InvokeSubscribeImpl.cpp",
      "jni/BinaryInputBasicClient-ReadImpl.cpp",
      "jni/BindingClient-InvokeSubscribeImpl.cpp",
      "jni/BindingClient-ReadImpl.cpp",
      "jni/BooleanStateClient-InvokeSubscribeImpl.cpp",
      "jni/BooleanStateClient-ReadImpl.cpp",
      "jni/BridgedDeviceBasicInformationClient-InvokeSubscribeImpl.cpp",
      "jni/BridgedDeviceBasicInformationClient-ReadImpl.cpp",
      "jni/BromateConcentrationMeasurementClient-InvokeSubscribeImpl.cpp",
      "jni/BromateConcentrationMeasurementClient-ReadImpl.cpp",
      "jni/BromodichloromethaneConcentrationMeasurementClient-InvokeSubscribeImpl.cpp",
      "jni/BromodichloromethaneConcentrationMeasurementClient-ReadImpl.cpp",
      "jni/BromoformConcentrationMeasurementClient-InvokeSubscribeImpl.cpp",
      "jni/BromoformConcentrationMeasurementClient-ReadImpl.cpp",
      "jni/CHIPCallbackTypes.h",
      "jni/CHIPReadCallbacks.h",
      "jni/CarbonDioxideConcentrationMeasurementClient-InvokeSubscribeImpl.cpp",
      "jni/CarbonDioxideConcentrationMeasurementClient-ReadImpl.cpp",
      "jni/CarbonMonoxideConcentrationMeasurementClient-InvokeSubscribeImpl.cpp",
      "jni/CarbonMonoxideConcentrationMeasurementClient-ReadImpl.cpp",
      "jni/CeramicFilterMonitoringClient-InvokeSubscribeImpl.cpp",
      "jni/CeramicFilterMonitoringClient-ReadImpl.cpp",
      "jni/ChannelClient-InvokeSubscribeImpl.cpp",
      "jni/ChannelClient-ReadImpl.cpp",
      "jni/ChloraminesConcentrationMeasurementClient-InvokeSubscribeImpl.cpp",
      "jni/ChloraminesConcentrationMeasurementClient-ReadImpl.cpp",
      "jni/ChlorineConcentrationMeasurementClient-InvokeSubscribeImpl.cpp",
      "jni/ChlorineConcentrationMeasurementClient-ReadImpl.cpp",
      "jni/ChlorodibromomethaneConcentrationMeasurementClient-InvokeSubscribeImpl.cpp",
      "jni/ChlorodibromomethaneConcentrationMeasurementClient-ReadImpl.cpp",
      "jni/ChloroformConcentrationMeasurementClient-InvokeSubscribeImpl.cpp",
      "jni/ChloroformConcentrationMeasurementClient-ReadImpl.cpp",
      "jni/ColorControlClient-InvokeSubscribeImpl.cpp",
      "jni/ColorControlClient-ReadImpl.cpp",
      "jni/ContentLauncherClient-InvokeSubscribeImpl.cpp",
      "jni/ContentLauncherClient-ReadImpl.cpp",
      "jni/CopperConcentrationMeasurementClient-InvokeSubscribeImpl.cpp",
      "jni/CopperConcentrationMeasurementClient-ReadImpl.cpp",
      "jni/DescriptorClient-InvokeSubscribeImpl.cpp",
      "jni/DescriptorClient-ReadImpl.cpp",
      "jni/DiagnosticLogsClient-InvokeSubscribeImpl.cpp",
      "jni/DiagnosticLogsClient-ReadImpl.cpp",
<<<<<<< HEAD
      "jni/DishwasherAlarmClient-InvokeSubscribeImpl.cpp",
      "jni/DishwasherAlarmClient-ReadImpl.cpp",
=======
      "jni/DishwasherModeSelectClient-InvokeSubscribeImpl.cpp",
      "jni/DishwasherModeSelectClient-ReadImpl.cpp",
      "jni/DissolvedOxygenConcentrationMeasurementClient-InvokeSubscribeImpl.cpp",
      "jni/DissolvedOxygenConcentrationMeasurementClient-ReadImpl.cpp",
>>>>>>> 643f7aae
      "jni/DoorLockClient-InvokeSubscribeImpl.cpp",
      "jni/DoorLockClient-ReadImpl.cpp",
      "jni/ElectricalMeasurementClient-InvokeSubscribeImpl.cpp",
      "jni/ElectricalMeasurementClient-ReadImpl.cpp",
      "jni/ElectrostaticFilterMonitoringClient-InvokeSubscribeImpl.cpp",
      "jni/ElectrostaticFilterMonitoringClient-ReadImpl.cpp",
      "jni/EthernetNetworkDiagnosticsClient-InvokeSubscribeImpl.cpp",
      "jni/EthernetNetworkDiagnosticsClient-ReadImpl.cpp",
      "jni/EthyleneConcentrationMeasurementClient-InvokeSubscribeImpl.cpp",
      "jni/EthyleneConcentrationMeasurementClient-ReadImpl.cpp",
      "jni/EthyleneOxideConcentrationMeasurementClient-InvokeSubscribeImpl.cpp",
      "jni/EthyleneOxideConcentrationMeasurementClient-ReadImpl.cpp",
      "jni/FanControlClient-InvokeSubscribeImpl.cpp",
      "jni/FanControlClient-ReadImpl.cpp",
      "jni/FaultInjectionClient-InvokeSubscribeImpl.cpp",
      "jni/FaultInjectionClient-ReadImpl.cpp",
      "jni/FecalColiformEColiConcentrationMeasurementClient-InvokeSubscribeImpl.cpp",
      "jni/FecalColiformEColiConcentrationMeasurementClient-ReadImpl.cpp",
      "jni/FixedLabelClient-InvokeSubscribeImpl.cpp",
      "jni/FixedLabelClient-ReadImpl.cpp",
      "jni/FlowMeasurementClient-InvokeSubscribeImpl.cpp",
      "jni/FlowMeasurementClient-ReadImpl.cpp",
      "jni/FluorideConcentrationMeasurementClient-InvokeSubscribeImpl.cpp",
      "jni/FluorideConcentrationMeasurementClient-ReadImpl.cpp",
      "jni/FormaldehydeConcentrationMeasurementClient-InvokeSubscribeImpl.cpp",
      "jni/FormaldehydeConcentrationMeasurementClient-ReadImpl.cpp",
      "jni/FuelTankMonitoringClient-InvokeSubscribeImpl.cpp",
      "jni/FuelTankMonitoringClient-ReadImpl.cpp",
      "jni/GeneralCommissioningClient-InvokeSubscribeImpl.cpp",
      "jni/GeneralCommissioningClient-ReadImpl.cpp",
      "jni/GeneralDiagnosticsClient-InvokeSubscribeImpl.cpp",
      "jni/GeneralDiagnosticsClient-ReadImpl.cpp",
      "jni/GroupKeyManagementClient-InvokeSubscribeImpl.cpp",
      "jni/GroupKeyManagementClient-ReadImpl.cpp",
      "jni/GroupsClient-InvokeSubscribeImpl.cpp",
      "jni/GroupsClient-ReadImpl.cpp",
      "jni/HaloaceticAcidsConcentrationMeasurementClient-InvokeSubscribeImpl.cpp",
      "jni/HaloaceticAcidsConcentrationMeasurementClient-ReadImpl.cpp",
      "jni/HepaFilterMonitoringClient-InvokeSubscribeImpl.cpp",
      "jni/HepaFilterMonitoringClient-ReadImpl.cpp",
      "jni/HydrogenConcentrationMeasurementClient-InvokeSubscribeImpl.cpp",
      "jni/HydrogenConcentrationMeasurementClient-ReadImpl.cpp",
      "jni/HydrogenSulfideConcentrationMeasurementClient-InvokeSubscribeImpl.cpp",
      "jni/HydrogenSulfideConcentrationMeasurementClient-ReadImpl.cpp",
      "jni/IcdManagementClient-InvokeSubscribeImpl.cpp",
      "jni/IcdManagementClient-ReadImpl.cpp",
      "jni/IdentifyClient-InvokeSubscribeImpl.cpp",
      "jni/IdentifyClient-ReadImpl.cpp",
      "jni/IlluminanceMeasurementClient-InvokeSubscribeImpl.cpp",
      "jni/IlluminanceMeasurementClient-ReadImpl.cpp",
      "jni/InkCartridgeMonitoringClient-InvokeSubscribeImpl.cpp",
      "jni/InkCartridgeMonitoringClient-ReadImpl.cpp",
      "jni/IonizingFilterMonitoringClient-InvokeSubscribeImpl.cpp",
      "jni/IonizingFilterMonitoringClient-ReadImpl.cpp",
      "jni/KeypadInputClient-InvokeSubscribeImpl.cpp",
      "jni/KeypadInputClient-ReadImpl.cpp",
      "jni/LaundryWasherModeSelectClient-InvokeSubscribeImpl.cpp",
      "jni/LaundryWasherModeSelectClient-ReadImpl.cpp",
      "jni/LeadConcentrationMeasurementClient-InvokeSubscribeImpl.cpp",
      "jni/LeadConcentrationMeasurementClient-ReadImpl.cpp",
      "jni/LevelControlClient-InvokeSubscribeImpl.cpp",
      "jni/LevelControlClient-ReadImpl.cpp",
      "jni/LocalizationConfigurationClient-InvokeSubscribeImpl.cpp",
      "jni/LocalizationConfigurationClient-ReadImpl.cpp",
      "jni/LowPowerClient-InvokeSubscribeImpl.cpp",
      "jni/LowPowerClient-ReadImpl.cpp",
      "jni/ManganeseConcentrationMeasurementClient-InvokeSubscribeImpl.cpp",
      "jni/ManganeseConcentrationMeasurementClient-ReadImpl.cpp",
      "jni/MediaInputClient-InvokeSubscribeImpl.cpp",
      "jni/MediaInputClient-ReadImpl.cpp",
      "jni/MediaPlaybackClient-InvokeSubscribeImpl.cpp",
      "jni/MediaPlaybackClient-ReadImpl.cpp",
      "jni/ModeSelectClient-InvokeSubscribeImpl.cpp",
      "jni/ModeSelectClient-ReadImpl.cpp",
      "jni/NetworkCommissioningClient-InvokeSubscribeImpl.cpp",
      "jni/NetworkCommissioningClient-ReadImpl.cpp",
      "jni/NitricOxideConcentrationMeasurementClient-InvokeSubscribeImpl.cpp",
      "jni/NitricOxideConcentrationMeasurementClient-ReadImpl.cpp",
      "jni/NitrogenDioxideConcentrationMeasurementClient-InvokeSubscribeImpl.cpp",
      "jni/NitrogenDioxideConcentrationMeasurementClient-ReadImpl.cpp",
      "jni/OccupancySensingClient-InvokeSubscribeImpl.cpp",
      "jni/OccupancySensingClient-ReadImpl.cpp",
      "jni/OnOffClient-InvokeSubscribeImpl.cpp",
      "jni/OnOffClient-ReadImpl.cpp",
      "jni/OnOffSwitchConfigurationClient-InvokeSubscribeImpl.cpp",
      "jni/OnOffSwitchConfigurationClient-ReadImpl.cpp",
      "jni/OperationalCredentialsClient-InvokeSubscribeImpl.cpp",
      "jni/OperationalCredentialsClient-ReadImpl.cpp",
      "jni/OperationalStateClient-InvokeSubscribeImpl.cpp",
      "jni/OperationalStateClient-ReadImpl.cpp",
      "jni/OtaSoftwareUpdateProviderClient-InvokeSubscribeImpl.cpp",
      "jni/OtaSoftwareUpdateProviderClient-ReadImpl.cpp",
      "jni/OtaSoftwareUpdateRequestorClient-InvokeSubscribeImpl.cpp",
      "jni/OtaSoftwareUpdateRequestorClient-ReadImpl.cpp",
      "jni/OxygenConcentrationMeasurementClient-InvokeSubscribeImpl.cpp",
      "jni/OxygenConcentrationMeasurementClient-ReadImpl.cpp",
      "jni/OzoneConcentrationMeasurementClient-InvokeSubscribeImpl.cpp",
      "jni/OzoneConcentrationMeasurementClient-ReadImpl.cpp",
      "jni/OzoneFilterMonitoringClient-InvokeSubscribeImpl.cpp",
      "jni/OzoneFilterMonitoringClient-ReadImpl.cpp",
      "jni/Pm10ConcentrationMeasurementClient-InvokeSubscribeImpl.cpp",
      "jni/Pm10ConcentrationMeasurementClient-ReadImpl.cpp",
      "jni/Pm1ConcentrationMeasurementClient-InvokeSubscribeImpl.cpp",
      "jni/Pm1ConcentrationMeasurementClient-ReadImpl.cpp",
      "jni/Pm25ConcentrationMeasurementClient-InvokeSubscribeImpl.cpp",
      "jni/Pm25ConcentrationMeasurementClient-ReadImpl.cpp",
      "jni/PowerSourceClient-InvokeSubscribeImpl.cpp",
      "jni/PowerSourceClient-ReadImpl.cpp",
      "jni/PowerSourceConfigurationClient-InvokeSubscribeImpl.cpp",
      "jni/PowerSourceConfigurationClient-ReadImpl.cpp",
      "jni/PressureMeasurementClient-InvokeSubscribeImpl.cpp",
      "jni/PressureMeasurementClient-ReadImpl.cpp",
      "jni/ProxyConfigurationClient-InvokeSubscribeImpl.cpp",
      "jni/ProxyConfigurationClient-ReadImpl.cpp",
      "jni/ProxyDiscoveryClient-InvokeSubscribeImpl.cpp",
      "jni/ProxyDiscoveryClient-ReadImpl.cpp",
      "jni/ProxyValidClient-InvokeSubscribeImpl.cpp",
      "jni/ProxyValidClient-ReadImpl.cpp",
      "jni/PulseWidthModulationClient-InvokeSubscribeImpl.cpp",
      "jni/PulseWidthModulationClient-ReadImpl.cpp",
      "jni/PumpConfigurationAndControlClient-InvokeSubscribeImpl.cpp",
      "jni/PumpConfigurationAndControlClient-ReadImpl.cpp",
      "jni/RadonConcentrationMeasurementClient-InvokeSubscribeImpl.cpp",
      "jni/RadonConcentrationMeasurementClient-ReadImpl.cpp",
      "jni/RefrigeratorAlarmClient-InvokeSubscribeImpl.cpp",
      "jni/RefrigeratorAlarmClient-ReadImpl.cpp",
      "jni/RefrigeratorAndTemperatureControlledCabinetModeSelectClient-InvokeSubscribeImpl.cpp",
      "jni/RefrigeratorAndTemperatureControlledCabinetModeSelectClient-ReadImpl.cpp",
      "jni/RelativeHumidityMeasurementClient-InvokeSubscribeImpl.cpp",
      "jni/RelativeHumidityMeasurementClient-ReadImpl.cpp",
      "jni/RvcCleanModeSelectClient-InvokeSubscribeImpl.cpp",
      "jni/RvcCleanModeSelectClient-ReadImpl.cpp",
      "jni/RvcRunModeSelectClient-InvokeSubscribeImpl.cpp",
      "jni/RvcRunModeSelectClient-ReadImpl.cpp",
      "jni/ScenesClient-InvokeSubscribeImpl.cpp",
      "jni/ScenesClient-ReadImpl.cpp",
      "jni/SmokeCoAlarmClient-InvokeSubscribeImpl.cpp",
      "jni/SmokeCoAlarmClient-ReadImpl.cpp",
      "jni/SodiumConcentrationMeasurementClient-InvokeSubscribeImpl.cpp",
      "jni/SodiumConcentrationMeasurementClient-ReadImpl.cpp",
      "jni/SoftwareDiagnosticsClient-InvokeSubscribeImpl.cpp",
      "jni/SoftwareDiagnosticsClient-ReadImpl.cpp",
      "jni/SulfateConcentrationMeasurementClient-InvokeSubscribeImpl.cpp",
      "jni/SulfateConcentrationMeasurementClient-ReadImpl.cpp",
      "jni/SulfurDioxideConcentrationMeasurementClient-InvokeSubscribeImpl.cpp",
      "jni/SulfurDioxideConcentrationMeasurementClient-ReadImpl.cpp",
      "jni/SwitchClient-InvokeSubscribeImpl.cpp",
      "jni/SwitchClient-ReadImpl.cpp",
      "jni/TargetNavigatorClient-InvokeSubscribeImpl.cpp",
      "jni/TargetNavigatorClient-ReadImpl.cpp",
      "jni/TemperatureControlClient-InvokeSubscribeImpl.cpp",
      "jni/TemperatureControlClient-ReadImpl.cpp",
      "jni/TemperatureMeasurementClient-InvokeSubscribeImpl.cpp",
      "jni/TemperatureMeasurementClient-ReadImpl.cpp",
      "jni/ThermostatClient-InvokeSubscribeImpl.cpp",
      "jni/ThermostatClient-ReadImpl.cpp",
      "jni/ThermostatUserInterfaceConfigurationClient-InvokeSubscribeImpl.cpp",
      "jni/ThermostatUserInterfaceConfigurationClient-ReadImpl.cpp",
      "jni/ThreadNetworkDiagnosticsClient-InvokeSubscribeImpl.cpp",
      "jni/ThreadNetworkDiagnosticsClient-ReadImpl.cpp",
      "jni/TimeFormatLocalizationClient-InvokeSubscribeImpl.cpp",
      "jni/TimeFormatLocalizationClient-ReadImpl.cpp",
      "jni/TimeSynchronizationClient-InvokeSubscribeImpl.cpp",
      "jni/TimeSynchronizationClient-ReadImpl.cpp",
      "jni/TonerCartridgeMonitoringClient-InvokeSubscribeImpl.cpp",
      "jni/TonerCartridgeMonitoringClient-ReadImpl.cpp",
      "jni/TotalColiformBacteriaConcentrationMeasurementClient-InvokeSubscribeImpl.cpp",
      "jni/TotalColiformBacteriaConcentrationMeasurementClient-ReadImpl.cpp",
      "jni/TotalTrihalomethanesConcentrationMeasurementClient-InvokeSubscribeImpl.cpp",
      "jni/TotalTrihalomethanesConcentrationMeasurementClient-ReadImpl.cpp",
      "jni/TotalVolatileOrganicCompoundsConcentrationMeasurementClient-InvokeSubscribeImpl.cpp",
      "jni/TotalVolatileOrganicCompoundsConcentrationMeasurementClient-ReadImpl.cpp",
      "jni/TurbidityConcentrationMeasurementClient-InvokeSubscribeImpl.cpp",
      "jni/TurbidityConcentrationMeasurementClient-ReadImpl.cpp",
      "jni/UnitLocalizationClient-InvokeSubscribeImpl.cpp",
      "jni/UnitLocalizationClient-ReadImpl.cpp",
      "jni/UnitTestingClient-InvokeSubscribeImpl.cpp",
      "jni/UnitTestingClient-ReadImpl.cpp",
      "jni/UserLabelClient-InvokeSubscribeImpl.cpp",
      "jni/UserLabelClient-ReadImpl.cpp",
      "jni/UvFilterMonitoringClient-InvokeSubscribeImpl.cpp",
      "jni/UvFilterMonitoringClient-ReadImpl.cpp",
      "jni/WakeOnLanClient-InvokeSubscribeImpl.cpp",
      "jni/WakeOnLanClient-ReadImpl.cpp",
      "jni/WasherControlsClient-InvokeSubscribeImpl.cpp",
      "jni/WasherControlsClient-ReadImpl.cpp",
      "jni/WaterTankMonitoringClient-InvokeSubscribeImpl.cpp",
      "jni/WaterTankMonitoringClient-ReadImpl.cpp",
      "jni/WiFiNetworkDiagnosticsClient-InvokeSubscribeImpl.cpp",
      "jni/WiFiNetworkDiagnosticsClient-ReadImpl.cpp",
      "jni/WindowCoveringClient-InvokeSubscribeImpl.cpp",
      "jni/WindowCoveringClient-ReadImpl.cpp",
      "jni/ZeoliteFilterMonitoringClient-InvokeSubscribeImpl.cpp",
      "jni/ZeoliteFilterMonitoringClient-ReadImpl.cpp",
    ]

    deps = [
      ":data_model",
      "${chip_root}/src/platform:platform_buildconfig",
    ]

    public_configs = [ ":java-build-config" ]
  }

  source_set("java-jni-sources") {
    public_configs = [
      ":java-build-config",
      ":java-jni-generate_config",
      "${chip_root}/src:includes",
    ]

    deps = [
      ":data_model",
      ":java-jni-generate",
      "${chip_root}/src/inet",
      "${chip_root}/src/lib",
      "${chip_root}/src/platform",
    ]

    if (matter_enable_java_compilation) {
      if (current_os == "mac") {
        deps += [ "${chip_root}/src/platform/Darwin" ]
      } else {
        deps += [ "${chip_root}/src/platform/Linux" ]
      }
    } else {
      deps += [ "${chip_root}/src/platform/android" ]
    }
  }
}<|MERGE_RESOLUTION|>--- conflicted
+++ resolved
@@ -108,15 +108,12 @@
       "jni/DescriptorClient-ReadImpl.cpp",
       "jni/DiagnosticLogsClient-InvokeSubscribeImpl.cpp",
       "jni/DiagnosticLogsClient-ReadImpl.cpp",
-<<<<<<< HEAD
       "jni/DishwasherAlarmClient-InvokeSubscribeImpl.cpp",
       "jni/DishwasherAlarmClient-ReadImpl.cpp",
-=======
       "jni/DishwasherModeSelectClient-InvokeSubscribeImpl.cpp",
       "jni/DishwasherModeSelectClient-ReadImpl.cpp",
       "jni/DissolvedOxygenConcentrationMeasurementClient-InvokeSubscribeImpl.cpp",
       "jni/DissolvedOxygenConcentrationMeasurementClient-ReadImpl.cpp",
->>>>>>> 643f7aae
       "jni/DoorLockClient-InvokeSubscribeImpl.cpp",
       "jni/DoorLockClient-ReadImpl.cpp",
       "jni/ElectricalMeasurementClient-InvokeSubscribeImpl.cpp",
