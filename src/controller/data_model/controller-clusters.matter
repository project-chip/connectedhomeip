--- conflicted
+++ resolved
@@ -2536,7 +2536,6 @@
   command ChangeToMode(ChangeToModeRequest): DefaultSuccess = 0;
 }
 
-<<<<<<< HEAD
 /** Attributes for reporting air quality classification */
 client cluster AirQuality = 91 {
   enum AirQualityEnum : ENUM8 {
@@ -2557,7 +2556,14 @@
   }
 
   readonly attribute AirQualityEnum airQuality = 0;
-=======
+  readonly attribute command_id generatedCommandList[] = 65528;
+  readonly attribute command_id acceptedCommandList[] = 65529;
+  readonly attribute event_id eventList[] = 65530;
+  readonly attribute attrib_id attributeList[] = 65531;
+  readonly attribute bitmap32 featureMap = 65532;
+  readonly attribute int16u clusterRevision = 65533;
+}
+
 /** Attributes and commands for monitoring HEPA filters in a device */
 client cluster HepaFilterMonitoring = 113 {
   enum ChangeIndicationEnum : ENUM8 {
@@ -2910,15 +2916,12 @@
   readonly attribute optional DegradationDirectionEnum degradationDirection = 1;
   readonly attribute ChangeIndicationEnum changeIndication = 2;
   readonly attribute optional boolean inPlaceIndicator = 3;
->>>>>>> 06921da8
-  readonly attribute command_id generatedCommandList[] = 65528;
-  readonly attribute command_id acceptedCommandList[] = 65529;
-  readonly attribute event_id eventList[] = 65530;
-  readonly attribute attrib_id attributeList[] = 65531;
-  readonly attribute bitmap32 featureMap = 65532;
-  readonly attribute int16u clusterRevision = 65533;
-<<<<<<< HEAD
-=======
+  readonly attribute command_id generatedCommandList[] = 65528;
+  readonly attribute command_id acceptedCommandList[] = 65529;
+  readonly attribute event_id eventList[] = 65530;
+  readonly attribute attrib_id attributeList[] = 65531;
+  readonly attribute bitmap32 featureMap = 65532;
+  readonly attribute int16u clusterRevision = 65533;
 
   /** Reset the condition of the replaceable to the non degraded state */
   command ResetCondition(): DefaultSuccess = 0;
@@ -2955,7 +2958,6 @@
 
   /** Reset the condition of the replaceable to the non degraded state */
   command ResetCondition(): DefaultSuccess = 0;
->>>>>>> 06921da8
 }
 
 /** An interface to a generic way to secure a door */
@@ -5876,9 +5878,7 @@
   binding cluster UserLabel;
   binding cluster BooleanState;
   binding cluster ModeSelect;
-<<<<<<< HEAD
   binding cluster AirQuality;
-=======
   binding cluster HepaFilterMonitoring;
   binding cluster ActivatedCarbonFilterMonitoring;
   binding cluster CeramicFilterMonitoring;
@@ -5891,7 +5891,6 @@
   binding cluster FuelTankMonitoring;
   binding cluster InkCartridgeMonitoring;
   binding cluster TonerCartridgeMonitoring;
->>>>>>> 06921da8
   binding cluster DoorLock;
   binding cluster WindowCovering;
   binding cluster BarrierControl;
