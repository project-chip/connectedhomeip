// This IDL was generated automatically by ZAP.
// It is for view/code review purposes only.

struct ModeTagStruct {
    optional vendor_id mfgCode = 0;
    enum16 value = 1;
}

struct ModeOptionStruct {
    char_string<64> label = 0;
    int8u mode = 1;
    ModeTagStruct modeTags[] = 2;
}

struct ApplicationStruct {
    int16u catalogVendorID = 0;
    char_string applicationID = 1;
}

struct ErrorStateStruct {
    enum8 errorStateID = 0;
    optional char_string<64> errorStateLabel = 1;
    optional char_string<64> errorStateDetails = 2;
}

struct LabelStruct {
    char_string<16> label = 0;
    char_string<16> value = 1;
}

struct OperationalStateStruct {
    enum8 operationalStateID = 0;
    optional char_string<64> operationalStateLabel = 1;
}

/** Attributes and commands for putting a device into Identification mode (e.g. flashing a light). */
client cluster Identify = 3 {
  enum EffectIdentifierEnum : ENUM8 {
    kBlink = 0;
    kBreathe = 1;
    kOkay = 2;
    kChannelChange = 11;
    kFinishEffect = 254;
    kStopEffect = 255;
  }

  enum EffectVariantEnum : ENUM8 {
    kDefault = 0;
  }

  enum IdentifyTypeEnum : ENUM8 {
    kNone = 0;
    kLightOutput = 1;
    kVisibleIndicator = 2;
    kAudibleBeep = 3;
    kDisplay = 4;
    kActuator = 5;
  }

  attribute int16u identifyTime = 0;
  readonly attribute IdentifyTypeEnum identifyType = 1;
  readonly attribute command_id generatedCommandList[] = 65528;
  readonly attribute command_id acceptedCommandList[] = 65529;
  readonly attribute event_id eventList[] = 65530;
  readonly attribute attrib_id attributeList[] = 65531;
  readonly attribute bitmap32 featureMap = 65532;
  readonly attribute int16u clusterRevision = 65533;

  request struct IdentifyRequest {
    INT16U identifyTime = 0;
  }

  request struct TriggerEffectRequest {
    EffectIdentifierEnum effectIdentifier = 0;
    EffectVariantEnum effectVariant = 1;
  }

  /** Command description for Identify */
  command access(invoke: manage) Identify(IdentifyRequest): DefaultSuccess = 0;
  /** Command description for TriggerEffect */
  command access(invoke: manage) TriggerEffect(TriggerEffectRequest): DefaultSuccess = 64;
}

/** Attributes and commands for group configuration and manipulation. */
client cluster Groups = 4 {
  bitmap Feature : BITMAP32 {
    kGroupNames = 0x1;
  }

  bitmap NameSupportBitmap : BITMAP8 {
    kGroupNames = 0x80;
  }

  readonly attribute NameSupportBitmap nameSupport = 0;
  readonly attribute command_id generatedCommandList[] = 65528;
  readonly attribute command_id acceptedCommandList[] = 65529;
  readonly attribute event_id eventList[] = 65530;
  readonly attribute attrib_id attributeList[] = 65531;
  readonly attribute bitmap32 featureMap = 65532;
  readonly attribute int16u clusterRevision = 65533;

  request struct AddGroupRequest {
    group_id groupID = 0;
    CHAR_STRING groupName = 1;
  }

  response struct AddGroupResponse = 0 {
    ENUM8 status = 0;
    group_id groupID = 1;
  }

  request struct ViewGroupRequest {
    group_id groupID = 0;
  }

  response struct ViewGroupResponse = 1 {
    ENUM8 status = 0;
    group_id groupID = 1;
    CHAR_STRING groupName = 2;
  }

  request struct GetGroupMembershipRequest {
    group_id groupList[] = 0;
  }

  response struct GetGroupMembershipResponse = 2 {
    nullable INT8U capacity = 0;
    group_id groupList[] = 1;
  }

  request struct RemoveGroupRequest {
    group_id groupID = 0;
  }

  response struct RemoveGroupResponse = 3 {
    ENUM8 status = 0;
    group_id groupID = 1;
  }

  request struct AddGroupIfIdentifyingRequest {
    group_id groupID = 0;
    CHAR_STRING groupName = 1;
  }

  /** Command description for AddGroup */
  fabric command access(invoke: manage) AddGroup(AddGroupRequest): AddGroupResponse = 0;
  /** Command description for ViewGroup */
  fabric command ViewGroup(ViewGroupRequest): ViewGroupResponse = 1;
  /** Command description for GetGroupMembership */
  fabric command GetGroupMembership(GetGroupMembershipRequest): GetGroupMembershipResponse = 2;
  /** Command description for RemoveGroup */
  fabric command access(invoke: manage) RemoveGroup(RemoveGroupRequest): RemoveGroupResponse = 3;
  /** Command description for RemoveAllGroups */
  fabric command access(invoke: manage) RemoveAllGroups(): DefaultSuccess = 4;
  /** Command description for AddGroupIfIdentifying */
  fabric command access(invoke: manage) AddGroupIfIdentifying(AddGroupIfIdentifyingRequest): DefaultSuccess = 5;
}

/** Attributes and commands for scene configuration and manipulation. */
client cluster Scenes = 5 {
  bitmap Feature : BITMAP32 {
    kSceneNames = 0x1;
  }

  bitmap ScenesCopyMode : BITMAP8 {
    kCopyAllScenes = 0x1;
  }

  struct AttributeValuePair {
    attrib_id attributeID = 0;
    int32u attributeValue = 1;
  }

  struct ExtensionFieldSet {
    cluster_id clusterID = 0;
    AttributeValuePair attributeValueList[] = 1;
  }

  readonly attribute int8u sceneCount = 0;
  readonly attribute int8u currentScene = 1;
  readonly attribute group_id currentGroup = 2;
  readonly attribute boolean sceneValid = 3;
  readonly attribute bitmap8 nameSupport = 4;
  readonly attribute optional nullable node_id lastConfiguredBy = 5;
  readonly attribute int16u sceneTableSize = 6;
  readonly attribute int8u remainingCapacity = 7;
  readonly attribute command_id generatedCommandList[] = 65528;
  readonly attribute command_id acceptedCommandList[] = 65529;
  readonly attribute event_id eventList[] = 65530;
  readonly attribute attrib_id attributeList[] = 65531;
  readonly attribute bitmap32 featureMap = 65532;
  readonly attribute int16u clusterRevision = 65533;

  request struct AddSceneRequest {
    group_id groupID = 0;
    INT8U sceneID = 1;
    INT16U transitionTime = 2;
    CHAR_STRING sceneName = 3;
    ExtensionFieldSet extensionFieldSets[] = 4;
  }

  response struct AddSceneResponse = 0 {
    status status = 0;
    group_id groupID = 1;
    INT8U sceneID = 2;
  }

  request struct ViewSceneRequest {
    group_id groupID = 0;
    INT8U sceneID = 1;
  }

  response struct ViewSceneResponse = 1 {
    status status = 0;
    group_id groupID = 1;
    INT8U sceneID = 2;
    optional INT16U transitionTime = 3;
    optional CHAR_STRING sceneName = 4;
    optional ExtensionFieldSet extensionFieldSets[] = 5;
  }

  request struct RemoveSceneRequest {
    group_id groupID = 0;
    INT8U sceneID = 1;
  }

  response struct RemoveSceneResponse = 2 {
    status status = 0;
    group_id groupID = 1;
    INT8U sceneID = 2;
  }

  request struct RemoveAllScenesRequest {
    group_id groupID = 0;
  }

  response struct RemoveAllScenesResponse = 3 {
    status status = 0;
    group_id groupID = 1;
  }

  request struct StoreSceneRequest {
    group_id groupID = 0;
    INT8U sceneID = 1;
  }

  response struct StoreSceneResponse = 4 {
    status status = 0;
    group_id groupID = 1;
    INT8U sceneID = 2;
  }

  request struct RecallSceneRequest {
    group_id groupID = 0;
    INT8U sceneID = 1;
    optional nullable INT16U transitionTime = 2;
  }

  request struct GetSceneMembershipRequest {
    group_id groupID = 0;
  }

  response struct GetSceneMembershipResponse = 6 {
    status status = 0;
    nullable INT8U capacity = 1;
    group_id groupID = 2;
    optional INT8U sceneList[] = 3;
  }

  request struct EnhancedAddSceneRequest {
    group_id groupID = 0;
    INT8U sceneID = 1;
    INT16U transitionTime = 2;
    CHAR_STRING sceneName = 3;
    ExtensionFieldSet extensionFieldSets[] = 4;
  }

  response struct EnhancedAddSceneResponse = 64 {
    status status = 0;
    group_id groupID = 1;
    INT8U sceneID = 2;
  }

  request struct EnhancedViewSceneRequest {
    group_id groupID = 0;
    INT8U sceneID = 1;
  }

  response struct EnhancedViewSceneResponse = 65 {
    status status = 0;
    group_Id groupID = 1;
    INT8U sceneID = 2;
    optional INT16U transitionTime = 3;
    optional CHAR_STRING sceneName = 4;
    optional ExtensionFieldSet extensionFieldSets[] = 5;
  }

  request struct CopySceneRequest {
    ScenesCopyMode mode = 0;
    group_id groupIdentifierFrom = 1;
    INT8U sceneIdentifierFrom = 2;
    group_id groupIdentifierTo = 3;
    INT8U sceneIdentifierTo = 4;
  }

  response struct CopySceneResponse = 66 {
    status status = 0;
    group_Id groupIdentifierFrom = 1;
    INT8U sceneIdentifierFrom = 2;
  }

  /** Add a scene to the scene table. Extension field sets are supported, and are inputed as '{"ClusterID": VALUE, "AttributeValueList":[{"AttributeId": VALUE, "AttributeValue": VALUE}]}' */
  fabric command access(invoke: manage) AddScene(AddSceneRequest): AddSceneResponse = 0;
  /** Retrieves the requested scene entry from its Scene table. */
  fabric command ViewScene(ViewSceneRequest): ViewSceneResponse = 1;
  /** Removes the requested scene entry, corresponding to the value of the GroupID field, from its Scene Table */
  fabric command access(invoke: manage) RemoveScene(RemoveSceneRequest): RemoveSceneResponse = 2;
  /** Remove all scenes, corresponding to the value of the GroupID field, from its Scene Table */
  fabric command access(invoke: manage) RemoveAllScenes(RemoveAllScenesRequest): RemoveAllScenesResponse = 3;
  /** Adds the scene entry into its Scene Table along with all extension field sets corresponding to the current state of other clusters on the same endpoint */
  fabric command access(invoke: manage) StoreScene(StoreSceneRequest): StoreSceneResponse = 4;
  /** Set the attributes and corresponding state for each other cluster implemented on the endpoint accordingly to the resquested scene entry in the Scene Table */
  fabric command RecallScene(RecallSceneRequest): DefaultSuccess = 5;
  /** Get an unused scene identifier when no commissioning tool is in the network, or for a commissioning tool to get the used scene identifiers within a certain group */
  fabric command GetSceneMembership(GetSceneMembershipRequest): GetSceneMembershipResponse = 6;
  /** Allows a scene to be added using a finer scene transition time than the AddScene command. */
  fabric command EnhancedAddScene(EnhancedAddSceneRequest): EnhancedAddSceneResponse = 64;
  /** Allows a scene to be retrieved using a finer scene transition time than the ViewScene command */
  fabric command EnhancedViewScene(EnhancedViewSceneRequest): EnhancedViewSceneResponse = 65;
  /** Allows a client to efficiently copy scenes from one group/scene identifier pair to another group/scene identifier pair. */
  fabric command CopyScene(CopySceneRequest): CopySceneResponse = 66;
}

/** Attributes and commands for switching devices between 'On' and 'Off' states. */
client cluster OnOff = 6 {
  enum OnOffDelayedAllOffEffectVariant : ENUM8 {
    kFadeToOffIn0p8Seconds = 0;
    kNoFade = 1;
    k50PercentDimDownIn0p8SecondsThenFadeToOffIn12Seconds = 2;
  }

  enum OnOffDyingLightEffectVariant : ENUM8 {
    k20PercenterDimUpIn0p5SecondsThenFadeToOffIn1Second = 0;
  }

  enum OnOffEffectIdentifier : ENUM8 {
    kDelayedAllOff = 0;
    kDyingLight = 1;
  }

  enum OnOffStartUpOnOff : ENUM8 {
    kOff = 0;
    kOn = 1;
    kTogglePreviousOnOff = 2;
  }

  bitmap Feature : BITMAP32 {
    kLighting = 0x1;
  }

  bitmap OnOffControl : BITMAP8 {
    kAcceptOnlyWhenOn = 0x1;
  }

  readonly attribute boolean onOff = 0;
  readonly attribute optional boolean globalSceneControl = 16384;
  attribute optional int16u onTime = 16385;
  attribute optional int16u offWaitTime = 16386;
  attribute access(write: manage) optional nullable OnOffStartUpOnOff startUpOnOff = 16387;
  readonly attribute command_id generatedCommandList[] = 65528;
  readonly attribute command_id acceptedCommandList[] = 65529;
  readonly attribute event_id eventList[] = 65530;
  readonly attribute attrib_id attributeList[] = 65531;
  readonly attribute bitmap32 featureMap = 65532;
  readonly attribute int16u clusterRevision = 65533;

  request struct OffWithEffectRequest {
    OnOffEffectIdentifier effectIdentifier = 0;
    int8u effectVariant = 1;
  }

  request struct OnWithTimedOffRequest {
    OnOffControl onOffControl = 0;
    int16u onTime = 1;
    int16u offWaitTime = 2;
  }

  /** On receipt of this command, a device SHALL enter its ‘Off’ state. This state is device dependent, but it is recommended that it is used for power off or similar functions. On receipt of the Off command, the OnTime attribute SHALL be set to 0. */
  command Off(): DefaultSuccess = 0;
  /** On receipt of this command, a device SHALL enter its ‘On’ state. This state is device dependent, but it is recommended that it is used for power on or similar functions. On receipt of the On command, if the value of the OnTime attribute is equal to 0, the device SHALL set the OffWaitTime attribute to 0. */
  command On(): DefaultSuccess = 1;
  /** On receipt of this command, if a device is in its ‘Off’ state it SHALL enter its ‘On’ state. Otherwise, if it is in its ‘On’ state it SHALL enter its ‘Off’ state. On receipt of the Toggle command, if the value of the OnOff attribute is equal to FALSE and if the value of the OnTime attribute is equal to 0, the device SHALL set the OffWaitTime attribute to 0. If the value of the OnOff attribute is equal to TRUE, the OnTime attribute SHALL be set to 0. */
  command Toggle(): DefaultSuccess = 2;
  /** The OffWithEffect command allows devices to be turned off using enhanced ways of fading. */
  command OffWithEffect(OffWithEffectRequest): DefaultSuccess = 64;
  /** The OnWithRecallGlobalScene command allows the recall of the settings when the device was turned off. */
  command OnWithRecallGlobalScene(): DefaultSuccess = 65;
  /** The OnWithTimedOff command allows devices to be turned on for a specific duration with a guarded off duration so that SHOULD the device be subsequently switched off, further OnWithTimedOff commands, received during this time, are prevented from turning the devices back on. */
  command OnWithTimedOff(OnWithTimedOffRequest): DefaultSuccess = 66;
}

/** Attributes and commands for configuring On/Off switching devices. */
client cluster OnOffSwitchConfiguration = 7 {
  readonly attribute enum8 switchType = 0;
  attribute enum8 switchActions = 16;
  readonly attribute command_id generatedCommandList[] = 65528;
  readonly attribute command_id acceptedCommandList[] = 65529;
  readonly attribute event_id eventList[] = 65530;
  readonly attribute attrib_id attributeList[] = 65531;
  readonly attribute bitmap32 featureMap = 65532;
  readonly attribute int16u clusterRevision = 65533;
}

/** Attributes and commands for controlling devices that can be set to a level between fully 'On' and fully 'Off.' */
client cluster LevelControl = 8 {
  enum MoveMode : ENUM8 {
    kUp = 0;
    kDown = 1;
  }

  enum StepMode : ENUM8 {
    kUp = 0;
    kDown = 1;
  }

  bitmap Feature : BITMAP32 {
    kOnOff = 0x1;
    kLighting = 0x2;
    kFrequency = 0x4;
  }

  bitmap LevelControlOptions : BITMAP8 {
    kExecuteIfOff = 0x1;
    kCoupleColorTempToLevel = 0x2;
  }

  readonly attribute nullable int8u currentLevel = 0;
  readonly attribute optional int16u remainingTime = 1;
  readonly attribute optional int8u minLevel = 2;
  readonly attribute optional int8u maxLevel = 3;
  readonly attribute optional int16u currentFrequency = 4;
  readonly attribute optional int16u minFrequency = 5;
  readonly attribute optional int16u maxFrequency = 6;
  attribute LevelControlOptions options = 15;
  attribute optional int16u onOffTransitionTime = 16;
  attribute nullable int8u onLevel = 17;
  attribute optional nullable int16u onTransitionTime = 18;
  attribute optional nullable int16u offTransitionTime = 19;
  attribute optional nullable int8u defaultMoveRate = 20;
  attribute access(write: manage) optional nullable int8u startUpCurrentLevel = 16384;
  readonly attribute command_id generatedCommandList[] = 65528;
  readonly attribute command_id acceptedCommandList[] = 65529;
  readonly attribute event_id eventList[] = 65530;
  readonly attribute attrib_id attributeList[] = 65531;
  readonly attribute bitmap32 featureMap = 65532;
  readonly attribute int16u clusterRevision = 65533;

  request struct MoveToLevelRequest {
    INT8U level = 0;
    nullable INT16U transitionTime = 1;
    LevelControlOptions optionsMask = 2;
    LevelControlOptions optionsOverride = 3;
  }

  request struct MoveRequest {
    MoveMode moveMode = 0;
    nullable INT8U rate = 1;
    LevelControlOptions optionsMask = 2;
    LevelControlOptions optionsOverride = 3;
  }

  request struct StepRequest {
    StepMode stepMode = 0;
    INT8U stepSize = 1;
    nullable INT16U transitionTime = 2;
    LevelControlOptions optionsMask = 3;
    LevelControlOptions optionsOverride = 4;
  }

  request struct StopRequest {
    LevelControlOptions optionsMask = 0;
    LevelControlOptions optionsOverride = 1;
  }

  request struct MoveToLevelWithOnOffRequest {
    INT8U level = 0;
    nullable INT16U transitionTime = 1;
    LevelControlOptions optionsMask = 2;
    LevelControlOptions optionsOverride = 3;
  }

  request struct MoveWithOnOffRequest {
    MoveMode moveMode = 0;
    nullable INT8U rate = 1;
    LevelControlOptions optionsMask = 2;
    LevelControlOptions optionsOverride = 3;
  }

  request struct StepWithOnOffRequest {
    StepMode stepMode = 0;
    INT8U stepSize = 1;
    nullable INT16U transitionTime = 2;
    LevelControlOptions optionsMask = 3;
    LevelControlOptions optionsOverride = 4;
  }

  request struct StopWithOnOffRequest {
    LevelControlOptions optionsMask = 0;
    LevelControlOptions optionsOverride = 1;
  }

  request struct MoveToClosestFrequencyRequest {
    INT16U frequency = 0;
  }

  /** Command description for MoveToLevel */
  command MoveToLevel(MoveToLevelRequest): DefaultSuccess = 0;
  /** Command description for Move */
  command Move(MoveRequest): DefaultSuccess = 1;
  /** Command description for Step */
  command Step(StepRequest): DefaultSuccess = 2;
  /** Command description for Stop */
  command Stop(StopRequest): DefaultSuccess = 3;
  /** Command description for MoveToLevelWithOnOff */
  command MoveToLevelWithOnOff(MoveToLevelWithOnOffRequest): DefaultSuccess = 4;
  /** Command description for MoveWithOnOff */
  command MoveWithOnOff(MoveWithOnOffRequest): DefaultSuccess = 5;
  /** Command description for StepWithOnOff */
  command StepWithOnOff(StepWithOnOffRequest): DefaultSuccess = 6;
  /** Command description for StopWithOnOff */
  command StopWithOnOff(StopWithOnOffRequest): DefaultSuccess = 7;
  /** Change the currrent frequency to the provided one, or a close
        approximation if the exact provided one is not possible. */
  command MoveToClosestFrequency(MoveToClosestFrequencyRequest): DefaultSuccess = 8;
}

/** An interface for reading the value of a binary measurement and accessing various characteristics of that measurement. */
client cluster BinaryInputBasic = 15 {
  attribute optional char_string<16> activeText = 4;
  attribute optional char_string<16> description = 28;
  attribute optional char_string<16> inactiveText = 46;
  attribute boolean outOfService = 81;
  readonly attribute optional enum8 polarity = 84;
  attribute boolean presentValue = 85;
  attribute optional enum8 reliability = 103;
  readonly attribute bitmap8 statusFlags = 111;
  readonly attribute optional int32u applicationType = 256;
  readonly attribute command_id generatedCommandList[] = 65528;
  readonly attribute command_id acceptedCommandList[] = 65529;
  readonly attribute event_id eventList[] = 65530;
  readonly attribute attrib_id attributeList[] = 65531;
  readonly attribute bitmap32 featureMap = 65532;
  readonly attribute int16u clusterRevision = 65533;
}

/** Cluster to control pulse width modulation */
client cluster PulseWidthModulation = 28 {
  readonly attribute command_id generatedCommandList[] = 65528;
  readonly attribute command_id acceptedCommandList[] = 65529;
  readonly attribute event_id eventList[] = 65530;
  readonly attribute attrib_id attributeList[] = 65531;
  readonly attribute bitmap32 featureMap = 65532;
  readonly attribute int16u clusterRevision = 65533;
}

/** The Descriptor Cluster is meant to replace the support from the Zigbee Device Object (ZDO) for describing a node, its endpoints and clusters. */
client cluster Descriptor = 29 {
  struct DeviceTypeStruct {
    devtype_id deviceType = 0;
    int16u revision = 1;
  }

  readonly attribute DeviceTypeStruct deviceTypeList[] = 0;
  readonly attribute CLUSTER_ID serverList[] = 1;
  readonly attribute CLUSTER_ID clientList[] = 2;
  readonly attribute ENDPOINT_NO partsList[] = 3;
  readonly attribute command_id generatedCommandList[] = 65528;
  readonly attribute command_id acceptedCommandList[] = 65529;
  readonly attribute event_id eventList[] = 65530;
  readonly attribute attrib_id attributeList[] = 65531;
  readonly attribute bitmap32 featureMap = 65532;
  readonly attribute int16u clusterRevision = 65533;
}

/** The Binding Cluster is meant to replace the support from the Zigbee Device Object (ZDO) for supporting the binding table. */
client cluster Binding = 30 {
  fabric_scoped struct TargetStruct {
    optional node_id node = 1;
    optional group_id group = 2;
    optional endpoint_no endpoint = 3;
    optional cluster_id cluster = 4;
    fabric_idx fabricIndex = 254;
  }

  attribute TargetStruct binding[] = 0;
  readonly attribute command_id generatedCommandList[] = 65528;
  readonly attribute command_id acceptedCommandList[] = 65529;
  readonly attribute event_id eventList[] = 65530;
  readonly attribute attrib_id attributeList[] = 65531;
  readonly attribute bitmap32 featureMap = 65532;
  readonly attribute int16u clusterRevision = 65533;
}

/** The Access Control Cluster exposes a data model view of a
      Node's Access Control List (ACL), which codifies the rules used to manage
      and enforce Access Control for the Node's endpoints and their associated
      cluster instances. */
client cluster AccessControl = 31 {
  enum AccessControlEntryAuthModeEnum : ENUM8 {
    kPASE = 1;
    kCASE = 2;
    kGroup = 3;
  }

  enum AccessControlEntryPrivilegeEnum : ENUM8 {
    kView = 1;
    kProxyView = 2;
    kOperate = 3;
    kManage = 4;
    kAdminister = 5;
  }

  enum ChangeTypeEnum : ENUM8 {
    kChanged = 0;
    kAdded = 1;
    kRemoved = 2;
  }

  struct AccessControlTargetStruct {
    nullable cluster_id cluster = 0;
    nullable endpoint_no endpoint = 1;
    nullable devtype_id deviceType = 2;
  }

  fabric_scoped struct AccessControlEntryStruct {
    fabric_sensitive AccessControlEntryPrivilegeEnum privilege = 1;
    fabric_sensitive AccessControlEntryAuthModeEnum authMode = 2;
    nullable fabric_sensitive int64u subjects[] = 3;
    nullable fabric_sensitive AccessControlTargetStruct targets[] = 4;
    fabric_idx fabricIndex = 254;
  }

  fabric_scoped struct AccessControlExtensionStruct {
    fabric_sensitive octet_string<128> data = 1;
    fabric_idx fabricIndex = 254;
  }

  fabric_sensitive info event access(read: administer) AccessControlEntryChanged = 0 {
    nullable node_id adminNodeID = 1;
    nullable INT16U adminPasscodeID = 2;
    ChangeTypeEnum changeType = 3;
    nullable AccessControlEntryStruct latestValue = 4;
    fabric_idx fabricIndex = 254;
  }

  fabric_sensitive info event access(read: administer) AccessControlExtensionChanged = 1 {
    nullable node_id adminNodeID = 1;
    nullable INT16U adminPasscodeID = 2;
    ChangeTypeEnum changeType = 3;
    nullable AccessControlExtensionStruct latestValue = 4;
    fabric_idx fabricIndex = 254;
  }

  attribute access(read: administer, write: administer) AccessControlEntryStruct acl[] = 0;
  attribute access(read: administer, write: administer) optional AccessControlExtensionStruct extension[] = 1;
  readonly attribute int16u subjectsPerAccessControlEntry = 2;
  readonly attribute int16u targetsPerAccessControlEntry = 3;
  readonly attribute int16u accessControlEntriesPerFabric = 4;
  readonly attribute command_id generatedCommandList[] = 65528;
  readonly attribute command_id acceptedCommandList[] = 65529;
  readonly attribute event_id eventList[] = 65530;
  readonly attribute attrib_id attributeList[] = 65531;
  readonly attribute bitmap32 featureMap = 65532;
  readonly attribute int16u clusterRevision = 65533;
}

/** This cluster provides a standardized way for a Node (typically a Bridge, but could be any Node) to expose action information. */
client cluster Actions = 37 {
  enum ActionErrorEnum : ENUM8 {
    kUnknown = 0;
    kInterrupted = 1;
  }

  enum ActionStateEnum : ENUM8 {
    kInactive = 0;
    kActive = 1;
    kPaused = 2;
    kDisabled = 3;
  }

  enum ActionTypeEnum : ENUM8 {
    kOther = 0;
    kScene = 1;
    kSequence = 2;
    kAutomation = 3;
    kException = 4;
    kNotification = 5;
    kAlarm = 6;
  }

  enum EndpointListTypeEnum : ENUM8 {
    kOther = 0;
    kRoom = 1;
    kZone = 2;
  }

  bitmap CommandBits : BITMAP16 {
    kInstantAction = 0x1;
    kInstantActionWithTransition = 0x2;
    kStartAction = 0x4;
    kStartActionWithDuration = 0x8;
    kStopAction = 0x10;
    kPauseAction = 0x20;
    kPauseActionWithDuration = 0x40;
    kResumeAction = 0x80;
    kEnableAction = 0x100;
    kEnableActionWithDuration = 0x200;
    kDisableAction = 0x400;
    kDisableActionWithDuration = 0x800;
  }

  struct ActionStruct {
    int16u actionID = 0;
    char_string<32> name = 1;
    ActionTypeEnum type = 2;
    int16u endpointListID = 3;
    CommandBits supportedCommands = 4;
    ActionStateEnum state = 5;
  }

  struct EndpointListStruct {
    int16u endpointListID = 0;
    char_string<32> name = 1;
    EndpointListTypeEnum type = 2;
    endpoint_no endpoints[] = 3;
  }

  info event StateChanged = 0 {
    INT16U actionID = 0;
    INT32U invokeID = 1;
    ActionStateEnum newState = 2;
  }

  info event ActionFailed = 1 {
    INT16U actionID = 0;
    INT32U invokeID = 1;
    ActionStateEnum newState = 2;
    ActionErrorEnum error = 3;
  }

  readonly attribute ActionStruct actionList[] = 0;
  readonly attribute EndpointListStruct endpointLists[] = 1;
  readonly attribute optional long_char_string<512> setupURL = 2;
  readonly attribute command_id generatedCommandList[] = 65528;
  readonly attribute command_id acceptedCommandList[] = 65529;
  readonly attribute event_id eventList[] = 65530;
  readonly attribute attrib_id attributeList[] = 65531;
  readonly attribute bitmap32 featureMap = 65532;
  readonly attribute int16u clusterRevision = 65533;

  request struct InstantActionRequest {
    INT16U actionID = 0;
    optional INT32U invokeID = 1;
  }

  request struct InstantActionWithTransitionRequest {
    INT16U actionID = 0;
    optional INT32U invokeID = 1;
    INT16U transitionTime = 2;
  }

  request struct StartActionRequest {
    INT16U actionID = 0;
    optional INT32U invokeID = 1;
  }

  request struct StartActionWithDurationRequest {
    INT16U actionID = 0;
    optional INT32U invokeID = 1;
    INT32U duration = 2;
  }

  request struct StopActionRequest {
    INT16U actionID = 0;
    optional INT32U invokeID = 1;
  }

  request struct PauseActionRequest {
    INT16U actionID = 0;
    optional INT32U invokeID = 1;
  }

  request struct PauseActionWithDurationRequest {
    INT16U actionID = 0;
    optional INT32U invokeID = 1;
    INT32U duration = 2;
  }

  request struct ResumeActionRequest {
    INT16U actionID = 0;
    optional INT32U invokeID = 1;
  }

  request struct EnableActionRequest {
    INT16U actionID = 0;
    optional INT32U invokeID = 1;
  }

  request struct EnableActionWithDurationRequest {
    INT16U actionID = 0;
    optional INT32U invokeID = 1;
    INT32U duration = 2;
  }

  request struct DisableActionRequest {
    INT16U actionID = 0;
    optional INT32U invokeID = 1;
  }

  request struct DisableActionWithDurationRequest {
    INT16U actionID = 0;
    optional INT32U invokeID = 1;
    INT32U duration = 2;
  }

  /** This command triggers an action (state change) on the involved endpoints. */
  command InstantAction(InstantActionRequest): DefaultSuccess = 0;
  /** This command triggers an action (state change) on the involved endpoints, with a specified time to transition from the current state to the new state. */
  command InstantActionWithTransition(InstantActionWithTransitionRequest): DefaultSuccess = 1;
  /** This command triggers the commencement of an action on the involved endpoints. */
  command StartAction(StartActionRequest): DefaultSuccess = 2;
  /** This command triggers the commencement of an action (with a duration) on the involved endpoints. */
  command StartActionWithDuration(StartActionWithDurationRequest): DefaultSuccess = 3;
  /** This command stops the ongoing action on the involved endpoints. */
  command StopAction(StopActionRequest): DefaultSuccess = 4;
  /** This command pauses an ongoing action. */
  command PauseAction(PauseActionRequest): DefaultSuccess = 5;
  /** This command pauses an ongoing action with a duration. */
  command PauseActionWithDuration(PauseActionWithDurationRequest): DefaultSuccess = 6;
  /** This command resumes a previously paused action. */
  command ResumeAction(ResumeActionRequest): DefaultSuccess = 7;
  /** This command enables a certain action or automation. */
  command EnableAction(EnableActionRequest): DefaultSuccess = 8;
  /** This command enables a certain action or automation with a duration. */
  command EnableActionWithDuration(EnableActionWithDurationRequest): DefaultSuccess = 9;
  /** This command disables a certain action or automation. */
  command DisableAction(DisableActionRequest): DefaultSuccess = 10;
  /** This command disables a certain action or automation with a duration. */
  command DisableActionWithDuration(DisableActionWithDurationRequest): DefaultSuccess = 11;
}

/** This cluster provides attributes and events for determining basic information about Nodes, which supports both
      Commissioning and operational determination of Node characteristics, such as Vendor ID, Product ID and serial number,
      which apply to the whole Node. Also allows setting user device information such as location. */
client cluster BasicInformation = 40 {
  enum ColorEnum : ENUM8 {
    kBlack = 0;
    kNavy = 1;
    kGreen = 2;
    kTeal = 3;
    kMaroon = 4;
    kPurple = 5;
    kOlive = 6;
    kGray = 7;
    kBlue = 8;
    kLime = 9;
    kAqua = 10;
    kRed = 11;
    kFuchsia = 12;
    kYellow = 13;
    kWhite = 14;
    kNickel = 15;
    kChrome = 16;
    kBrass = 17;
    kCopper = 18;
    kSilver = 19;
    kGold = 20;
  }

  enum ProductFinishEnum : ENUM8 {
    kOther = 0;
    kMatte = 1;
    kSatin = 2;
    kPolished = 3;
    kRugged = 4;
    kFabric = 5;
  }

  struct CapabilityMinimaStruct {
    int16u caseSessionsPerFabric = 0;
    int16u subscriptionsPerFabric = 1;
  }

  struct ProductAppearanceStruct {
    ProductFinishEnum finish = 0;
    nullable ColorEnum primaryColor = 1;
  }

  critical event StartUp = 0 {
    INT32U softwareVersion = 0;
  }

  critical event ShutDown = 1 {
  }

  info event Leave = 2 {
    fabric_idx fabricIndex = 0;
  }

  info event ReachableChanged = 3 {
    boolean reachableNewValue = 0;
  }

  readonly attribute int16u dataModelRevision = 0;
  readonly attribute char_string<32> vendorName = 1;
  readonly attribute vendor_id vendorID = 2;
  readonly attribute char_string<32> productName = 3;
  readonly attribute int16u productID = 4;
  attribute access(write: manage) char_string<32> nodeLabel = 5;
  attribute access(write: administer) char_string<2> location = 6;
  readonly attribute int16u hardwareVersion = 7;
  readonly attribute char_string<64> hardwareVersionString = 8;
  readonly attribute int32u softwareVersion = 9;
  readonly attribute char_string<64> softwareVersionString = 10;
  readonly attribute optional char_string<16> manufacturingDate = 11;
  readonly attribute optional char_string<32> partNumber = 12;
  readonly attribute optional long_char_string<256> productURL = 13;
  readonly attribute optional char_string<64> productLabel = 14;
  readonly attribute optional char_string<32> serialNumber = 15;
  attribute access(write: manage) optional boolean localConfigDisabled = 16;
  readonly attribute optional boolean reachable = 17;
  readonly attribute optional char_string<32> uniqueID = 18;
  readonly attribute CapabilityMinimaStruct capabilityMinima = 19;
  readonly attribute optional ProductAppearanceStruct productAppearance = 20;
  readonly attribute command_id generatedCommandList[] = 65528;
  readonly attribute command_id acceptedCommandList[] = 65529;
  readonly attribute event_id eventList[] = 65530;
  readonly attribute attrib_id attributeList[] = 65531;
  readonly attribute bitmap32 featureMap = 65532;
  readonly attribute int16u clusterRevision = 65533;

  command MfgSpecificPing(): DefaultSuccess = 0;
}

/** Provides an interface for providing OTA software updates */
client cluster OtaSoftwareUpdateProvider = 41 {
  enum OTAApplyUpdateAction : ENUM8 {
    kProceed = 0;
    kAwaitNextAction = 1;
    kDiscontinue = 2;
  }

  enum OTADownloadProtocol : ENUM8 {
    kBDXSynchronous = 0;
    kBDXAsynchronous = 1;
    kHTTPS = 2;
    kVendorSpecific = 3;
  }

  enum OTAQueryStatus : ENUM8 {
    kUpdateAvailable = 0;
    kBusy = 1;
    kNotAvailable = 2;
    kDownloadProtocolNotSupported = 3;
  }

  readonly attribute command_id generatedCommandList[] = 65528;
  readonly attribute command_id acceptedCommandList[] = 65529;
  readonly attribute event_id eventList[] = 65530;
  readonly attribute attrib_id attributeList[] = 65531;
  readonly attribute bitmap32 featureMap = 65532;
  readonly attribute int16u clusterRevision = 65533;

  request struct QueryImageRequest {
    vendor_id vendorID = 0;
    INT16U productID = 1;
    INT32U softwareVersion = 2;
    OTADownloadProtocol protocolsSupported[] = 3;
    optional INT16U hardwareVersion = 4;
    optional CHAR_STRING<2> location = 5;
    optional BOOLEAN requestorCanConsent = 6;
    optional OCTET_STRING<512> metadataForProvider = 7;
  }

  response struct QueryImageResponse = 1 {
    OTAQueryStatus status = 0;
    optional INT32U delayedActionTime = 1;
    optional CHAR_STRING<256> imageURI = 2;
    optional INT32U softwareVersion = 3;
    optional CHAR_STRING<64> softwareVersionString = 4;
    optional OCTET_STRING<32> updateToken = 5;
    optional BOOLEAN userConsentNeeded = 6;
    optional OCTET_STRING<512> metadataForRequestor = 7;
  }

  request struct ApplyUpdateRequestRequest {
    OCTET_STRING<32> updateToken = 0;
    INT32U newVersion = 1;
  }

  response struct ApplyUpdateResponse = 3 {
    OTAApplyUpdateAction action = 0;
    INT32U delayedActionTime = 1;
  }

  request struct NotifyUpdateAppliedRequest {
    OCTET_STRING<32> updateToken = 0;
    INT32U softwareVersion = 1;
  }

  /** Determine availability of a new Software Image */
  command QueryImage(QueryImageRequest): QueryImageResponse = 0;
  /** Determine next action to take for a downloaded Software Image */
  command ApplyUpdateRequest(ApplyUpdateRequestRequest): ApplyUpdateResponse = 2;
  /** Notify OTA Provider that an update was applied */
  command NotifyUpdateApplied(NotifyUpdateAppliedRequest): DefaultSuccess = 4;
}

/** Provides an interface for downloading and applying OTA software updates */
client cluster OtaSoftwareUpdateRequestor = 42 {
  enum OTAAnnouncementReason : ENUM8 {
    kSimpleAnnouncement = 0;
    kUpdateAvailable = 1;
    kUrgentUpdateAvailable = 2;
  }

  enum OTAChangeReasonEnum : ENUM8 {
    kUnknown = 0;
    kSuccess = 1;
    kFailure = 2;
    kTimeOut = 3;
    kDelayByProvider = 4;
  }

  enum OTAUpdateStateEnum : ENUM8 {
    kUnknown = 0;
    kIdle = 1;
    kQuerying = 2;
    kDelayedOnQuery = 3;
    kDownloading = 4;
    kApplying = 5;
    kDelayedOnApply = 6;
    kRollingBack = 7;
    kDelayedOnUserConsent = 8;
  }

  fabric_scoped struct ProviderLocation {
    node_id providerNodeID = 1;
    endpoint_no endpoint = 2;
    fabric_idx fabricIndex = 254;
  }

  info event StateTransition = 0 {
    OTAUpdateStateEnum previousState = 0;
    OTAUpdateStateEnum newState = 1;
    OTAChangeReasonEnum reason = 2;
    nullable INT32U targetSoftwareVersion = 3;
  }

  critical event VersionApplied = 1 {
    INT32U softwareVersion = 0;
    INT16U productID = 1;
  }

  info event DownloadError = 2 {
    INT32U softwareVersion = 0;
    INT64U bytesDownloaded = 1;
    nullable INT8U progressPercent = 2;
    nullable INT64S platformCode = 3;
  }

  attribute ProviderLocation defaultOTAProviders[] = 0;
  readonly attribute boolean updatePossible = 1;
  readonly attribute OTAUpdateStateEnum updateState = 2;
  readonly attribute nullable int8u updateStateProgress = 3;
  readonly attribute command_id generatedCommandList[] = 65528;
  readonly attribute command_id acceptedCommandList[] = 65529;
  readonly attribute event_id eventList[] = 65530;
  readonly attribute attrib_id attributeList[] = 65531;
  readonly attribute bitmap32 featureMap = 65532;
  readonly attribute int16u clusterRevision = 65533;

  request struct AnnounceOTAProviderRequest {
    node_id providerNodeID = 0;
    vendor_id vendorID = 1;
    OTAAnnouncementReason announcementReason = 2;
    optional OCTET_STRING<512> metadataForNode = 3;
    endpoint_no endpoint = 4;
  }

  /** Announce the presence of an OTA Provider */
  command AnnounceOTAProvider(AnnounceOTAProviderRequest): DefaultSuccess = 0;
}

/** Nodes should be expected to be deployed to any and all regions of the world. These global regions
      may have differing common languages, units of measurements, and numerical formatting
      standards. As such, Nodes that visually or audibly convey information need a mechanism by which
      they can be configured to use a user’s preferred language, units, etc */
client cluster LocalizationConfiguration = 43 {
  attribute char_string<35> activeLocale = 0;
  readonly attribute CHAR_STRING supportedLocales[] = 1;
  readonly attribute command_id generatedCommandList[] = 65528;
  readonly attribute command_id acceptedCommandList[] = 65529;
  readonly attribute event_id eventList[] = 65530;
  readonly attribute attrib_id attributeList[] = 65531;
  readonly attribute bitmap32 featureMap = 65532;
  readonly attribute int16u clusterRevision = 65533;
}

/** Nodes should be expected to be deployed to any and all regions of the world. These global regions
      may have differing preferences for how dates and times are conveyed. As such, Nodes that visually
      or audibly convey time information need a mechanism by which they can be configured to use a
      user’s preferred format. */
client cluster TimeFormatLocalization = 44 {
  enum CalendarTypeEnum : ENUM8 {
    kBuddhist = 0;
    kChinese = 1;
    kCoptic = 2;
    kEthiopian = 3;
    kGregorian = 4;
    kHebrew = 5;
    kIndian = 6;
    kIslamic = 7;
    kJapanese = 8;
    kKorean = 9;
    kPersian = 10;
    kTaiwanese = 11;
  }

  enum HourFormatEnum : ENUM8 {
    k12hr = 0;
    k24hr = 1;
  }

  attribute HourFormatEnum hourFormat = 0;
  attribute optional CalendarTypeEnum activeCalendarType = 1;
  readonly attribute optional CalendarTypeEnum supportedCalendarTypes[] = 2;
  readonly attribute command_id generatedCommandList[] = 65528;
  readonly attribute command_id acceptedCommandList[] = 65529;
  readonly attribute event_id eventList[] = 65530;
  readonly attribute attrib_id attributeList[] = 65531;
  readonly attribute bitmap32 featureMap = 65532;
  readonly attribute int16u clusterRevision = 65533;
}

/** Nodes should be expected to be deployed to any and all regions of the world. These global regions
      may have differing preferences for the units in which values are conveyed in communication to a
      user. As such, Nodes that visually or audibly convey measurable values to the user need a
      mechanism by which they can be configured to use a user’s preferred unit. */
client cluster UnitLocalization = 45 {
  enum TempUnitEnum : ENUM8 {
    kFahrenheit = 0;
    kCelsius = 1;
    kKelvin = 2;
  }

  bitmap Feature : BITMAP32 {
    kTemperatureUnit = 0x1;
  }

  attribute optional TempUnitEnum temperatureUnit = 0;
  readonly attribute command_id generatedCommandList[] = 65528;
  readonly attribute command_id acceptedCommandList[] = 65529;
  readonly attribute event_id eventList[] = 65530;
  readonly attribute attrib_id attributeList[] = 65531;
  readonly attribute bitmap32 featureMap = 65532;
  readonly attribute int16u clusterRevision = 65533;
}

/** This cluster is used to describe the configuration and capabilities of a Device's power system. */
client cluster PowerSourceConfiguration = 46 {
  readonly attribute INT8U sources[] = 0;
  readonly attribute command_id generatedCommandList[] = 65528;
  readonly attribute command_id acceptedCommandList[] = 65529;
  readonly attribute event_id eventList[] = 65530;
  readonly attribute attrib_id attributeList[] = 65531;
  readonly attribute bitmap32 featureMap = 65532;
  readonly attribute int16u clusterRevision = 65533;
}

/** This cluster is used to describe the configuration and capabilities of a physical power source that provides power to the Node. */
client cluster PowerSource = 47 {
  enum BatApprovedChemistryEnum : ENUM16 {
    kUnspecified = 0;
    kAlkaline = 1;
    kLithiumCarbonFluoride = 2;
    kLithiumChromiumOxide = 3;
    kLithiumCopperOxide = 4;
    kLithiumIronDisulfide = 5;
    kLithiumManganeseDioxide = 6;
    kLithiumThionylChloride = 7;
    kMagnesium = 8;
    kMercuryOxide = 9;
    kNickelOxyhydride = 10;
    kSilverOxide = 11;
    kZincAir = 12;
    kZincCarbon = 13;
    kZincChloride = 14;
    kZincManganeseDioxide = 15;
    kLeadAcid = 16;
    kLithiumCobaltOxide = 17;
    kLithiumIon = 18;
    kLithiumIonPolymer = 19;
    kLithiumIronPhosphate = 20;
    kLithiumSulfur = 21;
    kLithiumTitanate = 22;
    kNickelCadmium = 23;
    kNickelHydrogen = 24;
    kNickelIron = 25;
    kNickelMetalHydride = 26;
    kNickelZinc = 27;
    kSilverZinc = 28;
    kSodiumIon = 29;
    kSodiumSulfur = 30;
    kZincBromide = 31;
    kZincCerium = 32;
  }

  enum BatChargeFaultEnum : ENUM8 {
    kUnspecified = 0;
    kAmbientTooHot = 1;
    kAmbientTooCold = 2;
    kBatteryTooHot = 3;
    kBatteryTooCold = 4;
    kBatteryAbsent = 5;
    kBatteryOverVoltage = 6;
    kBatteryUnderVoltage = 7;
    kChargerOverVoltage = 8;
    kChargerUnderVoltage = 9;
    kSafetyTimeout = 10;
  }

  enum BatChargeLevelEnum : ENUM8 {
    kOK = 0;
    kWarning = 1;
    kCritical = 2;
  }

  enum BatChargeStateEnum : ENUM8 {
    kUnknown = 0;
    kIsCharging = 1;
    kIsAtFullCharge = 2;
    kIsNotCharging = 3;
  }

  enum BatCommonDesignationEnum : ENUM16 {
    kUnspecified = 0;
    kAAA = 1;
    kAA = 2;
    kC = 3;
    kD = 4;
    k4v5 = 5;
    k6v0 = 6;
    k9v0 = 7;
    k12AA = 8;
    kAAAA = 9;
    kA = 10;
    kB = 11;
    kF = 12;
    kN = 13;
    kNo6 = 14;
    kSubC = 15;
    kA23 = 16;
    kA27 = 17;
    kBA5800 = 18;
    kDuplex = 19;
    k4SR44 = 20;
    k523 = 21;
    k531 = 22;
    k15v0 = 23;
    k22v5 = 24;
    k30v0 = 25;
    k45v0 = 26;
    k67v5 = 27;
    kJ = 28;
    kCR123A = 29;
    kCR2 = 30;
    k2CR5 = 31;
    kCRP2 = 32;
    kCRV3 = 33;
    kSR41 = 34;
    kSR43 = 35;
    kSR44 = 36;
    kSR45 = 37;
    kSR48 = 38;
    kSR54 = 39;
    kSR55 = 40;
    kSR57 = 41;
    kSR58 = 42;
    kSR59 = 43;
    kSR60 = 44;
    kSR63 = 45;
    kSR64 = 46;
    kSR65 = 47;
    kSR66 = 48;
    kSR67 = 49;
    kSR68 = 50;
    kSR69 = 51;
    kSR516 = 52;
    kSR731 = 53;
    kSR712 = 54;
    kLR932 = 55;
    kA5 = 56;
    kA10 = 57;
    kA13 = 58;
    kA312 = 59;
    kA675 = 60;
    kAC41E = 61;
    k10180 = 62;
    k10280 = 63;
    k10440 = 64;
    k14250 = 65;
    k14430 = 66;
    k14500 = 67;
    k14650 = 68;
    k15270 = 69;
    k16340 = 70;
    kRCR123A = 71;
    k17500 = 72;
    k17670 = 73;
    k18350 = 74;
    k18500 = 75;
    k18650 = 76;
    k19670 = 77;
    k25500 = 78;
    k26650 = 79;
    k32600 = 80;
  }

  enum BatFaultEnum : ENUM8 {
    kUnspecified = 0;
    kOverTemp = 1;
    kUnderTemp = 2;
  }

  enum BatReplaceabilityEnum : ENUM8 {
    kUnspecified = 0;
    kNotReplaceable = 1;
    kUserReplaceable = 2;
    kFactoryReplaceable = 3;
  }

  enum PowerSourceStatusEnum : ENUM8 {
    kUnspecified = 0;
    kActive = 1;
    kStandby = 2;
    kUnavailable = 3;
  }

  enum WiredCurrentTypeEnum : ENUM8 {
    kAC = 0;
    kDC = 1;
  }

  enum WiredFaultEnum : ENUM8 {
    kUnspecified = 0;
    kOverVoltage = 1;
    kUnderVoltage = 2;
  }

  bitmap Feature : BITMAP32 {
    kWired = 0x1;
    kBattery = 0x2;
    kRechargeable = 0x4;
    kReplaceable = 0x8;
  }

  struct BatChargeFaultChangeType {
    BatChargeFaultEnum current[] = 0;
    BatChargeFaultEnum previous[] = 1;
  }

  struct BatFaultChangeType {
    BatFaultEnum current[] = 0;
    BatFaultEnum previous[] = 1;
  }

  struct WiredFaultChangeType {
    WiredFaultEnum current[] = 0;
    WiredFaultEnum previous[] = 1;
  }

  info event WiredFaultChange = 0 {
    WiredFaultEnum current[] = 0;
    WiredFaultEnum previous[] = 1;
  }

  info event BatFaultChange = 1 {
    BatFaultEnum current[] = 0;
    BatFaultEnum previous[] = 1;
  }

  info event BatChargeFaultChange = 2 {
    BatChargeFaultEnum current[] = 0;
    BatChargeFaultEnum previous[] = 1;
  }

  readonly attribute PowerSourceStatusEnum status = 0;
  readonly attribute int8u order = 1;
  readonly attribute char_string<60> description = 2;
  readonly attribute optional nullable int32u wiredAssessedInputVoltage = 3;
  readonly attribute optional nullable int16u wiredAssessedInputFrequency = 4;
  readonly attribute optional WiredCurrentTypeEnum wiredCurrentType = 5;
  readonly attribute optional nullable int32u wiredAssessedCurrent = 6;
  readonly attribute optional int32u wiredNominalVoltage = 7;
  readonly attribute optional int32u wiredMaximumCurrent = 8;
  readonly attribute optional boolean wiredPresent = 9;
  readonly attribute optional WiredFaultEnum activeWiredFaults[] = 10;
  readonly attribute optional nullable int32u batVoltage = 11;
  readonly attribute optional nullable int8u batPercentRemaining = 12;
  readonly attribute optional nullable int32u batTimeRemaining = 13;
  readonly attribute optional BatChargeLevelEnum batChargeLevel = 14;
  readonly attribute optional boolean batReplacementNeeded = 15;
  readonly attribute optional BatReplaceabilityEnum batReplaceability = 16;
  readonly attribute optional boolean batPresent = 17;
  readonly attribute optional BatFaultEnum activeBatFaults[] = 18;
  readonly attribute optional char_string<60> batReplacementDescription = 19;
  readonly attribute optional BatCommonDesignationEnum batCommonDesignation = 20;
  readonly attribute optional char_string<20> batANSIDesignation = 21;
  readonly attribute optional char_string<20> batIECDesignation = 22;
  readonly attribute optional BatApprovedChemistryEnum batApprovedChemistry = 23;
  readonly attribute optional int32u batCapacity = 24;
  readonly attribute optional int8u batQuantity = 25;
  readonly attribute optional BatChargeStateEnum batChargeState = 26;
  readonly attribute optional nullable int32u batTimeToFullCharge = 27;
  readonly attribute optional boolean batFunctionalWhileCharging = 28;
  readonly attribute optional nullable int32u batChargingCurrent = 29;
  readonly attribute optional BatChargeFaultEnum activeBatChargeFaults[] = 30;
  readonly attribute command_id generatedCommandList[] = 65528;
  readonly attribute command_id acceptedCommandList[] = 65529;
  readonly attribute event_id eventList[] = 65530;
  readonly attribute attrib_id attributeList[] = 65531;
  readonly attribute bitmap32 featureMap = 65532;
  readonly attribute int16u clusterRevision = 65533;
}

/** This cluster is used to manage global aspects of the Commissioning flow. */
client cluster GeneralCommissioning = 48 {
  enum CommissioningErrorEnum : ENUM8 {
    kOK = 0;
    kValueOutsideRange = 1;
    kInvalidAuthentication = 2;
    kNoFailSafe = 3;
    kBusyWithOtherAdmin = 4;
  }

  enum RegulatoryLocationTypeEnum : ENUM8 {
    kIndoor = 0;
    kOutdoor = 1;
    kIndoorOutdoor = 2;
  }

  struct BasicCommissioningInfo {
    int16u failSafeExpiryLengthSeconds = 0;
    int16u maxCumulativeFailsafeSeconds = 1;
  }

  attribute access(write: administer) int64u breadcrumb = 0;
  readonly attribute BasicCommissioningInfo basicCommissioningInfo = 1;
  readonly attribute RegulatoryLocationTypeEnum regulatoryConfig = 2;
  readonly attribute RegulatoryLocationTypeEnum locationCapability = 3;
  readonly attribute boolean supportsConcurrentConnection = 4;
  readonly attribute command_id generatedCommandList[] = 65528;
  readonly attribute command_id acceptedCommandList[] = 65529;
  readonly attribute event_id eventList[] = 65530;
  readonly attribute attrib_id attributeList[] = 65531;
  readonly attribute bitmap32 featureMap = 65532;
  readonly attribute int16u clusterRevision = 65533;

  request struct ArmFailSafeRequest {
    INT16U expiryLengthSeconds = 0;
    INT64U breadcrumb = 1;
  }

  response struct ArmFailSafeResponse = 1 {
    CommissioningErrorEnum errorCode = 0;
    CHAR_STRING debugText = 1;
  }

  request struct SetRegulatoryConfigRequest {
    RegulatoryLocationTypeEnum newRegulatoryConfig = 0;
    CHAR_STRING countryCode = 1;
    INT64U breadcrumb = 2;
  }

  response struct SetRegulatoryConfigResponse = 3 {
    CommissioningErrorEnum errorCode = 0;
    CHAR_STRING debugText = 1;
  }

  response struct CommissioningCompleteResponse = 5 {
    CommissioningErrorEnum errorCode = 0;
    CHAR_STRING debugText = 1;
  }

  /** Arm the persistent fail-safe timer with an expiry time of now + ExpiryLengthSeconds using device clock */
  command access(invoke: administer) ArmFailSafe(ArmFailSafeRequest): ArmFailSafeResponse = 0;
  /** Set the regulatory configuration to be used during commissioning */
  command access(invoke: administer) SetRegulatoryConfig(SetRegulatoryConfigRequest): SetRegulatoryConfigResponse = 2;
  /** Signals the Server that the Client has successfully completed all steps of Commissioning/Recofiguration needed during fail-safe period. */
  fabric command access(invoke: administer) CommissioningComplete(): CommissioningCompleteResponse = 4;
}

/** Functionality to configure, enable, disable network credentials and access on a Matter device. */
client cluster NetworkCommissioning = 49 {
  enum NetworkCommissioningStatusEnum : ENUM8 {
    kSuccess = 0;
    kOutOfRange = 1;
    kBoundsExceeded = 2;
    kNetworkIDNotFound = 3;
    kDuplicateNetworkID = 4;
    kNetworkNotFound = 5;
    kRegulatoryError = 6;
    kAuthFailure = 7;
    kUnsupportedSecurity = 8;
    kOtherConnectionFailure = 9;
    kIPV6Failed = 10;
    kIPBindFailed = 11;
    kUnknownError = 12;
  }

  enum WiFiBandEnum : ENUM8 {
    k2G4 = 0;
    k3G65 = 1;
    k5G = 2;
    k6G = 3;
    k60G = 4;
    k1G = 5;
  }

  bitmap Feature : BITMAP32 {
    kWiFiNetworkInterface = 0x1;
    kThreadNetworkInterface = 0x2;
    kEthernetNetworkInterface = 0x4;
  }

  bitmap WiFiSecurityBitmap : BITMAP8 {
    kUnencrypted = 0x1;
    kWEP = 0x2;
    kWPAPersonal = 0x4;
    kWPA2Personal = 0x8;
    kWPA3Personal = 0x10;
  }

  struct NetworkInfoStruct {
    octet_string<32> networkID = 0;
    boolean connected = 1;
  }

  struct ThreadInterfaceScanResultStruct {
    int16u panId = 0;
    int64u extendedPanId = 1;
    char_string<16> networkName = 2;
    int16u channel = 3;
    int8u version = 4;
    octet_string<8> extendedAddress = 5;
    int8s rssi = 6;
    int8u lqi = 7;
  }

  struct WiFiInterfaceScanResultStruct {
    WiFiSecurityBitmap security = 0;
    octet_string<32> ssid = 1;
    octet_string<6> bssid = 2;
    int16u channel = 3;
    WiFiBandEnum wiFiBand = 4;
    int8s rssi = 5;
  }

  readonly attribute access(read: administer) int8u maxNetworks = 0;
  readonly attribute access(read: administer) NetworkInfoStruct networks[] = 1;
  readonly attribute optional int8u scanMaxTimeSeconds = 2;
  readonly attribute optional int8u connectMaxTimeSeconds = 3;
  attribute access(write: administer) boolean interfaceEnabled = 4;
  readonly attribute access(read: administer) nullable NetworkCommissioningStatusEnum lastNetworkingStatus = 5;
  readonly attribute access(read: administer) nullable octet_string<32> lastNetworkID = 6;
  readonly attribute access(read: administer) nullable int32s lastConnectErrorValue = 7;
  readonly attribute command_id generatedCommandList[] = 65528;
  readonly attribute command_id acceptedCommandList[] = 65529;
  readonly attribute event_id eventList[] = 65530;
  readonly attribute attrib_id attributeList[] = 65531;
  readonly attribute bitmap32 featureMap = 65532;
  readonly attribute int16u clusterRevision = 65533;

  request struct ScanNetworksRequest {
    optional nullable OCTET_STRING<32> ssid = 0;
    optional INT64U breadcrumb = 1;
  }

  response struct ScanNetworksResponse = 1 {
    NetworkCommissioningStatusEnum networkingStatus = 0;
    optional CHAR_STRING debugText = 1;
    optional WiFiInterfaceScanResultStruct wiFiScanResults[] = 2;
    optional ThreadInterfaceScanResultStruct threadScanResults[] = 3;
  }

  request struct AddOrUpdateWiFiNetworkRequest {
    OCTET_STRING<32> ssid = 0;
    OCTET_STRING<64> credentials = 1;
    optional INT64U breadcrumb = 2;
  }

  request struct AddOrUpdateThreadNetworkRequest {
    OCTET_STRING<254> operationalDataset = 0;
    optional INT64U breadcrumb = 1;
  }

  request struct RemoveNetworkRequest {
    OCTET_STRING<32> networkID = 0;
    optional INT64U breadcrumb = 1;
  }

  response struct NetworkConfigResponse = 5 {
    NetworkCommissioningStatusEnum networkingStatus = 0;
    optional CHAR_STRING<512> debugText = 1;
    optional INT8U networkIndex = 2;
  }

  request struct ConnectNetworkRequest {
    OCTET_STRING<32> networkID = 0;
    optional INT64U breadcrumb = 1;
  }

  response struct ConnectNetworkResponse = 7 {
    NetworkCommissioningStatusEnum networkingStatus = 0;
    optional CHAR_STRING debugText = 1;
    nullable INT32S errorValue = 2;
  }

  request struct ReorderNetworkRequest {
    OCTET_STRING<32> networkID = 0;
    INT8U networkIndex = 1;
    optional INT64U breadcrumb = 2;
  }

  /** Detemine the set of networks the device sees as available. */
  command access(invoke: administer) ScanNetworks(ScanNetworksRequest): ScanNetworksResponse = 0;
  /** Add or update the credentials for a given Wi-Fi network. */
  command access(invoke: administer) AddOrUpdateWiFiNetwork(AddOrUpdateWiFiNetworkRequest): NetworkConfigResponse = 2;
  /** Add or update the credentials for a given Thread network. */
  command access(invoke: administer) AddOrUpdateThreadNetwork(AddOrUpdateThreadNetworkRequest): NetworkConfigResponse = 3;
  /** Remove the definition of a given network (including its credentials). */
  command access(invoke: administer) RemoveNetwork(RemoveNetworkRequest): NetworkConfigResponse = 4;
  /** Connect to the specified network, using previously-defined credentials. */
  command access(invoke: administer) ConnectNetwork(ConnectNetworkRequest): ConnectNetworkResponse = 6;
  /** Modify the order in which networks will be presented in the Networks attribute. */
  command access(invoke: administer) ReorderNetwork(ReorderNetworkRequest): NetworkConfigResponse = 8;
}

/** The cluster provides commands for retrieving unstructured diagnostic logs from a Node that may be used to aid in diagnostics. */
client cluster DiagnosticLogs = 50 {
  enum IntentEnum : ENUM8 {
    kEndUserSupport = 0;
    kNetworkDiag = 1;
    kCrashLogs = 2;
  }

  enum StatusEnum : ENUM8 {
    kSuccess = 0;
    kExhausted = 1;
    kNoLogs = 2;
    kBusy = 3;
    kDenied = 4;
  }

  enum TransferProtocolEnum : ENUM8 {
    kResponsePayload = 0;
    kBDX = 1;
  }

  readonly attribute command_id generatedCommandList[] = 65528;
  readonly attribute command_id acceptedCommandList[] = 65529;
  readonly attribute event_id eventList[] = 65530;
  readonly attribute attrib_id attributeList[] = 65531;
  readonly attribute bitmap32 featureMap = 65532;
  readonly attribute int16u clusterRevision = 65533;

  request struct RetrieveLogsRequestRequest {
    IntentEnum intent = 0;
    TransferProtocolEnum requestedProtocol = 1;
    optional CHAR_STRING<32> transferFileDesignator = 2;
  }

  response struct RetrieveLogsResponse = 1 {
    StatusEnum status = 0;
    LONG_OCTET_STRING logContent = 1;
    optional epoch_us UTCTimeStamp = 2;
    optional systime_us timeSinceBoot = 3;
  }

  /** Retrieving diagnostic logs from a Node */
  command RetrieveLogsRequest(RetrieveLogsRequestRequest): RetrieveLogsResponse = 0;
}

/** The General Diagnostics Cluster, along with other diagnostics clusters, provide a means to acquire standardized diagnostics metrics that MAY be used by a Node to assist a user or Administrative Node in diagnosing potential problems. */
client cluster GeneralDiagnostics = 51 {
  enum BootReasonEnum : ENUM8 {
    kUnspecified = 0;
    kPowerOnReboot = 1;
    kBrownOutReset = 2;
    kSoftwareWatchdogReset = 3;
    kHardwareWatchdogReset = 4;
    kSoftwareUpdateCompleted = 5;
    kSoftwareReset = 6;
  }

  enum HardwareFaultEnum : ENUM8 {
    kUnspecified = 0;
    kRadio = 1;
    kSensor = 2;
    kResettableOverTemp = 3;
    kNonResettableOverTemp = 4;
    kPowerSource = 5;
    kVisualDisplayFault = 6;
    kAudioOutputFault = 7;
    kUserInterfaceFault = 8;
    kNonVolatileMemoryError = 9;
    kTamperDetected = 10;
  }

  enum InterfaceTypeEnum : ENUM8 {
    kUnspecified = 0;
    kWiFi = 1;
    kEthernet = 2;
    kCellular = 3;
    kThread = 4;
  }

  enum NetworkFaultEnum : ENUM8 {
    kUnspecified = 0;
    kHardwareFailure = 1;
    kNetworkJammed = 2;
    kConnectionFailed = 3;
  }

  enum RadioFaultEnum : ENUM8 {
    kUnspecified = 0;
    kWiFiFault = 1;
    kCellularFault = 2;
    kThreadFault = 3;
    kNFCFault = 4;
    kBLEFault = 5;
    kEthernetFault = 6;
  }

  struct NetworkInterface {
    char_string<32> name = 0;
    boolean isOperational = 1;
    nullable boolean offPremiseServicesReachableIPv4 = 2;
    nullable boolean offPremiseServicesReachableIPv6 = 3;
    octet_string<8> hardwareAddress = 4;
    octet_string IPv4Addresses[] = 5;
    octet_string IPv6Addresses[] = 6;
    InterfaceTypeEnum type = 7;
  }

  critical event HardwareFaultChange = 0 {
    HardwareFaultEnum current[] = 0;
    HardwareFaultEnum previous[] = 1;
  }

  critical event RadioFaultChange = 1 {
    RadioFaultEnum current[] = 0;
    RadioFaultEnum previous[] = 1;
  }

  critical event NetworkFaultChange = 2 {
    NetworkFaultEnum current[] = 0;
    NetworkFaultEnum previous[] = 1;
  }

  critical event BootReason = 3 {
    BootReasonEnum bootReason = 0;
  }

  readonly attribute NetworkInterface networkInterfaces[] = 0;
  readonly attribute int16u rebootCount = 1;
  readonly attribute optional int64u upTime = 2;
  readonly attribute optional int32u totalOperationalHours = 3;
  readonly attribute optional BootReasonEnum bootReason = 4;
  readonly attribute optional HardwareFaultEnum activeHardwareFaults[] = 5;
  readonly attribute optional RadioFaultEnum activeRadioFaults[] = 6;
  readonly attribute optional NetworkFaultEnum activeNetworkFaults[] = 7;
  readonly attribute boolean testEventTriggersEnabled = 8;
  readonly attribute command_id generatedCommandList[] = 65528;
  readonly attribute command_id acceptedCommandList[] = 65529;
  readonly attribute event_id eventList[] = 65530;
  readonly attribute attrib_id attributeList[] = 65531;
  readonly attribute bitmap32 featureMap = 65532;
  readonly attribute int16u clusterRevision = 65533;

  request struct TestEventTriggerRequest {
    OCTET_STRING<16> enableKey = 0;
    INT64U eventTrigger = 1;
  }

  /** Provide a means for certification tests to trigger some test-plan-specific events */
  command access(invoke: manage) TestEventTrigger(TestEventTriggerRequest): DefaultSuccess = 0;
}

/** The Software Diagnostics Cluster provides a means to acquire standardized diagnostics metrics that MAY be used by a Node to assist a user or Administrative Node in diagnosing potential problems. */
client cluster SoftwareDiagnostics = 52 {
  bitmap Feature : BITMAP32 {
    kWaterMarks = 0x1;
  }

  struct ThreadMetricsStruct {
    int64u id = 0;
    optional char_string<8> name = 1;
    optional int32u stackFreeCurrent = 2;
    optional int32u stackFreeMinimum = 3;
    optional int32u stackSize = 4;
  }

  info event SoftwareFault = 0 {
    INT64U id = 0;
    optional CHAR_STRING name = 1;
    optional OCTET_STRING faultRecording = 2;
  }

  readonly attribute optional ThreadMetricsStruct threadMetrics[] = 0;
  readonly attribute optional int64u currentHeapFree = 1;
  readonly attribute optional int64u currentHeapUsed = 2;
  readonly attribute optional int64u currentHeapHighWatermark = 3;
  readonly attribute command_id generatedCommandList[] = 65528;
  readonly attribute command_id acceptedCommandList[] = 65529;
  readonly attribute event_id eventList[] = 65530;
  readonly attribute attrib_id attributeList[] = 65531;
  readonly attribute bitmap32 featureMap = 65532;
  readonly attribute int16u clusterRevision = 65533;

  /** Reception of this command SHALL reset the values: The StackFreeMinimum field of the ThreadMetrics attribute, CurrentHeapHighWaterMark attribute. */
  command ResetWatermarks(): DefaultSuccess = 0;
}

/** The Thread Network Diagnostics Cluster provides a means to acquire standardized diagnostics metrics that MAY be used by a Node to assist a user or Administrative Node in diagnosing potential problems */
client cluster ThreadNetworkDiagnostics = 53 {
  enum ConnectionStatusEnum : ENUM8 {
    kConnected = 0;
    kNotConnected = 1;
  }

  enum NetworkFaultEnum : ENUM8 {
    kUnspecified = 0;
    kLinkDown = 1;
    kHardwareFailure = 2;
    kNetworkJammed = 3;
  }

  enum RoutingRoleEnum : ENUM8 {
    kUnspecified = 0;
    kUnassigned = 1;
    kSleepyEndDevice = 2;
    kEndDevice = 3;
    kREED = 4;
    kRouter = 5;
    kLeader = 6;
  }

  bitmap Feature : BITMAP32 {
    kPacketCounts = 0x1;
    kErrorCounts = 0x2;
    kMLECounts = 0x4;
    kMACCounts = 0x8;
  }

  struct NeighborTableStruct {
    int64u extAddress = 0;
    int32u age = 1;
    int16u rloc16 = 2;
    int32u linkFrameCounter = 3;
    int32u mleFrameCounter = 4;
    int8u lqi = 5;
    nullable int8s averageRssi = 6;
    nullable int8s lastRssi = 7;
    int8u frameErrorRate = 8;
    int8u messageErrorRate = 9;
    boolean rxOnWhenIdle = 10;
    boolean fullThreadDevice = 11;
    boolean fullNetworkData = 12;
    boolean isChild = 13;
  }

  struct OperationalDatasetComponents {
    boolean activeTimestampPresent = 0;
    boolean pendingTimestampPresent = 1;
    boolean masterKeyPresent = 2;
    boolean networkNamePresent = 3;
    boolean extendedPanIdPresent = 4;
    boolean meshLocalPrefixPresent = 5;
    boolean delayPresent = 6;
    boolean panIdPresent = 7;
    boolean channelPresent = 8;
    boolean pskcPresent = 9;
    boolean securityPolicyPresent = 10;
    boolean channelMaskPresent = 11;
  }

  struct RouteTableStruct {
    int64u extAddress = 0;
    int16u rloc16 = 1;
    int8u routerId = 2;
    int8u nextHop = 3;
    int8u pathCost = 4;
    int8u LQIIn = 5;
    int8u LQIOut = 6;
    int8u age = 7;
    boolean allocated = 8;
    boolean linkEstablished = 9;
  }

  struct SecurityPolicy {
    int16u rotationTime = 0;
    int16u flags = 1;
  }

  info event ConnectionStatus = 0 {
    ConnectionStatusEnum connectionStatus = 0;
  }

  info event NetworkFaultChange = 1 {
    NetworkFaultEnum current[] = 0;
    NetworkFaultEnum previous[] = 1;
  }

  readonly attribute nullable int16u channel = 0;
  readonly attribute nullable RoutingRoleEnum routingRole = 1;
  readonly attribute nullable char_string<16> networkName = 2;
  readonly attribute nullable int16u panId = 3;
  readonly attribute nullable int64u extendedPanId = 4;
  readonly attribute nullable octet_string<17> meshLocalPrefix = 5;
  readonly attribute optional int64u overrunCount = 6;
  readonly attribute NeighborTableStruct neighborTable[] = 7;
  readonly attribute RouteTableStruct routeTable[] = 8;
  readonly attribute nullable int32u partitionId = 9;
  readonly attribute nullable int8u weighting = 10;
  readonly attribute nullable int8u dataVersion = 11;
  readonly attribute nullable int8u stableDataVersion = 12;
  readonly attribute nullable int8u leaderRouterId = 13;
  readonly attribute optional int16u detachedRoleCount = 14;
  readonly attribute optional int16u childRoleCount = 15;
  readonly attribute optional int16u routerRoleCount = 16;
  readonly attribute optional int16u leaderRoleCount = 17;
  readonly attribute optional int16u attachAttemptCount = 18;
  readonly attribute optional int16u partitionIdChangeCount = 19;
  readonly attribute optional int16u betterPartitionAttachAttemptCount = 20;
  readonly attribute optional int16u parentChangeCount = 21;
  readonly attribute optional int32u txTotalCount = 22;
  readonly attribute optional int32u txUnicastCount = 23;
  readonly attribute optional int32u txBroadcastCount = 24;
  readonly attribute optional int32u txAckRequestedCount = 25;
  readonly attribute optional int32u txAckedCount = 26;
  readonly attribute optional int32u txNoAckRequestedCount = 27;
  readonly attribute optional int32u txDataCount = 28;
  readonly attribute optional int32u txDataPollCount = 29;
  readonly attribute optional int32u txBeaconCount = 30;
  readonly attribute optional int32u txBeaconRequestCount = 31;
  readonly attribute optional int32u txOtherCount = 32;
  readonly attribute optional int32u txRetryCount = 33;
  readonly attribute optional int32u txDirectMaxRetryExpiryCount = 34;
  readonly attribute optional int32u txIndirectMaxRetryExpiryCount = 35;
  readonly attribute optional int32u txErrCcaCount = 36;
  readonly attribute optional int32u txErrAbortCount = 37;
  readonly attribute optional int32u txErrBusyChannelCount = 38;
  readonly attribute optional int32u rxTotalCount = 39;
  readonly attribute optional int32u rxUnicastCount = 40;
  readonly attribute optional int32u rxBroadcastCount = 41;
  readonly attribute optional int32u rxDataCount = 42;
  readonly attribute optional int32u rxDataPollCount = 43;
  readonly attribute optional int32u rxBeaconCount = 44;
  readonly attribute optional int32u rxBeaconRequestCount = 45;
  readonly attribute optional int32u rxOtherCount = 46;
  readonly attribute optional int32u rxAddressFilteredCount = 47;
  readonly attribute optional int32u rxDestAddrFilteredCount = 48;
  readonly attribute optional int32u rxDuplicatedCount = 49;
  readonly attribute optional int32u rxErrNoFrameCount = 50;
  readonly attribute optional int32u rxErrUnknownNeighborCount = 51;
  readonly attribute optional int32u rxErrInvalidSrcAddrCount = 52;
  readonly attribute optional int32u rxErrSecCount = 53;
  readonly attribute optional int32u rxErrFcsCount = 54;
  readonly attribute optional int32u rxErrOtherCount = 55;
  readonly attribute optional nullable int64u activeTimestamp = 56;
  readonly attribute optional nullable int64u pendingTimestamp = 57;
  readonly attribute optional nullable int32u delay = 58;
  readonly attribute nullable SecurityPolicy securityPolicy = 59;
  readonly attribute nullable octet_string<4> channelPage0Mask = 60;
  readonly attribute nullable OperationalDatasetComponents operationalDatasetComponents = 61;
  readonly attribute NetworkFaultEnum activeNetworkFaultsList[] = 62;
  readonly attribute command_id generatedCommandList[] = 65528;
  readonly attribute command_id acceptedCommandList[] = 65529;
  readonly attribute event_id eventList[] = 65530;
  readonly attribute attrib_id attributeList[] = 65531;
  readonly attribute bitmap32 featureMap = 65532;
  readonly attribute int16u clusterRevision = 65533;

  /** Reception of this command SHALL reset the OverrunCount attributes to 0 */
  command ResetCounts(): DefaultSuccess = 0;
}

/** The Wi-Fi Network Diagnostics Cluster provides a means to acquire standardized diagnostics metrics that MAY be used by a Node to assist a user or Administrative Node in diagnosing potential problems. */
client cluster WiFiNetworkDiagnostics = 54 {
  enum AssociationFailureCauseEnum : ENUM8 {
    kUnknown = 0;
    kAssociationFailed = 1;
    kAuthenticationFailed = 2;
    kSsidNotFound = 3;
  }

  enum ConnectionStatusEnum : ENUM8 {
    kConnected = 0;
    kNotConnected = 1;
  }

  enum SecurityTypeEnum : ENUM8 {
    kUnspecified = 0;
    kNone = 1;
    kWEP = 2;
    kWPA = 3;
    kWPA2 = 4;
    kWPA3 = 5;
  }

  enum WiFiVersionEnum : ENUM8 {
    kA = 0;
    kB = 1;
    kG = 2;
    kN = 3;
    kAc = 4;
    kAx = 5;
    kAh = 6;
  }

  bitmap Feature : BITMAP32 {
    kPacketCounts = 0x1;
    kErrorCounts = 0x2;
  }

  info event Disconnection = 0 {
    INT16U reasonCode = 0;
  }

  info event AssociationFailure = 1 {
    AssociationFailureCauseEnum associationFailure = 0;
    INT16U status = 1;
  }

  info event ConnectionStatus = 2 {
    ConnectionStatusEnum connectionStatus = 0;
  }

  readonly attribute nullable octet_string<6> bssid = 0;
  readonly attribute nullable SecurityTypeEnum securityType = 1;
  readonly attribute nullable WiFiVersionEnum wiFiVersion = 2;
  readonly attribute nullable int16u channelNumber = 3;
  readonly attribute nullable int8s rssi = 4;
  readonly attribute optional nullable int32u beaconLostCount = 5;
  readonly attribute optional nullable int32u beaconRxCount = 6;
  readonly attribute optional nullable int32u packetMulticastRxCount = 7;
  readonly attribute optional nullable int32u packetMulticastTxCount = 8;
  readonly attribute optional nullable int32u packetUnicastRxCount = 9;
  readonly attribute optional nullable int32u packetUnicastTxCount = 10;
  readonly attribute optional nullable int64u currentMaxRate = 11;
  readonly attribute optional nullable int64u overrunCount = 12;
  readonly attribute command_id generatedCommandList[] = 65528;
  readonly attribute command_id acceptedCommandList[] = 65529;
  readonly attribute event_id eventList[] = 65530;
  readonly attribute attrib_id attributeList[] = 65531;
  readonly attribute bitmap32 featureMap = 65532;
  readonly attribute int16u clusterRevision = 65533;

  /** Reception of this command SHALL reset the Breacon and Packet related count attributes to 0 */
  command ResetCounts(): DefaultSuccess = 0;
}

/** The Ethernet Network Diagnostics Cluster provides a means to acquire standardized diagnostics metrics that MAY be used by a Node to assist a user or Administrative Node in diagnosing potential problems. */
client cluster EthernetNetworkDiagnostics = 55 {
  enum PHYRateEnum : ENUM8 {
    kRate10M = 0;
    kRate100M = 1;
    kRate1G = 2;
    kRate25G = 3;
    kRate5G = 4;
    kRate10G = 5;
    kRate40G = 6;
    kRate100G = 7;
    kRate200G = 8;
    kRate400G = 9;
  }

  bitmap Feature : BITMAP32 {
    kPacketCounts = 0x1;
    kErrorCounts = 0x2;
  }

  readonly attribute optional nullable PHYRateEnum PHYRate = 0;
  readonly attribute optional nullable boolean fullDuplex = 1;
  readonly attribute optional int64u packetRxCount = 2;
  readonly attribute optional int64u packetTxCount = 3;
  readonly attribute optional int64u txErrCount = 4;
  readonly attribute optional int64u collisionCount = 5;
  readonly attribute optional int64u overrunCount = 6;
  readonly attribute optional nullable boolean carrierDetect = 7;
  readonly attribute optional int64u timeSinceReset = 8;
  readonly attribute command_id generatedCommandList[] = 65528;
  readonly attribute command_id acceptedCommandList[] = 65529;
  readonly attribute event_id eventList[] = 65530;
  readonly attribute attrib_id attributeList[] = 65531;
  readonly attribute bitmap32 featureMap = 65532;
  readonly attribute int16u clusterRevision = 65533;

  /** Reception of this command SHALL reset the attributes: PacketRxCount, PacketTxCount, TxErrCount, CollisionCount, OverrunCount to 0 */
  command ResetCounts(): DefaultSuccess = 0;
}

/** Accurate time is required for a number of reasons, including scheduling, display and validating security materials. */
client cluster TimeSynchronization = 56 {
  enum GranularityEnum : ENUM8 {
    kNoTimeGranularity = 0;
    kMinutesGranularity = 1;
    kSecondsGranularity = 2;
    kMillisecondsGranularity = 3;
    kMicrosecondsGranularity = 4;
  }

  enum StatusCode : ENUM8 {
    kTimeNotAccepted = 2;
  }

  enum TimeSourceEnum : ENUM8 {
    kNone = 0;
    kUnknown = 1;
    kAdmin = 2;
    kNodeTimeCluster = 3;
    kNonMatterSNTP = 4;
    kNonMatterNTP = 5;
    kMatterSNTP = 6;
    kMatterNTP = 7;
    kMixedNTP = 8;
    kNonMatterSNTPNTS = 9;
    kNonMatterNTPNTS = 10;
    kMatterSNTPNTS = 11;
    kMatterNTPNTS = 12;
    kMixedNTPNTS = 13;
    kCloudSource = 14;
    kPTP = 15;
    kGNSS = 16;
  }

  enum TimeZoneDatabaseEnum : ENUM8 {
    kFull = 0;
    kPartial = 1;
    kNone = 2;
  }

  bitmap Feature : BITMAP32 {
    kTimeZone = 0x1;
    kNTPClient = 0x2;
    kNTPServer = 0x4;
    kTimeSyncClient = 0x8;
  }

  struct DSTOffsetStruct {
    int32s offset = 0;
    epoch_us validStarting = 1;
    nullable epoch_us validUntil = 2;
  }

  struct FabricScopedTrustedTimeSourceStruct {
    node_id nodeID = 0;
    endpoint_no endpoint = 1;
  }

  struct TimeZoneStruct {
    int32s offset = 0;
    epoch_us validAt = 1;
    optional char_string<64> name = 2;
  }

  struct TrustedTimeSourceStruct {
    fabric_idx fabricIndex = 0;
    node_id nodeID = 1;
    endpoint_no endpoint = 2;
  }

  info event DSTTableEmpty = 0 {
  }

  info event DSTStatus = 1 {
    boolean DSTOffsetActive = 0;
  }

  info event TimeZoneStatus = 2 {
    INT32S offset = 0;
    optional CHAR_STRING name = 1;
  }

  info event TimeFailure = 3 {
  }

  info event MissingTrustedTimeSource = 4 {
  }

  readonly attribute nullable epoch_us UTCTime = 0;
  readonly attribute GranularityEnum granularity = 1;
  readonly attribute optional TimeSourceEnum timeSource = 2;
  readonly attribute optional nullable TrustedTimeSourceStruct trustedTimeSource = 3;
  readonly attribute optional nullable char_string<128> defaultNTP = 4;
  readonly attribute optional TimeZoneStruct timeZone[] = 5;
  readonly attribute optional DSTOffsetStruct DSTOffset[] = 6;
  readonly attribute optional nullable epoch_us localTime = 7;
  readonly attribute optional TimeZoneDatabaseEnum timeZoneDatabase = 8;
  readonly attribute optional boolean NTPServerAvailable = 9;
  readonly attribute optional int8u timeZoneListMaxSize = 10;
  readonly attribute optional int8u DSTOffsetListMaxSize = 11;
  readonly attribute optional boolean supportsDNSResolve = 12;
  readonly attribute command_id generatedCommandList[] = 65528;
  readonly attribute command_id acceptedCommandList[] = 65529;
  readonly attribute event_id eventList[] = 65530;
  readonly attribute attrib_id attributeList[] = 65531;
  readonly attribute bitmap32 featureMap = 65532;
  readonly attribute int16u clusterRevision = 65533;

  request struct SetUTCTimeRequest {
    epoch_us UTCTime = 0;
    GranularityEnum granularity = 1;
    optional TimeSourceEnum timeSource = 2;
  }

  request struct SetTrustedTimeSourceRequest {
    nullable FabricScopedTrustedTimeSourceStruct trustedTimeSource = 0;
  }

  request struct SetTimeZoneRequest {
    TimeZoneStruct timeZone[] = 0;
  }

  response struct SetTimeZoneResponse = 3 {
    boolean DSTOffsetRequired = 0;
  }

  request struct SetDSTOffsetRequest {
    DSTOffsetStruct DSTOffset[] = 0;
  }

  request struct SetDefaultNTPRequest {
    nullable CHAR_STRING<128> defaultNTP = 0;
  }

  /** This command MAY be issued by Administrator to set the time. */
  command access(invoke: administer) SetUTCTime(SetUTCTimeRequest): DefaultSuccess = 0;
  /** This command SHALL set TrustedTimeSource. */
  fabric command access(invoke: administer) SetTrustedTimeSource(SetTrustedTimeSourceRequest): DefaultSuccess = 1;
  /** This command SHALL set TimeZone. */
  command access(invoke: manage) SetTimeZone(SetTimeZoneRequest): SetTimeZoneResponse = 2;
  /** This command SHALL set DSTOffset. */
  command access(invoke: manage) SetDSTOffset(SetDSTOffsetRequest): DefaultSuccess = 4;
  /** This command is used to set DefaultNTP. */
  command access(invoke: administer) SetDefaultNTP(SetDefaultNTPRequest): DefaultSuccess = 5;
}

/** This Cluster serves two purposes towards a Node communicating with a Bridge: indicate that the functionality on
          the Endpoint where it is placed (and its Parts) is bridged from a non-CHIP technology; and provide a centralized
          collection of attributes that the Node MAY collect to aid in conveying information regarding the Bridged Device to a user,
          such as the vendor name, the model name, or user-assigned name. */
client cluster BridgedDeviceBasicInformation = 57 {
  enum ColorEnum : ENUM8 {
    kBlack = 0;
    kNavy = 1;
    kGreen = 2;
    kTeal = 3;
    kMaroon = 4;
    kPurple = 5;
    kOlive = 6;
    kGray = 7;
    kBlue = 8;
    kLime = 9;
    kAqua = 10;
    kRed = 11;
    kFuchsia = 12;
    kYellow = 13;
    kWhite = 14;
    kNickel = 15;
    kChrome = 16;
    kBrass = 17;
    kCopper = 18;
    kSilver = 19;
    kGold = 20;
  }

  enum ProductFinishEnum : ENUM8 {
    kOther = 0;
    kMatte = 1;
    kSatin = 2;
    kPolished = 3;
    kRugged = 4;
    kFabric = 5;
  }

  struct ProductAppearanceStruct {
    ProductFinishEnum finish = 0;
    nullable ColorEnum primaryColor = 1;
  }

  critical event StartUp = 0 {
    INT32U softwareVersion = 0;
  }

  critical event ShutDown = 1 {
  }

  info event Leave = 2 {
  }

  info event ReachableChanged = 3 {
    boolean reachableNewValue = 0;
  }

  readonly attribute optional char_string<32> vendorName = 1;
  readonly attribute optional vendor_id vendorID = 2;
  readonly attribute optional char_string<32> productName = 3;
  attribute optional char_string<32> nodeLabel = 5;
  readonly attribute optional int16u hardwareVersion = 7;
  readonly attribute optional char_string<64> hardwareVersionString = 8;
  readonly attribute optional int32u softwareVersion = 9;
  readonly attribute optional char_string<64> softwareVersionString = 10;
  readonly attribute optional char_string<16> manufacturingDate = 11;
  readonly attribute optional char_string<32> partNumber = 12;
  readonly attribute optional long_char_string<256> productURL = 13;
  readonly attribute optional char_string<64> productLabel = 14;
  readonly attribute optional char_string<32> serialNumber = 15;
  readonly attribute boolean reachable = 17;
  readonly attribute optional char_string<32> uniqueID = 18;
  readonly attribute optional ProductAppearanceStruct productAppearance = 20;
  readonly attribute command_id generatedCommandList[] = 65528;
  readonly attribute command_id acceptedCommandList[] = 65529;
  readonly attribute event_id eventList[] = 65530;
  readonly attribute attrib_id attributeList[] = 65531;
  readonly attribute bitmap32 featureMap = 65532;
  readonly attribute int16u clusterRevision = 65533;
}

/** This cluster exposes interactions with a switch device, for the purpose of using those interactions by other devices.
Two types of switch devices are supported: latching switch (e.g. rocker switch) and momentary switch (e.g. push button), distinguished with their feature flags.
Interactions with the switch device are exposed as attributes (for the latching switch) and as events (for both types of switches). An interested party MAY subscribe to these attributes/events and thus be informed of the interactions, and can perform actions based on this, for example by sending commands to perform an action such as controlling a light or a window shade. */
client cluster Switch = 59 {
  bitmap Feature : BITMAP32 {
    kLatchingSwitch = 0x1;
    kMomentarySwitch = 0x2;
    kMomentarySwitchRelease = 0x4;
    kMomentarySwitchLongPress = 0x8;
    kMomentarySwitchMultiPress = 0x10;
  }

  info event SwitchLatched = 0 {
    INT8U newPosition = 0;
  }

  info event InitialPress = 1 {
    INT8U newPosition = 0;
  }

  info event LongPress = 2 {
    INT8U newPosition = 0;
  }

  info event ShortRelease = 3 {
    INT8U previousPosition = 0;
  }

  info event LongRelease = 4 {
    INT8U previousPosition = 0;
  }

  info event MultiPressOngoing = 5 {
    INT8U newPosition = 0;
    INT8U currentNumberOfPressesCounted = 1;
  }

  info event MultiPressComplete = 6 {
    INT8U previousPosition = 0;
    INT8U totalNumberOfPressesCounted = 1;
  }

  readonly attribute int8u numberOfPositions = 0;
  readonly attribute int8u currentPosition = 1;
  readonly attribute optional int8u multiPressMax = 2;
  readonly attribute command_id generatedCommandList[] = 65528;
  readonly attribute command_id acceptedCommandList[] = 65529;
  readonly attribute event_id eventList[] = 65530;
  readonly attribute attrib_id attributeList[] = 65531;
  readonly attribute bitmap32 featureMap = 65532;
  readonly attribute int16u clusterRevision = 65533;
}

/** Commands to trigger a Node to allow a new Administrator to commission it. */
client cluster AdministratorCommissioning = 60 {
  enum CommissioningWindowStatusEnum : ENUM8 {
    kWindowNotOpen = 0;
    kEnhancedWindowOpen = 1;
    kBasicWindowOpen = 2;
  }

  enum StatusCode : ENUM8 {
    kBusy = 2;
    kPAKEParameterError = 3;
    kWindowNotOpen = 4;
  }

  readonly attribute CommissioningWindowStatusEnum windowStatus = 0;
  readonly attribute nullable fabric_idx adminFabricIndex = 1;
  readonly attribute nullable int16u adminVendorId = 2;
  readonly attribute command_id generatedCommandList[] = 65528;
  readonly attribute command_id acceptedCommandList[] = 65529;
  readonly attribute event_id eventList[] = 65530;
  readonly attribute attrib_id attributeList[] = 65531;
  readonly attribute bitmap32 featureMap = 65532;
  readonly attribute int16u clusterRevision = 65533;

  request struct OpenCommissioningWindowRequest {
    INT16U commissioningTimeout = 0;
    OCTET_STRING PAKEPasscodeVerifier = 1;
    INT16U discriminator = 2;
    INT32U iterations = 3;
    OCTET_STRING salt = 4;
  }

  request struct OpenBasicCommissioningWindowRequest {
    INT16U commissioningTimeout = 0;
  }

  /** This command is used by a current Administrator to instruct a Node to go into commissioning mode using enhanced commissioning method. */
  timed command access(invoke: administer) OpenCommissioningWindow(OpenCommissioningWindowRequest): DefaultSuccess = 0;
  /** This command is used by a current Administrator to instruct a Node to go into commissioning mode using basic commissioning method, if the node supports it. */
  timed command access(invoke: administer) OpenBasicCommissioningWindow(OpenBasicCommissioningWindowRequest): DefaultSuccess = 1;
  /** This command is used by a current Administrator to instruct a Node to revoke any active Open Commissioning Window or Open Basic Commissioning Window command. */
  timed command access(invoke: administer) RevokeCommissioning(): DefaultSuccess = 2;
}

/** This cluster is used to add or remove Operational Credentials on a Commissionee or Node, as well as manage the associated Fabrics. */
client cluster OperationalCredentials = 62 {
  enum CertificateChainTypeEnum : ENUM8 {
    kDACCertificate = 1;
    kPAICertificate = 2;
  }

  enum NodeOperationalCertStatusEnum : ENUM8 {
    kOK = 0;
    kInvalidPublicKey = 1;
    kInvalidNodeOpId = 2;
    kInvalidNOC = 3;
    kMissingCsr = 4;
    kTableFull = 5;
    kInvalidAdminSubject = 6;
    kFabricConflict = 9;
    kLabelConflict = 10;
    kInvalidFabricIndex = 11;
  }

  fabric_scoped struct FabricDescriptorStruct {
    octet_string<65> rootPublicKey = 1;
    vendor_id vendorID = 2;
    fabric_id fabricID = 3;
    node_id nodeID = 4;
    char_string<32> label = 5;
    fabric_idx fabricIndex = 254;
  }

  fabric_scoped struct NOCStruct {
    fabric_sensitive octet_string noc = 1;
    nullable fabric_sensitive octet_string icac = 2;
    fabric_idx fabricIndex = 254;
  }

  readonly attribute access(read: administer) NOCStruct NOCs[] = 0;
  readonly attribute FabricDescriptorStruct fabrics[] = 1;
  readonly attribute int8u supportedFabrics = 2;
  readonly attribute int8u commissionedFabrics = 3;
  readonly attribute OCTET_STRING trustedRootCertificates[] = 4;
  readonly attribute int8u currentFabricIndex = 5;
  readonly attribute command_id generatedCommandList[] = 65528;
  readonly attribute command_id acceptedCommandList[] = 65529;
  readonly attribute event_id eventList[] = 65530;
  readonly attribute attrib_id attributeList[] = 65531;
  readonly attribute bitmap32 featureMap = 65532;
  readonly attribute int16u clusterRevision = 65533;

  request struct AttestationRequestRequest {
    OCTET_STRING attestationNonce = 0;
  }

  response struct AttestationResponse = 1 {
    OCTET_STRING attestationElements = 0;
    OCTET_STRING attestationSignature = 1;
  }

  request struct CertificateChainRequestRequest {
    CertificateChainTypeEnum certificateType = 0;
  }

  response struct CertificateChainResponse = 3 {
    OCTET_STRING certificate = 0;
  }

  request struct CSRRequestRequest {
    OCTET_STRING CSRNonce = 0;
    optional boolean isForUpdateNOC = 1;
  }

  response struct CSRResponse = 5 {
    OCTET_STRING NOCSRElements = 0;
    OCTET_STRING attestationSignature = 1;
  }

  request struct AddNOCRequest {
    OCTET_STRING NOCValue = 0;
    optional OCTET_STRING ICACValue = 1;
    OCTET_STRING IPKValue = 2;
    Int64u caseAdminSubject = 3;
    VENDOR_ID adminVendorId = 4;
  }

  request struct UpdateNOCRequest {
    OCTET_STRING NOCValue = 0;
    optional OCTET_STRING ICACValue = 1;
  }

  response struct NOCResponse = 8 {
    NodeOperationalCertStatusEnum statusCode = 0;
    optional fabric_idx fabricIndex = 1;
    optional CHAR_STRING debugText = 2;
  }

  request struct UpdateFabricLabelRequest {
    CHAR_STRING<32> label = 0;
  }

  request struct RemoveFabricRequest {
    fabric_idx fabricIndex = 0;
  }

  request struct AddTrustedRootCertificateRequest {
    OCTET_STRING rootCACertificate = 0;
  }

  /** Sender is requesting attestation information from the receiver. */
  command access(invoke: administer) AttestationRequest(AttestationRequestRequest): AttestationResponse = 0;
  /** Sender is requesting a device attestation certificate from the receiver. */
  command access(invoke: administer) CertificateChainRequest(CertificateChainRequestRequest): CertificateChainResponse = 2;
  /** Sender is requesting a certificate signing request (CSR) from the receiver. */
  command access(invoke: administer) CSRRequest(CSRRequestRequest): CSRResponse = 4;
  /** Sender is requesting to add the new node operational certificates. */
  command access(invoke: administer) AddNOC(AddNOCRequest): NOCResponse = 6;
  /** Sender is requesting to update the node operational certificates. */
  fabric command access(invoke: administer) UpdateNOC(UpdateNOCRequest): NOCResponse = 7;
  /** This command SHALL be used by an Administrative Node to set the user-visible Label field for a given Fabric, as reflected by entries in the Fabrics attribute. */
  fabric command access(invoke: administer) UpdateFabricLabel(UpdateFabricLabelRequest): NOCResponse = 9;
  /** This command is used by Administrative Nodes to remove a given fabric index and delete all associated fabric-scoped data. */
  command access(invoke: administer) RemoveFabric(RemoveFabricRequest): NOCResponse = 10;
  /** This command SHALL add a Trusted Root CA Certificate, provided as its CHIP Certificate representation. */
  command access(invoke: administer) AddTrustedRootCertificate(AddTrustedRootCertificateRequest): DefaultSuccess = 11;
}

/** The Group Key Management Cluster is the mechanism by which group keys are managed. */
client cluster GroupKeyManagement = 63 {
  enum GroupKeySecurityPolicyEnum : ENUM8 {
    kTrustFirst = 0;
    kCacheAndSync = 1;
  }

  fabric_scoped struct GroupInfoMapStruct {
    group_id groupId = 1;
    endpoint_no endpoints[] = 2;
    optional char_string<16> groupName = 3;
    fabric_idx fabricIndex = 254;
  }

  fabric_scoped struct GroupKeyMapStruct {
    group_id groupId = 1;
    int16u groupKeySetID = 2;
    fabric_idx fabricIndex = 254;
  }

  struct GroupKeySetStruct {
    int16u groupKeySetID = 0;
    GroupKeySecurityPolicyEnum groupKeySecurityPolicy = 1;
    nullable octet_string<16> epochKey0 = 2;
    nullable epoch_us epochStartTime0 = 3;
    nullable octet_string<16> epochKey1 = 4;
    nullable epoch_us epochStartTime1 = 5;
    nullable octet_string<16> epochKey2 = 6;
    nullable epoch_us epochStartTime2 = 7;
  }

  attribute access(write: manage) GroupKeyMapStruct groupKeyMap[] = 0;
  readonly attribute GroupInfoMapStruct groupTable[] = 1;
  readonly attribute int16u maxGroupsPerFabric = 2;
  readonly attribute int16u maxGroupKeysPerFabric = 3;
  readonly attribute command_id generatedCommandList[] = 65528;
  readonly attribute command_id acceptedCommandList[] = 65529;
  readonly attribute event_id eventList[] = 65530;
  readonly attribute attrib_id attributeList[] = 65531;
  readonly attribute bitmap32 featureMap = 65532;
  readonly attribute int16u clusterRevision = 65533;

  request struct KeySetWriteRequest {
    GroupKeySetStruct groupKeySet = 0;
  }

  request struct KeySetReadRequest {
    INT16U groupKeySetID = 0;
  }

  response struct KeySetReadResponse = 2 {
    GroupKeySetStruct groupKeySet = 0;
  }

  request struct KeySetRemoveRequest {
    INT16U groupKeySetID = 0;
  }

  response struct KeySetReadAllIndicesResponse = 5 {
    INT16U groupKeySetIDs[] = 0;
  }

  /** Write a new set of keys for the given key set id. */
  fabric command access(invoke: administer) KeySetWrite(KeySetWriteRequest): DefaultSuccess = 0;
  /** Read the keys for a given key set id. */
  fabric command access(invoke: administer) KeySetRead(KeySetReadRequest): KeySetReadResponse = 1;
  /** Revoke a Root Key from a Group */
  fabric command access(invoke: administer) KeySetRemove(KeySetRemoveRequest): DefaultSuccess = 3;
  /** Return the list of Group Key Sets associated with the accessing fabric */
  fabric command access(invoke: administer) KeySetReadAllIndices(): KeySetReadAllIndicesResponse = 4;
}

/** The Fixed Label Cluster provides a feature for the device to tag an endpoint with zero or more read only
labels. */
client cluster FixedLabel = 64 {
  struct LabelStruct {
    char_string<16> label = 0;
    char_string<16> value = 1;
  }

  readonly attribute LabelStruct labelList[] = 0;
  readonly attribute command_id generatedCommandList[] = 65528;
  readonly attribute command_id acceptedCommandList[] = 65529;
  readonly attribute event_id eventList[] = 65530;
  readonly attribute attrib_id attributeList[] = 65531;
  readonly attribute bitmap32 featureMap = 65532;
  readonly attribute int16u clusterRevision = 65533;
}

/** The User Label Cluster provides a feature to tag an endpoint with zero or more labels. */
client cluster UserLabel = 65 {
  struct LabelStruct {
    char_string<16> label = 0;
    char_string<16> value = 1;
  }

  attribute access(write: manage) LabelStruct labelList[] = 0;
  readonly attribute command_id generatedCommandList[] = 65528;
  readonly attribute command_id acceptedCommandList[] = 65529;
  readonly attribute event_id eventList[] = 65530;
  readonly attribute attrib_id attributeList[] = 65531;
  readonly attribute bitmap32 featureMap = 65532;
  readonly attribute int16u clusterRevision = 65533;
}

/** Cluster to control Proxy Configuration */
client cluster ProxyConfiguration = 66 {
  readonly attribute command_id generatedCommandList[] = 65528;
  readonly attribute command_id acceptedCommandList[] = 65529;
  readonly attribute event_id eventList[] = 65530;
  readonly attribute attrib_id attributeList[] = 65531;
  readonly attribute bitmap32 featureMap = 65532;
  readonly attribute int16u clusterRevision = 65533;
}

/** Cluster to control Proxy Discovery */
client cluster ProxyDiscovery = 67 {
  readonly attribute command_id generatedCommandList[] = 65528;
  readonly attribute command_id acceptedCommandList[] = 65529;
  readonly attribute event_id eventList[] = 65530;
  readonly attribute attrib_id attributeList[] = 65531;
  readonly attribute bitmap32 featureMap = 65532;
  readonly attribute int16u clusterRevision = 65533;
}

/** Cluster to control Proxy Valid */
client cluster ProxyValid = 68 {
  readonly attribute command_id generatedCommandList[] = 65528;
  readonly attribute command_id acceptedCommandList[] = 65529;
  readonly attribute event_id eventList[] = 65530;
  readonly attribute attrib_id attributeList[] = 65531;
  readonly attribute bitmap32 featureMap = 65532;
  readonly attribute int16u clusterRevision = 65533;
}

/** This cluster provides an interface to a boolean state called StateValue. */
client cluster BooleanState = 69 {
  info event StateChange = 0 {
    boolean stateValue = 0;
  }

  readonly attribute boolean stateValue = 0;
  readonly attribute command_id generatedCommandList[] = 65528;
  readonly attribute command_id acceptedCommandList[] = 65529;
  readonly attribute event_id eventList[] = 65530;
  readonly attribute attrib_id attributeList[] = 65531;
  readonly attribute bitmap32 featureMap = 65532;
  readonly attribute int16u clusterRevision = 65533;
}

/** Allows servers to ensure that listed clients are notified when a server is available for communication. */
client cluster IcdManagement = 70 {
  bitmap Feature : BITMAP32 {
    kCheckInProtocolSupport = 0x1;
  }

  fabric_scoped struct MonitoringRegistrationStruct {
    fabric_sensitive node_id checkInNodeID = 1;
    fabric_sensitive int64u monitoredSubject = 2;
    fabric_sensitive octet_string<16> key = 3;
    fabric_idx fabricIndex = 254;
  }

  readonly attribute int32u idleModeInterval = 0;
  readonly attribute int32u activeModeInterval = 1;
  readonly attribute int16u activeModeThreshold = 2;
  readonly attribute access(read: administer) optional MonitoringRegistrationStruct registeredClients[] = 3;
  readonly attribute access(read: administer) optional int32u ICDCounter = 4;
  readonly attribute optional int16u clientsSupportedPerFabric = 5;
  readonly attribute command_id generatedCommandList[] = 65528;
  readonly attribute command_id acceptedCommandList[] = 65529;
  readonly attribute event_id eventList[] = 65530;
  readonly attribute attrib_id attributeList[] = 65531;
  readonly attribute bitmap32 featureMap = 65532;
  readonly attribute int16u clusterRevision = 65533;

  request struct RegisterClientRequest {
    node_id checkInNodeID = 0;
    INT64U monitoredSubject = 1;
    OCTET_STRING<16> key = 2;
    optional OCTET_STRING<16> verificationKey = 3;
  }

  response struct RegisterClientResponse = 1 {
    INT32U ICDCounter = 0;
  }

  request struct UnregisterClientRequest {
    node_id checkInNodeID = 0;
    optional OCTET_STRING<16> key = 1;
  }

  /** Register a client to the end device */
  fabric command access(invoke: manage) RegisterClient(RegisterClientRequest): RegisterClientResponse = 0;
  /** Unregister a client from an end device */
  fabric command access(invoke: manage) UnregisterClient(UnregisterClientRequest): DefaultSuccess = 2;
  /** Request the end device to stay in Active Mode for an additional ActiveModeThreshold */
  command access(invoke: manage) StayActiveRequest(): DefaultSuccess = 3;
}

/** Attributes and commands for selecting a mode from a list of supported options. */
client cluster ModeSelect = 80 {
  bitmap Feature : BITMAP32 {
    kOnOff = 0x1;
  }

  struct SemanticTagStruct {
    vendor_id mfgCode = 0;
    enum16 value = 1;
  }

  struct ModeOptionStruct {
    char_string<64> label = 0;
    int8u mode = 1;
    SemanticTagStruct semanticTags[] = 2;
  }

  readonly attribute char_string<64> description = 0;
  readonly attribute nullable enum16 standardNamespace = 1;
  readonly attribute ModeOptionStruct supportedModes[] = 2;
  readonly attribute int8u currentMode = 3;
  attribute optional nullable int8u startUpMode = 4;
  attribute optional nullable int8u onMode = 5;
  readonly attribute command_id generatedCommandList[] = 65528;
  readonly attribute command_id acceptedCommandList[] = 65529;
  readonly attribute event_id eventList[] = 65530;
  readonly attribute attrib_id attributeList[] = 65531;
  readonly attribute bitmap32 featureMap = 65532;
  readonly attribute int16u clusterRevision = 65533;

  request struct ChangeToModeRequest {
    INT8U newMode = 0;
  }

  /** On receipt of this command, if the NewMode field matches the Mode field in an entry of the SupportedModes list, the server SHALL set the CurrentMode attribute to the NewMode value, otherwise, the server SHALL respond with an INVALID_COMMAND status response. */
  command ChangeToMode(ChangeToModeRequest): DefaultSuccess = 0;
}

/** Attributes and commands for selecting a mode from a list of supported options. */
client cluster LaundryWasherMode = 81 {
  enum ModeTag : ENUM16 {
    kNormal = 16384;
    kDelicate = 16385;
    kHeavy = 16386;
    kWhites = 16387;
  }

  bitmap Feature : BITMAP32 {
    kOnOff = 0x1;
  }

  struct ModeTagStruct {
    optional vendor_id mfgCode = 0;
    enum16 value = 1;
  }

  struct ModeOptionStruct {
    char_string<64> label = 0;
    int8u mode = 1;
    ModeTagStruct modeTags[] = 2;
  }

  readonly attribute ModeOptionStruct supportedModes[] = 0;
  readonly attribute int8u currentMode = 1;
  attribute optional nullable int8u startUpMode = 2;
  attribute optional nullable int8u onMode = 3;
  readonly attribute command_id generatedCommandList[] = 65528;
  readonly attribute command_id acceptedCommandList[] = 65529;
  readonly attribute event_id eventList[] = 65530;
  readonly attribute attrib_id attributeList[] = 65531;
  readonly attribute bitmap32 featureMap = 65532;
  readonly attribute int16u clusterRevision = 65533;

  request struct ChangeToModeRequest {
    INT8U newMode = 0;
  }

  response struct ChangeToModeResponse = 1 {
    ENUM8 status = 0;
    optional CHAR_STRING statusText = 1;
  }

  /** This command is used to change device modes.
        On receipt of this command the device SHALL respond with a ChangeToModeResponse command. */
  command ChangeToMode(ChangeToModeRequest): ChangeToModeResponse = 0;
}

/** Attributes and commands for selecting a mode from a list of supported options. */
client cluster RefrigeratorAndTemperatureControlledCabinetMode = 82 {
  enum ModeTag : ENUM16 {
    kRapidCool = 16384;
    kRapidFreeze = 16385;
  }

  bitmap Feature : BITMAP32 {
    kOnOff = 0x1;
  }

  struct ModeTagStruct {
    optional vendor_id mfgCode = 0;
    enum16 value = 1;
  }

  struct ModeOptionStruct {
    char_string<64> label = 0;
    int8u mode = 1;
    ModeTagStruct modeTags[] = 2;
  }

  readonly attribute ModeOptionStruct supportedModes[] = 0;
  readonly attribute int8u currentMode = 1;
  attribute optional nullable int8u startUpMode = 2;
  attribute optional nullable int8u onMode = 3;
  readonly attribute command_id generatedCommandList[] = 65528;
  readonly attribute command_id acceptedCommandList[] = 65529;
  readonly attribute event_id eventList[] = 65530;
  readonly attribute attrib_id attributeList[] = 65531;
  readonly attribute bitmap32 featureMap = 65532;
  readonly attribute int16u clusterRevision = 65533;

  request struct ChangeToModeRequest {
    INT8U newMode = 0;
  }

  response struct ChangeToModeResponse = 1 {
    ENUM8 status = 0;
    optional CHAR_STRING statusText = 1;
  }

  /** This command is used to change device modes.
        On receipt of this command the device SHALL respond with a ChangeToModeResponse command. */
  command ChangeToMode(ChangeToModeRequest): ChangeToModeResponse = 0;
}

/** This cluster supports remotely monitoring and controling the different typs of functionality available to a washing device, such as a washing machine. */
client cluster LaundryWasherControls = 83 {
  enum NumberOfRinsesEnum : ENUM8 {
    kNone = 0;
    kNormal = 1;
    kExtra = 2;
    kMax = 3;
  }

  bitmap Feature : BITMAP32 {
    kSpin = 0x1;
    kRinse = 0x2;
  }

  readonly attribute optional CHAR_STRING spinSpeeds[] = 0;
  attribute optional nullable int8u spinSpeedCurrent = 1;
  attribute optional NumberOfRinsesEnum numberOfRinses = 2;
  readonly attribute optional NumberOfRinsesEnum supportedRinses[] = 3;
  readonly attribute command_id generatedCommandList[] = 65528;
  readonly attribute command_id acceptedCommandList[] = 65529;
  readonly attribute event_id eventList[] = 65530;
  readonly attribute attrib_id attributeList[] = 65531;
  readonly attribute bitmap32 featureMap = 65532;
  readonly attribute int16u clusterRevision = 65533;
}

/** Attributes and commands for selecting a mode from a list of supported options. */
client cluster RvcRunMode = 84 {
  enum ModeTag : ENUM16 {
    kIdle = 16384;
    kCleaning = 16385;
  }

  enum StatusCode : ENUM8 {
    kStuck = 65;
    kDustBinMissing = 66;
    kDustBinFull = 67;
    kWaterTankEmpty = 68;
    kWaterTankMissing = 69;
    kWaterTankLidOpen = 70;
    kMopCleaningPadMissing = 71;
    kBatteryLow = 72;
  }

  bitmap Feature : BITMAP32 {
    kOnOff = 0x1;
  }

  struct ModeTagStruct {
    optional vendor_id mfgCode = 0;
    enum16 value = 1;
  }

  struct ModeOptionStruct {
    char_string<64> label = 0;
    int8u mode = 1;
    ModeTagStruct modeTags[] = 2;
  }

  readonly attribute ModeOptionStruct supportedModes[] = 0;
  readonly attribute int8u currentMode = 1;
  attribute optional nullable int8u startUpMode = 2;
  attribute optional nullable int8u onMode = 3;
  readonly attribute command_id generatedCommandList[] = 65528;
  readonly attribute command_id acceptedCommandList[] = 65529;
  readonly attribute event_id eventList[] = 65530;
  readonly attribute attrib_id attributeList[] = 65531;
  readonly attribute bitmap32 featureMap = 65532;
  readonly attribute int16u clusterRevision = 65533;

  request struct ChangeToModeRequest {
    INT8U newMode = 0;
  }

  response struct ChangeToModeResponse = 1 {
    ENUM8 status = 0;
    optional CHAR_STRING statusText = 1;
  }

  /** This command is used to change device modes.
        On receipt of this command the device SHALL respond with a ChangeToModeResponse command. */
  command ChangeToMode(ChangeToModeRequest): ChangeToModeResponse = 0;
}

/** Attributes and commands for selecting a mode from a list of supported options. */
client cluster RvcCleanMode = 85 {
  enum ModeTag : ENUM16 {
    kDeepClean = 16384;
    kVacuum = 16385;
    kMop = 16386;
  }

  enum StatusCode : ENUM8 {
    kCleaningInProgress = 64;
  }

  bitmap Feature : BITMAP32 {
    kOnOff = 0x1;
  }

  struct ModeTagStruct {
    optional vendor_id mfgCode = 0;
    enum16 value = 1;
  }

  struct ModeOptionStruct {
    char_string<64> label = 0;
    int8u mode = 1;
    ModeTagStruct modeTags[] = 2;
  }

  readonly attribute ModeOptionStruct supportedModes[] = 0;
  readonly attribute int8u currentMode = 1;
  attribute optional nullable int8u startUpMode = 2;
  attribute optional nullable int8u onMode = 3;
  readonly attribute command_id generatedCommandList[] = 65528;
  readonly attribute command_id acceptedCommandList[] = 65529;
  readonly attribute event_id eventList[] = 65530;
  readonly attribute attrib_id attributeList[] = 65531;
  readonly attribute bitmap32 featureMap = 65532;
  readonly attribute int16u clusterRevision = 65533;

  request struct ChangeToModeRequest {
    INT8U newMode = 0;
  }

  response struct ChangeToModeResponse = 1 {
    ENUM8 status = 0;
    optional CHAR_STRING statusText = 1;
  }

  /** This command is used to change device modes.
        On receipt of this command the device SHALL respond with a ChangeToModeResponse command. */
  command ChangeToMode(ChangeToModeRequest): ChangeToModeResponse = 0;
}

/** Attributes and commands for configuring the temperature control, and reporting temperature. */
client cluster TemperatureControl = 86 {
  bitmap Feature : BITMAP32 {
    kTemperatureNumber = 0x1;
    kTemperatureLevel = 0x2;
    kTemperatureStep = 0x4;
  }

  readonly attribute optional temperature temperatureSetpoint = 0;
  readonly attribute optional temperature minTemperature = 1;
  readonly attribute optional temperature maxTemperature = 2;
  readonly attribute optional temperature step = 3;
  readonly attribute optional int8u selectedTemperatureLevel = 4;
  readonly attribute optional char_string supportedTemperatureLevels[] = 5;
  readonly attribute command_id generatedCommandList[] = 65528;
  readonly attribute command_id acceptedCommandList[] = 65529;
  readonly attribute event_id eventList[] = 65530;
  readonly attribute attrib_id attributeList[] = 65531;
  readonly attribute bitmap32 featureMap = 65532;
  readonly attribute int16u clusterRevision = 65533;

  request struct SetTemperatureRequest {
    optional temperature targetTemperature = 0;
    optional INT8U targetTemperatureLevel = 1;
  }

  /** Set Temperature */
  command SetTemperature(SetTemperatureRequest): DefaultSuccess = 0;
}

/** Attributes and commands for configuring the Refrigerator alarm. */
client cluster RefrigeratorAlarm = 87 {
  bitmap AlarmMap : BITMAP32 {
    kDoorOpen = 0x1;
  }

  info event Notify = 0 {
    AlarmMap active = 0;
    AlarmMap inactive = 1;
    AlarmMap state = 2;
    AlarmMap mask = 3;
  }

  readonly attribute AlarmMap mask = 0;
  readonly attribute AlarmMap state = 2;
  readonly attribute AlarmMap supported = 3;
  readonly attribute command_id generatedCommandList[] = 65528;
  readonly attribute command_id acceptedCommandList[] = 65529;
  readonly attribute event_id eventList[] = 65530;
  readonly attribute attrib_id attributeList[] = 65531;
  readonly attribute bitmap32 featureMap = 65532;
  readonly attribute int16u clusterRevision = 65533;
}

/** Attributes and commands for selecting a mode from a list of supported options. */
client cluster DishwasherMode = 89 {
  enum ModeTag : ENUM16 {
    kNormal = 16384;
    kHeavy = 16385;
    kLight = 16386;
  }

  bitmap Feature : BITMAP32 {
    kOnOff = 0x1;
  }

  struct ModeTagStruct {
    optional vendor_id mfgCode = 0;
    enum16 value = 1;
  }

  struct ModeOptionStruct {
    char_string<64> label = 0;
    int8u mode = 1;
    ModeTagStruct modeTags[] = 2;
  }

  readonly attribute ModeOptionStruct supportedModes[] = 0;
  readonly attribute int8u currentMode = 1;
  attribute optional nullable int8u startUpMode = 2;
  attribute optional nullable int8u onMode = 3;
  readonly attribute command_id generatedCommandList[] = 65528;
  readonly attribute command_id acceptedCommandList[] = 65529;
  readonly attribute event_id eventList[] = 65530;
  readonly attribute attrib_id attributeList[] = 65531;
  readonly attribute bitmap32 featureMap = 65532;
  readonly attribute int16u clusterRevision = 65533;

  request struct ChangeToModeRequest {
    INT8U newMode = 0;
  }

  response struct ChangeToModeResponse = 1 {
    ENUM8 status = 0;
    optional CHAR_STRING statusText = 1;
  }

  /** This command is used to change device modes.
        On receipt of this command the device SHALL respond with a ChangeToModeResponse command. */
  command ChangeToMode(ChangeToModeRequest): ChangeToModeResponse = 0;
}

/** Attributes for reporting air quality classification */
client cluster AirQuality = 91 {
  enum AirQualityEnum : ENUM8 {
    kUnknown = 0;
    kGood = 1;
    kFair = 2;
    kModerate = 3;
    kPoor = 4;
    kVeryPoor = 5;
    kExtremelyPoor = 6;
  }

  bitmap Feature : BITMAP32 {
    kFair = 0x1;
    kModerate = 0x2;
    kVeryPoor = 0x4;
    kExtremelyPoor = 0x8;
  }

  readonly attribute AirQualityEnum airQuality = 0;
  readonly attribute command_id generatedCommandList[] = 65528;
  readonly attribute command_id acceptedCommandList[] = 65529;
  readonly attribute event_id eventList[] = 65530;
  readonly attribute attrib_id attributeList[] = 65531;
  readonly attribute bitmap32 featureMap = 65532;
  readonly attribute int16u clusterRevision = 65533;
}

/** This cluster provides an interface for observing and managing the state of smoke and CO alarms. */
client cluster SmokeCoAlarm = 92 {
  enum AlarmStateEnum : ENUM8 {
    kNormal = 0;
    kWarning = 1;
    kCritical = 2;
  }

  enum ContaminationStateEnum : ENUM8 {
    kNormal = 0;
    kLow = 1;
    kWarning = 2;
    kCritical = 3;
  }

  enum EndOfServiceEnum : ENUM8 {
    kNormal = 0;
    kExpired = 1;
  }

  enum ExpressedStateEnum : ENUM8 {
    kNormal = 0;
    kSmokeAlarm = 1;
    kCOAlarm = 2;
    kBatteryAlert = 3;
    kTesting = 4;
    kHardwareFault = 5;
    kEndOfService = 6;
    kInterconnectSmoke = 7;
    kInterconnectCO = 8;
  }

  enum MuteStateEnum : ENUM8 {
    kNotMuted = 0;
    kMuted = 1;
  }

  enum SensitivityEnum : ENUM8 {
    kHigh = 0;
    kStandard = 1;
    kLow = 2;
  }

  bitmap Feature : BITMAP32 {
    kSmokeAlarm = 0x1;
    kCOAlarm = 0x2;
  }

  critical event SmokeAlarm = 0 {
    AlarmStateEnum alarmSeverityLevel = 0;
  }

  critical event COAlarm = 1 {
    AlarmStateEnum alarmSeverityLevel = 0;
  }

  info event LowBattery = 2 {
    AlarmStateEnum alarmSeverityLevel = 0;
  }

  info event HardwareFault = 3 {
  }

  info event EndOfService = 4 {
  }

  info event SelfTestComplete = 5 {
  }

  info event AlarmMuted = 6 {
  }

  info event MuteEnded = 7 {
  }

  critical event InterconnectSmokeAlarm = 8 {
    AlarmStateEnum alarmSeverityLevel = 0;
  }

  critical event InterconnectCOAlarm = 9 {
    AlarmStateEnum alarmSeverityLevel = 0;
  }

  info event AllClear = 10 {
  }

  readonly attribute ExpressedStateEnum expressedState = 0;
  readonly attribute optional AlarmStateEnum smokeState = 1;
  readonly attribute optional AlarmStateEnum COState = 2;
  readonly attribute AlarmStateEnum batteryAlert = 3;
  readonly attribute optional MuteStateEnum deviceMuted = 4;
  readonly attribute boolean testInProgress = 5;
  readonly attribute boolean hardwareFaultAlert = 6;
  readonly attribute EndOfServiceEnum endOfServiceAlert = 7;
  readonly attribute optional AlarmStateEnum interconnectSmokeAlarm = 8;
  readonly attribute optional AlarmStateEnum interconnectCOAlarm = 9;
  readonly attribute optional ContaminationStateEnum contaminationState = 10;
  attribute optional SensitivityEnum sensitivityLevel = 11;
  readonly attribute optional epoch_s expiryDate = 12;
  readonly attribute command_id generatedCommandList[] = 65528;
  readonly attribute command_id acceptedCommandList[] = 65529;
  readonly attribute event_id eventList[] = 65530;
  readonly attribute attrib_id attributeList[] = 65531;
  readonly attribute bitmap32 featureMap = 65532;
  readonly attribute int16u clusterRevision = 65533;

  /** This command SHALL initiate a device self-test. */
  command SelfTestRequest(): DefaultSuccess = 0;
}

/** Attributes and commands for configuring the Dishwasher alarm. */
client cluster DishwasherAlarm = 93 {
  bitmap AlarmMap : BITMAP32 {
    kInflowError = 0x1;
    kDrainError = 0x2;
    kDoorError = 0x4;
    kTempTooLow = 0x8;
    kTempTooHigh = 0x10;
    kWaterLevelError = 0x20;
  }

  info event Notify = 0 {
    AlarmMap active = 0;
    AlarmMap inactive = 1;
    AlarmMap state = 2;
    AlarmMap mask = 3;
  }

  readonly attribute AlarmMap mask = 0;
  readonly attribute optional AlarmMap latch = 1;
  readonly attribute AlarmMap state = 2;
  readonly attribute AlarmMap supported = 3;
  readonly attribute command_id generatedCommandList[] = 65528;
  readonly attribute command_id acceptedCommandList[] = 65529;
  readonly attribute event_id eventList[] = 65530;
  readonly attribute attrib_id attributeList[] = 65531;
  readonly attribute bitmap32 featureMap = 65532;
  readonly attribute int16u clusterRevision = 65533;

  request struct ResetRequest {
    AlarmMap alarms = 0;
  }

  request struct ModifyEnabledAlarmsRequest {
    AlarmMap mask = 0;
  }

  /** Reset alarm */
  command Reset(ResetRequest): DefaultSuccess = 0;
  /** Modify enabled alarms */
  command ModifyEnabledAlarms(ModifyEnabledAlarmsRequest): DefaultSuccess = 1;
}

/** This cluster supports remotely monitoring and, where supported, changing the operational state of any device where a state machine is a part of the operation. */
client cluster OperationalState = 96 {
  enum ErrorStateEnum : ENUM8 {
    kNoError = 0;
    kUnableToStartOrResume = 1;
    kUnableToCompleteOperation = 2;
    kCommandInvalidInState = 3;
  }

  enum OperationalStateEnum : ENUM8 {
    kStopped = 0;
    kRunning = 1;
    kPaused = 2;
    kError = 3;
  }

  struct ErrorStateStruct {
    enum8 errorStateID = 0;
    optional char_string<64> errorStateLabel = 1;
    optional char_string<64> errorStateDetails = 2;
  }

  struct OperationalStateStruct {
    enum8 operationalStateID = 0;
    optional char_string<64> operationalStateLabel = 1;
  }

  critical event OperationalError = 0 {
    ErrorStateStruct errorState = 0;
  }

  info event OperationCompletion = 1 {
    ENUM8 completionErrorCode = 0;
    optional nullable elapsed_s totalOperationalTime = 1;
    optional nullable elapsed_s pausedTime = 2;
  }

  readonly attribute nullable CHAR_STRING phaseList[] = 0;
  readonly attribute nullable int8u currentPhase = 1;
  readonly attribute optional nullable elapsed_s countdownTime = 2;
  readonly attribute OperationalStateStruct operationalStateList[] = 3;
  readonly attribute OperationalStateEnum operationalState = 4;
  readonly attribute ErrorStateStruct operationalError = 5;
  readonly attribute command_id generatedCommandList[] = 65528;
  readonly attribute command_id acceptedCommandList[] = 65529;
  readonly attribute event_id eventList[] = 65530;
  readonly attribute attrib_id attributeList[] = 65531;
  readonly attribute bitmap32 featureMap = 65532;
  readonly attribute int16u clusterRevision = 65533;

  response struct OperationalCommandResponse = 4 {
    ErrorStateStruct commandResponseState = 0;
  }

  /** Upon receipt, the device SHALL pause its operation if it is possible based on the current function of the server. */
  command Pause(): OperationalCommandResponse = 0;
  /** Upon receipt, the device SHALL stop its operation if it is at a position where it is safe to do so and/or permitted. */
  command Stop(): OperationalCommandResponse = 1;
  /** Upon receipt, the device SHALL start its operation if it is safe to do so and the device is in an operational state from which it can be started. */
  command Start(): OperationalCommandResponse = 2;
  /** Upon receipt, the device SHALL resume its operation from the point it was at when it received the Pause command, or from the point when it was paused by means outside of this cluster (for example by manual button press). */
  command Resume(): OperationalCommandResponse = 3;
}

/** This cluster supports remotely monitoring and, where supported, changing the operational state of a Robotic Vacuum. */
client cluster RvcOperationalState = 97 {
  enum ErrorStateEnum : ENUM8 {
    kFailedToFindChargingDock = 64;
    kStuck = 65;
    kDustBinMissing = 66;
    kDustBinFull = 67;
    kWaterTankEmpty = 68;
    kWaterTankMissing = 69;
    kWaterTankLidOpen = 70;
    kMopCleaningPadMissing = 71;
  }

  enum OperationalStateEnum : ENUM8 {
    kSeekingCharger = 64;
    kCharging = 65;
    kDocked = 66;
  }

  struct ErrorStateStruct {
    enum8 errorStateID = 0;
    optional char_string<64> errorStateLabel = 1;
    optional char_string<64> errorStateDetails = 2;
  }

  struct OperationalStateStruct {
    enum8 operationalStateID = 0;
    optional char_string<64> operationalStateLabel = 1;
  }

  critical event OperationalError = 0 {
    ErrorStateStruct errorState = 0;
  }

  info event OperationCompletion = 1 {
    ENUM8 completionErrorCode = 0;
    optional nullable elapsed_s totalOperationalTime = 1;
    optional nullable elapsed_s pausedTime = 2;
  }

  readonly attribute nullable CHAR_STRING phaseList[] = 0;
  readonly attribute nullable int8u currentPhase = 1;
  readonly attribute optional nullable elapsed_s countdownTime = 2;
  readonly attribute OperationalStateStruct operationalStateList[] = 3;
  readonly attribute enum8 operationalState = 4;
  readonly attribute ErrorStateStruct operationalError = 5;
  readonly attribute command_id generatedCommandList[] = 65528;
  readonly attribute command_id acceptedCommandList[] = 65529;
  readonly attribute event_id eventList[] = 65530;
  readonly attribute attrib_id attributeList[] = 65531;
  readonly attribute bitmap32 featureMap = 65532;
  readonly attribute int16u clusterRevision = 65533;

  response struct OperationalCommandResponse = 4 {
    ErrorStateStruct commandResponseState = 0;
  }

  /** Upon receipt, the device SHALL pause its operation if it is possible based on the current function of the server. */
  command Pause(): OperationalCommandResponse = 0;
  /** Upon receipt, the device SHALL stop its operation if it is at a position where it is safe to do so and/or permitted. */
  command Stop(): OperationalCommandResponse = 1;
  /** Upon receipt, the device SHALL start its operation if it is safe to do so and the device is in an operational state from which it can be started. */
  command Start(): OperationalCommandResponse = 2;
  /** Upon receipt, the device SHALL resume its operation from the point it was at when it received the Pause command, or from the point when it was paused by means outside of this cluster (for example by manual button press). */
  command Resume(): OperationalCommandResponse = 3;
}

/** Attributes and commands for monitoring HEPA filters in a device */
client cluster HepaFilterMonitoring = 113 {
  enum ChangeIndicationEnum : ENUM8 {
    kOK = 0;
    kWarning = 1;
    kCritical = 2;
  }

  enum DegradationDirectionEnum : ENUM8 {
    kUp = 0;
    kDown = 1;
  }

  enum ProductIdentifierTypeEnum : ENUM8 {
    kUPC = 0;
    kGTIN8 = 1;
    kEAN = 2;
    kGTIN14 = 3;
    kOEM = 4;
  }

  bitmap Feature : BITMAP32 {
    kCondition = 0x1;
    kWarning = 0x2;
  }

  struct ReplacementProductStruct {
    ProductIdentifierTypeEnum productIdentifierType = 0;
    char_string<20> productIdentifierValue = 1;
  }

  readonly attribute optional percent condition = 0;
  readonly attribute optional DegradationDirectionEnum degradationDirection = 1;
  readonly attribute ChangeIndicationEnum changeIndication = 2;
  readonly attribute optional boolean inPlaceIndicator = 3;
  attribute optional nullable epoch_s lastChangedTime = 4;
  readonly attribute optional ReplacementProductStruct replacementProductList[] = 5;
  readonly attribute command_id generatedCommandList[] = 65528;
  readonly attribute command_id acceptedCommandList[] = 65529;
  readonly attribute event_id eventList[] = 65530;
  readonly attribute attrib_id attributeList[] = 65531;
  readonly attribute bitmap32 featureMap = 65532;
  readonly attribute int16u clusterRevision = 65533;

  /** Reset the condition of the replaceable to the non degraded state */
  command ResetCondition(): DefaultSuccess = 0;
}

/** Attributes and commands for monitoring activated carbon filters in a device */
client cluster ActivatedCarbonFilterMonitoring = 114 {
  enum ChangeIndicationEnum : ENUM8 {
    kOK = 0;
    kWarning = 1;
    kCritical = 2;
  }

  enum DegradationDirectionEnum : ENUM8 {
    kUp = 0;
    kDown = 1;
  }

  enum ProductIdentifierTypeEnum : ENUM8 {
    kUPC = 0;
    kGTIN8 = 1;
    kEAN = 2;
    kGTIN14 = 3;
    kOEM = 4;
  }

  bitmap Feature : BITMAP32 {
    kCondition = 0x1;
    kWarning = 0x2;
  }

  struct ReplacementProductStruct {
    ProductIdentifierTypeEnum productIdentifierType = 0;
    char_string<20> productIdentifierValue = 1;
  }

  readonly attribute optional percent condition = 0;
  readonly attribute optional DegradationDirectionEnum degradationDirection = 1;
  readonly attribute ChangeIndicationEnum changeIndication = 2;
  readonly attribute optional boolean inPlaceIndicator = 3;
  attribute optional nullable epoch_s lastChangedTime = 4;
  readonly attribute optional ReplacementProductStruct replacementProductList[] = 5;
  readonly attribute command_id generatedCommandList[] = 65528;
  readonly attribute command_id acceptedCommandList[] = 65529;
  readonly attribute event_id eventList[] = 65530;
  readonly attribute attrib_id attributeList[] = 65531;
  readonly attribute bitmap32 featureMap = 65532;
  readonly attribute int16u clusterRevision = 65533;

  /** Reset the condition of the replaceable to the non degraded state */
  command ResetCondition(): DefaultSuccess = 0;
}

<<<<<<< HEAD
=======
/** Attributes and commands for monitoring ceramic filters in a device */
client cluster CeramicFilterMonitoring = 115 {
  enum ChangeIndicationEnum : ENUM8 {
    kOK = 0;
    kWarning = 1;
    kCritical = 2;
  }

  enum DegradationDirectionEnum : ENUM8 {
    kUp = 0;
    kDown = 1;
  }

  enum ProductIdentifierTypeEnum : ENUM8 {
    kUPC = 0;
    kGTIN8 = 1;
    kEAN = 2;
    kGTIN14 = 3;
    kOEM = 4;
  }

  bitmap Feature : BITMAP32 {
    kCondition = 0x1;
    kWarning = 0x2;
  }

  struct ReplacementProductStruct {
    ProductIdentifierTypeEnum productIdentifierType = 0;
    char_string<20> productIdentifierValue = 1;
  }

  readonly attribute percent condition = 0;
  readonly attribute DegradationDirectionEnum degradationDirection = 1;
  readonly attribute ChangeIndicationEnum changeIndication = 2;
  readonly attribute optional boolean inPlaceIndicator = 3;
  attribute optional nullable epoch_s lastChangedTime = 4;
  readonly attribute optional ReplacementProductStruct replacementProductList[] = 5;
  readonly attribute command_id generatedCommandList[] = 65528;
  readonly attribute command_id acceptedCommandList[] = 65529;
  readonly attribute event_id eventList[] = 65530;
  readonly attribute attrib_id attributeList[] = 65531;
  readonly attribute bitmap32 featureMap = 65532;
  readonly attribute int16u clusterRevision = 65533;

  /** Reset the condition of the replaceable to the non degraded state */
  command ResetCondition(): DefaultSuccess = 0;
}

/** Attributes and commands for monitoring electrostatic filters in a device */
client cluster ElectrostaticFilterMonitoring = 116 {
  enum ChangeIndicationEnum : ENUM8 {
    kOK = 0;
    kWarning = 1;
    kCritical = 2;
  }

  enum DegradationDirectionEnum : ENUM8 {
    kUp = 0;
    kDown = 1;
  }

  enum ProductIdentifierTypeEnum : ENUM8 {
    kUPC = 0;
    kGTIN8 = 1;
    kEAN = 2;
    kGTIN14 = 3;
    kOEM = 4;
  }

  bitmap Feature : BITMAP32 {
    kCondition = 0x1;
    kWarning = 0x2;
  }

  struct ReplacementProductStruct {
    ProductIdentifierTypeEnum productIdentifierType = 0;
    char_string<20> productIdentifierValue = 1;
  }

  readonly attribute optional percent condition = 0;
  readonly attribute optional DegradationDirectionEnum degradationDirection = 1;
  readonly attribute ChangeIndicationEnum changeIndication = 2;
  readonly attribute optional boolean inPlaceIndicator = 3;
  attribute optional nullable epoch_s lastChangedTime = 4;
  readonly attribute optional ReplacementProductStruct replacementProductList[] = 5;
  readonly attribute command_id generatedCommandList[] = 65528;
  readonly attribute command_id acceptedCommandList[] = 65529;
  readonly attribute event_id eventList[] = 65530;
  readonly attribute attrib_id attributeList[] = 65531;
  readonly attribute bitmap32 featureMap = 65532;
  readonly attribute int16u clusterRevision = 65533;

  /** Reset the condition of the replaceable to the non degraded state */
  command ResetCondition(): DefaultSuccess = 0;
}

/** Attributes and commands for monitoring UV filters in a device */
client cluster UvFilterMonitoring = 117 {
  enum ChangeIndicationEnum : ENUM8 {
    kOK = 0;
    kWarning = 1;
    kCritical = 2;
  }

  enum DegradationDirectionEnum : ENUM8 {
    kUp = 0;
    kDown = 1;
  }

  enum ProductIdentifierTypeEnum : ENUM8 {
    kUPC = 0;
    kGTIN8 = 1;
    kEAN = 2;
    kGTIN14 = 3;
    kOEM = 4;
  }

  bitmap Feature : BITMAP32 {
    kCondition = 0x1;
    kWarning = 0x2;
  }

  struct ReplacementProductStruct {
    ProductIdentifierTypeEnum productIdentifierType = 0;
    char_string<20> productIdentifierValue = 1;
  }

  readonly attribute optional percent condition = 0;
  readonly attribute optional DegradationDirectionEnum degradationDirection = 1;
  readonly attribute ChangeIndicationEnum changeIndication = 2;
  readonly attribute optional boolean inPlaceIndicator = 3;
  attribute optional nullable epoch_s lastChangedTime = 4;
  readonly attribute optional ReplacementProductStruct replacementProductList[] = 5;
  readonly attribute command_id generatedCommandList[] = 65528;
  readonly attribute command_id acceptedCommandList[] = 65529;
  readonly attribute event_id eventList[] = 65530;
  readonly attribute attrib_id attributeList[] = 65531;
  readonly attribute bitmap32 featureMap = 65532;
  readonly attribute int16u clusterRevision = 65533;

  /** Reset the condition of the replaceable to the non degraded state */
  command ResetCondition(): DefaultSuccess = 0;
}

/** Attributes and commands for monitoring ionizing filters in a device */
client cluster IonizingFilterMonitoring = 118 {
  enum ChangeIndicationEnum : ENUM8 {
    kOK = 0;
    kWarning = 1;
    kCritical = 2;
  }

  enum DegradationDirectionEnum : ENUM8 {
    kUp = 0;
    kDown = 1;
  }

  enum ProductIdentifierTypeEnum : ENUM8 {
    kUPC = 0;
    kGTIN8 = 1;
    kEAN = 2;
    kGTIN14 = 3;
    kOEM = 4;
  }

  bitmap Feature : BITMAP32 {
    kCondition = 0x1;
    kWarning = 0x2;
  }

  struct ReplacementProductStruct {
    ProductIdentifierTypeEnum productIdentifierType = 0;
    char_string<20> productIdentifierValue = 1;
  }

  readonly attribute optional percent condition = 0;
  readonly attribute optional DegradationDirectionEnum degradationDirection = 1;
  readonly attribute ChangeIndicationEnum changeIndication = 2;
  readonly attribute optional boolean inPlaceIndicator = 3;
  attribute optional nullable epoch_s lastChangedTime = 4;
  readonly attribute optional ReplacementProductStruct replacementProductList[] = 5;
  readonly attribute command_id generatedCommandList[] = 65528;
  readonly attribute command_id acceptedCommandList[] = 65529;
  readonly attribute event_id eventList[] = 65530;
  readonly attribute attrib_id attributeList[] = 65531;
  readonly attribute bitmap32 featureMap = 65532;
  readonly attribute int16u clusterRevision = 65533;

  /** Reset the condition of the replaceable to the non degraded state */
  command ResetCondition(): DefaultSuccess = 0;
}

/** Attributes and commands for monitoring zeolite filters in a device */
client cluster ZeoliteFilterMonitoring = 119 {
  enum ChangeIndicationEnum : ENUM8 {
    kOK = 0;
    kWarning = 1;
    kCritical = 2;
  }

  enum DegradationDirectionEnum : ENUM8 {
    kUp = 0;
    kDown = 1;
  }

  enum ProductIdentifierTypeEnum : ENUM8 {
    kUPC = 0;
    kGTIN8 = 1;
    kEAN = 2;
    kGTIN14 = 3;
    kOEM = 4;
  }

  bitmap Feature : BITMAP32 {
    kCondition = 0x1;
    kWarning = 0x2;
  }

  struct ReplacementProductStruct {
    ProductIdentifierTypeEnum productIdentifierType = 0;
    char_string<20> productIdentifierValue = 1;
  }

  readonly attribute optional percent condition = 0;
  readonly attribute optional DegradationDirectionEnum degradationDirection = 1;
  readonly attribute ChangeIndicationEnum changeIndication = 2;
  readonly attribute optional boolean inPlaceIndicator = 3;
  attribute optional nullable epoch_s lastChangedTime = 4;
  readonly attribute optional ReplacementProductStruct replacementProductList[] = 5;
  readonly attribute command_id generatedCommandList[] = 65528;
  readonly attribute command_id acceptedCommandList[] = 65529;
  readonly attribute event_id eventList[] = 65530;
  readonly attribute attrib_id attributeList[] = 65531;
  readonly attribute bitmap32 featureMap = 65532;
  readonly attribute int16u clusterRevision = 65533;

  /** Reset the condition of the replaceable to the non degraded state */
  command ResetCondition(): DefaultSuccess = 0;
}

/** Attributes and commands for monitoring ozone filters in a device */
client cluster OzoneFilterMonitoring = 120 {
  enum ChangeIndicationEnum : ENUM8 {
    kOK = 0;
    kWarning = 1;
    kCritical = 2;
  }

  enum DegradationDirectionEnum : ENUM8 {
    kUp = 0;
    kDown = 1;
  }

  enum ProductIdentifierTypeEnum : ENUM8 {
    kUPC = 0;
    kGTIN8 = 1;
    kEAN = 2;
    kGTIN14 = 3;
    kOEM = 4;
  }

  bitmap Feature : BITMAP32 {
    kCondition = 0x1;
    kWarning = 0x2;
  }

  struct ReplacementProductStruct {
    ProductIdentifierTypeEnum productIdentifierType = 0;
    char_string<20> productIdentifierValue = 1;
  }

  readonly attribute optional percent condition = 0;
  readonly attribute optional DegradationDirectionEnum degradationDirection = 1;
  readonly attribute ChangeIndicationEnum changeIndication = 2;
  readonly attribute optional boolean inPlaceIndicator = 3;
  attribute optional nullable epoch_s lastChangedTime = 4;
  readonly attribute optional ReplacementProductStruct replacementProductList[] = 5;
  readonly attribute command_id generatedCommandList[] = 65528;
  readonly attribute command_id acceptedCommandList[] = 65529;
  readonly attribute event_id eventList[] = 65530;
  readonly attribute attrib_id attributeList[] = 65531;
  readonly attribute bitmap32 featureMap = 65532;
  readonly attribute int16u clusterRevision = 65533;

  /** Reset the condition of the replaceable to the non degraded state */
  command ResetCondition(): DefaultSuccess = 0;
}

/** Attributes and commands for monitoring water tanks in a device */
client cluster WaterTankMonitoring = 121 {
  enum ChangeIndicationEnum : ENUM8 {
    kOK = 0;
    kWarning = 1;
    kCritical = 2;
  }

  enum DegradationDirectionEnum : ENUM8 {
    kUp = 0;
    kDown = 1;
  }

  enum ProductIdentifierTypeEnum : ENUM8 {
    kUPC = 0;
    kGTIN8 = 1;
    kEAN = 2;
    kGTIN14 = 3;
    kOEM = 4;
  }

  bitmap Feature : BITMAP32 {
    kCondition = 0x1;
    kWarning = 0x2;
  }

  struct ReplacementProductStruct {
    ProductIdentifierTypeEnum productIdentifierType = 0;
    char_string<20> productIdentifierValue = 1;
  }

  readonly attribute optional percent condition = 0;
  readonly attribute optional DegradationDirectionEnum degradationDirection = 1;
  readonly attribute ChangeIndicationEnum changeIndication = 2;
  readonly attribute optional boolean inPlaceIndicator = 3;
  attribute optional nullable epoch_s lastChangedTime = 4;
  readonly attribute optional ReplacementProductStruct replacementProductList[] = 5;
  readonly attribute command_id generatedCommandList[] = 65528;
  readonly attribute command_id acceptedCommandList[] = 65529;
  readonly attribute event_id eventList[] = 65530;
  readonly attribute attrib_id attributeList[] = 65531;
  readonly attribute bitmap32 featureMap = 65532;
  readonly attribute int16u clusterRevision = 65533;

  /** Reset the condition of the replaceable to the non degraded state */
  command ResetCondition(): DefaultSuccess = 0;
}

/** Attributes and commands for monitoring fuel tanks in a device */
client cluster FuelTankMonitoring = 122 {
  enum ChangeIndicationEnum : ENUM8 {
    kOK = 0;
    kWarning = 1;
    kCritical = 2;
  }

  enum DegradationDirectionEnum : ENUM8 {
    kUp = 0;
    kDown = 1;
  }

  enum ProductIdentifierTypeEnum : ENUM8 {
    kUPC = 0;
    kGTIN8 = 1;
    kEAN = 2;
    kGTIN14 = 3;
    kOEM = 4;
  }

  bitmap Feature : BITMAP32 {
    kCondition = 0x1;
    kWarning = 0x2;
  }

  struct ReplacementProductStruct {
    ProductIdentifierTypeEnum productIdentifierType = 0;
    char_string<20> productIdentifierValue = 1;
  }

  readonly attribute optional percent condition = 0;
  readonly attribute optional DegradationDirectionEnum degradationDirection = 1;
  readonly attribute ChangeIndicationEnum changeIndication = 2;
  readonly attribute optional boolean inPlaceIndicator = 3;
  attribute optional nullable epoch_s lastChangedTime = 4;
  readonly attribute optional ReplacementProductStruct replacementProductList[] = 5;
  readonly attribute command_id generatedCommandList[] = 65528;
  readonly attribute command_id acceptedCommandList[] = 65529;
  readonly attribute event_id eventList[] = 65530;
  readonly attribute attrib_id attributeList[] = 65531;
  readonly attribute bitmap32 featureMap = 65532;
  readonly attribute int16u clusterRevision = 65533;

  /** Reset the condition of the replaceable to the non degraded state */
  command ResetCondition(): DefaultSuccess = 0;
}

/** Attributes and commands for monitoring ink cartridges in a device */
client cluster InkCartridgeMonitoring = 123 {
  enum ChangeIndicationEnum : ENUM8 {
    kOK = 0;
    kWarning = 1;
    kCritical = 2;
  }

  enum DegradationDirectionEnum : ENUM8 {
    kUp = 0;
    kDown = 1;
  }

  enum ProductIdentifierTypeEnum : ENUM8 {
    kUPC = 0;
    kGTIN8 = 1;
    kEAN = 2;
    kGTIN14 = 3;
    kOEM = 4;
  }

  bitmap Feature : BITMAP32 {
    kCondition = 0x1;
    kWarning = 0x2;
  }

  struct ReplacementProductStruct {
    ProductIdentifierTypeEnum productIdentifierType = 0;
    char_string<20> productIdentifierValue = 1;
  }

  readonly attribute optional percent condition = 0;
  readonly attribute optional DegradationDirectionEnum degradationDirection = 1;
  readonly attribute ChangeIndicationEnum changeIndication = 2;
  readonly attribute optional boolean inPlaceIndicator = 3;
  attribute optional nullable epoch_s lastChangedTime = 4;
  readonly attribute optional ReplacementProductStruct replacementProductList[] = 5;
  readonly attribute command_id generatedCommandList[] = 65528;
  readonly attribute command_id acceptedCommandList[] = 65529;
  readonly attribute event_id eventList[] = 65530;
  readonly attribute attrib_id attributeList[] = 65531;
  readonly attribute bitmap32 featureMap = 65532;
  readonly attribute int16u clusterRevision = 65533;

  /** Reset the condition of the replaceable to the non degraded state */
  command ResetCondition(): DefaultSuccess = 0;
}

/** Attributes and commands for monitoring toner cartridges in a device */
client cluster TonerCartridgeMonitoring = 124 {
  enum ChangeIndicationEnum : ENUM8 {
    kOK = 0;
    kWarning = 1;
    kCritical = 2;
  }

  enum DegradationDirectionEnum : ENUM8 {
    kUp = 0;
    kDown = 1;
  }

  enum ProductIdentifierTypeEnum : ENUM8 {
    kUPC = 0;
    kGTIN8 = 1;
    kEAN = 2;
    kGTIN14 = 3;
    kOEM = 4;
  }

  bitmap Feature : BITMAP32 {
    kCondition = 0x1;
    kWarning = 0x2;
  }

  struct ReplacementProductStruct {
    ProductIdentifierTypeEnum productIdentifierType = 0;
    char_string<20> productIdentifierValue = 1;
  }

  readonly attribute optional percent condition = 0;
  readonly attribute optional DegradationDirectionEnum degradationDirection = 1;
  readonly attribute ChangeIndicationEnum changeIndication = 2;
  readonly attribute optional boolean inPlaceIndicator = 3;
  attribute optional nullable epoch_s lastChangedTime = 4;
  readonly attribute optional ReplacementProductStruct replacementProductList[] = 5;
  readonly attribute command_id generatedCommandList[] = 65528;
  readonly attribute command_id acceptedCommandList[] = 65529;
  readonly attribute event_id eventList[] = 65530;
  readonly attribute attrib_id attributeList[] = 65531;
  readonly attribute bitmap32 featureMap = 65532;
  readonly attribute int16u clusterRevision = 65533;

  /** Reset the condition of the replaceable to the non degraded state */
  command ResetCondition(): DefaultSuccess = 0;
}

>>>>>>> 9ac14806
/** An interface to a generic way to secure a door */
client cluster DoorLock = 257 {
  enum AlarmCodeEnum : ENUM8 {
    kLockJammed = 0;
    kLockFactoryReset = 1;
    kLockRadioPowerCycled = 3;
    kWrongCodeEntryLimit = 4;
    kFrontEsceutcheonRemoved = 5;
    kDoorForcedOpen = 6;
    kDoorAjar = 7;
    kForcedUser = 8;
  }

  enum CredentialRuleEnum : ENUM8 {
    kSingle = 0;
    kDual = 1;
    kTri = 2;
  }

  enum CredentialTypeEnum : ENUM8 {
    kProgrammingPIN = 0;
    kPIN = 1;
    kRFID = 2;
    kFingerprint = 3;
    kFingerVein = 4;
    kFace = 5;
  }

  enum DataOperationTypeEnum : ENUM8 {
    kAdd = 0;
    kClear = 1;
    kModify = 2;
  }

  enum DlLockState : ENUM8 {
    kNotFullyLocked = 0;
    kLocked = 1;
    kUnlocked = 2;
    kUnlatched = 3;
  }

  enum DlLockType : ENUM8 {
    kDeadBolt = 0;
    kMagnetic = 1;
    kOther = 2;
    kMortise = 3;
    kRim = 4;
    kLatchBolt = 5;
    kCylindricalLock = 6;
    kTubularLock = 7;
    kInterconnectedLock = 8;
    kDeadLatch = 9;
    kDoorFurniture = 10;
    kEurocylinder = 11;
  }

  enum DlStatus : ENUM8 {
    kSuccess = 0;
    kFailure = 1;
    kDuplicate = 2;
    kOccupied = 3;
    kInvalidField = 133;
    kResourceExhausted = 137;
    kNotFound = 139;
  }

  enum DoorLockOperationEventCode : ENUM8 {
    kUnknownOrMfgSpecific = 0;
    kLock = 1;
    kUnlock = 2;
    kLockInvalidPinOrId = 3;
    kLockInvalidSchedule = 4;
    kUnlockInvalidPinOrId = 5;
    kUnlockInvalidSchedule = 6;
    kOneTouchLock = 7;
    kKeyLock = 8;
    kKeyUnlock = 9;
    kAutoLock = 10;
    kScheduleLock = 11;
    kScheduleUnlock = 12;
    kManualLock = 13;
    kManualUnlock = 14;
  }

  enum DoorLockProgrammingEventCode : ENUM8 {
    kUnknownOrMfgSpecific = 0;
    kMasterCodeChanged = 1;
    kPinAdded = 2;
    kPinDeleted = 3;
    kPinChanged = 4;
    kIdAdded = 5;
    kIdDeleted = 6;
  }

  enum DoorLockSetPinOrIdStatus : ENUM8 {
    kSuccess = 0;
    kGeneralFailure = 1;
    kMemoryFull = 2;
    kDuplicateCodeError = 3;
  }

  enum DoorLockUserStatus : ENUM8 {
    kAvailable = 0;
    kOccupiedEnabled = 1;
    kOccupiedDisabled = 3;
    kNotSupported = 255;
  }

  enum DoorLockUserType : ENUM8 {
    kUnrestricted = 0;
    kYearDayScheduleUser = 1;
    kWeekDayScheduleUser = 2;
    kMasterUser = 3;
    kNonAccessUser = 4;
    kNotSupported = 255;
  }

  enum DoorStateEnum : ENUM8 {
    kDoorOpen = 0;
    kDoorClosed = 1;
    kDoorJammed = 2;
    kDoorForcedOpen = 3;
    kDoorUnspecifiedError = 4;
    kDoorAjar = 5;
  }

  enum LockDataTypeEnum : ENUM8 {
    kUnspecified = 0;
    kProgrammingCode = 1;
    kUserIndex = 2;
    kWeekDaySchedule = 3;
    kYearDaySchedule = 4;
    kHolidaySchedule = 5;
    kPIN = 6;
    kRFID = 7;
    kFingerprint = 8;
    kFingerVein = 9;
    kFace = 10;
  }

  enum LockOperationTypeEnum : ENUM8 {
    kLock = 0;
    kUnlock = 1;
    kNonAccessUserEvent = 2;
    kForcedUserEvent = 3;
    kUnlatch = 4;
  }

  enum OperatingModeEnum : ENUM8 {
    kNormal = 0;
    kVacation = 1;
    kPrivacy = 2;
    kNoRemoteLockUnlock = 3;
    kPassage = 4;
  }

  enum OperationErrorEnum : ENUM8 {
    kUnspecified = 0;
    kInvalidCredential = 1;
    kDisabledUserDenied = 2;
    kRestricted = 3;
    kInsufficientBattery = 4;
  }

  enum OperationSourceEnum : ENUM8 {
    kUnspecified = 0;
    kManual = 1;
    kProprietaryRemote = 2;
    kKeypad = 3;
    kAuto = 4;
    kButton = 5;
    kSchedule = 6;
    kRemote = 7;
    kRFID = 8;
    kBiometric = 9;
  }

  enum UserStatusEnum : ENUM8 {
    kAvailable = 0;
    kOccupiedEnabled = 1;
    kOccupiedDisabled = 3;
  }

  enum UserTypeEnum : ENUM8 {
    kUnrestrictedUser = 0;
    kYearDayScheduleUser = 1;
    kWeekDayScheduleUser = 2;
    kProgrammingUser = 3;
    kNonAccessUser = 4;
    kForcedUser = 5;
    kDisposableUser = 6;
    kExpiringUser = 7;
    kScheduleRestrictedUser = 8;
    kRemoteOnlyUser = 9;
  }

  bitmap DaysMaskMap : BITMAP8 {
    kSunday = 0x1;
    kMonday = 0x2;
    kTuesday = 0x4;
    kWednesday = 0x8;
    kThursday = 0x10;
    kFriday = 0x20;
    kSaturday = 0x40;
  }

  bitmap DlCredentialRuleMask : BITMAP8 {
    kSingle = 0x1;
    kDual = 0x2;
    kTri = 0x4;
  }

  bitmap DlCredentialRulesSupport : BITMAP8 {
    kSingle = 0x1;
    kDual = 0x2;
    kTri = 0x4;
  }

  bitmap DlDefaultConfigurationRegister : BITMAP16 {
    kEnableLocalProgrammingEnabled = 0x1;
    kKeypadInterfaceDefaultAccessEnabled = 0x2;
    kRemoteInterfaceDefaultAccessIsEnabled = 0x4;
    kSoundEnabled = 0x20;
    kAutoRelockTimeSet = 0x40;
    kLEDSettingsSet = 0x80;
  }

  bitmap DlKeypadOperationEventMask : BITMAP16 {
    kUnknown = 0x1;
    kLock = 0x2;
    kUnlock = 0x4;
    kLockInvalidPIN = 0x8;
    kLockInvalidSchedule = 0x10;
    kUnlockInvalidCode = 0x20;
    kUnlockInvalidSchedule = 0x40;
    kNonAccessUserOpEvent = 0x80;
  }

  bitmap DlKeypadProgrammingEventMask : BITMAP16 {
    kUnknown = 0x1;
    kProgrammingPINChanged = 0x2;
    kPINAdded = 0x4;
    kPINCleared = 0x8;
    kPINChanged = 0x10;
  }

  bitmap DlLocalProgrammingFeatures : BITMAP8 {
    kAddUsersCredentialsSchedulesLocally = 0x1;
    kModifyUsersCredentialsSchedulesLocally = 0x2;
    kClearUsersCredentialsSchedulesLocally = 0x4;
    kAdjustLockSettingsLocally = 0x8;
  }

  bitmap DlManualOperationEventMask : BITMAP16 {
    kUnknown = 0x1;
    kThumbturnLock = 0x2;
    kThumbturnUnlock = 0x4;
    kOneTouchLock = 0x8;
    kKeyLock = 0x10;
    kKeyUnlock = 0x20;
    kAutoLock = 0x40;
    kScheduleLock = 0x80;
    kScheduleUnlock = 0x100;
    kManualLock = 0x200;
    kManualUnlock = 0x400;
  }

  bitmap DlRFIDOperationEventMask : BITMAP16 {
    kUnknown = 0x1;
    kLock = 0x2;
    kUnlock = 0x4;
    kLockInvalidRFID = 0x8;
    kLockInvalidSchedule = 0x10;
    kUnlockInvalidRFID = 0x20;
    kUnlockInvalidSchedule = 0x40;
  }

  bitmap DlRFIDProgrammingEventMask : BITMAP16 {
    kUnknown = 0x1;
    kRFIDCodeAdded = 0x20;
    kRFIDCodeCleared = 0x40;
  }

  bitmap DlRemoteOperationEventMask : BITMAP16 {
    kUnknown = 0x1;
    kLock = 0x2;
    kUnlock = 0x4;
    kLockInvalidCode = 0x8;
    kLockInvalidSchedule = 0x10;
    kUnlockInvalidCode = 0x20;
    kUnlockInvalidSchedule = 0x40;
  }

  bitmap DlRemoteProgrammingEventMask : BITMAP16 {
    kUnknown = 0x1;
    kProgrammingPINChanged = 0x2;
    kPINAdded = 0x4;
    kPINCleared = 0x8;
    kPINChanged = 0x10;
    kRFIDCodeAdded = 0x20;
    kRFIDCodeCleared = 0x40;
  }

  bitmap DlSupportedOperatingModes : BITMAP16 {
    kNormal = 0x1;
    kVacation = 0x2;
    kPrivacy = 0x4;
    kNoRemoteLockUnlock = 0x8;
    kPassage = 0x10;
  }

  bitmap DoorLockDayOfWeek : BITMAP8 {
    kSunday = 0x1;
    kMonday = 0x2;
    kTuesday = 0x4;
    kWednesday = 0x8;
    kThursday = 0x10;
    kFriday = 0x20;
    kSaturday = 0x40;
  }

  bitmap Feature : BITMAP32 {
    kPINCredential = 0x1;
    kRFIDCredential = 0x2;
    kFingerCredentials = 0x4;
    kLogging = 0x8;
    kWeekDayAccessSchedules = 0x10;
    kDoorPositionSensor = 0x20;
    kFaceCredentials = 0x40;
    kCredentialsOverTheAirAccess = 0x80;
    kUser = 0x100;
    kNotification = 0x200;
    kYearDayAccessSchedules = 0x400;
    kHolidaySchedules = 0x800;
    kUnbolt = 0x1000;
  }

  struct CredentialStruct {
    CredentialTypeEnum credentialType = 0;
    int16u credentialIndex = 1;
  }

  critical event DoorLockAlarm = 0 {
    AlarmCodeEnum alarmCode = 0;
  }

  critical event DoorStateChange = 1 {
    DoorStateEnum doorState = 0;
  }

  critical event LockOperation = 2 {
    LockOperationTypeEnum lockOperationType = 0;
    OperationSourceEnum operationSource = 1;
    nullable INT16U userIndex = 2;
    nullable fabric_idx fabricIndex = 3;
    nullable NODE_ID sourceNode = 4;
    optional nullable CredentialStruct credentials[] = 5;
  }

  critical event LockOperationError = 3 {
    LockOperationTypeEnum lockOperationType = 0;
    OperationSourceEnum operationSource = 1;
    OperationErrorEnum operationError = 2;
    nullable INT16U userIndex = 3;
    nullable fabric_idx fabricIndex = 4;
    nullable NODE_ID sourceNode = 5;
    optional nullable CredentialStruct credentials[] = 6;
  }

  info event LockUserChange = 4 {
    LockDataTypeEnum lockDataType = 0;
    DataOperationTypeEnum dataOperationType = 1;
    OperationSourceEnum operationSource = 2;
    nullable INT16U userIndex = 3;
    nullable fabric_idx fabricIndex = 4;
    nullable NODE_ID sourceNode = 5;
    nullable INT16U dataIndex = 6;
  }

  readonly attribute nullable DlLockState lockState = 0;
  readonly attribute DlLockType lockType = 1;
  readonly attribute boolean actuatorEnabled = 2;
  readonly attribute optional nullable DoorStateEnum doorState = 3;
  attribute access(write: manage) optional int32u doorOpenEvents = 4;
  attribute access(write: manage) optional int32u doorClosedEvents = 5;
  attribute access(write: manage) optional int16u openPeriod = 6;
  readonly attribute optional int16u numberOfTotalUsersSupported = 17;
  readonly attribute optional int16u numberOfPINUsersSupported = 18;
  readonly attribute optional int16u numberOfRFIDUsersSupported = 19;
  readonly attribute optional int8u numberOfWeekDaySchedulesSupportedPerUser = 20;
  readonly attribute optional int8u numberOfYearDaySchedulesSupportedPerUser = 21;
  readonly attribute optional int8u numberOfHolidaySchedulesSupported = 22;
  readonly attribute optional int8u maxPINCodeLength = 23;
  readonly attribute optional int8u minPINCodeLength = 24;
  readonly attribute optional int8u maxRFIDCodeLength = 25;
  readonly attribute optional int8u minRFIDCodeLength = 26;
  readonly attribute optional DlCredentialRuleMask credentialRulesSupport = 27;
  readonly attribute optional int8u numberOfCredentialsSupportedPerUser = 28;
  attribute access(write: manage) optional char_string<3> language = 33;
  attribute access(write: manage) optional int8u LEDSettings = 34;
  attribute access(write: manage) int32u autoRelockTime = 35;
  attribute access(write: manage) optional int8u soundVolume = 36;
  attribute access(write: manage) OperatingModeEnum operatingMode = 37;
  readonly attribute DlSupportedOperatingModes supportedOperatingModes = 38;
  readonly attribute optional DlDefaultConfigurationRegister defaultConfigurationRegister = 39;
  attribute access(write: administer) optional boolean enableLocalProgramming = 40;
  attribute access(write: manage) optional boolean enableOneTouchLocking = 41;
  attribute access(write: manage) optional boolean enableInsideStatusLED = 42;
  attribute access(write: manage) optional boolean enablePrivacyModeButton = 43;
  attribute access(write: administer) optional DlLocalProgrammingFeatures localProgrammingFeatures = 44;
  attribute access(write: administer) optional int8u wrongCodeEntryLimit = 48;
  attribute access(write: administer) optional int8u userCodeTemporaryDisableTime = 49;
  attribute access(write: administer) optional boolean sendPINOverTheAir = 50;
  attribute access(write: administer) optional boolean requirePINforRemoteOperation = 51;
  attribute access(write: administer) optional int16u expiringUserTimeout = 53;
  readonly attribute command_id generatedCommandList[] = 65528;
  readonly attribute command_id acceptedCommandList[] = 65529;
  readonly attribute event_id eventList[] = 65530;
  readonly attribute attrib_id attributeList[] = 65531;
  readonly attribute bitmap32 featureMap = 65532;
  readonly attribute int16u clusterRevision = 65533;

  request struct LockDoorRequest {
    optional OCTET_STRING PINCode = 0;
  }

  request struct UnlockDoorRequest {
    optional OCTET_STRING PINCode = 0;
  }

  request struct UnlockWithTimeoutRequest {
    INT16U timeout = 0;
    optional OCTET_STRING PINCode = 1;
  }

  request struct SetWeekDayScheduleRequest {
    INT8U weekDayIndex = 0;
    INT16U userIndex = 1;
    DaysMaskMap daysMask = 2;
    INT8U startHour = 3;
    INT8U startMinute = 4;
    INT8U endHour = 5;
    INT8U endMinute = 6;
  }

  request struct GetWeekDayScheduleRequest {
    INT8U weekDayIndex = 0;
    INT16U userIndex = 1;
  }

  response struct GetWeekDayScheduleResponse = 12 {
    INT8U weekDayIndex = 0;
    INT16U userIndex = 1;
    DlStatus status = 2;
    optional DaysMaskMap daysMask = 3;
    optional INT8U startHour = 4;
    optional INT8U startMinute = 5;
    optional INT8U endHour = 6;
    optional INT8U endMinute = 7;
  }

  request struct ClearWeekDayScheduleRequest {
    INT8U weekDayIndex = 0;
    INT16U userIndex = 1;
  }

  request struct SetYearDayScheduleRequest {
    INT8U yearDayIndex = 0;
    INT16U userIndex = 1;
    epoch_s localStartTime = 2;
    epoch_s localEndTime = 3;
  }

  request struct GetYearDayScheduleRequest {
    INT8U yearDayIndex = 0;
    INT16U userIndex = 1;
  }

  response struct GetYearDayScheduleResponse = 15 {
    INT8U yearDayIndex = 0;
    INT16U userIndex = 1;
    DlStatus status = 2;
    optional epoch_s localStartTime = 3;
    optional epoch_s localEndTime = 4;
  }

  request struct ClearYearDayScheduleRequest {
    INT8U yearDayIndex = 0;
    INT16U userIndex = 1;
  }

  request struct SetHolidayScheduleRequest {
    INT8U holidayIndex = 0;
    epoch_s localStartTime = 1;
    epoch_s localEndTime = 2;
    OperatingModeEnum operatingMode = 3;
  }

  request struct GetHolidayScheduleRequest {
    INT8U holidayIndex = 0;
  }

  response struct GetHolidayScheduleResponse = 18 {
    INT8U holidayIndex = 0;
    DlStatus status = 1;
    optional epoch_s localStartTime = 2;
    optional epoch_s localEndTime = 3;
    optional OperatingModeEnum operatingMode = 4;
  }

  request struct ClearHolidayScheduleRequest {
    INT8U holidayIndex = 0;
  }

  request struct SetUserRequest {
    DataOperationTypeEnum operationType = 0;
    INT16U userIndex = 1;
    nullable CHAR_STRING userName = 2;
    nullable INT32U userUniqueID = 3;
    nullable UserStatusEnum userStatus = 4;
    nullable UserTypeEnum userType = 5;
    nullable CredentialRuleEnum credentialRule = 6;
  }

  request struct GetUserRequest {
    INT16U userIndex = 0;
  }

  response struct GetUserResponse = 28 {
    INT16U userIndex = 0;
    nullable CHAR_STRING userName = 1;
    nullable INT32U userUniqueID = 2;
    nullable UserStatusEnum userStatus = 3;
    nullable UserTypeEnum userType = 4;
    nullable CredentialRuleEnum credentialRule = 5;
    nullable CredentialStruct credentials[] = 6;
    nullable fabric_idx creatorFabricIndex = 7;
    nullable fabric_idx lastModifiedFabricIndex = 8;
    nullable INT16U nextUserIndex = 9;
  }

  request struct ClearUserRequest {
    INT16U userIndex = 0;
  }

  request struct SetCredentialRequest {
    DataOperationTypeEnum operationType = 0;
    CredentialStruct credential = 1;
    LONG_OCTET_STRING credentialData = 2;
    nullable INT16U userIndex = 3;
    nullable UserStatusEnum userStatus = 4;
    nullable UserTypeEnum userType = 5;
  }

  response struct SetCredentialResponse = 35 {
    DlStatus status = 0;
    nullable INT16U userIndex = 1;
    nullable INT16U nextCredentialIndex = 2;
  }

  request struct GetCredentialStatusRequest {
    CredentialStruct credential = 0;
  }

  response struct GetCredentialStatusResponse = 37 {
    boolean credentialExists = 0;
    nullable INT16U userIndex = 1;
    nullable fabric_idx creatorFabricIndex = 2;
    nullable fabric_idx lastModifiedFabricIndex = 3;
    nullable INT16U nextCredentialIndex = 4;
  }

  request struct ClearCredentialRequest {
    nullable CredentialStruct credential = 0;
  }

  request struct UnboltDoorRequest {
    optional OCTET_STRING PINCode = 0;
  }

  /** This command causes the lock device to lock the door. */
  timed command LockDoor(LockDoorRequest): DefaultSuccess = 0;
  /** This command causes the lock device to unlock the door. */
  timed command UnlockDoor(UnlockDoorRequest): DefaultSuccess = 1;
  /** This command causes the lock device to unlock the door with a timeout parameter. */
  timed command UnlockWithTimeout(UnlockWithTimeoutRequest): DefaultSuccess = 3;
  /** Set a weekly repeating schedule for a specified user. */
  command access(invoke: administer) SetWeekDaySchedule(SetWeekDayScheduleRequest): DefaultSuccess = 11;
  /** Retrieve the specific weekly schedule for the specific user. */
  command access(invoke: administer) GetWeekDaySchedule(GetWeekDayScheduleRequest): GetWeekDayScheduleResponse = 12;
  /** Clear the specific weekly schedule or all weekly schedules for the specific user. */
  command access(invoke: administer) ClearWeekDaySchedule(ClearWeekDayScheduleRequest): DefaultSuccess = 13;
  /** Set a time-specific schedule ID for a specified user. */
  command access(invoke: administer) SetYearDaySchedule(SetYearDayScheduleRequest): DefaultSuccess = 14;
  /** Returns the year day schedule data for the specified schedule and user indexes. */
  command access(invoke: administer) GetYearDaySchedule(GetYearDayScheduleRequest): GetYearDayScheduleResponse = 15;
  /** Clears the specific year day schedule or all year day schedules for the specific user. */
  command access(invoke: administer) ClearYearDaySchedule(ClearYearDayScheduleRequest): DefaultSuccess = 16;
  /** Set the holiday Schedule by specifying local start time and local end time with respect to any Lock Operating Mode. */
  command access(invoke: administer) SetHolidaySchedule(SetHolidayScheduleRequest): DefaultSuccess = 17;
  /** Get the holiday schedule for the specified index. */
  command access(invoke: administer) GetHolidaySchedule(GetHolidayScheduleRequest): GetHolidayScheduleResponse = 18;
  /** Clears the holiday schedule or all holiday schedules. */
  command access(invoke: administer) ClearHolidaySchedule(ClearHolidayScheduleRequest): DefaultSuccess = 19;
  /** Set User into the lock. */
  timed command access(invoke: administer) SetUser(SetUserRequest): DefaultSuccess = 26;
  /** Retrieve User. */
  command access(invoke: administer) GetUser(GetUserRequest): GetUserResponse = 27;
  /** Clears a User or all Users. */
  timed command access(invoke: administer) ClearUser(ClearUserRequest): DefaultSuccess = 29;
  /** Set a credential (e.g. PIN, RFID, Fingerprint, etc.) into the lock for a new user, existing user, or ProgrammingUser. */
  timed command access(invoke: administer) SetCredential(SetCredentialRequest): SetCredentialResponse = 34;
  /** Retrieve the status of a particular credential (e.g. PIN, RFID, Fingerprint, etc.) by index. */
  command access(invoke: administer) GetCredentialStatus(GetCredentialStatusRequest): GetCredentialStatusResponse = 36;
  /** Clear one, one type, or all credentials except ProgrammingPIN credential. */
  timed command access(invoke: administer) ClearCredential(ClearCredentialRequest): DefaultSuccess = 38;
  /** This command causes the lock device to unlock the door without pulling the latch. */
  timed command UnboltDoor(UnboltDoorRequest): DefaultSuccess = 39;
}

/** Provides an interface for controlling and adjusting automatic window coverings. */
client cluster WindowCovering = 258 {
  enum EndProductType : ENUM8 {
    kRollerShade = 0;
    kRomanShade = 1;
    kBalloonShade = 2;
    kWovenWood = 3;
    kPleatedShade = 4;
    kCellularShade = 5;
    kLayeredShade = 6;
    kLayeredShade2D = 7;
    kSheerShade = 8;
    kTiltOnlyInteriorBlind = 9;
    kInteriorBlind = 10;
    kVerticalBlindStripCurtain = 11;
    kInteriorVenetianBlind = 12;
    kExteriorVenetianBlind = 13;
    kLateralLeftCurtain = 14;
    kLateralRightCurtain = 15;
    kCentralCurtain = 16;
    kRollerShutter = 17;
    kExteriorVerticalScreen = 18;
    kAwningTerracePatio = 19;
    kAwningVerticalScreen = 20;
    kTiltOnlyPergola = 21;
    kSwingingShutter = 22;
    kSlidingShutter = 23;
    kUnknown = 255;
  }

  enum Type : ENUM8 {
    kRollerShade = 0;
    kRollerShade2Motor = 1;
    kRollerShadeExterior = 2;
    kRollerShadeExterior2Motor = 3;
    kDrapery = 4;
    kAwning = 5;
    kShutter = 6;
    kTiltBlindTiltOnly = 7;
    kTiltBlindLiftAndTilt = 8;
    kProjectorScreen = 9;
    kUnknown = 255;
  }

  bitmap ConfigStatus : BITMAP8 {
    kOperational = 0x1;
    kOnlineReserved = 0x2;
    kLiftMovementReversed = 0x4;
    kLiftPositionAware = 0x8;
    kTiltPositionAware = 0x10;
    kLiftEncoderControlled = 0x20;
    kTiltEncoderControlled = 0x40;
  }

  bitmap Feature : BITMAP32 {
    kLift = 0x1;
    kTilt = 0x2;
    kPositionAwareLift = 0x4;
    kAbsolutePosition = 0x8;
    kPositionAwareTilt = 0x10;
  }

  bitmap Mode : BITMAP8 {
    kMotorDirectionReversed = 0x1;
    kCalibrationMode = 0x2;
    kMaintenanceMode = 0x4;
    kLedFeedback = 0x8;
  }

  bitmap OperationalStatus : BITMAP8 {
    kGlobal = 0x3;
    kLift = 0xC;
    kTilt = 0x30;
  }

  bitmap SafetyStatus : BITMAP16 {
    kRemoteLockout = 0x1;
    kTamperDetection = 0x2;
    kFailedCommunication = 0x4;
    kPositionFailure = 0x8;
    kThermalProtection = 0x10;
    kObstacleDetected = 0x20;
    kPower = 0x40;
    kStopInput = 0x80;
    kMotorJammed = 0x100;
    kHardwareFailure = 0x200;
    kManualOperation = 0x400;
    kProtection = 0x800;
  }

  readonly attribute Type type = 0;
  readonly attribute optional int16u physicalClosedLimitLift = 1;
  readonly attribute optional int16u physicalClosedLimitTilt = 2;
  readonly attribute optional nullable int16u currentPositionLift = 3;
  readonly attribute optional nullable int16u currentPositionTilt = 4;
  readonly attribute optional int16u numberOfActuationsLift = 5;
  readonly attribute optional int16u numberOfActuationsTilt = 6;
  readonly attribute ConfigStatus configStatus = 7;
  readonly attribute optional nullable Percent currentPositionLiftPercentage = 8;
  readonly attribute optional nullable Percent currentPositionTiltPercentage = 9;
  readonly attribute OperationalStatus operationalStatus = 10;
  readonly attribute optional nullable Percent100ths targetPositionLiftPercent100ths = 11;
  readonly attribute optional nullable Percent100ths targetPositionTiltPercent100ths = 12;
  readonly attribute EndProductType endProductType = 13;
  readonly attribute optional nullable Percent100ths currentPositionLiftPercent100ths = 14;
  readonly attribute optional nullable Percent100ths currentPositionTiltPercent100ths = 15;
  readonly attribute optional int16u installedOpenLimitLift = 16;
  readonly attribute optional int16u installedClosedLimitLift = 17;
  readonly attribute optional int16u installedOpenLimitTilt = 18;
  readonly attribute optional int16u installedClosedLimitTilt = 19;
  attribute access(write: manage) Mode mode = 23;
  readonly attribute optional SafetyStatus safetyStatus = 26;
  readonly attribute command_id generatedCommandList[] = 65528;
  readonly attribute command_id acceptedCommandList[] = 65529;
  readonly attribute event_id eventList[] = 65530;
  readonly attribute attrib_id attributeList[] = 65531;
  readonly attribute bitmap32 featureMap = 65532;
  readonly attribute int16u clusterRevision = 65533;

  request struct GoToLiftValueRequest {
    INT16U liftValue = 0;
  }

  request struct GoToLiftPercentageRequest {
    Percent100ths liftPercent100thsValue = 0;
  }

  request struct GoToTiltValueRequest {
    INT16U tiltValue = 0;
  }

  request struct GoToTiltPercentageRequest {
    Percent100ths tiltPercent100thsValue = 0;
  }

  /** Moves window covering to InstalledOpenLimitLift and InstalledOpenLimitTilt */
  command UpOrOpen(): DefaultSuccess = 0;
  /** Moves window covering to InstalledClosedLimitLift and InstalledCloseLimitTilt */
  command DownOrClose(): DefaultSuccess = 1;
  /** Stop any adjusting of window covering */
  command StopMotion(): DefaultSuccess = 2;
  /** Go to lift value specified */
  command GoToLiftValue(GoToLiftValueRequest): DefaultSuccess = 4;
  /** Go to lift percentage specified */
  command GoToLiftPercentage(GoToLiftPercentageRequest): DefaultSuccess = 5;
  /** Go to tilt value specified */
  command GoToTiltValue(GoToTiltValueRequest): DefaultSuccess = 7;
  /** Go to tilt percentage specified */
  command GoToTiltPercentage(GoToTiltPercentageRequest): DefaultSuccess = 8;
}

/** This cluster provides control of a barrier (garage door). */
client cluster BarrierControl = 259 {
  readonly attribute enum8 barrierMovingState = 1;
  readonly attribute bitmap16 barrierSafetyStatus = 2;
  readonly attribute bitmap8 barrierCapabilities = 3;
  attribute optional int16u barrierOpenEvents = 4;
  attribute optional int16u barrierCloseEvents = 5;
  attribute optional int16u barrierCommandOpenEvents = 6;
  attribute optional int16u barrierCommandCloseEvents = 7;
  attribute optional int16u barrierOpenPeriod = 8;
  attribute optional int16u barrierClosePeriod = 9;
  readonly attribute int8u barrierPosition = 10;
  readonly attribute command_id generatedCommandList[] = 65528;
  readonly attribute command_id acceptedCommandList[] = 65529;
  readonly attribute event_id eventList[] = 65530;
  readonly attribute attrib_id attributeList[] = 65531;
  readonly attribute bitmap32 featureMap = 65532;
  readonly attribute int16u clusterRevision = 65533;

  request struct BarrierControlGoToPercentRequest {
    INT8U percentOpen = 0;
  }

  /** Command to instruct a barrier to go to a percent open state. */
  command BarrierControlGoToPercent(BarrierControlGoToPercentRequest): DefaultSuccess = 0;
  /** Command that instructs the barrier to stop moving. */
  command BarrierControlStop(): DefaultSuccess = 1;
}

/** An interface for configuring and controlling pumps. */
client cluster PumpConfigurationAndControl = 512 {
  enum ControlModeEnum : ENUM8 {
    kConstantSpeed = 0;
    kConstantPressure = 1;
    kProportionalPressure = 2;
    kConstantFlow = 3;
    kConstantTemperature = 5;
    kAutomatic = 7;
  }

  enum OperationModeEnum : ENUM8 {
    kNormal = 0;
    kMinimum = 1;
    kMaximum = 2;
    kLocal = 3;
  }

  bitmap Feature : BITMAP32 {
    kConstantPressure = 0x1;
    kCompensatedPressure = 0x2;
    kConstantFlow = 0x4;
    kConstantSpeed = 0x8;
    kConstantTemperature = 0x10;
    kAutomatic = 0x20;
    kLocalOperation = 0x40;
  }

  bitmap PumpStatusBitmap : BITMAP16 {
    kDeviceFault = 0x1;
    kSupplyfault = 0x2;
    kSpeedLow = 0x4;
    kSpeedHigh = 0x8;
    kLocalOverride = 0x10;
    kRunning = 0x20;
    kRemotePressure = 0x40;
    kRemoteFlow = 0x80;
    kRemoteTemperature = 0x100;
  }

  info event SupplyVoltageLow = 0 {
  }

  info event SupplyVoltageHigh = 1 {
  }

  info event PowerMissingPhase = 2 {
  }

  info event SystemPressureLow = 3 {
  }

  info event SystemPressureHigh = 4 {
  }

  critical event DryRunning = 5 {
  }

  info event MotorTemperatureHigh = 6 {
  }

  critical event PumpMotorFatalFailure = 7 {
  }

  info event ElectronicTemperatureHigh = 8 {
  }

  critical event PumpBlocked = 9 {
  }

  info event SensorFailure = 10 {
  }

  info event ElectronicNonFatalFailure = 11 {
  }

  critical event ElectronicFatalFailure = 12 {
  }

  info event GeneralFault = 13 {
  }

  info event Leakage = 14 {
  }

  info event AirDetection = 15 {
  }

  info event TurbineOperation = 16 {
  }

  readonly attribute nullable int16s maxPressure = 0;
  readonly attribute nullable int16u maxSpeed = 1;
  readonly attribute nullable int16u maxFlow = 2;
  readonly attribute optional nullable int16s minConstPressure = 3;
  readonly attribute optional nullable int16s maxConstPressure = 4;
  readonly attribute optional nullable int16s minCompPressure = 5;
  readonly attribute optional nullable int16s maxCompPressure = 6;
  readonly attribute optional nullable int16u minConstSpeed = 7;
  readonly attribute optional nullable int16u maxConstSpeed = 8;
  readonly attribute optional nullable int16u minConstFlow = 9;
  readonly attribute optional nullable int16u maxConstFlow = 10;
  readonly attribute optional nullable int16s minConstTemp = 11;
  readonly attribute optional nullable int16s maxConstTemp = 12;
  readonly attribute optional PumpStatusBitmap pumpStatus = 16;
  readonly attribute OperationModeEnum effectiveOperationMode = 17;
  readonly attribute ControlModeEnum effectiveControlMode = 18;
  readonly attribute nullable int16s capacity = 19;
  readonly attribute optional nullable int16u speed = 20;
  attribute access(write: manage) optional nullable int24u lifetimeRunningHours = 21;
  readonly attribute optional nullable int24u power = 22;
  attribute access(write: manage) optional nullable int32u lifetimeEnergyConsumed = 23;
  attribute access(write: manage) OperationModeEnum operationMode = 32;
  attribute access(write: manage) optional ControlModeEnum controlMode = 33;
  readonly attribute command_id generatedCommandList[] = 65528;
  readonly attribute command_id acceptedCommandList[] = 65529;
  readonly attribute event_id eventList[] = 65530;
  readonly attribute attrib_id attributeList[] = 65531;
  readonly attribute bitmap32 featureMap = 65532;
  readonly attribute int16u clusterRevision = 65533;
}

/** An interface for configuring and controlling the functionality of a thermostat. */
client cluster Thermostat = 513 {
  enum SetpointAdjustMode : ENUM8 {
    kHeat = 0;
    kCool = 1;
    kBoth = 2;
  }

  enum ThermostatControlSequence : ENUM8 {
    kCoolingOnly = 0;
    kCoolingWithReheat = 1;
    kHeatingOnly = 2;
    kHeatingWithReheat = 3;
    kCoolingAndHeating = 4;
    kCoolingAndHeatingWithReheat = 5;
  }

  enum ThermostatRunningMode : ENUM8 {
    kOff = 0;
    kCool = 3;
    kHeat = 4;
  }

  enum ThermostatSystemMode : ENUM8 {
    kOff = 0;
    kAuto = 1;
    kCool = 3;
    kHeat = 4;
    kEmergencyHeat = 5;
    kPrecooling = 6;
    kFanOnly = 7;
    kDry = 8;
    kSleep = 9;
  }

  bitmap DayOfWeek : BITMAP8 {
    kSunday = 0x1;
    kMonday = 0x2;
    kTuesday = 0x4;
    kWednesday = 0x8;
    kThursday = 0x10;
    kFriday = 0x20;
    kSaturday = 0x40;
    kAway = 0x80;
  }

  bitmap Feature : BITMAP32 {
    kHeating = 0x1;
    kCooling = 0x2;
    kOccupancy = 0x4;
    kScheduleConfiguration = 0x8;
    kSetback = 0x10;
    kAutoMode = 0x20;
    kLocalTemperatureNotExposed = 0x40;
  }

  bitmap ModeForSequence : BITMAP8 {
    kHeatSetpointPresent = 0x1;
    kCoolSetpointPresent = 0x2;
  }

  struct ThermostatScheduleTransition {
    int16u transitionTime = 0;
    nullable int16s heatSetpoint = 1;
    nullable int16s coolSetpoint = 2;
  }

  readonly attribute nullable int16s localTemperature = 0;
  readonly attribute optional nullable int16s outdoorTemperature = 1;
  readonly attribute optional bitmap8 occupancy = 2;
  readonly attribute optional int16s absMinHeatSetpointLimit = 3;
  readonly attribute optional int16s absMaxHeatSetpointLimit = 4;
  readonly attribute optional int16s absMinCoolSetpointLimit = 5;
  readonly attribute optional int16s absMaxCoolSetpointLimit = 6;
  readonly attribute optional int8u PICoolingDemand = 7;
  readonly attribute optional int8u PIHeatingDemand = 8;
  attribute access(write: manage) optional bitmap8 HVACSystemTypeConfiguration = 9;
  attribute access(write: manage) optional int8s localTemperatureCalibration = 16;
  attribute optional int16s occupiedCoolingSetpoint = 17;
  attribute optional int16s occupiedHeatingSetpoint = 18;
  attribute optional int16s unoccupiedCoolingSetpoint = 19;
  attribute optional int16s unoccupiedHeatingSetpoint = 20;
  attribute access(write: manage) optional int16s minHeatSetpointLimit = 21;
  attribute access(write: manage) optional int16s maxHeatSetpointLimit = 22;
  attribute access(write: manage) optional int16s minCoolSetpointLimit = 23;
  attribute access(write: manage) optional int16s maxCoolSetpointLimit = 24;
  attribute access(write: manage) optional int8s minSetpointDeadBand = 25;
  attribute access(write: manage) optional bitmap8 remoteSensing = 26;
  attribute access(write: manage) ThermostatControlSequence controlSequenceOfOperation = 27;
  attribute access(write: manage) enum8 systemMode = 28;
  readonly attribute optional enum8 thermostatRunningMode = 30;
  readonly attribute optional enum8 startOfWeek = 32;
  readonly attribute optional int8u numberOfWeeklyTransitions = 33;
  readonly attribute optional int8u numberOfDailyTransitions = 34;
  attribute access(write: manage) optional enum8 temperatureSetpointHold = 35;
  attribute access(write: manage) optional nullable int16u temperatureSetpointHoldDuration = 36;
  attribute access(write: manage) optional bitmap8 thermostatProgrammingOperationMode = 37;
  readonly attribute optional bitmap16 thermostatRunningState = 41;
  readonly attribute optional enum8 setpointChangeSource = 48;
  readonly attribute optional nullable int16s setpointChangeAmount = 49;
  readonly attribute optional epoch_s setpointChangeSourceTimestamp = 50;
  attribute access(write: manage) optional nullable int8u occupiedSetback = 52;
  readonly attribute optional nullable int8u occupiedSetbackMin = 53;
  readonly attribute optional nullable int8u occupiedSetbackMax = 54;
  attribute access(write: manage) optional nullable int8u unoccupiedSetback = 55;
  readonly attribute optional nullable int8u unoccupiedSetbackMin = 56;
  readonly attribute optional nullable int8u unoccupiedSetbackMax = 57;
  attribute access(write: manage) optional int8u emergencyHeatDelta = 58;
  attribute access(write: manage) optional enum8 ACType = 64;
  attribute access(write: manage) optional int16u ACCapacity = 65;
  attribute access(write: manage) optional enum8 ACRefrigerantType = 66;
  attribute access(write: manage) optional enum8 ACCompressorType = 67;
  attribute access(write: manage) optional bitmap32 ACErrorCode = 68;
  attribute access(write: manage) optional enum8 ACLouverPosition = 69;
  readonly attribute optional nullable int16s ACCoilTemperature = 70;
  attribute access(write: manage) optional enum8 ACCapacityformat = 71;
  readonly attribute command_id generatedCommandList[] = 65528;
  readonly attribute command_id acceptedCommandList[] = 65529;
  readonly attribute event_id eventList[] = 65530;
  readonly attribute attrib_id attributeList[] = 65531;
  readonly attribute bitmap32 featureMap = 65532;
  readonly attribute int16u clusterRevision = 65533;

  request struct SetpointRaiseLowerRequest {
    SetpointAdjustMode mode = 0;
    INT8S amount = 1;
  }

  response struct GetWeeklyScheduleResponse = 0 {
    INT8U numberOfTransitionsForSequence = 0;
    DayOfWeek dayOfWeekForSequence = 1;
    ModeForSequence modeForSequence = 2;
    ThermostatScheduleTransition transitions[] = 3;
  }

  request struct SetWeeklyScheduleRequest {
    INT8U numberOfTransitionsForSequence = 0;
    DayOfWeek dayOfWeekForSequence = 1;
    ModeForSequence modeForSequence = 2;
    ThermostatScheduleTransition transitions[] = 3;
  }

  request struct GetWeeklyScheduleRequest {
    DayOfWeek daysToReturn = 0;
    ModeForSequence modeToReturn = 1;
  }

  /** Command description for SetpointRaiseLower */
  command SetpointRaiseLower(SetpointRaiseLowerRequest): DefaultSuccess = 0;
  /** Command description for SetWeeklySchedule */
  command access(invoke: manage) SetWeeklySchedule(SetWeeklyScheduleRequest): DefaultSuccess = 1;
  /** Command description for GetWeeklySchedule */
  command GetWeeklySchedule(GetWeeklyScheduleRequest): GetWeeklyScheduleResponse = 2;
  /** The Clear Weekly Schedule command is used to clear the weekly schedule. */
  command access(invoke: manage) ClearWeeklySchedule(): DefaultSuccess = 3;
}

/** An interface for controlling a fan in a heating/cooling system. */
client cluster FanControl = 514 {
  enum AirflowDirectionEnum : ENUM8 {
    kForward = 0;
    kReverse = 1;
  }

  enum FanModeEnum : ENUM8 {
    kOff = 0;
    kLow = 1;
    kMedium = 2;
    kHigh = 3;
    kOn = 4;
    kAuto = 5;
    kSmart = 6;
  }

  enum FanModeSequenceEnum : ENUM8 {
    kOffLowMedHigh = 0;
    kOffLowHigh = 1;
    kOffLowMedHighAuto = 2;
    kOffLowHighAuto = 3;
    kOffOnAuto = 4;
    kOffOn = 5;
  }

  enum StepDirectionEnum : ENUM8 {
    kIncrease = 0;
    kDecrease = 1;
  }

  bitmap Feature : BITMAP32 {
    kMultiSpeed = 0x1;
    kAuto = 0x2;
    kRocking = 0x4;
    kWind = 0x8;
    kStep = 0x10;
    kAirflowDirection = 0x20;
  }

  bitmap RockBitmap : BITMAP8 {
    kRockLeftRight = 0x1;
    kRockUpDown = 0x2;
    kRockRound = 0x4;
  }

  bitmap WindBitmap : BITMAP8 {
    kSleepWind = 0x1;
    kNaturalWind = 0x2;
  }

  attribute FanModeEnum fanMode = 0;
  attribute FanModeSequenceEnum fanModeSequence = 1;
  attribute nullable Percent percentSetting = 2;
  readonly attribute Percent percentCurrent = 3;
  readonly attribute optional int8u speedMax = 4;
  attribute optional nullable int8u speedSetting = 5;
  readonly attribute optional int8u speedCurrent = 6;
  readonly attribute optional RockBitmap rockSupport = 7;
  attribute optional RockBitmap rockSetting = 8;
  readonly attribute optional WindBitmap windSupport = 9;
  attribute optional WindBitmap windSetting = 10;
  attribute optional AirflowDirectionEnum airflowDirection = 11;
  readonly attribute command_id generatedCommandList[] = 65528;
  readonly attribute command_id acceptedCommandList[] = 65529;
  readonly attribute event_id eventList[] = 65530;
  readonly attribute attrib_id attributeList[] = 65531;
  readonly attribute bitmap32 featureMap = 65532;
  readonly attribute int16u clusterRevision = 65533;

  request struct StepRequest {
    StepDirectionEnum direction = 0;
    optional boolean wrap = 1;
    optional boolean lowestOff = 2;
  }

  /** The Step command speeds up or slows down the fan, in steps. */
  command Step(StepRequest): DefaultSuccess = 0;
}

/** An interface for configuring the user interface of a thermostat (which may be remote from the thermostat). */
client cluster ThermostatUserInterfaceConfiguration = 516 {
  attribute enum8 temperatureDisplayMode = 0;
  attribute access(write: manage) enum8 keypadLockout = 1;
  attribute access(write: manage) optional enum8 scheduleProgrammingVisibility = 2;
  readonly attribute command_id generatedCommandList[] = 65528;
  readonly attribute command_id acceptedCommandList[] = 65529;
  readonly attribute event_id eventList[] = 65530;
  readonly attribute attrib_id attributeList[] = 65531;
  readonly attribute bitmap32 featureMap = 65532;
  readonly attribute int16u clusterRevision = 65533;
}

/** Attributes and commands for controlling the color properties of a color-capable light. */
client cluster ColorControl = 768 {
  enum ColorLoopAction : ENUM8 {
    kDeactivate = 0;
    kActivateFromColorLoopStartEnhancedHue = 1;
    kActivateFromEnhancedCurrentHue = 2;
  }

  enum ColorLoopDirection : ENUM8 {
    kDecrementHue = 0;
    kIncrementHue = 1;
  }

  enum ColorMode : ENUM8 {
    kCurrentHueAndCurrentSaturation = 0;
    kCurrentXAndCurrentY = 1;
    kColorTemperature = 2;
  }

  enum HueDirection : ENUM8 {
    kShortestDistance = 0;
    kLongestDistance = 1;
    kUp = 2;
    kDown = 3;
  }

  enum HueMoveMode : ENUM8 {
    kStop = 0;
    kUp = 1;
    kDown = 3;
  }

  enum HueStepMode : ENUM8 {
    kUp = 1;
    kDown = 3;
  }

  enum SaturationMoveMode : ENUM8 {
    kStop = 0;
    kUp = 1;
    kDown = 3;
  }

  enum SaturationStepMode : ENUM8 {
    kUp = 1;
    kDown = 3;
  }

  bitmap ColorCapabilities : BITMAP16 {
    kHueSaturationSupported = 0x1;
    kEnhancedHueSupported = 0x2;
    kColorLoopSupported = 0x4;
    kXYAttributesSupported = 0x8;
    kColorTemperatureSupported = 0x10;
  }

  bitmap ColorLoopUpdateFlags : BITMAP8 {
    kUpdateAction = 0x1;
    kUpdateDirection = 0x2;
    kUpdateTime = 0x4;
    kUpdateStartHue = 0x8;
  }

  bitmap Feature : BITMAP32 {
    kHueAndSaturation = 0x1;
    kEnhancedHue = 0x2;
    kColorLoop = 0x4;
    kXY = 0x8;
    kColorTemperature = 0x10;
  }

  readonly attribute optional int8u currentHue = 0;
  readonly attribute optional int8u currentSaturation = 1;
  readonly attribute optional int16u remainingTime = 2;
  readonly attribute optional int16u currentX = 3;
  readonly attribute optional int16u currentY = 4;
  readonly attribute optional enum8 driftCompensation = 5;
  readonly attribute optional char_string<254> compensationText = 6;
  readonly attribute optional int16u colorTemperatureMireds = 7;
  readonly attribute enum8 colorMode = 8;
  attribute bitmap8 options = 15;
  readonly attribute nullable int8u numberOfPrimaries = 16;
  readonly attribute optional int16u primary1X = 17;
  readonly attribute optional int16u primary1Y = 18;
  readonly attribute optional nullable int8u primary1Intensity = 19;
  readonly attribute optional int16u primary2X = 21;
  readonly attribute optional int16u primary2Y = 22;
  readonly attribute optional nullable int8u primary2Intensity = 23;
  readonly attribute optional int16u primary3X = 25;
  readonly attribute optional int16u primary3Y = 26;
  readonly attribute optional nullable int8u primary3Intensity = 27;
  readonly attribute optional int16u primary4X = 32;
  readonly attribute optional int16u primary4Y = 33;
  readonly attribute optional nullable int8u primary4Intensity = 34;
  readonly attribute optional int16u primary5X = 36;
  readonly attribute optional int16u primary5Y = 37;
  readonly attribute optional nullable int8u primary5Intensity = 38;
  readonly attribute optional int16u primary6X = 40;
  readonly attribute optional int16u primary6Y = 41;
  readonly attribute optional nullable int8u primary6Intensity = 42;
  attribute access(write: manage) optional int16u whitePointX = 48;
  attribute access(write: manage) optional int16u whitePointY = 49;
  attribute access(write: manage) optional int16u colorPointRX = 50;
  attribute access(write: manage) optional int16u colorPointRY = 51;
  attribute access(write: manage) optional nullable int8u colorPointRIntensity = 52;
  attribute access(write: manage) optional int16u colorPointGX = 54;
  attribute access(write: manage) optional int16u colorPointGY = 55;
  attribute access(write: manage) optional nullable int8u colorPointGIntensity = 56;
  attribute access(write: manage) optional int16u colorPointBX = 58;
  attribute access(write: manage) optional int16u colorPointBY = 59;
  attribute access(write: manage) optional nullable int8u colorPointBIntensity = 60;
  readonly attribute optional int16u enhancedCurrentHue = 16384;
  readonly attribute enum8 enhancedColorMode = 16385;
  readonly attribute optional int8u colorLoopActive = 16386;
  readonly attribute optional int8u colorLoopDirection = 16387;
  readonly attribute optional int16u colorLoopTime = 16388;
  readonly attribute optional int16u colorLoopStartEnhancedHue = 16389;
  readonly attribute optional int16u colorLoopStoredEnhancedHue = 16390;
  readonly attribute bitmap16 colorCapabilities = 16394;
  readonly attribute optional int16u colorTempPhysicalMinMireds = 16395;
  readonly attribute optional int16u colorTempPhysicalMaxMireds = 16396;
  readonly attribute optional int16u coupleColorTempToLevelMinMireds = 16397;
  attribute access(write: manage) optional nullable int16u startUpColorTemperatureMireds = 16400;
  readonly attribute command_id generatedCommandList[] = 65528;
  readonly attribute command_id acceptedCommandList[] = 65529;
  readonly attribute event_id eventList[] = 65530;
  readonly attribute attrib_id attributeList[] = 65531;
  readonly attribute bitmap32 featureMap = 65532;
  readonly attribute int16u clusterRevision = 65533;

  request struct MoveToHueRequest {
    INT8U hue = 0;
    HueDirection direction = 1;
    INT16U transitionTime = 2;
    BITMAP8 optionsMask = 3;
    BITMAP8 optionsOverride = 4;
  }

  request struct MoveHueRequest {
    HueMoveMode moveMode = 0;
    INT8U rate = 1;
    BITMAP8 optionsMask = 2;
    BITMAP8 optionsOverride = 3;
  }

  request struct StepHueRequest {
    HueStepMode stepMode = 0;
    INT8U stepSize = 1;
    INT8U transitionTime = 2;
    BITMAP8 optionsMask = 3;
    BITMAP8 optionsOverride = 4;
  }

  request struct MoveToSaturationRequest {
    INT8U saturation = 0;
    INT16U transitionTime = 1;
    BITMAP8 optionsMask = 2;
    BITMAP8 optionsOverride = 3;
  }

  request struct MoveSaturationRequest {
    SaturationMoveMode moveMode = 0;
    INT8U rate = 1;
    BITMAP8 optionsMask = 2;
    BITMAP8 optionsOverride = 3;
  }

  request struct StepSaturationRequest {
    SaturationStepMode stepMode = 0;
    INT8U stepSize = 1;
    INT8U transitionTime = 2;
    BITMAP8 optionsMask = 3;
    BITMAP8 optionsOverride = 4;
  }

  request struct MoveToHueAndSaturationRequest {
    INT8U hue = 0;
    INT8U saturation = 1;
    INT16U transitionTime = 2;
    BITMAP8 optionsMask = 3;
    BITMAP8 optionsOverride = 4;
  }

  request struct MoveToColorRequest {
    INT16U colorX = 0;
    INT16U colorY = 1;
    INT16U transitionTime = 2;
    BITMAP8 optionsMask = 3;
    BITMAP8 optionsOverride = 4;
  }

  request struct MoveColorRequest {
    INT16S rateX = 0;
    INT16S rateY = 1;
    BITMAP8 optionsMask = 2;
    BITMAP8 optionsOverride = 3;
  }

  request struct StepColorRequest {
    INT16S stepX = 0;
    INT16S stepY = 1;
    INT16U transitionTime = 2;
    BITMAP8 optionsMask = 3;
    BITMAP8 optionsOverride = 4;
  }

  request struct MoveToColorTemperatureRequest {
    INT16U colorTemperatureMireds = 0;
    INT16U transitionTime = 1;
    BITMAP8 optionsMask = 2;
    BITMAP8 optionsOverride = 3;
  }

  request struct EnhancedMoveToHueRequest {
    INT16U enhancedHue = 0;
    HueDirection direction = 1;
    INT16U transitionTime = 2;
    BITMAP8 optionsMask = 3;
    BITMAP8 optionsOverride = 4;
  }

  request struct EnhancedMoveHueRequest {
    HueMoveMode moveMode = 0;
    INT16U rate = 1;
    BITMAP8 optionsMask = 2;
    BITMAP8 optionsOverride = 3;
  }

  request struct EnhancedStepHueRequest {
    HueStepMode stepMode = 0;
    INT16U stepSize = 1;
    INT16U transitionTime = 2;
    BITMAP8 optionsMask = 3;
    BITMAP8 optionsOverride = 4;
  }

  request struct EnhancedMoveToHueAndSaturationRequest {
    INT16U enhancedHue = 0;
    INT8U saturation = 1;
    INT16U transitionTime = 2;
    BITMAP8 optionsMask = 3;
    BITMAP8 optionsOverride = 4;
  }

  request struct ColorLoopSetRequest {
    ColorLoopUpdateFlags updateFlags = 0;
    ColorLoopAction action = 1;
    ColorLoopDirection direction = 2;
    INT16U time = 3;
    INT16U startHue = 4;
    BITMAP8 optionsMask = 5;
    BITMAP8 optionsOverride = 6;
  }

  request struct StopMoveStepRequest {
    BITMAP8 optionsMask = 0;
    BITMAP8 optionsOverride = 1;
  }

  request struct MoveColorTemperatureRequest {
    HueMoveMode moveMode = 0;
    INT16U rate = 1;
    INT16U colorTemperatureMinimumMireds = 2;
    INT16U colorTemperatureMaximumMireds = 3;
    BITMAP8 optionsMask = 4;
    BITMAP8 optionsOverride = 5;
  }

  request struct StepColorTemperatureRequest {
    HueStepMode stepMode = 0;
    INT16U stepSize = 1;
    INT16U transitionTime = 2;
    INT16U colorTemperatureMinimumMireds = 3;
    INT16U colorTemperatureMaximumMireds = 4;
    BITMAP8 optionsMask = 5;
    BITMAP8 optionsOverride = 6;
  }

  /** Move to specified hue. */
  command MoveToHue(MoveToHueRequest): DefaultSuccess = 0;
  /** Move hue up or down at specified rate. */
  command MoveHue(MoveHueRequest): DefaultSuccess = 1;
  /** Step hue up or down by specified size at specified rate. */
  command StepHue(StepHueRequest): DefaultSuccess = 2;
  /** Move to specified saturation. */
  command MoveToSaturation(MoveToSaturationRequest): DefaultSuccess = 3;
  /** Move saturation up or down at specified rate. */
  command MoveSaturation(MoveSaturationRequest): DefaultSuccess = 4;
  /** Step saturation up or down by specified size at specified rate. */
  command StepSaturation(StepSaturationRequest): DefaultSuccess = 5;
  /** Move to hue and saturation. */
  command MoveToHueAndSaturation(MoveToHueAndSaturationRequest): DefaultSuccess = 6;
  /** Move to specified color. */
  command MoveToColor(MoveToColorRequest): DefaultSuccess = 7;
  /** Moves the color. */
  command MoveColor(MoveColorRequest): DefaultSuccess = 8;
  /** Steps the lighting to a specific color. */
  command StepColor(StepColorRequest): DefaultSuccess = 9;
  /** Move to a specific color temperature. */
  command MoveToColorTemperature(MoveToColorTemperatureRequest): DefaultSuccess = 10;
  /** Command description for EnhancedMoveToHue */
  command EnhancedMoveToHue(EnhancedMoveToHueRequest): DefaultSuccess = 64;
  /** Command description for EnhancedMoveHue */
  command EnhancedMoveHue(EnhancedMoveHueRequest): DefaultSuccess = 65;
  /** Command description for EnhancedStepHue */
  command EnhancedStepHue(EnhancedStepHueRequest): DefaultSuccess = 66;
  /** Command description for EnhancedMoveToHueAndSaturation */
  command EnhancedMoveToHueAndSaturation(EnhancedMoveToHueAndSaturationRequest): DefaultSuccess = 67;
  /** Command description for ColorLoopSet */
  command ColorLoopSet(ColorLoopSetRequest): DefaultSuccess = 68;
  /** Command description for StopMoveStep */
  command StopMoveStep(StopMoveStepRequest): DefaultSuccess = 71;
  /** Command description for MoveColorTemperature */
  command MoveColorTemperature(MoveColorTemperatureRequest): DefaultSuccess = 75;
  /** Command description for StepColorTemperature */
  command StepColorTemperature(StepColorTemperatureRequest): DefaultSuccess = 76;
}

/** Attributes and commands for configuring a lighting ballast. */
client cluster BallastConfiguration = 769 {
  readonly attribute int8u physicalMinLevel = 0;
  readonly attribute int8u physicalMaxLevel = 1;
  readonly attribute optional bitmap8 ballastStatus = 2;
  attribute int8u minLevel = 16;
  attribute int8u maxLevel = 17;
  attribute optional nullable int8u intrinsicBallastFactor = 20;
  attribute optional nullable int8u ballastFactorAdjustment = 21;
  readonly attribute int8u lampQuantity = 32;
  attribute optional char_string<16> lampType = 48;
  attribute optional char_string<16> lampManufacturer = 49;
  attribute optional nullable int24u lampRatedHours = 50;
  attribute optional nullable int24u lampBurnHours = 51;
  attribute optional bitmap8 lampAlarmMode = 52;
  attribute optional nullable int24u lampBurnHoursTripPoint = 53;
  readonly attribute command_id generatedCommandList[] = 65528;
  readonly attribute command_id acceptedCommandList[] = 65529;
  readonly attribute event_id eventList[] = 65530;
  readonly attribute attrib_id attributeList[] = 65531;
  readonly attribute bitmap32 featureMap = 65532;
  readonly attribute int16u clusterRevision = 65533;
}

/** Attributes and commands for configuring the measurement of illuminance, and reporting illuminance measurements. */
client cluster IlluminanceMeasurement = 1024 {
  enum LightSensorTypeEnum : ENUM8 {
    kPhotodiode = 0;
    kCMOS = 1;
  }

  readonly attribute nullable int16u measuredValue = 0;
  readonly attribute nullable int16u minMeasuredValue = 1;
  readonly attribute nullable int16u maxMeasuredValue = 2;
  readonly attribute optional int16u tolerance = 3;
  readonly attribute optional nullable LightSensorTypeEnum lightSensorType = 4;
  readonly attribute command_id generatedCommandList[] = 65528;
  readonly attribute command_id acceptedCommandList[] = 65529;
  readonly attribute event_id eventList[] = 65530;
  readonly attribute attrib_id attributeList[] = 65531;
  readonly attribute bitmap32 featureMap = 65532;
  readonly attribute int16u clusterRevision = 65533;
}

/** Attributes and commands for configuring the measurement of temperature, and reporting temperature measurements. */
client cluster TemperatureMeasurement = 1026 {
  readonly attribute nullable int16s measuredValue = 0;
  readonly attribute nullable int16s minMeasuredValue = 1;
  readonly attribute nullable int16s maxMeasuredValue = 2;
  readonly attribute optional int16u tolerance = 3;
  readonly attribute command_id generatedCommandList[] = 65528;
  readonly attribute command_id acceptedCommandList[] = 65529;
  readonly attribute event_id eventList[] = 65530;
  readonly attribute attrib_id attributeList[] = 65531;
  readonly attribute bitmap32 featureMap = 65532;
  readonly attribute int16u clusterRevision = 65533;
}

/** Attributes and commands for configuring the measurement of pressure, and reporting pressure measurements. */
client cluster PressureMeasurement = 1027 {
  bitmap Feature : BITMAP32 {
    kExtended = 0x1;
  }

  readonly attribute nullable int16s measuredValue = 0;
  readonly attribute nullable int16s minMeasuredValue = 1;
  readonly attribute nullable int16s maxMeasuredValue = 2;
  readonly attribute optional int16u tolerance = 3;
  readonly attribute optional nullable int16s scaledValue = 16;
  readonly attribute optional nullable int16s minScaledValue = 17;
  readonly attribute optional nullable int16s maxScaledValue = 18;
  readonly attribute optional int16u scaledTolerance = 19;
  readonly attribute optional int8s scale = 20;
  readonly attribute command_id generatedCommandList[] = 65528;
  readonly attribute command_id acceptedCommandList[] = 65529;
  readonly attribute event_id eventList[] = 65530;
  readonly attribute attrib_id attributeList[] = 65531;
  readonly attribute bitmap32 featureMap = 65532;
  readonly attribute int16u clusterRevision = 65533;
}

/** Attributes and commands for configuring the measurement of flow, and reporting flow measurements. */
client cluster FlowMeasurement = 1028 {
  readonly attribute nullable int16u measuredValue = 0;
  readonly attribute nullable int16u minMeasuredValue = 1;
  readonly attribute nullable int16u maxMeasuredValue = 2;
  readonly attribute optional int16u tolerance = 3;
  readonly attribute command_id generatedCommandList[] = 65528;
  readonly attribute command_id acceptedCommandList[] = 65529;
  readonly attribute event_id eventList[] = 65530;
  readonly attribute attrib_id attributeList[] = 65531;
  readonly attribute bitmap32 featureMap = 65532;
  readonly attribute int16u clusterRevision = 65533;
}

/** Attributes and commands for configuring the measurement of relative humidity, and reporting relative humidity measurements. */
client cluster RelativeHumidityMeasurement = 1029 {
  readonly attribute nullable int16u measuredValue = 0;
  readonly attribute nullable int16u minMeasuredValue = 1;
  readonly attribute nullable int16u maxMeasuredValue = 2;
  readonly attribute optional int16u tolerance = 3;
  readonly attribute command_id generatedCommandList[] = 65528;
  readonly attribute command_id acceptedCommandList[] = 65529;
  readonly attribute event_id eventList[] = 65530;
  readonly attribute attrib_id attributeList[] = 65531;
  readonly attribute bitmap32 featureMap = 65532;
  readonly attribute int16u clusterRevision = 65533;
}

/** Attributes and commands for configuring occupancy sensing, and reporting occupancy status. */
client cluster OccupancySensing = 1030 {
  enum OccupancySensorTypeEnum : ENUM8 {
    kPIR = 0;
    kUltrasonic = 1;
    kPIRAndUltrasonic = 2;
    kPhysicalContact = 3;
  }

  bitmap OccupancyBitmap : BITMAP8 {
    kOccupied = 0x1;
  }

  bitmap OccupancySensorTypeBitmap : BITMAP8 {
    kPIR = 0x1;
    kUltrasonic = 0x2;
    kPhysicalContact = 0x4;
  }

  readonly attribute OccupancyBitmap occupancy = 0;
  readonly attribute OccupancySensorTypeEnum occupancySensorType = 1;
  readonly attribute OccupancySensorTypeBitmap occupancySensorTypeBitmap = 2;
  attribute access(write: manage) optional int16u PIROccupiedToUnoccupiedDelay = 16;
  attribute access(write: manage) optional int16u PIRUnoccupiedToOccupiedDelay = 17;
  attribute access(write: manage) optional int8u PIRUnoccupiedToOccupiedThreshold = 18;
  attribute access(write: manage) optional int16u ultrasonicOccupiedToUnoccupiedDelay = 32;
  attribute access(write: manage) optional int16u ultrasonicUnoccupiedToOccupiedDelay = 33;
  attribute access(write: manage) optional int8u ultrasonicUnoccupiedToOccupiedThreshold = 34;
  attribute access(write: manage) optional int16u physicalContactOccupiedToUnoccupiedDelay = 48;
  attribute access(write: manage) optional int16u physicalContactUnoccupiedToOccupiedDelay = 49;
  attribute access(write: manage) optional int8u physicalContactUnoccupiedToOccupiedThreshold = 50;
  readonly attribute command_id generatedCommandList[] = 65528;
  readonly attribute command_id acceptedCommandList[] = 65529;
  readonly attribute event_id eventList[] = 65530;
  readonly attribute attrib_id attributeList[] = 65531;
  readonly attribute bitmap32 featureMap = 65532;
  readonly attribute int16u clusterRevision = 65533;
}

/** Attributes for reporting carbon monoxide concentration measurements */
client cluster CarbonMonoxideConcentrationMeasurement = 1036 {
  enum LevelValueEnum : ENUM8 {
    kUnknown = 0;
    kLow = 1;
    kMedium = 2;
    kHigh = 3;
    kCritical = 4;
  }

  enum MeasurementMediumEnum : ENUM8 {
    kAir = 0;
    kWater = 1;
    kSoil = 2;
  }

  enum MeasurementUnitEnum : ENUM8 {
    kPPM = 0;
    kPPB = 1;
    kPPT = 2;
    kMGM3 = 3;
    kUGM3 = 4;
    kNGM3 = 5;
    kPM3 = 6;
    kBQM3 = 7;
  }

  bitmap Feature : BITMAP32 {
    kNumericMeasurement = 0x1;
    kLevelIndication = 0x2;
    kMediumLevel = 0x4;
    kCriticalLevel = 0x8;
    kPeakMeasurement = 0x10;
    kAverageMeasurement = 0x20;
  }

  readonly attribute optional nullable single measuredValue = 0;
  readonly attribute optional nullable single minMeasuredValue = 1;
  readonly attribute optional nullable single maxMeasuredValue = 2;
  readonly attribute optional nullable single peakMeasuredValue = 3;
  readonly attribute optional elapsed_s peakMeasuredValueWindow = 4;
  readonly attribute optional nullable single averageMeasuredValue = 5;
  readonly attribute optional elapsed_s averageMeasuredValueWindow = 6;
  readonly attribute optional single uncertainty = 7;
  readonly attribute optional MeasurementUnitEnum measurementUnit = 8;
  readonly attribute optional MeasurementMediumEnum measurementMedium = 9;
  readonly attribute optional LevelValueEnum levelValue = 10;
  readonly attribute command_id generatedCommandList[] = 65528;
  readonly attribute command_id acceptedCommandList[] = 65529;
  readonly attribute event_id eventList[] = 65530;
  readonly attribute attrib_id attributeList[] = 65531;
  readonly attribute bitmap32 featureMap = 65532;
  readonly attribute int16u clusterRevision = 65533;
}

/** Attributes for reporting carbon dioxide concentration measurements */
client cluster CarbonDioxideConcentrationMeasurement = 1037 {
  enum LevelValueEnum : ENUM8 {
    kUnknown = 0;
    kLow = 1;
    kMedium = 2;
    kHigh = 3;
    kCritical = 4;
  }

  enum MeasurementMediumEnum : ENUM8 {
    kAir = 0;
    kWater = 1;
    kSoil = 2;
  }

  enum MeasurementUnitEnum : ENUM8 {
    kPPM = 0;
    kPPB = 1;
    kPPT = 2;
    kMGM3 = 3;
    kUGM3 = 4;
    kNGM3 = 5;
    kPM3 = 6;
    kBQM3 = 7;
  }

  bitmap Feature : BITMAP32 {
    kNumericMeasurement = 0x1;
    kLevelIndication = 0x2;
    kMediumLevel = 0x4;
    kCriticalLevel = 0x8;
    kPeakMeasurement = 0x10;
    kAverageMeasurement = 0x20;
  }

  readonly attribute optional nullable single measuredValue = 0;
  readonly attribute optional nullable single minMeasuredValue = 1;
  readonly attribute optional nullable single maxMeasuredValue = 2;
  readonly attribute optional nullable single peakMeasuredValue = 3;
  readonly attribute optional elapsed_s peakMeasuredValueWindow = 4;
  readonly attribute optional nullable single averageMeasuredValue = 5;
  readonly attribute optional elapsed_s averageMeasuredValueWindow = 6;
  readonly attribute optional single uncertainty = 7;
  readonly attribute optional MeasurementUnitEnum measurementUnit = 8;
  readonly attribute optional MeasurementMediumEnum measurementMedium = 9;
  readonly attribute optional LevelValueEnum levelValue = 10;
  readonly attribute command_id generatedCommandList[] = 65528;
  readonly attribute command_id acceptedCommandList[] = 65529;
  readonly attribute event_id eventList[] = 65530;
  readonly attribute attrib_id attributeList[] = 65531;
  readonly attribute bitmap32 featureMap = 65532;
  readonly attribute int16u clusterRevision = 65533;
}

/** Attributes for reporting ethylene concentration measurements */
client cluster EthyleneConcentrationMeasurement = 1038 {
  enum LevelValueEnum : ENUM8 {
    kUnknown = 0;
    kLow = 1;
    kMedium = 2;
    kHigh = 3;
    kCritical = 4;
  }

  enum MeasurementMediumEnum : ENUM8 {
    kAir = 0;
    kWater = 1;
    kSoil = 2;
  }

  enum MeasurementUnitEnum : ENUM8 {
    kPPM = 0;
    kPPB = 1;
    kPPT = 2;
    kMGM3 = 3;
    kUGM3 = 4;
    kNGM3 = 5;
    kPM3 = 6;
    kBQM3 = 7;
  }

  bitmap Feature : BITMAP32 {
    kNumericMeasurement = 0x1;
    kLevelIndication = 0x2;
    kMediumLevel = 0x4;
    kCriticalLevel = 0x8;
    kPeakMeasurement = 0x10;
    kAverageMeasurement = 0x20;
  }

  readonly attribute optional nullable single measuredValue = 0;
  readonly attribute optional nullable single minMeasuredValue = 1;
  readonly attribute optional nullable single maxMeasuredValue = 2;
  readonly attribute optional nullable single peakMeasuredValue = 3;
  readonly attribute optional elapsed_s peakMeasuredValueWindow = 4;
  readonly attribute optional nullable single averageMeasuredValue = 5;
  readonly attribute optional elapsed_s averageMeasuredValueWindow = 6;
  readonly attribute optional single uncertainty = 7;
  readonly attribute optional MeasurementUnitEnum measurementUnit = 8;
  readonly attribute optional MeasurementMediumEnum measurementMedium = 9;
  readonly attribute optional LevelValueEnum levelValue = 10;
  readonly attribute command_id generatedCommandList[] = 65528;
  readonly attribute command_id acceptedCommandList[] = 65529;
  readonly attribute event_id eventList[] = 65530;
  readonly attribute attrib_id attributeList[] = 65531;
  readonly attribute bitmap32 featureMap = 65532;
  readonly attribute int16u clusterRevision = 65533;
}

/** Attributes for reporting ethylene oxide concentration measurements */
client cluster EthyleneOxideConcentrationMeasurement = 1039 {
  enum LevelValueEnum : ENUM8 {
    kUnknown = 0;
    kLow = 1;
    kMedium = 2;
    kHigh = 3;
    kCritical = 4;
  }

  enum MeasurementMediumEnum : ENUM8 {
    kAir = 0;
    kWater = 1;
    kSoil = 2;
  }

  enum MeasurementUnitEnum : ENUM8 {
    kPPM = 0;
    kPPB = 1;
    kPPT = 2;
    kMGM3 = 3;
    kUGM3 = 4;
    kNGM3 = 5;
    kPM3 = 6;
    kBQM3 = 7;
  }

  bitmap Feature : BITMAP32 {
    kNumericMeasurement = 0x1;
    kLevelIndication = 0x2;
    kMediumLevel = 0x4;
    kCriticalLevel = 0x8;
    kPeakMeasurement = 0x10;
    kAverageMeasurement = 0x20;
  }

  readonly attribute optional nullable single measuredValue = 0;
  readonly attribute optional nullable single minMeasuredValue = 1;
  readonly attribute optional nullable single maxMeasuredValue = 2;
  readonly attribute optional nullable single peakMeasuredValue = 3;
  readonly attribute optional elapsed_s peakMeasuredValueWindow = 4;
  readonly attribute optional nullable single averageMeasuredValue = 5;
  readonly attribute optional elapsed_s averageMeasuredValueWindow = 6;
  readonly attribute optional single uncertainty = 7;
  readonly attribute optional MeasurementUnitEnum measurementUnit = 8;
  readonly attribute optional MeasurementMediumEnum measurementMedium = 9;
  readonly attribute optional LevelValueEnum levelValue = 10;
  readonly attribute command_id generatedCommandList[] = 65528;
  readonly attribute command_id acceptedCommandList[] = 65529;
  readonly attribute event_id eventList[] = 65530;
  readonly attribute attrib_id attributeList[] = 65531;
  readonly attribute bitmap32 featureMap = 65532;
  readonly attribute int16u clusterRevision = 65533;
}

/** Attributes for reporting hydrogen concentration measurements */
client cluster HydrogenConcentrationMeasurement = 1040 {
  enum LevelValueEnum : ENUM8 {
    kUnknown = 0;
    kLow = 1;
    kMedium = 2;
    kHigh = 3;
    kCritical = 4;
  }

  enum MeasurementMediumEnum : ENUM8 {
    kAir = 0;
    kWater = 1;
    kSoil = 2;
  }

  enum MeasurementUnitEnum : ENUM8 {
    kPPM = 0;
    kPPB = 1;
    kPPT = 2;
    kMGM3 = 3;
    kUGM3 = 4;
    kNGM3 = 5;
    kPM3 = 6;
    kBQM3 = 7;
  }

  bitmap Feature : BITMAP32 {
    kNumericMeasurement = 0x1;
    kLevelIndication = 0x2;
    kMediumLevel = 0x4;
    kCriticalLevel = 0x8;
    kPeakMeasurement = 0x10;
    kAverageMeasurement = 0x20;
  }

  readonly attribute optional nullable single measuredValue = 0;
  readonly attribute optional nullable single minMeasuredValue = 1;
  readonly attribute optional nullable single maxMeasuredValue = 2;
  readonly attribute optional nullable single peakMeasuredValue = 3;
  readonly attribute optional elapsed_s peakMeasuredValueWindow = 4;
  readonly attribute optional nullable single averageMeasuredValue = 5;
  readonly attribute optional elapsed_s averageMeasuredValueWindow = 6;
  readonly attribute optional single uncertainty = 7;
  readonly attribute optional MeasurementUnitEnum measurementUnit = 8;
  readonly attribute optional MeasurementMediumEnum measurementMedium = 9;
  readonly attribute optional LevelValueEnum levelValue = 10;
  readonly attribute command_id generatedCommandList[] = 65528;
  readonly attribute command_id acceptedCommandList[] = 65529;
  readonly attribute event_id eventList[] = 65530;
  readonly attribute attrib_id attributeList[] = 65531;
  readonly attribute bitmap32 featureMap = 65532;
  readonly attribute int16u clusterRevision = 65533;
}

/** Attributes for reporting hydrogen sulfide concentration measurements */
client cluster HydrogenSulfideConcentrationMeasurement = 1041 {
  enum LevelValueEnum : ENUM8 {
    kUnknown = 0;
    kLow = 1;
    kMedium = 2;
    kHigh = 3;
    kCritical = 4;
  }

  enum MeasurementMediumEnum : ENUM8 {
    kAir = 0;
    kWater = 1;
    kSoil = 2;
  }

  enum MeasurementUnitEnum : ENUM8 {
    kPPM = 0;
    kPPB = 1;
    kPPT = 2;
    kMGM3 = 3;
    kUGM3 = 4;
    kNGM3 = 5;
    kPM3 = 6;
    kBQM3 = 7;
  }

  bitmap Feature : BITMAP32 {
    kNumericMeasurement = 0x1;
    kLevelIndication = 0x2;
    kMediumLevel = 0x4;
    kCriticalLevel = 0x8;
    kPeakMeasurement = 0x10;
    kAverageMeasurement = 0x20;
  }

  readonly attribute optional nullable single measuredValue = 0;
  readonly attribute optional nullable single minMeasuredValue = 1;
  readonly attribute optional nullable single maxMeasuredValue = 2;
  readonly attribute optional nullable single peakMeasuredValue = 3;
  readonly attribute optional elapsed_s peakMeasuredValueWindow = 4;
  readonly attribute optional nullable single averageMeasuredValue = 5;
  readonly attribute optional elapsed_s averageMeasuredValueWindow = 6;
  readonly attribute optional single uncertainty = 7;
  readonly attribute optional MeasurementUnitEnum measurementUnit = 8;
  readonly attribute optional MeasurementMediumEnum measurementMedium = 9;
  readonly attribute optional LevelValueEnum levelValue = 10;
  readonly attribute command_id generatedCommandList[] = 65528;
  readonly attribute command_id acceptedCommandList[] = 65529;
  readonly attribute event_id eventList[] = 65530;
  readonly attribute attrib_id attributeList[] = 65531;
  readonly attribute bitmap32 featureMap = 65532;
  readonly attribute int16u clusterRevision = 65533;
}

/** Attributes for reporting nitric oxide concentration measurements */
client cluster NitricOxideConcentrationMeasurement = 1042 {
  enum LevelValueEnum : ENUM8 {
    kUnknown = 0;
    kLow = 1;
    kMedium = 2;
    kHigh = 3;
    kCritical = 4;
  }

  enum MeasurementMediumEnum : ENUM8 {
    kAir = 0;
    kWater = 1;
    kSoil = 2;
  }

  enum MeasurementUnitEnum : ENUM8 {
    kPPM = 0;
    kPPB = 1;
    kPPT = 2;
    kMGM3 = 3;
    kUGM3 = 4;
    kNGM3 = 5;
    kPM3 = 6;
    kBQM3 = 7;
  }

  bitmap Feature : BITMAP32 {
    kNumericMeasurement = 0x1;
    kLevelIndication = 0x2;
    kMediumLevel = 0x4;
    kCriticalLevel = 0x8;
    kPeakMeasurement = 0x10;
    kAverageMeasurement = 0x20;
  }

  readonly attribute optional nullable single measuredValue = 0;
  readonly attribute optional nullable single minMeasuredValue = 1;
  readonly attribute optional nullable single maxMeasuredValue = 2;
  readonly attribute optional nullable single peakMeasuredValue = 3;
  readonly attribute optional elapsed_s peakMeasuredValueWindow = 4;
  readonly attribute optional nullable single averageMeasuredValue = 5;
  readonly attribute optional elapsed_s averageMeasuredValueWindow = 6;
  readonly attribute optional single uncertainty = 7;
  readonly attribute optional MeasurementUnitEnum measurementUnit = 8;
  readonly attribute optional MeasurementMediumEnum measurementMedium = 9;
  readonly attribute optional LevelValueEnum levelValue = 10;
  readonly attribute command_id generatedCommandList[] = 65528;
  readonly attribute command_id acceptedCommandList[] = 65529;
  readonly attribute event_id eventList[] = 65530;
  readonly attribute attrib_id attributeList[] = 65531;
  readonly attribute bitmap32 featureMap = 65532;
  readonly attribute int16u clusterRevision = 65533;
}

/** Attributes for reporting nitrogen dioxide concentration measurements */
client cluster NitrogenDioxideConcentrationMeasurement = 1043 {
  enum LevelValueEnum : ENUM8 {
    kUnknown = 0;
    kLow = 1;
    kMedium = 2;
    kHigh = 3;
    kCritical = 4;
  }

  enum MeasurementMediumEnum : ENUM8 {
    kAir = 0;
    kWater = 1;
    kSoil = 2;
  }

  enum MeasurementUnitEnum : ENUM8 {
    kPPM = 0;
    kPPB = 1;
    kPPT = 2;
    kMGM3 = 3;
    kUGM3 = 4;
    kNGM3 = 5;
    kPM3 = 6;
    kBQM3 = 7;
  }

  bitmap Feature : BITMAP32 {
    kNumericMeasurement = 0x1;
    kLevelIndication = 0x2;
    kMediumLevel = 0x4;
    kCriticalLevel = 0x8;
    kPeakMeasurement = 0x10;
    kAverageMeasurement = 0x20;
  }

  readonly attribute optional nullable single measuredValue = 0;
  readonly attribute optional nullable single minMeasuredValue = 1;
  readonly attribute optional nullable single maxMeasuredValue = 2;
  readonly attribute optional nullable single peakMeasuredValue = 3;
  readonly attribute optional elapsed_s peakMeasuredValueWindow = 4;
  readonly attribute optional nullable single averageMeasuredValue = 5;
  readonly attribute optional elapsed_s averageMeasuredValueWindow = 6;
  readonly attribute optional single uncertainty = 7;
  readonly attribute optional MeasurementUnitEnum measurementUnit = 8;
  readonly attribute optional MeasurementMediumEnum measurementMedium = 9;
  readonly attribute optional LevelValueEnum levelValue = 10;
  readonly attribute command_id generatedCommandList[] = 65528;
  readonly attribute command_id acceptedCommandList[] = 65529;
  readonly attribute event_id eventList[] = 65530;
  readonly attribute attrib_id attributeList[] = 65531;
  readonly attribute bitmap32 featureMap = 65532;
  readonly attribute int16u clusterRevision = 65533;
}

/** Attributes for reporting oxygen concentration measurements */
client cluster OxygenConcentrationMeasurement = 1044 {
  enum LevelValueEnum : ENUM8 {
    kUnknown = 0;
    kLow = 1;
    kMedium = 2;
    kHigh = 3;
    kCritical = 4;
  }

  enum MeasurementMediumEnum : ENUM8 {
    kAir = 0;
    kWater = 1;
    kSoil = 2;
  }

  enum MeasurementUnitEnum : ENUM8 {
    kPPM = 0;
    kPPB = 1;
    kPPT = 2;
    kMGM3 = 3;
    kUGM3 = 4;
    kNGM3 = 5;
    kPM3 = 6;
    kBQM3 = 7;
  }

  bitmap Feature : BITMAP32 {
    kNumericMeasurement = 0x1;
    kLevelIndication = 0x2;
    kMediumLevel = 0x4;
    kCriticalLevel = 0x8;
    kPeakMeasurement = 0x10;
    kAverageMeasurement = 0x20;
  }

  readonly attribute optional nullable single measuredValue = 0;
  readonly attribute optional nullable single minMeasuredValue = 1;
  readonly attribute optional nullable single maxMeasuredValue = 2;
  readonly attribute optional nullable single peakMeasuredValue = 3;
  readonly attribute optional elapsed_s peakMeasuredValueWindow = 4;
  readonly attribute optional nullable single averageMeasuredValue = 5;
  readonly attribute optional elapsed_s averageMeasuredValueWindow = 6;
  readonly attribute optional single uncertainty = 7;
  readonly attribute optional MeasurementUnitEnum measurementUnit = 8;
  readonly attribute optional MeasurementMediumEnum measurementMedium = 9;
  readonly attribute optional LevelValueEnum levelValue = 10;
  readonly attribute command_id generatedCommandList[] = 65528;
  readonly attribute command_id acceptedCommandList[] = 65529;
  readonly attribute event_id eventList[] = 65530;
  readonly attribute attrib_id attributeList[] = 65531;
  readonly attribute bitmap32 featureMap = 65532;
  readonly attribute int16u clusterRevision = 65533;
}

/** Attributes for reporting ozone concentration measurements */
client cluster OzoneConcentrationMeasurement = 1045 {
  enum LevelValueEnum : ENUM8 {
    kUnknown = 0;
    kLow = 1;
    kMedium = 2;
    kHigh = 3;
    kCritical = 4;
  }

  enum MeasurementMediumEnum : ENUM8 {
    kAir = 0;
    kWater = 1;
    kSoil = 2;
  }

  enum MeasurementUnitEnum : ENUM8 {
    kPPM = 0;
    kPPB = 1;
    kPPT = 2;
    kMGM3 = 3;
    kUGM3 = 4;
    kNGM3 = 5;
    kPM3 = 6;
    kBQM3 = 7;
  }

  bitmap Feature : BITMAP32 {
    kNumericMeasurement = 0x1;
    kLevelIndication = 0x2;
    kMediumLevel = 0x4;
    kCriticalLevel = 0x8;
    kPeakMeasurement = 0x10;
    kAverageMeasurement = 0x20;
  }

  readonly attribute optional nullable single measuredValue = 0;
  readonly attribute optional nullable single minMeasuredValue = 1;
  readonly attribute optional nullable single maxMeasuredValue = 2;
  readonly attribute optional nullable single peakMeasuredValue = 3;
  readonly attribute optional elapsed_s peakMeasuredValueWindow = 4;
  readonly attribute optional nullable single averageMeasuredValue = 5;
  readonly attribute optional elapsed_s averageMeasuredValueWindow = 6;
  readonly attribute optional single uncertainty = 7;
  readonly attribute optional MeasurementUnitEnum measurementUnit = 8;
  readonly attribute optional MeasurementMediumEnum measurementMedium = 9;
  readonly attribute optional LevelValueEnum levelValue = 10;
  readonly attribute command_id generatedCommandList[] = 65528;
  readonly attribute command_id acceptedCommandList[] = 65529;
  readonly attribute event_id eventList[] = 65530;
  readonly attribute attrib_id attributeList[] = 65531;
  readonly attribute bitmap32 featureMap = 65532;
  readonly attribute int16u clusterRevision = 65533;
}

/** Attributes for reporting sulfur dioxide concentration measurements */
client cluster SulfurDioxideConcentrationMeasurement = 1046 {
  enum LevelValueEnum : ENUM8 {
    kUnknown = 0;
    kLow = 1;
    kMedium = 2;
    kHigh = 3;
    kCritical = 4;
  }

  enum MeasurementMediumEnum : ENUM8 {
    kAir = 0;
    kWater = 1;
    kSoil = 2;
  }

  enum MeasurementUnitEnum : ENUM8 {
    kPPM = 0;
    kPPB = 1;
    kPPT = 2;
    kMGM3 = 3;
    kUGM3 = 4;
    kNGM3 = 5;
    kPM3 = 6;
    kBQM3 = 7;
  }

  bitmap Feature : BITMAP32 {
    kNumericMeasurement = 0x1;
    kLevelIndication = 0x2;
    kMediumLevel = 0x4;
    kCriticalLevel = 0x8;
    kPeakMeasurement = 0x10;
    kAverageMeasurement = 0x20;
  }

  readonly attribute optional nullable single measuredValue = 0;
  readonly attribute optional nullable single minMeasuredValue = 1;
  readonly attribute optional nullable single maxMeasuredValue = 2;
  readonly attribute optional nullable single peakMeasuredValue = 3;
  readonly attribute optional elapsed_s peakMeasuredValueWindow = 4;
  readonly attribute optional nullable single averageMeasuredValue = 5;
  readonly attribute optional elapsed_s averageMeasuredValueWindow = 6;
  readonly attribute optional single uncertainty = 7;
  readonly attribute optional MeasurementUnitEnum measurementUnit = 8;
  readonly attribute optional MeasurementMediumEnum measurementMedium = 9;
  readonly attribute optional LevelValueEnum levelValue = 10;
  readonly attribute command_id generatedCommandList[] = 65528;
  readonly attribute command_id acceptedCommandList[] = 65529;
  readonly attribute event_id eventList[] = 65530;
  readonly attribute attrib_id attributeList[] = 65531;
  readonly attribute bitmap32 featureMap = 65532;
  readonly attribute int16u clusterRevision = 65533;
}

/** Attributes for reporting dissolved oxygen concentration measurements */
client cluster DissolvedOxygenConcentrationMeasurement = 1047 {
  enum LevelValueEnum : ENUM8 {
    kUnknown = 0;
    kLow = 1;
    kMedium = 2;
    kHigh = 3;
    kCritical = 4;
  }

  enum MeasurementMediumEnum : ENUM8 {
    kAir = 0;
    kWater = 1;
    kSoil = 2;
  }

  enum MeasurementUnitEnum : ENUM8 {
    kPPM = 0;
    kPPB = 1;
    kPPT = 2;
    kMGM3 = 3;
    kUGM3 = 4;
    kNGM3 = 5;
    kPM3 = 6;
    kBQM3 = 7;
  }

  bitmap Feature : BITMAP32 {
    kNumericMeasurement = 0x1;
    kLevelIndication = 0x2;
    kMediumLevel = 0x4;
    kCriticalLevel = 0x8;
    kPeakMeasurement = 0x10;
    kAverageMeasurement = 0x20;
  }

  readonly attribute optional nullable single measuredValue = 0;
  readonly attribute optional nullable single minMeasuredValue = 1;
  readonly attribute optional nullable single maxMeasuredValue = 2;
  readonly attribute optional nullable single peakMeasuredValue = 3;
  readonly attribute optional elapsed_s peakMeasuredValueWindow = 4;
  readonly attribute optional nullable single averageMeasuredValue = 5;
  readonly attribute optional elapsed_s averageMeasuredValueWindow = 6;
  readonly attribute optional single uncertainty = 7;
  readonly attribute optional MeasurementUnitEnum measurementUnit = 8;
  readonly attribute optional MeasurementMediumEnum measurementMedium = 9;
  readonly attribute optional LevelValueEnum levelValue = 10;
  readonly attribute command_id generatedCommandList[] = 65528;
  readonly attribute command_id acceptedCommandList[] = 65529;
  readonly attribute event_id eventList[] = 65530;
  readonly attribute attrib_id attributeList[] = 65531;
  readonly attribute bitmap32 featureMap = 65532;
  readonly attribute int16u clusterRevision = 65533;
}

/** Attributes for reporting bromate concentration measurements */
client cluster BromateConcentrationMeasurement = 1048 {
  enum LevelValueEnum : ENUM8 {
    kUnknown = 0;
    kLow = 1;
    kMedium = 2;
    kHigh = 3;
    kCritical = 4;
  }

  enum MeasurementMediumEnum : ENUM8 {
    kAir = 0;
    kWater = 1;
    kSoil = 2;
  }

  enum MeasurementUnitEnum : ENUM8 {
    kPPM = 0;
    kPPB = 1;
    kPPT = 2;
    kMGM3 = 3;
    kUGM3 = 4;
    kNGM3 = 5;
    kPM3 = 6;
    kBQM3 = 7;
  }

  bitmap Feature : BITMAP32 {
    kNumericMeasurement = 0x1;
    kLevelIndication = 0x2;
    kMediumLevel = 0x4;
    kCriticalLevel = 0x8;
    kPeakMeasurement = 0x10;
    kAverageMeasurement = 0x20;
  }

  readonly attribute optional nullable single measuredValue = 0;
  readonly attribute optional nullable single minMeasuredValue = 1;
  readonly attribute optional nullable single maxMeasuredValue = 2;
  readonly attribute optional nullable single peakMeasuredValue = 3;
  readonly attribute optional elapsed_s peakMeasuredValueWindow = 4;
  readonly attribute optional nullable single averageMeasuredValue = 5;
  readonly attribute optional elapsed_s averageMeasuredValueWindow = 6;
  readonly attribute optional single uncertainty = 7;
  readonly attribute optional MeasurementUnitEnum measurementUnit = 8;
  readonly attribute optional MeasurementMediumEnum measurementMedium = 9;
  readonly attribute optional LevelValueEnum levelValue = 10;
  readonly attribute command_id generatedCommandList[] = 65528;
  readonly attribute command_id acceptedCommandList[] = 65529;
  readonly attribute event_id eventList[] = 65530;
  readonly attribute attrib_id attributeList[] = 65531;
  readonly attribute bitmap32 featureMap = 65532;
  readonly attribute int16u clusterRevision = 65533;
}

/** Attributes for reporting chloramines concentration measurements */
client cluster ChloraminesConcentrationMeasurement = 1049 {
  enum LevelValueEnum : ENUM8 {
    kUnknown = 0;
    kLow = 1;
    kMedium = 2;
    kHigh = 3;
    kCritical = 4;
  }

  enum MeasurementMediumEnum : ENUM8 {
    kAir = 0;
    kWater = 1;
    kSoil = 2;
  }

  enum MeasurementUnitEnum : ENUM8 {
    kPPM = 0;
    kPPB = 1;
    kPPT = 2;
    kMGM3 = 3;
    kUGM3 = 4;
    kNGM3 = 5;
    kPM3 = 6;
    kBQM3 = 7;
  }

  bitmap Feature : BITMAP32 {
    kNumericMeasurement = 0x1;
    kLevelIndication = 0x2;
    kMediumLevel = 0x4;
    kCriticalLevel = 0x8;
    kPeakMeasurement = 0x10;
    kAverageMeasurement = 0x20;
  }

  readonly attribute optional nullable single measuredValue = 0;
  readonly attribute optional nullable single minMeasuredValue = 1;
  readonly attribute optional nullable single maxMeasuredValue = 2;
  readonly attribute optional nullable single peakMeasuredValue = 3;
  readonly attribute optional elapsed_s peakMeasuredValueWindow = 4;
  readonly attribute optional nullable single averageMeasuredValue = 5;
  readonly attribute optional elapsed_s averageMeasuredValueWindow = 6;
  readonly attribute optional single uncertainty = 7;
  readonly attribute optional MeasurementUnitEnum measurementUnit = 8;
  readonly attribute optional MeasurementMediumEnum measurementMedium = 9;
  readonly attribute optional LevelValueEnum levelValue = 10;
  readonly attribute command_id generatedCommandList[] = 65528;
  readonly attribute command_id acceptedCommandList[] = 65529;
  readonly attribute event_id eventList[] = 65530;
  readonly attribute attrib_id attributeList[] = 65531;
  readonly attribute bitmap32 featureMap = 65532;
  readonly attribute int16u clusterRevision = 65533;
}

/** Attributes for reporting chlorine concentration measurements */
client cluster ChlorineConcentrationMeasurement = 1050 {
  enum LevelValueEnum : ENUM8 {
    kUnknown = 0;
    kLow = 1;
    kMedium = 2;
    kHigh = 3;
    kCritical = 4;
  }

  enum MeasurementMediumEnum : ENUM8 {
    kAir = 0;
    kWater = 1;
    kSoil = 2;
  }

  enum MeasurementUnitEnum : ENUM8 {
    kPPM = 0;
    kPPB = 1;
    kPPT = 2;
    kMGM3 = 3;
    kUGM3 = 4;
    kNGM3 = 5;
    kPM3 = 6;
    kBQM3 = 7;
  }

  bitmap Feature : BITMAP32 {
    kNumericMeasurement = 0x1;
    kLevelIndication = 0x2;
    kMediumLevel = 0x4;
    kCriticalLevel = 0x8;
    kPeakMeasurement = 0x10;
    kAverageMeasurement = 0x20;
  }

  readonly attribute optional nullable single measuredValue = 0;
  readonly attribute optional nullable single minMeasuredValue = 1;
  readonly attribute optional nullable single maxMeasuredValue = 2;
  readonly attribute optional nullable single peakMeasuredValue = 3;
  readonly attribute optional elapsed_s peakMeasuredValueWindow = 4;
  readonly attribute optional nullable single averageMeasuredValue = 5;
  readonly attribute optional elapsed_s averageMeasuredValueWindow = 6;
  readonly attribute optional single uncertainty = 7;
  readonly attribute optional MeasurementUnitEnum measurementUnit = 8;
  readonly attribute optional MeasurementMediumEnum measurementMedium = 9;
  readonly attribute optional LevelValueEnum levelValue = 10;
  readonly attribute command_id generatedCommandList[] = 65528;
  readonly attribute command_id acceptedCommandList[] = 65529;
  readonly attribute event_id eventList[] = 65530;
  readonly attribute attrib_id attributeList[] = 65531;
  readonly attribute bitmap32 featureMap = 65532;
  readonly attribute int16u clusterRevision = 65533;
}

/** Attributes for reporting fecal coliform and e. coli concentration measurements */
client cluster FecalColiformEColiConcentrationMeasurement = 1051 {
  enum LevelValueEnum : ENUM8 {
    kUnknown = 0;
    kLow = 1;
    kMedium = 2;
    kHigh = 3;
    kCritical = 4;
  }

  enum MeasurementMediumEnum : ENUM8 {
    kAir = 0;
    kWater = 1;
    kSoil = 2;
  }

  enum MeasurementUnitEnum : ENUM8 {
    kPPM = 0;
    kPPB = 1;
    kPPT = 2;
    kMGM3 = 3;
    kUGM3 = 4;
    kNGM3 = 5;
    kPM3 = 6;
    kBQM3 = 7;
  }

  bitmap Feature : BITMAP32 {
    kNumericMeasurement = 0x1;
    kLevelIndication = 0x2;
    kMediumLevel = 0x4;
    kCriticalLevel = 0x8;
    kPeakMeasurement = 0x10;
    kAverageMeasurement = 0x20;
  }

  readonly attribute optional nullable single measuredValue = 0;
  readonly attribute optional nullable single minMeasuredValue = 1;
  readonly attribute optional nullable single maxMeasuredValue = 2;
  readonly attribute optional nullable single peakMeasuredValue = 3;
  readonly attribute optional elapsed_s peakMeasuredValueWindow = 4;
  readonly attribute optional nullable single averageMeasuredValue = 5;
  readonly attribute optional elapsed_s averageMeasuredValueWindow = 6;
  readonly attribute optional single uncertainty = 7;
  readonly attribute optional MeasurementUnitEnum measurementUnit = 8;
  readonly attribute optional MeasurementMediumEnum measurementMedium = 9;
  readonly attribute optional LevelValueEnum levelValue = 10;
  readonly attribute command_id generatedCommandList[] = 65528;
  readonly attribute command_id acceptedCommandList[] = 65529;
  readonly attribute event_id eventList[] = 65530;
  readonly attribute attrib_id attributeList[] = 65531;
  readonly attribute bitmap32 featureMap = 65532;
  readonly attribute int16u clusterRevision = 65533;
}

/** Attributes for reporting fluoride concentration measurements */
client cluster FluorideConcentrationMeasurement = 1052 {
  enum LevelValueEnum : ENUM8 {
    kUnknown = 0;
    kLow = 1;
    kMedium = 2;
    kHigh = 3;
    kCritical = 4;
  }

  enum MeasurementMediumEnum : ENUM8 {
    kAir = 0;
    kWater = 1;
    kSoil = 2;
  }

  enum MeasurementUnitEnum : ENUM8 {
    kPPM = 0;
    kPPB = 1;
    kPPT = 2;
    kMGM3 = 3;
    kUGM3 = 4;
    kNGM3 = 5;
    kPM3 = 6;
    kBQM3 = 7;
  }

  bitmap Feature : BITMAP32 {
    kNumericMeasurement = 0x1;
    kLevelIndication = 0x2;
    kMediumLevel = 0x4;
    kCriticalLevel = 0x8;
    kPeakMeasurement = 0x10;
    kAverageMeasurement = 0x20;
  }

  readonly attribute optional nullable single measuredValue = 0;
  readonly attribute optional nullable single minMeasuredValue = 1;
  readonly attribute optional nullable single maxMeasuredValue = 2;
  readonly attribute optional nullable single peakMeasuredValue = 3;
  readonly attribute optional elapsed_s peakMeasuredValueWindow = 4;
  readonly attribute optional nullable single averageMeasuredValue = 5;
  readonly attribute optional elapsed_s averageMeasuredValueWindow = 6;
  readonly attribute optional single uncertainty = 7;
  readonly attribute optional MeasurementUnitEnum measurementUnit = 8;
  readonly attribute optional MeasurementMediumEnum measurementMedium = 9;
  readonly attribute optional LevelValueEnum levelValue = 10;
  readonly attribute command_id generatedCommandList[] = 65528;
  readonly attribute command_id acceptedCommandList[] = 65529;
  readonly attribute event_id eventList[] = 65530;
  readonly attribute attrib_id attributeList[] = 65531;
  readonly attribute bitmap32 featureMap = 65532;
  readonly attribute int16u clusterRevision = 65533;
}

/** Attributes for reporting haloacetic acids concentration measurements */
client cluster HaloaceticAcidsConcentrationMeasurement = 1053 {
  enum LevelValueEnum : ENUM8 {
    kUnknown = 0;
    kLow = 1;
    kMedium = 2;
    kHigh = 3;
    kCritical = 4;
  }

  enum MeasurementMediumEnum : ENUM8 {
    kAir = 0;
    kWater = 1;
    kSoil = 2;
  }

  enum MeasurementUnitEnum : ENUM8 {
    kPPM = 0;
    kPPB = 1;
    kPPT = 2;
    kMGM3 = 3;
    kUGM3 = 4;
    kNGM3 = 5;
    kPM3 = 6;
    kBQM3 = 7;
  }

  bitmap Feature : BITMAP32 {
    kNumericMeasurement = 0x1;
    kLevelIndication = 0x2;
    kMediumLevel = 0x4;
    kCriticalLevel = 0x8;
    kPeakMeasurement = 0x10;
    kAverageMeasurement = 0x20;
  }

  readonly attribute optional nullable single measuredValue = 0;
  readonly attribute optional nullable single minMeasuredValue = 1;
  readonly attribute optional nullable single maxMeasuredValue = 2;
  readonly attribute optional nullable single peakMeasuredValue = 3;
  readonly attribute optional elapsed_s peakMeasuredValueWindow = 4;
  readonly attribute optional nullable single averageMeasuredValue = 5;
  readonly attribute optional elapsed_s averageMeasuredValueWindow = 6;
  readonly attribute optional single uncertainty = 7;
  readonly attribute optional MeasurementUnitEnum measurementUnit = 8;
  readonly attribute optional MeasurementMediumEnum measurementMedium = 9;
  readonly attribute optional LevelValueEnum levelValue = 10;
  readonly attribute command_id generatedCommandList[] = 65528;
  readonly attribute command_id acceptedCommandList[] = 65529;
  readonly attribute event_id eventList[] = 65530;
  readonly attribute attrib_id attributeList[] = 65531;
  readonly attribute bitmap32 featureMap = 65532;
  readonly attribute int16u clusterRevision = 65533;
}

/** Attributes for reporting total trihalomethanes concentration measurements */
client cluster TotalTrihalomethanesConcentrationMeasurement = 1054 {
  enum LevelValueEnum : ENUM8 {
    kUnknown = 0;
    kLow = 1;
    kMedium = 2;
    kHigh = 3;
    kCritical = 4;
  }

  enum MeasurementMediumEnum : ENUM8 {
    kAir = 0;
    kWater = 1;
    kSoil = 2;
  }

  enum MeasurementUnitEnum : ENUM8 {
    kPPM = 0;
    kPPB = 1;
    kPPT = 2;
    kMGM3 = 3;
    kUGM3 = 4;
    kNGM3 = 5;
    kPM3 = 6;
    kBQM3 = 7;
  }

  bitmap Feature : BITMAP32 {
    kNumericMeasurement = 0x1;
    kLevelIndication = 0x2;
    kMediumLevel = 0x4;
    kCriticalLevel = 0x8;
    kPeakMeasurement = 0x10;
    kAverageMeasurement = 0x20;
  }

  readonly attribute optional nullable single measuredValue = 0;
  readonly attribute optional nullable single minMeasuredValue = 1;
  readonly attribute optional nullable single maxMeasuredValue = 2;
  readonly attribute optional nullable single peakMeasuredValue = 3;
  readonly attribute optional elapsed_s peakMeasuredValueWindow = 4;
  readonly attribute optional nullable single averageMeasuredValue = 5;
  readonly attribute optional elapsed_s averageMeasuredValueWindow = 6;
  readonly attribute optional single uncertainty = 7;
  readonly attribute optional MeasurementUnitEnum measurementUnit = 8;
  readonly attribute optional MeasurementMediumEnum measurementMedium = 9;
  readonly attribute optional LevelValueEnum levelValue = 10;
  readonly attribute command_id generatedCommandList[] = 65528;
  readonly attribute command_id acceptedCommandList[] = 65529;
  readonly attribute event_id eventList[] = 65530;
  readonly attribute attrib_id attributeList[] = 65531;
  readonly attribute bitmap32 featureMap = 65532;
  readonly attribute int16u clusterRevision = 65533;
}

/** Attributes for reporting total coliform bacteria concentration measurements */
client cluster TotalColiformBacteriaConcentrationMeasurement = 1055 {
  enum LevelValueEnum : ENUM8 {
    kUnknown = 0;
    kLow = 1;
    kMedium = 2;
    kHigh = 3;
    kCritical = 4;
  }

  enum MeasurementMediumEnum : ENUM8 {
    kAir = 0;
    kWater = 1;
    kSoil = 2;
  }

  enum MeasurementUnitEnum : ENUM8 {
    kPPM = 0;
    kPPB = 1;
    kPPT = 2;
    kMGM3 = 3;
    kUGM3 = 4;
    kNGM3 = 5;
    kPM3 = 6;
    kBQM3 = 7;
  }

  bitmap Feature : BITMAP32 {
    kNumericMeasurement = 0x1;
    kLevelIndication = 0x2;
    kMediumLevel = 0x4;
    kCriticalLevel = 0x8;
    kPeakMeasurement = 0x10;
    kAverageMeasurement = 0x20;
  }

  readonly attribute optional nullable single measuredValue = 0;
  readonly attribute optional nullable single minMeasuredValue = 1;
  readonly attribute optional nullable single maxMeasuredValue = 2;
  readonly attribute optional nullable single peakMeasuredValue = 3;
  readonly attribute optional elapsed_s peakMeasuredValueWindow = 4;
  readonly attribute optional nullable single averageMeasuredValue = 5;
  readonly attribute optional elapsed_s averageMeasuredValueWindow = 6;
  readonly attribute optional single uncertainty = 7;
  readonly attribute optional MeasurementUnitEnum measurementUnit = 8;
  readonly attribute optional MeasurementMediumEnum measurementMedium = 9;
  readonly attribute optional LevelValueEnum levelValue = 10;
  readonly attribute command_id generatedCommandList[] = 65528;
  readonly attribute command_id acceptedCommandList[] = 65529;
  readonly attribute event_id eventList[] = 65530;
  readonly attribute attrib_id attributeList[] = 65531;
  readonly attribute bitmap32 featureMap = 65532;
  readonly attribute int16u clusterRevision = 65533;
}

/** Attributes for reporting turbidity concentration measurements */
client cluster TurbidityConcentrationMeasurement = 1056 {
  enum LevelValueEnum : ENUM8 {
    kUnknown = 0;
    kLow = 1;
    kMedium = 2;
    kHigh = 3;
    kCritical = 4;
  }

  enum MeasurementMediumEnum : ENUM8 {
    kAir = 0;
    kWater = 1;
    kSoil = 2;
  }

  enum MeasurementUnitEnum : ENUM8 {
    kPPM = 0;
    kPPB = 1;
    kPPT = 2;
    kMGM3 = 3;
    kUGM3 = 4;
    kNGM3 = 5;
    kPM3 = 6;
    kBQM3 = 7;
  }

  bitmap Feature : BITMAP32 {
    kNumericMeasurement = 0x1;
    kLevelIndication = 0x2;
    kMediumLevel = 0x4;
    kCriticalLevel = 0x8;
    kPeakMeasurement = 0x10;
    kAverageMeasurement = 0x20;
  }

  readonly attribute optional nullable single measuredValue = 0;
  readonly attribute optional nullable single minMeasuredValue = 1;
  readonly attribute optional nullable single maxMeasuredValue = 2;
  readonly attribute optional nullable single peakMeasuredValue = 3;
  readonly attribute optional elapsed_s peakMeasuredValueWindow = 4;
  readonly attribute optional nullable single averageMeasuredValue = 5;
  readonly attribute optional elapsed_s averageMeasuredValueWindow = 6;
  readonly attribute optional single uncertainty = 7;
  readonly attribute optional MeasurementUnitEnum measurementUnit = 8;
  readonly attribute optional MeasurementMediumEnum measurementMedium = 9;
  readonly attribute optional LevelValueEnum levelValue = 10;
  readonly attribute command_id generatedCommandList[] = 65528;
  readonly attribute command_id acceptedCommandList[] = 65529;
  readonly attribute event_id eventList[] = 65530;
  readonly attribute attrib_id attributeList[] = 65531;
  readonly attribute bitmap32 featureMap = 65532;
  readonly attribute int16u clusterRevision = 65533;
}

/** Attributes for reporting copper concentration measurements */
client cluster CopperConcentrationMeasurement = 1057 {
  enum LevelValueEnum : ENUM8 {
    kUnknown = 0;
    kLow = 1;
    kMedium = 2;
    kHigh = 3;
    kCritical = 4;
  }

  enum MeasurementMediumEnum : ENUM8 {
    kAir = 0;
    kWater = 1;
    kSoil = 2;
  }

  enum MeasurementUnitEnum : ENUM8 {
    kPPM = 0;
    kPPB = 1;
    kPPT = 2;
    kMGM3 = 3;
    kUGM3 = 4;
    kNGM3 = 5;
    kPM3 = 6;
    kBQM3 = 7;
  }

  bitmap Feature : BITMAP32 {
    kNumericMeasurement = 0x1;
    kLevelIndication = 0x2;
    kMediumLevel = 0x4;
    kCriticalLevel = 0x8;
    kPeakMeasurement = 0x10;
    kAverageMeasurement = 0x20;
  }

  readonly attribute optional nullable single measuredValue = 0;
  readonly attribute optional nullable single minMeasuredValue = 1;
  readonly attribute optional nullable single maxMeasuredValue = 2;
  readonly attribute optional nullable single peakMeasuredValue = 3;
  readonly attribute optional elapsed_s peakMeasuredValueWindow = 4;
  readonly attribute optional nullable single averageMeasuredValue = 5;
  readonly attribute optional elapsed_s averageMeasuredValueWindow = 6;
  readonly attribute optional single uncertainty = 7;
  readonly attribute optional MeasurementUnitEnum measurementUnit = 8;
  readonly attribute optional MeasurementMediumEnum measurementMedium = 9;
  readonly attribute optional LevelValueEnum levelValue = 10;
  readonly attribute command_id generatedCommandList[] = 65528;
  readonly attribute command_id acceptedCommandList[] = 65529;
  readonly attribute event_id eventList[] = 65530;
  readonly attribute attrib_id attributeList[] = 65531;
  readonly attribute bitmap32 featureMap = 65532;
  readonly attribute int16u clusterRevision = 65533;
}

/** Attributes for reporting lead concentration measurements */
client cluster LeadConcentrationMeasurement = 1058 {
  enum LevelValueEnum : ENUM8 {
    kUnknown = 0;
    kLow = 1;
    kMedium = 2;
    kHigh = 3;
    kCritical = 4;
  }

  enum MeasurementMediumEnum : ENUM8 {
    kAir = 0;
    kWater = 1;
    kSoil = 2;
  }

  enum MeasurementUnitEnum : ENUM8 {
    kPPM = 0;
    kPPB = 1;
    kPPT = 2;
    kMGM3 = 3;
    kUGM3 = 4;
    kNGM3 = 5;
    kPM3 = 6;
    kBQM3 = 7;
  }

  bitmap Feature : BITMAP32 {
    kNumericMeasurement = 0x1;
    kLevelIndication = 0x2;
    kMediumLevel = 0x4;
    kCriticalLevel = 0x8;
    kPeakMeasurement = 0x10;
    kAverageMeasurement = 0x20;
  }

  readonly attribute optional nullable single measuredValue = 0;
  readonly attribute optional nullable single minMeasuredValue = 1;
  readonly attribute optional nullable single maxMeasuredValue = 2;
  readonly attribute optional nullable single peakMeasuredValue = 3;
  readonly attribute optional elapsed_s peakMeasuredValueWindow = 4;
  readonly attribute optional nullable single averageMeasuredValue = 5;
  readonly attribute optional elapsed_s averageMeasuredValueWindow = 6;
  readonly attribute optional single uncertainty = 7;
  readonly attribute optional MeasurementUnitEnum measurementUnit = 8;
  readonly attribute optional MeasurementMediumEnum measurementMedium = 9;
  readonly attribute optional LevelValueEnum levelValue = 10;
  readonly attribute command_id generatedCommandList[] = 65528;
  readonly attribute command_id acceptedCommandList[] = 65529;
  readonly attribute event_id eventList[] = 65530;
  readonly attribute attrib_id attributeList[] = 65531;
  readonly attribute bitmap32 featureMap = 65532;
  readonly attribute int16u clusterRevision = 65533;
}

/** Attributes for reporting manganese concentration measurements */
client cluster ManganeseConcentrationMeasurement = 1059 {
  enum LevelValueEnum : ENUM8 {
    kUnknown = 0;
    kLow = 1;
    kMedium = 2;
    kHigh = 3;
    kCritical = 4;
  }

  enum MeasurementMediumEnum : ENUM8 {
    kAir = 0;
    kWater = 1;
    kSoil = 2;
  }

  enum MeasurementUnitEnum : ENUM8 {
    kPPM = 0;
    kPPB = 1;
    kPPT = 2;
    kMGM3 = 3;
    kUGM3 = 4;
    kNGM3 = 5;
    kPM3 = 6;
    kBQM3 = 7;
  }

  bitmap Feature : BITMAP32 {
    kNumericMeasurement = 0x1;
    kLevelIndication = 0x2;
    kMediumLevel = 0x4;
    kCriticalLevel = 0x8;
    kPeakMeasurement = 0x10;
    kAverageMeasurement = 0x20;
  }

  readonly attribute optional nullable single measuredValue = 0;
  readonly attribute optional nullable single minMeasuredValue = 1;
  readonly attribute optional nullable single maxMeasuredValue = 2;
  readonly attribute optional nullable single peakMeasuredValue = 3;
  readonly attribute optional elapsed_s peakMeasuredValueWindow = 4;
  readonly attribute optional nullable single averageMeasuredValue = 5;
  readonly attribute optional elapsed_s averageMeasuredValueWindow = 6;
  readonly attribute optional single uncertainty = 7;
  readonly attribute optional MeasurementUnitEnum measurementUnit = 8;
  readonly attribute optional MeasurementMediumEnum measurementMedium = 9;
  readonly attribute optional LevelValueEnum levelValue = 10;
  readonly attribute command_id generatedCommandList[] = 65528;
  readonly attribute command_id acceptedCommandList[] = 65529;
  readonly attribute event_id eventList[] = 65530;
  readonly attribute attrib_id attributeList[] = 65531;
  readonly attribute bitmap32 featureMap = 65532;
  readonly attribute int16u clusterRevision = 65533;
}

/** Attributes for reporting sulfate concentration measurements */
client cluster SulfateConcentrationMeasurement = 1060 {
  enum LevelValueEnum : ENUM8 {
    kUnknown = 0;
    kLow = 1;
    kMedium = 2;
    kHigh = 3;
    kCritical = 4;
  }

  enum MeasurementMediumEnum : ENUM8 {
    kAir = 0;
    kWater = 1;
    kSoil = 2;
  }

  enum MeasurementUnitEnum : ENUM8 {
    kPPM = 0;
    kPPB = 1;
    kPPT = 2;
    kMGM3 = 3;
    kUGM3 = 4;
    kNGM3 = 5;
    kPM3 = 6;
    kBQM3 = 7;
  }

  bitmap Feature : BITMAP32 {
    kNumericMeasurement = 0x1;
    kLevelIndication = 0x2;
    kMediumLevel = 0x4;
    kCriticalLevel = 0x8;
    kPeakMeasurement = 0x10;
    kAverageMeasurement = 0x20;
  }

  readonly attribute optional nullable single measuredValue = 0;
  readonly attribute optional nullable single minMeasuredValue = 1;
  readonly attribute optional nullable single maxMeasuredValue = 2;
  readonly attribute optional nullable single peakMeasuredValue = 3;
  readonly attribute optional elapsed_s peakMeasuredValueWindow = 4;
  readonly attribute optional nullable single averageMeasuredValue = 5;
  readonly attribute optional elapsed_s averageMeasuredValueWindow = 6;
  readonly attribute optional single uncertainty = 7;
  readonly attribute optional MeasurementUnitEnum measurementUnit = 8;
  readonly attribute optional MeasurementMediumEnum measurementMedium = 9;
  readonly attribute optional LevelValueEnum levelValue = 10;
  readonly attribute command_id generatedCommandList[] = 65528;
  readonly attribute command_id acceptedCommandList[] = 65529;
  readonly attribute event_id eventList[] = 65530;
  readonly attribute attrib_id attributeList[] = 65531;
  readonly attribute bitmap32 featureMap = 65532;
  readonly attribute int16u clusterRevision = 65533;
}

/** Attributes for reporting bromodichloromethane concentration measurements */
client cluster BromodichloromethaneConcentrationMeasurement = 1061 {
  enum LevelValueEnum : ENUM8 {
    kUnknown = 0;
    kLow = 1;
    kMedium = 2;
    kHigh = 3;
    kCritical = 4;
  }

  enum MeasurementMediumEnum : ENUM8 {
    kAir = 0;
    kWater = 1;
    kSoil = 2;
  }

  enum MeasurementUnitEnum : ENUM8 {
    kPPM = 0;
    kPPB = 1;
    kPPT = 2;
    kMGM3 = 3;
    kUGM3 = 4;
    kNGM3 = 5;
    kPM3 = 6;
    kBQM3 = 7;
  }

  bitmap Feature : BITMAP32 {
    kNumericMeasurement = 0x1;
    kLevelIndication = 0x2;
    kMediumLevel = 0x4;
    kCriticalLevel = 0x8;
    kPeakMeasurement = 0x10;
    kAverageMeasurement = 0x20;
  }

  readonly attribute optional nullable single measuredValue = 0;
  readonly attribute optional nullable single minMeasuredValue = 1;
  readonly attribute optional nullable single maxMeasuredValue = 2;
  readonly attribute optional nullable single peakMeasuredValue = 3;
  readonly attribute optional elapsed_s peakMeasuredValueWindow = 4;
  readonly attribute optional nullable single averageMeasuredValue = 5;
  readonly attribute optional elapsed_s averageMeasuredValueWindow = 6;
  readonly attribute optional single uncertainty = 7;
  readonly attribute optional MeasurementUnitEnum measurementUnit = 8;
  readonly attribute optional MeasurementMediumEnum measurementMedium = 9;
  readonly attribute optional LevelValueEnum levelValue = 10;
  readonly attribute command_id generatedCommandList[] = 65528;
  readonly attribute command_id acceptedCommandList[] = 65529;
  readonly attribute event_id eventList[] = 65530;
  readonly attribute attrib_id attributeList[] = 65531;
  readonly attribute bitmap32 featureMap = 65532;
  readonly attribute int16u clusterRevision = 65533;
}

/** Attributes for reporting bromoform concentration measurements */
client cluster BromoformConcentrationMeasurement = 1062 {
  enum LevelValueEnum : ENUM8 {
    kUnknown = 0;
    kLow = 1;
    kMedium = 2;
    kHigh = 3;
    kCritical = 4;
  }

  enum MeasurementMediumEnum : ENUM8 {
    kAir = 0;
    kWater = 1;
    kSoil = 2;
  }

  enum MeasurementUnitEnum : ENUM8 {
    kPPM = 0;
    kPPB = 1;
    kPPT = 2;
    kMGM3 = 3;
    kUGM3 = 4;
    kNGM3 = 5;
    kPM3 = 6;
    kBQM3 = 7;
  }

  bitmap Feature : BITMAP32 {
    kNumericMeasurement = 0x1;
    kLevelIndication = 0x2;
    kMediumLevel = 0x4;
    kCriticalLevel = 0x8;
    kPeakMeasurement = 0x10;
    kAverageMeasurement = 0x20;
  }

  readonly attribute optional nullable single measuredValue = 0;
  readonly attribute optional nullable single minMeasuredValue = 1;
  readonly attribute optional nullable single maxMeasuredValue = 2;
  readonly attribute optional nullable single peakMeasuredValue = 3;
  readonly attribute optional elapsed_s peakMeasuredValueWindow = 4;
  readonly attribute optional nullable single averageMeasuredValue = 5;
  readonly attribute optional elapsed_s averageMeasuredValueWindow = 6;
  readonly attribute optional single uncertainty = 7;
  readonly attribute optional MeasurementUnitEnum measurementUnit = 8;
  readonly attribute optional MeasurementMediumEnum measurementMedium = 9;
  readonly attribute optional LevelValueEnum levelValue = 10;
  readonly attribute command_id generatedCommandList[] = 65528;
  readonly attribute command_id acceptedCommandList[] = 65529;
  readonly attribute event_id eventList[] = 65530;
  readonly attribute attrib_id attributeList[] = 65531;
  readonly attribute bitmap32 featureMap = 65532;
  readonly attribute int16u clusterRevision = 65533;
}

/** Attributes for reporting chlorodibromomethane concentration measurements */
client cluster ChlorodibromomethaneConcentrationMeasurement = 1063 {
  enum LevelValueEnum : ENUM8 {
    kUnknown = 0;
    kLow = 1;
    kMedium = 2;
    kHigh = 3;
    kCritical = 4;
  }

  enum MeasurementMediumEnum : ENUM8 {
    kAir = 0;
    kWater = 1;
    kSoil = 2;
  }

  enum MeasurementUnitEnum : ENUM8 {
    kPPM = 0;
    kPPB = 1;
    kPPT = 2;
    kMGM3 = 3;
    kUGM3 = 4;
    kNGM3 = 5;
    kPM3 = 6;
    kBQM3 = 7;
  }

  bitmap Feature : BITMAP32 {
    kNumericMeasurement = 0x1;
    kLevelIndication = 0x2;
    kMediumLevel = 0x4;
    kCriticalLevel = 0x8;
    kPeakMeasurement = 0x10;
    kAverageMeasurement = 0x20;
  }

  readonly attribute optional nullable single measuredValue = 0;
  readonly attribute optional nullable single minMeasuredValue = 1;
  readonly attribute optional nullable single maxMeasuredValue = 2;
  readonly attribute optional nullable single peakMeasuredValue = 3;
  readonly attribute optional elapsed_s peakMeasuredValueWindow = 4;
  readonly attribute optional nullable single averageMeasuredValue = 5;
  readonly attribute optional elapsed_s averageMeasuredValueWindow = 6;
  readonly attribute optional single uncertainty = 7;
  readonly attribute optional MeasurementUnitEnum measurementUnit = 8;
  readonly attribute optional MeasurementMediumEnum measurementMedium = 9;
  readonly attribute optional LevelValueEnum levelValue = 10;
  readonly attribute command_id generatedCommandList[] = 65528;
  readonly attribute command_id acceptedCommandList[] = 65529;
  readonly attribute event_id eventList[] = 65530;
  readonly attribute attrib_id attributeList[] = 65531;
  readonly attribute bitmap32 featureMap = 65532;
  readonly attribute int16u clusterRevision = 65533;
}

/** Attributes for reporting chloroform concentration measurements */
client cluster ChloroformConcentrationMeasurement = 1064 {
  enum LevelValueEnum : ENUM8 {
    kUnknown = 0;
    kLow = 1;
    kMedium = 2;
    kHigh = 3;
    kCritical = 4;
  }

  enum MeasurementMediumEnum : ENUM8 {
    kAir = 0;
    kWater = 1;
    kSoil = 2;
  }

  enum MeasurementUnitEnum : ENUM8 {
    kPPM = 0;
    kPPB = 1;
    kPPT = 2;
    kMGM3 = 3;
    kUGM3 = 4;
    kNGM3 = 5;
    kPM3 = 6;
    kBQM3 = 7;
  }

  bitmap Feature : BITMAP32 {
    kNumericMeasurement = 0x1;
    kLevelIndication = 0x2;
    kMediumLevel = 0x4;
    kCriticalLevel = 0x8;
    kPeakMeasurement = 0x10;
    kAverageMeasurement = 0x20;
  }

  readonly attribute optional nullable single measuredValue = 0;
  readonly attribute optional nullable single minMeasuredValue = 1;
  readonly attribute optional nullable single maxMeasuredValue = 2;
  readonly attribute optional nullable single peakMeasuredValue = 3;
  readonly attribute optional elapsed_s peakMeasuredValueWindow = 4;
  readonly attribute optional nullable single averageMeasuredValue = 5;
  readonly attribute optional elapsed_s averageMeasuredValueWindow = 6;
  readonly attribute optional single uncertainty = 7;
  readonly attribute optional MeasurementUnitEnum measurementUnit = 8;
  readonly attribute optional MeasurementMediumEnum measurementMedium = 9;
  readonly attribute optional LevelValueEnum levelValue = 10;
  readonly attribute command_id generatedCommandList[] = 65528;
  readonly attribute command_id acceptedCommandList[] = 65529;
  readonly attribute event_id eventList[] = 65530;
  readonly attribute attrib_id attributeList[] = 65531;
  readonly attribute bitmap32 featureMap = 65532;
  readonly attribute int16u clusterRevision = 65533;
}

/** Attributes for reporting sodium concentration measurements */
client cluster SodiumConcentrationMeasurement = 1065 {
  enum LevelValueEnum : ENUM8 {
    kUnknown = 0;
    kLow = 1;
    kMedium = 2;
    kHigh = 3;
    kCritical = 4;
  }

  enum MeasurementMediumEnum : ENUM8 {
    kAir = 0;
    kWater = 1;
    kSoil = 2;
  }

  enum MeasurementUnitEnum : ENUM8 {
    kPPM = 0;
    kPPB = 1;
    kPPT = 2;
    kMGM3 = 3;
    kUGM3 = 4;
    kNGM3 = 5;
    kPM3 = 6;
    kBQM3 = 7;
  }

  bitmap Feature : BITMAP32 {
    kNumericMeasurement = 0x1;
    kLevelIndication = 0x2;
    kMediumLevel = 0x4;
    kCriticalLevel = 0x8;
    kPeakMeasurement = 0x10;
    kAverageMeasurement = 0x20;
  }

  readonly attribute optional nullable single measuredValue = 0;
  readonly attribute optional nullable single minMeasuredValue = 1;
  readonly attribute optional nullable single maxMeasuredValue = 2;
  readonly attribute optional nullable single peakMeasuredValue = 3;
  readonly attribute optional elapsed_s peakMeasuredValueWindow = 4;
  readonly attribute optional nullable single averageMeasuredValue = 5;
  readonly attribute optional elapsed_s averageMeasuredValueWindow = 6;
  readonly attribute optional single uncertainty = 7;
  readonly attribute optional MeasurementUnitEnum measurementUnit = 8;
  readonly attribute optional MeasurementMediumEnum measurementMedium = 9;
  readonly attribute optional LevelValueEnum levelValue = 10;
  readonly attribute command_id generatedCommandList[] = 65528;
  readonly attribute command_id acceptedCommandList[] = 65529;
  readonly attribute event_id eventList[] = 65530;
  readonly attribute attrib_id attributeList[] = 65531;
  readonly attribute bitmap32 featureMap = 65532;
  readonly attribute int16u clusterRevision = 65533;
}

/** Attributes for reporting PM2.5 concentration measurements */
client cluster Pm25ConcentrationMeasurement = 1066 {
  enum LevelValueEnum : ENUM8 {
    kUnknown = 0;
    kLow = 1;
    kMedium = 2;
    kHigh = 3;
    kCritical = 4;
  }

  enum MeasurementMediumEnum : ENUM8 {
    kAir = 0;
    kWater = 1;
    kSoil = 2;
  }

  enum MeasurementUnitEnum : ENUM8 {
    kPPM = 0;
    kPPB = 1;
    kPPT = 2;
    kMGM3 = 3;
    kUGM3 = 4;
    kNGM3 = 5;
    kPM3 = 6;
    kBQM3 = 7;
  }

  bitmap Feature : BITMAP32 {
    kNumericMeasurement = 0x1;
    kLevelIndication = 0x2;
    kMediumLevel = 0x4;
    kCriticalLevel = 0x8;
    kPeakMeasurement = 0x10;
    kAverageMeasurement = 0x20;
  }

  readonly attribute optional nullable single measuredValue = 0;
  readonly attribute optional nullable single minMeasuredValue = 1;
  readonly attribute optional nullable single maxMeasuredValue = 2;
  readonly attribute optional nullable single peakMeasuredValue = 3;
  readonly attribute optional elapsed_s peakMeasuredValueWindow = 4;
  readonly attribute optional nullable single averageMeasuredValue = 5;
  readonly attribute optional elapsed_s averageMeasuredValueWindow = 6;
  readonly attribute optional single uncertainty = 7;
  readonly attribute optional MeasurementUnitEnum measurementUnit = 8;
  readonly attribute optional MeasurementMediumEnum measurementMedium = 9;
  readonly attribute optional LevelValueEnum levelValue = 10;
  readonly attribute command_id generatedCommandList[] = 65528;
  readonly attribute command_id acceptedCommandList[] = 65529;
  readonly attribute event_id eventList[] = 65530;
  readonly attribute attrib_id attributeList[] = 65531;
  readonly attribute bitmap32 featureMap = 65532;
  readonly attribute int16u clusterRevision = 65533;
}

/** Attributes for reporting formaldehyde concentration measurements */
client cluster FormaldehydeConcentrationMeasurement = 1067 {
  enum LevelValueEnum : ENUM8 {
    kUnknown = 0;
    kLow = 1;
    kMedium = 2;
    kHigh = 3;
    kCritical = 4;
  }

  enum MeasurementMediumEnum : ENUM8 {
    kAir = 0;
    kWater = 1;
    kSoil = 2;
  }

  enum MeasurementUnitEnum : ENUM8 {
    kPPM = 0;
    kPPB = 1;
    kPPT = 2;
    kMGM3 = 3;
    kUGM3 = 4;
    kNGM3 = 5;
    kPM3 = 6;
    kBQM3 = 7;
  }

  bitmap Feature : BITMAP32 {
    kNumericMeasurement = 0x1;
    kLevelIndication = 0x2;
    kMediumLevel = 0x4;
    kCriticalLevel = 0x8;
    kPeakMeasurement = 0x10;
    kAverageMeasurement = 0x20;
  }

  readonly attribute optional nullable single measuredValue = 0;
  readonly attribute optional nullable single minMeasuredValue = 1;
  readonly attribute optional nullable single maxMeasuredValue = 2;
  readonly attribute optional nullable single peakMeasuredValue = 3;
  readonly attribute optional elapsed_s peakMeasuredValueWindow = 4;
  readonly attribute optional nullable single averageMeasuredValue = 5;
  readonly attribute optional elapsed_s averageMeasuredValueWindow = 6;
  readonly attribute optional single uncertainty = 7;
  readonly attribute optional MeasurementUnitEnum measurementUnit = 8;
  readonly attribute optional MeasurementMediumEnum measurementMedium = 9;
  readonly attribute optional LevelValueEnum levelValue = 10;
  readonly attribute command_id generatedCommandList[] = 65528;
  readonly attribute command_id acceptedCommandList[] = 65529;
  readonly attribute event_id eventList[] = 65530;
  readonly attribute attrib_id attributeList[] = 65531;
  readonly attribute bitmap32 featureMap = 65532;
  readonly attribute int16u clusterRevision = 65533;
}

/** Attributes for reporting PM1 concentration measurements */
client cluster Pm1ConcentrationMeasurement = 1068 {
  enum LevelValueEnum : ENUM8 {
    kUnknown = 0;
    kLow = 1;
    kMedium = 2;
    kHigh = 3;
    kCritical = 4;
  }

  enum MeasurementMediumEnum : ENUM8 {
    kAir = 0;
    kWater = 1;
    kSoil = 2;
  }

  enum MeasurementUnitEnum : ENUM8 {
    kPPM = 0;
    kPPB = 1;
    kPPT = 2;
    kMGM3 = 3;
    kUGM3 = 4;
    kNGM3 = 5;
    kPM3 = 6;
    kBQM3 = 7;
  }

  bitmap Feature : BITMAP32 {
    kNumericMeasurement = 0x1;
    kLevelIndication = 0x2;
    kMediumLevel = 0x4;
    kCriticalLevel = 0x8;
    kPeakMeasurement = 0x10;
    kAverageMeasurement = 0x20;
  }

  readonly attribute optional nullable single measuredValue = 0;
  readonly attribute optional nullable single minMeasuredValue = 1;
  readonly attribute optional nullable single maxMeasuredValue = 2;
  readonly attribute optional nullable single peakMeasuredValue = 3;
  readonly attribute optional elapsed_s peakMeasuredValueWindow = 4;
  readonly attribute optional nullable single averageMeasuredValue = 5;
  readonly attribute optional elapsed_s averageMeasuredValueWindow = 6;
  readonly attribute optional single uncertainty = 7;
  readonly attribute optional MeasurementUnitEnum measurementUnit = 8;
  readonly attribute optional MeasurementMediumEnum measurementMedium = 9;
  readonly attribute optional LevelValueEnum levelValue = 10;
  readonly attribute command_id generatedCommandList[] = 65528;
  readonly attribute command_id acceptedCommandList[] = 65529;
  readonly attribute event_id eventList[] = 65530;
  readonly attribute attrib_id attributeList[] = 65531;
  readonly attribute bitmap32 featureMap = 65532;
  readonly attribute int16u clusterRevision = 65533;
}

/** Attributes for reporting PM10 concentration measurements */
client cluster Pm10ConcentrationMeasurement = 1069 {
  enum LevelValueEnum : ENUM8 {
    kUnknown = 0;
    kLow = 1;
    kMedium = 2;
    kHigh = 3;
    kCritical = 4;
  }

  enum MeasurementMediumEnum : ENUM8 {
    kAir = 0;
    kWater = 1;
    kSoil = 2;
  }

  enum MeasurementUnitEnum : ENUM8 {
    kPPM = 0;
    kPPB = 1;
    kPPT = 2;
    kMGM3 = 3;
    kUGM3 = 4;
    kNGM3 = 5;
    kPM3 = 6;
    kBQM3 = 7;
  }

  bitmap Feature : BITMAP32 {
    kNumericMeasurement = 0x1;
    kLevelIndication = 0x2;
    kMediumLevel = 0x4;
    kCriticalLevel = 0x8;
    kPeakMeasurement = 0x10;
    kAverageMeasurement = 0x20;
  }

  readonly attribute optional nullable single measuredValue = 0;
  readonly attribute optional nullable single minMeasuredValue = 1;
  readonly attribute optional nullable single maxMeasuredValue = 2;
  readonly attribute optional nullable single peakMeasuredValue = 3;
  readonly attribute optional elapsed_s peakMeasuredValueWindow = 4;
  readonly attribute optional nullable single averageMeasuredValue = 5;
  readonly attribute optional elapsed_s averageMeasuredValueWindow = 6;
  readonly attribute optional single uncertainty = 7;
  readonly attribute optional MeasurementUnitEnum measurementUnit = 8;
  readonly attribute optional MeasurementMediumEnum measurementMedium = 9;
  readonly attribute optional LevelValueEnum levelValue = 10;
  readonly attribute command_id generatedCommandList[] = 65528;
  readonly attribute command_id acceptedCommandList[] = 65529;
  readonly attribute event_id eventList[] = 65530;
  readonly attribute attrib_id attributeList[] = 65531;
  readonly attribute bitmap32 featureMap = 65532;
  readonly attribute int16u clusterRevision = 65533;
}

/** Attributes for reporting total volatile organic compounds concentration measurements */
client cluster TotalVolatileOrganicCompoundsConcentrationMeasurement = 1070 {
  enum LevelValueEnum : ENUM8 {
    kUnknown = 0;
    kLow = 1;
    kMedium = 2;
    kHigh = 3;
    kCritical = 4;
  }

  enum MeasurementMediumEnum : ENUM8 {
    kAir = 0;
    kWater = 1;
    kSoil = 2;
  }

  enum MeasurementUnitEnum : ENUM8 {
    kPPM = 0;
    kPPB = 1;
    kPPT = 2;
    kMGM3 = 3;
    kUGM3 = 4;
    kNGM3 = 5;
    kPM3 = 6;
    kBQM3 = 7;
  }

  bitmap Feature : BITMAP32 {
    kNumericMeasurement = 0x1;
    kLevelIndication = 0x2;
    kMediumLevel = 0x4;
    kCriticalLevel = 0x8;
    kPeakMeasurement = 0x10;
    kAverageMeasurement = 0x20;
  }

  readonly attribute optional nullable single measuredValue = 0;
  readonly attribute optional nullable single minMeasuredValue = 1;
  readonly attribute optional nullable single maxMeasuredValue = 2;
  readonly attribute optional nullable single peakMeasuredValue = 3;
  readonly attribute optional elapsed_s peakMeasuredValueWindow = 4;
  readonly attribute optional nullable single averageMeasuredValue = 5;
  readonly attribute optional elapsed_s averageMeasuredValueWindow = 6;
  readonly attribute optional single uncertainty = 7;
  readonly attribute optional MeasurementUnitEnum measurementUnit = 8;
  readonly attribute optional MeasurementMediumEnum measurementMedium = 9;
  readonly attribute optional LevelValueEnum levelValue = 10;
  readonly attribute command_id generatedCommandList[] = 65528;
  readonly attribute command_id acceptedCommandList[] = 65529;
  readonly attribute event_id eventList[] = 65530;
  readonly attribute attrib_id attributeList[] = 65531;
  readonly attribute bitmap32 featureMap = 65532;
  readonly attribute int16u clusterRevision = 65533;
}

/** Attributes for reporting radon concentration measurements */
client cluster RadonConcentrationMeasurement = 1071 {
  enum LevelValueEnum : ENUM8 {
    kUnknown = 0;
    kLow = 1;
    kMedium = 2;
    kHigh = 3;
    kCritical = 4;
  }

  enum MeasurementMediumEnum : ENUM8 {
    kAir = 0;
    kWater = 1;
    kSoil = 2;
  }

  enum MeasurementUnitEnum : ENUM8 {
    kPPM = 0;
    kPPB = 1;
    kPPT = 2;
    kMGM3 = 3;
    kUGM3 = 4;
    kNGM3 = 5;
    kPM3 = 6;
    kBQM3 = 7;
  }

  bitmap Feature : BITMAP32 {
    kNumericMeasurement = 0x1;
    kLevelIndication = 0x2;
    kMediumLevel = 0x4;
    kCriticalLevel = 0x8;
    kPeakMeasurement = 0x10;
    kAverageMeasurement = 0x20;
  }

  readonly attribute optional nullable single measuredValue = 0;
  readonly attribute optional nullable single minMeasuredValue = 1;
  readonly attribute optional nullable single maxMeasuredValue = 2;
  readonly attribute optional nullable single peakMeasuredValue = 3;
  readonly attribute optional elapsed_s peakMeasuredValueWindow = 4;
  readonly attribute optional nullable single averageMeasuredValue = 5;
  readonly attribute optional elapsed_s averageMeasuredValueWindow = 6;
  readonly attribute optional single uncertainty = 7;
  readonly attribute optional MeasurementUnitEnum measurementUnit = 8;
  readonly attribute optional MeasurementMediumEnum measurementMedium = 9;
  readonly attribute optional LevelValueEnum levelValue = 10;
  readonly attribute command_id generatedCommandList[] = 65528;
  readonly attribute command_id acceptedCommandList[] = 65529;
  readonly attribute event_id eventList[] = 65530;
  readonly attribute attrib_id attributeList[] = 65531;
  readonly attribute bitmap32 featureMap = 65532;
  readonly attribute int16u clusterRevision = 65533;
}

/** This cluster provides an interface for managing low power mode on a device that supports the Wake On LAN protocol. */
client cluster WakeOnLan = 1283 {
  readonly attribute optional char_string<32> MACAddress = 0;
  readonly attribute command_id generatedCommandList[] = 65528;
  readonly attribute command_id acceptedCommandList[] = 65529;
  readonly attribute event_id eventList[] = 65530;
  readonly attribute attrib_id attributeList[] = 65531;
  readonly attribute bitmap32 featureMap = 65532;
  readonly attribute int16u clusterRevision = 65533;
}

/** This cluster provides an interface for controlling the current Channel on a device. */
client cluster Channel = 1284 {
  enum ChannelStatusEnum : ENUM8 {
    kSuccess = 0;
    kMultipleMatches = 1;
    kNoMatches = 2;
  }

  enum LineupInfoTypeEnum : ENUM8 {
    kMSO = 0;
  }

  bitmap Feature : BITMAP32 {
    kChannelList = 0x1;
    kLineupInfo = 0x2;
  }

  struct ChannelInfoStruct {
    int16u majorNumber = 0;
    int16u minorNumber = 1;
    optional char_string name = 2;
    optional char_string callSign = 3;
    optional char_string affiliateCallSign = 4;
  }

  struct LineupInfoStruct {
    char_string operatorName = 0;
    optional char_string lineupName = 1;
    optional char_string postalCode = 2;
    LineupInfoTypeEnum lineupInfoType = 3;
  }

  readonly attribute optional ChannelInfoStruct channelList[] = 0;
  readonly attribute optional nullable LineupInfoStruct lineup = 1;
  readonly attribute optional nullable ChannelInfoStruct currentChannel = 2;
  readonly attribute command_id generatedCommandList[] = 65528;
  readonly attribute command_id acceptedCommandList[] = 65529;
  readonly attribute event_id eventList[] = 65530;
  readonly attribute attrib_id attributeList[] = 65531;
  readonly attribute bitmap32 featureMap = 65532;
  readonly attribute int16u clusterRevision = 65533;

  request struct ChangeChannelRequest {
    CHAR_STRING match = 0;
  }

  response struct ChangeChannelResponse = 1 {
    ChannelStatusEnum status = 0;
    optional CHAR_STRING data = 1;
  }

  request struct ChangeChannelByNumberRequest {
    INT16U majorNumber = 0;
    INT16U minorNumber = 1;
  }

  request struct SkipChannelRequest {
    INT16S count = 0;
  }

  /** Change the channel on the media player to the channel case-insensitive exact matching the value passed as an argument. */
  command ChangeChannel(ChangeChannelRequest): ChangeChannelResponse = 0;
  /** Change the channel on the media plaeyer to the channel with the given Number in the ChannelList attribute. */
  command ChangeChannelByNumber(ChangeChannelByNumberRequest): DefaultSuccess = 2;
  /** This command provides channel up and channel down functionality, but allows channel index jumps of size Count. When the value of the increase or decrease is larger than the number of channels remaining in the given direction, then the behavior SHALL be to return to the beginning (or end) of the channel list and continue. For example, if the current channel is at index 0 and count value of -1 is given, then the current channel should change to the last channel. */
  command SkipChannel(SkipChannelRequest): DefaultSuccess = 3;
}

/** This cluster provides an interface for UX navigation within a set of targets on a device or endpoint. */
client cluster TargetNavigator = 1285 {
  enum TargetNavigatorStatusEnum : ENUM8 {
    kSuccess = 0;
    kTargetNotFound = 1;
    kNotAllowed = 2;
  }

  struct TargetInfoStruct {
    int8u identifier = 0;
    char_string<32> name = 1;
  }

  readonly attribute TargetInfoStruct targetList[] = 0;
  readonly attribute optional int8u currentTarget = 1;
  readonly attribute command_id generatedCommandList[] = 65528;
  readonly attribute command_id acceptedCommandList[] = 65529;
  readonly attribute event_id eventList[] = 65530;
  readonly attribute attrib_id attributeList[] = 65531;
  readonly attribute bitmap32 featureMap = 65532;
  readonly attribute int16u clusterRevision = 65533;

  request struct NavigateTargetRequest {
    INT8U target = 0;
    optional CHAR_STRING data = 1;
  }

  response struct NavigateTargetResponse = 1 {
    TargetNavigatorStatusEnum status = 0;
    optional CHAR_STRING data = 1;
  }

  /** Upon receipt, this SHALL navigation the UX to the target identified. */
  command NavigateTarget(NavigateTargetRequest): NavigateTargetResponse = 0;
}

/** This cluster provides an interface for controlling Media Playback (PLAY, PAUSE, etc) on a media device such as a TV or Speaker. */
client cluster MediaPlayback = 1286 {
  enum MediaPlaybackStatusEnum : ENUM8 {
    kSuccess = 0;
    kInvalidStateForCommand = 1;
    kNotAllowed = 2;
    kNotActive = 3;
    kSpeedOutOfRange = 4;
    kSeekOutOfRange = 5;
  }

  enum PlaybackStateEnum : ENUM8 {
    kPlaying = 0;
    kPaused = 1;
    kNotPlaying = 2;
    kBuffering = 3;
  }

  bitmap Feature : BITMAP32 {
    kAdvancedSeek = 0x1;
    kVariableSpeed = 0x2;
  }

  struct PlaybackPositionStruct {
    epoch_us updatedAt = 0;
    nullable int64u position = 1;
  }

  readonly attribute PlaybackStateEnum currentState = 0;
  readonly attribute optional nullable epoch_us startTime = 1;
  readonly attribute optional nullable int64u duration = 2;
  readonly attribute optional nullable PlaybackPositionStruct sampledPosition = 3;
  readonly attribute optional single playbackSpeed = 4;
  readonly attribute optional nullable int64u seekRangeEnd = 5;
  readonly attribute optional nullable int64u seekRangeStart = 6;
  readonly attribute command_id generatedCommandList[] = 65528;
  readonly attribute command_id acceptedCommandList[] = 65529;
  readonly attribute event_id eventList[] = 65530;
  readonly attribute attrib_id attributeList[] = 65531;
  readonly attribute bitmap32 featureMap = 65532;
  readonly attribute int16u clusterRevision = 65533;

  request struct SkipForwardRequest {
    INT64U deltaPositionMilliseconds = 0;
  }

  request struct SkipBackwardRequest {
    INT64U deltaPositionMilliseconds = 0;
  }

  response struct PlaybackResponse = 10 {
    MediaPlaybackStatusEnum status = 0;
    optional CHAR_STRING data = 1;
  }

  request struct SeekRequest {
    INT64U position = 0;
  }

  /** Upon receipt, this SHALL play media. */
  command Play(): PlaybackResponse = 0;
  /** Upon receipt, this SHALL pause media. */
  command Pause(): PlaybackResponse = 1;
  /** Upon receipt, this SHALL stop media. User experience is context-specific. This will often navigate the user back to the location where media was originally launched. */
  command Stop(): PlaybackResponse = 2;
  /** Upon receipt, this SHALL Start Over with the current media playback item. */
  command StartOver(): PlaybackResponse = 3;
  /** Upon receipt, this SHALL cause the handler to be invoked for "Previous". User experience is context-specific. This will often Go back to the previous media playback item. */
  command Previous(): PlaybackResponse = 4;
  /** Upon receipt, this SHALL cause the handler to be invoked for "Next". User experience is context-specific. This will often Go forward to the next media playback item. */
  command Next(): PlaybackResponse = 5;
  /** Upon receipt, this SHALL Rewind through media. Different Rewind speeds can be used on the TV based upon the number of sequential calls to this function. This is to avoid needing to define every speed now (multiple fast, slow motion, etc). */
  command Rewind(): PlaybackResponse = 6;
  /** Upon receipt, this SHALL Advance through media. Different FF speeds can be used on the TV based upon the number of sequential calls to this function. This is to avoid needing to define every speed now (multiple fast, slow motion, etc). */
  command FastForward(): PlaybackResponse = 7;
  /** Upon receipt, this SHALL Skip forward in the media by the given number of seconds, using the data as follows: */
  command SkipForward(SkipForwardRequest): PlaybackResponse = 8;
  /** Upon receipt, this SHALL Skip backward in the media by the given number of seconds, using the data as follows: */
  command SkipBackward(SkipBackwardRequest): PlaybackResponse = 9;
  /** Upon receipt, this SHALL Skip backward in the media by the given number of seconds, using the data as follows: */
  command Seek(SeekRequest): PlaybackResponse = 11;
}

/** This cluster provides an interface for controlling the Input Selector on a media device such as a TV. */
client cluster MediaInput = 1287 {
  enum InputTypeEnum : ENUM8 {
    kInternal = 0;
    kAux = 1;
    kCoax = 2;
    kComposite = 3;
    kHDMI = 4;
    kInput = 5;
    kLine = 6;
    kOptical = 7;
    kVideo = 8;
    kSCART = 9;
    kUSB = 10;
    kOther = 11;
  }

  bitmap Feature : BITMAP32 {
    kNameUpdates = 0x1;
  }

  struct InputInfoStruct {
    int8u index = 0;
    InputTypeEnum inputType = 1;
    char_string<32> name = 2;
    char_string<32> description = 3;
  }

  readonly attribute InputInfoStruct inputList[] = 0;
  readonly attribute int8u currentInput = 1;
  readonly attribute command_id generatedCommandList[] = 65528;
  readonly attribute command_id acceptedCommandList[] = 65529;
  readonly attribute event_id eventList[] = 65530;
  readonly attribute attrib_id attributeList[] = 65531;
  readonly attribute bitmap32 featureMap = 65532;
  readonly attribute int16u clusterRevision = 65533;

  request struct SelectInputRequest {
    INT8U index = 0;
  }

  request struct RenameInputRequest {
    INT8U index = 0;
    CHAR_STRING name = 1;
  }

  /** Upon receipt, this SHALL change the input on the media device to the input at a specific index in the Input List. */
  command SelectInput(SelectInputRequest): DefaultSuccess = 0;
  /** Upon receipt, this SHALL display the active status of the input list on screen. */
  command ShowInputStatus(): DefaultSuccess = 1;
  /** Upon receipt, this SHALL hide the input list from the screen. */
  command HideInputStatus(): DefaultSuccess = 2;
  /** Upon receipt, this SHALL rename the input at a specific index in the Input List. Updates to the input name SHALL appear in the TV settings menus. */
  command RenameInput(RenameInputRequest): DefaultSuccess = 3;
}

/** This cluster provides an interface for managing low power mode on a device. */
client cluster LowPower = 1288 {
  readonly attribute command_id generatedCommandList[] = 65528;
  readonly attribute command_id acceptedCommandList[] = 65529;
  readonly attribute event_id eventList[] = 65530;
  readonly attribute attrib_id attributeList[] = 65531;
  readonly attribute bitmap32 featureMap = 65532;
  readonly attribute int16u clusterRevision = 65533;

  /** This command shall put the device into low power mode. */
  command Sleep(): DefaultSuccess = 0;
}

/** This cluster provides an interface for controlling a device like a TV using action commands such as UP, DOWN, and SELECT. */
client cluster KeypadInput = 1289 {
  enum CecKeyCode : ENUM8 {
    kSelect = 0;
    kUp = 1;
    kDown = 2;
    kLeft = 3;
    kRight = 4;
    kRightUp = 5;
    kRightDown = 6;
    kLeftUp = 7;
    kLeftDown = 8;
    kRootMenu = 9;
    kSetupMenu = 10;
    kContentsMenu = 11;
    kFavoriteMenu = 12;
    kExit = 13;
    kMediaTopMenu = 16;
    kMediaContextSensitiveMenu = 17;
    kNumberEntryMode = 29;
    kNumber11 = 30;
    kNumber12 = 31;
    kNumber0OrNumber10 = 32;
    kNumbers1 = 33;
    kNumbers2 = 34;
    kNumbers3 = 35;
    kNumbers4 = 36;
    kNumbers5 = 37;
    kNumbers6 = 38;
    kNumbers7 = 39;
    kNumbers8 = 40;
    kNumbers9 = 41;
    kDot = 42;
    kEnter = 43;
    kClear = 44;
    kNextFavorite = 47;
    kChannelUp = 48;
    kChannelDown = 49;
    kPreviousChannel = 50;
    kSoundSelect = 51;
    kInputSelect = 52;
    kDisplayInformation = 53;
    kHelp = 54;
    kPageUp = 55;
    kPageDown = 56;
    kPower = 64;
    kVolumeUp = 65;
    kVolumeDown = 66;
    kMute = 67;
    kPlay = 68;
    kStop = 69;
    kPause = 70;
    kRecord = 71;
    kRewind = 72;
    kFastForward = 73;
    kEject = 74;
    kForward = 75;
    kBackward = 76;
    kStopRecord = 77;
    kPauseRecord = 78;
    kReserved = 79;
    kAngle = 80;
    kSubPicture = 81;
    kVideoOnDemand = 82;
    kElectronicProgramGuide = 83;
    kTimerProgramming = 84;
    kInitialConfiguration = 85;
    kSelectBroadcastType = 86;
    kSelectSoundPresentation = 87;
    kPlayFunction = 96;
    kPausePlayFunction = 97;
    kRecordFunction = 98;
    kPauseRecordFunction = 99;
    kStopFunction = 100;
    kMuteFunction = 101;
    kRestoreVolumeFunction = 102;
    kTuneFunction = 103;
    kSelectMediaFunction = 104;
    kSelectAvInputFunction = 105;
    kSelectAudioInputFunction = 106;
    kPowerToggleFunction = 107;
    kPowerOffFunction = 108;
    kPowerOnFunction = 109;
    kF1Blue = 113;
    kF2Red = 114;
    kF3Green = 115;
    kF4Yellow = 116;
    kF5 = 117;
    kData = 118;
  }

  enum KeypadInputStatusEnum : ENUM8 {
    kSuccess = 0;
    kUnsupportedKey = 1;
    kInvalidKeyInCurrentState = 2;
  }

  bitmap Feature : BITMAP32 {
    kNavigationKeyCodes = 0x1;
    kLocationKeys = 0x2;
    kNumberKeys = 0x4;
  }

  readonly attribute command_id generatedCommandList[] = 65528;
  readonly attribute command_id acceptedCommandList[] = 65529;
  readonly attribute event_id eventList[] = 65530;
  readonly attribute attrib_id attributeList[] = 65531;
  readonly attribute bitmap32 featureMap = 65532;
  readonly attribute int16u clusterRevision = 65533;

  request struct SendKeyRequest {
    CecKeyCode keyCode = 0;
  }

  response struct SendKeyResponse = 1 {
    KeypadInputStatusEnum status = 0;
  }

  /** Upon receipt, this SHALL process a keycode as input to the media device. */
  command SendKey(SendKeyRequest): SendKeyResponse = 0;
}

/** This cluster provides an interface for launching content on a media player device such as a TV or Speaker. */
client cluster ContentLauncher = 1290 {
  enum ContentLaunchStatusEnum : ENUM8 {
    kSuccess = 0;
    kUrlNotAvailable = 1;
    kAuthFailed = 2;
  }

  enum MetricTypeEnum : ENUM8 {
    kPixels = 0;
    kPercentage = 1;
  }

  enum ParameterEnum : ENUM8 {
    kActor = 0;
    kChannel = 1;
    kCharacter = 2;
    kDirector = 3;
    kEvent = 4;
    kFranchise = 5;
    kGenre = 6;
    kLeague = 7;
    kPopularity = 8;
    kProvider = 9;
    kSport = 10;
    kSportsTeam = 11;
    kType = 12;
    kVideo = 13;
  }

  bitmap Feature : BITMAP32 {
    kContentSearch = 0x1;
    kURLPlayback = 0x2;
  }

  bitmap SupportedStreamingProtocol : BITMAP32 {
    kDASH = 0x1;
    kHLS = 0x2;
  }

  struct DimensionStruct {
    double width = 0;
    double height = 1;
    MetricTypeEnum metric = 2;
  }

  struct AdditionalInfoStruct {
    char_string name = 0;
    char_string value = 1;
  }

  struct ParameterStruct {
    ParameterEnum type = 0;
    char_string value = 1;
    optional AdditionalInfoStruct externalIDList[] = 2;
  }

  struct ContentSearchStruct {
    ParameterStruct parameterList[] = 0;
  }

  struct StyleInformationStruct {
    optional char_string imageURL = 0;
    optional char_string color = 1;
    optional DimensionStruct size = 2;
  }

  struct BrandingInformationStruct {
    char_string providerName = 0;
    optional StyleInformationStruct background = 1;
    optional StyleInformationStruct logo = 2;
    optional StyleInformationStruct progressBar = 3;
    optional StyleInformationStruct splash = 4;
    optional StyleInformationStruct waterMark = 5;
  }

  readonly attribute optional CHAR_STRING acceptHeader[] = 0;
  attribute optional bitmap32 supportedStreamingProtocols = 1;
  readonly attribute command_id generatedCommandList[] = 65528;
  readonly attribute command_id acceptedCommandList[] = 65529;
  readonly attribute event_id eventList[] = 65530;
  readonly attribute attrib_id attributeList[] = 65531;
  readonly attribute bitmap32 featureMap = 65532;
  readonly attribute int16u clusterRevision = 65533;

  request struct LaunchContentRequest {
    ContentSearchStruct search = 0;
    BOOLEAN autoPlay = 1;
    optional CHAR_STRING data = 2;
  }

  request struct LaunchURLRequest {
    CHAR_STRING contentURL = 0;
    optional CHAR_STRING displayString = 1;
    optional BrandingInformationStruct brandingInformation = 2;
  }

  response struct LauncherResponse = 2 {
    ContentLaunchStatusEnum status = 0;
    optional CHAR_STRING data = 1;
  }

  /** Upon receipt, this SHALL launch the specified content with optional search criteria. */
  command LaunchContent(LaunchContentRequest): LauncherResponse = 0;
  /** Upon receipt, this SHALL launch content from the specified URL. */
  command LaunchURL(LaunchURLRequest): LauncherResponse = 1;
}

/** This cluster provides an interface for controlling the Output on a media device such as a TV. */
client cluster AudioOutput = 1291 {
  enum OutputTypeEnum : ENUM8 {
    kHDMI = 0;
    kBT = 1;
    kOptical = 2;
    kHeadphone = 3;
    kInternal = 4;
    kOther = 5;
  }

  bitmap Feature : BITMAP32 {
    kNameUpdates = 0x1;
  }

  struct OutputInfoStruct {
    int8u index = 0;
    OutputTypeEnum outputType = 1;
    char_string<32> name = 2;
  }

  readonly attribute OutputInfoStruct outputList[] = 0;
  readonly attribute optional int8u currentOutput = 1;
  readonly attribute command_id generatedCommandList[] = 65528;
  readonly attribute command_id acceptedCommandList[] = 65529;
  readonly attribute event_id eventList[] = 65530;
  readonly attribute attrib_id attributeList[] = 65531;
  readonly attribute bitmap32 featureMap = 65532;
  readonly attribute int16u clusterRevision = 65533;

  request struct SelectOutputRequest {
    INT8U index = 0;
  }

  request struct RenameOutputRequest {
    INT8U index = 0;
    CHAR_STRING name = 1;
  }

  /** Upon receipt, this SHALL change the output on the media device to the output at a specific index in the Output List. */
  command SelectOutput(SelectOutputRequest): DefaultSuccess = 0;
  /** Upon receipt, this SHALL rename the output at a specific index in the Output List. Updates to the output name SHALL appear in the TV settings menus. */
  command RenameOutput(RenameOutputRequest): DefaultSuccess = 1;
}

/** This cluster provides an interface for launching content on a media player device such as a TV or Speaker. */
client cluster ApplicationLauncher = 1292 {
  enum ApplicationLauncherStatusEnum : ENUM8 {
    kSuccess = 0;
    kAppNotAvailable = 1;
    kSystemBusy = 2;
  }

  bitmap Feature : BITMAP32 {
    kApplicationPlatform = 0x1;
  }

  struct ApplicationStruct {
    int16u catalogVendorID = 0;
    char_string applicationID = 1;
  }

  struct ApplicationEPStruct {
    ApplicationStruct application = 0;
    optional endpoint_no endpoint = 1;
  }

  readonly attribute optional INT16U catalogList[] = 0;
  attribute optional nullable ApplicationEPStruct currentApp = 1;
  readonly attribute command_id generatedCommandList[] = 65528;
  readonly attribute command_id acceptedCommandList[] = 65529;
  readonly attribute event_id eventList[] = 65530;
  readonly attribute attrib_id attributeList[] = 65531;
  readonly attribute bitmap32 featureMap = 65532;
  readonly attribute int16u clusterRevision = 65533;

  request struct LaunchAppRequest {
    optional ApplicationStruct application = 0;
    optional OCTET_STRING data = 1;
  }

  request struct StopAppRequest {
    optional ApplicationStruct application = 0;
  }

  request struct HideAppRequest {
    optional ApplicationStruct application = 0;
  }

  response struct LauncherResponse = 3 {
    ApplicationLauncherStatusEnum status = 0;
    optional OCTET_STRING data = 1;
  }

  /** Upon receipt, this SHALL launch the specified app with optional data. The TV Device SHALL launch and bring to foreground the identified application in the command if the application is not already launched and in foreground. The TV Device SHALL update state attribute on the Application Basic cluster of the Endpoint corresponding to the launched application. This command returns a Launch Response. */
  command LaunchApp(LaunchAppRequest): LauncherResponse = 0;
  /** Upon receipt on a Video Player endpoint this SHALL stop the specified application if it is running. */
  command StopApp(StopAppRequest): LauncherResponse = 1;
  /** Upon receipt on a Video Player endpoint this SHALL hide the specified application if it is running and visible. */
  command HideApp(HideAppRequest): LauncherResponse = 2;
}

/** This cluster provides information about an application running on a TV or media player device which is represented as an endpoint. */
client cluster ApplicationBasic = 1293 {
  enum ApplicationStatusEnum : ENUM8 {
    kStopped = 0;
    kActiveVisibleFocus = 1;
    kActiveHidden = 2;
    kActiveVisibleNotFocus = 3;
  }

  struct ApplicationStruct {
    int16u catalogVendorID = 0;
    char_string applicationID = 1;
  }

  readonly attribute optional char_string<32> vendorName = 0;
  readonly attribute optional vendor_id vendorID = 1;
  readonly attribute char_string<32> applicationName = 2;
  readonly attribute optional int16u productID = 3;
  readonly attribute ApplicationStruct application = 4;
  readonly attribute ApplicationStatusEnum status = 5;
  readonly attribute char_string<32> applicationVersion = 6;
  readonly attribute vendor_id allowedVendorList[] = 7;
  readonly attribute command_id generatedCommandList[] = 65528;
  readonly attribute command_id acceptedCommandList[] = 65529;
  readonly attribute event_id eventList[] = 65530;
  readonly attribute attrib_id attributeList[] = 65531;
  readonly attribute bitmap32 featureMap = 65532;
  readonly attribute int16u clusterRevision = 65533;
}

/** This cluster provides commands that facilitate user account login on a Content App or a node. For example, a Content App running on a Video Player device, which is represented as an endpoint (see [TV Architecture]), can use this cluster to help make the user account on the Content App match the user account on the Client. */
client cluster AccountLogin = 1294 {
  readonly attribute command_id generatedCommandList[] = 65528;
  readonly attribute command_id acceptedCommandList[] = 65529;
  readonly attribute event_id eventList[] = 65530;
  readonly attribute attrib_id attributeList[] = 65531;
  readonly attribute bitmap32 featureMap = 65532;
  readonly attribute int16u clusterRevision = 65533;

  request struct GetSetupPINRequest {
    CHAR_STRING<100> tempAccountIdentifier = 0;
  }

  response struct GetSetupPINResponse = 1 {
    CHAR_STRING setupPIN = 0;
  }

  request struct LoginRequest {
    CHAR_STRING<100> tempAccountIdentifier = 0;
    CHAR_STRING setupPIN = 1;
  }

  /** Upon receipt, the Content App checks if the account associated with the client Temp Account Identifier Rotating ID is the same acount that is active on the given Content App. If the accounts are the same, then the Content App includes the Setup PIN in the GetSetupPIN Response. */
  timed command GetSetupPIN(GetSetupPINRequest): GetSetupPINResponse = 0;
  /** Upon receipt, the Content App checks if the account associated with the client’s Temp Account Identifier (Rotating ID) has a current active Setup PIN with the given value. If the Setup PIN is valid for the user account associated with the Temp Account Identifier, then the Content App MAY make that user account active. */
  timed command Login(LoginRequest): DefaultSuccess = 2;
  /** The purpose of this command is to instruct the Content App to clear the current user account. This command SHOULD be used by clients of a Content App to indicate the end of a user session. */
  timed command Logout(): DefaultSuccess = 3;
}

/** Attributes related to the electrical properties of a device. This cluster is used by power outlets and other devices that need to provide instantaneous data as opposed to metrology data which should be retrieved from the metering cluster.. */
client cluster ElectricalMeasurement = 2820 {
  readonly attribute optional bitmap32 measurementType = 0;
  readonly attribute optional int16s dcVoltage = 256;
  readonly attribute optional int16s dcVoltageMin = 257;
  readonly attribute optional int16s dcVoltageMax = 258;
  readonly attribute optional int16s dcCurrent = 259;
  readonly attribute optional int16s dcCurrentMin = 260;
  readonly attribute optional int16s dcCurrentMax = 261;
  readonly attribute optional int16s dcPower = 262;
  readonly attribute optional int16s dcPowerMin = 263;
  readonly attribute optional int16s dcPowerMax = 264;
  readonly attribute optional int16u dcVoltageMultiplier = 512;
  readonly attribute optional int16u dcVoltageDivisor = 513;
  readonly attribute optional int16u dcCurrentMultiplier = 514;
  readonly attribute optional int16u dcCurrentDivisor = 515;
  readonly attribute optional int16u dcPowerMultiplier = 516;
  readonly attribute optional int16u dcPowerDivisor = 517;
  readonly attribute optional int16u acFrequency = 768;
  readonly attribute optional int16u acFrequencyMin = 769;
  readonly attribute optional int16u acFrequencyMax = 770;
  readonly attribute optional int16u neutralCurrent = 771;
  readonly attribute optional int32s totalActivePower = 772;
  readonly attribute optional int32s totalReactivePower = 773;
  readonly attribute optional int32u totalApparentPower = 774;
  readonly attribute optional int16s measured1stHarmonicCurrent = 775;
  readonly attribute optional int16s measured3rdHarmonicCurrent = 776;
  readonly attribute optional int16s measured5thHarmonicCurrent = 777;
  readonly attribute optional int16s measured7thHarmonicCurrent = 778;
  readonly attribute optional int16s measured9thHarmonicCurrent = 779;
  readonly attribute optional int16s measured11thHarmonicCurrent = 780;
  readonly attribute optional int16s measuredPhase1stHarmonicCurrent = 781;
  readonly attribute optional int16s measuredPhase3rdHarmonicCurrent = 782;
  readonly attribute optional int16s measuredPhase5thHarmonicCurrent = 783;
  readonly attribute optional int16s measuredPhase7thHarmonicCurrent = 784;
  readonly attribute optional int16s measuredPhase9thHarmonicCurrent = 785;
  readonly attribute optional int16s measuredPhase11thHarmonicCurrent = 786;
  readonly attribute optional int16u acFrequencyMultiplier = 1024;
  readonly attribute optional int16u acFrequencyDivisor = 1025;
  readonly attribute optional int32u powerMultiplier = 1026;
  readonly attribute optional int32u powerDivisor = 1027;
  readonly attribute optional int8s harmonicCurrentMultiplier = 1028;
  readonly attribute optional int8s phaseHarmonicCurrentMultiplier = 1029;
  readonly attribute optional int16s instantaneousVoltage = 1280;
  readonly attribute optional int16u instantaneousLineCurrent = 1281;
  readonly attribute optional int16s instantaneousActiveCurrent = 1282;
  readonly attribute optional int16s instantaneousReactiveCurrent = 1283;
  readonly attribute optional int16s instantaneousPower = 1284;
  readonly attribute optional int16u rmsVoltage = 1285;
  readonly attribute optional int16u rmsVoltageMin = 1286;
  readonly attribute optional int16u rmsVoltageMax = 1287;
  readonly attribute optional int16u rmsCurrent = 1288;
  readonly attribute optional int16u rmsCurrentMin = 1289;
  readonly attribute optional int16u rmsCurrentMax = 1290;
  readonly attribute optional int16s activePower = 1291;
  readonly attribute optional int16s activePowerMin = 1292;
  readonly attribute optional int16s activePowerMax = 1293;
  readonly attribute optional int16s reactivePower = 1294;
  readonly attribute optional int16u apparentPower = 1295;
  readonly attribute optional int8s powerFactor = 1296;
  attribute optional int16u averageRmsVoltageMeasurementPeriod = 1297;
  attribute optional int16u averageRmsUnderVoltageCounter = 1299;
  attribute optional int16u rmsExtremeOverVoltagePeriod = 1300;
  attribute optional int16u rmsExtremeUnderVoltagePeriod = 1301;
  attribute optional int16u rmsVoltageSagPeriod = 1302;
  attribute optional int16u rmsVoltageSwellPeriod = 1303;
  readonly attribute optional int16u acVoltageMultiplier = 1536;
  readonly attribute optional int16u acVoltageDivisor = 1537;
  readonly attribute optional int16u acCurrentMultiplier = 1538;
  readonly attribute optional int16u acCurrentDivisor = 1539;
  readonly attribute optional int16u acPowerMultiplier = 1540;
  readonly attribute optional int16u acPowerDivisor = 1541;
  attribute optional bitmap8 overloadAlarmsMask = 1792;
  readonly attribute optional int16s voltageOverload = 1793;
  readonly attribute optional int16s currentOverload = 1794;
  attribute optional bitmap16 acOverloadAlarmsMask = 2048;
  readonly attribute optional int16s acVoltageOverload = 2049;
  readonly attribute optional int16s acCurrentOverload = 2050;
  readonly attribute optional int16s acActivePowerOverload = 2051;
  readonly attribute optional int16s acReactivePowerOverload = 2052;
  readonly attribute optional int16s averageRmsOverVoltage = 2053;
  readonly attribute optional int16s averageRmsUnderVoltage = 2054;
  readonly attribute optional int16s rmsExtremeOverVoltage = 2055;
  readonly attribute optional int16s rmsExtremeUnderVoltage = 2056;
  readonly attribute optional int16s rmsVoltageSag = 2057;
  readonly attribute optional int16s rmsVoltageSwell = 2058;
  readonly attribute optional int16u lineCurrentPhaseB = 2305;
  readonly attribute optional int16s activeCurrentPhaseB = 2306;
  readonly attribute optional int16s reactiveCurrentPhaseB = 2307;
  readonly attribute optional int16u rmsVoltagePhaseB = 2309;
  readonly attribute optional int16u rmsVoltageMinPhaseB = 2310;
  readonly attribute optional int16u rmsVoltageMaxPhaseB = 2311;
  readonly attribute optional int16u rmsCurrentPhaseB = 2312;
  readonly attribute optional int16u rmsCurrentMinPhaseB = 2313;
  readonly attribute optional int16u rmsCurrentMaxPhaseB = 2314;
  readonly attribute optional int16s activePowerPhaseB = 2315;
  readonly attribute optional int16s activePowerMinPhaseB = 2316;
  readonly attribute optional int16s activePowerMaxPhaseB = 2317;
  readonly attribute optional int16s reactivePowerPhaseB = 2318;
  readonly attribute optional int16u apparentPowerPhaseB = 2319;
  readonly attribute optional int8s powerFactorPhaseB = 2320;
  readonly attribute optional int16u averageRmsVoltageMeasurementPeriodPhaseB = 2321;
  readonly attribute optional int16u averageRmsOverVoltageCounterPhaseB = 2322;
  readonly attribute optional int16u averageRmsUnderVoltageCounterPhaseB = 2323;
  readonly attribute optional int16u rmsExtremeOverVoltagePeriodPhaseB = 2324;
  readonly attribute optional int16u rmsExtremeUnderVoltagePeriodPhaseB = 2325;
  readonly attribute optional int16u rmsVoltageSagPeriodPhaseB = 2326;
  readonly attribute optional int16u rmsVoltageSwellPeriodPhaseB = 2327;
  readonly attribute optional int16u lineCurrentPhaseC = 2561;
  readonly attribute optional int16s activeCurrentPhaseC = 2562;
  readonly attribute optional int16s reactiveCurrentPhaseC = 2563;
  readonly attribute optional int16u rmsVoltagePhaseC = 2565;
  readonly attribute optional int16u rmsVoltageMinPhaseC = 2566;
  readonly attribute optional int16u rmsVoltageMaxPhaseC = 2567;
  readonly attribute optional int16u rmsCurrentPhaseC = 2568;
  readonly attribute optional int16u rmsCurrentMinPhaseC = 2569;
  readonly attribute optional int16u rmsCurrentMaxPhaseC = 2570;
  readonly attribute optional int16s activePowerPhaseC = 2571;
  readonly attribute optional int16s activePowerMinPhaseC = 2572;
  readonly attribute optional int16s activePowerMaxPhaseC = 2573;
  readonly attribute optional int16s reactivePowerPhaseC = 2574;
  readonly attribute optional int16u apparentPowerPhaseC = 2575;
  readonly attribute optional int8s powerFactorPhaseC = 2576;
  readonly attribute optional int16u averageRmsVoltageMeasurementPeriodPhaseC = 2577;
  readonly attribute optional int16u averageRmsOverVoltageCounterPhaseC = 2578;
  readonly attribute optional int16u averageRmsUnderVoltageCounterPhaseC = 2579;
  readonly attribute optional int16u rmsExtremeOverVoltagePeriodPhaseC = 2580;
  readonly attribute optional int16u rmsExtremeUnderVoltagePeriodPhaseC = 2581;
  readonly attribute optional int16u rmsVoltageSagPeriodPhaseC = 2582;
  readonly attribute optional int16u rmsVoltageSwellPeriodPhaseC = 2583;
  readonly attribute command_id generatedCommandList[] = 65528;
  readonly attribute command_id acceptedCommandList[] = 65529;
  readonly attribute event_id eventList[] = 65530;
  readonly attribute attrib_id attributeList[] = 65531;
  readonly attribute bitmap32 featureMap = 65532;
  readonly attribute int16u clusterRevision = 65533;

  response struct GetProfileInfoResponseCommand = 0 {
    INT8U profileCount = 0;
    ENUM8 profileIntervalPeriod = 1;
    INT8U maxNumberOfIntervals = 2;
    INT16U listOfAttributes[] = 3;
  }

  response struct GetMeasurementProfileResponseCommand = 1 {
    INT32U startTime = 0;
    ENUM8 status = 1;
    ENUM8 profileIntervalPeriod = 2;
    INT8U numberOfIntervalsDelivered = 3;
    INT16U attributeId = 4;
    INT8U intervals[] = 5;
  }

  request struct GetMeasurementProfileCommandRequest {
    INT16U attributeId = 0;
    INT32U startTime = 1;
    ENUM8 numberOfIntervals = 2;
  }

  /** A function which retrieves the power profiling information from the electrical measurement server. */
  command GetProfileInfoCommand(): DefaultSuccess = 0;
  /** A function which retrieves an electricity measurement profile from the electricity measurement server for a specific attribute Id requested. */
  command GetMeasurementProfileCommand(GetMeasurementProfileCommandRequest): DefaultSuccess = 1;
}

/** The Test Cluster is meant to validate the generated code */
client cluster UnitTesting = 4294048773 {
  enum SimpleEnum : ENUM8 {
    kUnspecified = 0;
    kValueA = 1;
    kValueB = 2;
    kValueC = 3;
  }

  bitmap Bitmap16MaskMap : BITMAP16 {
    kMaskVal1 = 0x1;
    kMaskVal2 = 0x2;
    kMaskVal3 = 0x4;
    kMaskVal4 = 0x4000;
  }

  bitmap Bitmap32MaskMap : BITMAP32 {
    kMaskVal1 = 0x1;
    kMaskVal2 = 0x2;
    kMaskVal3 = 0x4;
    kMaskVal4 = 0x40000000;
  }

  bitmap Bitmap64MaskMap : BITMAP64 {
    kMaskVal1 = 0x1;
    kMaskVal2 = 0x2;
    kMaskVal3 = 0x4;
    kMaskVal4 = 0x4000000000000000;
  }

  bitmap Bitmap8MaskMap : BITMAP8 {
    kMaskVal1 = 0x1;
    kMaskVal2 = 0x2;
    kMaskVal3 = 0x4;
    kMaskVal4 = 0x40;
  }

  bitmap SimpleBitmap : BITMAP8 {
    kValueA = 0x1;
    kValueB = 0x2;
    kValueC = 0x4;
  }

  struct SimpleStruct {
    int8u a = 0;
    boolean b = 1;
    SimpleEnum c = 2;
    octet_string d = 3;
    char_string e = 4;
    SimpleBitmap f = 5;
    single g = 6;
    double h = 7;
  }

  fabric_scoped struct TestFabricScoped {
    fabric_sensitive int8u fabricSensitiveInt8u = 1;
    optional fabric_sensitive int8u optionalFabricSensitiveInt8u = 2;
    nullable fabric_sensitive int8u nullableFabricSensitiveInt8u = 3;
    optional nullable fabric_sensitive int8u nullableOptionalFabricSensitiveInt8u = 4;
    fabric_sensitive char_string fabricSensitiveCharString = 5;
    fabric_sensitive SimpleStruct fabricSensitiveStruct = 6;
    fabric_sensitive int8u fabricSensitiveInt8uList[] = 7;
    fabric_idx fabricIndex = 254;
  }

  struct NullablesAndOptionalsStruct {
    nullable int16u nullableInt = 0;
    optional int16u optionalInt = 1;
    optional nullable int16u nullableOptionalInt = 2;
    nullable char_string nullableString = 3;
    optional char_string optionalString = 4;
    optional nullable char_string nullableOptionalString = 5;
    nullable SimpleStruct nullableStruct = 6;
    optional SimpleStruct optionalStruct = 7;
    optional nullable SimpleStruct nullableOptionalStruct = 8;
    nullable SimpleEnum nullableList[] = 9;
    optional SimpleEnum optionalList[] = 10;
    optional nullable SimpleEnum nullableOptionalList[] = 11;
  }

  struct NestedStruct {
    int8u a = 0;
    boolean b = 1;
    SimpleStruct c = 2;
  }

  struct NestedStructList {
    int8u a = 0;
    boolean b = 1;
    SimpleStruct c = 2;
    SimpleStruct d[] = 3;
    int32u e[] = 4;
    octet_string f[] = 5;
    int8u g[] = 6;
  }

  struct DoubleNestedStructList {
    NestedStructList a[] = 0;
  }

  struct TestListStructOctet {
    int64u member1 = 0;
    octet_string<32> member2 = 1;
  }

  info event TestEvent = 1 {
    INT8U arg1 = 1;
    SimpleEnum arg2 = 2;
    BOOLEAN arg3 = 3;
    SimpleStruct arg4 = 4;
    SimpleStruct arg5[] = 5;
    SimpleEnum arg6[] = 6;
  }

  fabric_sensitive info event TestFabricScopedEvent = 2 {
    fabric_idx fabricIndex = 254;
  }

  attribute boolean boolean = 0;
  attribute Bitmap8MaskMap bitmap8 = 1;
  attribute Bitmap16MaskMap bitmap16 = 2;
  attribute Bitmap32MaskMap bitmap32 = 3;
  attribute Bitmap64MaskMap bitmap64 = 4;
  attribute int8u int8u = 5;
  attribute int16u int16u = 6;
  attribute int24u int24u = 7;
  attribute int32u int32u = 8;
  attribute int40u int40u = 9;
  attribute int48u int48u = 10;
  attribute int56u int56u = 11;
  attribute int64u int64u = 12;
  attribute int8s int8s = 13;
  attribute int16s int16s = 14;
  attribute int24s int24s = 15;
  attribute int32s int32s = 16;
  attribute int40s int40s = 17;
  attribute int48s int48s = 18;
  attribute int56s int56s = 19;
  attribute int64s int64s = 20;
  attribute enum8 enum8 = 21;
  attribute enum16 enum16 = 22;
  attribute single floatSingle = 23;
  attribute double floatDouble = 24;
  attribute octet_string<10> octetString = 25;
  attribute INT8U listInt8u[] = 26;
  attribute OCTET_STRING listOctetString[] = 27;
  attribute TestListStructOctet listStructOctetString[] = 28;
  attribute long_octet_string<1000> longOctetString = 29;
  attribute char_string<10> charString = 30;
  attribute long_char_string<1000> longCharString = 31;
  attribute epoch_us epochUs = 32;
  attribute epoch_s epochS = 33;
  attribute vendor_id vendorId = 34;
  attribute NullablesAndOptionalsStruct listNullablesAndOptionalsStruct[] = 35;
  attribute SimpleEnum enumAttr = 36;
  attribute SimpleStruct structAttr = 37;
  attribute int8u rangeRestrictedInt8u = 38;
  attribute int8s rangeRestrictedInt8s = 39;
  attribute int16u rangeRestrictedInt16u = 40;
  attribute int16s rangeRestrictedInt16s = 41;
  attribute LONG_OCTET_STRING listLongOctetString[] = 42;
  attribute TestFabricScoped listFabricScoped[] = 43;
  timedwrite attribute boolean timedWriteBoolean = 48;
  attribute boolean generalErrorBoolean = 49;
  attribute boolean clusterErrorBoolean = 50;
  attribute optional boolean unsupported = 255;
  attribute nullable boolean nullableBoolean = 16384;
  attribute nullable Bitmap8MaskMap nullableBitmap8 = 16385;
  attribute nullable Bitmap16MaskMap nullableBitmap16 = 16386;
  attribute nullable Bitmap32MaskMap nullableBitmap32 = 16387;
  attribute nullable Bitmap64MaskMap nullableBitmap64 = 16388;
  attribute nullable int8u nullableInt8u = 16389;
  attribute nullable int16u nullableInt16u = 16390;
  attribute nullable int24u nullableInt24u = 16391;
  attribute nullable int32u nullableInt32u = 16392;
  attribute nullable int40u nullableInt40u = 16393;
  attribute nullable int48u nullableInt48u = 16394;
  attribute nullable int56u nullableInt56u = 16395;
  attribute nullable int64u nullableInt64u = 16396;
  attribute nullable int8s nullableInt8s = 16397;
  attribute nullable int16s nullableInt16s = 16398;
  attribute nullable int24s nullableInt24s = 16399;
  attribute nullable int32s nullableInt32s = 16400;
  attribute nullable int40s nullableInt40s = 16401;
  attribute nullable int48s nullableInt48s = 16402;
  attribute nullable int56s nullableInt56s = 16403;
  attribute nullable int64s nullableInt64s = 16404;
  attribute nullable enum8 nullableEnum8 = 16405;
  attribute nullable enum16 nullableEnum16 = 16406;
  attribute nullable single nullableFloatSingle = 16407;
  attribute nullable double nullableFloatDouble = 16408;
  attribute nullable octet_string<10> nullableOctetString = 16409;
  attribute nullable char_string<10> nullableCharString = 16414;
  attribute nullable SimpleEnum nullableEnumAttr = 16420;
  attribute nullable SimpleStruct nullableStruct = 16421;
  attribute nullable int8u nullableRangeRestrictedInt8u = 16422;
  attribute nullable int8s nullableRangeRestrictedInt8s = 16423;
  attribute nullable int16u nullableRangeRestrictedInt16u = 16424;
  attribute nullable int16s nullableRangeRestrictedInt16s = 16425;
  attribute optional int8u writeOnlyInt8u = 16426;
  readonly attribute command_id generatedCommandList[] = 65528;
  readonly attribute command_id acceptedCommandList[] = 65529;
  readonly attribute event_id eventList[] = 65530;
  readonly attribute attrib_id attributeList[] = 65531;
  readonly attribute bitmap32 featureMap = 65532;
  readonly attribute int16u clusterRevision = 65533;

  response struct TestSpecificResponse = 0 {
    INT8U returnValue = 0;
  }

  response struct TestAddArgumentsResponse = 1 {
    INT8U returnValue = 0;
  }

  response struct TestSimpleArgumentResponse = 2 {
    BOOLEAN returnValue = 0;
  }

  response struct TestStructArrayArgumentResponse = 3 {
    NestedStructList arg1[] = 0;
    SimpleStruct arg2[] = 1;
    SimpleEnum arg3[] = 2;
    BOOLEAN arg4[] = 3;
    SimpleEnum arg5 = 4;
    BOOLEAN arg6 = 5;
  }

  request struct TestAddArgumentsRequest {
    INT8U arg1 = 0;
    INT8U arg2 = 1;
  }

  response struct TestListInt8UReverseResponse = 4 {
    INT8U arg1[] = 0;
  }

  request struct TestSimpleArgumentRequestRequest {
    BOOLEAN arg1 = 0;
  }

  response struct TestEnumsResponse = 5 {
    vendor_id arg1 = 0;
    SimpleEnum arg2 = 1;
  }

  request struct TestStructArrayArgumentRequestRequest {
    NestedStructList arg1[] = 0;
    SimpleStruct arg2[] = 1;
    SimpleEnum arg3[] = 2;
    BOOLEAN arg4[] = 3;
    SimpleEnum arg5 = 4;
    BOOLEAN arg6 = 5;
  }

  response struct TestNullableOptionalResponse = 6 {
    BOOLEAN wasPresent = 0;
    optional BOOLEAN wasNull = 1;
    optional INT8U value = 2;
    optional nullable INT8U originalValue = 3;
  }

  request struct TestStructArgumentRequestRequest {
    SimpleStruct arg1 = 0;
  }

  response struct TestComplexNullableOptionalResponse = 7 {
    BOOLEAN nullableIntWasNull = 0;
    optional INT16U nullableIntValue = 1;
    BOOLEAN optionalIntWasPresent = 2;
    optional INT16U optionalIntValue = 3;
    BOOLEAN nullableOptionalIntWasPresent = 4;
    optional BOOLEAN nullableOptionalIntWasNull = 5;
    optional INT16U nullableOptionalIntValue = 6;
    BOOLEAN nullableStringWasNull = 7;
    optional CHAR_STRING nullableStringValue = 8;
    BOOLEAN optionalStringWasPresent = 9;
    optional CHAR_STRING optionalStringValue = 10;
    BOOLEAN nullableOptionalStringWasPresent = 11;
    optional BOOLEAN nullableOptionalStringWasNull = 12;
    optional CHAR_STRING nullableOptionalStringValue = 13;
    BOOLEAN nullableStructWasNull = 14;
    optional SimpleStruct nullableStructValue = 15;
    BOOLEAN optionalStructWasPresent = 16;
    optional SimpleStruct optionalStructValue = 17;
    BOOLEAN nullableOptionalStructWasPresent = 18;
    optional BOOLEAN nullableOptionalStructWasNull = 19;
    optional SimpleStruct nullableOptionalStructValue = 20;
    BOOLEAN nullableListWasNull = 21;
    optional SimpleEnum nullableListValue[] = 22;
    BOOLEAN optionalListWasPresent = 23;
    optional SimpleEnum optionalListValue[] = 24;
    BOOLEAN nullableOptionalListWasPresent = 25;
    optional BOOLEAN nullableOptionalListWasNull = 26;
    optional SimpleEnum nullableOptionalListValue[] = 27;
  }

  request struct TestNestedStructArgumentRequestRequest {
    NestedStruct arg1 = 0;
  }

  response struct BooleanResponse = 8 {
    BOOLEAN value = 0;
  }

  request struct TestListStructArgumentRequestRequest {
    SimpleStruct arg1[] = 0;
  }

  response struct SimpleStructResponse = 9 {
    SimpleStruct arg1 = 0;
  }

  request struct TestListInt8UArgumentRequestRequest {
    INT8U arg1[] = 0;
  }

  response struct TestEmitTestEventResponse = 10 {
    INT64U value = 0;
  }

  request struct TestNestedStructListArgumentRequestRequest {
    NestedStructList arg1 = 0;
  }

  response struct TestEmitTestFabricScopedEventResponse = 11 {
    INT64U value = 0;
  }

  request struct TestListNestedStructListArgumentRequestRequest {
    NestedStructList arg1[] = 0;
  }

  request struct TestListInt8UReverseRequestRequest {
    INT8U arg1[] = 0;
  }

  request struct TestEnumsRequestRequest {
    vendor_id arg1 = 0;
    SimpleEnum arg2 = 1;
  }

  request struct TestNullableOptionalRequestRequest {
    optional nullable INT8U arg1 = 0;
  }

  request struct TestComplexNullableOptionalRequestRequest {
    nullable INT16U nullableInt = 0;
    optional INT16U optionalInt = 1;
    optional nullable INT16U nullableOptionalInt = 2;
    nullable CHAR_STRING nullableString = 3;
    optional CHAR_STRING optionalString = 4;
    optional nullable CHAR_STRING nullableOptionalString = 5;
    nullable SimpleStruct nullableStruct = 6;
    optional SimpleStruct optionalStruct = 7;
    optional nullable SimpleStruct nullableOptionalStruct = 8;
    nullable SimpleEnum nullableList[] = 9;
    optional SimpleEnum optionalList[] = 10;
    optional nullable SimpleEnum nullableOptionalList[] = 11;
  }

  request struct SimpleStructEchoRequestRequest {
    SimpleStruct arg1 = 0;
  }

  request struct TestSimpleOptionalArgumentRequestRequest {
    optional BOOLEAN arg1 = 0;
  }

  request struct TestEmitTestEventRequestRequest {
    INT8U arg1 = 0;
    SimpleEnum arg2 = 1;
    BOOLEAN arg3 = 2;
  }

  request struct TestEmitTestFabricScopedEventRequestRequest {
    INT8U arg1 = 0;
  }

  /** Simple command without any parameters and without a specific response */
  command Test(): DefaultSuccess = 0;
  /** Simple command without any parameters and without a specific response not handled by the server */
  command TestNotHandled(): DefaultSuccess = 1;
  /** Simple command without any parameters and with a specific response */
  command TestSpecific(): TestSpecificResponse = 2;
  /** Simple command that should not be added to the server. */
  command TestUnknownCommand(): DefaultSuccess = 3;
  /** Command that takes two arguments and returns their sum. */
  command TestAddArguments(TestAddArgumentsRequest): TestAddArgumentsResponse = 4;
  /** Command that takes an argument which is bool */
  command TestSimpleArgumentRequest(TestSimpleArgumentRequestRequest): TestSimpleArgumentResponse = 5;
  /** Command that takes various arguments that are arrays, including an array of structs which have a list member. */
  command TestStructArrayArgumentRequest(TestStructArrayArgumentRequestRequest): TestStructArrayArgumentResponse = 6;
  /** Command that takes an argument which is struct.  The response echoes the
        'b' field of the single arg. */
  command TestStructArgumentRequest(TestStructArgumentRequestRequest): BooleanResponse = 7;
  /** Command that takes an argument which is nested struct.  The response
        echoes the 'b' field of ar1.c. */
  command TestNestedStructArgumentRequest(TestNestedStructArgumentRequestRequest): BooleanResponse = 8;
  /** Command that takes an argument which is a list of structs.  The response
        returns false if there is some struct in the list whose 'b' field is
        false, and true otherwise (including if the list is empty). */
  command TestListStructArgumentRequest(TestListStructArgumentRequestRequest): BooleanResponse = 9;
  /** Command that takes an argument which is a list of INT8U.  The response
        returns false if the list contains a 0 in it, true otherwise (including
        if the list is empty). */
  command TestListInt8UArgumentRequest(TestListInt8UArgumentRequestRequest): BooleanResponse = 10;
  /** Command that takes an argument which is a Nested Struct List.  The
        response returns false if there is some struct in arg1 (either directly
        in arg1.c or in the arg1.d list) whose 'b' field is false, and true
        otherwise. */
  command TestNestedStructListArgumentRequest(TestNestedStructListArgumentRequestRequest): BooleanResponse = 11;
  /** Command that takes an argument which is a list of Nested Struct List.
        The response returns false if there is some struct in arg1 (either
        directly in as the 'c' field of an entry 'd' list of an entry) whose 'b'
        field is false, and true otherwise (including if the list is empty). */
  command TestListNestedStructListArgumentRequest(TestListNestedStructListArgumentRequestRequest): BooleanResponse = 12;
  /** Command that takes an argument which is a list of INT8U and expects a
        response that reverses the list. */
  command TestListInt8UReverseRequest(TestListInt8UReverseRequestRequest): TestListInt8UReverseResponse = 13;
  /** Command that sends a vendor id and an enum.  The server is expected to
        echo them back. */
  command TestEnumsRequest(TestEnumsRequestRequest): TestEnumsResponse = 14;
  /** Command that takes an argument which is nullable and optional.  The
        response returns a boolean indicating whether the argument was present,
        if that's true a boolean indicating whether the argument was null, and
        if that' false the argument it received. */
  command TestNullableOptionalRequest(TestNullableOptionalRequestRequest): TestNullableOptionalResponse = 15;
  /** Command that takes various arguments which can be nullable and/or optional.  The
        response returns information about which things were received and what
        their state was. */
  command TestComplexNullableOptionalRequest(TestComplexNullableOptionalRequestRequest): TestComplexNullableOptionalResponse = 16;
  /** Command that takes an argument which is a struct.  The response echoes
        the struct back. */
  command SimpleStructEchoRequest(SimpleStructEchoRequestRequest): SimpleStructResponse = 17;
  /** Command that just responds with a success status if the timed invoke
        conditions are met. */
  timed command TimedInvokeRequest(): DefaultSuccess = 18;
  /** Command that takes an optional argument which is bool. It responds with a success value if the optional is set to any value. */
  command TestSimpleOptionalArgumentRequest(TestSimpleOptionalArgumentRequestRequest): DefaultSuccess = 19;
  /** Command that takes identical arguments to the fields of the TestEvent and logs the TestEvent to the buffer.  Command returns an event ID as the response. */
  command TestEmitTestEventRequest(TestEmitTestEventRequestRequest): TestEmitTestEventResponse = 20;
  /** Command that takes identical arguments to the fields of the TestFabricScopedEvent and logs the TestFabricScopedEvent to the buffer.  Command returns an event ID as the response. */
  command TestEmitTestFabricScopedEventRequest(TestEmitTestFabricScopedEventRequestRequest): TestEmitTestFabricScopedEventResponse = 21;
}

/** The Fault Injection Cluster provide a means for a test harness to configure faults(for example triggering a fault in the system). */
client cluster FaultInjection = 4294048774 {
  enum FaultType : ENUM8 {
    kUnspecified = 0;
    kSystemFault = 1;
    kInetFault = 2;
    kChipFault = 3;
    kCertFault = 4;
  }

  readonly attribute command_id generatedCommandList[] = 65528;
  readonly attribute command_id acceptedCommandList[] = 65529;
  readonly attribute event_id eventList[] = 65530;
  readonly attribute attrib_id attributeList[] = 65531;
  readonly attribute bitmap32 featureMap = 65532;
  readonly attribute int16u clusterRevision = 65533;

  request struct FailAtFaultRequest {
    FaultType type = 0;
    INT32U id = 1;
    INT32U numCallsToSkip = 2;
    INT32U numCallsToFail = 3;
    BOOLEAN takeMutex = 4;
  }

  request struct FailRandomlyAtFaultRequest {
    FaultType type = 0;
    INT32U id = 1;
    INT8U percentage = 2;
  }

  /** Configure a fault to be triggered deterministically */
  command access(invoke: manage) FailAtFault(FailAtFaultRequest): DefaultSuccess = 0;
  /** Configure a fault to be triggered randomly, with a given probability defined as a percentage */
  command access(invoke: manage) FailRandomlyAtFault(FailRandomlyAtFaultRequest): DefaultSuccess = 1;
}
<|MERGE_RESOLUTION|>--- conflicted
+++ resolved
@@ -3540,8 +3540,6 @@
   command ResetCondition(): DefaultSuccess = 0;
 }
 
-<<<<<<< HEAD
-=======
 /** Attributes and commands for monitoring ceramic filters in a device */
 client cluster CeramicFilterMonitoring = 115 {
   enum ChangeIndicationEnum : ENUM8 {
@@ -4022,7 +4020,6 @@
   command ResetCondition(): DefaultSuccess = 0;
 }
 
->>>>>>> 9ac14806
 /** An interface to a generic way to secure a door */
 client cluster DoorLock = 257 {
   enum AlarmCodeEnum : ENUM8 {
