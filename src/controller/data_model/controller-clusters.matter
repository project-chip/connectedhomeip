--- conflicted
+++ resolved
@@ -3340,7 +3340,6 @@
   command SelfTestRequest(): DefaultSuccess = 0;
 }
 
-<<<<<<< HEAD
 /** Attributes and commands for configuring the Dishwasher alarm. */
 client cluster DishwasherAlarm = 93 {
   bitmap AlarmMap : BITMAP32 {
@@ -3353,12 +3352,12 @@
   }
 
   bitmap Feature : BITMAP32 {
-    kInflowError = 0x1;
-    kDrainError = 0x2;
-    kDoorError = 0x4;
-    kTempTooLow = 0x8;
-    kTempTooHigh = 0x10;
-    kWaterLevelError = 0x20;
+    kInflowAlarm = 0x1;
+    kDrainAlarm = 0x2;
+    kDoorAlarm = 0x4;
+    kLowTemperatureAlarm = 0x8;
+    kHighTemperatureAlarm = 0x10;
+    kWaterLevelAlarm = 0x20;
   }
 
   info event Notify = 0 {
@@ -3368,8 +3367,8 @@
     AlarmMap mask = 3;
   }
 
-  attribute AlarmMap mask = 0;
-  readonly attribute AlarmMap latch = 1;
+  readonly attribute AlarmMap mask = 0;
+  readonly attribute optional AlarmMap latch = 1;
   readonly attribute AlarmMap state = 2;
   readonly attribute command_id generatedCommandList[] = 65528;
   readonly attribute command_id acceptedCommandList[] = 65529;
@@ -3380,20 +3379,18 @@
 
   request struct ResetRequest {
     AlarmMap alarms = 0;
-    optional AlarmMap mask = 1;
+  }
+
+  request struct ModifyEnabledAlarmsRequest {
+    optional AlarmMap mask = 0;
   }
 
   /** Reset alarm */
   command Reset(ResetRequest): DefaultSuccess = 0;
-}
-
-/** Attributes and commands for monitoring HEPA filters in a device */
-client cluster HepaFilterMonitoring = 113 {
-  enum ChangeIndicationEnum : ENUM8 {
-    kOk = 0;
-    kWarning = 1;
-    kCritical = 2;
-=======
+  /** Modify enabled alarms */
+  command ModifyEnabledAlarms(ModifyEnabledAlarmsRequest): DefaultSuccess = 1;
+}
+
 /** This cluster supports remotely monitoring and, where supported, changing the operational state of any device where a state machine is a part of the operation. */
 client cluster OperationalState = 96 {
   enum ErrorStateEnum : ENUM8 {
@@ -3401,7 +3398,6 @@
     kUnableToStartOrResume = 1;
     kUnableToCompleteOperation = 2;
     kCommandInvalidInState = 3;
->>>>>>> 643f7aae
   }
 
   enum OperationalStateEnum : ENUM8 {
