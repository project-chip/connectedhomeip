--- conflicted
+++ resolved
@@ -2908,19 +2908,9 @@
 }
 
 client cluster PressureMeasurement = 1027 {
-<<<<<<< HEAD
-  bitmap PressureFeature : BITMAP32 {
-    kExt = 0x1;
-  }
-
-  readonly attribute int16s measuredValue = 0;
-  readonly attribute int16s minMeasuredValue = 1;
-  readonly attribute int16s maxMeasuredValue = 2;
-=======
   readonly attribute nullable int16s measuredValue = 0;
   readonly attribute nullable int16s minMeasuredValue = 1;
   readonly attribute nullable int16s maxMeasuredValue = 2;
->>>>>>> 235a4ac3
   readonly global attribute attrib_id attributeList[] = 65531;
   readonly global attribute int16u clusterRevision = 65533;
 }
@@ -4082,4 +4072,4 @@
   binding cluster WakeOnLan;
   binding cluster WiFiNetworkDiagnostics;
   binding cluster WindowCovering;
-}
+}