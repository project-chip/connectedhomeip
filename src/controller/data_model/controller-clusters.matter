// This IDL was generated automatically by ZAP.
// It is for view/code review purposes only.

/** Attributes and commands for putting a device into Identification mode (e.g. flashing a light). */
cluster Identify = 3 {
  revision 4;

  enum EffectIdentifierEnum : enum8 {
    kBlink = 0;
    kBreathe = 1;
    kOkay = 2;
    kChannelChange = 11;
    kFinishEffect = 254;
    kStopEffect = 255;
  }

  enum EffectVariantEnum : enum8 {
    kDefault = 0;
  }

  enum IdentifyTypeEnum : enum8 {
    kNone = 0;
    kLightOutput = 1;
    kVisibleIndicator = 2;
    kAudibleBeep = 3;
    kDisplay = 4;
    kActuator = 5;
  }

  attribute int16u identifyTime = 0;
  readonly attribute IdentifyTypeEnum identifyType = 1;
  readonly attribute command_id generatedCommandList[] = 65528;
  readonly attribute command_id acceptedCommandList[] = 65529;
  readonly attribute event_id eventList[] = 65530;
  readonly attribute attrib_id attributeList[] = 65531;
  readonly attribute bitmap32 featureMap = 65532;
  readonly attribute int16u clusterRevision = 65533;

  request struct IdentifyRequest {
    int16u identifyTime = 0;
  }

  request struct TriggerEffectRequest {
    EffectIdentifierEnum effectIdentifier = 0;
    EffectVariantEnum effectVariant = 1;
  }

  /** Command description for Identify */
  command access(invoke: manage) Identify(IdentifyRequest): DefaultSuccess = 0;
  /** Command description for TriggerEffect */
  command access(invoke: manage) TriggerEffect(TriggerEffectRequest): DefaultSuccess = 64;
}

/** Attributes and commands for group configuration and manipulation. */
cluster Groups = 4 {
  revision 4;

  bitmap Feature : bitmap32 {
    kGroupNames = 0x1;
  }

  bitmap NameSupportBitmap : bitmap8 {
    kGroupNames = 0x80;
  }

  readonly attribute NameSupportBitmap nameSupport = 0;
  readonly attribute command_id generatedCommandList[] = 65528;
  readonly attribute command_id acceptedCommandList[] = 65529;
  readonly attribute event_id eventList[] = 65530;
  readonly attribute attrib_id attributeList[] = 65531;
  readonly attribute bitmap32 featureMap = 65532;
  readonly attribute int16u clusterRevision = 65533;

  request struct AddGroupRequest {
    group_id groupID = 0;
    char_string<16> groupName = 1;
  }

  response struct AddGroupResponse = 0 {
    enum8 status = 0;
    group_id groupID = 1;
  }

  request struct ViewGroupRequest {
    group_id groupID = 0;
  }

  response struct ViewGroupResponse = 1 {
    enum8 status = 0;
    group_id groupID = 1;
    char_string<16> groupName = 2;
  }

  request struct GetGroupMembershipRequest {
    group_id groupList[] = 0;
  }

  response struct GetGroupMembershipResponse = 2 {
    nullable int8u capacity = 0;
    group_id groupList[] = 1;
  }

  request struct RemoveGroupRequest {
    group_id groupID = 0;
  }

  response struct RemoveGroupResponse = 3 {
    enum8 status = 0;
    group_id groupID = 1;
  }

  request struct AddGroupIfIdentifyingRequest {
    group_id groupID = 0;
    char_string<16> groupName = 1;
  }

  /** Command description for AddGroup */
  fabric command access(invoke: manage) AddGroup(AddGroupRequest): AddGroupResponse = 0;
  /** Command description for ViewGroup */
  fabric command ViewGroup(ViewGroupRequest): ViewGroupResponse = 1;
  /** Command description for GetGroupMembership */
  fabric command GetGroupMembership(GetGroupMembershipRequest): GetGroupMembershipResponse = 2;
  /** Command description for RemoveGroup */
  fabric command access(invoke: manage) RemoveGroup(RemoveGroupRequest): RemoveGroupResponse = 3;
  /** Command description for RemoveAllGroups */
  fabric command access(invoke: manage) RemoveAllGroups(): DefaultSuccess = 4;
  /** Command description for AddGroupIfIdentifying */
  fabric command access(invoke: manage) AddGroupIfIdentifying(AddGroupIfIdentifyingRequest): DefaultSuccess = 5;
}

/** Attributes and commands for switching devices between 'On' and 'Off' states. */
cluster OnOff = 6 {
  revision 6;

  enum DelayedAllOffEffectVariantEnum : enum8 {
    kDelayedOffFastFade = 0;
    kNoFade = 1;
    kDelayedOffSlowFade = 2;
  }

  enum DyingLightEffectVariantEnum : enum8 {
    kDyingLightFadeOff = 0;
  }

  enum EffectIdentifierEnum : enum8 {
    kDelayedAllOff = 0;
    kDyingLight = 1;
  }

  enum StartUpOnOffEnum : enum8 {
    kOff = 0;
    kOn = 1;
    kToggle = 2;
  }

  bitmap Feature : bitmap32 {
    kLighting = 0x1;
    kDeadFrontBehavior = 0x2;
    kOffOnly = 0x4;
  }

  bitmap OnOffControlBitmap : bitmap8 {
    kAcceptOnlyWhenOn = 0x1;
  }

  readonly attribute boolean onOff = 0;
  readonly attribute optional boolean globalSceneControl = 16384;
  attribute optional int16u onTime = 16385;
  attribute optional int16u offWaitTime = 16386;
  attribute access(write: manage) optional nullable StartUpOnOffEnum startUpOnOff = 16387;
  readonly attribute command_id generatedCommandList[] = 65528;
  readonly attribute command_id acceptedCommandList[] = 65529;
  readonly attribute event_id eventList[] = 65530;
  readonly attribute attrib_id attributeList[] = 65531;
  readonly attribute bitmap32 featureMap = 65532;
  readonly attribute int16u clusterRevision = 65533;

  request struct OffWithEffectRequest {
    EffectIdentifierEnum effectIdentifier = 0;
    enum8 effectVariant = 1;
  }

  request struct OnWithTimedOffRequest {
    OnOffControlBitmap onOffControl = 0;
    int16u onTime = 1;
    int16u offWaitTime = 2;
  }

  /** On receipt of this command, a device SHALL enter its ‘Off’ state. This state is device dependent, but it is recommended that it is used for power off or similar functions. On receipt of the Off command, the OnTime attribute SHALL be set to 0. */
  command Off(): DefaultSuccess = 0;
  /** On receipt of this command, a device SHALL enter its ‘On’ state. This state is device dependent, but it is recommended that it is used for power on or similar functions. On receipt of the On command, if the value of the OnTime attribute is equal to 0, the device SHALL set the OffWaitTime attribute to 0. */
  command On(): DefaultSuccess = 1;
  /** On receipt of this command, if a device is in its ‘Off’ state it SHALL enter its ‘On’ state. Otherwise, if it is in its ‘On’ state it SHALL enter its ‘Off’ state. On receipt of the Toggle command, if the value of the OnOff attribute is equal to FALSE and if the value of the OnTime attribute is equal to 0, the device SHALL set the OffWaitTime attribute to 0. If the value of the OnOff attribute is equal to TRUE, the OnTime attribute SHALL be set to 0. */
  command Toggle(): DefaultSuccess = 2;
  /** The OffWithEffect command allows devices to be turned off using enhanced ways of fading. */
  command OffWithEffect(OffWithEffectRequest): DefaultSuccess = 64;
  /** The OnWithRecallGlobalScene command allows the recall of the settings when the device was turned off. */
  command OnWithRecallGlobalScene(): DefaultSuccess = 65;
  /** The OnWithTimedOff command allows devices to be turned on for a specific duration with a guarded off duration so that SHOULD the device be subsequently switched off, further OnWithTimedOff commands, received during this time, are prevented from turning the devices back on. */
  command OnWithTimedOff(OnWithTimedOffRequest): DefaultSuccess = 66;
}

/** Attributes and commands for configuring On/Off switching devices. */
deprecated cluster OnOffSwitchConfiguration = 7 {
  revision 1; // NOTE: Default/not specifically set

  readonly attribute enum8 switchType = 0;
  attribute enum8 switchActions = 16;
  readonly attribute command_id generatedCommandList[] = 65528;
  readonly attribute command_id acceptedCommandList[] = 65529;
  readonly attribute event_id eventList[] = 65530;
  readonly attribute attrib_id attributeList[] = 65531;
  readonly attribute bitmap32 featureMap = 65532;
  readonly attribute int16u clusterRevision = 65533;
}

/** Attributes and commands for controlling devices that can be set to a level between fully 'On' and fully 'Off.' */
cluster LevelControl = 8 {
  revision 5;

  enum MoveModeEnum : enum8 {
    kUp = 0;
    kDown = 1;
  }

  enum StepModeEnum : enum8 {
    kUp = 0;
    kDown = 1;
  }

  bitmap Feature : bitmap32 {
    kOnOff = 0x1;
    kLighting = 0x2;
    kFrequency = 0x4;
  }

  bitmap OptionsBitmap : bitmap8 {
    kExecuteIfOff = 0x1;
    kCoupleColorTempToLevel = 0x2;
  }

  readonly attribute nullable int8u currentLevel = 0;
  readonly attribute optional int16u remainingTime = 1;
  readonly attribute optional int8u minLevel = 2;
  readonly attribute optional int8u maxLevel = 3;
  readonly attribute optional int16u currentFrequency = 4;
  readonly attribute optional int16u minFrequency = 5;
  readonly attribute optional int16u maxFrequency = 6;
  attribute OptionsBitmap options = 15;
  attribute optional int16u onOffTransitionTime = 16;
  attribute nullable int8u onLevel = 17;
  attribute optional nullable int16u onTransitionTime = 18;
  attribute optional nullable int16u offTransitionTime = 19;
  attribute optional nullable int8u defaultMoveRate = 20;
  attribute access(write: manage) optional nullable int8u startUpCurrentLevel = 16384;
  readonly attribute command_id generatedCommandList[] = 65528;
  readonly attribute command_id acceptedCommandList[] = 65529;
  readonly attribute event_id eventList[] = 65530;
  readonly attribute attrib_id attributeList[] = 65531;
  readonly attribute bitmap32 featureMap = 65532;
  readonly attribute int16u clusterRevision = 65533;

  request struct MoveToLevelRequest {
    int8u level = 0;
    nullable int16u transitionTime = 1;
    OptionsBitmap optionsMask = 2;
    OptionsBitmap optionsOverride = 3;
  }

  request struct MoveRequest {
    MoveModeEnum moveMode = 0;
    nullable int8u rate = 1;
    OptionsBitmap optionsMask = 2;
    OptionsBitmap optionsOverride = 3;
  }

  request struct StepRequest {
    StepModeEnum stepMode = 0;
    int8u stepSize = 1;
    nullable int16u transitionTime = 2;
    OptionsBitmap optionsMask = 3;
    OptionsBitmap optionsOverride = 4;
  }

  request struct StopRequest {
    OptionsBitmap optionsMask = 0;
    OptionsBitmap optionsOverride = 1;
  }

  request struct MoveToLevelWithOnOffRequest {
    int8u level = 0;
    nullable int16u transitionTime = 1;
    OptionsBitmap optionsMask = 2;
    OptionsBitmap optionsOverride = 3;
  }

  request struct MoveWithOnOffRequest {
    MoveModeEnum moveMode = 0;
    nullable int8u rate = 1;
    OptionsBitmap optionsMask = 2;
    OptionsBitmap optionsOverride = 3;
  }

  request struct StepWithOnOffRequest {
    StepModeEnum stepMode = 0;
    int8u stepSize = 1;
    nullable int16u transitionTime = 2;
    OptionsBitmap optionsMask = 3;
    OptionsBitmap optionsOverride = 4;
  }

  request struct StopWithOnOffRequest {
    OptionsBitmap optionsMask = 0;
    OptionsBitmap optionsOverride = 1;
  }

  request struct MoveToClosestFrequencyRequest {
    int16u frequency = 0;
  }

  /** Command description for MoveToLevel */
  command MoveToLevel(MoveToLevelRequest): DefaultSuccess = 0;
  /** Command description for Move */
  command Move(MoveRequest): DefaultSuccess = 1;
  /** Command description for Step */
  command Step(StepRequest): DefaultSuccess = 2;
  /** Command description for Stop */
  command Stop(StopRequest): DefaultSuccess = 3;
  /** Command description for MoveToLevelWithOnOff */
  command MoveToLevelWithOnOff(MoveToLevelWithOnOffRequest): DefaultSuccess = 4;
  /** Command description for MoveWithOnOff */
  command MoveWithOnOff(MoveWithOnOffRequest): DefaultSuccess = 5;
  /** Command description for StepWithOnOff */
  command StepWithOnOff(StepWithOnOffRequest): DefaultSuccess = 6;
  /** Command description for StopWithOnOff */
  command StopWithOnOff(StopWithOnOffRequest): DefaultSuccess = 7;
  /** Change the currrent frequency to the provided one, or a close
        approximation if the exact provided one is not possible. */
  command MoveToClosestFrequency(MoveToClosestFrequencyRequest): DefaultSuccess = 8;
}

/** An interface for reading the value of a binary measurement and accessing various characteristics of that measurement. */
deprecated cluster BinaryInputBasic = 15 {
  revision 1; // NOTE: Default/not specifically set

  attribute optional char_string<16> activeText = 4;
  attribute optional char_string<16> description = 28;
  attribute optional char_string<16> inactiveText = 46;
  attribute boolean outOfService = 81;
  readonly attribute optional enum8 polarity = 84;
  attribute boolean presentValue = 85;
  attribute optional enum8 reliability = 103;
  readonly attribute bitmap8 statusFlags = 111;
  readonly attribute optional int32u applicationType = 256;
  readonly attribute command_id generatedCommandList[] = 65528;
  readonly attribute command_id acceptedCommandList[] = 65529;
  readonly attribute event_id eventList[] = 65530;
  readonly attribute attrib_id attributeList[] = 65531;
  readonly attribute bitmap32 featureMap = 65532;
  readonly attribute int16u clusterRevision = 65533;
}

/** Cluster to control pulse width modulation */
deprecated cluster PulseWidthModulation = 28 {
  revision 1; // NOTE: Default/not specifically set

  readonly attribute command_id generatedCommandList[] = 65528;
  readonly attribute command_id acceptedCommandList[] = 65529;
  readonly attribute event_id eventList[] = 65530;
  readonly attribute attrib_id attributeList[] = 65531;
  readonly attribute bitmap32 featureMap = 65532;
  readonly attribute int16u clusterRevision = 65533;
}

/** The Descriptor Cluster is meant to replace the support from the Zigbee Device Object (ZDO) for describing a node, its endpoints and clusters. */
cluster Descriptor = 29 {
  revision 2;

  bitmap Feature : bitmap32 {
    kTagList = 0x1;
  }

  struct DeviceTypeStruct {
    devtype_id deviceType = 0;
    int16u revision = 1;
  }

  struct SemanticTagStruct {
    nullable vendor_id mfgCode = 0;
    enum8 namespaceID = 1;
    enum8 tag = 2;
    optional nullable char_string label = 3;
  }

  readonly attribute DeviceTypeStruct deviceTypeList[] = 0;
  readonly attribute cluster_id serverList[] = 1;
  readonly attribute cluster_id clientList[] = 2;
  readonly attribute endpoint_no partsList[] = 3;
  readonly attribute optional SemanticTagStruct tagList[] = 4;
  readonly attribute command_id generatedCommandList[] = 65528;
  readonly attribute command_id acceptedCommandList[] = 65529;
  readonly attribute event_id eventList[] = 65530;
  readonly attribute attrib_id attributeList[] = 65531;
  readonly attribute bitmap32 featureMap = 65532;
  readonly attribute int16u clusterRevision = 65533;
}

/** The Binding Cluster is meant to replace the support from the Zigbee Device Object (ZDO) for supporting the binding table. */
cluster Binding = 30 {
  revision 1; // NOTE: Default/not specifically set

  fabric_scoped struct TargetStruct {
    optional node_id node = 1;
    optional group_id group = 2;
    optional endpoint_no endpoint = 3;
    optional cluster_id cluster = 4;
    fabric_idx fabricIndex = 254;
  }

  attribute access(write: manage) TargetStruct binding[] = 0;
  readonly attribute command_id generatedCommandList[] = 65528;
  readonly attribute command_id acceptedCommandList[] = 65529;
  readonly attribute event_id eventList[] = 65530;
  readonly attribute attrib_id attributeList[] = 65531;
  readonly attribute bitmap32 featureMap = 65532;
  readonly attribute int16u clusterRevision = 65533;
}

/** The Access Control Cluster exposes a data model view of a
      Node's Access Control List (ACL), which codifies the rules used to manage
      and enforce Access Control for the Node's endpoints and their associated
      cluster instances. */
cluster AccessControl = 31 {
  revision 1; // NOTE: Default/not specifically set

  enum AccessControlEntryAuthModeEnum : enum8 {
    kPASE = 1;
    kCASE = 2;
    kGroup = 3;
  }

  enum AccessControlEntryPrivilegeEnum : enum8 {
    kView = 1;
    kProxyView = 2;
    kOperate = 3;
    kManage = 4;
    kAdminister = 5;
  }

  enum ChangeTypeEnum : enum8 {
    kChanged = 0;
    kAdded = 1;
    kRemoved = 2;
  }

  struct AccessControlTargetStruct {
    nullable cluster_id cluster = 0;
    nullable endpoint_no endpoint = 1;
    nullable devtype_id deviceType = 2;
  }

  fabric_scoped struct AccessControlEntryStruct {
    fabric_sensitive AccessControlEntryPrivilegeEnum privilege = 1;
    fabric_sensitive AccessControlEntryAuthModeEnum authMode = 2;
    nullable fabric_sensitive int64u subjects[] = 3;
    nullable fabric_sensitive AccessControlTargetStruct targets[] = 4;
    fabric_idx fabricIndex = 254;
  }

  fabric_scoped struct AccessControlExtensionStruct {
    fabric_sensitive octet_string<128> data = 1;
    fabric_idx fabricIndex = 254;
  }

  fabric_sensitive info event access(read: administer) AccessControlEntryChanged = 0 {
    nullable node_id adminNodeID = 1;
    nullable int16u adminPasscodeID = 2;
    ChangeTypeEnum changeType = 3;
    nullable AccessControlEntryStruct latestValue = 4;
    fabric_idx fabricIndex = 254;
  }

  fabric_sensitive info event access(read: administer) AccessControlExtensionChanged = 1 {
    nullable node_id adminNodeID = 1;
    nullable int16u adminPasscodeID = 2;
    ChangeTypeEnum changeType = 3;
    nullable AccessControlExtensionStruct latestValue = 4;
    fabric_idx fabricIndex = 254;
  }

  attribute access(read: administer, write: administer) AccessControlEntryStruct acl[] = 0;
  attribute access(read: administer, write: administer) optional AccessControlExtensionStruct extension[] = 1;
  readonly attribute int16u subjectsPerAccessControlEntry = 2;
  readonly attribute int16u targetsPerAccessControlEntry = 3;
  readonly attribute int16u accessControlEntriesPerFabric = 4;
  readonly attribute command_id generatedCommandList[] = 65528;
  readonly attribute command_id acceptedCommandList[] = 65529;
  readonly attribute event_id eventList[] = 65530;
  readonly attribute attrib_id attributeList[] = 65531;
  readonly attribute bitmap32 featureMap = 65532;
  readonly attribute int16u clusterRevision = 65533;
}

/** This cluster provides a standardized way for a Node (typically a Bridge, but could be any Node) to expose action information. */
cluster Actions = 37 {
  revision 1; // NOTE: Default/not specifically set

  enum ActionErrorEnum : enum8 {
    kUnknown = 0;
    kInterrupted = 1;
  }

  enum ActionStateEnum : enum8 {
    kInactive = 0;
    kActive = 1;
    kPaused = 2;
    kDisabled = 3;
  }

  enum ActionTypeEnum : enum8 {
    kOther = 0;
    kScene = 1;
    kSequence = 2;
    kAutomation = 3;
    kException = 4;
    kNotification = 5;
    kAlarm = 6;
  }

  enum EndpointListTypeEnum : enum8 {
    kOther = 0;
    kRoom = 1;
    kZone = 2;
  }

  bitmap CommandBits : bitmap16 {
    kInstantAction = 0x1;
    kInstantActionWithTransition = 0x2;
    kStartAction = 0x4;
    kStartActionWithDuration = 0x8;
    kStopAction = 0x10;
    kPauseAction = 0x20;
    kPauseActionWithDuration = 0x40;
    kResumeAction = 0x80;
    kEnableAction = 0x100;
    kEnableActionWithDuration = 0x200;
    kDisableAction = 0x400;
    kDisableActionWithDuration = 0x800;
  }

  struct ActionStruct {
    int16u actionID = 0;
    char_string<32> name = 1;
    ActionTypeEnum type = 2;
    int16u endpointListID = 3;
    CommandBits supportedCommands = 4;
    ActionStateEnum state = 5;
  }

  struct EndpointListStruct {
    int16u endpointListID = 0;
    char_string<32> name = 1;
    EndpointListTypeEnum type = 2;
    endpoint_no endpoints[] = 3;
  }

  info event StateChanged = 0 {
    int16u actionID = 0;
    int32u invokeID = 1;
    ActionStateEnum newState = 2;
  }

  info event ActionFailed = 1 {
    int16u actionID = 0;
    int32u invokeID = 1;
    ActionStateEnum newState = 2;
    ActionErrorEnum error = 3;
  }

  readonly attribute ActionStruct actionList[] = 0;
  readonly attribute EndpointListStruct endpointLists[] = 1;
  readonly attribute optional long_char_string<512> setupURL = 2;
  readonly attribute command_id generatedCommandList[] = 65528;
  readonly attribute command_id acceptedCommandList[] = 65529;
  readonly attribute event_id eventList[] = 65530;
  readonly attribute attrib_id attributeList[] = 65531;
  readonly attribute bitmap32 featureMap = 65532;
  readonly attribute int16u clusterRevision = 65533;

  request struct InstantActionRequest {
    int16u actionID = 0;
    optional int32u invokeID = 1;
  }

  request struct InstantActionWithTransitionRequest {
    int16u actionID = 0;
    optional int32u invokeID = 1;
    int16u transitionTime = 2;
  }

  request struct StartActionRequest {
    int16u actionID = 0;
    optional int32u invokeID = 1;
  }

  request struct StartActionWithDurationRequest {
    int16u actionID = 0;
    optional int32u invokeID = 1;
    int32u duration = 2;
  }

  request struct StopActionRequest {
    int16u actionID = 0;
    optional int32u invokeID = 1;
  }

  request struct PauseActionRequest {
    int16u actionID = 0;
    optional int32u invokeID = 1;
  }

  request struct PauseActionWithDurationRequest {
    int16u actionID = 0;
    optional int32u invokeID = 1;
    int32u duration = 2;
  }

  request struct ResumeActionRequest {
    int16u actionID = 0;
    optional int32u invokeID = 1;
  }

  request struct EnableActionRequest {
    int16u actionID = 0;
    optional int32u invokeID = 1;
  }

  request struct EnableActionWithDurationRequest {
    int16u actionID = 0;
    optional int32u invokeID = 1;
    int32u duration = 2;
  }

  request struct DisableActionRequest {
    int16u actionID = 0;
    optional int32u invokeID = 1;
  }

  request struct DisableActionWithDurationRequest {
    int16u actionID = 0;
    optional int32u invokeID = 1;
    int32u duration = 2;
  }

  /** This command triggers an action (state change) on the involved endpoints. */
  command InstantAction(InstantActionRequest): DefaultSuccess = 0;
  /** This command triggers an action (state change) on the involved endpoints, with a specified time to transition from the current state to the new state. */
  command InstantActionWithTransition(InstantActionWithTransitionRequest): DefaultSuccess = 1;
  /** This command triggers the commencement of an action on the involved endpoints. */
  command StartAction(StartActionRequest): DefaultSuccess = 2;
  /** This command triggers the commencement of an action (with a duration) on the involved endpoints. */
  command StartActionWithDuration(StartActionWithDurationRequest): DefaultSuccess = 3;
  /** This command stops the ongoing action on the involved endpoints. */
  command StopAction(StopActionRequest): DefaultSuccess = 4;
  /** This command pauses an ongoing action. */
  command PauseAction(PauseActionRequest): DefaultSuccess = 5;
  /** This command pauses an ongoing action with a duration. */
  command PauseActionWithDuration(PauseActionWithDurationRequest): DefaultSuccess = 6;
  /** This command resumes a previously paused action. */
  command ResumeAction(ResumeActionRequest): DefaultSuccess = 7;
  /** This command enables a certain action or automation. */
  command EnableAction(EnableActionRequest): DefaultSuccess = 8;
  /** This command enables a certain action or automation with a duration. */
  command EnableActionWithDuration(EnableActionWithDurationRequest): DefaultSuccess = 9;
  /** This command disables a certain action or automation. */
  command DisableAction(DisableActionRequest): DefaultSuccess = 10;
  /** This command disables a certain action or automation with a duration. */
  command DisableActionWithDuration(DisableActionWithDurationRequest): DefaultSuccess = 11;
}

/** This cluster provides attributes and events for determining basic information about Nodes, which supports both
      Commissioning and operational determination of Node characteristics, such as Vendor ID, Product ID and serial number,
      which apply to the whole Node. Also allows setting user device information such as location. */
cluster BasicInformation = 40 {
  revision 3;

  enum ColorEnum : enum8 {
    kBlack = 0;
    kNavy = 1;
    kGreen = 2;
    kTeal = 3;
    kMaroon = 4;
    kPurple = 5;
    kOlive = 6;
    kGray = 7;
    kBlue = 8;
    kLime = 9;
    kAqua = 10;
    kRed = 11;
    kFuchsia = 12;
    kYellow = 13;
    kWhite = 14;
    kNickel = 15;
    kChrome = 16;
    kBrass = 17;
    kCopper = 18;
    kSilver = 19;
    kGold = 20;
  }

  enum ProductFinishEnum : enum8 {
    kOther = 0;
    kMatte = 1;
    kSatin = 2;
    kPolished = 3;
    kRugged = 4;
    kFabric = 5;
  }

  struct CapabilityMinimaStruct {
    int16u caseSessionsPerFabric = 0;
    int16u subscriptionsPerFabric = 1;
  }

  struct ProductAppearanceStruct {
    ProductFinishEnum finish = 0;
    nullable ColorEnum primaryColor = 1;
  }

  critical event StartUp = 0 {
    int32u softwareVersion = 0;
  }

  critical event ShutDown = 1 {
  }

  info event Leave = 2 {
    fabric_idx fabricIndex = 0;
  }

  info event ReachableChanged = 3 {
    boolean reachableNewValue = 0;
  }

  readonly attribute int16u dataModelRevision = 0;
  readonly attribute char_string<32> vendorName = 1;
  readonly attribute vendor_id vendorID = 2;
  readonly attribute char_string<32> productName = 3;
  readonly attribute int16u productID = 4;
  attribute access(write: manage) char_string<32> nodeLabel = 5;
  attribute access(write: administer) char_string<2> location = 6;
  readonly attribute int16u hardwareVersion = 7;
  readonly attribute char_string<64> hardwareVersionString = 8;
  readonly attribute int32u softwareVersion = 9;
  readonly attribute char_string<64> softwareVersionString = 10;
  readonly attribute optional char_string<16> manufacturingDate = 11;
  readonly attribute optional char_string<32> partNumber = 12;
  readonly attribute optional long_char_string<256> productURL = 13;
  readonly attribute optional char_string<64> productLabel = 14;
  readonly attribute optional char_string<32> serialNumber = 15;
  attribute access(write: manage) optional boolean localConfigDisabled = 16;
  readonly attribute optional boolean reachable = 17;
  readonly attribute optional char_string<32> uniqueID = 18;
  readonly attribute CapabilityMinimaStruct capabilityMinima = 19;
  readonly attribute optional ProductAppearanceStruct productAppearance = 20;
  readonly attribute int32u specificationVersion = 21;
  readonly attribute int16u maxPathsPerInvoke = 22;
  readonly attribute command_id generatedCommandList[] = 65528;
  readonly attribute command_id acceptedCommandList[] = 65529;
  readonly attribute event_id eventList[] = 65530;
  readonly attribute attrib_id attributeList[] = 65531;
  readonly attribute bitmap32 featureMap = 65532;
  readonly attribute int16u clusterRevision = 65533;

  command MfgSpecificPing(): DefaultSuccess = 0;
}

/** Provides an interface for providing OTA software updates */
cluster OtaSoftwareUpdateProvider = 41 {
  revision 1; // NOTE: Default/not specifically set

  enum ApplyUpdateActionEnum : enum8 {
    kProceed = 0;
    kAwaitNextAction = 1;
    kDiscontinue = 2;
  }

  enum DownloadProtocolEnum : enum8 {
    kBDXSynchronous = 0;
    kBDXAsynchronous = 1;
    kHTTPS = 2;
    kVendorSpecific = 3;
  }

  enum StatusEnum : enum8 {
    kUpdateAvailable = 0;
    kBusy = 1;
    kNotAvailable = 2;
    kDownloadProtocolNotSupported = 3;
  }

  readonly attribute command_id generatedCommandList[] = 65528;
  readonly attribute command_id acceptedCommandList[] = 65529;
  readonly attribute event_id eventList[] = 65530;
  readonly attribute attrib_id attributeList[] = 65531;
  readonly attribute bitmap32 featureMap = 65532;
  readonly attribute int16u clusterRevision = 65533;

  request struct QueryImageRequest {
    vendor_id vendorID = 0;
    int16u productID = 1;
    int32u softwareVersion = 2;
    DownloadProtocolEnum protocolsSupported[] = 3;
    optional int16u hardwareVersion = 4;
    optional char_string<2> location = 5;
    optional boolean requestorCanConsent = 6;
    optional octet_string<512> metadataForProvider = 7;
  }

  response struct QueryImageResponse = 1 {
    StatusEnum status = 0;
    optional int32u delayedActionTime = 1;
    optional char_string<256> imageURI = 2;
    optional int32u softwareVersion = 3;
    optional char_string<64> softwareVersionString = 4;
    optional octet_string<32> updateToken = 5;
    optional boolean userConsentNeeded = 6;
    optional octet_string<512> metadataForRequestor = 7;
  }

  request struct ApplyUpdateRequestRequest {
    octet_string<32> updateToken = 0;
    int32u newVersion = 1;
  }

  response struct ApplyUpdateResponse = 3 {
    ApplyUpdateActionEnum action = 0;
    int32u delayedActionTime = 1;
  }

  request struct NotifyUpdateAppliedRequest {
    octet_string<32> updateToken = 0;
    int32u softwareVersion = 1;
  }

  /** Determine availability of a new Software Image */
  command QueryImage(QueryImageRequest): QueryImageResponse = 0;
  /** Determine next action to take for a downloaded Software Image */
  command ApplyUpdateRequest(ApplyUpdateRequestRequest): ApplyUpdateResponse = 2;
  /** Notify OTA Provider that an update was applied */
  command NotifyUpdateApplied(NotifyUpdateAppliedRequest): DefaultSuccess = 4;
}

/** Provides an interface for downloading and applying OTA software updates */
cluster OtaSoftwareUpdateRequestor = 42 {
  revision 1; // NOTE: Default/not specifically set

  enum AnnouncementReasonEnum : enum8 {
    kSimpleAnnouncement = 0;
    kUpdateAvailable = 1;
    kUrgentUpdateAvailable = 2;
  }

  enum ChangeReasonEnum : enum8 {
    kUnknown = 0;
    kSuccess = 1;
    kFailure = 2;
    kTimeOut = 3;
    kDelayByProvider = 4;
  }

  enum UpdateStateEnum : enum8 {
    kUnknown = 0;
    kIdle = 1;
    kQuerying = 2;
    kDelayedOnQuery = 3;
    kDownloading = 4;
    kApplying = 5;
    kDelayedOnApply = 6;
    kRollingBack = 7;
    kDelayedOnUserConsent = 8;
  }

  fabric_scoped struct ProviderLocation {
    node_id providerNodeID = 1;
    endpoint_no endpoint = 2;
    fabric_idx fabricIndex = 254;
  }

  info event StateTransition = 0 {
    UpdateStateEnum previousState = 0;
    UpdateStateEnum newState = 1;
    ChangeReasonEnum reason = 2;
    nullable int32u targetSoftwareVersion = 3;
  }

  critical event VersionApplied = 1 {
    int32u softwareVersion = 0;
    int16u productID = 1;
  }

  info event DownloadError = 2 {
    int32u softwareVersion = 0;
    int64u bytesDownloaded = 1;
    nullable int8u progressPercent = 2;
    nullable int64s platformCode = 3;
  }

  attribute access(write: administer) ProviderLocation defaultOTAProviders[] = 0;
  readonly attribute boolean updatePossible = 1;
  readonly attribute UpdateStateEnum updateState = 2;
  readonly attribute nullable int8u updateStateProgress = 3;
  readonly attribute command_id generatedCommandList[] = 65528;
  readonly attribute command_id acceptedCommandList[] = 65529;
  readonly attribute event_id eventList[] = 65530;
  readonly attribute attrib_id attributeList[] = 65531;
  readonly attribute bitmap32 featureMap = 65532;
  readonly attribute int16u clusterRevision = 65533;

  request struct AnnounceOTAProviderRequest {
    node_id providerNodeID = 0;
    vendor_id vendorID = 1;
    AnnouncementReasonEnum announcementReason = 2;
    optional octet_string<512> metadataForNode = 3;
    endpoint_no endpoint = 4;
  }

  /** Announce the presence of an OTA Provider */
  command AnnounceOTAProvider(AnnounceOTAProviderRequest): DefaultSuccess = 0;
}

/** Nodes should be expected to be deployed to any and all regions of the world. These global regions
      may have differing common languages, units of measurements, and numerical formatting
      standards. As such, Nodes that visually or audibly convey information need a mechanism by which
      they can be configured to use a user’s preferred language, units, etc */
cluster LocalizationConfiguration = 43 {
  revision 1; // NOTE: Default/not specifically set

  attribute access(write: manage) char_string<35> activeLocale = 0;
  readonly attribute char_string supportedLocales[] = 1;
  readonly attribute command_id generatedCommandList[] = 65528;
  readonly attribute command_id acceptedCommandList[] = 65529;
  readonly attribute event_id eventList[] = 65530;
  readonly attribute attrib_id attributeList[] = 65531;
  readonly attribute bitmap32 featureMap = 65532;
  readonly attribute int16u clusterRevision = 65533;
}

/** Nodes should be expected to be deployed to any and all regions of the world. These global regions
      may have differing preferences for how dates and times are conveyed. As such, Nodes that visually
      or audibly convey time information need a mechanism by which they can be configured to use a
      user’s preferred format. */
cluster TimeFormatLocalization = 44 {
  revision 1; // NOTE: Default/not specifically set

  enum CalendarTypeEnum : enum8 {
    kBuddhist = 0;
    kChinese = 1;
    kCoptic = 2;
    kEthiopian = 3;
    kGregorian = 4;
    kHebrew = 5;
    kIndian = 6;
    kIslamic = 7;
    kJapanese = 8;
    kKorean = 9;
    kPersian = 10;
    kTaiwanese = 11;
    kUseActiveLocale = 255;
  }

  enum HourFormatEnum : enum8 {
    k12hr = 0;
    k24hr = 1;
    kUseActiveLocale = 255;
  }

  bitmap Feature : bitmap32 {
    kCalendarFormat = 0x1;
  }

  attribute access(write: manage) HourFormatEnum hourFormat = 0;
  attribute access(write: manage) optional CalendarTypeEnum activeCalendarType = 1;
  readonly attribute optional CalendarTypeEnum supportedCalendarTypes[] = 2;
  readonly attribute command_id generatedCommandList[] = 65528;
  readonly attribute command_id acceptedCommandList[] = 65529;
  readonly attribute event_id eventList[] = 65530;
  readonly attribute attrib_id attributeList[] = 65531;
  readonly attribute bitmap32 featureMap = 65532;
  readonly attribute int16u clusterRevision = 65533;
}

/** Nodes should be expected to be deployed to any and all regions of the world. These global regions
      may have differing preferences for the units in which values are conveyed in communication to a
      user. As such, Nodes that visually or audibly convey measurable values to the user need a
      mechanism by which they can be configured to use a user’s preferred unit. */
cluster UnitLocalization = 45 {
  revision 1;

  enum TempUnitEnum : enum8 {
    kFahrenheit = 0;
    kCelsius = 1;
    kKelvin = 2;
  }

  bitmap Feature : bitmap32 {
    kTemperatureUnit = 0x1;
  }

  attribute access(write: manage) optional TempUnitEnum temperatureUnit = 0;
  readonly attribute command_id generatedCommandList[] = 65528;
  readonly attribute command_id acceptedCommandList[] = 65529;
  readonly attribute event_id eventList[] = 65530;
  readonly attribute attrib_id attributeList[] = 65531;
  readonly attribute bitmap32 featureMap = 65532;
  readonly attribute int16u clusterRevision = 65533;
}

/** This cluster is used to describe the configuration and capabilities of a Device's power system. */
cluster PowerSourceConfiguration = 46 {
  revision 1;

  readonly attribute endpoint_no sources[] = 0;
  readonly attribute command_id generatedCommandList[] = 65528;
  readonly attribute command_id acceptedCommandList[] = 65529;
  readonly attribute event_id eventList[] = 65530;
  readonly attribute attrib_id attributeList[] = 65531;
  readonly attribute bitmap32 featureMap = 65532;
  readonly attribute int16u clusterRevision = 65533;
}

/** This cluster is used to describe the configuration and capabilities of a physical power source that provides power to the Node. */
cluster PowerSource = 47 {
  revision 1; // NOTE: Default/not specifically set

  enum BatApprovedChemistryEnum : enum16 {
    kUnspecified = 0;
    kAlkaline = 1;
    kLithiumCarbonFluoride = 2;
    kLithiumChromiumOxide = 3;
    kLithiumCopperOxide = 4;
    kLithiumIronDisulfide = 5;
    kLithiumManganeseDioxide = 6;
    kLithiumThionylChloride = 7;
    kMagnesium = 8;
    kMercuryOxide = 9;
    kNickelOxyhydride = 10;
    kSilverOxide = 11;
    kZincAir = 12;
    kZincCarbon = 13;
    kZincChloride = 14;
    kZincManganeseDioxide = 15;
    kLeadAcid = 16;
    kLithiumCobaltOxide = 17;
    kLithiumIon = 18;
    kLithiumIonPolymer = 19;
    kLithiumIronPhosphate = 20;
    kLithiumSulfur = 21;
    kLithiumTitanate = 22;
    kNickelCadmium = 23;
    kNickelHydrogen = 24;
    kNickelIron = 25;
    kNickelMetalHydride = 26;
    kNickelZinc = 27;
    kSilverZinc = 28;
    kSodiumIon = 29;
    kSodiumSulfur = 30;
    kZincBromide = 31;
    kZincCerium = 32;
  }

  enum BatChargeFaultEnum : enum8 {
    kUnspecified = 0;
    kAmbientTooHot = 1;
    kAmbientTooCold = 2;
    kBatteryTooHot = 3;
    kBatteryTooCold = 4;
    kBatteryAbsent = 5;
    kBatteryOverVoltage = 6;
    kBatteryUnderVoltage = 7;
    kChargerOverVoltage = 8;
    kChargerUnderVoltage = 9;
    kSafetyTimeout = 10;
  }

  enum BatChargeLevelEnum : enum8 {
    kOK = 0;
    kWarning = 1;
    kCritical = 2;
  }

  enum BatChargeStateEnum : enum8 {
    kUnknown = 0;
    kIsCharging = 1;
    kIsAtFullCharge = 2;
    kIsNotCharging = 3;
  }

  enum BatCommonDesignationEnum : enum16 {
    kUnspecified = 0;
    kAAA = 1;
    kAA = 2;
    kC = 3;
    kD = 4;
    k4v5 = 5;
    k6v0 = 6;
    k9v0 = 7;
    k12AA = 8;
    kAAAA = 9;
    kA = 10;
    kB = 11;
    kF = 12;
    kN = 13;
    kNo6 = 14;
    kSubC = 15;
    kA23 = 16;
    kA27 = 17;
    kBA5800 = 18;
    kDuplex = 19;
    k4SR44 = 20;
    k523 = 21;
    k531 = 22;
    k15v0 = 23;
    k22v5 = 24;
    k30v0 = 25;
    k45v0 = 26;
    k67v5 = 27;
    kJ = 28;
    kCR123A = 29;
    kCR2 = 30;
    k2CR5 = 31;
    kCRP2 = 32;
    kCRV3 = 33;
    kSR41 = 34;
    kSR43 = 35;
    kSR44 = 36;
    kSR45 = 37;
    kSR48 = 38;
    kSR54 = 39;
    kSR55 = 40;
    kSR57 = 41;
    kSR58 = 42;
    kSR59 = 43;
    kSR60 = 44;
    kSR63 = 45;
    kSR64 = 46;
    kSR65 = 47;
    kSR66 = 48;
    kSR67 = 49;
    kSR68 = 50;
    kSR69 = 51;
    kSR516 = 52;
    kSR731 = 53;
    kSR712 = 54;
    kLR932 = 55;
    kA5 = 56;
    kA10 = 57;
    kA13 = 58;
    kA312 = 59;
    kA675 = 60;
    kAC41E = 61;
    k10180 = 62;
    k10280 = 63;
    k10440 = 64;
    k14250 = 65;
    k14430 = 66;
    k14500 = 67;
    k14650 = 68;
    k15270 = 69;
    k16340 = 70;
    kRCR123A = 71;
    k17500 = 72;
    k17670 = 73;
    k18350 = 74;
    k18500 = 75;
    k18650 = 76;
    k19670 = 77;
    k25500 = 78;
    k26650 = 79;
    k32600 = 80;
  }

  enum BatFaultEnum : enum8 {
    kUnspecified = 0;
    kOverTemp = 1;
    kUnderTemp = 2;
  }

  enum BatReplaceabilityEnum : enum8 {
    kUnspecified = 0;
    kNotReplaceable = 1;
    kUserReplaceable = 2;
    kFactoryReplaceable = 3;
  }

  enum PowerSourceStatusEnum : enum8 {
    kUnspecified = 0;
    kActive = 1;
    kStandby = 2;
    kUnavailable = 3;
  }

  enum WiredCurrentTypeEnum : enum8 {
    kAC = 0;
    kDC = 1;
  }

  enum WiredFaultEnum : enum8 {
    kUnspecified = 0;
    kOverVoltage = 1;
    kUnderVoltage = 2;
  }

  bitmap Feature : bitmap32 {
    kWired = 0x1;
    kBattery = 0x2;
    kRechargeable = 0x4;
    kReplaceable = 0x8;
  }

  struct BatChargeFaultChangeType {
    BatChargeFaultEnum current[] = 0;
    BatChargeFaultEnum previous[] = 1;
  }

  struct BatFaultChangeType {
    BatFaultEnum current[] = 0;
    BatFaultEnum previous[] = 1;
  }

  struct WiredFaultChangeType {
    WiredFaultEnum current[] = 0;
    WiredFaultEnum previous[] = 1;
  }

  info event WiredFaultChange = 0 {
    WiredFaultEnum current[] = 0;
    WiredFaultEnum previous[] = 1;
  }

  info event BatFaultChange = 1 {
    BatFaultEnum current[] = 0;
    BatFaultEnum previous[] = 1;
  }

  info event BatChargeFaultChange = 2 {
    BatChargeFaultEnum current[] = 0;
    BatChargeFaultEnum previous[] = 1;
  }

  readonly attribute PowerSourceStatusEnum status = 0;
  readonly attribute int8u order = 1;
  readonly attribute char_string<60> description = 2;
  readonly attribute optional nullable int32u wiredAssessedInputVoltage = 3;
  readonly attribute optional nullable int16u wiredAssessedInputFrequency = 4;
  readonly attribute optional WiredCurrentTypeEnum wiredCurrentType = 5;
  readonly attribute optional nullable int32u wiredAssessedCurrent = 6;
  readonly attribute optional int32u wiredNominalVoltage = 7;
  readonly attribute optional int32u wiredMaximumCurrent = 8;
  readonly attribute optional boolean wiredPresent = 9;
  readonly attribute optional WiredFaultEnum activeWiredFaults[] = 10;
  readonly attribute optional nullable int32u batVoltage = 11;
  readonly attribute optional nullable int8u batPercentRemaining = 12;
  readonly attribute optional nullable int32u batTimeRemaining = 13;
  readonly attribute optional BatChargeLevelEnum batChargeLevel = 14;
  readonly attribute optional boolean batReplacementNeeded = 15;
  readonly attribute optional BatReplaceabilityEnum batReplaceability = 16;
  readonly attribute optional boolean batPresent = 17;
  readonly attribute optional BatFaultEnum activeBatFaults[] = 18;
  readonly attribute optional char_string<60> batReplacementDescription = 19;
  readonly attribute optional BatCommonDesignationEnum batCommonDesignation = 20;
  readonly attribute optional char_string<20> batANSIDesignation = 21;
  readonly attribute optional char_string<20> batIECDesignation = 22;
  readonly attribute optional BatApprovedChemistryEnum batApprovedChemistry = 23;
  readonly attribute optional int32u batCapacity = 24;
  readonly attribute optional int8u batQuantity = 25;
  readonly attribute optional BatChargeStateEnum batChargeState = 26;
  readonly attribute optional nullable int32u batTimeToFullCharge = 27;
  readonly attribute optional boolean batFunctionalWhileCharging = 28;
  readonly attribute optional nullable int32u batChargingCurrent = 29;
  readonly attribute optional BatChargeFaultEnum activeBatChargeFaults[] = 30;
  readonly attribute endpoint_no endpointList[] = 31;
  readonly attribute command_id generatedCommandList[] = 65528;
  readonly attribute command_id acceptedCommandList[] = 65529;
  readonly attribute event_id eventList[] = 65530;
  readonly attribute attrib_id attributeList[] = 65531;
  readonly attribute bitmap32 featureMap = 65532;
  readonly attribute int16u clusterRevision = 65533;
}

/** This cluster is used to manage global aspects of the Commissioning flow. */
cluster GeneralCommissioning = 48 {
  revision 1; // NOTE: Default/not specifically set

  enum CommissioningErrorEnum : enum8 {
    kOK = 0;
    kValueOutsideRange = 1;
    kInvalidAuthentication = 2;
    kNoFailSafe = 3;
    kBusyWithOtherAdmin = 4;
  }

  enum RegulatoryLocationTypeEnum : enum8 {
    kIndoor = 0;
    kOutdoor = 1;
    kIndoorOutdoor = 2;
  }

  struct BasicCommissioningInfo {
    int16u failSafeExpiryLengthSeconds = 0;
    int16u maxCumulativeFailsafeSeconds = 1;
  }

  attribute access(write: administer) int64u breadcrumb = 0;
  readonly attribute BasicCommissioningInfo basicCommissioningInfo = 1;
  readonly attribute RegulatoryLocationTypeEnum regulatoryConfig = 2;
  readonly attribute RegulatoryLocationTypeEnum locationCapability = 3;
  readonly attribute boolean supportsConcurrentConnection = 4;
  readonly attribute command_id generatedCommandList[] = 65528;
  readonly attribute command_id acceptedCommandList[] = 65529;
  readonly attribute event_id eventList[] = 65530;
  readonly attribute attrib_id attributeList[] = 65531;
  readonly attribute bitmap32 featureMap = 65532;
  readonly attribute int16u clusterRevision = 65533;

  request struct ArmFailSafeRequest {
    int16u expiryLengthSeconds = 0;
    int64u breadcrumb = 1;
  }

  response struct ArmFailSafeResponse = 1 {
    CommissioningErrorEnum errorCode = 0;
    char_string<128> debugText = 1;
  }

  request struct SetRegulatoryConfigRequest {
    RegulatoryLocationTypeEnum newRegulatoryConfig = 0;
    char_string<2> countryCode = 1;
    int64u breadcrumb = 2;
  }

  response struct SetRegulatoryConfigResponse = 3 {
    CommissioningErrorEnum errorCode = 0;
    char_string debugText = 1;
  }

  response struct CommissioningCompleteResponse = 5 {
    CommissioningErrorEnum errorCode = 0;
    char_string debugText = 1;
  }

  /** Arm the persistent fail-safe timer with an expiry time of now + ExpiryLengthSeconds using device clock */
  command access(invoke: administer) ArmFailSafe(ArmFailSafeRequest): ArmFailSafeResponse = 0;
  /** Set the regulatory configuration to be used during commissioning */
  command access(invoke: administer) SetRegulatoryConfig(SetRegulatoryConfigRequest): SetRegulatoryConfigResponse = 2;
  /** Signals the Server that the Client has successfully completed all steps of Commissioning/Recofiguration needed during fail-safe period. */
  fabric command access(invoke: administer) CommissioningComplete(): CommissioningCompleteResponse = 4;
}

/** Functionality to configure, enable, disable network credentials and access on a Matter device. */
cluster NetworkCommissioning = 49 {
  revision 1; // NOTE: Default/not specifically set

  enum NetworkCommissioningStatusEnum : enum8 {
    kSuccess = 0;
    kOutOfRange = 1;
    kBoundsExceeded = 2;
    kNetworkIDNotFound = 3;
    kDuplicateNetworkID = 4;
    kNetworkNotFound = 5;
    kRegulatoryError = 6;
    kAuthFailure = 7;
    kUnsupportedSecurity = 8;
    kOtherConnectionFailure = 9;
    kIPV6Failed = 10;
    kIPBindFailed = 11;
    kUnknownError = 12;
  }

  enum WiFiBandEnum : enum8 {
    k2G4 = 0;
    k3G65 = 1;
    k5G = 2;
    k6G = 3;
    k60G = 4;
    k1G = 5;
  }

  bitmap Feature : bitmap32 {
    kWiFiNetworkInterface = 0x1;
    kThreadNetworkInterface = 0x2;
    kEthernetNetworkInterface = 0x4;
    kPerDeviceCredentials = 0x8;
  }

  bitmap ThreadCapabilitiesBitmap : bitmap16 {
    kIsBorderRouterCapable = 0x1;
    kIsRouterCapable = 0x2;
    kIsSleepyEndDeviceCapable = 0x4;
    kIsFullThreadDevice = 0x8;
    kIsSynchronizedSleepyEndDeviceCapable = 0x10;
  }

  bitmap WiFiSecurityBitmap : bitmap8 {
    kUnencrypted = 0x1;
    kWEP = 0x2;
    kWPAPersonal = 0x4;
    kWPA2Personal = 0x8;
    kWPA3Personal = 0x10;
    kWPA3MatterPDC = 0x20;
  }

  struct NetworkInfoStruct {
    octet_string<32> networkID = 0;
    boolean connected = 1;
    optional nullable octet_string<20> networkIdentifier = 2;
    optional nullable octet_string<20> clientIdentifier = 3;
  }

  struct ThreadInterfaceScanResultStruct {
    int16u panId = 0;
    int64u extendedPanId = 1;
    char_string<16> networkName = 2;
    int16u channel = 3;
    int8u version = 4;
    octet_string<8> extendedAddress = 5;
    int8s rssi = 6;
    int8u lqi = 7;
  }

  struct WiFiInterfaceScanResultStruct {
    WiFiSecurityBitmap security = 0;
    octet_string<32> ssid = 1;
    octet_string<6> bssid = 2;
    int16u channel = 3;
    WiFiBandEnum wiFiBand = 4;
    int8s rssi = 5;
  }

  readonly attribute access(read: administer) int8u maxNetworks = 0;
  readonly attribute access(read: administer) NetworkInfoStruct networks[] = 1;
  readonly attribute optional int8u scanMaxTimeSeconds = 2;
  readonly attribute optional int8u connectMaxTimeSeconds = 3;
  attribute access(write: administer) boolean interfaceEnabled = 4;
  readonly attribute access(read: administer) nullable NetworkCommissioningStatusEnum lastNetworkingStatus = 5;
  readonly attribute access(read: administer) nullable octet_string<32> lastNetworkID = 6;
  readonly attribute access(read: administer) nullable int32s lastConnectErrorValue = 7;
  readonly attribute optional WiFiBandEnum supportedWiFiBands[] = 8;
  readonly attribute optional ThreadCapabilitiesBitmap supportedThreadFeatures = 9;
  readonly attribute optional int16u threadVersion = 10;
  readonly attribute command_id generatedCommandList[] = 65528;
  readonly attribute command_id acceptedCommandList[] = 65529;
  readonly attribute event_id eventList[] = 65530;
  readonly attribute attrib_id attributeList[] = 65531;
  readonly attribute bitmap32 featureMap = 65532;
  readonly attribute int16u clusterRevision = 65533;

  request struct ScanNetworksRequest {
    optional nullable octet_string<32> ssid = 0;
    optional int64u breadcrumb = 1;
  }

  response struct ScanNetworksResponse = 1 {
    NetworkCommissioningStatusEnum networkingStatus = 0;
    optional char_string debugText = 1;
    optional WiFiInterfaceScanResultStruct wiFiScanResults[] = 2;
    optional ThreadInterfaceScanResultStruct threadScanResults[] = 3;
  }

  request struct AddOrUpdateWiFiNetworkRequest {
    octet_string<32> ssid = 0;
    octet_string<64> credentials = 1;
    optional int64u breadcrumb = 2;
    optional octet_string<140> networkIdentity = 3;
    optional octet_string<20> clientIdentifier = 4;
    optional octet_string<32> possessionNonce = 5;
  }

  request struct AddOrUpdateThreadNetworkRequest {
    octet_string<254> operationalDataset = 0;
    optional int64u breadcrumb = 1;
  }

  request struct RemoveNetworkRequest {
    octet_string<32> networkID = 0;
    optional int64u breadcrumb = 1;
  }

  response struct NetworkConfigResponse = 5 {
    NetworkCommissioningStatusEnum networkingStatus = 0;
    optional char_string<512> debugText = 1;
    optional int8u networkIndex = 2;
    optional octet_string<140> clientIdentity = 3;
    optional octet_string<64> possessionSignature = 4;
  }

  request struct ConnectNetworkRequest {
    octet_string<32> networkID = 0;
    optional int64u breadcrumb = 1;
  }

  response struct ConnectNetworkResponse = 7 {
    NetworkCommissioningStatusEnum networkingStatus = 0;
    optional char_string debugText = 1;
    nullable int32s errorValue = 2;
  }

  request struct ReorderNetworkRequest {
    octet_string<32> networkID = 0;
    int8u networkIndex = 1;
    optional int64u breadcrumb = 2;
  }

  request struct QueryIdentityRequest {
    octet_string<20> keyIdentifier = 0;
    optional octet_string<32> possessionNonce = 1;
  }

  response struct QueryIdentityResponse = 10 {
    octet_string<140> identity = 0;
    optional octet_string<64> possessionSignature = 1;
  }

  /** Detemine the set of networks the device sees as available. */
  command access(invoke: administer) ScanNetworks(ScanNetworksRequest): ScanNetworksResponse = 0;
  /** Add or update the credentials for a given Wi-Fi network. */
  command access(invoke: administer) AddOrUpdateWiFiNetwork(AddOrUpdateWiFiNetworkRequest): NetworkConfigResponse = 2;
  /** Add or update the credentials for a given Thread network. */
  command access(invoke: administer) AddOrUpdateThreadNetwork(AddOrUpdateThreadNetworkRequest): NetworkConfigResponse = 3;
  /** Remove the definition of a given network (including its credentials). */
  command access(invoke: administer) RemoveNetwork(RemoveNetworkRequest): NetworkConfigResponse = 4;
  /** Connect to the specified network, using previously-defined credentials. */
  command access(invoke: administer) ConnectNetwork(ConnectNetworkRequest): ConnectNetworkResponse = 6;
  /** Modify the order in which networks will be presented in the Networks attribute. */
  command access(invoke: administer) ReorderNetwork(ReorderNetworkRequest): NetworkConfigResponse = 8;
  /** Retrieve details about and optionally proof of possession of a network client identity. */
  command access(invoke: administer) QueryIdentity(QueryIdentityRequest): QueryIdentityResponse = 9;
}

/** The cluster provides commands for retrieving unstructured diagnostic logs from a Node that may be used to aid in diagnostics. */
cluster DiagnosticLogs = 50 {
  revision 1; // NOTE: Default/not specifically set

  enum IntentEnum : enum8 {
    kEndUserSupport = 0;
    kNetworkDiag = 1;
    kCrashLogs = 2;
  }

  enum StatusEnum : enum8 {
    kSuccess = 0;
    kExhausted = 1;
    kNoLogs = 2;
    kBusy = 3;
    kDenied = 4;
  }

  enum TransferProtocolEnum : enum8 {
    kResponsePayload = 0;
    kBDX = 1;
  }

  readonly attribute command_id generatedCommandList[] = 65528;
  readonly attribute command_id acceptedCommandList[] = 65529;
  readonly attribute event_id eventList[] = 65530;
  readonly attribute attrib_id attributeList[] = 65531;
  readonly attribute bitmap32 featureMap = 65532;
  readonly attribute int16u clusterRevision = 65533;

  request struct RetrieveLogsRequestRequest {
    IntentEnum intent = 0;
    TransferProtocolEnum requestedProtocol = 1;
    optional char_string<32> transferFileDesignator = 2;
  }

  response struct RetrieveLogsResponse = 1 {
    StatusEnum status = 0;
    long_octet_string logContent = 1;
    optional epoch_us UTCTimeStamp = 2;
    optional systime_us timeSinceBoot = 3;
  }

  /** Retrieving diagnostic logs from a Node */
  command RetrieveLogsRequest(RetrieveLogsRequestRequest): RetrieveLogsResponse = 0;
}

/** The General Diagnostics Cluster, along with other diagnostics clusters, provide a means to acquire standardized diagnostics metrics that MAY be used by a Node to assist a user or Administrative Node in diagnosing potential problems. */
cluster GeneralDiagnostics = 51 {
  revision 2;

  enum BootReasonEnum : enum8 {
    kUnspecified = 0;
    kPowerOnReboot = 1;
    kBrownOutReset = 2;
    kSoftwareWatchdogReset = 3;
    kHardwareWatchdogReset = 4;
    kSoftwareUpdateCompleted = 5;
    kSoftwareReset = 6;
  }

  enum HardwareFaultEnum : enum8 {
    kUnspecified = 0;
    kRadio = 1;
    kSensor = 2;
    kResettableOverTemp = 3;
    kNonResettableOverTemp = 4;
    kPowerSource = 5;
    kVisualDisplayFault = 6;
    kAudioOutputFault = 7;
    kUserInterfaceFault = 8;
    kNonVolatileMemoryError = 9;
    kTamperDetected = 10;
  }

  enum InterfaceTypeEnum : enum8 {
    kUnspecified = 0;
    kWiFi = 1;
    kEthernet = 2;
    kCellular = 3;
    kThread = 4;
  }

  enum NetworkFaultEnum : enum8 {
    kUnspecified = 0;
    kHardwareFailure = 1;
    kNetworkJammed = 2;
    kConnectionFailed = 3;
  }

  enum RadioFaultEnum : enum8 {
    kUnspecified = 0;
    kWiFiFault = 1;
    kCellularFault = 2;
    kThreadFault = 3;
    kNFCFault = 4;
    kBLEFault = 5;
    kEthernetFault = 6;
  }

  bitmap Feature : bitmap32 {
    kDataModelTest = 0x1;
  }

  struct NetworkInterface {
    char_string<32> name = 0;
    boolean isOperational = 1;
    nullable boolean offPremiseServicesReachableIPv4 = 2;
    nullable boolean offPremiseServicesReachableIPv6 = 3;
    octet_string<8> hardwareAddress = 4;
    octet_string IPv4Addresses[] = 5;
    octet_string IPv6Addresses[] = 6;
    InterfaceTypeEnum type = 7;
  }

  critical event HardwareFaultChange = 0 {
    HardwareFaultEnum current[] = 0;
    HardwareFaultEnum previous[] = 1;
  }

  critical event RadioFaultChange = 1 {
    RadioFaultEnum current[] = 0;
    RadioFaultEnum previous[] = 1;
  }

  critical event NetworkFaultChange = 2 {
    NetworkFaultEnum current[] = 0;
    NetworkFaultEnum previous[] = 1;
  }

  critical event BootReason = 3 {
    BootReasonEnum bootReason = 0;
  }

  readonly attribute NetworkInterface networkInterfaces[] = 0;
  readonly attribute int16u rebootCount = 1;
  readonly attribute optional int64u upTime = 2;
  readonly attribute optional int32u totalOperationalHours = 3;
  readonly attribute optional BootReasonEnum bootReason = 4;
  readonly attribute optional HardwareFaultEnum activeHardwareFaults[] = 5;
  readonly attribute optional RadioFaultEnum activeRadioFaults[] = 6;
  readonly attribute optional NetworkFaultEnum activeNetworkFaults[] = 7;
  readonly attribute boolean testEventTriggersEnabled = 8;
  readonly attribute command_id generatedCommandList[] = 65528;
  readonly attribute command_id acceptedCommandList[] = 65529;
  readonly attribute event_id eventList[] = 65530;
  readonly attribute attrib_id attributeList[] = 65531;
  readonly attribute bitmap32 featureMap = 65532;
  readonly attribute int16u clusterRevision = 65533;

  request struct TestEventTriggerRequest {
    octet_string<16> enableKey = 0;
    int64u eventTrigger = 1;
  }

  response struct TimeSnapshotResponse = 2 {
    systime_ms systemTimeMs = 0;
    nullable posix_ms posixTimeMs = 1;
  }

  request struct PayloadTestRequestRequest {
    octet_string<16> enableKey = 0;
    int8u value = 1;
    int16u count = 2;
  }

  response struct PayloadTestResponse = 4 {
    octet_string payload = 0;
  }

  /** Provide a means for certification tests to trigger some test-plan-specific events */
  command access(invoke: manage) TestEventTrigger(TestEventTriggerRequest): DefaultSuccess = 0;
  /** Take a snapshot of system time and epoch time. */
  command TimeSnapshot(): TimeSnapshotResponse = 1;
  /** Request a variable length payload response. */
  command PayloadTestRequest(PayloadTestRequestRequest): PayloadTestResponse = 3;
}

/** The Software Diagnostics Cluster provides a means to acquire standardized diagnostics metrics that MAY be used by a Node to assist a user or Administrative Node in diagnosing potential problems. */
cluster SoftwareDiagnostics = 52 {
  revision 1; // NOTE: Default/not specifically set

  bitmap Feature : bitmap32 {
    kWatermarks = 0x1;
  }

  struct ThreadMetricsStruct {
    int64u id = 0;
    optional char_string<8> name = 1;
    optional int32u stackFreeCurrent = 2;
    optional int32u stackFreeMinimum = 3;
    optional int32u stackSize = 4;
  }

  info event SoftwareFault = 0 {
    int64u id = 0;
    optional char_string name = 1;
    optional octet_string faultRecording = 2;
  }

  readonly attribute optional ThreadMetricsStruct threadMetrics[] = 0;
  readonly attribute optional int64u currentHeapFree = 1;
  readonly attribute optional int64u currentHeapUsed = 2;
  readonly attribute optional int64u currentHeapHighWatermark = 3;
  readonly attribute command_id generatedCommandList[] = 65528;
  readonly attribute command_id acceptedCommandList[] = 65529;
  readonly attribute event_id eventList[] = 65530;
  readonly attribute attrib_id attributeList[] = 65531;
  readonly attribute bitmap32 featureMap = 65532;
  readonly attribute int16u clusterRevision = 65533;

  /** Reception of this command SHALL reset the values: The StackFreeMinimum field of the ThreadMetrics attribute, CurrentHeapHighWaterMark attribute. */
  command access(invoke: manage) ResetWatermarks(): DefaultSuccess = 0;
}

/** The Thread Network Diagnostics Cluster provides a means to acquire standardized diagnostics metrics that MAY be used by a Node to assist a user or Administrative Node in diagnosing potential problems */
cluster ThreadNetworkDiagnostics = 53 {
  revision 1; // NOTE: Default/not specifically set

  enum ConnectionStatusEnum : enum8 {
    kConnected = 0;
    kNotConnected = 1;
  }

  enum NetworkFaultEnum : enum8 {
    kUnspecified = 0;
    kLinkDown = 1;
    kHardwareFailure = 2;
    kNetworkJammed = 3;
  }

  enum RoutingRoleEnum : enum8 {
    kUnspecified = 0;
    kUnassigned = 1;
    kSleepyEndDevice = 2;
    kEndDevice = 3;
    kREED = 4;
    kRouter = 5;
    kLeader = 6;
  }

  bitmap Feature : bitmap32 {
    kPacketCounts = 0x1;
    kErrorCounts = 0x2;
    kMLECounts = 0x4;
    kMACCounts = 0x8;
  }

  struct NeighborTableStruct {
    int64u extAddress = 0;
    int32u age = 1;
    int16u rloc16 = 2;
    int32u linkFrameCounter = 3;
    int32u mleFrameCounter = 4;
    int8u lqi = 5;
    nullable int8s averageRssi = 6;
    nullable int8s lastRssi = 7;
    int8u frameErrorRate = 8;
    int8u messageErrorRate = 9;
    boolean rxOnWhenIdle = 10;
    boolean fullThreadDevice = 11;
    boolean fullNetworkData = 12;
    boolean isChild = 13;
  }

  struct OperationalDatasetComponents {
    boolean activeTimestampPresent = 0;
    boolean pendingTimestampPresent = 1;
    boolean masterKeyPresent = 2;
    boolean networkNamePresent = 3;
    boolean extendedPanIdPresent = 4;
    boolean meshLocalPrefixPresent = 5;
    boolean delayPresent = 6;
    boolean panIdPresent = 7;
    boolean channelPresent = 8;
    boolean pskcPresent = 9;
    boolean securityPolicyPresent = 10;
    boolean channelMaskPresent = 11;
  }

  struct RouteTableStruct {
    int64u extAddress = 0;
    int16u rloc16 = 1;
    int8u routerId = 2;
    int8u nextHop = 3;
    int8u pathCost = 4;
    int8u LQIIn = 5;
    int8u LQIOut = 6;
    int8u age = 7;
    boolean allocated = 8;
    boolean linkEstablished = 9;
  }

  struct SecurityPolicy {
    int16u rotationTime = 0;
    int16u flags = 1;
  }

  info event ConnectionStatus = 0 {
    ConnectionStatusEnum connectionStatus = 0;
  }

  info event NetworkFaultChange = 1 {
    NetworkFaultEnum current[] = 0;
    NetworkFaultEnum previous[] = 1;
  }

  readonly attribute nullable int16u channel = 0;
  readonly attribute nullable RoutingRoleEnum routingRole = 1;
  readonly attribute nullable char_string<16> networkName = 2;
  readonly attribute nullable int16u panId = 3;
  readonly attribute nullable int64u extendedPanId = 4;
  readonly attribute nullable octet_string<17> meshLocalPrefix = 5;
  readonly attribute optional int64u overrunCount = 6;
  readonly attribute NeighborTableStruct neighborTable[] = 7;
  readonly attribute RouteTableStruct routeTable[] = 8;
  readonly attribute nullable int32u partitionId = 9;
  readonly attribute nullable int16u weighting = 10;
  readonly attribute nullable int16u dataVersion = 11;
  readonly attribute nullable int16u stableDataVersion = 12;
  readonly attribute nullable int8u leaderRouterId = 13;
  readonly attribute optional int16u detachedRoleCount = 14;
  readonly attribute optional int16u childRoleCount = 15;
  readonly attribute optional int16u routerRoleCount = 16;
  readonly attribute optional int16u leaderRoleCount = 17;
  readonly attribute optional int16u attachAttemptCount = 18;
  readonly attribute optional int16u partitionIdChangeCount = 19;
  readonly attribute optional int16u betterPartitionAttachAttemptCount = 20;
  readonly attribute optional int16u parentChangeCount = 21;
  readonly attribute optional int32u txTotalCount = 22;
  readonly attribute optional int32u txUnicastCount = 23;
  readonly attribute optional int32u txBroadcastCount = 24;
  readonly attribute optional int32u txAckRequestedCount = 25;
  readonly attribute optional int32u txAckedCount = 26;
  readonly attribute optional int32u txNoAckRequestedCount = 27;
  readonly attribute optional int32u txDataCount = 28;
  readonly attribute optional int32u txDataPollCount = 29;
  readonly attribute optional int32u txBeaconCount = 30;
  readonly attribute optional int32u txBeaconRequestCount = 31;
  readonly attribute optional int32u txOtherCount = 32;
  readonly attribute optional int32u txRetryCount = 33;
  readonly attribute optional int32u txDirectMaxRetryExpiryCount = 34;
  readonly attribute optional int32u txIndirectMaxRetryExpiryCount = 35;
  readonly attribute optional int32u txErrCcaCount = 36;
  readonly attribute optional int32u txErrAbortCount = 37;
  readonly attribute optional int32u txErrBusyChannelCount = 38;
  readonly attribute optional int32u rxTotalCount = 39;
  readonly attribute optional int32u rxUnicastCount = 40;
  readonly attribute optional int32u rxBroadcastCount = 41;
  readonly attribute optional int32u rxDataCount = 42;
  readonly attribute optional int32u rxDataPollCount = 43;
  readonly attribute optional int32u rxBeaconCount = 44;
  readonly attribute optional int32u rxBeaconRequestCount = 45;
  readonly attribute optional int32u rxOtherCount = 46;
  readonly attribute optional int32u rxAddressFilteredCount = 47;
  readonly attribute optional int32u rxDestAddrFilteredCount = 48;
  readonly attribute optional int32u rxDuplicatedCount = 49;
  readonly attribute optional int32u rxErrNoFrameCount = 50;
  readonly attribute optional int32u rxErrUnknownNeighborCount = 51;
  readonly attribute optional int32u rxErrInvalidSrcAddrCount = 52;
  readonly attribute optional int32u rxErrSecCount = 53;
  readonly attribute optional int32u rxErrFcsCount = 54;
  readonly attribute optional int32u rxErrOtherCount = 55;
  readonly attribute optional nullable int64u activeTimestamp = 56;
  readonly attribute optional nullable int64u pendingTimestamp = 57;
  readonly attribute optional nullable int32u delay = 58;
  readonly attribute nullable SecurityPolicy securityPolicy = 59;
  readonly attribute nullable octet_string<4> channelPage0Mask = 60;
  readonly attribute nullable OperationalDatasetComponents operationalDatasetComponents = 61;
  readonly attribute NetworkFaultEnum activeNetworkFaultsList[] = 62;
  readonly attribute command_id generatedCommandList[] = 65528;
  readonly attribute command_id acceptedCommandList[] = 65529;
  readonly attribute event_id eventList[] = 65530;
  readonly attribute attrib_id attributeList[] = 65531;
  readonly attribute bitmap32 featureMap = 65532;
  readonly attribute int16u clusterRevision = 65533;

  /** Reception of this command SHALL reset the OverrunCount attributes to 0 */
  command access(invoke: manage) ResetCounts(): DefaultSuccess = 0;
}

/** The Wi-Fi Network Diagnostics Cluster provides a means to acquire standardized diagnostics metrics that MAY be used by a Node to assist a user or Administrative Node in diagnosing potential problems. */
cluster WiFiNetworkDiagnostics = 54 {
  revision 1; // NOTE: Default/not specifically set

  enum AssociationFailureCauseEnum : enum8 {
    kUnknown = 0;
    kAssociationFailed = 1;
    kAuthenticationFailed = 2;
    kSsidNotFound = 3;
  }

  enum ConnectionStatusEnum : enum8 {
    kConnected = 0;
    kNotConnected = 1;
  }

  enum SecurityTypeEnum : enum8 {
    kUnspecified = 0;
    kNone = 1;
    kWEP = 2;
    kWPA = 3;
    kWPA2 = 4;
    kWPA3 = 5;
  }

  enum WiFiVersionEnum : enum8 {
    kA = 0;
    kB = 1;
    kG = 2;
    kN = 3;
    kAc = 4;
    kAx = 5;
    kAh = 6;
  }

  bitmap Feature : bitmap32 {
    kPacketCounts = 0x1;
    kErrorCounts = 0x2;
  }

  info event Disconnection = 0 {
    int16u reasonCode = 0;
  }

  info event AssociationFailure = 1 {
    AssociationFailureCauseEnum associationFailureCause = 0;
    int16u status = 1;
  }

  info event ConnectionStatus = 2 {
    ConnectionStatusEnum connectionStatus = 0;
  }

  readonly attribute nullable octet_string<6> bssid = 0;
  readonly attribute nullable SecurityTypeEnum securityType = 1;
  readonly attribute nullable WiFiVersionEnum wiFiVersion = 2;
  readonly attribute nullable int16u channelNumber = 3;
  readonly attribute nullable int8s rssi = 4;
  readonly attribute optional nullable int32u beaconLostCount = 5;
  readonly attribute optional nullable int32u beaconRxCount = 6;
  readonly attribute optional nullable int32u packetMulticastRxCount = 7;
  readonly attribute optional nullable int32u packetMulticastTxCount = 8;
  readonly attribute optional nullable int32u packetUnicastRxCount = 9;
  readonly attribute optional nullable int32u packetUnicastTxCount = 10;
  readonly attribute optional nullable int64u currentMaxRate = 11;
  readonly attribute optional nullable int64u overrunCount = 12;
  readonly attribute command_id generatedCommandList[] = 65528;
  readonly attribute command_id acceptedCommandList[] = 65529;
  readonly attribute event_id eventList[] = 65530;
  readonly attribute attrib_id attributeList[] = 65531;
  readonly attribute bitmap32 featureMap = 65532;
  readonly attribute int16u clusterRevision = 65533;

  /** Reception of this command SHALL reset the Breacon and Packet related count attributes to 0 */
  command ResetCounts(): DefaultSuccess = 0;
}

/** The Ethernet Network Diagnostics Cluster provides a means to acquire standardized diagnostics metrics that MAY be used by a Node to assist a user or Administrative Node in diagnosing potential problems. */
cluster EthernetNetworkDiagnostics = 55 {
  revision 1; // NOTE: Default/not specifically set

  enum PHYRateEnum : enum8 {
    kRate10M = 0;
    kRate100M = 1;
    kRate1G = 2;
    kRate25G = 3;
    kRate5G = 4;
    kRate10G = 5;
    kRate40G = 6;
    kRate100G = 7;
    kRate200G = 8;
    kRate400G = 9;
  }

  bitmap Feature : bitmap32 {
    kPacketCounts = 0x1;
    kErrorCounts = 0x2;
  }

  readonly attribute optional nullable PHYRateEnum PHYRate = 0;
  readonly attribute optional nullable boolean fullDuplex = 1;
  readonly attribute optional int64u packetRxCount = 2;
  readonly attribute optional int64u packetTxCount = 3;
  readonly attribute optional int64u txErrCount = 4;
  readonly attribute optional int64u collisionCount = 5;
  readonly attribute optional int64u overrunCount = 6;
  readonly attribute optional nullable boolean carrierDetect = 7;
  readonly attribute optional int64u timeSinceReset = 8;
  readonly attribute command_id generatedCommandList[] = 65528;
  readonly attribute command_id acceptedCommandList[] = 65529;
  readonly attribute event_id eventList[] = 65530;
  readonly attribute attrib_id attributeList[] = 65531;
  readonly attribute bitmap32 featureMap = 65532;
  readonly attribute int16u clusterRevision = 65533;

  /** Reception of this command SHALL reset the attributes: PacketRxCount, PacketTxCount, TxErrCount, CollisionCount, OverrunCount to 0 */
  command access(invoke: manage) ResetCounts(): DefaultSuccess = 0;
}

/** Accurate time is required for a number of reasons, including scheduling, display and validating security materials. */
cluster TimeSynchronization = 56 {
  revision 2;

  enum GranularityEnum : enum8 {
    kNoTimeGranularity = 0;
    kMinutesGranularity = 1;
    kSecondsGranularity = 2;
    kMillisecondsGranularity = 3;
    kMicrosecondsGranularity = 4;
  }

  enum StatusCode : enum8 {
    kTimeNotAccepted = 2;
  }

  enum TimeSourceEnum : enum8 {
    kNone = 0;
    kUnknown = 1;
    kAdmin = 2;
    kNodeTimeCluster = 3;
    kNonMatterSNTP = 4;
    kNonMatterNTP = 5;
    kMatterSNTP = 6;
    kMatterNTP = 7;
    kMixedNTP = 8;
    kNonMatterSNTPNTS = 9;
    kNonMatterNTPNTS = 10;
    kMatterSNTPNTS = 11;
    kMatterNTPNTS = 12;
    kMixedNTPNTS = 13;
    kCloudSource = 14;
    kPTP = 15;
    kGNSS = 16;
  }

  enum TimeZoneDatabaseEnum : enum8 {
    kFull = 0;
    kPartial = 1;
    kNone = 2;
  }

  bitmap Feature : bitmap32 {
    kTimeZone = 0x1;
    kNTPClient = 0x2;
    kNTPServer = 0x4;
    kTimeSyncClient = 0x8;
  }

  struct DSTOffsetStruct {
    int32s offset = 0;
    epoch_us validStarting = 1;
    nullable epoch_us validUntil = 2;
  }

  struct FabricScopedTrustedTimeSourceStruct {
    node_id nodeID = 0;
    endpoint_no endpoint = 1;
  }

  struct TimeZoneStruct {
    int32s offset = 0;
    epoch_us validAt = 1;
    optional char_string<64> name = 2;
  }

  struct TrustedTimeSourceStruct {
    fabric_idx fabricIndex = 0;
    node_id nodeID = 1;
    endpoint_no endpoint = 2;
  }

  info event DSTTableEmpty = 0 {
  }

  info event DSTStatus = 1 {
    boolean DSTOffsetActive = 0;
  }

  info event TimeZoneStatus = 2 {
    int32s offset = 0;
    optional char_string name = 1;
  }

  info event TimeFailure = 3 {
  }

  info event MissingTrustedTimeSource = 4 {
  }

  readonly attribute nullable epoch_us UTCTime = 0;
  readonly attribute GranularityEnum granularity = 1;
  readonly attribute optional TimeSourceEnum timeSource = 2;
  readonly attribute optional nullable TrustedTimeSourceStruct trustedTimeSource = 3;
  readonly attribute optional nullable char_string<128> defaultNTP = 4;
  readonly attribute optional TimeZoneStruct timeZone[] = 5;
  readonly attribute optional DSTOffsetStruct DSTOffset[] = 6;
  readonly attribute optional nullable epoch_us localTime = 7;
  readonly attribute optional TimeZoneDatabaseEnum timeZoneDatabase = 8;
  readonly attribute optional boolean NTPServerAvailable = 9;
  readonly attribute optional int8u timeZoneListMaxSize = 10;
  readonly attribute optional int8u DSTOffsetListMaxSize = 11;
  readonly attribute optional boolean supportsDNSResolve = 12;
  readonly attribute command_id generatedCommandList[] = 65528;
  readonly attribute command_id acceptedCommandList[] = 65529;
  readonly attribute event_id eventList[] = 65530;
  readonly attribute attrib_id attributeList[] = 65531;
  readonly attribute bitmap32 featureMap = 65532;
  readonly attribute int16u clusterRevision = 65533;

  request struct SetUTCTimeRequest {
    epoch_us UTCTime = 0;
    GranularityEnum granularity = 1;
    optional TimeSourceEnum timeSource = 2;
  }

  request struct SetTrustedTimeSourceRequest {
    nullable FabricScopedTrustedTimeSourceStruct trustedTimeSource = 0;
  }

  request struct SetTimeZoneRequest {
    TimeZoneStruct timeZone[] = 0;
  }

  response struct SetTimeZoneResponse = 3 {
    boolean DSTOffsetRequired = 0;
  }

  request struct SetDSTOffsetRequest {
    DSTOffsetStruct DSTOffset[] = 0;
  }

  request struct SetDefaultNTPRequest {
    nullable char_string<128> defaultNTP = 0;
  }

  /** This command MAY be issued by Administrator to set the time. */
  command access(invoke: administer) SetUTCTime(SetUTCTimeRequest): DefaultSuccess = 0;
  /** This command SHALL set TrustedTimeSource. */
  fabric command access(invoke: administer) SetTrustedTimeSource(SetTrustedTimeSourceRequest): DefaultSuccess = 1;
  /** This command SHALL set TimeZone. */
  command access(invoke: manage) SetTimeZone(SetTimeZoneRequest): SetTimeZoneResponse = 2;
  /** This command SHALL set DSTOffset. */
  command access(invoke: manage) SetDSTOffset(SetDSTOffsetRequest): DefaultSuccess = 4;
  /** This command is used to set DefaultNTP. */
  command access(invoke: administer) SetDefaultNTP(SetDefaultNTPRequest): DefaultSuccess = 5;
}

/** This Cluster serves two purposes towards a Node communicating with a Bridge: indicate that the functionality on
          the Endpoint where it is placed (and its Parts) is bridged from a non-CHIP technology; and provide a centralized
          collection of attributes that the Node MAY collect to aid in conveying information regarding the Bridged Device to a user,
          such as the vendor name, the model name, or user-assigned name. */
cluster BridgedDeviceBasicInformation = 57 {
  revision 3;

  enum ColorEnum : enum8 {
    kBlack = 0;
    kNavy = 1;
    kGreen = 2;
    kTeal = 3;
    kMaroon = 4;
    kPurple = 5;
    kOlive = 6;
    kGray = 7;
    kBlue = 8;
    kLime = 9;
    kAqua = 10;
    kRed = 11;
    kFuchsia = 12;
    kYellow = 13;
    kWhite = 14;
    kNickel = 15;
    kChrome = 16;
    kBrass = 17;
    kCopper = 18;
    kSilver = 19;
    kGold = 20;
  }

  enum ProductFinishEnum : enum8 {
    kOther = 0;
    kMatte = 1;
    kSatin = 2;
    kPolished = 3;
    kRugged = 4;
    kFabric = 5;
  }

  struct ProductAppearanceStruct {
    ProductFinishEnum finish = 0;
    nullable ColorEnum primaryColor = 1;
  }

  critical event StartUp = 0 {
    int32u softwareVersion = 0;
  }

  critical event ShutDown = 1 {
  }

  info event Leave = 2 {
  }

  info event ReachableChanged = 3 {
    boolean reachableNewValue = 0;
  }

  readonly attribute optional char_string<32> vendorName = 1;
  readonly attribute optional vendor_id vendorID = 2;
  readonly attribute optional char_string<32> productName = 3;
  attribute optional char_string<32> nodeLabel = 5;
  readonly attribute optional int16u hardwareVersion = 7;
  readonly attribute optional char_string<64> hardwareVersionString = 8;
  readonly attribute optional int32u softwareVersion = 9;
  readonly attribute optional char_string<64> softwareVersionString = 10;
  readonly attribute optional char_string<16> manufacturingDate = 11;
  readonly attribute optional char_string<32> partNumber = 12;
  readonly attribute optional long_char_string<256> productURL = 13;
  readonly attribute optional char_string<64> productLabel = 14;
  readonly attribute optional char_string<32> serialNumber = 15;
  readonly attribute boolean reachable = 17;
  readonly attribute optional char_string<32> uniqueID = 18;
  readonly attribute optional ProductAppearanceStruct productAppearance = 20;
  readonly attribute command_id generatedCommandList[] = 65528;
  readonly attribute command_id acceptedCommandList[] = 65529;
  readonly attribute event_id eventList[] = 65530;
  readonly attribute attrib_id attributeList[] = 65531;
  readonly attribute bitmap32 featureMap = 65532;
  readonly attribute int16u clusterRevision = 65533;
}

/** This cluster exposes interactions with a switch device, for the purpose of using those interactions by other devices.
Two types of switch devices are supported: latching switch (e.g. rocker switch) and momentary switch (e.g. push button), distinguished with their feature flags.
Interactions with the switch device are exposed as attributes (for the latching switch) and as events (for both types of switches). An interested party MAY subscribe to these attributes/events and thus be informed of the interactions, and can perform actions based on this, for example by sending commands to perform an action such as controlling a light or a window shade. */
cluster Switch = 59 {
  revision 1;

  bitmap Feature : bitmap32 {
    kLatchingSwitch = 0x1;
    kMomentarySwitch = 0x2;
    kMomentarySwitchRelease = 0x4;
    kMomentarySwitchLongPress = 0x8;
    kMomentarySwitchMultiPress = 0x10;
  }

  info event SwitchLatched = 0 {
    int8u newPosition = 0;
  }

  info event InitialPress = 1 {
    int8u newPosition = 0;
  }

  info event LongPress = 2 {
    int8u newPosition = 0;
  }

  info event ShortRelease = 3 {
    int8u previousPosition = 0;
  }

  info event LongRelease = 4 {
    int8u previousPosition = 0;
  }

  info event MultiPressOngoing = 5 {
    int8u newPosition = 0;
    int8u currentNumberOfPressesCounted = 1;
  }

  info event MultiPressComplete = 6 {
    int8u previousPosition = 0;
    int8u totalNumberOfPressesCounted = 1;
  }

  readonly attribute int8u numberOfPositions = 0;
  readonly attribute int8u currentPosition = 1;
  readonly attribute optional int8u multiPressMax = 2;
  readonly attribute command_id generatedCommandList[] = 65528;
  readonly attribute command_id acceptedCommandList[] = 65529;
  readonly attribute event_id eventList[] = 65530;
  readonly attribute attrib_id attributeList[] = 65531;
  readonly attribute bitmap32 featureMap = 65532;
  readonly attribute int16u clusterRevision = 65533;
}

/** Commands to trigger a Node to allow a new Administrator to commission it. */
cluster AdministratorCommissioning = 60 {
  revision 1; // NOTE: Default/not specifically set

  enum CommissioningWindowStatusEnum : enum8 {
    kWindowNotOpen = 0;
    kEnhancedWindowOpen = 1;
    kBasicWindowOpen = 2;
  }

  enum StatusCode : enum8 {
    kBusy = 2;
    kPAKEParameterError = 3;
    kWindowNotOpen = 4;
  }

  bitmap Feature : bitmap32 {
    kBasic = 0x1;
  }

  readonly attribute CommissioningWindowStatusEnum windowStatus = 0;
  readonly attribute nullable fabric_idx adminFabricIndex = 1;
  readonly attribute nullable vendor_id adminVendorId = 2;
  readonly attribute command_id generatedCommandList[] = 65528;
  readonly attribute command_id acceptedCommandList[] = 65529;
  readonly attribute event_id eventList[] = 65530;
  readonly attribute attrib_id attributeList[] = 65531;
  readonly attribute bitmap32 featureMap = 65532;
  readonly attribute int16u clusterRevision = 65533;

  request struct OpenCommissioningWindowRequest {
    int16u commissioningTimeout = 0;
    octet_string PAKEPasscodeVerifier = 1;
    int16u discriminator = 2;
    int32u iterations = 3;
    octet_string<32> salt = 4;
  }

  request struct OpenBasicCommissioningWindowRequest {
    int16u commissioningTimeout = 0;
  }

  /** This command is used by a current Administrator to instruct a Node to go into commissioning mode using enhanced commissioning method. */
  timed command access(invoke: administer) OpenCommissioningWindow(OpenCommissioningWindowRequest): DefaultSuccess = 0;
  /** This command is used by a current Administrator to instruct a Node to go into commissioning mode using basic commissioning method, if the node supports it. */
  timed command access(invoke: administer) OpenBasicCommissioningWindow(OpenBasicCommissioningWindowRequest): DefaultSuccess = 1;
  /** This command is used by a current Administrator to instruct a Node to revoke any active Open Commissioning Window or Open Basic Commissioning Window command. */
  timed command access(invoke: administer) RevokeCommissioning(): DefaultSuccess = 2;
}

/** This cluster is used to add or remove Operational Credentials on a Commissionee or Node, as well as manage the associated Fabrics. */
cluster OperationalCredentials = 62 {
  revision 1; // NOTE: Default/not specifically set

  enum CertificateChainTypeEnum : enum8 {
    kDACCertificate = 1;
    kPAICertificate = 2;
  }

  enum NodeOperationalCertStatusEnum : enum8 {
    kOK = 0;
    kInvalidPublicKey = 1;
    kInvalidNodeOpId = 2;
    kInvalidNOC = 3;
    kMissingCsr = 4;
    kTableFull = 5;
    kInvalidAdminSubject = 6;
    kFabricConflict = 9;
    kLabelConflict = 10;
    kInvalidFabricIndex = 11;
  }

  fabric_scoped struct FabricDescriptorStruct {
    octet_string<65> rootPublicKey = 1;
    vendor_id vendorID = 2;
    fabric_id fabricID = 3;
    node_id nodeID = 4;
    char_string<32> label = 5;
    fabric_idx fabricIndex = 254;
  }

  fabric_scoped struct NOCStruct {
    fabric_sensitive octet_string noc = 1;
    nullable fabric_sensitive octet_string icac = 2;
    fabric_idx fabricIndex = 254;
  }

  readonly attribute access(read: administer) NOCStruct NOCs[] = 0;
  readonly attribute FabricDescriptorStruct fabrics[] = 1;
  readonly attribute int8u supportedFabrics = 2;
  readonly attribute int8u commissionedFabrics = 3;
  readonly attribute octet_string trustedRootCertificates[] = 4;
  readonly attribute int8u currentFabricIndex = 5;
  readonly attribute command_id generatedCommandList[] = 65528;
  readonly attribute command_id acceptedCommandList[] = 65529;
  readonly attribute event_id eventList[] = 65530;
  readonly attribute attrib_id attributeList[] = 65531;
  readonly attribute bitmap32 featureMap = 65532;
  readonly attribute int16u clusterRevision = 65533;

  request struct AttestationRequestRequest {
    octet_string<32> attestationNonce = 0;
  }

  response struct AttestationResponse = 1 {
    octet_string<900> attestationElements = 0;
    octet_string<64> attestationSignature = 1;
  }

  request struct CertificateChainRequestRequest {
    CertificateChainTypeEnum certificateType = 0;
  }

  response struct CertificateChainResponse = 3 {
    octet_string<600> certificate = 0;
  }

  request struct CSRRequestRequest {
    octet_string<32> CSRNonce = 0;
    optional boolean isForUpdateNOC = 1;
  }

  response struct CSRResponse = 5 {
    octet_string NOCSRElements = 0;
    octet_string attestationSignature = 1;
  }

  request struct AddNOCRequest {
    octet_string<400> NOCValue = 0;
    optional octet_string<400> ICACValue = 1;
    octet_string<16> IPKValue = 2;
    int64u caseAdminSubject = 3;
    vendor_id adminVendorId = 4;
  }

  request struct UpdateNOCRequest {
    octet_string NOCValue = 0;
    optional octet_string ICACValue = 1;
  }

  response struct NOCResponse = 8 {
    NodeOperationalCertStatusEnum statusCode = 0;
    optional fabric_idx fabricIndex = 1;
    optional char_string<128> debugText = 2;
  }

  request struct UpdateFabricLabelRequest {
    char_string<32> label = 0;
  }

  request struct RemoveFabricRequest {
    fabric_idx fabricIndex = 0;
  }

  request struct AddTrustedRootCertificateRequest {
    octet_string rootCACertificate = 0;
  }

  /** Sender is requesting attestation information from the receiver. */
  command access(invoke: administer) AttestationRequest(AttestationRequestRequest): AttestationResponse = 0;
  /** Sender is requesting a device attestation certificate from the receiver. */
  command access(invoke: administer) CertificateChainRequest(CertificateChainRequestRequest): CertificateChainResponse = 2;
  /** Sender is requesting a certificate signing request (CSR) from the receiver. */
  command access(invoke: administer) CSRRequest(CSRRequestRequest): CSRResponse = 4;
  /** Sender is requesting to add the new node operational certificates. */
  command access(invoke: administer) AddNOC(AddNOCRequest): NOCResponse = 6;
  /** Sender is requesting to update the node operational certificates. */
  fabric command access(invoke: administer) UpdateNOC(UpdateNOCRequest): NOCResponse = 7;
  /** This command SHALL be used by an Administrative Node to set the user-visible Label field for a given Fabric, as reflected by entries in the Fabrics attribute. */
  fabric command access(invoke: administer) UpdateFabricLabel(UpdateFabricLabelRequest): NOCResponse = 9;
  /** This command is used by Administrative Nodes to remove a given fabric index and delete all associated fabric-scoped data. */
  command access(invoke: administer) RemoveFabric(RemoveFabricRequest): NOCResponse = 10;
  /** This command SHALL add a Trusted Root CA Certificate, provided as its CHIP Certificate representation. */
  command access(invoke: administer) AddTrustedRootCertificate(AddTrustedRootCertificateRequest): DefaultSuccess = 11;
}

/** The Group Key Management Cluster is the mechanism by which group keys are managed. */
cluster GroupKeyManagement = 63 {
  revision 1; // NOTE: Default/not specifically set

  enum GroupKeySecurityPolicyEnum : enum8 {
    kTrustFirst = 0;
    kCacheAndSync = 1;
  }

  bitmap Feature : bitmap32 {
    kCacheAndSync = 0x1;
  }

  fabric_scoped struct GroupInfoMapStruct {
    group_id groupId = 1;
    endpoint_no endpoints[] = 2;
    optional char_string<16> groupName = 3;
    fabric_idx fabricIndex = 254;
  }

  fabric_scoped struct GroupKeyMapStruct {
    group_id groupId = 1;
    int16u groupKeySetID = 2;
    fabric_idx fabricIndex = 254;
  }

  struct GroupKeySetStruct {
    int16u groupKeySetID = 0;
    GroupKeySecurityPolicyEnum groupKeySecurityPolicy = 1;
    nullable octet_string<16> epochKey0 = 2;
    nullable epoch_us epochStartTime0 = 3;
    nullable octet_string<16> epochKey1 = 4;
    nullable epoch_us epochStartTime1 = 5;
    nullable octet_string<16> epochKey2 = 6;
    nullable epoch_us epochStartTime2 = 7;
  }

  attribute access(write: manage) GroupKeyMapStruct groupKeyMap[] = 0;
  readonly attribute GroupInfoMapStruct groupTable[] = 1;
  readonly attribute int16u maxGroupsPerFabric = 2;
  readonly attribute int16u maxGroupKeysPerFabric = 3;
  readonly attribute command_id generatedCommandList[] = 65528;
  readonly attribute command_id acceptedCommandList[] = 65529;
  readonly attribute event_id eventList[] = 65530;
  readonly attribute attrib_id attributeList[] = 65531;
  readonly attribute bitmap32 featureMap = 65532;
  readonly attribute int16u clusterRevision = 65533;

  request struct KeySetWriteRequest {
    GroupKeySetStruct groupKeySet = 0;
  }

  request struct KeySetReadRequest {
    int16u groupKeySetID = 0;
  }

  response struct KeySetReadResponse = 2 {
    GroupKeySetStruct groupKeySet = 0;
  }

  request struct KeySetRemoveRequest {
    int16u groupKeySetID = 0;
  }

  response struct KeySetReadAllIndicesResponse = 5 {
    int16u groupKeySetIDs[] = 0;
  }

  /** Write a new set of keys for the given key set id. */
  fabric command access(invoke: administer) KeySetWrite(KeySetWriteRequest): DefaultSuccess = 0;
  /** Read the keys for a given key set id. */
  fabric command access(invoke: administer) KeySetRead(KeySetReadRequest): KeySetReadResponse = 1;
  /** Revoke a Root Key from a Group */
  fabric command access(invoke: administer) KeySetRemove(KeySetRemoveRequest): DefaultSuccess = 3;
  /** Return the list of Group Key Sets associated with the accessing fabric */
  fabric command access(invoke: administer) KeySetReadAllIndices(): KeySetReadAllIndicesResponse = 4;
}

/** The Fixed Label Cluster provides a feature for the device to tag an endpoint with zero or more read only
labels. */
cluster FixedLabel = 64 {
  revision 1; // NOTE: Default/not specifically set

  struct LabelStruct {
    char_string<16> label = 0;
    char_string<16> value = 1;
  }

  readonly attribute LabelStruct labelList[] = 0;
  readonly attribute command_id generatedCommandList[] = 65528;
  readonly attribute command_id acceptedCommandList[] = 65529;
  readonly attribute event_id eventList[] = 65530;
  readonly attribute attrib_id attributeList[] = 65531;
  readonly attribute bitmap32 featureMap = 65532;
  readonly attribute int16u clusterRevision = 65533;
}

/** The User Label Cluster provides a feature to tag an endpoint with zero or more labels. */
cluster UserLabel = 65 {
  revision 1; // NOTE: Default/not specifically set

  struct LabelStruct {
    char_string<16> label = 0;
    char_string<16> value = 1;
  }

  attribute access(write: manage) LabelStruct labelList[] = 0;
  readonly attribute command_id generatedCommandList[] = 65528;
  readonly attribute command_id acceptedCommandList[] = 65529;
  readonly attribute event_id eventList[] = 65530;
  readonly attribute attrib_id attributeList[] = 65531;
  readonly attribute bitmap32 featureMap = 65532;
  readonly attribute int16u clusterRevision = 65533;
}

/** Cluster to control Proxy Configuration */
cluster ProxyConfiguration = 66 {
  revision 1; // NOTE: Default/not specifically set

  readonly attribute command_id generatedCommandList[] = 65528;
  readonly attribute command_id acceptedCommandList[] = 65529;
  readonly attribute event_id eventList[] = 65530;
  readonly attribute attrib_id attributeList[] = 65531;
  readonly attribute bitmap32 featureMap = 65532;
  readonly attribute int16u clusterRevision = 65533;
}

/** Cluster to control Proxy Discovery */
cluster ProxyDiscovery = 67 {
  revision 1; // NOTE: Default/not specifically set

  readonly attribute command_id generatedCommandList[] = 65528;
  readonly attribute command_id acceptedCommandList[] = 65529;
  readonly attribute event_id eventList[] = 65530;
  readonly attribute attrib_id attributeList[] = 65531;
  readonly attribute bitmap32 featureMap = 65532;
  readonly attribute int16u clusterRevision = 65533;
}

/** Cluster to control Proxy Valid */
cluster ProxyValid = 68 {
  revision 1; // NOTE: Default/not specifically set

  readonly attribute command_id generatedCommandList[] = 65528;
  readonly attribute command_id acceptedCommandList[] = 65529;
  readonly attribute event_id eventList[] = 65530;
  readonly attribute attrib_id attributeList[] = 65531;
  readonly attribute bitmap32 featureMap = 65532;
  readonly attribute int16u clusterRevision = 65533;
}

/** This cluster provides an interface to a boolean state called StateValue. */
cluster BooleanState = 69 {
  revision 1;

  info event StateChange = 0 {
    boolean stateValue = 0;
  }

  readonly attribute boolean stateValue = 0;
  readonly attribute command_id generatedCommandList[] = 65528;
  readonly attribute command_id acceptedCommandList[] = 65529;
  readonly attribute event_id eventList[] = 65530;
  readonly attribute attrib_id attributeList[] = 65531;
  readonly attribute bitmap32 featureMap = 65532;
  readonly attribute int16u clusterRevision = 65533;
}

/** Allows servers to ensure that listed clients are notified when a server is available for communication. */
cluster IcdManagement = 70 {
  revision 2;

  enum OperatingModeEnum : enum8 {
    kSIT = 0;
    kLIT = 1;
  }

  bitmap Feature : bitmap32 {
    kCheckInProtocolSupport = 0x1;
    kUserActiveModeTrigger = 0x2;
    kLongIdleTimeSupport = 0x4;
  }

  bitmap UserActiveModeTriggerBitmap : bitmap32 {
    kPowerCycle = 0x1;
    kSettingsMenu = 0x2;
    kCustomInstruction = 0x4;
    kDeviceManual = 0x8;
    kActuateSensor = 0x10;
    kActuateSensorSeconds = 0x20;
    kActuateSensorTimes = 0x40;
    kActuateSensorLightsBlink = 0x80;
    kResetButton = 0x100;
    kResetButtonLightsBlink = 0x200;
    kResetButtonSeconds = 0x400;
    kResetButtonTimes = 0x800;
    kSetupButton = 0x1000;
    kSetupButtonSeconds = 0x2000;
    kSetupButtonLightsBlink = 0x4000;
    kSetupButtonTimes = 0x8000;
    kAppDefinedButton = 0x10000;
  }

  fabric_scoped struct MonitoringRegistrationStruct {
    fabric_sensitive node_id checkInNodeID = 1;
    fabric_sensitive int64u monitoredSubject = 2;
    fabric_idx fabricIndex = 254;
  }

  readonly attribute int32u idleModeDuration = 0;
  readonly attribute int32u activeModeDuration = 1;
  readonly attribute int16u activeModeThreshold = 2;
  readonly attribute access(read: administer) optional MonitoringRegistrationStruct registeredClients[] = 3;
  readonly attribute access(read: administer) optional int32u ICDCounter = 4;
  readonly attribute optional int16u clientsSupportedPerFabric = 5;
  readonly attribute optional UserActiveModeTriggerBitmap userActiveModeTriggerHint = 6;
  readonly attribute optional char_string<128> userActiveModeTriggerInstruction = 7;
  readonly attribute optional OperatingModeEnum operatingMode = 8;
  readonly attribute command_id generatedCommandList[] = 65528;
  readonly attribute command_id acceptedCommandList[] = 65529;
  readonly attribute event_id eventList[] = 65530;
  readonly attribute attrib_id attributeList[] = 65531;
  readonly attribute bitmap32 featureMap = 65532;
  readonly attribute int16u clusterRevision = 65533;

  request struct RegisterClientRequest {
    node_id checkInNodeID = 0;
    int64u monitoredSubject = 1;
    octet_string<16> key = 2;
    optional octet_string<16> verificationKey = 3;
  }

  response struct RegisterClientResponse = 1 {
    int32u ICDCounter = 0;
  }

  request struct UnregisterClientRequest {
    node_id checkInNodeID = 0;
    optional octet_string<16> verificationKey = 1;
  }

  response struct StayActiveResponse = 4 {
    int32u promisedActiveDuration = 0;
  }

  /** Register a client to the end device */
  fabric command access(invoke: manage) RegisterClient(RegisterClientRequest): RegisterClientResponse = 0;
  /** Unregister a client from an end device */
  fabric command access(invoke: manage) UnregisterClient(UnregisterClientRequest): DefaultSuccess = 2;
  /** Request the end device to stay in Active Mode for an additional ActiveModeThreshold */
  command access(invoke: manage) StayActiveRequest(): StayActiveResponse = 3;
}

/** This cluster supports creating a simple timer functionality. */
provisional cluster Timer = 71 {
  revision 1;

  enum TimerStatusEnum : enum8 {
    kRunning = 0;
    kPaused = 1;
    kExpired = 2;
    kReady = 3;
  }

  bitmap Feature : bitmap32 {
    kReset = 0x1;
  }

  readonly attribute elapsed_s setTime = 0;
  readonly attribute elapsed_s timeRemaining = 1;
  readonly attribute TimerStatusEnum timerState = 2;
  readonly attribute command_id generatedCommandList[] = 65528;
  readonly attribute command_id acceptedCommandList[] = 65529;
  readonly attribute event_id eventList[] = 65530;
  readonly attribute attrib_id attributeList[] = 65531;
  readonly attribute bitmap32 featureMap = 65532;
  readonly attribute int16u clusterRevision = 65533;

  request struct SetTimerRequest {
    elapsed_s newTime = 0;
  }

  request struct AddTimeRequest {
    elapsed_s additionalTime = 0;
  }

  request struct ReduceTimeRequest {
    elapsed_s timeReduction = 0;
  }

  /** This command is used to set the timer. */
  command SetTimer(SetTimerRequest): DefaultSuccess = 0;
  /** This command is used to reset the timer to the original value. */
  command ResetTimer(): DefaultSuccess = 1;
  /** This command is used to add time to the existing timer. */
  command AddTime(AddTimeRequest): DefaultSuccess = 2;
  /** This command is used to reduce time on the existing timer. */
  command ReduceTime(ReduceTimeRequest): DefaultSuccess = 3;
}

/** This cluster supports remotely monitoring and, where supported, changing the operational state of an Oven. */
provisional cluster OvenCavityOperationalState = 72 {
  revision 1;

  enum ErrorStateEnum : enum8 {
    kNoError = 0;
    kUnableToStartOrResume = 1;
    kUnableToCompleteOperation = 2;
    kCommandInvalidInState = 3;
  }

  enum OperationalStateEnum : enum8 {
    kStopped = 0;
    kRunning = 1;
    kPaused = 2;
    kError = 3;
  }

  struct ErrorStateStruct {
    enum8 errorStateID = 0;
    optional char_string<64> errorStateLabel = 1;
    optional char_string<64> errorStateDetails = 2;
  }

  struct OperationalStateStruct {
    enum8 operationalStateID = 0;
    optional char_string<64> operationalStateLabel = 1;
  }

  critical event OperationalError = 0 {
    ErrorStateStruct errorState = 0;
  }

  info event OperationCompletion = 1 {
    enum8 completionErrorCode = 0;
    optional nullable elapsed_s totalOperationalTime = 1;
    optional nullable elapsed_s pausedTime = 2;
  }

  readonly attribute nullable char_string phaseList[] = 0;
  readonly attribute nullable int8u currentPhase = 1;
  readonly attribute optional nullable elapsed_s countdownTime = 2;
  readonly attribute OperationalStateStruct operationalStateList[] = 3;
  readonly attribute OperationalStateEnum operationalState = 4;
  readonly attribute ErrorStateStruct operationalError = 5;
  readonly attribute command_id generatedCommandList[] = 65528;
  readonly attribute command_id acceptedCommandList[] = 65529;
  readonly attribute event_id eventList[] = 65530;
  readonly attribute attrib_id attributeList[] = 65531;
  readonly attribute bitmap32 featureMap = 65532;
  readonly attribute int16u clusterRevision = 65533;

  response struct OperationalCommandResponse = 4 {
    ErrorStateStruct commandResponseState = 0;
  }

  /** Upon receipt, the device SHALL pause its operation if it is possible based on the current function of the server. */
  command Pause(): OperationalCommandResponse = 0;
  /** Upon receipt, the device SHALL stop its operation if it is at a position where it is safe to do so and/or permitted. */
  command Stop(): OperationalCommandResponse = 1;
  /** Upon receipt, the device SHALL start its operation if it is safe to do so and the device is in an operational state from which it can be started. */
  command Start(): OperationalCommandResponse = 2;
  /** Upon receipt, the device SHALL resume its operation from the point it was at when it received the Pause command, or from the point when it was paused by means outside of this cluster (for example by manual button press). */
  command Resume(): OperationalCommandResponse = 3;
}

/** Attributes and commands for selecting a mode from a list of supported options. */
provisional cluster OvenMode = 73 {
  revision 1;

  enum ModeTag : enum16 {
    kBake = 16384;
    kConvection = 16385;
    kGrill = 16386;
    kRoast = 16387;
    kClean = 16388;
    kConvectionBake = 16389;
    kConvectionRoast = 16390;
    kWarming = 16391;
    kProofing = 16392;
  }

  bitmap Feature : bitmap32 {
    kOnOff = 0x1;
  }

  struct ModeTagStruct {
    optional vendor_id mfgCode = 0;
    enum16 value = 1;
  }

  struct ModeOptionStruct {
    char_string<64> label = 0;
    int8u mode = 1;
    ModeTagStruct modeTags[] = 2;
  }

  readonly attribute ModeOptionStruct supportedModes[] = 0;
  readonly attribute int8u currentMode = 1;
  attribute optional nullable int8u startUpMode = 2;
  attribute optional nullable int8u onMode = 3;
  readonly attribute command_id generatedCommandList[] = 65528;
  readonly attribute command_id acceptedCommandList[] = 65529;
  readonly attribute event_id eventList[] = 65530;
  readonly attribute attrib_id attributeList[] = 65531;
  readonly attribute bitmap32 featureMap = 65532;
  readonly attribute int16u clusterRevision = 65533;

  request struct ChangeToModeRequest {
    int8u newMode = 0;
  }

  response struct ChangeToModeResponse = 1 {
    enum8 status = 0;
    optional char_string statusText = 1;
  }

  /** This command is used to change device modes.
        On receipt of this command the device SHALL respond with a ChangeToModeResponse command. */
  command ChangeToMode(ChangeToModeRequest): ChangeToModeResponse = 0;
}

/** This cluster supports remotely monitoring and controling the different typs of
            functionality available to a drying device, such as a laundry dryer. */
provisional cluster LaundryDryerControls = 74 {
  revision 1;

  enum DrynessLevelEnum : enum8 {
    kLow = 0;
    kNormal = 1;
    kExtra = 2;
    kMax = 3;
  }

  readonly attribute DrynessLevelEnum supportedDrynessLevels[] = 0;
  attribute nullable DrynessLevelEnum selectedDrynessLevel = 1;
  readonly attribute command_id generatedCommandList[] = 65528;
  readonly attribute command_id acceptedCommandList[] = 65529;
  readonly attribute event_id eventList[] = 65530;
  readonly attribute attrib_id attributeList[] = 65531;
  readonly attribute bitmap32 featureMap = 65532;
  readonly attribute int16u clusterRevision = 65533;
}

/** Attributes and commands for selecting a mode from a list of supported options. */
cluster ModeSelect = 80 {
  revision 2;

  bitmap Feature : bitmap32 {
    kOnOff = 0x1;
  }

  struct SemanticTagStruct {
    vendor_id mfgCode = 0;
    enum16 value = 1;
  }

  struct ModeOptionStruct {
    char_string<64> label = 0;
    int8u mode = 1;
    SemanticTagStruct semanticTags[] = 2;
  }

  readonly attribute char_string<64> description = 0;
  readonly attribute nullable enum16 standardNamespace = 1;
  readonly attribute ModeOptionStruct supportedModes[] = 2;
  readonly attribute int8u currentMode = 3;
  attribute optional nullable int8u startUpMode = 4;
  attribute optional nullable int8u onMode = 5;
  readonly attribute command_id generatedCommandList[] = 65528;
  readonly attribute command_id acceptedCommandList[] = 65529;
  readonly attribute event_id eventList[] = 65530;
  readonly attribute attrib_id attributeList[] = 65531;
  readonly attribute bitmap32 featureMap = 65532;
  readonly attribute int16u clusterRevision = 65533;

  request struct ChangeToModeRequest {
    int8u newMode = 0;
  }

  /** On receipt of this command, if the NewMode field matches the Mode field in an entry of the SupportedModes list, the server SHALL set the CurrentMode attribute to the NewMode value, otherwise, the server SHALL respond with an INVALID_COMMAND status response. */
  command ChangeToMode(ChangeToModeRequest): DefaultSuccess = 0;
}

/** Attributes and commands for selecting a mode from a list of supported options. */
cluster LaundryWasherMode = 81 {
  revision 2;

  enum ModeTag : enum16 {
    kNormal = 16384;
    kDelicate = 16385;
    kHeavy = 16386;
    kWhites = 16387;
  }

  bitmap Feature : bitmap32 {
    kOnOff = 0x1;
  }

  struct ModeTagStruct {
    optional vendor_id mfgCode = 0;
    enum16 value = 1;
  }

  struct ModeOptionStruct {
    char_string<64> label = 0;
    int8u mode = 1;
    ModeTagStruct modeTags[] = 2;
  }

  readonly attribute ModeOptionStruct supportedModes[] = 0;
  readonly attribute int8u currentMode = 1;
  attribute optional nullable int8u startUpMode = 2;
  attribute optional nullable int8u onMode = 3;
  readonly attribute command_id generatedCommandList[] = 65528;
  readonly attribute command_id acceptedCommandList[] = 65529;
  readonly attribute event_id eventList[] = 65530;
  readonly attribute attrib_id attributeList[] = 65531;
  readonly attribute bitmap32 featureMap = 65532;
  readonly attribute int16u clusterRevision = 65533;

  request struct ChangeToModeRequest {
    int8u newMode = 0;
  }

  response struct ChangeToModeResponse = 1 {
    enum8 status = 0;
    optional char_string statusText = 1;
  }

  /** This command is used to change device modes.
        On receipt of this command the device SHALL respond with a ChangeToModeResponse command. */
  command ChangeToMode(ChangeToModeRequest): ChangeToModeResponse = 0;
}

/** Attributes and commands for selecting a mode from a list of supported options. */
cluster RefrigeratorAndTemperatureControlledCabinetMode = 82 {
  revision 2;

  enum ModeTag : enum16 {
    kRapidCool = 16384;
    kRapidFreeze = 16385;
  }

  bitmap Feature : bitmap32 {
    kOnOff = 0x1;
  }

  struct ModeTagStruct {
    optional vendor_id mfgCode = 0;
    enum16 value = 1;
  }

  struct ModeOptionStruct {
    char_string<64> label = 0;
    int8u mode = 1;
    ModeTagStruct modeTags[] = 2;
  }

  readonly attribute ModeOptionStruct supportedModes[] = 0;
  readonly attribute int8u currentMode = 1;
  attribute optional nullable int8u startUpMode = 2;
  attribute optional nullable int8u onMode = 3;
  readonly attribute command_id generatedCommandList[] = 65528;
  readonly attribute command_id acceptedCommandList[] = 65529;
  readonly attribute event_id eventList[] = 65530;
  readonly attribute attrib_id attributeList[] = 65531;
  readonly attribute bitmap32 featureMap = 65532;
  readonly attribute int16u clusterRevision = 65533;

  request struct ChangeToModeRequest {
    int8u newMode = 0;
  }

  response struct ChangeToModeResponse = 1 {
    enum8 status = 0;
    optional char_string statusText = 1;
  }

  /** This command is used to change device modes.
        On receipt of this command the device SHALL respond with a ChangeToModeResponse command. */
  command ChangeToMode(ChangeToModeRequest): ChangeToModeResponse = 0;
}

/** This cluster supports remotely monitoring and controlling the different types of functionality available to a washing device, such as a washing machine. */
cluster LaundryWasherControls = 83 {
  revision 1;

  enum NumberOfRinsesEnum : enum8 {
    kNone = 0;
    kNormal = 1;
    kExtra = 2;
    kMax = 3;
  }

  bitmap Feature : bitmap32 {
    kSpin = 0x1;
    kRinse = 0x2;
  }

  readonly attribute optional char_string spinSpeeds[] = 0;
  attribute optional nullable int8u spinSpeedCurrent = 1;
  attribute optional NumberOfRinsesEnum numberOfRinses = 2;
  readonly attribute optional NumberOfRinsesEnum supportedRinses[] = 3;
  readonly attribute command_id generatedCommandList[] = 65528;
  readonly attribute command_id acceptedCommandList[] = 65529;
  readonly attribute event_id eventList[] = 65530;
  readonly attribute attrib_id attributeList[] = 65531;
  readonly attribute bitmap32 featureMap = 65532;
  readonly attribute int16u clusterRevision = 65533;
}

/** Attributes and commands for selecting a mode from a list of supported options. */
cluster RvcRunMode = 84 {
  revision 2;

  enum ModeTag : enum16 {
    kIdle = 16384;
    kCleaning = 16385;
    kMapping = 16386;
  }

  enum StatusCode : enum8 {
    kStuck = 65;
    kDustBinMissing = 66;
    kDustBinFull = 67;
    kWaterTankEmpty = 68;
    kWaterTankMissing = 69;
    kWaterTankLidOpen = 70;
    kMopCleaningPadMissing = 71;
    kBatteryLow = 72;
  }

  bitmap Feature : bitmap32 {
    kNoFeatures = 0x0;
  }

  struct ModeTagStruct {
    optional vendor_id mfgCode = 0;
    enum16 value = 1;
  }

  struct ModeOptionStruct {
    char_string<64> label = 0;
    int8u mode = 1;
    ModeTagStruct modeTags[] = 2;
  }

  readonly attribute ModeOptionStruct supportedModes[] = 0;
  readonly attribute int8u currentMode = 1;
  readonly attribute command_id generatedCommandList[] = 65528;
  readonly attribute command_id acceptedCommandList[] = 65529;
  readonly attribute event_id eventList[] = 65530;
  readonly attribute attrib_id attributeList[] = 65531;
  readonly attribute bitmap32 featureMap = 65532;
  readonly attribute int16u clusterRevision = 65533;

  request struct ChangeToModeRequest {
    int8u newMode = 0;
  }

  response struct ChangeToModeResponse = 1 {
    enum8 status = 0;
    optional char_string statusText = 1;
  }

  /** This command is used to change device modes.
        On receipt of this command the device SHALL respond with a ChangeToModeResponse command. */
  command ChangeToMode(ChangeToModeRequest): ChangeToModeResponse = 0;
}

/** Attributes and commands for selecting a mode from a list of supported options. */
cluster RvcCleanMode = 85 {
  revision 2;

  enum ModeTag : enum16 {
    kDeepClean = 16384;
    kVacuum = 16385;
    kMop = 16386;
  }

  enum StatusCode : enum8 {
    kCleaningInProgress = 64;
  }

  bitmap Feature : bitmap32 {
    kNoFeatures = 0x0;
  }

  struct ModeTagStruct {
    optional vendor_id mfgCode = 0;
    enum16 value = 1;
  }

  struct ModeOptionStruct {
    char_string<64> label = 0;
    int8u mode = 1;
    ModeTagStruct modeTags[] = 2;
  }

  readonly attribute ModeOptionStruct supportedModes[] = 0;
  readonly attribute int8u currentMode = 1;
  readonly attribute command_id generatedCommandList[] = 65528;
  readonly attribute command_id acceptedCommandList[] = 65529;
  readonly attribute event_id eventList[] = 65530;
  readonly attribute attrib_id attributeList[] = 65531;
  readonly attribute bitmap32 featureMap = 65532;
  readonly attribute int16u clusterRevision = 65533;

  request struct ChangeToModeRequest {
    int8u newMode = 0;
  }

  response struct ChangeToModeResponse = 1 {
    enum8 status = 0;
    optional char_string statusText = 1;
  }

  /** This command is used to change device modes.
        On receipt of this command the device SHALL respond with a ChangeToModeResponse command. */
  command ChangeToMode(ChangeToModeRequest): ChangeToModeResponse = 0;
}

/** Attributes and commands for configuring the temperature control, and reporting temperature. */
cluster TemperatureControl = 86 {
  revision 1; // NOTE: Default/not specifically set

  bitmap Feature : bitmap32 {
    kTemperatureNumber = 0x1;
    kTemperatureLevel = 0x2;
    kTemperatureStep = 0x4;
  }

  readonly attribute optional temperature temperatureSetpoint = 0;
  readonly attribute optional temperature minTemperature = 1;
  readonly attribute optional temperature maxTemperature = 2;
  readonly attribute optional temperature step = 3;
  readonly attribute optional int8u selectedTemperatureLevel = 4;
  readonly attribute optional char_string supportedTemperatureLevels[] = 5;
  readonly attribute command_id generatedCommandList[] = 65528;
  readonly attribute command_id acceptedCommandList[] = 65529;
  readonly attribute event_id eventList[] = 65530;
  readonly attribute attrib_id attributeList[] = 65531;
  readonly attribute bitmap32 featureMap = 65532;
  readonly attribute int16u clusterRevision = 65533;

  request struct SetTemperatureRequest {
    optional temperature targetTemperature = 0;
    optional int8u targetTemperatureLevel = 1;
  }

  /** Set Temperature */
  command SetTemperature(SetTemperatureRequest): DefaultSuccess = 0;
}

/** Attributes and commands for configuring the Refrigerator alarm. */
cluster RefrigeratorAlarm = 87 {
  revision 1; // NOTE: Default/not specifically set

  bitmap AlarmBitmap : bitmap32 {
    kDoorOpen = 0x1;
  }

  info event Notify = 0 {
    AlarmBitmap active = 0;
    AlarmBitmap inactive = 1;
    AlarmBitmap state = 2;
    AlarmBitmap mask = 3;
  }

  readonly attribute AlarmBitmap mask = 0;
  readonly attribute AlarmBitmap state = 2;
  readonly attribute AlarmBitmap supported = 3;
  readonly attribute command_id generatedCommandList[] = 65528;
  readonly attribute command_id acceptedCommandList[] = 65529;
  readonly attribute event_id eventList[] = 65530;
  readonly attribute attrib_id attributeList[] = 65531;
  readonly attribute bitmap32 featureMap = 65532;
  readonly attribute int16u clusterRevision = 65533;
}

/** Attributes and commands for selecting a mode from a list of supported options. */
cluster DishwasherMode = 89 {
  revision 2;

  enum ModeTag : enum16 {
    kNormal = 16384;
    kHeavy = 16385;
    kLight = 16386;
  }

  bitmap Feature : bitmap32 {
    kOnOff = 0x1;
  }

  struct ModeTagStruct {
    optional vendor_id mfgCode = 0;
    enum16 value = 1;
  }

  struct ModeOptionStruct {
    char_string<64> label = 0;
    int8u mode = 1;
    ModeTagStruct modeTags[] = 2;
  }

  readonly attribute ModeOptionStruct supportedModes[] = 0;
  readonly attribute int8u currentMode = 1;
  attribute optional nullable int8u startUpMode = 2;
  attribute optional nullable int8u onMode = 3;
  readonly attribute command_id generatedCommandList[] = 65528;
  readonly attribute command_id acceptedCommandList[] = 65529;
  readonly attribute event_id eventList[] = 65530;
  readonly attribute attrib_id attributeList[] = 65531;
  readonly attribute bitmap32 featureMap = 65532;
  readonly attribute int16u clusterRevision = 65533;

  request struct ChangeToModeRequest {
    int8u newMode = 0;
  }

  response struct ChangeToModeResponse = 1 {
    enum8 status = 0;
    optional char_string statusText = 1;
  }

  /** This command is used to change device modes.
        On receipt of this command the device SHALL respond with a ChangeToModeResponse command. */
  command ChangeToMode(ChangeToModeRequest): ChangeToModeResponse = 0;
}

/** Attributes for reporting air quality classification */
cluster AirQuality = 91 {
  revision 1; // NOTE: Default/not specifically set

  enum AirQualityEnum : enum8 {
    kUnknown = 0;
    kGood = 1;
    kFair = 2;
    kModerate = 3;
    kPoor = 4;
    kVeryPoor = 5;
    kExtremelyPoor = 6;
  }

  bitmap Feature : bitmap32 {
    kFair = 0x1;
    kModerate = 0x2;
    kVeryPoor = 0x4;
    kExtremelyPoor = 0x8;
  }

  readonly attribute AirQualityEnum airQuality = 0;
  readonly attribute command_id generatedCommandList[] = 65528;
  readonly attribute command_id acceptedCommandList[] = 65529;
  readonly attribute event_id eventList[] = 65530;
  readonly attribute attrib_id attributeList[] = 65531;
  readonly attribute bitmap32 featureMap = 65532;
  readonly attribute int16u clusterRevision = 65533;
}

/** This cluster provides an interface for observing and managing the state of smoke and CO alarms. */
cluster SmokeCoAlarm = 92 {
  revision 1;

  enum AlarmStateEnum : enum8 {
    kNormal = 0;
    kWarning = 1;
    kCritical = 2;
  }

  enum ContaminationStateEnum : enum8 {
    kNormal = 0;
    kLow = 1;
    kWarning = 2;
    kCritical = 3;
  }

  enum EndOfServiceEnum : enum8 {
    kNormal = 0;
    kExpired = 1;
  }

  enum ExpressedStateEnum : enum8 {
    kNormal = 0;
    kSmokeAlarm = 1;
    kCOAlarm = 2;
    kBatteryAlert = 3;
    kTesting = 4;
    kHardwareFault = 5;
    kEndOfService = 6;
    kInterconnectSmoke = 7;
    kInterconnectCO = 8;
  }

  enum MuteStateEnum : enum8 {
    kNotMuted = 0;
    kMuted = 1;
  }

  enum SensitivityEnum : enum8 {
    kHigh = 0;
    kStandard = 1;
    kLow = 2;
  }

  bitmap Feature : bitmap32 {
    kSmokeAlarm = 0x1;
    kCOAlarm = 0x2;
  }

  critical event SmokeAlarm = 0 {
    AlarmStateEnum alarmSeverityLevel = 0;
  }

  critical event COAlarm = 1 {
    AlarmStateEnum alarmSeverityLevel = 0;
  }

  info event LowBattery = 2 {
    AlarmStateEnum alarmSeverityLevel = 0;
  }

  info event HardwareFault = 3 {
  }

  info event EndOfService = 4 {
  }

  info event SelfTestComplete = 5 {
  }

  info event AlarmMuted = 6 {
  }

  info event MuteEnded = 7 {
  }

  critical event InterconnectSmokeAlarm = 8 {
    AlarmStateEnum alarmSeverityLevel = 0;
  }

  critical event InterconnectCOAlarm = 9 {
    AlarmStateEnum alarmSeverityLevel = 0;
  }

  info event AllClear = 10 {
  }

  readonly attribute ExpressedStateEnum expressedState = 0;
  readonly attribute optional AlarmStateEnum smokeState = 1;
  readonly attribute optional AlarmStateEnum COState = 2;
  readonly attribute AlarmStateEnum batteryAlert = 3;
  readonly attribute optional MuteStateEnum deviceMuted = 4;
  readonly attribute boolean testInProgress = 5;
  readonly attribute boolean hardwareFaultAlert = 6;
  readonly attribute EndOfServiceEnum endOfServiceAlert = 7;
  readonly attribute optional AlarmStateEnum interconnectSmokeAlarm = 8;
  readonly attribute optional AlarmStateEnum interconnectCOAlarm = 9;
  readonly attribute optional ContaminationStateEnum contaminationState = 10;
  attribute access(write: manage) optional SensitivityEnum smokeSensitivityLevel = 11;
  readonly attribute optional epoch_s expiryDate = 12;
  readonly attribute command_id generatedCommandList[] = 65528;
  readonly attribute command_id acceptedCommandList[] = 65529;
  readonly attribute event_id eventList[] = 65530;
  readonly attribute attrib_id attributeList[] = 65531;
  readonly attribute bitmap32 featureMap = 65532;
  readonly attribute int16u clusterRevision = 65533;

  /** This command SHALL initiate a device self-test. */
  command SelfTestRequest(): DefaultSuccess = 0;
}

/** Attributes and commands for configuring the Dishwasher alarm. */
cluster DishwasherAlarm = 93 {
  revision 1; // NOTE: Default/not specifically set

  bitmap AlarmBitmap : bitmap32 {
    kInflowError = 0x1;
    kDrainError = 0x2;
    kDoorError = 0x4;
    kTempTooLow = 0x8;
    kTempTooHigh = 0x10;
    kWaterLevelError = 0x20;
  }

  bitmap Feature : bitmap32 {
    kReset = 0x1;
  }

  info event Notify = 0 {
    AlarmBitmap active = 0;
    AlarmBitmap inactive = 1;
    AlarmBitmap state = 2;
    AlarmBitmap mask = 3;
  }

  readonly attribute AlarmBitmap mask = 0;
  readonly attribute optional AlarmBitmap latch = 1;
  readonly attribute AlarmBitmap state = 2;
  readonly attribute AlarmBitmap supported = 3;
  readonly attribute command_id generatedCommandList[] = 65528;
  readonly attribute command_id acceptedCommandList[] = 65529;
  readonly attribute event_id eventList[] = 65530;
  readonly attribute attrib_id attributeList[] = 65531;
  readonly attribute bitmap32 featureMap = 65532;
  readonly attribute int16u clusterRevision = 65533;

  request struct ResetRequest {
    AlarmBitmap alarms = 0;
  }

  request struct ModifyEnabledAlarmsRequest {
    AlarmBitmap mask = 0;
  }

  /** Reset alarm */
  command Reset(ResetRequest): DefaultSuccess = 0;
  /** Modify enabled alarms */
  command ModifyEnabledAlarms(ModifyEnabledAlarmsRequest): DefaultSuccess = 1;
}

/** Attributes and commands for selecting a mode from a list of supported options. */
provisional cluster MicrowaveOvenMode = 94 {
  revision 1;

  enum ModeTag : enum16 {
    kNormal = 16384;
    kDefrost = 16385;
  }

  bitmap Feature : bitmap32 {
    kOnOff = 0x1;
  }

  struct ModeTagStruct {
    optional vendor_id mfgCode = 0;
    enum16 value = 1;
  }

  struct ModeOptionStruct {
    char_string<64> label = 0;
    int8u mode = 1;
    ModeTagStruct modeTags[] = 2;
  }

  readonly attribute ModeOptionStruct supportedModes[] = 0;
  readonly attribute int8u currentMode = 1;
  readonly attribute command_id generatedCommandList[] = 65528;
  readonly attribute command_id acceptedCommandList[] = 65529;
  readonly attribute event_id eventList[] = 65530;
  readonly attribute attrib_id attributeList[] = 65531;
  readonly attribute bitmap32 featureMap = 65532;
  readonly attribute int16u clusterRevision = 65533;
}

/** Attributes and commands for configuring the microwave oven control, and reporting cooking stats. */
provisional cluster MicrowaveOvenControl = 95 {
  revision 1; // NOTE: Default/not specifically set

  bitmap Feature : bitmap32 {
    kPowerAsNumber = 0x1;
    kPowerInWatts = 0x2;
    kPowerNumberLimits = 0x4;
  }

  readonly attribute elapsed_s cookTime = 0;
  readonly attribute elapsed_s maxCookTime = 1;
  readonly attribute optional int8u powerSetting = 2;
  readonly attribute optional int8u minPower = 3;
  readonly attribute optional int8u maxPower = 4;
  readonly attribute optional int8u powerStep = 5;
  readonly attribute optional int16u supportedWatts[] = 6;
  readonly attribute optional int8u selectedWattIndex = 7;
  readonly attribute optional int16u wattRating = 8;
  readonly attribute command_id generatedCommandList[] = 65528;
  readonly attribute command_id acceptedCommandList[] = 65529;
  readonly attribute event_id eventList[] = 65530;
  readonly attribute attrib_id attributeList[] = 65531;
  readonly attribute bitmap32 featureMap = 65532;
  readonly attribute int16u clusterRevision = 65533;

  request struct SetCookingParametersRequest {
    optional int8u cookMode = 0;
    optional elapsed_s cookTime = 1;
    optional int8u powerSetting = 2;
    optional int8u wattSettingIndex = 3;
    optional boolean startAfterSetting = 4;
  }

  request struct AddMoreTimeRequest {
    elapsed_s timeToAdd = 0;
  }

  /** Set Cooking Parameters */
  command SetCookingParameters(SetCookingParametersRequest): DefaultSuccess = 0;
  /** Add More Cooking Time */
  command AddMoreTime(AddMoreTimeRequest): DefaultSuccess = 1;
}

/** This cluster supports remotely monitoring and, where supported, changing the operational state of any device where a state machine is a part of the operation. */
cluster OperationalState = 96 {
  revision 1;

  enum ErrorStateEnum : enum8 {
    kNoError = 0;
    kUnableToStartOrResume = 1;
    kUnableToCompleteOperation = 2;
    kCommandInvalidInState = 3;
  }

  enum OperationalStateEnum : enum8 {
    kStopped = 0;
    kRunning = 1;
    kPaused = 2;
    kError = 3;
  }

  struct ErrorStateStruct {
    enum8 errorStateID = 0;
    optional char_string<64> errorStateLabel = 1;
    optional char_string<64> errorStateDetails = 2;
  }

  struct OperationalStateStruct {
    enum8 operationalStateID = 0;
    optional char_string<64> operationalStateLabel = 1;
  }

  critical event OperationalError = 0 {
    ErrorStateStruct errorState = 0;
  }

  info event OperationCompletion = 1 {
    enum8 completionErrorCode = 0;
    optional nullable elapsed_s totalOperationalTime = 1;
    optional nullable elapsed_s pausedTime = 2;
  }

  readonly attribute nullable char_string phaseList[] = 0;
  readonly attribute nullable int8u currentPhase = 1;
  readonly attribute optional nullable elapsed_s countdownTime = 2;
  readonly attribute OperationalStateStruct operationalStateList[] = 3;
  readonly attribute OperationalStateEnum operationalState = 4;
  readonly attribute ErrorStateStruct operationalError = 5;
  readonly attribute command_id generatedCommandList[] = 65528;
  readonly attribute command_id acceptedCommandList[] = 65529;
  readonly attribute event_id eventList[] = 65530;
  readonly attribute attrib_id attributeList[] = 65531;
  readonly attribute bitmap32 featureMap = 65532;
  readonly attribute int16u clusterRevision = 65533;

  response struct OperationalCommandResponse = 4 {
    ErrorStateStruct commandResponseState = 0;
  }

  /** Upon receipt, the device SHALL pause its operation if it is possible based on the current function of the server. */
  command Pause(): OperationalCommandResponse = 0;
  /** Upon receipt, the device SHALL stop its operation if it is at a position where it is safe to do so and/or permitted. */
  command Stop(): OperationalCommandResponse = 1;
  /** Upon receipt, the device SHALL start its operation if it is safe to do so and the device is in an operational state from which it can be started. */
  command Start(): OperationalCommandResponse = 2;
  /** Upon receipt, the device SHALL resume its operation from the point it was at when it received the Pause command, or from the point when it was paused by means outside of this cluster (for example by manual button press). */
  command Resume(): OperationalCommandResponse = 3;
}

/** This cluster supports remotely monitoring and, where supported, changing the operational state of a Robotic Vacuum. */
cluster RvcOperationalState = 97 {
  revision 1;

  enum ErrorStateEnum : enum8 {
    kFailedToFindChargingDock = 64;
    kStuck = 65;
    kDustBinMissing = 66;
    kDustBinFull = 67;
    kWaterTankEmpty = 68;
    kWaterTankMissing = 69;
    kWaterTankLidOpen = 70;
    kMopCleaningPadMissing = 71;
  }

  enum OperationalStateEnum : enum8 {
    kSeekingCharger = 64;
    kCharging = 65;
    kDocked = 66;
  }

  struct ErrorStateStruct {
    enum8 errorStateID = 0;
    optional char_string<64> errorStateLabel = 1;
    optional char_string<64> errorStateDetails = 2;
  }

  struct OperationalStateStruct {
    enum8 operationalStateID = 0;
    optional char_string<64> operationalStateLabel = 1;
  }

  critical event OperationalError = 0 {
    ErrorStateStruct errorState = 0;
  }

  info event OperationCompletion = 1 {
    enum8 completionErrorCode = 0;
    optional nullable elapsed_s totalOperationalTime = 1;
    optional nullable elapsed_s pausedTime = 2;
  }

  readonly attribute nullable char_string phaseList[] = 0;
  readonly attribute nullable int8u currentPhase = 1;
  readonly attribute optional nullable elapsed_s countdownTime = 2;
  readonly attribute OperationalStateStruct operationalStateList[] = 3;
  readonly attribute enum8 operationalState = 4;
  readonly attribute ErrorStateStruct operationalError = 5;
  readonly attribute command_id generatedCommandList[] = 65528;
  readonly attribute command_id acceptedCommandList[] = 65529;
  readonly attribute event_id eventList[] = 65530;
  readonly attribute attrib_id attributeList[] = 65531;
  readonly attribute bitmap32 featureMap = 65532;
  readonly attribute int16u clusterRevision = 65533;

  response struct OperationalCommandResponse = 4 {
    ErrorStateStruct commandResponseState = 0;
  }

  /** Upon receipt, the device SHALL pause its operation if it is possible based on the current function of the server. */
  command Pause(): OperationalCommandResponse = 0;
  /** Upon receipt, the device SHALL resume its operation from the point it was at when it received the Pause command, or from the point when it was paused by means outside of this cluster (for example by manual button press). */
  command Resume(): OperationalCommandResponse = 3;
  /** On receipt of this command, the device SHALL start seeking the charging dock, if possible in the current state of the device. */
  command GoHome(): OperationalCommandResponse = 128;
}

/** Attributes and commands for scene configuration and manipulation. */
provisional cluster ScenesManagement = 98 {
  revision 1;

  bitmap CopyModeBitmap : bitmap8 {
    kCopyAllScenes = 0x1;
  }

  bitmap Feature : bitmap32 {
    kSceneNames = 0x1;
  }

  struct AttributeValuePair {
    attrib_id attributeID = 0;
    int32u attributeValue = 1;
  }

  struct ExtensionFieldSet {
    cluster_id clusterID = 0;
    AttributeValuePair attributeValueList[] = 1;
  }

  fabric_scoped struct SceneInfoStruct {
    int8u sceneCount = 0;
    fabric_sensitive int8u currentScene = 1;
    fabric_sensitive group_id currentGroup = 2;
    fabric_sensitive boolean sceneValid = 3;
    int8u remainingCapacity = 4;
    fabric_idx fabricIndex = 254;
  }

  readonly attribute optional nullable node_id lastConfiguredBy = 0;
  readonly attribute int16u sceneTableSize = 1;
  readonly attribute SceneInfoStruct fabricSceneInfo[] = 2;
  readonly attribute command_id generatedCommandList[] = 65528;
  readonly attribute command_id acceptedCommandList[] = 65529;
  readonly attribute event_id eventList[] = 65530;
  readonly attribute attrib_id attributeList[] = 65531;
  readonly attribute bitmap32 featureMap = 65532;
  readonly attribute int16u clusterRevision = 65533;

  request struct AddSceneRequest {
    group_id groupID = 0;
    int8u sceneID = 1;
    int32u transitionTime = 2;
    char_string sceneName = 3;
    ExtensionFieldSet extensionFieldSets[] = 4;
  }

  response struct AddSceneResponse = 0 {
    status status = 0;
    group_id groupID = 1;
    int8u sceneID = 2;
  }

  request struct ViewSceneRequest {
    group_id groupID = 0;
    int8u sceneID = 1;
  }

  response struct ViewSceneResponse = 1 {
    status status = 0;
    group_id groupID = 1;
    int8u sceneID = 2;
    optional int32u transitionTime = 3;
    optional char_string sceneName = 4;
    optional ExtensionFieldSet extensionFieldSets[] = 5;
  }

  request struct RemoveSceneRequest {
    group_id groupID = 0;
    int8u sceneID = 1;
  }

  response struct RemoveSceneResponse = 2 {
    status status = 0;
    group_id groupID = 1;
    int8u sceneID = 2;
  }

  request struct RemoveAllScenesRequest {
    group_id groupID = 0;
  }

  response struct RemoveAllScenesResponse = 3 {
    status status = 0;
    group_id groupID = 1;
  }

  request struct StoreSceneRequest {
    group_id groupID = 0;
    int8u sceneID = 1;
  }

  response struct StoreSceneResponse = 4 {
    status status = 0;
    group_id groupID = 1;
    int8u sceneID = 2;
  }

  request struct RecallSceneRequest {
    group_id groupID = 0;
    int8u sceneID = 1;
    optional nullable int32u transitionTime = 2;
  }

  request struct GetSceneMembershipRequest {
    group_id groupID = 0;
  }

  response struct GetSceneMembershipResponse = 6 {
    status status = 0;
    nullable int8u capacity = 1;
    group_id groupID = 2;
    optional int8u sceneList[] = 3;
  }

  request struct CopySceneRequest {
    CopyModeBitmap mode = 0;
    group_id groupIdentifierFrom = 1;
    int8u sceneIdentifierFrom = 2;
    group_id groupIdentifierTo = 3;
    int8u sceneIdentifierTo = 4;
  }

  response struct CopySceneResponse = 64 {
    status status = 0;
    group_id groupIdentifierFrom = 1;
    int8u sceneIdentifierFrom = 2;
  }

  /** Add a scene to the scene table. Extension field sets are supported, and are inputed as '{"ClusterID": VALUE, "AttributeValueList":[{"AttributeId": VALUE, "AttributeValue": VALUE}]}' */
  fabric command access(invoke: manage) AddScene(AddSceneRequest): AddSceneResponse = 0;
  /** Retrieves the requested scene entry from its Scene table. */
  fabric command ViewScene(ViewSceneRequest): ViewSceneResponse = 1;
  /** Removes the requested scene entry, corresponding to the value of the GroupID field, from its Scene Table */
  fabric command access(invoke: manage) RemoveScene(RemoveSceneRequest): RemoveSceneResponse = 2;
  /** Remove all scenes, corresponding to the value of the GroupID field, from its Scene Table */
  fabric command access(invoke: manage) RemoveAllScenes(RemoveAllScenesRequest): RemoveAllScenesResponse = 3;
  /** Adds the scene entry into its Scene Table along with all extension field sets corresponding to the current state of other clusters on the same endpoint */
  fabric command access(invoke: manage) StoreScene(StoreSceneRequest): StoreSceneResponse = 4;
  /** Set the attributes and corresponding state for each other cluster implemented on the endpoint accordingly to the resquested scene entry in the Scene Table */
  fabric command RecallScene(RecallSceneRequest): DefaultSuccess = 5;
  /** Get an unused scene identifier when no commissioning tool is in the network, or for a commissioning tool to get the used scene identifiers within a certain group */
  fabric command GetSceneMembership(GetSceneMembershipRequest): GetSceneMembershipResponse = 6;
  /** Allows a client to efficiently copy scenes from one group/scene identifier pair to another group/scene identifier pair. */
  fabric command CopyScene(CopySceneRequest): CopySceneResponse = 64;
}

/** Attributes and commands for monitoring HEPA filters in a device */
cluster HepaFilterMonitoring = 113 {
  revision 1; // NOTE: Default/not specifically set

  enum ChangeIndicationEnum : enum8 {
    kOK = 0;
    kWarning = 1;
    kCritical = 2;
  }

  enum DegradationDirectionEnum : enum8 {
    kUp = 0;
    kDown = 1;
  }

  enum ProductIdentifierTypeEnum : enum8 {
    kUPC = 0;
    kGTIN8 = 1;
    kEAN = 2;
    kGTIN14 = 3;
    kOEM = 4;
  }

  bitmap Feature : bitmap32 {
    kCondition = 0x1;
    kWarning = 0x2;
    kReplacementProductList = 0x4;
  }

  struct ReplacementProductStruct {
    ProductIdentifierTypeEnum productIdentifierType = 0;
    char_string<20> productIdentifierValue = 1;
  }

  readonly attribute optional percent condition = 0;
  readonly attribute optional DegradationDirectionEnum degradationDirection = 1;
  readonly attribute ChangeIndicationEnum changeIndication = 2;
  readonly attribute optional boolean inPlaceIndicator = 3;
  attribute optional nullable epoch_s lastChangedTime = 4;
  readonly attribute optional ReplacementProductStruct replacementProductList[] = 5;
  readonly attribute command_id generatedCommandList[] = 65528;
  readonly attribute command_id acceptedCommandList[] = 65529;
  readonly attribute event_id eventList[] = 65530;
  readonly attribute attrib_id attributeList[] = 65531;
  readonly attribute bitmap32 featureMap = 65532;
  readonly attribute int16u clusterRevision = 65533;

  /** Reset the condition of the replaceable to the non degraded state */
  command ResetCondition(): DefaultSuccess = 0;
}

/** Attributes and commands for monitoring activated carbon filters in a device */
cluster ActivatedCarbonFilterMonitoring = 114 {
  revision 1; // NOTE: Default/not specifically set

  enum ChangeIndicationEnum : enum8 {
    kOK = 0;
    kWarning = 1;
    kCritical = 2;
  }

  enum DegradationDirectionEnum : enum8 {
    kUp = 0;
    kDown = 1;
  }

  enum ProductIdentifierTypeEnum : enum8 {
    kUPC = 0;
    kGTIN8 = 1;
    kEAN = 2;
    kGTIN14 = 3;
    kOEM = 4;
  }

  bitmap Feature : bitmap32 {
    kCondition = 0x1;
    kWarning = 0x2;
    kReplacementProductList = 0x4;
  }

  struct ReplacementProductStruct {
    ProductIdentifierTypeEnum productIdentifierType = 0;
    char_string<20> productIdentifierValue = 1;
  }

  readonly attribute optional percent condition = 0;
  readonly attribute optional DegradationDirectionEnum degradationDirection = 1;
  readonly attribute ChangeIndicationEnum changeIndication = 2;
  readonly attribute optional boolean inPlaceIndicator = 3;
  attribute optional nullable epoch_s lastChangedTime = 4;
  readonly attribute optional ReplacementProductStruct replacementProductList[] = 5;
  readonly attribute command_id generatedCommandList[] = 65528;
  readonly attribute command_id acceptedCommandList[] = 65529;
  readonly attribute event_id eventList[] = 65530;
  readonly attribute attrib_id attributeList[] = 65531;
  readonly attribute bitmap32 featureMap = 65532;
  readonly attribute int16u clusterRevision = 65533;

  /** Reset the condition of the replaceable to the non degraded state */
  command ResetCondition(): DefaultSuccess = 0;
}

/** This cluster is used to configure a boolean sensor. */
provisional cluster BooleanStateConfiguration = 128 {
  revision 1;

  bitmap AlarmModeBitmap : bitmap8 {
    kVisual = 0x1;
    kAudible = 0x2;
  }

  bitmap Feature : bitmap32 {
    kVisual = 0x1;
    kAudible = 0x2;
    kAlarmSuppress = 0x4;
    kSensitivityLevel = 0x8;
  }

  bitmap SensorFaultBitmap : bitmap16 {
    kGeneralFault = 0x1;
  }

  info event AlarmsStateChanged = 0 {
    AlarmModeBitmap alarmsActive = 0;
    optional AlarmModeBitmap alarmsSuppressed = 1;
  }

  info event SensorFault = 1 {
    SensorFaultBitmap sensorFault = 0;
  }

  attribute optional int8u currentSensitivityLevel = 0;
  readonly attribute optional int8u supportedSensitivityLevels = 1;
  readonly attribute optional int8u defaultSensitivityLevel = 2;
  readonly attribute optional AlarmModeBitmap alarmsActive = 3;
  readonly attribute optional AlarmModeBitmap alarmsSuppressed = 4;
  readonly attribute optional AlarmModeBitmap alarmsEnabled = 5;
  readonly attribute optional AlarmModeBitmap alarmsSupported = 6;
  readonly attribute optional SensorFaultBitmap sensorFault = 7;
  readonly attribute command_id generatedCommandList[] = 65528;
  readonly attribute command_id acceptedCommandList[] = 65529;
  readonly attribute event_id eventList[] = 65530;
  readonly attribute attrib_id attributeList[] = 65531;
  readonly attribute bitmap32 featureMap = 65532;
  readonly attribute int16u clusterRevision = 65533;

  request struct SuppressAlarmRequest {
    AlarmModeBitmap alarmsToSuppress = 0;
  }

  request struct EnableDisableAlarmRequest {
    AlarmModeBitmap alarmsToEnableDisable = 0;
  }

  /** This command is used to suppress the specified alarm mode. */
  command SuppressAlarm(SuppressAlarmRequest): DefaultSuccess = 0;
  /** This command is used to enable or disable the specified alarm mode. */
  command EnableDisableAlarm(EnableDisableAlarmRequest): DefaultSuccess = 1;
}

/** This cluster is used to configure a valve. */
provisional cluster ValveConfigurationAndControl = 129 {
  revision 1;

  enum StatusCodeEnum : enum8 {
    kFailureDueToFault = 2;
  }

  enum ValveStateEnum : enum8 {
    kClosed = 0;
    kOpen = 1;
    kTransitioning = 2;
  }

  bitmap Feature : bitmap32 {
    kTimeSync = 0x1;
    kLevel = 0x2;
  }

  bitmap ValveFaultBitmap : bitmap16 {
    kGeneralFault = 0x1;
    kBlocked = 0x2;
    kLeaking = 0x4;
    kNotConnected = 0x8;
    kShortCircuit = 0x10;
    kCurrentExceeded = 0x20;
  }

  info event ValveStateChanged = 0 {
    ValveStateEnum valveState = 0;
    optional percent valveLevel = 1;
  }

  info event ValveFault = 1 {
    ValveFaultBitmap valveFault = 0;
  }

  readonly attribute nullable elapsed_s openDuration = 0;
  attribute nullable elapsed_s defaultOpenDuration = 1;
  readonly attribute optional nullable epoch_us autoCloseTime = 2;
  readonly attribute nullable elapsed_s remainingDuration = 3;
  readonly attribute nullable ValveStateEnum currentState = 4;
  readonly attribute nullable ValveStateEnum targetState = 5;
  readonly attribute optional nullable percent currentLevel = 6;
  readonly attribute optional nullable percent targetLevel = 7;
  attribute optional percent defaultOpenLevel = 8;
  readonly attribute optional ValveFaultBitmap valveFault = 9;
  readonly attribute optional int8u levelStep = 10;
  readonly attribute command_id generatedCommandList[] = 65528;
  readonly attribute command_id acceptedCommandList[] = 65529;
  readonly attribute event_id eventList[] = 65530;
  readonly attribute attrib_id attributeList[] = 65531;
  readonly attribute bitmap32 featureMap = 65532;
  readonly attribute int16u clusterRevision = 65533;

  request struct OpenRequest {
    optional nullable elapsed_s openDuration = 0;
    optional percent targetLevel = 1;
  }

  /** This command is used to set the valve to its open position. */
  command Open(OpenRequest): DefaultSuccess = 0;
  /** This command is used to set the valve to its closed position. */
  command Close(): DefaultSuccess = 1;
}

/** This cluster provides a mechanism for querying data about electrical power as measured by the server. */
provisional cluster ElectricalPowerMeasurement = 144 {
  revision 1;

  enum MeasurementTypeEnum : enum16 {
    kUnspecified = 0;
    kVoltage = 1;
    kActiveCurrent = 2;
    kReactiveCurrent = 3;
    kApparentCurrent = 4;
    kActivePower = 5;
    kReactivePower = 6;
    kApparentPower = 7;
    kRMSVoltage = 8;
    kRMSCurrent = 9;
    kRMSPower = 10;
    kFrequency = 11;
    kPowerFactor = 12;
    kNeutralCurrent = 13;
    kElectricalEnergy = 14;
  }

  enum PowerModeEnum : enum8 {
    kUnknown = 0;
    kDC = 1;
    kAC = 2;
  }

  bitmap Feature : bitmap32 {
    kDirectCurrent = 0x1;
    kAlternatingCurrent = 0x2;
    kPolyphasePower = 0x4;
    kHarmonics = 0x8;
    kPowerQuality = 0x10;
  }

  struct MeasurementAccuracyRangeStruct {
    int64s rangeMin = 0;
    int64s rangeMax = 1;
    optional percent100ths percentMax = 2;
    optional percent100ths percentMin = 3;
    optional percent100ths percentTypical = 4;
    optional int64u fixedMax = 5;
    optional int64u fixedMin = 6;
    optional int64u fixedTypical = 7;
  }

  struct MeasurementAccuracyStruct {
    MeasurementTypeEnum measurementType = 0;
    boolean measured = 1;
    int64s minMeasuredValue = 2;
    int64s maxMeasuredValue = 3;
    MeasurementAccuracyRangeStruct accuracyRanges[] = 4;
  }

  struct HarmonicMeasurementStruct {
    int8u order = 0;
    nullable int64s measurement = 1;
  }

  struct MeasurementRangeStruct {
    MeasurementTypeEnum measurementType = 0;
    int64s min = 1;
    int64s max = 2;
    optional epoch_s startTimestamp = 3;
    optional epoch_s endTimestamp = 4;
    optional epoch_s minTimestamp = 5;
    optional epoch_s maxTimestamp = 6;
    optional systime_ms startSystime = 7;
    optional systime_ms endSystime = 8;
    optional systime_ms minSystime = 9;
    optional systime_ms maxSystime = 10;
  }

  info event MeasurementPeriodRanges = 0 {
    MeasurementRangeStruct ranges[] = 0;
  }

  readonly attribute PowerModeEnum powerMode = 0;
  readonly attribute int8u numberOfMeasurementTypes = 1;
  readonly attribute MeasurementAccuracyStruct accuracy[] = 2;
  readonly attribute optional MeasurementRangeStruct ranges[] = 3;
  readonly attribute optional nullable voltage_mv voltage = 4;
  readonly attribute optional nullable amperage_ma activeCurrent = 5;
  readonly attribute optional nullable amperage_ma reactiveCurrent = 6;
  readonly attribute optional nullable amperage_ma apparentCurrent = 7;
  readonly attribute nullable power_mw activePower = 8;
  readonly attribute optional nullable power_mw reactivePower = 9;
  readonly attribute optional nullable power_mw apparentPower = 10;
  readonly attribute optional nullable voltage_mv RMSVoltage = 11;
  readonly attribute optional nullable amperage_ma RMSCurrent = 12;
  readonly attribute optional nullable power_mw RMSPower = 13;
  readonly attribute optional nullable int64s frequency = 14;
  readonly attribute optional nullable HarmonicMeasurementStruct harmonicCurrents[] = 15;
  readonly attribute optional nullable HarmonicMeasurementStruct harmonicPhases[] = 16;
  readonly attribute optional nullable int64s powerFactor = 17;
  readonly attribute optional nullable amperage_ma neutralCurrent = 18;
  readonly attribute command_id generatedCommandList[] = 65528;
  readonly attribute command_id acceptedCommandList[] = 65529;
  readonly attribute event_id eventList[] = 65530;
  readonly attribute attrib_id attributeList[] = 65531;
  readonly attribute bitmap32 featureMap = 65532;
  readonly attribute int16u clusterRevision = 65533;
}

/** This cluster provides a mechanism for querying data about the electrical energy imported or provided by the server. */
provisional cluster ElectricalEnergyMeasurement = 145 {
  revision 1;

  enum MeasurementTypeEnum : enum16 {
    kUnspecified = 0;
    kVoltage = 1;
    kActiveCurrent = 2;
    kReactiveCurrent = 3;
    kApparentCurrent = 4;
    kActivePower = 5;
    kReactivePower = 6;
    kApparentPower = 7;
    kRMSVoltage = 8;
    kRMSCurrent = 9;
    kRMSPower = 10;
    kFrequency = 11;
    kPowerFactor = 12;
    kNeutralCurrent = 13;
    kElectricalEnergy = 14;
  }

  bitmap Feature : bitmap32 {
    kImportedEnergy = 0x1;
    kExportedEnergy = 0x2;
    kCumulativeEnergy = 0x4;
    kPeriodicEnergy = 0x8;
  }

  struct MeasurementAccuracyRangeStruct {
    int64s rangeMin = 0;
    int64s rangeMax = 1;
    optional percent100ths percentMax = 2;
    optional percent100ths percentMin = 3;
    optional percent100ths percentTypical = 4;
    optional int64u fixedMax = 5;
    optional int64u fixedMin = 6;
    optional int64u fixedTypical = 7;
  }

  struct MeasurementAccuracyStruct {
    MeasurementTypeEnum measurementType = 0;
    boolean measured = 1;
    int64s minMeasuredValue = 2;
    int64s maxMeasuredValue = 3;
    MeasurementAccuracyRangeStruct accuracyRanges[] = 4;
  }

  struct CumulativeEnergyResetStruct {
    optional nullable epoch_s importedResetTimestamp = 0;
    optional nullable epoch_s exportedResetTimestamp = 1;
    optional nullable systime_ms importedResetSystime = 2;
    optional nullable systime_ms exportedResetSystime = 3;
  }

  struct EnergyMeasurementStruct {
    energy_mwh energy = 0;
    optional epoch_s startTimestamp = 1;
    optional epoch_s endTimestamp = 2;
    optional systime_ms startSystime = 3;
    optional systime_ms endSystime = 4;
  }

  info event CumulativeEnergyMeasured = 0 {
    optional EnergyMeasurementStruct energyImported = 0;
    optional EnergyMeasurementStruct energyExported = 1;
  }

  info event PeriodicEnergyMeasured = 1 {
    optional EnergyMeasurementStruct energyImported = 0;
    optional EnergyMeasurementStruct energyExported = 1;
  }

  readonly attribute MeasurementAccuracyStruct accuracy = 0;
  readonly attribute optional nullable EnergyMeasurementStruct cumulativeEnergyImported = 1;
  readonly attribute optional nullable EnergyMeasurementStruct cumulativeEnergyExported = 2;
  readonly attribute optional nullable EnergyMeasurementStruct periodicEnergyImported = 3;
  readonly attribute optional nullable EnergyMeasurementStruct periodicEnergyExported = 4;
  readonly attribute optional nullable CumulativeEnergyResetStruct cumulativeEnergyReset = 5;
  readonly attribute command_id generatedCommandList[] = 65528;
  readonly attribute command_id acceptedCommandList[] = 65529;
  readonly attribute event_id eventList[] = 65530;
  readonly attribute attrib_id attributeList[] = 65531;
  readonly attribute bitmap32 featureMap = 65532;
  readonly attribute int16u clusterRevision = 65533;
}

/** This cluster provides an interface to the functionality of Smart Energy Demand Response and Load Control. */
provisional cluster DemandResponseLoadControl = 150 {
  revision 4;

  enum CriticalityLevelEnum : enum8 {
    kUnknown = 0;
    kGreen = 1;
    kLevel1 = 2;
    kLevel2 = 3;
    kLevel3 = 4;
    kLevel4 = 5;
    kLevel5 = 6;
    kEmergency = 7;
    kPlannedOutage = 8;
    kServiceDisconnect = 9;
  }

  enum HeatingSourceEnum : enum8 {
    kAny = 0;
    kElectric = 1;
    kNonElectric = 2;
  }

  enum LoadControlEventChangeSourceEnum : enum8 {
    kAutomatic = 0;
    kUserAction = 1;
  }

  enum LoadControlEventStatusEnum : enum8 {
    kUnknown = 0;
    kReceived = 1;
    kInProgress = 2;
    kCompleted = 3;
    kOptedOut = 4;
    kOptedIn = 5;
    kCanceled = 6;
    kSuperseded = 7;
    kPartialOptedOut = 8;
    kPartialOptedIn = 9;
    kNoParticipation = 10;
    kUnavailable = 11;
    kFailed = 12;
  }

  bitmap CancelControlBitmap : bitmap16 {
    kRandomEnd = 0x1;
  }

  bitmap DeviceClassBitmap : bitmap32 {
    kHVAC = 0x1;
    kStripHeater = 0x2;
    kWaterHeater = 0x4;
    kPoolPump = 0x8;
    kSmartAppliance = 0x10;
    kIrrigationPump = 0x20;
    kCommercialLoad = 0x40;
    kResidentialLoad = 0x80;
    kExteriorLighting = 0x100;
    kInteriorLighting = 0x200;
    kEV = 0x400;
    kGenerationSystem = 0x800;
    kSmartInverter = 0x1000;
    kEVSE = 0x2000;
    kRESU = 0x4000;
    kEMS = 0x8000;
    kSEM = 0x10000;
  }

  bitmap EventControlBitmap : bitmap16 {
    kRandomStart = 0x1;
  }

  bitmap EventTransitionControlBitmap : bitmap16 {
    kRandomDuration = 0x1;
    kIgnoreOptOut = 0x2;
  }

  bitmap Feature : bitmap32 {
    kEnrollmentGroups = 0x1;
    kTemperatureOffset = 0x2;
    kTemperatureSetpoint = 0x4;
    kLoadAdjustment = 0x8;
    kDutyCycle = 0x10;
    kPowerSavings = 0x20;
    kHeatingSource = 0x40;
  }

  struct HeatingSourceControlStruct {
    HeatingSourceEnum heatingSource = 0;
  }

  struct PowerSavingsControlStruct {
    percent powerSavings = 0;
  }

  struct DutyCycleControlStruct {
    percent dutyCycle = 0;
  }

  struct AverageLoadControlStruct {
    int8s loadAdjustment = 0;
  }

  struct TemperatureControlStruct {
    optional nullable int16u coolingTempOffset = 0;
    optional nullable int16u heatingtTempOffset = 1;
    optional nullable temperature coolingTempSetpoint = 2;
    optional nullable temperature heatingTempSetpoint = 3;
  }

  struct LoadControlEventTransitionStruct {
    int16u duration = 0;
    EventTransitionControlBitmap control = 1;
    optional TemperatureControlStruct temperatureControl = 2;
    optional AverageLoadControlStruct averageLoadControl = 3;
    optional DutyCycleControlStruct dutyCycleControl = 4;
    optional PowerSavingsControlStruct powerSavingsControl = 5;
    optional HeatingSourceControlStruct heatingSourceControl = 6;
  }

  struct LoadControlEventStruct {
    octet_string<16> eventID = 0;
    nullable octet_string<16> programID = 1;
    EventControlBitmap control = 2;
    DeviceClassBitmap deviceClass = 3;
    optional int8u enrollmentGroup = 4;
    CriticalityLevelEnum criticality = 5;
    nullable epoch_s startTime = 6;
    LoadControlEventTransitionStruct transitions[] = 7;
  }

  struct LoadControlProgramStruct {
    octet_string<16> programID = 0;
    long_char_string<32> name = 1;
    nullable int8u enrollmentGroup = 2;
    nullable int8u randomStartMinutes = 3;
    nullable int8u randomDurationMinutes = 4;
  }

  info event LoadControlEventStatusChange = 0 {
    octet_string eventID = 0;
    nullable int8u transitionIndex = 1;
    LoadControlEventStatusEnum status = 2;
    CriticalityLevelEnum criticality = 3;
    EventControlBitmap control = 4;
    optional nullable TemperatureControlStruct temperatureControl = 5;
    optional nullable AverageLoadControlStruct averageLoadControl = 6;
    optional nullable DutyCycleControlStruct dutyCycleControl = 7;
    optional nullable PowerSavingsControlStruct powerSavingsControl = 8;
    optional nullable HeatingSourceControlStruct heatingSourceControl = 9;
  }

  readonly attribute LoadControlProgramStruct loadControlPrograms[] = 0;
  readonly attribute int8u numberOfLoadControlPrograms = 1;
  readonly attribute LoadControlEventStruct events[] = 2;
  readonly attribute LoadControlEventStruct activeEvents[] = 3;
  readonly attribute int8u numberOfEventsPerProgram = 4;
  readonly attribute int8u numberOfTransitions = 5;
  attribute access(write: manage) int8u defaultRandomStart = 6;
  attribute access(write: manage) int8u defaultRandomDuration = 7;
  readonly attribute command_id generatedCommandList[] = 65528;
  readonly attribute command_id acceptedCommandList[] = 65529;
  readonly attribute event_id eventList[] = 65530;
  readonly attribute attrib_id attributeList[] = 65531;
  readonly attribute bitmap32 featureMap = 65532;
  readonly attribute int16u clusterRevision = 65533;

  request struct RegisterLoadControlProgramRequestRequest {
    LoadControlProgramStruct loadControlProgram = 0;
  }

  request struct UnregisterLoadControlProgramRequestRequest {
    octet_string<16> loadControlProgramID = 0;
  }

  request struct AddLoadControlEventRequestRequest {
    LoadControlEventStruct event = 0;
  }

  request struct RemoveLoadControlEventRequestRequest {
    octet_string<16> eventID = 0;
    CancelControlBitmap cancelControl = 1;
  }

  /** Upon receipt, this SHALL insert a new LoadControlProgramStruct into LoadControlPrograms, or if the ProgramID matches an existing LoadControlProgramStruct, then the provider SHALL be updated with the provided values. */
  command RegisterLoadControlProgramRequest(RegisterLoadControlProgramRequestRequest): DefaultSuccess = 0;
  /** Upon receipt, this SHALL remove a the LoadControlProgramStruct from LoadControlPrograms with the matching ProgramID. */
  command UnregisterLoadControlProgramRequest(UnregisterLoadControlProgramRequestRequest): DefaultSuccess = 1;
  /** On receipt of the AddLoadControlEventsRequest command, the server SHALL add a load control event. */
  command AddLoadControlEventRequest(AddLoadControlEventRequestRequest): DefaultSuccess = 2;
  /** Upon receipt, this SHALL remove the LoadControlEventStruct with the matching EventID from LoadEventPrograms. */
  command RemoveLoadControlEventRequest(RemoveLoadControlEventRequestRequest): DefaultSuccess = 3;
  /** Upon receipt, this SHALL clear all the load control events. */
  command ClearLoadControlEventsRequest(): DefaultSuccess = 4;
}

/** This cluster provides an interface for passing messages to be presented by a device. */
provisional cluster Messages = 151 {
  revision 3;

  enum FutureMessagePreferenceEnum : enum8 {
    kAllowed = 0;
    kIncreased = 1;
    kReduced = 2;
    kDisallowed = 3;
    kBanned = 4;
  }

  enum MessagePriorityEnum : enum8 {
    kLow = 0;
    kMedium = 1;
    kHigh = 2;
    kCritical = 3;
  }

  bitmap Feature : bitmap32 {
    kReceivedConfirmation = 0x1;
    kConfirmationResponse = 0x2;
    kConfirmationReply = 0x4;
    kProtectedMessages = 0x8;
  }

  bitmap MessageControlBitmap : bitmap8 {
    kConfirmationRequired = 0x1;
    kResponseRequired = 0x2;
    kReplyMessage = 0x4;
    kMessageConfirmed = 0x8;
    kMessageProtected = 0x10;
  }

  struct MessageResponseOptionStruct {
    optional int32u messageResponseID = 0;
    optional char_string<32> label = 1;
  }

  struct MessageStruct {
    octet_string<16> messageID = 0;
    MessagePriorityEnum priority = 1;
    MessageControlBitmap messageControl = 2;
    nullable epoch_s startTime = 3;
    nullable int16u duration = 4;
    char_string<256> messageText = 5;
    optional MessageResponseOptionStruct responses[] = 6;
  }

  info event MessageQueued = 0 {
    octet_string messageID = 0;
  }

  info event MessagePresented = 1 {
    octet_string messageID = 0;
  }

  info event MessageComplete = 2 {
    octet_string messageID = 0;
    optional nullable int32u responseID = 1;
    optional nullable char_string reply = 2;
    nullable FutureMessagePreferenceEnum futureMessagesPreference = 3;
  }

  readonly attribute MessageStruct messages[] = 0;
  readonly attribute octet_string activeMessageIDs[] = 1;
  readonly attribute command_id generatedCommandList[] = 65528;
  readonly attribute command_id acceptedCommandList[] = 65529;
  readonly attribute event_id eventList[] = 65530;
  readonly attribute attrib_id attributeList[] = 65531;
  readonly attribute bitmap32 featureMap = 65532;
  readonly attribute int16u clusterRevision = 65533;

  request struct PresentMessagesRequestRequest {
    octet_string<16> messageID = 0;
    MessagePriorityEnum priority = 1;
    MessageControlBitmap messageControl = 2;
    nullable epoch_s startTime = 3;
    nullable int16u duration = 4;
    char_string<256> messageText = 5;
    optional MessageResponseOptionStruct responses[] = 6;
  }

  request struct CancelMessagesRequestRequest {
    octet_string messageIDs[] = 0;
  }

  /** Command for requesting messages be presented */
  fabric command PresentMessagesRequest(PresentMessagesRequestRequest): DefaultSuccess = 0;
  /** Command for cancelling message present requests */
  fabric command CancelMessagesRequest(CancelMessagesRequestRequest): DefaultSuccess = 1;
}

/** This cluster allows a client to manage the power draw of a device. An example of such a client could be an Energy Management System (EMS) which controls an Energy Smart Appliance (ESA). */
provisional cluster DeviceEnergyManagement = 152 {
  revision 3;

  enum AdjustmentCauseEnum : enum8 {
    kLocalOptimization = 0;
    kGridOptimization = 1;
  }

  enum CauseEnum : enum8 {
    kNormalCompletion = 0;
    kOffline = 1;
    kFault = 2;
    kUserOptOut = 3;
    kCancelled = 4;
  }

  enum CostTypeEnum : enum8 {
    kFinancial = 0;
    kGHGEmissions = 1;
    kComfort = 2;
    kTemperature = 3;
  }

  enum ESAStateEnum : enum8 {
    kOffline = 0;
    kOnline = 1;
    kFault = 2;
    kPowerAdjustActive = 3;
    kPaused = 4;
  }

  enum ESATypeEnum : enum8 {
    kEVSE = 0;
    kSpaceHeating = 1;
    kWaterHeating = 2;
    kSpaceCooling = 3;
    kSpaceHeatingCooling = 4;
    kBatteryStorage = 5;
    kSolarPV = 6;
    kFridgeFreezer = 7;
    kWashingMachine = 8;
    kDishwasher = 9;
    kCooking = 10;
    kHomeWaterPump = 11;
    kIrrigationWaterPump = 12;
    kPoolPump = 13;
    kOther = 255;
  }

  enum ForecastUpdateReasonEnum : enum8 {
    kInternalOptimization = 0;
    kLocalOptimization = 1;
    kGridOptimization = 2;
  }

  enum OptOutStateEnum : enum8 {
    kNoOptOut = 0;
    kLocalOptOut = 1;
    kGridOptOut = 2;
    kOptOut = 3;
  }

  bitmap Feature : bitmap32 {
    kPowerAdjustment = 0x1;
    kPowerForecastReporting = 0x2;
    kStateForecastReporting = 0x4;
    kStartTimeAdjustment = 0x8;
    kPausable = 0x10;
    kForecastAdjustment = 0x20;
    kConstraintBasedAdjustment = 0x40;
  }

  struct CostStruct {
    CostTypeEnum costType = 0;
    int32s value = 1;
    int8u decimalPoints = 2;
    optional int16u currency = 3;
  }

  struct SlotStruct {
    elapsed_s minDuration = 0;
    elapsed_s maxDuration = 1;
    elapsed_s defaultDuration = 2;
    elapsed_s elapsedSlotTime = 3;
    elapsed_s remainingSlotTime = 4;
    optional boolean slotIsPauseable = 5;
    optional elapsed_s minPauseDuration = 6;
    optional elapsed_s maxPauseDuration = 7;
    optional int16u manufacturerESAState = 8;
    optional power_mw nominalPower = 9;
    optional power_mw minPower = 10;
    optional power_mw maxPower = 11;
    optional energy_mwh nominalEnergy = 12;
    optional CostStruct costs[] = 13;
    optional power_mw minPowerAdjustment = 14;
    optional power_mw maxPowerAdjustment = 15;
    optional elapsed_s minDurationAdjustment = 16;
    optional elapsed_s maxDurationAdjustment = 17;
  }

  struct ForecastStruct {
    int16u forecastId = 0;
    nullable int16u activeSlotNumber = 1;
    epoch_s startTime = 2;
    epoch_s endTime = 3;
    optional nullable epoch_s earliestStartTime = 4;
    optional epoch_s latestEndTime = 5;
    boolean isPauseable = 6;
    SlotStruct slots[] = 7;
    ForecastUpdateReasonEnum forecastUpdateReason = 8;
  }

  struct ConstraintsStruct {
    epoch_s startTime = 0;
    elapsed_s duration = 1;
    optional power_mw nominalPower = 2;
    optional energy_mwh maximumEnergy = 3;
    optional int8s loadControl = 4;
  }

  struct PowerAdjustStruct {
    power_mw minPower = 0;
    power_mw maxPower = 1;
    elapsed_s minDuration = 2;
    elapsed_s maxDuration = 3;
  }

  struct SlotAdjustmentStruct {
    int8u slotIndex = 0;
    power_mw nominalPower = 1;
    elapsed_s duration = 2;
  }

  info event PowerAdjustStart = 0 {
  }

  info event PowerAdjustEnd = 1 {
    CauseEnum cause = 0;
    elapsed_s duration = 1;
    energy_mwh energyUse = 2;
  }

  info event Paused = 2 {
  }

  info event Resumed = 3 {
    CauseEnum cause = 0;
  }

  readonly attribute ESATypeEnum ESAType = 0;
  readonly attribute boolean ESACanGenerate = 1;
  readonly attribute ESAStateEnum ESAState = 2;
  readonly attribute power_mw absMinPower = 3;
  readonly attribute power_mw absMaxPower = 4;
  readonly attribute optional nullable PowerAdjustStruct powerAdjustmentCapability[] = 5;
  readonly attribute optional nullable ForecastStruct forecast = 6;
  readonly attribute optional OptOutStateEnum optOutState = 7;
  readonly attribute command_id generatedCommandList[] = 65528;
  readonly attribute command_id acceptedCommandList[] = 65529;
  readonly attribute event_id eventList[] = 65530;
  readonly attribute attrib_id attributeList[] = 65531;
  readonly attribute bitmap32 featureMap = 65532;
  readonly attribute int16u clusterRevision = 65533;

  request struct PowerAdjustRequestRequest {
    power_mw power = 0;
    elapsed_s duration = 1;
    AdjustmentCauseEnum cause = 2;
  }

  request struct StartTimeAdjustRequestRequest {
    epoch_s requestedStartTime = 0;
    AdjustmentCauseEnum cause = 1;
  }

  request struct PauseRequestRequest {
    elapsed_s duration = 0;
    AdjustmentCauseEnum cause = 1;
  }

  request struct ModifyForecastRequestRequest {
    int32u forecastId = 0;
    SlotAdjustmentStruct slotAdjustments[] = 1;
    AdjustmentCauseEnum cause = 2;
  }

  request struct RequestConstraintBasedForecastRequest {
    ConstraintsStruct constraints[] = 0;
    AdjustmentCauseEnum cause = 1;
  }

  /** Allows a client to request an adjustment in the power consumption of an ESA for a specified duration. */
  command PowerAdjustRequest(PowerAdjustRequestRequest): DefaultSuccess = 0;
  /** Allows a client to cancel an ongoing PowerAdjustmentRequest operation. */
  command CancelPowerAdjustRequest(): DefaultSuccess = 1;
  /** Allows a client to adjust the start time of a Forecast sequence that has not yet started operation (i.e. where the current Forecast StartTime is in the future). */
  command StartTimeAdjustRequest(StartTimeAdjustRequestRequest): DefaultSuccess = 2;
  /** Allows a client to temporarily pause an operation and reduce the ESAs energy demand. */
  command PauseRequest(PauseRequestRequest): DefaultSuccess = 3;
  /** Allows a client to cancel the PauseRequest command and enable earlier resumption of operation. */
  command ResumeRequest(): DefaultSuccess = 4;
  /** Allows a client to modify a Forecast within the limits allowed by the ESA. */
  command ModifyForecastRequest(ModifyForecastRequestRequest): DefaultSuccess = 5;
  /** Allows a client to ask the ESA to recompute its Forecast based on power and time constraints. */
  command RequestConstraintBasedForecast(RequestConstraintBasedForecastRequest): DefaultSuccess = 6;
  /** Allows a client to request cancellation of a previous adjustment request in a StartTimeAdjustRequest, ModifyForecastRequest or RequestConstraintBasedForecast command */
  command CancelRequest(): DefaultSuccess = 7;
}

/** Electric Vehicle Supply Equipment (EVSE) is equipment used to charge an Electric Vehicle (EV) or Plug-In Hybrid Electric Vehicle. This cluster provides an interface to the functionality of Electric Vehicle Supply Equipment (EVSE) management. */
provisional cluster EnergyEvse = 153 {
  revision 2;

  enum EnergyTransferStoppedReasonEnum : enum8 {
    kEVStopped = 0;
    kEVSEStopped = 1;
    kOther = 2;
  }

  enum FaultStateEnum : enum8 {
    kNoError = 0;
    kMeterFailure = 1;
    kOverVoltage = 2;
    kUnderVoltage = 3;
    kOverCurrent = 4;
    kContactWetFailure = 5;
    kContactDryFailure = 6;
    kGroundFault = 7;
    kPowerLoss = 8;
    kPowerQuality = 9;
    kPilotShortCircuit = 10;
    kEmergencyStop = 11;
    kEVDisconnected = 12;
    kWrongPowerSupply = 13;
    kLiveNeutralSwap = 14;
    kOverTemperature = 15;
    kOther = 255;
  }

  enum StateEnum : enum8 {
    kNotPluggedIn = 0;
    kPluggedInNoDemand = 1;
    kPluggedInDemand = 2;
    kPluggedInCharging = 3;
    kPluggedInDischarging = 4;
    kSessionEnding = 5;
    kFault = 6;
  }

  enum SupplyStateEnum : enum8 {
    kDisabled = 0;
    kChargingEnabled = 1;
    kDischargingEnabled = 2;
    kDisabledError = 3;
    kDisabledDiagnostics = 4;
  }

  bitmap Feature : bitmap32 {
    kChargingPreferences = 0x1;
    kSoCReporting = 0x2;
    kPlugAndCharge = 0x4;
    kRFID = 0x8;
    kV2X = 0x10;
  }

  bitmap TargetDayOfWeekBitmap : bitmap8 {
    kSunday = 0x1;
    kMonday = 0x2;
    kTuesday = 0x4;
    kWednesday = 0x8;
    kThursday = 0x10;
    kFriday = 0x20;
    kSaturday = 0x40;
  }

  struct ChargingTargetStruct {
    int16u targetTimeMinutesPastMidnight = 0;
    optional percent targetSoC = 1;
    optional energy_mwh addedEnergy = 2;
  }

  struct ChargingTargetScheduleStruct {
    TargetDayOfWeekBitmap dayOfWeekForSequence = 0;
    ChargingTargetStruct chargingTargets[] = 1;
  }

  info event EVConnected = 0 {
    int32u sessionID = 0;
  }

  info event EVNotDetected = 1 {
    int32u sessionID = 0;
    StateEnum state = 1;
    elapsed_s sessionDuration = 2;
    energy_mwh sessionEnergyCharged = 3;
    optional energy_mwh sessionEnergyDischarged = 4;
  }

  info event EnergyTransferStarted = 2 {
    int32u sessionID = 0;
    StateEnum state = 1;
    amperage_ma maximumCurrent = 2;
  }

  info event EnergyTransferStopped = 3 {
    int32u sessionID = 0;
    StateEnum state = 1;
    EnergyTransferStoppedReasonEnum reason = 2;
    energy_mwh energyTransferred = 4;
  }

  critical event Fault = 4 {
    nullable int32u sessionID = 0;
    StateEnum state = 1;
    FaultStateEnum faultStatePreviousState = 2;
    FaultStateEnum faultStateCurrentState = 4;
  }

  info event RFID = 5 {
    octet_string uid = 0;
  }

  readonly attribute nullable StateEnum state = 0;
  readonly attribute SupplyStateEnum supplyState = 1;
  readonly attribute FaultStateEnum faultState = 2;
  readonly attribute nullable epoch_s chargingEnabledUntil = 3;
  readonly attribute optional nullable epoch_s dischargingEnabledUntil = 4;
  readonly attribute amperage_ma circuitCapacity = 5;
  readonly attribute amperage_ma minimumChargeCurrent = 6;
  readonly attribute amperage_ma maximumChargeCurrent = 7;
  readonly attribute optional amperage_ma maximumDischargeCurrent = 8;
  attribute access(write: manage) optional amperage_ma userMaximumChargeCurrent = 9;
  attribute access(write: manage) optional elapsed_s randomizationDelayWindow = 10;
  readonly attribute optional nullable epoch_s nextChargeStartTime = 35;
  readonly attribute optional nullable epoch_s nextChargeTargetTime = 36;
  readonly attribute optional nullable energy_mwh nextChargeRequiredEnergy = 37;
  readonly attribute optional nullable percent nextChargeTargetSoC = 38;
  attribute access(write: manage) optional nullable int16u approximateEVEfficiency = 39;
  readonly attribute optional nullable percent stateOfCharge = 48;
  readonly attribute optional nullable energy_mwh batteryCapacity = 49;
  readonly attribute optional nullable char_string<32> vehicleID = 50;
  readonly attribute nullable int32u sessionID = 64;
  readonly attribute nullable elapsed_s sessionDuration = 65;
  readonly attribute nullable energy_mwh sessionEnergyCharged = 66;
  readonly attribute optional nullable energy_mwh sessionEnergyDischarged = 67;
  readonly attribute command_id generatedCommandList[] = 65528;
  readonly attribute command_id acceptedCommandList[] = 65529;
  readonly attribute event_id eventList[] = 65530;
  readonly attribute attrib_id attributeList[] = 65531;
  readonly attribute bitmap32 featureMap = 65532;
  readonly attribute int16u clusterRevision = 65533;

  response struct GetTargetsResponse = 0 {
    ChargingTargetScheduleStruct chargingTargetSchedules[] = 0;
  }

  request struct EnableChargingRequest {
    nullable epoch_s chargingEnabledUntil = 0;
    amperage_ma minimumChargeCurrent = 1;
    amperage_ma maximumChargeCurrent = 2;
  }

  request struct EnableDischargingRequest {
    nullable epoch_s dischargingEnabledUntil = 0;
    amperage_ma maximumDischargeCurrent = 1;
  }

  request struct SetTargetsRequest {
    ChargingTargetScheduleStruct chargingTargetSchedules[] = 0;
  }

  /** Allows a client to disable the EVSE from charging and discharging. */
  timed command Disable(): DefaultSuccess = 1;
  /** Allows a client to enable the EVSE to charge an EV. */
  timed command EnableCharging(EnableChargingRequest): DefaultSuccess = 2;
  /** Allows a client to enable the EVSE to discharge an EV. */
  timed command EnableDischarging(EnableDischargingRequest): DefaultSuccess = 3;
  /** Allows a client to put the EVSE into a self-diagnostics mode. */
  timed command StartDiagnostics(): DefaultSuccess = 4;
  /** Allows a client to set the user specified charging targets. */
  timed command SetTargets(SetTargetsRequest): DefaultSuccess = 5;
  /** Allows a client to retrieve the user specified charging targets. */
  timed command GetTargets(): GetTargetsResponse = 6;
  /** Allows a client to clear all stored charging targets. */
  timed command ClearTargets(): DefaultSuccess = 7;
}

/** This cluster provides an interface to specify preferences for how devices should consume energy. */
<<<<<<< HEAD
cluster EnergyPreference = 155 {
  revision 1;
=======
provisional cluster EnergyPreference = 155 {
  revision 1; // NOTE: Default/not specifically set
>>>>>>> a71f8145

  enum EnergyPriorityEnum : enum8 {
    kComfort = 0;
    kSpeed = 1;
    kEfficiency = 2;
    kWaterConsumption = 3;
  }

  bitmap Feature : bitmap32 {
    kEnergyBalance = 0x1;
    kLowPowerModeSensitivity = 0x2;
  }

  struct BalanceStruct {
    percent step = 0;
    optional char_string<64> label = 1;
  }

  readonly attribute optional BalanceStruct energyBalances[] = 0;
  attribute optional int8u currentEnergyBalance = 1;
  readonly attribute optional EnergyPriorityEnum energyPriorities[] = 2;
  readonly attribute optional BalanceStruct lowPowerModeSensitivities[] = 3;
  attribute optional int8u currentLowPowerModeSensitivity = 4;
  readonly attribute command_id generatedCommandList[] = 65528;
  readonly attribute command_id acceptedCommandList[] = 65529;
  readonly attribute event_id eventList[] = 65530;
  readonly attribute attrib_id attributeList[] = 65531;
  readonly attribute bitmap32 featureMap = 65532;
  readonly attribute int16u clusterRevision = 65533;
}

/** The Power Topology Cluster provides a mechanism for expressing how power is flowing between endpoints. */
provisional cluster PowerTopology = 156 {
  revision 1;

  bitmap Feature : bitmap32 {
    kNodeTopology = 0x1;
    kTreeTopology = 0x2;
    kSetTopology = 0x4;
    kDynamicPowerFlow = 0x8;
  }

  readonly attribute optional endpoint_no availableEndpoints[] = 0;
  readonly attribute optional endpoint_no activeEndpoints[] = 1;
  readonly attribute command_id generatedCommandList[] = 65528;
  readonly attribute command_id acceptedCommandList[] = 65529;
  readonly attribute event_id eventList[] = 65530;
  readonly attribute attrib_id attributeList[] = 65531;
  readonly attribute bitmap32 featureMap = 65532;
  readonly attribute int16u clusterRevision = 65533;
}

/** Attributes and commands for selecting a mode from a list of supported options. */
provisional cluster EnergyEvseMode = 157 {
  revision 1;

  enum ModeTag : enum16 {
    kManual = 16384;
    kTimeOfUse = 16385;
    kSolarCharging = 16386;
  }

  bitmap Feature : bitmap32 {
    kOnOff = 0x1;
  }

  struct ModeTagStruct {
    optional vendor_id mfgCode = 0;
    enum16 value = 1;
  }

  struct ModeOptionStruct {
    char_string<64> label = 0;
    int8u mode = 1;
    ModeTagStruct modeTags[] = 2;
  }

  readonly attribute ModeOptionStruct supportedModes[] = 0;
  readonly attribute int8u currentMode = 1;
  attribute optional nullable int8u startUpMode = 2;
  attribute optional nullable int8u onMode = 3;
  readonly attribute command_id generatedCommandList[] = 65528;
  readonly attribute command_id acceptedCommandList[] = 65529;
  readonly attribute event_id eventList[] = 65530;
  readonly attribute attrib_id attributeList[] = 65531;
  readonly attribute bitmap32 featureMap = 65532;
  readonly attribute int16u clusterRevision = 65533;

  request struct ChangeToModeRequest {
    int8u newMode = 0;
  }

  response struct ChangeToModeResponse = 1 {
    enum8 status = 0;
    optional char_string<64> statusText = 1;
  }

  /** This command is used to change device modes.
        On receipt of this command the device SHALL respond with a ChangeToModeResponse command. */
  command ChangeToMode(ChangeToModeRequest): ChangeToModeResponse = 0;
}

/** Attributes and commands for selecting a mode from a list of supported options. */
provisional cluster DeviceEnergyManagementMode = 159 {
  revision 1;

  enum ModeTag : enum16 {
    kNoOptimization = 16384;
    kDeviceOptimization = 16385;
    kLocalOptimization = 16386;
    kGridOptimization = 16387;
  }

  bitmap Feature : bitmap32 {
    kOnOff = 0x1;
  }

  struct ModeTagStruct {
    optional vendor_id mfgCode = 0;
    enum16 value = 1;
  }

  struct ModeOptionStruct {
    char_string<64> label = 0;
    int8u mode = 1;
    ModeTagStruct modeTags[] = 2;
  }

  readonly attribute ModeOptionStruct supportedModes[] = 0;
  readonly attribute int8u currentMode = 1;
  attribute optional nullable int8u startUpMode = 2;
  attribute optional nullable int8u onMode = 3;
  readonly attribute command_id generatedCommandList[] = 65528;
  readonly attribute command_id acceptedCommandList[] = 65529;
  readonly attribute event_id eventList[] = 65530;
  readonly attribute attrib_id attributeList[] = 65531;
  readonly attribute bitmap32 featureMap = 65532;
  readonly attribute int16u clusterRevision = 65533;

  request struct ChangeToModeRequest {
    int8u newMode = 0;
  }

  response struct ChangeToModeResponse = 1 {
    enum8 status = 0;
    optional char_string<64> statusText = 1;
  }

  /** This command is used to change device modes.
        On receipt of this command the device SHALL respond with a ChangeToModeResponse command. */
  command ChangeToMode(ChangeToModeRequest): ChangeToModeResponse = 0;
}

/** An interface to a generic way to secure a door */
cluster DoorLock = 257 {
  revision 7;

  enum AlarmCodeEnum : enum8 {
    kLockJammed = 0;
    kLockFactoryReset = 1;
    kLockRadioPowerCycled = 3;
    kWrongCodeEntryLimit = 4;
    kFrontEsceutcheonRemoved = 5;
    kDoorForcedOpen = 6;
    kDoorAjar = 7;
    kForcedUser = 8;
  }

  enum CredentialRuleEnum : enum8 {
    kSingle = 0;
    kDual = 1;
    kTri = 2;
  }

  enum CredentialTypeEnum : enum8 {
    kProgrammingPIN = 0;
    kPIN = 1;
    kRFID = 2;
    kFingerprint = 3;
    kFingerVein = 4;
    kFace = 5;
    kAliroCredentialIssuerKey = 6;
    kAliroEvictableEndpointKey = 7;
    kAliroNonEvictableEndpointKey = 8;
  }

  enum DataOperationTypeEnum : enum8 {
    kAdd = 0;
    kClear = 1;
    kModify = 2;
  }

  enum DlLockState : enum8 {
    kNotFullyLocked = 0;
    kLocked = 1;
    kUnlocked = 2;
    kUnlatched = 3;
  }

  enum DlLockType : enum8 {
    kDeadBolt = 0;
    kMagnetic = 1;
    kOther = 2;
    kMortise = 3;
    kRim = 4;
    kLatchBolt = 5;
    kCylindricalLock = 6;
    kTubularLock = 7;
    kInterconnectedLock = 8;
    kDeadLatch = 9;
    kDoorFurniture = 10;
    kEurocylinder = 11;
  }

  enum DlStatus : enum8 {
    kSuccess = 0;
    kFailure = 1;
    kDuplicate = 2;
    kOccupied = 3;
    kInvalidField = 133;
    kResourceExhausted = 137;
    kNotFound = 139;
  }

  enum DoorLockOperationEventCode : enum8 {
    kUnknownOrMfgSpecific = 0;
    kLock = 1;
    kUnlock = 2;
    kLockInvalidPinOrId = 3;
    kLockInvalidSchedule = 4;
    kUnlockInvalidPinOrId = 5;
    kUnlockInvalidSchedule = 6;
    kOneTouchLock = 7;
    kKeyLock = 8;
    kKeyUnlock = 9;
    kAutoLock = 10;
    kScheduleLock = 11;
    kScheduleUnlock = 12;
    kManualLock = 13;
    kManualUnlock = 14;
  }

  enum DoorLockProgrammingEventCode : enum8 {
    kUnknownOrMfgSpecific = 0;
    kMasterCodeChanged = 1;
    kPinAdded = 2;
    kPinDeleted = 3;
    kPinChanged = 4;
    kIdAdded = 5;
    kIdDeleted = 6;
  }

  enum DoorLockSetPinOrIdStatus : enum8 {
    kSuccess = 0;
    kGeneralFailure = 1;
    kMemoryFull = 2;
    kDuplicateCodeError = 3;
  }

  enum DoorLockUserStatus : enum8 {
    kAvailable = 0;
    kOccupiedEnabled = 1;
    kOccupiedDisabled = 3;
    kNotSupported = 255;
  }

  enum DoorLockUserType : enum8 {
    kUnrestricted = 0;
    kYearDayScheduleUser = 1;
    kWeekDayScheduleUser = 2;
    kMasterUser = 3;
    kNonAccessUser = 4;
    kNotSupported = 255;
  }

  enum DoorStateEnum : enum8 {
    kDoorOpen = 0;
    kDoorClosed = 1;
    kDoorJammed = 2;
    kDoorForcedOpen = 3;
    kDoorUnspecifiedError = 4;
    kDoorAjar = 5;
  }

  enum LockDataTypeEnum : enum8 {
    kUnspecified = 0;
    kProgrammingCode = 1;
    kUserIndex = 2;
    kWeekDaySchedule = 3;
    kYearDaySchedule = 4;
    kHolidaySchedule = 5;
    kPIN = 6;
    kRFID = 7;
    kFingerprint = 8;
    kFingerVein = 9;
    kFace = 10;
    kAliroCredentialIssuerKey = 11;
    kAliroEvictableEndpointKey = 12;
    kAliroNonEvictableEndpointKey = 13;
  }

  enum LockOperationTypeEnum : enum8 {
    kLock = 0;
    kUnlock = 1;
    kNonAccessUserEvent = 2;
    kForcedUserEvent = 3;
    kUnlatch = 4;
  }

  enum OperatingModeEnum : enum8 {
    kNormal = 0;
    kVacation = 1;
    kPrivacy = 2;
    kNoRemoteLockUnlock = 3;
    kPassage = 4;
  }

  enum OperationErrorEnum : enum8 {
    kUnspecified = 0;
    kInvalidCredential = 1;
    kDisabledUserDenied = 2;
    kRestricted = 3;
    kInsufficientBattery = 4;
  }

  enum OperationSourceEnum : enum8 {
    kUnspecified = 0;
    kManual = 1;
    kProprietaryRemote = 2;
    kKeypad = 3;
    kAuto = 4;
    kButton = 5;
    kSchedule = 6;
    kRemote = 7;
    kRFID = 8;
    kBiometric = 9;
    kAliro = 10;
  }

  enum UserStatusEnum : enum8 {
    kAvailable = 0;
    kOccupiedEnabled = 1;
    kOccupiedDisabled = 3;
  }

  enum UserTypeEnum : enum8 {
    kUnrestrictedUser = 0;
    kYearDayScheduleUser = 1;
    kWeekDayScheduleUser = 2;
    kProgrammingUser = 3;
    kNonAccessUser = 4;
    kForcedUser = 5;
    kDisposableUser = 6;
    kExpiringUser = 7;
    kScheduleRestrictedUser = 8;
    kRemoteOnlyUser = 9;
  }

  bitmap DaysMaskMap : bitmap8 {
    kSunday = 0x1;
    kMonday = 0x2;
    kTuesday = 0x4;
    kWednesday = 0x8;
    kThursday = 0x10;
    kFriday = 0x20;
    kSaturday = 0x40;
  }

  bitmap DlCredentialRuleMask : bitmap8 {
    kSingle = 0x1;
    kDual = 0x2;
    kTri = 0x4;
  }

  bitmap DlCredentialRulesSupport : bitmap8 {
    kSingle = 0x1;
    kDual = 0x2;
    kTri = 0x4;
  }

  bitmap DlDefaultConfigurationRegister : bitmap16 {
    kEnableLocalProgrammingEnabled = 0x1;
    kKeypadInterfaceDefaultAccessEnabled = 0x2;
    kRemoteInterfaceDefaultAccessIsEnabled = 0x4;
    kSoundEnabled = 0x20;
    kAutoRelockTimeSet = 0x40;
    kLEDSettingsSet = 0x80;
  }

  bitmap DlKeypadOperationEventMask : bitmap16 {
    kUnknown = 0x1;
    kLock = 0x2;
    kUnlock = 0x4;
    kLockInvalidPIN = 0x8;
    kLockInvalidSchedule = 0x10;
    kUnlockInvalidCode = 0x20;
    kUnlockInvalidSchedule = 0x40;
    kNonAccessUserOpEvent = 0x80;
  }

  bitmap DlKeypadProgrammingEventMask : bitmap16 {
    kUnknown = 0x1;
    kProgrammingPINChanged = 0x2;
    kPINAdded = 0x4;
    kPINCleared = 0x8;
    kPINChanged = 0x10;
  }

  bitmap DlLocalProgrammingFeatures : bitmap8 {
    kAddUsersCredentialsSchedulesLocally = 0x1;
    kModifyUsersCredentialsSchedulesLocally = 0x2;
    kClearUsersCredentialsSchedulesLocally = 0x4;
    kAdjustLockSettingsLocally = 0x8;
  }

  bitmap DlManualOperationEventMask : bitmap16 {
    kUnknown = 0x1;
    kThumbturnLock = 0x2;
    kThumbturnUnlock = 0x4;
    kOneTouchLock = 0x8;
    kKeyLock = 0x10;
    kKeyUnlock = 0x20;
    kAutoLock = 0x40;
    kScheduleLock = 0x80;
    kScheduleUnlock = 0x100;
    kManualLock = 0x200;
    kManualUnlock = 0x400;
  }

  bitmap DlRFIDOperationEventMask : bitmap16 {
    kUnknown = 0x1;
    kLock = 0x2;
    kUnlock = 0x4;
    kLockInvalidRFID = 0x8;
    kLockInvalidSchedule = 0x10;
    kUnlockInvalidRFID = 0x20;
    kUnlockInvalidSchedule = 0x40;
  }

  bitmap DlRFIDProgrammingEventMask : bitmap16 {
    kUnknown = 0x1;
    kRFIDCodeAdded = 0x20;
    kRFIDCodeCleared = 0x40;
  }

  bitmap DlRemoteOperationEventMask : bitmap16 {
    kUnknown = 0x1;
    kLock = 0x2;
    kUnlock = 0x4;
    kLockInvalidCode = 0x8;
    kLockInvalidSchedule = 0x10;
    kUnlockInvalidCode = 0x20;
    kUnlockInvalidSchedule = 0x40;
  }

  bitmap DlRemoteProgrammingEventMask : bitmap16 {
    kUnknown = 0x1;
    kProgrammingPINChanged = 0x2;
    kPINAdded = 0x4;
    kPINCleared = 0x8;
    kPINChanged = 0x10;
    kRFIDCodeAdded = 0x20;
    kRFIDCodeCleared = 0x40;
  }

  bitmap DlSupportedOperatingModes : bitmap16 {
    kNormal = 0x1;
    kVacation = 0x2;
    kPrivacy = 0x4;
    kNoRemoteLockUnlock = 0x8;
    kPassage = 0x10;
  }

  bitmap DoorLockDayOfWeek : bitmap8 {
    kSunday = 0x1;
    kMonday = 0x2;
    kTuesday = 0x4;
    kWednesday = 0x8;
    kThursday = 0x10;
    kFriday = 0x20;
    kSaturday = 0x40;
  }

  bitmap Feature : bitmap32 {
    kPINCredential = 0x1;
    kRFIDCredential = 0x2;
    kFingerCredentials = 0x4;
    kLogging = 0x8;
    kWeekDayAccessSchedules = 0x10;
    kDoorPositionSensor = 0x20;
    kFaceCredentials = 0x40;
    kCredentialsOverTheAirAccess = 0x80;
    kUser = 0x100;
    kNotification = 0x200;
    kYearDayAccessSchedules = 0x400;
    kHolidaySchedules = 0x800;
    kUnbolt = 0x1000;
    kAliroProvisioning = 0x2000;
    kAliroBLEUWB = 0x4000;
  }

  struct CredentialStruct {
    CredentialTypeEnum credentialType = 0;
    int16u credentialIndex = 1;
  }

  critical event DoorLockAlarm = 0 {
    AlarmCodeEnum alarmCode = 0;
  }

  critical event DoorStateChange = 1 {
    DoorStateEnum doorState = 0;
  }

  critical event LockOperation = 2 {
    LockOperationTypeEnum lockOperationType = 0;
    OperationSourceEnum operationSource = 1;
    nullable int16u userIndex = 2;
    nullable fabric_idx fabricIndex = 3;
    nullable node_id sourceNode = 4;
    optional nullable CredentialStruct credentials[] = 5;
  }

  critical event LockOperationError = 3 {
    LockOperationTypeEnum lockOperationType = 0;
    OperationSourceEnum operationSource = 1;
    OperationErrorEnum operationError = 2;
    nullable int16u userIndex = 3;
    nullable fabric_idx fabricIndex = 4;
    nullable node_id sourceNode = 5;
    optional nullable CredentialStruct credentials[] = 6;
  }

  info event LockUserChange = 4 {
    LockDataTypeEnum lockDataType = 0;
    DataOperationTypeEnum dataOperationType = 1;
    OperationSourceEnum operationSource = 2;
    nullable int16u userIndex = 3;
    nullable fabric_idx fabricIndex = 4;
    nullable node_id sourceNode = 5;
    nullable int16u dataIndex = 6;
  }

  readonly attribute nullable DlLockState lockState = 0;
  readonly attribute DlLockType lockType = 1;
  readonly attribute boolean actuatorEnabled = 2;
  readonly attribute optional nullable DoorStateEnum doorState = 3;
  attribute access(write: manage) optional int32u doorOpenEvents = 4;
  attribute access(write: manage) optional int32u doorClosedEvents = 5;
  attribute access(write: manage) optional int16u openPeriod = 6;
  readonly attribute optional int16u numberOfTotalUsersSupported = 17;
  readonly attribute optional int16u numberOfPINUsersSupported = 18;
  readonly attribute optional int16u numberOfRFIDUsersSupported = 19;
  readonly attribute optional int8u numberOfWeekDaySchedulesSupportedPerUser = 20;
  readonly attribute optional int8u numberOfYearDaySchedulesSupportedPerUser = 21;
  readonly attribute optional int8u numberOfHolidaySchedulesSupported = 22;
  readonly attribute optional int8u maxPINCodeLength = 23;
  readonly attribute optional int8u minPINCodeLength = 24;
  readonly attribute optional int8u maxRFIDCodeLength = 25;
  readonly attribute optional int8u minRFIDCodeLength = 26;
  readonly attribute optional DlCredentialRuleMask credentialRulesSupport = 27;
  readonly attribute optional int8u numberOfCredentialsSupportedPerUser = 28;
  attribute access(write: manage) optional char_string<3> language = 33;
  attribute access(write: manage) optional int8u LEDSettings = 34;
  attribute access(write: manage) int32u autoRelockTime = 35;
  attribute access(write: manage) optional int8u soundVolume = 36;
  attribute access(write: manage) OperatingModeEnum operatingMode = 37;
  readonly attribute DlSupportedOperatingModes supportedOperatingModes = 38;
  readonly attribute optional DlDefaultConfigurationRegister defaultConfigurationRegister = 39;
  attribute access(write: administer) optional boolean enableLocalProgramming = 40;
  attribute access(write: manage) optional boolean enableOneTouchLocking = 41;
  attribute access(write: manage) optional boolean enableInsideStatusLED = 42;
  attribute access(write: manage) optional boolean enablePrivacyModeButton = 43;
  attribute access(write: administer) optional DlLocalProgrammingFeatures localProgrammingFeatures = 44;
  attribute access(write: administer) optional int8u wrongCodeEntryLimit = 48;
  attribute access(write: administer) optional int8u userCodeTemporaryDisableTime = 49;
  attribute access(write: administer) optional boolean sendPINOverTheAir = 50;
  attribute access(write: administer) optional boolean requirePINforRemoteOperation = 51;
  attribute access(write: administer) optional int16u expiringUserTimeout = 53;
  readonly attribute access(read: administer) optional nullable octet_string<65> aliroReaderVerificationKey = 128;
  readonly attribute access(read: administer) optional nullable octet_string<16> aliroReaderGroupIdentifier = 129;
  readonly attribute access(read: administer) optional octet_string<16> aliroReaderGroupSubIdentifier = 130;
  readonly attribute access(read: administer) optional octet_string aliroExpeditedTransactionSupportedProtocolVersions[] = 131;
  readonly attribute access(read: administer) optional nullable octet_string<16> aliroGroupResolvingKey = 132;
  readonly attribute access(read: administer) optional octet_string aliroSupportedBLEUWBProtocolVersions[] = 133;
  readonly attribute access(read: administer) optional int8u aliroBLEAdvertisingVersion = 134;
  readonly attribute optional int16u numberOfAliroCredentialIssuerKeysSupported = 135;
  readonly attribute optional int16u numberOfAliroEndpointKeysSupported = 136;
  readonly attribute command_id generatedCommandList[] = 65528;
  readonly attribute command_id acceptedCommandList[] = 65529;
  readonly attribute event_id eventList[] = 65530;
  readonly attribute attrib_id attributeList[] = 65531;
  readonly attribute bitmap32 featureMap = 65532;
  readonly attribute int16u clusterRevision = 65533;

  request struct LockDoorRequest {
    optional octet_string PINCode = 0;
  }

  request struct UnlockDoorRequest {
    optional octet_string PINCode = 0;
  }

  request struct UnlockWithTimeoutRequest {
    int16u timeout = 0;
    optional octet_string PINCode = 1;
  }

  request struct SetWeekDayScheduleRequest {
    int8u weekDayIndex = 0;
    int16u userIndex = 1;
    DaysMaskMap daysMask = 2;
    int8u startHour = 3;
    int8u startMinute = 4;
    int8u endHour = 5;
    int8u endMinute = 6;
  }

  request struct GetWeekDayScheduleRequest {
    int8u weekDayIndex = 0;
    int16u userIndex = 1;
  }

  response struct GetWeekDayScheduleResponse = 12 {
    int8u weekDayIndex = 0;
    int16u userIndex = 1;
    DlStatus status = 2;
    optional DaysMaskMap daysMask = 3;
    optional int8u startHour = 4;
    optional int8u startMinute = 5;
    optional int8u endHour = 6;
    optional int8u endMinute = 7;
  }

  request struct ClearWeekDayScheduleRequest {
    int8u weekDayIndex = 0;
    int16u userIndex = 1;
  }

  request struct SetYearDayScheduleRequest {
    int8u yearDayIndex = 0;
    int16u userIndex = 1;
    epoch_s localStartTime = 2;
    epoch_s localEndTime = 3;
  }

  request struct GetYearDayScheduleRequest {
    int8u yearDayIndex = 0;
    int16u userIndex = 1;
  }

  response struct GetYearDayScheduleResponse = 15 {
    int8u yearDayIndex = 0;
    int16u userIndex = 1;
    DlStatus status = 2;
    optional epoch_s localStartTime = 3;
    optional epoch_s localEndTime = 4;
  }

  request struct ClearYearDayScheduleRequest {
    int8u yearDayIndex = 0;
    int16u userIndex = 1;
  }

  request struct SetHolidayScheduleRequest {
    int8u holidayIndex = 0;
    epoch_s localStartTime = 1;
    epoch_s localEndTime = 2;
    OperatingModeEnum operatingMode = 3;
  }

  request struct GetHolidayScheduleRequest {
    int8u holidayIndex = 0;
  }

  response struct GetHolidayScheduleResponse = 18 {
    int8u holidayIndex = 0;
    DlStatus status = 1;
    optional epoch_s localStartTime = 2;
    optional epoch_s localEndTime = 3;
    optional OperatingModeEnum operatingMode = 4;
  }

  request struct ClearHolidayScheduleRequest {
    int8u holidayIndex = 0;
  }

  request struct SetUserRequest {
    DataOperationTypeEnum operationType = 0;
    int16u userIndex = 1;
    nullable char_string userName = 2;
    nullable int32u userUniqueID = 3;
    nullable UserStatusEnum userStatus = 4;
    nullable UserTypeEnum userType = 5;
    nullable CredentialRuleEnum credentialRule = 6;
  }

  request struct GetUserRequest {
    int16u userIndex = 0;
  }

  response struct GetUserResponse = 28 {
    int16u userIndex = 0;
    nullable char_string userName = 1;
    nullable int32u userUniqueID = 2;
    nullable UserStatusEnum userStatus = 3;
    nullable UserTypeEnum userType = 4;
    nullable CredentialRuleEnum credentialRule = 5;
    nullable CredentialStruct credentials[] = 6;
    nullable fabric_idx creatorFabricIndex = 7;
    nullable fabric_idx lastModifiedFabricIndex = 8;
    nullable int16u nextUserIndex = 9;
  }

  request struct ClearUserRequest {
    int16u userIndex = 0;
  }

  request struct SetCredentialRequest {
    DataOperationTypeEnum operationType = 0;
    CredentialStruct credential = 1;
    long_octet_string credentialData = 2;
    nullable int16u userIndex = 3;
    nullable UserStatusEnum userStatus = 4;
    nullable UserTypeEnum userType = 5;
  }

  response struct SetCredentialResponse = 35 {
    DlStatus status = 0;
    nullable int16u userIndex = 1;
    nullable int16u nextCredentialIndex = 2;
  }

  request struct GetCredentialStatusRequest {
    CredentialStruct credential = 0;
  }

  response struct GetCredentialStatusResponse = 37 {
    boolean credentialExists = 0;
    nullable int16u userIndex = 1;
    nullable fabric_idx creatorFabricIndex = 2;
    nullable fabric_idx lastModifiedFabricIndex = 3;
    nullable int16u nextCredentialIndex = 4;
  }

  request struct ClearCredentialRequest {
    nullable CredentialStruct credential = 0;
  }

  request struct UnboltDoorRequest {
    optional octet_string PINCode = 0;
  }

  request struct SetAliroReaderConfigRequest {
    octet_string<32> signingKey = 0;
    octet_string<65> verificationKey = 1;
    octet_string<16> groupIdentifier = 2;
    optional octet_string<16> groupResolvingKey = 3;
  }

  /** This command causes the lock device to lock the door. */
  timed command LockDoor(LockDoorRequest): DefaultSuccess = 0;
  /** This command causes the lock device to unlock the door. */
  timed command UnlockDoor(UnlockDoorRequest): DefaultSuccess = 1;
  /** This command causes the lock device to unlock the door with a timeout parameter. */
  timed command UnlockWithTimeout(UnlockWithTimeoutRequest): DefaultSuccess = 3;
  /** Set a weekly repeating schedule for a specified user. */
  command access(invoke: administer) SetWeekDaySchedule(SetWeekDayScheduleRequest): DefaultSuccess = 11;
  /** Retrieve the specific weekly schedule for the specific user. */
  command access(invoke: administer) GetWeekDaySchedule(GetWeekDayScheduleRequest): GetWeekDayScheduleResponse = 12;
  /** Clear the specific weekly schedule or all weekly schedules for the specific user. */
  command access(invoke: administer) ClearWeekDaySchedule(ClearWeekDayScheduleRequest): DefaultSuccess = 13;
  /** Set a time-specific schedule ID for a specified user. */
  command access(invoke: administer) SetYearDaySchedule(SetYearDayScheduleRequest): DefaultSuccess = 14;
  /** Returns the year day schedule data for the specified schedule and user indexes. */
  command access(invoke: administer) GetYearDaySchedule(GetYearDayScheduleRequest): GetYearDayScheduleResponse = 15;
  /** Clears the specific year day schedule or all year day schedules for the specific user. */
  command access(invoke: administer) ClearYearDaySchedule(ClearYearDayScheduleRequest): DefaultSuccess = 16;
  /** Set the holiday Schedule by specifying local start time and local end time with respect to any Lock Operating Mode. */
  command access(invoke: administer) SetHolidaySchedule(SetHolidayScheduleRequest): DefaultSuccess = 17;
  /** Get the holiday schedule for the specified index. */
  command access(invoke: administer) GetHolidaySchedule(GetHolidayScheduleRequest): GetHolidayScheduleResponse = 18;
  /** Clears the holiday schedule or all holiday schedules. */
  command access(invoke: administer) ClearHolidaySchedule(ClearHolidayScheduleRequest): DefaultSuccess = 19;
  /** Set User into the lock. */
  timed command access(invoke: administer) SetUser(SetUserRequest): DefaultSuccess = 26;
  /** Retrieve User. */
  command access(invoke: administer) GetUser(GetUserRequest): GetUserResponse = 27;
  /** Clears a User or all Users. */
  timed command access(invoke: administer) ClearUser(ClearUserRequest): DefaultSuccess = 29;
  /** Set a credential (e.g. PIN, RFID, Fingerprint, etc.) into the lock for a new user, existing user, or ProgrammingUser. */
  timed command access(invoke: administer) SetCredential(SetCredentialRequest): SetCredentialResponse = 34;
  /** Retrieve the status of a particular credential (e.g. PIN, RFID, Fingerprint, etc.) by index. */
  command access(invoke: administer) GetCredentialStatus(GetCredentialStatusRequest): GetCredentialStatusResponse = 36;
  /** Clear one, one type, or all credentials except ProgrammingPIN credential. */
  timed command access(invoke: administer) ClearCredential(ClearCredentialRequest): DefaultSuccess = 38;
  /** This command causes the lock device to unlock the door without pulling the latch. */
  timed command UnboltDoor(UnboltDoorRequest): DefaultSuccess = 39;
  /** This command communicates an Aliro Reader configuration to the lock. */
  timed command access(invoke: administer) SetAliroReaderConfig(SetAliroReaderConfigRequest): DefaultSuccess = 40;
  /** This command clears an existing Aliro Reader configuration for the lock. */
  timed command access(invoke: administer) ClearAliroReaderConfig(): DefaultSuccess = 41;
}

/** Provides an interface for controlling and adjusting automatic window coverings. */
cluster WindowCovering = 258 {
  revision 5;

  enum EndProductType : enum8 {
    kRollerShade = 0;
    kRomanShade = 1;
    kBalloonShade = 2;
    kWovenWood = 3;
    kPleatedShade = 4;
    kCellularShade = 5;
    kLayeredShade = 6;
    kLayeredShade2D = 7;
    kSheerShade = 8;
    kTiltOnlyInteriorBlind = 9;
    kInteriorBlind = 10;
    kVerticalBlindStripCurtain = 11;
    kInteriorVenetianBlind = 12;
    kExteriorVenetianBlind = 13;
    kLateralLeftCurtain = 14;
    kLateralRightCurtain = 15;
    kCentralCurtain = 16;
    kRollerShutter = 17;
    kExteriorVerticalScreen = 18;
    kAwningTerracePatio = 19;
    kAwningVerticalScreen = 20;
    kTiltOnlyPergola = 21;
    kSwingingShutter = 22;
    kSlidingShutter = 23;
    kUnknown = 255;
  }

  enum Type : enum8 {
    kRollerShade = 0;
    kRollerShade2Motor = 1;
    kRollerShadeExterior = 2;
    kRollerShadeExterior2Motor = 3;
    kDrapery = 4;
    kAwning = 5;
    kShutter = 6;
    kTiltBlindTiltOnly = 7;
    kTiltBlindLiftAndTilt = 8;
    kProjectorScreen = 9;
    kUnknown = 255;
  }

  bitmap ConfigStatus : bitmap8 {
    kOperational = 0x1;
    kOnlineReserved = 0x2;
    kLiftMovementReversed = 0x4;
    kLiftPositionAware = 0x8;
    kTiltPositionAware = 0x10;
    kLiftEncoderControlled = 0x20;
    kTiltEncoderControlled = 0x40;
  }

  bitmap Feature : bitmap32 {
    kLift = 0x1;
    kTilt = 0x2;
    kPositionAwareLift = 0x4;
    kAbsolutePosition = 0x8;
    kPositionAwareTilt = 0x10;
  }

  bitmap Mode : bitmap8 {
    kMotorDirectionReversed = 0x1;
    kCalibrationMode = 0x2;
    kMaintenanceMode = 0x4;
    kLedFeedback = 0x8;
  }

  bitmap OperationalStatus : bitmap8 {
    kGlobal = 0x3;
    kLift = 0xC;
    kTilt = 0x30;
  }

  bitmap SafetyStatus : bitmap16 {
    kRemoteLockout = 0x1;
    kTamperDetection = 0x2;
    kFailedCommunication = 0x4;
    kPositionFailure = 0x8;
    kThermalProtection = 0x10;
    kObstacleDetected = 0x20;
    kPower = 0x40;
    kStopInput = 0x80;
    kMotorJammed = 0x100;
    kHardwareFailure = 0x200;
    kManualOperation = 0x400;
    kProtection = 0x800;
  }

  readonly attribute Type type = 0;
  readonly attribute optional int16u physicalClosedLimitLift = 1;
  readonly attribute optional int16u physicalClosedLimitTilt = 2;
  readonly attribute optional nullable int16u currentPositionLift = 3;
  readonly attribute optional nullable int16u currentPositionTilt = 4;
  readonly attribute optional int16u numberOfActuationsLift = 5;
  readonly attribute optional int16u numberOfActuationsTilt = 6;
  readonly attribute ConfigStatus configStatus = 7;
  readonly attribute optional nullable percent currentPositionLiftPercentage = 8;
  readonly attribute optional nullable percent currentPositionTiltPercentage = 9;
  readonly attribute OperationalStatus operationalStatus = 10;
  readonly attribute optional nullable percent100ths targetPositionLiftPercent100ths = 11;
  readonly attribute optional nullable percent100ths targetPositionTiltPercent100ths = 12;
  readonly attribute EndProductType endProductType = 13;
  readonly attribute optional nullable percent100ths currentPositionLiftPercent100ths = 14;
  readonly attribute optional nullable percent100ths currentPositionTiltPercent100ths = 15;
  readonly attribute optional int16u installedOpenLimitLift = 16;
  readonly attribute optional int16u installedClosedLimitLift = 17;
  readonly attribute optional int16u installedOpenLimitTilt = 18;
  readonly attribute optional int16u installedClosedLimitTilt = 19;
  attribute access(write: manage) Mode mode = 23;
  readonly attribute optional SafetyStatus safetyStatus = 26;
  readonly attribute command_id generatedCommandList[] = 65528;
  readonly attribute command_id acceptedCommandList[] = 65529;
  readonly attribute event_id eventList[] = 65530;
  readonly attribute attrib_id attributeList[] = 65531;
  readonly attribute bitmap32 featureMap = 65532;
  readonly attribute int16u clusterRevision = 65533;

  request struct GoToLiftValueRequest {
    int16u liftValue = 0;
  }

  request struct GoToLiftPercentageRequest {
    percent100ths liftPercent100thsValue = 0;
  }

  request struct GoToTiltValueRequest {
    int16u tiltValue = 0;
  }

  request struct GoToTiltPercentageRequest {
    percent100ths tiltPercent100thsValue = 0;
  }

  /** Moves window covering to InstalledOpenLimitLift and InstalledOpenLimitTilt */
  command UpOrOpen(): DefaultSuccess = 0;
  /** Moves window covering to InstalledClosedLimitLift and InstalledCloseLimitTilt */
  command DownOrClose(): DefaultSuccess = 1;
  /** Stop any adjusting of window covering */
  command StopMotion(): DefaultSuccess = 2;
  /** Go to lift value specified */
  command GoToLiftValue(GoToLiftValueRequest): DefaultSuccess = 4;
  /** Go to lift percentage specified */
  command GoToLiftPercentage(GoToLiftPercentageRequest): DefaultSuccess = 5;
  /** Go to tilt value specified */
  command GoToTiltValue(GoToTiltValueRequest): DefaultSuccess = 7;
  /** Go to tilt percentage specified */
  command GoToTiltPercentage(GoToTiltPercentageRequest): DefaultSuccess = 8;
}

/** This cluster provides control of a barrier (garage door). */
deprecated cluster BarrierControl = 259 {
  revision 1; // NOTE: Default/not specifically set

  bitmap BarrierControlCapabilities : bitmap8 {
    kPartialBarrier = 0x1;
  }

  bitmap BarrierControlSafetyStatus : bitmap16 {
    kRemoteLockout = 0x1;
    kTemperDetected = 0x2;
    kFailedCommunication = 0x4;
    kPositionFailure = 0x8;
  }

  readonly attribute enum8 barrierMovingState = 1;
  readonly attribute bitmap16 barrierSafetyStatus = 2;
  readonly attribute bitmap8 barrierCapabilities = 3;
  attribute optional int16u barrierOpenEvents = 4;
  attribute optional int16u barrierCloseEvents = 5;
  attribute optional int16u barrierCommandOpenEvents = 6;
  attribute optional int16u barrierCommandCloseEvents = 7;
  attribute optional int16u barrierOpenPeriod = 8;
  attribute optional int16u barrierClosePeriod = 9;
  readonly attribute int8u barrierPosition = 10;
  readonly attribute command_id generatedCommandList[] = 65528;
  readonly attribute command_id acceptedCommandList[] = 65529;
  readonly attribute event_id eventList[] = 65530;
  readonly attribute attrib_id attributeList[] = 65531;
  readonly attribute bitmap32 featureMap = 65532;
  readonly attribute int16u clusterRevision = 65533;

  request struct BarrierControlGoToPercentRequest {
    int8u percentOpen = 0;
  }

  /** Command to instruct a barrier to go to a percent open state. */
  command BarrierControlGoToPercent(BarrierControlGoToPercentRequest): DefaultSuccess = 0;
  /** Command that instructs the barrier to stop moving. */
  command BarrierControlStop(): DefaultSuccess = 1;
}

/** An interface for configuring and controlling pumps. */
cluster PumpConfigurationAndControl = 512 {
  revision 3;

  enum ControlModeEnum : enum8 {
    kConstantSpeed = 0;
    kConstantPressure = 1;
    kProportionalPressure = 2;
    kConstantFlow = 3;
    kConstantTemperature = 5;
    kAutomatic = 7;
  }

  enum OperationModeEnum : enum8 {
    kNormal = 0;
    kMinimum = 1;
    kMaximum = 2;
    kLocal = 3;
  }

  bitmap Feature : bitmap32 {
    kConstantPressure = 0x1;
    kCompensatedPressure = 0x2;
    kConstantFlow = 0x4;
    kConstantSpeed = 0x8;
    kConstantTemperature = 0x10;
    kAutomatic = 0x20;
    kLocalOperation = 0x40;
  }

  bitmap PumpStatusBitmap : bitmap16 {
    kDeviceFault = 0x1;
    kSupplyFault = 0x2;
    kSpeedLow = 0x4;
    kSpeedHigh = 0x8;
    kLocalOverride = 0x10;
    kRunning = 0x20;
    kRemotePressure = 0x40;
    kRemoteFlow = 0x80;
    kRemoteTemperature = 0x100;
  }

  info event SupplyVoltageLow = 0 {
  }

  info event SupplyVoltageHigh = 1 {
  }

  info event PowerMissingPhase = 2 {
  }

  info event SystemPressureLow = 3 {
  }

  info event SystemPressureHigh = 4 {
  }

  critical event DryRunning = 5 {
  }

  info event MotorTemperatureHigh = 6 {
  }

  critical event PumpMotorFatalFailure = 7 {
  }

  info event ElectronicTemperatureHigh = 8 {
  }

  critical event PumpBlocked = 9 {
  }

  info event SensorFailure = 10 {
  }

  info event ElectronicNonFatalFailure = 11 {
  }

  critical event ElectronicFatalFailure = 12 {
  }

  info event GeneralFault = 13 {
  }

  info event Leakage = 14 {
  }

  info event AirDetection = 15 {
  }

  info event TurbineOperation = 16 {
  }

  readonly attribute nullable int16s maxPressure = 0;
  readonly attribute nullable int16u maxSpeed = 1;
  readonly attribute nullable int16u maxFlow = 2;
  readonly attribute optional nullable int16s minConstPressure = 3;
  readonly attribute optional nullable int16s maxConstPressure = 4;
  readonly attribute optional nullable int16s minCompPressure = 5;
  readonly attribute optional nullable int16s maxCompPressure = 6;
  readonly attribute optional nullable int16u minConstSpeed = 7;
  readonly attribute optional nullable int16u maxConstSpeed = 8;
  readonly attribute optional nullable int16u minConstFlow = 9;
  readonly attribute optional nullable int16u maxConstFlow = 10;
  readonly attribute optional nullable int16s minConstTemp = 11;
  readonly attribute optional nullable int16s maxConstTemp = 12;
  readonly attribute optional PumpStatusBitmap pumpStatus = 16;
  readonly attribute OperationModeEnum effectiveOperationMode = 17;
  readonly attribute ControlModeEnum effectiveControlMode = 18;
  readonly attribute nullable int16s capacity = 19;
  readonly attribute optional nullable int16u speed = 20;
  attribute access(write: manage) optional nullable int24u lifetimeRunningHours = 21;
  readonly attribute optional nullable int24u power = 22;
  attribute access(write: manage) optional nullable int32u lifetimeEnergyConsumed = 23;
  attribute access(write: manage) OperationModeEnum operationMode = 32;
  attribute access(write: manage) optional ControlModeEnum controlMode = 33;
  readonly attribute command_id generatedCommandList[] = 65528;
  readonly attribute command_id acceptedCommandList[] = 65529;
  readonly attribute event_id eventList[] = 65530;
  readonly attribute attrib_id attributeList[] = 65531;
  readonly attribute bitmap32 featureMap = 65532;
  readonly attribute int16u clusterRevision = 65533;
}

/** An interface for configuring and controlling the functionality of a thermostat. */
cluster Thermostat = 513 {
  revision 6;

  enum ACCapacityFormatEnum : enum8 {
    kBTUh = 0;
  }

  enum ACCompressorTypeEnum : enum8 {
    kUnknown = 0;
    kT1 = 1;
    kT2 = 2;
    kT3 = 3;
  }

  enum ACLouverPositionEnum : enum8 {
    kClosed = 1;
    kOpen = 2;
    kQuarter = 3;
    kHalf = 4;
    kThreeQuarters = 5;
  }

  enum ACRefrigerantTypeEnum : enum8 {
    kUnknown = 0;
    kR22 = 1;
    kR410a = 2;
    kR407c = 3;
  }

  enum ACTypeEnum : enum8 {
    kUnknown = 0;
    kCoolingFixed = 1;
    kHeatPumpFixed = 2;
    kCoolingInverter = 3;
    kHeatPumpInverter = 4;
  }

  enum ControlSequenceOfOperationEnum : enum8 {
    kCoolingOnly = 0;
    kCoolingWithReheat = 1;
    kHeatingOnly = 2;
    kHeatingWithReheat = 3;
    kCoolingAndHeating = 4;
    kCoolingAndHeatingWithReheat = 5;
  }

  enum PresetScenarioEnum : enum8 {
    kUnspecified = 0;
    kOccupied = 1;
    kUnoccupied = 2;
    kSleep = 3;
    kWake = 4;
    kVacation = 5;
    kUserDefined = 6;
  }

  enum SetpointChangeSourceEnum : enum8 {
    kManual = 0;
    kSchedule = 1;
    kExternal = 2;
  }

  enum SetpointRaiseLowerModeEnum : enum8 {
    kHeat = 0;
    kCool = 1;
    kBoth = 2;
  }

  enum StartOfWeekEnum : enum8 {
    kSunday = 0;
    kMonday = 1;
    kTuesday = 2;
    kWednesday = 3;
    kThursday = 4;
    kFriday = 5;
    kSaturday = 6;
  }

  enum SystemModeEnum : enum8 {
    kOff = 0;
    kAuto = 1;
    kCool = 3;
    kHeat = 4;
    kEmergencyHeat = 5;
    kPrecooling = 6;
    kFanOnly = 7;
    kDry = 8;
    kSleep = 9;
  }

  enum TemperatureSetpointHoldEnum : enum8 {
    kSetpointHoldOff = 0;
    kSetpointHoldOn = 1;
  }

  enum ThermostatRunningModeEnum : enum8 {
    kOff = 0;
    kCool = 3;
    kHeat = 4;
  }

  bitmap ACErrorCodeBitmap : bitmap32 {
    kCompressorFail = 0x1;
    kRoomSensorFail = 0x2;
    kOutdoorSensorFail = 0x4;
    kCoilSensorFail = 0x8;
    kFanFail = 0x10;
  }

  bitmap Feature : bitmap32 {
    kHeating = 0x1;
    kCooling = 0x2;
    kOccupancy = 0x4;
    kScheduleConfiguration = 0x8;
    kSetback = 0x10;
    kAutoMode = 0x20;
    kLocalTemperatureNotExposed = 0x40;
    kMatterScheduleConfiguration = 0x80;
    kPresets = 0x100;
    kSetpoints = 0x200;
    kQueuedPresetsSupported = 0x400;
  }

  bitmap HVACSystemTypeBitmap : bitmap8 {
    kCoolingStage = 0x3;
    kHeatingStage = 0xC;
    kHeatingIsHeatPump = 0x10;
    kHeatingUsesFuel = 0x20;
  }

  bitmap PresetTypeFeaturesBitmap : bitmap16 {
    kAutomatic = 0x1;
    kSupportsNames = 0x2;
  }

  bitmap ProgrammingOperationModeBitmap : bitmap8 {
    kScheduleActive = 0x1;
    kAutoRecovery = 0x2;
    kEconomy = 0x4;
  }

  bitmap RelayStateBitmap : bitmap16 {
    kHeat = 0x1;
    kCool = 0x2;
    kFan = 0x4;
    kHeatStage2 = 0x8;
    kCoolStage2 = 0x10;
    kFanStage2 = 0x20;
    kFanStage3 = 0x40;
  }

  bitmap RemoteSensingBitmap : bitmap8 {
    kLocalTemperature = 0x1;
    kOutdoorTemperature = 0x2;
    kOccupancy = 0x4;
  }

  bitmap ScheduleDayOfWeekBitmap : bitmap8 {
    kSunday = 0x1;
    kMonday = 0x2;
    kTuesday = 0x4;
    kWednesday = 0x8;
    kThursday = 0x10;
    kFriday = 0x20;
    kSaturday = 0x40;
    kAway = 0x80;
  }

  bitmap ScheduleModeBitmap : bitmap8 {
    kHeatSetpointPresent = 0x1;
    kCoolSetpointPresent = 0x2;
  }

  bitmap ScheduleTypeFeaturesBitmap : bitmap16 {
    kSupportsPresets = 0x1;
    kSupportsSetpoints = 0x2;
    kSupportsNames = 0x4;
    kSupportsOff = 0x8;
  }

  bitmap TemperatureSetpointHoldPolicyBitmap : bitmap8 {
    kHoldDurationElapsed = 0x1;
    kHoldDurationElapsedOrPresetChanged = 0x2;
  }

  struct ScheduleTransitionStruct {
    ScheduleDayOfWeekBitmap dayOfWeek = 0;
    int16u transitionTime = 1;
    optional octet_string<16> presetHandle = 2;
    optional SystemModeEnum systemMode = 3;
    optional temperature coolingSetpoint = 4;
    optional temperature heatingSetpoint = 5;
  }

  struct ScheduleStruct {
    nullable octet_string<16> scheduleHandle = 0;
    SystemModeEnum systemMode = 1;
    optional char_string<64> name = 2;
    optional octet_string<16> presetHandle = 3;
    ScheduleTransitionStruct transitions[] = 4;
    optional nullable boolean builtIn = 5;
  }

  struct PresetStruct {
    nullable octet_string<16> presetHandle = 0;
    PresetScenarioEnum presetScenario = 1;
    optional nullable char_string<64> name = 2;
    optional temperature coolingSetpoint = 3;
    optional temperature heatingSetpoint = 4;
    nullable boolean builtIn = 5;
  }

  struct PresetTypeStruct {
    PresetScenarioEnum presetScenario = 0;
    int8u numberOfPresets = 1;
    PresetTypeFeaturesBitmap presetTypeFeatures = 2;
  }

  struct QueuedPresetStruct {
    nullable octet_string<16> presetHandle = 0;
    nullable epoch_s transitionTimestamp = 1;
  }

  struct ScheduleTypeStruct {
    SystemModeEnum systemMode = 0;
    int8u numberOfSchedules = 1;
    ScheduleTypeFeaturesBitmap scheduleTypeFeatures = 2;
  }

  struct WeeklyScheduleTransitionStruct {
    int16u transitionTime = 0;
    nullable temperature heatSetpoint = 1;
    nullable temperature coolSetpoint = 2;
  }

  readonly attribute nullable temperature localTemperature = 0;
  readonly attribute optional nullable temperature outdoorTemperature = 1;
  readonly attribute optional bitmap8 occupancy = 2;
  readonly attribute optional temperature absMinHeatSetpointLimit = 3;
  readonly attribute optional temperature absMaxHeatSetpointLimit = 4;
  readonly attribute optional temperature absMinCoolSetpointLimit = 5;
  readonly attribute optional temperature absMaxCoolSetpointLimit = 6;
  readonly attribute optional int8u PICoolingDemand = 7;
  readonly attribute optional int8u PIHeatingDemand = 8;
  attribute access(write: manage) optional bitmap8 HVACSystemTypeConfiguration = 9;
  attribute access(write: manage) optional int8s localTemperatureCalibration = 16;
  attribute optional int16s occupiedCoolingSetpoint = 17;
  attribute optional int16s occupiedHeatingSetpoint = 18;
  attribute optional int16s unoccupiedCoolingSetpoint = 19;
  attribute optional int16s unoccupiedHeatingSetpoint = 20;
  attribute access(write: manage) optional int16s minHeatSetpointLimit = 21;
  attribute access(write: manage) optional int16s maxHeatSetpointLimit = 22;
  attribute access(write: manage) optional int16s minCoolSetpointLimit = 23;
  attribute access(write: manage) optional int16s maxCoolSetpointLimit = 24;
  attribute access(write: manage) optional int8s minSetpointDeadBand = 25;
  attribute access(write: manage) optional RemoteSensingBitmap remoteSensing = 26;
  attribute access(write: manage) ControlSequenceOfOperationEnum controlSequenceOfOperation = 27;
  attribute access(write: manage) SystemModeEnum systemMode = 28;
  readonly attribute optional ThermostatRunningModeEnum thermostatRunningMode = 30;
  readonly attribute optional StartOfWeekEnum startOfWeek = 32;
  readonly attribute optional int8u numberOfWeeklyTransitions = 33;
  readonly attribute optional int8u numberOfDailyTransitions = 34;
  attribute access(write: manage) optional TemperatureSetpointHoldEnum temperatureSetpointHold = 35;
  attribute access(write: manage) optional nullable int16u temperatureSetpointHoldDuration = 36;
  attribute access(write: manage) optional ProgrammingOperationModeBitmap thermostatProgrammingOperationMode = 37;
  readonly attribute optional RelayStateBitmap thermostatRunningState = 41;
  readonly attribute optional SetpointChangeSourceEnum setpointChangeSource = 48;
  readonly attribute optional nullable int16s setpointChangeAmount = 49;
  readonly attribute optional epoch_s setpointChangeSourceTimestamp = 50;
  attribute access(write: manage) optional nullable int8u occupiedSetback = 52;
  readonly attribute optional nullable int8u occupiedSetbackMin = 53;
  readonly attribute optional nullable int8u occupiedSetbackMax = 54;
  attribute access(write: manage) optional nullable int8u unoccupiedSetback = 55;
  readonly attribute optional nullable int8u unoccupiedSetbackMin = 56;
  readonly attribute optional nullable int8u unoccupiedSetbackMax = 57;
  attribute access(write: manage) optional int8u emergencyHeatDelta = 58;
  attribute access(write: manage) optional ACTypeEnum ACType = 64;
  attribute access(write: manage) optional int16u ACCapacity = 65;
  attribute access(write: manage) optional ACRefrigerantTypeEnum ACRefrigerantType = 66;
  attribute access(write: manage) optional ACCompressorTypeEnum ACCompressorType = 67;
  attribute access(write: manage) optional ACErrorCodeBitmap ACErrorCode = 68;
  attribute access(write: manage) optional ACLouverPositionEnum ACLouverPosition = 69;
  readonly attribute optional nullable temperature ACCoilTemperature = 70;
  attribute access(write: manage) optional ACCapacityFormatEnum ACCapacityformat = 71;
  readonly attribute optional PresetTypeStruct presetTypes[] = 72;
  readonly attribute optional ScheduleTypeStruct scheduleTypes[] = 73;
  readonly attribute optional int8u numberOfPresets = 74;
  readonly attribute optional int8u numberOfSchedules = 75;
  readonly attribute optional int8u numberOfScheduleTransitions = 76;
  readonly attribute optional nullable int8u numberOfScheduleTransitionPerDay = 77;
  readonly attribute optional nullable octet_string<16> activePresetHandle = 78;
  readonly attribute optional nullable octet_string<16> activeScheduleHandle = 79;
  attribute access(write: manage) optional PresetStruct presets[] = 80;
  attribute access(write: manage) optional ScheduleStruct schedules[] = 81;
  readonly attribute optional boolean presetsSchedulesEditable = 82;
  readonly attribute optional TemperatureSetpointHoldPolicyBitmap temperatureSetpointHoldPolicy = 83;
  readonly attribute optional nullable epoch_s setpointHoldExpiryTimestamp = 84;
  readonly attribute optional nullable QueuedPresetStruct queuedPreset = 85;
  readonly attribute command_id generatedCommandList[] = 65528;
  readonly attribute command_id acceptedCommandList[] = 65529;
  readonly attribute event_id eventList[] = 65530;
  readonly attribute attrib_id attributeList[] = 65531;
  readonly attribute bitmap32 featureMap = 65532;
  readonly attribute int16u clusterRevision = 65533;

  request struct SetpointRaiseLowerRequest {
    SetpointRaiseLowerModeEnum mode = 0;
    int8s amount = 1;
  }

  response struct GetWeeklyScheduleResponse = 0 {
    int8u numberOfTransitionsForSequence = 0;
    ScheduleDayOfWeekBitmap dayOfWeekForSequence = 1;
    ScheduleModeBitmap modeForSequence = 2;
    WeeklyScheduleTransitionStruct transitions[] = 3;
  }

  request struct SetWeeklyScheduleRequest {
    int8u numberOfTransitionsForSequence = 0;
    ScheduleDayOfWeekBitmap dayOfWeekForSequence = 1;
    ScheduleModeBitmap modeForSequence = 2;
    WeeklyScheduleTransitionStruct transitions[] = 3;
  }

  request struct GetWeeklyScheduleRequest {
    ScheduleDayOfWeekBitmap daysToReturn = 0;
    ScheduleModeBitmap modeToReturn = 1;
  }

  request struct SetActiveScheduleRequestRequest {
    octet_string<16> scheduleHandle = 0;
  }

  request struct SetActivePresetRequestRequest {
    octet_string<16> presetHandle = 0;
    optional int16u delayMinutes = 1;
  }

  request struct StartPresetsSchedulesEditRequestRequest {
    int16u timeoutSeconds = 0;
  }

  request struct SetTemperatureSetpointHoldPolicyRequest {
    TemperatureSetpointHoldPolicyBitmap temperatureSetpointHoldPolicy = 0;
  }

  /** Command description for SetpointRaiseLower */
  command SetpointRaiseLower(SetpointRaiseLowerRequest): DefaultSuccess = 0;
  /** Command description for SetWeeklySchedule */
  command access(invoke: manage) SetWeeklySchedule(SetWeeklyScheduleRequest): DefaultSuccess = 1;
  /** Command description for GetWeeklySchedule */
  command GetWeeklySchedule(GetWeeklyScheduleRequest): GetWeeklyScheduleResponse = 2;
  /** This command is used to clear the weekly schedule. The ClearWeeklySchedule command has no payload. */
  command access(invoke: manage) ClearWeeklySchedule(): DefaultSuccess = 3;
  /** This command is used to set the active schedule. */
  command SetActiveScheduleRequest(SetActiveScheduleRequestRequest): DefaultSuccess = 5;
  /** This command is used to set the active preset. */
  command SetActivePresetRequest(SetActivePresetRequestRequest): DefaultSuccess = 6;
  /** This command is used to start editing the presets and schedules. */
  command access(invoke: manage) StartPresetsSchedulesEditRequest(StartPresetsSchedulesEditRequestRequest): DefaultSuccess = 7;
  /** This command is used to cancel editing presets and schedules. */
  command access(invoke: manage) CancelPresetsSchedulesEditRequest(): DefaultSuccess = 8;
  /** This command is used to notify the server that all edits are done and should be committed. */
  command access(invoke: manage) CommitPresetsSchedulesRequest(): DefaultSuccess = 9;
  /** This command is sent to cancel a queued preset. */
  command access(invoke: manage) CancelSetActivePresetRequest(): DefaultSuccess = 10;
  /** This command sets the set point hold policy. */
  command SetTemperatureSetpointHoldPolicy(SetTemperatureSetpointHoldPolicyRequest): DefaultSuccess = 11;
}

/** An interface for controlling a fan in a heating/cooling system. */
provisional cluster FanControl = 514 {
  revision 4;

  enum AirflowDirectionEnum : enum8 {
    kForward = 0;
    kReverse = 1;
  }

  enum FanModeEnum : enum8 {
    kOff = 0;
    kLow = 1;
    kMedium = 2;
    kHigh = 3;
    kOn = 4;
    kAuto = 5;
    kSmart = 6;
  }

  enum FanModeSequenceEnum : enum8 {
    kOffLowMedHigh = 0;
    kOffLowHigh = 1;
    kOffLowMedHighAuto = 2;
    kOffLowHighAuto = 3;
    kOffHighAuto = 4;
    kOffHigh = 5;
  }

  enum StepDirectionEnum : enum8 {
    kIncrease = 0;
    kDecrease = 1;
  }

  bitmap Feature : bitmap32 {
    kMultiSpeed = 0x1;
    kAuto = 0x2;
    kRocking = 0x4;
    kWind = 0x8;
    kStep = 0x10;
    kAirflowDirection = 0x20;
  }

  bitmap RockBitmap : bitmap8 {
    kRockLeftRight = 0x1;
    kRockUpDown = 0x2;
    kRockRound = 0x4;
  }

  bitmap WindBitmap : bitmap8 {
    kSleepWind = 0x1;
    kNaturalWind = 0x2;
  }

  attribute FanModeEnum fanMode = 0;
  readonly attribute FanModeSequenceEnum fanModeSequence = 1;
  attribute nullable percent percentSetting = 2;
  readonly attribute percent percentCurrent = 3;
  readonly attribute optional int8u speedMax = 4;
  attribute optional nullable int8u speedSetting = 5;
  readonly attribute optional int8u speedCurrent = 6;
  readonly attribute optional RockBitmap rockSupport = 7;
  attribute optional RockBitmap rockSetting = 8;
  readonly attribute optional WindBitmap windSupport = 9;
  attribute optional WindBitmap windSetting = 10;
  attribute optional AirflowDirectionEnum airflowDirection = 11;
  readonly attribute command_id generatedCommandList[] = 65528;
  readonly attribute command_id acceptedCommandList[] = 65529;
  readonly attribute event_id eventList[] = 65530;
  readonly attribute attrib_id attributeList[] = 65531;
  readonly attribute bitmap32 featureMap = 65532;
  readonly attribute int16u clusterRevision = 65533;

  request struct StepRequest {
    StepDirectionEnum direction = 0;
    optional boolean wrap = 1;
    optional boolean lowestOff = 2;
  }

  /** The Step command speeds up or slows down the fan, in steps. */
  command Step(StepRequest): DefaultSuccess = 0;
}

/** An interface for configuring the user interface of a thermostat (which may be remote from the thermostat). */
cluster ThermostatUserInterfaceConfiguration = 516 {
  revision 2;

  enum KeypadLockoutEnum : enum8 {
    kNoLockout = 0;
    kLockout1 = 1;
    kLockout2 = 2;
    kLockout3 = 3;
    kLockout4 = 4;
    kLockout5 = 5;
  }

  enum ScheduleProgrammingVisibilityEnum : enum8 {
    kScheduleProgrammingPermitted = 0;
    kScheduleProgrammingDenied = 1;
  }

  enum TemperatureDisplayModeEnum : enum8 {
    kCelsius = 0;
    kFahrenheit = 1;
  }

  attribute TemperatureDisplayModeEnum temperatureDisplayMode = 0;
  attribute access(write: manage) KeypadLockoutEnum keypadLockout = 1;
  attribute access(write: manage) optional ScheduleProgrammingVisibilityEnum scheduleProgrammingVisibility = 2;
  readonly attribute command_id generatedCommandList[] = 65528;
  readonly attribute command_id acceptedCommandList[] = 65529;
  readonly attribute event_id eventList[] = 65530;
  readonly attribute attrib_id attributeList[] = 65531;
  readonly attribute bitmap32 featureMap = 65532;
  readonly attribute int16u clusterRevision = 65533;
}

/** Attributes and commands for controlling the color properties of a color-capable light. */
cluster ColorControl = 768 {
  revision 6;

  enum ColorLoopAction : enum8 {
    kDeactivate = 0;
    kActivateFromColorLoopStartEnhancedHue = 1;
    kActivateFromEnhancedCurrentHue = 2;
  }

  enum ColorLoopDirection : enum8 {
    kDecrementHue = 0;
    kIncrementHue = 1;
  }

  enum ColorMode : enum8 {
    kCurrentHueAndCurrentSaturation = 0;
    kCurrentXAndCurrentY = 1;
    kColorTemperature = 2;
  }

  enum HueDirection : enum8 {
    kShortestDistance = 0;
    kLongestDistance = 1;
    kUp = 2;
    kDown = 3;
  }

  enum HueMoveMode : enum8 {
    kStop = 0;
    kUp = 1;
    kDown = 3;
  }

  enum HueStepMode : enum8 {
    kUp = 1;
    kDown = 3;
  }

  enum SaturationMoveMode : enum8 {
    kStop = 0;
    kUp = 1;
    kDown = 3;
  }

  enum SaturationStepMode : enum8 {
    kUp = 1;
    kDown = 3;
  }

  bitmap ColorCapabilities : bitmap16 {
    kHueSaturationSupported = 0x1;
    kEnhancedHueSupported = 0x2;
    kColorLoopSupported = 0x4;
    kXYAttributesSupported = 0x8;
    kColorTemperatureSupported = 0x10;
  }

  bitmap ColorLoopUpdateFlags : bitmap8 {
    kUpdateAction = 0x1;
    kUpdateDirection = 0x2;
    kUpdateTime = 0x4;
    kUpdateStartHue = 0x8;
  }

  bitmap Feature : bitmap32 {
    kHueAndSaturation = 0x1;
    kEnhancedHue = 0x2;
    kColorLoop = 0x4;
    kXY = 0x8;
    kColorTemperature = 0x10;
  }

  readonly attribute optional int8u currentHue = 0;
  readonly attribute optional int8u currentSaturation = 1;
  readonly attribute optional int16u remainingTime = 2;
  readonly attribute optional int16u currentX = 3;
  readonly attribute optional int16u currentY = 4;
  readonly attribute optional enum8 driftCompensation = 5;
  readonly attribute optional char_string<254> compensationText = 6;
  readonly attribute optional int16u colorTemperatureMireds = 7;
  readonly attribute enum8 colorMode = 8;
  attribute bitmap8 options = 15;
  readonly attribute nullable int8u numberOfPrimaries = 16;
  readonly attribute optional int16u primary1X = 17;
  readonly attribute optional int16u primary1Y = 18;
  readonly attribute optional nullable int8u primary1Intensity = 19;
  readonly attribute optional int16u primary2X = 21;
  readonly attribute optional int16u primary2Y = 22;
  readonly attribute optional nullable int8u primary2Intensity = 23;
  readonly attribute optional int16u primary3X = 25;
  readonly attribute optional int16u primary3Y = 26;
  readonly attribute optional nullable int8u primary3Intensity = 27;
  readonly attribute optional int16u primary4X = 32;
  readonly attribute optional int16u primary4Y = 33;
  readonly attribute optional nullable int8u primary4Intensity = 34;
  readonly attribute optional int16u primary5X = 36;
  readonly attribute optional int16u primary5Y = 37;
  readonly attribute optional nullable int8u primary5Intensity = 38;
  readonly attribute optional int16u primary6X = 40;
  readonly attribute optional int16u primary6Y = 41;
  readonly attribute optional nullable int8u primary6Intensity = 42;
  attribute access(write: manage) optional int16u whitePointX = 48;
  attribute access(write: manage) optional int16u whitePointY = 49;
  attribute access(write: manage) optional int16u colorPointRX = 50;
  attribute access(write: manage) optional int16u colorPointRY = 51;
  attribute access(write: manage) optional nullable int8u colorPointRIntensity = 52;
  attribute access(write: manage) optional int16u colorPointGX = 54;
  attribute access(write: manage) optional int16u colorPointGY = 55;
  attribute access(write: manage) optional nullable int8u colorPointGIntensity = 56;
  attribute access(write: manage) optional int16u colorPointBX = 58;
  attribute access(write: manage) optional int16u colorPointBY = 59;
  attribute access(write: manage) optional nullable int8u colorPointBIntensity = 60;
  readonly attribute optional int16u enhancedCurrentHue = 16384;
  readonly attribute enum8 enhancedColorMode = 16385;
  readonly attribute optional int8u colorLoopActive = 16386;
  readonly attribute optional int8u colorLoopDirection = 16387;
  readonly attribute optional int16u colorLoopTime = 16388;
  readonly attribute optional int16u colorLoopStartEnhancedHue = 16389;
  readonly attribute optional int16u colorLoopStoredEnhancedHue = 16390;
  readonly attribute bitmap16 colorCapabilities = 16394;
  readonly attribute optional int16u colorTempPhysicalMinMireds = 16395;
  readonly attribute optional int16u colorTempPhysicalMaxMireds = 16396;
  readonly attribute optional int16u coupleColorTempToLevelMinMireds = 16397;
  attribute access(write: manage) optional nullable int16u startUpColorTemperatureMireds = 16400;
  readonly attribute command_id generatedCommandList[] = 65528;
  readonly attribute command_id acceptedCommandList[] = 65529;
  readonly attribute event_id eventList[] = 65530;
  readonly attribute attrib_id attributeList[] = 65531;
  readonly attribute bitmap32 featureMap = 65532;
  readonly attribute int16u clusterRevision = 65533;

  request struct MoveToHueRequest {
    int8u hue = 0;
    HueDirection direction = 1;
    int16u transitionTime = 2;
    bitmap8 optionsMask = 3;
    bitmap8 optionsOverride = 4;
  }

  request struct MoveHueRequest {
    HueMoveMode moveMode = 0;
    int8u rate = 1;
    bitmap8 optionsMask = 2;
    bitmap8 optionsOverride = 3;
  }

  request struct StepHueRequest {
    HueStepMode stepMode = 0;
    int8u stepSize = 1;
    int8u transitionTime = 2;
    bitmap8 optionsMask = 3;
    bitmap8 optionsOverride = 4;
  }

  request struct MoveToSaturationRequest {
    int8u saturation = 0;
    int16u transitionTime = 1;
    bitmap8 optionsMask = 2;
    bitmap8 optionsOverride = 3;
  }

  request struct MoveSaturationRequest {
    SaturationMoveMode moveMode = 0;
    int8u rate = 1;
    bitmap8 optionsMask = 2;
    bitmap8 optionsOverride = 3;
  }

  request struct StepSaturationRequest {
    SaturationStepMode stepMode = 0;
    int8u stepSize = 1;
    int8u transitionTime = 2;
    bitmap8 optionsMask = 3;
    bitmap8 optionsOverride = 4;
  }

  request struct MoveToHueAndSaturationRequest {
    int8u hue = 0;
    int8u saturation = 1;
    int16u transitionTime = 2;
    bitmap8 optionsMask = 3;
    bitmap8 optionsOverride = 4;
  }

  request struct MoveToColorRequest {
    int16u colorX = 0;
    int16u colorY = 1;
    int16u transitionTime = 2;
    bitmap8 optionsMask = 3;
    bitmap8 optionsOverride = 4;
  }

  request struct MoveColorRequest {
    int16s rateX = 0;
    int16s rateY = 1;
    bitmap8 optionsMask = 2;
    bitmap8 optionsOverride = 3;
  }

  request struct StepColorRequest {
    int16s stepX = 0;
    int16s stepY = 1;
    int16u transitionTime = 2;
    bitmap8 optionsMask = 3;
    bitmap8 optionsOverride = 4;
  }

  request struct MoveToColorTemperatureRequest {
    int16u colorTemperatureMireds = 0;
    int16u transitionTime = 1;
    bitmap8 optionsMask = 2;
    bitmap8 optionsOverride = 3;
  }

  request struct EnhancedMoveToHueRequest {
    int16u enhancedHue = 0;
    HueDirection direction = 1;
    int16u transitionTime = 2;
    bitmap8 optionsMask = 3;
    bitmap8 optionsOverride = 4;
  }

  request struct EnhancedMoveHueRequest {
    HueMoveMode moveMode = 0;
    int16u rate = 1;
    bitmap8 optionsMask = 2;
    bitmap8 optionsOverride = 3;
  }

  request struct EnhancedStepHueRequest {
    HueStepMode stepMode = 0;
    int16u stepSize = 1;
    int16u transitionTime = 2;
    bitmap8 optionsMask = 3;
    bitmap8 optionsOverride = 4;
  }

  request struct EnhancedMoveToHueAndSaturationRequest {
    int16u enhancedHue = 0;
    int8u saturation = 1;
    int16u transitionTime = 2;
    bitmap8 optionsMask = 3;
    bitmap8 optionsOverride = 4;
  }

  request struct ColorLoopSetRequest {
    ColorLoopUpdateFlags updateFlags = 0;
    ColorLoopAction action = 1;
    ColorLoopDirection direction = 2;
    int16u time = 3;
    int16u startHue = 4;
    bitmap8 optionsMask = 5;
    bitmap8 optionsOverride = 6;
  }

  request struct StopMoveStepRequest {
    bitmap8 optionsMask = 0;
    bitmap8 optionsOverride = 1;
  }

  request struct MoveColorTemperatureRequest {
    HueMoveMode moveMode = 0;
    int16u rate = 1;
    int16u colorTemperatureMinimumMireds = 2;
    int16u colorTemperatureMaximumMireds = 3;
    bitmap8 optionsMask = 4;
    bitmap8 optionsOverride = 5;
  }

  request struct StepColorTemperatureRequest {
    HueStepMode stepMode = 0;
    int16u stepSize = 1;
    int16u transitionTime = 2;
    int16u colorTemperatureMinimumMireds = 3;
    int16u colorTemperatureMaximumMireds = 4;
    bitmap8 optionsMask = 5;
    bitmap8 optionsOverride = 6;
  }

  /** Move to specified hue. */
  command MoveToHue(MoveToHueRequest): DefaultSuccess = 0;
  /** Move hue up or down at specified rate. */
  command MoveHue(MoveHueRequest): DefaultSuccess = 1;
  /** Step hue up or down by specified size at specified rate. */
  command StepHue(StepHueRequest): DefaultSuccess = 2;
  /** Move to specified saturation. */
  command MoveToSaturation(MoveToSaturationRequest): DefaultSuccess = 3;
  /** Move saturation up or down at specified rate. */
  command MoveSaturation(MoveSaturationRequest): DefaultSuccess = 4;
  /** Step saturation up or down by specified size at specified rate. */
  command StepSaturation(StepSaturationRequest): DefaultSuccess = 5;
  /** Move to hue and saturation. */
  command MoveToHueAndSaturation(MoveToHueAndSaturationRequest): DefaultSuccess = 6;
  /** Move to specified color. */
  command MoveToColor(MoveToColorRequest): DefaultSuccess = 7;
  /** Moves the color. */
  command MoveColor(MoveColorRequest): DefaultSuccess = 8;
  /** Steps the lighting to a specific color. */
  command StepColor(StepColorRequest): DefaultSuccess = 9;
  /** Move to a specific color temperature. */
  command MoveToColorTemperature(MoveToColorTemperatureRequest): DefaultSuccess = 10;
  /** Command description for EnhancedMoveToHue */
  command EnhancedMoveToHue(EnhancedMoveToHueRequest): DefaultSuccess = 64;
  /** Command description for EnhancedMoveHue */
  command EnhancedMoveHue(EnhancedMoveHueRequest): DefaultSuccess = 65;
  /** Command description for EnhancedStepHue */
  command EnhancedStepHue(EnhancedStepHueRequest): DefaultSuccess = 66;
  /** Command description for EnhancedMoveToHueAndSaturation */
  command EnhancedMoveToHueAndSaturation(EnhancedMoveToHueAndSaturationRequest): DefaultSuccess = 67;
  /** Command description for ColorLoopSet */
  command ColorLoopSet(ColorLoopSetRequest): DefaultSuccess = 68;
  /** Command description for StopMoveStep */
  command StopMoveStep(StopMoveStepRequest): DefaultSuccess = 71;
  /** Command description for MoveColorTemperature */
  command MoveColorTemperature(MoveColorTemperatureRequest): DefaultSuccess = 75;
  /** Command description for StepColorTemperature */
  command StepColorTemperature(StepColorTemperatureRequest): DefaultSuccess = 76;
}

/** Attributes and commands for configuring a lighting ballast. */
provisional cluster BallastConfiguration = 769 {
  revision 4;

  bitmap BallastStatusBitmap : bitmap8 {
    kBallastNonOperational = 0x1;
    kLampFailure = 0x2;
  }

  bitmap LampAlarmModeBitmap : bitmap8 {
    kLampBurnHours = 0x1;
  }

  readonly attribute int8u physicalMinLevel = 0;
  readonly attribute int8u physicalMaxLevel = 1;
  readonly attribute optional BallastStatusBitmap ballastStatus = 2;
  attribute access(write: manage) int8u minLevel = 16;
  attribute access(write: manage) int8u maxLevel = 17;
  attribute access(write: manage) optional nullable int8u intrinsicBallastFactor = 20;
  attribute access(write: manage) optional nullable int8u ballastFactorAdjustment = 21;
  readonly attribute int8u lampQuantity = 32;
  attribute access(write: manage) optional char_string<16> lampType = 48;
  attribute access(write: manage) optional char_string<16> lampManufacturer = 49;
  attribute access(write: manage) optional nullable int24u lampRatedHours = 50;
  attribute access(write: manage) optional nullable int24u lampBurnHours = 51;
  attribute access(write: manage) optional LampAlarmModeBitmap lampAlarmMode = 52;
  attribute access(write: manage) optional nullable int24u lampBurnHoursTripPoint = 53;
  readonly attribute command_id generatedCommandList[] = 65528;
  readonly attribute command_id acceptedCommandList[] = 65529;
  readonly attribute event_id eventList[] = 65530;
  readonly attribute attrib_id attributeList[] = 65531;
  readonly attribute bitmap32 featureMap = 65532;
  readonly attribute int16u clusterRevision = 65533;
}

/** Attributes and commands for configuring the measurement of illuminance, and reporting illuminance measurements. */
cluster IlluminanceMeasurement = 1024 {
  revision 3;

  enum LightSensorTypeEnum : enum8 {
    kPhotodiode = 0;
    kCMOS = 1;
  }

  readonly attribute nullable int16u measuredValue = 0;
  readonly attribute nullable int16u minMeasuredValue = 1;
  readonly attribute nullable int16u maxMeasuredValue = 2;
  readonly attribute optional int16u tolerance = 3;
  readonly attribute optional nullable LightSensorTypeEnum lightSensorType = 4;
  readonly attribute command_id generatedCommandList[] = 65528;
  readonly attribute command_id acceptedCommandList[] = 65529;
  readonly attribute event_id eventList[] = 65530;
  readonly attribute attrib_id attributeList[] = 65531;
  readonly attribute bitmap32 featureMap = 65532;
  readonly attribute int16u clusterRevision = 65533;
}

/** Attributes and commands for configuring the measurement of temperature, and reporting temperature measurements. */
cluster TemperatureMeasurement = 1026 {
  revision 1; // NOTE: Default/not specifically set

  readonly attribute nullable temperature measuredValue = 0;
  readonly attribute nullable temperature minMeasuredValue = 1;
  readonly attribute nullable temperature maxMeasuredValue = 2;
  readonly attribute optional int16u tolerance = 3;
  readonly attribute command_id generatedCommandList[] = 65528;
  readonly attribute command_id acceptedCommandList[] = 65529;
  readonly attribute event_id eventList[] = 65530;
  readonly attribute attrib_id attributeList[] = 65531;
  readonly attribute bitmap32 featureMap = 65532;
  readonly attribute int16u clusterRevision = 65533;
}

/** Attributes and commands for configuring the measurement of pressure, and reporting pressure measurements. */
cluster PressureMeasurement = 1027 {
  revision 3;

  bitmap Feature : bitmap32 {
    kExtended = 0x1;
  }

  readonly attribute nullable int16s measuredValue = 0;
  readonly attribute nullable int16s minMeasuredValue = 1;
  readonly attribute nullable int16s maxMeasuredValue = 2;
  readonly attribute optional int16u tolerance = 3;
  readonly attribute optional nullable int16s scaledValue = 16;
  readonly attribute optional nullable int16s minScaledValue = 17;
  readonly attribute optional nullable int16s maxScaledValue = 18;
  readonly attribute optional int16u scaledTolerance = 19;
  readonly attribute optional int8s scale = 20;
  readonly attribute command_id generatedCommandList[] = 65528;
  readonly attribute command_id acceptedCommandList[] = 65529;
  readonly attribute event_id eventList[] = 65530;
  readonly attribute attrib_id attributeList[] = 65531;
  readonly attribute bitmap32 featureMap = 65532;
  readonly attribute int16u clusterRevision = 65533;
}

/** Attributes and commands for configuring the measurement of flow, and reporting flow measurements. */
cluster FlowMeasurement = 1028 {
  revision 1; // NOTE: Default/not specifically set

  readonly attribute nullable int16u measuredValue = 0;
  readonly attribute nullable int16u minMeasuredValue = 1;
  readonly attribute nullable int16u maxMeasuredValue = 2;
  readonly attribute optional int16u tolerance = 3;
  readonly attribute command_id generatedCommandList[] = 65528;
  readonly attribute command_id acceptedCommandList[] = 65529;
  readonly attribute event_id eventList[] = 65530;
  readonly attribute attrib_id attributeList[] = 65531;
  readonly attribute bitmap32 featureMap = 65532;
  readonly attribute int16u clusterRevision = 65533;
}

/** Attributes and commands for configuring the measurement of relative humidity, and reporting relative humidity measurements. */
cluster RelativeHumidityMeasurement = 1029 {
  revision 3;

  readonly attribute nullable int16u measuredValue = 0;
  readonly attribute nullable int16u minMeasuredValue = 1;
  readonly attribute nullable int16u maxMeasuredValue = 2;
  readonly attribute optional int16u tolerance = 3;
  readonly attribute command_id generatedCommandList[] = 65528;
  readonly attribute command_id acceptedCommandList[] = 65529;
  readonly attribute event_id eventList[] = 65530;
  readonly attribute attrib_id attributeList[] = 65531;
  readonly attribute bitmap32 featureMap = 65532;
  readonly attribute int16u clusterRevision = 65533;
}

/** Attributes and commands for configuring occupancy sensing, and reporting occupancy status. */
cluster OccupancySensing = 1030 {
  revision 3;

  enum OccupancySensorTypeEnum : enum8 {
    kPIR = 0;
    kUltrasonic = 1;
    kPIRAndUltrasonic = 2;
    kPhysicalContact = 3;
  }

  bitmap OccupancyBitmap : bitmap8 {
    kOccupied = 0x1;
  }

  bitmap OccupancySensorTypeBitmap : bitmap8 {
    kPIR = 0x1;
    kUltrasonic = 0x2;
    kPhysicalContact = 0x4;
  }

  readonly attribute OccupancyBitmap occupancy = 0;
  readonly attribute OccupancySensorTypeEnum occupancySensorType = 1;
  readonly attribute OccupancySensorTypeBitmap occupancySensorTypeBitmap = 2;
  attribute access(write: manage) optional int16u PIROccupiedToUnoccupiedDelay = 16;
  attribute access(write: manage) optional int16u PIRUnoccupiedToOccupiedDelay = 17;
  attribute access(write: manage) optional int8u PIRUnoccupiedToOccupiedThreshold = 18;
  attribute access(write: manage) optional int16u ultrasonicOccupiedToUnoccupiedDelay = 32;
  attribute access(write: manage) optional int16u ultrasonicUnoccupiedToOccupiedDelay = 33;
  attribute access(write: manage) optional int8u ultrasonicUnoccupiedToOccupiedThreshold = 34;
  attribute access(write: manage) optional int16u physicalContactOccupiedToUnoccupiedDelay = 48;
  attribute access(write: manage) optional int16u physicalContactUnoccupiedToOccupiedDelay = 49;
  attribute access(write: manage) optional int8u physicalContactUnoccupiedToOccupiedThreshold = 50;
  readonly attribute command_id generatedCommandList[] = 65528;
  readonly attribute command_id acceptedCommandList[] = 65529;
  readonly attribute event_id eventList[] = 65530;
  readonly attribute attrib_id attributeList[] = 65531;
  readonly attribute bitmap32 featureMap = 65532;
  readonly attribute int16u clusterRevision = 65533;
}

/** Attributes for reporting carbon monoxide concentration measurements */
cluster CarbonMonoxideConcentrationMeasurement = 1036 {
  revision 3;

  enum LevelValueEnum : enum8 {
    kUnknown = 0;
    kLow = 1;
    kMedium = 2;
    kHigh = 3;
    kCritical = 4;
  }

  enum MeasurementMediumEnum : enum8 {
    kAir = 0;
    kWater = 1;
    kSoil = 2;
  }

  enum MeasurementUnitEnum : enum8 {
    kPPM = 0;
    kPPB = 1;
    kPPT = 2;
    kMGM3 = 3;
    kUGM3 = 4;
    kNGM3 = 5;
    kPM3 = 6;
    kBQM3 = 7;
  }

  bitmap Feature : bitmap32 {
    kNumericMeasurement = 0x1;
    kLevelIndication = 0x2;
    kMediumLevel = 0x4;
    kCriticalLevel = 0x8;
    kPeakMeasurement = 0x10;
    kAverageMeasurement = 0x20;
  }

  readonly attribute optional nullable single measuredValue = 0;
  readonly attribute optional nullable single minMeasuredValue = 1;
  readonly attribute optional nullable single maxMeasuredValue = 2;
  readonly attribute optional nullable single peakMeasuredValue = 3;
  readonly attribute optional elapsed_s peakMeasuredValueWindow = 4;
  readonly attribute optional nullable single averageMeasuredValue = 5;
  readonly attribute optional elapsed_s averageMeasuredValueWindow = 6;
  readonly attribute optional single uncertainty = 7;
  readonly attribute optional MeasurementUnitEnum measurementUnit = 8;
  readonly attribute optional MeasurementMediumEnum measurementMedium = 9;
  readonly attribute optional LevelValueEnum levelValue = 10;
  readonly attribute command_id generatedCommandList[] = 65528;
  readonly attribute command_id acceptedCommandList[] = 65529;
  readonly attribute event_id eventList[] = 65530;
  readonly attribute attrib_id attributeList[] = 65531;
  readonly attribute bitmap32 featureMap = 65532;
  readonly attribute int16u clusterRevision = 65533;
}

/** Attributes for reporting carbon dioxide concentration measurements */
cluster CarbonDioxideConcentrationMeasurement = 1037 {
  revision 3;

  enum LevelValueEnum : enum8 {
    kUnknown = 0;
    kLow = 1;
    kMedium = 2;
    kHigh = 3;
    kCritical = 4;
  }

  enum MeasurementMediumEnum : enum8 {
    kAir = 0;
    kWater = 1;
    kSoil = 2;
  }

  enum MeasurementUnitEnum : enum8 {
    kPPM = 0;
    kPPB = 1;
    kPPT = 2;
    kMGM3 = 3;
    kUGM3 = 4;
    kNGM3 = 5;
    kPM3 = 6;
    kBQM3 = 7;
  }

  bitmap Feature : bitmap32 {
    kNumericMeasurement = 0x1;
    kLevelIndication = 0x2;
    kMediumLevel = 0x4;
    kCriticalLevel = 0x8;
    kPeakMeasurement = 0x10;
    kAverageMeasurement = 0x20;
  }

  readonly attribute optional nullable single measuredValue = 0;
  readonly attribute optional nullable single minMeasuredValue = 1;
  readonly attribute optional nullable single maxMeasuredValue = 2;
  readonly attribute optional nullable single peakMeasuredValue = 3;
  readonly attribute optional elapsed_s peakMeasuredValueWindow = 4;
  readonly attribute optional nullable single averageMeasuredValue = 5;
  readonly attribute optional elapsed_s averageMeasuredValueWindow = 6;
  readonly attribute optional single uncertainty = 7;
  readonly attribute optional MeasurementUnitEnum measurementUnit = 8;
  readonly attribute optional MeasurementMediumEnum measurementMedium = 9;
  readonly attribute optional LevelValueEnum levelValue = 10;
  readonly attribute command_id generatedCommandList[] = 65528;
  readonly attribute command_id acceptedCommandList[] = 65529;
  readonly attribute event_id eventList[] = 65530;
  readonly attribute attrib_id attributeList[] = 65531;
  readonly attribute bitmap32 featureMap = 65532;
  readonly attribute int16u clusterRevision = 65533;
}

/** Attributes for reporting nitrogen dioxide concentration measurements */
cluster NitrogenDioxideConcentrationMeasurement = 1043 {
  revision 3;

  enum LevelValueEnum : enum8 {
    kUnknown = 0;
    kLow = 1;
    kMedium = 2;
    kHigh = 3;
    kCritical = 4;
  }

  enum MeasurementMediumEnum : enum8 {
    kAir = 0;
    kWater = 1;
    kSoil = 2;
  }

  enum MeasurementUnitEnum : enum8 {
    kPPM = 0;
    kPPB = 1;
    kPPT = 2;
    kMGM3 = 3;
    kUGM3 = 4;
    kNGM3 = 5;
    kPM3 = 6;
    kBQM3 = 7;
  }

  bitmap Feature : bitmap32 {
    kNumericMeasurement = 0x1;
    kLevelIndication = 0x2;
    kMediumLevel = 0x4;
    kCriticalLevel = 0x8;
    kPeakMeasurement = 0x10;
    kAverageMeasurement = 0x20;
  }

  readonly attribute optional nullable single measuredValue = 0;
  readonly attribute optional nullable single minMeasuredValue = 1;
  readonly attribute optional nullable single maxMeasuredValue = 2;
  readonly attribute optional nullable single peakMeasuredValue = 3;
  readonly attribute optional elapsed_s peakMeasuredValueWindow = 4;
  readonly attribute optional nullable single averageMeasuredValue = 5;
  readonly attribute optional elapsed_s averageMeasuredValueWindow = 6;
  readonly attribute optional single uncertainty = 7;
  readonly attribute optional MeasurementUnitEnum measurementUnit = 8;
  readonly attribute optional MeasurementMediumEnum measurementMedium = 9;
  readonly attribute optional LevelValueEnum levelValue = 10;
  readonly attribute command_id generatedCommandList[] = 65528;
  readonly attribute command_id acceptedCommandList[] = 65529;
  readonly attribute event_id eventList[] = 65530;
  readonly attribute attrib_id attributeList[] = 65531;
  readonly attribute bitmap32 featureMap = 65532;
  readonly attribute int16u clusterRevision = 65533;
}

/** Attributes for reporting ozone concentration measurements */
cluster OzoneConcentrationMeasurement = 1045 {
  revision 3;

  enum LevelValueEnum : enum8 {
    kUnknown = 0;
    kLow = 1;
    kMedium = 2;
    kHigh = 3;
    kCritical = 4;
  }

  enum MeasurementMediumEnum : enum8 {
    kAir = 0;
    kWater = 1;
    kSoil = 2;
  }

  enum MeasurementUnitEnum : enum8 {
    kPPM = 0;
    kPPB = 1;
    kPPT = 2;
    kMGM3 = 3;
    kUGM3 = 4;
    kNGM3 = 5;
    kPM3 = 6;
    kBQM3 = 7;
  }

  bitmap Feature : bitmap32 {
    kNumericMeasurement = 0x1;
    kLevelIndication = 0x2;
    kMediumLevel = 0x4;
    kCriticalLevel = 0x8;
    kPeakMeasurement = 0x10;
    kAverageMeasurement = 0x20;
  }

  readonly attribute optional nullable single measuredValue = 0;
  readonly attribute optional nullable single minMeasuredValue = 1;
  readonly attribute optional nullable single maxMeasuredValue = 2;
  readonly attribute optional nullable single peakMeasuredValue = 3;
  readonly attribute optional elapsed_s peakMeasuredValueWindow = 4;
  readonly attribute optional nullable single averageMeasuredValue = 5;
  readonly attribute optional elapsed_s averageMeasuredValueWindow = 6;
  readonly attribute optional single uncertainty = 7;
  readonly attribute optional MeasurementUnitEnum measurementUnit = 8;
  readonly attribute optional MeasurementMediumEnum measurementMedium = 9;
  readonly attribute optional LevelValueEnum levelValue = 10;
  readonly attribute command_id generatedCommandList[] = 65528;
  readonly attribute command_id acceptedCommandList[] = 65529;
  readonly attribute event_id eventList[] = 65530;
  readonly attribute attrib_id attributeList[] = 65531;
  readonly attribute bitmap32 featureMap = 65532;
  readonly attribute int16u clusterRevision = 65533;
}

/** Attributes for reporting PM2.5 concentration measurements */
cluster Pm25ConcentrationMeasurement = 1066 {
  revision 3;

  enum LevelValueEnum : enum8 {
    kUnknown = 0;
    kLow = 1;
    kMedium = 2;
    kHigh = 3;
    kCritical = 4;
  }

  enum MeasurementMediumEnum : enum8 {
    kAir = 0;
    kWater = 1;
    kSoil = 2;
  }

  enum MeasurementUnitEnum : enum8 {
    kPPM = 0;
    kPPB = 1;
    kPPT = 2;
    kMGM3 = 3;
    kUGM3 = 4;
    kNGM3 = 5;
    kPM3 = 6;
    kBQM3 = 7;
  }

  bitmap Feature : bitmap32 {
    kNumericMeasurement = 0x1;
    kLevelIndication = 0x2;
    kMediumLevel = 0x4;
    kCriticalLevel = 0x8;
    kPeakMeasurement = 0x10;
    kAverageMeasurement = 0x20;
  }

  readonly attribute optional nullable single measuredValue = 0;
  readonly attribute optional nullable single minMeasuredValue = 1;
  readonly attribute optional nullable single maxMeasuredValue = 2;
  readonly attribute optional nullable single peakMeasuredValue = 3;
  readonly attribute optional elapsed_s peakMeasuredValueWindow = 4;
  readonly attribute optional nullable single averageMeasuredValue = 5;
  readonly attribute optional elapsed_s averageMeasuredValueWindow = 6;
  readonly attribute optional single uncertainty = 7;
  readonly attribute optional MeasurementUnitEnum measurementUnit = 8;
  readonly attribute optional MeasurementMediumEnum measurementMedium = 9;
  readonly attribute optional LevelValueEnum levelValue = 10;
  readonly attribute command_id generatedCommandList[] = 65528;
  readonly attribute command_id acceptedCommandList[] = 65529;
  readonly attribute event_id eventList[] = 65530;
  readonly attribute attrib_id attributeList[] = 65531;
  readonly attribute bitmap32 featureMap = 65532;
  readonly attribute int16u clusterRevision = 65533;
}

/** Attributes for reporting formaldehyde concentration measurements */
cluster FormaldehydeConcentrationMeasurement = 1067 {
  revision 3;

  enum LevelValueEnum : enum8 {
    kUnknown = 0;
    kLow = 1;
    kMedium = 2;
    kHigh = 3;
    kCritical = 4;
  }

  enum MeasurementMediumEnum : enum8 {
    kAir = 0;
    kWater = 1;
    kSoil = 2;
  }

  enum MeasurementUnitEnum : enum8 {
    kPPM = 0;
    kPPB = 1;
    kPPT = 2;
    kMGM3 = 3;
    kUGM3 = 4;
    kNGM3 = 5;
    kPM3 = 6;
    kBQM3 = 7;
  }

  bitmap Feature : bitmap32 {
    kNumericMeasurement = 0x1;
    kLevelIndication = 0x2;
    kMediumLevel = 0x4;
    kCriticalLevel = 0x8;
    kPeakMeasurement = 0x10;
    kAverageMeasurement = 0x20;
  }

  readonly attribute optional nullable single measuredValue = 0;
  readonly attribute optional nullable single minMeasuredValue = 1;
  readonly attribute optional nullable single maxMeasuredValue = 2;
  readonly attribute optional nullable single peakMeasuredValue = 3;
  readonly attribute optional elapsed_s peakMeasuredValueWindow = 4;
  readonly attribute optional nullable single averageMeasuredValue = 5;
  readonly attribute optional elapsed_s averageMeasuredValueWindow = 6;
  readonly attribute optional single uncertainty = 7;
  readonly attribute optional MeasurementUnitEnum measurementUnit = 8;
  readonly attribute optional MeasurementMediumEnum measurementMedium = 9;
  readonly attribute optional LevelValueEnum levelValue = 10;
  readonly attribute command_id generatedCommandList[] = 65528;
  readonly attribute command_id acceptedCommandList[] = 65529;
  readonly attribute event_id eventList[] = 65530;
  readonly attribute attrib_id attributeList[] = 65531;
  readonly attribute bitmap32 featureMap = 65532;
  readonly attribute int16u clusterRevision = 65533;
}

/** Attributes for reporting PM1 concentration measurements */
cluster Pm1ConcentrationMeasurement = 1068 {
  revision 3;

  enum LevelValueEnum : enum8 {
    kUnknown = 0;
    kLow = 1;
    kMedium = 2;
    kHigh = 3;
    kCritical = 4;
  }

  enum MeasurementMediumEnum : enum8 {
    kAir = 0;
    kWater = 1;
    kSoil = 2;
  }

  enum MeasurementUnitEnum : enum8 {
    kPPM = 0;
    kPPB = 1;
    kPPT = 2;
    kMGM3 = 3;
    kUGM3 = 4;
    kNGM3 = 5;
    kPM3 = 6;
    kBQM3 = 7;
  }

  bitmap Feature : bitmap32 {
    kNumericMeasurement = 0x1;
    kLevelIndication = 0x2;
    kMediumLevel = 0x4;
    kCriticalLevel = 0x8;
    kPeakMeasurement = 0x10;
    kAverageMeasurement = 0x20;
  }

  readonly attribute optional nullable single measuredValue = 0;
  readonly attribute optional nullable single minMeasuredValue = 1;
  readonly attribute optional nullable single maxMeasuredValue = 2;
  readonly attribute optional nullable single peakMeasuredValue = 3;
  readonly attribute optional elapsed_s peakMeasuredValueWindow = 4;
  readonly attribute optional nullable single averageMeasuredValue = 5;
  readonly attribute optional elapsed_s averageMeasuredValueWindow = 6;
  readonly attribute optional single uncertainty = 7;
  readonly attribute optional MeasurementUnitEnum measurementUnit = 8;
  readonly attribute optional MeasurementMediumEnum measurementMedium = 9;
  readonly attribute optional LevelValueEnum levelValue = 10;
  readonly attribute command_id generatedCommandList[] = 65528;
  readonly attribute command_id acceptedCommandList[] = 65529;
  readonly attribute event_id eventList[] = 65530;
  readonly attribute attrib_id attributeList[] = 65531;
  readonly attribute bitmap32 featureMap = 65532;
  readonly attribute int16u clusterRevision = 65533;
}

/** Attributes for reporting PM10 concentration measurements */
cluster Pm10ConcentrationMeasurement = 1069 {
  revision 3;

  enum LevelValueEnum : enum8 {
    kUnknown = 0;
    kLow = 1;
    kMedium = 2;
    kHigh = 3;
    kCritical = 4;
  }

  enum MeasurementMediumEnum : enum8 {
    kAir = 0;
    kWater = 1;
    kSoil = 2;
  }

  enum MeasurementUnitEnum : enum8 {
    kPPM = 0;
    kPPB = 1;
    kPPT = 2;
    kMGM3 = 3;
    kUGM3 = 4;
    kNGM3 = 5;
    kPM3 = 6;
    kBQM3 = 7;
  }

  bitmap Feature : bitmap32 {
    kNumericMeasurement = 0x1;
    kLevelIndication = 0x2;
    kMediumLevel = 0x4;
    kCriticalLevel = 0x8;
    kPeakMeasurement = 0x10;
    kAverageMeasurement = 0x20;
  }

  readonly attribute optional nullable single measuredValue = 0;
  readonly attribute optional nullable single minMeasuredValue = 1;
  readonly attribute optional nullable single maxMeasuredValue = 2;
  readonly attribute optional nullable single peakMeasuredValue = 3;
  readonly attribute optional elapsed_s peakMeasuredValueWindow = 4;
  readonly attribute optional nullable single averageMeasuredValue = 5;
  readonly attribute optional elapsed_s averageMeasuredValueWindow = 6;
  readonly attribute optional single uncertainty = 7;
  readonly attribute optional MeasurementUnitEnum measurementUnit = 8;
  readonly attribute optional MeasurementMediumEnum measurementMedium = 9;
  readonly attribute optional LevelValueEnum levelValue = 10;
  readonly attribute command_id generatedCommandList[] = 65528;
  readonly attribute command_id acceptedCommandList[] = 65529;
  readonly attribute event_id eventList[] = 65530;
  readonly attribute attrib_id attributeList[] = 65531;
  readonly attribute bitmap32 featureMap = 65532;
  readonly attribute int16u clusterRevision = 65533;
}

/** Attributes for reporting total volatile organic compounds concentration measurements */
cluster TotalVolatileOrganicCompoundsConcentrationMeasurement = 1070 {
  revision 3;

  enum LevelValueEnum : enum8 {
    kUnknown = 0;
    kLow = 1;
    kMedium = 2;
    kHigh = 3;
    kCritical = 4;
  }

  enum MeasurementMediumEnum : enum8 {
    kAir = 0;
    kWater = 1;
    kSoil = 2;
  }

  enum MeasurementUnitEnum : enum8 {
    kPPM = 0;
    kPPB = 1;
    kPPT = 2;
    kMGM3 = 3;
    kUGM3 = 4;
    kNGM3 = 5;
    kPM3 = 6;
    kBQM3 = 7;
  }

  bitmap Feature : bitmap32 {
    kNumericMeasurement = 0x1;
    kLevelIndication = 0x2;
    kMediumLevel = 0x4;
    kCriticalLevel = 0x8;
    kPeakMeasurement = 0x10;
    kAverageMeasurement = 0x20;
  }

  readonly attribute optional nullable single measuredValue = 0;
  readonly attribute optional nullable single minMeasuredValue = 1;
  readonly attribute optional nullable single maxMeasuredValue = 2;
  readonly attribute optional nullable single peakMeasuredValue = 3;
  readonly attribute optional elapsed_s peakMeasuredValueWindow = 4;
  readonly attribute optional nullable single averageMeasuredValue = 5;
  readonly attribute optional elapsed_s averageMeasuredValueWindow = 6;
  readonly attribute optional single uncertainty = 7;
  readonly attribute optional MeasurementUnitEnum measurementUnit = 8;
  readonly attribute optional MeasurementMediumEnum measurementMedium = 9;
  readonly attribute optional LevelValueEnum levelValue = 10;
  readonly attribute command_id generatedCommandList[] = 65528;
  readonly attribute command_id acceptedCommandList[] = 65529;
  readonly attribute event_id eventList[] = 65530;
  readonly attribute attrib_id attributeList[] = 65531;
  readonly attribute bitmap32 featureMap = 65532;
  readonly attribute int16u clusterRevision = 65533;
}

/** Attributes for reporting radon concentration measurements */
cluster RadonConcentrationMeasurement = 1071 {
  revision 3;

  enum LevelValueEnum : enum8 {
    kUnknown = 0;
    kLow = 1;
    kMedium = 2;
    kHigh = 3;
    kCritical = 4;
  }

  enum MeasurementMediumEnum : enum8 {
    kAir = 0;
    kWater = 1;
    kSoil = 2;
  }

  enum MeasurementUnitEnum : enum8 {
    kPPM = 0;
    kPPB = 1;
    kPPT = 2;
    kMGM3 = 3;
    kUGM3 = 4;
    kNGM3 = 5;
    kPM3 = 6;
    kBQM3 = 7;
  }

  bitmap Feature : bitmap32 {
    kNumericMeasurement = 0x1;
    kLevelIndication = 0x2;
    kMediumLevel = 0x4;
    kCriticalLevel = 0x8;
    kPeakMeasurement = 0x10;
    kAverageMeasurement = 0x20;
  }

  readonly attribute optional nullable single measuredValue = 0;
  readonly attribute optional nullable single minMeasuredValue = 1;
  readonly attribute optional nullable single maxMeasuredValue = 2;
  readonly attribute optional nullable single peakMeasuredValue = 3;
  readonly attribute optional elapsed_s peakMeasuredValueWindow = 4;
  readonly attribute optional nullable single averageMeasuredValue = 5;
  readonly attribute optional elapsed_s averageMeasuredValueWindow = 6;
  readonly attribute optional single uncertainty = 7;
  readonly attribute optional MeasurementUnitEnum measurementUnit = 8;
  readonly attribute optional MeasurementMediumEnum measurementMedium = 9;
  readonly attribute optional LevelValueEnum levelValue = 10;
  readonly attribute command_id generatedCommandList[] = 65528;
  readonly attribute command_id acceptedCommandList[] = 65529;
  readonly attribute event_id eventList[] = 65530;
  readonly attribute attrib_id attributeList[] = 65531;
  readonly attribute bitmap32 featureMap = 65532;
  readonly attribute int16u clusterRevision = 65533;
}

/** This cluster provides an interface for managing low power mode on a device that supports the Wake On LAN protocol. */
cluster WakeOnLan = 1283 {
  revision 1;

  readonly attribute optional char_string<12> MACAddress = 0;
  readonly attribute optional octet_string<16> linkLocalAddress = 1;
  readonly attribute command_id generatedCommandList[] = 65528;
  readonly attribute command_id acceptedCommandList[] = 65529;
  readonly attribute event_id eventList[] = 65530;
  readonly attribute attrib_id attributeList[] = 65531;
  readonly attribute bitmap32 featureMap = 65532;
  readonly attribute int16u clusterRevision = 65533;
}

/** This cluster provides an interface for controlling the current Channel on a device. */
cluster Channel = 1284 {
  revision 2;

  enum ChannelTypeEnum : enum8 {
    kSatellite = 0;
    kCable = 1;
    kTerrestrial = 2;
    kOTT = 3;
  }

  enum LineupInfoTypeEnum : enum8 {
    kMSO = 0;
  }

  enum StatusEnum : enum8 {
    kSuccess = 0;
    kMultipleMatches = 1;
    kNoMatches = 2;
  }

  bitmap Feature : bitmap32 {
    kChannelList = 0x1;
    kLineupInfo = 0x2;
    kElectronicGuide = 0x4;
    kRecordProgram = 0x8;
  }

  bitmap RecordingFlagBitmap : bitmap32 {
    kScheduled = 0x1;
    kRecordSeries = 0x2;
    kRecorded = 0x4;
  }

  struct ProgramCastStruct {
    char_string name = 0;
    char_string role = 1;
  }

  struct ProgramCategoryStruct {
    char_string category = 0;
    optional char_string subCategory = 1;
  }

  struct SeriesInfoStruct {
    char_string season = 0;
    char_string episode = 1;
  }

  struct ChannelInfoStruct {
    int16u majorNumber = 0;
    int16u minorNumber = 1;
    optional char_string name = 2;
    optional char_string callSign = 3;
    optional char_string affiliateCallSign = 4;
    optional char_string identifier = 5;
    optional ChannelTypeEnum type = 6;
  }

  struct ProgramStruct {
    char_string identifier = 0;
    ChannelInfoStruct channel = 1;
    epoch_s startTime = 2;
    epoch_s endTime = 3;
    char_string title = 4;
    optional char_string subtitle = 5;
    optional char_string description = 6;
    optional char_string audioLanguages[] = 7;
    optional char_string ratings[] = 8;
    optional char_string thumbnailUrl = 9;
    optional char_string posterArtUrl = 10;
    optional char_string dvbiUrl = 11;
    optional char_string releaseDate = 12;
    optional char_string parentalGuidanceText = 13;
    optional RecordingFlagBitmap recordingFlag = 14;
    optional nullable SeriesInfoStruct seriesInfo = 15;
    optional ProgramCategoryStruct categoryList[] = 16;
    optional ProgramCastStruct castList[] = 17;
    optional ProgramCastStruct externalIDList[] = 18;
  }

  struct PageTokenStruct {
    optional int16u limit = 0;
    optional char_string after = 1;
    optional char_string before = 2;
  }

  struct ChannelPagingStruct {
    optional nullable PageTokenStruct previousToken = 0;
    optional nullable PageTokenStruct nextToken = 1;
  }

  struct AdditionalInfoStruct {
    char_string name = 0;
    char_string value = 1;
  }

  struct LineupInfoStruct {
    char_string operatorName = 0;
    optional char_string lineupName = 1;
    optional char_string postalCode = 2;
    LineupInfoTypeEnum lineupInfoType = 3;
  }

  readonly attribute optional ChannelInfoStruct channelList[] = 0;
  readonly attribute optional nullable LineupInfoStruct lineup = 1;
  readonly attribute optional nullable ChannelInfoStruct currentChannel = 2;
  readonly attribute command_id generatedCommandList[] = 65528;
  readonly attribute command_id acceptedCommandList[] = 65529;
  readonly attribute event_id eventList[] = 65530;
  readonly attribute attrib_id attributeList[] = 65531;
  readonly attribute bitmap32 featureMap = 65532;
  readonly attribute int16u clusterRevision = 65533;

  request struct ChangeChannelRequest {
    char_string match = 0;
  }

  response struct ChangeChannelResponse = 1 {
    StatusEnum status = 0;
    optional char_string data = 1;
  }

  request struct ChangeChannelByNumberRequest {
    int16u majorNumber = 0;
    int16u minorNumber = 1;
  }

  request struct SkipChannelRequest {
    int16s count = 0;
  }

  request struct GetProgramGuideRequest {
    optional epoch_s startTime = 0;
    optional epoch_s endTime = 1;
    optional ChannelInfoStruct channelList[] = 2;
    optional PageTokenStruct pageToken = 3;
    optional RecordingFlagBitmap recordingFlag = 4;
    optional AdditionalInfoStruct externalIDList[] = 5;
    optional octet_string data = 6;
  }

  response struct ProgramGuideResponse = 5 {
    ChannelPagingStruct paging = 0;
    ProgramStruct programList[] = 1;
  }

  request struct RecordProgramRequest {
    char_string programIdentifier = 0;
    boolean shouldRecordSeries = 1;
    AdditionalInfoStruct externalIDList[] = 2;
    octet_string data = 3;
  }

  request struct CancelRecordProgramRequest {
    char_string programIdentifier = 0;
    boolean shouldRecordSeries = 1;
    AdditionalInfoStruct externalIDList[] = 2;
    octet_string data = 3;
  }

  /** Change the channel on the media player to the channel case-insensitive exact matching the value passed as an argument. */
  command ChangeChannel(ChangeChannelRequest): ChangeChannelResponse = 0;
  /** Change the channel on the media plaeyer to the channel with the given Number in the ChannelList attribute. */
  command ChangeChannelByNumber(ChangeChannelByNumberRequest): DefaultSuccess = 2;
  /** This command provides channel up and channel down functionality, but allows channel index jumps of size Count. When the value of the increase or decrease is larger than the number of channels remaining in the given direction, then the behavior SHALL be to return to the beginning (or end) of the channel list and continue. For example, if the current channel is at index 0 and count value of -1 is given, then the current channel should change to the last channel. */
  command SkipChannel(SkipChannelRequest): DefaultSuccess = 3;
  /** This command retrieves the program guide. It accepts several filter parameters to return specific schedule and program information from a content app. The command shall receive in response a ProgramGuideResponse. */
  command GetProgramGuide(GetProgramGuideRequest): ProgramGuideResponse = 4;
  /** Record a specific program or series when it goes live. This functionality enables DVR recording features. */
  command RecordProgram(RecordProgramRequest): DefaultSuccess = 6;
  /** Cancel recording for a specific program or series. */
  command CancelRecordProgram(CancelRecordProgramRequest): DefaultSuccess = 7;
}

/** This cluster provides an interface for UX navigation within a set of targets on a device or endpoint. */
cluster TargetNavigator = 1285 {
  revision 2;

  enum StatusEnum : enum8 {
    kSuccess = 0;
    kTargetNotFound = 1;
    kNotAllowed = 2;
  }

  struct TargetInfoStruct {
    int8u identifier = 0;
    char_string name = 1;
  }

  info event TargetUpdated = 0 {
    TargetInfoStruct targetList[] = 0;
    int8u currentTarget = 1;
    octet_string data = 2;
  }

  readonly attribute TargetInfoStruct targetList[] = 0;
  readonly attribute optional int8u currentTarget = 1;
  readonly attribute command_id generatedCommandList[] = 65528;
  readonly attribute command_id acceptedCommandList[] = 65529;
  readonly attribute event_id eventList[] = 65530;
  readonly attribute attrib_id attributeList[] = 65531;
  readonly attribute bitmap32 featureMap = 65532;
  readonly attribute int16u clusterRevision = 65533;

  request struct NavigateTargetRequest {
    int8u target = 0;
    optional char_string data = 1;
  }

  response struct NavigateTargetResponse = 1 {
    StatusEnum status = 0;
    optional char_string data = 1;
  }

  /** Upon receipt, this SHALL navigation the UX to the target identified. */
  command NavigateTarget(NavigateTargetRequest): NavigateTargetResponse = 0;
}

/** This cluster provides an interface for controlling Media Playback (PLAY, PAUSE, etc) on a media device such as a TV or Speaker. */
cluster MediaPlayback = 1286 {
  revision 2;

  enum CharacteristicEnum : enum8 {
    kForcedSubtitles = 0;
    kDescribesVideo = 1;
    kEasyToRead = 2;
    kFrameBased = 3;
    kMainProgram = 4;
    kOriginalContent = 5;
    kVoiceOverTranslation = 6;
    kCaption = 7;
    kSubtitle = 8;
    kAlternate = 9;
    kSupplementary = 10;
    kCommentary = 11;
    kDubbedTranslation = 12;
    kDescription = 13;
    kMetadata = 14;
    kEnhancedAudioIntelligibility = 15;
    kEmergency = 16;
    kKaraoke = 17;
  }

  enum PlaybackStateEnum : enum8 {
    kPlaying = 0;
    kPaused = 1;
    kNotPlaying = 2;
    kBuffering = 3;
  }

  enum StatusEnum : enum8 {
    kSuccess = 0;
    kInvalidStateForCommand = 1;
    kNotAllowed = 2;
    kNotActive = 3;
    kSpeedOutOfRange = 4;
    kSeekOutOfRange = 5;
  }

  bitmap Feature : bitmap32 {
    kAdvancedSeek = 0x1;
    kVariableSpeed = 0x2;
    kTextTracks = 0x4;
    kAudioTracks = 0x8;
    kAudioAdvance = 0x10;
  }

  struct TrackAttributesStruct {
    char_string<32> languageCode = 0;
    optional nullable char_string displayName = 1;
  }

  struct TrackStruct {
    char_string<32> id = 0;
    nullable TrackAttributesStruct trackAttributes = 1;
  }

  struct PlaybackPositionStruct {
    epoch_us updatedAt = 0;
    nullable int64u position = 1;
  }

  info event StateChanged = 0 {
    PlaybackStateEnum currentState = 0;
    EPOCH_US startTime = 1;
    INT64U duration = 2;
    PlaybackPositionStruct sampledPosition = 3;
    single playbackSpeed = 4;
    INT64U seekRangeEnd = 5;
    INT64U seekRangeStart = 6;
    optional OCTET_STRING data = 7;
    boolean audioAdvanceUnmuted = 8;
  }

  readonly attribute PlaybackStateEnum currentState = 0;
  readonly attribute optional nullable epoch_us startTime = 1;
  readonly attribute optional nullable int64u duration = 2;
  readonly attribute optional nullable PlaybackPositionStruct sampledPosition = 3;
  readonly attribute optional single playbackSpeed = 4;
  readonly attribute optional nullable int64u seekRangeEnd = 5;
  readonly attribute optional nullable int64u seekRangeStart = 6;
  readonly attribute optional nullable TrackStruct activeAudioTrack = 7;
  readonly attribute optional nullable TrackStruct availableAudioTracks[] = 8;
  readonly attribute optional nullable TrackStruct activeTextTrack = 9;
  readonly attribute optional nullable TrackStruct availableTextTracks[] = 10;
  readonly attribute command_id generatedCommandList[] = 65528;
  readonly attribute command_id acceptedCommandList[] = 65529;
  readonly attribute event_id eventList[] = 65530;
  readonly attribute attrib_id attributeList[] = 65531;
  readonly attribute bitmap32 featureMap = 65532;
  readonly attribute int16u clusterRevision = 65533;

  request struct RewindRequest {
    optional boolean audioAdvanceUnmuted = 0;
  }

  request struct FastForwardRequest {
    optional boolean audioAdvanceUnmuted = 0;
  }

  request struct SkipForwardRequest {
    int64u deltaPositionMilliseconds = 0;
  }

  request struct SkipBackwardRequest {
    int64u deltaPositionMilliseconds = 0;
  }

  response struct PlaybackResponse = 10 {
    StatusEnum status = 0;
    optional char_string data = 1;
  }

  request struct SeekRequest {
    int64u position = 0;
  }

  request struct ActivateAudioTrackRequest {
    CHAR_STRING trackID = 0;
    INT8U audioOutputIndex = 1;
  }

  request struct ActivateTextTrackRequest {
    CHAR_STRING trackID = 0;
  }

  /** Upon receipt, this SHALL play media. */
  command Play(): PlaybackResponse = 0;
  /** Upon receipt, this SHALL pause media. */
  command Pause(): PlaybackResponse = 1;
  /** Upon receipt, this SHALL stop media. User experience is context-specific. This will often navigate the user back to the location where media was originally launched. */
  command Stop(): PlaybackResponse = 2;
  /** Upon receipt, this SHALL Start Over with the current media playback item. */
  command StartOver(): PlaybackResponse = 3;
  /** Upon receipt, this SHALL cause the handler to be invoked for "Previous". User experience is context-specific. This will often Go back to the previous media playback item. */
  command Previous(): PlaybackResponse = 4;
  /** Upon receipt, this SHALL cause the handler to be invoked for "Next". User experience is context-specific. This will often Go forward to the next media playback item. */
  command Next(): PlaybackResponse = 5;
  /** Upon receipt, this SHALL Rewind through media. Different Rewind speeds can be used on the TV based upon the number of sequential calls to this function. This is to avoid needing to define every speed now (multiple fast, slow motion, etc). */
  command Rewind(RewindRequest): PlaybackResponse = 6;
  /** Upon receipt, this SHALL Advance through media. Different FF speeds can be used on the TV based upon the number of sequential calls to this function. This is to avoid needing to define every speed now (multiple fast, slow motion, etc). */
  command FastForward(FastForwardRequest): PlaybackResponse = 7;
  /** Upon receipt, this SHALL Skip forward in the media by the given number of seconds, using the data as follows: */
  command SkipForward(SkipForwardRequest): PlaybackResponse = 8;
  /** Upon receipt, this SHALL Skip backward in the media by the given number of seconds, using the data as follows: */
  command SkipBackward(SkipBackwardRequest): PlaybackResponse = 9;
  /** Upon receipt, this SHALL Skip backward in the media by the given number of seconds, using the data as follows: */
  command Seek(SeekRequest): PlaybackResponse = 11;
  /** Upon receipt, the server SHALL set the active Audio Track to the one identified by the TrackID in the Track catalog for the streaming media. If the TrackID does not exist in the Track catalog, OR does not correspond to the streaming media OR no media is being streamed at the time of receipt of this command, the server will return an error status of INVALID_ARGUMENT. */
  command ActivateAudioTrack(ActivateAudioTrackRequest): DefaultSuccess = 12;
  /** Upon receipt, the server SHALL set the active Text Track to the one identified by the TrackID in the Track catalog for the streaming media. If the TrackID does not exist in the Track catalog, OR does not correspond to the streaming media OR no media is being streamed at the time of receipt of this command, the server SHALL return an error status of INVALID_ARGUMENT. */
  command ActivateTextTrack(ActivateTextTrackRequest): DefaultSuccess = 13;
  /** If a Text Track is active (i.e. being displayed), upon receipt of this command, the server SHALL stop displaying it. */
  command DeactivateTextTrack(): DefaultSuccess = 14;
}

/** This cluster provides an interface for controlling the Input Selector on a media device such as a TV. */
cluster MediaInput = 1287 {
  revision 1; // NOTE: Default/not specifically set

  enum InputTypeEnum : enum8 {
    kInternal = 0;
    kAux = 1;
    kCoax = 2;
    kComposite = 3;
    kHDMI = 4;
    kInput = 5;
    kLine = 6;
    kOptical = 7;
    kVideo = 8;
    kSCART = 9;
    kUSB = 10;
    kOther = 11;
  }

  bitmap Feature : bitmap32 {
    kNameUpdates = 0x1;
  }

  struct InputInfoStruct {
    int8u index = 0;
    InputTypeEnum inputType = 1;
    char_string name = 2;
    char_string description = 3;
  }

  readonly attribute InputInfoStruct inputList[] = 0;
  readonly attribute int8u currentInput = 1;
  readonly attribute command_id generatedCommandList[] = 65528;
  readonly attribute command_id acceptedCommandList[] = 65529;
  readonly attribute event_id eventList[] = 65530;
  readonly attribute attrib_id attributeList[] = 65531;
  readonly attribute bitmap32 featureMap = 65532;
  readonly attribute int16u clusterRevision = 65533;

  request struct SelectInputRequest {
    int8u index = 0;
  }

  request struct RenameInputRequest {
    int8u index = 0;
    char_string name = 1;
  }

  /** Upon receipt, this SHALL change the input on the media device to the input at a specific index in the Input List. */
  command SelectInput(SelectInputRequest): DefaultSuccess = 0;
  /** Upon receipt, this SHALL display the active status of the input list on screen. */
  command ShowInputStatus(): DefaultSuccess = 1;
  /** Upon receipt, this SHALL hide the input list from the screen. */
  command HideInputStatus(): DefaultSuccess = 2;
  /** Upon receipt, this SHALL rename the input at a specific index in the Input List. Updates to the input name SHALL appear in the TV settings menus. */
  command access(invoke: manage) RenameInput(RenameInputRequest): DefaultSuccess = 3;
}

/** This cluster provides an interface for managing low power mode on a device. */
cluster LowPower = 1288 {
  revision 1; // NOTE: Default/not specifically set

  readonly attribute command_id generatedCommandList[] = 65528;
  readonly attribute command_id acceptedCommandList[] = 65529;
  readonly attribute event_id eventList[] = 65530;
  readonly attribute attrib_id attributeList[] = 65531;
  readonly attribute bitmap32 featureMap = 65532;
  readonly attribute int16u clusterRevision = 65533;

  /** This command shall put the device into low power mode. */
  command Sleep(): DefaultSuccess = 0;
}

/** This cluster provides an interface for controlling a device like a TV using action commands such as UP, DOWN, and SELECT. */
cluster KeypadInput = 1289 {
  revision 1; // NOTE: Default/not specifically set

  enum CECKeyCodeEnum : enum8 {
    kSelect = 0;
    kUp = 1;
    kDown = 2;
    kLeft = 3;
    kRight = 4;
    kRightUp = 5;
    kRightDown = 6;
    kLeftUp = 7;
    kLeftDown = 8;
    kRootMenu = 9;
    kSetupMenu = 10;
    kContentsMenu = 11;
    kFavoriteMenu = 12;
    kExit = 13;
    kMediaTopMenu = 16;
    kMediaContextSensitiveMenu = 17;
    kNumberEntryMode = 29;
    kNumber11 = 30;
    kNumber12 = 31;
    kNumber0OrNumber10 = 32;
    kNumbers1 = 33;
    kNumbers2 = 34;
    kNumbers3 = 35;
    kNumbers4 = 36;
    kNumbers5 = 37;
    kNumbers6 = 38;
    kNumbers7 = 39;
    kNumbers8 = 40;
    kNumbers9 = 41;
    kDot = 42;
    kEnter = 43;
    kClear = 44;
    kNextFavorite = 47;
    kChannelUp = 48;
    kChannelDown = 49;
    kPreviousChannel = 50;
    kSoundSelect = 51;
    kInputSelect = 52;
    kDisplayInformation = 53;
    kHelp = 54;
    kPageUp = 55;
    kPageDown = 56;
    kPower = 64;
    kVolumeUp = 65;
    kVolumeDown = 66;
    kMute = 67;
    kPlay = 68;
    kStop = 69;
    kPause = 70;
    kRecord = 71;
    kRewind = 72;
    kFastForward = 73;
    kEject = 74;
    kForward = 75;
    kBackward = 76;
    kStopRecord = 77;
    kPauseRecord = 78;
    kReserved = 79;
    kAngle = 80;
    kSubPicture = 81;
    kVideoOnDemand = 82;
    kElectronicProgramGuide = 83;
    kTimerProgramming = 84;
    kInitialConfiguration = 85;
    kSelectBroadcastType = 86;
    kSelectSoundPresentation = 87;
    kPlayFunction = 96;
    kPausePlayFunction = 97;
    kRecordFunction = 98;
    kPauseRecordFunction = 99;
    kStopFunction = 100;
    kMuteFunction = 101;
    kRestoreVolumeFunction = 102;
    kTuneFunction = 103;
    kSelectMediaFunction = 104;
    kSelectAvInputFunction = 105;
    kSelectAudioInputFunction = 106;
    kPowerToggleFunction = 107;
    kPowerOffFunction = 108;
    kPowerOnFunction = 109;
    kF1Blue = 113;
    kF2Red = 114;
    kF3Green = 115;
    kF4Yellow = 116;
    kF5 = 117;
    kData = 118;
  }

  enum StatusEnum : enum8 {
    kSuccess = 0;
    kUnsupportedKey = 1;
    kInvalidKeyInCurrentState = 2;
  }

  bitmap Feature : bitmap32 {
    kNavigationKeyCodes = 0x1;
    kLocationKeys = 0x2;
    kNumberKeys = 0x4;
  }

  readonly attribute command_id generatedCommandList[] = 65528;
  readonly attribute command_id acceptedCommandList[] = 65529;
  readonly attribute event_id eventList[] = 65530;
  readonly attribute attrib_id attributeList[] = 65531;
  readonly attribute bitmap32 featureMap = 65532;
  readonly attribute int16u clusterRevision = 65533;

  request struct SendKeyRequest {
    CECKeyCodeEnum keyCode = 0;
  }

  response struct SendKeyResponse = 1 {
    StatusEnum status = 0;
  }

  /** Upon receipt, this SHALL process a keycode as input to the media device. */
  command SendKey(SendKeyRequest): SendKeyResponse = 0;
}

/** This cluster provides an interface for launching content on a media player device such as a TV or Speaker. */
cluster ContentLauncher = 1290 {
  revision 1;

  enum CharacteristicEnum : enum8 {
    kForcedSubtitles = 0;
    kDescribesVideo = 1;
    kEasyToRead = 2;
    kFrameBased = 3;
    kMainProgram = 4;
    kOriginalContent = 5;
    kVoiceOverTranslation = 6;
    kCaption = 7;
    kSubtitle = 8;
    kAlternate = 9;
    kSupplementary = 10;
    kCommentary = 11;
    kDubbedTranslation = 12;
    kDescription = 13;
    kMetadata = 14;
    kEnhancedAudioIntelligibility = 15;
    kEmergency = 16;
    kKaraoke = 17;
  }

  enum MetricTypeEnum : enum8 {
    kPixels = 0;
    kPercentage = 1;
  }

  enum ParameterEnum : enum8 {
    kActor = 0;
    kChannel = 1;
    kCharacter = 2;
    kDirector = 3;
    kEvent = 4;
    kFranchise = 5;
    kGenre = 6;
    kLeague = 7;
    kPopularity = 8;
    kProvider = 9;
    kSport = 10;
    kSportsTeam = 11;
    kType = 12;
    kVideo = 13;
    kSeason = 14;
    kEpisode = 15;
    kAny = 16;
  }

  enum StatusEnum : enum8 {
    kSuccess = 0;
    kURLNotAvailable = 1;
    kAuthFailed = 2;
    kTextTrackNotAvailable = 3;
    kAudioTrackNotAvailable = 4;
  }

  bitmap Feature : bitmap32 {
    kContentSearch = 0x1;
    kURLPlayback = 0x2;
    kAdvancedSeek = 0x3;
    kTextTracks = 0x4;
    kAudioTracks = 0x5;
  }

  bitmap SupportedProtocolsBitmap : bitmap32 {
    kDASH = 0x1;
    kHLS = 0x2;
  }

  struct DimensionStruct {
    double width = 0;
    double height = 1;
    MetricTypeEnum metric = 2;
  }

  struct TrackPreferenceStruct {
    char_string<32> languageCode = 0;
    optional CharacteristicEnum characteristics[] = 1;
    int8u audioOutputIndex = 2;
  }

  struct PlaybackPreferencesStruct {
    int64u playbackPosition = 0;
    TrackPreferenceStruct textTrack = 1;
    optional TrackPreferenceStruct audioTracks[] = 2;
  }

  struct AdditionalInfoStruct {
    char_string<256> name = 0;
    char_string<8192> value = 1;
  }

  struct ParameterStruct {
    ParameterEnum type = 0;
    char_string<1024> value = 1;
    optional AdditionalInfoStruct externalIDList[] = 2;
  }

  struct ContentSearchStruct {
    ParameterStruct parameterList[] = 0;
  }

  struct StyleInformationStruct {
    optional char_string<8192> imageURL = 0;
    optional char_string<9> color = 1;
    optional DimensionStruct size = 2;
  }

  struct BrandingInformationStruct {
    char_string<256> providerName = 0;
    optional StyleInformationStruct background = 1;
    optional StyleInformationStruct logo = 2;
    optional StyleInformationStruct progressBar = 3;
    optional StyleInformationStruct splash = 4;
    optional StyleInformationStruct waterMark = 5;
  }

  readonly attribute optional char_string acceptHeader[] = 0;
  readonly attribute optional SupportedProtocolsBitmap supportedStreamingProtocols = 1;
  readonly attribute command_id generatedCommandList[] = 65528;
  readonly attribute command_id acceptedCommandList[] = 65529;
  readonly attribute event_id eventList[] = 65530;
  readonly attribute attrib_id attributeList[] = 65531;
  readonly attribute bitmap32 featureMap = 65532;
  readonly attribute int16u clusterRevision = 65533;

  request struct LaunchContentRequest {
    ContentSearchStruct search = 0;
    boolean autoPlay = 1;
    optional char_string data = 2;
    optional PlaybackPreferencesStruct playbackPreferences = 3;
    optional boolean useCurrentContext = 4;
  }

  request struct LaunchURLRequest {
    char_string contentURL = 0;
    optional char_string displayString = 1;
    optional BrandingInformationStruct brandingInformation = 2;
  }

  response struct LauncherResponse = 2 {
    StatusEnum status = 0;
    optional char_string data = 1;
  }

  /** Upon receipt, this SHALL launch the specified content with optional search criteria. */
  command LaunchContent(LaunchContentRequest): LauncherResponse = 0;
  /** Upon receipt, this SHALL launch content from the specified URL. */
  command LaunchURL(LaunchURLRequest): LauncherResponse = 1;
}

/** This cluster provides an interface for controlling the Output on a media device such as a TV. */
cluster AudioOutput = 1291 {
  revision 1; // NOTE: Default/not specifically set

  enum OutputTypeEnum : enum8 {
    kHDMI = 0;
    kBT = 1;
    kOptical = 2;
    kHeadphone = 3;
    kInternal = 4;
    kOther = 5;
  }

  bitmap Feature : bitmap32 {
    kNameUpdates = 0x1;
  }

  struct OutputInfoStruct {
    int8u index = 0;
    OutputTypeEnum outputType = 1;
    char_string name = 2;
  }

  readonly attribute OutputInfoStruct outputList[] = 0;
  readonly attribute int8u currentOutput = 1;
  readonly attribute command_id generatedCommandList[] = 65528;
  readonly attribute command_id acceptedCommandList[] = 65529;
  readonly attribute event_id eventList[] = 65530;
  readonly attribute attrib_id attributeList[] = 65531;
  readonly attribute bitmap32 featureMap = 65532;
  readonly attribute int16u clusterRevision = 65533;

  request struct SelectOutputRequest {
    int8u index = 0;
  }

  request struct RenameOutputRequest {
    int8u index = 0;
    char_string name = 1;
  }

  /** Upon receipt, this SHALL change the output on the media device to the output at a specific index in the Output List. */
  command SelectOutput(SelectOutputRequest): DefaultSuccess = 0;
  /** Upon receipt, this SHALL rename the output at a specific index in the Output List. Updates to the output name SHALL appear in the TV settings menus. */
  command access(invoke: manage) RenameOutput(RenameOutputRequest): DefaultSuccess = 1;
}

/** This cluster provides an interface for launching content on a media player device such as a TV or Speaker. */
cluster ApplicationLauncher = 1292 {
  revision 1; // NOTE: Default/not specifically set

  enum StatusEnum : enum8 {
    kSuccess = 0;
    kAppNotAvailable = 1;
    kSystemBusy = 2;
  }

  bitmap Feature : bitmap32 {
    kApplicationPlatform = 0x1;
  }

  struct ApplicationStruct {
    int16u catalogVendorID = 0;
    char_string applicationID = 1;
  }

  struct ApplicationEPStruct {
    ApplicationStruct application = 0;
    optional endpoint_no endpoint = 1;
  }

  readonly attribute optional int16u catalogList[] = 0;
  readonly attribute optional nullable ApplicationEPStruct currentApp = 1;
  readonly attribute command_id generatedCommandList[] = 65528;
  readonly attribute command_id acceptedCommandList[] = 65529;
  readonly attribute event_id eventList[] = 65530;
  readonly attribute attrib_id attributeList[] = 65531;
  readonly attribute bitmap32 featureMap = 65532;
  readonly attribute int16u clusterRevision = 65533;

  request struct LaunchAppRequest {
    optional ApplicationStruct application = 0;
    optional octet_string data = 1;
  }

  request struct StopAppRequest {
    optional ApplicationStruct application = 0;
  }

  request struct HideAppRequest {
    optional ApplicationStruct application = 0;
  }

  response struct LauncherResponse = 3 {
    StatusEnum status = 0;
    optional octet_string data = 1;
  }

  /** Upon receipt, this SHALL launch the specified app with optional data. The TV Device SHALL launch and bring to foreground the identified application in the command if the application is not already launched and in foreground. The TV Device SHALL update state attribute on the Application Basic cluster of the Endpoint corresponding to the launched application. This command returns a Launch Response. */
  command LaunchApp(LaunchAppRequest): LauncherResponse = 0;
  /** Upon receipt on a Video Player endpoint this SHALL stop the specified application if it is running. */
  command StopApp(StopAppRequest): LauncherResponse = 1;
  /** Upon receipt on a Video Player endpoint this SHALL hide the specified application if it is running and visible. */
  command HideApp(HideAppRequest): LauncherResponse = 2;
}

/** This cluster provides information about an application running on a TV or media player device which is represented as an endpoint. */
cluster ApplicationBasic = 1293 {
  revision 1; // NOTE: Default/not specifically set

  enum ApplicationStatusEnum : enum8 {
    kStopped = 0;
    kActiveVisibleFocus = 1;
    kActiveHidden = 2;
    kActiveVisibleNotFocus = 3;
  }

  struct ApplicationStruct {
    int16u catalogVendorID = 0;
    char_string applicationID = 1;
  }

  readonly attribute optional char_string<32> vendorName = 0;
  readonly attribute optional vendor_id vendorID = 1;
  readonly attribute long_char_string<256> applicationName = 2;
  readonly attribute optional int16u productID = 3;
  readonly attribute ApplicationStruct application = 4;
  readonly attribute ApplicationStatusEnum status = 5;
  readonly attribute char_string<32> applicationVersion = 6;
  readonly attribute access(read: administer) vendor_id allowedVendorList[] = 7;
  readonly attribute command_id generatedCommandList[] = 65528;
  readonly attribute command_id acceptedCommandList[] = 65529;
  readonly attribute event_id eventList[] = 65530;
  readonly attribute attrib_id attributeList[] = 65531;
  readonly attribute bitmap32 featureMap = 65532;
  readonly attribute int16u clusterRevision = 65533;
}

/** This cluster provides commands that facilitate user account login on a Content App or a node. For example, a Content App running on a Video Player device, which is represented as an endpoint (see [TV Architecture]), can use this cluster to help make the user account on the Content App match the user account on the Client. */
cluster AccountLogin = 1294 {
  revision 2;

  critical event LoggedOut = 0 {
    optional node_id node = 0;
  }

  readonly attribute command_id generatedCommandList[] = 65528;
  readonly attribute command_id acceptedCommandList[] = 65529;
  readonly attribute event_id eventList[] = 65530;
  readonly attribute attrib_id attributeList[] = 65531;
  readonly attribute bitmap32 featureMap = 65532;
  readonly attribute int16u clusterRevision = 65533;

  request struct GetSetupPINRequest {
    char_string<100> tempAccountIdentifier = 0;
  }

  response struct GetSetupPINResponse = 1 {
    char_string setupPIN = 0;
  }

  request struct LoginRequest {
    char_string<100> tempAccountIdentifier = 0;
    char_string setupPIN = 1;
    optional node_id node = 2;
  }

  request struct LogoutRequest {
    optional node_id node = 0;
  }

  /** Upon receipt, the Content App checks if the account associated with the client Temp Account Identifier Rotating ID is the same acount that is active on the given Content App. If the accounts are the same, then the Content App includes the Setup PIN in the GetSetupPIN Response. */
  fabric timed command access(invoke: administer) GetSetupPIN(GetSetupPINRequest): GetSetupPINResponse = 0;
  /** Upon receipt, the Content App checks if the account associated with the client’s Temp Account Identifier (Rotating ID) has a current active Setup PIN with the given value. If the Setup PIN is valid for the user account associated with the Temp Account Identifier, then the Content App MAY make that user account active. */
  fabric timed command access(invoke: administer) Login(LoginRequest): DefaultSuccess = 2;
  /** The purpose of this command is to instruct the Content App to clear the current user account. This command SHOULD be used by clients of a Content App to indicate the end of a user session. */
  fabric timed command Logout(LogoutRequest): DefaultSuccess = 3;
}

/** This cluster is used for managing the content control (including "parental control") settings on a media device such as a TV, or Set-top Box. */
provisional cluster ContentControl = 1295 {
  revision 1; // NOTE: Default/not specifically set

  bitmap Feature : bitmap32 {
    kScreenTime = 0x1;
    kPINManagement = 0x2;
    kBlockUnrated = 0x4;
    kOnDemandContentRating = 0x8;
    kScheduledContentRating = 0x10;
  }

  struct RatingNameStruct {
    char_string ratingName = 0;
    optional char_string ratingNameDesc = 1;
  }

  info event RemainingScreenTimeExpired = 0 {
  }

  readonly attribute boolean enabled = 0;
  readonly attribute optional RatingNameStruct onDemandRatings[] = 1;
  readonly attribute optional char_string<8> onDemandRatingThreshold = 2;
  readonly attribute optional RatingNameStruct scheduledContentRatings[] = 3;
  readonly attribute optional char_string<8> scheduledContentRatingThreshold = 4;
  readonly attribute optional elapsed_s screenDailyTime = 5;
  readonly attribute optional elapsed_s remainingScreenTime = 6;
  readonly attribute boolean blockUnrated = 7;
  readonly attribute command_id generatedCommandList[] = 65528;
  readonly attribute command_id acceptedCommandList[] = 65529;
  readonly attribute event_id eventList[] = 65530;
  readonly attribute attrib_id attributeList[] = 65531;
  readonly attribute bitmap32 featureMap = 65532;
  readonly attribute int16u clusterRevision = 65533;

  request struct UpdatePINRequest {
    optional char_string oldPIN = 0;
    char_string newPIN = 1;
  }

  response struct ResetPINResponse = 2 {
    char_string PINCode = 0;
  }

  request struct AddBonusTimeRequest {
    optional char_string PINCode = 0;
    optional elapsed_s bonusTime = 1;
  }

  request struct SetScreenDailyTimeRequest {
    elapsed_s screenTime = 0;
  }

  request struct SetOnDemandRatingThresholdRequest {
    char_string rating = 0;
  }

  request struct SetScheduledContentRatingThresholdRequest {
    char_string rating = 0;
  }

  /** The purpose of this command is to update the PIN used for protecting configuration of the content control settings. Upon success, the old PIN SHALL no longer work. The PIN is used to ensure that only the Node (or User) with the PIN code can make changes to the Content Control settings, for example, turn off Content Controls or modify the ScreenDailyTime. The PIN is composed of a numeric string of up to 6 human readable characters (displayable) . Upon receipt of this command, the media device SHALL check if the OldPIN field of this command is the same as the current PIN. If the PINs are the same, then the PIN code SHALL be set to NewPIN. Otherwise a response with InvalidPINCode error status SHALL be returned. The media device MAY provide a default PIN to the User via an out of band mechanism. For security reasons, it is recommended that a client encourage the user to update the PIN from its default value when performing configuration of the Content Control settings exposed by this cluster. The ResetPIN command can also be used to obtain the default PIN. */
  command UpdatePIN(UpdatePINRequest): DefaultSuccess = 0;
  /** The purpose of this command is to reset the PIN. If this command is executed successfully, a ResetPINResponse command with a new PIN SHALL be returned. */
  command ResetPIN(): ResetPINResponse = 1;
  /** The purpose of this command is to turn on the Content Control feature on a media device. On receipt of the Enable command, the media device SHALL set the Enabled attribute to TRUE. */
  command Enable(): DefaultSuccess = 3;
  /** The purpose of this command is to turn off the Content Control feature on a media device. On receipt of the Disable command, the media device SHALL set the Enabled attribute to FALSE. */
  command Disable(): DefaultSuccess = 4;
  /** The purpose of this command is to add the extra screen time for the user. If a client with Operate privilege invokes this command, the media device SHALL check whether the PINCode passed in the command matches the current PINCode value. If these match, then the RemainingScreenTime attribute SHALL be increased by the specified BonusTime value. If the PINs do not match, then a response with InvalidPINCode error status SHALL be returned, and no changes SHALL be made to RemainingScreenTime. If a client with Manage privilege or greater invokes this command, the media device SHALL ignore the PINCode field and directly increase the RemainingScreenTime attribute by the specified BonusTime value. A server that does not support the PM feature SHALL respond with InvalidPINCode to clients that only have Operate privilege unless: It has been provided with the PIN value to expect via an out of band mechanism, and The client has provided a PINCode that matches the expected PIN value. */
  command AddBonusTime(AddBonusTimeRequest): DefaultSuccess = 5;
  /** The purpose of this command is to set the ScreenDailyTime attribute. On receipt of the SetScreenDailyTime command, the media device SHALL set the ScreenDailyTime attribute to the ScreenTime value. */
  command SetScreenDailyTime(SetScreenDailyTimeRequest): DefaultSuccess = 6;
  /** The purpose of this command is to specify whether programs with no Content rating must be blocked by this media device. On receipt of the BlockUnratedContent command, the media device SHALL set the BlockUnrated attribute to TRUE. */
  command BlockUnratedContent(): DefaultSuccess = 7;
  /** The purpose of this command is to specify whether programs with no Content rating must be blocked by this media device. On receipt of the UnblockUnratedContent command, the media device SHALL set the BlockUnrated attribute to FALSE. */
  command UnblockUnratedContent(): DefaultSuccess = 8;
  /** The purpose of this command is to set the OnDemandRatingThreshold attribute. On receipt of the SetOnDemandRatingThreshold command, the media device SHALL check if the Rating field is one of values present in the OnDemandRatings attribute. If not, then a response with InvalidRating error status SHALL be returned. */
  command SetOnDemandRatingThreshold(SetOnDemandRatingThresholdRequest): DefaultSuccess = 9;
  /** The purpose of this command is to set ScheduledContentRatingThreshold attribute. On receipt of the SetScheduledContentRatingThreshold command, the media device SHALL check if the Rating field is one of values present in the ScheduledContentRatings attribute. If not, then a response with InvalidRating error status SHALL be returned. */
  command SetScheduledContentRatingThreshold(SetScheduledContentRatingThresholdRequest): DefaultSuccess = 10;
}

/** This cluster provides an interface for sending targeted commands to an Observer of a Content App on a Video Player device such as a Streaming Media Player, Smart TV or Smart Screen. The cluster server for Content App Observer is implemented by an endpoint that communicates with a Content App, such as a Casting Video Client. The cluster client for Content App Observer is implemented by a Content App endpoint. A Content App is informed of the NodeId of an Observer when a binding is set on the Content App. The Content App can then send the ContentAppMessage to the Observer (server cluster), and the Observer responds with a ContentAppMessageResponse. */
provisional cluster ContentAppObserver = 1296 {
  revision 1; // NOTE: Default/not specifically set

  enum StatusEnum : enum8 {
    kSuccess = 0;
    kUnexpectedData = 1;
  }

  readonly attribute command_id generatedCommandList[] = 65528;
  readonly attribute command_id acceptedCommandList[] = 65529;
  readonly attribute event_id eventList[] = 65530;
  readonly attribute attrib_id attributeList[] = 65531;
  readonly attribute bitmap32 featureMap = 65532;
  readonly attribute int16u clusterRevision = 65533;

  request struct ContentAppMessageRequest {
    optional char_string data = 0;
    char_string encodingHint = 1;
  }

  response struct ContentAppMessageResponse = 1 {
    StatusEnum status = 0;
    optional char_string data = 1;
    optional char_string encodingHint = 2;
  }

  /** Upon receipt, the data field MAY be parsed and interpreted. Message encoding is specific to the Content App. A Content App MAY when possible read attributes from the Basic Information Cluster on the Observer and use this to determine the Message encoding. */
  command ContentAppMessage(ContentAppMessageRequest): ContentAppMessageResponse = 0;
}

/** Attributes related to the electrical properties of a device. This cluster is used by power outlets and other devices that need to provide instantaneous data as opposed to metrology data which should be retrieved from the metering cluster.. */
deprecated cluster ElectricalMeasurement = 2820 {
  revision 3;

  readonly attribute optional bitmap32 measurementType = 0;
  readonly attribute optional int16s dcVoltage = 256;
  readonly attribute optional int16s dcVoltageMin = 257;
  readonly attribute optional int16s dcVoltageMax = 258;
  readonly attribute optional int16s dcCurrent = 259;
  readonly attribute optional int16s dcCurrentMin = 260;
  readonly attribute optional int16s dcCurrentMax = 261;
  readonly attribute optional int16s dcPower = 262;
  readonly attribute optional int16s dcPowerMin = 263;
  readonly attribute optional int16s dcPowerMax = 264;
  readonly attribute optional int16u dcVoltageMultiplier = 512;
  readonly attribute optional int16u dcVoltageDivisor = 513;
  readonly attribute optional int16u dcCurrentMultiplier = 514;
  readonly attribute optional int16u dcCurrentDivisor = 515;
  readonly attribute optional int16u dcPowerMultiplier = 516;
  readonly attribute optional int16u dcPowerDivisor = 517;
  readonly attribute optional int16u acFrequency = 768;
  readonly attribute optional int16u acFrequencyMin = 769;
  readonly attribute optional int16u acFrequencyMax = 770;
  readonly attribute optional int16u neutralCurrent = 771;
  readonly attribute optional int32s totalActivePower = 772;
  readonly attribute optional int32s totalReactivePower = 773;
  readonly attribute optional int32u totalApparentPower = 774;
  readonly attribute optional int16s measured1stHarmonicCurrent = 775;
  readonly attribute optional int16s measured3rdHarmonicCurrent = 776;
  readonly attribute optional int16s measured5thHarmonicCurrent = 777;
  readonly attribute optional int16s measured7thHarmonicCurrent = 778;
  readonly attribute optional int16s measured9thHarmonicCurrent = 779;
  readonly attribute optional int16s measured11thHarmonicCurrent = 780;
  readonly attribute optional int16s measuredPhase1stHarmonicCurrent = 781;
  readonly attribute optional int16s measuredPhase3rdHarmonicCurrent = 782;
  readonly attribute optional int16s measuredPhase5thHarmonicCurrent = 783;
  readonly attribute optional int16s measuredPhase7thHarmonicCurrent = 784;
  readonly attribute optional int16s measuredPhase9thHarmonicCurrent = 785;
  readonly attribute optional int16s measuredPhase11thHarmonicCurrent = 786;
  readonly attribute optional int16u acFrequencyMultiplier = 1024;
  readonly attribute optional int16u acFrequencyDivisor = 1025;
  readonly attribute optional int32u powerMultiplier = 1026;
  readonly attribute optional int32u powerDivisor = 1027;
  readonly attribute optional int8s harmonicCurrentMultiplier = 1028;
  readonly attribute optional int8s phaseHarmonicCurrentMultiplier = 1029;
  readonly attribute optional int16s instantaneousVoltage = 1280;
  readonly attribute optional int16u instantaneousLineCurrent = 1281;
  readonly attribute optional int16s instantaneousActiveCurrent = 1282;
  readonly attribute optional int16s instantaneousReactiveCurrent = 1283;
  readonly attribute optional int16s instantaneousPower = 1284;
  readonly attribute optional int16u rmsVoltage = 1285;
  readonly attribute optional int16u rmsVoltageMin = 1286;
  readonly attribute optional int16u rmsVoltageMax = 1287;
  readonly attribute optional int16u rmsCurrent = 1288;
  readonly attribute optional int16u rmsCurrentMin = 1289;
  readonly attribute optional int16u rmsCurrentMax = 1290;
  readonly attribute optional int16s activePower = 1291;
  readonly attribute optional int16s activePowerMin = 1292;
  readonly attribute optional int16s activePowerMax = 1293;
  readonly attribute optional int16s reactivePower = 1294;
  readonly attribute optional int16u apparentPower = 1295;
  readonly attribute optional int8s powerFactor = 1296;
  attribute optional int16u averageRmsVoltageMeasurementPeriod = 1297;
  attribute optional int16u averageRmsUnderVoltageCounter = 1299;
  attribute optional int16u rmsExtremeOverVoltagePeriod = 1300;
  attribute optional int16u rmsExtremeUnderVoltagePeriod = 1301;
  attribute optional int16u rmsVoltageSagPeriod = 1302;
  attribute optional int16u rmsVoltageSwellPeriod = 1303;
  readonly attribute optional int16u acVoltageMultiplier = 1536;
  readonly attribute optional int16u acVoltageDivisor = 1537;
  readonly attribute optional int16u acCurrentMultiplier = 1538;
  readonly attribute optional int16u acCurrentDivisor = 1539;
  readonly attribute optional int16u acPowerMultiplier = 1540;
  readonly attribute optional int16u acPowerDivisor = 1541;
  attribute optional bitmap8 overloadAlarmsMask = 1792;
  readonly attribute optional int16s voltageOverload = 1793;
  readonly attribute optional int16s currentOverload = 1794;
  attribute optional bitmap16 acOverloadAlarmsMask = 2048;
  readonly attribute optional int16s acVoltageOverload = 2049;
  readonly attribute optional int16s acCurrentOverload = 2050;
  readonly attribute optional int16s acActivePowerOverload = 2051;
  readonly attribute optional int16s acReactivePowerOverload = 2052;
  readonly attribute optional int16s averageRmsOverVoltage = 2053;
  readonly attribute optional int16s averageRmsUnderVoltage = 2054;
  readonly attribute optional int16s rmsExtremeOverVoltage = 2055;
  readonly attribute optional int16s rmsExtremeUnderVoltage = 2056;
  readonly attribute optional int16s rmsVoltageSag = 2057;
  readonly attribute optional int16s rmsVoltageSwell = 2058;
  readonly attribute optional int16u lineCurrentPhaseB = 2305;
  readonly attribute optional int16s activeCurrentPhaseB = 2306;
  readonly attribute optional int16s reactiveCurrentPhaseB = 2307;
  readonly attribute optional int16u rmsVoltagePhaseB = 2309;
  readonly attribute optional int16u rmsVoltageMinPhaseB = 2310;
  readonly attribute optional int16u rmsVoltageMaxPhaseB = 2311;
  readonly attribute optional int16u rmsCurrentPhaseB = 2312;
  readonly attribute optional int16u rmsCurrentMinPhaseB = 2313;
  readonly attribute optional int16u rmsCurrentMaxPhaseB = 2314;
  readonly attribute optional int16s activePowerPhaseB = 2315;
  readonly attribute optional int16s activePowerMinPhaseB = 2316;
  readonly attribute optional int16s activePowerMaxPhaseB = 2317;
  readonly attribute optional int16s reactivePowerPhaseB = 2318;
  readonly attribute optional int16u apparentPowerPhaseB = 2319;
  readonly attribute optional int8s powerFactorPhaseB = 2320;
  readonly attribute optional int16u averageRmsVoltageMeasurementPeriodPhaseB = 2321;
  readonly attribute optional int16u averageRmsOverVoltageCounterPhaseB = 2322;
  readonly attribute optional int16u averageRmsUnderVoltageCounterPhaseB = 2323;
  readonly attribute optional int16u rmsExtremeOverVoltagePeriodPhaseB = 2324;
  readonly attribute optional int16u rmsExtremeUnderVoltagePeriodPhaseB = 2325;
  readonly attribute optional int16u rmsVoltageSagPeriodPhaseB = 2326;
  readonly attribute optional int16u rmsVoltageSwellPeriodPhaseB = 2327;
  readonly attribute optional int16u lineCurrentPhaseC = 2561;
  readonly attribute optional int16s activeCurrentPhaseC = 2562;
  readonly attribute optional int16s reactiveCurrentPhaseC = 2563;
  readonly attribute optional int16u rmsVoltagePhaseC = 2565;
  readonly attribute optional int16u rmsVoltageMinPhaseC = 2566;
  readonly attribute optional int16u rmsVoltageMaxPhaseC = 2567;
  readonly attribute optional int16u rmsCurrentPhaseC = 2568;
  readonly attribute optional int16u rmsCurrentMinPhaseC = 2569;
  readonly attribute optional int16u rmsCurrentMaxPhaseC = 2570;
  readonly attribute optional int16s activePowerPhaseC = 2571;
  readonly attribute optional int16s activePowerMinPhaseC = 2572;
  readonly attribute optional int16s activePowerMaxPhaseC = 2573;
  readonly attribute optional int16s reactivePowerPhaseC = 2574;
  readonly attribute optional int16u apparentPowerPhaseC = 2575;
  readonly attribute optional int8s powerFactorPhaseC = 2576;
  readonly attribute optional int16u averageRmsVoltageMeasurementPeriodPhaseC = 2577;
  readonly attribute optional int16u averageRmsOverVoltageCounterPhaseC = 2578;
  readonly attribute optional int16u averageRmsUnderVoltageCounterPhaseC = 2579;
  readonly attribute optional int16u rmsExtremeOverVoltagePeriodPhaseC = 2580;
  readonly attribute optional int16u rmsExtremeUnderVoltagePeriodPhaseC = 2581;
  readonly attribute optional int16u rmsVoltageSagPeriodPhaseC = 2582;
  readonly attribute optional int16u rmsVoltageSwellPeriodPhaseC = 2583;
  readonly attribute command_id generatedCommandList[] = 65528;
  readonly attribute command_id acceptedCommandList[] = 65529;
  readonly attribute event_id eventList[] = 65530;
  readonly attribute attrib_id attributeList[] = 65531;
  readonly attribute bitmap32 featureMap = 65532;
  readonly attribute int16u clusterRevision = 65533;

  response struct GetProfileInfoResponseCommand = 0 {
    int8u profileCount = 0;
    enum8 profileIntervalPeriod = 1;
    int8u maxNumberOfIntervals = 2;
    int16u listOfAttributes[] = 3;
  }

  response struct GetMeasurementProfileResponseCommand = 1 {
    int32u startTime = 0;
    enum8 status = 1;
    enum8 profileIntervalPeriod = 2;
    int8u numberOfIntervalsDelivered = 3;
    int16u attributeId = 4;
    int8u intervals[] = 5;
  }

  request struct GetMeasurementProfileCommandRequest {
    int16u attributeId = 0;
    int32u startTime = 1;
    enum8 numberOfIntervals = 2;
  }

  /** A function which retrieves the power profiling information from the electrical measurement server. */
  command GetProfileInfoCommand(): DefaultSuccess = 0;
  /** A function which retrieves an electricity measurement profile from the electricity measurement server for a specific attribute Id requested. */
  command GetMeasurementProfileCommand(GetMeasurementProfileCommandRequest): DefaultSuccess = 1;
}

/** The Test Cluster is meant to validate the generated code */
internal cluster UnitTesting = 4294048773 {
  revision 1; // NOTE: Default/not specifically set

  enum SimpleEnum : enum8 {
    kUnspecified = 0;
    kValueA = 1;
    kValueB = 2;
    kValueC = 3;
  }

  bitmap Bitmap16MaskMap : bitmap16 {
    kMaskVal1 = 0x1;
    kMaskVal2 = 0x2;
    kMaskVal3 = 0x4;
    kMaskVal4 = 0x4000;
  }

  bitmap Bitmap32MaskMap : bitmap32 {
    kMaskVal1 = 0x1;
    kMaskVal2 = 0x2;
    kMaskVal3 = 0x4;
    kMaskVal4 = 0x40000000;
  }

  bitmap Bitmap64MaskMap : bitmap64 {
    kMaskVal1 = 0x1;
    kMaskVal2 = 0x2;
    kMaskVal3 = 0x4;
    kMaskVal4 = 0x4000000000000000;
  }

  bitmap Bitmap8MaskMap : bitmap8 {
    kMaskVal1 = 0x1;
    kMaskVal2 = 0x2;
    kMaskVal3 = 0x4;
    kMaskVal4 = 0x40;
  }

  bitmap SimpleBitmap : bitmap8 {
    kValueA = 0x1;
    kValueB = 0x2;
    kValueC = 0x4;
  }

  struct SimpleStruct {
    int8u a = 0;
    boolean b = 1;
    SimpleEnum c = 2;
    octet_string d = 3;
    char_string e = 4;
    SimpleBitmap f = 5;
    single g = 6;
    double h = 7;
  }

  fabric_scoped struct TestFabricScoped {
    fabric_sensitive int8u fabricSensitiveInt8u = 1;
    optional fabric_sensitive int8u optionalFabricSensitiveInt8u = 2;
    nullable fabric_sensitive int8u nullableFabricSensitiveInt8u = 3;
    optional nullable fabric_sensitive int8u nullableOptionalFabricSensitiveInt8u = 4;
    fabric_sensitive char_string fabricSensitiveCharString = 5;
    fabric_sensitive SimpleStruct fabricSensitiveStruct = 6;
    fabric_sensitive int8u fabricSensitiveInt8uList[] = 7;
    fabric_idx fabricIndex = 254;
  }

  struct NullablesAndOptionalsStruct {
    nullable int16u nullableInt = 0;
    optional int16u optionalInt = 1;
    optional nullable int16u nullableOptionalInt = 2;
    nullable char_string nullableString = 3;
    optional char_string optionalString = 4;
    optional nullable char_string nullableOptionalString = 5;
    nullable SimpleStruct nullableStruct = 6;
    optional SimpleStruct optionalStruct = 7;
    optional nullable SimpleStruct nullableOptionalStruct = 8;
    nullable SimpleEnum nullableList[] = 9;
    optional SimpleEnum optionalList[] = 10;
    optional nullable SimpleEnum nullableOptionalList[] = 11;
  }

  struct NestedStruct {
    int8u a = 0;
    boolean b = 1;
    SimpleStruct c = 2;
  }

  struct NestedStructList {
    int8u a = 0;
    boolean b = 1;
    SimpleStruct c = 2;
    SimpleStruct d[] = 3;
    int32u e[] = 4;
    octet_string f[] = 5;
    int8u g[] = 6;
  }

  struct DoubleNestedStructList {
    NestedStructList a[] = 0;
  }

  struct TestListStructOctet {
    int64u member1 = 0;
    octet_string<32> member2 = 1;
  }

  info event TestEvent = 1 {
    int8u arg1 = 1;
    SimpleEnum arg2 = 2;
    boolean arg3 = 3;
    SimpleStruct arg4 = 4;
    SimpleStruct arg5[] = 5;
    SimpleEnum arg6[] = 6;
  }

  fabric_sensitive info event TestFabricScopedEvent = 2 {
    fabric_idx fabricIndex = 254;
  }

  info event TestDifferentVendorMeiEvent = 4294050030 {
    int8u arg1 = 1;
  }

  attribute boolean boolean = 0;
  attribute Bitmap8MaskMap bitmap8 = 1;
  attribute Bitmap16MaskMap bitmap16 = 2;
  attribute Bitmap32MaskMap bitmap32 = 3;
  attribute Bitmap64MaskMap bitmap64 = 4;
  attribute int8u int8u = 5;
  attribute int16u int16u = 6;
  attribute int24u int24u = 7;
  attribute int32u int32u = 8;
  attribute int40u int40u = 9;
  attribute int48u int48u = 10;
  attribute int56u int56u = 11;
  attribute int64u int64u = 12;
  attribute int8s int8s = 13;
  attribute int16s int16s = 14;
  attribute int24s int24s = 15;
  attribute int32s int32s = 16;
  attribute int40s int40s = 17;
  attribute int48s int48s = 18;
  attribute int56s int56s = 19;
  attribute int64s int64s = 20;
  attribute enum8 enum8 = 21;
  attribute enum16 enum16 = 22;
  attribute single floatSingle = 23;
  attribute double floatDouble = 24;
  attribute octet_string<10> octetString = 25;
  attribute int8u listInt8u[] = 26;
  attribute octet_string listOctetString[] = 27;
  attribute TestListStructOctet listStructOctetString[] = 28;
  attribute long_octet_string<1000> longOctetString = 29;
  attribute char_string<10> charString = 30;
  attribute long_char_string<1000> longCharString = 31;
  attribute epoch_us epochUs = 32;
  attribute epoch_s epochS = 33;
  attribute vendor_id vendorId = 34;
  attribute NullablesAndOptionalsStruct listNullablesAndOptionalsStruct[] = 35;
  attribute SimpleEnum enumAttr = 36;
  attribute SimpleStruct structAttr = 37;
  attribute int8u rangeRestrictedInt8u = 38;
  attribute int8s rangeRestrictedInt8s = 39;
  attribute int16u rangeRestrictedInt16u = 40;
  attribute int16s rangeRestrictedInt16s = 41;
  attribute long_octet_string listLongOctetString[] = 42;
  attribute TestFabricScoped listFabricScoped[] = 43;
  timedwrite attribute boolean timedWriteBoolean = 48;
  attribute boolean generalErrorBoolean = 49;
  attribute boolean clusterErrorBoolean = 50;
  attribute optional boolean unsupported = 255;
  attribute nullable boolean nullableBoolean = 16384;
  attribute nullable Bitmap8MaskMap nullableBitmap8 = 16385;
  attribute nullable Bitmap16MaskMap nullableBitmap16 = 16386;
  attribute nullable Bitmap32MaskMap nullableBitmap32 = 16387;
  attribute nullable Bitmap64MaskMap nullableBitmap64 = 16388;
  attribute nullable int8u nullableInt8u = 16389;
  attribute nullable int16u nullableInt16u = 16390;
  attribute nullable int24u nullableInt24u = 16391;
  attribute nullable int32u nullableInt32u = 16392;
  attribute nullable int40u nullableInt40u = 16393;
  attribute nullable int48u nullableInt48u = 16394;
  attribute nullable int56u nullableInt56u = 16395;
  attribute nullable int64u nullableInt64u = 16396;
  attribute nullable int8s nullableInt8s = 16397;
  attribute nullable int16s nullableInt16s = 16398;
  attribute nullable int24s nullableInt24s = 16399;
  attribute nullable int32s nullableInt32s = 16400;
  attribute nullable int40s nullableInt40s = 16401;
  attribute nullable int48s nullableInt48s = 16402;
  attribute nullable int56s nullableInt56s = 16403;
  attribute nullable int64s nullableInt64s = 16404;
  attribute nullable enum8 nullableEnum8 = 16405;
  attribute nullable enum16 nullableEnum16 = 16406;
  attribute nullable single nullableFloatSingle = 16407;
  attribute nullable double nullableFloatDouble = 16408;
  attribute nullable octet_string<10> nullableOctetString = 16409;
  attribute nullable char_string<10> nullableCharString = 16414;
  attribute nullable SimpleEnum nullableEnumAttr = 16420;
  attribute nullable SimpleStruct nullableStruct = 16421;
  attribute nullable int8u nullableRangeRestrictedInt8u = 16422;
  attribute nullable int8s nullableRangeRestrictedInt8s = 16423;
  attribute nullable int16u nullableRangeRestrictedInt16u = 16424;
  attribute nullable int16s nullableRangeRestrictedInt16s = 16425;
  attribute optional int8u writeOnlyInt8u = 16426;
  attribute int8u meiInt8u = 4294070017;
  readonly attribute command_id generatedCommandList[] = 65528;
  readonly attribute command_id acceptedCommandList[] = 65529;
  readonly attribute event_id eventList[] = 65530;
  readonly attribute attrib_id attributeList[] = 65531;
  readonly attribute bitmap32 featureMap = 65532;
  readonly attribute int16u clusterRevision = 65533;

  response struct TestSpecificResponse = 0 {
    int8u returnValue = 0;
  }

  response struct TestAddArgumentsResponse = 1 {
    int8u returnValue = 0;
  }

  response struct TestSimpleArgumentResponse = 2 {
    boolean returnValue = 0;
  }

  response struct TestStructArrayArgumentResponse = 3 {
    NestedStructList arg1[] = 0;
    SimpleStruct arg2[] = 1;
    SimpleEnum arg3[] = 2;
    boolean arg4[] = 3;
    SimpleEnum arg5 = 4;
    boolean arg6 = 5;
  }

  request struct TestAddArgumentsRequest {
    int8u arg1 = 0;
    int8u arg2 = 1;
  }

  response struct TestListInt8UReverseResponse = 4 {
    int8u arg1[] = 0;
  }

  request struct TestSimpleArgumentRequestRequest {
    boolean arg1 = 0;
  }

  response struct TestEnumsResponse = 5 {
    vendor_id arg1 = 0;
    SimpleEnum arg2 = 1;
  }

  request struct TestStructArrayArgumentRequestRequest {
    NestedStructList arg1[] = 0;
    SimpleStruct arg2[] = 1;
    SimpleEnum arg3[] = 2;
    boolean arg4[] = 3;
    SimpleEnum arg5 = 4;
    boolean arg6 = 5;
  }

  response struct TestNullableOptionalResponse = 6 {
    boolean wasPresent = 0;
    optional boolean wasNull = 1;
    optional int8u value = 2;
    optional nullable int8u originalValue = 3;
  }

  request struct TestStructArgumentRequestRequest {
    SimpleStruct arg1 = 0;
  }

  response struct TestComplexNullableOptionalResponse = 7 {
    boolean nullableIntWasNull = 0;
    optional int16u nullableIntValue = 1;
    boolean optionalIntWasPresent = 2;
    optional int16u optionalIntValue = 3;
    boolean nullableOptionalIntWasPresent = 4;
    optional boolean nullableOptionalIntWasNull = 5;
    optional int16u nullableOptionalIntValue = 6;
    boolean nullableStringWasNull = 7;
    optional char_string nullableStringValue = 8;
    boolean optionalStringWasPresent = 9;
    optional char_string optionalStringValue = 10;
    boolean nullableOptionalStringWasPresent = 11;
    optional boolean nullableOptionalStringWasNull = 12;
    optional char_string nullableOptionalStringValue = 13;
    boolean nullableStructWasNull = 14;
    optional SimpleStruct nullableStructValue = 15;
    boolean optionalStructWasPresent = 16;
    optional SimpleStruct optionalStructValue = 17;
    boolean nullableOptionalStructWasPresent = 18;
    optional boolean nullableOptionalStructWasNull = 19;
    optional SimpleStruct nullableOptionalStructValue = 20;
    boolean nullableListWasNull = 21;
    optional SimpleEnum nullableListValue[] = 22;
    boolean optionalListWasPresent = 23;
    optional SimpleEnum optionalListValue[] = 24;
    boolean nullableOptionalListWasPresent = 25;
    optional boolean nullableOptionalListWasNull = 26;
    optional SimpleEnum nullableOptionalListValue[] = 27;
  }

  request struct TestNestedStructArgumentRequestRequest {
    NestedStruct arg1 = 0;
  }

  response struct BooleanResponse = 8 {
    boolean value = 0;
  }

  request struct TestListStructArgumentRequestRequest {
    SimpleStruct arg1[] = 0;
  }

  response struct SimpleStructResponse = 9 {
    SimpleStruct arg1 = 0;
  }

  request struct TestListInt8UArgumentRequestRequest {
    int8u arg1[] = 0;
  }

  response struct TestEmitTestEventResponse = 10 {
    int64u value = 0;
  }

  request struct TestNestedStructListArgumentRequestRequest {
    NestedStructList arg1 = 0;
  }

  response struct TestEmitTestFabricScopedEventResponse = 11 {
    int64u value = 0;
  }

  request struct TestListNestedStructListArgumentRequestRequest {
    NestedStructList arg1[] = 0;
  }

  response struct TestBatchHelperResponse = 12 {
    octet_string<800> buffer = 0;
  }

  request struct TestListInt8UReverseRequestRequest {
    int8u arg1[] = 0;
  }

  request struct TestEnumsRequestRequest {
    vendor_id arg1 = 0;
    SimpleEnum arg2 = 1;
  }

  request struct TestNullableOptionalRequestRequest {
    optional nullable int8u arg1 = 0;
  }

  request struct TestComplexNullableOptionalRequestRequest {
    nullable int16u nullableInt = 0;
    optional int16u optionalInt = 1;
    optional nullable int16u nullableOptionalInt = 2;
    nullable char_string nullableString = 3;
    optional char_string optionalString = 4;
    optional nullable char_string nullableOptionalString = 5;
    nullable SimpleStruct nullableStruct = 6;
    optional SimpleStruct optionalStruct = 7;
    optional nullable SimpleStruct nullableOptionalStruct = 8;
    nullable SimpleEnum nullableList[] = 9;
    optional SimpleEnum optionalList[] = 10;
    optional nullable SimpleEnum nullableOptionalList[] = 11;
  }

  request struct SimpleStructEchoRequestRequest {
    SimpleStruct arg1 = 0;
  }

  request struct TestSimpleOptionalArgumentRequestRequest {
    optional boolean arg1 = 0;
  }

  request struct TestEmitTestEventRequestRequest {
    int8u arg1 = 0;
    SimpleEnum arg2 = 1;
    boolean arg3 = 2;
  }

  request struct TestEmitTestFabricScopedEventRequestRequest {
    int8u arg1 = 0;
  }

  request struct TestBatchHelperRequestRequest {
    int16u sleepBeforeResponseTimeMs = 0;
    int16u sizeOfResponseBuffer = 1;
    int8u fillCharacter = 2;
  }

  request struct TestSecondBatchHelperRequestRequest {
    int16u sleepBeforeResponseTimeMs = 0;
    int16u sizeOfResponseBuffer = 1;
    int8u fillCharacter = 2;
  }

  request struct TestDifferentVendorMeiRequestRequest {
    int8u arg1 = 0;
  }

  response struct TestDifferentVendorMeiResponse = 4294049979 {
    int8u arg1 = 0;
    int64u eventNumber = 1;
  }

  /** Simple command without any parameters and without a specific response.
        To aid in unit testing, this command will re-initialize attribute storage to defaults. */
  command Test(): DefaultSuccess = 0;
  /** Simple command without any parameters and without a specific response not handled by the server */
  command TestNotHandled(): DefaultSuccess = 1;
  /** Simple command without any parameters and with a specific response */
  command TestSpecific(): TestSpecificResponse = 2;
  /** Simple command that should not be added to the server. */
  command TestUnknownCommand(): DefaultSuccess = 3;
  /** Command that takes two arguments and returns their sum. */
  command TestAddArguments(TestAddArgumentsRequest): TestAddArgumentsResponse = 4;
  /** Command that takes an argument which is bool */
  command TestSimpleArgumentRequest(TestSimpleArgumentRequestRequest): TestSimpleArgumentResponse = 5;
  /** Command that takes various arguments that are arrays, including an array of structs which have a list member. */
  command TestStructArrayArgumentRequest(TestStructArrayArgumentRequestRequest): TestStructArrayArgumentResponse = 6;
  /** Command that takes an argument which is struct.  The response echoes the
        'b' field of the single arg. */
  command TestStructArgumentRequest(TestStructArgumentRequestRequest): BooleanResponse = 7;
  /** Command that takes an argument which is nested struct.  The response
        echoes the 'b' field of ar1.c. */
  command TestNestedStructArgumentRequest(TestNestedStructArgumentRequestRequest): BooleanResponse = 8;
  /** Command that takes an argument which is a list of structs.  The response
        returns false if there is some struct in the list whose 'b' field is
        false, and true otherwise (including if the list is empty). */
  command TestListStructArgumentRequest(TestListStructArgumentRequestRequest): BooleanResponse = 9;
  /** Command that takes an argument which is a list of INT8U.  The response
        returns false if the list contains a 0 in it, true otherwise (including
        if the list is empty). */
  command TestListInt8UArgumentRequest(TestListInt8UArgumentRequestRequest): BooleanResponse = 10;
  /** Command that takes an argument which is a Nested Struct List.  The
        response returns false if there is some struct in arg1 (either directly
        in arg1.c or in the arg1.d list) whose 'b' field is false, and true
        otherwise. */
  command TestNestedStructListArgumentRequest(TestNestedStructListArgumentRequestRequest): BooleanResponse = 11;
  /** Command that takes an argument which is a list of Nested Struct List.
        The response returns false if there is some struct in arg1 (either
        directly in as the 'c' field of an entry 'd' list of an entry) whose 'b'
        field is false, and true otherwise (including if the list is empty). */
  command TestListNestedStructListArgumentRequest(TestListNestedStructListArgumentRequestRequest): BooleanResponse = 12;
  /** Command that takes an argument which is a list of INT8U and expects a
        response that reverses the list. */
  command TestListInt8UReverseRequest(TestListInt8UReverseRequestRequest): TestListInt8UReverseResponse = 13;
  /** Command that sends a vendor id and an enum.  The server is expected to
        echo them back. */
  command TestEnumsRequest(TestEnumsRequestRequest): TestEnumsResponse = 14;
  /** Command that takes an argument which is nullable and optional.  The
        response returns a boolean indicating whether the argument was present,
        if that's true a boolean indicating whether the argument was null, and
        if that' false the argument it received. */
  command TestNullableOptionalRequest(TestNullableOptionalRequestRequest): TestNullableOptionalResponse = 15;
  /** Command that takes various arguments which can be nullable and/or optional.  The
        response returns information about which things were received and what
        their state was. */
  command TestComplexNullableOptionalRequest(TestComplexNullableOptionalRequestRequest): TestComplexNullableOptionalResponse = 16;
  /** Command that takes an argument which is a struct.  The response echoes
        the struct back. */
  command SimpleStructEchoRequest(SimpleStructEchoRequestRequest): SimpleStructResponse = 17;
  /** Command that just responds with a success status if the timed invoke
        conditions are met. */
  timed command TimedInvokeRequest(): DefaultSuccess = 18;
  /** Command that takes an optional argument which is bool. It responds with a success value if the optional is set to any value. */
  command TestSimpleOptionalArgumentRequest(TestSimpleOptionalArgumentRequestRequest): DefaultSuccess = 19;
  /** Command that takes identical arguments to the fields of the TestEvent and logs the TestEvent to the buffer.  Command returns an event ID as the response. */
  command TestEmitTestEventRequest(TestEmitTestEventRequestRequest): TestEmitTestEventResponse = 20;
  /** Command that takes identical arguments to the fields of the TestFabricScopedEvent and logs the TestFabricScopedEvent to the buffer.  Command returns an event ID as the response. */
  command TestEmitTestFabricScopedEventRequest(TestEmitTestFabricScopedEventRequestRequest): TestEmitTestFabricScopedEventResponse = 21;
  /** Command that responds after sleepBeforeResponseTimeMs with an octet_string the size requested with fillCharacter. */
  command TestBatchHelperRequest(TestBatchHelperRequestRequest): TestBatchHelperResponse = 22;
  /** Second command that responds after sleepBeforeResponseTimeMs with an octet_string the size requested with fillCharacter. */
  command TestSecondBatchHelperRequest(TestSecondBatchHelperRequestRequest): TestBatchHelperResponse = 23;
  /** Command having a different MEI vendor ID than the cluster. Also emits TestDifferentVendorMeiEvent. */
  command TestDifferentVendorMeiRequest(TestDifferentVendorMeiRequestRequest): TestDifferentVendorMeiResponse = 4294049962;
}

/** The Fault Injection Cluster provide a means for a test harness to configure faults(for example triggering a fault in the system). */
internal cluster FaultInjection = 4294048774 {
  revision 1; // NOTE: Default/not specifically set

  enum FaultType : enum8 {
    kUnspecified = 0;
    kSystemFault = 1;
    kInetFault = 2;
    kChipFault = 3;
    kCertFault = 4;
  }

  readonly attribute command_id generatedCommandList[] = 65528;
  readonly attribute command_id acceptedCommandList[] = 65529;
  readonly attribute event_id eventList[] = 65530;
  readonly attribute attrib_id attributeList[] = 65531;
  readonly attribute bitmap32 featureMap = 65532;
  readonly attribute int16u clusterRevision = 65533;

  request struct FailAtFaultRequest {
    FaultType type = 0;
    int32u id = 1;
    int32u numCallsToSkip = 2;
    int32u numCallsToFail = 3;
    boolean takeMutex = 4;
  }

  request struct FailRandomlyAtFaultRequest {
    FaultType type = 0;
    int32u id = 1;
    int8u percentage = 2;
  }

  /** Configure a fault to be triggered deterministically */
  command access(invoke: manage) FailAtFault(FailAtFaultRequest): DefaultSuccess = 0;
  /** Configure a fault to be triggered randomly, with a given probability defined as a percentage */
  command access(invoke: manage) FailRandomlyAtFault(FailRandomlyAtFaultRequest): DefaultSuccess = 1;
}

/** The Sample MEI cluster showcases a cluster manufacturer extensions */
cluster SampleMei = 4294048800 {
  revision 1; // NOTE: Default/not specifically set

  fabric_sensitive info event PingCountEvent = 0 {
    int32u count = 1;
    fabric_idx fabricIndex = 254;
  }

  attribute boolean flipFlop = 0;
  readonly attribute command_id generatedCommandList[] = 65528;
  readonly attribute command_id acceptedCommandList[] = 65529;
  readonly attribute event_id eventList[] = 65530;
  readonly attribute attrib_id attributeList[] = 65531;
  readonly attribute bitmap32 featureMap = 65532;
  readonly attribute int16u clusterRevision = 65533;

  response struct AddArgumentsResponse = 1 {
    int8u returnValue = 0;
  }

  request struct AddArgumentsRequest {
    int8u arg1 = 0;
    int8u arg2 = 1;
  }

  /** Simple command without any parameters and without a response. */
  command Ping(): DefaultSuccess = 0;
  /** Command that takes two uint8 arguments and returns their sum. */
  command AddArguments(AddArgumentsRequest): AddArgumentsResponse = 2;
}
<|MERGE_RESOLUTION|>--- conflicted
+++ resolved
@@ -4977,13 +4977,8 @@
 }
 
 /** This cluster provides an interface to specify preferences for how devices should consume energy. */
-<<<<<<< HEAD
-cluster EnergyPreference = 155 {
+provisional cluster EnergyPreference = 155 {
   revision 1;
-=======
-provisional cluster EnergyPreference = 155 {
-  revision 1; // NOTE: Default/not specifically set
->>>>>>> a71f8145
 
   enum EnergyPriorityEnum : enum8 {
     kComfort = 0;
