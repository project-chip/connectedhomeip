// This IDL was generated automatically by ZAP.
// It is for view/code review purposes only.

/** Attributes and commands for putting a device into Identification mode (e.g. flashing a light). */
client cluster Identify = 3 {
  revision 4;

  enum EffectIdentifierEnum : enum8 {
    kBlink = 0;
    kBreathe = 1;
    kOkay = 2;
    kChannelChange = 11;
    kFinishEffect = 254;
    kStopEffect = 255;
  }

  enum EffectVariantEnum : enum8 {
    kDefault = 0;
  }

  enum IdentifyTypeEnum : enum8 {
    kNone = 0;
    kLightOutput = 1;
    kVisibleIndicator = 2;
    kAudibleBeep = 3;
    kDisplay = 4;
    kActuator = 5;
  }

  attribute int16u identifyTime = 0;
  readonly attribute IdentifyTypeEnum identifyType = 1;
  readonly attribute command_id generatedCommandList[] = 65528;
  readonly attribute command_id acceptedCommandList[] = 65529;
  readonly attribute event_id eventList[] = 65530;
  readonly attribute attrib_id attributeList[] = 65531;
  readonly attribute bitmap32 featureMap = 65532;
  readonly attribute int16u clusterRevision = 65533;

  request struct IdentifyRequest {
    int16u identifyTime = 0;
  }

  request struct TriggerEffectRequest {
    EffectIdentifierEnum effectIdentifier = 0;
    EffectVariantEnum effectVariant = 1;
  }

  /** Command description for Identify */
  command access(invoke: manage) Identify(IdentifyRequest): DefaultSuccess = 0;
  /** Command description for TriggerEffect */
  command access(invoke: manage) TriggerEffect(TriggerEffectRequest): DefaultSuccess = 64;
}

/** Attributes and commands for group configuration and manipulation. */
client cluster Groups = 4 {
  revision 4;

  bitmap Feature : bitmap32 {
    kGroupNames = 0x1;
  }

  bitmap NameSupportBitmap : bitmap8 {
    kGroupNames = 0x80;
  }

  readonly attribute NameSupportBitmap nameSupport = 0;
  readonly attribute command_id generatedCommandList[] = 65528;
  readonly attribute command_id acceptedCommandList[] = 65529;
  readonly attribute event_id eventList[] = 65530;
  readonly attribute attrib_id attributeList[] = 65531;
  readonly attribute bitmap32 featureMap = 65532;
  readonly attribute int16u clusterRevision = 65533;

  request struct AddGroupRequest {
    group_id groupID = 0;
    char_string<16> groupName = 1;
  }

  response struct AddGroupResponse = 0 {
    enum8 status = 0;
    group_id groupID = 1;
  }

  request struct ViewGroupRequest {
    group_id groupID = 0;
  }

  response struct ViewGroupResponse = 1 {
    enum8 status = 0;
    group_id groupID = 1;
    char_string<16> groupName = 2;
  }

  request struct GetGroupMembershipRequest {
    group_id groupList[] = 0;
  }

  response struct GetGroupMembershipResponse = 2 {
    nullable int8u capacity = 0;
    group_id groupList[] = 1;
  }

  request struct RemoveGroupRequest {
    group_id groupID = 0;
  }

  response struct RemoveGroupResponse = 3 {
    enum8 status = 0;
    group_id groupID = 1;
  }

  request struct AddGroupIfIdentifyingRequest {
    group_id groupID = 0;
    char_string<16> groupName = 1;
  }

  /** Command description for AddGroup */
  fabric command access(invoke: manage) AddGroup(AddGroupRequest): AddGroupResponse = 0;
  /** Command description for ViewGroup */
  fabric command ViewGroup(ViewGroupRequest): ViewGroupResponse = 1;
  /** Command description for GetGroupMembership */
  fabric command GetGroupMembership(GetGroupMembershipRequest): GetGroupMembershipResponse = 2;
  /** Command description for RemoveGroup */
  fabric command access(invoke: manage) RemoveGroup(RemoveGroupRequest): RemoveGroupResponse = 3;
  /** Command description for RemoveAllGroups */
  fabric command access(invoke: manage) RemoveAllGroups(): DefaultSuccess = 4;
  /** Command description for AddGroupIfIdentifying */
  fabric command access(invoke: manage) AddGroupIfIdentifying(AddGroupIfIdentifyingRequest): DefaultSuccess = 5;
}

/** Attributes and commands for scene configuration and manipulation. */
provisional client cluster Scenes = 5 {
  revision 5;

  bitmap CopyModeBitmap : bitmap8 {
    kCopyAllScenes = 0x1;
  }

  bitmap Feature : bitmap32 {
    kSceneNames = 0x1;
    kExplicit = 0x2;
    kTableSize = 0x4;
    kFabricScenes = 0x8;
  }

  bitmap NameSupportBitmap : bitmap8 {
    kSceneNames = 0x80;
  }

  struct AttributeValuePair {
    attrib_id attributeID = 0;
    int32u attributeValue = 1;
  }

  struct ExtensionFieldSet {
    cluster_id clusterID = 0;
    AttributeValuePair attributeValueList[] = 1;
  }

  fabric_scoped struct SceneInfoStruct {
    int8u sceneCount = 0;
    fabric_sensitive int8u currentScene = 1;
    fabric_sensitive group_id currentGroup = 2;
    fabric_sensitive boolean sceneValid = 3;
    int8u remainingCapacity = 4;
    fabric_idx fabricIndex = 254;
  }

  readonly attribute optional int8u sceneCount = 0;
  readonly attribute optional int8u currentScene = 1;
  readonly attribute optional group_id currentGroup = 2;
  readonly attribute optional boolean sceneValid = 3;
  readonly attribute NameSupportBitmap nameSupport = 4;
  readonly attribute optional nullable node_id lastConfiguredBy = 5;
  readonly attribute int16u sceneTableSize = 6;
  readonly attribute SceneInfoStruct fabricSceneInfo[] = 7;
  readonly attribute command_id generatedCommandList[] = 65528;
  readonly attribute command_id acceptedCommandList[] = 65529;
  readonly attribute event_id eventList[] = 65530;
  readonly attribute attrib_id attributeList[] = 65531;
  readonly attribute bitmap32 featureMap = 65532;
  readonly attribute int16u clusterRevision = 65533;

  request struct AddSceneRequest {
    group_id groupID = 0;
    int8u sceneID = 1;
    int16u transitionTime = 2;
    char_string sceneName = 3;
    ExtensionFieldSet extensionFieldSets[] = 4;
  }

  response struct AddSceneResponse = 0 {
    status status = 0;
    group_id groupID = 1;
    int8u sceneID = 2;
  }

  request struct ViewSceneRequest {
    group_id groupID = 0;
    int8u sceneID = 1;
  }

  response struct ViewSceneResponse = 1 {
    status status = 0;
    group_id groupID = 1;
    int8u sceneID = 2;
    optional int16u transitionTime = 3;
    optional char_string sceneName = 4;
    optional ExtensionFieldSet extensionFieldSets[] = 5;
  }

  request struct RemoveSceneRequest {
    group_id groupID = 0;
    int8u sceneID = 1;
  }

  response struct RemoveSceneResponse = 2 {
    status status = 0;
    group_id groupID = 1;
    int8u sceneID = 2;
  }

  request struct RemoveAllScenesRequest {
    group_id groupID = 0;
  }

  response struct RemoveAllScenesResponse = 3 {
    status status = 0;
    group_id groupID = 1;
  }

  request struct StoreSceneRequest {
    group_id groupID = 0;
    int8u sceneID = 1;
  }

  response struct StoreSceneResponse = 4 {
    status status = 0;
    group_id groupID = 1;
    int8u sceneID = 2;
  }

  request struct RecallSceneRequest {
    group_id groupID = 0;
    int8u sceneID = 1;
    optional nullable int16u transitionTime = 2;
  }

  request struct GetSceneMembershipRequest {
    group_id groupID = 0;
  }

  response struct GetSceneMembershipResponse = 6 {
    status status = 0;
    nullable int8u capacity = 1;
    group_id groupID = 2;
    optional int8u sceneList[] = 3;
  }

  request struct EnhancedAddSceneRequest {
    group_id groupID = 0;
    int8u sceneID = 1;
    int16u transitionTime = 2;
    char_string sceneName = 3;
    ExtensionFieldSet extensionFieldSets[] = 4;
  }

  response struct EnhancedAddSceneResponse = 64 {
    status status = 0;
    group_id groupID = 1;
    int8u sceneID = 2;
  }

  request struct EnhancedViewSceneRequest {
    group_id groupID = 0;
    int8u sceneID = 1;
  }

  response struct EnhancedViewSceneResponse = 65 {
    status status = 0;
    group_id groupID = 1;
    int8u sceneID = 2;
    optional int16u transitionTime = 3;
    optional char_string sceneName = 4;
    optional ExtensionFieldSet extensionFieldSets[] = 5;
  }

  request struct CopySceneRequest {
    CopyModeBitmap mode = 0;
    group_id groupIdentifierFrom = 1;
    int8u sceneIdentifierFrom = 2;
    group_id groupIdentifierTo = 3;
    int8u sceneIdentifierTo = 4;
  }

  response struct CopySceneResponse = 66 {
    status status = 0;
    group_id groupIdentifierFrom = 1;
    int8u sceneIdentifierFrom = 2;
  }

  /** Add a scene to the scene table. Extension field sets are supported, and are inputed as '{"ClusterID": VALUE, "AttributeValueList":[{"AttributeId": VALUE, "AttributeValue": VALUE}]}' */
  fabric command access(invoke: manage) AddScene(AddSceneRequest): AddSceneResponse = 0;
  /** Retrieves the requested scene entry from its Scene table. */
  fabric command ViewScene(ViewSceneRequest): ViewSceneResponse = 1;
  /** Removes the requested scene entry, corresponding to the value of the GroupID field, from its Scene Table */
  fabric command access(invoke: manage) RemoveScene(RemoveSceneRequest): RemoveSceneResponse = 2;
  /** Remove all scenes, corresponding to the value of the GroupID field, from its Scene Table */
  fabric command access(invoke: manage) RemoveAllScenes(RemoveAllScenesRequest): RemoveAllScenesResponse = 3;
  /** Adds the scene entry into its Scene Table along with all extension field sets corresponding to the current state of other clusters on the same endpoint */
  fabric command access(invoke: manage) StoreScene(StoreSceneRequest): StoreSceneResponse = 4;
  /** Set the attributes and corresponding state for each other cluster implemented on the endpoint accordingly to the resquested scene entry in the Scene Table */
  fabric command RecallScene(RecallSceneRequest): DefaultSuccess = 5;
  /** Get an unused scene identifier when no commissioning tool is in the network, or for a commissioning tool to get the used scene identifiers within a certain group */
  fabric command GetSceneMembership(GetSceneMembershipRequest): GetSceneMembershipResponse = 6;
  /** Allows a scene to be added using a finer scene transition time than the AddScene command. */
  fabric command EnhancedAddScene(EnhancedAddSceneRequest): EnhancedAddSceneResponse = 64;
  /** Allows a scene to be retrieved using a finer scene transition time than the ViewScene command */
  fabric command EnhancedViewScene(EnhancedViewSceneRequest): EnhancedViewSceneResponse = 65;
  /** Allows a client to efficiently copy scenes from one group/scene identifier pair to another group/scene identifier pair. */
  fabric command CopyScene(CopySceneRequest): CopySceneResponse = 66;
}

/** Attributes and commands for switching devices between 'On' and 'Off' states. */
client cluster OnOff = 6 {
  revision 6;

  enum DelayedAllOffEffectVariantEnum : enum8 {
    kDelayedOffFastFade = 0;
    kNoFade = 1;
    kDelayedOffSlowFade = 2;
  }

  enum DyingLightEffectVariantEnum : enum8 {
    kDyingLightFadeOff = 0;
  }

  enum EffectIdentifierEnum : enum8 {
    kDelayedAllOff = 0;
    kDyingLight = 1;
  }

  enum StartUpOnOffEnum : enum8 {
    kOff = 0;
    kOn = 1;
    kToggle = 2;
  }

  bitmap Feature : bitmap32 {
    kLighting = 0x1;
    kDeadFrontBehavior = 0x2;
    kOffOnly = 0x4;
  }

  bitmap OnOffControlBitmap : bitmap8 {
    kAcceptOnlyWhenOn = 0x1;
  }

  readonly attribute boolean onOff = 0;
  readonly attribute optional boolean globalSceneControl = 16384;
  attribute optional int16u onTime = 16385;
  attribute optional int16u offWaitTime = 16386;
  attribute access(write: manage) optional nullable StartUpOnOffEnum startUpOnOff = 16387;
  readonly attribute command_id generatedCommandList[] = 65528;
  readonly attribute command_id acceptedCommandList[] = 65529;
  readonly attribute event_id eventList[] = 65530;
  readonly attribute attrib_id attributeList[] = 65531;
  readonly attribute bitmap32 featureMap = 65532;
  readonly attribute int16u clusterRevision = 65533;

  request struct OffWithEffectRequest {
    EffectIdentifierEnum effectIdentifier = 0;
    enum8 effectVariant = 1;
  }

  request struct OnWithTimedOffRequest {
    OnOffControlBitmap onOffControl = 0;
    int16u onTime = 1;
    int16u offWaitTime = 2;
  }

  /** On receipt of this command, a device SHALL enter its ‘Off’ state. This state is device dependent, but it is recommended that it is used for power off or similar functions. On receipt of the Off command, the OnTime attribute SHALL be set to 0. */
  command Off(): DefaultSuccess = 0;
  /** On receipt of this command, a device SHALL enter its ‘On’ state. This state is device dependent, but it is recommended that it is used for power on or similar functions. On receipt of the On command, if the value of the OnTime attribute is equal to 0, the device SHALL set the OffWaitTime attribute to 0. */
  command On(): DefaultSuccess = 1;
  /** On receipt of this command, if a device is in its ‘Off’ state it SHALL enter its ‘On’ state. Otherwise, if it is in its ‘On’ state it SHALL enter its ‘Off’ state. On receipt of the Toggle command, if the value of the OnOff attribute is equal to FALSE and if the value of the OnTime attribute is equal to 0, the device SHALL set the OffWaitTime attribute to 0. If the value of the OnOff attribute is equal to TRUE, the OnTime attribute SHALL be set to 0. */
  command Toggle(): DefaultSuccess = 2;
  /** The OffWithEffect command allows devices to be turned off using enhanced ways of fading. */
  command OffWithEffect(OffWithEffectRequest): DefaultSuccess = 64;
  /** The OnWithRecallGlobalScene command allows the recall of the settings when the device was turned off. */
  command OnWithRecallGlobalScene(): DefaultSuccess = 65;
  /** The OnWithTimedOff command allows devices to be turned on for a specific duration with a guarded off duration so that SHOULD the device be subsequently switched off, further OnWithTimedOff commands, received during this time, are prevented from turning the devices back on. */
  command OnWithTimedOff(OnWithTimedOffRequest): DefaultSuccess = 66;
}

/** Attributes and commands for configuring On/Off switching devices. */
client cluster OnOffSwitchConfiguration = 7 {
  revision 1; // NOTE: Default/not specifically set

  readonly attribute enum8 switchType = 0;
  attribute enum8 switchActions = 16;
  readonly attribute command_id generatedCommandList[] = 65528;
  readonly attribute command_id acceptedCommandList[] = 65529;
  readonly attribute event_id eventList[] = 65530;
  readonly attribute attrib_id attributeList[] = 65531;
  readonly attribute bitmap32 featureMap = 65532;
  readonly attribute int16u clusterRevision = 65533;
}

/** Attributes and commands for controlling devices that can be set to a level between fully 'On' and fully 'Off.' */
client cluster LevelControl = 8 {
  revision 5;

  enum MoveModeEnum : enum8 {
    kUp = 0;
    kDown = 1;
  }

  enum StepModeEnum : enum8 {
    kUp = 0;
    kDown = 1;
  }

  bitmap Feature : bitmap32 {
    kOnOff = 0x1;
    kLighting = 0x2;
    kFrequency = 0x4;
  }

  bitmap OptionsBitmap : bitmap8 {
    kExecuteIfOff = 0x1;
    kCoupleColorTempToLevel = 0x2;
  }

  readonly attribute nullable int8u currentLevel = 0;
  readonly attribute optional int16u remainingTime = 1;
  readonly attribute optional int8u minLevel = 2;
  readonly attribute optional int8u maxLevel = 3;
  readonly attribute optional int16u currentFrequency = 4;
  readonly attribute optional int16u minFrequency = 5;
  readonly attribute optional int16u maxFrequency = 6;
  attribute OptionsBitmap options = 15;
  attribute optional int16u onOffTransitionTime = 16;
  attribute nullable int8u onLevel = 17;
  attribute optional nullable int16u onTransitionTime = 18;
  attribute optional nullable int16u offTransitionTime = 19;
  attribute optional nullable int8u defaultMoveRate = 20;
  attribute access(write: manage) optional nullable int8u startUpCurrentLevel = 16384;
  readonly attribute command_id generatedCommandList[] = 65528;
  readonly attribute command_id acceptedCommandList[] = 65529;
  readonly attribute event_id eventList[] = 65530;
  readonly attribute attrib_id attributeList[] = 65531;
  readonly attribute bitmap32 featureMap = 65532;
  readonly attribute int16u clusterRevision = 65533;

  request struct MoveToLevelRequest {
    int8u level = 0;
    nullable int16u transitionTime = 1;
    OptionsBitmap optionsMask = 2;
    OptionsBitmap optionsOverride = 3;
  }

  request struct MoveRequest {
    MoveModeEnum moveMode = 0;
    nullable int8u rate = 1;
    OptionsBitmap optionsMask = 2;
    OptionsBitmap optionsOverride = 3;
  }

  request struct StepRequest {
    StepModeEnum stepMode = 0;
    int8u stepSize = 1;
    nullable int16u transitionTime = 2;
    OptionsBitmap optionsMask = 3;
    OptionsBitmap optionsOverride = 4;
  }

  request struct StopRequest {
    OptionsBitmap optionsMask = 0;
    OptionsBitmap optionsOverride = 1;
  }

  request struct MoveToLevelWithOnOffRequest {
    int8u level = 0;
    nullable int16u transitionTime = 1;
    OptionsBitmap optionsMask = 2;
    OptionsBitmap optionsOverride = 3;
  }

  request struct MoveWithOnOffRequest {
    MoveModeEnum moveMode = 0;
    nullable int8u rate = 1;
    OptionsBitmap optionsMask = 2;
    OptionsBitmap optionsOverride = 3;
  }

  request struct StepWithOnOffRequest {
    StepModeEnum stepMode = 0;
    int8u stepSize = 1;
    nullable int16u transitionTime = 2;
    OptionsBitmap optionsMask = 3;
    OptionsBitmap optionsOverride = 4;
  }

  request struct StopWithOnOffRequest {
    OptionsBitmap optionsMask = 0;
    OptionsBitmap optionsOverride = 1;
  }

  request struct MoveToClosestFrequencyRequest {
    int16u frequency = 0;
  }

  /** Command description for MoveToLevel */
  command MoveToLevel(MoveToLevelRequest): DefaultSuccess = 0;
  /** Command description for Move */
  command Move(MoveRequest): DefaultSuccess = 1;
  /** Command description for Step */
  command Step(StepRequest): DefaultSuccess = 2;
  /** Command description for Stop */
  command Stop(StopRequest): DefaultSuccess = 3;
  /** Command description for MoveToLevelWithOnOff */
  command MoveToLevelWithOnOff(MoveToLevelWithOnOffRequest): DefaultSuccess = 4;
  /** Command description for MoveWithOnOff */
  command MoveWithOnOff(MoveWithOnOffRequest): DefaultSuccess = 5;
  /** Command description for StepWithOnOff */
  command StepWithOnOff(StepWithOnOffRequest): DefaultSuccess = 6;
  /** Command description for StopWithOnOff */
  command StopWithOnOff(StopWithOnOffRequest): DefaultSuccess = 7;
  /** Change the currrent frequency to the provided one, or a close
        approximation if the exact provided one is not possible. */
  command MoveToClosestFrequency(MoveToClosestFrequencyRequest): DefaultSuccess = 8;
}

/** An interface for reading the value of a binary measurement and accessing various characteristics of that measurement. */
client cluster BinaryInputBasic = 15 {
  revision 1; // NOTE: Default/not specifically set

  attribute optional char_string<16> activeText = 4;
  attribute optional char_string<16> description = 28;
  attribute optional char_string<16> inactiveText = 46;
  attribute boolean outOfService = 81;
  readonly attribute optional enum8 polarity = 84;
  attribute boolean presentValue = 85;
  attribute optional enum8 reliability = 103;
  readonly attribute bitmap8 statusFlags = 111;
  readonly attribute optional int32u applicationType = 256;
  readonly attribute command_id generatedCommandList[] = 65528;
  readonly attribute command_id acceptedCommandList[] = 65529;
  readonly attribute event_id eventList[] = 65530;
  readonly attribute attrib_id attributeList[] = 65531;
  readonly attribute bitmap32 featureMap = 65532;
  readonly attribute int16u clusterRevision = 65533;
}

/** Cluster to control pulse width modulation */
provisional client cluster PulseWidthModulation = 28 {
  revision 1; // NOTE: Default/not specifically set

  readonly attribute command_id generatedCommandList[] = 65528;
  readonly attribute command_id acceptedCommandList[] = 65529;
  readonly attribute event_id eventList[] = 65530;
  readonly attribute attrib_id attributeList[] = 65531;
  readonly attribute bitmap32 featureMap = 65532;
  readonly attribute int16u clusterRevision = 65533;
}

/** The Descriptor Cluster is meant to replace the support from the Zigbee Device Object (ZDO) for describing a node, its endpoints and clusters. */
client cluster Descriptor = 29 {
  revision 2;

  bitmap Feature : bitmap32 {
    kTagList = 0x1;
  }

  struct DeviceTypeStruct {
    devtype_id deviceType = 0;
    int16u revision = 1;
  }

  struct SemanticTagStruct {
    nullable vendor_id mfgCode = 0;
    enum8 namespaceID = 1;
    enum8 tag = 2;
    optional nullable char_string label = 3;
  }

  readonly attribute DeviceTypeStruct deviceTypeList[] = 0;
  readonly attribute cluster_id serverList[] = 1;
  readonly attribute cluster_id clientList[] = 2;
  readonly attribute endpoint_no partsList[] = 3;
  readonly attribute optional SemanticTagStruct tagList[] = 4;
  readonly attribute command_id generatedCommandList[] = 65528;
  readonly attribute command_id acceptedCommandList[] = 65529;
  readonly attribute event_id eventList[] = 65530;
  readonly attribute attrib_id attributeList[] = 65531;
  readonly attribute bitmap32 featureMap = 65532;
  readonly attribute int16u clusterRevision = 65533;
}

/** The Binding Cluster is meant to replace the support from the Zigbee Device Object (ZDO) for supporting the binding table. */
client cluster Binding = 30 {
  revision 1; // NOTE: Default/not specifically set

  fabric_scoped struct TargetStruct {
    optional node_id node = 1;
    optional group_id group = 2;
    optional endpoint_no endpoint = 3;
    optional cluster_id cluster = 4;
    fabric_idx fabricIndex = 254;
  }

  attribute access(write: manage) TargetStruct binding[] = 0;
  readonly attribute command_id generatedCommandList[] = 65528;
  readonly attribute command_id acceptedCommandList[] = 65529;
  readonly attribute event_id eventList[] = 65530;
  readonly attribute attrib_id attributeList[] = 65531;
  readonly attribute bitmap32 featureMap = 65532;
  readonly attribute int16u clusterRevision = 65533;
}

/** The Access Control Cluster exposes a data model view of a
      Node's Access Control List (ACL), which codifies the rules used to manage
      and enforce Access Control for the Node's endpoints and their associated
      cluster instances. */
client cluster AccessControl = 31 {
  revision 1; // NOTE: Default/not specifically set

  enum AccessControlEntryAuthModeEnum : enum8 {
    kPASE = 1;
    kCASE = 2;
    kGroup = 3;
  }

  enum AccessControlEntryPrivilegeEnum : enum8 {
    kView = 1;
    kProxyView = 2;
    kOperate = 3;
    kManage = 4;
    kAdminister = 5;
  }

  enum ChangeTypeEnum : enum8 {
    kChanged = 0;
    kAdded = 1;
    kRemoved = 2;
  }

  struct AccessControlTargetStruct {
    nullable cluster_id cluster = 0;
    nullable endpoint_no endpoint = 1;
    nullable devtype_id deviceType = 2;
  }

  fabric_scoped struct AccessControlEntryStruct {
    fabric_sensitive AccessControlEntryPrivilegeEnum privilege = 1;
    fabric_sensitive AccessControlEntryAuthModeEnum authMode = 2;
    nullable fabric_sensitive int64u subjects[] = 3;
    nullable fabric_sensitive AccessControlTargetStruct targets[] = 4;
    fabric_idx fabricIndex = 254;
  }

  fabric_scoped struct AccessControlExtensionStruct {
    fabric_sensitive octet_string<128> data = 1;
    fabric_idx fabricIndex = 254;
  }

  fabric_sensitive info event access(read: administer) AccessControlEntryChanged = 0 {
    nullable node_id adminNodeID = 1;
    nullable int16u adminPasscodeID = 2;
    ChangeTypeEnum changeType = 3;
    nullable AccessControlEntryStruct latestValue = 4;
    fabric_idx fabricIndex = 254;
  }

  fabric_sensitive info event access(read: administer) AccessControlExtensionChanged = 1 {
    nullable node_id adminNodeID = 1;
    nullable int16u adminPasscodeID = 2;
    ChangeTypeEnum changeType = 3;
    nullable AccessControlExtensionStruct latestValue = 4;
    fabric_idx fabricIndex = 254;
  }

  attribute access(read: administer, write: administer) AccessControlEntryStruct acl[] = 0;
  attribute access(read: administer, write: administer) optional AccessControlExtensionStruct extension[] = 1;
  readonly attribute int16u subjectsPerAccessControlEntry = 2;
  readonly attribute int16u targetsPerAccessControlEntry = 3;
  readonly attribute int16u accessControlEntriesPerFabric = 4;
  readonly attribute command_id generatedCommandList[] = 65528;
  readonly attribute command_id acceptedCommandList[] = 65529;
  readonly attribute event_id eventList[] = 65530;
  readonly attribute attrib_id attributeList[] = 65531;
  readonly attribute bitmap32 featureMap = 65532;
  readonly attribute int16u clusterRevision = 65533;
}

/** This cluster provides a standardized way for a Node (typically a Bridge, but could be any Node) to expose action information. */
client cluster Actions = 37 {
  revision 1; // NOTE: Default/not specifically set

  enum ActionErrorEnum : enum8 {
    kUnknown = 0;
    kInterrupted = 1;
  }

  enum ActionStateEnum : enum8 {
    kInactive = 0;
    kActive = 1;
    kPaused = 2;
    kDisabled = 3;
  }

  enum ActionTypeEnum : enum8 {
    kOther = 0;
    kScene = 1;
    kSequence = 2;
    kAutomation = 3;
    kException = 4;
    kNotification = 5;
    kAlarm = 6;
  }

  enum EndpointListTypeEnum : enum8 {
    kOther = 0;
    kRoom = 1;
    kZone = 2;
  }

  bitmap CommandBits : bitmap16 {
    kInstantAction = 0x1;
    kInstantActionWithTransition = 0x2;
    kStartAction = 0x4;
    kStartActionWithDuration = 0x8;
    kStopAction = 0x10;
    kPauseAction = 0x20;
    kPauseActionWithDuration = 0x40;
    kResumeAction = 0x80;
    kEnableAction = 0x100;
    kEnableActionWithDuration = 0x200;
    kDisableAction = 0x400;
    kDisableActionWithDuration = 0x800;
  }

  struct ActionStruct {
    int16u actionID = 0;
    char_string<32> name = 1;
    ActionTypeEnum type = 2;
    int16u endpointListID = 3;
    CommandBits supportedCommands = 4;
    ActionStateEnum state = 5;
  }

  struct EndpointListStruct {
    int16u endpointListID = 0;
    char_string<32> name = 1;
    EndpointListTypeEnum type = 2;
    endpoint_no endpoints[] = 3;
  }

  info event StateChanged = 0 {
    int16u actionID = 0;
    int32u invokeID = 1;
    ActionStateEnum newState = 2;
  }

  info event ActionFailed = 1 {
    int16u actionID = 0;
    int32u invokeID = 1;
    ActionStateEnum newState = 2;
    ActionErrorEnum error = 3;
  }

  readonly attribute ActionStruct actionList[] = 0;
  readonly attribute EndpointListStruct endpointLists[] = 1;
  readonly attribute optional long_char_string<512> setupURL = 2;
  readonly attribute command_id generatedCommandList[] = 65528;
  readonly attribute command_id acceptedCommandList[] = 65529;
  readonly attribute event_id eventList[] = 65530;
  readonly attribute attrib_id attributeList[] = 65531;
  readonly attribute bitmap32 featureMap = 65532;
  readonly attribute int16u clusterRevision = 65533;

  request struct InstantActionRequest {
    int16u actionID = 0;
    optional int32u invokeID = 1;
  }

  request struct InstantActionWithTransitionRequest {
    int16u actionID = 0;
    optional int32u invokeID = 1;
    int16u transitionTime = 2;
  }

  request struct StartActionRequest {
    int16u actionID = 0;
    optional int32u invokeID = 1;
  }

  request struct StartActionWithDurationRequest {
    int16u actionID = 0;
    optional int32u invokeID = 1;
    int32u duration = 2;
  }

  request struct StopActionRequest {
    int16u actionID = 0;
    optional int32u invokeID = 1;
  }

  request struct PauseActionRequest {
    int16u actionID = 0;
    optional int32u invokeID = 1;
  }

  request struct PauseActionWithDurationRequest {
    int16u actionID = 0;
    optional int32u invokeID = 1;
    int32u duration = 2;
  }

  request struct ResumeActionRequest {
    int16u actionID = 0;
    optional int32u invokeID = 1;
  }

  request struct EnableActionRequest {
    int16u actionID = 0;
    optional int32u invokeID = 1;
  }

  request struct EnableActionWithDurationRequest {
    int16u actionID = 0;
    optional int32u invokeID = 1;
    int32u duration = 2;
  }

  request struct DisableActionRequest {
    int16u actionID = 0;
    optional int32u invokeID = 1;
  }

  request struct DisableActionWithDurationRequest {
    int16u actionID = 0;
    optional int32u invokeID = 1;
    int32u duration = 2;
  }

  /** This command triggers an action (state change) on the involved endpoints. */
  command InstantAction(InstantActionRequest): DefaultSuccess = 0;
  /** This command triggers an action (state change) on the involved endpoints, with a specified time to transition from the current state to the new state. */
  command InstantActionWithTransition(InstantActionWithTransitionRequest): DefaultSuccess = 1;
  /** This command triggers the commencement of an action on the involved endpoints. */
  command StartAction(StartActionRequest): DefaultSuccess = 2;
  /** This command triggers the commencement of an action (with a duration) on the involved endpoints. */
  command StartActionWithDuration(StartActionWithDurationRequest): DefaultSuccess = 3;
  /** This command stops the ongoing action on the involved endpoints. */
  command StopAction(StopActionRequest): DefaultSuccess = 4;
  /** This command pauses an ongoing action. */
  command PauseAction(PauseActionRequest): DefaultSuccess = 5;
  /** This command pauses an ongoing action with a duration. */
  command PauseActionWithDuration(PauseActionWithDurationRequest): DefaultSuccess = 6;
  /** This command resumes a previously paused action. */
  command ResumeAction(ResumeActionRequest): DefaultSuccess = 7;
  /** This command enables a certain action or automation. */
  command EnableAction(EnableActionRequest): DefaultSuccess = 8;
  /** This command enables a certain action or automation with a duration. */
  command EnableActionWithDuration(EnableActionWithDurationRequest): DefaultSuccess = 9;
  /** This command disables a certain action or automation. */
  command DisableAction(DisableActionRequest): DefaultSuccess = 10;
  /** This command disables a certain action or automation with a duration. */
  command DisableActionWithDuration(DisableActionWithDurationRequest): DefaultSuccess = 11;
}

/** This cluster provides attributes and events for determining basic information about Nodes, which supports both
      Commissioning and operational determination of Node characteristics, such as Vendor ID, Product ID and serial number,
      which apply to the whole Node. Also allows setting user device information such as location. */
client cluster BasicInformation = 40 {
  revision 3;

  enum ColorEnum : enum8 {
    kBlack = 0;
    kNavy = 1;
    kGreen = 2;
    kTeal = 3;
    kMaroon = 4;
    kPurple = 5;
    kOlive = 6;
    kGray = 7;
    kBlue = 8;
    kLime = 9;
    kAqua = 10;
    kRed = 11;
    kFuchsia = 12;
    kYellow = 13;
    kWhite = 14;
    kNickel = 15;
    kChrome = 16;
    kBrass = 17;
    kCopper = 18;
    kSilver = 19;
    kGold = 20;
  }

  enum ProductFinishEnum : enum8 {
    kOther = 0;
    kMatte = 1;
    kSatin = 2;
    kPolished = 3;
    kRugged = 4;
    kFabric = 5;
  }

  struct CapabilityMinimaStruct {
    int16u caseSessionsPerFabric = 0;
    int16u subscriptionsPerFabric = 1;
  }

  struct ProductAppearanceStruct {
    ProductFinishEnum finish = 0;
    nullable ColorEnum primaryColor = 1;
  }

  critical event StartUp = 0 {
    int32u softwareVersion = 0;
  }

  critical event ShutDown = 1 {
  }

  info event Leave = 2 {
    fabric_idx fabricIndex = 0;
  }

  info event ReachableChanged = 3 {
    boolean reachableNewValue = 0;
  }

  readonly attribute int16u dataModelRevision = 0;
  readonly attribute char_string<32> vendorName = 1;
  readonly attribute vendor_id vendorID = 2;
  readonly attribute char_string<32> productName = 3;
  readonly attribute int16u productID = 4;
  attribute access(write: manage) char_string<32> nodeLabel = 5;
  attribute access(write: administer) char_string<2> location = 6;
  readonly attribute int16u hardwareVersion = 7;
  readonly attribute char_string<64> hardwareVersionString = 8;
  readonly attribute int32u softwareVersion = 9;
  readonly attribute char_string<64> softwareVersionString = 10;
  readonly attribute optional char_string<16> manufacturingDate = 11;
  readonly attribute optional char_string<32> partNumber = 12;
  readonly attribute optional long_char_string<256> productURL = 13;
  readonly attribute optional char_string<64> productLabel = 14;
  readonly attribute optional char_string<32> serialNumber = 15;
  attribute access(write: manage) optional boolean localConfigDisabled = 16;
  readonly attribute optional boolean reachable = 17;
  readonly attribute optional char_string<32> uniqueID = 18;
  readonly attribute CapabilityMinimaStruct capabilityMinima = 19;
  readonly attribute optional ProductAppearanceStruct productAppearance = 20;
  readonly attribute int32u specificationVersion = 21;
  readonly attribute int16u maxPathsPerInvoke = 22;
  readonly attribute command_id generatedCommandList[] = 65528;
  readonly attribute command_id acceptedCommandList[] = 65529;
  readonly attribute event_id eventList[] = 65530;
  readonly attribute attrib_id attributeList[] = 65531;
  readonly attribute bitmap32 featureMap = 65532;
  readonly attribute int16u clusterRevision = 65533;

  command MfgSpecificPing(): DefaultSuccess = 0;
}

/** Provides an interface for providing OTA software updates */
client cluster OtaSoftwareUpdateProvider = 41 {
  revision 1; // NOTE: Default/not specifically set

  enum ApplyUpdateActionEnum : enum8 {
    kProceed = 0;
    kAwaitNextAction = 1;
    kDiscontinue = 2;
  }

  enum DownloadProtocolEnum : enum8 {
    kBDXSynchronous = 0;
    kBDXAsynchronous = 1;
    kHTTPS = 2;
    kVendorSpecific = 3;
  }

  enum StatusEnum : enum8 {
    kUpdateAvailable = 0;
    kBusy = 1;
    kNotAvailable = 2;
    kDownloadProtocolNotSupported = 3;
  }

  readonly attribute command_id generatedCommandList[] = 65528;
  readonly attribute command_id acceptedCommandList[] = 65529;
  readonly attribute event_id eventList[] = 65530;
  readonly attribute attrib_id attributeList[] = 65531;
  readonly attribute bitmap32 featureMap = 65532;
  readonly attribute int16u clusterRevision = 65533;

  request struct QueryImageRequest {
    vendor_id vendorID = 0;
    int16u productID = 1;
    int32u softwareVersion = 2;
    DownloadProtocolEnum protocolsSupported[] = 3;
    optional int16u hardwareVersion = 4;
    optional char_string<2> location = 5;
    optional boolean requestorCanConsent = 6;
    optional octet_string<512> metadataForProvider = 7;
  }

  response struct QueryImageResponse = 1 {
    StatusEnum status = 0;
    optional int32u delayedActionTime = 1;
    optional char_string<256> imageURI = 2;
    optional int32u softwareVersion = 3;
    optional char_string<64> softwareVersionString = 4;
    optional octet_string<32> updateToken = 5;
    optional boolean userConsentNeeded = 6;
    optional octet_string<512> metadataForRequestor = 7;
  }

  request struct ApplyUpdateRequestRequest {
    octet_string<32> updateToken = 0;
    int32u newVersion = 1;
  }

  response struct ApplyUpdateResponse = 3 {
    ApplyUpdateActionEnum action = 0;
    int32u delayedActionTime = 1;
  }

  request struct NotifyUpdateAppliedRequest {
    octet_string<32> updateToken = 0;
    int32u softwareVersion = 1;
  }

  /** Determine availability of a new Software Image */
  command QueryImage(QueryImageRequest): QueryImageResponse = 0;
  /** Determine next action to take for a downloaded Software Image */
  command ApplyUpdateRequest(ApplyUpdateRequestRequest): ApplyUpdateResponse = 2;
  /** Notify OTA Provider that an update was applied */
  command NotifyUpdateApplied(NotifyUpdateAppliedRequest): DefaultSuccess = 4;
}

/** Provides an interface for downloading and applying OTA software updates */
client cluster OtaSoftwareUpdateRequestor = 42 {
  revision 1; // NOTE: Default/not specifically set

  enum AnnouncementReasonEnum : enum8 {
    kSimpleAnnouncement = 0;
    kUpdateAvailable = 1;
    kUrgentUpdateAvailable = 2;
  }

  enum ChangeReasonEnum : enum8 {
    kUnknown = 0;
    kSuccess = 1;
    kFailure = 2;
    kTimeOut = 3;
    kDelayByProvider = 4;
  }

  enum UpdateStateEnum : enum8 {
    kUnknown = 0;
    kIdle = 1;
    kQuerying = 2;
    kDelayedOnQuery = 3;
    kDownloading = 4;
    kApplying = 5;
    kDelayedOnApply = 6;
    kRollingBack = 7;
    kDelayedOnUserConsent = 8;
  }

  fabric_scoped struct ProviderLocation {
    node_id providerNodeID = 1;
    endpoint_no endpoint = 2;
    fabric_idx fabricIndex = 254;
  }

  info event StateTransition = 0 {
    UpdateStateEnum previousState = 0;
    UpdateStateEnum newState = 1;
    ChangeReasonEnum reason = 2;
    nullable int32u targetSoftwareVersion = 3;
  }

  critical event VersionApplied = 1 {
    int32u softwareVersion = 0;
    int16u productID = 1;
  }

  info event DownloadError = 2 {
    int32u softwareVersion = 0;
    int64u bytesDownloaded = 1;
    nullable int8u progressPercent = 2;
    nullable int64s platformCode = 3;
  }

  attribute ProviderLocation defaultOTAProviders[] = 0;
  readonly attribute boolean updatePossible = 1;
  readonly attribute UpdateStateEnum updateState = 2;
  readonly attribute nullable int8u updateStateProgress = 3;
  readonly attribute command_id generatedCommandList[] = 65528;
  readonly attribute command_id acceptedCommandList[] = 65529;
  readonly attribute event_id eventList[] = 65530;
  readonly attribute attrib_id attributeList[] = 65531;
  readonly attribute bitmap32 featureMap = 65532;
  readonly attribute int16u clusterRevision = 65533;

  request struct AnnounceOTAProviderRequest {
    node_id providerNodeID = 0;
    vendor_id vendorID = 1;
    AnnouncementReasonEnum announcementReason = 2;
    optional octet_string<512> metadataForNode = 3;
    endpoint_no endpoint = 4;
  }

  /** Announce the presence of an OTA Provider */
  command AnnounceOTAProvider(AnnounceOTAProviderRequest): DefaultSuccess = 0;
}

/** Nodes should be expected to be deployed to any and all regions of the world. These global regions
      may have differing common languages, units of measurements, and numerical formatting
      standards. As such, Nodes that visually or audibly convey information need a mechanism by which
      they can be configured to use a user’s preferred language, units, etc */
client cluster LocalizationConfiguration = 43 {
  revision 1; // NOTE: Default/not specifically set

  attribute access(write: manage) char_string<35> activeLocale = 0;
  readonly attribute char_string supportedLocales[] = 1;
  readonly attribute command_id generatedCommandList[] = 65528;
  readonly attribute command_id acceptedCommandList[] = 65529;
  readonly attribute event_id eventList[] = 65530;
  readonly attribute attrib_id attributeList[] = 65531;
  readonly attribute bitmap32 featureMap = 65532;
  readonly attribute int16u clusterRevision = 65533;
}

/** Nodes should be expected to be deployed to any and all regions of the world. These global regions
      may have differing preferences for how dates and times are conveyed. As such, Nodes that visually
      or audibly convey time information need a mechanism by which they can be configured to use a
      user’s preferred format. */
client cluster TimeFormatLocalization = 44 {
  revision 1; // NOTE: Default/not specifically set

  enum CalendarTypeEnum : enum8 {
    kBuddhist = 0;
    kChinese = 1;
    kCoptic = 2;
    kEthiopian = 3;
    kGregorian = 4;
    kHebrew = 5;
    kIndian = 6;
    kIslamic = 7;
    kJapanese = 8;
    kKorean = 9;
    kPersian = 10;
    kTaiwanese = 11;
  }

  enum HourFormatEnum : enum8 {
    k12hr = 0;
    k24hr = 1;
  }

  bitmap Feature : bitmap32 {
    kCalendarFormat = 0x1;
  }

  attribute access(write: manage) HourFormatEnum hourFormat = 0;
  attribute access(write: manage) optional CalendarTypeEnum activeCalendarType = 1;
  readonly attribute optional CalendarTypeEnum supportedCalendarTypes[] = 2;
  readonly attribute command_id generatedCommandList[] = 65528;
  readonly attribute command_id acceptedCommandList[] = 65529;
  readonly attribute event_id eventList[] = 65530;
  readonly attribute attrib_id attributeList[] = 65531;
  readonly attribute bitmap32 featureMap = 65532;
  readonly attribute int16u clusterRevision = 65533;
}

/** Nodes should be expected to be deployed to any and all regions of the world. These global regions
      may have differing preferences for the units in which values are conveyed in communication to a
      user. As such, Nodes that visually or audibly convey measurable values to the user need a
      mechanism by which they can be configured to use a user’s preferred unit. */
client cluster UnitLocalization = 45 {
  revision 1;

  enum TempUnitEnum : enum8 {
    kFahrenheit = 0;
    kCelsius = 1;
    kKelvin = 2;
  }

  bitmap Feature : bitmap32 {
    kTemperatureUnit = 0x1;
  }

  attribute access(write: manage) optional TempUnitEnum temperatureUnit = 0;
  readonly attribute command_id generatedCommandList[] = 65528;
  readonly attribute command_id acceptedCommandList[] = 65529;
  readonly attribute event_id eventList[] = 65530;
  readonly attribute attrib_id attributeList[] = 65531;
  readonly attribute bitmap32 featureMap = 65532;
  readonly attribute int16u clusterRevision = 65533;
}

/** This cluster is used to describe the configuration and capabilities of a Device's power system. */
client cluster PowerSourceConfiguration = 46 {
  revision 1;

  readonly attribute endpoint_no sources[] = 0;
  readonly attribute command_id generatedCommandList[] = 65528;
  readonly attribute command_id acceptedCommandList[] = 65529;
  readonly attribute event_id eventList[] = 65530;
  readonly attribute attrib_id attributeList[] = 65531;
  readonly attribute bitmap32 featureMap = 65532;
  readonly attribute int16u clusterRevision = 65533;
}

/** This cluster is used to describe the configuration and capabilities of a physical power source that provides power to the Node. */
client cluster PowerSource = 47 {
  revision 1; // NOTE: Default/not specifically set

  enum BatApprovedChemistryEnum : enum16 {
    kUnspecified = 0;
    kAlkaline = 1;
    kLithiumCarbonFluoride = 2;
    kLithiumChromiumOxide = 3;
    kLithiumCopperOxide = 4;
    kLithiumIronDisulfide = 5;
    kLithiumManganeseDioxide = 6;
    kLithiumThionylChloride = 7;
    kMagnesium = 8;
    kMercuryOxide = 9;
    kNickelOxyhydride = 10;
    kSilverOxide = 11;
    kZincAir = 12;
    kZincCarbon = 13;
    kZincChloride = 14;
    kZincManganeseDioxide = 15;
    kLeadAcid = 16;
    kLithiumCobaltOxide = 17;
    kLithiumIon = 18;
    kLithiumIonPolymer = 19;
    kLithiumIronPhosphate = 20;
    kLithiumSulfur = 21;
    kLithiumTitanate = 22;
    kNickelCadmium = 23;
    kNickelHydrogen = 24;
    kNickelIron = 25;
    kNickelMetalHydride = 26;
    kNickelZinc = 27;
    kSilverZinc = 28;
    kSodiumIon = 29;
    kSodiumSulfur = 30;
    kZincBromide = 31;
    kZincCerium = 32;
  }

  enum BatChargeFaultEnum : enum8 {
    kUnspecified = 0;
    kAmbientTooHot = 1;
    kAmbientTooCold = 2;
    kBatteryTooHot = 3;
    kBatteryTooCold = 4;
    kBatteryAbsent = 5;
    kBatteryOverVoltage = 6;
    kBatteryUnderVoltage = 7;
    kChargerOverVoltage = 8;
    kChargerUnderVoltage = 9;
    kSafetyTimeout = 10;
  }

  enum BatChargeLevelEnum : enum8 {
    kOK = 0;
    kWarning = 1;
    kCritical = 2;
  }

  enum BatChargeStateEnum : enum8 {
    kUnknown = 0;
    kIsCharging = 1;
    kIsAtFullCharge = 2;
    kIsNotCharging = 3;
  }

  enum BatCommonDesignationEnum : enum16 {
    kUnspecified = 0;
    kAAA = 1;
    kAA = 2;
    kC = 3;
    kD = 4;
    k4v5 = 5;
    k6v0 = 6;
    k9v0 = 7;
    k12AA = 8;
    kAAAA = 9;
    kA = 10;
    kB = 11;
    kF = 12;
    kN = 13;
    kNo6 = 14;
    kSubC = 15;
    kA23 = 16;
    kA27 = 17;
    kBA5800 = 18;
    kDuplex = 19;
    k4SR44 = 20;
    k523 = 21;
    k531 = 22;
    k15v0 = 23;
    k22v5 = 24;
    k30v0 = 25;
    k45v0 = 26;
    k67v5 = 27;
    kJ = 28;
    kCR123A = 29;
    kCR2 = 30;
    k2CR5 = 31;
    kCRP2 = 32;
    kCRV3 = 33;
    kSR41 = 34;
    kSR43 = 35;
    kSR44 = 36;
    kSR45 = 37;
    kSR48 = 38;
    kSR54 = 39;
    kSR55 = 40;
    kSR57 = 41;
    kSR58 = 42;
    kSR59 = 43;
    kSR60 = 44;
    kSR63 = 45;
    kSR64 = 46;
    kSR65 = 47;
    kSR66 = 48;
    kSR67 = 49;
    kSR68 = 50;
    kSR69 = 51;
    kSR516 = 52;
    kSR731 = 53;
    kSR712 = 54;
    kLR932 = 55;
    kA5 = 56;
    kA10 = 57;
    kA13 = 58;
    kA312 = 59;
    kA675 = 60;
    kAC41E = 61;
    k10180 = 62;
    k10280 = 63;
    k10440 = 64;
    k14250 = 65;
    k14430 = 66;
    k14500 = 67;
    k14650 = 68;
    k15270 = 69;
    k16340 = 70;
    kRCR123A = 71;
    k17500 = 72;
    k17670 = 73;
    k18350 = 74;
    k18500 = 75;
    k18650 = 76;
    k19670 = 77;
    k25500 = 78;
    k26650 = 79;
    k32600 = 80;
  }

  enum BatFaultEnum : enum8 {
    kUnspecified = 0;
    kOverTemp = 1;
    kUnderTemp = 2;
  }

  enum BatReplaceabilityEnum : enum8 {
    kUnspecified = 0;
    kNotReplaceable = 1;
    kUserReplaceable = 2;
    kFactoryReplaceable = 3;
  }

  enum PowerSourceStatusEnum : enum8 {
    kUnspecified = 0;
    kActive = 1;
    kStandby = 2;
    kUnavailable = 3;
  }

  enum WiredCurrentTypeEnum : enum8 {
    kAC = 0;
    kDC = 1;
  }

  enum WiredFaultEnum : enum8 {
    kUnspecified = 0;
    kOverVoltage = 1;
    kUnderVoltage = 2;
  }

  bitmap Feature : bitmap32 {
    kWired = 0x1;
    kBattery = 0x2;
    kRechargeable = 0x4;
    kReplaceable = 0x8;
  }

  struct BatChargeFaultChangeType {
    BatChargeFaultEnum current[] = 0;
    BatChargeFaultEnum previous[] = 1;
  }

  struct BatFaultChangeType {
    BatFaultEnum current[] = 0;
    BatFaultEnum previous[] = 1;
  }

  struct WiredFaultChangeType {
    WiredFaultEnum current[] = 0;
    WiredFaultEnum previous[] = 1;
  }

  info event WiredFaultChange = 0 {
    WiredFaultEnum current[] = 0;
    WiredFaultEnum previous[] = 1;
  }

  info event BatFaultChange = 1 {
    BatFaultEnum current[] = 0;
    BatFaultEnum previous[] = 1;
  }

  info event BatChargeFaultChange = 2 {
    BatChargeFaultEnum current[] = 0;
    BatChargeFaultEnum previous[] = 1;
  }

  readonly attribute PowerSourceStatusEnum status = 0;
  readonly attribute int8u order = 1;
  readonly attribute char_string<60> description = 2;
  readonly attribute optional nullable int32u wiredAssessedInputVoltage = 3;
  readonly attribute optional nullable int16u wiredAssessedInputFrequency = 4;
  readonly attribute optional WiredCurrentTypeEnum wiredCurrentType = 5;
  readonly attribute optional nullable int32u wiredAssessedCurrent = 6;
  readonly attribute optional int32u wiredNominalVoltage = 7;
  readonly attribute optional int32u wiredMaximumCurrent = 8;
  readonly attribute optional boolean wiredPresent = 9;
  readonly attribute optional WiredFaultEnum activeWiredFaults[] = 10;
  readonly attribute optional nullable int32u batVoltage = 11;
  readonly attribute optional nullable int8u batPercentRemaining = 12;
  readonly attribute optional nullable int32u batTimeRemaining = 13;
  readonly attribute optional BatChargeLevelEnum batChargeLevel = 14;
  readonly attribute optional boolean batReplacementNeeded = 15;
  readonly attribute optional BatReplaceabilityEnum batReplaceability = 16;
  readonly attribute optional boolean batPresent = 17;
  readonly attribute optional BatFaultEnum activeBatFaults[] = 18;
  readonly attribute optional char_string<60> batReplacementDescription = 19;
  readonly attribute optional BatCommonDesignationEnum batCommonDesignation = 20;
  readonly attribute optional char_string<20> batANSIDesignation = 21;
  readonly attribute optional char_string<20> batIECDesignation = 22;
  readonly attribute optional BatApprovedChemistryEnum batApprovedChemistry = 23;
  readonly attribute optional int32u batCapacity = 24;
  readonly attribute optional int8u batQuantity = 25;
  readonly attribute optional BatChargeStateEnum batChargeState = 26;
  readonly attribute optional nullable int32u batTimeToFullCharge = 27;
  readonly attribute optional boolean batFunctionalWhileCharging = 28;
  readonly attribute optional nullable int32u batChargingCurrent = 29;
  readonly attribute optional BatChargeFaultEnum activeBatChargeFaults[] = 30;
  readonly attribute endpoint_no endpointList[] = 31;
  readonly attribute command_id generatedCommandList[] = 65528;
  readonly attribute command_id acceptedCommandList[] = 65529;
  readonly attribute event_id eventList[] = 65530;
  readonly attribute attrib_id attributeList[] = 65531;
  readonly attribute bitmap32 featureMap = 65532;
  readonly attribute int16u clusterRevision = 65533;
}

/** This cluster is used to manage global aspects of the Commissioning flow. */
client cluster GeneralCommissioning = 48 {
  revision 1; // NOTE: Default/not specifically set

  enum CommissioningErrorEnum : enum8 {
    kOK = 0;
    kValueOutsideRange = 1;
    kInvalidAuthentication = 2;
    kNoFailSafe = 3;
    kBusyWithOtherAdmin = 4;
  }

  enum RegulatoryLocationTypeEnum : enum8 {
    kIndoor = 0;
    kOutdoor = 1;
    kIndoorOutdoor = 2;
  }

  struct BasicCommissioningInfo {
    int16u failSafeExpiryLengthSeconds = 0;
    int16u maxCumulativeFailsafeSeconds = 1;
  }

  attribute access(write: administer) int64u breadcrumb = 0;
  readonly attribute BasicCommissioningInfo basicCommissioningInfo = 1;
  readonly attribute RegulatoryLocationTypeEnum regulatoryConfig = 2;
  readonly attribute RegulatoryLocationTypeEnum locationCapability = 3;
  readonly attribute boolean supportsConcurrentConnection = 4;
  readonly attribute command_id generatedCommandList[] = 65528;
  readonly attribute command_id acceptedCommandList[] = 65529;
  readonly attribute event_id eventList[] = 65530;
  readonly attribute attrib_id attributeList[] = 65531;
  readonly attribute bitmap32 featureMap = 65532;
  readonly attribute int16u clusterRevision = 65533;

  request struct ArmFailSafeRequest {
    int16u expiryLengthSeconds = 0;
    int64u breadcrumb = 1;
  }

  response struct ArmFailSafeResponse = 1 {
    CommissioningErrorEnum errorCode = 0;
    char_string<128> debugText = 1;
  }

  request struct SetRegulatoryConfigRequest {
    RegulatoryLocationTypeEnum newRegulatoryConfig = 0;
    char_string<2> countryCode = 1;
    int64u breadcrumb = 2;
  }

  response struct SetRegulatoryConfigResponse = 3 {
    CommissioningErrorEnum errorCode = 0;
    char_string debugText = 1;
  }

  response struct CommissioningCompleteResponse = 5 {
    CommissioningErrorEnum errorCode = 0;
    char_string debugText = 1;
  }

  /** Arm the persistent fail-safe timer with an expiry time of now + ExpiryLengthSeconds using device clock */
  command access(invoke: administer) ArmFailSafe(ArmFailSafeRequest): ArmFailSafeResponse = 0;
  /** Set the regulatory configuration to be used during commissioning */
  command access(invoke: administer) SetRegulatoryConfig(SetRegulatoryConfigRequest): SetRegulatoryConfigResponse = 2;
  /** Signals the Server that the Client has successfully completed all steps of Commissioning/Recofiguration needed during fail-safe period. */
  fabric command access(invoke: administer) CommissioningComplete(): CommissioningCompleteResponse = 4;
}

/** Functionality to configure, enable, disable network credentials and access on a Matter device. */
client cluster NetworkCommissioning = 49 {
  revision 1; // NOTE: Default/not specifically set

  enum NetworkCommissioningStatusEnum : enum8 {
    kSuccess = 0;
    kOutOfRange = 1;
    kBoundsExceeded = 2;
    kNetworkIDNotFound = 3;
    kDuplicateNetworkID = 4;
    kNetworkNotFound = 5;
    kRegulatoryError = 6;
    kAuthFailure = 7;
    kUnsupportedSecurity = 8;
    kOtherConnectionFailure = 9;
    kIPV6Failed = 10;
    kIPBindFailed = 11;
    kUnknownError = 12;
  }

  enum WiFiBandEnum : enum8 {
    k2G4 = 0;
    k3G65 = 1;
    k5G = 2;
    k6G = 3;
    k60G = 4;
    k1G = 5;
  }

  bitmap Feature : bitmap32 {
    kWiFiNetworkInterface = 0x1;
    kThreadNetworkInterface = 0x2;
    kEthernetNetworkInterface = 0x4;
    kPerDeviceCredentials = 0x8;
  }

  bitmap ThreadCapabilitiesBitmap : bitmap16 {
    kIsBorderRouterCapable = 0x1;
    kIsRouterCapable = 0x2;
    kIsSleepyEndDeviceCapable = 0x4;
    kIsFullThreadDevice = 0x8;
    kIsSynchronizedSleepyEndDeviceCapable = 0x10;
  }

  bitmap WiFiSecurityBitmap : bitmap8 {
    kUnencrypted = 0x1;
    kWEP = 0x2;
    kWPAPersonal = 0x4;
    kWPA2Personal = 0x8;
    kWPA3Personal = 0x10;
    kWPA3MatterPDC = 0x20;
  }

  struct NetworkInfoStruct {
    octet_string<32> networkID = 0;
    boolean connected = 1;
    optional nullable octet_string<20> networkIdentifier = 2;
    optional nullable octet_string<20> clientIdentifier = 3;
  }

  struct ThreadInterfaceScanResultStruct {
    int16u panId = 0;
    int64u extendedPanId = 1;
    char_string<16> networkName = 2;
    int16u channel = 3;
    int8u version = 4;
    octet_string<8> extendedAddress = 5;
    int8s rssi = 6;
    int8u lqi = 7;
  }

  struct WiFiInterfaceScanResultStruct {
    WiFiSecurityBitmap security = 0;
    octet_string<32> ssid = 1;
    octet_string<6> bssid = 2;
    int16u channel = 3;
    WiFiBandEnum wiFiBand = 4;
    int8s rssi = 5;
  }

  readonly attribute access(read: administer) int8u maxNetworks = 0;
  readonly attribute access(read: administer) NetworkInfoStruct networks[] = 1;
  readonly attribute optional int8u scanMaxTimeSeconds = 2;
  readonly attribute optional int8u connectMaxTimeSeconds = 3;
  attribute access(write: administer) boolean interfaceEnabled = 4;
  readonly attribute access(read: administer) nullable NetworkCommissioningStatusEnum lastNetworkingStatus = 5;
  readonly attribute access(read: administer) nullable octet_string<32> lastNetworkID = 6;
  readonly attribute access(read: administer) nullable int32s lastConnectErrorValue = 7;
  readonly attribute optional WiFiBandEnum supportedWiFiBands[] = 8;
  readonly attribute optional ThreadCapabilitiesBitmap supportedThreadFeatures = 9;
  readonly attribute optional int16u threadVersion = 10;
  readonly attribute command_id generatedCommandList[] = 65528;
  readonly attribute command_id acceptedCommandList[] = 65529;
  readonly attribute event_id eventList[] = 65530;
  readonly attribute attrib_id attributeList[] = 65531;
  readonly attribute bitmap32 featureMap = 65532;
  readonly attribute int16u clusterRevision = 65533;

  request struct ScanNetworksRequest {
    optional nullable octet_string<32> ssid = 0;
    optional int64u breadcrumb = 1;
  }

  response struct ScanNetworksResponse = 1 {
    NetworkCommissioningStatusEnum networkingStatus = 0;
    optional char_string debugText = 1;
    optional WiFiInterfaceScanResultStruct wiFiScanResults[] = 2;
    optional ThreadInterfaceScanResultStruct threadScanResults[] = 3;
  }

  request struct AddOrUpdateWiFiNetworkRequest {
    octet_string<32> ssid = 0;
    octet_string<64> credentials = 1;
    optional int64u breadcrumb = 2;
    optional octet_string<140> networkIdentity = 3;
    optional octet_string<20> clientIdentifier = 4;
    optional octet_string<32> possessionNonce = 5;
  }

  request struct AddOrUpdateThreadNetworkRequest {
    octet_string<254> operationalDataset = 0;
    optional int64u breadcrumb = 1;
  }

  request struct RemoveNetworkRequest {
    octet_string<32> networkID = 0;
    optional int64u breadcrumb = 1;
  }

  response struct NetworkConfigResponse = 5 {
    NetworkCommissioningStatusEnum networkingStatus = 0;
    optional char_string<512> debugText = 1;
    optional int8u networkIndex = 2;
    optional octet_string<140> clientIdentity = 3;
    optional octet_string<64> possessionSignature = 4;
  }

  request struct ConnectNetworkRequest {
    octet_string<32> networkID = 0;
    optional int64u breadcrumb = 1;
  }

  response struct ConnectNetworkResponse = 7 {
    NetworkCommissioningStatusEnum networkingStatus = 0;
    optional char_string debugText = 1;
    nullable int32s errorValue = 2;
  }

  request struct ReorderNetworkRequest {
    octet_string<32> networkID = 0;
    int8u networkIndex = 1;
    optional int64u breadcrumb = 2;
  }

  request struct QueryIdentityRequest {
    OCTET_STRING<20> keyIdentifier = 0;
    optional OCTET_STRING<32> possessionNonce = 1;
  }

  response struct QueryIdentityResponse = 10 {
    OCTET_STRING<140> identity = 0;
    optional OCTET_STRING<64> possessionSignature = 1;
  }

  /** Detemine the set of networks the device sees as available. */
  command access(invoke: administer) ScanNetworks(ScanNetworksRequest): ScanNetworksResponse = 0;
  /** Add or update the credentials for a given Wi-Fi network. */
  command access(invoke: administer) AddOrUpdateWiFiNetwork(AddOrUpdateWiFiNetworkRequest): NetworkConfigResponse = 2;
  /** Add or update the credentials for a given Thread network. */
  command access(invoke: administer) AddOrUpdateThreadNetwork(AddOrUpdateThreadNetworkRequest): NetworkConfigResponse = 3;
  /** Remove the definition of a given network (including its credentials). */
  command access(invoke: administer) RemoveNetwork(RemoveNetworkRequest): NetworkConfigResponse = 4;
  /** Connect to the specified network, using previously-defined credentials. */
  command access(invoke: administer) ConnectNetwork(ConnectNetworkRequest): ConnectNetworkResponse = 6;
  /** Modify the order in which networks will be presented in the Networks attribute. */
  command access(invoke: administer) ReorderNetwork(ReorderNetworkRequest): NetworkConfigResponse = 8;
  /** Retrieve details about and optionally proof of possession of a network client identity. */
  command access(invoke: administer) QueryIdentity(QueryIdentityRequest): QueryIdentityResponse = 9;
}

/** The cluster provides commands for retrieving unstructured diagnostic logs from a Node that may be used to aid in diagnostics. */
client cluster DiagnosticLogs = 50 {
  revision 1; // NOTE: Default/not specifically set

  enum IntentEnum : enum8 {
    kEndUserSupport = 0;
    kNetworkDiag = 1;
    kCrashLogs = 2;
  }

  enum StatusEnum : enum8 {
    kSuccess = 0;
    kExhausted = 1;
    kNoLogs = 2;
    kBusy = 3;
    kDenied = 4;
  }

  enum TransferProtocolEnum : enum8 {
    kResponsePayload = 0;
    kBDX = 1;
  }

  readonly attribute command_id generatedCommandList[] = 65528;
  readonly attribute command_id acceptedCommandList[] = 65529;
  readonly attribute event_id eventList[] = 65530;
  readonly attribute attrib_id attributeList[] = 65531;
  readonly attribute bitmap32 featureMap = 65532;
  readonly attribute int16u clusterRevision = 65533;

  request struct RetrieveLogsRequestRequest {
    IntentEnum intent = 0;
    TransferProtocolEnum requestedProtocol = 1;
    optional char_string<32> transferFileDesignator = 2;
  }

  response struct RetrieveLogsResponse = 1 {
    StatusEnum status = 0;
    LONG_OCTET_STRING logContent = 1;
    optional epoch_us UTCTimeStamp = 2;
    optional systime_us timeSinceBoot = 3;
  }

  /** Retrieving diagnostic logs from a Node */
  command RetrieveLogsRequest(RetrieveLogsRequestRequest): RetrieveLogsResponse = 0;
}

/** The General Diagnostics Cluster, along with other diagnostics clusters, provide a means to acquire standardized diagnostics metrics that MAY be used by a Node to assist a user or Administrative Node in diagnosing potential problems. */
client cluster GeneralDiagnostics = 51 {
  revision 1; // NOTE: Default/not specifically set

  enum BootReasonEnum : enum8 {
    kUnspecified = 0;
    kPowerOnReboot = 1;
    kBrownOutReset = 2;
    kSoftwareWatchdogReset = 3;
    kHardwareWatchdogReset = 4;
    kSoftwareUpdateCompleted = 5;
    kSoftwareReset = 6;
  }

  enum HardwareFaultEnum : enum8 {
    kUnspecified = 0;
    kRadio = 1;
    kSensor = 2;
    kResettableOverTemp = 3;
    kNonResettableOverTemp = 4;
    kPowerSource = 5;
    kVisualDisplayFault = 6;
    kAudioOutputFault = 7;
    kUserInterfaceFault = 8;
    kNonVolatileMemoryError = 9;
    kTamperDetected = 10;
  }

  enum InterfaceTypeEnum : enum8 {
    kUnspecified = 0;
    kWiFi = 1;
    kEthernet = 2;
    kCellular = 3;
    kThread = 4;
  }

  enum NetworkFaultEnum : enum8 {
    kUnspecified = 0;
    kHardwareFailure = 1;
    kNetworkJammed = 2;
    kConnectionFailed = 3;
  }

  enum RadioFaultEnum : enum8 {
    kUnspecified = 0;
    kWiFiFault = 1;
    kCellularFault = 2;
    kThreadFault = 3;
    kNFCFault = 4;
    kBLEFault = 5;
    kEthernetFault = 6;
  }

  struct NetworkInterface {
    char_string<32> name = 0;
    boolean isOperational = 1;
    nullable boolean offPremiseServicesReachableIPv4 = 2;
    nullable boolean offPremiseServicesReachableIPv6 = 3;
    octet_string<8> hardwareAddress = 4;
    octet_string IPv4Addresses[] = 5;
    octet_string IPv6Addresses[] = 6;
    InterfaceTypeEnum type = 7;
  }

  critical event HardwareFaultChange = 0 {
    HardwareFaultEnum current[] = 0;
    HardwareFaultEnum previous[] = 1;
  }

  critical event RadioFaultChange = 1 {
    RadioFaultEnum current[] = 0;
    RadioFaultEnum previous[] = 1;
  }

  critical event NetworkFaultChange = 2 {
    NetworkFaultEnum current[] = 0;
    NetworkFaultEnum previous[] = 1;
  }

  critical event BootReason = 3 {
    BootReasonEnum bootReason = 0;
  }

  readonly attribute NetworkInterface networkInterfaces[] = 0;
  readonly attribute int16u rebootCount = 1;
  readonly attribute optional int64u upTime = 2;
  readonly attribute optional int32u totalOperationalHours = 3;
  readonly attribute optional BootReasonEnum bootReason = 4;
  readonly attribute optional HardwareFaultEnum activeHardwareFaults[] = 5;
  readonly attribute optional RadioFaultEnum activeRadioFaults[] = 6;
  readonly attribute optional NetworkFaultEnum activeNetworkFaults[] = 7;
  readonly attribute boolean testEventTriggersEnabled = 8;
  readonly attribute command_id generatedCommandList[] = 65528;
  readonly attribute command_id acceptedCommandList[] = 65529;
  readonly attribute event_id eventList[] = 65530;
  readonly attribute attrib_id attributeList[] = 65531;
  readonly attribute bitmap32 featureMap = 65532;
  readonly attribute int16u clusterRevision = 65533;

  request struct TestEventTriggerRequest {
    octet_string<16> enableKey = 0;
    int64u eventTrigger = 1;
  }

  response struct TimeSnapshotResponse = 2 {
    systime_us systemTimeUs = 0;
    nullable epoch_us UTCTimeUs = 1;
  }

  /** Provide a means for certification tests to trigger some test-plan-specific events */
  command access(invoke: manage) TestEventTrigger(TestEventTriggerRequest): DefaultSuccess = 0;
  /** Take a snapshot of system time and epoch time. */
  command TimeSnapshot(): TimeSnapshotResponse = 1;
}

/** The Software Diagnostics Cluster provides a means to acquire standardized diagnostics metrics that MAY be used by a Node to assist a user or Administrative Node in diagnosing potential problems. */
client cluster SoftwareDiagnostics = 52 {
  revision 1; // NOTE: Default/not specifically set

  bitmap Feature : bitmap32 {
    kWatermarks = 0x1;
  }

  struct ThreadMetricsStruct {
    int64u id = 0;
    optional char_string<8> name = 1;
    optional int32u stackFreeCurrent = 2;
    optional int32u stackFreeMinimum = 3;
    optional int32u stackSize = 4;
  }

  info event SoftwareFault = 0 {
    int64u id = 0;
    optional char_string name = 1;
    optional octet_string faultRecording = 2;
  }

  readonly attribute optional ThreadMetricsStruct threadMetrics[] = 0;
  readonly attribute optional int64u currentHeapFree = 1;
  readonly attribute optional int64u currentHeapUsed = 2;
  readonly attribute optional int64u currentHeapHighWatermark = 3;
  readonly attribute command_id generatedCommandList[] = 65528;
  readonly attribute command_id acceptedCommandList[] = 65529;
  readonly attribute event_id eventList[] = 65530;
  readonly attribute attrib_id attributeList[] = 65531;
  readonly attribute bitmap32 featureMap = 65532;
  readonly attribute int16u clusterRevision = 65533;

  /** Reception of this command SHALL reset the values: The StackFreeMinimum field of the ThreadMetrics attribute, CurrentHeapHighWaterMark attribute. */
  command access(invoke: manage) ResetWatermarks(): DefaultSuccess = 0;
}

/** The Thread Network Diagnostics Cluster provides a means to acquire standardized diagnostics metrics that MAY be used by a Node to assist a user or Administrative Node in diagnosing potential problems */
client cluster ThreadNetworkDiagnostics = 53 {
  revision 1; // NOTE: Default/not specifically set

  enum ConnectionStatusEnum : enum8 {
    kConnected = 0;
    kNotConnected = 1;
  }

  enum NetworkFaultEnum : enum8 {
    kUnspecified = 0;
    kLinkDown = 1;
    kHardwareFailure = 2;
    kNetworkJammed = 3;
  }

  enum RoutingRoleEnum : enum8 {
    kUnspecified = 0;
    kUnassigned = 1;
    kSleepyEndDevice = 2;
    kEndDevice = 3;
    kREED = 4;
    kRouter = 5;
    kLeader = 6;
  }

  bitmap Feature : bitmap32 {
    kPacketCounts = 0x1;
    kErrorCounts = 0x2;
    kMLECounts = 0x4;
    kMACCounts = 0x8;
  }

  struct NeighborTableStruct {
    int64u extAddress = 0;
    int32u age = 1;
    int16u rloc16 = 2;
    int32u linkFrameCounter = 3;
    int32u mleFrameCounter = 4;
    int8u lqi = 5;
    nullable int8s averageRssi = 6;
    nullable int8s lastRssi = 7;
    int8u frameErrorRate = 8;
    int8u messageErrorRate = 9;
    boolean rxOnWhenIdle = 10;
    boolean fullThreadDevice = 11;
    boolean fullNetworkData = 12;
    boolean isChild = 13;
  }

  struct OperationalDatasetComponents {
    boolean activeTimestampPresent = 0;
    boolean pendingTimestampPresent = 1;
    boolean masterKeyPresent = 2;
    boolean networkNamePresent = 3;
    boolean extendedPanIdPresent = 4;
    boolean meshLocalPrefixPresent = 5;
    boolean delayPresent = 6;
    boolean panIdPresent = 7;
    boolean channelPresent = 8;
    boolean pskcPresent = 9;
    boolean securityPolicyPresent = 10;
    boolean channelMaskPresent = 11;
  }

  struct RouteTableStruct {
    int64u extAddress = 0;
    int16u rloc16 = 1;
    int8u routerId = 2;
    int8u nextHop = 3;
    int8u pathCost = 4;
    int8u LQIIn = 5;
    int8u LQIOut = 6;
    int8u age = 7;
    boolean allocated = 8;
    boolean linkEstablished = 9;
  }

  struct SecurityPolicy {
    int16u rotationTime = 0;
    int16u flags = 1;
  }

  info event ConnectionStatus = 0 {
    ConnectionStatusEnum connectionStatus = 0;
  }

  info event NetworkFaultChange = 1 {
    NetworkFaultEnum current[] = 0;
    NetworkFaultEnum previous[] = 1;
  }

  readonly attribute nullable int16u channel = 0;
  readonly attribute nullable RoutingRoleEnum routingRole = 1;
  readonly attribute nullable char_string<16> networkName = 2;
  readonly attribute nullable int16u panId = 3;
  readonly attribute nullable int64u extendedPanId = 4;
  readonly attribute nullable octet_string<17> meshLocalPrefix = 5;
  readonly attribute optional int64u overrunCount = 6;
  readonly attribute NeighborTableStruct neighborTable[] = 7;
  readonly attribute RouteTableStruct routeTable[] = 8;
  readonly attribute nullable int32u partitionId = 9;
  readonly attribute nullable int16u weighting = 10;
  readonly attribute nullable int16u dataVersion = 11;
  readonly attribute nullable int16u stableDataVersion = 12;
  readonly attribute nullable int8u leaderRouterId = 13;
  readonly attribute optional int16u detachedRoleCount = 14;
  readonly attribute optional int16u childRoleCount = 15;
  readonly attribute optional int16u routerRoleCount = 16;
  readonly attribute optional int16u leaderRoleCount = 17;
  readonly attribute optional int16u attachAttemptCount = 18;
  readonly attribute optional int16u partitionIdChangeCount = 19;
  readonly attribute optional int16u betterPartitionAttachAttemptCount = 20;
  readonly attribute optional int16u parentChangeCount = 21;
  readonly attribute optional int32u txTotalCount = 22;
  readonly attribute optional int32u txUnicastCount = 23;
  readonly attribute optional int32u txBroadcastCount = 24;
  readonly attribute optional int32u txAckRequestedCount = 25;
  readonly attribute optional int32u txAckedCount = 26;
  readonly attribute optional int32u txNoAckRequestedCount = 27;
  readonly attribute optional int32u txDataCount = 28;
  readonly attribute optional int32u txDataPollCount = 29;
  readonly attribute optional int32u txBeaconCount = 30;
  readonly attribute optional int32u txBeaconRequestCount = 31;
  readonly attribute optional int32u txOtherCount = 32;
  readonly attribute optional int32u txRetryCount = 33;
  readonly attribute optional int32u txDirectMaxRetryExpiryCount = 34;
  readonly attribute optional int32u txIndirectMaxRetryExpiryCount = 35;
  readonly attribute optional int32u txErrCcaCount = 36;
  readonly attribute optional int32u txErrAbortCount = 37;
  readonly attribute optional int32u txErrBusyChannelCount = 38;
  readonly attribute optional int32u rxTotalCount = 39;
  readonly attribute optional int32u rxUnicastCount = 40;
  readonly attribute optional int32u rxBroadcastCount = 41;
  readonly attribute optional int32u rxDataCount = 42;
  readonly attribute optional int32u rxDataPollCount = 43;
  readonly attribute optional int32u rxBeaconCount = 44;
  readonly attribute optional int32u rxBeaconRequestCount = 45;
  readonly attribute optional int32u rxOtherCount = 46;
  readonly attribute optional int32u rxAddressFilteredCount = 47;
  readonly attribute optional int32u rxDestAddrFilteredCount = 48;
  readonly attribute optional int32u rxDuplicatedCount = 49;
  readonly attribute optional int32u rxErrNoFrameCount = 50;
  readonly attribute optional int32u rxErrUnknownNeighborCount = 51;
  readonly attribute optional int32u rxErrInvalidSrcAddrCount = 52;
  readonly attribute optional int32u rxErrSecCount = 53;
  readonly attribute optional int32u rxErrFcsCount = 54;
  readonly attribute optional int32u rxErrOtherCount = 55;
  readonly attribute optional nullable int64u activeTimestamp = 56;
  readonly attribute optional nullable int64u pendingTimestamp = 57;
  readonly attribute optional nullable int32u delay = 58;
  readonly attribute nullable SecurityPolicy securityPolicy = 59;
  readonly attribute nullable octet_string<4> channelPage0Mask = 60;
  readonly attribute nullable OperationalDatasetComponents operationalDatasetComponents = 61;
  readonly attribute NetworkFaultEnum activeNetworkFaultsList[] = 62;
  readonly attribute command_id generatedCommandList[] = 65528;
  readonly attribute command_id acceptedCommandList[] = 65529;
  readonly attribute event_id eventList[] = 65530;
  readonly attribute attrib_id attributeList[] = 65531;
  readonly attribute bitmap32 featureMap = 65532;
  readonly attribute int16u clusterRevision = 65533;

  /** Reception of this command SHALL reset the OverrunCount attributes to 0 */
  command access(invoke: manage) ResetCounts(): DefaultSuccess = 0;
}

/** The Wi-Fi Network Diagnostics Cluster provides a means to acquire standardized diagnostics metrics that MAY be used by a Node to assist a user or Administrative Node in diagnosing potential problems. */
client cluster WiFiNetworkDiagnostics = 54 {
  revision 1; // NOTE: Default/not specifically set

  enum AssociationFailureCauseEnum : enum8 {
    kUnknown = 0;
    kAssociationFailed = 1;
    kAuthenticationFailed = 2;
    kSsidNotFound = 3;
  }

  enum ConnectionStatusEnum : enum8 {
    kConnected = 0;
    kNotConnected = 1;
  }

  enum SecurityTypeEnum : enum8 {
    kUnspecified = 0;
    kNone = 1;
    kWEP = 2;
    kWPA = 3;
    kWPA2 = 4;
    kWPA3 = 5;
  }

  enum WiFiVersionEnum : enum8 {
    kA = 0;
    kB = 1;
    kG = 2;
    kN = 3;
    kAc = 4;
    kAx = 5;
    kAh = 6;
  }

  bitmap Feature : bitmap32 {
    kPacketCounts = 0x1;
    kErrorCounts = 0x2;
  }

  info event Disconnection = 0 {
    int16u reasonCode = 0;
  }

  info event AssociationFailure = 1 {
    AssociationFailureCauseEnum associationFailureCause = 0;
    int16u status = 1;
  }

  info event ConnectionStatus = 2 {
    ConnectionStatusEnum connectionStatus = 0;
  }

  readonly attribute nullable octet_string<6> bssid = 0;
  readonly attribute nullable SecurityTypeEnum securityType = 1;
  readonly attribute nullable WiFiVersionEnum wiFiVersion = 2;
  readonly attribute nullable int16u channelNumber = 3;
  readonly attribute nullable int8s rssi = 4;
  readonly attribute optional nullable int32u beaconLostCount = 5;
  readonly attribute optional nullable int32u beaconRxCount = 6;
  readonly attribute optional nullable int32u packetMulticastRxCount = 7;
  readonly attribute optional nullable int32u packetMulticastTxCount = 8;
  readonly attribute optional nullable int32u packetUnicastRxCount = 9;
  readonly attribute optional nullable int32u packetUnicastTxCount = 10;
  readonly attribute optional nullable int64u currentMaxRate = 11;
  readonly attribute optional nullable int64u overrunCount = 12;
  readonly attribute command_id generatedCommandList[] = 65528;
  readonly attribute command_id acceptedCommandList[] = 65529;
  readonly attribute event_id eventList[] = 65530;
  readonly attribute attrib_id attributeList[] = 65531;
  readonly attribute bitmap32 featureMap = 65532;
  readonly attribute int16u clusterRevision = 65533;

  /** Reception of this command SHALL reset the Breacon and Packet related count attributes to 0 */
  command ResetCounts(): DefaultSuccess = 0;
}

/** The Ethernet Network Diagnostics Cluster provides a means to acquire standardized diagnostics metrics that MAY be used by a Node to assist a user or Administrative Node in diagnosing potential problems. */
client cluster EthernetNetworkDiagnostics = 55 {
  revision 1; // NOTE: Default/not specifically set

  enum PHYRateEnum : enum8 {
    kRate10M = 0;
    kRate100M = 1;
    kRate1G = 2;
    kRate25G = 3;
    kRate5G = 4;
    kRate10G = 5;
    kRate40G = 6;
    kRate100G = 7;
    kRate200G = 8;
    kRate400G = 9;
  }

  bitmap Feature : bitmap32 {
    kPacketCounts = 0x1;
    kErrorCounts = 0x2;
  }

  readonly attribute optional nullable PHYRateEnum PHYRate = 0;
  readonly attribute optional nullable boolean fullDuplex = 1;
  readonly attribute optional int64u packetRxCount = 2;
  readonly attribute optional int64u packetTxCount = 3;
  readonly attribute optional int64u txErrCount = 4;
  readonly attribute optional int64u collisionCount = 5;
  readonly attribute optional int64u overrunCount = 6;
  readonly attribute optional nullable boolean carrierDetect = 7;
  readonly attribute optional int64u timeSinceReset = 8;
  readonly attribute command_id generatedCommandList[] = 65528;
  readonly attribute command_id acceptedCommandList[] = 65529;
  readonly attribute event_id eventList[] = 65530;
  readonly attribute attrib_id attributeList[] = 65531;
  readonly attribute bitmap32 featureMap = 65532;
  readonly attribute int16u clusterRevision = 65533;

  /** Reception of this command SHALL reset the attributes: PacketRxCount, PacketTxCount, TxErrCount, CollisionCount, OverrunCount to 0 */
  command access(invoke: manage) ResetCounts(): DefaultSuccess = 0;
}

/** Accurate time is required for a number of reasons, including scheduling, display and validating security materials. */
client cluster TimeSynchronization = 56 {
  revision 2;

  enum GranularityEnum : enum8 {
    kNoTimeGranularity = 0;
    kMinutesGranularity = 1;
    kSecondsGranularity = 2;
    kMillisecondsGranularity = 3;
    kMicrosecondsGranularity = 4;
  }

  enum StatusCode : enum8 {
    kTimeNotAccepted = 2;
  }

  enum TimeSourceEnum : enum8 {
    kNone = 0;
    kUnknown = 1;
    kAdmin = 2;
    kNodeTimeCluster = 3;
    kNonMatterSNTP = 4;
    kNonMatterNTP = 5;
    kMatterSNTP = 6;
    kMatterNTP = 7;
    kMixedNTP = 8;
    kNonMatterSNTPNTS = 9;
    kNonMatterNTPNTS = 10;
    kMatterSNTPNTS = 11;
    kMatterNTPNTS = 12;
    kMixedNTPNTS = 13;
    kCloudSource = 14;
    kPTP = 15;
    kGNSS = 16;
  }

  enum TimeZoneDatabaseEnum : enum8 {
    kFull = 0;
    kPartial = 1;
    kNone = 2;
  }

  bitmap Feature : bitmap32 {
    kTimeZone = 0x1;
    kNTPClient = 0x2;
    kNTPServer = 0x4;
    kTimeSyncClient = 0x8;
  }

  struct DSTOffsetStruct {
    int32s offset = 0;
    epoch_us validStarting = 1;
    nullable epoch_us validUntil = 2;
  }

  struct FabricScopedTrustedTimeSourceStruct {
    node_id nodeID = 0;
    endpoint_no endpoint = 1;
  }

  struct TimeZoneStruct {
    int32s offset = 0;
    epoch_us validAt = 1;
    optional char_string<64> name = 2;
  }

  struct TrustedTimeSourceStruct {
    fabric_idx fabricIndex = 0;
    node_id nodeID = 1;
    endpoint_no endpoint = 2;
  }

  info event DSTTableEmpty = 0 {
  }

  info event DSTStatus = 1 {
    boolean DSTOffsetActive = 0;
  }

  info event TimeZoneStatus = 2 {
    int32s offset = 0;
    optional char_string name = 1;
  }

  info event TimeFailure = 3 {
  }

  info event MissingTrustedTimeSource = 4 {
  }

  readonly attribute nullable epoch_us UTCTime = 0;
  readonly attribute GranularityEnum granularity = 1;
  readonly attribute optional TimeSourceEnum timeSource = 2;
  readonly attribute optional nullable TrustedTimeSourceStruct trustedTimeSource = 3;
  readonly attribute optional nullable char_string<128> defaultNTP = 4;
  readonly attribute optional TimeZoneStruct timeZone[] = 5;
  readonly attribute optional DSTOffsetStruct DSTOffset[] = 6;
  readonly attribute optional nullable epoch_us localTime = 7;
  readonly attribute optional TimeZoneDatabaseEnum timeZoneDatabase = 8;
  readonly attribute optional boolean NTPServerAvailable = 9;
  readonly attribute optional int8u timeZoneListMaxSize = 10;
  readonly attribute optional int8u DSTOffsetListMaxSize = 11;
  readonly attribute optional boolean supportsDNSResolve = 12;
  readonly attribute command_id generatedCommandList[] = 65528;
  readonly attribute command_id acceptedCommandList[] = 65529;
  readonly attribute event_id eventList[] = 65530;
  readonly attribute attrib_id attributeList[] = 65531;
  readonly attribute bitmap32 featureMap = 65532;
  readonly attribute int16u clusterRevision = 65533;

  request struct SetUTCTimeRequest {
    epoch_us UTCTime = 0;
    GranularityEnum granularity = 1;
    optional TimeSourceEnum timeSource = 2;
  }

  request struct SetTrustedTimeSourceRequest {
    nullable FabricScopedTrustedTimeSourceStruct trustedTimeSource = 0;
  }

  request struct SetTimeZoneRequest {
    TimeZoneStruct timeZone[] = 0;
  }

  response struct SetTimeZoneResponse = 3 {
    boolean DSTOffsetRequired = 0;
  }

  request struct SetDSTOffsetRequest {
    DSTOffsetStruct DSTOffset[] = 0;
  }

  request struct SetDefaultNTPRequest {
    nullable char_string<128> defaultNTP = 0;
  }

  /** This command MAY be issued by Administrator to set the time. */
  command access(invoke: administer) SetUTCTime(SetUTCTimeRequest): DefaultSuccess = 0;
  /** This command SHALL set TrustedTimeSource. */
  fabric command access(invoke: administer) SetTrustedTimeSource(SetTrustedTimeSourceRequest): DefaultSuccess = 1;
  /** This command SHALL set TimeZone. */
  command access(invoke: manage) SetTimeZone(SetTimeZoneRequest): SetTimeZoneResponse = 2;
  /** This command SHALL set DSTOffset. */
  command access(invoke: manage) SetDSTOffset(SetDSTOffsetRequest): DefaultSuccess = 4;
  /** This command is used to set DefaultNTP. */
  command access(invoke: administer) SetDefaultNTP(SetDefaultNTPRequest): DefaultSuccess = 5;
}

/** This Cluster serves two purposes towards a Node communicating with a Bridge: indicate that the functionality on
          the Endpoint where it is placed (and its Parts) is bridged from a non-CHIP technology; and provide a centralized
          collection of attributes that the Node MAY collect to aid in conveying information regarding the Bridged Device to a user,
          such as the vendor name, the model name, or user-assigned name. */
client cluster BridgedDeviceBasicInformation = 57 {
  revision 3;

  enum ColorEnum : enum8 {
    kBlack = 0;
    kNavy = 1;
    kGreen = 2;
    kTeal = 3;
    kMaroon = 4;
    kPurple = 5;
    kOlive = 6;
    kGray = 7;
    kBlue = 8;
    kLime = 9;
    kAqua = 10;
    kRed = 11;
    kFuchsia = 12;
    kYellow = 13;
    kWhite = 14;
    kNickel = 15;
    kChrome = 16;
    kBrass = 17;
    kCopper = 18;
    kSilver = 19;
    kGold = 20;
  }

  enum ProductFinishEnum : enum8 {
    kOther = 0;
    kMatte = 1;
    kSatin = 2;
    kPolished = 3;
    kRugged = 4;
    kFabric = 5;
  }

  struct ProductAppearanceStruct {
    ProductFinishEnum finish = 0;
    nullable ColorEnum primaryColor = 1;
  }

  critical event StartUp = 0 {
    int32u softwareVersion = 0;
  }

  critical event ShutDown = 1 {
  }

  info event Leave = 2 {
  }

  info event ReachableChanged = 3 {
    boolean reachableNewValue = 0;
  }

  readonly attribute optional char_string<32> vendorName = 1;
  readonly attribute optional vendor_id vendorID = 2;
  readonly attribute optional char_string<32> productName = 3;
  attribute optional char_string<32> nodeLabel = 5;
  readonly attribute optional int16u hardwareVersion = 7;
  readonly attribute optional char_string<64> hardwareVersionString = 8;
  readonly attribute optional int32u softwareVersion = 9;
  readonly attribute optional char_string<64> softwareVersionString = 10;
  readonly attribute optional char_string<16> manufacturingDate = 11;
  readonly attribute optional char_string<32> partNumber = 12;
  readonly attribute optional long_char_string<256> productURL = 13;
  readonly attribute optional char_string<64> productLabel = 14;
  readonly attribute optional char_string<32> serialNumber = 15;
  readonly attribute boolean reachable = 17;
  readonly attribute optional char_string<32> uniqueID = 18;
  readonly attribute optional ProductAppearanceStruct productAppearance = 20;
  readonly attribute command_id generatedCommandList[] = 65528;
  readonly attribute command_id acceptedCommandList[] = 65529;
  readonly attribute event_id eventList[] = 65530;
  readonly attribute attrib_id attributeList[] = 65531;
  readonly attribute bitmap32 featureMap = 65532;
  readonly attribute int16u clusterRevision = 65533;
}

/** This cluster exposes interactions with a switch device, for the purpose of using those interactions by other devices.
Two types of switch devices are supported: latching switch (e.g. rocker switch) and momentary switch (e.g. push button), distinguished with their feature flags.
Interactions with the switch device are exposed as attributes (for the latching switch) and as events (for both types of switches). An interested party MAY subscribe to these attributes/events and thus be informed of the interactions, and can perform actions based on this, for example by sending commands to perform an action such as controlling a light or a window shade. */
client cluster Switch = 59 {
  revision 1; // NOTE: Default/not specifically set

  bitmap Feature : bitmap32 {
    kLatchingSwitch = 0x1;
    kMomentarySwitch = 0x2;
    kMomentarySwitchRelease = 0x4;
    kMomentarySwitchLongPress = 0x8;
    kMomentarySwitchMultiPress = 0x10;
  }

  info event SwitchLatched = 0 {
    int8u newPosition = 0;
  }

  info event InitialPress = 1 {
    int8u newPosition = 0;
  }

  info event LongPress = 2 {
    int8u newPosition = 0;
  }

  info event ShortRelease = 3 {
    int8u previousPosition = 0;
  }

  info event LongRelease = 4 {
    int8u previousPosition = 0;
  }

  info event MultiPressOngoing = 5 {
    int8u newPosition = 0;
    int8u currentNumberOfPressesCounted = 1;
  }

  info event MultiPressComplete = 6 {
    int8u previousPosition = 0;
    int8u totalNumberOfPressesCounted = 1;
  }

  readonly attribute int8u numberOfPositions = 0;
  readonly attribute int8u currentPosition = 1;
  readonly attribute optional int8u multiPressMax = 2;
  readonly attribute command_id generatedCommandList[] = 65528;
  readonly attribute command_id acceptedCommandList[] = 65529;
  readonly attribute event_id eventList[] = 65530;
  readonly attribute attrib_id attributeList[] = 65531;
  readonly attribute bitmap32 featureMap = 65532;
  readonly attribute int16u clusterRevision = 65533;
}

/** Commands to trigger a Node to allow a new Administrator to commission it. */
client cluster AdministratorCommissioning = 60 {
  revision 1; // NOTE: Default/not specifically set

  enum CommissioningWindowStatusEnum : enum8 {
    kWindowNotOpen = 0;
    kEnhancedWindowOpen = 1;
    kBasicWindowOpen = 2;
  }

  enum StatusCode : enum8 {
    kBusy = 2;
    kPAKEParameterError = 3;
    kWindowNotOpen = 4;
  }

  bitmap Feature : bitmap32 {
    kBasic = 0x1;
  }

  readonly attribute CommissioningWindowStatusEnum windowStatus = 0;
  readonly attribute nullable fabric_idx adminFabricIndex = 1;
  readonly attribute nullable vendor_id adminVendorId = 2;
  readonly attribute command_id generatedCommandList[] = 65528;
  readonly attribute command_id acceptedCommandList[] = 65529;
  readonly attribute event_id eventList[] = 65530;
  readonly attribute attrib_id attributeList[] = 65531;
  readonly attribute bitmap32 featureMap = 65532;
  readonly attribute int16u clusterRevision = 65533;

  request struct OpenCommissioningWindowRequest {
    int16u commissioningTimeout = 0;
    octet_string PAKEPasscodeVerifier = 1;
    int16u discriminator = 2;
    int32u iterations = 3;
    octet_string<32> salt = 4;
  }

  request struct OpenBasicCommissioningWindowRequest {
    int16u commissioningTimeout = 0;
  }

  /** This command is used by a current Administrator to instruct a Node to go into commissioning mode using enhanced commissioning method. */
  timed command access(invoke: administer) OpenCommissioningWindow(OpenCommissioningWindowRequest): DefaultSuccess = 0;
  /** This command is used by a current Administrator to instruct a Node to go into commissioning mode using basic commissioning method, if the node supports it. */
  timed command access(invoke: administer) OpenBasicCommissioningWindow(OpenBasicCommissioningWindowRequest): DefaultSuccess = 1;
  /** This command is used by a current Administrator to instruct a Node to revoke any active Open Commissioning Window or Open Basic Commissioning Window command. */
  timed command access(invoke: administer) RevokeCommissioning(): DefaultSuccess = 2;
}

/** This cluster is used to add or remove Operational Credentials on a Commissionee or Node, as well as manage the associated Fabrics. */
client cluster OperationalCredentials = 62 {
  revision 1; // NOTE: Default/not specifically set

  enum CertificateChainTypeEnum : enum8 {
    kDACCertificate = 1;
    kPAICertificate = 2;
  }

  enum NodeOperationalCertStatusEnum : enum8 {
    kOK = 0;
    kInvalidPublicKey = 1;
    kInvalidNodeOpId = 2;
    kInvalidNOC = 3;
    kMissingCsr = 4;
    kTableFull = 5;
    kInvalidAdminSubject = 6;
    kFabricConflict = 9;
    kLabelConflict = 10;
    kInvalidFabricIndex = 11;
  }

  fabric_scoped struct FabricDescriptorStruct {
    octet_string<65> rootPublicKey = 1;
    vendor_id vendorID = 2;
    fabric_id fabricID = 3;
    node_id nodeID = 4;
    char_string<32> label = 5;
    fabric_idx fabricIndex = 254;
  }

  fabric_scoped struct NOCStruct {
    fabric_sensitive octet_string noc = 1;
    nullable fabric_sensitive octet_string icac = 2;
    fabric_idx fabricIndex = 254;
  }

  readonly attribute access(read: administer) NOCStruct NOCs[] = 0;
  readonly attribute FabricDescriptorStruct fabrics[] = 1;
  readonly attribute int8u supportedFabrics = 2;
  readonly attribute int8u commissionedFabrics = 3;
  readonly attribute octet_string trustedRootCertificates[] = 4;
  readonly attribute int8u currentFabricIndex = 5;
  readonly attribute command_id generatedCommandList[] = 65528;
  readonly attribute command_id acceptedCommandList[] = 65529;
  readonly attribute event_id eventList[] = 65530;
  readonly attribute attrib_id attributeList[] = 65531;
  readonly attribute bitmap32 featureMap = 65532;
  readonly attribute int16u clusterRevision = 65533;

  request struct AttestationRequestRequest {
    octet_string<32> attestationNonce = 0;
  }

  response struct AttestationResponse = 1 {
    octet_string<900> attestationElements = 0;
    octet_string<64> attestationSignature = 1;
  }

  request struct CertificateChainRequestRequest {
    CertificateChainTypeEnum certificateType = 0;
  }

  response struct CertificateChainResponse = 3 {
    octet_string<600> certificate = 0;
  }

  request struct CSRRequestRequest {
    octet_string<32> CSRNonce = 0;
    optional boolean isForUpdateNOC = 1;
  }

  response struct CSRResponse = 5 {
    octet_string NOCSRElements = 0;
    octet_string attestationSignature = 1;
  }

  request struct AddNOCRequest {
    octet_string<400> NOCValue = 0;
    optional octet_string<400> ICACValue = 1;
    octet_string<16> IPKValue = 2;
    int64u caseAdminSubject = 3;
    vendor_id adminVendorId = 4;
  }

  request struct UpdateNOCRequest {
    octet_string NOCValue = 0;
    optional octet_string ICACValue = 1;
  }

  response struct NOCResponse = 8 {
    NodeOperationalCertStatusEnum statusCode = 0;
    optional fabric_idx fabricIndex = 1;
    optional char_string<128> debugText = 2;
  }

  request struct UpdateFabricLabelRequest {
    char_string<32> label = 0;
  }

  request struct RemoveFabricRequest {
    fabric_idx fabricIndex = 0;
  }

  request struct AddTrustedRootCertificateRequest {
    octet_string rootCACertificate = 0;
  }

  /** Sender is requesting attestation information from the receiver. */
  command access(invoke: administer) AttestationRequest(AttestationRequestRequest): AttestationResponse = 0;
  /** Sender is requesting a device attestation certificate from the receiver. */
  command access(invoke: administer) CertificateChainRequest(CertificateChainRequestRequest): CertificateChainResponse = 2;
  /** Sender is requesting a certificate signing request (CSR) from the receiver. */
  command access(invoke: administer) CSRRequest(CSRRequestRequest): CSRResponse = 4;
  /** Sender is requesting to add the new node operational certificates. */
  command access(invoke: administer) AddNOC(AddNOCRequest): NOCResponse = 6;
  /** Sender is requesting to update the node operational certificates. */
  fabric command access(invoke: administer) UpdateNOC(UpdateNOCRequest): NOCResponse = 7;
  /** This command SHALL be used by an Administrative Node to set the user-visible Label field for a given Fabric, as reflected by entries in the Fabrics attribute. */
  fabric command access(invoke: administer) UpdateFabricLabel(UpdateFabricLabelRequest): NOCResponse = 9;
  /** This command is used by Administrative Nodes to remove a given fabric index and delete all associated fabric-scoped data. */
  command access(invoke: administer) RemoveFabric(RemoveFabricRequest): NOCResponse = 10;
  /** This command SHALL add a Trusted Root CA Certificate, provided as its CHIP Certificate representation. */
  command access(invoke: administer) AddTrustedRootCertificate(AddTrustedRootCertificateRequest): DefaultSuccess = 11;
}

/** The Group Key Management Cluster is the mechanism by which group keys are managed. */
client cluster GroupKeyManagement = 63 {
  revision 1; // NOTE: Default/not specifically set

  enum GroupKeySecurityPolicyEnum : enum8 {
    kTrustFirst = 0;
    kCacheAndSync = 1;
  }

  bitmap Feature : bitmap32 {
    kCacheAndSync = 0x1;
  }

  fabric_scoped struct GroupInfoMapStruct {
    group_id groupId = 1;
    endpoint_no endpoints[] = 2;
    optional char_string<16> groupName = 3;
    fabric_idx fabricIndex = 254;
  }

  fabric_scoped struct GroupKeyMapStruct {
    group_id groupId = 1;
    int16u groupKeySetID = 2;
    fabric_idx fabricIndex = 254;
  }

  struct GroupKeySetStruct {
    int16u groupKeySetID = 0;
    GroupKeySecurityPolicyEnum groupKeySecurityPolicy = 1;
    nullable octet_string<16> epochKey0 = 2;
    nullable epoch_us epochStartTime0 = 3;
    nullable octet_string<16> epochKey1 = 4;
    nullable epoch_us epochStartTime1 = 5;
    nullable octet_string<16> epochKey2 = 6;
    nullable epoch_us epochStartTime2 = 7;
  }

  attribute access(write: manage) GroupKeyMapStruct groupKeyMap[] = 0;
  readonly attribute GroupInfoMapStruct groupTable[] = 1;
  readonly attribute int16u maxGroupsPerFabric = 2;
  readonly attribute int16u maxGroupKeysPerFabric = 3;
  readonly attribute command_id generatedCommandList[] = 65528;
  readonly attribute command_id acceptedCommandList[] = 65529;
  readonly attribute event_id eventList[] = 65530;
  readonly attribute attrib_id attributeList[] = 65531;
  readonly attribute bitmap32 featureMap = 65532;
  readonly attribute int16u clusterRevision = 65533;

  request struct KeySetWriteRequest {
    GroupKeySetStruct groupKeySet = 0;
  }

  request struct KeySetReadRequest {
    int16u groupKeySetID = 0;
  }

  response struct KeySetReadResponse = 2 {
    GroupKeySetStruct groupKeySet = 0;
  }

  request struct KeySetRemoveRequest {
    int16u groupKeySetID = 0;
  }

  response struct KeySetReadAllIndicesResponse = 5 {
    int16u groupKeySetIDs[] = 0;
  }

  /** Write a new set of keys for the given key set id. */
  fabric command access(invoke: administer) KeySetWrite(KeySetWriteRequest): DefaultSuccess = 0;
  /** Read the keys for a given key set id. */
  fabric command access(invoke: administer) KeySetRead(KeySetReadRequest): KeySetReadResponse = 1;
  /** Revoke a Root Key from a Group */
  fabric command access(invoke: administer) KeySetRemove(KeySetRemoveRequest): DefaultSuccess = 3;
  /** Return the list of Group Key Sets associated with the accessing fabric */
  fabric command access(invoke: administer) KeySetReadAllIndices(): KeySetReadAllIndicesResponse = 4;
}

/** The Fixed Label Cluster provides a feature for the device to tag an endpoint with zero or more read only
labels. */
client cluster FixedLabel = 64 {
  revision 1; // NOTE: Default/not specifically set

  struct LabelStruct {
    char_string<16> label = 0;
    char_string<16> value = 1;
  }

  readonly attribute LabelStruct labelList[] = 0;
  readonly attribute command_id generatedCommandList[] = 65528;
  readonly attribute command_id acceptedCommandList[] = 65529;
  readonly attribute event_id eventList[] = 65530;
  readonly attribute attrib_id attributeList[] = 65531;
  readonly attribute bitmap32 featureMap = 65532;
  readonly attribute int16u clusterRevision = 65533;
}

/** The User Label Cluster provides a feature to tag an endpoint with zero or more labels. */
client cluster UserLabel = 65 {
  revision 1; // NOTE: Default/not specifically set

  struct LabelStruct {
    char_string<16> label = 0;
    char_string<16> value = 1;
  }

  attribute access(write: manage) LabelStruct labelList[] = 0;
  readonly attribute command_id generatedCommandList[] = 65528;
  readonly attribute command_id acceptedCommandList[] = 65529;
  readonly attribute event_id eventList[] = 65530;
  readonly attribute attrib_id attributeList[] = 65531;
  readonly attribute bitmap32 featureMap = 65532;
  readonly attribute int16u clusterRevision = 65533;
}

/** Cluster to control Proxy Configuration */
client cluster ProxyConfiguration = 66 {
  revision 1; // NOTE: Default/not specifically set

  readonly attribute command_id generatedCommandList[] = 65528;
  readonly attribute command_id acceptedCommandList[] = 65529;
  readonly attribute event_id eventList[] = 65530;
  readonly attribute attrib_id attributeList[] = 65531;
  readonly attribute bitmap32 featureMap = 65532;
  readonly attribute int16u clusterRevision = 65533;
}

/** Cluster to control Proxy Discovery */
client cluster ProxyDiscovery = 67 {
  revision 1; // NOTE: Default/not specifically set

  readonly attribute command_id generatedCommandList[] = 65528;
  readonly attribute command_id acceptedCommandList[] = 65529;
  readonly attribute event_id eventList[] = 65530;
  readonly attribute attrib_id attributeList[] = 65531;
  readonly attribute bitmap32 featureMap = 65532;
  readonly attribute int16u clusterRevision = 65533;
}

/** Cluster to control Proxy Valid */
client cluster ProxyValid = 68 {
  revision 1; // NOTE: Default/not specifically set

  readonly attribute command_id generatedCommandList[] = 65528;
  readonly attribute command_id acceptedCommandList[] = 65529;
  readonly attribute event_id eventList[] = 65530;
  readonly attribute attrib_id attributeList[] = 65531;
  readonly attribute bitmap32 featureMap = 65532;
  readonly attribute int16u clusterRevision = 65533;
}

/** This cluster provides an interface to a boolean state called StateValue. */
client cluster BooleanState = 69 {
  revision 1;

  info event StateChange = 0 {
    boolean stateValue = 0;
  }

  readonly attribute boolean stateValue = 0;
  readonly attribute command_id generatedCommandList[] = 65528;
  readonly attribute command_id acceptedCommandList[] = 65529;
  readonly attribute event_id eventList[] = 65530;
  readonly attribute attrib_id attributeList[] = 65531;
  readonly attribute bitmap32 featureMap = 65532;
  readonly attribute int16u clusterRevision = 65533;
}

/** Allows servers to ensure that listed clients are notified when a server is available for communication. */
client cluster IcdManagement = 70 {
  revision 2;

  bitmap Feature : bitmap32 {
    kCheckInProtocolSupport = 0x1;
    kUserActiveModeTrigger = 0x2;
    kLongIdleTimeSupport = 0x4;
  }

  bitmap UserActiveModeTriggerBitmap : bitmap32 {
    kPowerCycle = 0x1;
    kSettingsMenu = 0x2;
    kCustomInstruction = 0x4;
    kDeviceManual = 0x8;
    kActuateSensor = 0x10;
    kActuateSensorSeconds = 0x20;
    kActuateSensorTimes = 0x40;
    kActuateSensorLightsBlink = 0x80;
    kResetButton = 0x100;
    kResetButtonLightsBlink = 0x200;
    kResetButtonSeconds = 0x400;
    kResetButtonTimes = 0x800;
    kSetupButton = 0x1000;
    kSetupButtonSeconds = 0x2000;
    kSetupButtonLightsBlink = 0x4000;
    kSetupButtonTimes = 0x8000;
    kAppDefinedButton = 0x10000;
  }

  fabric_scoped struct MonitoringRegistrationStruct {
    fabric_sensitive node_id checkInNodeID = 1;
    fabric_sensitive int64u monitoredSubject = 2;
    fabric_idx fabricIndex = 254;
  }

  readonly attribute int32u idleModeDuration = 0;
  readonly attribute int32u activeModeDuration = 1;
  readonly attribute int16u activeModeThreshold = 2;
  readonly attribute access(read: administer) optional MonitoringRegistrationStruct registeredClients[] = 3;
  readonly attribute access(read: administer) optional int32u ICDCounter = 4;
  readonly attribute optional int16u clientsSupportedPerFabric = 5;
  readonly attribute optional UserActiveModeTriggerBitmap userActiveModeTriggerHint = 6;
  readonly attribute optional char_string<128> userActiveModeTriggerInstruction = 7;
  readonly attribute command_id generatedCommandList[] = 65528;
  readonly attribute command_id acceptedCommandList[] = 65529;
  readonly attribute event_id eventList[] = 65530;
  readonly attribute attrib_id attributeList[] = 65531;
  readonly attribute bitmap32 featureMap = 65532;
  readonly attribute int16u clusterRevision = 65533;

  request struct RegisterClientRequest {
    node_id checkInNodeID = 0;
    int64u monitoredSubject = 1;
    octet_string<16> key = 2;
    optional octet_string<16> verificationKey = 3;
  }

  response struct RegisterClientResponse = 1 {
    int32u ICDCounter = 0;
  }

  request struct UnregisterClientRequest {
    node_id checkInNodeID = 0;
    optional octet_string<16> verificationKey = 1;
  }

  response struct StayActiveResponse = 4 {
    int32u promisedActiveDuration = 0;
  }

  /** Register a client to the end device */
  fabric command access(invoke: manage) RegisterClient(RegisterClientRequest): RegisterClientResponse = 0;
  /** Unregister a client from an end device */
  fabric command access(invoke: manage) UnregisterClient(UnregisterClientRequest): DefaultSuccess = 2;
  /** Request the end device to stay in Active Mode for an additional ActiveModeThreshold */
  command access(invoke: manage) StayActiveRequest(): StayActiveResponse = 3;
}

/** This cluster supports creating a simple timer functionality. */
provisional client cluster Timer = 71 {
  revision 1; // NOTE: Default/not specifically set

  enum TimerStatusEnum : enum8 {
    kRunning = 0;
    kPaused = 1;
    kExpired = 2;
    kReady = 3;
  }

  bitmap Feature : bitmap32 {
    kReset = 0x1;
  }

  readonly attribute elapsed_s setTime = 0;
  readonly attribute elapsed_s timeRemaining = 1;
  readonly attribute TimerStatusEnum timerState = 2;
  readonly attribute command_id generatedCommandList[] = 65528;
  readonly attribute command_id acceptedCommandList[] = 65529;
  readonly attribute event_id eventList[] = 65530;
  readonly attribute attrib_id attributeList[] = 65531;
  readonly attribute bitmap32 featureMap = 65532;
  readonly attribute int16u clusterRevision = 65533;

  request struct SetTimerRequest {
    elapsed_s newTime = 0;
  }

  request struct AddTimeRequest {
    elapsed_s additionalTime = 0;
  }

  request struct ReduceTimeRequest {
    elapsed_s timeReduction = 0;
  }

  /** This command is used to set the timer. */
  command SetTimer(SetTimerRequest): DefaultSuccess = 0;
  /** This command is used to reset the timer to the original value. */
  command ResetTimer(): DefaultSuccess = 1;
  /** This command is used to add time to the existing timer. */
  command AddTime(AddTimeRequest): DefaultSuccess = 2;
  /** This command is used to reduce time on the existing timer. */
  command ReduceTime(ReduceTimeRequest): DefaultSuccess = 3;
}

/** This cluster supports remotely monitoring and, where supported, changing the operational state of an Oven. */
provisional client cluster OvenCavityOperationalState = 72 {
  revision 1;

<<<<<<< HEAD
=======
  enum ErrorStateEnum : enum8 {
    kNoError = 0;
    kUnableToStartOrResume = 1;
    kUnableToCompleteOperation = 2;
    kCommandInvalidInState = 3;
  }

  enum OperationalStateEnum : enum8 {
    kStopped = 0;
    kRunning = 1;
    kPaused = 2;
    kError = 3;
  }

  struct ErrorStateStruct {
    enum8 errorStateID = 0;
    optional char_string<64> errorStateLabel = 1;
    optional char_string<64> errorStateDetails = 2;
  }

  struct OperationalStateStruct {
    enum8 operationalStateID = 0;
    optional char_string<64> operationalStateLabel = 1;
  }

>>>>>>> 20b1dd8a
  critical event OperationalError = 0 {
    ErrorStateStruct errorState = 0;
  }

  info event OperationCompletion = 1 {
    enum8 completionErrorCode = 0;
    optional nullable elapsed_s totalOperationalTime = 1;
    optional nullable elapsed_s pausedTime = 2;
  }

  readonly attribute nullable char_string phaseList[] = 0;
  readonly attribute nullable int8u currentPhase = 1;
  readonly attribute optional nullable elapsed_s countdownTime = 2;
  readonly attribute OperationalStateStruct operationalStateList[] = 3;
  readonly attribute OperationalStateEnum operationalState = 4;
  readonly attribute ErrorStateStruct operationalError = 5;
  readonly attribute command_id generatedCommandList[] = 65528;
  readonly attribute command_id acceptedCommandList[] = 65529;
  readonly attribute event_id eventList[] = 65530;
  readonly attribute attrib_id attributeList[] = 65531;
  readonly attribute bitmap32 featureMap = 65532;
  readonly attribute int16u clusterRevision = 65533;

  response struct OperationalCommandResponse = 4 {
    ErrorStateStruct commandResponseState = 0;
  }

  /** Upon receipt, the device SHALL pause its operation if it is possible based on the current function of the server. */
  command Pause(): OperationalCommandResponse = 0;
  /** Upon receipt, the device SHALL stop its operation if it is at a position where it is safe to do so and/or permitted. */
  command Stop(): OperationalCommandResponse = 1;
  /** Upon receipt, the device SHALL start its operation if it is safe to do so and the device is in an operational state from which it can be started. */
  command Start(): OperationalCommandResponse = 2;
  /** Upon receipt, the device SHALL resume its operation from the point it was at when it received the Pause command, or from the point when it was paused by means outside of this cluster (for example by manual button press). */
  command Resume(): OperationalCommandResponse = 3;
}

/** Attributes and commands for selecting a mode from a list of supported options. */
provisional client cluster OvenMode = 73 {
  revision 1;

  enum ModeTag : enum16 {
    kBake = 16384;
    kConvection = 16385;
    kGrill = 16386;
    kRoast = 16387;
    kClean = 16388;
    kConvectionBake = 16389;
    kConvectionRoast = 16390;
    kWarming = 16391;
    kProofing = 16392;
  }

  bitmap Feature : bitmap32 {
    kOnOff = 0x1;
  }

  struct ModeTagStruct {
    optional vendor_id mfgCode = 0;
    enum16 value = 1;
  }

  struct ModeOptionStruct {
    char_string<64> label = 0;
    int8u mode = 1;
    ModeTagStruct modeTags[] = 2;
  }

  readonly attribute ModeOptionStruct supportedModes[] = 0;
  readonly attribute int8u currentMode = 1;
  attribute optional nullable int8u startUpMode = 2;
  attribute optional nullable int8u onMode = 3;
  readonly attribute command_id generatedCommandList[] = 65528;
  readonly attribute command_id acceptedCommandList[] = 65529;
  readonly attribute event_id eventList[] = 65530;
  readonly attribute attrib_id attributeList[] = 65531;
  readonly attribute bitmap32 featureMap = 65532;
  readonly attribute int16u clusterRevision = 65533;

  request struct ChangeToModeRequest {
    int8u newMode = 0;
  }

  response struct ChangeToModeResponse = 1 {
    enum8 status = 0;
    optional char_string statusText = 1;
  }

  /** This command is used to change device modes.
        On receipt of this command the device SHALL respond with a ChangeToModeResponse command. */
  command ChangeToMode(ChangeToModeRequest): ChangeToModeResponse = 0;
}

/** This cluster supports remotely monitoring and controling the different typs of
            functionality available to a drying device, such as a laundry dryer. */
client cluster LaundryDryerControls = 74 {
  revision 1; // NOTE: Default/not specifically set

  enum DrynessLevelEnum : enum8 {
    kLow = 0;
    kNormal = 1;
    kExtra = 2;
    kMax = 3;
  }

  readonly attribute DrynessLevelEnum supportedDrynessLevels[] = 0;
  attribute nullable DrynessLevelEnum selectedDrynessLevel = 1;
  readonly attribute command_id generatedCommandList[] = 65528;
  readonly attribute command_id acceptedCommandList[] = 65529;
  readonly attribute event_id eventList[] = 65530;
  readonly attribute attrib_id attributeList[] = 65531;
  readonly attribute bitmap32 featureMap = 65532;
  readonly attribute int16u clusterRevision = 65533;
}

/** Attributes and commands for selecting a mode from a list of supported options. */
client cluster ModeSelect = 80 {
  revision 2;

  bitmap Feature : bitmap32 {
    kOnOff = 0x1;
  }

  struct SemanticTagStruct {
    vendor_id mfgCode = 0;
    enum16 value = 1;
  }

  struct ModeOptionStruct {
    char_string<64> label = 0;
    int8u mode = 1;
    SemanticTagStruct semanticTags[] = 2;
  }

  readonly attribute char_string<64> description = 0;
  readonly attribute nullable enum16 standardNamespace = 1;
  readonly attribute ModeOptionStruct supportedModes[] = 2;
  readonly attribute int8u currentMode = 3;
  attribute optional nullable int8u startUpMode = 4;
  attribute optional nullable int8u onMode = 5;
  readonly attribute command_id generatedCommandList[] = 65528;
  readonly attribute command_id acceptedCommandList[] = 65529;
  readonly attribute event_id eventList[] = 65530;
  readonly attribute attrib_id attributeList[] = 65531;
  readonly attribute bitmap32 featureMap = 65532;
  readonly attribute int16u clusterRevision = 65533;

  request struct ChangeToModeRequest {
    int8u newMode = 0;
  }

  /** On receipt of this command, if the NewMode field matches the Mode field in an entry of the SupportedModes list, the server SHALL set the CurrentMode attribute to the NewMode value, otherwise, the server SHALL respond with an INVALID_COMMAND status response. */
  command ChangeToMode(ChangeToModeRequest): DefaultSuccess = 0;
}

/** Attributes and commands for selecting a mode from a list of supported options. */
client cluster LaundryWasherMode = 81 {
  revision 2;

  enum ModeTag : enum16 {
    kNormal = 16384;
    kDelicate = 16385;
    kHeavy = 16386;
    kWhites = 16387;
  }

  bitmap Feature : bitmap32 {
    kOnOff = 0x1;
  }

  struct ModeTagStruct {
    optional vendor_id mfgCode = 0;
    enum16 value = 1;
  }

  struct ModeOptionStruct {
    char_string<64> label = 0;
    int8u mode = 1;
    ModeTagStruct modeTags[] = 2;
  }

  readonly attribute ModeOptionStruct supportedModes[] = 0;
  readonly attribute int8u currentMode = 1;
  attribute optional nullable int8u startUpMode = 2;
  attribute optional nullable int8u onMode = 3;
  readonly attribute command_id generatedCommandList[] = 65528;
  readonly attribute command_id acceptedCommandList[] = 65529;
  readonly attribute event_id eventList[] = 65530;
  readonly attribute attrib_id attributeList[] = 65531;
  readonly attribute bitmap32 featureMap = 65532;
  readonly attribute int16u clusterRevision = 65533;

  request struct ChangeToModeRequest {
    int8u newMode = 0;
  }

  response struct ChangeToModeResponse = 1 {
    enum8 status = 0;
    optional char_string statusText = 1;
  }

  /** This command is used to change device modes.
        On receipt of this command the device SHALL respond with a ChangeToModeResponse command. */
  command ChangeToMode(ChangeToModeRequest): ChangeToModeResponse = 0;
}

/** Attributes and commands for selecting a mode from a list of supported options. */
client cluster RefrigeratorAndTemperatureControlledCabinetMode = 82 {
  revision 2;

  enum ModeTag : enum16 {
    kRapidCool = 16384;
    kRapidFreeze = 16385;
  }

  bitmap Feature : bitmap32 {
    kOnOff = 0x1;
  }

  struct ModeTagStruct {
    optional vendor_id mfgCode = 0;
    enum16 value = 1;
  }

  struct ModeOptionStruct {
    char_string<64> label = 0;
    int8u mode = 1;
    ModeTagStruct modeTags[] = 2;
  }

  readonly attribute ModeOptionStruct supportedModes[] = 0;
  readonly attribute int8u currentMode = 1;
  attribute optional nullable int8u startUpMode = 2;
  attribute optional nullable int8u onMode = 3;
  readonly attribute command_id generatedCommandList[] = 65528;
  readonly attribute command_id acceptedCommandList[] = 65529;
  readonly attribute event_id eventList[] = 65530;
  readonly attribute attrib_id attributeList[] = 65531;
  readonly attribute bitmap32 featureMap = 65532;
  readonly attribute int16u clusterRevision = 65533;

  request struct ChangeToModeRequest {
    int8u newMode = 0;
  }

  response struct ChangeToModeResponse = 1 {
    enum8 status = 0;
    optional char_string statusText = 1;
  }

  /** This command is used to change device modes.
        On receipt of this command the device SHALL respond with a ChangeToModeResponse command. */
  command ChangeToMode(ChangeToModeRequest): ChangeToModeResponse = 0;
}

/** This cluster supports remotely monitoring and controling the different typs of functionality available to a washing device, such as a washing machine. */
client cluster LaundryWasherControls = 83 {
  revision 1; // NOTE: Default/not specifically set

  enum NumberOfRinsesEnum : enum8 {
    kNone = 0;
    kNormal = 1;
    kExtra = 2;
    kMax = 3;
  }

  bitmap Feature : bitmap32 {
    kSpin = 0x1;
    kRinse = 0x2;
  }

  readonly attribute optional char_string spinSpeeds[] = 0;
  attribute optional nullable int8u spinSpeedCurrent = 1;
  attribute optional NumberOfRinsesEnum numberOfRinses = 2;
  readonly attribute optional NumberOfRinsesEnum supportedRinses[] = 3;
  readonly attribute command_id generatedCommandList[] = 65528;
  readonly attribute command_id acceptedCommandList[] = 65529;
  readonly attribute event_id eventList[] = 65530;
  readonly attribute attrib_id attributeList[] = 65531;
  readonly attribute bitmap32 featureMap = 65532;
  readonly attribute int16u clusterRevision = 65533;
}

/** Attributes and commands for selecting a mode from a list of supported options. */
client cluster RvcRunMode = 84 {
  revision 2;

  enum ModeTag : enum16 {
    kIdle = 16384;
    kCleaning = 16385;
  }

  enum StatusCode : enum8 {
    kStuck = 65;
    kDustBinMissing = 66;
    kDustBinFull = 67;
    kWaterTankEmpty = 68;
    kWaterTankMissing = 69;
    kWaterTankLidOpen = 70;
    kMopCleaningPadMissing = 71;
    kBatteryLow = 72;
  }

  bitmap Feature : bitmap32 {
    kOnOff = 0x1;
  }

  struct ModeTagStruct {
    optional vendor_id mfgCode = 0;
    enum16 value = 1;
  }

  struct ModeOptionStruct {
    char_string<64> label = 0;
    int8u mode = 1;
    ModeTagStruct modeTags[] = 2;
  }

  readonly attribute ModeOptionStruct supportedModes[] = 0;
  readonly attribute int8u currentMode = 1;
  attribute optional nullable int8u onMode = 3;
  readonly attribute command_id generatedCommandList[] = 65528;
  readonly attribute command_id acceptedCommandList[] = 65529;
  readonly attribute event_id eventList[] = 65530;
  readonly attribute attrib_id attributeList[] = 65531;
  readonly attribute bitmap32 featureMap = 65532;
  readonly attribute int16u clusterRevision = 65533;

  request struct ChangeToModeRequest {
    int8u newMode = 0;
  }

  response struct ChangeToModeResponse = 1 {
    enum8 status = 0;
    optional char_string statusText = 1;
  }

  /** This command is used to change device modes.
        On receipt of this command the device SHALL respond with a ChangeToModeResponse command. */
  command ChangeToMode(ChangeToModeRequest): ChangeToModeResponse = 0;
}

/** Attributes and commands for selecting a mode from a list of supported options. */
client cluster RvcCleanMode = 85 {
  revision 2;

  enum ModeTag : enum16 {
    kDeepClean = 16384;
    kVacuum = 16385;
    kMop = 16386;
  }

  enum StatusCode : enum8 {
    kCleaningInProgress = 64;
  }

  bitmap Feature : bitmap32 {
    kOnOff = 0x1;
  }

  struct ModeTagStruct {
    optional vendor_id mfgCode = 0;
    enum16 value = 1;
  }

  struct ModeOptionStruct {
    char_string<64> label = 0;
    int8u mode = 1;
    ModeTagStruct modeTags[] = 2;
  }

  readonly attribute ModeOptionStruct supportedModes[] = 0;
  readonly attribute int8u currentMode = 1;
  attribute optional nullable int8u onMode = 3;
  readonly attribute command_id generatedCommandList[] = 65528;
  readonly attribute command_id acceptedCommandList[] = 65529;
  readonly attribute event_id eventList[] = 65530;
  readonly attribute attrib_id attributeList[] = 65531;
  readonly attribute bitmap32 featureMap = 65532;
  readonly attribute int16u clusterRevision = 65533;

  request struct ChangeToModeRequest {
    int8u newMode = 0;
  }

  response struct ChangeToModeResponse = 1 {
    enum8 status = 0;
    optional char_string statusText = 1;
  }

  /** This command is used to change device modes.
        On receipt of this command the device SHALL respond with a ChangeToModeResponse command. */
  command ChangeToMode(ChangeToModeRequest): ChangeToModeResponse = 0;
}

/** Attributes and commands for configuring the temperature control, and reporting temperature. */
client cluster TemperatureControl = 86 {
  revision 1; // NOTE: Default/not specifically set

  bitmap Feature : bitmap32 {
    kTemperatureNumber = 0x1;
    kTemperatureLevel = 0x2;
    kTemperatureStep = 0x4;
  }

  readonly attribute optional temperature temperatureSetpoint = 0;
  readonly attribute optional temperature minTemperature = 1;
  readonly attribute optional temperature maxTemperature = 2;
  readonly attribute optional temperature step = 3;
  readonly attribute optional int8u selectedTemperatureLevel = 4;
  readonly attribute optional char_string supportedTemperatureLevels[] = 5;
  readonly attribute command_id generatedCommandList[] = 65528;
  readonly attribute command_id acceptedCommandList[] = 65529;
  readonly attribute event_id eventList[] = 65530;
  readonly attribute attrib_id attributeList[] = 65531;
  readonly attribute bitmap32 featureMap = 65532;
  readonly attribute int16u clusterRevision = 65533;

  request struct SetTemperatureRequest {
    optional temperature targetTemperature = 0;
    optional int8u targetTemperatureLevel = 1;
  }

  /** Set Temperature */
  command SetTemperature(SetTemperatureRequest): DefaultSuccess = 0;
}

/** Attributes and commands for configuring the Refrigerator alarm. */
client cluster RefrigeratorAlarm = 87 {
  revision 1; // NOTE: Default/not specifically set

  bitmap AlarmMap : bitmap32 {
    kDoorOpen = 0x1;
  }

  info event Notify = 0 {
    AlarmMap active = 0;
    AlarmMap inactive = 1;
    AlarmMap state = 2;
    AlarmMap mask = 3;
  }

  readonly attribute AlarmMap mask = 0;
  readonly attribute AlarmMap state = 2;
  readonly attribute AlarmMap supported = 3;
  readonly attribute command_id generatedCommandList[] = 65528;
  readonly attribute command_id acceptedCommandList[] = 65529;
  readonly attribute event_id eventList[] = 65530;
  readonly attribute attrib_id attributeList[] = 65531;
  readonly attribute bitmap32 featureMap = 65532;
  readonly attribute int16u clusterRevision = 65533;
}

/** Attributes and commands for selecting a mode from a list of supported options. */
client cluster DishwasherMode = 89 {
  revision 2;

  enum ModeTag : enum16 {
    kNormal = 16384;
    kHeavy = 16385;
    kLight = 16386;
  }

  bitmap Feature : bitmap32 {
    kOnOff = 0x1;
  }

  struct ModeTagStruct {
    optional vendor_id mfgCode = 0;
    enum16 value = 1;
  }

  struct ModeOptionStruct {
    char_string<64> label = 0;
    int8u mode = 1;
    ModeTagStruct modeTags[] = 2;
  }

  readonly attribute ModeOptionStruct supportedModes[] = 0;
  readonly attribute int8u currentMode = 1;
  attribute optional nullable int8u startUpMode = 2;
  attribute optional nullable int8u onMode = 3;
  readonly attribute command_id generatedCommandList[] = 65528;
  readonly attribute command_id acceptedCommandList[] = 65529;
  readonly attribute event_id eventList[] = 65530;
  readonly attribute attrib_id attributeList[] = 65531;
  readonly attribute bitmap32 featureMap = 65532;
  readonly attribute int16u clusterRevision = 65533;

  request struct ChangeToModeRequest {
    int8u newMode = 0;
  }

  response struct ChangeToModeResponse = 1 {
    enum8 status = 0;
    optional char_string statusText = 1;
  }

  /** This command is used to change device modes.
        On receipt of this command the device SHALL respond with a ChangeToModeResponse command. */
  command ChangeToMode(ChangeToModeRequest): ChangeToModeResponse = 0;
}

/** Attributes for reporting air quality classification */
client cluster AirQuality = 91 {
  revision 1; // NOTE: Default/not specifically set

  enum AirQualityEnum : enum8 {
    kUnknown = 0;
    kGood = 1;
    kFair = 2;
    kModerate = 3;
    kPoor = 4;
    kVeryPoor = 5;
    kExtremelyPoor = 6;
  }

  bitmap Feature : bitmap32 {
    kFair = 0x1;
    kModerate = 0x2;
    kVeryPoor = 0x4;
    kExtremelyPoor = 0x8;
  }

  readonly attribute AirQualityEnum airQuality = 0;
  readonly attribute command_id generatedCommandList[] = 65528;
  readonly attribute command_id acceptedCommandList[] = 65529;
  readonly attribute event_id eventList[] = 65530;
  readonly attribute attrib_id attributeList[] = 65531;
  readonly attribute bitmap32 featureMap = 65532;
  readonly attribute int16u clusterRevision = 65533;
}

/** This cluster provides an interface for observing and managing the state of smoke and CO alarms. */
client cluster SmokeCoAlarm = 92 {
  revision 1;

  enum AlarmStateEnum : enum8 {
    kNormal = 0;
    kWarning = 1;
    kCritical = 2;
  }

  enum ContaminationStateEnum : enum8 {
    kNormal = 0;
    kLow = 1;
    kWarning = 2;
    kCritical = 3;
  }

  enum EndOfServiceEnum : enum8 {
    kNormal = 0;
    kExpired = 1;
  }

  enum ExpressedStateEnum : enum8 {
    kNormal = 0;
    kSmokeAlarm = 1;
    kCOAlarm = 2;
    kBatteryAlert = 3;
    kTesting = 4;
    kHardwareFault = 5;
    kEndOfService = 6;
    kInterconnectSmoke = 7;
    kInterconnectCO = 8;
  }

  enum MuteStateEnum : enum8 {
    kNotMuted = 0;
    kMuted = 1;
  }

  enum SensitivityEnum : enum8 {
    kHigh = 0;
    kStandard = 1;
    kLow = 2;
  }

  bitmap Feature : bitmap32 {
    kSmokeAlarm = 0x1;
    kCOAlarm = 0x2;
  }

  critical event SmokeAlarm = 0 {
    AlarmStateEnum alarmSeverityLevel = 0;
  }

  critical event COAlarm = 1 {
    AlarmStateEnum alarmSeverityLevel = 0;
  }

  info event LowBattery = 2 {
    AlarmStateEnum alarmSeverityLevel = 0;
  }

  info event HardwareFault = 3 {
  }

  info event EndOfService = 4 {
  }

  info event SelfTestComplete = 5 {
  }

  info event AlarmMuted = 6 {
  }

  info event MuteEnded = 7 {
  }

  critical event InterconnectSmokeAlarm = 8 {
    AlarmStateEnum alarmSeverityLevel = 0;
  }

  critical event InterconnectCOAlarm = 9 {
    AlarmStateEnum alarmSeverityLevel = 0;
  }

  info event AllClear = 10 {
  }

  readonly attribute ExpressedStateEnum expressedState = 0;
  readonly attribute optional AlarmStateEnum smokeState = 1;
  readonly attribute optional AlarmStateEnum COState = 2;
  readonly attribute AlarmStateEnum batteryAlert = 3;
  readonly attribute optional MuteStateEnum deviceMuted = 4;
  readonly attribute boolean testInProgress = 5;
  readonly attribute boolean hardwareFaultAlert = 6;
  readonly attribute EndOfServiceEnum endOfServiceAlert = 7;
  readonly attribute optional AlarmStateEnum interconnectSmokeAlarm = 8;
  readonly attribute optional AlarmStateEnum interconnectCOAlarm = 9;
  readonly attribute optional ContaminationStateEnum contaminationState = 10;
  attribute access(write: manage) optional SensitivityEnum smokeSensitivityLevel = 11;
  readonly attribute optional epoch_s expiryDate = 12;
  readonly attribute command_id generatedCommandList[] = 65528;
  readonly attribute command_id acceptedCommandList[] = 65529;
  readonly attribute event_id eventList[] = 65530;
  readonly attribute attrib_id attributeList[] = 65531;
  readonly attribute bitmap32 featureMap = 65532;
  readonly attribute int16u clusterRevision = 65533;

  /** This command SHALL initiate a device self-test. */
  command SelfTestRequest(): DefaultSuccess = 0;
}

/** Attributes and commands for configuring the Dishwasher alarm. */
client cluster DishwasherAlarm = 93 {
  revision 1; // NOTE: Default/not specifically set

  bitmap AlarmMap : bitmap32 {
    kInflowError = 0x1;
    kDrainError = 0x2;
    kDoorError = 0x4;
    kTempTooLow = 0x8;
    kTempTooHigh = 0x10;
    kWaterLevelError = 0x20;
  }

  bitmap Feature : bitmap32 {
    kReset = 0x1;
  }

  info event Notify = 0 {
    AlarmMap active = 0;
    AlarmMap inactive = 1;
    AlarmMap state = 2;
    AlarmMap mask = 3;
  }

  readonly attribute AlarmMap mask = 0;
  readonly attribute optional AlarmMap latch = 1;
  readonly attribute AlarmMap state = 2;
  readonly attribute AlarmMap supported = 3;
  readonly attribute command_id generatedCommandList[] = 65528;
  readonly attribute command_id acceptedCommandList[] = 65529;
  readonly attribute event_id eventList[] = 65530;
  readonly attribute attrib_id attributeList[] = 65531;
  readonly attribute bitmap32 featureMap = 65532;
  readonly attribute int16u clusterRevision = 65533;

  request struct ResetRequest {
    AlarmMap alarms = 0;
  }

  request struct ModifyEnabledAlarmsRequest {
    AlarmMap mask = 0;
  }

  /** Reset alarm */
  command Reset(ResetRequest): DefaultSuccess = 0;
  /** Modify enabled alarms */
  command ModifyEnabledAlarms(ModifyEnabledAlarmsRequest): DefaultSuccess = 1;
}

/** Attributes and commands for selecting a mode from a list of supported options. */
provisional client cluster MicrowaveOvenMode = 94 {
  revision 1;

  enum ModeTag : enum16 {
    kNormal = 16384;
    kDefrost = 16385;
  }

  bitmap Feature : bitmap32 {
    kOnOff = 0x1;
  }

  struct ModeTagStruct {
    optional vendor_id mfgCode = 0;
    enum16 value = 1;
  }

  struct ModeOptionStruct {
    char_string<64> label = 0;
    int8u mode = 1;
    ModeTagStruct modeTags[] = 2;
  }

  readonly attribute ModeOptionStruct supportedModes[] = 0;
  readonly attribute int8u currentMode = 1;
  readonly attribute command_id generatedCommandList[] = 65528;
  readonly attribute command_id acceptedCommandList[] = 65529;
  readonly attribute event_id eventList[] = 65530;
  readonly attribute attrib_id attributeList[] = 65531;
  readonly attribute bitmap32 featureMap = 65532;
  readonly attribute int16u clusterRevision = 65533;
}

/** Attributes and commands for configuring the microwave oven control, and reporting cooking stats. */
provisional client cluster MicrowaveOvenControl = 95 {
  revision 1; // NOTE: Default/not specifically set

  readonly attribute elapsed_s cookTime = 1;
  readonly attribute int8u powerSetting = 2;
  readonly attribute optional int8u minPower = 3;
  readonly attribute optional int8u maxPower = 4;
  readonly attribute optional int8u powerStep = 5;
  readonly attribute command_id generatedCommandList[] = 65528;
  readonly attribute command_id acceptedCommandList[] = 65529;
  readonly attribute event_id eventList[] = 65530;
  readonly attribute attrib_id attributeList[] = 65531;
  readonly attribute bitmap32 featureMap = 65532;
  readonly attribute int16u clusterRevision = 65533;

  request struct SetCookingParametersRequest {
    optional int8u cookMode = 0;
    optional elapsed_s cookTime = 1;
    optional int8u powerSetting = 2;
  }

  request struct AddMoreTimeRequest {
    elapsed_s timeToAdd = 0;
  }

  /** Set Cooking Parameters */
  command SetCookingParameters(SetCookingParametersRequest): DefaultSuccess = 0;
  /** Add More Cooking Time */
  command AddMoreTime(AddMoreTimeRequest): DefaultSuccess = 1;
}

/** This cluster supports remotely monitoring and, where supported, changing the operational state of any device where a state machine is a part of the operation. */
client cluster OperationalState = 96 {
  revision 1; // NOTE: Default/not specifically set

  enum ErrorStateEnum : enum8 {
    kNoError = 0;
    kUnableToStartOrResume = 1;
    kUnableToCompleteOperation = 2;
    kCommandInvalidInState = 3;
  }

  enum OperationalStateEnum : enum8 {
    kStopped = 0;
    kRunning = 1;
    kPaused = 2;
    kError = 3;
  }

  struct ErrorStateStruct {
    enum8 errorStateID = 0;
    optional char_string<64> errorStateLabel = 1;
    optional char_string<64> errorStateDetails = 2;
  }

  struct OperationalStateStruct {
    enum8 operationalStateID = 0;
    optional char_string<64> operationalStateLabel = 1;
  }

  critical event OperationalError = 0 {
    ErrorStateStruct errorState = 0;
  }

  info event OperationCompletion = 1 {
    enum8 completionErrorCode = 0;
    optional nullable elapsed_s totalOperationalTime = 1;
    optional nullable elapsed_s pausedTime = 2;
  }

  readonly attribute nullable char_string phaseList[] = 0;
  readonly attribute nullable int8u currentPhase = 1;
  readonly attribute optional nullable elapsed_s countdownTime = 2;
  readonly attribute OperationalStateStruct operationalStateList[] = 3;
  readonly attribute OperationalStateEnum operationalState = 4;
  readonly attribute ErrorStateStruct operationalError = 5;
  readonly attribute command_id generatedCommandList[] = 65528;
  readonly attribute command_id acceptedCommandList[] = 65529;
  readonly attribute event_id eventList[] = 65530;
  readonly attribute attrib_id attributeList[] = 65531;
  readonly attribute bitmap32 featureMap = 65532;
  readonly attribute int16u clusterRevision = 65533;

  response struct OperationalCommandResponse = 4 {
    ErrorStateStruct commandResponseState = 0;
  }

  /** Upon receipt, the device SHALL pause its operation if it is possible based on the current function of the server. */
  command Pause(): OperationalCommandResponse = 0;
  /** Upon receipt, the device SHALL stop its operation if it is at a position where it is safe to do so and/or permitted. */
  command Stop(): OperationalCommandResponse = 1;
  /** Upon receipt, the device SHALL start its operation if it is safe to do so and the device is in an operational state from which it can be started. */
  command Start(): OperationalCommandResponse = 2;
  /** Upon receipt, the device SHALL resume its operation from the point it was at when it received the Pause command, or from the point when it was paused by means outside of this cluster (for example by manual button press). */
  command Resume(): OperationalCommandResponse = 3;
}

/** This cluster supports remotely monitoring and, where supported, changing the operational state of a Robotic Vacuum. */
client cluster RvcOperationalState = 97 {
  revision 1; // NOTE: Default/not specifically set

  enum ErrorStateEnum : enum8 {
    kFailedToFindChargingDock = 64;
    kStuck = 65;
    kDustBinMissing = 66;
    kDustBinFull = 67;
    kWaterTankEmpty = 68;
    kWaterTankMissing = 69;
    kWaterTankLidOpen = 70;
    kMopCleaningPadMissing = 71;
  }

  enum OperationalStateEnum : enum8 {
    kSeekingCharger = 64;
    kCharging = 65;
    kDocked = 66;
  }

  struct ErrorStateStruct {
    enum8 errorStateID = 0;
    optional char_string<64> errorStateLabel = 1;
    optional char_string<64> errorStateDetails = 2;
  }

  struct OperationalStateStruct {
    enum8 operationalStateID = 0;
    optional char_string<64> operationalStateLabel = 1;
  }

  critical event OperationalError = 0 {
    ErrorStateStruct errorState = 0;
  }

  info event OperationCompletion = 1 {
    enum8 completionErrorCode = 0;
    optional nullable elapsed_s totalOperationalTime = 1;
    optional nullable elapsed_s pausedTime = 2;
  }

  readonly attribute nullable char_string phaseList[] = 0;
  readonly attribute nullable int8u currentPhase = 1;
  readonly attribute optional nullable elapsed_s countdownTime = 2;
  readonly attribute OperationalStateStruct operationalStateList[] = 3;
  readonly attribute enum8 operationalState = 4;
  readonly attribute ErrorStateStruct operationalError = 5;
  readonly attribute command_id generatedCommandList[] = 65528;
  readonly attribute command_id acceptedCommandList[] = 65529;
  readonly attribute event_id eventList[] = 65530;
  readonly attribute attrib_id attributeList[] = 65531;
  readonly attribute bitmap32 featureMap = 65532;
  readonly attribute int16u clusterRevision = 65533;

  response struct OperationalCommandResponse = 4 {
    ErrorStateStruct commandResponseState = 0;
  }

  /** Upon receipt, the device SHALL pause its operation if it is possible based on the current function of the server. */
  command Pause(): OperationalCommandResponse = 0;
  /** Upon receipt, the device SHALL stop its operation if it is at a position where it is safe to do so and/or permitted. */
  command Stop(): OperationalCommandResponse = 1;
  /** Upon receipt, the device SHALL start its operation if it is safe to do so and the device is in an operational state from which it can be started. */
  command Start(): OperationalCommandResponse = 2;
  /** Upon receipt, the device SHALL resume its operation from the point it was at when it received the Pause command, or from the point when it was paused by means outside of this cluster (for example by manual button press). */
  command Resume(): OperationalCommandResponse = 3;
}

/** Attributes and commands for monitoring HEPA filters in a device */
client cluster HepaFilterMonitoring = 113 {
  revision 1; // NOTE: Default/not specifically set

  enum ChangeIndicationEnum : enum8 {
    kOK = 0;
    kWarning = 1;
    kCritical = 2;
  }

  enum DegradationDirectionEnum : enum8 {
    kUp = 0;
    kDown = 1;
  }

  enum ProductIdentifierTypeEnum : enum8 {
    kUPC = 0;
    kGTIN8 = 1;
    kEAN = 2;
    kGTIN14 = 3;
    kOEM = 4;
  }

  bitmap Feature : bitmap32 {
    kCondition = 0x1;
    kWarning = 0x2;
    kReplacementProductList = 0x4;
  }

  struct ReplacementProductStruct {
    ProductIdentifierTypeEnum productIdentifierType = 0;
    char_string<20> productIdentifierValue = 1;
  }

  readonly attribute optional percent condition = 0;
  readonly attribute optional DegradationDirectionEnum degradationDirection = 1;
  readonly attribute ChangeIndicationEnum changeIndication = 2;
  readonly attribute optional boolean inPlaceIndicator = 3;
  attribute optional nullable epoch_s lastChangedTime = 4;
  readonly attribute optional ReplacementProductStruct replacementProductList[] = 5;
  readonly attribute command_id generatedCommandList[] = 65528;
  readonly attribute command_id acceptedCommandList[] = 65529;
  readonly attribute event_id eventList[] = 65530;
  readonly attribute attrib_id attributeList[] = 65531;
  readonly attribute bitmap32 featureMap = 65532;
  readonly attribute int16u clusterRevision = 65533;

  /** Reset the condition of the replaceable to the non degraded state */
  command ResetCondition(): DefaultSuccess = 0;
}

/** Attributes and commands for monitoring activated carbon filters in a device */
client cluster ActivatedCarbonFilterMonitoring = 114 {
  revision 1; // NOTE: Default/not specifically set

  enum ChangeIndicationEnum : enum8 {
    kOK = 0;
    kWarning = 1;
    kCritical = 2;
  }

  enum DegradationDirectionEnum : enum8 {
    kUp = 0;
    kDown = 1;
  }

  enum ProductIdentifierTypeEnum : enum8 {
    kUPC = 0;
    kGTIN8 = 1;
    kEAN = 2;
    kGTIN14 = 3;
    kOEM = 4;
  }

  bitmap Feature : bitmap32 {
    kCondition = 0x1;
    kWarning = 0x2;
    kReplacementProductList = 0x4;
  }

  struct ReplacementProductStruct {
    ProductIdentifierTypeEnum productIdentifierType = 0;
    char_string<20> productIdentifierValue = 1;
  }

  readonly attribute optional percent condition = 0;
  readonly attribute optional DegradationDirectionEnum degradationDirection = 1;
  readonly attribute ChangeIndicationEnum changeIndication = 2;
  readonly attribute optional boolean inPlaceIndicator = 3;
  attribute optional nullable epoch_s lastChangedTime = 4;
  readonly attribute optional ReplacementProductStruct replacementProductList[] = 5;
  readonly attribute command_id generatedCommandList[] = 65528;
  readonly attribute command_id acceptedCommandList[] = 65529;
  readonly attribute event_id eventList[] = 65530;
  readonly attribute attrib_id attributeList[] = 65531;
  readonly attribute bitmap32 featureMap = 65532;
  readonly attribute int16u clusterRevision = 65533;

  /** Reset the condition of the replaceable to the non degraded state */
  command ResetCondition(): DefaultSuccess = 0;
}

/** This cluster is used to configure a boolean sensor. */
provisional client cluster BooleanSensorConfiguration = 128 {
  revision 1;

  enum SensitivityEnum : enum8 {
    kHigh = 0;
    kStandard = 1;
    kLow = 2;
  }

  bitmap AlarmModeBitmap : bitmap8 {
    kVisual = 0x1;
    kAudible = 0x2;
  }

  bitmap Feature : bitmap32 {
    kVisual = 0x1;
    kAudible = 0x2;
    kAlarmSuppress = 0x4;
    kSensitivityLevel = 0x8;
  }

  info event AlarmsStateChanged = 0 {
    AlarmModeBitmap alarmsActive = 0;
    optional AlarmModeBitmap alarmsSuppressed = 1;
  }

  info event SensorFault = 1 {
  }

  attribute optional SensitivityEnum sensitivityLevel = 0;
  readonly attribute optional AlarmModeBitmap alarmsActive = 1;
  readonly attribute optional AlarmModeBitmap alarmsSuppressed = 2;
  attribute optional AlarmModeBitmap alarmsEnabled = 3;
  readonly attribute command_id generatedCommandList[] = 65528;
  readonly attribute command_id acceptedCommandList[] = 65529;
  readonly attribute event_id eventList[] = 65530;
  readonly attribute attrib_id attributeList[] = 65531;
  readonly attribute bitmap32 featureMap = 65532;
  readonly attribute int16u clusterRevision = 65533;

  request struct SuppressRequestRequest {
    AlarmModeBitmap alarmsToSuppress = 0;
  }

  /** This command is used to suppress the specified alarm. */
  command SuppressRequest(SuppressRequestRequest): DefaultSuccess = 0;
}

/** This cluster is used to configure a valve. */
provisional client cluster ValveConfigurationAndControl = 129 {
  revision 1;

  enum ValveStateEnum : enum8 {
    kOpen = 0;
    kClosed = 1;
  }

  bitmap Feature : bitmap32 {
    kTimeSync = 0x1;
    kLevel = 0x2;
  }

  bitmap ValveFaultBitmap : bitmap16 {
    kGeneralFault = 0x1;
    kBlocked = 0x2;
    kLeaking = 0x4;
  }

  info event ValveStateChanged = 0 {
    ValveStateEnum valveState = 0;
  }

  info event ValveFault = 1 {
    ValveFaultBitmap valveFault = 0;
  }

  attribute access(write: manage) nullable elapsed_s openDuration = 0;
  readonly attribute optional nullable epoch_us autoCloseTime = 1;
  readonly attribute optional nullable elapsed_s remainingDuration = 2;
  readonly attribute nullable ValveStateEnum currentState = 3;
  readonly attribute nullable ValveStateEnum targetState = 4;
  attribute access(write: manage) optional ValveStateEnum startUpState = 5;
  readonly attribute optional nullable percent currentLevel = 6;
  readonly attribute optional nullable percent targetLevel = 7;
  attribute access(write: manage) optional nullable percent openLevel = 8;
  readonly attribute optional ValveFaultBitmap valveFault = 9;
  readonly attribute command_id generatedCommandList[] = 65528;
  readonly attribute command_id acceptedCommandList[] = 65529;
  readonly attribute event_id eventList[] = 65530;
  readonly attribute attrib_id attributeList[] = 65531;
  readonly attribute bitmap32 featureMap = 65532;
  readonly attribute int16u clusterRevision = 65533;

  request struct OpenRequest {
    optional elapsed_s openDuration = 0;
  }

  request struct SetLevelRequest {
    percent level = 0;
    optional elapsed_s openDuration = 1;
  }

  /** This command is used to set the valve to its fully open position. */
  command Open(OpenRequest): DefaultSuccess = 0;
  /** This command is used to set the valve to its fully closed position. */
  command Close(): DefaultSuccess = 1;
  /** This command is used to set the valve to a specific level. */
  command SetLevel(SetLevelRequest): DefaultSuccess = 2;
}

/** This cluster provides an interface to the functionality of Smart Energy Demand Response and Load Control. */
provisional client cluster DemandResponseLoadControl = 150 {
  revision 4;

  enum CriticalityLevelEnum : enum8 {
    kUnknown = 0;
    kGreen = 1;
    kLevel1 = 2;
    kLevel2 = 3;
    kLevel3 = 4;
    kLevel4 = 5;
    kLevel5 = 6;
    kEmergency = 7;
    kPlannedOutage = 8;
    kServiceDisconnect = 9;
  }

  enum HeatingSourceEnum : enum8 {
    kAny = 0;
    kElectric = 1;
    kNonElectric = 2;
  }

  enum LoadControlEventChangeSourceEnum : enum8 {
    kAutomatic = 0;
    kUserAction = 1;
  }

  enum LoadControlEventStatusEnum : enum8 {
    kUnknown = 0;
    kReceived = 1;
    kInProgress = 2;
    kCompleted = 3;
    kOptedOut = 4;
    kOptedIn = 5;
    kCanceled = 6;
    kSuperseded = 7;
    kPartialOptedOut = 8;
    kPartialOptedIn = 9;
    kNoParticipation = 10;
    kUnavailable = 11;
    kFailed = 12;
  }

  bitmap CancelControlBitmap : bitmap16 {
    kRandomEnd = 0x1;
  }

  bitmap DeviceClassBitmap : bitmap32 {
    kHVAC = 0x1;
    kStripHeater = 0x2;
    kWaterHeater = 0x4;
    kPoolPump = 0x8;
    kSmartAppliance = 0x10;
    kIrrigationPump = 0x20;
    kCommercialLoad = 0x40;
    kResidentialLoad = 0x80;
    kExteriorLighting = 0x100;
    kInteriorLighting = 0x200;
    kEV = 0x400;
    kGenerationSystem = 0x800;
    kSmartInverter = 0x1000;
    kEVSE = 0x2000;
    kRESU = 0x4000;
    kEMS = 0x8000;
    kSEM = 0x10000;
  }

  bitmap EventControlBitmap : bitmap16 {
    kRandomStart = 0x1;
  }

  bitmap EventTransitionControlBitmap : bitmap16 {
    kRandomDuration = 0x1;
    kIgnoreOptOut = 0x2;
  }

  bitmap Feature : bitmap32 {
    kEnrollmentGroups = 0x1;
    kTemperatureOffset = 0x2;
    kTemperatureSetpoint = 0x4;
    kLoadAdjustment = 0x8;
    kDutyCycle = 0x10;
    kPowerSavings = 0x20;
    kHeatingSource = 0x40;
  }

  struct HeatingSourceControlStruct {
    HeatingSourceEnum heatingSource = 0;
  }

  struct PowerSavingsControlStruct {
    percent powerSavings = 0;
  }

  struct DutyCycleControlStruct {
    percent dutyCycle = 0;
  }

  struct AverageLoadControlStruct {
    int8s loadAdjustment = 0;
  }

  struct TemperatureControlStruct {
    optional nullable int16u coolingTempOffset = 0;
    optional nullable int16u heatingtTempOffset = 1;
    optional nullable temperature coolingTempSetpoint = 2;
    optional nullable temperature heatingTempSetpoint = 3;
  }

  struct LoadControlEventTransitionStruct {
    int16u duration = 0;
    EventTransitionControlBitmap control = 1;
    optional TemperatureControlStruct temperatureControl = 2;
    optional AverageLoadControlStruct averageLoadControl = 3;
    optional DutyCycleControlStruct dutyCycleControl = 4;
    optional PowerSavingsControlStruct powerSavingsControl = 5;
    optional HeatingSourceControlStruct heatingSourceControl = 6;
  }

  struct LoadControlEventStruct {
    octet_string<16> eventID = 0;
    nullable octet_string<16> programID = 1;
    EventControlBitmap control = 2;
    DeviceClassBitmap deviceClass = 3;
    optional int8u enrollmentGroup = 4;
    CriticalityLevelEnum criticality = 5;
    nullable epoch_s startTime = 6;
    LoadControlEventTransitionStruct transitions[] = 7;
  }

  struct LoadControlProgramStruct {
    octet_string<16> programID = 0;
    long_char_string<32> name = 1;
    nullable int8u enrollmentGroup = 2;
    nullable int8u randomStartMinutes = 3;
    nullable int8u randomDurationMinutes = 4;
  }

  info event LoadControlEventStatusChange = 0 {
    octet_string eventID = 0;
    nullable int8u transitionIndex = 1;
    LoadControlEventStatusEnum status = 2;
    CriticalityLevelEnum criticality = 3;
    EventControlBitmap control = 4;
    optional nullable TemperatureControlStruct temperatureControl = 5;
    optional nullable AverageLoadControlStruct averageLoadControl = 6;
    optional nullable DutyCycleControlStruct dutyCycleControl = 7;
    optional nullable PowerSavingsControlStruct powerSavingsControl = 8;
    optional nullable HeatingSourceControlStruct heatingSourceControl = 9;
  }

  readonly attribute LoadControlProgramStruct loadControlPrograms[] = 0;
  readonly attribute int8u numberOfLoadControlPrograms = 1;
  readonly attribute LoadControlEventStruct events[] = 2;
  readonly attribute LoadControlEventStruct activeEvents[] = 3;
  readonly attribute int8u numberOfEventsPerProgram = 4;
  readonly attribute int8u numberOfTransitions = 5;
  attribute access(write: manage) int8u defaultRandomStart = 6;
  attribute access(write: manage) int8u defaultRandomDuration = 7;
  readonly attribute command_id generatedCommandList[] = 65528;
  readonly attribute command_id acceptedCommandList[] = 65529;
  readonly attribute event_id eventList[] = 65530;
  readonly attribute attrib_id attributeList[] = 65531;
  readonly attribute bitmap32 featureMap = 65532;
  readonly attribute int16u clusterRevision = 65533;

  request struct RegisterLoadControlProgramRequestRequest {
    LoadControlProgramStruct loadControlProgram = 0;
  }

  request struct UnregisterLoadControlProgramRequestRequest {
    octet_string<16> loadControlProgramID = 0;
  }

  request struct AddLoadControlEventRequestRequest {
    LoadControlEventStruct event = 0;
  }

  request struct RemoveLoadControlEventRequestRequest {
    octet_string<16> eventID = 0;
    CancelControlBitmap cancelControl = 1;
  }

  /** Upon receipt, this SHALL insert a new LoadControlProgramStruct into LoadControlPrograms, or if the ProgramID matches an existing LoadControlProgramStruct, then the provider SHALL be updated with the provided values. */
  command RegisterLoadControlProgramRequest(RegisterLoadControlProgramRequestRequest): DefaultSuccess = 0;
  /** Upon receipt, this SHALL remove a the LoadControlProgramStruct from LoadControlPrograms with the matching ProgramID. */
  command UnregisterLoadControlProgramRequest(UnregisterLoadControlProgramRequestRequest): DefaultSuccess = 1;
  /** On receipt of the AddLoadControlEventsRequest command, the server SHALL add a load control event. */
  command AddLoadControlEventRequest(AddLoadControlEventRequestRequest): DefaultSuccess = 2;
  /** Upon receipt, this SHALL remove the LoadControlEventStruct with the matching EventID from LoadEventPrograms. */
  command RemoveLoadControlEventRequest(RemoveLoadControlEventRequestRequest): DefaultSuccess = 3;
  /** Upon receipt, this SHALL clear all the load control events. */
  command ClearLoadControlEventsRequest(): DefaultSuccess = 4;
}

/** Electric Vehicle Supply Equipment (EVSE) is equipment used to charge an Electric Vehicle (EV) or Plug-In Hybrid Electric Vehicle. This cluster provides an interface to the functionality of Electric Vehicle Supply Equipment (EVSE) management. */
provisional client cluster EnergyEvse = 153 {
  revision 1; // NOTE: Default/not specifically set

  enum EnergyTransferStoppedReasonEnum : enum8 {
    kEVStopped = 0;
    kEVSEStopped = 1;
    kOther = 2;
  }

  enum FaultStateEnum : enum8 {
    kNoError = 0;
    kMeterFailure = 1;
    kOverVoltage = 2;
    kUnderVoltage = 3;
    kOverCurrent = 4;
    kContactWetFailure = 5;
    kContactDryFailure = 6;
    kGroundFault = 7;
    kPowerLoss = 8;
    kPowerQuality = 9;
    kPilotShortCircuit = 10;
    kEmergencyStop = 11;
    kEVDisconnected = 12;
    kWrongPowerSupply = 13;
    kLiveNeutralSwap = 14;
    kOverTemperature = 15;
    kOther = 255;
  }

  enum StateEnum : enum8 {
    kNotPluggedIn = 0;
    kPluggedInNoDemand = 1;
    kPluggedInDemand = 2;
    kPluggedInCharging = 3;
    kPluggedInDischarging = 4;
    kSessionEnding = 5;
    kFault = 6;
  }

  enum SupplyStateEnum : enum8 {
    kDisabled = 0;
    kChargingEnabled = 1;
    kDischargingEnabled = 2;
    kDisabledError = 3;
    kDisabledDiagnostics = 4;
  }

  bitmap Feature : bitmap32 {
    kChargingPreferences = 0x1;
    kSoCReporting = 0x2;
    kPlugAndCharge = 0x4;
    kRFID = 0x8;
    kV2X = 0x10;
  }

  bitmap TargetDayOfWeekBitmap : bitmap8 {
    kSunday = 0x1;
    kMonday = 0x2;
    kTuesday = 0x4;
    kWednesday = 0x8;
    kThursday = 0x10;
    kFriday = 0x20;
    kSaturday = 0x40;
  }

  struct ChargingTargetStruct {
    int16u targetTime = 0;
    optional percent targetSoC = 1;
    optional int64s addedEnergy = 2;
  }

  info event EVConnected = 0 {
    int32u sessionID = 0;
  }

  info event EVNotDetected = 1 {
    int32u sessionID = 0;
    StateEnum state = 1;
    elapsed_s sessionDuration = 2;
    int64s sessionEnergyCharged = 3;
    optional int64s sessionEnergyDischarged = 4;
  }

  info event EnergyTransferStarted = 2 {
    int32u sessionID = 0;
    StateEnum state = 1;
    int64s maximumCurrent = 2;
  }

  info event EnergyTransferStopped = 3 {
    int32u sessionID = 0;
    StateEnum state = 1;
    EnergyTransferStoppedReasonEnum reason = 2;
    int64s energyTransferred = 4;
  }

  critical event Fault = 4 {
    int32u sessionID = 0;
    StateEnum state = 1;
    FaultStateEnum faultStatePreviousState = 2;
    FaultStateEnum faultStateCurrentState = 4;
  }

  info event RFID = 5 {
    octet_string uid = 0;
  }

  readonly attribute nullable StateEnum state = 0;
  readonly attribute SupplyStateEnum supplyState = 1;
  readonly attribute FaultStateEnum faultState = 2;
  readonly attribute nullable epoch_s chargingEnabledUntil = 3;
  readonly attribute optional nullable epoch_s dischargingEnabledUntil = 4;
  readonly attribute int64s circuitCapacity = 5;
  readonly attribute int64s minimumChargeCurrent = 6;
  readonly attribute int64s maximumChargeCurrent = 7;
  readonly attribute optional int64s maximumDischargeCurrent = 8;
  attribute access(write: manage) optional int64s userMaximumChargeCurrent = 9;
  attribute access(write: manage) optional elapsed_s randomizationDelayWindow = 10;
  readonly attribute optional int8u numberOfWeeklyTargets = 33;
  readonly attribute optional int8u numberOfDailyTargets = 34;
  readonly attribute optional nullable epoch_s nextChargeStartTime = 35;
  readonly attribute optional nullable epoch_s nextChargeTargetTime = 36;
  readonly attribute optional nullable int64s nextChargeRequiredEnergy = 37;
  readonly attribute optional nullable percent nextChargeTargetSoC = 38;
  attribute access(write: manage) optional nullable int16u approximateEVEfficiency = 39;
  readonly attribute optional nullable percent stateOfCharge = 48;
  readonly attribute optional nullable int64s batteryCapacity = 49;
  readonly attribute optional nullable char_string<32> vehicleID = 50;
  readonly attribute nullable int32u sessionID = 64;
  readonly attribute elapsed_s sessionDuration = 65;
  readonly attribute int64s sessionEnergyCharged = 66;
  readonly attribute optional int64s sessionEnergyDischarged = 67;
  readonly attribute command_id generatedCommandList[] = 65528;
  readonly attribute command_id acceptedCommandList[] = 65529;
  readonly attribute event_id eventList[] = 65530;
  readonly attribute attrib_id attributeList[] = 65531;
  readonly attribute bitmap32 featureMap = 65532;
  readonly attribute int16u clusterRevision = 65533;

  response struct GetTargetsResponse = 0 {
    TargetDayOfWeekBitmap dayOfWeekforSequence = 0;
    ChargingTargetStruct chargingTargets[] = 1;
  }

  request struct EnableChargingRequest {
    nullable epoch_s chargingEnabledUntil = 0;
    int64s minimumChargeCurrent = 1;
    int64s maximumChargeCurrent = 2;
  }

  request struct EnableDischargingRequest {
    nullable epoch_s dischargingEnabledUntil = 0;
    int64s maximumDischargeCurrent = 1;
  }

  request struct SetTargetsRequest {
    TargetDayOfWeekBitmap dayOfWeekforSequence = 0;
    ChargingTargetStruct chargingTargets[] = 1;
  }

  request struct GetTargetsRequest {
    TargetDayOfWeekBitmap daysToReturn = 0;
  }

  /** Allows a client to disable the EVSE from charging and discharging. */
  timed command Disable(): DefaultSuccess = 1;
  /** Allows a client to enable the EVSE to charge an EV. */
  timed command EnableCharging(EnableChargingRequest): DefaultSuccess = 2;
  /** Allows a client to enable the EVSE to discharge an EV. */
  timed command EnableDischarging(EnableDischargingRequest): DefaultSuccess = 3;
  /** Allows a client to put the EVSE into a self-diagnostics mode. */
  timed command StartDiagnostics(): DefaultSuccess = 4;
  /** Allows a client to set the user specified charging targets. */
  timed command SetTargets(SetTargetsRequest): DefaultSuccess = 5;
  /** Allows a client to retrieve the user specified charging targets. */
  timed command GetTargets(GetTargetsRequest): GetTargetsResponse = 6;
  /** Allows a client to clear all stored charging targets. */
  timed command ClearTargets(): DefaultSuccess = 7;
}

/** An interface to a generic way to secure a door */
client cluster DoorLock = 257 {
  revision 7;

  enum AlarmCodeEnum : enum8 {
    kLockJammed = 0;
    kLockFactoryReset = 1;
    kLockRadioPowerCycled = 3;
    kWrongCodeEntryLimit = 4;
    kFrontEsceutcheonRemoved = 5;
    kDoorForcedOpen = 6;
    kDoorAjar = 7;
    kForcedUser = 8;
  }

  enum CredentialRuleEnum : enum8 {
    kSingle = 0;
    kDual = 1;
    kTri = 2;
  }

  enum CredentialTypeEnum : enum8 {
    kProgrammingPIN = 0;
    kPIN = 1;
    kRFID = 2;
    kFingerprint = 3;
    kFingerVein = 4;
    kFace = 5;
  }

  enum DataOperationTypeEnum : enum8 {
    kAdd = 0;
    kClear = 1;
    kModify = 2;
  }

  enum DlLockState : enum8 {
    kNotFullyLocked = 0;
    kLocked = 1;
    kUnlocked = 2;
    kUnlatched = 3;
  }

  enum DlLockType : enum8 {
    kDeadBolt = 0;
    kMagnetic = 1;
    kOther = 2;
    kMortise = 3;
    kRim = 4;
    kLatchBolt = 5;
    kCylindricalLock = 6;
    kTubularLock = 7;
    kInterconnectedLock = 8;
    kDeadLatch = 9;
    kDoorFurniture = 10;
    kEurocylinder = 11;
  }

  enum DlStatus : enum8 {
    kSuccess = 0;
    kFailure = 1;
    kDuplicate = 2;
    kOccupied = 3;
    kInvalidField = 133;
    kResourceExhausted = 137;
    kNotFound = 139;
  }

  enum DoorLockOperationEventCode : enum8 {
    kUnknownOrMfgSpecific = 0;
    kLock = 1;
    kUnlock = 2;
    kLockInvalidPinOrId = 3;
    kLockInvalidSchedule = 4;
    kUnlockInvalidPinOrId = 5;
    kUnlockInvalidSchedule = 6;
    kOneTouchLock = 7;
    kKeyLock = 8;
    kKeyUnlock = 9;
    kAutoLock = 10;
    kScheduleLock = 11;
    kScheduleUnlock = 12;
    kManualLock = 13;
    kManualUnlock = 14;
  }

  enum DoorLockProgrammingEventCode : enum8 {
    kUnknownOrMfgSpecific = 0;
    kMasterCodeChanged = 1;
    kPinAdded = 2;
    kPinDeleted = 3;
    kPinChanged = 4;
    kIdAdded = 5;
    kIdDeleted = 6;
  }

  enum DoorLockSetPinOrIdStatus : enum8 {
    kSuccess = 0;
    kGeneralFailure = 1;
    kMemoryFull = 2;
    kDuplicateCodeError = 3;
  }

  enum DoorLockUserStatus : enum8 {
    kAvailable = 0;
    kOccupiedEnabled = 1;
    kOccupiedDisabled = 3;
    kNotSupported = 255;
  }

  enum DoorLockUserType : enum8 {
    kUnrestricted = 0;
    kYearDayScheduleUser = 1;
    kWeekDayScheduleUser = 2;
    kMasterUser = 3;
    kNonAccessUser = 4;
    kNotSupported = 255;
  }

  enum DoorStateEnum : enum8 {
    kDoorOpen = 0;
    kDoorClosed = 1;
    kDoorJammed = 2;
    kDoorForcedOpen = 3;
    kDoorUnspecifiedError = 4;
    kDoorAjar = 5;
  }

  enum LockDataTypeEnum : enum8 {
    kUnspecified = 0;
    kProgrammingCode = 1;
    kUserIndex = 2;
    kWeekDaySchedule = 3;
    kYearDaySchedule = 4;
    kHolidaySchedule = 5;
    kPIN = 6;
    kRFID = 7;
    kFingerprint = 8;
    kFingerVein = 9;
    kFace = 10;
  }

  enum LockOperationTypeEnum : enum8 {
    kLock = 0;
    kUnlock = 1;
    kNonAccessUserEvent = 2;
    kForcedUserEvent = 3;
    kUnlatch = 4;
  }

  enum OperatingModeEnum : enum8 {
    kNormal = 0;
    kVacation = 1;
    kPrivacy = 2;
    kNoRemoteLockUnlock = 3;
    kPassage = 4;
  }

  enum OperationErrorEnum : enum8 {
    kUnspecified = 0;
    kInvalidCredential = 1;
    kDisabledUserDenied = 2;
    kRestricted = 3;
    kInsufficientBattery = 4;
  }

  enum OperationSourceEnum : enum8 {
    kUnspecified = 0;
    kManual = 1;
    kProprietaryRemote = 2;
    kKeypad = 3;
    kAuto = 4;
    kButton = 5;
    kSchedule = 6;
    kRemote = 7;
    kRFID = 8;
    kBiometric = 9;
  }

  enum UserStatusEnum : enum8 {
    kAvailable = 0;
    kOccupiedEnabled = 1;
    kOccupiedDisabled = 3;
  }

  enum UserTypeEnum : enum8 {
    kUnrestrictedUser = 0;
    kYearDayScheduleUser = 1;
    kWeekDayScheduleUser = 2;
    kProgrammingUser = 3;
    kNonAccessUser = 4;
    kForcedUser = 5;
    kDisposableUser = 6;
    kExpiringUser = 7;
    kScheduleRestrictedUser = 8;
    kRemoteOnlyUser = 9;
  }

  bitmap DaysMaskMap : bitmap8 {
    kSunday = 0x1;
    kMonday = 0x2;
    kTuesday = 0x4;
    kWednesday = 0x8;
    kThursday = 0x10;
    kFriday = 0x20;
    kSaturday = 0x40;
  }

  bitmap DlCredentialRuleMask : bitmap8 {
    kSingle = 0x1;
    kDual = 0x2;
    kTri = 0x4;
  }

  bitmap DlCredentialRulesSupport : bitmap8 {
    kSingle = 0x1;
    kDual = 0x2;
    kTri = 0x4;
  }

  bitmap DlDefaultConfigurationRegister : bitmap16 {
    kEnableLocalProgrammingEnabled = 0x1;
    kKeypadInterfaceDefaultAccessEnabled = 0x2;
    kRemoteInterfaceDefaultAccessIsEnabled = 0x4;
    kSoundEnabled = 0x20;
    kAutoRelockTimeSet = 0x40;
    kLEDSettingsSet = 0x80;
  }

  bitmap DlKeypadOperationEventMask : bitmap16 {
    kUnknown = 0x1;
    kLock = 0x2;
    kUnlock = 0x4;
    kLockInvalidPIN = 0x8;
    kLockInvalidSchedule = 0x10;
    kUnlockInvalidCode = 0x20;
    kUnlockInvalidSchedule = 0x40;
    kNonAccessUserOpEvent = 0x80;
  }

  bitmap DlKeypadProgrammingEventMask : bitmap16 {
    kUnknown = 0x1;
    kProgrammingPINChanged = 0x2;
    kPINAdded = 0x4;
    kPINCleared = 0x8;
    kPINChanged = 0x10;
  }

  bitmap DlLocalProgrammingFeatures : bitmap8 {
    kAddUsersCredentialsSchedulesLocally = 0x1;
    kModifyUsersCredentialsSchedulesLocally = 0x2;
    kClearUsersCredentialsSchedulesLocally = 0x4;
    kAdjustLockSettingsLocally = 0x8;
  }

  bitmap DlManualOperationEventMask : bitmap16 {
    kUnknown = 0x1;
    kThumbturnLock = 0x2;
    kThumbturnUnlock = 0x4;
    kOneTouchLock = 0x8;
    kKeyLock = 0x10;
    kKeyUnlock = 0x20;
    kAutoLock = 0x40;
    kScheduleLock = 0x80;
    kScheduleUnlock = 0x100;
    kManualLock = 0x200;
    kManualUnlock = 0x400;
  }

  bitmap DlRFIDOperationEventMask : bitmap16 {
    kUnknown = 0x1;
    kLock = 0x2;
    kUnlock = 0x4;
    kLockInvalidRFID = 0x8;
    kLockInvalidSchedule = 0x10;
    kUnlockInvalidRFID = 0x20;
    kUnlockInvalidSchedule = 0x40;
  }

  bitmap DlRFIDProgrammingEventMask : bitmap16 {
    kUnknown = 0x1;
    kRFIDCodeAdded = 0x20;
    kRFIDCodeCleared = 0x40;
  }

  bitmap DlRemoteOperationEventMask : bitmap16 {
    kUnknown = 0x1;
    kLock = 0x2;
    kUnlock = 0x4;
    kLockInvalidCode = 0x8;
    kLockInvalidSchedule = 0x10;
    kUnlockInvalidCode = 0x20;
    kUnlockInvalidSchedule = 0x40;
  }

  bitmap DlRemoteProgrammingEventMask : bitmap16 {
    kUnknown = 0x1;
    kProgrammingPINChanged = 0x2;
    kPINAdded = 0x4;
    kPINCleared = 0x8;
    kPINChanged = 0x10;
    kRFIDCodeAdded = 0x20;
    kRFIDCodeCleared = 0x40;
  }

  bitmap DlSupportedOperatingModes : bitmap16 {
    kNormal = 0x1;
    kVacation = 0x2;
    kPrivacy = 0x4;
    kNoRemoteLockUnlock = 0x8;
    kPassage = 0x10;
  }

  bitmap DoorLockDayOfWeek : bitmap8 {
    kSunday = 0x1;
    kMonday = 0x2;
    kTuesday = 0x4;
    kWednesday = 0x8;
    kThursday = 0x10;
    kFriday = 0x20;
    kSaturday = 0x40;
  }

  bitmap Feature : bitmap32 {
    kPINCredential = 0x1;
    kRFIDCredential = 0x2;
    kFingerCredentials = 0x4;
    kLogging = 0x8;
    kWeekDayAccessSchedules = 0x10;
    kDoorPositionSensor = 0x20;
    kFaceCredentials = 0x40;
    kCredentialsOverTheAirAccess = 0x80;
    kUser = 0x100;
    kNotification = 0x200;
    kYearDayAccessSchedules = 0x400;
    kHolidaySchedules = 0x800;
    kUnbolt = 0x1000;
  }

  struct CredentialStruct {
    CredentialTypeEnum credentialType = 0;
    int16u credentialIndex = 1;
  }

  critical event DoorLockAlarm = 0 {
    AlarmCodeEnum alarmCode = 0;
  }

  critical event DoorStateChange = 1 {
    DoorStateEnum doorState = 0;
  }

  critical event LockOperation = 2 {
    LockOperationTypeEnum lockOperationType = 0;
    OperationSourceEnum operationSource = 1;
    nullable int16u userIndex = 2;
    nullable fabric_idx fabricIndex = 3;
    nullable node_id sourceNode = 4;
    optional nullable CredentialStruct credentials[] = 5;
  }

  critical event LockOperationError = 3 {
    LockOperationTypeEnum lockOperationType = 0;
    OperationSourceEnum operationSource = 1;
    OperationErrorEnum operationError = 2;
    nullable int16u userIndex = 3;
    nullable fabric_idx fabricIndex = 4;
    nullable node_id sourceNode = 5;
    optional nullable CredentialStruct credentials[] = 6;
  }

  info event LockUserChange = 4 {
    LockDataTypeEnum lockDataType = 0;
    DataOperationTypeEnum dataOperationType = 1;
    OperationSourceEnum operationSource = 2;
    nullable int16u userIndex = 3;
    nullable fabric_idx fabricIndex = 4;
    nullable node_id sourceNode = 5;
    nullable int16u dataIndex = 6;
  }

  readonly attribute nullable DlLockState lockState = 0;
  readonly attribute DlLockType lockType = 1;
  readonly attribute boolean actuatorEnabled = 2;
  readonly attribute optional nullable DoorStateEnum doorState = 3;
  attribute access(write: manage) optional int32u doorOpenEvents = 4;
  attribute access(write: manage) optional int32u doorClosedEvents = 5;
  attribute access(write: manage) optional int16u openPeriod = 6;
  readonly attribute optional int16u numberOfTotalUsersSupported = 17;
  readonly attribute optional int16u numberOfPINUsersSupported = 18;
  readonly attribute optional int16u numberOfRFIDUsersSupported = 19;
  readonly attribute optional int8u numberOfWeekDaySchedulesSupportedPerUser = 20;
  readonly attribute optional int8u numberOfYearDaySchedulesSupportedPerUser = 21;
  readonly attribute optional int8u numberOfHolidaySchedulesSupported = 22;
  readonly attribute optional int8u maxPINCodeLength = 23;
  readonly attribute optional int8u minPINCodeLength = 24;
  readonly attribute optional int8u maxRFIDCodeLength = 25;
  readonly attribute optional int8u minRFIDCodeLength = 26;
  readonly attribute optional DlCredentialRuleMask credentialRulesSupport = 27;
  readonly attribute optional int8u numberOfCredentialsSupportedPerUser = 28;
  attribute access(write: manage) optional char_string<3> language = 33;
  attribute access(write: manage) optional int8u LEDSettings = 34;
  attribute access(write: manage) int32u autoRelockTime = 35;
  attribute access(write: manage) optional int8u soundVolume = 36;
  attribute access(write: manage) OperatingModeEnum operatingMode = 37;
  readonly attribute DlSupportedOperatingModes supportedOperatingModes = 38;
  readonly attribute optional DlDefaultConfigurationRegister defaultConfigurationRegister = 39;
  attribute access(write: administer) optional boolean enableLocalProgramming = 40;
  attribute access(write: manage) optional boolean enableOneTouchLocking = 41;
  attribute access(write: manage) optional boolean enableInsideStatusLED = 42;
  attribute access(write: manage) optional boolean enablePrivacyModeButton = 43;
  attribute access(write: administer) optional DlLocalProgrammingFeatures localProgrammingFeatures = 44;
  attribute access(write: administer) optional int8u wrongCodeEntryLimit = 48;
  attribute access(write: administer) optional int8u userCodeTemporaryDisableTime = 49;
  attribute access(write: administer) optional boolean sendPINOverTheAir = 50;
  attribute access(write: administer) optional boolean requirePINforRemoteOperation = 51;
  attribute access(write: administer) optional int16u expiringUserTimeout = 53;
  readonly attribute command_id generatedCommandList[] = 65528;
  readonly attribute command_id acceptedCommandList[] = 65529;
  readonly attribute event_id eventList[] = 65530;
  readonly attribute attrib_id attributeList[] = 65531;
  readonly attribute bitmap32 featureMap = 65532;
  readonly attribute int16u clusterRevision = 65533;

  request struct LockDoorRequest {
    optional octet_string PINCode = 0;
  }

  request struct UnlockDoorRequest {
    optional octet_string PINCode = 0;
  }

  request struct UnlockWithTimeoutRequest {
    int16u timeout = 0;
    optional octet_string PINCode = 1;
  }

  request struct SetWeekDayScheduleRequest {
    int8u weekDayIndex = 0;
    int16u userIndex = 1;
    DaysMaskMap daysMask = 2;
    int8u startHour = 3;
    int8u startMinute = 4;
    int8u endHour = 5;
    int8u endMinute = 6;
  }

  request struct GetWeekDayScheduleRequest {
    int8u weekDayIndex = 0;
    int16u userIndex = 1;
  }

  response struct GetWeekDayScheduleResponse = 12 {
    int8u weekDayIndex = 0;
    int16u userIndex = 1;
    DlStatus status = 2;
    optional DaysMaskMap daysMask = 3;
    optional int8u startHour = 4;
    optional int8u startMinute = 5;
    optional int8u endHour = 6;
    optional int8u endMinute = 7;
  }

  request struct ClearWeekDayScheduleRequest {
    int8u weekDayIndex = 0;
    int16u userIndex = 1;
  }

  request struct SetYearDayScheduleRequest {
    int8u yearDayIndex = 0;
    int16u userIndex = 1;
    epoch_s localStartTime = 2;
    epoch_s localEndTime = 3;
  }

  request struct GetYearDayScheduleRequest {
    int8u yearDayIndex = 0;
    int16u userIndex = 1;
  }

  response struct GetYearDayScheduleResponse = 15 {
    int8u yearDayIndex = 0;
    int16u userIndex = 1;
    DlStatus status = 2;
    optional epoch_s localStartTime = 3;
    optional epoch_s localEndTime = 4;
  }

  request struct ClearYearDayScheduleRequest {
    int8u yearDayIndex = 0;
    int16u userIndex = 1;
  }

  request struct SetHolidayScheduleRequest {
    int8u holidayIndex = 0;
    epoch_s localStartTime = 1;
    epoch_s localEndTime = 2;
    OperatingModeEnum operatingMode = 3;
  }

  request struct GetHolidayScheduleRequest {
    int8u holidayIndex = 0;
  }

  response struct GetHolidayScheduleResponse = 18 {
    int8u holidayIndex = 0;
    DlStatus status = 1;
    optional epoch_s localStartTime = 2;
    optional epoch_s localEndTime = 3;
    optional OperatingModeEnum operatingMode = 4;
  }

  request struct ClearHolidayScheduleRequest {
    int8u holidayIndex = 0;
  }

  request struct SetUserRequest {
    DataOperationTypeEnum operationType = 0;
    int16u userIndex = 1;
    nullable char_string userName = 2;
    nullable int32u userUniqueID = 3;
    nullable UserStatusEnum userStatus = 4;
    nullable UserTypeEnum userType = 5;
    nullable CredentialRuleEnum credentialRule = 6;
  }

  request struct GetUserRequest {
    int16u userIndex = 0;
  }

  response struct GetUserResponse = 28 {
    int16u userIndex = 0;
    nullable char_string userName = 1;
    nullable int32u userUniqueID = 2;
    nullable UserStatusEnum userStatus = 3;
    nullable UserTypeEnum userType = 4;
    nullable CredentialRuleEnum credentialRule = 5;
    nullable CredentialStruct credentials[] = 6;
    nullable fabric_idx creatorFabricIndex = 7;
    nullable fabric_idx lastModifiedFabricIndex = 8;
    nullable int16u nextUserIndex = 9;
  }

  request struct ClearUserRequest {
    int16u userIndex = 0;
  }

  request struct SetCredentialRequest {
    DataOperationTypeEnum operationType = 0;
    CredentialStruct credential = 1;
    LONG_OCTET_STRING credentialData = 2;
    nullable int16u userIndex = 3;
    nullable UserStatusEnum userStatus = 4;
    nullable UserTypeEnum userType = 5;
  }

  response struct SetCredentialResponse = 35 {
    DlStatus status = 0;
    nullable int16u userIndex = 1;
    nullable int16u nextCredentialIndex = 2;
  }

  request struct GetCredentialStatusRequest {
    CredentialStruct credential = 0;
  }

  response struct GetCredentialStatusResponse = 37 {
    boolean credentialExists = 0;
    nullable int16u userIndex = 1;
    nullable fabric_idx creatorFabricIndex = 2;
    nullable fabric_idx lastModifiedFabricIndex = 3;
    nullable int16u nextCredentialIndex = 4;
  }

  request struct ClearCredentialRequest {
    nullable CredentialStruct credential = 0;
  }

  request struct UnboltDoorRequest {
    optional octet_string PINCode = 0;
  }

  /** This command causes the lock device to lock the door. */
  timed command LockDoor(LockDoorRequest): DefaultSuccess = 0;
  /** This command causes the lock device to unlock the door. */
  timed command UnlockDoor(UnlockDoorRequest): DefaultSuccess = 1;
  /** This command causes the lock device to unlock the door with a timeout parameter. */
  timed command UnlockWithTimeout(UnlockWithTimeoutRequest): DefaultSuccess = 3;
  /** Set a weekly repeating schedule for a specified user. */
  command access(invoke: administer) SetWeekDaySchedule(SetWeekDayScheduleRequest): DefaultSuccess = 11;
  /** Retrieve the specific weekly schedule for the specific user. */
  command access(invoke: administer) GetWeekDaySchedule(GetWeekDayScheduleRequest): GetWeekDayScheduleResponse = 12;
  /** Clear the specific weekly schedule or all weekly schedules for the specific user. */
  command access(invoke: administer) ClearWeekDaySchedule(ClearWeekDayScheduleRequest): DefaultSuccess = 13;
  /** Set a time-specific schedule ID for a specified user. */
  command access(invoke: administer) SetYearDaySchedule(SetYearDayScheduleRequest): DefaultSuccess = 14;
  /** Returns the year day schedule data for the specified schedule and user indexes. */
  command access(invoke: administer) GetYearDaySchedule(GetYearDayScheduleRequest): GetYearDayScheduleResponse = 15;
  /** Clears the specific year day schedule or all year day schedules for the specific user. */
  command access(invoke: administer) ClearYearDaySchedule(ClearYearDayScheduleRequest): DefaultSuccess = 16;
  /** Set the holiday Schedule by specifying local start time and local end time with respect to any Lock Operating Mode. */
  command access(invoke: administer) SetHolidaySchedule(SetHolidayScheduleRequest): DefaultSuccess = 17;
  /** Get the holiday schedule for the specified index. */
  command access(invoke: administer) GetHolidaySchedule(GetHolidayScheduleRequest): GetHolidayScheduleResponse = 18;
  /** Clears the holiday schedule or all holiday schedules. */
  command access(invoke: administer) ClearHolidaySchedule(ClearHolidayScheduleRequest): DefaultSuccess = 19;
  /** Set User into the lock. */
  timed command access(invoke: administer) SetUser(SetUserRequest): DefaultSuccess = 26;
  /** Retrieve User. */
  command access(invoke: administer) GetUser(GetUserRequest): GetUserResponse = 27;
  /** Clears a User or all Users. */
  timed command access(invoke: administer) ClearUser(ClearUserRequest): DefaultSuccess = 29;
  /** Set a credential (e.g. PIN, RFID, Fingerprint, etc.) into the lock for a new user, existing user, or ProgrammingUser. */
  timed command access(invoke: administer) SetCredential(SetCredentialRequest): SetCredentialResponse = 34;
  /** Retrieve the status of a particular credential (e.g. PIN, RFID, Fingerprint, etc.) by index. */
  command access(invoke: administer) GetCredentialStatus(GetCredentialStatusRequest): GetCredentialStatusResponse = 36;
  /** Clear one, one type, or all credentials except ProgrammingPIN credential. */
  timed command access(invoke: administer) ClearCredential(ClearCredentialRequest): DefaultSuccess = 38;
  /** This command causes the lock device to unlock the door without pulling the latch. */
  timed command UnboltDoor(UnboltDoorRequest): DefaultSuccess = 39;
}

/** Provides an interface for controlling and adjusting automatic window coverings. */
client cluster WindowCovering = 258 {
  revision 5;

  enum EndProductType : enum8 {
    kRollerShade = 0;
    kRomanShade = 1;
    kBalloonShade = 2;
    kWovenWood = 3;
    kPleatedShade = 4;
    kCellularShade = 5;
    kLayeredShade = 6;
    kLayeredShade2D = 7;
    kSheerShade = 8;
    kTiltOnlyInteriorBlind = 9;
    kInteriorBlind = 10;
    kVerticalBlindStripCurtain = 11;
    kInteriorVenetianBlind = 12;
    kExteriorVenetianBlind = 13;
    kLateralLeftCurtain = 14;
    kLateralRightCurtain = 15;
    kCentralCurtain = 16;
    kRollerShutter = 17;
    kExteriorVerticalScreen = 18;
    kAwningTerracePatio = 19;
    kAwningVerticalScreen = 20;
    kTiltOnlyPergola = 21;
    kSwingingShutter = 22;
    kSlidingShutter = 23;
    kUnknown = 255;
  }

  enum Type : enum8 {
    kRollerShade = 0;
    kRollerShade2Motor = 1;
    kRollerShadeExterior = 2;
    kRollerShadeExterior2Motor = 3;
    kDrapery = 4;
    kAwning = 5;
    kShutter = 6;
    kTiltBlindTiltOnly = 7;
    kTiltBlindLiftAndTilt = 8;
    kProjectorScreen = 9;
    kUnknown = 255;
  }

  bitmap ConfigStatus : bitmap8 {
    kOperational = 0x1;
    kOnlineReserved = 0x2;
    kLiftMovementReversed = 0x4;
    kLiftPositionAware = 0x8;
    kTiltPositionAware = 0x10;
    kLiftEncoderControlled = 0x20;
    kTiltEncoderControlled = 0x40;
  }

  bitmap Feature : bitmap32 {
    kLift = 0x1;
    kTilt = 0x2;
    kPositionAwareLift = 0x4;
    kAbsolutePosition = 0x8;
    kPositionAwareTilt = 0x10;
  }

  bitmap Mode : bitmap8 {
    kMotorDirectionReversed = 0x1;
    kCalibrationMode = 0x2;
    kMaintenanceMode = 0x4;
    kLedFeedback = 0x8;
  }

  bitmap OperationalStatus : bitmap8 {
    kGlobal = 0x3;
    kLift = 0xC;
    kTilt = 0x30;
  }

  bitmap SafetyStatus : bitmap16 {
    kRemoteLockout = 0x1;
    kTamperDetection = 0x2;
    kFailedCommunication = 0x4;
    kPositionFailure = 0x8;
    kThermalProtection = 0x10;
    kObstacleDetected = 0x20;
    kPower = 0x40;
    kStopInput = 0x80;
    kMotorJammed = 0x100;
    kHardwareFailure = 0x200;
    kManualOperation = 0x400;
    kProtection = 0x800;
  }

  readonly attribute Type type = 0;
  readonly attribute optional int16u physicalClosedLimitLift = 1;
  readonly attribute optional int16u physicalClosedLimitTilt = 2;
  readonly attribute optional nullable int16u currentPositionLift = 3;
  readonly attribute optional nullable int16u currentPositionTilt = 4;
  readonly attribute optional int16u numberOfActuationsLift = 5;
  readonly attribute optional int16u numberOfActuationsTilt = 6;
  readonly attribute ConfigStatus configStatus = 7;
  readonly attribute optional nullable percent currentPositionLiftPercentage = 8;
  readonly attribute optional nullable percent currentPositionTiltPercentage = 9;
  readonly attribute OperationalStatus operationalStatus = 10;
  readonly attribute optional nullable percent100ths targetPositionLiftPercent100ths = 11;
  readonly attribute optional nullable percent100ths targetPositionTiltPercent100ths = 12;
  readonly attribute EndProductType endProductType = 13;
  readonly attribute optional nullable percent100ths currentPositionLiftPercent100ths = 14;
  readonly attribute optional nullable percent100ths currentPositionTiltPercent100ths = 15;
  readonly attribute optional int16u installedOpenLimitLift = 16;
  readonly attribute optional int16u installedClosedLimitLift = 17;
  readonly attribute optional int16u installedOpenLimitTilt = 18;
  readonly attribute optional int16u installedClosedLimitTilt = 19;
  attribute access(write: manage) Mode mode = 23;
  readonly attribute optional SafetyStatus safetyStatus = 26;
  readonly attribute command_id generatedCommandList[] = 65528;
  readonly attribute command_id acceptedCommandList[] = 65529;
  readonly attribute event_id eventList[] = 65530;
  readonly attribute attrib_id attributeList[] = 65531;
  readonly attribute bitmap32 featureMap = 65532;
  readonly attribute int16u clusterRevision = 65533;

  request struct GoToLiftValueRequest {
    int16u liftValue = 0;
  }

  request struct GoToLiftPercentageRequest {
    percent100ths liftPercent100thsValue = 0;
  }

  request struct GoToTiltValueRequest {
    int16u tiltValue = 0;
  }

  request struct GoToTiltPercentageRequest {
    percent100ths tiltPercent100thsValue = 0;
  }

  /** Moves window covering to InstalledOpenLimitLift and InstalledOpenLimitTilt */
  command UpOrOpen(): DefaultSuccess = 0;
  /** Moves window covering to InstalledClosedLimitLift and InstalledCloseLimitTilt */
  command DownOrClose(): DefaultSuccess = 1;
  /** Stop any adjusting of window covering */
  command StopMotion(): DefaultSuccess = 2;
  /** Go to lift value specified */
  command GoToLiftValue(GoToLiftValueRequest): DefaultSuccess = 4;
  /** Go to lift percentage specified */
  command GoToLiftPercentage(GoToLiftPercentageRequest): DefaultSuccess = 5;
  /** Go to tilt value specified */
  command GoToTiltValue(GoToTiltValueRequest): DefaultSuccess = 7;
  /** Go to tilt percentage specified */
  command GoToTiltPercentage(GoToTiltPercentageRequest): DefaultSuccess = 8;
}

/** This cluster provides control of a barrier (garage door). */
client cluster BarrierControl = 259 {
  revision 1; // NOTE: Default/not specifically set

  bitmap BarrierControlCapabilities : bitmap8 {
    kPartialBarrier = 0x1;
  }

  bitmap BarrierControlSafetyStatus : bitmap16 {
    kRemoteLockout = 0x1;
    kTemperDetected = 0x2;
    kFailedCommunication = 0x4;
    kPositionFailure = 0x8;
  }

  readonly attribute enum8 barrierMovingState = 1;
  readonly attribute bitmap16 barrierSafetyStatus = 2;
  readonly attribute bitmap8 barrierCapabilities = 3;
  attribute optional int16u barrierOpenEvents = 4;
  attribute optional int16u barrierCloseEvents = 5;
  attribute optional int16u barrierCommandOpenEvents = 6;
  attribute optional int16u barrierCommandCloseEvents = 7;
  attribute optional int16u barrierOpenPeriod = 8;
  attribute optional int16u barrierClosePeriod = 9;
  readonly attribute int8u barrierPosition = 10;
  readonly attribute command_id generatedCommandList[] = 65528;
  readonly attribute command_id acceptedCommandList[] = 65529;
  readonly attribute event_id eventList[] = 65530;
  readonly attribute attrib_id attributeList[] = 65531;
  readonly attribute bitmap32 featureMap = 65532;
  readonly attribute int16u clusterRevision = 65533;

  request struct BarrierControlGoToPercentRequest {
    int8u percentOpen = 0;
  }

  /** Command to instruct a barrier to go to a percent open state. */
  command BarrierControlGoToPercent(BarrierControlGoToPercentRequest): DefaultSuccess = 0;
  /** Command that instructs the barrier to stop moving. */
  command BarrierControlStop(): DefaultSuccess = 1;
}

/** An interface for configuring and controlling pumps. */
client cluster PumpConfigurationAndControl = 512 {
  revision 3;

  enum ControlModeEnum : enum8 {
    kConstantSpeed = 0;
    kConstantPressure = 1;
    kProportionalPressure = 2;
    kConstantFlow = 3;
    kConstantTemperature = 5;
    kAutomatic = 7;
  }

  enum OperationModeEnum : enum8 {
    kNormal = 0;
    kMinimum = 1;
    kMaximum = 2;
    kLocal = 3;
  }

  bitmap Feature : bitmap32 {
    kConstantPressure = 0x1;
    kCompensatedPressure = 0x2;
    kConstantFlow = 0x4;
    kConstantSpeed = 0x8;
    kConstantTemperature = 0x10;
    kAutomatic = 0x20;
    kLocalOperation = 0x40;
  }

  bitmap PumpStatusBitmap : bitmap16 {
    kDeviceFault = 0x1;
    kSupplyFault = 0x2;
    kSpeedLow = 0x4;
    kSpeedHigh = 0x8;
    kLocalOverride = 0x10;
    kRunning = 0x20;
    kRemotePressure = 0x40;
    kRemoteFlow = 0x80;
    kRemoteTemperature = 0x100;
  }

  info event SupplyVoltageLow = 0 {
  }

  info event SupplyVoltageHigh = 1 {
  }

  info event PowerMissingPhase = 2 {
  }

  info event SystemPressureLow = 3 {
  }

  info event SystemPressureHigh = 4 {
  }

  critical event DryRunning = 5 {
  }

  info event MotorTemperatureHigh = 6 {
  }

  critical event PumpMotorFatalFailure = 7 {
  }

  info event ElectronicTemperatureHigh = 8 {
  }

  critical event PumpBlocked = 9 {
  }

  info event SensorFailure = 10 {
  }

  info event ElectronicNonFatalFailure = 11 {
  }

  critical event ElectronicFatalFailure = 12 {
  }

  info event GeneralFault = 13 {
  }

  info event Leakage = 14 {
  }

  info event AirDetection = 15 {
  }

  info event TurbineOperation = 16 {
  }

  readonly attribute nullable int16s maxPressure = 0;
  readonly attribute nullable int16u maxSpeed = 1;
  readonly attribute nullable int16u maxFlow = 2;
  readonly attribute optional nullable int16s minConstPressure = 3;
  readonly attribute optional nullable int16s maxConstPressure = 4;
  readonly attribute optional nullable int16s minCompPressure = 5;
  readonly attribute optional nullable int16s maxCompPressure = 6;
  readonly attribute optional nullable int16u minConstSpeed = 7;
  readonly attribute optional nullable int16u maxConstSpeed = 8;
  readonly attribute optional nullable int16u minConstFlow = 9;
  readonly attribute optional nullable int16u maxConstFlow = 10;
  readonly attribute optional nullable int16s minConstTemp = 11;
  readonly attribute optional nullable int16s maxConstTemp = 12;
  readonly attribute optional PumpStatusBitmap pumpStatus = 16;
  readonly attribute OperationModeEnum effectiveOperationMode = 17;
  readonly attribute ControlModeEnum effectiveControlMode = 18;
  readonly attribute nullable int16s capacity = 19;
  readonly attribute optional nullable int16u speed = 20;
  attribute access(write: manage) optional nullable int24u lifetimeRunningHours = 21;
  readonly attribute optional nullable int24u power = 22;
  attribute access(write: manage) optional nullable int32u lifetimeEnergyConsumed = 23;
  attribute access(write: manage) OperationModeEnum operationMode = 32;
  attribute access(write: manage) optional ControlModeEnum controlMode = 33;
  readonly attribute command_id generatedCommandList[] = 65528;
  readonly attribute command_id acceptedCommandList[] = 65529;
  readonly attribute event_id eventList[] = 65530;
  readonly attribute attrib_id attributeList[] = 65531;
  readonly attribute bitmap32 featureMap = 65532;
  readonly attribute int16u clusterRevision = 65533;
}

/** An interface for configuring and controlling the functionality of a thermostat. */
client cluster Thermostat = 513 {
  revision 6;

  enum SetpointAdjustMode : enum8 {
    kHeat = 0;
    kCool = 1;
    kBoth = 2;
  }

  enum ThermostatControlSequence : enum8 {
    kCoolingOnly = 0;
    kCoolingWithReheat = 1;
    kHeatingOnly = 2;
    kHeatingWithReheat = 3;
    kCoolingAndHeating = 4;
    kCoolingAndHeatingWithReheat = 5;
  }

  enum ThermostatRunningMode : enum8 {
    kOff = 0;
    kCool = 3;
    kHeat = 4;
  }

  enum ThermostatSystemMode : enum8 {
    kOff = 0;
    kAuto = 1;
    kCool = 3;
    kHeat = 4;
    kEmergencyHeat = 5;
    kPrecooling = 6;
    kFanOnly = 7;
    kDry = 8;
    kSleep = 9;
  }

  bitmap DayOfWeek : bitmap8 {
    kSunday = 0x1;
    kMonday = 0x2;
    kTuesday = 0x4;
    kWednesday = 0x8;
    kThursday = 0x10;
    kFriday = 0x20;
    kSaturday = 0x40;
    kAway = 0x80;
  }

  bitmap Feature : bitmap32 {
    kHeating = 0x1;
    kCooling = 0x2;
    kOccupancy = 0x4;
    kScheduleConfiguration = 0x8;
    kSetback = 0x10;
    kAutoMode = 0x20;
    kLocalTemperatureNotExposed = 0x40;
  }

  bitmap ModeForSequence : bitmap8 {
    kHeatSetpointPresent = 0x1;
    kCoolSetpointPresent = 0x2;
  }

  struct ThermostatScheduleTransition {
    int16u transitionTime = 0;
    nullable int16s heatSetpoint = 1;
    nullable int16s coolSetpoint = 2;
  }

  readonly attribute nullable int16s localTemperature = 0;
  readonly attribute optional nullable int16s outdoorTemperature = 1;
  readonly attribute optional bitmap8 occupancy = 2;
  readonly attribute optional int16s absMinHeatSetpointLimit = 3;
  readonly attribute optional int16s absMaxHeatSetpointLimit = 4;
  readonly attribute optional int16s absMinCoolSetpointLimit = 5;
  readonly attribute optional int16s absMaxCoolSetpointLimit = 6;
  readonly attribute optional int8u PICoolingDemand = 7;
  readonly attribute optional int8u PIHeatingDemand = 8;
  attribute access(write: manage) optional bitmap8 HVACSystemTypeConfiguration = 9;
  attribute access(write: manage) optional int8s localTemperatureCalibration = 16;
  attribute optional int16s occupiedCoolingSetpoint = 17;
  attribute optional int16s occupiedHeatingSetpoint = 18;
  attribute optional int16s unoccupiedCoolingSetpoint = 19;
  attribute optional int16s unoccupiedHeatingSetpoint = 20;
  attribute access(write: manage) optional int16s minHeatSetpointLimit = 21;
  attribute access(write: manage) optional int16s maxHeatSetpointLimit = 22;
  attribute access(write: manage) optional int16s minCoolSetpointLimit = 23;
  attribute access(write: manage) optional int16s maxCoolSetpointLimit = 24;
  attribute access(write: manage) optional int8s minSetpointDeadBand = 25;
  attribute access(write: manage) optional bitmap8 remoteSensing = 26;
  attribute access(write: manage) ThermostatControlSequence controlSequenceOfOperation = 27;
  attribute access(write: manage) enum8 systemMode = 28;
  readonly attribute optional enum8 thermostatRunningMode = 30;
  readonly attribute optional enum8 startOfWeek = 32;
  readonly attribute optional int8u numberOfWeeklyTransitions = 33;
  readonly attribute optional int8u numberOfDailyTransitions = 34;
  attribute access(write: manage) optional enum8 temperatureSetpointHold = 35;
  attribute access(write: manage) optional nullable int16u temperatureSetpointHoldDuration = 36;
  attribute access(write: manage) optional bitmap8 thermostatProgrammingOperationMode = 37;
  readonly attribute optional bitmap16 thermostatRunningState = 41;
  readonly attribute optional enum8 setpointChangeSource = 48;
  readonly attribute optional nullable int16s setpointChangeAmount = 49;
  readonly attribute optional epoch_s setpointChangeSourceTimestamp = 50;
  attribute access(write: manage) optional nullable int8u occupiedSetback = 52;
  readonly attribute optional nullable int8u occupiedSetbackMin = 53;
  readonly attribute optional nullable int8u occupiedSetbackMax = 54;
  attribute access(write: manage) optional nullable int8u unoccupiedSetback = 55;
  readonly attribute optional nullable int8u unoccupiedSetbackMin = 56;
  readonly attribute optional nullable int8u unoccupiedSetbackMax = 57;
  attribute access(write: manage) optional int8u emergencyHeatDelta = 58;
  attribute access(write: manage) optional enum8 ACType = 64;
  attribute access(write: manage) optional int16u ACCapacity = 65;
  attribute access(write: manage) optional enum8 ACRefrigerantType = 66;
  attribute access(write: manage) optional enum8 ACCompressorType = 67;
  attribute access(write: manage) optional bitmap32 ACErrorCode = 68;
  attribute access(write: manage) optional enum8 ACLouverPosition = 69;
  readonly attribute optional nullable int16s ACCoilTemperature = 70;
  attribute access(write: manage) optional enum8 ACCapacityformat = 71;
  readonly attribute command_id generatedCommandList[] = 65528;
  readonly attribute command_id acceptedCommandList[] = 65529;
  readonly attribute event_id eventList[] = 65530;
  readonly attribute attrib_id attributeList[] = 65531;
  readonly attribute bitmap32 featureMap = 65532;
  readonly attribute int16u clusterRevision = 65533;

  request struct SetpointRaiseLowerRequest {
    SetpointAdjustMode mode = 0;
    int8s amount = 1;
  }

  response struct GetWeeklyScheduleResponse = 0 {
    int8u numberOfTransitionsForSequence = 0;
    DayOfWeek dayOfWeekForSequence = 1;
    ModeForSequence modeForSequence = 2;
    ThermostatScheduleTransition transitions[] = 3;
  }

  request struct SetWeeklyScheduleRequest {
    int8u numberOfTransitionsForSequence = 0;
    DayOfWeek dayOfWeekForSequence = 1;
    ModeForSequence modeForSequence = 2;
    ThermostatScheduleTransition transitions[] = 3;
  }

  request struct GetWeeklyScheduleRequest {
    DayOfWeek daysToReturn = 0;
    ModeForSequence modeToReturn = 1;
  }

  /** Command description for SetpointRaiseLower */
  command SetpointRaiseLower(SetpointRaiseLowerRequest): DefaultSuccess = 0;
  /** Command description for SetWeeklySchedule */
  command access(invoke: manage) SetWeeklySchedule(SetWeeklyScheduleRequest): DefaultSuccess = 1;
  /** Command description for GetWeeklySchedule */
  command GetWeeklySchedule(GetWeeklyScheduleRequest): GetWeeklyScheduleResponse = 2;
  /** The Clear Weekly Schedule command is used to clear the weekly schedule. */
  command access(invoke: manage) ClearWeeklySchedule(): DefaultSuccess = 3;
}

/** An interface for controlling a fan in a heating/cooling system. */
provisional client cluster FanControl = 514 {
  revision 4;

  enum AirflowDirectionEnum : enum8 {
    kForward = 0;
    kReverse = 1;
  }

  enum FanModeEnum : enum8 {
    kOff = 0;
    kLow = 1;
    kMedium = 2;
    kHigh = 3;
    kOn = 4;
    kAuto = 5;
    kSmart = 6;
  }

  enum FanModeSequenceEnum : enum8 {
    kOffLowMedHigh = 0;
    kOffLowHigh = 1;
    kOffLowMedHighAuto = 2;
    kOffLowHighAuto = 3;
    kOffHighAuto = 4;
    kOffHigh = 5;
  }

  enum StepDirectionEnum : enum8 {
    kIncrease = 0;
    kDecrease = 1;
  }

  bitmap Feature : bitmap32 {
    kMultiSpeed = 0x1;
    kAuto = 0x2;
    kRocking = 0x4;
    kWind = 0x8;
    kStep = 0x10;
    kAirflowDirection = 0x20;
  }

  bitmap RockBitmap : bitmap8 {
    kRockLeftRight = 0x1;
    kRockUpDown = 0x2;
    kRockRound = 0x4;
  }

  bitmap WindBitmap : bitmap8 {
    kSleepWind = 0x1;
    kNaturalWind = 0x2;
  }

  attribute FanModeEnum fanMode = 0;
  readonly attribute FanModeSequenceEnum fanModeSequence = 1;
  attribute nullable percent percentSetting = 2;
  readonly attribute percent percentCurrent = 3;
  readonly attribute optional int8u speedMax = 4;
  attribute optional nullable int8u speedSetting = 5;
  readonly attribute optional int8u speedCurrent = 6;
  readonly attribute optional RockBitmap rockSupport = 7;
  attribute optional RockBitmap rockSetting = 8;
  readonly attribute optional WindBitmap windSupport = 9;
  attribute optional WindBitmap windSetting = 10;
  attribute optional AirflowDirectionEnum airflowDirection = 11;
  readonly attribute command_id generatedCommandList[] = 65528;
  readonly attribute command_id acceptedCommandList[] = 65529;
  readonly attribute event_id eventList[] = 65530;
  readonly attribute attrib_id attributeList[] = 65531;
  readonly attribute bitmap32 featureMap = 65532;
  readonly attribute int16u clusterRevision = 65533;

  request struct StepRequest {
    StepDirectionEnum direction = 0;
    optional boolean wrap = 1;
    optional boolean lowestOff = 2;
  }

  /** The Step command speeds up or slows down the fan, in steps. */
  command Step(StepRequest): DefaultSuccess = 0;
}

/** An interface for configuring the user interface of a thermostat (which may be remote from the thermostat). */
client cluster ThermostatUserInterfaceConfiguration = 516 {
  revision 2;

  enum KeypadLockoutEnum : enum8 {
    kNoLockout = 0;
    kLockout1 = 1;
    kLockout2 = 2;
    kLockout3 = 3;
    kLockout4 = 4;
    kLockout5 = 5;
  }

  enum ScheduleProgrammingVisibilityEnum : enum8 {
    kScheduleProgrammingPermitted = 0;
    kScheduleProgrammingDenied = 1;
  }

  enum TemperatureDisplayModeEnum : enum8 {
    kCelsius = 0;
    kFahrenheit = 1;
  }

  attribute TemperatureDisplayModeEnum temperatureDisplayMode = 0;
  attribute access(write: manage) KeypadLockoutEnum keypadLockout = 1;
  attribute access(write: manage) optional ScheduleProgrammingVisibilityEnum scheduleProgrammingVisibility = 2;
  readonly attribute command_id generatedCommandList[] = 65528;
  readonly attribute command_id acceptedCommandList[] = 65529;
  readonly attribute event_id eventList[] = 65530;
  readonly attribute attrib_id attributeList[] = 65531;
  readonly attribute bitmap32 featureMap = 65532;
  readonly attribute int16u clusterRevision = 65533;
}

/** Attributes and commands for controlling the color properties of a color-capable light. */
client cluster ColorControl = 768 {
  revision 6;

  enum ColorLoopAction : enum8 {
    kDeactivate = 0;
    kActivateFromColorLoopStartEnhancedHue = 1;
    kActivateFromEnhancedCurrentHue = 2;
  }

  enum ColorLoopDirection : enum8 {
    kDecrementHue = 0;
    kIncrementHue = 1;
  }

  enum ColorMode : enum8 {
    kCurrentHueAndCurrentSaturation = 0;
    kCurrentXAndCurrentY = 1;
    kColorTemperature = 2;
  }

  enum HueDirection : enum8 {
    kShortestDistance = 0;
    kLongestDistance = 1;
    kUp = 2;
    kDown = 3;
  }

  enum HueMoveMode : enum8 {
    kStop = 0;
    kUp = 1;
    kDown = 3;
  }

  enum HueStepMode : enum8 {
    kUp = 1;
    kDown = 3;
  }

  enum SaturationMoveMode : enum8 {
    kStop = 0;
    kUp = 1;
    kDown = 3;
  }

  enum SaturationStepMode : enum8 {
    kUp = 1;
    kDown = 3;
  }

  bitmap ColorCapabilities : bitmap16 {
    kHueSaturationSupported = 0x1;
    kEnhancedHueSupported = 0x2;
    kColorLoopSupported = 0x4;
    kXYAttributesSupported = 0x8;
    kColorTemperatureSupported = 0x10;
  }

  bitmap ColorLoopUpdateFlags : bitmap8 {
    kUpdateAction = 0x1;
    kUpdateDirection = 0x2;
    kUpdateTime = 0x4;
    kUpdateStartHue = 0x8;
  }

  bitmap Feature : bitmap32 {
    kHueAndSaturation = 0x1;
    kEnhancedHue = 0x2;
    kColorLoop = 0x4;
    kXY = 0x8;
    kColorTemperature = 0x10;
  }

  readonly attribute optional int8u currentHue = 0;
  readonly attribute optional int8u currentSaturation = 1;
  readonly attribute optional int16u remainingTime = 2;
  readonly attribute optional int16u currentX = 3;
  readonly attribute optional int16u currentY = 4;
  readonly attribute optional enum8 driftCompensation = 5;
  readonly attribute optional char_string<254> compensationText = 6;
  readonly attribute optional int16u colorTemperatureMireds = 7;
  readonly attribute enum8 colorMode = 8;
  attribute bitmap8 options = 15;
  readonly attribute nullable int8u numberOfPrimaries = 16;
  readonly attribute optional int16u primary1X = 17;
  readonly attribute optional int16u primary1Y = 18;
  readonly attribute optional nullable int8u primary1Intensity = 19;
  readonly attribute optional int16u primary2X = 21;
  readonly attribute optional int16u primary2Y = 22;
  readonly attribute optional nullable int8u primary2Intensity = 23;
  readonly attribute optional int16u primary3X = 25;
  readonly attribute optional int16u primary3Y = 26;
  readonly attribute optional nullable int8u primary3Intensity = 27;
  readonly attribute optional int16u primary4X = 32;
  readonly attribute optional int16u primary4Y = 33;
  readonly attribute optional nullable int8u primary4Intensity = 34;
  readonly attribute optional int16u primary5X = 36;
  readonly attribute optional int16u primary5Y = 37;
  readonly attribute optional nullable int8u primary5Intensity = 38;
  readonly attribute optional int16u primary6X = 40;
  readonly attribute optional int16u primary6Y = 41;
  readonly attribute optional nullable int8u primary6Intensity = 42;
  attribute access(write: manage) optional int16u whitePointX = 48;
  attribute access(write: manage) optional int16u whitePointY = 49;
  attribute access(write: manage) optional int16u colorPointRX = 50;
  attribute access(write: manage) optional int16u colorPointRY = 51;
  attribute access(write: manage) optional nullable int8u colorPointRIntensity = 52;
  attribute access(write: manage) optional int16u colorPointGX = 54;
  attribute access(write: manage) optional int16u colorPointGY = 55;
  attribute access(write: manage) optional nullable int8u colorPointGIntensity = 56;
  attribute access(write: manage) optional int16u colorPointBX = 58;
  attribute access(write: manage) optional int16u colorPointBY = 59;
  attribute access(write: manage) optional nullable int8u colorPointBIntensity = 60;
  readonly attribute optional int16u enhancedCurrentHue = 16384;
  readonly attribute enum8 enhancedColorMode = 16385;
  readonly attribute optional int8u colorLoopActive = 16386;
  readonly attribute optional int8u colorLoopDirection = 16387;
  readonly attribute optional int16u colorLoopTime = 16388;
  readonly attribute optional int16u colorLoopStartEnhancedHue = 16389;
  readonly attribute optional int16u colorLoopStoredEnhancedHue = 16390;
  readonly attribute bitmap16 colorCapabilities = 16394;
  readonly attribute optional int16u colorTempPhysicalMinMireds = 16395;
  readonly attribute optional int16u colorTempPhysicalMaxMireds = 16396;
  readonly attribute optional int16u coupleColorTempToLevelMinMireds = 16397;
  attribute access(write: manage) optional nullable int16u startUpColorTemperatureMireds = 16400;
  readonly attribute command_id generatedCommandList[] = 65528;
  readonly attribute command_id acceptedCommandList[] = 65529;
  readonly attribute event_id eventList[] = 65530;
  readonly attribute attrib_id attributeList[] = 65531;
  readonly attribute bitmap32 featureMap = 65532;
  readonly attribute int16u clusterRevision = 65533;

  request struct MoveToHueRequest {
    int8u hue = 0;
    HueDirection direction = 1;
    int16u transitionTime = 2;
    bitmap8 optionsMask = 3;
    bitmap8 optionsOverride = 4;
  }

  request struct MoveHueRequest {
    HueMoveMode moveMode = 0;
    int8u rate = 1;
    bitmap8 optionsMask = 2;
    bitmap8 optionsOverride = 3;
  }

  request struct StepHueRequest {
    HueStepMode stepMode = 0;
    int8u stepSize = 1;
    int8u transitionTime = 2;
    bitmap8 optionsMask = 3;
    bitmap8 optionsOverride = 4;
  }

  request struct MoveToSaturationRequest {
    int8u saturation = 0;
    int16u transitionTime = 1;
    bitmap8 optionsMask = 2;
    bitmap8 optionsOverride = 3;
  }

  request struct MoveSaturationRequest {
    SaturationMoveMode moveMode = 0;
    int8u rate = 1;
    bitmap8 optionsMask = 2;
    bitmap8 optionsOverride = 3;
  }

  request struct StepSaturationRequest {
    SaturationStepMode stepMode = 0;
    int8u stepSize = 1;
    int8u transitionTime = 2;
    bitmap8 optionsMask = 3;
    bitmap8 optionsOverride = 4;
  }

  request struct MoveToHueAndSaturationRequest {
    int8u hue = 0;
    int8u saturation = 1;
    int16u transitionTime = 2;
    bitmap8 optionsMask = 3;
    bitmap8 optionsOverride = 4;
  }

  request struct MoveToColorRequest {
    int16u colorX = 0;
    int16u colorY = 1;
    int16u transitionTime = 2;
    bitmap8 optionsMask = 3;
    bitmap8 optionsOverride = 4;
  }

  request struct MoveColorRequest {
    int16s rateX = 0;
    int16s rateY = 1;
    bitmap8 optionsMask = 2;
    bitmap8 optionsOverride = 3;
  }

  request struct StepColorRequest {
    int16s stepX = 0;
    int16s stepY = 1;
    int16u transitionTime = 2;
    bitmap8 optionsMask = 3;
    bitmap8 optionsOverride = 4;
  }

  request struct MoveToColorTemperatureRequest {
    int16u colorTemperatureMireds = 0;
    int16u transitionTime = 1;
    bitmap8 optionsMask = 2;
    bitmap8 optionsOverride = 3;
  }

  request struct EnhancedMoveToHueRequest {
    int16u enhancedHue = 0;
    HueDirection direction = 1;
    int16u transitionTime = 2;
    bitmap8 optionsMask = 3;
    bitmap8 optionsOverride = 4;
  }

  request struct EnhancedMoveHueRequest {
    HueMoveMode moveMode = 0;
    int16u rate = 1;
    bitmap8 optionsMask = 2;
    bitmap8 optionsOverride = 3;
  }

  request struct EnhancedStepHueRequest {
    HueStepMode stepMode = 0;
    int16u stepSize = 1;
    int16u transitionTime = 2;
    bitmap8 optionsMask = 3;
    bitmap8 optionsOverride = 4;
  }

  request struct EnhancedMoveToHueAndSaturationRequest {
    int16u enhancedHue = 0;
    int8u saturation = 1;
    int16u transitionTime = 2;
    bitmap8 optionsMask = 3;
    bitmap8 optionsOverride = 4;
  }

  request struct ColorLoopSetRequest {
    ColorLoopUpdateFlags updateFlags = 0;
    ColorLoopAction action = 1;
    ColorLoopDirection direction = 2;
    int16u time = 3;
    int16u startHue = 4;
    bitmap8 optionsMask = 5;
    bitmap8 optionsOverride = 6;
  }

  request struct StopMoveStepRequest {
    bitmap8 optionsMask = 0;
    bitmap8 optionsOverride = 1;
  }

  request struct MoveColorTemperatureRequest {
    HueMoveMode moveMode = 0;
    int16u rate = 1;
    int16u colorTemperatureMinimumMireds = 2;
    int16u colorTemperatureMaximumMireds = 3;
    bitmap8 optionsMask = 4;
    bitmap8 optionsOverride = 5;
  }

  request struct StepColorTemperatureRequest {
    HueStepMode stepMode = 0;
    int16u stepSize = 1;
    int16u transitionTime = 2;
    int16u colorTemperatureMinimumMireds = 3;
    int16u colorTemperatureMaximumMireds = 4;
    bitmap8 optionsMask = 5;
    bitmap8 optionsOverride = 6;
  }

  /** Move to specified hue. */
  command MoveToHue(MoveToHueRequest): DefaultSuccess = 0;
  /** Move hue up or down at specified rate. */
  command MoveHue(MoveHueRequest): DefaultSuccess = 1;
  /** Step hue up or down by specified size at specified rate. */
  command StepHue(StepHueRequest): DefaultSuccess = 2;
  /** Move to specified saturation. */
  command MoveToSaturation(MoveToSaturationRequest): DefaultSuccess = 3;
  /** Move saturation up or down at specified rate. */
  command MoveSaturation(MoveSaturationRequest): DefaultSuccess = 4;
  /** Step saturation up or down by specified size at specified rate. */
  command StepSaturation(StepSaturationRequest): DefaultSuccess = 5;
  /** Move to hue and saturation. */
  command MoveToHueAndSaturation(MoveToHueAndSaturationRequest): DefaultSuccess = 6;
  /** Move to specified color. */
  command MoveToColor(MoveToColorRequest): DefaultSuccess = 7;
  /** Moves the color. */
  command MoveColor(MoveColorRequest): DefaultSuccess = 8;
  /** Steps the lighting to a specific color. */
  command StepColor(StepColorRequest): DefaultSuccess = 9;
  /** Move to a specific color temperature. */
  command MoveToColorTemperature(MoveToColorTemperatureRequest): DefaultSuccess = 10;
  /** Command description for EnhancedMoveToHue */
  command EnhancedMoveToHue(EnhancedMoveToHueRequest): DefaultSuccess = 64;
  /** Command description for EnhancedMoveHue */
  command EnhancedMoveHue(EnhancedMoveHueRequest): DefaultSuccess = 65;
  /** Command description for EnhancedStepHue */
  command EnhancedStepHue(EnhancedStepHueRequest): DefaultSuccess = 66;
  /** Command description for EnhancedMoveToHueAndSaturation */
  command EnhancedMoveToHueAndSaturation(EnhancedMoveToHueAndSaturationRequest): DefaultSuccess = 67;
  /** Command description for ColorLoopSet */
  command ColorLoopSet(ColorLoopSetRequest): DefaultSuccess = 68;
  /** Command description for StopMoveStep */
  command StopMoveStep(StopMoveStepRequest): DefaultSuccess = 71;
  /** Command description for MoveColorTemperature */
  command MoveColorTemperature(MoveColorTemperatureRequest): DefaultSuccess = 75;
  /** Command description for StepColorTemperature */
  command StepColorTemperature(StepColorTemperatureRequest): DefaultSuccess = 76;
}

/** Attributes and commands for configuring a lighting ballast. */
provisional client cluster BallastConfiguration = 769 {
  revision 4;

  bitmap BallastStatusBitmap : bitmap8 {
    kBallastNonOperational = 0x1;
    kLampFailure = 0x2;
  }

  bitmap LampAlarmModeBitmap : bitmap8 {
    kLampBurnHours = 0x1;
  }

  readonly attribute int8u physicalMinLevel = 0;
  readonly attribute int8u physicalMaxLevel = 1;
  readonly attribute optional BallastStatusBitmap ballastStatus = 2;
  attribute access(write: manage) int8u minLevel = 16;
  attribute access(write: manage) int8u maxLevel = 17;
  attribute access(write: manage) optional nullable int8u intrinsicBallastFactor = 20;
  attribute access(write: manage) optional nullable int8u ballastFactorAdjustment = 21;
  readonly attribute int8u lampQuantity = 32;
  attribute access(write: manage) optional char_string<16> lampType = 48;
  attribute access(write: manage) optional char_string<16> lampManufacturer = 49;
  attribute access(write: manage) optional nullable int24u lampRatedHours = 50;
  attribute access(write: manage) optional nullable int24u lampBurnHours = 51;
  attribute access(write: manage) optional LampAlarmModeBitmap lampAlarmMode = 52;
  attribute access(write: manage) optional nullable int24u lampBurnHoursTripPoint = 53;
  readonly attribute command_id generatedCommandList[] = 65528;
  readonly attribute command_id acceptedCommandList[] = 65529;
  readonly attribute event_id eventList[] = 65530;
  readonly attribute attrib_id attributeList[] = 65531;
  readonly attribute bitmap32 featureMap = 65532;
  readonly attribute int16u clusterRevision = 65533;
}

/** Attributes and commands for configuring the measurement of illuminance, and reporting illuminance measurements. */
client cluster IlluminanceMeasurement = 1024 {
  revision 3;

  enum LightSensorTypeEnum : enum8 {
    kPhotodiode = 0;
    kCMOS = 1;
  }

  readonly attribute nullable int16u measuredValue = 0;
  readonly attribute nullable int16u minMeasuredValue = 1;
  readonly attribute nullable int16u maxMeasuredValue = 2;
  readonly attribute optional int16u tolerance = 3;
  readonly attribute optional nullable LightSensorTypeEnum lightSensorType = 4;
  readonly attribute command_id generatedCommandList[] = 65528;
  readonly attribute command_id acceptedCommandList[] = 65529;
  readonly attribute event_id eventList[] = 65530;
  readonly attribute attrib_id attributeList[] = 65531;
  readonly attribute bitmap32 featureMap = 65532;
  readonly attribute int16u clusterRevision = 65533;
}

/** Attributes and commands for configuring the measurement of temperature, and reporting temperature measurements. */
client cluster TemperatureMeasurement = 1026 {
  revision 1; // NOTE: Default/not specifically set

  readonly attribute nullable temperature measuredValue = 0;
  readonly attribute nullable temperature minMeasuredValue = 1;
  readonly attribute nullable temperature maxMeasuredValue = 2;
  readonly attribute optional int16u tolerance = 3;
  readonly attribute command_id generatedCommandList[] = 65528;
  readonly attribute command_id acceptedCommandList[] = 65529;
  readonly attribute event_id eventList[] = 65530;
  readonly attribute attrib_id attributeList[] = 65531;
  readonly attribute bitmap32 featureMap = 65532;
  readonly attribute int16u clusterRevision = 65533;
}

/** Attributes and commands for configuring the measurement of pressure, and reporting pressure measurements. */
client cluster PressureMeasurement = 1027 {
  revision 3;

  bitmap Feature : bitmap32 {
    kExtended = 0x1;
  }

  readonly attribute nullable int16s measuredValue = 0;
  readonly attribute nullable int16s minMeasuredValue = 1;
  readonly attribute nullable int16s maxMeasuredValue = 2;
  readonly attribute optional int16u tolerance = 3;
  readonly attribute optional nullable int16s scaledValue = 16;
  readonly attribute optional nullable int16s minScaledValue = 17;
  readonly attribute optional nullable int16s maxScaledValue = 18;
  readonly attribute optional int16u scaledTolerance = 19;
  readonly attribute optional int8s scale = 20;
  readonly attribute command_id generatedCommandList[] = 65528;
  readonly attribute command_id acceptedCommandList[] = 65529;
  readonly attribute event_id eventList[] = 65530;
  readonly attribute attrib_id attributeList[] = 65531;
  readonly attribute bitmap32 featureMap = 65532;
  readonly attribute int16u clusterRevision = 65533;
}

/** Attributes and commands for configuring the measurement of flow, and reporting flow measurements. */
client cluster FlowMeasurement = 1028 {
  revision 1; // NOTE: Default/not specifically set

  readonly attribute nullable int16u measuredValue = 0;
  readonly attribute nullable int16u minMeasuredValue = 1;
  readonly attribute nullable int16u maxMeasuredValue = 2;
  readonly attribute optional int16u tolerance = 3;
  readonly attribute command_id generatedCommandList[] = 65528;
  readonly attribute command_id acceptedCommandList[] = 65529;
  readonly attribute event_id eventList[] = 65530;
  readonly attribute attrib_id attributeList[] = 65531;
  readonly attribute bitmap32 featureMap = 65532;
  readonly attribute int16u clusterRevision = 65533;
}

/** Attributes and commands for configuring the measurement of relative humidity, and reporting relative humidity measurements. */
client cluster RelativeHumidityMeasurement = 1029 {
  revision 3;

  readonly attribute nullable int16u measuredValue = 0;
  readonly attribute nullable int16u minMeasuredValue = 1;
  readonly attribute nullable int16u maxMeasuredValue = 2;
  readonly attribute optional int16u tolerance = 3;
  readonly attribute command_id generatedCommandList[] = 65528;
  readonly attribute command_id acceptedCommandList[] = 65529;
  readonly attribute event_id eventList[] = 65530;
  readonly attribute attrib_id attributeList[] = 65531;
  readonly attribute bitmap32 featureMap = 65532;
  readonly attribute int16u clusterRevision = 65533;
}

/** Attributes and commands for configuring occupancy sensing, and reporting occupancy status. */
client cluster OccupancySensing = 1030 {
  revision 3;

  enum OccupancySensorTypeEnum : enum8 {
    kPIR = 0;
    kUltrasonic = 1;
    kPIRAndUltrasonic = 2;
    kPhysicalContact = 3;
  }

  bitmap OccupancyBitmap : bitmap8 {
    kOccupied = 0x1;
  }

  bitmap OccupancySensorTypeBitmap : bitmap8 {
    kPIR = 0x1;
    kUltrasonic = 0x2;
    kPhysicalContact = 0x4;
  }

  readonly attribute OccupancyBitmap occupancy = 0;
  readonly attribute OccupancySensorTypeEnum occupancySensorType = 1;
  readonly attribute OccupancySensorTypeBitmap occupancySensorTypeBitmap = 2;
  attribute access(write: manage) optional int16u PIROccupiedToUnoccupiedDelay = 16;
  attribute access(write: manage) optional int16u PIRUnoccupiedToOccupiedDelay = 17;
  attribute access(write: manage) optional int8u PIRUnoccupiedToOccupiedThreshold = 18;
  attribute access(write: manage) optional int16u ultrasonicOccupiedToUnoccupiedDelay = 32;
  attribute access(write: manage) optional int16u ultrasonicUnoccupiedToOccupiedDelay = 33;
  attribute access(write: manage) optional int8u ultrasonicUnoccupiedToOccupiedThreshold = 34;
  attribute access(write: manage) optional int16u physicalContactOccupiedToUnoccupiedDelay = 48;
  attribute access(write: manage) optional int16u physicalContactUnoccupiedToOccupiedDelay = 49;
  attribute access(write: manage) optional int8u physicalContactUnoccupiedToOccupiedThreshold = 50;
  readonly attribute command_id generatedCommandList[] = 65528;
  readonly attribute command_id acceptedCommandList[] = 65529;
  readonly attribute event_id eventList[] = 65530;
  readonly attribute attrib_id attributeList[] = 65531;
  readonly attribute bitmap32 featureMap = 65532;
  readonly attribute int16u clusterRevision = 65533;
}

/** Attributes for reporting carbon monoxide concentration measurements */
client cluster CarbonMonoxideConcentrationMeasurement = 1036 {
  revision 3;

  enum LevelValueEnum : enum8 {
    kUnknown = 0;
    kLow = 1;
    kMedium = 2;
    kHigh = 3;
    kCritical = 4;
  }

  enum MeasurementMediumEnum : enum8 {
    kAir = 0;
    kWater = 1;
    kSoil = 2;
  }

  enum MeasurementUnitEnum : enum8 {
    kPPM = 0;
    kPPB = 1;
    kPPT = 2;
    kMGM3 = 3;
    kUGM3 = 4;
    kNGM3 = 5;
    kPM3 = 6;
    kBQM3 = 7;
  }

  bitmap Feature : bitmap32 {
    kNumericMeasurement = 0x1;
    kLevelIndication = 0x2;
    kMediumLevel = 0x4;
    kCriticalLevel = 0x8;
    kPeakMeasurement = 0x10;
    kAverageMeasurement = 0x20;
  }

  readonly attribute optional nullable single measuredValue = 0;
  readonly attribute optional nullable single minMeasuredValue = 1;
  readonly attribute optional nullable single maxMeasuredValue = 2;
  readonly attribute optional nullable single peakMeasuredValue = 3;
  readonly attribute optional elapsed_s peakMeasuredValueWindow = 4;
  readonly attribute optional nullable single averageMeasuredValue = 5;
  readonly attribute optional elapsed_s averageMeasuredValueWindow = 6;
  readonly attribute optional single uncertainty = 7;
  readonly attribute optional MeasurementUnitEnum measurementUnit = 8;
  readonly attribute optional MeasurementMediumEnum measurementMedium = 9;
  readonly attribute optional LevelValueEnum levelValue = 10;
  readonly attribute command_id generatedCommandList[] = 65528;
  readonly attribute command_id acceptedCommandList[] = 65529;
  readonly attribute event_id eventList[] = 65530;
  readonly attribute attrib_id attributeList[] = 65531;
  readonly attribute bitmap32 featureMap = 65532;
  readonly attribute int16u clusterRevision = 65533;
}

/** Attributes for reporting carbon dioxide concentration measurements */
client cluster CarbonDioxideConcentrationMeasurement = 1037 {
  revision 3;

  enum LevelValueEnum : enum8 {
    kUnknown = 0;
    kLow = 1;
    kMedium = 2;
    kHigh = 3;
    kCritical = 4;
  }

  enum MeasurementMediumEnum : enum8 {
    kAir = 0;
    kWater = 1;
    kSoil = 2;
  }

  enum MeasurementUnitEnum : enum8 {
    kPPM = 0;
    kPPB = 1;
    kPPT = 2;
    kMGM3 = 3;
    kUGM3 = 4;
    kNGM3 = 5;
    kPM3 = 6;
    kBQM3 = 7;
  }

  bitmap Feature : bitmap32 {
    kNumericMeasurement = 0x1;
    kLevelIndication = 0x2;
    kMediumLevel = 0x4;
    kCriticalLevel = 0x8;
    kPeakMeasurement = 0x10;
    kAverageMeasurement = 0x20;
  }

  readonly attribute optional nullable single measuredValue = 0;
  readonly attribute optional nullable single minMeasuredValue = 1;
  readonly attribute optional nullable single maxMeasuredValue = 2;
  readonly attribute optional nullable single peakMeasuredValue = 3;
  readonly attribute optional elapsed_s peakMeasuredValueWindow = 4;
  readonly attribute optional nullable single averageMeasuredValue = 5;
  readonly attribute optional elapsed_s averageMeasuredValueWindow = 6;
  readonly attribute optional single uncertainty = 7;
  readonly attribute optional MeasurementUnitEnum measurementUnit = 8;
  readonly attribute optional MeasurementMediumEnum measurementMedium = 9;
  readonly attribute optional LevelValueEnum levelValue = 10;
  readonly attribute command_id generatedCommandList[] = 65528;
  readonly attribute command_id acceptedCommandList[] = 65529;
  readonly attribute event_id eventList[] = 65530;
  readonly attribute attrib_id attributeList[] = 65531;
  readonly attribute bitmap32 featureMap = 65532;
  readonly attribute int16u clusterRevision = 65533;
}

/** Attributes for reporting nitrogen dioxide concentration measurements */
client cluster NitrogenDioxideConcentrationMeasurement = 1043 {
  revision 3;

  enum LevelValueEnum : enum8 {
    kUnknown = 0;
    kLow = 1;
    kMedium = 2;
    kHigh = 3;
    kCritical = 4;
  }

  enum MeasurementMediumEnum : enum8 {
    kAir = 0;
    kWater = 1;
    kSoil = 2;
  }

  enum MeasurementUnitEnum : enum8 {
    kPPM = 0;
    kPPB = 1;
    kPPT = 2;
    kMGM3 = 3;
    kUGM3 = 4;
    kNGM3 = 5;
    kPM3 = 6;
    kBQM3 = 7;
  }

  bitmap Feature : bitmap32 {
    kNumericMeasurement = 0x1;
    kLevelIndication = 0x2;
    kMediumLevel = 0x4;
    kCriticalLevel = 0x8;
    kPeakMeasurement = 0x10;
    kAverageMeasurement = 0x20;
  }

  readonly attribute optional nullable single measuredValue = 0;
  readonly attribute optional nullable single minMeasuredValue = 1;
  readonly attribute optional nullable single maxMeasuredValue = 2;
  readonly attribute optional nullable single peakMeasuredValue = 3;
  readonly attribute optional elapsed_s peakMeasuredValueWindow = 4;
  readonly attribute optional nullable single averageMeasuredValue = 5;
  readonly attribute optional elapsed_s averageMeasuredValueWindow = 6;
  readonly attribute optional single uncertainty = 7;
  readonly attribute optional MeasurementUnitEnum measurementUnit = 8;
  readonly attribute optional MeasurementMediumEnum measurementMedium = 9;
  readonly attribute optional LevelValueEnum levelValue = 10;
  readonly attribute command_id generatedCommandList[] = 65528;
  readonly attribute command_id acceptedCommandList[] = 65529;
  readonly attribute event_id eventList[] = 65530;
  readonly attribute attrib_id attributeList[] = 65531;
  readonly attribute bitmap32 featureMap = 65532;
  readonly attribute int16u clusterRevision = 65533;
}

/** Attributes for reporting ozone concentration measurements */
client cluster OzoneConcentrationMeasurement = 1045 {
  revision 3;

  enum LevelValueEnum : enum8 {
    kUnknown = 0;
    kLow = 1;
    kMedium = 2;
    kHigh = 3;
    kCritical = 4;
  }

  enum MeasurementMediumEnum : enum8 {
    kAir = 0;
    kWater = 1;
    kSoil = 2;
  }

  enum MeasurementUnitEnum : enum8 {
    kPPM = 0;
    kPPB = 1;
    kPPT = 2;
    kMGM3 = 3;
    kUGM3 = 4;
    kNGM3 = 5;
    kPM3 = 6;
    kBQM3 = 7;
  }

  bitmap Feature : bitmap32 {
    kNumericMeasurement = 0x1;
    kLevelIndication = 0x2;
    kMediumLevel = 0x4;
    kCriticalLevel = 0x8;
    kPeakMeasurement = 0x10;
    kAverageMeasurement = 0x20;
  }

  readonly attribute optional nullable single measuredValue = 0;
  readonly attribute optional nullable single minMeasuredValue = 1;
  readonly attribute optional nullable single maxMeasuredValue = 2;
  readonly attribute optional nullable single peakMeasuredValue = 3;
  readonly attribute optional elapsed_s peakMeasuredValueWindow = 4;
  readonly attribute optional nullable single averageMeasuredValue = 5;
  readonly attribute optional elapsed_s averageMeasuredValueWindow = 6;
  readonly attribute optional single uncertainty = 7;
  readonly attribute optional MeasurementUnitEnum measurementUnit = 8;
  readonly attribute optional MeasurementMediumEnum measurementMedium = 9;
  readonly attribute optional LevelValueEnum levelValue = 10;
  readonly attribute command_id generatedCommandList[] = 65528;
  readonly attribute command_id acceptedCommandList[] = 65529;
  readonly attribute event_id eventList[] = 65530;
  readonly attribute attrib_id attributeList[] = 65531;
  readonly attribute bitmap32 featureMap = 65532;
  readonly attribute int16u clusterRevision = 65533;
}

/** Attributes for reporting PM2.5 concentration measurements */
client cluster Pm25ConcentrationMeasurement = 1066 {
  revision 3;

  enum LevelValueEnum : enum8 {
    kUnknown = 0;
    kLow = 1;
    kMedium = 2;
    kHigh = 3;
    kCritical = 4;
  }

  enum MeasurementMediumEnum : enum8 {
    kAir = 0;
    kWater = 1;
    kSoil = 2;
  }

  enum MeasurementUnitEnum : enum8 {
    kPPM = 0;
    kPPB = 1;
    kPPT = 2;
    kMGM3 = 3;
    kUGM3 = 4;
    kNGM3 = 5;
    kPM3 = 6;
    kBQM3 = 7;
  }

  bitmap Feature : bitmap32 {
    kNumericMeasurement = 0x1;
    kLevelIndication = 0x2;
    kMediumLevel = 0x4;
    kCriticalLevel = 0x8;
    kPeakMeasurement = 0x10;
    kAverageMeasurement = 0x20;
  }

  readonly attribute optional nullable single measuredValue = 0;
  readonly attribute optional nullable single minMeasuredValue = 1;
  readonly attribute optional nullable single maxMeasuredValue = 2;
  readonly attribute optional nullable single peakMeasuredValue = 3;
  readonly attribute optional elapsed_s peakMeasuredValueWindow = 4;
  readonly attribute optional nullable single averageMeasuredValue = 5;
  readonly attribute optional elapsed_s averageMeasuredValueWindow = 6;
  readonly attribute optional single uncertainty = 7;
  readonly attribute optional MeasurementUnitEnum measurementUnit = 8;
  readonly attribute optional MeasurementMediumEnum measurementMedium = 9;
  readonly attribute optional LevelValueEnum levelValue = 10;
  readonly attribute command_id generatedCommandList[] = 65528;
  readonly attribute command_id acceptedCommandList[] = 65529;
  readonly attribute event_id eventList[] = 65530;
  readonly attribute attrib_id attributeList[] = 65531;
  readonly attribute bitmap32 featureMap = 65532;
  readonly attribute int16u clusterRevision = 65533;
}

/** Attributes for reporting formaldehyde concentration measurements */
client cluster FormaldehydeConcentrationMeasurement = 1067 {
  revision 3;

  enum LevelValueEnum : enum8 {
    kUnknown = 0;
    kLow = 1;
    kMedium = 2;
    kHigh = 3;
    kCritical = 4;
  }

  enum MeasurementMediumEnum : enum8 {
    kAir = 0;
    kWater = 1;
    kSoil = 2;
  }

  enum MeasurementUnitEnum : enum8 {
    kPPM = 0;
    kPPB = 1;
    kPPT = 2;
    kMGM3 = 3;
    kUGM3 = 4;
    kNGM3 = 5;
    kPM3 = 6;
    kBQM3 = 7;
  }

  bitmap Feature : bitmap32 {
    kNumericMeasurement = 0x1;
    kLevelIndication = 0x2;
    kMediumLevel = 0x4;
    kCriticalLevel = 0x8;
    kPeakMeasurement = 0x10;
    kAverageMeasurement = 0x20;
  }

  readonly attribute optional nullable single measuredValue = 0;
  readonly attribute optional nullable single minMeasuredValue = 1;
  readonly attribute optional nullable single maxMeasuredValue = 2;
  readonly attribute optional nullable single peakMeasuredValue = 3;
  readonly attribute optional elapsed_s peakMeasuredValueWindow = 4;
  readonly attribute optional nullable single averageMeasuredValue = 5;
  readonly attribute optional elapsed_s averageMeasuredValueWindow = 6;
  readonly attribute optional single uncertainty = 7;
  readonly attribute optional MeasurementUnitEnum measurementUnit = 8;
  readonly attribute optional MeasurementMediumEnum measurementMedium = 9;
  readonly attribute optional LevelValueEnum levelValue = 10;
  readonly attribute command_id generatedCommandList[] = 65528;
  readonly attribute command_id acceptedCommandList[] = 65529;
  readonly attribute event_id eventList[] = 65530;
  readonly attribute attrib_id attributeList[] = 65531;
  readonly attribute bitmap32 featureMap = 65532;
  readonly attribute int16u clusterRevision = 65533;
}

/** Attributes for reporting PM1 concentration measurements */
client cluster Pm1ConcentrationMeasurement = 1068 {
  revision 3;

  enum LevelValueEnum : enum8 {
    kUnknown = 0;
    kLow = 1;
    kMedium = 2;
    kHigh = 3;
    kCritical = 4;
  }

  enum MeasurementMediumEnum : enum8 {
    kAir = 0;
    kWater = 1;
    kSoil = 2;
  }

  enum MeasurementUnitEnum : enum8 {
    kPPM = 0;
    kPPB = 1;
    kPPT = 2;
    kMGM3 = 3;
    kUGM3 = 4;
    kNGM3 = 5;
    kPM3 = 6;
    kBQM3 = 7;
  }

  bitmap Feature : bitmap32 {
    kNumericMeasurement = 0x1;
    kLevelIndication = 0x2;
    kMediumLevel = 0x4;
    kCriticalLevel = 0x8;
    kPeakMeasurement = 0x10;
    kAverageMeasurement = 0x20;
  }

  readonly attribute optional nullable single measuredValue = 0;
  readonly attribute optional nullable single minMeasuredValue = 1;
  readonly attribute optional nullable single maxMeasuredValue = 2;
  readonly attribute optional nullable single peakMeasuredValue = 3;
  readonly attribute optional elapsed_s peakMeasuredValueWindow = 4;
  readonly attribute optional nullable single averageMeasuredValue = 5;
  readonly attribute optional elapsed_s averageMeasuredValueWindow = 6;
  readonly attribute optional single uncertainty = 7;
  readonly attribute optional MeasurementUnitEnum measurementUnit = 8;
  readonly attribute optional MeasurementMediumEnum measurementMedium = 9;
  readonly attribute optional LevelValueEnum levelValue = 10;
  readonly attribute command_id generatedCommandList[] = 65528;
  readonly attribute command_id acceptedCommandList[] = 65529;
  readonly attribute event_id eventList[] = 65530;
  readonly attribute attrib_id attributeList[] = 65531;
  readonly attribute bitmap32 featureMap = 65532;
  readonly attribute int16u clusterRevision = 65533;
}

/** Attributes for reporting PM10 concentration measurements */
client cluster Pm10ConcentrationMeasurement = 1069 {
  revision 3;

  enum LevelValueEnum : enum8 {
    kUnknown = 0;
    kLow = 1;
    kMedium = 2;
    kHigh = 3;
    kCritical = 4;
  }

  enum MeasurementMediumEnum : enum8 {
    kAir = 0;
    kWater = 1;
    kSoil = 2;
  }

  enum MeasurementUnitEnum : enum8 {
    kPPM = 0;
    kPPB = 1;
    kPPT = 2;
    kMGM3 = 3;
    kUGM3 = 4;
    kNGM3 = 5;
    kPM3 = 6;
    kBQM3 = 7;
  }

  bitmap Feature : bitmap32 {
    kNumericMeasurement = 0x1;
    kLevelIndication = 0x2;
    kMediumLevel = 0x4;
    kCriticalLevel = 0x8;
    kPeakMeasurement = 0x10;
    kAverageMeasurement = 0x20;
  }

  readonly attribute optional nullable single measuredValue = 0;
  readonly attribute optional nullable single minMeasuredValue = 1;
  readonly attribute optional nullable single maxMeasuredValue = 2;
  readonly attribute optional nullable single peakMeasuredValue = 3;
  readonly attribute optional elapsed_s peakMeasuredValueWindow = 4;
  readonly attribute optional nullable single averageMeasuredValue = 5;
  readonly attribute optional elapsed_s averageMeasuredValueWindow = 6;
  readonly attribute optional single uncertainty = 7;
  readonly attribute optional MeasurementUnitEnum measurementUnit = 8;
  readonly attribute optional MeasurementMediumEnum measurementMedium = 9;
  readonly attribute optional LevelValueEnum levelValue = 10;
  readonly attribute command_id generatedCommandList[] = 65528;
  readonly attribute command_id acceptedCommandList[] = 65529;
  readonly attribute event_id eventList[] = 65530;
  readonly attribute attrib_id attributeList[] = 65531;
  readonly attribute bitmap32 featureMap = 65532;
  readonly attribute int16u clusterRevision = 65533;
}

/** Attributes for reporting total volatile organic compounds concentration measurements */
client cluster TotalVolatileOrganicCompoundsConcentrationMeasurement = 1070 {
  revision 3;

  enum LevelValueEnum : enum8 {
    kUnknown = 0;
    kLow = 1;
    kMedium = 2;
    kHigh = 3;
    kCritical = 4;
  }

  enum MeasurementMediumEnum : enum8 {
    kAir = 0;
    kWater = 1;
    kSoil = 2;
  }

  enum MeasurementUnitEnum : enum8 {
    kPPM = 0;
    kPPB = 1;
    kPPT = 2;
    kMGM3 = 3;
    kUGM3 = 4;
    kNGM3 = 5;
    kPM3 = 6;
    kBQM3 = 7;
  }

  bitmap Feature : bitmap32 {
    kNumericMeasurement = 0x1;
    kLevelIndication = 0x2;
    kMediumLevel = 0x4;
    kCriticalLevel = 0x8;
    kPeakMeasurement = 0x10;
    kAverageMeasurement = 0x20;
  }

  readonly attribute optional nullable single measuredValue = 0;
  readonly attribute optional nullable single minMeasuredValue = 1;
  readonly attribute optional nullable single maxMeasuredValue = 2;
  readonly attribute optional nullable single peakMeasuredValue = 3;
  readonly attribute optional elapsed_s peakMeasuredValueWindow = 4;
  readonly attribute optional nullable single averageMeasuredValue = 5;
  readonly attribute optional elapsed_s averageMeasuredValueWindow = 6;
  readonly attribute optional single uncertainty = 7;
  readonly attribute optional MeasurementUnitEnum measurementUnit = 8;
  readonly attribute optional MeasurementMediumEnum measurementMedium = 9;
  readonly attribute optional LevelValueEnum levelValue = 10;
  readonly attribute command_id generatedCommandList[] = 65528;
  readonly attribute command_id acceptedCommandList[] = 65529;
  readonly attribute event_id eventList[] = 65530;
  readonly attribute attrib_id attributeList[] = 65531;
  readonly attribute bitmap32 featureMap = 65532;
  readonly attribute int16u clusterRevision = 65533;
}

/** Attributes for reporting radon concentration measurements */
client cluster RadonConcentrationMeasurement = 1071 {
  revision 3;

  enum LevelValueEnum : enum8 {
    kUnknown = 0;
    kLow = 1;
    kMedium = 2;
    kHigh = 3;
    kCritical = 4;
  }

  enum MeasurementMediumEnum : enum8 {
    kAir = 0;
    kWater = 1;
    kSoil = 2;
  }

  enum MeasurementUnitEnum : enum8 {
    kPPM = 0;
    kPPB = 1;
    kPPT = 2;
    kMGM3 = 3;
    kUGM3 = 4;
    kNGM3 = 5;
    kPM3 = 6;
    kBQM3 = 7;
  }

  bitmap Feature : bitmap32 {
    kNumericMeasurement = 0x1;
    kLevelIndication = 0x2;
    kMediumLevel = 0x4;
    kCriticalLevel = 0x8;
    kPeakMeasurement = 0x10;
    kAverageMeasurement = 0x20;
  }

  readonly attribute optional nullable single measuredValue = 0;
  readonly attribute optional nullable single minMeasuredValue = 1;
  readonly attribute optional nullable single maxMeasuredValue = 2;
  readonly attribute optional nullable single peakMeasuredValue = 3;
  readonly attribute optional elapsed_s peakMeasuredValueWindow = 4;
  readonly attribute optional nullable single averageMeasuredValue = 5;
  readonly attribute optional elapsed_s averageMeasuredValueWindow = 6;
  readonly attribute optional single uncertainty = 7;
  readonly attribute optional MeasurementUnitEnum measurementUnit = 8;
  readonly attribute optional MeasurementMediumEnum measurementMedium = 9;
  readonly attribute optional LevelValueEnum levelValue = 10;
  readonly attribute command_id generatedCommandList[] = 65528;
  readonly attribute command_id acceptedCommandList[] = 65529;
  readonly attribute event_id eventList[] = 65530;
  readonly attribute attrib_id attributeList[] = 65531;
  readonly attribute bitmap32 featureMap = 65532;
  readonly attribute int16u clusterRevision = 65533;
}

/** This cluster provides an interface for managing low power mode on a device that supports the Wake On LAN protocol. */
client cluster WakeOnLan = 1283 {
  revision 1; // NOTE: Default/not specifically set

  readonly attribute optional char_string<12> MACAddress = 0;
  readonly attribute optional octet_string<16> linkLocalAddress = 1;
  readonly attribute command_id generatedCommandList[] = 65528;
  readonly attribute command_id acceptedCommandList[] = 65529;
  readonly attribute event_id eventList[] = 65530;
  readonly attribute attrib_id attributeList[] = 65531;
  readonly attribute bitmap32 featureMap = 65532;
  readonly attribute int16u clusterRevision = 65533;
}

/** This cluster provides an interface for controlling the current Channel on a device. */
client cluster Channel = 1284 {
  revision 1; // NOTE: Default/not specifically set

  enum LineupInfoTypeEnum : enum8 {
    kMSO = 0;
  }

  enum StatusEnum : enum8 {
    kSuccess = 0;
    kMultipleMatches = 1;
    kNoMatches = 2;
  }

  bitmap Feature : bitmap32 {
    kChannelList = 0x1;
    kLineupInfo = 0x2;
  }

  struct ChannelInfoStruct {
    int16u majorNumber = 0;
    int16u minorNumber = 1;
    optional char_string name = 2;
    optional char_string callSign = 3;
    optional char_string affiliateCallSign = 4;
  }

  struct LineupInfoStruct {
    char_string operatorName = 0;
    optional char_string lineupName = 1;
    optional char_string postalCode = 2;
    LineupInfoTypeEnum lineupInfoType = 3;
  }

  readonly attribute optional ChannelInfoStruct channelList[] = 0;
  readonly attribute optional nullable LineupInfoStruct lineup = 1;
  readonly attribute optional nullable ChannelInfoStruct currentChannel = 2;
  readonly attribute command_id generatedCommandList[] = 65528;
  readonly attribute command_id acceptedCommandList[] = 65529;
  readonly attribute event_id eventList[] = 65530;
  readonly attribute attrib_id attributeList[] = 65531;
  readonly attribute bitmap32 featureMap = 65532;
  readonly attribute int16u clusterRevision = 65533;

  request struct ChangeChannelRequest {
    char_string match = 0;
  }

  response struct ChangeChannelResponse = 1 {
    StatusEnum status = 0;
    optional char_string data = 1;
  }

  request struct ChangeChannelByNumberRequest {
    int16u majorNumber = 0;
    int16u minorNumber = 1;
  }

  request struct SkipChannelRequest {
    int16s count = 0;
  }

  /** Change the channel on the media player to the channel case-insensitive exact matching the value passed as an argument. */
  command ChangeChannel(ChangeChannelRequest): ChangeChannelResponse = 0;
  /** Change the channel on the media plaeyer to the channel with the given Number in the ChannelList attribute. */
  command ChangeChannelByNumber(ChangeChannelByNumberRequest): DefaultSuccess = 2;
  /** This command provides channel up and channel down functionality, but allows channel index jumps of size Count. When the value of the increase or decrease is larger than the number of channels remaining in the given direction, then the behavior SHALL be to return to the beginning (or end) of the channel list and continue. For example, if the current channel is at index 0 and count value of -1 is given, then the current channel should change to the last channel. */
  command SkipChannel(SkipChannelRequest): DefaultSuccess = 3;
}

/** This cluster provides an interface for UX navigation within a set of targets on a device or endpoint. */
client cluster TargetNavigator = 1285 {
  revision 1; // NOTE: Default/not specifically set

  enum StatusEnum : enum8 {
    kSuccess = 0;
    kTargetNotFound = 1;
    kNotAllowed = 2;
  }

  struct TargetInfoStruct {
    int8u identifier = 0;
    char_string name = 1;
  }

  readonly attribute TargetInfoStruct targetList[] = 0;
  readonly attribute optional int8u currentTarget = 1;
  readonly attribute command_id generatedCommandList[] = 65528;
  readonly attribute command_id acceptedCommandList[] = 65529;
  readonly attribute event_id eventList[] = 65530;
  readonly attribute attrib_id attributeList[] = 65531;
  readonly attribute bitmap32 featureMap = 65532;
  readonly attribute int16u clusterRevision = 65533;

  request struct NavigateTargetRequest {
    int8u target = 0;
    optional char_string data = 1;
  }

  response struct NavigateTargetResponse = 1 {
    StatusEnum status = 0;
    optional char_string data = 1;
  }

  /** Upon receipt, this SHALL navigation the UX to the target identified. */
  command NavigateTarget(NavigateTargetRequest): NavigateTargetResponse = 0;
}

/** This cluster provides an interface for controlling Media Playback (PLAY, PAUSE, etc) on a media device such as a TV or Speaker. */
client cluster MediaPlayback = 1286 {
  revision 1; // NOTE: Default/not specifically set

  enum PlaybackStateEnum : enum8 {
    kPlaying = 0;
    kPaused = 1;
    kNotPlaying = 2;
    kBuffering = 3;
  }

  enum StatusEnum : enum8 {
    kSuccess = 0;
    kInvalidStateForCommand = 1;
    kNotAllowed = 2;
    kNotActive = 3;
    kSpeedOutOfRange = 4;
    kSeekOutOfRange = 5;
  }

  bitmap Feature : bitmap32 {
    kAdvancedSeek = 0x1;
    kVariableSpeed = 0x2;
  }

  struct PlaybackPositionStruct {
    epoch_us updatedAt = 0;
    nullable int64u position = 1;
  }

  readonly attribute PlaybackStateEnum currentState = 0;
  readonly attribute optional nullable epoch_us startTime = 1;
  readonly attribute optional nullable int64u duration = 2;
  readonly attribute optional nullable PlaybackPositionStruct sampledPosition = 3;
  readonly attribute optional single playbackSpeed = 4;
  readonly attribute optional nullable int64u seekRangeEnd = 5;
  readonly attribute optional nullable int64u seekRangeStart = 6;
  readonly attribute command_id generatedCommandList[] = 65528;
  readonly attribute command_id acceptedCommandList[] = 65529;
  readonly attribute event_id eventList[] = 65530;
  readonly attribute attrib_id attributeList[] = 65531;
  readonly attribute bitmap32 featureMap = 65532;
  readonly attribute int16u clusterRevision = 65533;

  request struct SkipForwardRequest {
    int64u deltaPositionMilliseconds = 0;
  }

  request struct SkipBackwardRequest {
    int64u deltaPositionMilliseconds = 0;
  }

  response struct PlaybackResponse = 10 {
    StatusEnum status = 0;
    optional char_string data = 1;
  }

  request struct SeekRequest {
    int64u position = 0;
  }

  /** Upon receipt, this SHALL play media. */
  command Play(): PlaybackResponse = 0;
  /** Upon receipt, this SHALL pause media. */
  command Pause(): PlaybackResponse = 1;
  /** Upon receipt, this SHALL stop media. User experience is context-specific. This will often navigate the user back to the location where media was originally launched. */
  command Stop(): PlaybackResponse = 2;
  /** Upon receipt, this SHALL Start Over with the current media playback item. */
  command StartOver(): PlaybackResponse = 3;
  /** Upon receipt, this SHALL cause the handler to be invoked for "Previous". User experience is context-specific. This will often Go back to the previous media playback item. */
  command Previous(): PlaybackResponse = 4;
  /** Upon receipt, this SHALL cause the handler to be invoked for "Next". User experience is context-specific. This will often Go forward to the next media playback item. */
  command Next(): PlaybackResponse = 5;
  /** Upon receipt, this SHALL Rewind through media. Different Rewind speeds can be used on the TV based upon the number of sequential calls to this function. This is to avoid needing to define every speed now (multiple fast, slow motion, etc). */
  command Rewind(): PlaybackResponse = 6;
  /** Upon receipt, this SHALL Advance through media. Different FF speeds can be used on the TV based upon the number of sequential calls to this function. This is to avoid needing to define every speed now (multiple fast, slow motion, etc). */
  command FastForward(): PlaybackResponse = 7;
  /** Upon receipt, this SHALL Skip forward in the media by the given number of seconds, using the data as follows: */
  command SkipForward(SkipForwardRequest): PlaybackResponse = 8;
  /** Upon receipt, this SHALL Skip backward in the media by the given number of seconds, using the data as follows: */
  command SkipBackward(SkipBackwardRequest): PlaybackResponse = 9;
  /** Upon receipt, this SHALL Skip backward in the media by the given number of seconds, using the data as follows: */
  command Seek(SeekRequest): PlaybackResponse = 11;
}

/** This cluster provides an interface for controlling the Input Selector on a media device such as a TV. */
client cluster MediaInput = 1287 {
  revision 1; // NOTE: Default/not specifically set

  enum InputTypeEnum : enum8 {
    kInternal = 0;
    kAux = 1;
    kCoax = 2;
    kComposite = 3;
    kHDMI = 4;
    kInput = 5;
    kLine = 6;
    kOptical = 7;
    kVideo = 8;
    kSCART = 9;
    kUSB = 10;
    kOther = 11;
  }

  bitmap Feature : bitmap32 {
    kNameUpdates = 0x1;
  }

  struct InputInfoStruct {
    int8u index = 0;
    InputTypeEnum inputType = 1;
    char_string name = 2;
    char_string description = 3;
  }

  readonly attribute InputInfoStruct inputList[] = 0;
  readonly attribute int8u currentInput = 1;
  readonly attribute command_id generatedCommandList[] = 65528;
  readonly attribute command_id acceptedCommandList[] = 65529;
  readonly attribute event_id eventList[] = 65530;
  readonly attribute attrib_id attributeList[] = 65531;
  readonly attribute bitmap32 featureMap = 65532;
  readonly attribute int16u clusterRevision = 65533;

  request struct SelectInputRequest {
    int8u index = 0;
  }

  request struct RenameInputRequest {
    int8u index = 0;
    char_string name = 1;
  }

  /** Upon receipt, this SHALL change the input on the media device to the input at a specific index in the Input List. */
  command SelectInput(SelectInputRequest): DefaultSuccess = 0;
  /** Upon receipt, this SHALL display the active status of the input list on screen. */
  command ShowInputStatus(): DefaultSuccess = 1;
  /** Upon receipt, this SHALL hide the input list from the screen. */
  command HideInputStatus(): DefaultSuccess = 2;
  /** Upon receipt, this SHALL rename the input at a specific index in the Input List. Updates to the input name SHALL appear in the TV settings menus. */
  command access(invoke: manage) RenameInput(RenameInputRequest): DefaultSuccess = 3;
}

/** This cluster provides an interface for managing low power mode on a device. */
client cluster LowPower = 1288 {
  revision 1; // NOTE: Default/not specifically set

  readonly attribute command_id generatedCommandList[] = 65528;
  readonly attribute command_id acceptedCommandList[] = 65529;
  readonly attribute event_id eventList[] = 65530;
  readonly attribute attrib_id attributeList[] = 65531;
  readonly attribute bitmap32 featureMap = 65532;
  readonly attribute int16u clusterRevision = 65533;

  /** This command shall put the device into low power mode. */
  command Sleep(): DefaultSuccess = 0;
}

/** This cluster provides an interface for controlling a device like a TV using action commands such as UP, DOWN, and SELECT. */
client cluster KeypadInput = 1289 {
  revision 1; // NOTE: Default/not specifically set

  enum CECKeyCodeEnum : enum8 {
    kSelect = 0;
    kUp = 1;
    kDown = 2;
    kLeft = 3;
    kRight = 4;
    kRightUp = 5;
    kRightDown = 6;
    kLeftUp = 7;
    kLeftDown = 8;
    kRootMenu = 9;
    kSetupMenu = 10;
    kContentsMenu = 11;
    kFavoriteMenu = 12;
    kExit = 13;
    kMediaTopMenu = 16;
    kMediaContextSensitiveMenu = 17;
    kNumberEntryMode = 29;
    kNumber11 = 30;
    kNumber12 = 31;
    kNumber0OrNumber10 = 32;
    kNumbers1 = 33;
    kNumbers2 = 34;
    kNumbers3 = 35;
    kNumbers4 = 36;
    kNumbers5 = 37;
    kNumbers6 = 38;
    kNumbers7 = 39;
    kNumbers8 = 40;
    kNumbers9 = 41;
    kDot = 42;
    kEnter = 43;
    kClear = 44;
    kNextFavorite = 47;
    kChannelUp = 48;
    kChannelDown = 49;
    kPreviousChannel = 50;
    kSoundSelect = 51;
    kInputSelect = 52;
    kDisplayInformation = 53;
    kHelp = 54;
    kPageUp = 55;
    kPageDown = 56;
    kPower = 64;
    kVolumeUp = 65;
    kVolumeDown = 66;
    kMute = 67;
    kPlay = 68;
    kStop = 69;
    kPause = 70;
    kRecord = 71;
    kRewind = 72;
    kFastForward = 73;
    kEject = 74;
    kForward = 75;
    kBackward = 76;
    kStopRecord = 77;
    kPauseRecord = 78;
    kReserved = 79;
    kAngle = 80;
    kSubPicture = 81;
    kVideoOnDemand = 82;
    kElectronicProgramGuide = 83;
    kTimerProgramming = 84;
    kInitialConfiguration = 85;
    kSelectBroadcastType = 86;
    kSelectSoundPresentation = 87;
    kPlayFunction = 96;
    kPausePlayFunction = 97;
    kRecordFunction = 98;
    kPauseRecordFunction = 99;
    kStopFunction = 100;
    kMuteFunction = 101;
    kRestoreVolumeFunction = 102;
    kTuneFunction = 103;
    kSelectMediaFunction = 104;
    kSelectAvInputFunction = 105;
    kSelectAudioInputFunction = 106;
    kPowerToggleFunction = 107;
    kPowerOffFunction = 108;
    kPowerOnFunction = 109;
    kF1Blue = 113;
    kF2Red = 114;
    kF3Green = 115;
    kF4Yellow = 116;
    kF5 = 117;
    kData = 118;
  }

  enum StatusEnum : enum8 {
    kSuccess = 0;
    kUnsupportedKey = 1;
    kInvalidKeyInCurrentState = 2;
  }

  bitmap Feature : bitmap32 {
    kNavigationKeyCodes = 0x1;
    kLocationKeys = 0x2;
    kNumberKeys = 0x4;
  }

  readonly attribute command_id generatedCommandList[] = 65528;
  readonly attribute command_id acceptedCommandList[] = 65529;
  readonly attribute event_id eventList[] = 65530;
  readonly attribute attrib_id attributeList[] = 65531;
  readonly attribute bitmap32 featureMap = 65532;
  readonly attribute int16u clusterRevision = 65533;

  request struct SendKeyRequest {
    CECKeyCodeEnum keyCode = 0;
  }

  response struct SendKeyResponse = 1 {
    StatusEnum status = 0;
  }

  /** Upon receipt, this SHALL process a keycode as input to the media device. */
  command SendKey(SendKeyRequest): SendKeyResponse = 0;
}

/** This cluster provides an interface for launching content on a media player device such as a TV or Speaker. */
client cluster ContentLauncher = 1290 {
  revision 1; // NOTE: Default/not specifically set

  enum MetricTypeEnum : enum8 {
    kPixels = 0;
    kPercentage = 1;
  }

  enum ParameterEnum : enum8 {
    kActor = 0;
    kChannel = 1;
    kCharacter = 2;
    kDirector = 3;
    kEvent = 4;
    kFranchise = 5;
    kGenre = 6;
    kLeague = 7;
    kPopularity = 8;
    kProvider = 9;
    kSport = 10;
    kSportsTeam = 11;
    kType = 12;
    kVideo = 13;
  }

  enum StatusEnum : enum8 {
    kSuccess = 0;
    kURLNotAvailable = 1;
    kAuthFailed = 2;
  }

  bitmap Feature : bitmap32 {
    kContentSearch = 0x1;
    kURLPlayback = 0x2;
  }

  bitmap SupportedProtocolsBitmap : bitmap32 {
    kDASH = 0x1;
    kHLS = 0x2;
  }

  struct DimensionStruct {
    double width = 0;
    double height = 1;
    MetricTypeEnum metric = 2;
  }

  struct AdditionalInfoStruct {
    char_string<256> name = 0;
    char_string<8192> value = 1;
  }

  struct ParameterStruct {
    ParameterEnum type = 0;
    char_string<1024> value = 1;
    optional AdditionalInfoStruct externalIDList[] = 2;
  }

  struct ContentSearchStruct {
    ParameterStruct parameterList[] = 0;
  }

  struct StyleInformationStruct {
    optional char_string<8192> imageURL = 0;
    optional char_string<9> color = 1;
    optional DimensionStruct size = 2;
  }

  struct BrandingInformationStruct {
    char_string<256> providerName = 0;
    optional StyleInformationStruct background = 1;
    optional StyleInformationStruct logo = 2;
    optional StyleInformationStruct progressBar = 3;
    optional StyleInformationStruct splash = 4;
    optional StyleInformationStruct waterMark = 5;
  }

  readonly attribute optional char_string acceptHeader[] = 0;
  readonly attribute optional SupportedProtocolsBitmap supportedStreamingProtocols = 1;
  readonly attribute command_id generatedCommandList[] = 65528;
  readonly attribute command_id acceptedCommandList[] = 65529;
  readonly attribute event_id eventList[] = 65530;
  readonly attribute attrib_id attributeList[] = 65531;
  readonly attribute bitmap32 featureMap = 65532;
  readonly attribute int16u clusterRevision = 65533;

  request struct LaunchContentRequest {
    ContentSearchStruct search = 0;
    boolean autoPlay = 1;
    optional char_string data = 2;
  }

  request struct LaunchURLRequest {
    char_string contentURL = 0;
    optional char_string displayString = 1;
    optional BrandingInformationStruct brandingInformation = 2;
  }

  response struct LauncherResponse = 2 {
    StatusEnum status = 0;
    optional char_string data = 1;
  }

  /** Upon receipt, this SHALL launch the specified content with optional search criteria. */
  command LaunchContent(LaunchContentRequest): LauncherResponse = 0;
  /** Upon receipt, this SHALL launch content from the specified URL. */
  command LaunchURL(LaunchURLRequest): LauncherResponse = 1;
}

/** This cluster provides an interface for controlling the Output on a media device such as a TV. */
client cluster AudioOutput = 1291 {
  revision 1; // NOTE: Default/not specifically set

  enum OutputTypeEnum : enum8 {
    kHDMI = 0;
    kBT = 1;
    kOptical = 2;
    kHeadphone = 3;
    kInternal = 4;
    kOther = 5;
  }

  bitmap Feature : bitmap32 {
    kNameUpdates = 0x1;
  }

  struct OutputInfoStruct {
    int8u index = 0;
    OutputTypeEnum outputType = 1;
    char_string name = 2;
  }

  readonly attribute OutputInfoStruct outputList[] = 0;
  readonly attribute int8u currentOutput = 1;
  readonly attribute command_id generatedCommandList[] = 65528;
  readonly attribute command_id acceptedCommandList[] = 65529;
  readonly attribute event_id eventList[] = 65530;
  readonly attribute attrib_id attributeList[] = 65531;
  readonly attribute bitmap32 featureMap = 65532;
  readonly attribute int16u clusterRevision = 65533;

  request struct SelectOutputRequest {
    int8u index = 0;
  }

  request struct RenameOutputRequest {
    int8u index = 0;
    char_string name = 1;
  }

  /** Upon receipt, this SHALL change the output on the media device to the output at a specific index in the Output List. */
  command SelectOutput(SelectOutputRequest): DefaultSuccess = 0;
  /** Upon receipt, this SHALL rename the output at a specific index in the Output List. Updates to the output name SHALL appear in the TV settings menus. */
  command access(invoke: manage) RenameOutput(RenameOutputRequest): DefaultSuccess = 1;
}

/** This cluster provides an interface for launching content on a media player device such as a TV or Speaker. */
client cluster ApplicationLauncher = 1292 {
  revision 1; // NOTE: Default/not specifically set

  enum StatusEnum : enum8 {
    kSuccess = 0;
    kAppNotAvailable = 1;
    kSystemBusy = 2;
  }

  bitmap Feature : bitmap32 {
    kApplicationPlatform = 0x1;
  }

  struct ApplicationStruct {
    int16u catalogVendorID = 0;
    char_string applicationID = 1;
  }

  struct ApplicationEPStruct {
    ApplicationStruct application = 0;
    optional endpoint_no endpoint = 1;
  }

  readonly attribute optional int16u catalogList[] = 0;
  readonly attribute optional nullable ApplicationEPStruct currentApp = 1;
  readonly attribute command_id generatedCommandList[] = 65528;
  readonly attribute command_id acceptedCommandList[] = 65529;
  readonly attribute event_id eventList[] = 65530;
  readonly attribute attrib_id attributeList[] = 65531;
  readonly attribute bitmap32 featureMap = 65532;
  readonly attribute int16u clusterRevision = 65533;

  request struct LaunchAppRequest {
    optional ApplicationStruct application = 0;
    optional octet_string data = 1;
  }

  request struct StopAppRequest {
    optional ApplicationStruct application = 0;
  }

  request struct HideAppRequest {
    optional ApplicationStruct application = 0;
  }

  response struct LauncherResponse = 3 {
    StatusEnum status = 0;
    optional octet_string data = 1;
  }

  /** Upon receipt, this SHALL launch the specified app with optional data. The TV Device SHALL launch and bring to foreground the identified application in the command if the application is not already launched and in foreground. The TV Device SHALL update state attribute on the Application Basic cluster of the Endpoint corresponding to the launched application. This command returns a Launch Response. */
  command LaunchApp(LaunchAppRequest): LauncherResponse = 0;
  /** Upon receipt on a Video Player endpoint this SHALL stop the specified application if it is running. */
  command StopApp(StopAppRequest): LauncherResponse = 1;
  /** Upon receipt on a Video Player endpoint this SHALL hide the specified application if it is running and visible. */
  command HideApp(HideAppRequest): LauncherResponse = 2;
}

/** This cluster provides information about an application running on a TV or media player device which is represented as an endpoint. */
client cluster ApplicationBasic = 1293 {
  revision 1; // NOTE: Default/not specifically set

  enum ApplicationStatusEnum : enum8 {
    kStopped = 0;
    kActiveVisibleFocus = 1;
    kActiveHidden = 2;
    kActiveVisibleNotFocus = 3;
  }

  struct ApplicationStruct {
    int16u catalogVendorID = 0;
    char_string applicationID = 1;
  }

  readonly attribute optional char_string<32> vendorName = 0;
  readonly attribute optional vendor_id vendorID = 1;
  readonly attribute long_char_string<256> applicationName = 2;
  readonly attribute optional int16u productID = 3;
  readonly attribute ApplicationStruct application = 4;
  readonly attribute ApplicationStatusEnum status = 5;
  readonly attribute char_string<32> applicationVersion = 6;
  readonly attribute access(read: administer) vendor_id allowedVendorList[] = 7;
  readonly attribute command_id generatedCommandList[] = 65528;
  readonly attribute command_id acceptedCommandList[] = 65529;
  readonly attribute event_id eventList[] = 65530;
  readonly attribute attrib_id attributeList[] = 65531;
  readonly attribute bitmap32 featureMap = 65532;
  readonly attribute int16u clusterRevision = 65533;
}

/** This cluster provides commands that facilitate user account login on a Content App or a node. For example, a Content App running on a Video Player device, which is represented as an endpoint (see [TV Architecture]), can use this cluster to help make the user account on the Content App match the user account on the Client. */
client cluster AccountLogin = 1294 {
  revision 1; // NOTE: Default/not specifically set

  readonly attribute command_id generatedCommandList[] = 65528;
  readonly attribute command_id acceptedCommandList[] = 65529;
  readonly attribute event_id eventList[] = 65530;
  readonly attribute attrib_id attributeList[] = 65531;
  readonly attribute bitmap32 featureMap = 65532;
  readonly attribute int16u clusterRevision = 65533;

  request struct GetSetupPINRequest {
    char_string<100> tempAccountIdentifier = 0;
  }

  response struct GetSetupPINResponse = 1 {
    char_string setupPIN = 0;
  }

  request struct LoginRequest {
    char_string<100> tempAccountIdentifier = 0;
    char_string setupPIN = 1;
  }

  /** Upon receipt, the Content App checks if the account associated with the client Temp Account Identifier Rotating ID is the same acount that is active on the given Content App. If the accounts are the same, then the Content App includes the Setup PIN in the GetSetupPIN Response. */
  fabric timed command access(invoke: administer) GetSetupPIN(GetSetupPINRequest): GetSetupPINResponse = 0;
  /** Upon receipt, the Content App checks if the account associated with the client’s Temp Account Identifier (Rotating ID) has a current active Setup PIN with the given value. If the Setup PIN is valid for the user account associated with the Temp Account Identifier, then the Content App MAY make that user account active. */
  fabric timed command access(invoke: administer) Login(LoginRequest): DefaultSuccess = 2;
  /** The purpose of this command is to instruct the Content App to clear the current user account. This command SHOULD be used by clients of a Content App to indicate the end of a user session. */
  fabric timed command Logout(): DefaultSuccess = 3;
}

/** Attributes related to the electrical properties of a device. This cluster is used by power outlets and other devices that need to provide instantaneous data as opposed to metrology data which should be retrieved from the metering cluster.. */
client cluster ElectricalMeasurement = 2820 {
  revision 3;

  readonly attribute optional bitmap32 measurementType = 0;
  readonly attribute optional int16s dcVoltage = 256;
  readonly attribute optional int16s dcVoltageMin = 257;
  readonly attribute optional int16s dcVoltageMax = 258;
  readonly attribute optional int16s dcCurrent = 259;
  readonly attribute optional int16s dcCurrentMin = 260;
  readonly attribute optional int16s dcCurrentMax = 261;
  readonly attribute optional int16s dcPower = 262;
  readonly attribute optional int16s dcPowerMin = 263;
  readonly attribute optional int16s dcPowerMax = 264;
  readonly attribute optional int16u dcVoltageMultiplier = 512;
  readonly attribute optional int16u dcVoltageDivisor = 513;
  readonly attribute optional int16u dcCurrentMultiplier = 514;
  readonly attribute optional int16u dcCurrentDivisor = 515;
  readonly attribute optional int16u dcPowerMultiplier = 516;
  readonly attribute optional int16u dcPowerDivisor = 517;
  readonly attribute optional int16u acFrequency = 768;
  readonly attribute optional int16u acFrequencyMin = 769;
  readonly attribute optional int16u acFrequencyMax = 770;
  readonly attribute optional int16u neutralCurrent = 771;
  readonly attribute optional int32s totalActivePower = 772;
  readonly attribute optional int32s totalReactivePower = 773;
  readonly attribute optional int32u totalApparentPower = 774;
  readonly attribute optional int16s measured1stHarmonicCurrent = 775;
  readonly attribute optional int16s measured3rdHarmonicCurrent = 776;
  readonly attribute optional int16s measured5thHarmonicCurrent = 777;
  readonly attribute optional int16s measured7thHarmonicCurrent = 778;
  readonly attribute optional int16s measured9thHarmonicCurrent = 779;
  readonly attribute optional int16s measured11thHarmonicCurrent = 780;
  readonly attribute optional int16s measuredPhase1stHarmonicCurrent = 781;
  readonly attribute optional int16s measuredPhase3rdHarmonicCurrent = 782;
  readonly attribute optional int16s measuredPhase5thHarmonicCurrent = 783;
  readonly attribute optional int16s measuredPhase7thHarmonicCurrent = 784;
  readonly attribute optional int16s measuredPhase9thHarmonicCurrent = 785;
  readonly attribute optional int16s measuredPhase11thHarmonicCurrent = 786;
  readonly attribute optional int16u acFrequencyMultiplier = 1024;
  readonly attribute optional int16u acFrequencyDivisor = 1025;
  readonly attribute optional int32u powerMultiplier = 1026;
  readonly attribute optional int32u powerDivisor = 1027;
  readonly attribute optional int8s harmonicCurrentMultiplier = 1028;
  readonly attribute optional int8s phaseHarmonicCurrentMultiplier = 1029;
  readonly attribute optional int16s instantaneousVoltage = 1280;
  readonly attribute optional int16u instantaneousLineCurrent = 1281;
  readonly attribute optional int16s instantaneousActiveCurrent = 1282;
  readonly attribute optional int16s instantaneousReactiveCurrent = 1283;
  readonly attribute optional int16s instantaneousPower = 1284;
  readonly attribute optional int16u rmsVoltage = 1285;
  readonly attribute optional int16u rmsVoltageMin = 1286;
  readonly attribute optional int16u rmsVoltageMax = 1287;
  readonly attribute optional int16u rmsCurrent = 1288;
  readonly attribute optional int16u rmsCurrentMin = 1289;
  readonly attribute optional int16u rmsCurrentMax = 1290;
  readonly attribute optional int16s activePower = 1291;
  readonly attribute optional int16s activePowerMin = 1292;
  readonly attribute optional int16s activePowerMax = 1293;
  readonly attribute optional int16s reactivePower = 1294;
  readonly attribute optional int16u apparentPower = 1295;
  readonly attribute optional int8s powerFactor = 1296;
  attribute optional int16u averageRmsVoltageMeasurementPeriod = 1297;
  attribute optional int16u averageRmsUnderVoltageCounter = 1299;
  attribute optional int16u rmsExtremeOverVoltagePeriod = 1300;
  attribute optional int16u rmsExtremeUnderVoltagePeriod = 1301;
  attribute optional int16u rmsVoltageSagPeriod = 1302;
  attribute optional int16u rmsVoltageSwellPeriod = 1303;
  readonly attribute optional int16u acVoltageMultiplier = 1536;
  readonly attribute optional int16u acVoltageDivisor = 1537;
  readonly attribute optional int16u acCurrentMultiplier = 1538;
  readonly attribute optional int16u acCurrentDivisor = 1539;
  readonly attribute optional int16u acPowerMultiplier = 1540;
  readonly attribute optional int16u acPowerDivisor = 1541;
  attribute optional bitmap8 overloadAlarmsMask = 1792;
  readonly attribute optional int16s voltageOverload = 1793;
  readonly attribute optional int16s currentOverload = 1794;
  attribute optional bitmap16 acOverloadAlarmsMask = 2048;
  readonly attribute optional int16s acVoltageOverload = 2049;
  readonly attribute optional int16s acCurrentOverload = 2050;
  readonly attribute optional int16s acActivePowerOverload = 2051;
  readonly attribute optional int16s acReactivePowerOverload = 2052;
  readonly attribute optional int16s averageRmsOverVoltage = 2053;
  readonly attribute optional int16s averageRmsUnderVoltage = 2054;
  readonly attribute optional int16s rmsExtremeOverVoltage = 2055;
  readonly attribute optional int16s rmsExtremeUnderVoltage = 2056;
  readonly attribute optional int16s rmsVoltageSag = 2057;
  readonly attribute optional int16s rmsVoltageSwell = 2058;
  readonly attribute optional int16u lineCurrentPhaseB = 2305;
  readonly attribute optional int16s activeCurrentPhaseB = 2306;
  readonly attribute optional int16s reactiveCurrentPhaseB = 2307;
  readonly attribute optional int16u rmsVoltagePhaseB = 2309;
  readonly attribute optional int16u rmsVoltageMinPhaseB = 2310;
  readonly attribute optional int16u rmsVoltageMaxPhaseB = 2311;
  readonly attribute optional int16u rmsCurrentPhaseB = 2312;
  readonly attribute optional int16u rmsCurrentMinPhaseB = 2313;
  readonly attribute optional int16u rmsCurrentMaxPhaseB = 2314;
  readonly attribute optional int16s activePowerPhaseB = 2315;
  readonly attribute optional int16s activePowerMinPhaseB = 2316;
  readonly attribute optional int16s activePowerMaxPhaseB = 2317;
  readonly attribute optional int16s reactivePowerPhaseB = 2318;
  readonly attribute optional int16u apparentPowerPhaseB = 2319;
  readonly attribute optional int8s powerFactorPhaseB = 2320;
  readonly attribute optional int16u averageRmsVoltageMeasurementPeriodPhaseB = 2321;
  readonly attribute optional int16u averageRmsOverVoltageCounterPhaseB = 2322;
  readonly attribute optional int16u averageRmsUnderVoltageCounterPhaseB = 2323;
  readonly attribute optional int16u rmsExtremeOverVoltagePeriodPhaseB = 2324;
  readonly attribute optional int16u rmsExtremeUnderVoltagePeriodPhaseB = 2325;
  readonly attribute optional int16u rmsVoltageSagPeriodPhaseB = 2326;
  readonly attribute optional int16u rmsVoltageSwellPeriodPhaseB = 2327;
  readonly attribute optional int16u lineCurrentPhaseC = 2561;
  readonly attribute optional int16s activeCurrentPhaseC = 2562;
  readonly attribute optional int16s reactiveCurrentPhaseC = 2563;
  readonly attribute optional int16u rmsVoltagePhaseC = 2565;
  readonly attribute optional int16u rmsVoltageMinPhaseC = 2566;
  readonly attribute optional int16u rmsVoltageMaxPhaseC = 2567;
  readonly attribute optional int16u rmsCurrentPhaseC = 2568;
  readonly attribute optional int16u rmsCurrentMinPhaseC = 2569;
  readonly attribute optional int16u rmsCurrentMaxPhaseC = 2570;
  readonly attribute optional int16s activePowerPhaseC = 2571;
  readonly attribute optional int16s activePowerMinPhaseC = 2572;
  readonly attribute optional int16s activePowerMaxPhaseC = 2573;
  readonly attribute optional int16s reactivePowerPhaseC = 2574;
  readonly attribute optional int16u apparentPowerPhaseC = 2575;
  readonly attribute optional int8s powerFactorPhaseC = 2576;
  readonly attribute optional int16u averageRmsVoltageMeasurementPeriodPhaseC = 2577;
  readonly attribute optional int16u averageRmsOverVoltageCounterPhaseC = 2578;
  readonly attribute optional int16u averageRmsUnderVoltageCounterPhaseC = 2579;
  readonly attribute optional int16u rmsExtremeOverVoltagePeriodPhaseC = 2580;
  readonly attribute optional int16u rmsExtremeUnderVoltagePeriodPhaseC = 2581;
  readonly attribute optional int16u rmsVoltageSagPeriodPhaseC = 2582;
  readonly attribute optional int16u rmsVoltageSwellPeriodPhaseC = 2583;
  readonly attribute command_id generatedCommandList[] = 65528;
  readonly attribute command_id acceptedCommandList[] = 65529;
  readonly attribute event_id eventList[] = 65530;
  readonly attribute attrib_id attributeList[] = 65531;
  readonly attribute bitmap32 featureMap = 65532;
  readonly attribute int16u clusterRevision = 65533;

  response struct GetProfileInfoResponseCommand = 0 {
    int8u profileCount = 0;
    enum8 profileIntervalPeriod = 1;
    int8u maxNumberOfIntervals = 2;
    int16u listOfAttributes[] = 3;
  }

  response struct GetMeasurementProfileResponseCommand = 1 {
    int32u startTime = 0;
    enum8 status = 1;
    enum8 profileIntervalPeriod = 2;
    int8u numberOfIntervalsDelivered = 3;
    int16u attributeId = 4;
    int8u intervals[] = 5;
  }

  request struct GetMeasurementProfileCommandRequest {
    int16u attributeId = 0;
    int32u startTime = 1;
    enum8 numberOfIntervals = 2;
  }

  /** A function which retrieves the power profiling information from the electrical measurement server. */
  command GetProfileInfoCommand(): DefaultSuccess = 0;
  /** A function which retrieves an electricity measurement profile from the electricity measurement server for a specific attribute Id requested. */
  command GetMeasurementProfileCommand(GetMeasurementProfileCommandRequest): DefaultSuccess = 1;
}

/** The Test Cluster is meant to validate the generated code */
internal client cluster UnitTesting = 4294048773 {
  revision 1; // NOTE: Default/not specifically set

  enum SimpleEnum : enum8 {
    kUnspecified = 0;
    kValueA = 1;
    kValueB = 2;
    kValueC = 3;
  }

  bitmap Bitmap16MaskMap : bitmap16 {
    kMaskVal1 = 0x1;
    kMaskVal2 = 0x2;
    kMaskVal3 = 0x4;
    kMaskVal4 = 0x4000;
  }

  bitmap Bitmap32MaskMap : bitmap32 {
    kMaskVal1 = 0x1;
    kMaskVal2 = 0x2;
    kMaskVal3 = 0x4;
    kMaskVal4 = 0x40000000;
  }

  bitmap Bitmap64MaskMap : bitmap64 {
    kMaskVal1 = 0x1;
    kMaskVal2 = 0x2;
    kMaskVal3 = 0x4;
    kMaskVal4 = 0x4000000000000000;
  }

  bitmap Bitmap8MaskMap : bitmap8 {
    kMaskVal1 = 0x1;
    kMaskVal2 = 0x2;
    kMaskVal3 = 0x4;
    kMaskVal4 = 0x40;
  }

  bitmap SimpleBitmap : bitmap8 {
    kValueA = 0x1;
    kValueB = 0x2;
    kValueC = 0x4;
  }

  struct SimpleStruct {
    int8u a = 0;
    boolean b = 1;
    SimpleEnum c = 2;
    octet_string d = 3;
    char_string e = 4;
    SimpleBitmap f = 5;
    single g = 6;
    double h = 7;
  }

  fabric_scoped struct TestFabricScoped {
    fabric_sensitive int8u fabricSensitiveInt8u = 1;
    optional fabric_sensitive int8u optionalFabricSensitiveInt8u = 2;
    nullable fabric_sensitive int8u nullableFabricSensitiveInt8u = 3;
    optional nullable fabric_sensitive int8u nullableOptionalFabricSensitiveInt8u = 4;
    fabric_sensitive char_string fabricSensitiveCharString = 5;
    fabric_sensitive SimpleStruct fabricSensitiveStruct = 6;
    fabric_sensitive int8u fabricSensitiveInt8uList[] = 7;
    fabric_idx fabricIndex = 254;
  }

  struct NullablesAndOptionalsStruct {
    nullable int16u nullableInt = 0;
    optional int16u optionalInt = 1;
    optional nullable int16u nullableOptionalInt = 2;
    nullable char_string nullableString = 3;
    optional char_string optionalString = 4;
    optional nullable char_string nullableOptionalString = 5;
    nullable SimpleStruct nullableStruct = 6;
    optional SimpleStruct optionalStruct = 7;
    optional nullable SimpleStruct nullableOptionalStruct = 8;
    nullable SimpleEnum nullableList[] = 9;
    optional SimpleEnum optionalList[] = 10;
    optional nullable SimpleEnum nullableOptionalList[] = 11;
  }

  struct NestedStruct {
    int8u a = 0;
    boolean b = 1;
    SimpleStruct c = 2;
  }

  struct NestedStructList {
    int8u a = 0;
    boolean b = 1;
    SimpleStruct c = 2;
    SimpleStruct d[] = 3;
    int32u e[] = 4;
    octet_string f[] = 5;
    int8u g[] = 6;
  }

  struct DoubleNestedStructList {
    NestedStructList a[] = 0;
  }

  struct TestListStructOctet {
    int64u member1 = 0;
    octet_string<32> member2 = 1;
  }

  info event TestEvent = 1 {
    int8u arg1 = 1;
    SimpleEnum arg2 = 2;
    boolean arg3 = 3;
    SimpleStruct arg4 = 4;
    SimpleStruct arg5[] = 5;
    SimpleEnum arg6[] = 6;
  }

  fabric_sensitive info event TestFabricScopedEvent = 2 {
    fabric_idx fabricIndex = 254;
  }

  attribute boolean boolean = 0;
  attribute Bitmap8MaskMap bitmap8 = 1;
  attribute Bitmap16MaskMap bitmap16 = 2;
  attribute Bitmap32MaskMap bitmap32 = 3;
  attribute Bitmap64MaskMap bitmap64 = 4;
  attribute int8u int8u = 5;
  attribute int16u int16u = 6;
  attribute int24u int24u = 7;
  attribute int32u int32u = 8;
  attribute int40u int40u = 9;
  attribute int48u int48u = 10;
  attribute int56u int56u = 11;
  attribute int64u int64u = 12;
  attribute int8s int8s = 13;
  attribute int16s int16s = 14;
  attribute int24s int24s = 15;
  attribute int32s int32s = 16;
  attribute int40s int40s = 17;
  attribute int48s int48s = 18;
  attribute int56s int56s = 19;
  attribute int64s int64s = 20;
  attribute enum8 enum8 = 21;
  attribute enum16 enum16 = 22;
  attribute single floatSingle = 23;
  attribute double floatDouble = 24;
  attribute octet_string<10> octetString = 25;
  attribute int8u listInt8u[] = 26;
  attribute octet_string listOctetString[] = 27;
  attribute TestListStructOctet listStructOctetString[] = 28;
  attribute long_octet_string<1000> longOctetString = 29;
  attribute char_string<10> charString = 30;
  attribute long_char_string<1000> longCharString = 31;
  attribute epoch_us epochUs = 32;
  attribute epoch_s epochS = 33;
  attribute vendor_id vendorId = 34;
  attribute NullablesAndOptionalsStruct listNullablesAndOptionalsStruct[] = 35;
  attribute SimpleEnum enumAttr = 36;
  attribute SimpleStruct structAttr = 37;
  attribute int8u rangeRestrictedInt8u = 38;
  attribute int8s rangeRestrictedInt8s = 39;
  attribute int16u rangeRestrictedInt16u = 40;
  attribute int16s rangeRestrictedInt16s = 41;
  attribute LONG_OCTET_STRING listLongOctetString[] = 42;
  attribute TestFabricScoped listFabricScoped[] = 43;
  timedwrite attribute boolean timedWriteBoolean = 48;
  attribute boolean generalErrorBoolean = 49;
  attribute boolean clusterErrorBoolean = 50;
  attribute optional boolean unsupported = 255;
  attribute nullable boolean nullableBoolean = 16384;
  attribute nullable Bitmap8MaskMap nullableBitmap8 = 16385;
  attribute nullable Bitmap16MaskMap nullableBitmap16 = 16386;
  attribute nullable Bitmap32MaskMap nullableBitmap32 = 16387;
  attribute nullable Bitmap64MaskMap nullableBitmap64 = 16388;
  attribute nullable int8u nullableInt8u = 16389;
  attribute nullable int16u nullableInt16u = 16390;
  attribute nullable int24u nullableInt24u = 16391;
  attribute nullable int32u nullableInt32u = 16392;
  attribute nullable int40u nullableInt40u = 16393;
  attribute nullable int48u nullableInt48u = 16394;
  attribute nullable int56u nullableInt56u = 16395;
  attribute nullable int64u nullableInt64u = 16396;
  attribute nullable int8s nullableInt8s = 16397;
  attribute nullable int16s nullableInt16s = 16398;
  attribute nullable int24s nullableInt24s = 16399;
  attribute nullable int32s nullableInt32s = 16400;
  attribute nullable int40s nullableInt40s = 16401;
  attribute nullable int48s nullableInt48s = 16402;
  attribute nullable int56s nullableInt56s = 16403;
  attribute nullable int64s nullableInt64s = 16404;
  attribute nullable enum8 nullableEnum8 = 16405;
  attribute nullable enum16 nullableEnum16 = 16406;
  attribute nullable single nullableFloatSingle = 16407;
  attribute nullable double nullableFloatDouble = 16408;
  attribute nullable octet_string<10> nullableOctetString = 16409;
  attribute nullable char_string<10> nullableCharString = 16414;
  attribute nullable SimpleEnum nullableEnumAttr = 16420;
  attribute nullable SimpleStruct nullableStruct = 16421;
  attribute nullable int8u nullableRangeRestrictedInt8u = 16422;
  attribute nullable int8s nullableRangeRestrictedInt8s = 16423;
  attribute nullable int16u nullableRangeRestrictedInt16u = 16424;
  attribute nullable int16s nullableRangeRestrictedInt16s = 16425;
  attribute optional int8u writeOnlyInt8u = 16426;
  readonly attribute command_id generatedCommandList[] = 65528;
  readonly attribute command_id acceptedCommandList[] = 65529;
  readonly attribute event_id eventList[] = 65530;
  readonly attribute attrib_id attributeList[] = 65531;
  readonly attribute bitmap32 featureMap = 65532;
  readonly attribute int16u clusterRevision = 65533;

  response struct TestSpecificResponse = 0 {
    int8u returnValue = 0;
  }

  response struct TestAddArgumentsResponse = 1 {
    int8u returnValue = 0;
  }

  response struct TestSimpleArgumentResponse = 2 {
    boolean returnValue = 0;
  }

  response struct TestStructArrayArgumentResponse = 3 {
    NestedStructList arg1[] = 0;
    SimpleStruct arg2[] = 1;
    SimpleEnum arg3[] = 2;
    boolean arg4[] = 3;
    SimpleEnum arg5 = 4;
    boolean arg6 = 5;
  }

  request struct TestAddArgumentsRequest {
    int8u arg1 = 0;
    int8u arg2 = 1;
  }

  response struct TestListInt8UReverseResponse = 4 {
    int8u arg1[] = 0;
  }

  request struct TestSimpleArgumentRequestRequest {
    boolean arg1 = 0;
  }

  response struct TestEnumsResponse = 5 {
    vendor_id arg1 = 0;
    SimpleEnum arg2 = 1;
  }

  request struct TestStructArrayArgumentRequestRequest {
    NestedStructList arg1[] = 0;
    SimpleStruct arg2[] = 1;
    SimpleEnum arg3[] = 2;
    boolean arg4[] = 3;
    SimpleEnum arg5 = 4;
    boolean arg6 = 5;
  }

  response struct TestNullableOptionalResponse = 6 {
    boolean wasPresent = 0;
    optional boolean wasNull = 1;
    optional int8u value = 2;
    optional nullable int8u originalValue = 3;
  }

  request struct TestStructArgumentRequestRequest {
    SimpleStruct arg1 = 0;
  }

  response struct TestComplexNullableOptionalResponse = 7 {
    boolean nullableIntWasNull = 0;
    optional int16u nullableIntValue = 1;
    boolean optionalIntWasPresent = 2;
    optional int16u optionalIntValue = 3;
    boolean nullableOptionalIntWasPresent = 4;
    optional boolean nullableOptionalIntWasNull = 5;
    optional int16u nullableOptionalIntValue = 6;
    boolean nullableStringWasNull = 7;
    optional char_string nullableStringValue = 8;
    boolean optionalStringWasPresent = 9;
    optional char_string optionalStringValue = 10;
    boolean nullableOptionalStringWasPresent = 11;
    optional boolean nullableOptionalStringWasNull = 12;
    optional char_string nullableOptionalStringValue = 13;
    boolean nullableStructWasNull = 14;
    optional SimpleStruct nullableStructValue = 15;
    boolean optionalStructWasPresent = 16;
    optional SimpleStruct optionalStructValue = 17;
    boolean nullableOptionalStructWasPresent = 18;
    optional boolean nullableOptionalStructWasNull = 19;
    optional SimpleStruct nullableOptionalStructValue = 20;
    boolean nullableListWasNull = 21;
    optional SimpleEnum nullableListValue[] = 22;
    boolean optionalListWasPresent = 23;
    optional SimpleEnum optionalListValue[] = 24;
    boolean nullableOptionalListWasPresent = 25;
    optional boolean nullableOptionalListWasNull = 26;
    optional SimpleEnum nullableOptionalListValue[] = 27;
  }

  request struct TestNestedStructArgumentRequestRequest {
    NestedStruct arg1 = 0;
  }

  response struct BooleanResponse = 8 {
    boolean value = 0;
  }

  request struct TestListStructArgumentRequestRequest {
    SimpleStruct arg1[] = 0;
  }

  response struct SimpleStructResponse = 9 {
    SimpleStruct arg1 = 0;
  }

  request struct TestListInt8UArgumentRequestRequest {
    int8u arg1[] = 0;
  }

  response struct TestEmitTestEventResponse = 10 {
    int64u value = 0;
  }

  request struct TestNestedStructListArgumentRequestRequest {
    NestedStructList arg1 = 0;
  }

  response struct TestEmitTestFabricScopedEventResponse = 11 {
    int64u value = 0;
  }

  request struct TestListNestedStructListArgumentRequestRequest {
    NestedStructList arg1[] = 0;
  }

  request struct TestListInt8UReverseRequestRequest {
    int8u arg1[] = 0;
  }

  request struct TestEnumsRequestRequest {
    vendor_id arg1 = 0;
    SimpleEnum arg2 = 1;
  }

  request struct TestNullableOptionalRequestRequest {
    optional nullable int8u arg1 = 0;
  }

  request struct TestComplexNullableOptionalRequestRequest {
    nullable int16u nullableInt = 0;
    optional int16u optionalInt = 1;
    optional nullable int16u nullableOptionalInt = 2;
    nullable char_string nullableString = 3;
    optional char_string optionalString = 4;
    optional nullable char_string nullableOptionalString = 5;
    nullable SimpleStruct nullableStruct = 6;
    optional SimpleStruct optionalStruct = 7;
    optional nullable SimpleStruct nullableOptionalStruct = 8;
    nullable SimpleEnum nullableList[] = 9;
    optional SimpleEnum optionalList[] = 10;
    optional nullable SimpleEnum nullableOptionalList[] = 11;
  }

  request struct SimpleStructEchoRequestRequest {
    SimpleStruct arg1 = 0;
  }

  request struct TestSimpleOptionalArgumentRequestRequest {
    optional boolean arg1 = 0;
  }

  request struct TestEmitTestEventRequestRequest {
    int8u arg1 = 0;
    SimpleEnum arg2 = 1;
    boolean arg3 = 2;
  }

  request struct TestEmitTestFabricScopedEventRequestRequest {
    int8u arg1 = 0;
  }

  /** Simple command without any parameters and without a specific response */
  command Test(): DefaultSuccess = 0;
  /** Simple command without any parameters and without a specific response not handled by the server */
  command TestNotHandled(): DefaultSuccess = 1;
  /** Simple command without any parameters and with a specific response */
  command TestSpecific(): TestSpecificResponse = 2;
  /** Simple command that should not be added to the server. */
  command TestUnknownCommand(): DefaultSuccess = 3;
  /** Command that takes two arguments and returns their sum. */
  command TestAddArguments(TestAddArgumentsRequest): TestAddArgumentsResponse = 4;
  /** Command that takes an argument which is bool */
  command TestSimpleArgumentRequest(TestSimpleArgumentRequestRequest): TestSimpleArgumentResponse = 5;
  /** Command that takes various arguments that are arrays, including an array of structs which have a list member. */
  command TestStructArrayArgumentRequest(TestStructArrayArgumentRequestRequest): TestStructArrayArgumentResponse = 6;
  /** Command that takes an argument which is struct.  The response echoes the
        'b' field of the single arg. */
  command TestStructArgumentRequest(TestStructArgumentRequestRequest): BooleanResponse = 7;
  /** Command that takes an argument which is nested struct.  The response
        echoes the 'b' field of ar1.c. */
  command TestNestedStructArgumentRequest(TestNestedStructArgumentRequestRequest): BooleanResponse = 8;
  /** Command that takes an argument which is a list of structs.  The response
        returns false if there is some struct in the list whose 'b' field is
        false, and true otherwise (including if the list is empty). */
  command TestListStructArgumentRequest(TestListStructArgumentRequestRequest): BooleanResponse = 9;
  /** Command that takes an argument which is a list of INT8U.  The response
        returns false if the list contains a 0 in it, true otherwise (including
        if the list is empty). */
  command TestListInt8UArgumentRequest(TestListInt8UArgumentRequestRequest): BooleanResponse = 10;
  /** Command that takes an argument which is a Nested Struct List.  The
        response returns false if there is some struct in arg1 (either directly
        in arg1.c or in the arg1.d list) whose 'b' field is false, and true
        otherwise. */
  command TestNestedStructListArgumentRequest(TestNestedStructListArgumentRequestRequest): BooleanResponse = 11;
  /** Command that takes an argument which is a list of Nested Struct List.
        The response returns false if there is some struct in arg1 (either
        directly in as the 'c' field of an entry 'd' list of an entry) whose 'b'
        field is false, and true otherwise (including if the list is empty). */
  command TestListNestedStructListArgumentRequest(TestListNestedStructListArgumentRequestRequest): BooleanResponse = 12;
  /** Command that takes an argument which is a list of INT8U and expects a
        response that reverses the list. */
  command TestListInt8UReverseRequest(TestListInt8UReverseRequestRequest): TestListInt8UReverseResponse = 13;
  /** Command that sends a vendor id and an enum.  The server is expected to
        echo them back. */
  command TestEnumsRequest(TestEnumsRequestRequest): TestEnumsResponse = 14;
  /** Command that takes an argument which is nullable and optional.  The
        response returns a boolean indicating whether the argument was present,
        if that's true a boolean indicating whether the argument was null, and
        if that' false the argument it received. */
  command TestNullableOptionalRequest(TestNullableOptionalRequestRequest): TestNullableOptionalResponse = 15;
  /** Command that takes various arguments which can be nullable and/or optional.  The
        response returns information about which things were received and what
        their state was. */
  command TestComplexNullableOptionalRequest(TestComplexNullableOptionalRequestRequest): TestComplexNullableOptionalResponse = 16;
  /** Command that takes an argument which is a struct.  The response echoes
        the struct back. */
  command SimpleStructEchoRequest(SimpleStructEchoRequestRequest): SimpleStructResponse = 17;
  /** Command that just responds with a success status if the timed invoke
        conditions are met. */
  timed command TimedInvokeRequest(): DefaultSuccess = 18;
  /** Command that takes an optional argument which is bool. It responds with a success value if the optional is set to any value. */
  command TestSimpleOptionalArgumentRequest(TestSimpleOptionalArgumentRequestRequest): DefaultSuccess = 19;
  /** Command that takes identical arguments to the fields of the TestEvent and logs the TestEvent to the buffer.  Command returns an event ID as the response. */
  command TestEmitTestEventRequest(TestEmitTestEventRequestRequest): TestEmitTestEventResponse = 20;
  /** Command that takes identical arguments to the fields of the TestFabricScopedEvent and logs the TestFabricScopedEvent to the buffer.  Command returns an event ID as the response. */
  command TestEmitTestFabricScopedEventRequest(TestEmitTestFabricScopedEventRequestRequest): TestEmitTestFabricScopedEventResponse = 21;
}

/** The Fault Injection Cluster provide a means for a test harness to configure faults(for example triggering a fault in the system). */
internal client cluster FaultInjection = 4294048774 {
  revision 1; // NOTE: Default/not specifically set

  enum FaultType : enum8 {
    kUnspecified = 0;
    kSystemFault = 1;
    kInetFault = 2;
    kChipFault = 3;
    kCertFault = 4;
  }

  readonly attribute command_id generatedCommandList[] = 65528;
  readonly attribute command_id acceptedCommandList[] = 65529;
  readonly attribute event_id eventList[] = 65530;
  readonly attribute attrib_id attributeList[] = 65531;
  readonly attribute bitmap32 featureMap = 65532;
  readonly attribute int16u clusterRevision = 65533;

  request struct FailAtFaultRequest {
    FaultType type = 0;
    int32u id = 1;
    int32u numCallsToSkip = 2;
    int32u numCallsToFail = 3;
    boolean takeMutex = 4;
  }

  request struct FailRandomlyAtFaultRequest {
    FaultType type = 0;
    int32u id = 1;
    int8u percentage = 2;
  }

  /** Configure a fault to be triggered deterministically */
  command access(invoke: manage) FailAtFault(FailAtFaultRequest): DefaultSuccess = 0;
  /** Configure a fault to be triggered randomly, with a given probability defined as a percentage */
  command access(invoke: manage) FailRandomlyAtFault(FailRandomlyAtFaultRequest): DefaultSuccess = 1;
}

/** The Sample MEI cluster showcases a cluster manufacturer extensions */
client cluster SampleMei = 4294048800 {
  revision 1; // NOTE: Default/not specifically set

  attribute boolean flipFlop = 0;
  readonly attribute command_id generatedCommandList[] = 65528;
  readonly attribute command_id acceptedCommandList[] = 65529;
  readonly attribute event_id eventList[] = 65530;
  readonly attribute attrib_id attributeList[] = 65531;
  readonly attribute bitmap32 featureMap = 65532;
  readonly attribute int16u clusterRevision = 65533;

  response struct AddArgumentsResponse = 1 {
    int8u returnValue = 0;
  }

  request struct AddArgumentsRequest {
    int8u arg1 = 0;
    int8u arg2 = 1;
  }

  /** Simple command without any parameters and without a response. */
  command Ping(): DefaultSuccess = 0;
  /** Command that takes two uint8 arguments and returns their sum. */
  command AddArguments(AddArgumentsRequest): AddArgumentsResponse = 2;
}
<|MERGE_RESOLUTION|>--- conflicted
+++ resolved
@@ -2972,8 +2972,6 @@
 provisional client cluster OvenCavityOperationalState = 72 {
   revision 1;
 
-<<<<<<< HEAD
-=======
   enum ErrorStateEnum : enum8 {
     kNoError = 0;
     kUnableToStartOrResume = 1;
@@ -2999,7 +2997,6 @@
     optional char_string<64> operationalStateLabel = 1;
   }
 
->>>>>>> 20b1dd8a
   critical event OperationalError = 0 {
     ErrorStateStruct errorState = 0;
   }
