--- conflicted
+++ resolved
@@ -5630,48 +5630,6 @@
   command GetMeasurementProfileCommand(GetMeasurementProfileCommandRequest): DefaultSuccess = 1;
 }
 
-/** Client Monitoring allows servers to ensure that listed clients are notified when a server is available for communication. */
-client cluster ClientMonitoring = 4166 {
-  fabric_scoped struct MonitoringRegistrationStruct {
-    fabric_sensitive node_id clientNodeID = 1;
-    fabric_sensitive octet_string<16> key = 2;
-    fabric_idx fabricIndex = 254;
-  }
-
-  readonly attribute int32u idleModeInterval = 0;
-  readonly attribute int32u activeModeInterval = 1;
-  readonly attribute int16u activeModeThreshold = 2;
-  readonly attribute access(read: administer) MonitoringRegistrationStruct expectedClients[] = 3;
-  readonly attribute access(read: administer) int32u ICDCounter = 4;
-  readonly attribute command_id generatedCommandList[] = 65528;
-  readonly attribute command_id acceptedCommandList[] = 65529;
-  readonly attribute event_id eventList[] = 65530;
-  readonly attribute attrib_id attributeList[] = 65531;
-  readonly attribute bitmap32 featureMap = 65532;
-  readonly attribute int16u clusterRevision = 65533;
-
-  request struct RegisterClientMonitoringRequest {
-    node_id clientNodeID = 0;
-    OCTET_STRING<16> key = 1;
-  }
-
-  response struct RegisterClientMonitoringResponse = 1 {
-    ENUM8 status = 0;
-    nullable INT32U ICDCounter = 1;
-  }
-
-  request struct UnregisterClientMonitoringRequest {
-    node_id clientNodeID = 0;
-  }
-
-  /** Register a client to the end device */
-  fabric command access(invoke: manage) RegisterClientMonitoring(RegisterClientMonitoringRequest): RegisterClientMonitoringResponse = 0;
-  /** Unregister a client from an end device */
-  fabric command access(invoke: manage) UnregisterClientMonitoring(UnregisterClientMonitoringRequest): DefaultSuccess = 2;
-  /** Request the end device to stay in Active Mode for an additional ActiveModeThreshold */
-  command access(invoke: manage) StayAwakeRequest(): DefaultSuccess = 3;
-}
-
 /** The Test Cluster is meant to validate the generated code */
 client cluster UnitTesting = 4294048773 {
   enum SimpleEnum : ENUM8 {
@@ -6118,7 +6076,6 @@
   command TestEmitTestFabricScopedEventRequest(TestEmitTestFabricScopedEventRequestRequest): TestEmitTestFabricScopedEventResponse = 21;
 }
 
-<<<<<<< HEAD
 /** The Fault Injection Cluster provide a means for a test harness to configure faults(for example triggering a fault in the system). */
 client cluster FaultInjection = 4294048774 {
   enum FaultType : ENUM8 {
@@ -6128,90 +6085,6 @@
     kChipFault = 3;
     kCertFault = 4;
   }
-=======
-endpoint 1 {
-  device type rootdevice = 22, version 1;
-  binding cluster Identify;
-  binding cluster Groups;
-  binding cluster Scenes;
-  binding cluster OnOff;
-  binding cluster OnOffSwitchConfiguration;
-  binding cluster LevelControl;
-  binding cluster BinaryInputBasic;
-  binding cluster Descriptor;
-  binding cluster Binding;
-  binding cluster AccessControl;
-  binding cluster Actions;
-  binding cluster BasicInformation;
-  binding cluster OtaSoftwareUpdateProvider;
-  binding cluster OtaSoftwareUpdateRequestor;
-  binding cluster LocalizationConfiguration;
-  binding cluster TimeFormatLocalization;
-  binding cluster UnitLocalization;
-  binding cluster PowerSourceConfiguration;
-  binding cluster PowerSource;
-  binding cluster GeneralCommissioning;
-  binding cluster NetworkCommissioning;
-  binding cluster DiagnosticLogs;
-  binding cluster GeneralDiagnostics;
-  binding cluster SoftwareDiagnostics;
-  binding cluster ThreadNetworkDiagnostics;
-  binding cluster WiFiNetworkDiagnostics;
-  binding cluster EthernetNetworkDiagnostics;
-  binding cluster BridgedDeviceBasicInformation;
-  binding cluster Switch;
-  binding cluster AdministratorCommissioning;
-  binding cluster OperationalCredentials;
-  binding cluster GroupKeyManagement;
-  binding cluster FixedLabel;
-  binding cluster UserLabel;
-  binding cluster BooleanState;
-  binding cluster IcdManagement;
-  binding cluster ModeSelect;
-  binding cluster AirQuality;
-  binding cluster HepaFilterMonitoring;
-  binding cluster ActivatedCarbonFilterMonitoring;
-  binding cluster CeramicFilterMonitoring;
-  binding cluster ElectrostaticFilterMonitoring;
-  binding cluster UvFilterMonitoring;
-  binding cluster IonizingFilterMonitoring;
-  binding cluster ZeoliteFilterMonitoring;
-  binding cluster OzoneFilterMonitoring;
-  binding cluster WaterTankMonitoring;
-  binding cluster FuelTankMonitoring;
-  binding cluster InkCartridgeMonitoring;
-  binding cluster TonerCartridgeMonitoring;
-  binding cluster DoorLock;
-  binding cluster WindowCovering;
-  binding cluster BarrierControl;
-  binding cluster PumpConfigurationAndControl;
-  binding cluster Thermostat;
-  binding cluster FanControl;
-  binding cluster ThermostatUserInterfaceConfiguration;
-  binding cluster ColorControl;
-  binding cluster BallastConfiguration;
-  binding cluster IlluminanceMeasurement;
-  binding cluster TemperatureMeasurement;
-  binding cluster PressureMeasurement;
-  binding cluster FlowMeasurement;
-  binding cluster RelativeHumidityMeasurement;
-  binding cluster OccupancySensing;
-  binding cluster WakeOnLan;
-  binding cluster Channel;
-  binding cluster TargetNavigator;
-  binding cluster MediaPlayback;
-  binding cluster MediaInput;
-  binding cluster LowPower;
-  binding cluster KeypadInput;
-  binding cluster ContentLauncher;
-  binding cluster AudioOutput;
-  binding cluster ApplicationLauncher;
-  binding cluster ApplicationBasic;
-  binding cluster AccountLogin;
-  binding cluster ElectricalMeasurement;
-  binding cluster UnitTesting;
-}
->>>>>>> 64bf8677
 
   readonly attribute command_id generatedCommandList[] = 65528;
   readonly attribute command_id acceptedCommandList[] = 65529;
