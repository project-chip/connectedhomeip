// This IDL was generated automatically by ZAP.
// It is for view/code review purposes only.

/** Attributes and commands for putting a device into Identification mode (e.g. flashing a light). */
cluster Identify = 3 {
  revision 4;

  enum EffectIdentifierEnum : enum8 {
    kBlink = 0;
    kBreathe = 1;
    kOkay = 2;
    kChannelChange = 11;
    kFinishEffect = 254;
    kStopEffect = 255;
  }

  enum EffectVariantEnum : enum8 {
    kDefault = 0;
  }

  enum IdentifyTypeEnum : enum8 {
    kNone = 0;
    kLightOutput = 1;
    kVisibleIndicator = 2;
    kAudibleBeep = 3;
    kDisplay = 4;
    kActuator = 5;
  }

  attribute int16u identifyTime = 0;
  readonly attribute IdentifyTypeEnum identifyType = 1;
  readonly attribute command_id generatedCommandList[] = 65528;
  readonly attribute command_id acceptedCommandList[] = 65529;
  readonly attribute event_id eventList[] = 65530;
  readonly attribute attrib_id attributeList[] = 65531;
  readonly attribute bitmap32 featureMap = 65532;
  readonly attribute int16u clusterRevision = 65533;

  request struct IdentifyRequest {
    int16u identifyTime = 0;
  }

  request struct TriggerEffectRequest {
    EffectIdentifierEnum effectIdentifier = 0;
    EffectVariantEnum effectVariant = 1;
  }

  /** Command description for Identify */
  command access(invoke: manage) Identify(IdentifyRequest): DefaultSuccess = 0;
  /** Command description for TriggerEffect */
  command access(invoke: manage) TriggerEffect(TriggerEffectRequest): DefaultSuccess = 64;
}

/** Attributes and commands for group configuration and manipulation. */
cluster Groups = 4 {
  revision 4;

  bitmap Feature : bitmap32 {
    kGroupNames = 0x1;
  }

  bitmap NameSupportBitmap : bitmap8 {
    kGroupNames = 0x80;
  }

  readonly attribute NameSupportBitmap nameSupport = 0;
  readonly attribute command_id generatedCommandList[] = 65528;
  readonly attribute command_id acceptedCommandList[] = 65529;
  readonly attribute event_id eventList[] = 65530;
  readonly attribute attrib_id attributeList[] = 65531;
  readonly attribute bitmap32 featureMap = 65532;
  readonly attribute int16u clusterRevision = 65533;

  request struct AddGroupRequest {
    group_id groupID = 0;
    char_string<16> groupName = 1;
  }

  response struct AddGroupResponse = 0 {
    enum8 status = 0;
    group_id groupID = 1;
  }

  request struct ViewGroupRequest {
    group_id groupID = 0;
  }

  response struct ViewGroupResponse = 1 {
    enum8 status = 0;
    group_id groupID = 1;
    char_string<16> groupName = 2;
  }

  request struct GetGroupMembershipRequest {
    group_id groupList[] = 0;
  }

  response struct GetGroupMembershipResponse = 2 {
    nullable int8u capacity = 0;
    group_id groupList[] = 1;
  }

  request struct RemoveGroupRequest {
    group_id groupID = 0;
  }

  response struct RemoveGroupResponse = 3 {
    enum8 status = 0;
    group_id groupID = 1;
  }

  request struct AddGroupIfIdentifyingRequest {
    group_id groupID = 0;
    char_string<16> groupName = 1;
  }

  /** Command description for AddGroup */
  fabric command access(invoke: manage) AddGroup(AddGroupRequest): AddGroupResponse = 0;
  /** Command description for ViewGroup */
  fabric command ViewGroup(ViewGroupRequest): ViewGroupResponse = 1;
  /** Command description for GetGroupMembership */
  fabric command GetGroupMembership(GetGroupMembershipRequest): GetGroupMembershipResponse = 2;
  /** Command description for RemoveGroup */
  fabric command access(invoke: manage) RemoveGroup(RemoveGroupRequest): RemoveGroupResponse = 3;
  /** Command description for RemoveAllGroups */
  fabric command access(invoke: manage) RemoveAllGroups(): DefaultSuccess = 4;
  /** Command description for AddGroupIfIdentifying */
  fabric command access(invoke: manage) AddGroupIfIdentifying(AddGroupIfIdentifyingRequest): DefaultSuccess = 5;
}

/** Attributes and commands for switching devices between 'On' and 'Off' states. */
cluster OnOff = 6 {
  revision 6;

  enum DelayedAllOffEffectVariantEnum : enum8 {
    kDelayedOffFastFade = 0;
    kNoFade = 1;
    kDelayedOffSlowFade = 2;
  }

  enum DyingLightEffectVariantEnum : enum8 {
    kDyingLightFadeOff = 0;
  }

  enum EffectIdentifierEnum : enum8 {
    kDelayedAllOff = 0;
    kDyingLight = 1;
  }

  enum StartUpOnOffEnum : enum8 {
    kOff = 0;
    kOn = 1;
    kToggle = 2;
  }

  bitmap Feature : bitmap32 {
    kLighting = 0x1;
    kDeadFrontBehavior = 0x2;
    kOffOnly = 0x4;
  }

  bitmap OnOffControlBitmap : bitmap8 {
    kAcceptOnlyWhenOn = 0x1;
  }

  readonly attribute boolean onOff = 0;
  readonly attribute optional boolean globalSceneControl = 16384;
  attribute optional int16u onTime = 16385;
  attribute optional int16u offWaitTime = 16386;
  attribute access(write: manage) optional nullable StartUpOnOffEnum startUpOnOff = 16387;
  readonly attribute command_id generatedCommandList[] = 65528;
  readonly attribute command_id acceptedCommandList[] = 65529;
  readonly attribute event_id eventList[] = 65530;
  readonly attribute attrib_id attributeList[] = 65531;
  readonly attribute bitmap32 featureMap = 65532;
  readonly attribute int16u clusterRevision = 65533;

  request struct OffWithEffectRequest {
    EffectIdentifierEnum effectIdentifier = 0;
    enum8 effectVariant = 1;
  }

  request struct OnWithTimedOffRequest {
    OnOffControlBitmap onOffControl = 0;
    int16u onTime = 1;
    int16u offWaitTime = 2;
  }

  /** On receipt of this command, a device SHALL enter its ‘Off’ state. This state is device dependent, but it is recommended that it is used for power off or similar functions. On receipt of the Off command, the OnTime attribute SHALL be set to 0. */
  command Off(): DefaultSuccess = 0;
  /** On receipt of this command, a device SHALL enter its ‘On’ state. This state is device dependent, but it is recommended that it is used for power on or similar functions. On receipt of the On command, if the value of the OnTime attribute is equal to 0, the device SHALL set the OffWaitTime attribute to 0. */
  command On(): DefaultSuccess = 1;
  /** On receipt of this command, if a device is in its ‘Off’ state it SHALL enter its ‘On’ state. Otherwise, if it is in its ‘On’ state it SHALL enter its ‘Off’ state. On receipt of the Toggle command, if the value of the OnOff attribute is equal to FALSE and if the value of the OnTime attribute is equal to 0, the device SHALL set the OffWaitTime attribute to 0. If the value of the OnOff attribute is equal to TRUE, the OnTime attribute SHALL be set to 0. */
  command Toggle(): DefaultSuccess = 2;
  /** The OffWithEffect command allows devices to be turned off using enhanced ways of fading. */
  command OffWithEffect(OffWithEffectRequest): DefaultSuccess = 64;
  /** The OnWithRecallGlobalScene command allows the recall of the settings when the device was turned off. */
  command OnWithRecallGlobalScene(): DefaultSuccess = 65;
  /** The OnWithTimedOff command allows devices to be turned on for a specific duration with a guarded off duration so that SHOULD the device be subsequently switched off, further OnWithTimedOff commands, received during this time, are prevented from turning the devices back on. */
  command OnWithTimedOff(OnWithTimedOffRequest): DefaultSuccess = 66;
}

/** Attributes and commands for configuring On/Off switching devices. */
deprecated cluster OnOffSwitchConfiguration = 7 {
  revision 1; // NOTE: Default/not specifically set

  readonly attribute enum8 switchType = 0;
  attribute enum8 switchActions = 16;
  readonly attribute command_id generatedCommandList[] = 65528;
  readonly attribute command_id acceptedCommandList[] = 65529;
  readonly attribute event_id eventList[] = 65530;
  readonly attribute attrib_id attributeList[] = 65531;
  readonly attribute bitmap32 featureMap = 65532;
  readonly attribute int16u clusterRevision = 65533;
}

/** Attributes and commands for controlling devices that can be set to a level between fully 'On' and fully 'Off.' */
cluster LevelControl = 8 {
  revision 5;

  enum MoveModeEnum : enum8 {
    kUp = 0;
    kDown = 1;
  }

  enum StepModeEnum : enum8 {
    kUp = 0;
    kDown = 1;
  }

  bitmap Feature : bitmap32 {
    kOnOff = 0x1;
    kLighting = 0x2;
    kFrequency = 0x4;
  }

  bitmap OptionsBitmap : bitmap8 {
    kExecuteIfOff = 0x1;
    kCoupleColorTempToLevel = 0x2;
  }

  readonly attribute nullable int8u currentLevel = 0;
  readonly attribute optional int16u remainingTime = 1;
  readonly attribute optional int8u minLevel = 2;
  readonly attribute optional int8u maxLevel = 3;
  readonly attribute optional int16u currentFrequency = 4;
  readonly attribute optional int16u minFrequency = 5;
  readonly attribute optional int16u maxFrequency = 6;
  attribute OptionsBitmap options = 15;
  attribute optional int16u onOffTransitionTime = 16;
  attribute nullable int8u onLevel = 17;
  attribute optional nullable int16u onTransitionTime = 18;
  attribute optional nullable int16u offTransitionTime = 19;
  attribute optional nullable int8u defaultMoveRate = 20;
  attribute access(write: manage) optional nullable int8u startUpCurrentLevel = 16384;
  readonly attribute command_id generatedCommandList[] = 65528;
  readonly attribute command_id acceptedCommandList[] = 65529;
  readonly attribute event_id eventList[] = 65530;
  readonly attribute attrib_id attributeList[] = 65531;
  readonly attribute bitmap32 featureMap = 65532;
  readonly attribute int16u clusterRevision = 65533;

  request struct MoveToLevelRequest {
    int8u level = 0;
    nullable int16u transitionTime = 1;
    OptionsBitmap optionsMask = 2;
    OptionsBitmap optionsOverride = 3;
  }

  request struct MoveRequest {
    MoveModeEnum moveMode = 0;
    nullable int8u rate = 1;
    OptionsBitmap optionsMask = 2;
    OptionsBitmap optionsOverride = 3;
  }

  request struct StepRequest {
    StepModeEnum stepMode = 0;
    int8u stepSize = 1;
    nullable int16u transitionTime = 2;
    OptionsBitmap optionsMask = 3;
    OptionsBitmap optionsOverride = 4;
  }

  request struct StopRequest {
    OptionsBitmap optionsMask = 0;
    OptionsBitmap optionsOverride = 1;
  }

  request struct MoveToLevelWithOnOffRequest {
    int8u level = 0;
    nullable int16u transitionTime = 1;
    OptionsBitmap optionsMask = 2;
    OptionsBitmap optionsOverride = 3;
  }

  request struct MoveWithOnOffRequest {
    MoveModeEnum moveMode = 0;
    nullable int8u rate = 1;
    OptionsBitmap optionsMask = 2;
    OptionsBitmap optionsOverride = 3;
  }

  request struct StepWithOnOffRequest {
    StepModeEnum stepMode = 0;
    int8u stepSize = 1;
    nullable int16u transitionTime = 2;
    OptionsBitmap optionsMask = 3;
    OptionsBitmap optionsOverride = 4;
  }

  request struct StopWithOnOffRequest {
    OptionsBitmap optionsMask = 0;
    OptionsBitmap optionsOverride = 1;
  }

  request struct MoveToClosestFrequencyRequest {
    int16u frequency = 0;
  }

  /** Command description for MoveToLevel */
  command MoveToLevel(MoveToLevelRequest): DefaultSuccess = 0;
  /** Command description for Move */
  command Move(MoveRequest): DefaultSuccess = 1;
  /** Command description for Step */
  command Step(StepRequest): DefaultSuccess = 2;
  /** Command description for Stop */
  command Stop(StopRequest): DefaultSuccess = 3;
  /** Command description for MoveToLevelWithOnOff */
  command MoveToLevelWithOnOff(MoveToLevelWithOnOffRequest): DefaultSuccess = 4;
  /** Command description for MoveWithOnOff */
  command MoveWithOnOff(MoveWithOnOffRequest): DefaultSuccess = 5;
  /** Command description for StepWithOnOff */
  command StepWithOnOff(StepWithOnOffRequest): DefaultSuccess = 6;
  /** Command description for StopWithOnOff */
  command StopWithOnOff(StopWithOnOffRequest): DefaultSuccess = 7;
  /** Change the currrent frequency to the provided one, or a close
        approximation if the exact provided one is not possible. */
  command MoveToClosestFrequency(MoveToClosestFrequencyRequest): DefaultSuccess = 8;
}

/** An interface for reading the value of a binary measurement and accessing various characteristics of that measurement. */
deprecated cluster BinaryInputBasic = 15 {
  revision 1; // NOTE: Default/not specifically set

  attribute optional char_string<16> activeText = 4;
  attribute optional char_string<16> description = 28;
  attribute optional char_string<16> inactiveText = 46;
  attribute boolean outOfService = 81;
  readonly attribute optional enum8 polarity = 84;
  attribute boolean presentValue = 85;
  attribute optional enum8 reliability = 103;
  readonly attribute bitmap8 statusFlags = 111;
  readonly attribute optional int32u applicationType = 256;
  readonly attribute command_id generatedCommandList[] = 65528;
  readonly attribute command_id acceptedCommandList[] = 65529;
  readonly attribute event_id eventList[] = 65530;
  readonly attribute attrib_id attributeList[] = 65531;
  readonly attribute bitmap32 featureMap = 65532;
  readonly attribute int16u clusterRevision = 65533;
}

/** Cluster to control pulse width modulation */
deprecated cluster PulseWidthModulation = 28 {
  revision 1; // NOTE: Default/not specifically set

  readonly attribute command_id generatedCommandList[] = 65528;
  readonly attribute command_id acceptedCommandList[] = 65529;
  readonly attribute event_id eventList[] = 65530;
  readonly attribute attrib_id attributeList[] = 65531;
  readonly attribute bitmap32 featureMap = 65532;
  readonly attribute int16u clusterRevision = 65533;
}

/** The Descriptor Cluster is meant to replace the support from the Zigbee Device Object (ZDO) for describing a node, its endpoints and clusters. */
cluster Descriptor = 29 {
  revision 2;

  bitmap Feature : bitmap32 {
    kTagList = 0x1;
  }

  struct DeviceTypeStruct {
    devtype_id deviceType = 0;
    int16u revision = 1;
  }

  struct SemanticTagStruct {
    nullable vendor_id mfgCode = 0;
    enum8 namespaceID = 1;
    enum8 tag = 2;
    optional nullable char_string label = 3;
  }

  readonly attribute DeviceTypeStruct deviceTypeList[] = 0;
  readonly attribute cluster_id serverList[] = 1;
  readonly attribute cluster_id clientList[] = 2;
  readonly attribute endpoint_no partsList[] = 3;
  readonly attribute optional SemanticTagStruct tagList[] = 4;
  readonly attribute command_id generatedCommandList[] = 65528;
  readonly attribute command_id acceptedCommandList[] = 65529;
  readonly attribute event_id eventList[] = 65530;
  readonly attribute attrib_id attributeList[] = 65531;
  readonly attribute bitmap32 featureMap = 65532;
  readonly attribute int16u clusterRevision = 65533;
}

/** The Binding Cluster is meant to replace the support from the Zigbee Device Object (ZDO) for supporting the binding table. */
cluster Binding = 30 {
  revision 1; // NOTE: Default/not specifically set

  fabric_scoped struct TargetStruct {
    optional node_id node = 1;
    optional group_id group = 2;
    optional endpoint_no endpoint = 3;
    optional cluster_id cluster = 4;
    fabric_idx fabricIndex = 254;
  }

  attribute access(write: manage) TargetStruct binding[] = 0;
  readonly attribute command_id generatedCommandList[] = 65528;
  readonly attribute command_id acceptedCommandList[] = 65529;
  readonly attribute event_id eventList[] = 65530;
  readonly attribute attrib_id attributeList[] = 65531;
  readonly attribute bitmap32 featureMap = 65532;
  readonly attribute int16u clusterRevision = 65533;
}

/** The Access Control Cluster exposes a data model view of a
      Node's Access Control List (ACL), which codifies the rules used to manage
      and enforce Access Control for the Node's endpoints and their associated
      cluster instances. */
cluster AccessControl = 31 {
  revision 1; // NOTE: Default/not specifically set

  enum AccessControlEntryAuthModeEnum : enum8 {
    kPASE = 1;
    kCASE = 2;
    kGroup = 3;
  }

  enum AccessControlEntryPrivilegeEnum : enum8 {
    kView = 1;
    kProxyView = 2;
    kOperate = 3;
    kManage = 4;
    kAdminister = 5;
  }

  enum ChangeTypeEnum : enum8 {
    kChanged = 0;
    kAdded = 1;
    kRemoved = 2;
  }

  struct AccessControlTargetStruct {
    nullable cluster_id cluster = 0;
    nullable endpoint_no endpoint = 1;
    nullable devtype_id deviceType = 2;
  }

  fabric_scoped struct AccessControlEntryStruct {
    fabric_sensitive AccessControlEntryPrivilegeEnum privilege = 1;
    fabric_sensitive AccessControlEntryAuthModeEnum authMode = 2;
    nullable fabric_sensitive int64u subjects[] = 3;
    nullable fabric_sensitive AccessControlTargetStruct targets[] = 4;
    fabric_idx fabricIndex = 254;
  }

  fabric_scoped struct AccessControlExtensionStruct {
    fabric_sensitive octet_string<128> data = 1;
    fabric_idx fabricIndex = 254;
  }

  fabric_sensitive info event access(read: administer) AccessControlEntryChanged = 0 {
    nullable node_id adminNodeID = 1;
    nullable int16u adminPasscodeID = 2;
    ChangeTypeEnum changeType = 3;
    nullable AccessControlEntryStruct latestValue = 4;
    fabric_idx fabricIndex = 254;
  }

  fabric_sensitive info event access(read: administer) AccessControlExtensionChanged = 1 {
    nullable node_id adminNodeID = 1;
    nullable int16u adminPasscodeID = 2;
    ChangeTypeEnum changeType = 3;
    nullable AccessControlExtensionStruct latestValue = 4;
    fabric_idx fabricIndex = 254;
  }

  attribute access(read: administer, write: administer) AccessControlEntryStruct acl[] = 0;
  attribute access(read: administer, write: administer) optional AccessControlExtensionStruct extension[] = 1;
  readonly attribute int16u subjectsPerAccessControlEntry = 2;
  readonly attribute int16u targetsPerAccessControlEntry = 3;
  readonly attribute int16u accessControlEntriesPerFabric = 4;
  readonly attribute command_id generatedCommandList[] = 65528;
  readonly attribute command_id acceptedCommandList[] = 65529;
  readonly attribute event_id eventList[] = 65530;
  readonly attribute attrib_id attributeList[] = 65531;
  readonly attribute bitmap32 featureMap = 65532;
  readonly attribute int16u clusterRevision = 65533;
}

/** This cluster provides a standardized way for a Node (typically a Bridge, but could be any Node) to expose action information. */
cluster Actions = 37 {
  revision 1; // NOTE: Default/not specifically set

  enum ActionErrorEnum : enum8 {
    kUnknown = 0;
    kInterrupted = 1;
  }

  enum ActionStateEnum : enum8 {
    kInactive = 0;
    kActive = 1;
    kPaused = 2;
    kDisabled = 3;
  }

  enum ActionTypeEnum : enum8 {
    kOther = 0;
    kScene = 1;
    kSequence = 2;
    kAutomation = 3;
    kException = 4;
    kNotification = 5;
    kAlarm = 6;
  }

  enum EndpointListTypeEnum : enum8 {
    kOther = 0;
    kRoom = 1;
    kZone = 2;
  }

  bitmap CommandBits : bitmap16 {
    kInstantAction = 0x1;
    kInstantActionWithTransition = 0x2;
    kStartAction = 0x4;
    kStartActionWithDuration = 0x8;
    kStopAction = 0x10;
    kPauseAction = 0x20;
    kPauseActionWithDuration = 0x40;
    kResumeAction = 0x80;
    kEnableAction = 0x100;
    kEnableActionWithDuration = 0x200;
    kDisableAction = 0x400;
    kDisableActionWithDuration = 0x800;
  }

  struct ActionStruct {
    int16u actionID = 0;
    char_string<32> name = 1;
    ActionTypeEnum type = 2;
    int16u endpointListID = 3;
    CommandBits supportedCommands = 4;
    ActionStateEnum state = 5;
  }

  struct EndpointListStruct {
    int16u endpointListID = 0;
    char_string<32> name = 1;
    EndpointListTypeEnum type = 2;
    endpoint_no endpoints[] = 3;
  }

  info event StateChanged = 0 {
    int16u actionID = 0;
    int32u invokeID = 1;
    ActionStateEnum newState = 2;
  }

  info event ActionFailed = 1 {
    int16u actionID = 0;
    int32u invokeID = 1;
    ActionStateEnum newState = 2;
    ActionErrorEnum error = 3;
  }

  readonly attribute ActionStruct actionList[] = 0;
  readonly attribute EndpointListStruct endpointLists[] = 1;
  readonly attribute optional long_char_string<512> setupURL = 2;
  readonly attribute command_id generatedCommandList[] = 65528;
  readonly attribute command_id acceptedCommandList[] = 65529;
  readonly attribute event_id eventList[] = 65530;
  readonly attribute attrib_id attributeList[] = 65531;
  readonly attribute bitmap32 featureMap = 65532;
  readonly attribute int16u clusterRevision = 65533;

  request struct InstantActionRequest {
    int16u actionID = 0;
    optional int32u invokeID = 1;
  }

  request struct InstantActionWithTransitionRequest {
    int16u actionID = 0;
    optional int32u invokeID = 1;
    int16u transitionTime = 2;
  }

  request struct StartActionRequest {
    int16u actionID = 0;
    optional int32u invokeID = 1;
  }

  request struct StartActionWithDurationRequest {
    int16u actionID = 0;
    optional int32u invokeID = 1;
    int32u duration = 2;
  }

  request struct StopActionRequest {
    int16u actionID = 0;
    optional int32u invokeID = 1;
  }

  request struct PauseActionRequest {
    int16u actionID = 0;
    optional int32u invokeID = 1;
  }

  request struct PauseActionWithDurationRequest {
    int16u actionID = 0;
    optional int32u invokeID = 1;
    int32u duration = 2;
  }

  request struct ResumeActionRequest {
    int16u actionID = 0;
    optional int32u invokeID = 1;
  }

  request struct EnableActionRequest {
    int16u actionID = 0;
    optional int32u invokeID = 1;
  }

  request struct EnableActionWithDurationRequest {
    int16u actionID = 0;
    optional int32u invokeID = 1;
    int32u duration = 2;
  }

  request struct DisableActionRequest {
    int16u actionID = 0;
    optional int32u invokeID = 1;
  }

  request struct DisableActionWithDurationRequest {
    int16u actionID = 0;
    optional int32u invokeID = 1;
    int32u duration = 2;
  }

  /** This command triggers an action (state change) on the involved endpoints. */
  command InstantAction(InstantActionRequest): DefaultSuccess = 0;
  /** This command triggers an action (state change) on the involved endpoints, with a specified time to transition from the current state to the new state. */
  command InstantActionWithTransition(InstantActionWithTransitionRequest): DefaultSuccess = 1;
  /** This command triggers the commencement of an action on the involved endpoints. */
  command StartAction(StartActionRequest): DefaultSuccess = 2;
  /** This command triggers the commencement of an action (with a duration) on the involved endpoints. */
  command StartActionWithDuration(StartActionWithDurationRequest): DefaultSuccess = 3;
  /** This command stops the ongoing action on the involved endpoints. */
  command StopAction(StopActionRequest): DefaultSuccess = 4;
  /** This command pauses an ongoing action. */
  command PauseAction(PauseActionRequest): DefaultSuccess = 5;
  /** This command pauses an ongoing action with a duration. */
  command PauseActionWithDuration(PauseActionWithDurationRequest): DefaultSuccess = 6;
  /** This command resumes a previously paused action. */
  command ResumeAction(ResumeActionRequest): DefaultSuccess = 7;
  /** This command enables a certain action or automation. */
  command EnableAction(EnableActionRequest): DefaultSuccess = 8;
  /** This command enables a certain action or automation with a duration. */
  command EnableActionWithDuration(EnableActionWithDurationRequest): DefaultSuccess = 9;
  /** This command disables a certain action or automation. */
  command DisableAction(DisableActionRequest): DefaultSuccess = 10;
  /** This command disables a certain action or automation with a duration. */
  command DisableActionWithDuration(DisableActionWithDurationRequest): DefaultSuccess = 11;
}

/** This cluster provides attributes and events for determining basic information about Nodes, which supports both
      Commissioning and operational determination of Node characteristics, such as Vendor ID, Product ID and serial number,
      which apply to the whole Node. Also allows setting user device information such as location. */
cluster BasicInformation = 40 {
  revision 3;

  enum ColorEnum : enum8 {
    kBlack = 0;
    kNavy = 1;
    kGreen = 2;
    kTeal = 3;
    kMaroon = 4;
    kPurple = 5;
    kOlive = 6;
    kGray = 7;
    kBlue = 8;
    kLime = 9;
    kAqua = 10;
    kRed = 11;
    kFuchsia = 12;
    kYellow = 13;
    kWhite = 14;
    kNickel = 15;
    kChrome = 16;
    kBrass = 17;
    kCopper = 18;
    kSilver = 19;
    kGold = 20;
  }

  enum ProductFinishEnum : enum8 {
    kOther = 0;
    kMatte = 1;
    kSatin = 2;
    kPolished = 3;
    kRugged = 4;
    kFabric = 5;
  }

  struct CapabilityMinimaStruct {
    int16u caseSessionsPerFabric = 0;
    int16u subscriptionsPerFabric = 1;
  }

  struct ProductAppearanceStruct {
    ProductFinishEnum finish = 0;
    nullable ColorEnum primaryColor = 1;
  }

  critical event StartUp = 0 {
    int32u softwareVersion = 0;
  }

  critical event ShutDown = 1 {
  }

  info event Leave = 2 {
    fabric_idx fabricIndex = 0;
  }

  info event ReachableChanged = 3 {
    boolean reachableNewValue = 0;
  }

  readonly attribute int16u dataModelRevision = 0;
  readonly attribute char_string<32> vendorName = 1;
  readonly attribute vendor_id vendorID = 2;
  readonly attribute char_string<32> productName = 3;
  readonly attribute int16u productID = 4;
  attribute access(write: manage) char_string<32> nodeLabel = 5;
  attribute access(write: administer) char_string<2> location = 6;
  readonly attribute int16u hardwareVersion = 7;
  readonly attribute char_string<64> hardwareVersionString = 8;
  readonly attribute int32u softwareVersion = 9;
  readonly attribute char_string<64> softwareVersionString = 10;
  readonly attribute optional char_string<16> manufacturingDate = 11;
  readonly attribute optional char_string<32> partNumber = 12;
  readonly attribute optional long_char_string<256> productURL = 13;
  readonly attribute optional char_string<64> productLabel = 14;
  readonly attribute optional char_string<32> serialNumber = 15;
  attribute access(write: manage) optional boolean localConfigDisabled = 16;
  readonly attribute optional boolean reachable = 17;
  readonly attribute optional char_string<32> uniqueID = 18;
  readonly attribute CapabilityMinimaStruct capabilityMinima = 19;
  readonly attribute optional ProductAppearanceStruct productAppearance = 20;
  readonly attribute int32u specificationVersion = 21;
  readonly attribute int16u maxPathsPerInvoke = 22;
  readonly attribute command_id generatedCommandList[] = 65528;
  readonly attribute command_id acceptedCommandList[] = 65529;
  readonly attribute event_id eventList[] = 65530;
  readonly attribute attrib_id attributeList[] = 65531;
  readonly attribute bitmap32 featureMap = 65532;
  readonly attribute int16u clusterRevision = 65533;

  command MfgSpecificPing(): DefaultSuccess = 0;
}

/** Provides an interface for providing OTA software updates */
cluster OtaSoftwareUpdateProvider = 41 {
  revision 1; // NOTE: Default/not specifically set

  enum ApplyUpdateActionEnum : enum8 {
    kProceed = 0;
    kAwaitNextAction = 1;
    kDiscontinue = 2;
  }

  enum DownloadProtocolEnum : enum8 {
    kBDXSynchronous = 0;
    kBDXAsynchronous = 1;
    kHTTPS = 2;
    kVendorSpecific = 3;
  }

  enum StatusEnum : enum8 {
    kUpdateAvailable = 0;
    kBusy = 1;
    kNotAvailable = 2;
    kDownloadProtocolNotSupported = 3;
  }

  readonly attribute command_id generatedCommandList[] = 65528;
  readonly attribute command_id acceptedCommandList[] = 65529;
  readonly attribute event_id eventList[] = 65530;
  readonly attribute attrib_id attributeList[] = 65531;
  readonly attribute bitmap32 featureMap = 65532;
  readonly attribute int16u clusterRevision = 65533;

  request struct QueryImageRequest {
    vendor_id vendorID = 0;
    int16u productID = 1;
    int32u softwareVersion = 2;
    DownloadProtocolEnum protocolsSupported[] = 3;
    optional int16u hardwareVersion = 4;
    optional char_string<2> location = 5;
    optional boolean requestorCanConsent = 6;
    optional octet_string<512> metadataForProvider = 7;
  }

  response struct QueryImageResponse = 1 {
    StatusEnum status = 0;
    optional int32u delayedActionTime = 1;
    optional char_string<256> imageURI = 2;
    optional int32u softwareVersion = 3;
    optional char_string<64> softwareVersionString = 4;
    optional octet_string<32> updateToken = 5;
    optional boolean userConsentNeeded = 6;
    optional octet_string<512> metadataForRequestor = 7;
  }

  request struct ApplyUpdateRequestRequest {
    octet_string<32> updateToken = 0;
    int32u newVersion = 1;
  }

  response struct ApplyUpdateResponse = 3 {
    ApplyUpdateActionEnum action = 0;
    int32u delayedActionTime = 1;
  }

  request struct NotifyUpdateAppliedRequest {
    octet_string<32> updateToken = 0;
    int32u softwareVersion = 1;
  }

  /** Determine availability of a new Software Image */
  command QueryImage(QueryImageRequest): QueryImageResponse = 0;
  /** Determine next action to take for a downloaded Software Image */
  command ApplyUpdateRequest(ApplyUpdateRequestRequest): ApplyUpdateResponse = 2;
  /** Notify OTA Provider that an update was applied */
  command NotifyUpdateApplied(NotifyUpdateAppliedRequest): DefaultSuccess = 4;
}

/** Provides an interface for downloading and applying OTA software updates */
cluster OtaSoftwareUpdateRequestor = 42 {
  revision 1; // NOTE: Default/not specifically set

  enum AnnouncementReasonEnum : enum8 {
    kSimpleAnnouncement = 0;
    kUpdateAvailable = 1;
    kUrgentUpdateAvailable = 2;
  }

  enum ChangeReasonEnum : enum8 {
    kUnknown = 0;
    kSuccess = 1;
    kFailure = 2;
    kTimeOut = 3;
    kDelayByProvider = 4;
  }

  enum UpdateStateEnum : enum8 {
    kUnknown = 0;
    kIdle = 1;
    kQuerying = 2;
    kDelayedOnQuery = 3;
    kDownloading = 4;
    kApplying = 5;
    kDelayedOnApply = 6;
    kRollingBack = 7;
    kDelayedOnUserConsent = 8;
  }

  fabric_scoped struct ProviderLocation {
    node_id providerNodeID = 1;
    endpoint_no endpoint = 2;
    fabric_idx fabricIndex = 254;
  }

  info event StateTransition = 0 {
    UpdateStateEnum previousState = 0;
    UpdateStateEnum newState = 1;
    ChangeReasonEnum reason = 2;
    nullable int32u targetSoftwareVersion = 3;
  }

  critical event VersionApplied = 1 {
    int32u softwareVersion = 0;
    int16u productID = 1;
  }

  info event DownloadError = 2 {
    int32u softwareVersion = 0;
    int64u bytesDownloaded = 1;
    nullable int8u progressPercent = 2;
    nullable int64s platformCode = 3;
  }

  attribute access(write: administer) ProviderLocation defaultOTAProviders[] = 0;
  readonly attribute boolean updatePossible = 1;
  readonly attribute UpdateStateEnum updateState = 2;
  readonly attribute nullable int8u updateStateProgress = 3;
  readonly attribute command_id generatedCommandList[] = 65528;
  readonly attribute command_id acceptedCommandList[] = 65529;
  readonly attribute event_id eventList[] = 65530;
  readonly attribute attrib_id attributeList[] = 65531;
  readonly attribute bitmap32 featureMap = 65532;
  readonly attribute int16u clusterRevision = 65533;

  request struct AnnounceOTAProviderRequest {
    node_id providerNodeID = 0;
    vendor_id vendorID = 1;
    AnnouncementReasonEnum announcementReason = 2;
    optional octet_string<512> metadataForNode = 3;
    endpoint_no endpoint = 4;
  }

  /** Announce the presence of an OTA Provider */
  command AnnounceOTAProvider(AnnounceOTAProviderRequest): DefaultSuccess = 0;
}

/** Nodes should be expected to be deployed to any and all regions of the world. These global regions
      may have differing common languages, units of measurements, and numerical formatting
      standards. As such, Nodes that visually or audibly convey information need a mechanism by which
      they can be configured to use a user’s preferred language, units, etc */
cluster LocalizationConfiguration = 43 {
  revision 1; // NOTE: Default/not specifically set

  attribute access(write: manage) char_string<35> activeLocale = 0;
  readonly attribute char_string supportedLocales[] = 1;
  readonly attribute command_id generatedCommandList[] = 65528;
  readonly attribute command_id acceptedCommandList[] = 65529;
  readonly attribute event_id eventList[] = 65530;
  readonly attribute attrib_id attributeList[] = 65531;
  readonly attribute bitmap32 featureMap = 65532;
  readonly attribute int16u clusterRevision = 65533;
}

/** Nodes should be expected to be deployed to any and all regions of the world. These global regions
      may have differing preferences for how dates and times are conveyed. As such, Nodes that visually
      or audibly convey time information need a mechanism by which they can be configured to use a
      user’s preferred format. */
cluster TimeFormatLocalization = 44 {
  revision 1; // NOTE: Default/not specifically set

  enum CalendarTypeEnum : enum8 {
    kBuddhist = 0;
    kChinese = 1;
    kCoptic = 2;
    kEthiopian = 3;
    kGregorian = 4;
    kHebrew = 5;
    kIndian = 6;
    kIslamic = 7;
    kJapanese = 8;
    kKorean = 9;
    kPersian = 10;
    kTaiwanese = 11;
    kUseActiveLocale = 255;
  }

  enum HourFormatEnum : enum8 {
    k12hr = 0;
    k24hr = 1;
    kUseActiveLocale = 255;
  }

  bitmap Feature : bitmap32 {
    kCalendarFormat = 0x1;
  }

  attribute access(write: manage) HourFormatEnum hourFormat = 0;
  attribute access(write: manage) optional CalendarTypeEnum activeCalendarType = 1;
  readonly attribute optional CalendarTypeEnum supportedCalendarTypes[] = 2;
  readonly attribute command_id generatedCommandList[] = 65528;
  readonly attribute command_id acceptedCommandList[] = 65529;
  readonly attribute event_id eventList[] = 65530;
  readonly attribute attrib_id attributeList[] = 65531;
  readonly attribute bitmap32 featureMap = 65532;
  readonly attribute int16u clusterRevision = 65533;
}

/** Nodes should be expected to be deployed to any and all regions of the world. These global regions
      may have differing preferences for the units in which values are conveyed in communication to a
      user. As such, Nodes that visually or audibly convey measurable values to the user need a
      mechanism by which they can be configured to use a user’s preferred unit. */
cluster UnitLocalization = 45 {
  revision 1;

  enum TempUnitEnum : enum8 {
    kFahrenheit = 0;
    kCelsius = 1;
    kKelvin = 2;
  }

  bitmap Feature : bitmap32 {
    kTemperatureUnit = 0x1;
  }

  attribute access(write: manage) optional TempUnitEnum temperatureUnit = 0;
  readonly attribute command_id generatedCommandList[] = 65528;
  readonly attribute command_id acceptedCommandList[] = 65529;
  readonly attribute event_id eventList[] = 65530;
  readonly attribute attrib_id attributeList[] = 65531;
  readonly attribute bitmap32 featureMap = 65532;
  readonly attribute int16u clusterRevision = 65533;
}

/** This cluster is used to describe the configuration and capabilities of a Device's power system. */
cluster PowerSourceConfiguration = 46 {
  revision 1;

  readonly attribute endpoint_no sources[] = 0;
  readonly attribute command_id generatedCommandList[] = 65528;
  readonly attribute command_id acceptedCommandList[] = 65529;
  readonly attribute event_id eventList[] = 65530;
  readonly attribute attrib_id attributeList[] = 65531;
  readonly attribute bitmap32 featureMap = 65532;
  readonly attribute int16u clusterRevision = 65533;
}

/** This cluster is used to describe the configuration and capabilities of a physical power source that provides power to the Node. */
cluster PowerSource = 47 {
  revision 1; // NOTE: Default/not specifically set

  enum BatApprovedChemistryEnum : enum16 {
    kUnspecified = 0;
    kAlkaline = 1;
    kLithiumCarbonFluoride = 2;
    kLithiumChromiumOxide = 3;
    kLithiumCopperOxide = 4;
    kLithiumIronDisulfide = 5;
    kLithiumManganeseDioxide = 6;
    kLithiumThionylChloride = 7;
    kMagnesium = 8;
    kMercuryOxide = 9;
    kNickelOxyhydride = 10;
    kSilverOxide = 11;
    kZincAir = 12;
    kZincCarbon = 13;
    kZincChloride = 14;
    kZincManganeseDioxide = 15;
    kLeadAcid = 16;
    kLithiumCobaltOxide = 17;
    kLithiumIon = 18;
    kLithiumIonPolymer = 19;
    kLithiumIronPhosphate = 20;
    kLithiumSulfur = 21;
    kLithiumTitanate = 22;
    kNickelCadmium = 23;
    kNickelHydrogen = 24;
    kNickelIron = 25;
    kNickelMetalHydride = 26;
    kNickelZinc = 27;
    kSilverZinc = 28;
    kSodiumIon = 29;
    kSodiumSulfur = 30;
    kZincBromide = 31;
    kZincCerium = 32;
  }

  enum BatChargeFaultEnum : enum8 {
    kUnspecified = 0;
    kAmbientTooHot = 1;
    kAmbientTooCold = 2;
    kBatteryTooHot = 3;
    kBatteryTooCold = 4;
    kBatteryAbsent = 5;
    kBatteryOverVoltage = 6;
    kBatteryUnderVoltage = 7;
    kChargerOverVoltage = 8;
    kChargerUnderVoltage = 9;
    kSafetyTimeout = 10;
  }

  enum BatChargeLevelEnum : enum8 {
    kOK = 0;
    kWarning = 1;
    kCritical = 2;
  }

  enum BatChargeStateEnum : enum8 {
    kUnknown = 0;
    kIsCharging = 1;
    kIsAtFullCharge = 2;
    kIsNotCharging = 3;
  }

  enum BatCommonDesignationEnum : enum16 {
    kUnspecified = 0;
    kAAA = 1;
    kAA = 2;
    kC = 3;
    kD = 4;
    k4v5 = 5;
    k6v0 = 6;
    k9v0 = 7;
    k12AA = 8;
    kAAAA = 9;
    kA = 10;
    kB = 11;
    kF = 12;
    kN = 13;
    kNo6 = 14;
    kSubC = 15;
    kA23 = 16;
    kA27 = 17;
    kBA5800 = 18;
    kDuplex = 19;
    k4SR44 = 20;
    k523 = 21;
    k531 = 22;
    k15v0 = 23;
    k22v5 = 24;
    k30v0 = 25;
    k45v0 = 26;
    k67v5 = 27;
    kJ = 28;
    kCR123A = 29;
    kCR2 = 30;
    k2CR5 = 31;
    kCRP2 = 32;
    kCRV3 = 33;
    kSR41 = 34;
    kSR43 = 35;
    kSR44 = 36;
    kSR45 = 37;
    kSR48 = 38;
    kSR54 = 39;
    kSR55 = 40;
    kSR57 = 41;
    kSR58 = 42;
    kSR59 = 43;
    kSR60 = 44;
    kSR63 = 45;
    kSR64 = 46;
    kSR65 = 47;
    kSR66 = 48;
    kSR67 = 49;
    kSR68 = 50;
    kSR69 = 51;
    kSR516 = 52;
    kSR731 = 53;
    kSR712 = 54;
    kLR932 = 55;
    kA5 = 56;
    kA10 = 57;
    kA13 = 58;
    kA312 = 59;
    kA675 = 60;
    kAC41E = 61;
    k10180 = 62;
    k10280 = 63;
    k10440 = 64;
    k14250 = 65;
    k14430 = 66;
    k14500 = 67;
    k14650 = 68;
    k15270 = 69;
    k16340 = 70;
    kRCR123A = 71;
    k17500 = 72;
    k17670 = 73;
    k18350 = 74;
    k18500 = 75;
    k18650 = 76;
    k19670 = 77;
    k25500 = 78;
    k26650 = 79;
    k32600 = 80;
  }

  enum BatFaultEnum : enum8 {
    kUnspecified = 0;
    kOverTemp = 1;
    kUnderTemp = 2;
  }

  enum BatReplaceabilityEnum : enum8 {
    kUnspecified = 0;
    kNotReplaceable = 1;
    kUserReplaceable = 2;
    kFactoryReplaceable = 3;
  }

  enum PowerSourceStatusEnum : enum8 {
    kUnspecified = 0;
    kActive = 1;
    kStandby = 2;
    kUnavailable = 3;
  }

  enum WiredCurrentTypeEnum : enum8 {
    kAC = 0;
    kDC = 1;
  }

  enum WiredFaultEnum : enum8 {
    kUnspecified = 0;
    kOverVoltage = 1;
    kUnderVoltage = 2;
  }

  bitmap Feature : bitmap32 {
    kWired = 0x1;
    kBattery = 0x2;
    kRechargeable = 0x4;
    kReplaceable = 0x8;
  }

  struct BatChargeFaultChangeType {
    BatChargeFaultEnum current[] = 0;
    BatChargeFaultEnum previous[] = 1;
  }

  struct BatFaultChangeType {
    BatFaultEnum current[] = 0;
    BatFaultEnum previous[] = 1;
  }

  struct WiredFaultChangeType {
    WiredFaultEnum current[] = 0;
    WiredFaultEnum previous[] = 1;
  }

  info event WiredFaultChange = 0 {
    WiredFaultEnum current[] = 0;
    WiredFaultEnum previous[] = 1;
  }

  info event BatFaultChange = 1 {
    BatFaultEnum current[] = 0;
    BatFaultEnum previous[] = 1;
  }

  info event BatChargeFaultChange = 2 {
    BatChargeFaultEnum current[] = 0;
    BatChargeFaultEnum previous[] = 1;
  }

  readonly attribute PowerSourceStatusEnum status = 0;
  readonly attribute int8u order = 1;
  readonly attribute char_string<60> description = 2;
  readonly attribute optional nullable int32u wiredAssessedInputVoltage = 3;
  readonly attribute optional nullable int16u wiredAssessedInputFrequency = 4;
  readonly attribute optional WiredCurrentTypeEnum wiredCurrentType = 5;
  readonly attribute optional nullable int32u wiredAssessedCurrent = 6;
  readonly attribute optional int32u wiredNominalVoltage = 7;
  readonly attribute optional int32u wiredMaximumCurrent = 8;
  readonly attribute optional boolean wiredPresent = 9;
  readonly attribute optional WiredFaultEnum activeWiredFaults[] = 10;
  readonly attribute optional nullable int32u batVoltage = 11;
  readonly attribute optional nullable int8u batPercentRemaining = 12;
  readonly attribute optional nullable int32u batTimeRemaining = 13;
  readonly attribute optional BatChargeLevelEnum batChargeLevel = 14;
  readonly attribute optional boolean batReplacementNeeded = 15;
  readonly attribute optional BatReplaceabilityEnum batReplaceability = 16;
  readonly attribute optional boolean batPresent = 17;
  readonly attribute optional BatFaultEnum activeBatFaults[] = 18;
  readonly attribute optional char_string<60> batReplacementDescription = 19;
  readonly attribute optional BatCommonDesignationEnum batCommonDesignation = 20;
  readonly attribute optional char_string<20> batANSIDesignation = 21;
  readonly attribute optional char_string<20> batIECDesignation = 22;
  readonly attribute optional BatApprovedChemistryEnum batApprovedChemistry = 23;
  readonly attribute optional int32u batCapacity = 24;
  readonly attribute optional int8u batQuantity = 25;
  readonly attribute optional BatChargeStateEnum batChargeState = 26;
  readonly attribute optional nullable int32u batTimeToFullCharge = 27;
  readonly attribute optional boolean batFunctionalWhileCharging = 28;
  readonly attribute optional nullable int32u batChargingCurrent = 29;
  readonly attribute optional BatChargeFaultEnum activeBatChargeFaults[] = 30;
  readonly attribute endpoint_no endpointList[] = 31;
  readonly attribute command_id generatedCommandList[] = 65528;
  readonly attribute command_id acceptedCommandList[] = 65529;
  readonly attribute event_id eventList[] = 65530;
  readonly attribute attrib_id attributeList[] = 65531;
  readonly attribute bitmap32 featureMap = 65532;
  readonly attribute int16u clusterRevision = 65533;
}

/** This cluster is used to manage global aspects of the Commissioning flow. */
cluster GeneralCommissioning = 48 {
  revision 1; // NOTE: Default/not specifically set

  enum CommissioningErrorEnum : enum8 {
    kOK = 0;
    kValueOutsideRange = 1;
    kInvalidAuthentication = 2;
    kNoFailSafe = 3;
    kBusyWithOtherAdmin = 4;
  }

  enum RegulatoryLocationTypeEnum : enum8 {
    kIndoor = 0;
    kOutdoor = 1;
    kIndoorOutdoor = 2;
  }

  struct BasicCommissioningInfo {
    int16u failSafeExpiryLengthSeconds = 0;
    int16u maxCumulativeFailsafeSeconds = 1;
  }

  attribute access(write: administer) int64u breadcrumb = 0;
  readonly attribute BasicCommissioningInfo basicCommissioningInfo = 1;
  readonly attribute RegulatoryLocationTypeEnum regulatoryConfig = 2;
  readonly attribute RegulatoryLocationTypeEnum locationCapability = 3;
  readonly attribute boolean supportsConcurrentConnection = 4;
  readonly attribute command_id generatedCommandList[] = 65528;
  readonly attribute command_id acceptedCommandList[] = 65529;
  readonly attribute event_id eventList[] = 65530;
  readonly attribute attrib_id attributeList[] = 65531;
  readonly attribute bitmap32 featureMap = 65532;
  readonly attribute int16u clusterRevision = 65533;

  request struct ArmFailSafeRequest {
    int16u expiryLengthSeconds = 0;
    int64u breadcrumb = 1;
  }

  response struct ArmFailSafeResponse = 1 {
    CommissioningErrorEnum errorCode = 0;
    char_string<128> debugText = 1;
  }

  request struct SetRegulatoryConfigRequest {
    RegulatoryLocationTypeEnum newRegulatoryConfig = 0;
    char_string<2> countryCode = 1;
    int64u breadcrumb = 2;
  }

  response struct SetRegulatoryConfigResponse = 3 {
    CommissioningErrorEnum errorCode = 0;
    char_string debugText = 1;
  }

  response struct CommissioningCompleteResponse = 5 {
    CommissioningErrorEnum errorCode = 0;
    char_string debugText = 1;
  }

  /** Arm the persistent fail-safe timer with an expiry time of now + ExpiryLengthSeconds using device clock */
  command access(invoke: administer) ArmFailSafe(ArmFailSafeRequest): ArmFailSafeResponse = 0;
  /** Set the regulatory configuration to be used during commissioning */
  command access(invoke: administer) SetRegulatoryConfig(SetRegulatoryConfigRequest): SetRegulatoryConfigResponse = 2;
  /** Signals the Server that the Client has successfully completed all steps of Commissioning/Recofiguration needed during fail-safe period. */
  fabric command access(invoke: administer) CommissioningComplete(): CommissioningCompleteResponse = 4;
}

/** Functionality to configure, enable, disable network credentials and access on a Matter device. */
cluster NetworkCommissioning = 49 {
  revision 1; // NOTE: Default/not specifically set

  enum NetworkCommissioningStatusEnum : enum8 {
    kSuccess = 0;
    kOutOfRange = 1;
    kBoundsExceeded = 2;
    kNetworkIDNotFound = 3;
    kDuplicateNetworkID = 4;
    kNetworkNotFound = 5;
    kRegulatoryError = 6;
    kAuthFailure = 7;
    kUnsupportedSecurity = 8;
    kOtherConnectionFailure = 9;
    kIPV6Failed = 10;
    kIPBindFailed = 11;
    kUnknownError = 12;
  }

  enum WiFiBandEnum : enum8 {
    k2G4 = 0;
    k3G65 = 1;
    k5G = 2;
    k6G = 3;
    k60G = 4;
    k1G = 5;
  }

  bitmap Feature : bitmap32 {
    kWiFiNetworkInterface = 0x1;
    kThreadNetworkInterface = 0x2;
    kEthernetNetworkInterface = 0x4;
    kPerDeviceCredentials = 0x8;
  }

  bitmap ThreadCapabilitiesBitmap : bitmap16 {
    kIsBorderRouterCapable = 0x1;
    kIsRouterCapable = 0x2;
    kIsSleepyEndDeviceCapable = 0x4;
    kIsFullThreadDevice = 0x8;
    kIsSynchronizedSleepyEndDeviceCapable = 0x10;
  }

  bitmap WiFiSecurityBitmap : bitmap8 {
    kUnencrypted = 0x1;
    kWEP = 0x2;
    kWPAPersonal = 0x4;
    kWPA2Personal = 0x8;
    kWPA3Personal = 0x10;
    kWPA3MatterPDC = 0x20;
  }

  struct NetworkInfoStruct {
    octet_string<32> networkID = 0;
    boolean connected = 1;
    optional nullable octet_string<20> networkIdentifier = 2;
    optional nullable octet_string<20> clientIdentifier = 3;
  }

  struct ThreadInterfaceScanResultStruct {
    int16u panId = 0;
    int64u extendedPanId = 1;
    char_string<16> networkName = 2;
    int16u channel = 3;
    int8u version = 4;
    octet_string<8> extendedAddress = 5;
    int8s rssi = 6;
    int8u lqi = 7;
  }

  struct WiFiInterfaceScanResultStruct {
    WiFiSecurityBitmap security = 0;
    octet_string<32> ssid = 1;
    octet_string<6> bssid = 2;
    int16u channel = 3;
    WiFiBandEnum wiFiBand = 4;
    int8s rssi = 5;
  }

  readonly attribute access(read: administer) int8u maxNetworks = 0;
  readonly attribute access(read: administer) NetworkInfoStruct networks[] = 1;
  readonly attribute optional int8u scanMaxTimeSeconds = 2;
  readonly attribute optional int8u connectMaxTimeSeconds = 3;
  attribute access(write: administer) boolean interfaceEnabled = 4;
  readonly attribute access(read: administer) nullable NetworkCommissioningStatusEnum lastNetworkingStatus = 5;
  readonly attribute access(read: administer) nullable octet_string<32> lastNetworkID = 6;
  readonly attribute access(read: administer) nullable int32s lastConnectErrorValue = 7;
  readonly attribute optional WiFiBandEnum supportedWiFiBands[] = 8;
  readonly attribute optional ThreadCapabilitiesBitmap supportedThreadFeatures = 9;
  readonly attribute optional int16u threadVersion = 10;
  readonly attribute command_id generatedCommandList[] = 65528;
  readonly attribute command_id acceptedCommandList[] = 65529;
  readonly attribute event_id eventList[] = 65530;
  readonly attribute attrib_id attributeList[] = 65531;
  readonly attribute bitmap32 featureMap = 65532;
  readonly attribute int16u clusterRevision = 65533;

  request struct ScanNetworksRequest {
    optional nullable octet_string<32> ssid = 0;
    optional int64u breadcrumb = 1;
  }

  response struct ScanNetworksResponse = 1 {
    NetworkCommissioningStatusEnum networkingStatus = 0;
    optional char_string debugText = 1;
    optional WiFiInterfaceScanResultStruct wiFiScanResults[] = 2;
    optional ThreadInterfaceScanResultStruct threadScanResults[] = 3;
  }

  request struct AddOrUpdateWiFiNetworkRequest {
    octet_string<32> ssid = 0;
    octet_string<64> credentials = 1;
    optional int64u breadcrumb = 2;
    optional octet_string<140> networkIdentity = 3;
    optional octet_string<20> clientIdentifier = 4;
    optional octet_string<32> possessionNonce = 5;
  }

  request struct AddOrUpdateThreadNetworkRequest {
    octet_string<254> operationalDataset = 0;
    optional int64u breadcrumb = 1;
  }

  request struct RemoveNetworkRequest {
    octet_string<32> networkID = 0;
    optional int64u breadcrumb = 1;
  }

  response struct NetworkConfigResponse = 5 {
    NetworkCommissioningStatusEnum networkingStatus = 0;
    optional char_string<512> debugText = 1;
    optional int8u networkIndex = 2;
    optional octet_string<140> clientIdentity = 3;
    optional octet_string<64> possessionSignature = 4;
  }

  request struct ConnectNetworkRequest {
    octet_string<32> networkID = 0;
    optional int64u breadcrumb = 1;
  }

  response struct ConnectNetworkResponse = 7 {
    NetworkCommissioningStatusEnum networkingStatus = 0;
    optional char_string debugText = 1;
    nullable int32s errorValue = 2;
  }

  request struct ReorderNetworkRequest {
    octet_string<32> networkID = 0;
    int8u networkIndex = 1;
    optional int64u breadcrumb = 2;
  }

  request struct QueryIdentityRequest {
    octet_string<20> keyIdentifier = 0;
    optional octet_string<32> possessionNonce = 1;
  }

  response struct QueryIdentityResponse = 10 {
    octet_string<140> identity = 0;
    optional octet_string<64> possessionSignature = 1;
  }

  /** Detemine the set of networks the device sees as available. */
  command access(invoke: administer) ScanNetworks(ScanNetworksRequest): ScanNetworksResponse = 0;
  /** Add or update the credentials for a given Wi-Fi network. */
  command access(invoke: administer) AddOrUpdateWiFiNetwork(AddOrUpdateWiFiNetworkRequest): NetworkConfigResponse = 2;
  /** Add or update the credentials for a given Thread network. */
  command access(invoke: administer) AddOrUpdateThreadNetwork(AddOrUpdateThreadNetworkRequest): NetworkConfigResponse = 3;
  /** Remove the definition of a given network (including its credentials). */
  command access(invoke: administer) RemoveNetwork(RemoveNetworkRequest): NetworkConfigResponse = 4;
  /** Connect to the specified network, using previously-defined credentials. */
  command access(invoke: administer) ConnectNetwork(ConnectNetworkRequest): ConnectNetworkResponse = 6;
  /** Modify the order in which networks will be presented in the Networks attribute. */
  command access(invoke: administer) ReorderNetwork(ReorderNetworkRequest): NetworkConfigResponse = 8;
  /** Retrieve details about and optionally proof of possession of a network client identity. */
  command access(invoke: administer) QueryIdentity(QueryIdentityRequest): QueryIdentityResponse = 9;
}

/** The cluster provides commands for retrieving unstructured diagnostic logs from a Node that may be used to aid in diagnostics. */
cluster DiagnosticLogs = 50 {
  revision 1; // NOTE: Default/not specifically set

  enum IntentEnum : enum8 {
    kEndUserSupport = 0;
    kNetworkDiag = 1;
    kCrashLogs = 2;
  }

  enum StatusEnum : enum8 {
    kSuccess = 0;
    kExhausted = 1;
    kNoLogs = 2;
    kBusy = 3;
    kDenied = 4;
  }

  enum TransferProtocolEnum : enum8 {
    kResponsePayload = 0;
    kBDX = 1;
  }

  readonly attribute command_id generatedCommandList[] = 65528;
  readonly attribute command_id acceptedCommandList[] = 65529;
  readonly attribute event_id eventList[] = 65530;
  readonly attribute attrib_id attributeList[] = 65531;
  readonly attribute bitmap32 featureMap = 65532;
  readonly attribute int16u clusterRevision = 65533;

  request struct RetrieveLogsRequestRequest {
    IntentEnum intent = 0;
    TransferProtocolEnum requestedProtocol = 1;
    optional char_string<32> transferFileDesignator = 2;
  }

  response struct RetrieveLogsResponse = 1 {
    StatusEnum status = 0;
    long_octet_string logContent = 1;
    optional epoch_us UTCTimeStamp = 2;
    optional systime_us timeSinceBoot = 3;
  }

  /** Retrieving diagnostic logs from a Node */
  command RetrieveLogsRequest(RetrieveLogsRequestRequest): RetrieveLogsResponse = 0;
}

/** The General Diagnostics Cluster, along with other diagnostics clusters, provide a means to acquire standardized diagnostics metrics that MAY be used by a Node to assist a user or Administrative Node in diagnosing potential problems. */
cluster GeneralDiagnostics = 51 {
  revision 2;

  enum BootReasonEnum : enum8 {
    kUnspecified = 0;
    kPowerOnReboot = 1;
    kBrownOutReset = 2;
    kSoftwareWatchdogReset = 3;
    kHardwareWatchdogReset = 4;
    kSoftwareUpdateCompleted = 5;
    kSoftwareReset = 6;
  }

  enum HardwareFaultEnum : enum8 {
    kUnspecified = 0;
    kRadio = 1;
    kSensor = 2;
    kResettableOverTemp = 3;
    kNonResettableOverTemp = 4;
    kPowerSource = 5;
    kVisualDisplayFault = 6;
    kAudioOutputFault = 7;
    kUserInterfaceFault = 8;
    kNonVolatileMemoryError = 9;
    kTamperDetected = 10;
  }

  enum InterfaceTypeEnum : enum8 {
    kUnspecified = 0;
    kWiFi = 1;
    kEthernet = 2;
    kCellular = 3;
    kThread = 4;
  }

  enum NetworkFaultEnum : enum8 {
    kUnspecified = 0;
    kHardwareFailure = 1;
    kNetworkJammed = 2;
    kConnectionFailed = 3;
  }

  enum RadioFaultEnum : enum8 {
    kUnspecified = 0;
    kWiFiFault = 1;
    kCellularFault = 2;
    kThreadFault = 3;
    kNFCFault = 4;
    kBLEFault = 5;
    kEthernetFault = 6;
  }

  bitmap Feature : bitmap32 {
    kDataModelTest = 0x1;
  }

  struct NetworkInterface {
    char_string<32> name = 0;
    boolean isOperational = 1;
    nullable boolean offPremiseServicesReachableIPv4 = 2;
    nullable boolean offPremiseServicesReachableIPv6 = 3;
    octet_string<8> hardwareAddress = 4;
    octet_string IPv4Addresses[] = 5;
    octet_string IPv6Addresses[] = 6;
    InterfaceTypeEnum type = 7;
  }

  critical event HardwareFaultChange = 0 {
    HardwareFaultEnum current[] = 0;
    HardwareFaultEnum previous[] = 1;
  }

  critical event RadioFaultChange = 1 {
    RadioFaultEnum current[] = 0;
    RadioFaultEnum previous[] = 1;
  }

  critical event NetworkFaultChange = 2 {
    NetworkFaultEnum current[] = 0;
    NetworkFaultEnum previous[] = 1;
  }

  critical event BootReason = 3 {
    BootReasonEnum bootReason = 0;
  }

  readonly attribute NetworkInterface networkInterfaces[] = 0;
  readonly attribute int16u rebootCount = 1;
  readonly attribute optional int64u upTime = 2;
  readonly attribute optional int32u totalOperationalHours = 3;
  readonly attribute optional BootReasonEnum bootReason = 4;
  readonly attribute optional HardwareFaultEnum activeHardwareFaults[] = 5;
  readonly attribute optional RadioFaultEnum activeRadioFaults[] = 6;
  readonly attribute optional NetworkFaultEnum activeNetworkFaults[] = 7;
  readonly attribute boolean testEventTriggersEnabled = 8;
  readonly attribute command_id generatedCommandList[] = 65528;
  readonly attribute command_id acceptedCommandList[] = 65529;
  readonly attribute event_id eventList[] = 65530;
  readonly attribute attrib_id attributeList[] = 65531;
  readonly attribute bitmap32 featureMap = 65532;
  readonly attribute int16u clusterRevision = 65533;

  request struct TestEventTriggerRequest {
    octet_string<16> enableKey = 0;
    int64u eventTrigger = 1;
  }

  response struct TimeSnapshotResponse = 2 {
    systime_ms systemTimeMs = 0;
    nullable posix_ms posixTimeMs = 1;
  }

  request struct PayloadTestRequestRequest {
    octet_string<16> enableKey = 0;
    int8u value = 1;
    int16u count = 2;
  }

  response struct PayloadTestResponse = 4 {
    octet_string payload = 0;
  }

  /** Provide a means for certification tests to trigger some test-plan-specific events */
  command access(invoke: manage) TestEventTrigger(TestEventTriggerRequest): DefaultSuccess = 0;
  /** Take a snapshot of system time and epoch time. */
  command TimeSnapshot(): TimeSnapshotResponse = 1;
  /** Request a variable length payload response. */
  command PayloadTestRequest(PayloadTestRequestRequest): PayloadTestResponse = 3;
}

/** The Software Diagnostics Cluster provides a means to acquire standardized diagnostics metrics that MAY be used by a Node to assist a user or Administrative Node in diagnosing potential problems. */
cluster SoftwareDiagnostics = 52 {
  revision 1; // NOTE: Default/not specifically set

  bitmap Feature : bitmap32 {
    kWatermarks = 0x1;
  }

  struct ThreadMetricsStruct {
    int64u id = 0;
    optional char_string<8> name = 1;
    optional int32u stackFreeCurrent = 2;
    optional int32u stackFreeMinimum = 3;
    optional int32u stackSize = 4;
  }

  info event SoftwareFault = 0 {
    int64u id = 0;
    optional char_string name = 1;
    optional octet_string faultRecording = 2;
  }

  readonly attribute optional ThreadMetricsStruct threadMetrics[] = 0;
  readonly attribute optional int64u currentHeapFree = 1;
  readonly attribute optional int64u currentHeapUsed = 2;
  readonly attribute optional int64u currentHeapHighWatermark = 3;
  readonly attribute command_id generatedCommandList[] = 65528;
  readonly attribute command_id acceptedCommandList[] = 65529;
  readonly attribute event_id eventList[] = 65530;
  readonly attribute attrib_id attributeList[] = 65531;
  readonly attribute bitmap32 featureMap = 65532;
  readonly attribute int16u clusterRevision = 65533;

  /** Reception of this command SHALL reset the values: The StackFreeMinimum field of the ThreadMetrics attribute, CurrentHeapHighWaterMark attribute. */
  command access(invoke: manage) ResetWatermarks(): DefaultSuccess = 0;
}

/** The Thread Network Diagnostics Cluster provides a means to acquire standardized diagnostics metrics that MAY be used by a Node to assist a user or Administrative Node in diagnosing potential problems */
cluster ThreadNetworkDiagnostics = 53 {
  revision 2;

  enum ConnectionStatusEnum : enum8 {
    kConnected = 0;
    kNotConnected = 1;
  }

  enum NetworkFaultEnum : enum8 {
    kUnspecified = 0;
    kLinkDown = 1;
    kHardwareFailure = 2;
    kNetworkJammed = 3;
  }

  enum RoutingRoleEnum : enum8 {
    kUnspecified = 0;
    kUnassigned = 1;
    kSleepyEndDevice = 2;
    kEndDevice = 3;
    kREED = 4;
    kRouter = 5;
    kLeader = 6;
  }

  bitmap Feature : bitmap32 {
    kPacketCounts = 0x1;
    kErrorCounts = 0x2;
    kMLECounts = 0x4;
    kMACCounts = 0x8;
  }

  struct NeighborTableStruct {
    int64u extAddress = 0;
    int32u age = 1;
    int16u rloc16 = 2;
    int32u linkFrameCounter = 3;
    int32u mleFrameCounter = 4;
    int8u lqi = 5;
    nullable int8s averageRssi = 6;
    nullable int8s lastRssi = 7;
    int8u frameErrorRate = 8;
    int8u messageErrorRate = 9;
    boolean rxOnWhenIdle = 10;
    boolean fullThreadDevice = 11;
    boolean fullNetworkData = 12;
    boolean isChild = 13;
  }

  struct OperationalDatasetComponents {
    boolean activeTimestampPresent = 0;
    boolean pendingTimestampPresent = 1;
    boolean masterKeyPresent = 2;
    boolean networkNamePresent = 3;
    boolean extendedPanIdPresent = 4;
    boolean meshLocalPrefixPresent = 5;
    boolean delayPresent = 6;
    boolean panIdPresent = 7;
    boolean channelPresent = 8;
    boolean pskcPresent = 9;
    boolean securityPolicyPresent = 10;
    boolean channelMaskPresent = 11;
  }

  struct RouteTableStruct {
    int64u extAddress = 0;
    int16u rloc16 = 1;
    int8u routerId = 2;
    int8u nextHop = 3;
    int8u pathCost = 4;
    int8u LQIIn = 5;
    int8u LQIOut = 6;
    int8u age = 7;
    boolean allocated = 8;
    boolean linkEstablished = 9;
  }

  struct SecurityPolicy {
    int16u rotationTime = 0;
    int16u flags = 1;
  }

  info event ConnectionStatus = 0 {
    ConnectionStatusEnum connectionStatus = 0;
  }

  info event NetworkFaultChange = 1 {
    NetworkFaultEnum current[] = 0;
    NetworkFaultEnum previous[] = 1;
  }

  readonly attribute nullable int16u channel = 0;
  readonly attribute nullable RoutingRoleEnum routingRole = 1;
  readonly attribute nullable char_string<16> networkName = 2;
  readonly attribute nullable int16u panId = 3;
  readonly attribute nullable int64u extendedPanId = 4;
  readonly attribute nullable octet_string<17> meshLocalPrefix = 5;
  readonly attribute optional int64u overrunCount = 6;
  readonly attribute NeighborTableStruct neighborTable[] = 7;
  readonly attribute RouteTableStruct routeTable[] = 8;
  readonly attribute nullable int32u partitionId = 9;
  readonly attribute nullable int16u weighting = 10;
  readonly attribute nullable int16u dataVersion = 11;
  readonly attribute nullable int16u stableDataVersion = 12;
  readonly attribute nullable int8u leaderRouterId = 13;
  readonly attribute optional int16u detachedRoleCount = 14;
  readonly attribute optional int16u childRoleCount = 15;
  readonly attribute optional int16u routerRoleCount = 16;
  readonly attribute optional int16u leaderRoleCount = 17;
  readonly attribute optional int16u attachAttemptCount = 18;
  readonly attribute optional int16u partitionIdChangeCount = 19;
  readonly attribute optional int16u betterPartitionAttachAttemptCount = 20;
  readonly attribute optional int16u parentChangeCount = 21;
  readonly attribute optional int32u txTotalCount = 22;
  readonly attribute optional int32u txUnicastCount = 23;
  readonly attribute optional int32u txBroadcastCount = 24;
  readonly attribute optional int32u txAckRequestedCount = 25;
  readonly attribute optional int32u txAckedCount = 26;
  readonly attribute optional int32u txNoAckRequestedCount = 27;
  readonly attribute optional int32u txDataCount = 28;
  readonly attribute optional int32u txDataPollCount = 29;
  readonly attribute optional int32u txBeaconCount = 30;
  readonly attribute optional int32u txBeaconRequestCount = 31;
  readonly attribute optional int32u txOtherCount = 32;
  readonly attribute optional int32u txRetryCount = 33;
  readonly attribute optional int32u txDirectMaxRetryExpiryCount = 34;
  readonly attribute optional int32u txIndirectMaxRetryExpiryCount = 35;
  readonly attribute optional int32u txErrCcaCount = 36;
  readonly attribute optional int32u txErrAbortCount = 37;
  readonly attribute optional int32u txErrBusyChannelCount = 38;
  readonly attribute optional int32u rxTotalCount = 39;
  readonly attribute optional int32u rxUnicastCount = 40;
  readonly attribute optional int32u rxBroadcastCount = 41;
  readonly attribute optional int32u rxDataCount = 42;
  readonly attribute optional int32u rxDataPollCount = 43;
  readonly attribute optional int32u rxBeaconCount = 44;
  readonly attribute optional int32u rxBeaconRequestCount = 45;
  readonly attribute optional int32u rxOtherCount = 46;
  readonly attribute optional int32u rxAddressFilteredCount = 47;
  readonly attribute optional int32u rxDestAddrFilteredCount = 48;
  readonly attribute optional int32u rxDuplicatedCount = 49;
  readonly attribute optional int32u rxErrNoFrameCount = 50;
  readonly attribute optional int32u rxErrUnknownNeighborCount = 51;
  readonly attribute optional int32u rxErrInvalidSrcAddrCount = 52;
  readonly attribute optional int32u rxErrSecCount = 53;
  readonly attribute optional int32u rxErrFcsCount = 54;
  readonly attribute optional int32u rxErrOtherCount = 55;
  readonly attribute optional nullable int64u activeTimestamp = 56;
  readonly attribute optional nullable int64u pendingTimestamp = 57;
  readonly attribute optional nullable int32u delay = 58;
  readonly attribute nullable SecurityPolicy securityPolicy = 59;
  readonly attribute nullable octet_string<4> channelPage0Mask = 60;
  readonly attribute nullable OperationalDatasetComponents operationalDatasetComponents = 61;
  readonly attribute NetworkFaultEnum activeNetworkFaultsList[] = 62;
  readonly attribute command_id generatedCommandList[] = 65528;
  readonly attribute command_id acceptedCommandList[] = 65529;
  readonly attribute event_id eventList[] = 65530;
  readonly attribute attrib_id attributeList[] = 65531;
  readonly attribute bitmap32 featureMap = 65532;
  readonly attribute int16u clusterRevision = 65533;

  /** Reception of this command SHALL reset the OverrunCount attributes to 0 */
  command access(invoke: manage) ResetCounts(): DefaultSuccess = 0;
}

/** The Wi-Fi Network Diagnostics Cluster provides a means to acquire standardized diagnostics metrics that MAY be used by a Node to assist a user or Administrative Node in diagnosing potential problems. */
cluster WiFiNetworkDiagnostics = 54 {
  revision 1; // NOTE: Default/not specifically set

  enum AssociationFailureCauseEnum : enum8 {
    kUnknown = 0;
    kAssociationFailed = 1;
    kAuthenticationFailed = 2;
    kSsidNotFound = 3;
  }

  enum ConnectionStatusEnum : enum8 {
    kConnected = 0;
    kNotConnected = 1;
  }

  enum SecurityTypeEnum : enum8 {
    kUnspecified = 0;
    kNone = 1;
    kWEP = 2;
    kWPA = 3;
    kWPA2 = 4;
    kWPA3 = 5;
  }

  enum WiFiVersionEnum : enum8 {
    kA = 0;
    kB = 1;
    kG = 2;
    kN = 3;
    kAc = 4;
    kAx = 5;
    kAh = 6;
  }

  bitmap Feature : bitmap32 {
    kPacketCounts = 0x1;
    kErrorCounts = 0x2;
  }

  info event Disconnection = 0 {
    int16u reasonCode = 0;
  }

  info event AssociationFailure = 1 {
    AssociationFailureCauseEnum associationFailureCause = 0;
    int16u status = 1;
  }

  info event ConnectionStatus = 2 {
    ConnectionStatusEnum connectionStatus = 0;
  }

  readonly attribute nullable octet_string<6> bssid = 0;
  readonly attribute nullable SecurityTypeEnum securityType = 1;
  readonly attribute nullable WiFiVersionEnum wiFiVersion = 2;
  readonly attribute nullable int16u channelNumber = 3;
  readonly attribute nullable int8s rssi = 4;
  readonly attribute optional nullable int32u beaconLostCount = 5;
  readonly attribute optional nullable int32u beaconRxCount = 6;
  readonly attribute optional nullable int32u packetMulticastRxCount = 7;
  readonly attribute optional nullable int32u packetMulticastTxCount = 8;
  readonly attribute optional nullable int32u packetUnicastRxCount = 9;
  readonly attribute optional nullable int32u packetUnicastTxCount = 10;
  readonly attribute optional nullable int64u currentMaxRate = 11;
  readonly attribute optional nullable int64u overrunCount = 12;
  readonly attribute command_id generatedCommandList[] = 65528;
  readonly attribute command_id acceptedCommandList[] = 65529;
  readonly attribute event_id eventList[] = 65530;
  readonly attribute attrib_id attributeList[] = 65531;
  readonly attribute bitmap32 featureMap = 65532;
  readonly attribute int16u clusterRevision = 65533;

  /** Reception of this command SHALL reset the Breacon and Packet related count attributes to 0 */
  command ResetCounts(): DefaultSuccess = 0;
}

/** The Ethernet Network Diagnostics Cluster provides a means to acquire standardized diagnostics metrics that MAY be used by a Node to assist a user or Administrative Node in diagnosing potential problems. */
cluster EthernetNetworkDiagnostics = 55 {
  revision 1; // NOTE: Default/not specifically set

  enum PHYRateEnum : enum8 {
    kRate10M = 0;
    kRate100M = 1;
    kRate1G = 2;
    kRate25G = 3;
    kRate5G = 4;
    kRate10G = 5;
    kRate40G = 6;
    kRate100G = 7;
    kRate200G = 8;
    kRate400G = 9;
  }

  bitmap Feature : bitmap32 {
    kPacketCounts = 0x1;
    kErrorCounts = 0x2;
  }

  readonly attribute optional nullable PHYRateEnum PHYRate = 0;
  readonly attribute optional nullable boolean fullDuplex = 1;
  readonly attribute optional int64u packetRxCount = 2;
  readonly attribute optional int64u packetTxCount = 3;
  readonly attribute optional int64u txErrCount = 4;
  readonly attribute optional int64u collisionCount = 5;
  readonly attribute optional int64u overrunCount = 6;
  readonly attribute optional nullable boolean carrierDetect = 7;
  readonly attribute optional int64u timeSinceReset = 8;
  readonly attribute command_id generatedCommandList[] = 65528;
  readonly attribute command_id acceptedCommandList[] = 65529;
  readonly attribute event_id eventList[] = 65530;
  readonly attribute attrib_id attributeList[] = 65531;
  readonly attribute bitmap32 featureMap = 65532;
  readonly attribute int16u clusterRevision = 65533;

  /** Reception of this command SHALL reset the attributes: PacketRxCount, PacketTxCount, TxErrCount, CollisionCount, OverrunCount to 0 */
  command access(invoke: manage) ResetCounts(): DefaultSuccess = 0;
}

/** Accurate time is required for a number of reasons, including scheduling, display and validating security materials. */
cluster TimeSynchronization = 56 {
  revision 2;

  enum GranularityEnum : enum8 {
    kNoTimeGranularity = 0;
    kMinutesGranularity = 1;
    kSecondsGranularity = 2;
    kMillisecondsGranularity = 3;
    kMicrosecondsGranularity = 4;
  }

  enum StatusCode : enum8 {
    kTimeNotAccepted = 2;
  }

  enum TimeSourceEnum : enum8 {
    kNone = 0;
    kUnknown = 1;
    kAdmin = 2;
    kNodeTimeCluster = 3;
    kNonMatterSNTP = 4;
    kNonMatterNTP = 5;
    kMatterSNTP = 6;
    kMatterNTP = 7;
    kMixedNTP = 8;
    kNonMatterSNTPNTS = 9;
    kNonMatterNTPNTS = 10;
    kMatterSNTPNTS = 11;
    kMatterNTPNTS = 12;
    kMixedNTPNTS = 13;
    kCloudSource = 14;
    kPTP = 15;
    kGNSS = 16;
  }

  enum TimeZoneDatabaseEnum : enum8 {
    kFull = 0;
    kPartial = 1;
    kNone = 2;
  }

  bitmap Feature : bitmap32 {
    kTimeZone = 0x1;
    kNTPClient = 0x2;
    kNTPServer = 0x4;
    kTimeSyncClient = 0x8;
  }

  struct DSTOffsetStruct {
    int32s offset = 0;
    epoch_us validStarting = 1;
    nullable epoch_us validUntil = 2;
  }

  struct FabricScopedTrustedTimeSourceStruct {
    node_id nodeID = 0;
    endpoint_no endpoint = 1;
  }

  struct TimeZoneStruct {
    int32s offset = 0;
    epoch_us validAt = 1;
    optional char_string<64> name = 2;
  }

  struct TrustedTimeSourceStruct {
    fabric_idx fabricIndex = 0;
    node_id nodeID = 1;
    endpoint_no endpoint = 2;
  }

  info event DSTTableEmpty = 0 {
  }

  info event DSTStatus = 1 {
    boolean DSTOffsetActive = 0;
  }

  info event TimeZoneStatus = 2 {
    int32s offset = 0;
    optional char_string name = 1;
  }

  info event TimeFailure = 3 {
  }

  info event MissingTrustedTimeSource = 4 {
  }

  readonly attribute nullable epoch_us UTCTime = 0;
  readonly attribute GranularityEnum granularity = 1;
  readonly attribute optional TimeSourceEnum timeSource = 2;
  readonly attribute optional nullable TrustedTimeSourceStruct trustedTimeSource = 3;
  readonly attribute optional nullable char_string<128> defaultNTP = 4;
  readonly attribute optional TimeZoneStruct timeZone[] = 5;
  readonly attribute optional DSTOffsetStruct DSTOffset[] = 6;
  readonly attribute optional nullable epoch_us localTime = 7;
  readonly attribute optional TimeZoneDatabaseEnum timeZoneDatabase = 8;
  readonly attribute optional boolean NTPServerAvailable = 9;
  readonly attribute optional int8u timeZoneListMaxSize = 10;
  readonly attribute optional int8u DSTOffsetListMaxSize = 11;
  readonly attribute optional boolean supportsDNSResolve = 12;
  readonly attribute command_id generatedCommandList[] = 65528;
  readonly attribute command_id acceptedCommandList[] = 65529;
  readonly attribute event_id eventList[] = 65530;
  readonly attribute attrib_id attributeList[] = 65531;
  readonly attribute bitmap32 featureMap = 65532;
  readonly attribute int16u clusterRevision = 65533;

  request struct SetUTCTimeRequest {
    epoch_us UTCTime = 0;
    GranularityEnum granularity = 1;
    optional TimeSourceEnum timeSource = 2;
  }

  request struct SetTrustedTimeSourceRequest {
    nullable FabricScopedTrustedTimeSourceStruct trustedTimeSource = 0;
  }

  request struct SetTimeZoneRequest {
    TimeZoneStruct timeZone[] = 0;
  }

  response struct SetTimeZoneResponse = 3 {
    boolean DSTOffsetRequired = 0;
  }

  request struct SetDSTOffsetRequest {
    DSTOffsetStruct DSTOffset[] = 0;
  }

  request struct SetDefaultNTPRequest {
    nullable char_string<128> defaultNTP = 0;
  }

  /** This command MAY be issued by Administrator to set the time. */
  command access(invoke: administer) SetUTCTime(SetUTCTimeRequest): DefaultSuccess = 0;
  /** This command SHALL set TrustedTimeSource. */
  fabric command access(invoke: administer) SetTrustedTimeSource(SetTrustedTimeSourceRequest): DefaultSuccess = 1;
  /** This command SHALL set TimeZone. */
  command access(invoke: manage) SetTimeZone(SetTimeZoneRequest): SetTimeZoneResponse = 2;
  /** This command SHALL set DSTOffset. */
  command access(invoke: manage) SetDSTOffset(SetDSTOffsetRequest): DefaultSuccess = 4;
  /** This command is used to set DefaultNTP. */
  command access(invoke: administer) SetDefaultNTP(SetDefaultNTPRequest): DefaultSuccess = 5;
}

/** This Cluster serves two purposes towards a Node communicating with a Bridge: indicate that the functionality on
          the Endpoint where it is placed (and its Parts) is bridged from a non-CHIP technology; and provide a centralized
          collection of attributes that the Node MAY collect to aid in conveying information regarding the Bridged Device to a user,
          such as the vendor name, the model name, or user-assigned name. */
cluster BridgedDeviceBasicInformation = 57 {
  revision 3;

  enum ColorEnum : enum8 {
    kBlack = 0;
    kNavy = 1;
    kGreen = 2;
    kTeal = 3;
    kMaroon = 4;
    kPurple = 5;
    kOlive = 6;
    kGray = 7;
    kBlue = 8;
    kLime = 9;
    kAqua = 10;
    kRed = 11;
    kFuchsia = 12;
    kYellow = 13;
    kWhite = 14;
    kNickel = 15;
    kChrome = 16;
    kBrass = 17;
    kCopper = 18;
    kSilver = 19;
    kGold = 20;
  }

  enum ProductFinishEnum : enum8 {
    kOther = 0;
    kMatte = 1;
    kSatin = 2;
    kPolished = 3;
    kRugged = 4;
    kFabric = 5;
  }

  struct ProductAppearanceStruct {
    ProductFinishEnum finish = 0;
    nullable ColorEnum primaryColor = 1;
  }

  critical event StartUp = 0 {
    int32u softwareVersion = 0;
  }

  critical event ShutDown = 1 {
  }

  info event Leave = 2 {
  }

  info event ReachableChanged = 3 {
    boolean reachableNewValue = 0;
  }

  readonly attribute optional char_string<32> vendorName = 1;
  readonly attribute optional vendor_id vendorID = 2;
  readonly attribute optional char_string<32> productName = 3;
  attribute optional char_string<32> nodeLabel = 5;
  readonly attribute optional int16u hardwareVersion = 7;
  readonly attribute optional char_string<64> hardwareVersionString = 8;
  readonly attribute optional int32u softwareVersion = 9;
  readonly attribute optional char_string<64> softwareVersionString = 10;
  readonly attribute optional char_string<16> manufacturingDate = 11;
  readonly attribute optional char_string<32> partNumber = 12;
  readonly attribute optional long_char_string<256> productURL = 13;
  readonly attribute optional char_string<64> productLabel = 14;
  readonly attribute optional char_string<32> serialNumber = 15;
  readonly attribute boolean reachable = 17;
  readonly attribute optional char_string<32> uniqueID = 18;
  readonly attribute optional ProductAppearanceStruct productAppearance = 20;
  readonly attribute command_id generatedCommandList[] = 65528;
  readonly attribute command_id acceptedCommandList[] = 65529;
  readonly attribute event_id eventList[] = 65530;
  readonly attribute attrib_id attributeList[] = 65531;
  readonly attribute bitmap32 featureMap = 65532;
  readonly attribute int16u clusterRevision = 65533;
}

/** This cluster exposes interactions with a switch device, for the purpose of using those interactions by other devices.
Two types of switch devices are supported: latching switch (e.g. rocker switch) and momentary switch (e.g. push button), distinguished with their feature flags.
Interactions with the switch device are exposed as attributes (for the latching switch) and as events (for both types of switches). An interested party MAY subscribe to these attributes/events and thus be informed of the interactions, and can perform actions based on this, for example by sending commands to perform an action such as controlling a light or a window shade. */
cluster Switch = 59 {
  revision 1;

  bitmap Feature : bitmap32 {
    kLatchingSwitch = 0x1;
    kMomentarySwitch = 0x2;
    kMomentarySwitchRelease = 0x4;
    kMomentarySwitchLongPress = 0x8;
    kMomentarySwitchMultiPress = 0x10;
  }

  info event SwitchLatched = 0 {
    int8u newPosition = 0;
  }

  info event InitialPress = 1 {
    int8u newPosition = 0;
  }

  info event LongPress = 2 {
    int8u newPosition = 0;
  }

  info event ShortRelease = 3 {
    int8u previousPosition = 0;
  }

  info event LongRelease = 4 {
    int8u previousPosition = 0;
  }

  info event MultiPressOngoing = 5 {
    int8u newPosition = 0;
    int8u currentNumberOfPressesCounted = 1;
  }

  info event MultiPressComplete = 6 {
    int8u previousPosition = 0;
    int8u totalNumberOfPressesCounted = 1;
  }

  readonly attribute int8u numberOfPositions = 0;
  readonly attribute int8u currentPosition = 1;
  readonly attribute optional int8u multiPressMax = 2;
  readonly attribute command_id generatedCommandList[] = 65528;
  readonly attribute command_id acceptedCommandList[] = 65529;
  readonly attribute event_id eventList[] = 65530;
  readonly attribute attrib_id attributeList[] = 65531;
  readonly attribute bitmap32 featureMap = 65532;
  readonly attribute int16u clusterRevision = 65533;
}

/** Commands to trigger a Node to allow a new Administrator to commission it. */
cluster AdministratorCommissioning = 60 {
  revision 1; // NOTE: Default/not specifically set

  enum CommissioningWindowStatusEnum : enum8 {
    kWindowNotOpen = 0;
    kEnhancedWindowOpen = 1;
    kBasicWindowOpen = 2;
  }

  enum StatusCode : enum8 {
    kBusy = 2;
    kPAKEParameterError = 3;
    kWindowNotOpen = 4;
  }

  bitmap Feature : bitmap32 {
    kBasic = 0x1;
  }

  readonly attribute CommissioningWindowStatusEnum windowStatus = 0;
  readonly attribute nullable fabric_idx adminFabricIndex = 1;
  readonly attribute nullable vendor_id adminVendorId = 2;
  readonly attribute command_id generatedCommandList[] = 65528;
  readonly attribute command_id acceptedCommandList[] = 65529;
  readonly attribute event_id eventList[] = 65530;
  readonly attribute attrib_id attributeList[] = 65531;
  readonly attribute bitmap32 featureMap = 65532;
  readonly attribute int16u clusterRevision = 65533;

  request struct OpenCommissioningWindowRequest {
    int16u commissioningTimeout = 0;
    octet_string PAKEPasscodeVerifier = 1;
    int16u discriminator = 2;
    int32u iterations = 3;
    octet_string<32> salt = 4;
  }

  request struct OpenBasicCommissioningWindowRequest {
    int16u commissioningTimeout = 0;
  }

  /** This command is used by a current Administrator to instruct a Node to go into commissioning mode using enhanced commissioning method. */
  timed command access(invoke: administer) OpenCommissioningWindow(OpenCommissioningWindowRequest): DefaultSuccess = 0;
  /** This command is used by a current Administrator to instruct a Node to go into commissioning mode using basic commissioning method, if the node supports it. */
  timed command access(invoke: administer) OpenBasicCommissioningWindow(OpenBasicCommissioningWindowRequest): DefaultSuccess = 1;
  /** This command is used by a current Administrator to instruct a Node to revoke any active Open Commissioning Window or Open Basic Commissioning Window command. */
  timed command access(invoke: administer) RevokeCommissioning(): DefaultSuccess = 2;
}

/** This cluster is used to add or remove Operational Credentials on a Commissionee or Node, as well as manage the associated Fabrics. */
cluster OperationalCredentials = 62 {
  revision 1; // NOTE: Default/not specifically set

  enum CertificateChainTypeEnum : enum8 {
    kDACCertificate = 1;
    kPAICertificate = 2;
  }

  enum NodeOperationalCertStatusEnum : enum8 {
    kOK = 0;
    kInvalidPublicKey = 1;
    kInvalidNodeOpId = 2;
    kInvalidNOC = 3;
    kMissingCsr = 4;
    kTableFull = 5;
    kInvalidAdminSubject = 6;
    kFabricConflict = 9;
    kLabelConflict = 10;
    kInvalidFabricIndex = 11;
  }

  fabric_scoped struct FabricDescriptorStruct {
    octet_string<65> rootPublicKey = 1;
    vendor_id vendorID = 2;
    fabric_id fabricID = 3;
    node_id nodeID = 4;
    char_string<32> label = 5;
    fabric_idx fabricIndex = 254;
  }

  fabric_scoped struct NOCStruct {
    fabric_sensitive octet_string noc = 1;
    nullable fabric_sensitive octet_string icac = 2;
    fabric_idx fabricIndex = 254;
  }

  readonly attribute access(read: administer) NOCStruct NOCs[] = 0;
  readonly attribute FabricDescriptorStruct fabrics[] = 1;
  readonly attribute int8u supportedFabrics = 2;
  readonly attribute int8u commissionedFabrics = 3;
  readonly attribute octet_string trustedRootCertificates[] = 4;
  readonly attribute int8u currentFabricIndex = 5;
  readonly attribute command_id generatedCommandList[] = 65528;
  readonly attribute command_id acceptedCommandList[] = 65529;
  readonly attribute event_id eventList[] = 65530;
  readonly attribute attrib_id attributeList[] = 65531;
  readonly attribute bitmap32 featureMap = 65532;
  readonly attribute int16u clusterRevision = 65533;

  request struct AttestationRequestRequest {
    octet_string<32> attestationNonce = 0;
  }

  response struct AttestationResponse = 1 {
    octet_string<900> attestationElements = 0;
    octet_string<64> attestationSignature = 1;
  }

  request struct CertificateChainRequestRequest {
    CertificateChainTypeEnum certificateType = 0;
  }

  response struct CertificateChainResponse = 3 {
    octet_string<600> certificate = 0;
  }

  request struct CSRRequestRequest {
    octet_string<32> CSRNonce = 0;
    optional boolean isForUpdateNOC = 1;
  }

  response struct CSRResponse = 5 {
    octet_string NOCSRElements = 0;
    octet_string attestationSignature = 1;
  }

  request struct AddNOCRequest {
    octet_string<400> NOCValue = 0;
    optional octet_string<400> ICACValue = 1;
    octet_string<16> IPKValue = 2;
    int64u caseAdminSubject = 3;
    vendor_id adminVendorId = 4;
  }

  request struct UpdateNOCRequest {
    octet_string NOCValue = 0;
    optional octet_string ICACValue = 1;
  }

  response struct NOCResponse = 8 {
    NodeOperationalCertStatusEnum statusCode = 0;
    optional fabric_idx fabricIndex = 1;
    optional char_string<128> debugText = 2;
  }

  request struct UpdateFabricLabelRequest {
    char_string<32> label = 0;
  }

  request struct RemoveFabricRequest {
    fabric_idx fabricIndex = 0;
  }

  request struct AddTrustedRootCertificateRequest {
    octet_string rootCACertificate = 0;
  }

  /** Sender is requesting attestation information from the receiver. */
  command access(invoke: administer) AttestationRequest(AttestationRequestRequest): AttestationResponse = 0;
  /** Sender is requesting a device attestation certificate from the receiver. */
  command access(invoke: administer) CertificateChainRequest(CertificateChainRequestRequest): CertificateChainResponse = 2;
  /** Sender is requesting a certificate signing request (CSR) from the receiver. */
  command access(invoke: administer) CSRRequest(CSRRequestRequest): CSRResponse = 4;
  /** Sender is requesting to add the new node operational certificates. */
  command access(invoke: administer) AddNOC(AddNOCRequest): NOCResponse = 6;
  /** Sender is requesting to update the node operational certificates. */
  fabric command access(invoke: administer) UpdateNOC(UpdateNOCRequest): NOCResponse = 7;
  /** This command SHALL be used by an Administrative Node to set the user-visible Label field for a given Fabric, as reflected by entries in the Fabrics attribute. */
  fabric command access(invoke: administer) UpdateFabricLabel(UpdateFabricLabelRequest): NOCResponse = 9;
  /** This command is used by Administrative Nodes to remove a given fabric index and delete all associated fabric-scoped data. */
  command access(invoke: administer) RemoveFabric(RemoveFabricRequest): NOCResponse = 10;
  /** This command SHALL add a Trusted Root CA Certificate, provided as its CHIP Certificate representation. */
  command access(invoke: administer) AddTrustedRootCertificate(AddTrustedRootCertificateRequest): DefaultSuccess = 11;
}

/** The Group Key Management Cluster is the mechanism by which group keys are managed. */
cluster GroupKeyManagement = 63 {
  revision 1; // NOTE: Default/not specifically set

  enum GroupKeySecurityPolicyEnum : enum8 {
    kTrustFirst = 0;
    kCacheAndSync = 1;
  }

  bitmap Feature : bitmap32 {
    kCacheAndSync = 0x1;
  }

  fabric_scoped struct GroupInfoMapStruct {
    group_id groupId = 1;
    endpoint_no endpoints[] = 2;
    optional char_string<16> groupName = 3;
    fabric_idx fabricIndex = 254;
  }

  fabric_scoped struct GroupKeyMapStruct {
    group_id groupId = 1;
    int16u groupKeySetID = 2;
    fabric_idx fabricIndex = 254;
  }

  struct GroupKeySetStruct {
    int16u groupKeySetID = 0;
    GroupKeySecurityPolicyEnum groupKeySecurityPolicy = 1;
    nullable octet_string<16> epochKey0 = 2;
    nullable epoch_us epochStartTime0 = 3;
    nullable octet_string<16> epochKey1 = 4;
    nullable epoch_us epochStartTime1 = 5;
    nullable octet_string<16> epochKey2 = 6;
    nullable epoch_us epochStartTime2 = 7;
  }

  attribute access(write: manage) GroupKeyMapStruct groupKeyMap[] = 0;
  readonly attribute GroupInfoMapStruct groupTable[] = 1;
  readonly attribute int16u maxGroupsPerFabric = 2;
  readonly attribute int16u maxGroupKeysPerFabric = 3;
  readonly attribute command_id generatedCommandList[] = 65528;
  readonly attribute command_id acceptedCommandList[] = 65529;
  readonly attribute event_id eventList[] = 65530;
  readonly attribute attrib_id attributeList[] = 65531;
  readonly attribute bitmap32 featureMap = 65532;
  readonly attribute int16u clusterRevision = 65533;

  request struct KeySetWriteRequest {
    GroupKeySetStruct groupKeySet = 0;
  }

  request struct KeySetReadRequest {
    int16u groupKeySetID = 0;
  }

  response struct KeySetReadResponse = 2 {
    GroupKeySetStruct groupKeySet = 0;
  }

  request struct KeySetRemoveRequest {
    int16u groupKeySetID = 0;
  }

  response struct KeySetReadAllIndicesResponse = 5 {
    int16u groupKeySetIDs[] = 0;
  }

  /** Write a new set of keys for the given key set id. */
  fabric command access(invoke: administer) KeySetWrite(KeySetWriteRequest): DefaultSuccess = 0;
  /** Read the keys for a given key set id. */
  fabric command access(invoke: administer) KeySetRead(KeySetReadRequest): KeySetReadResponse = 1;
  /** Revoke a Root Key from a Group */
  fabric command access(invoke: administer) KeySetRemove(KeySetRemoveRequest): DefaultSuccess = 3;
  /** Return the list of Group Key Sets associated with the accessing fabric */
  fabric command access(invoke: administer) KeySetReadAllIndices(): KeySetReadAllIndicesResponse = 4;
}

/** The Fixed Label Cluster provides a feature for the device to tag an endpoint with zero or more read only
labels. */
cluster FixedLabel = 64 {
  revision 1; // NOTE: Default/not specifically set

  struct LabelStruct {
    char_string<16> label = 0;
    char_string<16> value = 1;
  }

  readonly attribute LabelStruct labelList[] = 0;
  readonly attribute command_id generatedCommandList[] = 65528;
  readonly attribute command_id acceptedCommandList[] = 65529;
  readonly attribute event_id eventList[] = 65530;
  readonly attribute attrib_id attributeList[] = 65531;
  readonly attribute bitmap32 featureMap = 65532;
  readonly attribute int16u clusterRevision = 65533;
}

/** The User Label Cluster provides a feature to tag an endpoint with zero or more labels. */
cluster UserLabel = 65 {
  revision 1; // NOTE: Default/not specifically set

  struct LabelStruct {
    char_string<16> label = 0;
    char_string<16> value = 1;
  }

  attribute access(write: manage) LabelStruct labelList[] = 0;
  readonly attribute command_id generatedCommandList[] = 65528;
  readonly attribute command_id acceptedCommandList[] = 65529;
  readonly attribute event_id eventList[] = 65530;
  readonly attribute attrib_id attributeList[] = 65531;
  readonly attribute bitmap32 featureMap = 65532;
  readonly attribute int16u clusterRevision = 65533;
}

/** Cluster to control Proxy Configuration */
cluster ProxyConfiguration = 66 {
  revision 1; // NOTE: Default/not specifically set

  readonly attribute command_id generatedCommandList[] = 65528;
  readonly attribute command_id acceptedCommandList[] = 65529;
  readonly attribute event_id eventList[] = 65530;
  readonly attribute attrib_id attributeList[] = 65531;
  readonly attribute bitmap32 featureMap = 65532;
  readonly attribute int16u clusterRevision = 65533;
}

/** Cluster to control Proxy Discovery */
cluster ProxyDiscovery = 67 {
  revision 1; // NOTE: Default/not specifically set

  readonly attribute command_id generatedCommandList[] = 65528;
  readonly attribute command_id acceptedCommandList[] = 65529;
  readonly attribute event_id eventList[] = 65530;
  readonly attribute attrib_id attributeList[] = 65531;
  readonly attribute bitmap32 featureMap = 65532;
  readonly attribute int16u clusterRevision = 65533;
}

/** Cluster to control Proxy Valid */
cluster ProxyValid = 68 {
  revision 1; // NOTE: Default/not specifically set

  readonly attribute command_id generatedCommandList[] = 65528;
  readonly attribute command_id acceptedCommandList[] = 65529;
  readonly attribute event_id eventList[] = 65530;
  readonly attribute attrib_id attributeList[] = 65531;
  readonly attribute bitmap32 featureMap = 65532;
  readonly attribute int16u clusterRevision = 65533;
}

/** This cluster provides an interface to a boolean state called StateValue. */
cluster BooleanState = 69 {
  revision 1;

  info event StateChange = 0 {
    boolean stateValue = 0;
  }

  readonly attribute boolean stateValue = 0;
  readonly attribute command_id generatedCommandList[] = 65528;
  readonly attribute command_id acceptedCommandList[] = 65529;
  readonly attribute event_id eventList[] = 65530;
  readonly attribute attrib_id attributeList[] = 65531;
  readonly attribute bitmap32 featureMap = 65532;
  readonly attribute int16u clusterRevision = 65533;
}

/** Allows servers to ensure that listed clients are notified when a server is available for communication. */
cluster IcdManagement = 70 {
  revision 2;

  enum OperatingModeEnum : enum8 {
    kSIT = 0;
    kLIT = 1;
  }

  bitmap Feature : bitmap32 {
    kCheckInProtocolSupport = 0x1;
    kUserActiveModeTrigger = 0x2;
    kLongIdleTimeSupport = 0x4;
  }

  bitmap UserActiveModeTriggerBitmap : bitmap32 {
    kPowerCycle = 0x1;
    kSettingsMenu = 0x2;
    kCustomInstruction = 0x4;
    kDeviceManual = 0x8;
    kActuateSensor = 0x10;
    kActuateSensorSeconds = 0x20;
    kActuateSensorTimes = 0x40;
    kActuateSensorLightsBlink = 0x80;
    kResetButton = 0x100;
    kResetButtonLightsBlink = 0x200;
    kResetButtonSeconds = 0x400;
    kResetButtonTimes = 0x800;
    kSetupButton = 0x1000;
    kSetupButtonSeconds = 0x2000;
    kSetupButtonLightsBlink = 0x4000;
    kSetupButtonTimes = 0x8000;
    kAppDefinedButton = 0x10000;
  }

  fabric_scoped struct MonitoringRegistrationStruct {
    fabric_sensitive node_id checkInNodeID = 1;
    fabric_sensitive int64u monitoredSubject = 2;
    fabric_idx fabricIndex = 254;
  }

  readonly attribute int32u idleModeDuration = 0;
  readonly attribute int32u activeModeDuration = 1;
  readonly attribute int16u activeModeThreshold = 2;
  readonly attribute access(read: administer) optional MonitoringRegistrationStruct registeredClients[] = 3;
  readonly attribute access(read: administer) optional int32u ICDCounter = 4;
  readonly attribute optional int16u clientsSupportedPerFabric = 5;
  readonly attribute optional UserActiveModeTriggerBitmap userActiveModeTriggerHint = 6;
  readonly attribute optional char_string<128> userActiveModeTriggerInstruction = 7;
  readonly attribute optional OperatingModeEnum operatingMode = 8;
  readonly attribute command_id generatedCommandList[] = 65528;
  readonly attribute command_id acceptedCommandList[] = 65529;
  readonly attribute event_id eventList[] = 65530;
  readonly attribute attrib_id attributeList[] = 65531;
  readonly attribute bitmap32 featureMap = 65532;
  readonly attribute int16u clusterRevision = 65533;

  request struct RegisterClientRequest {
    node_id checkInNodeID = 0;
    int64u monitoredSubject = 1;
    octet_string<16> key = 2;
    optional octet_string<16> verificationKey = 3;
  }

  response struct RegisterClientResponse = 1 {
    int32u ICDCounter = 0;
  }

  request struct UnregisterClientRequest {
    node_id checkInNodeID = 0;
    optional octet_string<16> verificationKey = 1;
  }

  request struct StayActiveRequestRequest {
    int32u stayActiveDuration = 0;
  }

  response struct StayActiveResponse = 4 {
    int32u promisedActiveDuration = 0;
  }

  /** Register a client to the end device */
  fabric command access(invoke: manage) RegisterClient(RegisterClientRequest): RegisterClientResponse = 0;
  /** Unregister a client from an end device */
  fabric command access(invoke: manage) UnregisterClient(UnregisterClientRequest): DefaultSuccess = 2;
  /** Request the end device to stay in Active Mode for an additional ActiveModeThreshold */
  command access(invoke: manage) StayActiveRequest(StayActiveRequestRequest): StayActiveResponse = 3;
}

/** This cluster supports creating a simple timer functionality. */
provisional cluster Timer = 71 {
  revision 1;

  enum TimerStatusEnum : enum8 {
    kRunning = 0;
    kPaused = 1;
    kExpired = 2;
    kReady = 3;
  }

  bitmap Feature : bitmap32 {
    kReset = 0x1;
  }

  readonly attribute elapsed_s setTime = 0;
  readonly attribute elapsed_s timeRemaining = 1;
  readonly attribute TimerStatusEnum timerState = 2;
  readonly attribute command_id generatedCommandList[] = 65528;
  readonly attribute command_id acceptedCommandList[] = 65529;
  readonly attribute event_id eventList[] = 65530;
  readonly attribute attrib_id attributeList[] = 65531;
  readonly attribute bitmap32 featureMap = 65532;
  readonly attribute int16u clusterRevision = 65533;

  request struct SetTimerRequest {
    elapsed_s newTime = 0;
  }

  request struct AddTimeRequest {
    elapsed_s additionalTime = 0;
  }

  request struct ReduceTimeRequest {
    elapsed_s timeReduction = 0;
  }

  /** This command is used to set the timer. */
  command SetTimer(SetTimerRequest): DefaultSuccess = 0;
  /** This command is used to reset the timer to the original value. */
  command ResetTimer(): DefaultSuccess = 1;
  /** This command is used to add time to the existing timer. */
  command AddTime(AddTimeRequest): DefaultSuccess = 2;
  /** This command is used to reduce time on the existing timer. */
  command ReduceTime(ReduceTimeRequest): DefaultSuccess = 3;
}

/** This cluster supports remotely monitoring and, where supported, changing the operational state of an Oven. */
cluster OvenCavityOperationalState = 72 {
  revision 1;

  enum ErrorStateEnum : enum8 {
    kNoError = 0;
    kUnableToStartOrResume = 1;
    kUnableToCompleteOperation = 2;
    kCommandInvalidInState = 3;
  }

  enum OperationalStateEnum : enum8 {
    kStopped = 0;
    kRunning = 1;
    kPaused = 2;
    kError = 3;
  }

  struct ErrorStateStruct {
    enum8 errorStateID = 0;
    optional char_string<64> errorStateLabel = 1;
    optional char_string<64> errorStateDetails = 2;
  }

  struct OperationalStateStruct {
    enum8 operationalStateID = 0;
    optional char_string<64> operationalStateLabel = 1;
  }

  critical event OperationalError = 0 {
    ErrorStateStruct errorState = 0;
  }

  info event OperationCompletion = 1 {
    enum8 completionErrorCode = 0;
    optional nullable elapsed_s totalOperationalTime = 1;
    optional nullable elapsed_s pausedTime = 2;
  }

  readonly attribute nullable char_string phaseList[] = 0;
  readonly attribute nullable int8u currentPhase = 1;
  readonly attribute optional nullable elapsed_s countdownTime = 2;
  readonly attribute OperationalStateStruct operationalStateList[] = 3;
  readonly attribute OperationalStateEnum operationalState = 4;
  readonly attribute ErrorStateStruct operationalError = 5;
  readonly attribute command_id generatedCommandList[] = 65528;
  readonly attribute command_id acceptedCommandList[] = 65529;
  readonly attribute event_id eventList[] = 65530;
  readonly attribute attrib_id attributeList[] = 65531;
  readonly attribute bitmap32 featureMap = 65532;
  readonly attribute int16u clusterRevision = 65533;

  response struct OperationalCommandResponse = 4 {
    ErrorStateStruct commandResponseState = 0;
  }

  /** Upon receipt, the device SHALL pause its operation if it is possible based on the current function of the server. */
  command Pause(): OperationalCommandResponse = 0;
  /** Upon receipt, the device SHALL stop its operation if it is at a position where it is safe to do so and/or permitted. */
  command Stop(): OperationalCommandResponse = 1;
  /** Upon receipt, the device SHALL start its operation if it is safe to do so and the device is in an operational state from which it can be started. */
  command Start(): OperationalCommandResponse = 2;
  /** Upon receipt, the device SHALL resume its operation from the point it was at when it received the Pause command, or from the point when it was paused by means outside of this cluster (for example by manual button press). */
  command Resume(): OperationalCommandResponse = 3;
}

/** Attributes and commands for selecting a mode from a list of supported options. */
cluster OvenMode = 73 {
  revision 1;

  enum ModeTag : enum16 {
    kBake = 16384;
    kConvection = 16385;
    kGrill = 16386;
    kRoast = 16387;
    kClean = 16388;
    kConvectionBake = 16389;
    kConvectionRoast = 16390;
    kWarming = 16391;
    kProofing = 16392;
  }

  bitmap Feature : bitmap32 {
    kOnOff = 0x1;
  }

  struct ModeTagStruct {
    optional vendor_id mfgCode = 0;
    enum16 value = 1;
  }

  struct ModeOptionStruct {
    char_string<64> label = 0;
    int8u mode = 1;
    ModeTagStruct modeTags[] = 2;
  }

  readonly attribute ModeOptionStruct supportedModes[] = 0;
  readonly attribute int8u currentMode = 1;
  attribute optional nullable int8u startUpMode = 2;
  attribute optional nullable int8u onMode = 3;
  readonly attribute command_id generatedCommandList[] = 65528;
  readonly attribute command_id acceptedCommandList[] = 65529;
  readonly attribute event_id eventList[] = 65530;
  readonly attribute attrib_id attributeList[] = 65531;
  readonly attribute bitmap32 featureMap = 65532;
  readonly attribute int16u clusterRevision = 65533;

  request struct ChangeToModeRequest {
    int8u newMode = 0;
  }

  response struct ChangeToModeResponse = 1 {
    enum8 status = 0;
    optional char_string statusText = 1;
  }

  /** This command is used to change device modes.
        On receipt of this command the device SHALL respond with a ChangeToModeResponse command. */
  command ChangeToMode(ChangeToModeRequest): ChangeToModeResponse = 0;
}

/** This cluster supports remotely monitoring and controling the different typs of
            functionality available to a drying device, such as a laundry dryer. */
provisional cluster LaundryDryerControls = 74 {
  revision 1;

  enum DrynessLevelEnum : enum8 {
    kLow = 0;
    kNormal = 1;
    kExtra = 2;
    kMax = 3;
  }

  readonly attribute DrynessLevelEnum supportedDrynessLevels[] = 0;
  attribute nullable DrynessLevelEnum selectedDrynessLevel = 1;
  readonly attribute command_id generatedCommandList[] = 65528;
  readonly attribute command_id acceptedCommandList[] = 65529;
  readonly attribute event_id eventList[] = 65530;
  readonly attribute attrib_id attributeList[] = 65531;
  readonly attribute bitmap32 featureMap = 65532;
  readonly attribute int16u clusterRevision = 65533;
}

/** Attributes and commands for selecting a mode from a list of supported options. */
cluster ModeSelect = 80 {
  revision 2;

  bitmap Feature : bitmap32 {
    kOnOff = 0x1;
  }

  struct SemanticTagStruct {
    vendor_id mfgCode = 0;
    enum16 value = 1;
  }

  struct ModeOptionStruct {
    char_string<64> label = 0;
    int8u mode = 1;
    SemanticTagStruct semanticTags[] = 2;
  }

  readonly attribute char_string<64> description = 0;
  readonly attribute nullable enum16 standardNamespace = 1;
  readonly attribute ModeOptionStruct supportedModes[] = 2;
  readonly attribute int8u currentMode = 3;
  attribute optional nullable int8u startUpMode = 4;
  attribute optional nullable int8u onMode = 5;
  readonly attribute command_id generatedCommandList[] = 65528;
  readonly attribute command_id acceptedCommandList[] = 65529;
  readonly attribute event_id eventList[] = 65530;
  readonly attribute attrib_id attributeList[] = 65531;
  readonly attribute bitmap32 featureMap = 65532;
  readonly attribute int16u clusterRevision = 65533;

  request struct ChangeToModeRequest {
    int8u newMode = 0;
  }

  /** On receipt of this command, if the NewMode field matches the Mode field in an entry of the SupportedModes list, the server SHALL set the CurrentMode attribute to the NewMode value, otherwise, the server SHALL respond with an INVALID_COMMAND status response. */
  command ChangeToMode(ChangeToModeRequest): DefaultSuccess = 0;
}

/** Attributes and commands for selecting a mode from a list of supported options. */
cluster LaundryWasherMode = 81 {
  revision 2;

  enum ModeTag : enum16 {
    kNormal = 16384;
    kDelicate = 16385;
    kHeavy = 16386;
    kWhites = 16387;
  }

  bitmap Feature : bitmap32 {
    kOnOff = 0x1;
  }

  struct ModeTagStruct {
    optional vendor_id mfgCode = 0;
    enum16 value = 1;
  }

  struct ModeOptionStruct {
    char_string<64> label = 0;
    int8u mode = 1;
    ModeTagStruct modeTags[] = 2;
  }

  readonly attribute ModeOptionStruct supportedModes[] = 0;
  readonly attribute int8u currentMode = 1;
  attribute optional nullable int8u startUpMode = 2;
  attribute optional nullable int8u onMode = 3;
  readonly attribute command_id generatedCommandList[] = 65528;
  readonly attribute command_id acceptedCommandList[] = 65529;
  readonly attribute event_id eventList[] = 65530;
  readonly attribute attrib_id attributeList[] = 65531;
  readonly attribute bitmap32 featureMap = 65532;
  readonly attribute int16u clusterRevision = 65533;

  request struct ChangeToModeRequest {
    int8u newMode = 0;
  }

  response struct ChangeToModeResponse = 1 {
    enum8 status = 0;
    optional char_string statusText = 1;
  }

  /** This command is used to change device modes.
        On receipt of this command the device SHALL respond with a ChangeToModeResponse command. */
  command ChangeToMode(ChangeToModeRequest): ChangeToModeResponse = 0;
}

/** Attributes and commands for selecting a mode from a list of supported options. */
cluster RefrigeratorAndTemperatureControlledCabinetMode = 82 {
  revision 2;

  enum ModeTag : enum16 {
    kRapidCool = 16384;
    kRapidFreeze = 16385;
  }

  bitmap Feature : bitmap32 {
    kOnOff = 0x1;
  }

  struct ModeTagStruct {
    optional vendor_id mfgCode = 0;
    enum16 value = 1;
  }

  struct ModeOptionStruct {
    char_string<64> label = 0;
    int8u mode = 1;
    ModeTagStruct modeTags[] = 2;
  }

  readonly attribute ModeOptionStruct supportedModes[] = 0;
  readonly attribute int8u currentMode = 1;
  attribute optional nullable int8u startUpMode = 2;
  attribute optional nullable int8u onMode = 3;
  readonly attribute command_id generatedCommandList[] = 65528;
  readonly attribute command_id acceptedCommandList[] = 65529;
  readonly attribute event_id eventList[] = 65530;
  readonly attribute attrib_id attributeList[] = 65531;
  readonly attribute bitmap32 featureMap = 65532;
  readonly attribute int16u clusterRevision = 65533;

  request struct ChangeToModeRequest {
    int8u newMode = 0;
  }

  response struct ChangeToModeResponse = 1 {
    enum8 status = 0;
    optional char_string statusText = 1;
  }

  /** This command is used to change device modes.
        On receipt of this command the device SHALL respond with a ChangeToModeResponse command. */
  command ChangeToMode(ChangeToModeRequest): ChangeToModeResponse = 0;
}

/** This cluster supports remotely monitoring and controlling the different types of functionality available to a washing device, such as a washing machine. */
cluster LaundryWasherControls = 83 {
  revision 1;

  enum NumberOfRinsesEnum : enum8 {
    kNone = 0;
    kNormal = 1;
    kExtra = 2;
    kMax = 3;
  }

  bitmap Feature : bitmap32 {
    kSpin = 0x1;
    kRinse = 0x2;
  }

  readonly attribute optional char_string spinSpeeds[] = 0;
  attribute optional nullable int8u spinSpeedCurrent = 1;
  attribute optional NumberOfRinsesEnum numberOfRinses = 2;
  readonly attribute optional NumberOfRinsesEnum supportedRinses[] = 3;
  readonly attribute command_id generatedCommandList[] = 65528;
  readonly attribute command_id acceptedCommandList[] = 65529;
  readonly attribute event_id eventList[] = 65530;
  readonly attribute attrib_id attributeList[] = 65531;
  readonly attribute bitmap32 featureMap = 65532;
  readonly attribute int16u clusterRevision = 65533;
}

/** Attributes and commands for selecting a mode from a list of supported options. */
cluster RvcRunMode = 84 {
  revision 2;

  enum ModeTag : enum16 {
    kIdle = 16384;
    kCleaning = 16385;
    kMapping = 16386;
  }

  enum StatusCode : enum8 {
    kStuck = 65;
    kDustBinMissing = 66;
    kDustBinFull = 67;
    kWaterTankEmpty = 68;
    kWaterTankMissing = 69;
    kWaterTankLidOpen = 70;
    kMopCleaningPadMissing = 71;
    kBatteryLow = 72;
  }

  bitmap Feature : bitmap32 {
    kNoFeatures = 0x0;
  }

  struct ModeTagStruct {
    optional vendor_id mfgCode = 0;
    enum16 value = 1;
  }

  struct ModeOptionStruct {
    char_string<64> label = 0;
    int8u mode = 1;
    ModeTagStruct modeTags[] = 2;
  }

  readonly attribute ModeOptionStruct supportedModes[] = 0;
  readonly attribute int8u currentMode = 1;
  readonly attribute command_id generatedCommandList[] = 65528;
  readonly attribute command_id acceptedCommandList[] = 65529;
  readonly attribute event_id eventList[] = 65530;
  readonly attribute attrib_id attributeList[] = 65531;
  readonly attribute bitmap32 featureMap = 65532;
  readonly attribute int16u clusterRevision = 65533;

  request struct ChangeToModeRequest {
    int8u newMode = 0;
  }

  response struct ChangeToModeResponse = 1 {
    enum8 status = 0;
    optional char_string statusText = 1;
  }

  /** This command is used to change device modes.
        On receipt of this command the device SHALL respond with a ChangeToModeResponse command. */
  command ChangeToMode(ChangeToModeRequest): ChangeToModeResponse = 0;
}

/** Attributes and commands for selecting a mode from a list of supported options. */
cluster RvcCleanMode = 85 {
  revision 2;

  enum ModeTag : enum16 {
    kDeepClean = 16384;
    kVacuum = 16385;
    kMop = 16386;
  }

  enum StatusCode : enum8 {
    kCleaningInProgress = 64;
  }

  bitmap Feature : bitmap32 {
    kNoFeatures = 0x0;
  }

  struct ModeTagStruct {
    optional vendor_id mfgCode = 0;
    enum16 value = 1;
  }

  struct ModeOptionStruct {
    char_string<64> label = 0;
    int8u mode = 1;
    ModeTagStruct modeTags[] = 2;
  }

  readonly attribute ModeOptionStruct supportedModes[] = 0;
  readonly attribute int8u currentMode = 1;
  readonly attribute command_id generatedCommandList[] = 65528;
  readonly attribute command_id acceptedCommandList[] = 65529;
  readonly attribute event_id eventList[] = 65530;
  readonly attribute attrib_id attributeList[] = 65531;
  readonly attribute bitmap32 featureMap = 65532;
  readonly attribute int16u clusterRevision = 65533;

  request struct ChangeToModeRequest {
    int8u newMode = 0;
  }

  response struct ChangeToModeResponse = 1 {
    enum8 status = 0;
    optional char_string statusText = 1;
  }

  /** This command is used to change device modes.
        On receipt of this command the device SHALL respond with a ChangeToModeResponse command. */
  command ChangeToMode(ChangeToModeRequest): ChangeToModeResponse = 0;
}

/** Attributes and commands for configuring the temperature control, and reporting temperature. */
cluster TemperatureControl = 86 {
  revision 1; // NOTE: Default/not specifically set

  bitmap Feature : bitmap32 {
    kTemperatureNumber = 0x1;
    kTemperatureLevel = 0x2;
    kTemperatureStep = 0x4;
  }

  readonly attribute optional temperature temperatureSetpoint = 0;
  readonly attribute optional temperature minTemperature = 1;
  readonly attribute optional temperature maxTemperature = 2;
  readonly attribute optional temperature step = 3;
  readonly attribute optional int8u selectedTemperatureLevel = 4;
  readonly attribute optional char_string supportedTemperatureLevels[] = 5;
  readonly attribute command_id generatedCommandList[] = 65528;
  readonly attribute command_id acceptedCommandList[] = 65529;
  readonly attribute event_id eventList[] = 65530;
  readonly attribute attrib_id attributeList[] = 65531;
  readonly attribute bitmap32 featureMap = 65532;
  readonly attribute int16u clusterRevision = 65533;

  request struct SetTemperatureRequest {
    optional temperature targetTemperature = 0;
    optional int8u targetTemperatureLevel = 1;
  }

  /** Set Temperature */
  command SetTemperature(SetTemperatureRequest): DefaultSuccess = 0;
}

/** Attributes and commands for configuring the Refrigerator alarm. */
cluster RefrigeratorAlarm = 87 {
  revision 1; // NOTE: Default/not specifically set

  bitmap AlarmBitmap : bitmap32 {
    kDoorOpen = 0x1;
  }

  info event Notify = 0 {
    AlarmBitmap active = 0;
    AlarmBitmap inactive = 1;
    AlarmBitmap state = 2;
    AlarmBitmap mask = 3;
  }

  readonly attribute AlarmBitmap mask = 0;
  readonly attribute AlarmBitmap state = 2;
  readonly attribute AlarmBitmap supported = 3;
  readonly attribute command_id generatedCommandList[] = 65528;
  readonly attribute command_id acceptedCommandList[] = 65529;
  readonly attribute event_id eventList[] = 65530;
  readonly attribute attrib_id attributeList[] = 65531;
  readonly attribute bitmap32 featureMap = 65532;
  readonly attribute int16u clusterRevision = 65533;
}

/** Attributes and commands for selecting a mode from a list of supported options. */
cluster DishwasherMode = 89 {
  revision 2;

  enum ModeTag : enum16 {
    kNormal = 16384;
    kHeavy = 16385;
    kLight = 16386;
  }

  bitmap Feature : bitmap32 {
    kOnOff = 0x1;
  }

  struct ModeTagStruct {
    optional vendor_id mfgCode = 0;
    enum16 value = 1;
  }

  struct ModeOptionStruct {
    char_string<64> label = 0;
    int8u mode = 1;
    ModeTagStruct modeTags[] = 2;
  }

  readonly attribute ModeOptionStruct supportedModes[] = 0;
  readonly attribute int8u currentMode = 1;
  attribute optional nullable int8u startUpMode = 2;
  attribute optional nullable int8u onMode = 3;
  readonly attribute command_id generatedCommandList[] = 65528;
  readonly attribute command_id acceptedCommandList[] = 65529;
  readonly attribute event_id eventList[] = 65530;
  readonly attribute attrib_id attributeList[] = 65531;
  readonly attribute bitmap32 featureMap = 65532;
  readonly attribute int16u clusterRevision = 65533;

  request struct ChangeToModeRequest {
    int8u newMode = 0;
  }

  response struct ChangeToModeResponse = 1 {
    enum8 status = 0;
    optional char_string statusText = 1;
  }

  /** This command is used to change device modes.
        On receipt of this command the device SHALL respond with a ChangeToModeResponse command. */
  command ChangeToMode(ChangeToModeRequest): ChangeToModeResponse = 0;
}

/** Attributes for reporting air quality classification */
cluster AirQuality = 91 {
  revision 1; // NOTE: Default/not specifically set

  enum AirQualityEnum : enum8 {
    kUnknown = 0;
    kGood = 1;
    kFair = 2;
    kModerate = 3;
    kPoor = 4;
    kVeryPoor = 5;
    kExtremelyPoor = 6;
  }

  bitmap Feature : bitmap32 {
    kFair = 0x1;
    kModerate = 0x2;
    kVeryPoor = 0x4;
    kExtremelyPoor = 0x8;
  }

  readonly attribute AirQualityEnum airQuality = 0;
  readonly attribute command_id generatedCommandList[] = 65528;
  readonly attribute command_id acceptedCommandList[] = 65529;
  readonly attribute event_id eventList[] = 65530;
  readonly attribute attrib_id attributeList[] = 65531;
  readonly attribute bitmap32 featureMap = 65532;
  readonly attribute int16u clusterRevision = 65533;
}

/** This cluster provides an interface for observing and managing the state of smoke and CO alarms. */
cluster SmokeCoAlarm = 92 {
  revision 1;

  enum AlarmStateEnum : enum8 {
    kNormal = 0;
    kWarning = 1;
    kCritical = 2;
  }

  enum ContaminationStateEnum : enum8 {
    kNormal = 0;
    kLow = 1;
    kWarning = 2;
    kCritical = 3;
  }

  enum EndOfServiceEnum : enum8 {
    kNormal = 0;
    kExpired = 1;
  }

  enum ExpressedStateEnum : enum8 {
    kNormal = 0;
    kSmokeAlarm = 1;
    kCOAlarm = 2;
    kBatteryAlert = 3;
    kTesting = 4;
    kHardwareFault = 5;
    kEndOfService = 6;
    kInterconnectSmoke = 7;
    kInterconnectCO = 8;
  }

  enum MuteStateEnum : enum8 {
    kNotMuted = 0;
    kMuted = 1;
  }

  enum SensitivityEnum : enum8 {
    kHigh = 0;
    kStandard = 1;
    kLow = 2;
  }

  bitmap Feature : bitmap32 {
    kSmokeAlarm = 0x1;
    kCOAlarm = 0x2;
  }

  critical event SmokeAlarm = 0 {
    AlarmStateEnum alarmSeverityLevel = 0;
  }

  critical event COAlarm = 1 {
    AlarmStateEnum alarmSeverityLevel = 0;
  }

  info event LowBattery = 2 {
    AlarmStateEnum alarmSeverityLevel = 0;
  }

  info event HardwareFault = 3 {
  }

  info event EndOfService = 4 {
  }

  info event SelfTestComplete = 5 {
  }

  info event AlarmMuted = 6 {
  }

  info event MuteEnded = 7 {
  }

  critical event InterconnectSmokeAlarm = 8 {
    AlarmStateEnum alarmSeverityLevel = 0;
  }

  critical event InterconnectCOAlarm = 9 {
    AlarmStateEnum alarmSeverityLevel = 0;
  }

  info event AllClear = 10 {
  }

  readonly attribute ExpressedStateEnum expressedState = 0;
  readonly attribute optional AlarmStateEnum smokeState = 1;
  readonly attribute optional AlarmStateEnum COState = 2;
  readonly attribute AlarmStateEnum batteryAlert = 3;
  readonly attribute optional MuteStateEnum deviceMuted = 4;
  readonly attribute boolean testInProgress = 5;
  readonly attribute boolean hardwareFaultAlert = 6;
  readonly attribute EndOfServiceEnum endOfServiceAlert = 7;
  readonly attribute optional AlarmStateEnum interconnectSmokeAlarm = 8;
  readonly attribute optional AlarmStateEnum interconnectCOAlarm = 9;
  readonly attribute optional ContaminationStateEnum contaminationState = 10;
  attribute access(write: manage) optional SensitivityEnum smokeSensitivityLevel = 11;
  readonly attribute optional epoch_s expiryDate = 12;
  readonly attribute command_id generatedCommandList[] = 65528;
  readonly attribute command_id acceptedCommandList[] = 65529;
  readonly attribute event_id eventList[] = 65530;
  readonly attribute attrib_id attributeList[] = 65531;
  readonly attribute bitmap32 featureMap = 65532;
  readonly attribute int16u clusterRevision = 65533;

  /** This command SHALL initiate a device self-test. */
  command SelfTestRequest(): DefaultSuccess = 0;
}

/** Attributes and commands for configuring the Dishwasher alarm. */
cluster DishwasherAlarm = 93 {
  revision 1; // NOTE: Default/not specifically set

  bitmap AlarmBitmap : bitmap32 {
    kInflowError = 0x1;
    kDrainError = 0x2;
    kDoorError = 0x4;
    kTempTooLow = 0x8;
    kTempTooHigh = 0x10;
    kWaterLevelError = 0x20;
  }

  bitmap Feature : bitmap32 {
    kReset = 0x1;
  }

  info event Notify = 0 {
    AlarmBitmap active = 0;
    AlarmBitmap inactive = 1;
    AlarmBitmap state = 2;
    AlarmBitmap mask = 3;
  }

  readonly attribute AlarmBitmap mask = 0;
  readonly attribute optional AlarmBitmap latch = 1;
  readonly attribute AlarmBitmap state = 2;
  readonly attribute AlarmBitmap supported = 3;
  readonly attribute command_id generatedCommandList[] = 65528;
  readonly attribute command_id acceptedCommandList[] = 65529;
  readonly attribute event_id eventList[] = 65530;
  readonly attribute attrib_id attributeList[] = 65531;
  readonly attribute bitmap32 featureMap = 65532;
  readonly attribute int16u clusterRevision = 65533;

  request struct ResetRequest {
    AlarmBitmap alarms = 0;
  }

  request struct ModifyEnabledAlarmsRequest {
    AlarmBitmap mask = 0;
  }

  /** Reset alarm */
  command Reset(ResetRequest): DefaultSuccess = 0;
  /** Modify enabled alarms */
  command ModifyEnabledAlarms(ModifyEnabledAlarmsRequest): DefaultSuccess = 1;
}

/** Attributes and commands for selecting a mode from a list of supported options. */
cluster MicrowaveOvenMode = 94 {
  revision 1;

  enum ModeTag : enum16 {
    kNormal = 16384;
    kDefrost = 16385;
  }

  bitmap Feature : bitmap32 {
    kOnOff = 0x1;
  }

  struct ModeTagStruct {
    optional vendor_id mfgCode = 0;
    enum16 value = 1;
  }

  struct ModeOptionStruct {
    char_string<64> label = 0;
    int8u mode = 1;
    ModeTagStruct modeTags[] = 2;
  }

  readonly attribute ModeOptionStruct supportedModes[] = 0;
  readonly attribute int8u currentMode = 1;
  readonly attribute command_id generatedCommandList[] = 65528;
  readonly attribute command_id acceptedCommandList[] = 65529;
  readonly attribute event_id eventList[] = 65530;
  readonly attribute attrib_id attributeList[] = 65531;
  readonly attribute bitmap32 featureMap = 65532;
  readonly attribute int16u clusterRevision = 65533;
}

/** Attributes and commands for configuring the microwave oven control, and reporting cooking stats. */
cluster MicrowaveOvenControl = 95 {
  revision 1; // NOTE: Default/not specifically set

  bitmap Feature : bitmap32 {
    kPowerAsNumber = 0x1;
    kPowerInWatts = 0x2;
    kPowerNumberLimits = 0x4;
  }

  readonly attribute elapsed_s cookTime = 0;
  readonly attribute elapsed_s maxCookTime = 1;
  readonly attribute optional int8u powerSetting = 2;
  readonly attribute optional int8u minPower = 3;
  readonly attribute optional int8u maxPower = 4;
  readonly attribute optional int8u powerStep = 5;
  readonly attribute optional int16u supportedWatts[] = 6;
  readonly attribute optional int8u selectedWattIndex = 7;
  readonly attribute optional int16u wattRating = 8;
  readonly attribute command_id generatedCommandList[] = 65528;
  readonly attribute command_id acceptedCommandList[] = 65529;
  readonly attribute event_id eventList[] = 65530;
  readonly attribute attrib_id attributeList[] = 65531;
  readonly attribute bitmap32 featureMap = 65532;
  readonly attribute int16u clusterRevision = 65533;

  request struct SetCookingParametersRequest {
    optional int8u cookMode = 0;
    optional elapsed_s cookTime = 1;
    optional int8u powerSetting = 2;
    optional int8u wattSettingIndex = 3;
    optional boolean startAfterSetting = 4;
  }

  request struct AddMoreTimeRequest {
    elapsed_s timeToAdd = 0;
  }

  /** Set Cooking Parameters */
  command SetCookingParameters(SetCookingParametersRequest): DefaultSuccess = 0;
  /** Add More Cooking Time */
  command AddMoreTime(AddMoreTimeRequest): DefaultSuccess = 1;
}

/** This cluster supports remotely monitoring and, where supported, changing the operational state of any device where a state machine is a part of the operation. */
cluster OperationalState = 96 {
  revision 1;

  enum ErrorStateEnum : enum8 {
    kNoError = 0;
    kUnableToStartOrResume = 1;
    kUnableToCompleteOperation = 2;
    kCommandInvalidInState = 3;
  }

  enum OperationalStateEnum : enum8 {
    kStopped = 0;
    kRunning = 1;
    kPaused = 2;
    kError = 3;
  }

  struct ErrorStateStruct {
    enum8 errorStateID = 0;
    optional char_string<64> errorStateLabel = 1;
    optional char_string<64> errorStateDetails = 2;
  }

  struct OperationalStateStruct {
    enum8 operationalStateID = 0;
    optional char_string<64> operationalStateLabel = 1;
  }

  critical event OperationalError = 0 {
    ErrorStateStruct errorState = 0;
  }

  info event OperationCompletion = 1 {
    enum8 completionErrorCode = 0;
    optional nullable elapsed_s totalOperationalTime = 1;
    optional nullable elapsed_s pausedTime = 2;
  }

  readonly attribute nullable char_string phaseList[] = 0;
  readonly attribute nullable int8u currentPhase = 1;
  readonly attribute optional nullable elapsed_s countdownTime = 2;
  readonly attribute OperationalStateStruct operationalStateList[] = 3;
  readonly attribute OperationalStateEnum operationalState = 4;
  readonly attribute ErrorStateStruct operationalError = 5;
  readonly attribute command_id generatedCommandList[] = 65528;
  readonly attribute command_id acceptedCommandList[] = 65529;
  readonly attribute event_id eventList[] = 65530;
  readonly attribute attrib_id attributeList[] = 65531;
  readonly attribute bitmap32 featureMap = 65532;
  readonly attribute int16u clusterRevision = 65533;

  response struct OperationalCommandResponse = 4 {
    ErrorStateStruct commandResponseState = 0;
  }

  /** Upon receipt, the device SHALL pause its operation if it is possible based on the current function of the server. */
  command Pause(): OperationalCommandResponse = 0;
  /** Upon receipt, the device SHALL stop its operation if it is at a position where it is safe to do so and/or permitted. */
  command Stop(): OperationalCommandResponse = 1;
  /** Upon receipt, the device SHALL start its operation if it is safe to do so and the device is in an operational state from which it can be started. */
  command Start(): OperationalCommandResponse = 2;
  /** Upon receipt, the device SHALL resume its operation from the point it was at when it received the Pause command, or from the point when it was paused by means outside of this cluster (for example by manual button press). */
  command Resume(): OperationalCommandResponse = 3;
}

/** This cluster supports remotely monitoring and, where supported, changing the operational state of a Robotic Vacuum. */
cluster RvcOperationalState = 97 {
  revision 1;

  enum ErrorStateEnum : enum8 {
    kFailedToFindChargingDock = 64;
    kStuck = 65;
    kDustBinMissing = 66;
    kDustBinFull = 67;
    kWaterTankEmpty = 68;
    kWaterTankMissing = 69;
    kWaterTankLidOpen = 70;
    kMopCleaningPadMissing = 71;
  }

  enum OperationalStateEnum : enum8 {
    kSeekingCharger = 64;
    kCharging = 65;
    kDocked = 66;
  }

  struct ErrorStateStruct {
    enum8 errorStateID = 0;
    optional char_string<64> errorStateLabel = 1;
    optional char_string<64> errorStateDetails = 2;
  }

  struct OperationalStateStruct {
    enum8 operationalStateID = 0;
    optional char_string<64> operationalStateLabel = 1;
  }

  critical event OperationalError = 0 {
    ErrorStateStruct errorState = 0;
  }

  info event OperationCompletion = 1 {
    enum8 completionErrorCode = 0;
    optional nullable elapsed_s totalOperationalTime = 1;
    optional nullable elapsed_s pausedTime = 2;
  }

  readonly attribute nullable char_string phaseList[] = 0;
  readonly attribute nullable int8u currentPhase = 1;
  readonly attribute optional nullable elapsed_s countdownTime = 2;
  readonly attribute OperationalStateStruct operationalStateList[] = 3;
  readonly attribute enum8 operationalState = 4;
  readonly attribute ErrorStateStruct operationalError = 5;
  readonly attribute command_id generatedCommandList[] = 65528;
  readonly attribute command_id acceptedCommandList[] = 65529;
  readonly attribute event_id eventList[] = 65530;
  readonly attribute attrib_id attributeList[] = 65531;
  readonly attribute bitmap32 featureMap = 65532;
  readonly attribute int16u clusterRevision = 65533;

  response struct OperationalCommandResponse = 4 {
    ErrorStateStruct commandResponseState = 0;
  }

  /** Upon receipt, the device SHALL pause its operation if it is possible based on the current function of the server. */
  command Pause(): OperationalCommandResponse = 0;
  /** Upon receipt, the device SHALL resume its operation from the point it was at when it received the Pause command, or from the point when it was paused by means outside of this cluster (for example by manual button press). */
  command Resume(): OperationalCommandResponse = 3;
  /** On receipt of this command, the device SHALL start seeking the charging dock, if possible in the current state of the device. */
  command GoHome(): OperationalCommandResponse = 128;
}

/** Attributes and commands for scene configuration and manipulation. */
provisional cluster ScenesManagement = 98 {
  revision 1;

  bitmap CopyModeBitmap : bitmap8 {
    kCopyAllScenes = 0x1;
  }

  bitmap Feature : bitmap32 {
    kSceneNames = 0x1;
  }

  struct AttributeValuePair {
    attrib_id attributeID = 0;
    int32u attributeValue = 1;
  }

  struct ExtensionFieldSet {
    cluster_id clusterID = 0;
    AttributeValuePair attributeValueList[] = 1;
  }

  fabric_scoped struct SceneInfoStruct {
    int8u sceneCount = 0;
    fabric_sensitive int8u currentScene = 1;
    fabric_sensitive group_id currentGroup = 2;
    fabric_sensitive boolean sceneValid = 3;
    int8u remainingCapacity = 4;
    fabric_idx fabricIndex = 254;
  }

  readonly attribute optional nullable node_id lastConfiguredBy = 0;
  readonly attribute int16u sceneTableSize = 1;
  readonly attribute SceneInfoStruct fabricSceneInfo[] = 2;
  readonly attribute command_id generatedCommandList[] = 65528;
  readonly attribute command_id acceptedCommandList[] = 65529;
  readonly attribute event_id eventList[] = 65530;
  readonly attribute attrib_id attributeList[] = 65531;
  readonly attribute bitmap32 featureMap = 65532;
  readonly attribute int16u clusterRevision = 65533;

  request struct AddSceneRequest {
    group_id groupID = 0;
    int8u sceneID = 1;
    int32u transitionTime = 2;
    char_string sceneName = 3;
    ExtensionFieldSet extensionFieldSets[] = 4;
  }

  response struct AddSceneResponse = 0 {
    status status = 0;
    group_id groupID = 1;
    int8u sceneID = 2;
  }

  request struct ViewSceneRequest {
    group_id groupID = 0;
    int8u sceneID = 1;
  }

  response struct ViewSceneResponse = 1 {
    status status = 0;
    group_id groupID = 1;
    int8u sceneID = 2;
    optional int32u transitionTime = 3;
    optional char_string sceneName = 4;
    optional ExtensionFieldSet extensionFieldSets[] = 5;
  }

  request struct RemoveSceneRequest {
    group_id groupID = 0;
    int8u sceneID = 1;
  }

  response struct RemoveSceneResponse = 2 {
    status status = 0;
    group_id groupID = 1;
    int8u sceneID = 2;
  }

  request struct RemoveAllScenesRequest {
    group_id groupID = 0;
  }

  response struct RemoveAllScenesResponse = 3 {
    status status = 0;
    group_id groupID = 1;
  }

  request struct StoreSceneRequest {
    group_id groupID = 0;
    int8u sceneID = 1;
  }

  response struct StoreSceneResponse = 4 {
    status status = 0;
    group_id groupID = 1;
    int8u sceneID = 2;
  }

  request struct RecallSceneRequest {
    group_id groupID = 0;
    int8u sceneID = 1;
    optional nullable int32u transitionTime = 2;
  }

  request struct GetSceneMembershipRequest {
    group_id groupID = 0;
  }

  response struct GetSceneMembershipResponse = 6 {
    status status = 0;
    nullable int8u capacity = 1;
    group_id groupID = 2;
    optional int8u sceneList[] = 3;
  }

  request struct CopySceneRequest {
    CopyModeBitmap mode = 0;
    group_id groupIdentifierFrom = 1;
    int8u sceneIdentifierFrom = 2;
    group_id groupIdentifierTo = 3;
    int8u sceneIdentifierTo = 4;
  }

  response struct CopySceneResponse = 64 {
    status status = 0;
    group_id groupIdentifierFrom = 1;
    int8u sceneIdentifierFrom = 2;
  }

  /** Add a scene to the scene table. Extension field sets are supported, and are inputed as '{"ClusterID": VALUE, "AttributeValueList":[{"AttributeId": VALUE, "AttributeValue": VALUE}]}' */
  fabric command access(invoke: manage) AddScene(AddSceneRequest): AddSceneResponse = 0;
  /** Retrieves the requested scene entry from its Scene table. */
  fabric command ViewScene(ViewSceneRequest): ViewSceneResponse = 1;
  /** Removes the requested scene entry, corresponding to the value of the GroupID field, from its Scene Table */
  fabric command access(invoke: manage) RemoveScene(RemoveSceneRequest): RemoveSceneResponse = 2;
  /** Remove all scenes, corresponding to the value of the GroupID field, from its Scene Table */
  fabric command access(invoke: manage) RemoveAllScenes(RemoveAllScenesRequest): RemoveAllScenesResponse = 3;
  /** Adds the scene entry into its Scene Table along with all extension field sets corresponding to the current state of other clusters on the same endpoint */
  fabric command access(invoke: manage) StoreScene(StoreSceneRequest): StoreSceneResponse = 4;
  /** Set the attributes and corresponding state for each other cluster implemented on the endpoint accordingly to the resquested scene entry in the Scene Table */
  fabric command RecallScene(RecallSceneRequest): DefaultSuccess = 5;
  /** Get an unused scene identifier when no commissioning tool is in the network, or for a commissioning tool to get the used scene identifiers within a certain group */
  fabric command GetSceneMembership(GetSceneMembershipRequest): GetSceneMembershipResponse = 6;
  /** Allows a client to efficiently copy scenes from one group/scene identifier pair to another group/scene identifier pair. */
  fabric command CopyScene(CopySceneRequest): CopySceneResponse = 64;
}

/** Attributes and commands for monitoring HEPA filters in a device */
cluster HepaFilterMonitoring = 113 {
  revision 1; // NOTE: Default/not specifically set

  enum ChangeIndicationEnum : enum8 {
    kOK = 0;
    kWarning = 1;
    kCritical = 2;
  }

  enum DegradationDirectionEnum : enum8 {
    kUp = 0;
    kDown = 1;
  }

  enum ProductIdentifierTypeEnum : enum8 {
    kUPC = 0;
    kGTIN8 = 1;
    kEAN = 2;
    kGTIN14 = 3;
    kOEM = 4;
  }

  bitmap Feature : bitmap32 {
    kCondition = 0x1;
    kWarning = 0x2;
    kReplacementProductList = 0x4;
  }

  struct ReplacementProductStruct {
    ProductIdentifierTypeEnum productIdentifierType = 0;
    char_string<20> productIdentifierValue = 1;
  }

  readonly attribute optional percent condition = 0;
  readonly attribute optional DegradationDirectionEnum degradationDirection = 1;
  readonly attribute ChangeIndicationEnum changeIndication = 2;
  readonly attribute optional boolean inPlaceIndicator = 3;
  attribute optional nullable epoch_s lastChangedTime = 4;
  readonly attribute optional ReplacementProductStruct replacementProductList[] = 5;
  readonly attribute command_id generatedCommandList[] = 65528;
  readonly attribute command_id acceptedCommandList[] = 65529;
  readonly attribute event_id eventList[] = 65530;
  readonly attribute attrib_id attributeList[] = 65531;
  readonly attribute bitmap32 featureMap = 65532;
  readonly attribute int16u clusterRevision = 65533;

  /** Reset the condition of the replaceable to the non degraded state */
  command ResetCondition(): DefaultSuccess = 0;
}

/** Attributes and commands for monitoring activated carbon filters in a device */
cluster ActivatedCarbonFilterMonitoring = 114 {
  revision 1; // NOTE: Default/not specifically set

  enum ChangeIndicationEnum : enum8 {
    kOK = 0;
    kWarning = 1;
    kCritical = 2;
  }

  enum DegradationDirectionEnum : enum8 {
    kUp = 0;
    kDown = 1;
  }

  enum ProductIdentifierTypeEnum : enum8 {
    kUPC = 0;
    kGTIN8 = 1;
    kEAN = 2;
    kGTIN14 = 3;
    kOEM = 4;
  }

  bitmap Feature : bitmap32 {
    kCondition = 0x1;
    kWarning = 0x2;
    kReplacementProductList = 0x4;
  }

  struct ReplacementProductStruct {
    ProductIdentifierTypeEnum productIdentifierType = 0;
    char_string<20> productIdentifierValue = 1;
  }

  readonly attribute optional percent condition = 0;
  readonly attribute optional DegradationDirectionEnum degradationDirection = 1;
  readonly attribute ChangeIndicationEnum changeIndication = 2;
  readonly attribute optional boolean inPlaceIndicator = 3;
  attribute optional nullable epoch_s lastChangedTime = 4;
  readonly attribute optional ReplacementProductStruct replacementProductList[] = 5;
  readonly attribute command_id generatedCommandList[] = 65528;
  readonly attribute command_id acceptedCommandList[] = 65529;
  readonly attribute event_id eventList[] = 65530;
  readonly attribute attrib_id attributeList[] = 65531;
  readonly attribute bitmap32 featureMap = 65532;
  readonly attribute int16u clusterRevision = 65533;

  /** Reset the condition of the replaceable to the non degraded state */
  command ResetCondition(): DefaultSuccess = 0;
}

/** This cluster is used to configure a boolean sensor. */
cluster BooleanStateConfiguration = 128 {
  revision 1;

  bitmap AlarmModeBitmap : bitmap8 {
    kVisual = 0x1;
    kAudible = 0x2;
  }

  bitmap Feature : bitmap32 {
    kVisual = 0x1;
    kAudible = 0x2;
    kAlarmSuppress = 0x4;
    kSensitivityLevel = 0x8;
  }

  bitmap SensorFaultBitmap : bitmap16 {
    kGeneralFault = 0x1;
  }

  info event AlarmsStateChanged = 0 {
    AlarmModeBitmap alarmsActive = 0;
    optional AlarmModeBitmap alarmsSuppressed = 1;
  }

  info event SensorFault = 1 {
    SensorFaultBitmap sensorFault = 0;
  }

  attribute optional int8u currentSensitivityLevel = 0;
  readonly attribute optional int8u supportedSensitivityLevels = 1;
  readonly attribute optional int8u defaultSensitivityLevel = 2;
  readonly attribute optional AlarmModeBitmap alarmsActive = 3;
  readonly attribute optional AlarmModeBitmap alarmsSuppressed = 4;
  readonly attribute optional AlarmModeBitmap alarmsEnabled = 5;
  readonly attribute optional AlarmModeBitmap alarmsSupported = 6;
  readonly attribute optional SensorFaultBitmap sensorFault = 7;
  readonly attribute command_id generatedCommandList[] = 65528;
  readonly attribute command_id acceptedCommandList[] = 65529;
  readonly attribute event_id eventList[] = 65530;
  readonly attribute attrib_id attributeList[] = 65531;
  readonly attribute bitmap32 featureMap = 65532;
  readonly attribute int16u clusterRevision = 65533;

  request struct SuppressAlarmRequest {
    AlarmModeBitmap alarmsToSuppress = 0;
  }

  request struct EnableDisableAlarmRequest {
    AlarmModeBitmap alarmsToEnableDisable = 0;
  }

  /** This command is used to suppress the specified alarm mode. */
  command SuppressAlarm(SuppressAlarmRequest): DefaultSuccess = 0;
  /** This command is used to enable or disable the specified alarm mode. */
  command EnableDisableAlarm(EnableDisableAlarmRequest): DefaultSuccess = 1;
}

/** This cluster is used to configure a valve. */
cluster ValveConfigurationAndControl = 129 {
  revision 1;

  enum StatusCodeEnum : enum8 {
    kFailureDueToFault = 2;
  }

  enum ValveStateEnum : enum8 {
    kClosed = 0;
    kOpen = 1;
    kTransitioning = 2;
  }

  bitmap Feature : bitmap32 {
    kTimeSync = 0x1;
    kLevel = 0x2;
  }

  bitmap ValveFaultBitmap : bitmap16 {
    kGeneralFault = 0x1;
    kBlocked = 0x2;
    kLeaking = 0x4;
    kNotConnected = 0x8;
    kShortCircuit = 0x10;
    kCurrentExceeded = 0x20;
  }

  info event ValveStateChanged = 0 {
    ValveStateEnum valveState = 0;
    optional percent valveLevel = 1;
  }

  info event ValveFault = 1 {
    ValveFaultBitmap valveFault = 0;
  }

  readonly attribute nullable elapsed_s openDuration = 0;
  attribute nullable elapsed_s defaultOpenDuration = 1;
  readonly attribute optional nullable epoch_us autoCloseTime = 2;
  readonly attribute nullable elapsed_s remainingDuration = 3;
  readonly attribute nullable ValveStateEnum currentState = 4;
  readonly attribute nullable ValveStateEnum targetState = 5;
  readonly attribute optional nullable percent currentLevel = 6;
  readonly attribute optional nullable percent targetLevel = 7;
  attribute optional percent defaultOpenLevel = 8;
  readonly attribute optional ValveFaultBitmap valveFault = 9;
  readonly attribute optional int8u levelStep = 10;
  readonly attribute command_id generatedCommandList[] = 65528;
  readonly attribute command_id acceptedCommandList[] = 65529;
  readonly attribute event_id eventList[] = 65530;
  readonly attribute attrib_id attributeList[] = 65531;
  readonly attribute bitmap32 featureMap = 65532;
  readonly attribute int16u clusterRevision = 65533;

  request struct OpenRequest {
    optional nullable elapsed_s openDuration = 0;
    optional percent targetLevel = 1;
  }

  /** This command is used to set the valve to its open position. */
  command Open(OpenRequest): DefaultSuccess = 0;
  /** This command is used to set the valve to its closed position. */
  command Close(): DefaultSuccess = 1;
}

/** This cluster provides a mechanism for querying data about electrical power as measured by the server. */
cluster ElectricalPowerMeasurement = 144 {
  revision 1;

  enum MeasurementTypeEnum : enum16 {
    kUnspecified = 0;
    kVoltage = 1;
    kActiveCurrent = 2;
    kReactiveCurrent = 3;
    kApparentCurrent = 4;
    kActivePower = 5;
    kReactivePower = 6;
    kApparentPower = 7;
    kRMSVoltage = 8;
    kRMSCurrent = 9;
    kRMSPower = 10;
    kFrequency = 11;
    kPowerFactor = 12;
    kNeutralCurrent = 13;
    kElectricalEnergy = 14;
  }

  enum PowerModeEnum : enum8 {
    kUnknown = 0;
    kDC = 1;
    kAC = 2;
  }

  bitmap Feature : bitmap32 {
    kDirectCurrent = 0x1;
    kAlternatingCurrent = 0x2;
    kPolyphasePower = 0x4;
    kHarmonics = 0x8;
    kPowerQuality = 0x10;
  }

  struct MeasurementAccuracyRangeStruct {
    int64s rangeMin = 0;
    int64s rangeMax = 1;
    optional percent100ths percentMax = 2;
    optional percent100ths percentMin = 3;
    optional percent100ths percentTypical = 4;
    optional int64u fixedMax = 5;
    optional int64u fixedMin = 6;
    optional int64u fixedTypical = 7;
  }

  struct MeasurementAccuracyStruct {
    MeasurementTypeEnum measurementType = 0;
    boolean measured = 1;
    int64s minMeasuredValue = 2;
    int64s maxMeasuredValue = 3;
    MeasurementAccuracyRangeStruct accuracyRanges[] = 4;
  }

  struct HarmonicMeasurementStruct {
    int8u order = 0;
    nullable int64s measurement = 1;
  }

  struct MeasurementRangeStruct {
    MeasurementTypeEnum measurementType = 0;
    int64s min = 1;
    int64s max = 2;
    optional epoch_s startTimestamp = 3;
    optional epoch_s endTimestamp = 4;
    optional epoch_s minTimestamp = 5;
    optional epoch_s maxTimestamp = 6;
    optional systime_ms startSystime = 7;
    optional systime_ms endSystime = 8;
    optional systime_ms minSystime = 9;
    optional systime_ms maxSystime = 10;
  }

  info event MeasurementPeriodRanges = 0 {
    MeasurementRangeStruct ranges[] = 0;
  }

  readonly attribute PowerModeEnum powerMode = 0;
  readonly attribute int8u numberOfMeasurementTypes = 1;
  readonly attribute MeasurementAccuracyStruct accuracy[] = 2;
  readonly attribute optional MeasurementRangeStruct ranges[] = 3;
  readonly attribute optional nullable voltage_mv voltage = 4;
  readonly attribute optional nullable amperage_ma activeCurrent = 5;
  readonly attribute optional nullable amperage_ma reactiveCurrent = 6;
  readonly attribute optional nullable amperage_ma apparentCurrent = 7;
  readonly attribute nullable power_mw activePower = 8;
  readonly attribute optional nullable power_mw reactivePower = 9;
  readonly attribute optional nullable power_mw apparentPower = 10;
  readonly attribute optional nullable voltage_mv RMSVoltage = 11;
  readonly attribute optional nullable amperage_ma RMSCurrent = 12;
  readonly attribute optional nullable power_mw RMSPower = 13;
  readonly attribute optional nullable int64s frequency = 14;
  readonly attribute optional nullable HarmonicMeasurementStruct harmonicCurrents[] = 15;
  readonly attribute optional nullable HarmonicMeasurementStruct harmonicPhases[] = 16;
  readonly attribute optional nullable int64s powerFactor = 17;
  readonly attribute optional nullable amperage_ma neutralCurrent = 18;
  readonly attribute command_id generatedCommandList[] = 65528;
  readonly attribute command_id acceptedCommandList[] = 65529;
  readonly attribute event_id eventList[] = 65530;
  readonly attribute attrib_id attributeList[] = 65531;
  readonly attribute bitmap32 featureMap = 65532;
  readonly attribute int16u clusterRevision = 65533;
}

/** This cluster provides a mechanism for querying data about the electrical energy imported or provided by the server. */
cluster ElectricalEnergyMeasurement = 145 {
  revision 1;

  enum MeasurementTypeEnum : enum16 {
    kUnspecified = 0;
    kVoltage = 1;
    kActiveCurrent = 2;
    kReactiveCurrent = 3;
    kApparentCurrent = 4;
    kActivePower = 5;
    kReactivePower = 6;
    kApparentPower = 7;
    kRMSVoltage = 8;
    kRMSCurrent = 9;
    kRMSPower = 10;
    kFrequency = 11;
    kPowerFactor = 12;
    kNeutralCurrent = 13;
    kElectricalEnergy = 14;
  }

  bitmap Feature : bitmap32 {
    kImportedEnergy = 0x1;
    kExportedEnergy = 0x2;
    kCumulativeEnergy = 0x4;
    kPeriodicEnergy = 0x8;
  }

  struct MeasurementAccuracyRangeStruct {
    int64s rangeMin = 0;
    int64s rangeMax = 1;
    optional percent100ths percentMax = 2;
    optional percent100ths percentMin = 3;
    optional percent100ths percentTypical = 4;
    optional int64u fixedMax = 5;
    optional int64u fixedMin = 6;
    optional int64u fixedTypical = 7;
  }

  struct MeasurementAccuracyStruct {
    MeasurementTypeEnum measurementType = 0;
    boolean measured = 1;
    int64s minMeasuredValue = 2;
    int64s maxMeasuredValue = 3;
    MeasurementAccuracyRangeStruct accuracyRanges[] = 4;
  }

  struct CumulativeEnergyResetStruct {
    optional nullable epoch_s importedResetTimestamp = 0;
    optional nullable epoch_s exportedResetTimestamp = 1;
    optional nullable systime_ms importedResetSystime = 2;
    optional nullable systime_ms exportedResetSystime = 3;
  }

  struct EnergyMeasurementStruct {
    energy_mwh energy = 0;
    optional epoch_s startTimestamp = 1;
    optional epoch_s endTimestamp = 2;
    optional systime_ms startSystime = 3;
    optional systime_ms endSystime = 4;
  }

  info event CumulativeEnergyMeasured = 0 {
    optional EnergyMeasurementStruct energyImported = 0;
    optional EnergyMeasurementStruct energyExported = 1;
  }

  info event PeriodicEnergyMeasured = 1 {
    optional EnergyMeasurementStruct energyImported = 0;
    optional EnergyMeasurementStruct energyExported = 1;
  }

  readonly attribute MeasurementAccuracyStruct accuracy = 0;
  readonly attribute optional nullable EnergyMeasurementStruct cumulativeEnergyImported = 1;
  readonly attribute optional nullable EnergyMeasurementStruct cumulativeEnergyExported = 2;
  readonly attribute optional nullable EnergyMeasurementStruct periodicEnergyImported = 3;
  readonly attribute optional nullable EnergyMeasurementStruct periodicEnergyExported = 4;
  readonly attribute optional nullable CumulativeEnergyResetStruct cumulativeEnergyReset = 5;
  readonly attribute command_id generatedCommandList[] = 65528;
  readonly attribute command_id acceptedCommandList[] = 65529;
  readonly attribute event_id eventList[] = 65530;
  readonly attribute attrib_id attributeList[] = 65531;
  readonly attribute bitmap32 featureMap = 65532;
  readonly attribute int16u clusterRevision = 65533;
}

/** This cluster provides an interface to the functionality of Smart Energy Demand Response and Load Control. */
provisional cluster DemandResponseLoadControl = 150 {
  revision 4;

  enum CriticalityLevelEnum : enum8 {
    kUnknown = 0;
    kGreen = 1;
    kLevel1 = 2;
    kLevel2 = 3;
    kLevel3 = 4;
    kLevel4 = 5;
    kLevel5 = 6;
    kEmergency = 7;
    kPlannedOutage = 8;
    kServiceDisconnect = 9;
  }

  enum HeatingSourceEnum : enum8 {
    kAny = 0;
    kElectric = 1;
    kNonElectric = 2;
  }

  enum LoadControlEventChangeSourceEnum : enum8 {
    kAutomatic = 0;
    kUserAction = 1;
  }

  enum LoadControlEventStatusEnum : enum8 {
    kUnknown = 0;
    kReceived = 1;
    kInProgress = 2;
    kCompleted = 3;
    kOptedOut = 4;
    kOptedIn = 5;
    kCanceled = 6;
    kSuperseded = 7;
    kPartialOptedOut = 8;
    kPartialOptedIn = 9;
    kNoParticipation = 10;
    kUnavailable = 11;
    kFailed = 12;
  }

  bitmap CancelControlBitmap : bitmap16 {
    kRandomEnd = 0x1;
  }

  bitmap DeviceClassBitmap : bitmap32 {
    kHVAC = 0x1;
    kStripHeater = 0x2;
    kWaterHeater = 0x4;
    kPoolPump = 0x8;
    kSmartAppliance = 0x10;
    kIrrigationPump = 0x20;
    kCommercialLoad = 0x40;
    kResidentialLoad = 0x80;
    kExteriorLighting = 0x100;
    kInteriorLighting = 0x200;
    kEV = 0x400;
    kGenerationSystem = 0x800;
    kSmartInverter = 0x1000;
    kEVSE = 0x2000;
    kRESU = 0x4000;
    kEMS = 0x8000;
    kSEM = 0x10000;
  }

  bitmap EventControlBitmap : bitmap16 {
    kRandomStart = 0x1;
  }

  bitmap EventTransitionControlBitmap : bitmap16 {
    kRandomDuration = 0x1;
    kIgnoreOptOut = 0x2;
  }

  bitmap Feature : bitmap32 {
    kEnrollmentGroups = 0x1;
    kTemperatureOffset = 0x2;
    kTemperatureSetpoint = 0x4;
    kLoadAdjustment = 0x8;
    kDutyCycle = 0x10;
    kPowerSavings = 0x20;
    kHeatingSource = 0x40;
  }

  struct HeatingSourceControlStruct {
    HeatingSourceEnum heatingSource = 0;
  }

  struct PowerSavingsControlStruct {
    percent powerSavings = 0;
  }

  struct DutyCycleControlStruct {
    percent dutyCycle = 0;
  }

  struct AverageLoadControlStruct {
    int8s loadAdjustment = 0;
  }

  struct TemperatureControlStruct {
    optional nullable int16u coolingTempOffset = 0;
    optional nullable int16u heatingtTempOffset = 1;
    optional nullable temperature coolingTempSetpoint = 2;
    optional nullable temperature heatingTempSetpoint = 3;
  }

  struct LoadControlEventTransitionStruct {
    int16u duration = 0;
    EventTransitionControlBitmap control = 1;
    optional TemperatureControlStruct temperatureControl = 2;
    optional AverageLoadControlStruct averageLoadControl = 3;
    optional DutyCycleControlStruct dutyCycleControl = 4;
    optional PowerSavingsControlStruct powerSavingsControl = 5;
    optional HeatingSourceControlStruct heatingSourceControl = 6;
  }

  struct LoadControlEventStruct {
    octet_string<16> eventID = 0;
    nullable octet_string<16> programID = 1;
    EventControlBitmap control = 2;
    DeviceClassBitmap deviceClass = 3;
    optional int8u enrollmentGroup = 4;
    CriticalityLevelEnum criticality = 5;
    nullable epoch_s startTime = 6;
    LoadControlEventTransitionStruct transitions[] = 7;
  }

  struct LoadControlProgramStruct {
    octet_string<16> programID = 0;
    long_char_string<32> name = 1;
    nullable int8u enrollmentGroup = 2;
    nullable int8u randomStartMinutes = 3;
    nullable int8u randomDurationMinutes = 4;
  }

  info event LoadControlEventStatusChange = 0 {
    octet_string eventID = 0;
    nullable int8u transitionIndex = 1;
    LoadControlEventStatusEnum status = 2;
    CriticalityLevelEnum criticality = 3;
    EventControlBitmap control = 4;
    optional nullable TemperatureControlStruct temperatureControl = 5;
    optional nullable AverageLoadControlStruct averageLoadControl = 6;
    optional nullable DutyCycleControlStruct dutyCycleControl = 7;
    optional nullable PowerSavingsControlStruct powerSavingsControl = 8;
    optional nullable HeatingSourceControlStruct heatingSourceControl = 9;
  }

  readonly attribute LoadControlProgramStruct loadControlPrograms[] = 0;
  readonly attribute int8u numberOfLoadControlPrograms = 1;
  readonly attribute LoadControlEventStruct events[] = 2;
  readonly attribute LoadControlEventStruct activeEvents[] = 3;
  readonly attribute int8u numberOfEventsPerProgram = 4;
  readonly attribute int8u numberOfTransitions = 5;
  attribute access(write: manage) int8u defaultRandomStart = 6;
  attribute access(write: manage) int8u defaultRandomDuration = 7;
  readonly attribute command_id generatedCommandList[] = 65528;
  readonly attribute command_id acceptedCommandList[] = 65529;
  readonly attribute event_id eventList[] = 65530;
  readonly attribute attrib_id attributeList[] = 65531;
  readonly attribute bitmap32 featureMap = 65532;
  readonly attribute int16u clusterRevision = 65533;

  request struct RegisterLoadControlProgramRequestRequest {
    LoadControlProgramStruct loadControlProgram = 0;
  }

  request struct UnregisterLoadControlProgramRequestRequest {
    octet_string<16> loadControlProgramID = 0;
  }

  request struct AddLoadControlEventRequestRequest {
    LoadControlEventStruct event = 0;
  }

  request struct RemoveLoadControlEventRequestRequest {
    octet_string<16> eventID = 0;
    CancelControlBitmap cancelControl = 1;
  }

  /** Upon receipt, this SHALL insert a new LoadControlProgramStruct into LoadControlPrograms, or if the ProgramID matches an existing LoadControlProgramStruct, then the provider SHALL be updated with the provided values. */
  command RegisterLoadControlProgramRequest(RegisterLoadControlProgramRequestRequest): DefaultSuccess = 0;
  /** Upon receipt, this SHALL remove a the LoadControlProgramStruct from LoadControlPrograms with the matching ProgramID. */
  command UnregisterLoadControlProgramRequest(UnregisterLoadControlProgramRequestRequest): DefaultSuccess = 1;
  /** On receipt of the AddLoadControlEventsRequest command, the server SHALL add a load control event. */
  command AddLoadControlEventRequest(AddLoadControlEventRequestRequest): DefaultSuccess = 2;
  /** Upon receipt, this SHALL remove the LoadControlEventStruct with the matching EventID from LoadEventPrograms. */
  command RemoveLoadControlEventRequest(RemoveLoadControlEventRequestRequest): DefaultSuccess = 3;
  /** Upon receipt, this SHALL clear all the load control events. */
  command ClearLoadControlEventsRequest(): DefaultSuccess = 4;
}

/** This cluster provides an interface for passing messages to be presented by a device. */
provisional cluster Messages = 151 {
  revision 3;

  enum FutureMessagePreferenceEnum : enum8 {
    kAllowed = 0;
    kIncreased = 1;
    kReduced = 2;
    kDisallowed = 3;
    kBanned = 4;
  }

  enum MessagePriorityEnum : enum8 {
    kLow = 0;
    kMedium = 1;
    kHigh = 2;
    kCritical = 3;
  }

  bitmap Feature : bitmap32 {
    kReceivedConfirmation = 0x1;
    kConfirmationResponse = 0x2;
    kConfirmationReply = 0x4;
    kProtectedMessages = 0x8;
  }

  bitmap MessageControlBitmap : bitmap8 {
    kConfirmationRequired = 0x1;
    kResponseRequired = 0x2;
    kReplyMessage = 0x4;
    kMessageConfirmed = 0x8;
    kMessageProtected = 0x10;
  }

  struct MessageResponseOptionStruct {
    optional int32u messageResponseID = 0;
    optional char_string<32> label = 1;
  }

  struct MessageStruct {
    octet_string<16> messageID = 0;
    MessagePriorityEnum priority = 1;
    MessageControlBitmap messageControl = 2;
    nullable epoch_s startTime = 3;
    nullable int64u duration = 4;
    char_string<256> messageText = 5;
    optional MessageResponseOptionStruct responses[] = 6;
  }

  info event MessageQueued = 0 {
    octet_string messageID = 0;
  }

  info event MessagePresented = 1 {
    octet_string messageID = 0;
  }

  info event MessageComplete = 2 {
    octet_string messageID = 0;
    optional nullable int32u responseID = 1;
    optional nullable char_string reply = 2;
    nullable FutureMessagePreferenceEnum futureMessagesPreference = 3;
  }

  readonly attribute MessageStruct messages[] = 0;
  readonly attribute octet_string activeMessageIDs[] = 1;
  readonly attribute command_id generatedCommandList[] = 65528;
  readonly attribute command_id acceptedCommandList[] = 65529;
  readonly attribute event_id eventList[] = 65530;
  readonly attribute attrib_id attributeList[] = 65531;
  readonly attribute bitmap32 featureMap = 65532;
  readonly attribute int16u clusterRevision = 65533;

  request struct PresentMessagesRequestRequest {
    octet_string<16> messageID = 0;
    MessagePriorityEnum priority = 1;
    MessageControlBitmap messageControl = 2;
    nullable epoch_s startTime = 3;
    nullable int64u duration = 4;
    char_string<256> messageText = 5;
    optional MessageResponseOptionStruct responses[] = 6;
  }

  request struct CancelMessagesRequestRequest {
    octet_string messageIDs[] = 0;
  }

  /** Command for requesting messages be presented */
  fabric command PresentMessagesRequest(PresentMessagesRequestRequest): DefaultSuccess = 0;
  /** Command for cancelling message present requests */
  fabric command CancelMessagesRequest(CancelMessagesRequestRequest): DefaultSuccess = 1;
}

/** This cluster allows a client to manage the power draw of a device. An example of such a client could be an Energy Management System (EMS) which controls an Energy Smart Appliance (ESA). */
provisional cluster DeviceEnergyManagement = 152 {
  revision 3;

  enum AdjustmentCauseEnum : enum8 {
    kLocalOptimization = 0;
    kGridOptimization = 1;
  }

  enum CauseEnum : enum8 {
    kNormalCompletion = 0;
    kOffline = 1;
    kFault = 2;
    kUserOptOut = 3;
    kCancelled = 4;
  }

  enum CostTypeEnum : enum8 {
    kFinancial = 0;
    kGHGEmissions = 1;
    kComfort = 2;
    kTemperature = 3;
  }

  enum ESAStateEnum : enum8 {
    kOffline = 0;
    kOnline = 1;
    kFault = 2;
    kPowerAdjustActive = 3;
    kPaused = 4;
  }

  enum ESATypeEnum : enum8 {
    kEVSE = 0;
    kSpaceHeating = 1;
    kWaterHeating = 2;
    kSpaceCooling = 3;
    kSpaceHeatingCooling = 4;
    kBatteryStorage = 5;
    kSolarPV = 6;
    kFridgeFreezer = 7;
    kWashingMachine = 8;
    kDishwasher = 9;
    kCooking = 10;
    kHomeWaterPump = 11;
    kIrrigationWaterPump = 12;
    kPoolPump = 13;
    kOther = 255;
  }

  enum ForecastUpdateReasonEnum : enum8 {
    kInternalOptimization = 0;
    kLocalOptimization = 1;
    kGridOptimization = 2;
  }

  enum OptOutStateEnum : enum8 {
    kNoOptOut = 0;
    kLocalOptOut = 1;
    kGridOptOut = 2;
    kOptOut = 3;
  }

  bitmap Feature : bitmap32 {
    kPowerAdjustment = 0x1;
    kPowerForecastReporting = 0x2;
    kStateForecastReporting = 0x4;
    kStartTimeAdjustment = 0x8;
    kPausable = 0x10;
    kForecastAdjustment = 0x20;
    kConstraintBasedAdjustment = 0x40;
  }

  struct CostStruct {
    CostTypeEnum costType = 0;
    int32s value = 1;
    int8u decimalPoints = 2;
    optional int16u currency = 3;
  }

  struct SlotStruct {
    elapsed_s minDuration = 0;
    elapsed_s maxDuration = 1;
    elapsed_s defaultDuration = 2;
    elapsed_s elapsedSlotTime = 3;
    elapsed_s remainingSlotTime = 4;
    optional boolean slotIsPauseable = 5;
    optional elapsed_s minPauseDuration = 6;
    optional elapsed_s maxPauseDuration = 7;
    optional int16u manufacturerESAState = 8;
    optional power_mw nominalPower = 9;
    optional power_mw minPower = 10;
    optional power_mw maxPower = 11;
    optional energy_mwh nominalEnergy = 12;
    optional CostStruct costs[] = 13;
    optional power_mw minPowerAdjustment = 14;
    optional power_mw maxPowerAdjustment = 15;
    optional elapsed_s minDurationAdjustment = 16;
    optional elapsed_s maxDurationAdjustment = 17;
  }

  struct ForecastStruct {
    int16u forecastId = 0;
    nullable int16u activeSlotNumber = 1;
    epoch_s startTime = 2;
    epoch_s endTime = 3;
    optional nullable epoch_s earliestStartTime = 4;
    optional epoch_s latestEndTime = 5;
    boolean isPauseable = 6;
    SlotStruct slots[] = 7;
    ForecastUpdateReasonEnum forecastUpdateReason = 8;
  }

  struct ConstraintsStruct {
    epoch_s startTime = 0;
    elapsed_s duration = 1;
    optional power_mw nominalPower = 2;
    optional energy_mwh maximumEnergy = 3;
    optional int8s loadControl = 4;
  }

  struct PowerAdjustStruct {
    power_mw minPower = 0;
    power_mw maxPower = 1;
    elapsed_s minDuration = 2;
    elapsed_s maxDuration = 3;
  }

  struct SlotAdjustmentStruct {
    int8u slotIndex = 0;
    power_mw nominalPower = 1;
    elapsed_s duration = 2;
  }

  info event PowerAdjustStart = 0 {
  }

  info event PowerAdjustEnd = 1 {
    CauseEnum cause = 0;
    elapsed_s duration = 1;
    energy_mwh energyUse = 2;
  }

  info event Paused = 2 {
  }

  info event Resumed = 3 {
    CauseEnum cause = 0;
  }

  readonly attribute ESATypeEnum ESAType = 0;
  readonly attribute boolean ESACanGenerate = 1;
  readonly attribute ESAStateEnum ESAState = 2;
  readonly attribute power_mw absMinPower = 3;
  readonly attribute power_mw absMaxPower = 4;
  readonly attribute optional nullable PowerAdjustStruct powerAdjustmentCapability[] = 5;
  readonly attribute optional nullable ForecastStruct forecast = 6;
  readonly attribute optional OptOutStateEnum optOutState = 7;
  readonly attribute command_id generatedCommandList[] = 65528;
  readonly attribute command_id acceptedCommandList[] = 65529;
  readonly attribute event_id eventList[] = 65530;
  readonly attribute attrib_id attributeList[] = 65531;
  readonly attribute bitmap32 featureMap = 65532;
  readonly attribute int16u clusterRevision = 65533;

  request struct PowerAdjustRequestRequest {
    power_mw power = 0;
    elapsed_s duration = 1;
    AdjustmentCauseEnum cause = 2;
  }

  request struct StartTimeAdjustRequestRequest {
    epoch_s requestedStartTime = 0;
    AdjustmentCauseEnum cause = 1;
  }

  request struct PauseRequestRequest {
    elapsed_s duration = 0;
    AdjustmentCauseEnum cause = 1;
  }

  request struct ModifyForecastRequestRequest {
    int32u forecastId = 0;
    SlotAdjustmentStruct slotAdjustments[] = 1;
    AdjustmentCauseEnum cause = 2;
  }

  request struct RequestConstraintBasedForecastRequest {
    ConstraintsStruct constraints[] = 0;
    AdjustmentCauseEnum cause = 1;
  }

  /** Allows a client to request an adjustment in the power consumption of an ESA for a specified duration. */
  command PowerAdjustRequest(PowerAdjustRequestRequest): DefaultSuccess = 0;
  /** Allows a client to cancel an ongoing PowerAdjustmentRequest operation. */
  command CancelPowerAdjustRequest(): DefaultSuccess = 1;
  /** Allows a client to adjust the start time of a Forecast sequence that has not yet started operation (i.e. where the current Forecast StartTime is in the future). */
  command StartTimeAdjustRequest(StartTimeAdjustRequestRequest): DefaultSuccess = 2;
  /** Allows a client to temporarily pause an operation and reduce the ESAs energy demand. */
  command PauseRequest(PauseRequestRequest): DefaultSuccess = 3;
  /** Allows a client to cancel the PauseRequest command and enable earlier resumption of operation. */
  command ResumeRequest(): DefaultSuccess = 4;
  /** Allows a client to modify a Forecast within the limits allowed by the ESA. */
  command ModifyForecastRequest(ModifyForecastRequestRequest): DefaultSuccess = 5;
  /** Allows a client to ask the ESA to recompute its Forecast based on power and time constraints. */
  command RequestConstraintBasedForecast(RequestConstraintBasedForecastRequest): DefaultSuccess = 6;
  /** Allows a client to request cancellation of a previous adjustment request in a StartTimeAdjustRequest, ModifyForecastRequest or RequestConstraintBasedForecast command */
  command CancelRequest(): DefaultSuccess = 7;
}

/** Electric Vehicle Supply Equipment (EVSE) is equipment used to charge an Electric Vehicle (EV) or Plug-In Hybrid Electric Vehicle. This cluster provides an interface to the functionality of Electric Vehicle Supply Equipment (EVSE) management. */
cluster EnergyEvse = 153 {
  revision 2;

  enum EnergyTransferStoppedReasonEnum : enum8 {
    kEVStopped = 0;
    kEVSEStopped = 1;
    kOther = 2;
  }

  enum FaultStateEnum : enum8 {
    kNoError = 0;
    kMeterFailure = 1;
    kOverVoltage = 2;
    kUnderVoltage = 3;
    kOverCurrent = 4;
    kContactWetFailure = 5;
    kContactDryFailure = 6;
    kGroundFault = 7;
    kPowerLoss = 8;
    kPowerQuality = 9;
    kPilotShortCircuit = 10;
    kEmergencyStop = 11;
    kEVDisconnected = 12;
    kWrongPowerSupply = 13;
    kLiveNeutralSwap = 14;
    kOverTemperature = 15;
    kOther = 255;
  }

  enum StateEnum : enum8 {
    kNotPluggedIn = 0;
    kPluggedInNoDemand = 1;
    kPluggedInDemand = 2;
    kPluggedInCharging = 3;
    kPluggedInDischarging = 4;
    kSessionEnding = 5;
    kFault = 6;
  }

  enum SupplyStateEnum : enum8 {
    kDisabled = 0;
    kChargingEnabled = 1;
    kDischargingEnabled = 2;
    kDisabledError = 3;
    kDisabledDiagnostics = 4;
  }

  bitmap Feature : bitmap32 {
    kChargingPreferences = 0x1;
    kSoCReporting = 0x2;
    kPlugAndCharge = 0x4;
    kRFID = 0x8;
    kV2X = 0x10;
  }

  bitmap TargetDayOfWeekBitmap : bitmap8 {
    kSunday = 0x1;
    kMonday = 0x2;
    kTuesday = 0x4;
    kWednesday = 0x8;
    kThursday = 0x10;
    kFriday = 0x20;
    kSaturday = 0x40;
  }

  struct ChargingTargetStruct {
    int16u targetTimeMinutesPastMidnight = 0;
    optional percent targetSoC = 1;
    optional energy_mwh addedEnergy = 2;
  }

  struct ChargingTargetScheduleStruct {
    TargetDayOfWeekBitmap dayOfWeekForSequence = 0;
    ChargingTargetStruct chargingTargets[] = 1;
  }

  info event EVConnected = 0 {
    int32u sessionID = 0;
  }

  info event EVNotDetected = 1 {
    int32u sessionID = 0;
    StateEnum state = 1;
    elapsed_s sessionDuration = 2;
    energy_mwh sessionEnergyCharged = 3;
    optional energy_mwh sessionEnergyDischarged = 4;
  }

  info event EnergyTransferStarted = 2 {
    int32u sessionID = 0;
    StateEnum state = 1;
    amperage_ma maximumCurrent = 2;
  }

  info event EnergyTransferStopped = 3 {
    int32u sessionID = 0;
    StateEnum state = 1;
    EnergyTransferStoppedReasonEnum reason = 2;
    energy_mwh energyTransferred = 4;
  }

  critical event Fault = 4 {
    nullable int32u sessionID = 0;
    StateEnum state = 1;
    FaultStateEnum faultStatePreviousState = 2;
    FaultStateEnum faultStateCurrentState = 4;
  }

  info event RFID = 5 {
    octet_string uid = 0;
  }

  readonly attribute nullable StateEnum state = 0;
  readonly attribute SupplyStateEnum supplyState = 1;
  readonly attribute FaultStateEnum faultState = 2;
  readonly attribute nullable epoch_s chargingEnabledUntil = 3;
  readonly attribute optional nullable epoch_s dischargingEnabledUntil = 4;
  readonly attribute amperage_ma circuitCapacity = 5;
  readonly attribute amperage_ma minimumChargeCurrent = 6;
  readonly attribute amperage_ma maximumChargeCurrent = 7;
  readonly attribute optional amperage_ma maximumDischargeCurrent = 8;
  attribute access(write: manage) optional amperage_ma userMaximumChargeCurrent = 9;
  attribute access(write: manage) optional elapsed_s randomizationDelayWindow = 10;
  readonly attribute optional nullable epoch_s nextChargeStartTime = 35;
  readonly attribute optional nullable epoch_s nextChargeTargetTime = 36;
  readonly attribute optional nullable energy_mwh nextChargeRequiredEnergy = 37;
  readonly attribute optional nullable percent nextChargeTargetSoC = 38;
  attribute access(write: manage) optional nullable int16u approximateEVEfficiency = 39;
  readonly attribute optional nullable percent stateOfCharge = 48;
  readonly attribute optional nullable energy_mwh batteryCapacity = 49;
  readonly attribute optional nullable char_string<32> vehicleID = 50;
  readonly attribute nullable int32u sessionID = 64;
  readonly attribute nullable elapsed_s sessionDuration = 65;
  readonly attribute nullable energy_mwh sessionEnergyCharged = 66;
  readonly attribute optional nullable energy_mwh sessionEnergyDischarged = 67;
  readonly attribute command_id generatedCommandList[] = 65528;
  readonly attribute command_id acceptedCommandList[] = 65529;
  readonly attribute event_id eventList[] = 65530;
  readonly attribute attrib_id attributeList[] = 65531;
  readonly attribute bitmap32 featureMap = 65532;
  readonly attribute int16u clusterRevision = 65533;

  response struct GetTargetsResponse = 0 {
    ChargingTargetScheduleStruct chargingTargetSchedules[] = 0;
  }

  request struct EnableChargingRequest {
    nullable epoch_s chargingEnabledUntil = 0;
    amperage_ma minimumChargeCurrent = 1;
    amperage_ma maximumChargeCurrent = 2;
  }

  request struct EnableDischargingRequest {
    nullable epoch_s dischargingEnabledUntil = 0;
    amperage_ma maximumDischargeCurrent = 1;
  }

  request struct SetTargetsRequest {
    ChargingTargetScheduleStruct chargingTargetSchedules[] = 0;
  }

  /** Allows a client to disable the EVSE from charging and discharging. */
  timed command Disable(): DefaultSuccess = 1;
  /** Allows a client to enable the EVSE to charge an EV. */
  timed command EnableCharging(EnableChargingRequest): DefaultSuccess = 2;
  /** Allows a client to enable the EVSE to discharge an EV. */
  timed command EnableDischarging(EnableDischargingRequest): DefaultSuccess = 3;
  /** Allows a client to put the EVSE into a self-diagnostics mode. */
  timed command StartDiagnostics(): DefaultSuccess = 4;
  /** Allows a client to set the user specified charging targets. */
  timed command SetTargets(SetTargetsRequest): DefaultSuccess = 5;
  /** Allows a client to retrieve the user specified charging targets. */
  timed command GetTargets(): GetTargetsResponse = 6;
  /** Allows a client to clear all stored charging targets. */
  timed command ClearTargets(): DefaultSuccess = 7;
}

/** This cluster provides an interface to specify preferences for how devices should consume energy. */
provisional cluster EnergyPreference = 155 {
  revision 1;

  enum EnergyPriorityEnum : enum8 {
    kComfort = 0;
    kSpeed = 1;
    kEfficiency = 2;
    kWaterConsumption = 3;
  }

  bitmap Feature : bitmap32 {
    kEnergyBalance = 0x1;
    kLowPowerModeSensitivity = 0x2;
  }

  struct BalanceStruct {
    percent step = 0;
    optional char_string<64> label = 1;
  }

  readonly attribute optional BalanceStruct energyBalances[] = 0;
  attribute optional int8u currentEnergyBalance = 1;
  readonly attribute optional EnergyPriorityEnum energyPriorities[] = 2;
  readonly attribute optional BalanceStruct lowPowerModeSensitivities[] = 3;
  attribute optional int8u currentLowPowerModeSensitivity = 4;
  readonly attribute command_id generatedCommandList[] = 65528;
  readonly attribute command_id acceptedCommandList[] = 65529;
  readonly attribute event_id eventList[] = 65530;
  readonly attribute attrib_id attributeList[] = 65531;
  readonly attribute bitmap32 featureMap = 65532;
  readonly attribute int16u clusterRevision = 65533;
}

/** The Power Topology Cluster provides a mechanism for expressing how power is flowing between endpoints. */
cluster PowerTopology = 156 {
  revision 1;

  bitmap Feature : bitmap32 {
    kNodeTopology = 0x1;
    kTreeTopology = 0x2;
    kSetTopology = 0x4;
    kDynamicPowerFlow = 0x8;
  }

  readonly attribute optional endpoint_no availableEndpoints[] = 0;
  readonly attribute optional endpoint_no activeEndpoints[] = 1;
  readonly attribute command_id generatedCommandList[] = 65528;
  readonly attribute command_id acceptedCommandList[] = 65529;
  readonly attribute event_id eventList[] = 65530;
  readonly attribute attrib_id attributeList[] = 65531;
  readonly attribute bitmap32 featureMap = 65532;
  readonly attribute int16u clusterRevision = 65533;
}

/** Attributes and commands for selecting a mode from a list of supported options. */
cluster EnergyEvseMode = 157 {
  revision 1;

  enum ModeTag : enum16 {
    kManual = 16384;
    kTimeOfUse = 16385;
    kSolarCharging = 16386;
  }

  bitmap Feature : bitmap32 {
    kOnOff = 0x1;
  }

  struct ModeTagStruct {
    optional vendor_id mfgCode = 0;
    enum16 value = 1;
  }

  struct ModeOptionStruct {
    char_string<64> label = 0;
    int8u mode = 1;
    ModeTagStruct modeTags[] = 2;
  }

  readonly attribute ModeOptionStruct supportedModes[] = 0;
  readonly attribute int8u currentMode = 1;
  attribute optional nullable int8u startUpMode = 2;
  attribute optional nullable int8u onMode = 3;
  readonly attribute command_id generatedCommandList[] = 65528;
  readonly attribute command_id acceptedCommandList[] = 65529;
  readonly attribute event_id eventList[] = 65530;
  readonly attribute attrib_id attributeList[] = 65531;
  readonly attribute bitmap32 featureMap = 65532;
  readonly attribute int16u clusterRevision = 65533;

  request struct ChangeToModeRequest {
    int8u newMode = 0;
  }

  response struct ChangeToModeResponse = 1 {
    enum8 status = 0;
    optional char_string<64> statusText = 1;
  }

  /** This command is used to change device modes.
        On receipt of this command the device SHALL respond with a ChangeToModeResponse command. */
  command ChangeToMode(ChangeToModeRequest): ChangeToModeResponse = 0;
}

/** Attributes and commands for selecting a mode from a list of supported options. */
provisional cluster DeviceEnergyManagementMode = 159 {
  revision 1;

  enum ModeTag : enum16 {
    kNoOptimization = 16384;
    kDeviceOptimization = 16385;
    kLocalOptimization = 16386;
    kGridOptimization = 16387;
  }

  bitmap Feature : bitmap32 {
    kOnOff = 0x1;
  }

  struct ModeTagStruct {
    optional vendor_id mfgCode = 0;
    enum16 value = 1;
  }

  struct ModeOptionStruct {
    char_string<64> label = 0;
    int8u mode = 1;
    ModeTagStruct modeTags[] = 2;
  }

  readonly attribute ModeOptionStruct supportedModes[] = 0;
  readonly attribute int8u currentMode = 1;
  attribute optional nullable int8u startUpMode = 2;
  attribute optional nullable int8u onMode = 3;
  readonly attribute command_id generatedCommandList[] = 65528;
  readonly attribute command_id acceptedCommandList[] = 65529;
  readonly attribute event_id eventList[] = 65530;
  readonly attribute attrib_id attributeList[] = 65531;
  readonly attribute bitmap32 featureMap = 65532;
  readonly attribute int16u clusterRevision = 65533;

  request struct ChangeToModeRequest {
    int8u newMode = 0;
  }

  response struct ChangeToModeResponse = 1 {
    enum8 status = 0;
    optional char_string<64> statusText = 1;
  }

  /** This command is used to change device modes.
        On receipt of this command the device SHALL respond with a ChangeToModeResponse command. */
  command ChangeToMode(ChangeToModeRequest): ChangeToModeResponse = 0;
}

/** An interface to a generic way to secure a door */
cluster DoorLock = 257 {
  revision 7;

  enum AlarmCodeEnum : enum8 {
    kLockJammed = 0;
    kLockFactoryReset = 1;
    kLockRadioPowerCycled = 3;
    kWrongCodeEntryLimit = 4;
    kFrontEsceutcheonRemoved = 5;
    kDoorForcedOpen = 6;
    kDoorAjar = 7;
    kForcedUser = 8;
  }

  enum CredentialRuleEnum : enum8 {
    kSingle = 0;
    kDual = 1;
    kTri = 2;
  }

  enum CredentialTypeEnum : enum8 {
    kProgrammingPIN = 0;
    kPIN = 1;
    kRFID = 2;
    kFingerprint = 3;
    kFingerVein = 4;
    kFace = 5;
    kAliroCredentialIssuerKey = 6;
    kAliroEvictableEndpointKey = 7;
    kAliroNonEvictableEndpointKey = 8;
  }

  enum DataOperationTypeEnum : enum8 {
    kAdd = 0;
    kClear = 1;
    kModify = 2;
  }

  enum DlLockState : enum8 {
    kNotFullyLocked = 0;
    kLocked = 1;
    kUnlocked = 2;
    kUnlatched = 3;
  }

  enum DlLockType : enum8 {
    kDeadBolt = 0;
    kMagnetic = 1;
    kOther = 2;
    kMortise = 3;
    kRim = 4;
    kLatchBolt = 5;
    kCylindricalLock = 6;
    kTubularLock = 7;
    kInterconnectedLock = 8;
    kDeadLatch = 9;
    kDoorFurniture = 10;
    kEurocylinder = 11;
  }

  enum DlStatus : enum8 {
    kSuccess = 0;
    kFailure = 1;
    kDuplicate = 2;
    kOccupied = 3;
    kInvalidField = 133;
    kResourceExhausted = 137;
    kNotFound = 139;
  }

  enum DoorLockOperationEventCode : enum8 {
    kUnknownOrMfgSpecific = 0;
    kLock = 1;
    kUnlock = 2;
    kLockInvalidPinOrId = 3;
    kLockInvalidSchedule = 4;
    kUnlockInvalidPinOrId = 5;
    kUnlockInvalidSchedule = 6;
    kOneTouchLock = 7;
    kKeyLock = 8;
    kKeyUnlock = 9;
    kAutoLock = 10;
    kScheduleLock = 11;
    kScheduleUnlock = 12;
    kManualLock = 13;
    kManualUnlock = 14;
  }

  enum DoorLockProgrammingEventCode : enum8 {
    kUnknownOrMfgSpecific = 0;
    kMasterCodeChanged = 1;
    kPinAdded = 2;
    kPinDeleted = 3;
    kPinChanged = 4;
    kIdAdded = 5;
    kIdDeleted = 6;
  }

  enum DoorLockSetPinOrIdStatus : enum8 {
    kSuccess = 0;
    kGeneralFailure = 1;
    kMemoryFull = 2;
    kDuplicateCodeError = 3;
  }

  enum DoorLockUserStatus : enum8 {
    kAvailable = 0;
    kOccupiedEnabled = 1;
    kOccupiedDisabled = 3;
    kNotSupported = 255;
  }

  enum DoorLockUserType : enum8 {
    kUnrestricted = 0;
    kYearDayScheduleUser = 1;
    kWeekDayScheduleUser = 2;
    kMasterUser = 3;
    kNonAccessUser = 4;
    kNotSupported = 255;
  }

  enum DoorStateEnum : enum8 {
    kDoorOpen = 0;
    kDoorClosed = 1;
    kDoorJammed = 2;
    kDoorForcedOpen = 3;
    kDoorUnspecifiedError = 4;
    kDoorAjar = 5;
  }

  enum LockDataTypeEnum : enum8 {
    kUnspecified = 0;
    kProgrammingCode = 1;
    kUserIndex = 2;
    kWeekDaySchedule = 3;
    kYearDaySchedule = 4;
    kHolidaySchedule = 5;
    kPIN = 6;
    kRFID = 7;
    kFingerprint = 8;
    kFingerVein = 9;
    kFace = 10;
    kAliroCredentialIssuerKey = 11;
    kAliroEvictableEndpointKey = 12;
    kAliroNonEvictableEndpointKey = 13;
  }

  enum LockOperationTypeEnum : enum8 {
    kLock = 0;
    kUnlock = 1;
    kNonAccessUserEvent = 2;
    kForcedUserEvent = 3;
    kUnlatch = 4;
  }

  enum OperatingModeEnum : enum8 {
    kNormal = 0;
    kVacation = 1;
    kPrivacy = 2;
    kNoRemoteLockUnlock = 3;
    kPassage = 4;
  }

  enum OperationErrorEnum : enum8 {
    kUnspecified = 0;
    kInvalidCredential = 1;
    kDisabledUserDenied = 2;
    kRestricted = 3;
    kInsufficientBattery = 4;
  }

  enum OperationSourceEnum : enum8 {
    kUnspecified = 0;
    kManual = 1;
    kProprietaryRemote = 2;
    kKeypad = 3;
    kAuto = 4;
    kButton = 5;
    kSchedule = 6;
    kRemote = 7;
    kRFID = 8;
    kBiometric = 9;
    kAliro = 10;
  }

  enum UserStatusEnum : enum8 {
    kAvailable = 0;
    kOccupiedEnabled = 1;
    kOccupiedDisabled = 3;
  }

  enum UserTypeEnum : enum8 {
    kUnrestrictedUser = 0;
    kYearDayScheduleUser = 1;
    kWeekDayScheduleUser = 2;
    kProgrammingUser = 3;
    kNonAccessUser = 4;
    kForcedUser = 5;
    kDisposableUser = 6;
    kExpiringUser = 7;
    kScheduleRestrictedUser = 8;
    kRemoteOnlyUser = 9;
  }

  bitmap DaysMaskMap : bitmap8 {
    kSunday = 0x1;
    kMonday = 0x2;
    kTuesday = 0x4;
    kWednesday = 0x8;
    kThursday = 0x10;
    kFriday = 0x20;
    kSaturday = 0x40;
  }

  bitmap DlCredentialRuleMask : bitmap8 {
    kSingle = 0x1;
    kDual = 0x2;
    kTri = 0x4;
  }

  bitmap DlCredentialRulesSupport : bitmap8 {
    kSingle = 0x1;
    kDual = 0x2;
    kTri = 0x4;
  }

  bitmap DlDefaultConfigurationRegister : bitmap16 {
    kEnableLocalProgrammingEnabled = 0x1;
    kKeypadInterfaceDefaultAccessEnabled = 0x2;
    kRemoteInterfaceDefaultAccessIsEnabled = 0x4;
    kSoundEnabled = 0x20;
    kAutoRelockTimeSet = 0x40;
    kLEDSettingsSet = 0x80;
  }

  bitmap DlKeypadOperationEventMask : bitmap16 {
    kUnknown = 0x1;
    kLock = 0x2;
    kUnlock = 0x4;
    kLockInvalidPIN = 0x8;
    kLockInvalidSchedule = 0x10;
    kUnlockInvalidCode = 0x20;
    kUnlockInvalidSchedule = 0x40;
    kNonAccessUserOpEvent = 0x80;
  }

  bitmap DlKeypadProgrammingEventMask : bitmap16 {
    kUnknown = 0x1;
    kProgrammingPINChanged = 0x2;
    kPINAdded = 0x4;
    kPINCleared = 0x8;
    kPINChanged = 0x10;
  }

  bitmap DlLocalProgrammingFeatures : bitmap8 {
    kAddUsersCredentialsSchedulesLocally = 0x1;
    kModifyUsersCredentialsSchedulesLocally = 0x2;
    kClearUsersCredentialsSchedulesLocally = 0x4;
    kAdjustLockSettingsLocally = 0x8;
  }

  bitmap DlManualOperationEventMask : bitmap16 {
    kUnknown = 0x1;
    kThumbturnLock = 0x2;
    kThumbturnUnlock = 0x4;
    kOneTouchLock = 0x8;
    kKeyLock = 0x10;
    kKeyUnlock = 0x20;
    kAutoLock = 0x40;
    kScheduleLock = 0x80;
    kScheduleUnlock = 0x100;
    kManualLock = 0x200;
    kManualUnlock = 0x400;
  }

  bitmap DlRFIDOperationEventMask : bitmap16 {
    kUnknown = 0x1;
    kLock = 0x2;
    kUnlock = 0x4;
    kLockInvalidRFID = 0x8;
    kLockInvalidSchedule = 0x10;
    kUnlockInvalidRFID = 0x20;
    kUnlockInvalidSchedule = 0x40;
  }

  bitmap DlRFIDProgrammingEventMask : bitmap16 {
    kUnknown = 0x1;
    kRFIDCodeAdded = 0x20;
    kRFIDCodeCleared = 0x40;
  }

  bitmap DlRemoteOperationEventMask : bitmap16 {
    kUnknown = 0x1;
    kLock = 0x2;
    kUnlock = 0x4;
    kLockInvalidCode = 0x8;
    kLockInvalidSchedule = 0x10;
    kUnlockInvalidCode = 0x20;
    kUnlockInvalidSchedule = 0x40;
  }

  bitmap DlRemoteProgrammingEventMask : bitmap16 {
    kUnknown = 0x1;
    kProgrammingPINChanged = 0x2;
    kPINAdded = 0x4;
    kPINCleared = 0x8;
    kPINChanged = 0x10;
    kRFIDCodeAdded = 0x20;
    kRFIDCodeCleared = 0x40;
  }

  bitmap DlSupportedOperatingModes : bitmap16 {
    kNormal = 0x1;
    kVacation = 0x2;
    kPrivacy = 0x4;
    kNoRemoteLockUnlock = 0x8;
    kPassage = 0x10;
  }

  bitmap DoorLockDayOfWeek : bitmap8 {
    kSunday = 0x1;
    kMonday = 0x2;
    kTuesday = 0x4;
    kWednesday = 0x8;
    kThursday = 0x10;
    kFriday = 0x20;
    kSaturday = 0x40;
  }

  bitmap Feature : bitmap32 {
    kPINCredential = 0x1;
    kRFIDCredential = 0x2;
    kFingerCredentials = 0x4;
    kLogging = 0x8;
    kWeekDayAccessSchedules = 0x10;
    kDoorPositionSensor = 0x20;
    kFaceCredentials = 0x40;
    kCredentialsOverTheAirAccess = 0x80;
    kUser = 0x100;
    kNotification = 0x200;
    kYearDayAccessSchedules = 0x400;
    kHolidaySchedules = 0x800;
    kUnbolt = 0x1000;
    kAliroProvisioning = 0x2000;
    kAliroBLEUWB = 0x4000;
  }

  struct CredentialStruct {
    CredentialTypeEnum credentialType = 0;
    int16u credentialIndex = 1;
  }

  critical event DoorLockAlarm = 0 {
    AlarmCodeEnum alarmCode = 0;
  }

  critical event DoorStateChange = 1 {
    DoorStateEnum doorState = 0;
  }

  critical event LockOperation = 2 {
    LockOperationTypeEnum lockOperationType = 0;
    OperationSourceEnum operationSource = 1;
    nullable int16u userIndex = 2;
    nullable fabric_idx fabricIndex = 3;
    nullable node_id sourceNode = 4;
    optional nullable CredentialStruct credentials[] = 5;
  }

  critical event LockOperationError = 3 {
    LockOperationTypeEnum lockOperationType = 0;
    OperationSourceEnum operationSource = 1;
    OperationErrorEnum operationError = 2;
    nullable int16u userIndex = 3;
    nullable fabric_idx fabricIndex = 4;
    nullable node_id sourceNode = 5;
    optional nullable CredentialStruct credentials[] = 6;
  }

  info event LockUserChange = 4 {
    LockDataTypeEnum lockDataType = 0;
    DataOperationTypeEnum dataOperationType = 1;
    OperationSourceEnum operationSource = 2;
    nullable int16u userIndex = 3;
    nullable fabric_idx fabricIndex = 4;
    nullable node_id sourceNode = 5;
    nullable int16u dataIndex = 6;
  }

  readonly attribute nullable DlLockState lockState = 0;
  readonly attribute DlLockType lockType = 1;
  readonly attribute boolean actuatorEnabled = 2;
  readonly attribute optional nullable DoorStateEnum doorState = 3;
  attribute access(write: manage) optional int32u doorOpenEvents = 4;
  attribute access(write: manage) optional int32u doorClosedEvents = 5;
  attribute access(write: manage) optional int16u openPeriod = 6;
  readonly attribute optional int16u numberOfTotalUsersSupported = 17;
  readonly attribute optional int16u numberOfPINUsersSupported = 18;
  readonly attribute optional int16u numberOfRFIDUsersSupported = 19;
  readonly attribute optional int8u numberOfWeekDaySchedulesSupportedPerUser = 20;
  readonly attribute optional int8u numberOfYearDaySchedulesSupportedPerUser = 21;
  readonly attribute optional int8u numberOfHolidaySchedulesSupported = 22;
  readonly attribute optional int8u maxPINCodeLength = 23;
  readonly attribute optional int8u minPINCodeLength = 24;
  readonly attribute optional int8u maxRFIDCodeLength = 25;
  readonly attribute optional int8u minRFIDCodeLength = 26;
  readonly attribute optional DlCredentialRuleMask credentialRulesSupport = 27;
  readonly attribute optional int8u numberOfCredentialsSupportedPerUser = 28;
  attribute access(write: manage) optional char_string<3> language = 33;
  attribute access(write: manage) optional int8u LEDSettings = 34;
  attribute access(write: manage) int32u autoRelockTime = 35;
  attribute access(write: manage) optional int8u soundVolume = 36;
  attribute access(write: manage) OperatingModeEnum operatingMode = 37;
  readonly attribute DlSupportedOperatingModes supportedOperatingModes = 38;
  readonly attribute optional DlDefaultConfigurationRegister defaultConfigurationRegister = 39;
  attribute access(write: administer) optional boolean enableLocalProgramming = 40;
  attribute access(write: manage) optional boolean enableOneTouchLocking = 41;
  attribute access(write: manage) optional boolean enableInsideStatusLED = 42;
  attribute access(write: manage) optional boolean enablePrivacyModeButton = 43;
  attribute access(write: administer) optional DlLocalProgrammingFeatures localProgrammingFeatures = 44;
  attribute access(write: administer) optional int8u wrongCodeEntryLimit = 48;
  attribute access(write: administer) optional int8u userCodeTemporaryDisableTime = 49;
  attribute access(write: administer) optional boolean sendPINOverTheAir = 50;
  attribute access(write: administer) optional boolean requirePINforRemoteOperation = 51;
  attribute access(write: administer) optional int16u expiringUserTimeout = 53;
  readonly attribute access(read: administer) optional nullable octet_string<65> aliroReaderVerificationKey = 128;
  readonly attribute access(read: administer) optional nullable octet_string<16> aliroReaderGroupIdentifier = 129;
  readonly attribute access(read: administer) optional octet_string<16> aliroReaderGroupSubIdentifier = 130;
  readonly attribute access(read: administer) optional octet_string aliroExpeditedTransactionSupportedProtocolVersions[] = 131;
  readonly attribute access(read: administer) optional nullable octet_string<16> aliroGroupResolvingKey = 132;
  readonly attribute access(read: administer) optional octet_string aliroSupportedBLEUWBProtocolVersions[] = 133;
  readonly attribute access(read: administer) optional int8u aliroBLEAdvertisingVersion = 134;
  readonly attribute optional int16u numberOfAliroCredentialIssuerKeysSupported = 135;
  readonly attribute optional int16u numberOfAliroEndpointKeysSupported = 136;
  readonly attribute command_id generatedCommandList[] = 65528;
  readonly attribute command_id acceptedCommandList[] = 65529;
  readonly attribute event_id eventList[] = 65530;
  readonly attribute attrib_id attributeList[] = 65531;
  readonly attribute bitmap32 featureMap = 65532;
  readonly attribute int16u clusterRevision = 65533;

  request struct LockDoorRequest {
    optional octet_string PINCode = 0;
  }

  request struct UnlockDoorRequest {
    optional octet_string PINCode = 0;
  }

  request struct UnlockWithTimeoutRequest {
    int16u timeout = 0;
    optional octet_string PINCode = 1;
  }

  request struct SetWeekDayScheduleRequest {
    int8u weekDayIndex = 0;
    int16u userIndex = 1;
    DaysMaskMap daysMask = 2;
    int8u startHour = 3;
    int8u startMinute = 4;
    int8u endHour = 5;
    int8u endMinute = 6;
  }

  request struct GetWeekDayScheduleRequest {
    int8u weekDayIndex = 0;
    int16u userIndex = 1;
  }

  response struct GetWeekDayScheduleResponse = 12 {
    int8u weekDayIndex = 0;
    int16u userIndex = 1;
    DlStatus status = 2;
    optional DaysMaskMap daysMask = 3;
    optional int8u startHour = 4;
    optional int8u startMinute = 5;
    optional int8u endHour = 6;
    optional int8u endMinute = 7;
  }

  request struct ClearWeekDayScheduleRequest {
    int8u weekDayIndex = 0;
    int16u userIndex = 1;
  }

  request struct SetYearDayScheduleRequest {
    int8u yearDayIndex = 0;
    int16u userIndex = 1;
    epoch_s localStartTime = 2;
    epoch_s localEndTime = 3;
  }

  request struct GetYearDayScheduleRequest {
    int8u yearDayIndex = 0;
    int16u userIndex = 1;
  }

  response struct GetYearDayScheduleResponse = 15 {
    int8u yearDayIndex = 0;
    int16u userIndex = 1;
    DlStatus status = 2;
    optional epoch_s localStartTime = 3;
    optional epoch_s localEndTime = 4;
  }

  request struct ClearYearDayScheduleRequest {
    int8u yearDayIndex = 0;
    int16u userIndex = 1;
  }

  request struct SetHolidayScheduleRequest {
    int8u holidayIndex = 0;
    epoch_s localStartTime = 1;
    epoch_s localEndTime = 2;
    OperatingModeEnum operatingMode = 3;
  }

  request struct GetHolidayScheduleRequest {
    int8u holidayIndex = 0;
  }

  response struct GetHolidayScheduleResponse = 18 {
    int8u holidayIndex = 0;
    DlStatus status = 1;
    optional epoch_s localStartTime = 2;
    optional epoch_s localEndTime = 3;
    optional OperatingModeEnum operatingMode = 4;
  }

  request struct ClearHolidayScheduleRequest {
    int8u holidayIndex = 0;
  }

  request struct SetUserRequest {
    DataOperationTypeEnum operationType = 0;
    int16u userIndex = 1;
    nullable char_string userName = 2;
    nullable int32u userUniqueID = 3;
    nullable UserStatusEnum userStatus = 4;
    nullable UserTypeEnum userType = 5;
    nullable CredentialRuleEnum credentialRule = 6;
  }

  request struct GetUserRequest {
    int16u userIndex = 0;
  }

  response struct GetUserResponse = 28 {
    int16u userIndex = 0;
    nullable char_string userName = 1;
    nullable int32u userUniqueID = 2;
    nullable UserStatusEnum userStatus = 3;
    nullable UserTypeEnum userType = 4;
    nullable CredentialRuleEnum credentialRule = 5;
    nullable CredentialStruct credentials[] = 6;
    nullable fabric_idx creatorFabricIndex = 7;
    nullable fabric_idx lastModifiedFabricIndex = 8;
    nullable int16u nextUserIndex = 9;
  }

  request struct ClearUserRequest {
    int16u userIndex = 0;
  }

  request struct SetCredentialRequest {
    DataOperationTypeEnum operationType = 0;
    CredentialStruct credential = 1;
    long_octet_string credentialData = 2;
    nullable int16u userIndex = 3;
    nullable UserStatusEnum userStatus = 4;
    nullable UserTypeEnum userType = 5;
  }

  response struct SetCredentialResponse = 35 {
    DlStatus status = 0;
    nullable int16u userIndex = 1;
    nullable int16u nextCredentialIndex = 2;
  }

  request struct GetCredentialStatusRequest {
    CredentialStruct credential = 0;
  }

  response struct GetCredentialStatusResponse = 37 {
    boolean credentialExists = 0;
    nullable int16u userIndex = 1;
    nullable fabric_idx creatorFabricIndex = 2;
    nullable fabric_idx lastModifiedFabricIndex = 3;
    nullable int16u nextCredentialIndex = 4;
  }

  request struct ClearCredentialRequest {
    nullable CredentialStruct credential = 0;
  }

  request struct UnboltDoorRequest {
    optional octet_string PINCode = 0;
  }

  request struct SetAliroReaderConfigRequest {
    octet_string<32> signingKey = 0;
    octet_string<65> verificationKey = 1;
    octet_string<16> groupIdentifier = 2;
    optional octet_string<16> groupResolvingKey = 3;
  }

  /** This command causes the lock device to lock the door. */
  timed command LockDoor(LockDoorRequest): DefaultSuccess = 0;
  /** This command causes the lock device to unlock the door. */
  timed command UnlockDoor(UnlockDoorRequest): DefaultSuccess = 1;
  /** This command causes the lock device to unlock the door with a timeout parameter. */
  timed command UnlockWithTimeout(UnlockWithTimeoutRequest): DefaultSuccess = 3;
  /** Set a weekly repeating schedule for a specified user. */
  command access(invoke: administer) SetWeekDaySchedule(SetWeekDayScheduleRequest): DefaultSuccess = 11;
  /** Retrieve the specific weekly schedule for the specific user. */
  command access(invoke: administer) GetWeekDaySchedule(GetWeekDayScheduleRequest): GetWeekDayScheduleResponse = 12;
  /** Clear the specific weekly schedule or all weekly schedules for the specific user. */
  command access(invoke: administer) ClearWeekDaySchedule(ClearWeekDayScheduleRequest): DefaultSuccess = 13;
  /** Set a time-specific schedule ID for a specified user. */
  command access(invoke: administer) SetYearDaySchedule(SetYearDayScheduleRequest): DefaultSuccess = 14;
  /** Returns the year day schedule data for the specified schedule and user indexes. */
  command access(invoke: administer) GetYearDaySchedule(GetYearDayScheduleRequest): GetYearDayScheduleResponse = 15;
  /** Clears the specific year day schedule or all year day schedules for the specific user. */
  command access(invoke: administer) ClearYearDaySchedule(ClearYearDayScheduleRequest): DefaultSuccess = 16;
  /** Set the holiday Schedule by specifying local start time and local end time with respect to any Lock Operating Mode. */
  command access(invoke: administer) SetHolidaySchedule(SetHolidayScheduleRequest): DefaultSuccess = 17;
  /** Get the holiday schedule for the specified index. */
  command access(invoke: administer) GetHolidaySchedule(GetHolidayScheduleRequest): GetHolidayScheduleResponse = 18;
  /** Clears the holiday schedule or all holiday schedules. */
  command access(invoke: administer) ClearHolidaySchedule(ClearHolidayScheduleRequest): DefaultSuccess = 19;
  /** Set User into the lock. */
  timed command access(invoke: administer) SetUser(SetUserRequest): DefaultSuccess = 26;
  /** Retrieve User. */
  command access(invoke: administer) GetUser(GetUserRequest): GetUserResponse = 27;
  /** Clears a User or all Users. */
  timed command access(invoke: administer) ClearUser(ClearUserRequest): DefaultSuccess = 29;
  /** Set a credential (e.g. PIN, RFID, Fingerprint, etc.) into the lock for a new user, existing user, or ProgrammingUser. */
  timed command access(invoke: administer) SetCredential(SetCredentialRequest): SetCredentialResponse = 34;
  /** Retrieve the status of a particular credential (e.g. PIN, RFID, Fingerprint, etc.) by index. */
  command access(invoke: administer) GetCredentialStatus(GetCredentialStatusRequest): GetCredentialStatusResponse = 36;
  /** Clear one, one type, or all credentials except ProgrammingPIN credential. */
  timed command access(invoke: administer) ClearCredential(ClearCredentialRequest): DefaultSuccess = 38;
  /** This command causes the lock device to unlock the door without pulling the latch. */
  timed command UnboltDoor(UnboltDoorRequest): DefaultSuccess = 39;
  /** This command communicates an Aliro Reader configuration to the lock. */
  timed command access(invoke: administer) SetAliroReaderConfig(SetAliroReaderConfigRequest): DefaultSuccess = 40;
  /** This command clears an existing Aliro Reader configuration for the lock. */
  timed command access(invoke: administer) ClearAliroReaderConfig(): DefaultSuccess = 41;
}

/** Provides an interface for controlling and adjusting automatic window coverings. */
cluster WindowCovering = 258 {
  revision 5;

  enum EndProductType : enum8 {
    kRollerShade = 0;
    kRomanShade = 1;
    kBalloonShade = 2;
    kWovenWood = 3;
    kPleatedShade = 4;
    kCellularShade = 5;
    kLayeredShade = 6;
    kLayeredShade2D = 7;
    kSheerShade = 8;
    kTiltOnlyInteriorBlind = 9;
    kInteriorBlind = 10;
    kVerticalBlindStripCurtain = 11;
    kInteriorVenetianBlind = 12;
    kExteriorVenetianBlind = 13;
    kLateralLeftCurtain = 14;
    kLateralRightCurtain = 15;
    kCentralCurtain = 16;
    kRollerShutter = 17;
    kExteriorVerticalScreen = 18;
    kAwningTerracePatio = 19;
    kAwningVerticalScreen = 20;
    kTiltOnlyPergola = 21;
    kSwingingShutter = 22;
    kSlidingShutter = 23;
    kUnknown = 255;
  }

  enum Type : enum8 {
    kRollerShade = 0;
    kRollerShade2Motor = 1;
    kRollerShadeExterior = 2;
    kRollerShadeExterior2Motor = 3;
    kDrapery = 4;
    kAwning = 5;
    kShutter = 6;
    kTiltBlindTiltOnly = 7;
    kTiltBlindLiftAndTilt = 8;
    kProjectorScreen = 9;
    kUnknown = 255;
  }

  bitmap ConfigStatus : bitmap8 {
    kOperational = 0x1;
    kOnlineReserved = 0x2;
    kLiftMovementReversed = 0x4;
    kLiftPositionAware = 0x8;
    kTiltPositionAware = 0x10;
    kLiftEncoderControlled = 0x20;
    kTiltEncoderControlled = 0x40;
  }

  bitmap Feature : bitmap32 {
    kLift = 0x1;
    kTilt = 0x2;
    kPositionAwareLift = 0x4;
    kAbsolutePosition = 0x8;
    kPositionAwareTilt = 0x10;
  }

  bitmap Mode : bitmap8 {
    kMotorDirectionReversed = 0x1;
    kCalibrationMode = 0x2;
    kMaintenanceMode = 0x4;
    kLedFeedback = 0x8;
  }

  bitmap OperationalStatus : bitmap8 {
    kGlobal = 0x3;
    kLift = 0xC;
    kTilt = 0x30;
  }

  bitmap SafetyStatus : bitmap16 {
    kRemoteLockout = 0x1;
    kTamperDetection = 0x2;
    kFailedCommunication = 0x4;
    kPositionFailure = 0x8;
    kThermalProtection = 0x10;
    kObstacleDetected = 0x20;
    kPower = 0x40;
    kStopInput = 0x80;
    kMotorJammed = 0x100;
    kHardwareFailure = 0x200;
    kManualOperation = 0x400;
    kProtection = 0x800;
  }

  readonly attribute Type type = 0;
  readonly attribute optional int16u physicalClosedLimitLift = 1;
  readonly attribute optional int16u physicalClosedLimitTilt = 2;
  readonly attribute optional nullable int16u currentPositionLift = 3;
  readonly attribute optional nullable int16u currentPositionTilt = 4;
  readonly attribute optional int16u numberOfActuationsLift = 5;
  readonly attribute optional int16u numberOfActuationsTilt = 6;
  readonly attribute ConfigStatus configStatus = 7;
  readonly attribute optional nullable percent currentPositionLiftPercentage = 8;
  readonly attribute optional nullable percent currentPositionTiltPercentage = 9;
  readonly attribute OperationalStatus operationalStatus = 10;
  readonly attribute optional nullable percent100ths targetPositionLiftPercent100ths = 11;
  readonly attribute optional nullable percent100ths targetPositionTiltPercent100ths = 12;
  readonly attribute EndProductType endProductType = 13;
  readonly attribute optional nullable percent100ths currentPositionLiftPercent100ths = 14;
  readonly attribute optional nullable percent100ths currentPositionTiltPercent100ths = 15;
  readonly attribute optional int16u installedOpenLimitLift = 16;
  readonly attribute optional int16u installedClosedLimitLift = 17;
  readonly attribute optional int16u installedOpenLimitTilt = 18;
  readonly attribute optional int16u installedClosedLimitTilt = 19;
  attribute access(write: manage) Mode mode = 23;
  readonly attribute optional SafetyStatus safetyStatus = 26;
  readonly attribute command_id generatedCommandList[] = 65528;
  readonly attribute command_id acceptedCommandList[] = 65529;
  readonly attribute event_id eventList[] = 65530;
  readonly attribute attrib_id attributeList[] = 65531;
  readonly attribute bitmap32 featureMap = 65532;
  readonly attribute int16u clusterRevision = 65533;

  request struct GoToLiftValueRequest {
    int16u liftValue = 0;
  }

  request struct GoToLiftPercentageRequest {
    percent100ths liftPercent100thsValue = 0;
  }

  request struct GoToTiltValueRequest {
    int16u tiltValue = 0;
  }

  request struct GoToTiltPercentageRequest {
    percent100ths tiltPercent100thsValue = 0;
  }

  /** Moves window covering to InstalledOpenLimitLift and InstalledOpenLimitTilt */
  command UpOrOpen(): DefaultSuccess = 0;
  /** Moves window covering to InstalledClosedLimitLift and InstalledCloseLimitTilt */
  command DownOrClose(): DefaultSuccess = 1;
  /** Stop any adjusting of window covering */
  command StopMotion(): DefaultSuccess = 2;
  /** Go to lift value specified */
  command GoToLiftValue(GoToLiftValueRequest): DefaultSuccess = 4;
  /** Go to lift percentage specified */
  command GoToLiftPercentage(GoToLiftPercentageRequest): DefaultSuccess = 5;
  /** Go to tilt value specified */
  command GoToTiltValue(GoToTiltValueRequest): DefaultSuccess = 7;
  /** Go to tilt percentage specified */
  command GoToTiltPercentage(GoToTiltPercentageRequest): DefaultSuccess = 8;
}

/** This cluster provides control of a barrier (garage door). */
deprecated cluster BarrierControl = 259 {
  revision 1; // NOTE: Default/not specifically set

  bitmap BarrierControlCapabilities : bitmap8 {
    kPartialBarrier = 0x1;
  }

  bitmap BarrierControlSafetyStatus : bitmap16 {
    kRemoteLockout = 0x1;
    kTemperDetected = 0x2;
    kFailedCommunication = 0x4;
    kPositionFailure = 0x8;
  }

  readonly attribute enum8 barrierMovingState = 1;
  readonly attribute bitmap16 barrierSafetyStatus = 2;
  readonly attribute bitmap8 barrierCapabilities = 3;
  attribute optional int16u barrierOpenEvents = 4;
  attribute optional int16u barrierCloseEvents = 5;
  attribute optional int16u barrierCommandOpenEvents = 6;
  attribute optional int16u barrierCommandCloseEvents = 7;
  attribute optional int16u barrierOpenPeriod = 8;
  attribute optional int16u barrierClosePeriod = 9;
  readonly attribute int8u barrierPosition = 10;
  readonly attribute command_id generatedCommandList[] = 65528;
  readonly attribute command_id acceptedCommandList[] = 65529;
  readonly attribute event_id eventList[] = 65530;
  readonly attribute attrib_id attributeList[] = 65531;
  readonly attribute bitmap32 featureMap = 65532;
  readonly attribute int16u clusterRevision = 65533;

  request struct BarrierControlGoToPercentRequest {
    int8u percentOpen = 0;
  }

  /** Command to instruct a barrier to go to a percent open state. */
  command BarrierControlGoToPercent(BarrierControlGoToPercentRequest): DefaultSuccess = 0;
  /** Command that instructs the barrier to stop moving. */
  command BarrierControlStop(): DefaultSuccess = 1;
}

/** An interface for configuring and controlling pumps. */
cluster PumpConfigurationAndControl = 512 {
  revision 3;

  enum ControlModeEnum : enum8 {
    kConstantSpeed = 0;
    kConstantPressure = 1;
    kProportionalPressure = 2;
    kConstantFlow = 3;
    kConstantTemperature = 5;
    kAutomatic = 7;
  }

  enum OperationModeEnum : enum8 {
    kNormal = 0;
    kMinimum = 1;
    kMaximum = 2;
    kLocal = 3;
  }

  bitmap Feature : bitmap32 {
    kConstantPressure = 0x1;
    kCompensatedPressure = 0x2;
    kConstantFlow = 0x4;
    kConstantSpeed = 0x8;
    kConstantTemperature = 0x10;
    kAutomatic = 0x20;
    kLocalOperation = 0x40;
  }

  bitmap PumpStatusBitmap : bitmap16 {
    kDeviceFault = 0x1;
    kSupplyFault = 0x2;
    kSpeedLow = 0x4;
    kSpeedHigh = 0x8;
    kLocalOverride = 0x10;
    kRunning = 0x20;
    kRemotePressure = 0x40;
    kRemoteFlow = 0x80;
    kRemoteTemperature = 0x100;
  }

  info event SupplyVoltageLow = 0 {
  }

  info event SupplyVoltageHigh = 1 {
  }

  info event PowerMissingPhase = 2 {
  }

  info event SystemPressureLow = 3 {
  }

  info event SystemPressureHigh = 4 {
  }

  critical event DryRunning = 5 {
  }

  info event MotorTemperatureHigh = 6 {
  }

  critical event PumpMotorFatalFailure = 7 {
  }

  info event ElectronicTemperatureHigh = 8 {
  }

  critical event PumpBlocked = 9 {
  }

  info event SensorFailure = 10 {
  }

  info event ElectronicNonFatalFailure = 11 {
  }

  critical event ElectronicFatalFailure = 12 {
  }

  info event GeneralFault = 13 {
  }

  info event Leakage = 14 {
  }

  info event AirDetection = 15 {
  }

  info event TurbineOperation = 16 {
  }

  readonly attribute nullable int16s maxPressure = 0;
  readonly attribute nullable int16u maxSpeed = 1;
  readonly attribute nullable int16u maxFlow = 2;
  readonly attribute optional nullable int16s minConstPressure = 3;
  readonly attribute optional nullable int16s maxConstPressure = 4;
  readonly attribute optional nullable int16s minCompPressure = 5;
  readonly attribute optional nullable int16s maxCompPressure = 6;
  readonly attribute optional nullable int16u minConstSpeed = 7;
  readonly attribute optional nullable int16u maxConstSpeed = 8;
  readonly attribute optional nullable int16u minConstFlow = 9;
  readonly attribute optional nullable int16u maxConstFlow = 10;
  readonly attribute optional nullable int16s minConstTemp = 11;
  readonly attribute optional nullable int16s maxConstTemp = 12;
  readonly attribute optional PumpStatusBitmap pumpStatus = 16;
  readonly attribute OperationModeEnum effectiveOperationMode = 17;
  readonly attribute ControlModeEnum effectiveControlMode = 18;
  readonly attribute nullable int16s capacity = 19;
  readonly attribute optional nullable int16u speed = 20;
  attribute access(write: manage) optional nullable int24u lifetimeRunningHours = 21;
  readonly attribute optional nullable int24u power = 22;
  attribute access(write: manage) optional nullable int32u lifetimeEnergyConsumed = 23;
  attribute access(write: manage) OperationModeEnum operationMode = 32;
  attribute access(write: manage) optional ControlModeEnum controlMode = 33;
  readonly attribute command_id generatedCommandList[] = 65528;
  readonly attribute command_id acceptedCommandList[] = 65529;
  readonly attribute event_id eventList[] = 65530;
  readonly attribute attrib_id attributeList[] = 65531;
  readonly attribute bitmap32 featureMap = 65532;
  readonly attribute int16u clusterRevision = 65533;
}

/** An interface for configuring and controlling the functionality of a thermostat. */
cluster Thermostat = 513 {
  revision 6;

  enum ACCapacityFormatEnum : enum8 {
    kBTUh = 0;
  }

  enum ACCompressorTypeEnum : enum8 {
    kUnknown = 0;
    kT1 = 1;
    kT2 = 2;
    kT3 = 3;
  }

  enum ACLouverPositionEnum : enum8 {
    kClosed = 1;
    kOpen = 2;
    kQuarter = 3;
    kHalf = 4;
    kThreeQuarters = 5;
  }

  enum ACRefrigerantTypeEnum : enum8 {
    kUnknown = 0;
    kR22 = 1;
    kR410a = 2;
    kR407c = 3;
  }

  enum ACTypeEnum : enum8 {
    kUnknown = 0;
    kCoolingFixed = 1;
    kHeatPumpFixed = 2;
    kCoolingInverter = 3;
    kHeatPumpInverter = 4;
  }

  enum ControlSequenceOfOperationEnum : enum8 {
    kCoolingOnly = 0;
    kCoolingWithReheat = 1;
    kHeatingOnly = 2;
    kHeatingWithReheat = 3;
    kCoolingAndHeating = 4;
    kCoolingAndHeatingWithReheat = 5;
  }

  enum PresetScenarioEnum : enum8 {
    kUnspecified = 0;
    kOccupied = 1;
    kUnoccupied = 2;
    kSleep = 3;
    kWake = 4;
    kVacation = 5;
    kUserDefined = 6;
  }

  enum SetpointChangeSourceEnum : enum8 {
    kManual = 0;
    kSchedule = 1;
    kExternal = 2;
  }

  enum SetpointRaiseLowerModeEnum : enum8 {
    kHeat = 0;
    kCool = 1;
    kBoth = 2;
  }

  enum StartOfWeekEnum : enum8 {
    kSunday = 0;
    kMonday = 1;
    kTuesday = 2;
    kWednesday = 3;
    kThursday = 4;
    kFriday = 5;
    kSaturday = 6;
  }

  enum SystemModeEnum : enum8 {
    kOff = 0;
    kAuto = 1;
    kCool = 3;
    kHeat = 4;
    kEmergencyHeat = 5;
    kPrecooling = 6;
    kFanOnly = 7;
    kDry = 8;
    kSleep = 9;
  }

  enum TemperatureSetpointHoldEnum : enum8 {
    kSetpointHoldOff = 0;
    kSetpointHoldOn = 1;
  }

  enum ThermostatRunningModeEnum : enum8 {
    kOff = 0;
    kCool = 3;
    kHeat = 4;
  }

  bitmap ACErrorCodeBitmap : bitmap32 {
    kCompressorFail = 0x1;
    kRoomSensorFail = 0x2;
    kOutdoorSensorFail = 0x4;
    kCoilSensorFail = 0x8;
    kFanFail = 0x10;
  }

  bitmap Feature : bitmap32 {
    kHeating = 0x1;
    kCooling = 0x2;
    kOccupancy = 0x4;
    kScheduleConfiguration = 0x8;
    kSetback = 0x10;
    kAutoMode = 0x20;
    kLocalTemperatureNotExposed = 0x40;
    kMatterScheduleConfiguration = 0x80;
    kPresets = 0x100;
    kSetpoints = 0x200;
    kQueuedPresetsSupported = 0x400;
  }

  bitmap HVACSystemTypeBitmap : bitmap8 {
    kCoolingStage = 0x3;
    kHeatingStage = 0xC;
    kHeatingIsHeatPump = 0x10;
    kHeatingUsesFuel = 0x20;
  }

  bitmap PresetTypeFeaturesBitmap : bitmap16 {
    kAutomatic = 0x1;
    kSupportsNames = 0x2;
  }

  bitmap ProgrammingOperationModeBitmap : bitmap8 {
    kScheduleActive = 0x1;
    kAutoRecovery = 0x2;
    kEconomy = 0x4;
  }

  bitmap RelayStateBitmap : bitmap16 {
    kHeat = 0x1;
    kCool = 0x2;
    kFan = 0x4;
    kHeatStage2 = 0x8;
    kCoolStage2 = 0x10;
    kFanStage2 = 0x20;
    kFanStage3 = 0x40;
  }

  bitmap RemoteSensingBitmap : bitmap8 {
    kLocalTemperature = 0x1;
    kOutdoorTemperature = 0x2;
    kOccupancy = 0x4;
  }

  bitmap ScheduleDayOfWeekBitmap : bitmap8 {
    kSunday = 0x1;
    kMonday = 0x2;
    kTuesday = 0x4;
    kWednesday = 0x8;
    kThursday = 0x10;
    kFriday = 0x20;
    kSaturday = 0x40;
    kAway = 0x80;
  }

  bitmap ScheduleModeBitmap : bitmap8 {
    kHeatSetpointPresent = 0x1;
    kCoolSetpointPresent = 0x2;
  }

  bitmap ScheduleTypeFeaturesBitmap : bitmap16 {
    kSupportsPresets = 0x1;
    kSupportsSetpoints = 0x2;
    kSupportsNames = 0x4;
    kSupportsOff = 0x8;
  }

  bitmap TemperatureSetpointHoldPolicyBitmap : bitmap8 {
    kHoldDurationElapsed = 0x1;
    kHoldDurationElapsedOrPresetChanged = 0x2;
  }

  struct ScheduleTransitionStruct {
    ScheduleDayOfWeekBitmap dayOfWeek = 0;
    int16u transitionTime = 1;
    optional octet_string<16> presetHandle = 2;
    optional SystemModeEnum systemMode = 3;
    optional temperature coolingSetpoint = 4;
    optional temperature heatingSetpoint = 5;
  }

  struct ScheduleStruct {
    nullable octet_string<16> scheduleHandle = 0;
    SystemModeEnum systemMode = 1;
    optional char_string<64> name = 2;
    optional octet_string<16> presetHandle = 3;
    ScheduleTransitionStruct transitions[] = 4;
    optional nullable boolean builtIn = 5;
  }

  struct PresetStruct {
    nullable octet_string<16> presetHandle = 0;
    PresetScenarioEnum presetScenario = 1;
    optional nullable char_string<64> name = 2;
    optional temperature coolingSetpoint = 3;
    optional temperature heatingSetpoint = 4;
    nullable boolean builtIn = 5;
  }

  struct PresetTypeStruct {
    PresetScenarioEnum presetScenario = 0;
    int8u numberOfPresets = 1;
    PresetTypeFeaturesBitmap presetTypeFeatures = 2;
  }

  struct QueuedPresetStruct {
    nullable octet_string<16> presetHandle = 0;
    nullable epoch_s transitionTimestamp = 1;
  }

  struct ScheduleTypeStruct {
    SystemModeEnum systemMode = 0;
    int8u numberOfSchedules = 1;
    ScheduleTypeFeaturesBitmap scheduleTypeFeatures = 2;
  }

  struct WeeklyScheduleTransitionStruct {
    int16u transitionTime = 0;
    nullable temperature heatSetpoint = 1;
    nullable temperature coolSetpoint = 2;
  }

  readonly attribute nullable temperature localTemperature = 0;
  readonly attribute optional nullable temperature outdoorTemperature = 1;
  readonly attribute optional bitmap8 occupancy = 2;
  readonly attribute optional temperature absMinHeatSetpointLimit = 3;
  readonly attribute optional temperature absMaxHeatSetpointLimit = 4;
  readonly attribute optional temperature absMinCoolSetpointLimit = 5;
  readonly attribute optional temperature absMaxCoolSetpointLimit = 6;
  readonly attribute optional int8u PICoolingDemand = 7;
  readonly attribute optional int8u PIHeatingDemand = 8;
  attribute access(write: manage) optional bitmap8 HVACSystemTypeConfiguration = 9;
  attribute access(write: manage) optional int8s localTemperatureCalibration = 16;
  attribute optional int16s occupiedCoolingSetpoint = 17;
  attribute optional int16s occupiedHeatingSetpoint = 18;
  attribute optional int16s unoccupiedCoolingSetpoint = 19;
  attribute optional int16s unoccupiedHeatingSetpoint = 20;
  attribute access(write: manage) optional int16s minHeatSetpointLimit = 21;
  attribute access(write: manage) optional int16s maxHeatSetpointLimit = 22;
  attribute access(write: manage) optional int16s minCoolSetpointLimit = 23;
  attribute access(write: manage) optional int16s maxCoolSetpointLimit = 24;
  attribute access(write: manage) optional int8s minSetpointDeadBand = 25;
  attribute access(write: manage) optional RemoteSensingBitmap remoteSensing = 26;
  attribute access(write: manage) ControlSequenceOfOperationEnum controlSequenceOfOperation = 27;
  attribute access(write: manage) SystemModeEnum systemMode = 28;
  readonly attribute optional ThermostatRunningModeEnum thermostatRunningMode = 30;
  readonly attribute optional StartOfWeekEnum startOfWeek = 32;
  readonly attribute optional int8u numberOfWeeklyTransitions = 33;
  readonly attribute optional int8u numberOfDailyTransitions = 34;
  attribute access(write: manage) optional TemperatureSetpointHoldEnum temperatureSetpointHold = 35;
  attribute access(write: manage) optional nullable int16u temperatureSetpointHoldDuration = 36;
  attribute access(write: manage) optional ProgrammingOperationModeBitmap thermostatProgrammingOperationMode = 37;
  readonly attribute optional RelayStateBitmap thermostatRunningState = 41;
  readonly attribute optional SetpointChangeSourceEnum setpointChangeSource = 48;
  readonly attribute optional nullable int16s setpointChangeAmount = 49;
  readonly attribute optional epoch_s setpointChangeSourceTimestamp = 50;
  attribute access(write: manage) optional nullable int8u occupiedSetback = 52;
  readonly attribute optional nullable int8u occupiedSetbackMin = 53;
  readonly attribute optional nullable int8u occupiedSetbackMax = 54;
  attribute access(write: manage) optional nullable int8u unoccupiedSetback = 55;
  readonly attribute optional nullable int8u unoccupiedSetbackMin = 56;
  readonly attribute optional nullable int8u unoccupiedSetbackMax = 57;
  attribute access(write: manage) optional int8u emergencyHeatDelta = 58;
  attribute access(write: manage) optional ACTypeEnum ACType = 64;
  attribute access(write: manage) optional int16u ACCapacity = 65;
  attribute access(write: manage) optional ACRefrigerantTypeEnum ACRefrigerantType = 66;
  attribute access(write: manage) optional ACCompressorTypeEnum ACCompressorType = 67;
  attribute access(write: manage) optional ACErrorCodeBitmap ACErrorCode = 68;
  attribute access(write: manage) optional ACLouverPositionEnum ACLouverPosition = 69;
  readonly attribute optional nullable temperature ACCoilTemperature = 70;
  attribute access(write: manage) optional ACCapacityFormatEnum ACCapacityformat = 71;
  readonly attribute optional PresetTypeStruct presetTypes[] = 72;
  readonly attribute optional ScheduleTypeStruct scheduleTypes[] = 73;
  readonly attribute optional int8u numberOfPresets = 74;
  readonly attribute optional int8u numberOfSchedules = 75;
  readonly attribute optional int8u numberOfScheduleTransitions = 76;
  readonly attribute optional nullable int8u numberOfScheduleTransitionPerDay = 77;
  readonly attribute optional nullable octet_string<16> activePresetHandle = 78;
  readonly attribute optional nullable octet_string<16> activeScheduleHandle = 79;
  attribute access(write: manage) optional PresetStruct presets[] = 80;
  attribute access(write: manage) optional ScheduleStruct schedules[] = 81;
  readonly attribute optional boolean presetsSchedulesEditable = 82;
  readonly attribute optional TemperatureSetpointHoldPolicyBitmap temperatureSetpointHoldPolicy = 83;
  readonly attribute optional nullable epoch_s setpointHoldExpiryTimestamp = 84;
  readonly attribute optional nullable QueuedPresetStruct queuedPreset = 85;
  readonly attribute command_id generatedCommandList[] = 65528;
  readonly attribute command_id acceptedCommandList[] = 65529;
  readonly attribute event_id eventList[] = 65530;
  readonly attribute attrib_id attributeList[] = 65531;
  readonly attribute bitmap32 featureMap = 65532;
  readonly attribute int16u clusterRevision = 65533;

  request struct SetpointRaiseLowerRequest {
    SetpointRaiseLowerModeEnum mode = 0;
    int8s amount = 1;
  }

  response struct GetWeeklyScheduleResponse = 0 {
    int8u numberOfTransitionsForSequence = 0;
    ScheduleDayOfWeekBitmap dayOfWeekForSequence = 1;
    ScheduleModeBitmap modeForSequence = 2;
    WeeklyScheduleTransitionStruct transitions[] = 3;
  }

  request struct SetWeeklyScheduleRequest {
    int8u numberOfTransitionsForSequence = 0;
    ScheduleDayOfWeekBitmap dayOfWeekForSequence = 1;
    ScheduleModeBitmap modeForSequence = 2;
    WeeklyScheduleTransitionStruct transitions[] = 3;
  }

  request struct GetWeeklyScheduleRequest {
    ScheduleDayOfWeekBitmap daysToReturn = 0;
    ScheduleModeBitmap modeToReturn = 1;
  }

  request struct SetActiveScheduleRequestRequest {
    octet_string<16> scheduleHandle = 0;
  }

  request struct SetActivePresetRequestRequest {
    octet_string<16> presetHandle = 0;
    optional int16u delayMinutes = 1;
  }

  request struct StartPresetsSchedulesEditRequestRequest {
    int16u timeoutSeconds = 0;
  }

  request struct SetTemperatureSetpointHoldPolicyRequest {
    TemperatureSetpointHoldPolicyBitmap temperatureSetpointHoldPolicy = 0;
  }

  /** Command description for SetpointRaiseLower */
  command SetpointRaiseLower(SetpointRaiseLowerRequest): DefaultSuccess = 0;
  /** Command description for SetWeeklySchedule */
  command access(invoke: manage) SetWeeklySchedule(SetWeeklyScheduleRequest): DefaultSuccess = 1;
  /** Command description for GetWeeklySchedule */
  command GetWeeklySchedule(GetWeeklyScheduleRequest): GetWeeklyScheduleResponse = 2;
  /** This command is used to clear the weekly schedule. The ClearWeeklySchedule command has no payload. */
  command access(invoke: manage) ClearWeeklySchedule(): DefaultSuccess = 3;
  /** This command is used to set the active schedule. */
  command SetActiveScheduleRequest(SetActiveScheduleRequestRequest): DefaultSuccess = 5;
  /** This command is used to set the active preset. */
  command SetActivePresetRequest(SetActivePresetRequestRequest): DefaultSuccess = 6;
  /** This command is used to start editing the presets and schedules. */
  command access(invoke: manage) StartPresetsSchedulesEditRequest(StartPresetsSchedulesEditRequestRequest): DefaultSuccess = 7;
  /** This command is used to cancel editing presets and schedules. */
  command access(invoke: manage) CancelPresetsSchedulesEditRequest(): DefaultSuccess = 8;
  /** This command is used to notify the server that all edits are done and should be committed. */
  command access(invoke: manage) CommitPresetsSchedulesRequest(): DefaultSuccess = 9;
  /** This command is sent to cancel a queued preset. */
  command access(invoke: manage) CancelSetActivePresetRequest(): DefaultSuccess = 10;
  /** This command sets the set point hold policy. */
  command SetTemperatureSetpointHoldPolicy(SetTemperatureSetpointHoldPolicyRequest): DefaultSuccess = 11;
}

/** An interface for controlling a fan in a heating/cooling system. */
cluster FanControl = 514 {
  revision 4;

  enum AirflowDirectionEnum : enum8 {
    kForward = 0;
    kReverse = 1;
  }

  enum FanModeEnum : enum8 {
    kOff = 0;
    kLow = 1;
    kMedium = 2;
    kHigh = 3;
    kOn = 4;
    kAuto = 5;
    kSmart = 6;
  }

  enum FanModeSequenceEnum : enum8 {
    kOffLowMedHigh = 0;
    kOffLowHigh = 1;
    kOffLowMedHighAuto = 2;
    kOffLowHighAuto = 3;
    kOffHighAuto = 4;
    kOffHigh = 5;
  }

  enum StepDirectionEnum : enum8 {
    kIncrease = 0;
    kDecrease = 1;
  }

  bitmap Feature : bitmap32 {
    kMultiSpeed = 0x1;
    kAuto = 0x2;
    kRocking = 0x4;
    kWind = 0x8;
    kStep = 0x10;
    kAirflowDirection = 0x20;
  }

  bitmap RockBitmap : bitmap8 {
    kRockLeftRight = 0x1;
    kRockUpDown = 0x2;
    kRockRound = 0x4;
  }

  bitmap WindBitmap : bitmap8 {
    kSleepWind = 0x1;
    kNaturalWind = 0x2;
  }

  attribute FanModeEnum fanMode = 0;
  readonly attribute FanModeSequenceEnum fanModeSequence = 1;
  attribute nullable percent percentSetting = 2;
  readonly attribute percent percentCurrent = 3;
  readonly attribute optional int8u speedMax = 4;
  attribute optional nullable int8u speedSetting = 5;
  readonly attribute optional int8u speedCurrent = 6;
  readonly attribute optional RockBitmap rockSupport = 7;
  attribute optional RockBitmap rockSetting = 8;
  readonly attribute optional WindBitmap windSupport = 9;
  attribute optional WindBitmap windSetting = 10;
  attribute optional AirflowDirectionEnum airflowDirection = 11;
  readonly attribute command_id generatedCommandList[] = 65528;
  readonly attribute command_id acceptedCommandList[] = 65529;
  readonly attribute event_id eventList[] = 65530;
  readonly attribute attrib_id attributeList[] = 65531;
  readonly attribute bitmap32 featureMap = 65532;
  readonly attribute int16u clusterRevision = 65533;

  request struct StepRequest {
    StepDirectionEnum direction = 0;
    optional boolean wrap = 1;
    optional boolean lowestOff = 2;
  }

  /** The Step command speeds up or slows down the fan, in steps. */
  command Step(StepRequest): DefaultSuccess = 0;
}

/** An interface for configuring the user interface of a thermostat (which may be remote from the thermostat). */
cluster ThermostatUserInterfaceConfiguration = 516 {
  revision 2;

  enum KeypadLockoutEnum : enum8 {
    kNoLockout = 0;
    kLockout1 = 1;
    kLockout2 = 2;
    kLockout3 = 3;
    kLockout4 = 4;
    kLockout5 = 5;
  }

  enum ScheduleProgrammingVisibilityEnum : enum8 {
    kScheduleProgrammingPermitted = 0;
    kScheduleProgrammingDenied = 1;
  }

  enum TemperatureDisplayModeEnum : enum8 {
    kCelsius = 0;
    kFahrenheit = 1;
  }

  attribute TemperatureDisplayModeEnum temperatureDisplayMode = 0;
  attribute access(write: manage) KeypadLockoutEnum keypadLockout = 1;
  attribute access(write: manage) optional ScheduleProgrammingVisibilityEnum scheduleProgrammingVisibility = 2;
  readonly attribute command_id generatedCommandList[] = 65528;
  readonly attribute command_id acceptedCommandList[] = 65529;
  readonly attribute event_id eventList[] = 65530;
  readonly attribute attrib_id attributeList[] = 65531;
  readonly attribute bitmap32 featureMap = 65532;
  readonly attribute int16u clusterRevision = 65533;
}

/** Attributes and commands for controlling the color properties of a color-capable light. */
cluster ColorControl = 768 {
  revision 6;

  enum ColorLoopAction : enum8 {
    kDeactivate = 0;
    kActivateFromColorLoopStartEnhancedHue = 1;
    kActivateFromEnhancedCurrentHue = 2;
  }

  enum ColorLoopDirection : enum8 {
    kDecrementHue = 0;
    kIncrementHue = 1;
  }

  enum ColorMode : enum8 {
    kCurrentHueAndCurrentSaturation = 0;
    kCurrentXAndCurrentY = 1;
    kColorTemperature = 2;
  }

  enum HueDirection : enum8 {
    kShortestDistance = 0;
    kLongestDistance = 1;
    kUp = 2;
    kDown = 3;
  }

  enum HueMoveMode : enum8 {
    kStop = 0;
    kUp = 1;
    kDown = 3;
  }

  enum HueStepMode : enum8 {
    kUp = 1;
    kDown = 3;
  }

  enum SaturationMoveMode : enum8 {
    kStop = 0;
    kUp = 1;
    kDown = 3;
  }

  enum SaturationStepMode : enum8 {
    kUp = 1;
    kDown = 3;
  }

  bitmap ColorCapabilities : bitmap16 {
    kHueSaturationSupported = 0x1;
    kEnhancedHueSupported = 0x2;
    kColorLoopSupported = 0x4;
    kXYAttributesSupported = 0x8;
    kColorTemperatureSupported = 0x10;
  }

  bitmap ColorLoopUpdateFlags : bitmap8 {
    kUpdateAction = 0x1;
    kUpdateDirection = 0x2;
    kUpdateTime = 0x4;
    kUpdateStartHue = 0x8;
  }

  bitmap Feature : bitmap32 {
    kHueAndSaturation = 0x1;
    kEnhancedHue = 0x2;
    kColorLoop = 0x4;
    kXY = 0x8;
    kColorTemperature = 0x10;
  }

  readonly attribute optional int8u currentHue = 0;
  readonly attribute optional int8u currentSaturation = 1;
  readonly attribute optional int16u remainingTime = 2;
  readonly attribute optional int16u currentX = 3;
  readonly attribute optional int16u currentY = 4;
  readonly attribute optional enum8 driftCompensation = 5;
  readonly attribute optional char_string<254> compensationText = 6;
  readonly attribute optional int16u colorTemperatureMireds = 7;
  readonly attribute enum8 colorMode = 8;
  attribute bitmap8 options = 15;
  readonly attribute nullable int8u numberOfPrimaries = 16;
  readonly attribute optional int16u primary1X = 17;
  readonly attribute optional int16u primary1Y = 18;
  readonly attribute optional nullable int8u primary1Intensity = 19;
  readonly attribute optional int16u primary2X = 21;
  readonly attribute optional int16u primary2Y = 22;
  readonly attribute optional nullable int8u primary2Intensity = 23;
  readonly attribute optional int16u primary3X = 25;
  readonly attribute optional int16u primary3Y = 26;
  readonly attribute optional nullable int8u primary3Intensity = 27;
  readonly attribute optional int16u primary4X = 32;
  readonly attribute optional int16u primary4Y = 33;
  readonly attribute optional nullable int8u primary4Intensity = 34;
  readonly attribute optional int16u primary5X = 36;
  readonly attribute optional int16u primary5Y = 37;
  readonly attribute optional nullable int8u primary5Intensity = 38;
  readonly attribute optional int16u primary6X = 40;
  readonly attribute optional int16u primary6Y = 41;
  readonly attribute optional nullable int8u primary6Intensity = 42;
  attribute access(write: manage) optional int16u whitePointX = 48;
  attribute access(write: manage) optional int16u whitePointY = 49;
  attribute access(write: manage) optional int16u colorPointRX = 50;
  attribute access(write: manage) optional int16u colorPointRY = 51;
  attribute access(write: manage) optional nullable int8u colorPointRIntensity = 52;
  attribute access(write: manage) optional int16u colorPointGX = 54;
  attribute access(write: manage) optional int16u colorPointGY = 55;
  attribute access(write: manage) optional nullable int8u colorPointGIntensity = 56;
  attribute access(write: manage) optional int16u colorPointBX = 58;
  attribute access(write: manage) optional int16u colorPointBY = 59;
  attribute access(write: manage) optional nullable int8u colorPointBIntensity = 60;
  readonly attribute optional int16u enhancedCurrentHue = 16384;
  readonly attribute enum8 enhancedColorMode = 16385;
  readonly attribute optional int8u colorLoopActive = 16386;
  readonly attribute optional int8u colorLoopDirection = 16387;
  readonly attribute optional int16u colorLoopTime = 16388;
  readonly attribute optional int16u colorLoopStartEnhancedHue = 16389;
  readonly attribute optional int16u colorLoopStoredEnhancedHue = 16390;
  readonly attribute bitmap16 colorCapabilities = 16394;
  readonly attribute optional int16u colorTempPhysicalMinMireds = 16395;
  readonly attribute optional int16u colorTempPhysicalMaxMireds = 16396;
  readonly attribute optional int16u coupleColorTempToLevelMinMireds = 16397;
  attribute access(write: manage) optional nullable int16u startUpColorTemperatureMireds = 16400;
  readonly attribute command_id generatedCommandList[] = 65528;
  readonly attribute command_id acceptedCommandList[] = 65529;
  readonly attribute event_id eventList[] = 65530;
  readonly attribute attrib_id attributeList[] = 65531;
  readonly attribute bitmap32 featureMap = 65532;
  readonly attribute int16u clusterRevision = 65533;

  request struct MoveToHueRequest {
    int8u hue = 0;
    HueDirection direction = 1;
    int16u transitionTime = 2;
    bitmap8 optionsMask = 3;
    bitmap8 optionsOverride = 4;
  }

  request struct MoveHueRequest {
    HueMoveMode moveMode = 0;
    int8u rate = 1;
    bitmap8 optionsMask = 2;
    bitmap8 optionsOverride = 3;
  }

  request struct StepHueRequest {
    HueStepMode stepMode = 0;
    int8u stepSize = 1;
    int8u transitionTime = 2;
    bitmap8 optionsMask = 3;
    bitmap8 optionsOverride = 4;
  }

  request struct MoveToSaturationRequest {
    int8u saturation = 0;
    int16u transitionTime = 1;
    bitmap8 optionsMask = 2;
    bitmap8 optionsOverride = 3;
  }

  request struct MoveSaturationRequest {
    SaturationMoveMode moveMode = 0;
    int8u rate = 1;
    bitmap8 optionsMask = 2;
    bitmap8 optionsOverride = 3;
  }

  request struct StepSaturationRequest {
    SaturationStepMode stepMode = 0;
    int8u stepSize = 1;
    int8u transitionTime = 2;
    bitmap8 optionsMask = 3;
    bitmap8 optionsOverride = 4;
  }

  request struct MoveToHueAndSaturationRequest {
    int8u hue = 0;
    int8u saturation = 1;
    int16u transitionTime = 2;
    bitmap8 optionsMask = 3;
    bitmap8 optionsOverride = 4;
  }

  request struct MoveToColorRequest {
    int16u colorX = 0;
    int16u colorY = 1;
    int16u transitionTime = 2;
    bitmap8 optionsMask = 3;
    bitmap8 optionsOverride = 4;
  }

  request struct MoveColorRequest {
    int16s rateX = 0;
    int16s rateY = 1;
    bitmap8 optionsMask = 2;
    bitmap8 optionsOverride = 3;
  }

  request struct StepColorRequest {
    int16s stepX = 0;
    int16s stepY = 1;
    int16u transitionTime = 2;
    bitmap8 optionsMask = 3;
    bitmap8 optionsOverride = 4;
  }

  request struct MoveToColorTemperatureRequest {
    int16u colorTemperatureMireds = 0;
    int16u transitionTime = 1;
    bitmap8 optionsMask = 2;
    bitmap8 optionsOverride = 3;
  }

  request struct EnhancedMoveToHueRequest {
    int16u enhancedHue = 0;
    HueDirection direction = 1;
    int16u transitionTime = 2;
    bitmap8 optionsMask = 3;
    bitmap8 optionsOverride = 4;
  }

  request struct EnhancedMoveHueRequest {
    HueMoveMode moveMode = 0;
    int16u rate = 1;
    bitmap8 optionsMask = 2;
    bitmap8 optionsOverride = 3;
  }

  request struct EnhancedStepHueRequest {
    HueStepMode stepMode = 0;
    int16u stepSize = 1;
    int16u transitionTime = 2;
    bitmap8 optionsMask = 3;
    bitmap8 optionsOverride = 4;
  }

  request struct EnhancedMoveToHueAndSaturationRequest {
    int16u enhancedHue = 0;
    int8u saturation = 1;
    int16u transitionTime = 2;
    bitmap8 optionsMask = 3;
    bitmap8 optionsOverride = 4;
  }

  request struct ColorLoopSetRequest {
    ColorLoopUpdateFlags updateFlags = 0;
    ColorLoopAction action = 1;
    ColorLoopDirection direction = 2;
    int16u time = 3;
    int16u startHue = 4;
    bitmap8 optionsMask = 5;
    bitmap8 optionsOverride = 6;
  }

  request struct StopMoveStepRequest {
    bitmap8 optionsMask = 0;
    bitmap8 optionsOverride = 1;
  }

  request struct MoveColorTemperatureRequest {
    HueMoveMode moveMode = 0;
    int16u rate = 1;
    int16u colorTemperatureMinimumMireds = 2;
    int16u colorTemperatureMaximumMireds = 3;
    bitmap8 optionsMask = 4;
    bitmap8 optionsOverride = 5;
  }

  request struct StepColorTemperatureRequest {
    HueStepMode stepMode = 0;
    int16u stepSize = 1;
    int16u transitionTime = 2;
    int16u colorTemperatureMinimumMireds = 3;
    int16u colorTemperatureMaximumMireds = 4;
    bitmap8 optionsMask = 5;
    bitmap8 optionsOverride = 6;
  }

  /** Move to specified hue. */
  command MoveToHue(MoveToHueRequest): DefaultSuccess = 0;
  /** Move hue up or down at specified rate. */
  command MoveHue(MoveHueRequest): DefaultSuccess = 1;
  /** Step hue up or down by specified size at specified rate. */
  command StepHue(StepHueRequest): DefaultSuccess = 2;
  /** Move to specified saturation. */
  command MoveToSaturation(MoveToSaturationRequest): DefaultSuccess = 3;
  /** Move saturation up or down at specified rate. */
  command MoveSaturation(MoveSaturationRequest): DefaultSuccess = 4;
  /** Step saturation up or down by specified size at specified rate. */
  command StepSaturation(StepSaturationRequest): DefaultSuccess = 5;
  /** Move to hue and saturation. */
  command MoveToHueAndSaturation(MoveToHueAndSaturationRequest): DefaultSuccess = 6;
  /** Move to specified color. */
  command MoveToColor(MoveToColorRequest): DefaultSuccess = 7;
  /** Moves the color. */
  command MoveColor(MoveColorRequest): DefaultSuccess = 8;
  /** Steps the lighting to a specific color. */
  command StepColor(StepColorRequest): DefaultSuccess = 9;
  /** Move to a specific color temperature. */
  command MoveToColorTemperature(MoveToColorTemperatureRequest): DefaultSuccess = 10;
  /** Command description for EnhancedMoveToHue */
  command EnhancedMoveToHue(EnhancedMoveToHueRequest): DefaultSuccess = 64;
  /** Command description for EnhancedMoveHue */
  command EnhancedMoveHue(EnhancedMoveHueRequest): DefaultSuccess = 65;
  /** Command description for EnhancedStepHue */
  command EnhancedStepHue(EnhancedStepHueRequest): DefaultSuccess = 66;
  /** Command description for EnhancedMoveToHueAndSaturation */
  command EnhancedMoveToHueAndSaturation(EnhancedMoveToHueAndSaturationRequest): DefaultSuccess = 67;
  /** Command description for ColorLoopSet */
  command ColorLoopSet(ColorLoopSetRequest): DefaultSuccess = 68;
  /** Command description for StopMoveStep */
  command StopMoveStep(StopMoveStepRequest): DefaultSuccess = 71;
  /** Command description for MoveColorTemperature */
  command MoveColorTemperature(MoveColorTemperatureRequest): DefaultSuccess = 75;
  /** Command description for StepColorTemperature */
  command StepColorTemperature(StepColorTemperatureRequest): DefaultSuccess = 76;
}

/** Attributes and commands for configuring a lighting ballast. */
provisional cluster BallastConfiguration = 769 {
  revision 4;

  bitmap BallastStatusBitmap : bitmap8 {
    kBallastNonOperational = 0x1;
    kLampFailure = 0x2;
  }

  bitmap LampAlarmModeBitmap : bitmap8 {
    kLampBurnHours = 0x1;
  }

  readonly attribute int8u physicalMinLevel = 0;
  readonly attribute int8u physicalMaxLevel = 1;
  readonly attribute optional BallastStatusBitmap ballastStatus = 2;
  attribute access(write: manage) int8u minLevel = 16;
  attribute access(write: manage) int8u maxLevel = 17;
  attribute access(write: manage) optional nullable int8u intrinsicBallastFactor = 20;
  attribute access(write: manage) optional nullable int8u ballastFactorAdjustment = 21;
  readonly attribute int8u lampQuantity = 32;
  attribute access(write: manage) optional char_string<16> lampType = 48;
  attribute access(write: manage) optional char_string<16> lampManufacturer = 49;
  attribute access(write: manage) optional nullable int24u lampRatedHours = 50;
  attribute access(write: manage) optional nullable int24u lampBurnHours = 51;
  attribute access(write: manage) optional LampAlarmModeBitmap lampAlarmMode = 52;
  attribute access(write: manage) optional nullable int24u lampBurnHoursTripPoint = 53;
  readonly attribute command_id generatedCommandList[] = 65528;
  readonly attribute command_id acceptedCommandList[] = 65529;
  readonly attribute event_id eventList[] = 65530;
  readonly attribute attrib_id attributeList[] = 65531;
  readonly attribute bitmap32 featureMap = 65532;
  readonly attribute int16u clusterRevision = 65533;
}

/** Attributes and commands for configuring the measurement of illuminance, and reporting illuminance measurements. */
cluster IlluminanceMeasurement = 1024 {
  revision 3;

  enum LightSensorTypeEnum : enum8 {
    kPhotodiode = 0;
    kCMOS = 1;
  }

  readonly attribute nullable int16u measuredValue = 0;
  readonly attribute nullable int16u minMeasuredValue = 1;
  readonly attribute nullable int16u maxMeasuredValue = 2;
  readonly attribute optional int16u tolerance = 3;
  readonly attribute optional nullable LightSensorTypeEnum lightSensorType = 4;
  readonly attribute command_id generatedCommandList[] = 65528;
  readonly attribute command_id acceptedCommandList[] = 65529;
  readonly attribute event_id eventList[] = 65530;
  readonly attribute attrib_id attributeList[] = 65531;
  readonly attribute bitmap32 featureMap = 65532;
  readonly attribute int16u clusterRevision = 65533;
}

/** Attributes and commands for configuring the measurement of temperature, and reporting temperature measurements. */
cluster TemperatureMeasurement = 1026 {
  revision 1; // NOTE: Default/not specifically set

  readonly attribute nullable temperature measuredValue = 0;
  readonly attribute nullable temperature minMeasuredValue = 1;
  readonly attribute nullable temperature maxMeasuredValue = 2;
  readonly attribute optional int16u tolerance = 3;
  readonly attribute command_id generatedCommandList[] = 65528;
  readonly attribute command_id acceptedCommandList[] = 65529;
  readonly attribute event_id eventList[] = 65530;
  readonly attribute attrib_id attributeList[] = 65531;
  readonly attribute bitmap32 featureMap = 65532;
  readonly attribute int16u clusterRevision = 65533;
}

/** Attributes and commands for configuring the measurement of pressure, and reporting pressure measurements. */
cluster PressureMeasurement = 1027 {
  revision 3;

  bitmap Feature : bitmap32 {
    kExtended = 0x1;
  }

  readonly attribute nullable int16s measuredValue = 0;
  readonly attribute nullable int16s minMeasuredValue = 1;
  readonly attribute nullable int16s maxMeasuredValue = 2;
  readonly attribute optional int16u tolerance = 3;
  readonly attribute optional nullable int16s scaledValue = 16;
  readonly attribute optional nullable int16s minScaledValue = 17;
  readonly attribute optional nullable int16s maxScaledValue = 18;
  readonly attribute optional int16u scaledTolerance = 19;
  readonly attribute optional int8s scale = 20;
  readonly attribute command_id generatedCommandList[] = 65528;
  readonly attribute command_id acceptedCommandList[] = 65529;
  readonly attribute event_id eventList[] = 65530;
  readonly attribute attrib_id attributeList[] = 65531;
  readonly attribute bitmap32 featureMap = 65532;
  readonly attribute int16u clusterRevision = 65533;
}

/** Attributes and commands for configuring the measurement of flow, and reporting flow measurements. */
cluster FlowMeasurement = 1028 {
  revision 1; // NOTE: Default/not specifically set

  readonly attribute nullable int16u measuredValue = 0;
  readonly attribute nullable int16u minMeasuredValue = 1;
  readonly attribute nullable int16u maxMeasuredValue = 2;
  readonly attribute optional int16u tolerance = 3;
  readonly attribute command_id generatedCommandList[] = 65528;
  readonly attribute command_id acceptedCommandList[] = 65529;
  readonly attribute event_id eventList[] = 65530;
  readonly attribute attrib_id attributeList[] = 65531;
  readonly attribute bitmap32 featureMap = 65532;
  readonly attribute int16u clusterRevision = 65533;
}

/** Attributes and commands for configuring the measurement of relative humidity, and reporting relative humidity measurements. */
cluster RelativeHumidityMeasurement = 1029 {
  revision 3;

  readonly attribute nullable int16u measuredValue = 0;
  readonly attribute nullable int16u minMeasuredValue = 1;
  readonly attribute nullable int16u maxMeasuredValue = 2;
  readonly attribute optional int16u tolerance = 3;
  readonly attribute command_id generatedCommandList[] = 65528;
  readonly attribute command_id acceptedCommandList[] = 65529;
  readonly attribute event_id eventList[] = 65530;
  readonly attribute attrib_id attributeList[] = 65531;
  readonly attribute bitmap32 featureMap = 65532;
  readonly attribute int16u clusterRevision = 65533;
}

/** Attributes and commands for configuring occupancy sensing, and reporting occupancy status. */
cluster OccupancySensing = 1030 {
  revision 4;

  enum OccupancySensorTypeEnum : enum8 {
    kPIR = 0;
    kUltrasonic = 1;
    kPIRAndUltrasonic = 2;
    kPhysicalContact = 3;
  }

  bitmap OccupancyBitmap : bitmap8 {
    kOccupied = 0x1;
  }

  bitmap OccupancySensorTypeBitmap : bitmap8 {
    kPIR = 0x1;
    kUltrasonic = 0x2;
    kPhysicalContact = 0x4;
  }

  readonly attribute OccupancyBitmap occupancy = 0;
  readonly attribute OccupancySensorTypeEnum occupancySensorType = 1;
  readonly attribute OccupancySensorTypeBitmap occupancySensorTypeBitmap = 2;
  attribute access(write: manage) optional int16u PIROccupiedToUnoccupiedDelay = 16;
  attribute access(write: manage) optional int16u PIRUnoccupiedToOccupiedDelay = 17;
  attribute access(write: manage) optional int8u PIRUnoccupiedToOccupiedThreshold = 18;
  attribute access(write: manage) optional int16u ultrasonicOccupiedToUnoccupiedDelay = 32;
  attribute access(write: manage) optional int16u ultrasonicUnoccupiedToOccupiedDelay = 33;
  attribute access(write: manage) optional int8u ultrasonicUnoccupiedToOccupiedThreshold = 34;
  attribute access(write: manage) optional int16u physicalContactOccupiedToUnoccupiedDelay = 48;
  attribute access(write: manage) optional int16u physicalContactUnoccupiedToOccupiedDelay = 49;
  attribute access(write: manage) optional int8u physicalContactUnoccupiedToOccupiedThreshold = 50;
  readonly attribute command_id generatedCommandList[] = 65528;
  readonly attribute command_id acceptedCommandList[] = 65529;
  readonly attribute event_id eventList[] = 65530;
  readonly attribute attrib_id attributeList[] = 65531;
  readonly attribute bitmap32 featureMap = 65532;
  readonly attribute int16u clusterRevision = 65533;
}

/** Attributes for reporting carbon monoxide concentration measurements */
cluster CarbonMonoxideConcentrationMeasurement = 1036 {
  revision 3;

  enum LevelValueEnum : enum8 {
    kUnknown = 0;
    kLow = 1;
    kMedium = 2;
    kHigh = 3;
    kCritical = 4;
  }

  enum MeasurementMediumEnum : enum8 {
    kAir = 0;
    kWater = 1;
    kSoil = 2;
  }

  enum MeasurementUnitEnum : enum8 {
    kPPM = 0;
    kPPB = 1;
    kPPT = 2;
    kMGM3 = 3;
    kUGM3 = 4;
    kNGM3 = 5;
    kPM3 = 6;
    kBQM3 = 7;
  }

  bitmap Feature : bitmap32 {
    kNumericMeasurement = 0x1;
    kLevelIndication = 0x2;
    kMediumLevel = 0x4;
    kCriticalLevel = 0x8;
    kPeakMeasurement = 0x10;
    kAverageMeasurement = 0x20;
  }

  readonly attribute optional nullable single measuredValue = 0;
  readonly attribute optional nullable single minMeasuredValue = 1;
  readonly attribute optional nullable single maxMeasuredValue = 2;
  readonly attribute optional nullable single peakMeasuredValue = 3;
  readonly attribute optional elapsed_s peakMeasuredValueWindow = 4;
  readonly attribute optional nullable single averageMeasuredValue = 5;
  readonly attribute optional elapsed_s averageMeasuredValueWindow = 6;
  readonly attribute optional single uncertainty = 7;
  readonly attribute optional MeasurementUnitEnum measurementUnit = 8;
  readonly attribute optional MeasurementMediumEnum measurementMedium = 9;
  readonly attribute optional LevelValueEnum levelValue = 10;
  readonly attribute command_id generatedCommandList[] = 65528;
  readonly attribute command_id acceptedCommandList[] = 65529;
  readonly attribute event_id eventList[] = 65530;
  readonly attribute attrib_id attributeList[] = 65531;
  readonly attribute bitmap32 featureMap = 65532;
  readonly attribute int16u clusterRevision = 65533;
}

/** Attributes for reporting carbon dioxide concentration measurements */
cluster CarbonDioxideConcentrationMeasurement = 1037 {
  revision 3;

  enum LevelValueEnum : enum8 {
    kUnknown = 0;
    kLow = 1;
    kMedium = 2;
    kHigh = 3;
    kCritical = 4;
  }

  enum MeasurementMediumEnum : enum8 {
    kAir = 0;
    kWater = 1;
    kSoil = 2;
  }

  enum MeasurementUnitEnum : enum8 {
    kPPM = 0;
    kPPB = 1;
    kPPT = 2;
    kMGM3 = 3;
    kUGM3 = 4;
    kNGM3 = 5;
    kPM3 = 6;
    kBQM3 = 7;
  }

  bitmap Feature : bitmap32 {
    kNumericMeasurement = 0x1;
    kLevelIndication = 0x2;
    kMediumLevel = 0x4;
    kCriticalLevel = 0x8;
    kPeakMeasurement = 0x10;
    kAverageMeasurement = 0x20;
  }

  readonly attribute optional nullable single measuredValue = 0;
  readonly attribute optional nullable single minMeasuredValue = 1;
  readonly attribute optional nullable single maxMeasuredValue = 2;
  readonly attribute optional nullable single peakMeasuredValue = 3;
  readonly attribute optional elapsed_s peakMeasuredValueWindow = 4;
  readonly attribute optional nullable single averageMeasuredValue = 5;
  readonly attribute optional elapsed_s averageMeasuredValueWindow = 6;
  readonly attribute optional single uncertainty = 7;
  readonly attribute optional MeasurementUnitEnum measurementUnit = 8;
  readonly attribute optional MeasurementMediumEnum measurementMedium = 9;
  readonly attribute optional LevelValueEnum levelValue = 10;
  readonly attribute command_id generatedCommandList[] = 65528;
  readonly attribute command_id acceptedCommandList[] = 65529;
  readonly attribute event_id eventList[] = 65530;
  readonly attribute attrib_id attributeList[] = 65531;
  readonly attribute bitmap32 featureMap = 65532;
  readonly attribute int16u clusterRevision = 65533;
}

/** Attributes for reporting nitrogen dioxide concentration measurements */
cluster NitrogenDioxideConcentrationMeasurement = 1043 {
  revision 3;

  enum LevelValueEnum : enum8 {
    kUnknown = 0;
    kLow = 1;
    kMedium = 2;
    kHigh = 3;
    kCritical = 4;
  }

  enum MeasurementMediumEnum : enum8 {
    kAir = 0;
    kWater = 1;
    kSoil = 2;
  }

  enum MeasurementUnitEnum : enum8 {
    kPPM = 0;
    kPPB = 1;
    kPPT = 2;
    kMGM3 = 3;
    kUGM3 = 4;
    kNGM3 = 5;
    kPM3 = 6;
    kBQM3 = 7;
  }

  bitmap Feature : bitmap32 {
    kNumericMeasurement = 0x1;
    kLevelIndication = 0x2;
    kMediumLevel = 0x4;
    kCriticalLevel = 0x8;
    kPeakMeasurement = 0x10;
    kAverageMeasurement = 0x20;
  }

  readonly attribute optional nullable single measuredValue = 0;
  readonly attribute optional nullable single minMeasuredValue = 1;
  readonly attribute optional nullable single maxMeasuredValue = 2;
  readonly attribute optional nullable single peakMeasuredValue = 3;
  readonly attribute optional elapsed_s peakMeasuredValueWindow = 4;
  readonly attribute optional nullable single averageMeasuredValue = 5;
  readonly attribute optional elapsed_s averageMeasuredValueWindow = 6;
  readonly attribute optional single uncertainty = 7;
  readonly attribute optional MeasurementUnitEnum measurementUnit = 8;
  readonly attribute optional MeasurementMediumEnum measurementMedium = 9;
  readonly attribute optional LevelValueEnum levelValue = 10;
  readonly attribute command_id generatedCommandList[] = 65528;
  readonly attribute command_id acceptedCommandList[] = 65529;
  readonly attribute event_id eventList[] = 65530;
  readonly attribute attrib_id attributeList[] = 65531;
  readonly attribute bitmap32 featureMap = 65532;
  readonly attribute int16u clusterRevision = 65533;
}

/** Attributes for reporting ozone concentration measurements */
cluster OzoneConcentrationMeasurement = 1045 {
  revision 3;

  enum LevelValueEnum : enum8 {
    kUnknown = 0;
    kLow = 1;
    kMedium = 2;
    kHigh = 3;
    kCritical = 4;
  }

  enum MeasurementMediumEnum : enum8 {
    kAir = 0;
    kWater = 1;
    kSoil = 2;
  }

  enum MeasurementUnitEnum : enum8 {
    kPPM = 0;
    kPPB = 1;
    kPPT = 2;
    kMGM3 = 3;
    kUGM3 = 4;
    kNGM3 = 5;
    kPM3 = 6;
    kBQM3 = 7;
  }

  bitmap Feature : bitmap32 {
    kNumericMeasurement = 0x1;
    kLevelIndication = 0x2;
    kMediumLevel = 0x4;
    kCriticalLevel = 0x8;
    kPeakMeasurement = 0x10;
    kAverageMeasurement = 0x20;
  }

  readonly attribute optional nullable single measuredValue = 0;
  readonly attribute optional nullable single minMeasuredValue = 1;
  readonly attribute optional nullable single maxMeasuredValue = 2;
  readonly attribute optional nullable single peakMeasuredValue = 3;
  readonly attribute optional elapsed_s peakMeasuredValueWindow = 4;
  readonly attribute optional nullable single averageMeasuredValue = 5;
  readonly attribute optional elapsed_s averageMeasuredValueWindow = 6;
  readonly attribute optional single uncertainty = 7;
  readonly attribute optional MeasurementUnitEnum measurementUnit = 8;
  readonly attribute optional MeasurementMediumEnum measurementMedium = 9;
  readonly attribute optional LevelValueEnum levelValue = 10;
  readonly attribute command_id generatedCommandList[] = 65528;
  readonly attribute command_id acceptedCommandList[] = 65529;
  readonly attribute event_id eventList[] = 65530;
  readonly attribute attrib_id attributeList[] = 65531;
  readonly attribute bitmap32 featureMap = 65532;
  readonly attribute int16u clusterRevision = 65533;
}

/** Attributes for reporting PM2.5 concentration measurements */
cluster Pm25ConcentrationMeasurement = 1066 {
  revision 3;

  enum LevelValueEnum : enum8 {
    kUnknown = 0;
    kLow = 1;
    kMedium = 2;
    kHigh = 3;
    kCritical = 4;
  }

  enum MeasurementMediumEnum : enum8 {
    kAir = 0;
    kWater = 1;
    kSoil = 2;
  }

  enum MeasurementUnitEnum : enum8 {
    kPPM = 0;
    kPPB = 1;
    kPPT = 2;
    kMGM3 = 3;
    kUGM3 = 4;
    kNGM3 = 5;
    kPM3 = 6;
    kBQM3 = 7;
  }

  bitmap Feature : bitmap32 {
    kNumericMeasurement = 0x1;
    kLevelIndication = 0x2;
    kMediumLevel = 0x4;
    kCriticalLevel = 0x8;
    kPeakMeasurement = 0x10;
    kAverageMeasurement = 0x20;
  }

  readonly attribute optional nullable single measuredValue = 0;
  readonly attribute optional nullable single minMeasuredValue = 1;
  readonly attribute optional nullable single maxMeasuredValue = 2;
  readonly attribute optional nullable single peakMeasuredValue = 3;
  readonly attribute optional elapsed_s peakMeasuredValueWindow = 4;
  readonly attribute optional nullable single averageMeasuredValue = 5;
  readonly attribute optional elapsed_s averageMeasuredValueWindow = 6;
  readonly attribute optional single uncertainty = 7;
  readonly attribute optional MeasurementUnitEnum measurementUnit = 8;
  readonly attribute optional MeasurementMediumEnum measurementMedium = 9;
  readonly attribute optional LevelValueEnum levelValue = 10;
  readonly attribute command_id generatedCommandList[] = 65528;
  readonly attribute command_id acceptedCommandList[] = 65529;
  readonly attribute event_id eventList[] = 65530;
  readonly attribute attrib_id attributeList[] = 65531;
  readonly attribute bitmap32 featureMap = 65532;
  readonly attribute int16u clusterRevision = 65533;
}

/** Attributes for reporting formaldehyde concentration measurements */
cluster FormaldehydeConcentrationMeasurement = 1067 {
  revision 3;

  enum LevelValueEnum : enum8 {
    kUnknown = 0;
    kLow = 1;
    kMedium = 2;
    kHigh = 3;
    kCritical = 4;
  }

  enum MeasurementMediumEnum : enum8 {
    kAir = 0;
    kWater = 1;
    kSoil = 2;
  }

  enum MeasurementUnitEnum : enum8 {
    kPPM = 0;
    kPPB = 1;
    kPPT = 2;
    kMGM3 = 3;
    kUGM3 = 4;
    kNGM3 = 5;
    kPM3 = 6;
    kBQM3 = 7;
  }

  bitmap Feature : bitmap32 {
    kNumericMeasurement = 0x1;
    kLevelIndication = 0x2;
    kMediumLevel = 0x4;
    kCriticalLevel = 0x8;
    kPeakMeasurement = 0x10;
    kAverageMeasurement = 0x20;
  }

  readonly attribute optional nullable single measuredValue = 0;
  readonly attribute optional nullable single minMeasuredValue = 1;
  readonly attribute optional nullable single maxMeasuredValue = 2;
  readonly attribute optional nullable single peakMeasuredValue = 3;
  readonly attribute optional elapsed_s peakMeasuredValueWindow = 4;
  readonly attribute optional nullable single averageMeasuredValue = 5;
  readonly attribute optional elapsed_s averageMeasuredValueWindow = 6;
  readonly attribute optional single uncertainty = 7;
  readonly attribute optional MeasurementUnitEnum measurementUnit = 8;
  readonly attribute optional MeasurementMediumEnum measurementMedium = 9;
  readonly attribute optional LevelValueEnum levelValue = 10;
  readonly attribute command_id generatedCommandList[] = 65528;
  readonly attribute command_id acceptedCommandList[] = 65529;
  readonly attribute event_id eventList[] = 65530;
  readonly attribute attrib_id attributeList[] = 65531;
  readonly attribute bitmap32 featureMap = 65532;
  readonly attribute int16u clusterRevision = 65533;
}

/** Attributes for reporting PM1 concentration measurements */
cluster Pm1ConcentrationMeasurement = 1068 {
  revision 3;

  enum LevelValueEnum : enum8 {
    kUnknown = 0;
    kLow = 1;
    kMedium = 2;
    kHigh = 3;
    kCritical = 4;
  }

  enum MeasurementMediumEnum : enum8 {
    kAir = 0;
    kWater = 1;
    kSoil = 2;
  }

  enum MeasurementUnitEnum : enum8 {
    kPPM = 0;
    kPPB = 1;
    kPPT = 2;
    kMGM3 = 3;
    kUGM3 = 4;
    kNGM3 = 5;
    kPM3 = 6;
    kBQM3 = 7;
  }

  bitmap Feature : bitmap32 {
    kNumericMeasurement = 0x1;
    kLevelIndication = 0x2;
    kMediumLevel = 0x4;
    kCriticalLevel = 0x8;
    kPeakMeasurement = 0x10;
    kAverageMeasurement = 0x20;
  }

  readonly attribute optional nullable single measuredValue = 0;
  readonly attribute optional nullable single minMeasuredValue = 1;
  readonly attribute optional nullable single maxMeasuredValue = 2;
  readonly attribute optional nullable single peakMeasuredValue = 3;
  readonly attribute optional elapsed_s peakMeasuredValueWindow = 4;
  readonly attribute optional nullable single averageMeasuredValue = 5;
  readonly attribute optional elapsed_s averageMeasuredValueWindow = 6;
  readonly attribute optional single uncertainty = 7;
  readonly attribute optional MeasurementUnitEnum measurementUnit = 8;
  readonly attribute optional MeasurementMediumEnum measurementMedium = 9;
  readonly attribute optional LevelValueEnum levelValue = 10;
  readonly attribute command_id generatedCommandList[] = 65528;
  readonly attribute command_id acceptedCommandList[] = 65529;
  readonly attribute event_id eventList[] = 65530;
  readonly attribute attrib_id attributeList[] = 65531;
  readonly attribute bitmap32 featureMap = 65532;
  readonly attribute int16u clusterRevision = 65533;
}

/** Attributes for reporting PM10 concentration measurements */
cluster Pm10ConcentrationMeasurement = 1069 {
  revision 3;

  enum LevelValueEnum : enum8 {
    kUnknown = 0;
    kLow = 1;
    kMedium = 2;
    kHigh = 3;
    kCritical = 4;
  }

  enum MeasurementMediumEnum : enum8 {
    kAir = 0;
    kWater = 1;
    kSoil = 2;
  }

  enum MeasurementUnitEnum : enum8 {
    kPPM = 0;
    kPPB = 1;
    kPPT = 2;
    kMGM3 = 3;
    kUGM3 = 4;
    kNGM3 = 5;
    kPM3 = 6;
    kBQM3 = 7;
  }

  bitmap Feature : bitmap32 {
    kNumericMeasurement = 0x1;
    kLevelIndication = 0x2;
    kMediumLevel = 0x4;
    kCriticalLevel = 0x8;
    kPeakMeasurement = 0x10;
    kAverageMeasurement = 0x20;
  }

  readonly attribute optional nullable single measuredValue = 0;
  readonly attribute optional nullable single minMeasuredValue = 1;
  readonly attribute optional nullable single maxMeasuredValue = 2;
  readonly attribute optional nullable single peakMeasuredValue = 3;
  readonly attribute optional elapsed_s peakMeasuredValueWindow = 4;
  readonly attribute optional nullable single averageMeasuredValue = 5;
  readonly attribute optional elapsed_s averageMeasuredValueWindow = 6;
  readonly attribute optional single uncertainty = 7;
  readonly attribute optional MeasurementUnitEnum measurementUnit = 8;
  readonly attribute optional MeasurementMediumEnum measurementMedium = 9;
  readonly attribute optional LevelValueEnum levelValue = 10;
  readonly attribute command_id generatedCommandList[] = 65528;
  readonly attribute command_id acceptedCommandList[] = 65529;
  readonly attribute event_id eventList[] = 65530;
  readonly attribute attrib_id attributeList[] = 65531;
  readonly attribute bitmap32 featureMap = 65532;
  readonly attribute int16u clusterRevision = 65533;
}

/** Attributes for reporting total volatile organic compounds concentration measurements */
cluster TotalVolatileOrganicCompoundsConcentrationMeasurement = 1070 {
  revision 3;

  enum LevelValueEnum : enum8 {
    kUnknown = 0;
    kLow = 1;
    kMedium = 2;
    kHigh = 3;
    kCritical = 4;
  }

  enum MeasurementMediumEnum : enum8 {
    kAir = 0;
    kWater = 1;
    kSoil = 2;
  }

  enum MeasurementUnitEnum : enum8 {
    kPPM = 0;
    kPPB = 1;
    kPPT = 2;
    kMGM3 = 3;
    kUGM3 = 4;
    kNGM3 = 5;
    kPM3 = 6;
    kBQM3 = 7;
  }

  bitmap Feature : bitmap32 {
    kNumericMeasurement = 0x1;
    kLevelIndication = 0x2;
    kMediumLevel = 0x4;
    kCriticalLevel = 0x8;
    kPeakMeasurement = 0x10;
    kAverageMeasurement = 0x20;
  }

  readonly attribute optional nullable single measuredValue = 0;
  readonly attribute optional nullable single minMeasuredValue = 1;
  readonly attribute optional nullable single maxMeasuredValue = 2;
  readonly attribute optional nullable single peakMeasuredValue = 3;
  readonly attribute optional elapsed_s peakMeasuredValueWindow = 4;
  readonly attribute optional nullable single averageMeasuredValue = 5;
  readonly attribute optional elapsed_s averageMeasuredValueWindow = 6;
  readonly attribute optional single uncertainty = 7;
  readonly attribute optional MeasurementUnitEnum measurementUnit = 8;
  readonly attribute optional MeasurementMediumEnum measurementMedium = 9;
  readonly attribute optional LevelValueEnum levelValue = 10;
  readonly attribute command_id generatedCommandList[] = 65528;
  readonly attribute command_id acceptedCommandList[] = 65529;
  readonly attribute event_id eventList[] = 65530;
  readonly attribute attrib_id attributeList[] = 65531;
  readonly attribute bitmap32 featureMap = 65532;
  readonly attribute int16u clusterRevision = 65533;
}

/** Attributes for reporting radon concentration measurements */
cluster RadonConcentrationMeasurement = 1071 {
  revision 3;

  enum LevelValueEnum : enum8 {
    kUnknown = 0;
    kLow = 1;
    kMedium = 2;
    kHigh = 3;
    kCritical = 4;
  }

  enum MeasurementMediumEnum : enum8 {
    kAir = 0;
    kWater = 1;
    kSoil = 2;
  }

  enum MeasurementUnitEnum : enum8 {
    kPPM = 0;
    kPPB = 1;
    kPPT = 2;
    kMGM3 = 3;
    kUGM3 = 4;
    kNGM3 = 5;
    kPM3 = 6;
    kBQM3 = 7;
  }

  bitmap Feature : bitmap32 {
    kNumericMeasurement = 0x1;
    kLevelIndication = 0x2;
    kMediumLevel = 0x4;
    kCriticalLevel = 0x8;
    kPeakMeasurement = 0x10;
    kAverageMeasurement = 0x20;
  }

  readonly attribute optional nullable single measuredValue = 0;
  readonly attribute optional nullable single minMeasuredValue = 1;
  readonly attribute optional nullable single maxMeasuredValue = 2;
  readonly attribute optional nullable single peakMeasuredValue = 3;
  readonly attribute optional elapsed_s peakMeasuredValueWindow = 4;
  readonly attribute optional nullable single averageMeasuredValue = 5;
  readonly attribute optional elapsed_s averageMeasuredValueWindow = 6;
  readonly attribute optional single uncertainty = 7;
  readonly attribute optional MeasurementUnitEnum measurementUnit = 8;
  readonly attribute optional MeasurementMediumEnum measurementMedium = 9;
  readonly attribute optional LevelValueEnum levelValue = 10;
  readonly attribute command_id generatedCommandList[] = 65528;
  readonly attribute command_id acceptedCommandList[] = 65529;
  readonly attribute event_id eventList[] = 65530;
  readonly attribute attrib_id attributeList[] = 65531;
  readonly attribute bitmap32 featureMap = 65532;
  readonly attribute int16u clusterRevision = 65533;
}

/** Functionality to retrieve operational information about a managed Wi-Fi network. */
cluster WiFiNetworkManagement = 1105 {
  revision 1;

  readonly attribute nullable octet_string<32> ssid = 1;
  readonly attribute command_id generatedCommandList[] = 65528;
  readonly attribute command_id acceptedCommandList[] = 65529;
  readonly attribute event_id eventList[] = 65530;
  readonly attribute attrib_id attributeList[] = 65531;
  readonly attribute bitmap32 featureMap = 65532;
  readonly attribute int16u clusterRevision = 65533;

  response struct NetworkPassphraseResponse = 1 {
    octet_string<64> passphrase = 0;
  }

  /** Request the current WPA-Personal passphrase or PSK associated with the managed Wi-Fi network. */
  command access(invoke: administer) NetworkPassphraseRequest(): NetworkPassphraseResponse = 0;
}

<<<<<<< HEAD
=======
/** Manages the names and credentials of Thread networks visible to the user. */
cluster ThreadNetworkDirectory = 1107 {
  revision 1;

  struct ThreadNetworkStruct {
    int64u extendedPanID = 0;
    char_string<16> networkName = 1;
    int16u channel = 2;
  }

  info event access(read: operate) NetworkChanged = 0 {
    int64u extendedPanID = 0;
  }

  attribute access(read: manage, write: manage) nullable int64u preferredExtendedPanID = 0;
  readonly attribute access(read: operate) ThreadNetworkStruct threadNetworks[] = 1;
  readonly attribute int8u threadNetworkTableSize = 2;
  readonly attribute command_id generatedCommandList[] = 65528;
  readonly attribute command_id acceptedCommandList[] = 65529;
  readonly attribute event_id eventList[] = 65530;
  readonly attribute attrib_id attributeList[] = 65531;
  readonly attribute bitmap32 featureMap = 65532;
  readonly attribute int16u clusterRevision = 65533;

  request struct AddNetworkRequest {
    octet_string<254> operationalDataset = 0;
  }

  request struct RemoveNetworkRequest {
    int64u extendedPanID = 0;
  }

  request struct GetOperationalDatasetRequest {
    int64u extendedPanID = 0;
  }

  response struct OperationalDatasetResponse = 3 {
    octet_string<254> operationalDataset = 0;
  }

  /** Adds an entry to the ThreadNetworks list. */
  timed command access(invoke: manage) AddNetwork(AddNetworkRequest): DefaultSuccess = 0;
  /** Removes an entry from the ThreadNetworks list. */
  timed command access(invoke: manage) RemoveNetwork(RemoveNetworkRequest): DefaultSuccess = 1;
  /** Retrieves a Thread Operational Dataset from the ThreadNetworks list. */
  timed command GetOperationalDataset(GetOperationalDatasetRequest): OperationalDatasetResponse = 2;
}

>>>>>>> 3cc96a14
/** This cluster provides an interface for managing low power mode on a device that supports the Wake On LAN protocol. */
cluster WakeOnLan = 1283 {
  revision 1;

  readonly attribute optional char_string<12> MACAddress = 0;
  readonly attribute optional octet_string<16> linkLocalAddress = 1;
  readonly attribute command_id generatedCommandList[] = 65528;
  readonly attribute command_id acceptedCommandList[] = 65529;
  readonly attribute event_id eventList[] = 65530;
  readonly attribute attrib_id attributeList[] = 65531;
  readonly attribute bitmap32 featureMap = 65532;
  readonly attribute int16u clusterRevision = 65533;
}

/** This cluster provides an interface for controlling the current Channel on a device. */
cluster Channel = 1284 {
  revision 2;

  enum ChannelTypeEnum : enum8 {
    kSatellite = 0;
    kCable = 1;
    kTerrestrial = 2;
    kOTT = 3;
  }

  enum LineupInfoTypeEnum : enum8 {
    kMSO = 0;
  }

  enum StatusEnum : enum8 {
    kSuccess = 0;
    kMultipleMatches = 1;
    kNoMatches = 2;
  }

  bitmap Feature : bitmap32 {
    kChannelList = 0x1;
    kLineupInfo = 0x2;
    kElectronicGuide = 0x4;
    kRecordProgram = 0x8;
  }

  bitmap RecordingFlagBitmap : bitmap32 {
    kScheduled = 0x1;
    kRecordSeries = 0x2;
    kRecorded = 0x4;
  }

  struct ProgramCastStruct {
    char_string name = 0;
    char_string role = 1;
  }

  struct ProgramCategoryStruct {
    char_string category = 0;
    optional char_string subCategory = 1;
  }

  struct SeriesInfoStruct {
    char_string season = 0;
    char_string episode = 1;
  }

  struct ChannelInfoStruct {
    int16u majorNumber = 0;
    int16u minorNumber = 1;
    optional char_string name = 2;
    optional char_string callSign = 3;
    optional char_string affiliateCallSign = 4;
    optional char_string identifier = 5;
    optional ChannelTypeEnum type = 6;
  }

  struct ProgramStruct {
    char_string identifier = 0;
    ChannelInfoStruct channel = 1;
    epoch_s startTime = 2;
    epoch_s endTime = 3;
    char_string title = 4;
    optional char_string subtitle = 5;
    optional char_string description = 6;
    optional char_string audioLanguages[] = 7;
    optional char_string ratings[] = 8;
    optional char_string thumbnailUrl = 9;
    optional char_string posterArtUrl = 10;
    optional char_string dvbiUrl = 11;
    optional char_string releaseDate = 12;
    optional char_string parentalGuidanceText = 13;
    optional RecordingFlagBitmap recordingFlag = 14;
    optional nullable SeriesInfoStruct seriesInfo = 15;
    optional ProgramCategoryStruct categoryList[] = 16;
    optional ProgramCastStruct castList[] = 17;
    optional ProgramCastStruct externalIDList[] = 18;
  }

  struct PageTokenStruct {
    optional int16u limit = 0;
    optional char_string after = 1;
    optional char_string before = 2;
  }

  struct ChannelPagingStruct {
    optional nullable PageTokenStruct previousToken = 0;
    optional nullable PageTokenStruct nextToken = 1;
  }

  struct AdditionalInfoStruct {
    char_string name = 0;
    char_string value = 1;
  }

  struct LineupInfoStruct {
    char_string operatorName = 0;
    optional char_string lineupName = 1;
    optional char_string postalCode = 2;
    LineupInfoTypeEnum lineupInfoType = 3;
  }

  readonly attribute optional ChannelInfoStruct channelList[] = 0;
  readonly attribute optional nullable LineupInfoStruct lineup = 1;
  readonly attribute optional nullable ChannelInfoStruct currentChannel = 2;
  readonly attribute command_id generatedCommandList[] = 65528;
  readonly attribute command_id acceptedCommandList[] = 65529;
  readonly attribute event_id eventList[] = 65530;
  readonly attribute attrib_id attributeList[] = 65531;
  readonly attribute bitmap32 featureMap = 65532;
  readonly attribute int16u clusterRevision = 65533;

  request struct ChangeChannelRequest {
    char_string match = 0;
  }

  response struct ChangeChannelResponse = 1 {
    StatusEnum status = 0;
    optional char_string data = 1;
  }

  request struct ChangeChannelByNumberRequest {
    int16u majorNumber = 0;
    int16u minorNumber = 1;
  }

  request struct SkipChannelRequest {
    int16s count = 0;
  }

  request struct GetProgramGuideRequest {
    optional epoch_s startTime = 0;
    optional epoch_s endTime = 1;
    optional ChannelInfoStruct channelList[] = 2;
    optional PageTokenStruct pageToken = 3;
    optional RecordingFlagBitmap recordingFlag = 4;
    optional AdditionalInfoStruct externalIDList[] = 5;
    optional octet_string data = 6;
  }

  response struct ProgramGuideResponse = 5 {
    ChannelPagingStruct paging = 0;
    ProgramStruct programList[] = 1;
  }

  request struct RecordProgramRequest {
    char_string programIdentifier = 0;
    boolean shouldRecordSeries = 1;
    AdditionalInfoStruct externalIDList[] = 2;
    octet_string data = 3;
  }

  request struct CancelRecordProgramRequest {
    char_string programIdentifier = 0;
    boolean shouldRecordSeries = 1;
    AdditionalInfoStruct externalIDList[] = 2;
    octet_string data = 3;
  }

  /** Change the channel on the media player to the channel case-insensitive exact matching the value passed as an argument. */
  command ChangeChannel(ChangeChannelRequest): ChangeChannelResponse = 0;
  /** Change the channel on the media plaeyer to the channel with the given Number in the ChannelList attribute. */
  command ChangeChannelByNumber(ChangeChannelByNumberRequest): DefaultSuccess = 2;
  /** This command provides channel up and channel down functionality, but allows channel index jumps of size Count. When the value of the increase or decrease is larger than the number of channels remaining in the given direction, then the behavior SHALL be to return to the beginning (or end) of the channel list and continue. For example, if the current channel is at index 0 and count value of -1 is given, then the current channel should change to the last channel. */
  command SkipChannel(SkipChannelRequest): DefaultSuccess = 3;
  /** This command retrieves the program guide. It accepts several filter parameters to return specific schedule and program information from a content app. The command shall receive in response a ProgramGuideResponse. */
  command GetProgramGuide(GetProgramGuideRequest): ProgramGuideResponse = 4;
  /** Record a specific program or series when it goes live. This functionality enables DVR recording features. */
  command RecordProgram(RecordProgramRequest): DefaultSuccess = 6;
  /** Cancel recording for a specific program or series. */
  command CancelRecordProgram(CancelRecordProgramRequest): DefaultSuccess = 7;
}

/** This cluster provides an interface for UX navigation within a set of targets on a device or endpoint. */
cluster TargetNavigator = 1285 {
  revision 2;

  enum StatusEnum : enum8 {
    kSuccess = 0;
    kTargetNotFound = 1;
    kNotAllowed = 2;
  }

  struct TargetInfoStruct {
    int8u identifier = 0;
    char_string name = 1;
  }

  info event TargetUpdated = 0 {
    TargetInfoStruct targetList[] = 0;
    int8u currentTarget = 1;
    octet_string data = 2;
  }

  readonly attribute TargetInfoStruct targetList[] = 0;
  readonly attribute optional int8u currentTarget = 1;
  readonly attribute command_id generatedCommandList[] = 65528;
  readonly attribute command_id acceptedCommandList[] = 65529;
  readonly attribute event_id eventList[] = 65530;
  readonly attribute attrib_id attributeList[] = 65531;
  readonly attribute bitmap32 featureMap = 65532;
  readonly attribute int16u clusterRevision = 65533;

  request struct NavigateTargetRequest {
    int8u target = 0;
    optional char_string data = 1;
  }

  response struct NavigateTargetResponse = 1 {
    StatusEnum status = 0;
    optional char_string data = 1;
  }

  /** Upon receipt, this SHALL navigation the UX to the target identified. */
  command NavigateTarget(NavigateTargetRequest): NavigateTargetResponse = 0;
}

/** This cluster provides an interface for controlling Media Playback (PLAY, PAUSE, etc) on a media device such as a TV or Speaker. */
cluster MediaPlayback = 1286 {
  revision 2;

  enum CharacteristicEnum : enum8 {
    kForcedSubtitles = 0;
    kDescribesVideo = 1;
    kEasyToRead = 2;
    kFrameBased = 3;
    kMainProgram = 4;
    kOriginalContent = 5;
    kVoiceOverTranslation = 6;
    kCaption = 7;
    kSubtitle = 8;
    kAlternate = 9;
    kSupplementary = 10;
    kCommentary = 11;
    kDubbedTranslation = 12;
    kDescription = 13;
    kMetadata = 14;
    kEnhancedAudioIntelligibility = 15;
    kEmergency = 16;
    kKaraoke = 17;
  }

  enum PlaybackStateEnum : enum8 {
    kPlaying = 0;
    kPaused = 1;
    kNotPlaying = 2;
    kBuffering = 3;
  }

  enum StatusEnum : enum8 {
    kSuccess = 0;
    kInvalidStateForCommand = 1;
    kNotAllowed = 2;
    kNotActive = 3;
    kSpeedOutOfRange = 4;
    kSeekOutOfRange = 5;
  }

  bitmap Feature : bitmap32 {
    kAdvancedSeek = 0x1;
    kVariableSpeed = 0x2;
    kTextTracks = 0x4;
    kAudioTracks = 0x8;
    kAudioAdvance = 0x10;
  }

  struct TrackAttributesStruct {
    char_string<32> languageCode = 0;
    optional nullable char_string displayName = 1;
  }

  struct TrackStruct {
    char_string<32> id = 0;
    nullable TrackAttributesStruct trackAttributes = 1;
  }

  struct PlaybackPositionStruct {
    epoch_us updatedAt = 0;
    nullable int64u position = 1;
  }

  info event StateChanged = 0 {
    PlaybackStateEnum currentState = 0;
    EPOCH_US startTime = 1;
    INT64U duration = 2;
    PlaybackPositionStruct sampledPosition = 3;
    single playbackSpeed = 4;
    INT64U seekRangeEnd = 5;
    INT64U seekRangeStart = 6;
    optional OCTET_STRING data = 7;
    boolean audioAdvanceUnmuted = 8;
  }

  readonly attribute PlaybackStateEnum currentState = 0;
  readonly attribute optional nullable epoch_us startTime = 1;
  readonly attribute optional nullable int64u duration = 2;
  readonly attribute optional nullable PlaybackPositionStruct sampledPosition = 3;
  readonly attribute optional single playbackSpeed = 4;
  readonly attribute optional nullable int64u seekRangeEnd = 5;
  readonly attribute optional nullable int64u seekRangeStart = 6;
  readonly attribute optional nullable TrackStruct activeAudioTrack = 7;
  readonly attribute optional nullable TrackStruct availableAudioTracks[] = 8;
  readonly attribute optional nullable TrackStruct activeTextTrack = 9;
  readonly attribute optional nullable TrackStruct availableTextTracks[] = 10;
  readonly attribute command_id generatedCommandList[] = 65528;
  readonly attribute command_id acceptedCommandList[] = 65529;
  readonly attribute event_id eventList[] = 65530;
  readonly attribute attrib_id attributeList[] = 65531;
  readonly attribute bitmap32 featureMap = 65532;
  readonly attribute int16u clusterRevision = 65533;

  request struct RewindRequest {
    optional boolean audioAdvanceUnmuted = 0;
  }

  request struct FastForwardRequest {
    optional boolean audioAdvanceUnmuted = 0;
  }

  request struct SkipForwardRequest {
    int64u deltaPositionMilliseconds = 0;
  }

  request struct SkipBackwardRequest {
    int64u deltaPositionMilliseconds = 0;
  }

  response struct PlaybackResponse = 10 {
    StatusEnum status = 0;
    optional char_string data = 1;
  }

  request struct SeekRequest {
    int64u position = 0;
  }

  request struct ActivateAudioTrackRequest {
    CHAR_STRING trackID = 0;
    INT8U audioOutputIndex = 1;
  }

  request struct ActivateTextTrackRequest {
    CHAR_STRING trackID = 0;
  }

  /** Upon receipt, this SHALL play media. */
  command Play(): PlaybackResponse = 0;
  /** Upon receipt, this SHALL pause media. */
  command Pause(): PlaybackResponse = 1;
  /** Upon receipt, this SHALL stop media. User experience is context-specific. This will often navigate the user back to the location where media was originally launched. */
  command Stop(): PlaybackResponse = 2;
  /** Upon receipt, this SHALL Start Over with the current media playback item. */
  command StartOver(): PlaybackResponse = 3;
  /** Upon receipt, this SHALL cause the handler to be invoked for "Previous". User experience is context-specific. This will often Go back to the previous media playback item. */
  command Previous(): PlaybackResponse = 4;
  /** Upon receipt, this SHALL cause the handler to be invoked for "Next". User experience is context-specific. This will often Go forward to the next media playback item. */
  command Next(): PlaybackResponse = 5;
  /** Upon receipt, this SHALL Rewind through media. Different Rewind speeds can be used on the TV based upon the number of sequential calls to this function. This is to avoid needing to define every speed now (multiple fast, slow motion, etc). */
  command Rewind(RewindRequest): PlaybackResponse = 6;
  /** Upon receipt, this SHALL Advance through media. Different FF speeds can be used on the TV based upon the number of sequential calls to this function. This is to avoid needing to define every speed now (multiple fast, slow motion, etc). */
  command FastForward(FastForwardRequest): PlaybackResponse = 7;
  /** Upon receipt, this SHALL Skip forward in the media by the given number of seconds, using the data as follows: */
  command SkipForward(SkipForwardRequest): PlaybackResponse = 8;
  /** Upon receipt, this SHALL Skip backward in the media by the given number of seconds, using the data as follows: */
  command SkipBackward(SkipBackwardRequest): PlaybackResponse = 9;
  /** Upon receipt, this SHALL Skip backward in the media by the given number of seconds, using the data as follows: */
  command Seek(SeekRequest): PlaybackResponse = 11;
  /** Upon receipt, the server SHALL set the active Audio Track to the one identified by the TrackID in the Track catalog for the streaming media. If the TrackID does not exist in the Track catalog, OR does not correspond to the streaming media OR no media is being streamed at the time of receipt of this command, the server will return an error status of INVALID_ARGUMENT. */
  command ActivateAudioTrack(ActivateAudioTrackRequest): DefaultSuccess = 12;
  /** Upon receipt, the server SHALL set the active Text Track to the one identified by the TrackID in the Track catalog for the streaming media. If the TrackID does not exist in the Track catalog, OR does not correspond to the streaming media OR no media is being streamed at the time of receipt of this command, the server SHALL return an error status of INVALID_ARGUMENT. */
  command ActivateTextTrack(ActivateTextTrackRequest): DefaultSuccess = 13;
  /** If a Text Track is active (i.e. being displayed), upon receipt of this command, the server SHALL stop displaying it. */
  command DeactivateTextTrack(): DefaultSuccess = 14;
}

/** This cluster provides an interface for controlling the Input Selector on a media device such as a TV. */
cluster MediaInput = 1287 {
  revision 1; // NOTE: Default/not specifically set

  enum InputTypeEnum : enum8 {
    kInternal = 0;
    kAux = 1;
    kCoax = 2;
    kComposite = 3;
    kHDMI = 4;
    kInput = 5;
    kLine = 6;
    kOptical = 7;
    kVideo = 8;
    kSCART = 9;
    kUSB = 10;
    kOther = 11;
  }

  bitmap Feature : bitmap32 {
    kNameUpdates = 0x1;
  }

  struct InputInfoStruct {
    int8u index = 0;
    InputTypeEnum inputType = 1;
    char_string name = 2;
    char_string description = 3;
  }

  readonly attribute InputInfoStruct inputList[] = 0;
  readonly attribute int8u currentInput = 1;
  readonly attribute command_id generatedCommandList[] = 65528;
  readonly attribute command_id acceptedCommandList[] = 65529;
  readonly attribute event_id eventList[] = 65530;
  readonly attribute attrib_id attributeList[] = 65531;
  readonly attribute bitmap32 featureMap = 65532;
  readonly attribute int16u clusterRevision = 65533;

  request struct SelectInputRequest {
    int8u index = 0;
  }

  request struct RenameInputRequest {
    int8u index = 0;
    char_string name = 1;
  }

  /** Upon receipt, this SHALL change the input on the media device to the input at a specific index in the Input List. */
  command SelectInput(SelectInputRequest): DefaultSuccess = 0;
  /** Upon receipt, this SHALL display the active status of the input list on screen. */
  command ShowInputStatus(): DefaultSuccess = 1;
  /** Upon receipt, this SHALL hide the input list from the screen. */
  command HideInputStatus(): DefaultSuccess = 2;
  /** Upon receipt, this SHALL rename the input at a specific index in the Input List. Updates to the input name SHALL appear in the TV settings menus. */
  command access(invoke: manage) RenameInput(RenameInputRequest): DefaultSuccess = 3;
}

/** This cluster provides an interface for managing low power mode on a device. */
cluster LowPower = 1288 {
  revision 1; // NOTE: Default/not specifically set

  readonly attribute command_id generatedCommandList[] = 65528;
  readonly attribute command_id acceptedCommandList[] = 65529;
  readonly attribute event_id eventList[] = 65530;
  readonly attribute attrib_id attributeList[] = 65531;
  readonly attribute bitmap32 featureMap = 65532;
  readonly attribute int16u clusterRevision = 65533;

  /** This command shall put the device into low power mode. */
  command Sleep(): DefaultSuccess = 0;
}

/** This cluster provides an interface for controlling a device like a TV using action commands such as UP, DOWN, and SELECT. */
cluster KeypadInput = 1289 {
  revision 1; // NOTE: Default/not specifically set

  enum CECKeyCodeEnum : enum8 {
    kSelect = 0;
    kUp = 1;
    kDown = 2;
    kLeft = 3;
    kRight = 4;
    kRightUp = 5;
    kRightDown = 6;
    kLeftUp = 7;
    kLeftDown = 8;
    kRootMenu = 9;
    kSetupMenu = 10;
    kContentsMenu = 11;
    kFavoriteMenu = 12;
    kExit = 13;
    kMediaTopMenu = 16;
    kMediaContextSensitiveMenu = 17;
    kNumberEntryMode = 29;
    kNumber11 = 30;
    kNumber12 = 31;
    kNumber0OrNumber10 = 32;
    kNumbers1 = 33;
    kNumbers2 = 34;
    kNumbers3 = 35;
    kNumbers4 = 36;
    kNumbers5 = 37;
    kNumbers6 = 38;
    kNumbers7 = 39;
    kNumbers8 = 40;
    kNumbers9 = 41;
    kDot = 42;
    kEnter = 43;
    kClear = 44;
    kNextFavorite = 47;
    kChannelUp = 48;
    kChannelDown = 49;
    kPreviousChannel = 50;
    kSoundSelect = 51;
    kInputSelect = 52;
    kDisplayInformation = 53;
    kHelp = 54;
    kPageUp = 55;
    kPageDown = 56;
    kPower = 64;
    kVolumeUp = 65;
    kVolumeDown = 66;
    kMute = 67;
    kPlay = 68;
    kStop = 69;
    kPause = 70;
    kRecord = 71;
    kRewind = 72;
    kFastForward = 73;
    kEject = 74;
    kForward = 75;
    kBackward = 76;
    kStopRecord = 77;
    kPauseRecord = 78;
    kReserved = 79;
    kAngle = 80;
    kSubPicture = 81;
    kVideoOnDemand = 82;
    kElectronicProgramGuide = 83;
    kTimerProgramming = 84;
    kInitialConfiguration = 85;
    kSelectBroadcastType = 86;
    kSelectSoundPresentation = 87;
    kPlayFunction = 96;
    kPausePlayFunction = 97;
    kRecordFunction = 98;
    kPauseRecordFunction = 99;
    kStopFunction = 100;
    kMuteFunction = 101;
    kRestoreVolumeFunction = 102;
    kTuneFunction = 103;
    kSelectMediaFunction = 104;
    kSelectAvInputFunction = 105;
    kSelectAudioInputFunction = 106;
    kPowerToggleFunction = 107;
    kPowerOffFunction = 108;
    kPowerOnFunction = 109;
    kF1Blue = 113;
    kF2Red = 114;
    kF3Green = 115;
    kF4Yellow = 116;
    kF5 = 117;
    kData = 118;
  }

  enum StatusEnum : enum8 {
    kSuccess = 0;
    kUnsupportedKey = 1;
    kInvalidKeyInCurrentState = 2;
  }

  bitmap Feature : bitmap32 {
    kNavigationKeyCodes = 0x1;
    kLocationKeys = 0x2;
    kNumberKeys = 0x4;
  }

  readonly attribute command_id generatedCommandList[] = 65528;
  readonly attribute command_id acceptedCommandList[] = 65529;
  readonly attribute event_id eventList[] = 65530;
  readonly attribute attrib_id attributeList[] = 65531;
  readonly attribute bitmap32 featureMap = 65532;
  readonly attribute int16u clusterRevision = 65533;

  request struct SendKeyRequest {
    CECKeyCodeEnum keyCode = 0;
  }

  response struct SendKeyResponse = 1 {
    StatusEnum status = 0;
  }

  /** Upon receipt, this SHALL process a keycode as input to the media device. */
  command SendKey(SendKeyRequest): SendKeyResponse = 0;
}

/** This cluster provides an interface for launching content on a media player device such as a TV or Speaker. */
cluster ContentLauncher = 1290 {
  revision 1;

  enum CharacteristicEnum : enum8 {
    kForcedSubtitles = 0;
    kDescribesVideo = 1;
    kEasyToRead = 2;
    kFrameBased = 3;
    kMainProgram = 4;
    kOriginalContent = 5;
    kVoiceOverTranslation = 6;
    kCaption = 7;
    kSubtitle = 8;
    kAlternate = 9;
    kSupplementary = 10;
    kCommentary = 11;
    kDubbedTranslation = 12;
    kDescription = 13;
    kMetadata = 14;
    kEnhancedAudioIntelligibility = 15;
    kEmergency = 16;
    kKaraoke = 17;
  }

  enum MetricTypeEnum : enum8 {
    kPixels = 0;
    kPercentage = 1;
  }

  enum ParameterEnum : enum8 {
    kActor = 0;
    kChannel = 1;
    kCharacter = 2;
    kDirector = 3;
    kEvent = 4;
    kFranchise = 5;
    kGenre = 6;
    kLeague = 7;
    kPopularity = 8;
    kProvider = 9;
    kSport = 10;
    kSportsTeam = 11;
    kType = 12;
    kVideo = 13;
    kSeason = 14;
    kEpisode = 15;
    kAny = 16;
  }

  enum StatusEnum : enum8 {
    kSuccess = 0;
    kURLNotAvailable = 1;
    kAuthFailed = 2;
    kTextTrackNotAvailable = 3;
    kAudioTrackNotAvailable = 4;
  }

  bitmap Feature : bitmap32 {
    kContentSearch = 0x1;
    kURLPlayback = 0x2;
    kAdvancedSeek = 0x3;
    kTextTracks = 0x4;
    kAudioTracks = 0x5;
  }

  bitmap SupportedProtocolsBitmap : bitmap32 {
    kDASH = 0x1;
    kHLS = 0x2;
  }

  struct DimensionStruct {
    double width = 0;
    double height = 1;
    MetricTypeEnum metric = 2;
  }

  struct TrackPreferenceStruct {
    char_string<32> languageCode = 0;
    optional CharacteristicEnum characteristics[] = 1;
    int8u audioOutputIndex = 2;
  }

  struct PlaybackPreferencesStruct {
    int64u playbackPosition = 0;
    TrackPreferenceStruct textTrack = 1;
    optional TrackPreferenceStruct audioTracks[] = 2;
  }

  struct AdditionalInfoStruct {
    char_string<256> name = 0;
    char_string<8192> value = 1;
  }

  struct ParameterStruct {
    ParameterEnum type = 0;
    char_string<1024> value = 1;
    optional AdditionalInfoStruct externalIDList[] = 2;
  }

  struct ContentSearchStruct {
    ParameterStruct parameterList[] = 0;
  }

  struct StyleInformationStruct {
    optional char_string<8192> imageURL = 0;
    optional char_string<9> color = 1;
    optional DimensionStruct size = 2;
  }

  struct BrandingInformationStruct {
    char_string<256> providerName = 0;
    optional StyleInformationStruct background = 1;
    optional StyleInformationStruct logo = 2;
    optional StyleInformationStruct progressBar = 3;
    optional StyleInformationStruct splash = 4;
    optional StyleInformationStruct waterMark = 5;
  }

  readonly attribute optional char_string acceptHeader[] = 0;
  readonly attribute optional SupportedProtocolsBitmap supportedStreamingProtocols = 1;
  readonly attribute command_id generatedCommandList[] = 65528;
  readonly attribute command_id acceptedCommandList[] = 65529;
  readonly attribute event_id eventList[] = 65530;
  readonly attribute attrib_id attributeList[] = 65531;
  readonly attribute bitmap32 featureMap = 65532;
  readonly attribute int16u clusterRevision = 65533;

  request struct LaunchContentRequest {
    ContentSearchStruct search = 0;
    boolean autoPlay = 1;
    optional char_string data = 2;
    optional PlaybackPreferencesStruct playbackPreferences = 3;
    optional boolean useCurrentContext = 4;
  }

  request struct LaunchURLRequest {
    char_string contentURL = 0;
    optional char_string displayString = 1;
    optional BrandingInformationStruct brandingInformation = 2;
  }

  response struct LauncherResponse = 2 {
    StatusEnum status = 0;
    optional char_string data = 1;
  }

  /** Upon receipt, this SHALL launch the specified content with optional search criteria. */
  command LaunchContent(LaunchContentRequest): LauncherResponse = 0;
  /** Upon receipt, this SHALL launch content from the specified URL. */
  command LaunchURL(LaunchURLRequest): LauncherResponse = 1;
}

/** This cluster provides an interface for controlling the Output on a media device such as a TV. */
cluster AudioOutput = 1291 {
  revision 1; // NOTE: Default/not specifically set

  enum OutputTypeEnum : enum8 {
    kHDMI = 0;
    kBT = 1;
    kOptical = 2;
    kHeadphone = 3;
    kInternal = 4;
    kOther = 5;
  }

  bitmap Feature : bitmap32 {
    kNameUpdates = 0x1;
  }

  struct OutputInfoStruct {
    int8u index = 0;
    OutputTypeEnum outputType = 1;
    char_string name = 2;
  }

  readonly attribute OutputInfoStruct outputList[] = 0;
  readonly attribute int8u currentOutput = 1;
  readonly attribute command_id generatedCommandList[] = 65528;
  readonly attribute command_id acceptedCommandList[] = 65529;
  readonly attribute event_id eventList[] = 65530;
  readonly attribute attrib_id attributeList[] = 65531;
  readonly attribute bitmap32 featureMap = 65532;
  readonly attribute int16u clusterRevision = 65533;

  request struct SelectOutputRequest {
    int8u index = 0;
  }

  request struct RenameOutputRequest {
    int8u index = 0;
    char_string name = 1;
  }

  /** Upon receipt, this SHALL change the output on the media device to the output at a specific index in the Output List. */
  command SelectOutput(SelectOutputRequest): DefaultSuccess = 0;
  /** Upon receipt, this SHALL rename the output at a specific index in the Output List. Updates to the output name SHALL appear in the TV settings menus. */
  command access(invoke: manage) RenameOutput(RenameOutputRequest): DefaultSuccess = 1;
}

/** This cluster provides an interface for launching content on a media player device such as a TV or Speaker. */
cluster ApplicationLauncher = 1292 {
  revision 1; // NOTE: Default/not specifically set

  enum StatusEnum : enum8 {
    kSuccess = 0;
    kAppNotAvailable = 1;
    kSystemBusy = 2;
  }

  bitmap Feature : bitmap32 {
    kApplicationPlatform = 0x1;
  }

  struct ApplicationStruct {
    int16u catalogVendorID = 0;
    char_string applicationID = 1;
  }

  struct ApplicationEPStruct {
    ApplicationStruct application = 0;
    optional endpoint_no endpoint = 1;
  }

  readonly attribute optional int16u catalogList[] = 0;
  readonly attribute optional nullable ApplicationEPStruct currentApp = 1;
  readonly attribute command_id generatedCommandList[] = 65528;
  readonly attribute command_id acceptedCommandList[] = 65529;
  readonly attribute event_id eventList[] = 65530;
  readonly attribute attrib_id attributeList[] = 65531;
  readonly attribute bitmap32 featureMap = 65532;
  readonly attribute int16u clusterRevision = 65533;

  request struct LaunchAppRequest {
    optional ApplicationStruct application = 0;
    optional octet_string data = 1;
  }

  request struct StopAppRequest {
    optional ApplicationStruct application = 0;
  }

  request struct HideAppRequest {
    optional ApplicationStruct application = 0;
  }

  response struct LauncherResponse = 3 {
    StatusEnum status = 0;
    optional octet_string data = 1;
  }

  /** Upon receipt, this SHALL launch the specified app with optional data. The TV Device SHALL launch and bring to foreground the identified application in the command if the application is not already launched and in foreground. The TV Device SHALL update state attribute on the Application Basic cluster of the Endpoint corresponding to the launched application. This command returns a Launch Response. */
  command LaunchApp(LaunchAppRequest): LauncherResponse = 0;
  /** Upon receipt on a Video Player endpoint this SHALL stop the specified application if it is running. */
  command StopApp(StopAppRequest): LauncherResponse = 1;
  /** Upon receipt on a Video Player endpoint this SHALL hide the specified application if it is running and visible. */
  command HideApp(HideAppRequest): LauncherResponse = 2;
}

/** This cluster provides information about an application running on a TV or media player device which is represented as an endpoint. */
cluster ApplicationBasic = 1293 {
  revision 1; // NOTE: Default/not specifically set

  enum ApplicationStatusEnum : enum8 {
    kStopped = 0;
    kActiveVisibleFocus = 1;
    kActiveHidden = 2;
    kActiveVisibleNotFocus = 3;
  }

  struct ApplicationStruct {
    int16u catalogVendorID = 0;
    char_string applicationID = 1;
  }

  readonly attribute optional char_string<32> vendorName = 0;
  readonly attribute optional vendor_id vendorID = 1;
  readonly attribute long_char_string<256> applicationName = 2;
  readonly attribute optional int16u productID = 3;
  readonly attribute ApplicationStruct application = 4;
  readonly attribute ApplicationStatusEnum status = 5;
  readonly attribute char_string<32> applicationVersion = 6;
  readonly attribute access(read: administer) vendor_id allowedVendorList[] = 7;
  readonly attribute command_id generatedCommandList[] = 65528;
  readonly attribute command_id acceptedCommandList[] = 65529;
  readonly attribute event_id eventList[] = 65530;
  readonly attribute attrib_id attributeList[] = 65531;
  readonly attribute bitmap32 featureMap = 65532;
  readonly attribute int16u clusterRevision = 65533;
}

/** This cluster provides commands that facilitate user account login on a Content App or a node. For example, a Content App running on a Video Player device, which is represented as an endpoint (see [TV Architecture]), can use this cluster to help make the user account on the Content App match the user account on the Client. */
cluster AccountLogin = 1294 {
  revision 2;

  critical event LoggedOut = 0 {
    optional node_id node = 0;
  }

  readonly attribute command_id generatedCommandList[] = 65528;
  readonly attribute command_id acceptedCommandList[] = 65529;
  readonly attribute event_id eventList[] = 65530;
  readonly attribute attrib_id attributeList[] = 65531;
  readonly attribute bitmap32 featureMap = 65532;
  readonly attribute int16u clusterRevision = 65533;

  request struct GetSetupPINRequest {
    char_string<100> tempAccountIdentifier = 0;
  }

  response struct GetSetupPINResponse = 1 {
    char_string setupPIN = 0;
  }

  request struct LoginRequest {
    char_string<100> tempAccountIdentifier = 0;
    char_string setupPIN = 1;
    optional node_id node = 2;
  }

  request struct LogoutRequest {
    optional node_id node = 0;
  }

  /** Upon receipt, the Content App checks if the account associated with the client Temp Account Identifier Rotating ID is the same acount that is active on the given Content App. If the accounts are the same, then the Content App includes the Setup PIN in the GetSetupPIN Response. */
  fabric timed command access(invoke: administer) GetSetupPIN(GetSetupPINRequest): GetSetupPINResponse = 0;
  /** Upon receipt, the Content App checks if the account associated with the client’s Temp Account Identifier (Rotating ID) has a current active Setup PIN with the given value. If the Setup PIN is valid for the user account associated with the Temp Account Identifier, then the Content App MAY make that user account active. */
  fabric timed command access(invoke: administer) Login(LoginRequest): DefaultSuccess = 2;
  /** The purpose of this command is to instruct the Content App to clear the current user account. This command SHOULD be used by clients of a Content App to indicate the end of a user session. */
  fabric timed command Logout(LogoutRequest): DefaultSuccess = 3;
}

/** This cluster is used for managing the content control (including "parental control") settings on a media device such as a TV, or Set-top Box. */
provisional cluster ContentControl = 1295 {
  revision 1; // NOTE: Default/not specifically set

  bitmap Feature : bitmap32 {
    kScreenTime = 0x1;
    kPINManagement = 0x2;
    kBlockUnrated = 0x4;
    kOnDemandContentRating = 0x8;
    kScheduledContentRating = 0x10;
  }

  struct RatingNameStruct {
    char_string ratingName = 0;
    optional char_string ratingNameDesc = 1;
  }

  info event RemainingScreenTimeExpired = 0 {
  }

  readonly attribute boolean enabled = 0;
  readonly attribute optional RatingNameStruct onDemandRatings[] = 1;
  readonly attribute optional char_string<8> onDemandRatingThreshold = 2;
  readonly attribute optional RatingNameStruct scheduledContentRatings[] = 3;
  readonly attribute optional char_string<8> scheduledContentRatingThreshold = 4;
  readonly attribute optional elapsed_s screenDailyTime = 5;
  readonly attribute optional elapsed_s remainingScreenTime = 6;
  readonly attribute boolean blockUnrated = 7;
  readonly attribute command_id generatedCommandList[] = 65528;
  readonly attribute command_id acceptedCommandList[] = 65529;
  readonly attribute event_id eventList[] = 65530;
  readonly attribute attrib_id attributeList[] = 65531;
  readonly attribute bitmap32 featureMap = 65532;
  readonly attribute int16u clusterRevision = 65533;

  request struct UpdatePINRequest {
    optional char_string oldPIN = 0;
    char_string newPIN = 1;
  }

  response struct ResetPINResponse = 2 {
    char_string PINCode = 0;
  }

  request struct AddBonusTimeRequest {
    optional char_string PINCode = 0;
    optional elapsed_s bonusTime = 1;
  }

  request struct SetScreenDailyTimeRequest {
    elapsed_s screenTime = 0;
  }

  request struct SetOnDemandRatingThresholdRequest {
    char_string rating = 0;
  }

  request struct SetScheduledContentRatingThresholdRequest {
    char_string rating = 0;
  }

  /** The purpose of this command is to update the PIN used for protecting configuration of the content control settings. Upon success, the old PIN SHALL no longer work. The PIN is used to ensure that only the Node (or User) with the PIN code can make changes to the Content Control settings, for example, turn off Content Controls or modify the ScreenDailyTime. The PIN is composed of a numeric string of up to 6 human readable characters (displayable) . Upon receipt of this command, the media device SHALL check if the OldPIN field of this command is the same as the current PIN. If the PINs are the same, then the PIN code SHALL be set to NewPIN. Otherwise a response with InvalidPINCode error status SHALL be returned. The media device MAY provide a default PIN to the User via an out of band mechanism. For security reasons, it is recommended that a client encourage the user to update the PIN from its default value when performing configuration of the Content Control settings exposed by this cluster. The ResetPIN command can also be used to obtain the default PIN. */
  command UpdatePIN(UpdatePINRequest): DefaultSuccess = 0;
  /** The purpose of this command is to reset the PIN. If this command is executed successfully, a ResetPINResponse command with a new PIN SHALL be returned. */
  command ResetPIN(): ResetPINResponse = 1;
  /** The purpose of this command is to turn on the Content Control feature on a media device. On receipt of the Enable command, the media device SHALL set the Enabled attribute to TRUE. */
  command Enable(): DefaultSuccess = 3;
  /** The purpose of this command is to turn off the Content Control feature on a media device. On receipt of the Disable command, the media device SHALL set the Enabled attribute to FALSE. */
  command Disable(): DefaultSuccess = 4;
  /** The purpose of this command is to add the extra screen time for the user. If a client with Operate privilege invokes this command, the media device SHALL check whether the PINCode passed in the command matches the current PINCode value. If these match, then the RemainingScreenTime attribute SHALL be increased by the specified BonusTime value. If the PINs do not match, then a response with InvalidPINCode error status SHALL be returned, and no changes SHALL be made to RemainingScreenTime. If a client with Manage privilege or greater invokes this command, the media device SHALL ignore the PINCode field and directly increase the RemainingScreenTime attribute by the specified BonusTime value. A server that does not support the PM feature SHALL respond with InvalidPINCode to clients that only have Operate privilege unless: It has been provided with the PIN value to expect via an out of band mechanism, and The client has provided a PINCode that matches the expected PIN value. */
  command AddBonusTime(AddBonusTimeRequest): DefaultSuccess = 5;
  /** The purpose of this command is to set the ScreenDailyTime attribute. On receipt of the SetScreenDailyTime command, the media device SHALL set the ScreenDailyTime attribute to the ScreenTime value. */
  command SetScreenDailyTime(SetScreenDailyTimeRequest): DefaultSuccess = 6;
  /** The purpose of this command is to specify whether programs with no Content rating must be blocked by this media device. On receipt of the BlockUnratedContent command, the media device SHALL set the BlockUnrated attribute to TRUE. */
  command BlockUnratedContent(): DefaultSuccess = 7;
  /** The purpose of this command is to specify whether programs with no Content rating must be blocked by this media device. On receipt of the UnblockUnratedContent command, the media device SHALL set the BlockUnrated attribute to FALSE. */
  command UnblockUnratedContent(): DefaultSuccess = 8;
  /** The purpose of this command is to set the OnDemandRatingThreshold attribute. On receipt of the SetOnDemandRatingThreshold command, the media device SHALL check if the Rating field is one of values present in the OnDemandRatings attribute. If not, then a response with InvalidRating error status SHALL be returned. */
  command SetOnDemandRatingThreshold(SetOnDemandRatingThresholdRequest): DefaultSuccess = 9;
  /** The purpose of this command is to set ScheduledContentRatingThreshold attribute. On receipt of the SetScheduledContentRatingThreshold command, the media device SHALL check if the Rating field is one of values present in the ScheduledContentRatings attribute. If not, then a response with InvalidRating error status SHALL be returned. */
  command SetScheduledContentRatingThreshold(SetScheduledContentRatingThresholdRequest): DefaultSuccess = 10;
}

/** This cluster provides an interface for sending targeted commands to an Observer of a Content App on a Video Player device such as a Streaming Media Player, Smart TV or Smart Screen. The cluster server for Content App Observer is implemented by an endpoint that communicates with a Content App, such as a Casting Video Client. The cluster client for Content App Observer is implemented by a Content App endpoint. A Content App is informed of the NodeId of an Observer when a binding is set on the Content App. The Content App can then send the ContentAppMessage to the Observer (server cluster), and the Observer responds with a ContentAppMessageResponse. */
provisional cluster ContentAppObserver = 1296 {
  revision 1; // NOTE: Default/not specifically set

  enum StatusEnum : enum8 {
    kSuccess = 0;
    kUnexpectedData = 1;
  }

  readonly attribute command_id generatedCommandList[] = 65528;
  readonly attribute command_id acceptedCommandList[] = 65529;
  readonly attribute event_id eventList[] = 65530;
  readonly attribute attrib_id attributeList[] = 65531;
  readonly attribute bitmap32 featureMap = 65532;
  readonly attribute int16u clusterRevision = 65533;

  request struct ContentAppMessageRequest {
    optional char_string data = 0;
    char_string encodingHint = 1;
  }

  response struct ContentAppMessageResponse = 1 {
    StatusEnum status = 0;
    optional char_string data = 1;
    optional char_string encodingHint = 2;
  }

  /** Upon receipt, the data field MAY be parsed and interpreted. Message encoding is specific to the Content App. A Content App MAY when possible read attributes from the Basic Information Cluster on the Observer and use this to determine the Message encoding. */
  command ContentAppMessage(ContentAppMessageRequest): ContentAppMessageResponse = 0;
}

/** Attributes related to the electrical properties of a device. This cluster is used by power outlets and other devices that need to provide instantaneous data as opposed to metrology data which should be retrieved from the metering cluster.. */
deprecated cluster ElectricalMeasurement = 2820 {
  revision 3;

  readonly attribute optional bitmap32 measurementType = 0;
  readonly attribute optional int16s dcVoltage = 256;
  readonly attribute optional int16s dcVoltageMin = 257;
  readonly attribute optional int16s dcVoltageMax = 258;
  readonly attribute optional int16s dcCurrent = 259;
  readonly attribute optional int16s dcCurrentMin = 260;
  readonly attribute optional int16s dcCurrentMax = 261;
  readonly attribute optional int16s dcPower = 262;
  readonly attribute optional int16s dcPowerMin = 263;
  readonly attribute optional int16s dcPowerMax = 264;
  readonly attribute optional int16u dcVoltageMultiplier = 512;
  readonly attribute optional int16u dcVoltageDivisor = 513;
  readonly attribute optional int16u dcCurrentMultiplier = 514;
  readonly attribute optional int16u dcCurrentDivisor = 515;
  readonly attribute optional int16u dcPowerMultiplier = 516;
  readonly attribute optional int16u dcPowerDivisor = 517;
  readonly attribute optional int16u acFrequency = 768;
  readonly attribute optional int16u acFrequencyMin = 769;
  readonly attribute optional int16u acFrequencyMax = 770;
  readonly attribute optional int16u neutralCurrent = 771;
  readonly attribute optional int32s totalActivePower = 772;
  readonly attribute optional int32s totalReactivePower = 773;
  readonly attribute optional int32u totalApparentPower = 774;
  readonly attribute optional int16s measured1stHarmonicCurrent = 775;
  readonly attribute optional int16s measured3rdHarmonicCurrent = 776;
  readonly attribute optional int16s measured5thHarmonicCurrent = 777;
  readonly attribute optional int16s measured7thHarmonicCurrent = 778;
  readonly attribute optional int16s measured9thHarmonicCurrent = 779;
  readonly attribute optional int16s measured11thHarmonicCurrent = 780;
  readonly attribute optional int16s measuredPhase1stHarmonicCurrent = 781;
  readonly attribute optional int16s measuredPhase3rdHarmonicCurrent = 782;
  readonly attribute optional int16s measuredPhase5thHarmonicCurrent = 783;
  readonly attribute optional int16s measuredPhase7thHarmonicCurrent = 784;
  readonly attribute optional int16s measuredPhase9thHarmonicCurrent = 785;
  readonly attribute optional int16s measuredPhase11thHarmonicCurrent = 786;
  readonly attribute optional int16u acFrequencyMultiplier = 1024;
  readonly attribute optional int16u acFrequencyDivisor = 1025;
  readonly attribute optional int32u powerMultiplier = 1026;
  readonly attribute optional int32u powerDivisor = 1027;
  readonly attribute optional int8s harmonicCurrentMultiplier = 1028;
  readonly attribute optional int8s phaseHarmonicCurrentMultiplier = 1029;
  readonly attribute optional int16s instantaneousVoltage = 1280;
  readonly attribute optional int16u instantaneousLineCurrent = 1281;
  readonly attribute optional int16s instantaneousActiveCurrent = 1282;
  readonly attribute optional int16s instantaneousReactiveCurrent = 1283;
  readonly attribute optional int16s instantaneousPower = 1284;
  readonly attribute optional int16u rmsVoltage = 1285;
  readonly attribute optional int16u rmsVoltageMin = 1286;
  readonly attribute optional int16u rmsVoltageMax = 1287;
  readonly attribute optional int16u rmsCurrent = 1288;
  readonly attribute optional int16u rmsCurrentMin = 1289;
  readonly attribute optional int16u rmsCurrentMax = 1290;
  readonly attribute optional int16s activePower = 1291;
  readonly attribute optional int16s activePowerMin = 1292;
  readonly attribute optional int16s activePowerMax = 1293;
  readonly attribute optional int16s reactivePower = 1294;
  readonly attribute optional int16u apparentPower = 1295;
  readonly attribute optional int8s powerFactor = 1296;
  attribute optional int16u averageRmsVoltageMeasurementPeriod = 1297;
  attribute optional int16u averageRmsUnderVoltageCounter = 1299;
  attribute optional int16u rmsExtremeOverVoltagePeriod = 1300;
  attribute optional int16u rmsExtremeUnderVoltagePeriod = 1301;
  attribute optional int16u rmsVoltageSagPeriod = 1302;
  attribute optional int16u rmsVoltageSwellPeriod = 1303;
  readonly attribute optional int16u acVoltageMultiplier = 1536;
  readonly attribute optional int16u acVoltageDivisor = 1537;
  readonly attribute optional int16u acCurrentMultiplier = 1538;
  readonly attribute optional int16u acCurrentDivisor = 1539;
  readonly attribute optional int16u acPowerMultiplier = 1540;
  readonly attribute optional int16u acPowerDivisor = 1541;
  attribute optional bitmap8 overloadAlarmsMask = 1792;
  readonly attribute optional int16s voltageOverload = 1793;
  readonly attribute optional int16s currentOverload = 1794;
  attribute optional bitmap16 acOverloadAlarmsMask = 2048;
  readonly attribute optional int16s acVoltageOverload = 2049;
  readonly attribute optional int16s acCurrentOverload = 2050;
  readonly attribute optional int16s acActivePowerOverload = 2051;
  readonly attribute optional int16s acReactivePowerOverload = 2052;
  readonly attribute optional int16s averageRmsOverVoltage = 2053;
  readonly attribute optional int16s averageRmsUnderVoltage = 2054;
  readonly attribute optional int16s rmsExtremeOverVoltage = 2055;
  readonly attribute optional int16s rmsExtremeUnderVoltage = 2056;
  readonly attribute optional int16s rmsVoltageSag = 2057;
  readonly attribute optional int16s rmsVoltageSwell = 2058;
  readonly attribute optional int16u lineCurrentPhaseB = 2305;
  readonly attribute optional int16s activeCurrentPhaseB = 2306;
  readonly attribute optional int16s reactiveCurrentPhaseB = 2307;
  readonly attribute optional int16u rmsVoltagePhaseB = 2309;
  readonly attribute optional int16u rmsVoltageMinPhaseB = 2310;
  readonly attribute optional int16u rmsVoltageMaxPhaseB = 2311;
  readonly attribute optional int16u rmsCurrentPhaseB = 2312;
  readonly attribute optional int16u rmsCurrentMinPhaseB = 2313;
  readonly attribute optional int16u rmsCurrentMaxPhaseB = 2314;
  readonly attribute optional int16s activePowerPhaseB = 2315;
  readonly attribute optional int16s activePowerMinPhaseB = 2316;
  readonly attribute optional int16s activePowerMaxPhaseB = 2317;
  readonly attribute optional int16s reactivePowerPhaseB = 2318;
  readonly attribute optional int16u apparentPowerPhaseB = 2319;
  readonly attribute optional int8s powerFactorPhaseB = 2320;
  readonly attribute optional int16u averageRmsVoltageMeasurementPeriodPhaseB = 2321;
  readonly attribute optional int16u averageRmsOverVoltageCounterPhaseB = 2322;
  readonly attribute optional int16u averageRmsUnderVoltageCounterPhaseB = 2323;
  readonly attribute optional int16u rmsExtremeOverVoltagePeriodPhaseB = 2324;
  readonly attribute optional int16u rmsExtremeUnderVoltagePeriodPhaseB = 2325;
  readonly attribute optional int16u rmsVoltageSagPeriodPhaseB = 2326;
  readonly attribute optional int16u rmsVoltageSwellPeriodPhaseB = 2327;
  readonly attribute optional int16u lineCurrentPhaseC = 2561;
  readonly attribute optional int16s activeCurrentPhaseC = 2562;
  readonly attribute optional int16s reactiveCurrentPhaseC = 2563;
  readonly attribute optional int16u rmsVoltagePhaseC = 2565;
  readonly attribute optional int16u rmsVoltageMinPhaseC = 2566;
  readonly attribute optional int16u rmsVoltageMaxPhaseC = 2567;
  readonly attribute optional int16u rmsCurrentPhaseC = 2568;
  readonly attribute optional int16u rmsCurrentMinPhaseC = 2569;
  readonly attribute optional int16u rmsCurrentMaxPhaseC = 2570;
  readonly attribute optional int16s activePowerPhaseC = 2571;
  readonly attribute optional int16s activePowerMinPhaseC = 2572;
  readonly attribute optional int16s activePowerMaxPhaseC = 2573;
  readonly attribute optional int16s reactivePowerPhaseC = 2574;
  readonly attribute optional int16u apparentPowerPhaseC = 2575;
  readonly attribute optional int8s powerFactorPhaseC = 2576;
  readonly attribute optional int16u averageRmsVoltageMeasurementPeriodPhaseC = 2577;
  readonly attribute optional int16u averageRmsOverVoltageCounterPhaseC = 2578;
  readonly attribute optional int16u averageRmsUnderVoltageCounterPhaseC = 2579;
  readonly attribute optional int16u rmsExtremeOverVoltagePeriodPhaseC = 2580;
  readonly attribute optional int16u rmsExtremeUnderVoltagePeriodPhaseC = 2581;
  readonly attribute optional int16u rmsVoltageSagPeriodPhaseC = 2582;
  readonly attribute optional int16u rmsVoltageSwellPeriodPhaseC = 2583;
  readonly attribute command_id generatedCommandList[] = 65528;
  readonly attribute command_id acceptedCommandList[] = 65529;
  readonly attribute event_id eventList[] = 65530;
  readonly attribute attrib_id attributeList[] = 65531;
  readonly attribute bitmap32 featureMap = 65532;
  readonly attribute int16u clusterRevision = 65533;

  response struct GetProfileInfoResponseCommand = 0 {
    int8u profileCount = 0;
    enum8 profileIntervalPeriod = 1;
    int8u maxNumberOfIntervals = 2;
    int16u listOfAttributes[] = 3;
  }

  response struct GetMeasurementProfileResponseCommand = 1 {
    int32u startTime = 0;
    enum8 status = 1;
    enum8 profileIntervalPeriod = 2;
    int8u numberOfIntervalsDelivered = 3;
    int16u attributeId = 4;
    int8u intervals[] = 5;
  }

  request struct GetMeasurementProfileCommandRequest {
    int16u attributeId = 0;
    int32u startTime = 1;
    enum8 numberOfIntervals = 2;
  }

  /** A function which retrieves the power profiling information from the electrical measurement server. */
  command GetProfileInfoCommand(): DefaultSuccess = 0;
  /** A function which retrieves an electricity measurement profile from the electricity measurement server for a specific attribute Id requested. */
  command GetMeasurementProfileCommand(GetMeasurementProfileCommandRequest): DefaultSuccess = 1;
}

/** The Test Cluster is meant to validate the generated code */
internal cluster UnitTesting = 4294048773 {
  revision 1; // NOTE: Default/not specifically set

  enum SimpleEnum : enum8 {
    kUnspecified = 0;
    kValueA = 1;
    kValueB = 2;
    kValueC = 3;
  }

  bitmap Bitmap16MaskMap : bitmap16 {
    kMaskVal1 = 0x1;
    kMaskVal2 = 0x2;
    kMaskVal3 = 0x4;
    kMaskVal4 = 0x4000;
  }

  bitmap Bitmap32MaskMap : bitmap32 {
    kMaskVal1 = 0x1;
    kMaskVal2 = 0x2;
    kMaskVal3 = 0x4;
    kMaskVal4 = 0x40000000;
  }

  bitmap Bitmap64MaskMap : bitmap64 {
    kMaskVal1 = 0x1;
    kMaskVal2 = 0x2;
    kMaskVal3 = 0x4;
    kMaskVal4 = 0x4000000000000000;
  }

  bitmap Bitmap8MaskMap : bitmap8 {
    kMaskVal1 = 0x1;
    kMaskVal2 = 0x2;
    kMaskVal3 = 0x4;
    kMaskVal4 = 0x40;
  }

  bitmap SimpleBitmap : bitmap8 {
    kValueA = 0x1;
    kValueB = 0x2;
    kValueC = 0x4;
  }

  struct SimpleStruct {
    int8u a = 0;
    boolean b = 1;
    SimpleEnum c = 2;
    octet_string d = 3;
    char_string e = 4;
    SimpleBitmap f = 5;
    single g = 6;
    double h = 7;
  }

  fabric_scoped struct TestFabricScoped {
    fabric_sensitive int8u fabricSensitiveInt8u = 1;
    optional fabric_sensitive int8u optionalFabricSensitiveInt8u = 2;
    nullable fabric_sensitive int8u nullableFabricSensitiveInt8u = 3;
    optional nullable fabric_sensitive int8u nullableOptionalFabricSensitiveInt8u = 4;
    fabric_sensitive char_string fabricSensitiveCharString = 5;
    fabric_sensitive SimpleStruct fabricSensitiveStruct = 6;
    fabric_sensitive int8u fabricSensitiveInt8uList[] = 7;
    fabric_idx fabricIndex = 254;
  }

  struct NullablesAndOptionalsStruct {
    nullable int16u nullableInt = 0;
    optional int16u optionalInt = 1;
    optional nullable int16u nullableOptionalInt = 2;
    nullable char_string nullableString = 3;
    optional char_string optionalString = 4;
    optional nullable char_string nullableOptionalString = 5;
    nullable SimpleStruct nullableStruct = 6;
    optional SimpleStruct optionalStruct = 7;
    optional nullable SimpleStruct nullableOptionalStruct = 8;
    nullable SimpleEnum nullableList[] = 9;
    optional SimpleEnum optionalList[] = 10;
    optional nullable SimpleEnum nullableOptionalList[] = 11;
  }

  struct NestedStruct {
    int8u a = 0;
    boolean b = 1;
    SimpleStruct c = 2;
  }

  struct NestedStructList {
    int8u a = 0;
    boolean b = 1;
    SimpleStruct c = 2;
    SimpleStruct d[] = 3;
    int32u e[] = 4;
    octet_string f[] = 5;
    int8u g[] = 6;
  }

  struct DoubleNestedStructList {
    NestedStructList a[] = 0;
  }

  struct TestListStructOctet {
    int64u member1 = 0;
    octet_string<32> member2 = 1;
  }

  info event TestEvent = 1 {
    int8u arg1 = 1;
    SimpleEnum arg2 = 2;
    boolean arg3 = 3;
    SimpleStruct arg4 = 4;
    SimpleStruct arg5[] = 5;
    SimpleEnum arg6[] = 6;
  }

  fabric_sensitive info event TestFabricScopedEvent = 2 {
    fabric_idx fabricIndex = 254;
  }

  info event TestDifferentVendorMeiEvent = 4294050030 {
    int8u arg1 = 1;
  }

  attribute boolean boolean = 0;
  attribute Bitmap8MaskMap bitmap8 = 1;
  attribute Bitmap16MaskMap bitmap16 = 2;
  attribute Bitmap32MaskMap bitmap32 = 3;
  attribute Bitmap64MaskMap bitmap64 = 4;
  attribute int8u int8u = 5;
  attribute int16u int16u = 6;
  attribute int24u int24u = 7;
  attribute int32u int32u = 8;
  attribute int40u int40u = 9;
  attribute int48u int48u = 10;
  attribute int56u int56u = 11;
  attribute int64u int64u = 12;
  attribute int8s int8s = 13;
  attribute int16s int16s = 14;
  attribute int24s int24s = 15;
  attribute int32s int32s = 16;
  attribute int40s int40s = 17;
  attribute int48s int48s = 18;
  attribute int56s int56s = 19;
  attribute int64s int64s = 20;
  attribute enum8 enum8 = 21;
  attribute enum16 enum16 = 22;
  attribute single floatSingle = 23;
  attribute double floatDouble = 24;
  attribute octet_string<10> octetString = 25;
  attribute int8u listInt8u[] = 26;
  attribute octet_string listOctetString[] = 27;
  attribute TestListStructOctet listStructOctetString[] = 28;
  attribute long_octet_string<1000> longOctetString = 29;
  attribute char_string<10> charString = 30;
  attribute long_char_string<1000> longCharString = 31;
  attribute epoch_us epochUs = 32;
  attribute epoch_s epochS = 33;
  attribute vendor_id vendorId = 34;
  attribute NullablesAndOptionalsStruct listNullablesAndOptionalsStruct[] = 35;
  attribute SimpleEnum enumAttr = 36;
  attribute SimpleStruct structAttr = 37;
  attribute int8u rangeRestrictedInt8u = 38;
  attribute int8s rangeRestrictedInt8s = 39;
  attribute int16u rangeRestrictedInt16u = 40;
  attribute int16s rangeRestrictedInt16s = 41;
  attribute long_octet_string listLongOctetString[] = 42;
  attribute TestFabricScoped listFabricScoped[] = 43;
  timedwrite attribute boolean timedWriteBoolean = 48;
  attribute boolean generalErrorBoolean = 49;
  attribute boolean clusterErrorBoolean = 50;
  attribute optional boolean unsupported = 255;
  attribute nullable boolean nullableBoolean = 16384;
  attribute nullable Bitmap8MaskMap nullableBitmap8 = 16385;
  attribute nullable Bitmap16MaskMap nullableBitmap16 = 16386;
  attribute nullable Bitmap32MaskMap nullableBitmap32 = 16387;
  attribute nullable Bitmap64MaskMap nullableBitmap64 = 16388;
  attribute nullable int8u nullableInt8u = 16389;
  attribute nullable int16u nullableInt16u = 16390;
  attribute nullable int24u nullableInt24u = 16391;
  attribute nullable int32u nullableInt32u = 16392;
  attribute nullable int40u nullableInt40u = 16393;
  attribute nullable int48u nullableInt48u = 16394;
  attribute nullable int56u nullableInt56u = 16395;
  attribute nullable int64u nullableInt64u = 16396;
  attribute nullable int8s nullableInt8s = 16397;
  attribute nullable int16s nullableInt16s = 16398;
  attribute nullable int24s nullableInt24s = 16399;
  attribute nullable int32s nullableInt32s = 16400;
  attribute nullable int40s nullableInt40s = 16401;
  attribute nullable int48s nullableInt48s = 16402;
  attribute nullable int56s nullableInt56s = 16403;
  attribute nullable int64s nullableInt64s = 16404;
  attribute nullable enum8 nullableEnum8 = 16405;
  attribute nullable enum16 nullableEnum16 = 16406;
  attribute nullable single nullableFloatSingle = 16407;
  attribute nullable double nullableFloatDouble = 16408;
  attribute nullable octet_string<10> nullableOctetString = 16409;
  attribute nullable char_string<10> nullableCharString = 16414;
  attribute nullable SimpleEnum nullableEnumAttr = 16420;
  attribute nullable SimpleStruct nullableStruct = 16421;
  attribute nullable int8u nullableRangeRestrictedInt8u = 16422;
  attribute nullable int8s nullableRangeRestrictedInt8s = 16423;
  attribute nullable int16u nullableRangeRestrictedInt16u = 16424;
  attribute nullable int16s nullableRangeRestrictedInt16s = 16425;
  attribute optional int8u writeOnlyInt8u = 16426;
  attribute int8u meiInt8u = 4294070017;
  readonly attribute command_id generatedCommandList[] = 65528;
  readonly attribute command_id acceptedCommandList[] = 65529;
  readonly attribute event_id eventList[] = 65530;
  readonly attribute attrib_id attributeList[] = 65531;
  readonly attribute bitmap32 featureMap = 65532;
  readonly attribute int16u clusterRevision = 65533;

  response struct TestSpecificResponse = 0 {
    int8u returnValue = 0;
  }

  response struct TestAddArgumentsResponse = 1 {
    int8u returnValue = 0;
  }

  response struct TestSimpleArgumentResponse = 2 {
    boolean returnValue = 0;
  }

  response struct TestStructArrayArgumentResponse = 3 {
    NestedStructList arg1[] = 0;
    SimpleStruct arg2[] = 1;
    SimpleEnum arg3[] = 2;
    boolean arg4[] = 3;
    SimpleEnum arg5 = 4;
    boolean arg6 = 5;
  }

  request struct TestAddArgumentsRequest {
    int8u arg1 = 0;
    int8u arg2 = 1;
  }

  response struct TestListInt8UReverseResponse = 4 {
    int8u arg1[] = 0;
  }

  request struct TestSimpleArgumentRequestRequest {
    boolean arg1 = 0;
  }

  response struct TestEnumsResponse = 5 {
    vendor_id arg1 = 0;
    SimpleEnum arg2 = 1;
  }

  request struct TestStructArrayArgumentRequestRequest {
    NestedStructList arg1[] = 0;
    SimpleStruct arg2[] = 1;
    SimpleEnum arg3[] = 2;
    boolean arg4[] = 3;
    SimpleEnum arg5 = 4;
    boolean arg6 = 5;
  }

  response struct TestNullableOptionalResponse = 6 {
    boolean wasPresent = 0;
    optional boolean wasNull = 1;
    optional int8u value = 2;
    optional nullable int8u originalValue = 3;
  }

  request struct TestStructArgumentRequestRequest {
    SimpleStruct arg1 = 0;
  }

  response struct TestComplexNullableOptionalResponse = 7 {
    boolean nullableIntWasNull = 0;
    optional int16u nullableIntValue = 1;
    boolean optionalIntWasPresent = 2;
    optional int16u optionalIntValue = 3;
    boolean nullableOptionalIntWasPresent = 4;
    optional boolean nullableOptionalIntWasNull = 5;
    optional int16u nullableOptionalIntValue = 6;
    boolean nullableStringWasNull = 7;
    optional char_string nullableStringValue = 8;
    boolean optionalStringWasPresent = 9;
    optional char_string optionalStringValue = 10;
    boolean nullableOptionalStringWasPresent = 11;
    optional boolean nullableOptionalStringWasNull = 12;
    optional char_string nullableOptionalStringValue = 13;
    boolean nullableStructWasNull = 14;
    optional SimpleStruct nullableStructValue = 15;
    boolean optionalStructWasPresent = 16;
    optional SimpleStruct optionalStructValue = 17;
    boolean nullableOptionalStructWasPresent = 18;
    optional boolean nullableOptionalStructWasNull = 19;
    optional SimpleStruct nullableOptionalStructValue = 20;
    boolean nullableListWasNull = 21;
    optional SimpleEnum nullableListValue[] = 22;
    boolean optionalListWasPresent = 23;
    optional SimpleEnum optionalListValue[] = 24;
    boolean nullableOptionalListWasPresent = 25;
    optional boolean nullableOptionalListWasNull = 26;
    optional SimpleEnum nullableOptionalListValue[] = 27;
  }

  request struct TestNestedStructArgumentRequestRequest {
    NestedStruct arg1 = 0;
  }

  response struct BooleanResponse = 8 {
    boolean value = 0;
  }

  request struct TestListStructArgumentRequestRequest {
    SimpleStruct arg1[] = 0;
  }

  response struct SimpleStructResponse = 9 {
    SimpleStruct arg1 = 0;
  }

  request struct TestListInt8UArgumentRequestRequest {
    int8u arg1[] = 0;
  }

  response struct TestEmitTestEventResponse = 10 {
    int64u value = 0;
  }

  request struct TestNestedStructListArgumentRequestRequest {
    NestedStructList arg1 = 0;
  }

  response struct TestEmitTestFabricScopedEventResponse = 11 {
    int64u value = 0;
  }

  request struct TestListNestedStructListArgumentRequestRequest {
    NestedStructList arg1[] = 0;
  }

  response struct TestBatchHelperResponse = 12 {
    octet_string<800> buffer = 0;
  }

  request struct TestListInt8UReverseRequestRequest {
    int8u arg1[] = 0;
  }

  request struct TestEnumsRequestRequest {
    vendor_id arg1 = 0;
    SimpleEnum arg2 = 1;
  }

  request struct TestNullableOptionalRequestRequest {
    optional nullable int8u arg1 = 0;
  }

  request struct TestComplexNullableOptionalRequestRequest {
    nullable int16u nullableInt = 0;
    optional int16u optionalInt = 1;
    optional nullable int16u nullableOptionalInt = 2;
    nullable char_string nullableString = 3;
    optional char_string optionalString = 4;
    optional nullable char_string nullableOptionalString = 5;
    nullable SimpleStruct nullableStruct = 6;
    optional SimpleStruct optionalStruct = 7;
    optional nullable SimpleStruct nullableOptionalStruct = 8;
    nullable SimpleEnum nullableList[] = 9;
    optional SimpleEnum optionalList[] = 10;
    optional nullable SimpleEnum nullableOptionalList[] = 11;
  }

  request struct SimpleStructEchoRequestRequest {
    SimpleStruct arg1 = 0;
  }

  request struct TestSimpleOptionalArgumentRequestRequest {
    optional boolean arg1 = 0;
  }

  request struct TestEmitTestEventRequestRequest {
    int8u arg1 = 0;
    SimpleEnum arg2 = 1;
    boolean arg3 = 2;
  }

  request struct TestEmitTestFabricScopedEventRequestRequest {
    int8u arg1 = 0;
  }

  request struct TestBatchHelperRequestRequest {
    int16u sleepBeforeResponseTimeMs = 0;
    int16u sizeOfResponseBuffer = 1;
    int8u fillCharacter = 2;
  }

  request struct TestSecondBatchHelperRequestRequest {
    int16u sleepBeforeResponseTimeMs = 0;
    int16u sizeOfResponseBuffer = 1;
    int8u fillCharacter = 2;
  }

  request struct TestDifferentVendorMeiRequestRequest {
    int8u arg1 = 0;
  }

  response struct TestDifferentVendorMeiResponse = 4294049979 {
    int8u arg1 = 0;
    int64u eventNumber = 1;
  }

  /** Simple command without any parameters and without a specific response.
        To aid in unit testing, this command will re-initialize attribute storage to defaults. */
  command Test(): DefaultSuccess = 0;
  /** Simple command without any parameters and without a specific response not handled by the server */
  command TestNotHandled(): DefaultSuccess = 1;
  /** Simple command without any parameters and with a specific response */
  command TestSpecific(): TestSpecificResponse = 2;
  /** Simple command that should not be added to the server. */
  command TestUnknownCommand(): DefaultSuccess = 3;
  /** Command that takes two arguments and returns their sum. */
  command TestAddArguments(TestAddArgumentsRequest): TestAddArgumentsResponse = 4;
  /** Command that takes an argument which is bool */
  command TestSimpleArgumentRequest(TestSimpleArgumentRequestRequest): TestSimpleArgumentResponse = 5;
  /** Command that takes various arguments that are arrays, including an array of structs which have a list member. */
  command TestStructArrayArgumentRequest(TestStructArrayArgumentRequestRequest): TestStructArrayArgumentResponse = 6;
  /** Command that takes an argument which is struct.  The response echoes the
        'b' field of the single arg. */
  command TestStructArgumentRequest(TestStructArgumentRequestRequest): BooleanResponse = 7;
  /** Command that takes an argument which is nested struct.  The response
        echoes the 'b' field of ar1.c. */
  command TestNestedStructArgumentRequest(TestNestedStructArgumentRequestRequest): BooleanResponse = 8;
  /** Command that takes an argument which is a list of structs.  The response
        returns false if there is some struct in the list whose 'b' field is
        false, and true otherwise (including if the list is empty). */
  command TestListStructArgumentRequest(TestListStructArgumentRequestRequest): BooleanResponse = 9;
  /** Command that takes an argument which is a list of INT8U.  The response
        returns false if the list contains a 0 in it, true otherwise (including
        if the list is empty). */
  command TestListInt8UArgumentRequest(TestListInt8UArgumentRequestRequest): BooleanResponse = 10;
  /** Command that takes an argument which is a Nested Struct List.  The
        response returns false if there is some struct in arg1 (either directly
        in arg1.c or in the arg1.d list) whose 'b' field is false, and true
        otherwise. */
  command TestNestedStructListArgumentRequest(TestNestedStructListArgumentRequestRequest): BooleanResponse = 11;
  /** Command that takes an argument which is a list of Nested Struct List.
        The response returns false if there is some struct in arg1 (either
        directly in as the 'c' field of an entry 'd' list of an entry) whose 'b'
        field is false, and true otherwise (including if the list is empty). */
  command TestListNestedStructListArgumentRequest(TestListNestedStructListArgumentRequestRequest): BooleanResponse = 12;
  /** Command that takes an argument which is a list of INT8U and expects a
        response that reverses the list. */
  command TestListInt8UReverseRequest(TestListInt8UReverseRequestRequest): TestListInt8UReverseResponse = 13;
  /** Command that sends a vendor id and an enum.  The server is expected to
        echo them back. */
  command TestEnumsRequest(TestEnumsRequestRequest): TestEnumsResponse = 14;
  /** Command that takes an argument which is nullable and optional.  The
        response returns a boolean indicating whether the argument was present,
        if that's true a boolean indicating whether the argument was null, and
        if that' false the argument it received. */
  command TestNullableOptionalRequest(TestNullableOptionalRequestRequest): TestNullableOptionalResponse = 15;
  /** Command that takes various arguments which can be nullable and/or optional.  The
        response returns information about which things were received and what
        their state was. */
  command TestComplexNullableOptionalRequest(TestComplexNullableOptionalRequestRequest): TestComplexNullableOptionalResponse = 16;
  /** Command that takes an argument which is a struct.  The response echoes
        the struct back. */
  command SimpleStructEchoRequest(SimpleStructEchoRequestRequest): SimpleStructResponse = 17;
  /** Command that just responds with a success status if the timed invoke
        conditions are met. */
  timed command TimedInvokeRequest(): DefaultSuccess = 18;
  /** Command that takes an optional argument which is bool. It responds with a success value if the optional is set to any value. */
  command TestSimpleOptionalArgumentRequest(TestSimpleOptionalArgumentRequestRequest): DefaultSuccess = 19;
  /** Command that takes identical arguments to the fields of the TestEvent and logs the TestEvent to the buffer.  Command returns an event ID as the response. */
  command TestEmitTestEventRequest(TestEmitTestEventRequestRequest): TestEmitTestEventResponse = 20;
  /** Command that takes identical arguments to the fields of the TestFabricScopedEvent and logs the TestFabricScopedEvent to the buffer.  Command returns an event ID as the response. */
  command TestEmitTestFabricScopedEventRequest(TestEmitTestFabricScopedEventRequestRequest): TestEmitTestFabricScopedEventResponse = 21;
  /** Command that responds after sleepBeforeResponseTimeMs with an octet_string the size requested with fillCharacter. */
  command TestBatchHelperRequest(TestBatchHelperRequestRequest): TestBatchHelperResponse = 22;
  /** Second command that responds after sleepBeforeResponseTimeMs with an octet_string the size requested with fillCharacter. */
  command TestSecondBatchHelperRequest(TestSecondBatchHelperRequestRequest): TestBatchHelperResponse = 23;
  /** Command having a different MEI vendor ID than the cluster. Also emits TestDifferentVendorMeiEvent. */
  command TestDifferentVendorMeiRequest(TestDifferentVendorMeiRequestRequest): TestDifferentVendorMeiResponse = 4294049962;
}

/** The Fault Injection Cluster provide a means for a test harness to configure faults(for example triggering a fault in the system). */
internal cluster FaultInjection = 4294048774 {
  revision 1; // NOTE: Default/not specifically set

  enum FaultType : enum8 {
    kUnspecified = 0;
    kSystemFault = 1;
    kInetFault = 2;
    kChipFault = 3;
    kCertFault = 4;
  }

  readonly attribute command_id generatedCommandList[] = 65528;
  readonly attribute command_id acceptedCommandList[] = 65529;
  readonly attribute event_id eventList[] = 65530;
  readonly attribute attrib_id attributeList[] = 65531;
  readonly attribute bitmap32 featureMap = 65532;
  readonly attribute int16u clusterRevision = 65533;

  request struct FailAtFaultRequest {
    FaultType type = 0;
    int32u id = 1;
    int32u numCallsToSkip = 2;
    int32u numCallsToFail = 3;
    boolean takeMutex = 4;
  }

  request struct FailRandomlyAtFaultRequest {
    FaultType type = 0;
    int32u id = 1;
    int8u percentage = 2;
  }

  /** Configure a fault to be triggered deterministically */
  command access(invoke: manage) FailAtFault(FailAtFaultRequest): DefaultSuccess = 0;
  /** Configure a fault to be triggered randomly, with a given probability defined as a percentage */
  command access(invoke: manage) FailRandomlyAtFault(FailRandomlyAtFaultRequest): DefaultSuccess = 1;
}

/** The Sample MEI cluster showcases a cluster manufacturer extensions */
cluster SampleMei = 4294048800 {
  revision 1; // NOTE: Default/not specifically set

  fabric_sensitive info event PingCountEvent = 0 {
    int32u count = 1;
    fabric_idx fabricIndex = 254;
  }

  attribute boolean flipFlop = 0;
  readonly attribute command_id generatedCommandList[] = 65528;
  readonly attribute command_id acceptedCommandList[] = 65529;
  readonly attribute event_id eventList[] = 65530;
  readonly attribute attrib_id attributeList[] = 65531;
  readonly attribute bitmap32 featureMap = 65532;
  readonly attribute int16u clusterRevision = 65533;

  response struct AddArgumentsResponse = 1 {
    int8u returnValue = 0;
  }

  request struct AddArgumentsRequest {
    int8u arg1 = 0;
    int8u arg2 = 1;
  }

  /** Simple command without any parameters and without a response. */
  command Ping(): DefaultSuccess = 0;
  /** Command that takes two uint8 arguments and returns their sum. */
  command AddArguments(AddArgumentsRequest): AddArgumentsResponse = 2;
}
<|MERGE_RESOLUTION|>--- conflicted
+++ resolved
@@ -7674,8 +7674,6 @@
   command access(invoke: administer) NetworkPassphraseRequest(): NetworkPassphraseResponse = 0;
 }
 
-<<<<<<< HEAD
-=======
 /** Manages the names and credentials of Thread networks visible to the user. */
 cluster ThreadNetworkDirectory = 1107 {
   revision 1;
@@ -7724,7 +7722,6 @@
   timed command GetOperationalDataset(GetOperationalDatasetRequest): OperationalDatasetResponse = 2;
 }
 
->>>>>>> 3cc96a14
 /** This cluster provides an interface for managing low power mode on a device that supports the Wake On LAN protocol. */
 cluster WakeOnLan = 1283 {
   revision 1;
