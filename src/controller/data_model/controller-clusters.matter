--- conflicted
+++ resolved
@@ -276,12 +276,6 @@
   status statusCode = 1;
 }
 
-fabric_scoped struct SuppliedAttributionData {
-  enum8 contextInformation = 0;
-  optional int32u sourceContext = 1;
-  fabric_idx fabricIndex = 254;
-}
-
 /** Attributes and commands for putting a device into Identification mode (e.g. flashing a light). */
 cluster Identify = 3 {
   revision 4;
@@ -4566,7 +4560,7 @@
 
 /** This cluster provides a mechanism for querying data about electrical power as measured by the server. */
 cluster ElectricalPowerMeasurement = 144 {
-  revision 3;
+  revision 1;
 
   shared enum MeasurementTypeEnum : enum16 {
     kUnspecified = 0;
@@ -4653,8 +4647,8 @@
   readonly attribute optional nullable amperage_ma reactiveCurrent = 6;
   readonly attribute optional nullable amperage_ma apparentCurrent = 7;
   readonly attribute nullable power_mw activePower = 8;
-  readonly attribute optional nullable power_mvar reactivePower = 9;
-  readonly attribute optional nullable power_mva apparentPower = 10;
+  readonly attribute optional nullable power_mw reactivePower = 9;
+  readonly attribute optional nullable power_mw apparentPower = 10;
   readonly attribute optional nullable voltage_mv RMSVoltage = 11;
   readonly attribute optional nullable amperage_ma RMSCurrent = 12;
   readonly attribute optional nullable power_mw RMSPower = 13;
@@ -4673,7 +4667,7 @@
 
 /** This cluster provides a mechanism for querying data about the electrical energy imported or provided by the server. */
 cluster ElectricalEnergyMeasurement = 145 {
-  revision 2;
+  revision 1;
 
   shared enum MeasurementTypeEnum : enum16 {
     kUnspecified = 0;
@@ -4700,8 +4694,6 @@
     kExportedEnergy = 0x2;
     kCumulativeEnergy = 0x4;
     kPeriodicEnergy = 0x8;
-    kApparentEnergy = 0x10;
-    kReactiveEnergy = 0x20;
   }
 
   shared struct MeasurementAccuracyRangeStruct {
@@ -4736,8 +4728,6 @@
     optional epoch_s endTimestamp = 2;
     optional systime_ms startSystime = 3;
     optional systime_ms endSystime = 4;
-    optional energy_mvah apparentEnergy = 5;
-    optional energy_mvarh reactiveEnergy = 6;
   }
 
   info event CumulativeEnergyMeasured = 0 {
@@ -11225,11 +11215,7 @@
 cluster CommodityMetering = 2823 {
   revision 1;
 
-<<<<<<< HEAD
-  enum MeasurementTypeEnum : enum16 {
-=======
   shared enum MeasurementTypeEnum : enum16 {
->>>>>>> 86e1daf0
     kUnspecified = 0;
     kVoltage = 1;
     kActiveCurrent = 2;
