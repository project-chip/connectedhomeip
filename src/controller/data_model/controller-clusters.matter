// This IDL was generated automatically by ZAP.
// It is for view/code review purposes only.

enum AreaTypeTag : enum8 {
  kAisle = 0;
  kAttic = 1;
  kBackDoor = 2;
  kBackYard = 3;
  kBalcony = 4;
  kBallroom = 5;
  kBathroom = 6;
  kBedroom = 7;
  kBorder = 8;
  kBoxroom = 9;
  kBreakfastRoom = 10;
  kCarport = 11;
  kCellar = 12;
  kCloakroom = 13;
  kCloset = 14;
  kConservatory = 15;
  kCorridor = 16;
  kCraftRoom = 17;
  kCupboard = 18;
  kDeck = 19;
  kDen = 20;
  kDining = 21;
  kDrawingRoom = 22;
  kDressingRoom = 23;
  kDriveway = 24;
  kElevator = 25;
  kEnsuite = 26;
  kEntrance = 27;
  kEntryway = 28;
  kFamilyRoom = 29;
  kFoyer = 30;
  kFrontDoor = 31;
  kFrontYard = 32;
  kGameRoom = 33;
  kGarage = 34;
  kGarageDoor = 35;
  kGarden = 36;
  kGardenDoor = 37;
  kGuestBathroom = 38;
  kGuestBedroom = 39;
  kGuestRestroom = 40;
  kGuestRoom = 41;
  kGym = 42;
  kHallway = 43;
  kHearthRoom = 44;
  kKidsRoom = 45;
  kKidsBedroom = 46;
  kKitchen = 47;
  kLarder = 48;
  kLaundryRoom = 49;
  kLawn = 50;
  kLibrary = 51;
  kLivingRoom = 52;
  kLounge = 53;
  kMediaTVRoom = 54;
  kMudRoom = 55;
  kMusicRoom = 56;
  kNursery = 57;
  kOffice = 58;
  kOutdoorKitchen = 59;
  kOutside = 60;
  kPantry = 61;
  kParkingLot = 62;
  kParlor = 63;
  kPatio = 64;
  kPlayRoom = 65;
  kPoolRoom = 66;
  kPorch = 67;
  kPrimaryBathroom = 68;
  kPrimaryBedroom = 69;
  kRamp = 70;
  kReceptionRoom = 71;
  kRecreationRoom = 72;
  kRestroom = 73;
  kRoof = 74;
  kSauna = 75;
  kScullery = 76;
  kSewingRoom = 77;
  kShed = 78;
  kSideDoor = 79;
  kSideYard = 80;
  kSittingRoom = 81;
  kSnug = 82;
  kSpa = 83;
  kStaircase = 84;
  kSteamRoom = 85;
  kStorageRoom = 86;
  kStudio = 87;
  kStudy = 88;
  kSunRoom = 89;
  kSwimmingPool = 90;
  kTerrace = 91;
  kUtilityRoom = 92;
  kWard = 93;
  kWorkshop = 94;
}

enum AtomicRequestTypeEnum : enum8 {
  kBeginWrite = 0;
  kCommitWrite = 1;
  kRollbackWrite = 2;
}

enum FloorSurfaceTag : enum8 {
  kCarpet = 0;
  kCeramic = 1;
  kConcrete = 2;
  kCork = 3;
  kDeepCarpet = 4;
  kDirt = 5;
  kEngineeredWood = 6;
  kGlass = 7;
  kGrass = 8;
  kHardwood = 9;
  kLaminate = 10;
  kLinoleum = 11;
  kMat = 12;
  kMetal = 13;
  kPlastic = 14;
  kPolishedConcrete = 15;
  kRubber = 16;
  kRug = 17;
  kSand = 18;
  kStone = 19;
  kTatami = 20;
  kTerrazzo = 21;
  kTile = 22;
  kVinyl = 23;
}

enum LandmarkTag : enum8 {
  kAirConditioner = 0;
  kAirPurifier = 1;
  kBackDoor = 2;
  kBarStool = 3;
  kBathMat = 4;
  kBathtub = 5;
  kBed = 6;
  kBookshelf = 7;
  kChair = 8;
  kChristmasTree = 9;
  kCoatRack = 10;
  kCoffeeTable = 11;
  kCookingRange = 12;
  kCouch = 13;
  kCountertop = 14;
  kCradle = 15;
  kCrib = 16;
  kDesk = 17;
  kDiningTable = 18;
  kDishwasher = 19;
  kDoor = 20;
  kDresser = 21;
  kLaundryDryer = 22;
  kFan = 23;
  kFireplace = 24;
  kFreezer = 25;
  kFrontDoor = 26;
  kHighChair = 27;
  kKitchenIsland = 28;
  kLamp = 29;
  kLitterBox = 30;
  kMirror = 31;
  kNightstand = 32;
  kOven = 33;
  kPetBed = 34;
  kPetBowl = 35;
  kPetCrate = 36;
  kRefrigerator = 37;
  kScratchingPost = 38;
  kShoeRack = 39;
  kShower = 40;
  kSideDoor = 41;
  kSink = 42;
  kSofa = 43;
  kStove = 44;
  kTable = 45;
  kToilet = 46;
  kTrashCan = 47;
  kLaundryWasher = 48;
  kWindow = 49;
  kWineCooler = 50;
}

enum PositionTag : enum8 {
  kLeft = 0;
  kRight = 1;
  kTop = 2;
  kBottom = 3;
  kMiddle = 4;
  kRow = 5;
  kColumn = 6;
}

enum PowerThresholdSourceEnum : enum8 {
  kContract = 0;
  kRegulator = 1;
  kEquipment = 2;
}

enum RelativePositionTag : enum8 {
  kUnder = 0;
  kNextTo = 1;
  kAround = 2;
  kOn = 3;
  kAbove = 4;
  kFrontOf = 5;
  kBehind = 6;
}

enum TariffPriceTypeEnum : enum8 {
  kStandard = 0;
  kCritical = 1;
  kVirtual = 2;
  kIncentive = 3;
  kIncentiveSignal = 4;
}

enum TariffUnitEnum : enum8 {
  kKWh = 0;
  kKVAh = 1;
}

enum TestGlobalEnum : enum8 {
  kSomeValue = 0;
  kSomeOtherValue = 1;
  kFinalValue = 2;
}

enum ThreeLevelAutoEnum : enum8 {
  kAuto = 0;
  kLow = 1;
  kMedium = 2;
  kHigh = 3;
}

bitmap TestGlobalBitmap : bitmap32 {
  kFirstBit = 0x1;
  kSecondBit = 0x2;
}

struct CurrencyStruct {
  int16u currency = 0;
  int8u decimalPoints = 1;
}

struct PowerThresholdStruct {
  optional power_mw powerThreshold = 0;
  optional power_mva apparentPowerThreshold = 1;
  nullable PowerThresholdSourceEnum powerThresholdSource = 2;
}

struct TestGlobalStruct {
  char_string<128> name = 0;
  nullable TestGlobalBitmap myBitmap = 1;
  optional nullable TestGlobalEnum myEnum = 2;
}

struct LocationDescriptorStruct {
  char_string<128> locationName = 0;
  nullable int16s floorNumber = 1;
  nullable AreaTypeTag areaType = 2;
}

struct PriceStruct {
  money amount = 0;
  CurrencyStruct currency = 1;
}

struct AtomicAttributeStatusStruct {
  attrib_id attributeID = 0;
  status statusCode = 1;
}

/** Attributes and commands for putting a device into Identification mode (e.g. flashing a light). */
cluster Identify = 3 {
  revision 4;

  enum EffectIdentifierEnum : enum8 {
    kBlink = 0;
    kBreathe = 1;
    kOkay = 2;
    kChannelChange = 11;
    kFinishEffect = 254;
    kStopEffect = 255;
  }

  enum EffectVariantEnum : enum8 {
    kDefault = 0;
  }

  enum IdentifyTypeEnum : enum8 {
    kNone = 0;
    kLightOutput = 1;
    kVisibleIndicator = 2;
    kAudibleBeep = 3;
    kDisplay = 4;
    kActuator = 5;
  }

  attribute int16u identifyTime = 0;
  readonly attribute IdentifyTypeEnum identifyType = 1;
  readonly attribute command_id generatedCommandList[] = 65528;
  readonly attribute command_id acceptedCommandList[] = 65529;
  readonly attribute event_id eventList[] = 65530;
  readonly attribute attrib_id attributeList[] = 65531;
  readonly attribute bitmap32 featureMap = 65532;
  readonly attribute int16u clusterRevision = 65533;

  request struct IdentifyRequest {
    int16u identifyTime = 0;
  }

  request struct TriggerEffectRequest {
    EffectIdentifierEnum effectIdentifier = 0;
    EffectVariantEnum effectVariant = 1;
  }

  /** Command description for Identify */
  command access(invoke: manage) Identify(IdentifyRequest): DefaultSuccess = 0;
  /** Command description for TriggerEffect */
  command access(invoke: manage) TriggerEffect(TriggerEffectRequest): DefaultSuccess = 64;
}

/** Attributes and commands for group configuration and manipulation. */
cluster Groups = 4 {
  revision 4;

  bitmap Feature : bitmap32 {
    kGroupNames = 0x1;
  }

  bitmap NameSupportBitmap : bitmap8 {
    kGroupNames = 0x80;
  }

  readonly attribute NameSupportBitmap nameSupport = 0;
  readonly attribute command_id generatedCommandList[] = 65528;
  readonly attribute command_id acceptedCommandList[] = 65529;
  readonly attribute event_id eventList[] = 65530;
  readonly attribute attrib_id attributeList[] = 65531;
  readonly attribute bitmap32 featureMap = 65532;
  readonly attribute int16u clusterRevision = 65533;

  request struct AddGroupRequest {
    group_id groupID = 0;
    char_string<16> groupName = 1;
  }

  response struct AddGroupResponse = 0 {
    enum8 status = 0;
    group_id groupID = 1;
  }

  request struct ViewGroupRequest {
    group_id groupID = 0;
  }

  response struct ViewGroupResponse = 1 {
    enum8 status = 0;
    group_id groupID = 1;
    char_string<16> groupName = 2;
  }

  request struct GetGroupMembershipRequest {
    group_id groupList[] = 0;
  }

  response struct GetGroupMembershipResponse = 2 {
    nullable int8u capacity = 0;
    group_id groupList[] = 1;
  }

  request struct RemoveGroupRequest {
    group_id groupID = 0;
  }

  response struct RemoveGroupResponse = 3 {
    enum8 status = 0;
    group_id groupID = 1;
  }

  request struct AddGroupIfIdentifyingRequest {
    group_id groupID = 0;
    char_string<16> groupName = 1;
  }

  /** Command description for AddGroup */
  fabric command access(invoke: manage) AddGroup(AddGroupRequest): AddGroupResponse = 0;
  /** Command description for ViewGroup */
  fabric command ViewGroup(ViewGroupRequest): ViewGroupResponse = 1;
  /** Command description for GetGroupMembership */
  fabric command GetGroupMembership(GetGroupMembershipRequest): GetGroupMembershipResponse = 2;
  /** Command description for RemoveGroup */
  fabric command access(invoke: manage) RemoveGroup(RemoveGroupRequest): RemoveGroupResponse = 3;
  /** Command description for RemoveAllGroups */
  fabric command access(invoke: manage) RemoveAllGroups(): DefaultSuccess = 4;
  /** Command description for AddGroupIfIdentifying */
  fabric command access(invoke: manage) AddGroupIfIdentifying(AddGroupIfIdentifyingRequest): DefaultSuccess = 5;
}

/** Attributes and commands for switching devices between 'On' and 'Off' states. */
cluster OnOff = 6 {
  revision 6;

  enum DelayedAllOffEffectVariantEnum : enum8 {
    kDelayedOffFastFade = 0;
    kNoFade = 1;
    kDelayedOffSlowFade = 2;
  }

  enum DyingLightEffectVariantEnum : enum8 {
    kDyingLightFadeOff = 0;
  }

  enum EffectIdentifierEnum : enum8 {
    kDelayedAllOff = 0;
    kDyingLight = 1;
  }

  enum StartUpOnOffEnum : enum8 {
    kOff = 0;
    kOn = 1;
    kToggle = 2;
  }

  bitmap Feature : bitmap32 {
    kLighting = 0x1;
    kDeadFrontBehavior = 0x2;
    kOffOnly = 0x4;
  }

  bitmap OnOffControlBitmap : bitmap8 {
    kAcceptOnlyWhenOn = 0x1;
  }

  readonly attribute boolean onOff = 0;
  readonly attribute optional boolean globalSceneControl = 16384;
  attribute optional int16u onTime = 16385;
  attribute optional int16u offWaitTime = 16386;
  attribute access(write: manage) optional nullable StartUpOnOffEnum startUpOnOff = 16387;
  readonly attribute command_id generatedCommandList[] = 65528;
  readonly attribute command_id acceptedCommandList[] = 65529;
  readonly attribute event_id eventList[] = 65530;
  readonly attribute attrib_id attributeList[] = 65531;
  readonly attribute bitmap32 featureMap = 65532;
  readonly attribute int16u clusterRevision = 65533;

  request struct OffWithEffectRequest {
    EffectIdentifierEnum effectIdentifier = 0;
    enum8 effectVariant = 1;
  }

  request struct OnWithTimedOffRequest {
    OnOffControlBitmap onOffControl = 0;
    int16u onTime = 1;
    int16u offWaitTime = 2;
  }

  /** On receipt of this command, a device SHALL enter its ‘Off’ state. This state is device dependent, but it is recommended that it is used for power off or similar functions. On receipt of the Off command, the OnTime attribute SHALL be set to 0. */
  command Off(): DefaultSuccess = 0;
  /** On receipt of this command, a device SHALL enter its ‘On’ state. This state is device dependent, but it is recommended that it is used for power on or similar functions. On receipt of the On command, if the value of the OnTime attribute is equal to 0, the device SHALL set the OffWaitTime attribute to 0. */
  command On(): DefaultSuccess = 1;
  /** On receipt of this command, if a device is in its ‘Off’ state it SHALL enter its ‘On’ state. Otherwise, if it is in its ‘On’ state it SHALL enter its ‘Off’ state. On receipt of the Toggle command, if the value of the OnOff attribute is equal to FALSE and if the value of the OnTime attribute is equal to 0, the device SHALL set the OffWaitTime attribute to 0. If the value of the OnOff attribute is equal to TRUE, the OnTime attribute SHALL be set to 0. */
  command Toggle(): DefaultSuccess = 2;
  /** The OffWithEffect command allows devices to be turned off using enhanced ways of fading. */
  command OffWithEffect(OffWithEffectRequest): DefaultSuccess = 64;
  /** The OnWithRecallGlobalScene command allows the recall of the settings when the device was turned off. */
  command OnWithRecallGlobalScene(): DefaultSuccess = 65;
  /** The OnWithTimedOff command allows devices to be turned on for a specific duration with a guarded off duration so that SHOULD the device be subsequently switched off, further OnWithTimedOff commands, received during this time, are prevented from turning the devices back on. */
  command OnWithTimedOff(OnWithTimedOffRequest): DefaultSuccess = 66;
}

/** Attributes and commands for controlling devices that can be set to a level between fully 'On' and fully 'Off.' */
cluster LevelControl = 8 {
  revision 6;

  enum MoveModeEnum : enum8 {
    kUp = 0;
    kDown = 1;
  }

  enum StepModeEnum : enum8 {
    kUp = 0;
    kDown = 1;
  }

  bitmap Feature : bitmap32 {
    kOnOff = 0x1;
    kLighting = 0x2;
    kFrequency = 0x4;
  }

  bitmap OptionsBitmap : bitmap8 {
    kExecuteIfOff = 0x1;
    kCoupleColorTempToLevel = 0x2;
  }

  readonly attribute nullable int8u currentLevel = 0;
  readonly attribute optional int16u remainingTime = 1;
  readonly attribute optional int8u minLevel = 2;
  readonly attribute optional int8u maxLevel = 3;
  readonly attribute optional int16u currentFrequency = 4;
  readonly attribute optional int16u minFrequency = 5;
  readonly attribute optional int16u maxFrequency = 6;
  attribute OptionsBitmap options = 15;
  attribute optional int16u onOffTransitionTime = 16;
  attribute nullable int8u onLevel = 17;
  attribute optional nullable int16u onTransitionTime = 18;
  attribute optional nullable int16u offTransitionTime = 19;
  attribute optional nullable int8u defaultMoveRate = 20;
  attribute access(write: manage) optional nullable int8u startUpCurrentLevel = 16384;
  readonly attribute command_id generatedCommandList[] = 65528;
  readonly attribute command_id acceptedCommandList[] = 65529;
  readonly attribute event_id eventList[] = 65530;
  readonly attribute attrib_id attributeList[] = 65531;
  readonly attribute bitmap32 featureMap = 65532;
  readonly attribute int16u clusterRevision = 65533;

  request struct MoveToLevelRequest {
    int8u level = 0;
    nullable int16u transitionTime = 1;
    OptionsBitmap optionsMask = 2;
    OptionsBitmap optionsOverride = 3;
  }

  request struct MoveRequest {
    MoveModeEnum moveMode = 0;
    nullable int8u rate = 1;
    OptionsBitmap optionsMask = 2;
    OptionsBitmap optionsOverride = 3;
  }

  request struct StepRequest {
    StepModeEnum stepMode = 0;
    int8u stepSize = 1;
    nullable int16u transitionTime = 2;
    OptionsBitmap optionsMask = 3;
    OptionsBitmap optionsOverride = 4;
  }

  request struct StopRequest {
    OptionsBitmap optionsMask = 0;
    OptionsBitmap optionsOverride = 1;
  }

  request struct MoveToLevelWithOnOffRequest {
    int8u level = 0;
    nullable int16u transitionTime = 1;
    OptionsBitmap optionsMask = 2;
    OptionsBitmap optionsOverride = 3;
  }

  request struct MoveWithOnOffRequest {
    MoveModeEnum moveMode = 0;
    nullable int8u rate = 1;
    OptionsBitmap optionsMask = 2;
    OptionsBitmap optionsOverride = 3;
  }

  request struct StepWithOnOffRequest {
    StepModeEnum stepMode = 0;
    int8u stepSize = 1;
    nullable int16u transitionTime = 2;
    OptionsBitmap optionsMask = 3;
    OptionsBitmap optionsOverride = 4;
  }

  request struct StopWithOnOffRequest {
    OptionsBitmap optionsMask = 0;
    OptionsBitmap optionsOverride = 1;
  }

  request struct MoveToClosestFrequencyRequest {
    int16u frequency = 0;
  }

  /** Command description for MoveToLevel */
  command MoveToLevel(MoveToLevelRequest): DefaultSuccess = 0;
  /** Command description for Move */
  command Move(MoveRequest): DefaultSuccess = 1;
  /** Command description for Step */
  command Step(StepRequest): DefaultSuccess = 2;
  /** Command description for Stop */
  command Stop(StopRequest): DefaultSuccess = 3;
  /** Command description for MoveToLevelWithOnOff */
  command MoveToLevelWithOnOff(MoveToLevelWithOnOffRequest): DefaultSuccess = 4;
  /** Command description for MoveWithOnOff */
  command MoveWithOnOff(MoveWithOnOffRequest): DefaultSuccess = 5;
  /** Command description for StepWithOnOff */
  command StepWithOnOff(StepWithOnOffRequest): DefaultSuccess = 6;
  /** Command description for StopWithOnOff */
  command StopWithOnOff(StopWithOnOffRequest): DefaultSuccess = 7;
  /** Change the currrent frequency to the provided one, or a close
        approximation if the exact provided one is not possible. */
  command MoveToClosestFrequency(MoveToClosestFrequencyRequest): DefaultSuccess = 8;
}

/** Cluster to control pulse width modulation */
deprecated cluster PulseWidthModulation = 28 {
  revision 1; // NOTE: Default/not specifically set

  readonly attribute command_id generatedCommandList[] = 65528;
  readonly attribute command_id acceptedCommandList[] = 65529;
  readonly attribute event_id eventList[] = 65530;
  readonly attribute attrib_id attributeList[] = 65531;
  readonly attribute bitmap32 featureMap = 65532;
  readonly attribute int16u clusterRevision = 65533;
}

/** The Descriptor Cluster is meant to replace the support from the Zigbee Device Object (ZDO) for describing a node, its endpoints and clusters. */
cluster Descriptor = 29 {
  revision 2;

  bitmap Feature : bitmap32 {
    kTagList = 0x1;
  }

  shared struct DeviceTypeStruct {
    devtype_id deviceType = 0;
    int16u revision = 1;
  }

  struct SemanticTagStruct {
    nullable vendor_id mfgCode = 0;
    enum8 namespaceID = 1;
    enum8 tag = 2;
    optional nullable char_string label = 3;
  }

  readonly attribute DeviceTypeStruct deviceTypeList[] = 0;
  readonly attribute cluster_id serverList[] = 1;
  readonly attribute cluster_id clientList[] = 2;
  readonly attribute endpoint_no partsList[] = 3;
  readonly attribute optional SemanticTagStruct tagList[] = 4;
  readonly attribute command_id generatedCommandList[] = 65528;
  readonly attribute command_id acceptedCommandList[] = 65529;
  readonly attribute event_id eventList[] = 65530;
  readonly attribute attrib_id attributeList[] = 65531;
  readonly attribute bitmap32 featureMap = 65532;
  readonly attribute int16u clusterRevision = 65533;
}

/** The Binding Cluster is meant to replace the support from the Zigbee Device Object (ZDO) for supporting the binding table. */
cluster Binding = 30 {
  revision 1; // NOTE: Default/not specifically set

  fabric_scoped struct TargetStruct {
    optional node_id node = 1;
    optional group_id group = 2;
    optional endpoint_no endpoint = 3;
    optional cluster_id cluster = 4;
    fabric_idx fabricIndex = 254;
  }

  attribute access(write: manage) TargetStruct binding[] = 0;
  readonly attribute command_id generatedCommandList[] = 65528;
  readonly attribute command_id acceptedCommandList[] = 65529;
  readonly attribute event_id eventList[] = 65530;
  readonly attribute attrib_id attributeList[] = 65531;
  readonly attribute bitmap32 featureMap = 65532;
  readonly attribute int16u clusterRevision = 65533;
}

/** The Access Control Cluster exposes a data model view of a
      Node's Access Control List (ACL), which codifies the rules used to manage
      and enforce Access Control for the Node's endpoints and their associated
      cluster instances. */
cluster AccessControl = 31 {
  revision 2;

  enum AccessControlEntryAuthModeEnum : enum8 {
    kPASE = 1;
    kCASE = 2;
    kGroup = 3;
  }

  enum AccessControlEntryPrivilegeEnum : enum8 {
    kView = 1;
    kProxyView = 2;
    kOperate = 3;
    kManage = 4;
    kAdminister = 5;
  }

  enum AccessRestrictionTypeEnum : enum8 {
    kAttributeAccessForbidden = 0;
    kAttributeWriteForbidden = 1;
    kCommandForbidden = 2;
    kEventForbidden = 3;
  }

  enum ChangeTypeEnum : enum8 {
    kChanged = 0;
    kAdded = 1;
    kRemoved = 2;
  }

  bitmap Feature : bitmap32 {
    kExtension = 0x1;
    kManagedDevice = 0x2;
  }

  struct AccessRestrictionStruct {
    AccessRestrictionTypeEnum type = 0;
    nullable int32u id = 1;
  }

  struct CommissioningAccessRestrictionEntryStruct {
    endpoint_no endpoint = 0;
    cluster_id cluster = 1;
    AccessRestrictionStruct restrictions[] = 2;
  }

  fabric_scoped struct AccessRestrictionEntryStruct {
    fabric_sensitive endpoint_no endpoint = 0;
    fabric_sensitive cluster_id cluster = 1;
    fabric_sensitive AccessRestrictionStruct restrictions[] = 2;
    fabric_idx fabricIndex = 254;
  }

  struct AccessControlTargetStruct {
    nullable cluster_id cluster = 0;
    nullable endpoint_no endpoint = 1;
    nullable devtype_id deviceType = 2;
  }

  fabric_scoped struct AccessControlEntryStruct {
    fabric_sensitive AccessControlEntryPrivilegeEnum privilege = 1;
    fabric_sensitive AccessControlEntryAuthModeEnum authMode = 2;
    nullable fabric_sensitive int64u subjects[] = 3;
    nullable fabric_sensitive AccessControlTargetStruct targets[] = 4;
    fabric_idx fabricIndex = 254;
  }

  fabric_scoped struct AccessControlExtensionStruct {
    fabric_sensitive octet_string<128> data = 1;
    fabric_idx fabricIndex = 254;
  }

  fabric_sensitive info event access(read: administer) AccessControlEntryChanged = 0 {
    nullable node_id adminNodeID = 1;
    nullable int16u adminPasscodeID = 2;
    ChangeTypeEnum changeType = 3;
    nullable AccessControlEntryStruct latestValue = 4;
    fabric_idx fabricIndex = 254;
  }

  fabric_sensitive info event access(read: administer) AccessControlExtensionChanged = 1 {
    nullable node_id adminNodeID = 1;
    nullable int16u adminPasscodeID = 2;
    ChangeTypeEnum changeType = 3;
    nullable AccessControlExtensionStruct latestValue = 4;
    fabric_idx fabricIndex = 254;
  }

  fabric_sensitive info event access(read: administer) FabricRestrictionReviewUpdate = 2 {
    int64u token = 0;
    optional long_char_string instruction = 1;
    optional long_char_string ARLRequestFlowUrl = 2;
    fabric_idx fabricIndex = 254;
  }

  attribute access(read: administer, write: administer) AccessControlEntryStruct acl[] = 0;
  attribute access(read: administer, write: administer) optional AccessControlExtensionStruct extension[] = 1;
  readonly attribute int16u subjectsPerAccessControlEntry = 2;
  readonly attribute int16u targetsPerAccessControlEntry = 3;
  readonly attribute int16u accessControlEntriesPerFabric = 4;
  readonly attribute optional CommissioningAccessRestrictionEntryStruct commissioningARL[] = 5;
  readonly attribute optional AccessRestrictionEntryStruct arl[] = 6;
  readonly attribute command_id generatedCommandList[] = 65528;
  readonly attribute command_id acceptedCommandList[] = 65529;
  readonly attribute event_id eventList[] = 65530;
  readonly attribute attrib_id attributeList[] = 65531;
  readonly attribute bitmap32 featureMap = 65532;
  readonly attribute int16u clusterRevision = 65533;

  request struct ReviewFabricRestrictionsRequest {
    CommissioningAccessRestrictionEntryStruct arl[] = 0;
  }

  response struct ReviewFabricRestrictionsResponse = 1 {
    int64u token = 0;
  }

  /** This command signals to the service associated with the device vendor that the fabric administrator would like a review of the current restrictions on the accessing fabric. */
  fabric command access(invoke: administer) ReviewFabricRestrictions(ReviewFabricRestrictionsRequest): ReviewFabricRestrictionsResponse = 0;
}

/** This cluster provides a standardized way for a Node (typically a Bridge, but could be any Node) to expose action information. */
cluster Actions = 37 {
  revision 1; // NOTE: Default/not specifically set

  enum ActionErrorEnum : enum8 {
    kUnknown = 0;
    kInterrupted = 1;
  }

  enum ActionStateEnum : enum8 {
    kInactive = 0;
    kActive = 1;
    kPaused = 2;
    kDisabled = 3;
  }

  enum ActionTypeEnum : enum8 {
    kOther = 0;
    kScene = 1;
    kSequence = 2;
    kAutomation = 3;
    kException = 4;
    kNotification = 5;
    kAlarm = 6;
  }

  enum EndpointListTypeEnum : enum8 {
    kOther = 0;
    kRoom = 1;
    kZone = 2;
  }

  bitmap CommandBits : bitmap16 {
    kInstantAction = 0x1;
    kInstantActionWithTransition = 0x2;
    kStartAction = 0x4;
    kStartActionWithDuration = 0x8;
    kStopAction = 0x10;
    kPauseAction = 0x20;
    kPauseActionWithDuration = 0x40;
    kResumeAction = 0x80;
    kEnableAction = 0x100;
    kEnableActionWithDuration = 0x200;
    kDisableAction = 0x400;
    kDisableActionWithDuration = 0x800;
  }

  struct ActionStruct {
    int16u actionID = 0;
    char_string<32> name = 1;
    ActionTypeEnum type = 2;
    int16u endpointListID = 3;
    CommandBits supportedCommands = 4;
    ActionStateEnum state = 5;
  }

  struct EndpointListStruct {
    int16u endpointListID = 0;
    char_string<32> name = 1;
    EndpointListTypeEnum type = 2;
    endpoint_no endpoints[] = 3;
  }

  info event StateChanged = 0 {
    int16u actionID = 0;
    int32u invokeID = 1;
    ActionStateEnum newState = 2;
  }

  info event ActionFailed = 1 {
    int16u actionID = 0;
    int32u invokeID = 1;
    ActionStateEnum newState = 2;
    ActionErrorEnum error = 3;
  }

  readonly attribute ActionStruct actionList[] = 0;
  readonly attribute EndpointListStruct endpointLists[] = 1;
  readonly attribute optional long_char_string<512> setupURL = 2;
  readonly attribute command_id generatedCommandList[] = 65528;
  readonly attribute command_id acceptedCommandList[] = 65529;
  readonly attribute event_id eventList[] = 65530;
  readonly attribute attrib_id attributeList[] = 65531;
  readonly attribute bitmap32 featureMap = 65532;
  readonly attribute int16u clusterRevision = 65533;

  request struct InstantActionRequest {
    int16u actionID = 0;
    optional int32u invokeID = 1;
  }

  request struct InstantActionWithTransitionRequest {
    int16u actionID = 0;
    optional int32u invokeID = 1;
    int16u transitionTime = 2;
  }

  request struct StartActionRequest {
    int16u actionID = 0;
    optional int32u invokeID = 1;
  }

  request struct StartActionWithDurationRequest {
    int16u actionID = 0;
    optional int32u invokeID = 1;
    int32u duration = 2;
  }

  request struct StopActionRequest {
    int16u actionID = 0;
    optional int32u invokeID = 1;
  }

  request struct PauseActionRequest {
    int16u actionID = 0;
    optional int32u invokeID = 1;
  }

  request struct PauseActionWithDurationRequest {
    int16u actionID = 0;
    optional int32u invokeID = 1;
    int32u duration = 2;
  }

  request struct ResumeActionRequest {
    int16u actionID = 0;
    optional int32u invokeID = 1;
  }

  request struct EnableActionRequest {
    int16u actionID = 0;
    optional int32u invokeID = 1;
  }

  request struct EnableActionWithDurationRequest {
    int16u actionID = 0;
    optional int32u invokeID = 1;
    int32u duration = 2;
  }

  request struct DisableActionRequest {
    int16u actionID = 0;
    optional int32u invokeID = 1;
  }

  request struct DisableActionWithDurationRequest {
    int16u actionID = 0;
    optional int32u invokeID = 1;
    int32u duration = 2;
  }

  /** This command triggers an action (state change) on the involved endpoints. */
  command InstantAction(InstantActionRequest): DefaultSuccess = 0;
  /** This command triggers an action (state change) on the involved endpoints, with a specified time to transition from the current state to the new state. */
  command InstantActionWithTransition(InstantActionWithTransitionRequest): DefaultSuccess = 1;
  /** This command triggers the commencement of an action on the involved endpoints. */
  command StartAction(StartActionRequest): DefaultSuccess = 2;
  /** This command triggers the commencement of an action (with a duration) on the involved endpoints. */
  command StartActionWithDuration(StartActionWithDurationRequest): DefaultSuccess = 3;
  /** This command stops the ongoing action on the involved endpoints. */
  command StopAction(StopActionRequest): DefaultSuccess = 4;
  /** This command pauses an ongoing action. */
  command PauseAction(PauseActionRequest): DefaultSuccess = 5;
  /** This command pauses an ongoing action with a duration. */
  command PauseActionWithDuration(PauseActionWithDurationRequest): DefaultSuccess = 6;
  /** This command resumes a previously paused action. */
  command ResumeAction(ResumeActionRequest): DefaultSuccess = 7;
  /** This command enables a certain action or automation. */
  command EnableAction(EnableActionRequest): DefaultSuccess = 8;
  /** This command enables a certain action or automation with a duration. */
  command EnableActionWithDuration(EnableActionWithDurationRequest): DefaultSuccess = 9;
  /** This command disables a certain action or automation. */
  command DisableAction(DisableActionRequest): DefaultSuccess = 10;
  /** This command disables a certain action or automation with a duration. */
  command DisableActionWithDuration(DisableActionWithDurationRequest): DefaultSuccess = 11;
}

/** This cluster provides attributes and events for determining basic information about Nodes, which supports both
      Commissioning and operational determination of Node characteristics, such as Vendor ID, Product ID and serial number,
      which apply to the whole Node. Also allows setting user device information such as location. */
cluster BasicInformation = 40 {
  revision 3;

  enum ColorEnum : enum8 {
    kBlack = 0;
    kNavy = 1;
    kGreen = 2;
    kTeal = 3;
    kMaroon = 4;
    kPurple = 5;
    kOlive = 6;
    kGray = 7;
    kBlue = 8;
    kLime = 9;
    kAqua = 10;
    kRed = 11;
    kFuchsia = 12;
    kYellow = 13;
    kWhite = 14;
    kNickel = 15;
    kChrome = 16;
    kBrass = 17;
    kCopper = 18;
    kSilver = 19;
    kGold = 20;
  }

  enum ProductFinishEnum : enum8 {
    kOther = 0;
    kMatte = 1;
    kSatin = 2;
    kPolished = 3;
    kRugged = 4;
    kFabric = 5;
  }

  struct CapabilityMinimaStruct {
    int16u caseSessionsPerFabric = 0;
    int16u subscriptionsPerFabric = 1;
  }

  struct ProductAppearanceStruct {
    ProductFinishEnum finish = 0;
    nullable ColorEnum primaryColor = 1;
  }

  critical event StartUp = 0 {
    int32u softwareVersion = 0;
  }

  critical event ShutDown = 1 {
  }

  info event Leave = 2 {
    fabric_idx fabricIndex = 0;
  }

  info event ReachableChanged = 3 {
    boolean reachableNewValue = 0;
  }

  readonly attribute int16u dataModelRevision = 0;
  readonly attribute char_string<32> vendorName = 1;
  readonly attribute vendor_id vendorID = 2;
  readonly attribute char_string<32> productName = 3;
  readonly attribute int16u productID = 4;
  attribute access(write: manage) char_string<32> nodeLabel = 5;
  attribute access(write: administer) char_string<2> location = 6;
  readonly attribute int16u hardwareVersion = 7;
  readonly attribute char_string<64> hardwareVersionString = 8;
  readonly attribute int32u softwareVersion = 9;
  readonly attribute char_string<64> softwareVersionString = 10;
  readonly attribute optional char_string<16> manufacturingDate = 11;
  readonly attribute optional char_string<32> partNumber = 12;
  readonly attribute optional long_char_string<256> productURL = 13;
  readonly attribute optional char_string<64> productLabel = 14;
  readonly attribute optional char_string<32> serialNumber = 15;
  attribute access(write: manage) optional boolean localConfigDisabled = 16;
  readonly attribute optional boolean reachable = 17;
  readonly attribute char_string<32> uniqueID = 18;
  readonly attribute CapabilityMinimaStruct capabilityMinima = 19;
  readonly attribute optional ProductAppearanceStruct productAppearance = 20;
  readonly attribute int32u specificationVersion = 21;
  readonly attribute int16u maxPathsPerInvoke = 22;
  readonly attribute command_id generatedCommandList[] = 65528;
  readonly attribute command_id acceptedCommandList[] = 65529;
  readonly attribute event_id eventList[] = 65530;
  readonly attribute attrib_id attributeList[] = 65531;
  readonly attribute bitmap32 featureMap = 65532;
  readonly attribute int16u clusterRevision = 65533;

  command MfgSpecificPing(): DefaultSuccess = 0;
}

/** Provides an interface for providing OTA software updates */
cluster OtaSoftwareUpdateProvider = 41 {
  revision 1; // NOTE: Default/not specifically set

  enum ApplyUpdateActionEnum : enum8 {
    kProceed = 0;
    kAwaitNextAction = 1;
    kDiscontinue = 2;
  }

  enum DownloadProtocolEnum : enum8 {
    kBDXSynchronous = 0;
    kBDXAsynchronous = 1;
    kHTTPS = 2;
    kVendorSpecific = 3;
  }

  enum StatusEnum : enum8 {
    kUpdateAvailable = 0;
    kBusy = 1;
    kNotAvailable = 2;
    kDownloadProtocolNotSupported = 3;
  }

  readonly attribute command_id generatedCommandList[] = 65528;
  readonly attribute command_id acceptedCommandList[] = 65529;
  readonly attribute event_id eventList[] = 65530;
  readonly attribute attrib_id attributeList[] = 65531;
  readonly attribute bitmap32 featureMap = 65532;
  readonly attribute int16u clusterRevision = 65533;

  request struct QueryImageRequest {
    vendor_id vendorID = 0;
    int16u productID = 1;
    int32u softwareVersion = 2;
    DownloadProtocolEnum protocolsSupported[] = 3;
    optional int16u hardwareVersion = 4;
    optional char_string<2> location = 5;
    optional boolean requestorCanConsent = 6;
    optional octet_string<512> metadataForProvider = 7;
  }

  response struct QueryImageResponse = 1 {
    StatusEnum status = 0;
    optional int32u delayedActionTime = 1;
    optional char_string<256> imageURI = 2;
    optional int32u softwareVersion = 3;
    optional char_string<64> softwareVersionString = 4;
    optional octet_string<32> updateToken = 5;
    optional boolean userConsentNeeded = 6;
    optional octet_string<512> metadataForRequestor = 7;
  }

  request struct ApplyUpdateRequestRequest {
    octet_string<32> updateToken = 0;
    int32u newVersion = 1;
  }

  response struct ApplyUpdateResponse = 3 {
    ApplyUpdateActionEnum action = 0;
    int32u delayedActionTime = 1;
  }

  request struct NotifyUpdateAppliedRequest {
    octet_string<32> updateToken = 0;
    int32u softwareVersion = 1;
  }

  /** Determine availability of a new Software Image */
  command QueryImage(QueryImageRequest): QueryImageResponse = 0;
  /** Determine next action to take for a downloaded Software Image */
  command ApplyUpdateRequest(ApplyUpdateRequestRequest): ApplyUpdateResponse = 2;
  /** Notify OTA Provider that an update was applied */
  command NotifyUpdateApplied(NotifyUpdateAppliedRequest): DefaultSuccess = 4;
}

/** Provides an interface for downloading and applying OTA software updates */
cluster OtaSoftwareUpdateRequestor = 42 {
  revision 1; // NOTE: Default/not specifically set

  enum AnnouncementReasonEnum : enum8 {
    kSimpleAnnouncement = 0;
    kUpdateAvailable = 1;
    kUrgentUpdateAvailable = 2;
  }

  enum ChangeReasonEnum : enum8 {
    kUnknown = 0;
    kSuccess = 1;
    kFailure = 2;
    kTimeOut = 3;
    kDelayByProvider = 4;
  }

  enum UpdateStateEnum : enum8 {
    kUnknown = 0;
    kIdle = 1;
    kQuerying = 2;
    kDelayedOnQuery = 3;
    kDownloading = 4;
    kApplying = 5;
    kDelayedOnApply = 6;
    kRollingBack = 7;
    kDelayedOnUserConsent = 8;
  }

  fabric_scoped struct ProviderLocation {
    node_id providerNodeID = 1;
    endpoint_no endpoint = 2;
    fabric_idx fabricIndex = 254;
  }

  info event StateTransition = 0 {
    UpdateStateEnum previousState = 0;
    UpdateStateEnum newState = 1;
    ChangeReasonEnum reason = 2;
    nullable int32u targetSoftwareVersion = 3;
  }

  critical event VersionApplied = 1 {
    int32u softwareVersion = 0;
    int16u productID = 1;
  }

  info event DownloadError = 2 {
    int32u softwareVersion = 0;
    int64u bytesDownloaded = 1;
    nullable int8u progressPercent = 2;
    nullable int64s platformCode = 3;
  }

  attribute access(write: administer) ProviderLocation defaultOTAProviders[] = 0;
  readonly attribute boolean updatePossible = 1;
  readonly attribute UpdateStateEnum updateState = 2;
  readonly attribute nullable int8u updateStateProgress = 3;
  readonly attribute command_id generatedCommandList[] = 65528;
  readonly attribute command_id acceptedCommandList[] = 65529;
  readonly attribute event_id eventList[] = 65530;
  readonly attribute attrib_id attributeList[] = 65531;
  readonly attribute bitmap32 featureMap = 65532;
  readonly attribute int16u clusterRevision = 65533;

  request struct AnnounceOTAProviderRequest {
    node_id providerNodeID = 0;
    vendor_id vendorID = 1;
    AnnouncementReasonEnum announcementReason = 2;
    optional octet_string<512> metadataForNode = 3;
    endpoint_no endpoint = 4;
  }

  /** Announce the presence of an OTA Provider */
  command AnnounceOTAProvider(AnnounceOTAProviderRequest): DefaultSuccess = 0;
}

/** Nodes should be expected to be deployed to any and all regions of the world. These global regions
      may have differing common languages, units of measurements, and numerical formatting
      standards. As such, Nodes that visually or audibly convey information need a mechanism by which
      they can be configured to use a user’s preferred language, units, etc */
cluster LocalizationConfiguration = 43 {
  revision 1; // NOTE: Default/not specifically set

  attribute access(write: manage) char_string<35> activeLocale = 0;
  readonly attribute char_string supportedLocales[] = 1;
  readonly attribute command_id generatedCommandList[] = 65528;
  readonly attribute command_id acceptedCommandList[] = 65529;
  readonly attribute event_id eventList[] = 65530;
  readonly attribute attrib_id attributeList[] = 65531;
  readonly attribute bitmap32 featureMap = 65532;
  readonly attribute int16u clusterRevision = 65533;
}

/** Nodes should be expected to be deployed to any and all regions of the world. These global regions
      may have differing preferences for how dates and times are conveyed. As such, Nodes that visually
      or audibly convey time information need a mechanism by which they can be configured to use a
      user’s preferred format. */
cluster TimeFormatLocalization = 44 {
  revision 1; // NOTE: Default/not specifically set

  enum CalendarTypeEnum : enum8 {
    kBuddhist = 0;
    kChinese = 1;
    kCoptic = 2;
    kEthiopian = 3;
    kGregorian = 4;
    kHebrew = 5;
    kIndian = 6;
    kIslamic = 7;
    kJapanese = 8;
    kKorean = 9;
    kPersian = 10;
    kTaiwanese = 11;
    kUseActiveLocale = 255;
  }

  enum HourFormatEnum : enum8 {
    k12hr = 0;
    k24hr = 1;
    kUseActiveLocale = 255;
  }

  bitmap Feature : bitmap32 {
    kCalendarFormat = 0x1;
  }

  attribute access(write: manage) HourFormatEnum hourFormat = 0;
  attribute access(write: manage) optional CalendarTypeEnum activeCalendarType = 1;
  readonly attribute optional CalendarTypeEnum supportedCalendarTypes[] = 2;
  readonly attribute command_id generatedCommandList[] = 65528;
  readonly attribute command_id acceptedCommandList[] = 65529;
  readonly attribute event_id eventList[] = 65530;
  readonly attribute attrib_id attributeList[] = 65531;
  readonly attribute bitmap32 featureMap = 65532;
  readonly attribute int16u clusterRevision = 65533;
}

/** Nodes should be expected to be deployed to any and all regions of the world. These global regions
      may have differing preferences for the units in which values are conveyed in communication to a
      user. As such, Nodes that visually or audibly convey measurable values to the user need a
      mechanism by which they can be configured to use a user’s preferred unit. */
cluster UnitLocalization = 45 {
  revision 1;

  enum TempUnitEnum : enum8 {
    kFahrenheit = 0;
    kCelsius = 1;
    kKelvin = 2;
  }

  bitmap Feature : bitmap32 {
    kTemperatureUnit = 0x1;
  }

  attribute access(write: manage) optional TempUnitEnum temperatureUnit = 0;
  readonly attribute command_id generatedCommandList[] = 65528;
  readonly attribute command_id acceptedCommandList[] = 65529;
  readonly attribute event_id eventList[] = 65530;
  readonly attribute attrib_id attributeList[] = 65531;
  readonly attribute bitmap32 featureMap = 65532;
  readonly attribute int16u clusterRevision = 65533;
}

/** This cluster is used to describe the configuration and capabilities of a Device's power system. */
cluster PowerSourceConfiguration = 46 {
  revision 1;

  readonly attribute endpoint_no sources[] = 0;
  readonly attribute command_id generatedCommandList[] = 65528;
  readonly attribute command_id acceptedCommandList[] = 65529;
  readonly attribute event_id eventList[] = 65530;
  readonly attribute attrib_id attributeList[] = 65531;
  readonly attribute bitmap32 featureMap = 65532;
  readonly attribute int16u clusterRevision = 65533;
}

/** This cluster is used to describe the configuration and capabilities of a physical power source that provides power to the Node. */
cluster PowerSource = 47 {
  revision 1; // NOTE: Default/not specifically set

  enum BatApprovedChemistryEnum : enum16 {
    kUnspecified = 0;
    kAlkaline = 1;
    kLithiumCarbonFluoride = 2;
    kLithiumChromiumOxide = 3;
    kLithiumCopperOxide = 4;
    kLithiumIronDisulfide = 5;
    kLithiumManganeseDioxide = 6;
    kLithiumThionylChloride = 7;
    kMagnesium = 8;
    kMercuryOxide = 9;
    kNickelOxyhydride = 10;
    kSilverOxide = 11;
    kZincAir = 12;
    kZincCarbon = 13;
    kZincChloride = 14;
    kZincManganeseDioxide = 15;
    kLeadAcid = 16;
    kLithiumCobaltOxide = 17;
    kLithiumIon = 18;
    kLithiumIonPolymer = 19;
    kLithiumIronPhosphate = 20;
    kLithiumSulfur = 21;
    kLithiumTitanate = 22;
    kNickelCadmium = 23;
    kNickelHydrogen = 24;
    kNickelIron = 25;
    kNickelMetalHydride = 26;
    kNickelZinc = 27;
    kSilverZinc = 28;
    kSodiumIon = 29;
    kSodiumSulfur = 30;
    kZincBromide = 31;
    kZincCerium = 32;
  }

  enum BatChargeFaultEnum : enum8 {
    kUnspecified = 0;
    kAmbientTooHot = 1;
    kAmbientTooCold = 2;
    kBatteryTooHot = 3;
    kBatteryTooCold = 4;
    kBatteryAbsent = 5;
    kBatteryOverVoltage = 6;
    kBatteryUnderVoltage = 7;
    kChargerOverVoltage = 8;
    kChargerUnderVoltage = 9;
    kSafetyTimeout = 10;
  }

  enum BatChargeLevelEnum : enum8 {
    kOK = 0;
    kWarning = 1;
    kCritical = 2;
  }

  enum BatChargeStateEnum : enum8 {
    kUnknown = 0;
    kIsCharging = 1;
    kIsAtFullCharge = 2;
    kIsNotCharging = 3;
  }

  enum BatCommonDesignationEnum : enum16 {
    kUnspecified = 0;
    kAAA = 1;
    kAA = 2;
    kC = 3;
    kD = 4;
    k4v5 = 5;
    k6v0 = 6;
    k9v0 = 7;
    k12AA = 8;
    kAAAA = 9;
    kA = 10;
    kB = 11;
    kF = 12;
    kN = 13;
    kNo6 = 14;
    kSubC = 15;
    kA23 = 16;
    kA27 = 17;
    kBA5800 = 18;
    kDuplex = 19;
    k4SR44 = 20;
    k523 = 21;
    k531 = 22;
    k15v0 = 23;
    k22v5 = 24;
    k30v0 = 25;
    k45v0 = 26;
    k67v5 = 27;
    kJ = 28;
    kCR123A = 29;
    kCR2 = 30;
    k2CR5 = 31;
    kCRP2 = 32;
    kCRV3 = 33;
    kSR41 = 34;
    kSR43 = 35;
    kSR44 = 36;
    kSR45 = 37;
    kSR48 = 38;
    kSR54 = 39;
    kSR55 = 40;
    kSR57 = 41;
    kSR58 = 42;
    kSR59 = 43;
    kSR60 = 44;
    kSR63 = 45;
    kSR64 = 46;
    kSR65 = 47;
    kSR66 = 48;
    kSR67 = 49;
    kSR68 = 50;
    kSR69 = 51;
    kSR516 = 52;
    kSR731 = 53;
    kSR712 = 54;
    kLR932 = 55;
    kA5 = 56;
    kA10 = 57;
    kA13 = 58;
    kA312 = 59;
    kA675 = 60;
    kAC41E = 61;
    k10180 = 62;
    k10280 = 63;
    k10440 = 64;
    k14250 = 65;
    k14430 = 66;
    k14500 = 67;
    k14650 = 68;
    k15270 = 69;
    k16340 = 70;
    kRCR123A = 71;
    k17500 = 72;
    k17670 = 73;
    k18350 = 74;
    k18500 = 75;
    k18650 = 76;
    k19670 = 77;
    k25500 = 78;
    k26650 = 79;
    k32600 = 80;
  }

  enum BatFaultEnum : enum8 {
    kUnspecified = 0;
    kOverTemp = 1;
    kUnderTemp = 2;
  }

  enum BatReplaceabilityEnum : enum8 {
    kUnspecified = 0;
    kNotReplaceable = 1;
    kUserReplaceable = 2;
    kFactoryReplaceable = 3;
  }

  enum PowerSourceStatusEnum : enum8 {
    kUnspecified = 0;
    kActive = 1;
    kStandby = 2;
    kUnavailable = 3;
  }

  enum WiredCurrentTypeEnum : enum8 {
    kAC = 0;
    kDC = 1;
  }

  enum WiredFaultEnum : enum8 {
    kUnspecified = 0;
    kOverVoltage = 1;
    kUnderVoltage = 2;
  }

  bitmap Feature : bitmap32 {
    kWired = 0x1;
    kBattery = 0x2;
    kRechargeable = 0x4;
    kReplaceable = 0x8;
  }

  struct BatChargeFaultChangeType {
    BatChargeFaultEnum current[] = 0;
    BatChargeFaultEnum previous[] = 1;
  }

  struct BatFaultChangeType {
    BatFaultEnum current[] = 0;
    BatFaultEnum previous[] = 1;
  }

  struct WiredFaultChangeType {
    WiredFaultEnum current[] = 0;
    WiredFaultEnum previous[] = 1;
  }

  info event WiredFaultChange = 0 {
    WiredFaultEnum current[] = 0;
    WiredFaultEnum previous[] = 1;
  }

  info event BatFaultChange = 1 {
    BatFaultEnum current[] = 0;
    BatFaultEnum previous[] = 1;
  }

  info event BatChargeFaultChange = 2 {
    BatChargeFaultEnum current[] = 0;
    BatChargeFaultEnum previous[] = 1;
  }

  readonly attribute PowerSourceStatusEnum status = 0;
  readonly attribute int8u order = 1;
  readonly attribute char_string<60> description = 2;
  readonly attribute optional nullable int32u wiredAssessedInputVoltage = 3;
  readonly attribute optional nullable int16u wiredAssessedInputFrequency = 4;
  readonly attribute optional WiredCurrentTypeEnum wiredCurrentType = 5;
  readonly attribute optional nullable int32u wiredAssessedCurrent = 6;
  readonly attribute optional int32u wiredNominalVoltage = 7;
  readonly attribute optional int32u wiredMaximumCurrent = 8;
  readonly attribute optional boolean wiredPresent = 9;
  readonly attribute optional WiredFaultEnum activeWiredFaults[] = 10;
  readonly attribute optional nullable int32u batVoltage = 11;
  readonly attribute optional nullable int8u batPercentRemaining = 12;
  readonly attribute optional nullable int32u batTimeRemaining = 13;
  readonly attribute optional BatChargeLevelEnum batChargeLevel = 14;
  readonly attribute optional boolean batReplacementNeeded = 15;
  readonly attribute optional BatReplaceabilityEnum batReplaceability = 16;
  readonly attribute optional boolean batPresent = 17;
  readonly attribute optional BatFaultEnum activeBatFaults[] = 18;
  readonly attribute optional char_string<60> batReplacementDescription = 19;
  readonly attribute optional BatCommonDesignationEnum batCommonDesignation = 20;
  readonly attribute optional char_string<20> batANSIDesignation = 21;
  readonly attribute optional char_string<20> batIECDesignation = 22;
  readonly attribute optional BatApprovedChemistryEnum batApprovedChemistry = 23;
  readonly attribute optional int32u batCapacity = 24;
  readonly attribute optional int8u batQuantity = 25;
  readonly attribute optional BatChargeStateEnum batChargeState = 26;
  readonly attribute optional nullable int32u batTimeToFullCharge = 27;
  readonly attribute optional boolean batFunctionalWhileCharging = 28;
  readonly attribute optional nullable int32u batChargingCurrent = 29;
  readonly attribute optional BatChargeFaultEnum activeBatChargeFaults[] = 30;
  readonly attribute endpoint_no endpointList[] = 31;
  readonly attribute command_id generatedCommandList[] = 65528;
  readonly attribute command_id acceptedCommandList[] = 65529;
  readonly attribute event_id eventList[] = 65530;
  readonly attribute attrib_id attributeList[] = 65531;
  readonly attribute bitmap32 featureMap = 65532;
  readonly attribute int16u clusterRevision = 65533;
}

/** This cluster is used to manage global aspects of the Commissioning flow. */
cluster GeneralCommissioning = 48 {
  revision 1; // NOTE: Default/not specifically set

  enum CommissioningErrorEnum : enum8 {
    kOK = 0;
    kValueOutsideRange = 1;
    kInvalidAuthentication = 2;
    kNoFailSafe = 3;
    kBusyWithOtherAdmin = 4;
    kRequiredTCNotAccepted = 5;
    kTCAcknowledgementsNotReceived = 6;
    kTCMinVersionNotMet = 7;
  }

  enum RegulatoryLocationTypeEnum : enum8 {
    kIndoor = 0;
    kOutdoor = 1;
    kIndoorOutdoor = 2;
  }

  bitmap Feature : bitmap32 {
    kTermsAndConditions = 0x1;
  }

  struct BasicCommissioningInfo {
    int16u failSafeExpiryLengthSeconds = 0;
    int16u maxCumulativeFailsafeSeconds = 1;
  }

  attribute access(write: administer) int64u breadcrumb = 0;
  readonly attribute BasicCommissioningInfo basicCommissioningInfo = 1;
  readonly attribute RegulatoryLocationTypeEnum regulatoryConfig = 2;
  readonly attribute RegulatoryLocationTypeEnum locationCapability = 3;
  readonly attribute boolean supportsConcurrentConnection = 4;
  provisional readonly attribute access(read: administer) optional int16u TCAcceptedVersion = 5;
  provisional readonly attribute access(read: administer) optional int16u TCMinRequiredVersion = 6;
  provisional readonly attribute access(read: administer) optional bitmap16 TCAcknowledgements = 7;
  provisional readonly attribute access(read: administer) optional boolean TCAcknowledgementsRequired = 8;
  provisional readonly attribute access(read: administer) optional nullable int32u TCUpdateDeadline = 9;
  readonly attribute command_id generatedCommandList[] = 65528;
  readonly attribute command_id acceptedCommandList[] = 65529;
  readonly attribute event_id eventList[] = 65530;
  readonly attribute attrib_id attributeList[] = 65531;
  readonly attribute bitmap32 featureMap = 65532;
  readonly attribute int16u clusterRevision = 65533;

  request struct ArmFailSafeRequest {
    int16u expiryLengthSeconds = 0;
    int64u breadcrumb = 1;
  }

  response struct ArmFailSafeResponse = 1 {
    CommissioningErrorEnum errorCode = 0;
    char_string<128> debugText = 1;
  }

  request struct SetRegulatoryConfigRequest {
    RegulatoryLocationTypeEnum newRegulatoryConfig = 0;
    char_string<2> countryCode = 1;
    int64u breadcrumb = 2;
  }

  response struct SetRegulatoryConfigResponse = 3 {
    CommissioningErrorEnum errorCode = 0;
    char_string debugText = 1;
  }

  response struct CommissioningCompleteResponse = 5 {
    CommissioningErrorEnum errorCode = 0;
    char_string debugText = 1;
  }

  request struct SetTCAcknowledgementsRequest {
    int16u TCVersion = 0;
    bitmap16 TCUserResponse = 1;
  }

  response struct SetTCAcknowledgementsResponse = 7 {
    CommissioningErrorEnum errorCode = 0;
  }

  /** Arm the persistent fail-safe timer with an expiry time of now + ExpiryLengthSeconds using device clock */
  command access(invoke: administer) ArmFailSafe(ArmFailSafeRequest): ArmFailSafeResponse = 0;
  /** Set the regulatory configuration to be used during commissioning */
  command access(invoke: administer) SetRegulatoryConfig(SetRegulatoryConfigRequest): SetRegulatoryConfigResponse = 2;
  /** Signals the Server that the Client has successfully completed all steps of Commissioning/Recofiguration needed during fail-safe period. */
  fabric command access(invoke: administer) CommissioningComplete(): CommissioningCompleteResponse = 4;
  /** This command sets the user acknowledgements received in the Enhanced Setup Flow Terms and Conditions into the node. */
  command access(invoke: administer) SetTCAcknowledgements(SetTCAcknowledgementsRequest): SetTCAcknowledgementsResponse = 6;
}

/** Functionality to configure, enable, disable network credentials and access on a Matter device. */
cluster NetworkCommissioning = 49 {
  revision 1; // NOTE: Default/not specifically set

  enum NetworkCommissioningStatusEnum : enum8 {
    kSuccess = 0;
    kOutOfRange = 1;
    kBoundsExceeded = 2;
    kNetworkIDNotFound = 3;
    kDuplicateNetworkID = 4;
    kNetworkNotFound = 5;
    kRegulatoryError = 6;
    kAuthFailure = 7;
    kUnsupportedSecurity = 8;
    kOtherConnectionFailure = 9;
    kIPV6Failed = 10;
    kIPBindFailed = 11;
    kUnknownError = 12;
  }

  enum WiFiBandEnum : enum8 {
    k2G4 = 0;
    k3G65 = 1;
    k5G = 2;
    k6G = 3;
    k60G = 4;
    k1G = 5;
  }

  bitmap Feature : bitmap32 {
    kWiFiNetworkInterface = 0x1;
    kThreadNetworkInterface = 0x2;
    kEthernetNetworkInterface = 0x4;
    kPerDeviceCredentials = 0x8;
  }

  bitmap ThreadCapabilitiesBitmap : bitmap16 {
    kIsBorderRouterCapable = 0x1;
    kIsRouterCapable = 0x2;
    kIsSleepyEndDeviceCapable = 0x4;
    kIsFullThreadDevice = 0x8;
    kIsSynchronizedSleepyEndDeviceCapable = 0x10;
  }

  bitmap WiFiSecurityBitmap : bitmap8 {
    kUnencrypted = 0x1;
    kWEP = 0x2;
    kWPAPersonal = 0x4;
    kWPA2Personal = 0x8;
    kWPA3Personal = 0x10;
    kWPA3MatterPDC = 0x20;
  }

  struct NetworkInfoStruct {
    octet_string<32> networkID = 0;
    boolean connected = 1;
    optional nullable octet_string<20> networkIdentifier = 2;
    optional nullable octet_string<20> clientIdentifier = 3;
  }

  struct ThreadInterfaceScanResultStruct {
    int16u panId = 0;
    int64u extendedPanId = 1;
    char_string<16> networkName = 2;
    int16u channel = 3;
    int8u version = 4;
    octet_string<8> extendedAddress = 5;
    int8s rssi = 6;
    int8u lqi = 7;
  }

  struct WiFiInterfaceScanResultStruct {
    WiFiSecurityBitmap security = 0;
    octet_string<32> ssid = 1;
    octet_string<6> bssid = 2;
    int16u channel = 3;
    WiFiBandEnum wiFiBand = 4;
    int8s rssi = 5;
  }

  readonly attribute access(read: administer) int8u maxNetworks = 0;
  readonly attribute access(read: administer) NetworkInfoStruct networks[] = 1;
  readonly attribute optional int8u scanMaxTimeSeconds = 2;
  readonly attribute optional int8u connectMaxTimeSeconds = 3;
  attribute access(write: administer) boolean interfaceEnabled = 4;
  readonly attribute access(read: administer) nullable NetworkCommissioningStatusEnum lastNetworkingStatus = 5;
  readonly attribute access(read: administer) nullable octet_string<32> lastNetworkID = 6;
  readonly attribute access(read: administer) nullable int32s lastConnectErrorValue = 7;
  provisional readonly attribute optional WiFiBandEnum supportedWiFiBands[] = 8;
  provisional readonly attribute optional ThreadCapabilitiesBitmap supportedThreadFeatures = 9;
  provisional readonly attribute optional int16u threadVersion = 10;
  readonly attribute command_id generatedCommandList[] = 65528;
  readonly attribute command_id acceptedCommandList[] = 65529;
  readonly attribute event_id eventList[] = 65530;
  readonly attribute attrib_id attributeList[] = 65531;
  readonly attribute bitmap32 featureMap = 65532;
  readonly attribute int16u clusterRevision = 65533;

  request struct ScanNetworksRequest {
    optional nullable octet_string<32> ssid = 0;
    optional int64u breadcrumb = 1;
  }

  response struct ScanNetworksResponse = 1 {
    NetworkCommissioningStatusEnum networkingStatus = 0;
    optional char_string debugText = 1;
    optional WiFiInterfaceScanResultStruct wiFiScanResults[] = 2;
    optional ThreadInterfaceScanResultStruct threadScanResults[] = 3;
  }

  request struct AddOrUpdateWiFiNetworkRequest {
    octet_string<32> ssid = 0;
    octet_string<64> credentials = 1;
    optional int64u breadcrumb = 2;
    optional octet_string<140> networkIdentity = 3;
    optional octet_string<20> clientIdentifier = 4;
    optional octet_string<32> possessionNonce = 5;
  }

  request struct AddOrUpdateThreadNetworkRequest {
    octet_string<254> operationalDataset = 0;
    optional int64u breadcrumb = 1;
  }

  request struct RemoveNetworkRequest {
    octet_string<32> networkID = 0;
    optional int64u breadcrumb = 1;
  }

  response struct NetworkConfigResponse = 5 {
    NetworkCommissioningStatusEnum networkingStatus = 0;
    optional char_string<512> debugText = 1;
    optional int8u networkIndex = 2;
    optional octet_string<140> clientIdentity = 3;
    optional octet_string<64> possessionSignature = 4;
  }

  request struct ConnectNetworkRequest {
    octet_string<32> networkID = 0;
    optional int64u breadcrumb = 1;
  }

  response struct ConnectNetworkResponse = 7 {
    NetworkCommissioningStatusEnum networkingStatus = 0;
    optional char_string debugText = 1;
    nullable int32s errorValue = 2;
  }

  request struct ReorderNetworkRequest {
    octet_string<32> networkID = 0;
    int8u networkIndex = 1;
    optional int64u breadcrumb = 2;
  }

  request struct QueryIdentityRequest {
    octet_string<20> keyIdentifier = 0;
    optional octet_string<32> possessionNonce = 1;
  }

  response struct QueryIdentityResponse = 10 {
    octet_string<140> identity = 0;
    optional octet_string<64> possessionSignature = 1;
  }

  /** Detemine the set of networks the device sees as available. */
  command access(invoke: administer) ScanNetworks(ScanNetworksRequest): ScanNetworksResponse = 0;
  /** Add or update the credentials for a given Wi-Fi network. */
  command access(invoke: administer) AddOrUpdateWiFiNetwork(AddOrUpdateWiFiNetworkRequest): NetworkConfigResponse = 2;
  /** Add or update the credentials for a given Thread network. */
  command access(invoke: administer) AddOrUpdateThreadNetwork(AddOrUpdateThreadNetworkRequest): NetworkConfigResponse = 3;
  /** Remove the definition of a given network (including its credentials). */
  command access(invoke: administer) RemoveNetwork(RemoveNetworkRequest): NetworkConfigResponse = 4;
  /** Connect to the specified network, using previously-defined credentials. */
  command access(invoke: administer) ConnectNetwork(ConnectNetworkRequest): ConnectNetworkResponse = 6;
  /** Modify the order in which networks will be presented in the Networks attribute. */
  command access(invoke: administer) ReorderNetwork(ReorderNetworkRequest): NetworkConfigResponse = 8;
  /** Retrieve details about and optionally proof of possession of a network client identity. */
  command access(invoke: administer) QueryIdentity(QueryIdentityRequest): QueryIdentityResponse = 9;
}

/** The cluster provides commands for retrieving unstructured diagnostic logs from a Node that may be used to aid in diagnostics. */
cluster DiagnosticLogs = 50 {
  revision 1; // NOTE: Default/not specifically set

  enum IntentEnum : enum8 {
    kEndUserSupport = 0;
    kNetworkDiag = 1;
    kCrashLogs = 2;
  }

  enum StatusEnum : enum8 {
    kSuccess = 0;
    kExhausted = 1;
    kNoLogs = 2;
    kBusy = 3;
    kDenied = 4;
  }

  enum TransferProtocolEnum : enum8 {
    kResponsePayload = 0;
    kBDX = 1;
  }

  readonly attribute command_id generatedCommandList[] = 65528;
  readonly attribute command_id acceptedCommandList[] = 65529;
  readonly attribute event_id eventList[] = 65530;
  readonly attribute attrib_id attributeList[] = 65531;
  readonly attribute bitmap32 featureMap = 65532;
  readonly attribute int16u clusterRevision = 65533;

  request struct RetrieveLogsRequestRequest {
    IntentEnum intent = 0;
    TransferProtocolEnum requestedProtocol = 1;
    optional char_string<32> transferFileDesignator = 2;
  }

  response struct RetrieveLogsResponse = 1 {
    StatusEnum status = 0;
    long_octet_string logContent = 1;
    optional epoch_us UTCTimeStamp = 2;
    optional systime_us timeSinceBoot = 3;
  }

  /** Retrieving diagnostic logs from a Node */
  command RetrieveLogsRequest(RetrieveLogsRequestRequest): RetrieveLogsResponse = 0;
}

/** The General Diagnostics Cluster, along with other diagnostics clusters, provide a means to acquire standardized diagnostics metrics that MAY be used by a Node to assist a user or Administrative Node in diagnosing potential problems. */
cluster GeneralDiagnostics = 51 {
  revision 2;

  enum BootReasonEnum : enum8 {
    kUnspecified = 0;
    kPowerOnReboot = 1;
    kBrownOutReset = 2;
    kSoftwareWatchdogReset = 3;
    kHardwareWatchdogReset = 4;
    kSoftwareUpdateCompleted = 5;
    kSoftwareReset = 6;
  }

  enum HardwareFaultEnum : enum8 {
    kUnspecified = 0;
    kRadio = 1;
    kSensor = 2;
    kResettableOverTemp = 3;
    kNonResettableOverTemp = 4;
    kPowerSource = 5;
    kVisualDisplayFault = 6;
    kAudioOutputFault = 7;
    kUserInterfaceFault = 8;
    kNonVolatileMemoryError = 9;
    kTamperDetected = 10;
  }

  enum InterfaceTypeEnum : enum8 {
    kUnspecified = 0;
    kWiFi = 1;
    kEthernet = 2;
    kCellular = 3;
    kThread = 4;
  }

  enum NetworkFaultEnum : enum8 {
    kUnspecified = 0;
    kHardwareFailure = 1;
    kNetworkJammed = 2;
    kConnectionFailed = 3;
  }

  enum RadioFaultEnum : enum8 {
    kUnspecified = 0;
    kWiFiFault = 1;
    kCellularFault = 2;
    kThreadFault = 3;
    kNFCFault = 4;
    kBLEFault = 5;
    kEthernetFault = 6;
  }

  bitmap Feature : bitmap32 {
    kDataModelTest = 0x1;
  }

  struct NetworkInterface {
    char_string<32> name = 0;
    boolean isOperational = 1;
    nullable boolean offPremiseServicesReachableIPv4 = 2;
    nullable boolean offPremiseServicesReachableIPv6 = 3;
    octet_string<8> hardwareAddress = 4;
    octet_string IPv4Addresses[] = 5;
    octet_string IPv6Addresses[] = 6;
    InterfaceTypeEnum type = 7;
  }

  critical event HardwareFaultChange = 0 {
    HardwareFaultEnum current[] = 0;
    HardwareFaultEnum previous[] = 1;
  }

  critical event RadioFaultChange = 1 {
    RadioFaultEnum current[] = 0;
    RadioFaultEnum previous[] = 1;
  }

  critical event NetworkFaultChange = 2 {
    NetworkFaultEnum current[] = 0;
    NetworkFaultEnum previous[] = 1;
  }

  critical event BootReason = 3 {
    BootReasonEnum bootReason = 0;
  }

  readonly attribute NetworkInterface networkInterfaces[] = 0;
  readonly attribute int16u rebootCount = 1;
  readonly attribute optional int64u upTime = 2;
  readonly attribute optional int32u totalOperationalHours = 3;
  readonly attribute optional BootReasonEnum bootReason = 4;
  readonly attribute optional HardwareFaultEnum activeHardwareFaults[] = 5;
  readonly attribute optional RadioFaultEnum activeRadioFaults[] = 6;
  readonly attribute optional NetworkFaultEnum activeNetworkFaults[] = 7;
  readonly attribute boolean testEventTriggersEnabled = 8;
  readonly attribute command_id generatedCommandList[] = 65528;
  readonly attribute command_id acceptedCommandList[] = 65529;
  readonly attribute event_id eventList[] = 65530;
  readonly attribute attrib_id attributeList[] = 65531;
  readonly attribute bitmap32 featureMap = 65532;
  readonly attribute int16u clusterRevision = 65533;

  request struct TestEventTriggerRequest {
    octet_string<16> enableKey = 0;
    int64u eventTrigger = 1;
  }

  response struct TimeSnapshotResponse = 2 {
    systime_ms systemTimeMs = 0;
    nullable posix_ms posixTimeMs = 1;
  }

  request struct PayloadTestRequestRequest {
    octet_string<16> enableKey = 0;
    int8u value = 1;
    int16u count = 2;
  }

  response struct PayloadTestResponse = 4 {
    octet_string payload = 0;
  }

  /** Provide a means for certification tests to trigger some test-plan-specific events */
  command access(invoke: manage) TestEventTrigger(TestEventTriggerRequest): DefaultSuccess = 0;
  /** Take a snapshot of system time and epoch time. */
  command TimeSnapshot(): TimeSnapshotResponse = 1;
  /** Request a variable length payload response. */
  command access(invoke: manage) PayloadTestRequest(PayloadTestRequestRequest): PayloadTestResponse = 3;
}

/** The Software Diagnostics Cluster provides a means to acquire standardized diagnostics metrics that MAY be used by a Node to assist a user or Administrative Node in diagnosing potential problems. */
cluster SoftwareDiagnostics = 52 {
  revision 1; // NOTE: Default/not specifically set

  bitmap Feature : bitmap32 {
    kWatermarks = 0x1;
  }

  struct ThreadMetricsStruct {
    int64u id = 0;
    optional char_string<8> name = 1;
    optional int32u stackFreeCurrent = 2;
    optional int32u stackFreeMinimum = 3;
    optional int32u stackSize = 4;
  }

  info event SoftwareFault = 0 {
    int64u id = 0;
    optional char_string name = 1;
    optional octet_string faultRecording = 2;
  }

  readonly attribute optional ThreadMetricsStruct threadMetrics[] = 0;
  readonly attribute optional int64u currentHeapFree = 1;
  readonly attribute optional int64u currentHeapUsed = 2;
  readonly attribute optional int64u currentHeapHighWatermark = 3;
  readonly attribute command_id generatedCommandList[] = 65528;
  readonly attribute command_id acceptedCommandList[] = 65529;
  readonly attribute event_id eventList[] = 65530;
  readonly attribute attrib_id attributeList[] = 65531;
  readonly attribute bitmap32 featureMap = 65532;
  readonly attribute int16u clusterRevision = 65533;

  /** Reception of this command SHALL reset the values: The StackFreeMinimum field of the ThreadMetrics attribute, CurrentHeapHighWaterMark attribute. */
  command access(invoke: manage) ResetWatermarks(): DefaultSuccess = 0;
}

/** The Thread Network Diagnostics Cluster provides a means to acquire standardized diagnostics metrics that MAY be used by a Node to assist a user or Administrative Node in diagnosing potential problems */
cluster ThreadNetworkDiagnostics = 53 {
  revision 2;

  enum ConnectionStatusEnum : enum8 {
    kConnected = 0;
    kNotConnected = 1;
  }

  enum NetworkFaultEnum : enum8 {
    kUnspecified = 0;
    kLinkDown = 1;
    kHardwareFailure = 2;
    kNetworkJammed = 3;
  }

  enum RoutingRoleEnum : enum8 {
    kUnspecified = 0;
    kUnassigned = 1;
    kSleepyEndDevice = 2;
    kEndDevice = 3;
    kREED = 4;
    kRouter = 5;
    kLeader = 6;
  }

  bitmap Feature : bitmap32 {
    kPacketCounts = 0x1;
    kErrorCounts = 0x2;
    kMLECounts = 0x4;
    kMACCounts = 0x8;
  }

  struct NeighborTableStruct {
    int64u extAddress = 0;
    int32u age = 1;
    int16u rloc16 = 2;
    int32u linkFrameCounter = 3;
    int32u mleFrameCounter = 4;
    int8u lqi = 5;
    nullable int8s averageRssi = 6;
    nullable int8s lastRssi = 7;
    int8u frameErrorRate = 8;
    int8u messageErrorRate = 9;
    boolean rxOnWhenIdle = 10;
    boolean fullThreadDevice = 11;
    boolean fullNetworkData = 12;
    boolean isChild = 13;
  }

  struct OperationalDatasetComponents {
    boolean activeTimestampPresent = 0;
    boolean pendingTimestampPresent = 1;
    boolean masterKeyPresent = 2;
    boolean networkNamePresent = 3;
    boolean extendedPanIdPresent = 4;
    boolean meshLocalPrefixPresent = 5;
    boolean delayPresent = 6;
    boolean panIdPresent = 7;
    boolean channelPresent = 8;
    boolean pskcPresent = 9;
    boolean securityPolicyPresent = 10;
    boolean channelMaskPresent = 11;
  }

  struct RouteTableStruct {
    int64u extAddress = 0;
    int16u rloc16 = 1;
    int8u routerId = 2;
    int8u nextHop = 3;
    int8u pathCost = 4;
    int8u LQIIn = 5;
    int8u LQIOut = 6;
    int8u age = 7;
    boolean allocated = 8;
    boolean linkEstablished = 9;
  }

  struct SecurityPolicy {
    int16u rotationTime = 0;
    int16u flags = 1;
  }

  info event ConnectionStatus = 0 {
    ConnectionStatusEnum connectionStatus = 0;
  }

  info event NetworkFaultChange = 1 {
    NetworkFaultEnum current[] = 0;
    NetworkFaultEnum previous[] = 1;
  }

  readonly attribute nullable int16u channel = 0;
  readonly attribute nullable RoutingRoleEnum routingRole = 1;
  readonly attribute nullable char_string<16> networkName = 2;
  readonly attribute nullable int16u panId = 3;
  readonly attribute nullable int64u extendedPanId = 4;
  readonly attribute nullable octet_string<17> meshLocalPrefix = 5;
  readonly attribute optional int64u overrunCount = 6;
  readonly attribute NeighborTableStruct neighborTable[] = 7;
  readonly attribute RouteTableStruct routeTable[] = 8;
  readonly attribute nullable int32u partitionId = 9;
  readonly attribute nullable int16u weighting = 10;
  readonly attribute nullable int16u dataVersion = 11;
  readonly attribute nullable int16u stableDataVersion = 12;
  readonly attribute nullable int8u leaderRouterId = 13;
  readonly attribute optional int16u detachedRoleCount = 14;
  readonly attribute optional int16u childRoleCount = 15;
  readonly attribute optional int16u routerRoleCount = 16;
  readonly attribute optional int16u leaderRoleCount = 17;
  readonly attribute optional int16u attachAttemptCount = 18;
  readonly attribute optional int16u partitionIdChangeCount = 19;
  readonly attribute optional int16u betterPartitionAttachAttemptCount = 20;
  readonly attribute optional int16u parentChangeCount = 21;
  readonly attribute optional int32u txTotalCount = 22;
  readonly attribute optional int32u txUnicastCount = 23;
  readonly attribute optional int32u txBroadcastCount = 24;
  readonly attribute optional int32u txAckRequestedCount = 25;
  readonly attribute optional int32u txAckedCount = 26;
  readonly attribute optional int32u txNoAckRequestedCount = 27;
  readonly attribute optional int32u txDataCount = 28;
  readonly attribute optional int32u txDataPollCount = 29;
  readonly attribute optional int32u txBeaconCount = 30;
  readonly attribute optional int32u txBeaconRequestCount = 31;
  readonly attribute optional int32u txOtherCount = 32;
  readonly attribute optional int32u txRetryCount = 33;
  readonly attribute optional int32u txDirectMaxRetryExpiryCount = 34;
  readonly attribute optional int32u txIndirectMaxRetryExpiryCount = 35;
  readonly attribute optional int32u txErrCcaCount = 36;
  readonly attribute optional int32u txErrAbortCount = 37;
  readonly attribute optional int32u txErrBusyChannelCount = 38;
  readonly attribute optional int32u rxTotalCount = 39;
  readonly attribute optional int32u rxUnicastCount = 40;
  readonly attribute optional int32u rxBroadcastCount = 41;
  readonly attribute optional int32u rxDataCount = 42;
  readonly attribute optional int32u rxDataPollCount = 43;
  readonly attribute optional int32u rxBeaconCount = 44;
  readonly attribute optional int32u rxBeaconRequestCount = 45;
  readonly attribute optional int32u rxOtherCount = 46;
  readonly attribute optional int32u rxAddressFilteredCount = 47;
  readonly attribute optional int32u rxDestAddrFilteredCount = 48;
  readonly attribute optional int32u rxDuplicatedCount = 49;
  readonly attribute optional int32u rxErrNoFrameCount = 50;
  readonly attribute optional int32u rxErrUnknownNeighborCount = 51;
  readonly attribute optional int32u rxErrInvalidSrcAddrCount = 52;
  readonly attribute optional int32u rxErrSecCount = 53;
  readonly attribute optional int32u rxErrFcsCount = 54;
  readonly attribute optional int32u rxErrOtherCount = 55;
  readonly attribute optional nullable int64u activeTimestamp = 56;
  readonly attribute optional nullable int64u pendingTimestamp = 57;
  readonly attribute optional nullable int32u delay = 58;
  readonly attribute nullable SecurityPolicy securityPolicy = 59;
  readonly attribute nullable octet_string<4> channelPage0Mask = 60;
  readonly attribute nullable OperationalDatasetComponents operationalDatasetComponents = 61;
  readonly attribute NetworkFaultEnum activeNetworkFaultsList[] = 62;
  readonly attribute command_id generatedCommandList[] = 65528;
  readonly attribute command_id acceptedCommandList[] = 65529;
  readonly attribute event_id eventList[] = 65530;
  readonly attribute attrib_id attributeList[] = 65531;
  readonly attribute bitmap32 featureMap = 65532;
  readonly attribute int16u clusterRevision = 65533;

  /** Reception of this command SHALL reset the OverrunCount attributes to 0 */
  command access(invoke: manage) ResetCounts(): DefaultSuccess = 0;
}

/** The Wi-Fi Network Diagnostics Cluster provides a means to acquire standardized diagnostics metrics that MAY be used by a Node to assist a user or Administrative Node in diagnosing potential problems. */
cluster WiFiNetworkDiagnostics = 54 {
  revision 1; // NOTE: Default/not specifically set

  enum AssociationFailureCauseEnum : enum8 {
    kUnknown = 0;
    kAssociationFailed = 1;
    kAuthenticationFailed = 2;
    kSsidNotFound = 3;
  }

  enum ConnectionStatusEnum : enum8 {
    kConnected = 0;
    kNotConnected = 1;
  }

  enum SecurityTypeEnum : enum8 {
    kUnspecified = 0;
    kNone = 1;
    kWEP = 2;
    kWPA = 3;
    kWPA2 = 4;
    kWPA3 = 5;
  }

  enum WiFiVersionEnum : enum8 {
    kA = 0;
    kB = 1;
    kG = 2;
    kN = 3;
    kAc = 4;
    kAx = 5;
    kAh = 6;
  }

  bitmap Feature : bitmap32 {
    kPacketCounts = 0x1;
    kErrorCounts = 0x2;
  }

  info event Disconnection = 0 {
    int16u reasonCode = 0;
  }

  info event AssociationFailure = 1 {
    AssociationFailureCauseEnum associationFailureCause = 0;
    int16u status = 1;
  }

  info event ConnectionStatus = 2 {
    ConnectionStatusEnum connectionStatus = 0;
  }

  readonly attribute nullable octet_string<6> bssid = 0;
  readonly attribute nullable SecurityTypeEnum securityType = 1;
  readonly attribute nullable WiFiVersionEnum wiFiVersion = 2;
  readonly attribute nullable int16u channelNumber = 3;
  readonly attribute nullable int8s rssi = 4;
  readonly attribute optional nullable int32u beaconLostCount = 5;
  readonly attribute optional nullable int32u beaconRxCount = 6;
  readonly attribute optional nullable int32u packetMulticastRxCount = 7;
  readonly attribute optional nullable int32u packetMulticastTxCount = 8;
  readonly attribute optional nullable int32u packetUnicastRxCount = 9;
  readonly attribute optional nullable int32u packetUnicastTxCount = 10;
  readonly attribute optional nullable int64u currentMaxRate = 11;
  readonly attribute optional nullable int64u overrunCount = 12;
  readonly attribute command_id generatedCommandList[] = 65528;
  readonly attribute command_id acceptedCommandList[] = 65529;
  readonly attribute event_id eventList[] = 65530;
  readonly attribute attrib_id attributeList[] = 65531;
  readonly attribute bitmap32 featureMap = 65532;
  readonly attribute int16u clusterRevision = 65533;

  /** Reception of this command SHALL reset the Breacon and Packet related count attributes to 0 */
  command ResetCounts(): DefaultSuccess = 0;
}

/** The Ethernet Network Diagnostics Cluster provides a means to acquire standardized diagnostics metrics that MAY be used by a Node to assist a user or Administrative Node in diagnosing potential problems. */
cluster EthernetNetworkDiagnostics = 55 {
  revision 1; // NOTE: Default/not specifically set

  enum PHYRateEnum : enum8 {
    kRate10M = 0;
    kRate100M = 1;
    kRate1G = 2;
    kRate25G = 3;
    kRate5G = 4;
    kRate10G = 5;
    kRate40G = 6;
    kRate100G = 7;
    kRate200G = 8;
    kRate400G = 9;
  }

  bitmap Feature : bitmap32 {
    kPacketCounts = 0x1;
    kErrorCounts = 0x2;
  }

  readonly attribute optional nullable PHYRateEnum PHYRate = 0;
  readonly attribute optional nullable boolean fullDuplex = 1;
  readonly attribute optional int64u packetRxCount = 2;
  readonly attribute optional int64u packetTxCount = 3;
  readonly attribute optional int64u txErrCount = 4;
  readonly attribute optional int64u collisionCount = 5;
  readonly attribute optional int64u overrunCount = 6;
  readonly attribute optional nullable boolean carrierDetect = 7;
  readonly attribute optional int64u timeSinceReset = 8;
  readonly attribute command_id generatedCommandList[] = 65528;
  readonly attribute command_id acceptedCommandList[] = 65529;
  readonly attribute event_id eventList[] = 65530;
  readonly attribute attrib_id attributeList[] = 65531;
  readonly attribute bitmap32 featureMap = 65532;
  readonly attribute int16u clusterRevision = 65533;

  /** Reception of this command SHALL reset the attributes: PacketRxCount, PacketTxCount, TxErrCount, CollisionCount, OverrunCount to 0 */
  command access(invoke: manage) ResetCounts(): DefaultSuccess = 0;
}

/** Accurate time is required for a number of reasons, including scheduling, display and validating security materials. */
cluster TimeSynchronization = 56 {
  revision 2;

  enum GranularityEnum : enum8 {
    kNoTimeGranularity = 0;
    kMinutesGranularity = 1;
    kSecondsGranularity = 2;
    kMillisecondsGranularity = 3;
    kMicrosecondsGranularity = 4;
  }

  enum StatusCode : enum8 {
    kTimeNotAccepted = 2;
  }

  enum TimeSourceEnum : enum8 {
    kNone = 0;
    kUnknown = 1;
    kAdmin = 2;
    kNodeTimeCluster = 3;
    kNonMatterSNTP = 4;
    kNonMatterNTP = 5;
    kMatterSNTP = 6;
    kMatterNTP = 7;
    kMixedNTP = 8;
    kNonMatterSNTPNTS = 9;
    kNonMatterNTPNTS = 10;
    kMatterSNTPNTS = 11;
    kMatterNTPNTS = 12;
    kMixedNTPNTS = 13;
    kCloudSource = 14;
    kPTP = 15;
    kGNSS = 16;
  }

  enum TimeZoneDatabaseEnum : enum8 {
    kFull = 0;
    kPartial = 1;
    kNone = 2;
  }

  bitmap Feature : bitmap32 {
    kTimeZone = 0x1;
    kNTPClient = 0x2;
    kNTPServer = 0x4;
    kTimeSyncClient = 0x8;
  }

  struct DSTOffsetStruct {
    int32s offset = 0;
    epoch_us validStarting = 1;
    nullable epoch_us validUntil = 2;
  }

  struct FabricScopedTrustedTimeSourceStruct {
    node_id nodeID = 0;
    endpoint_no endpoint = 1;
  }

  struct TimeZoneStruct {
    int32s offset = 0;
    epoch_us validAt = 1;
    optional char_string<64> name = 2;
  }

  struct TrustedTimeSourceStruct {
    fabric_idx fabricIndex = 0;
    node_id nodeID = 1;
    endpoint_no endpoint = 2;
  }

  info event DSTTableEmpty = 0 {
  }

  info event DSTStatus = 1 {
    boolean DSTOffsetActive = 0;
  }

  info event TimeZoneStatus = 2 {
    int32s offset = 0;
    optional char_string name = 1;
  }

  info event TimeFailure = 3 {
  }

  info event MissingTrustedTimeSource = 4 {
  }

  readonly attribute nullable epoch_us UTCTime = 0;
  readonly attribute GranularityEnum granularity = 1;
  readonly attribute optional TimeSourceEnum timeSource = 2;
  readonly attribute optional nullable TrustedTimeSourceStruct trustedTimeSource = 3;
  readonly attribute optional nullable char_string<128> defaultNTP = 4;
  readonly attribute optional TimeZoneStruct timeZone[] = 5;
  readonly attribute optional DSTOffsetStruct DSTOffset[] = 6;
  readonly attribute optional nullable epoch_us localTime = 7;
  readonly attribute optional TimeZoneDatabaseEnum timeZoneDatabase = 8;
  readonly attribute optional boolean NTPServerAvailable = 9;
  readonly attribute optional int8u timeZoneListMaxSize = 10;
  readonly attribute optional int8u DSTOffsetListMaxSize = 11;
  readonly attribute optional boolean supportsDNSResolve = 12;
  readonly attribute command_id generatedCommandList[] = 65528;
  readonly attribute command_id acceptedCommandList[] = 65529;
  readonly attribute event_id eventList[] = 65530;
  readonly attribute attrib_id attributeList[] = 65531;
  readonly attribute bitmap32 featureMap = 65532;
  readonly attribute int16u clusterRevision = 65533;

  request struct SetUTCTimeRequest {
    epoch_us UTCTime = 0;
    GranularityEnum granularity = 1;
    optional TimeSourceEnum timeSource = 2;
  }

  request struct SetTrustedTimeSourceRequest {
    nullable FabricScopedTrustedTimeSourceStruct trustedTimeSource = 0;
  }

  request struct SetTimeZoneRequest {
    TimeZoneStruct timeZone[] = 0;
  }

  response struct SetTimeZoneResponse = 3 {
    boolean DSTOffsetRequired = 0;
  }

  request struct SetDSTOffsetRequest {
    DSTOffsetStruct DSTOffset[] = 0;
  }

  request struct SetDefaultNTPRequest {
    nullable char_string<128> defaultNTP = 0;
  }

  /** This command MAY be issued by Administrator to set the time. */
  command access(invoke: administer) SetUTCTime(SetUTCTimeRequest): DefaultSuccess = 0;
  /** This command SHALL set TrustedTimeSource. */
  fabric command access(invoke: administer) SetTrustedTimeSource(SetTrustedTimeSourceRequest): DefaultSuccess = 1;
  /** This command SHALL set TimeZone. */
  command access(invoke: manage) SetTimeZone(SetTimeZoneRequest): SetTimeZoneResponse = 2;
  /** This command SHALL set DSTOffset. */
  command access(invoke: manage) SetDSTOffset(SetDSTOffsetRequest): DefaultSuccess = 4;
  /** This command is used to set DefaultNTP. */
  command access(invoke: administer) SetDefaultNTP(SetDefaultNTPRequest): DefaultSuccess = 5;
}

/** This Cluster serves two purposes towards a Node communicating with a Bridge: indicate that the functionality on
          the Endpoint where it is placed (and its Parts) is bridged from a non-CHIP technology; and provide a centralized
          collection of attributes that the Node MAY collect to aid in conveying information regarding the Bridged Device to a user,
          such as the vendor name, the model name, or user-assigned name. */
cluster BridgedDeviceBasicInformation = 57 {
  revision 3;

  enum ColorEnum : enum8 {
    kBlack = 0;
    kNavy = 1;
    kGreen = 2;
    kTeal = 3;
    kMaroon = 4;
    kPurple = 5;
    kOlive = 6;
    kGray = 7;
    kBlue = 8;
    kLime = 9;
    kAqua = 10;
    kRed = 11;
    kFuchsia = 12;
    kYellow = 13;
    kWhite = 14;
    kNickel = 15;
    kChrome = 16;
    kBrass = 17;
    kCopper = 18;
    kSilver = 19;
    kGold = 20;
  }

  enum ProductFinishEnum : enum8 {
    kOther = 0;
    kMatte = 1;
    kSatin = 2;
    kPolished = 3;
    kRugged = 4;
    kFabric = 5;
  }

  bitmap Feature : bitmap32 {
    kBridgedICDSupport = 0x100000;
  }

  struct ProductAppearanceStruct {
    ProductFinishEnum finish = 0;
    nullable ColorEnum primaryColor = 1;
  }

  critical event StartUp = 0 {
    int32u softwareVersion = 0;
  }

  critical event ShutDown = 1 {
  }

  info event Leave = 2 {
  }

  info event ReachableChanged = 3 {
    boolean reachableNewValue = 0;
  }

  info event ActiveChanged = 128 {
    int32u promisedActiveDuration = 0;
  }

  readonly attribute optional char_string<32> vendorName = 1;
  readonly attribute optional vendor_id vendorID = 2;
  readonly attribute optional char_string<32> productName = 3;
  readonly attribute optional int16u productID = 4;
  attribute optional char_string<32> nodeLabel = 5;
  readonly attribute optional int16u hardwareVersion = 7;
  readonly attribute optional char_string<64> hardwareVersionString = 8;
  readonly attribute optional int32u softwareVersion = 9;
  readonly attribute optional char_string<64> softwareVersionString = 10;
  readonly attribute optional char_string<16> manufacturingDate = 11;
  readonly attribute optional char_string<32> partNumber = 12;
  readonly attribute optional long_char_string<256> productURL = 13;
  readonly attribute optional char_string<64> productLabel = 14;
  readonly attribute optional char_string<32> serialNumber = 15;
  readonly attribute boolean reachable = 17;
  readonly attribute char_string<32> uniqueID = 18;
  readonly attribute optional ProductAppearanceStruct productAppearance = 20;
  readonly attribute command_id generatedCommandList[] = 65528;
  readonly attribute command_id acceptedCommandList[] = 65529;
  readonly attribute event_id eventList[] = 65530;
  readonly attribute attrib_id attributeList[] = 65531;
  readonly attribute bitmap32 featureMap = 65532;
  readonly attribute int16u clusterRevision = 65533;

  request struct KeepActiveRequest {
    int32u stayActiveDuration = 0;
    int32u timeoutMs = 1;
  }

  /** The server SHALL attempt to keep the devices specified active for StayActiveDuration milliseconds when they are next active. */
  command KeepActive(KeepActiveRequest): DefaultSuccess = 128;
}

/** This cluster exposes interactions with a switch device, for the purpose of using those interactions by other devices.
Two types of switch devices are supported: latching switch (e.g. rocker switch) and momentary switch (e.g. push button), distinguished with their feature flags.
Interactions with the switch device are exposed as attributes (for the latching switch) and as events (for both types of switches). An interested party MAY subscribe to these attributes/events and thus be informed of the interactions, and can perform actions based on this, for example by sending commands to perform an action such as controlling a light or a window shade. */
cluster Switch = 59 {
  revision 2;

  bitmap Feature : bitmap32 {
    kLatchingSwitch = 0x1;
    kMomentarySwitch = 0x2;
    kMomentarySwitchRelease = 0x4;
    kMomentarySwitchLongPress = 0x8;
    kMomentarySwitchMultiPress = 0x10;
    kActionSwitch = 0x20;
  }

  info event SwitchLatched = 0 {
    int8u newPosition = 0;
  }

  info event InitialPress = 1 {
    int8u newPosition = 0;
  }

  info event LongPress = 2 {
    int8u newPosition = 0;
  }

  info event ShortRelease = 3 {
    int8u previousPosition = 0;
  }

  info event LongRelease = 4 {
    int8u previousPosition = 0;
  }

  info event MultiPressOngoing = 5 {
    int8u newPosition = 0;
    int8u currentNumberOfPressesCounted = 1;
  }

  info event MultiPressComplete = 6 {
    int8u previousPosition = 0;
    int8u totalNumberOfPressesCounted = 1;
  }

  readonly attribute int8u numberOfPositions = 0;
  readonly attribute int8u currentPosition = 1;
  readonly attribute optional int8u multiPressMax = 2;
  readonly attribute command_id generatedCommandList[] = 65528;
  readonly attribute command_id acceptedCommandList[] = 65529;
  readonly attribute event_id eventList[] = 65530;
  readonly attribute attrib_id attributeList[] = 65531;
  readonly attribute bitmap32 featureMap = 65532;
  readonly attribute int16u clusterRevision = 65533;
}

/** Commands to trigger a Node to allow a new Administrator to commission it. */
cluster AdministratorCommissioning = 60 {
  revision 1; // NOTE: Default/not specifically set

  enum CommissioningWindowStatusEnum : enum8 {
    kWindowNotOpen = 0;
    kEnhancedWindowOpen = 1;
    kBasicWindowOpen = 2;
  }

  enum StatusCode : enum8 {
    kBusy = 2;
    kPAKEParameterError = 3;
    kWindowNotOpen = 4;
  }

  bitmap Feature : bitmap32 {
    kBasic = 0x1;
  }

  readonly attribute CommissioningWindowStatusEnum windowStatus = 0;
  readonly attribute nullable fabric_idx adminFabricIndex = 1;
  readonly attribute nullable vendor_id adminVendorId = 2;
  readonly attribute command_id generatedCommandList[] = 65528;
  readonly attribute command_id acceptedCommandList[] = 65529;
  readonly attribute event_id eventList[] = 65530;
  readonly attribute attrib_id attributeList[] = 65531;
  readonly attribute bitmap32 featureMap = 65532;
  readonly attribute int16u clusterRevision = 65533;

  request struct OpenCommissioningWindowRequest {
    int16u commissioningTimeout = 0;
    octet_string PAKEPasscodeVerifier = 1;
    int16u discriminator = 2;
    int32u iterations = 3;
    octet_string<32> salt = 4;
  }

  request struct OpenBasicCommissioningWindowRequest {
    int16u commissioningTimeout = 0;
  }

  /** This command is used by a current Administrator to instruct a Node to go into commissioning mode using enhanced commissioning method. */
  timed command access(invoke: administer) OpenCommissioningWindow(OpenCommissioningWindowRequest): DefaultSuccess = 0;
  /** This command is used by a current Administrator to instruct a Node to go into commissioning mode using basic commissioning method, if the node supports it. */
  timed command access(invoke: administer) OpenBasicCommissioningWindow(OpenBasicCommissioningWindowRequest): DefaultSuccess = 1;
  /** This command is used by a current Administrator to instruct a Node to revoke any active Open Commissioning Window or Open Basic Commissioning Window command. */
  timed command access(invoke: administer) RevokeCommissioning(): DefaultSuccess = 2;
}

/** This cluster is used to add or remove Operational Credentials on a Commissionee or Node, as well as manage the associated Fabrics. */
cluster OperationalCredentials = 62 {
  revision 2;

  enum CertificateChainTypeEnum : enum8 {
    kDACCertificate = 1;
    kPAICertificate = 2;
  }

  enum NodeOperationalCertStatusEnum : enum8 {
    kOK = 0;
    kInvalidPublicKey = 1;
    kInvalidNodeOpId = 2;
    kInvalidNOC = 3;
    kMissingCsr = 4;
    kTableFull = 5;
    kInvalidAdminSubject = 6;
    kFabricConflict = 9;
    kLabelConflict = 10;
    kInvalidFabricIndex = 11;
  }

  fabric_scoped struct FabricDescriptorStruct {
    octet_string<65> rootPublicKey = 1;
    vendor_id vendorID = 2;
    fabric_id fabricID = 3;
    node_id nodeID = 4;
    char_string<32> label = 5;
    optional octet_string<85> VIDVerificationStatement = 6;
    fabric_idx fabricIndex = 254;
  }

  fabric_scoped struct NOCStruct {
    octet_string<400> noc = 1;
    nullable octet_string<400> icac = 2;
    optional octet_string<400> vvsc = 3;
    fabric_idx fabricIndex = 254;
  }

  readonly attribute access(read: administer) NOCStruct NOCs[] = 0;
  readonly attribute FabricDescriptorStruct fabrics[] = 1;
  readonly attribute int8u supportedFabrics = 2;
  readonly attribute int8u commissionedFabrics = 3;
  readonly attribute octet_string trustedRootCertificates[] = 4;
  readonly attribute int8u currentFabricIndex = 5;
  readonly attribute command_id generatedCommandList[] = 65528;
  readonly attribute command_id acceptedCommandList[] = 65529;
  readonly attribute event_id eventList[] = 65530;
  readonly attribute attrib_id attributeList[] = 65531;
  readonly attribute bitmap32 featureMap = 65532;
  readonly attribute int16u clusterRevision = 65533;

  request struct AttestationRequestRequest {
    octet_string<32> attestationNonce = 0;
  }

  response struct AttestationResponse = 1 {
    octet_string attestationElements = 0;
    octet_string<64> attestationSignature = 1;
  }

  request struct CertificateChainRequestRequest {
    CertificateChainTypeEnum certificateType = 0;
  }

  response struct CertificateChainResponse = 3 {
    octet_string<600> certificate = 0;
  }

  request struct CSRRequestRequest {
    octet_string<32> CSRNonce = 0;
    optional boolean isForUpdateNOC = 1;
  }

  response struct CSRResponse = 5 {
    octet_string NOCSRElements = 0;
    octet_string<64> attestationSignature = 1;
  }

  request struct AddNOCRequest {
    octet_string<400> NOCValue = 0;
    optional octet_string<400> ICACValue = 1;
    octet_string<16> IPKValue = 2;
    int64u caseAdminSubject = 3;
    vendor_id adminVendorId = 4;
  }

  request struct UpdateNOCRequest {
    octet_string<400> NOCValue = 0;
    optional octet_string<400> ICACValue = 1;
  }

  response struct NOCResponse = 8 {
    NodeOperationalCertStatusEnum statusCode = 0;
    optional fabric_idx fabricIndex = 1;
    optional char_string<128> debugText = 2;
  }

  request struct UpdateFabricLabelRequest {
    char_string<32> label = 0;
  }

  request struct RemoveFabricRequest {
    fabric_idx fabricIndex = 0;
  }

  request struct AddTrustedRootCertificateRequest {
    octet_string<400> rootCACertificate = 0;
  }

  request struct SetVIDVerificationStatementRequest {
    optional vendor_id vendorID = 0;
    optional octet_string<85> VIDVerificationStatement = 1;
    optional octet_string<400> vvsc = 2;
  }

  request struct SignVIDVerificationRequestRequest {
    fabric_idx fabricIndex = 0;
    octet_string<32> clientChallenge = 1;
  }

  response struct SignVIDVerificationResponse = 14 {
    fabric_idx fabricIndex = 0;
    int8u fabricBindingVersion = 1;
    octet_string signature = 2;
  }

  /** Sender is requesting attestation information from the receiver. */
  command access(invoke: administer) AttestationRequest(AttestationRequestRequest): AttestationResponse = 0;
  /** Sender is requesting a device attestation certificate from the receiver. */
  command access(invoke: administer) CertificateChainRequest(CertificateChainRequestRequest): CertificateChainResponse = 2;
  /** Sender is requesting a certificate signing request (CSR) from the receiver. */
  command access(invoke: administer) CSRRequest(CSRRequestRequest): CSRResponse = 4;
  /** Sender is requesting to add the new node operational certificates. */
  command access(invoke: administer) AddNOC(AddNOCRequest): NOCResponse = 6;
  /** This command SHALL replace the NOC and optional associated ICAC (if present) scoped under the accessing fabric upon successful validation of all arguments and preconditions. */
  fabric command access(invoke: administer) UpdateNOC(UpdateNOCRequest): NOCResponse = 7;
  /** This command SHALL be used by an Administrative Node to set the user-visible Label field for a given Fabric, as reflected by entries in the Fabrics attribute. */
  fabric command access(invoke: administer) UpdateFabricLabel(UpdateFabricLabelRequest): NOCResponse = 9;
  /** This command is used by Administrative Nodes to remove a given fabric index and delete all associated fabric-scoped data. */
  command access(invoke: administer) RemoveFabric(RemoveFabricRequest): NOCResponse = 10;
  /** This command SHALL add a Trusted Root CA Certificate, provided as its CHIP Certificate representation. */
  command access(invoke: administer) AddTrustedRootCertificate(AddTrustedRootCertificateRequest): DefaultSuccess = 11;
  /** This command SHALL be used to update any of the accessing fabric's associated VendorID, VidVerificatioNStatement or VVSC (Vendor Verification Signing Certificate). */
  fabric command access(invoke: administer) SetVIDVerificationStatement(SetVIDVerificationStatementRequest): DefaultSuccess = 12;
  /** This command SHALL be used to request that the server authenticate the fabric associated with the FabricIndex given. */
  command access(invoke: administer) SignVIDVerificationRequest(SignVIDVerificationRequestRequest): SignVIDVerificationResponse = 13;
}

/** The Group Key Management Cluster is the mechanism by which group keys are managed. */
cluster GroupKeyManagement = 63 {
  revision 1; // NOTE: Default/not specifically set

  enum GroupKeySecurityPolicyEnum : enum8 {
    kTrustFirst = 0;
    kCacheAndSync = 1;
  }

  bitmap Feature : bitmap32 {
    kCacheAndSync = 0x1;
  }

  fabric_scoped struct GroupInfoMapStruct {
    group_id groupId = 1;
    endpoint_no endpoints[] = 2;
    optional char_string<16> groupName = 3;
    fabric_idx fabricIndex = 254;
  }

  fabric_scoped struct GroupKeyMapStruct {
    group_id groupId = 1;
    int16u groupKeySetID = 2;
    fabric_idx fabricIndex = 254;
  }

  struct GroupKeySetStruct {
    int16u groupKeySetID = 0;
    GroupKeySecurityPolicyEnum groupKeySecurityPolicy = 1;
    nullable octet_string<16> epochKey0 = 2;
    nullable epoch_us epochStartTime0 = 3;
    nullable octet_string<16> epochKey1 = 4;
    nullable epoch_us epochStartTime1 = 5;
    nullable octet_string<16> epochKey2 = 6;
    nullable epoch_us epochStartTime2 = 7;
  }

  attribute access(write: manage) GroupKeyMapStruct groupKeyMap[] = 0;
  readonly attribute GroupInfoMapStruct groupTable[] = 1;
  readonly attribute int16u maxGroupsPerFabric = 2;
  readonly attribute int16u maxGroupKeysPerFabric = 3;
  readonly attribute command_id generatedCommandList[] = 65528;
  readonly attribute command_id acceptedCommandList[] = 65529;
  readonly attribute event_id eventList[] = 65530;
  readonly attribute attrib_id attributeList[] = 65531;
  readonly attribute bitmap32 featureMap = 65532;
  readonly attribute int16u clusterRevision = 65533;

  request struct KeySetWriteRequest {
    GroupKeySetStruct groupKeySet = 0;
  }

  request struct KeySetReadRequest {
    int16u groupKeySetID = 0;
  }

  response struct KeySetReadResponse = 2 {
    GroupKeySetStruct groupKeySet = 0;
  }

  request struct KeySetRemoveRequest {
    int16u groupKeySetID = 0;
  }

  response struct KeySetReadAllIndicesResponse = 5 {
    int16u groupKeySetIDs[] = 0;
  }

  /** Write a new set of keys for the given key set id. */
  fabric command access(invoke: administer) KeySetWrite(KeySetWriteRequest): DefaultSuccess = 0;
  /** Read the keys for a given key set id. */
  fabric command access(invoke: administer) KeySetRead(KeySetReadRequest): KeySetReadResponse = 1;
  /** Revoke a Root Key from a Group */
  fabric command access(invoke: administer) KeySetRemove(KeySetRemoveRequest): DefaultSuccess = 3;
  /** Return the list of Group Key Sets associated with the accessing fabric */
  fabric command access(invoke: administer) KeySetReadAllIndices(): KeySetReadAllIndicesResponse = 4;
}

/** The Fixed Label Cluster provides a feature for the device to tag an endpoint with zero or more read only
labels. */
cluster FixedLabel = 64 {
  revision 1; // NOTE: Default/not specifically set

  shared struct LabelStruct {
    char_string<16> label = 0;
    char_string<16> value = 1;
  }

  readonly attribute LabelStruct labelList[] = 0;
  readonly attribute command_id generatedCommandList[] = 65528;
  readonly attribute command_id acceptedCommandList[] = 65529;
  readonly attribute event_id eventList[] = 65530;
  readonly attribute attrib_id attributeList[] = 65531;
  readonly attribute bitmap32 featureMap = 65532;
  readonly attribute int16u clusterRevision = 65533;
}

/** The User Label Cluster provides a feature to tag an endpoint with zero or more labels. */
cluster UserLabel = 65 {
  revision 1; // NOTE: Default/not specifically set

  shared struct LabelStruct {
    char_string<16> label = 0;
    char_string<16> value = 1;
  }

  attribute access(write: manage) LabelStruct labelList[] = 0;
  readonly attribute command_id generatedCommandList[] = 65528;
  readonly attribute command_id acceptedCommandList[] = 65529;
  readonly attribute event_id eventList[] = 65530;
  readonly attribute attrib_id attributeList[] = 65531;
  readonly attribute bitmap32 featureMap = 65532;
  readonly attribute int16u clusterRevision = 65533;
}

/** Cluster to control Proxy Configuration */
cluster ProxyConfiguration = 66 {
  revision 1; // NOTE: Default/not specifically set

  readonly attribute command_id generatedCommandList[] = 65528;
  readonly attribute command_id acceptedCommandList[] = 65529;
  readonly attribute event_id eventList[] = 65530;
  readonly attribute attrib_id attributeList[] = 65531;
  readonly attribute bitmap32 featureMap = 65532;
  readonly attribute int16u clusterRevision = 65533;
}

/** Cluster to control Proxy Discovery */
cluster ProxyDiscovery = 67 {
  revision 1; // NOTE: Default/not specifically set

  readonly attribute command_id generatedCommandList[] = 65528;
  readonly attribute command_id acceptedCommandList[] = 65529;
  readonly attribute event_id eventList[] = 65530;
  readonly attribute attrib_id attributeList[] = 65531;
  readonly attribute bitmap32 featureMap = 65532;
  readonly attribute int16u clusterRevision = 65533;
}

/** Cluster to control Proxy Valid */
cluster ProxyValid = 68 {
  revision 1; // NOTE: Default/not specifically set

  readonly attribute command_id generatedCommandList[] = 65528;
  readonly attribute command_id acceptedCommandList[] = 65529;
  readonly attribute event_id eventList[] = 65530;
  readonly attribute attrib_id attributeList[] = 65531;
  readonly attribute bitmap32 featureMap = 65532;
  readonly attribute int16u clusterRevision = 65533;
}

/** This cluster provides an interface to a boolean state called StateValue. */
cluster BooleanState = 69 {
  revision 1;

  info event StateChange = 0 {
    boolean stateValue = 0;
  }

  readonly attribute boolean stateValue = 0;
  readonly attribute command_id generatedCommandList[] = 65528;
  readonly attribute command_id acceptedCommandList[] = 65529;
  readonly attribute event_id eventList[] = 65530;
  readonly attribute attrib_id attributeList[] = 65531;
  readonly attribute bitmap32 featureMap = 65532;
  readonly attribute int16u clusterRevision = 65533;
}

/** Allows servers to ensure that listed clients are notified when a server is available for communication. */
cluster IcdManagement = 70 {
  revision 3;

  enum ClientTypeEnum : enum8 {
    kPermanent = 0;
    kEphemeral = 1;
  }

  enum OperatingModeEnum : enum8 {
    kSIT = 0;
    kLIT = 1;
  }

  bitmap Feature : bitmap32 {
    kCheckInProtocolSupport = 0x1;
    kUserActiveModeTrigger = 0x2;
    kLongIdleTimeSupport = 0x4;
    kDynamicSitLitSupport = 0x8;
  }

  bitmap UserActiveModeTriggerBitmap : bitmap32 {
    kPowerCycle = 0x1;
    kSettingsMenu = 0x2;
    kCustomInstruction = 0x4;
    kDeviceManual = 0x8;
    kActuateSensor = 0x10;
    kActuateSensorSeconds = 0x20;
    kActuateSensorTimes = 0x40;
    kActuateSensorLightsBlink = 0x80;
    kResetButton = 0x100;
    kResetButtonLightsBlink = 0x200;
    kResetButtonSeconds = 0x400;
    kResetButtonTimes = 0x800;
    kSetupButton = 0x1000;
    kSetupButtonSeconds = 0x2000;
    kSetupButtonLightsBlink = 0x4000;
    kSetupButtonTimes = 0x8000;
    kAppDefinedButton = 0x10000;
  }

  fabric_scoped struct MonitoringRegistrationStruct {
    fabric_sensitive node_id checkInNodeID = 1;
    fabric_sensitive int64u monitoredSubject = 2;
    fabric_sensitive ClientTypeEnum clientType = 4;
    fabric_idx fabricIndex = 254;
  }

  readonly attribute int32u idleModeDuration = 0;
  readonly attribute int32u activeModeDuration = 1;
  readonly attribute int16u activeModeThreshold = 2;
  readonly attribute access(read: administer) optional MonitoringRegistrationStruct registeredClients[] = 3;
  readonly attribute access(read: administer) optional int32u ICDCounter = 4;
  readonly attribute optional int16u clientsSupportedPerFabric = 5;
  readonly attribute optional UserActiveModeTriggerBitmap userActiveModeTriggerHint = 6;
  readonly attribute optional char_string<128> userActiveModeTriggerInstruction = 7;
  readonly attribute optional OperatingModeEnum operatingMode = 8;
  readonly attribute optional int32u maximumCheckInBackOff = 9;
  readonly attribute command_id generatedCommandList[] = 65528;
  readonly attribute command_id acceptedCommandList[] = 65529;
  readonly attribute event_id eventList[] = 65530;
  readonly attribute attrib_id attributeList[] = 65531;
  readonly attribute bitmap32 featureMap = 65532;
  readonly attribute int16u clusterRevision = 65533;

  request struct RegisterClientRequest {
    node_id checkInNodeID = 0;
    int64u monitoredSubject = 1;
    octet_string<16> key = 2;
    optional octet_string<16> verificationKey = 3;
    ClientTypeEnum clientType = 4;
  }

  response struct RegisterClientResponse = 1 {
    int32u ICDCounter = 0;
  }

  request struct UnregisterClientRequest {
    node_id checkInNodeID = 0;
    optional octet_string<16> verificationKey = 1;
  }

  request struct StayActiveRequestRequest {
    int32u stayActiveDuration = 0;
  }

  response struct StayActiveResponse = 4 {
    int32u promisedActiveDuration = 0;
  }

  /** Register a client to the end device */
  fabric command access(invoke: manage) RegisterClient(RegisterClientRequest): RegisterClientResponse = 0;
  /** Unregister a client from an end device */
  fabric command access(invoke: manage) UnregisterClient(UnregisterClientRequest): DefaultSuccess = 2;
  /** Request the end device to stay in Active Mode for an additional ActiveModeThreshold */
  command access(invoke: manage) StayActiveRequest(StayActiveRequestRequest): StayActiveResponse = 3;
}

/** This cluster supports creating a simple timer functionality. */
provisional cluster Timer = 71 {
  revision 1;

  enum TimerStatusEnum : enum8 {
    kRunning = 0;
    kPaused = 1;
    kExpired = 2;
    kReady = 3;
  }

  bitmap Feature : bitmap32 {
    kReset = 0x1;
  }

  readonly attribute elapsed_s setTime = 0;
  readonly attribute elapsed_s timeRemaining = 1;
  readonly attribute TimerStatusEnum timerState = 2;
  readonly attribute command_id generatedCommandList[] = 65528;
  readonly attribute command_id acceptedCommandList[] = 65529;
  readonly attribute event_id eventList[] = 65530;
  readonly attribute attrib_id attributeList[] = 65531;
  readonly attribute bitmap32 featureMap = 65532;
  readonly attribute int16u clusterRevision = 65533;

  request struct SetTimerRequest {
    elapsed_s newTime = 0;
  }

  request struct AddTimeRequest {
    elapsed_s additionalTime = 0;
  }

  request struct ReduceTimeRequest {
    elapsed_s timeReduction = 0;
  }

  /** This command is used to set the timer. */
  command SetTimer(SetTimerRequest): DefaultSuccess = 0;
  /** This command is used to reset the timer to the original value. */
  command ResetTimer(): DefaultSuccess = 1;
  /** This command is used to add time to the existing timer. */
  command AddTime(AddTimeRequest): DefaultSuccess = 2;
  /** This command is used to reduce time on the existing timer. */
  command ReduceTime(ReduceTimeRequest): DefaultSuccess = 3;
}

/** This cluster supports remotely monitoring and, where supported, changing the operational state of an Oven. */
cluster OvenCavityOperationalState = 72 {
  revision 1;

  enum ErrorStateEnum : enum8 {
    kNoError = 0;
    kUnableToStartOrResume = 1;
    kUnableToCompleteOperation = 2;
    kCommandInvalidInState = 3;
  }

  enum OperationalStateEnum : enum8 {
    kStopped = 0;
    kRunning = 1;
    kPaused = 2;
    kError = 3;
  }

  shared struct ErrorStateStruct {
    enum8 errorStateID = 0;
    optional char_string<64> errorStateLabel = 1;
    optional char_string<64> errorStateDetails = 2;
  }

  shared struct OperationalStateStruct {
    enum8 operationalStateID = 0;
    optional char_string<64> operationalStateLabel = 1;
  }

  critical event OperationalError = 0 {
    ErrorStateStruct errorState = 0;
  }

  info event OperationCompletion = 1 {
    enum8 completionErrorCode = 0;
    optional nullable elapsed_s totalOperationalTime = 1;
    optional nullable elapsed_s pausedTime = 2;
  }

  readonly attribute nullable char_string phaseList[] = 0;
  readonly attribute nullable int8u currentPhase = 1;
  readonly attribute optional nullable elapsed_s countdownTime = 2;
  readonly attribute OperationalStateStruct operationalStateList[] = 3;
  readonly attribute OperationalStateEnum operationalState = 4;
  readonly attribute ErrorStateStruct operationalError = 5;
  readonly attribute command_id generatedCommandList[] = 65528;
  readonly attribute command_id acceptedCommandList[] = 65529;
  readonly attribute event_id eventList[] = 65530;
  readonly attribute attrib_id attributeList[] = 65531;
  readonly attribute bitmap32 featureMap = 65532;
  readonly attribute int16u clusterRevision = 65533;

  response struct OperationalCommandResponse = 4 {
    ErrorStateStruct commandResponseState = 0;
  }

  /** Upon receipt, the device SHALL stop its operation if it is at a position where it is safe to do so and/or permitted. */
  command Stop(): OperationalCommandResponse = 1;
  /** Upon receipt, the device SHALL start its operation if it is safe to do so and the device is in an operational state from which it can be started. */
  command Start(): OperationalCommandResponse = 2;
}

/** Attributes and commands for selecting a mode from a list of supported options. */
cluster OvenMode = 73 {
  revision 1;

  enum ModeTag : enum16 {
    kAuto = 0;
    kQuick = 1;
    kQuiet = 2;
    kLowNoise = 3;
    kLowEnergy = 4;
    kVacation = 5;
    kMin = 6;
    kMax = 7;
    kNight = 8;
    kDay = 9;
    kBake = 16384;
    kConvection = 16385;
    kGrill = 16386;
    kRoast = 16387;
    kClean = 16388;
    kConvectionBake = 16389;
    kConvectionRoast = 16390;
    kWarming = 16391;
    kProofing = 16392;
  }

  bitmap Feature : bitmap32 {
    kOnOff = 0x1;
  }

  shared struct ModeTagStruct {
    optional vendor_id mfgCode = 0;
    enum16 value = 1;
  }

  shared struct ModeOptionStruct {
    char_string<64> label = 0;
    int8u mode = 1;
    ModeTagStruct modeTags[] = 2;
  }

  readonly attribute ModeOptionStruct supportedModes[] = 0;
  readonly attribute int8u currentMode = 1;
  readonly attribute command_id generatedCommandList[] = 65528;
  readonly attribute command_id acceptedCommandList[] = 65529;
  readonly attribute event_id eventList[] = 65530;
  readonly attribute attrib_id attributeList[] = 65531;
  readonly attribute bitmap32 featureMap = 65532;
  readonly attribute int16u clusterRevision = 65533;

  request struct ChangeToModeRequest {
    int8u newMode = 0;
  }

  response struct ChangeToModeResponse = 1 {
    enum8 status = 0;
    optional char_string<64> statusText = 1;
  }

  /** This command is used to change device modes. */
  command ChangeToMode(ChangeToModeRequest): ChangeToModeResponse = 0;
}

/** This cluster provides a way to access options associated with the operation of
            a laundry dryer device type. */
cluster LaundryDryerControls = 74 {
  revision 1;

  enum DrynessLevelEnum : enum8 {
    kLow = 0;
    kNormal = 1;
    kExtra = 2;
    kMax = 3;
  }

  readonly attribute DrynessLevelEnum supportedDrynessLevels[] = 0;
  attribute nullable DrynessLevelEnum selectedDrynessLevel = 1;
  readonly attribute command_id generatedCommandList[] = 65528;
  readonly attribute command_id acceptedCommandList[] = 65529;
  readonly attribute event_id eventList[] = 65530;
  readonly attribute attrib_id attributeList[] = 65531;
  readonly attribute bitmap32 featureMap = 65532;
  readonly attribute int16u clusterRevision = 65533;
}

/** Attributes and commands for selecting a mode from a list of supported options. */
cluster ModeSelect = 80 {
  revision 2;

  bitmap Feature : bitmap32 {
    kOnOff = 0x1;
  }

  struct SemanticTagStruct {
    vendor_id mfgCode = 0;
    enum16 value = 1;
  }

  struct ModeOptionStruct {
    char_string<64> label = 0;
    int8u mode = 1;
    SemanticTagStruct semanticTags[] = 2;
  }

  readonly attribute char_string<64> description = 0;
  readonly attribute nullable enum16 standardNamespace = 1;
  readonly attribute ModeOptionStruct supportedModes[] = 2;
  readonly attribute int8u currentMode = 3;
  attribute optional nullable int8u startUpMode = 4;
  attribute optional nullable int8u onMode = 5;
  readonly attribute command_id generatedCommandList[] = 65528;
  readonly attribute command_id acceptedCommandList[] = 65529;
  readonly attribute event_id eventList[] = 65530;
  readonly attribute attrib_id attributeList[] = 65531;
  readonly attribute bitmap32 featureMap = 65532;
  readonly attribute int16u clusterRevision = 65533;

  request struct ChangeToModeRequest {
    int8u newMode = 0;
  }

  /** On receipt of this command, if the NewMode field matches the Mode field in an entry of the SupportedModes list, the server SHALL set the CurrentMode attribute to the NewMode value, otherwise, the server SHALL respond with an INVALID_COMMAND status response. */
  command ChangeToMode(ChangeToModeRequest): DefaultSuccess = 0;
}

/** Attributes and commands for selecting a mode from a list of supported options. */
cluster LaundryWasherMode = 81 {
  revision 2;

  enum ModeTag : enum16 {
    kAuto = 0;
    kQuick = 1;
    kQuiet = 2;
    kLowNoise = 3;
    kLowEnergy = 4;
    kVacation = 5;
    kMin = 6;
    kMax = 7;
    kNight = 8;
    kDay = 9;
    kNormal = 16384;
    kDelicate = 16385;
    kHeavy = 16386;
    kWhites = 16387;
  }

<<<<<<< HEAD
  struct ModeTagStruct {
=======
  bitmap Feature : bitmap32 {
    kOnOff = 0x1;
  }

  shared struct ModeTagStruct {
>>>>>>> 4a1ec6fc
    optional vendor_id mfgCode = 0;
    enum16 value = 1;
  }

  shared struct ModeOptionStruct {
    char_string<64> label = 0;
    int8u mode = 1;
    ModeTagStruct modeTags[] = 2;
  }

  readonly attribute ModeOptionStruct supportedModes[] = 0;
  readonly attribute int8u currentMode = 1;
  readonly attribute command_id generatedCommandList[] = 65528;
  readonly attribute command_id acceptedCommandList[] = 65529;
  readonly attribute event_id eventList[] = 65530;
  readonly attribute attrib_id attributeList[] = 65531;
  readonly attribute bitmap32 featureMap = 65532;
  readonly attribute int16u clusterRevision = 65533;

  request struct ChangeToModeRequest {
    int8u newMode = 0;
  }

  response struct ChangeToModeResponse = 1 {
    enum8 status = 0;
    optional char_string<64> statusText = 1;
  }

  /** This command is used to change device modes.
        On receipt of this command the device SHALL respond with a ChangeToModeResponse command. */
  command ChangeToMode(ChangeToModeRequest): ChangeToModeResponse = 0;
}

/** Attributes and commands for selecting a mode from a list of supported options. */
cluster RefrigeratorAndTemperatureControlledCabinetMode = 82 {
  revision 2;

  enum ModeTag : enum16 {
    kAuto = 0;
    kQuick = 1;
    kQuiet = 2;
    kLowNoise = 3;
    kLowEnergy = 4;
    kVacation = 5;
    kMin = 6;
    kMax = 7;
    kNight = 8;
    kDay = 9;
    kRapidCool = 16384;
    kRapidFreeze = 16385;
  }

<<<<<<< HEAD
  struct ModeTagStruct {
=======
  bitmap Feature : bitmap32 {
    kOnOff = 0x1;
  }

  shared struct ModeTagStruct {
>>>>>>> 4a1ec6fc
    optional vendor_id mfgCode = 0;
    enum16 value = 1;
  }

  shared struct ModeOptionStruct {
    char_string<64> label = 0;
    int8u mode = 1;
    ModeTagStruct modeTags[] = 2;
  }

  readonly attribute ModeOptionStruct supportedModes[] = 0;
  readonly attribute int8u currentMode = 1;
  readonly attribute command_id generatedCommandList[] = 65528;
  readonly attribute command_id acceptedCommandList[] = 65529;
  readonly attribute event_id eventList[] = 65530;
  readonly attribute attrib_id attributeList[] = 65531;
  readonly attribute bitmap32 featureMap = 65532;
  readonly attribute int16u clusterRevision = 65533;

  request struct ChangeToModeRequest {
    int8u newMode = 0;
  }

  response struct ChangeToModeResponse = 1 {
    enum8 status = 0;
    optional char_string<64> statusText = 1;
  }

  /** This command is used to change device modes.
        On receipt of this command the device SHALL respond with a ChangeToModeResponse command. */
  command ChangeToMode(ChangeToModeRequest): ChangeToModeResponse = 0;
}

/** This cluster supports remotely monitoring and controlling the different types of functionality available to a washing device, such as a washing machine. */
cluster LaundryWasherControls = 83 {
  revision 1;

  enum NumberOfRinsesEnum : enum8 {
    kNone = 0;
    kNormal = 1;
    kExtra = 2;
    kMax = 3;
  }

  bitmap Feature : bitmap32 {
    kSpin = 0x1;
    kRinse = 0x2;
  }

  readonly attribute optional char_string spinSpeeds[] = 0;
  attribute optional nullable int8u spinSpeedCurrent = 1;
  attribute optional NumberOfRinsesEnum numberOfRinses = 2;
  readonly attribute optional NumberOfRinsesEnum supportedRinses[] = 3;
  readonly attribute command_id generatedCommandList[] = 65528;
  readonly attribute command_id acceptedCommandList[] = 65529;
  readonly attribute event_id eventList[] = 65530;
  readonly attribute attrib_id attributeList[] = 65531;
  readonly attribute bitmap32 featureMap = 65532;
  readonly attribute int16u clusterRevision = 65533;
}

/** Attributes and commands for selecting a mode from a list of supported options. */
cluster RvcRunMode = 84 {
  revision 3;

  enum ModeTag : enum16 {
    kAuto = 0;
    kQuick = 1;
    kQuiet = 2;
    kLowNoise = 3;
    kLowEnergy = 4;
    kVacation = 5;
    kMin = 6;
    kMax = 7;
    kNight = 8;
    kDay = 9;
    kIdle = 16384;
    kCleaning = 16385;
    kMapping = 16386;
  }

  enum StatusCode : enum8 {
    kStuck = 65;
    kDustBinMissing = 66;
    kDustBinFull = 67;
    kWaterTankEmpty = 68;
    kWaterTankMissing = 69;
    kWaterTankLidOpen = 70;
    kMopCleaningPadMissing = 71;
    kBatteryLow = 72;
  }

  bitmap Feature : bitmap32 {
    kDirectModeChange = 0x10000;
  }

  shared struct ModeTagStruct {
    optional vendor_id mfgCode = 0;
    enum16 value = 1;
  }

  shared struct ModeOptionStruct {
    char_string<64> label = 0;
    int8u mode = 1;
    ModeTagStruct modeTags[] = 2;
  }

  readonly attribute ModeOptionStruct supportedModes[] = 0;
  readonly attribute int8u currentMode = 1;
  readonly attribute command_id generatedCommandList[] = 65528;
  readonly attribute command_id acceptedCommandList[] = 65529;
  readonly attribute event_id eventList[] = 65530;
  readonly attribute attrib_id attributeList[] = 65531;
  readonly attribute bitmap32 featureMap = 65532;
  readonly attribute int16u clusterRevision = 65533;

  request struct ChangeToModeRequest {
    int8u newMode = 0;
  }

  response struct ChangeToModeResponse = 1 {
    enum8 status = 0;
    optional char_string statusText = 1;
  }

  /** This command is used to change device modes.
        On receipt of this command the device SHALL respond with a ChangeToModeResponse command. */
  command ChangeToMode(ChangeToModeRequest): ChangeToModeResponse = 0;
}

/** Attributes and commands for selecting a mode from a list of supported options. */
cluster RvcCleanMode = 85 {
  revision 3;

  enum ModeTag : enum16 {
    kAuto = 0;
    kQuick = 1;
    kQuiet = 2;
    kLowNoise = 3;
    kLowEnergy = 4;
    kVacation = 5;
    kMin = 6;
    kMax = 7;
    kNight = 8;
    kDay = 9;
    kDeepClean = 16384;
    kVacuum = 16385;
    kMop = 16386;
  }

  enum StatusCode : enum8 {
    kCleaningInProgress = 64;
  }

  bitmap Feature : bitmap32 {
    kDirectModeChange = 0x10000;
  }

  shared struct ModeTagStruct {
    optional vendor_id mfgCode = 0;
    enum16 value = 1;
  }

  shared struct ModeOptionStruct {
    char_string<64> label = 0;
    int8u mode = 1;
    ModeTagStruct modeTags[] = 2;
  }

  readonly attribute ModeOptionStruct supportedModes[] = 0;
  readonly attribute int8u currentMode = 1;
  readonly attribute command_id generatedCommandList[] = 65528;
  readonly attribute command_id acceptedCommandList[] = 65529;
  readonly attribute event_id eventList[] = 65530;
  readonly attribute attrib_id attributeList[] = 65531;
  readonly attribute bitmap32 featureMap = 65532;
  readonly attribute int16u clusterRevision = 65533;

  request struct ChangeToModeRequest {
    int8u newMode = 0;
  }

  response struct ChangeToModeResponse = 1 {
    enum8 status = 0;
    optional char_string statusText = 1;
  }

  /** This command is used to change device modes.
        On receipt of this command the device SHALL respond with a ChangeToModeResponse command. */
  command ChangeToMode(ChangeToModeRequest): ChangeToModeResponse = 0;
}

/** Attributes and commands for configuring the temperature control, and reporting temperature. */
cluster TemperatureControl = 86 {
  revision 1;

  bitmap Feature : bitmap32 {
    kTemperatureNumber = 0x1;
    kTemperatureLevel = 0x2;
    kTemperatureStep = 0x4;
  }

  readonly attribute optional temperature temperatureSetpoint = 0;
  readonly attribute optional temperature minTemperature = 1;
  readonly attribute optional temperature maxTemperature = 2;
  readonly attribute optional temperature step = 3;
  readonly attribute optional int8u selectedTemperatureLevel = 4;
  readonly attribute optional char_string supportedTemperatureLevels[] = 5;
  readonly attribute command_id generatedCommandList[] = 65528;
  readonly attribute command_id acceptedCommandList[] = 65529;
  readonly attribute event_id eventList[] = 65530;
  readonly attribute attrib_id attributeList[] = 65531;
  readonly attribute bitmap32 featureMap = 65532;
  readonly attribute int16u clusterRevision = 65533;

  request struct SetTemperatureRequest {
    optional temperature targetTemperature = 0;
    optional int8u targetTemperatureLevel = 1;
  }

  /** The SetTemperature command SHALL have the following data fields: */
  command SetTemperature(SetTemperatureRequest): DefaultSuccess = 0;
}

/** Attributes and commands for configuring the Refrigerator alarm. */
cluster RefrigeratorAlarm = 87 {
  revision 1; // NOTE: Default/not specifically set

  bitmap AlarmBitmap : bitmap32 {
    kDoorOpen = 0x1;
  }

  info event Notify = 0 {
    AlarmBitmap active = 0;
    AlarmBitmap inactive = 1;
    AlarmBitmap state = 2;
    AlarmBitmap mask = 3;
  }

  readonly attribute AlarmBitmap mask = 0;
  readonly attribute AlarmBitmap state = 2;
  readonly attribute AlarmBitmap supported = 3;
  readonly attribute command_id generatedCommandList[] = 65528;
  readonly attribute command_id acceptedCommandList[] = 65529;
  readonly attribute event_id eventList[] = 65530;
  readonly attribute attrib_id attributeList[] = 65531;
  readonly attribute bitmap32 featureMap = 65532;
  readonly attribute int16u clusterRevision = 65533;
}

/** Attributes and commands for selecting a mode from a list of supported options. */
cluster DishwasherMode = 89 {
  revision 2;

  enum ModeTag : enum16 {
    kAuto = 0;
    kQuick = 1;
    kQuiet = 2;
    kLowNoise = 3;
    kLowEnergy = 4;
    kVacation = 5;
    kMin = 6;
    kMax = 7;
    kNight = 8;
    kDay = 9;
    kNormal = 16384;
    kHeavy = 16385;
    kLight = 16386;
  }

<<<<<<< HEAD
  struct ModeTagStruct {
=======
  bitmap Feature : bitmap32 {
    kOnOff = 0x1;
  }

  shared struct ModeTagStruct {
>>>>>>> 4a1ec6fc
    optional vendor_id mfgCode = 0;
    enum16 value = 1;
  }

  shared struct ModeOptionStruct {
    char_string<64> label = 0;
    int8u mode = 1;
    ModeTagStruct modeTags[] = 2;
  }

  readonly attribute ModeOptionStruct supportedModes[] = 0;
  readonly attribute int8u currentMode = 1;
  readonly attribute command_id generatedCommandList[] = 65528;
  readonly attribute command_id acceptedCommandList[] = 65529;
  readonly attribute event_id eventList[] = 65530;
  readonly attribute attrib_id attributeList[] = 65531;
  readonly attribute bitmap32 featureMap = 65532;
  readonly attribute int16u clusterRevision = 65533;

  request struct ChangeToModeRequest {
    int8u newMode = 0;
  }

  response struct ChangeToModeResponse = 1 {
    enum8 status = 0;
    optional char_string<64> statusText = 1;
  }

  /** This command is used to change device modes.
        On receipt of this command the device SHALL respond with a ChangeToModeResponse command. */
  command ChangeToMode(ChangeToModeRequest): ChangeToModeResponse = 0;
}

/** Attributes for reporting air quality classification */
cluster AirQuality = 91 {
  revision 1;

  enum AirQualityEnum : enum8 {
    kUnknown = 0;
    kGood = 1;
    kFair = 2;
    kModerate = 3;
    kPoor = 4;
    kVeryPoor = 5;
    kExtremelyPoor = 6;
  }

  bitmap Feature : bitmap32 {
    kFair = 0x1;
    kModerate = 0x2;
    kVeryPoor = 0x4;
    kExtremelyPoor = 0x8;
  }

  readonly attribute AirQualityEnum airQuality = 0;
  readonly attribute command_id generatedCommandList[] = 65528;
  readonly attribute command_id acceptedCommandList[] = 65529;
  readonly attribute event_id eventList[] = 65530;
  readonly attribute attrib_id attributeList[] = 65531;
  readonly attribute bitmap32 featureMap = 65532;
  readonly attribute int16u clusterRevision = 65533;
}

/** This cluster provides an interface for observing and managing the state of smoke and CO alarms. */
cluster SmokeCoAlarm = 92 {
  revision 1;

  enum AlarmStateEnum : enum8 {
    kNormal = 0;
    kWarning = 1;
    kCritical = 2;
  }

  enum ContaminationStateEnum : enum8 {
    kNormal = 0;
    kLow = 1;
    kWarning = 2;
    kCritical = 3;
  }

  enum EndOfServiceEnum : enum8 {
    kNormal = 0;
    kExpired = 1;
  }

  enum ExpressedStateEnum : enum8 {
    kNormal = 0;
    kSmokeAlarm = 1;
    kCOAlarm = 2;
    kBatteryAlert = 3;
    kTesting = 4;
    kHardwareFault = 5;
    kEndOfService = 6;
    kInterconnectSmoke = 7;
    kInterconnectCO = 8;
  }

  enum MuteStateEnum : enum8 {
    kNotMuted = 0;
    kMuted = 1;
  }

  enum SensitivityEnum : enum8 {
    kHigh = 0;
    kStandard = 1;
    kLow = 2;
  }

  bitmap Feature : bitmap32 {
    kSmokeAlarm = 0x1;
    kCOAlarm = 0x2;
  }

  critical event SmokeAlarm = 0 {
    AlarmStateEnum alarmSeverityLevel = 0;
  }

  critical event COAlarm = 1 {
    AlarmStateEnum alarmSeverityLevel = 0;
  }

  info event LowBattery = 2 {
    AlarmStateEnum alarmSeverityLevel = 0;
  }

  info event HardwareFault = 3 {
  }

  info event EndOfService = 4 {
  }

  info event SelfTestComplete = 5 {
  }

  info event AlarmMuted = 6 {
  }

  info event MuteEnded = 7 {
  }

  critical event InterconnectSmokeAlarm = 8 {
    AlarmStateEnum alarmSeverityLevel = 0;
  }

  critical event InterconnectCOAlarm = 9 {
    AlarmStateEnum alarmSeverityLevel = 0;
  }

  info event AllClear = 10 {
  }

  readonly attribute ExpressedStateEnum expressedState = 0;
  readonly attribute optional AlarmStateEnum smokeState = 1;
  readonly attribute optional AlarmStateEnum COState = 2;
  readonly attribute AlarmStateEnum batteryAlert = 3;
  readonly attribute optional MuteStateEnum deviceMuted = 4;
  readonly attribute boolean testInProgress = 5;
  readonly attribute boolean hardwareFaultAlert = 6;
  readonly attribute EndOfServiceEnum endOfServiceAlert = 7;
  readonly attribute optional AlarmStateEnum interconnectSmokeAlarm = 8;
  readonly attribute optional AlarmStateEnum interconnectCOAlarm = 9;
  readonly attribute optional ContaminationStateEnum contaminationState = 10;
  attribute access(write: manage) optional SensitivityEnum smokeSensitivityLevel = 11;
  readonly attribute optional epoch_s expiryDate = 12;
  readonly attribute command_id generatedCommandList[] = 65528;
  readonly attribute command_id acceptedCommandList[] = 65529;
  readonly attribute event_id eventList[] = 65530;
  readonly attribute attrib_id attributeList[] = 65531;
  readonly attribute bitmap32 featureMap = 65532;
  readonly attribute int16u clusterRevision = 65533;

  /** This command SHALL initiate a device self-test. */
  command SelfTestRequest(): DefaultSuccess = 0;
}

/** Attributes and commands for configuring the Dishwasher alarm. */
cluster DishwasherAlarm = 93 {
  revision 1;

  bitmap AlarmBitmap : bitmap32 {
    kInflowError = 0x1;
    kDrainError = 0x2;
    kDoorError = 0x4;
    kTempTooLow = 0x8;
    kTempTooHigh = 0x10;
    kWaterLevelError = 0x20;
  }

  bitmap Feature : bitmap32 {
    kReset = 0x1;
  }

  info event Notify = 0 {
    AlarmBitmap active = 0;
    AlarmBitmap inactive = 1;
    AlarmBitmap state = 2;
    AlarmBitmap mask = 3;
  }

  readonly attribute AlarmBitmap mask = 0;
  readonly attribute optional AlarmBitmap latch = 1;
  readonly attribute AlarmBitmap state = 2;
  readonly attribute AlarmBitmap supported = 3;
  readonly attribute command_id generatedCommandList[] = 65528;
  readonly attribute command_id acceptedCommandList[] = 65529;
  readonly attribute event_id eventList[] = 65530;
  readonly attribute attrib_id attributeList[] = 65531;
  readonly attribute bitmap32 featureMap = 65532;
  readonly attribute int16u clusterRevision = 65533;

  request struct ResetRequest {
    AlarmBitmap alarms = 0;
  }

  request struct ModifyEnabledAlarmsRequest {
    AlarmBitmap mask = 0;
  }

  /** This command resets active and latched alarms (if possible). */
  command Reset(ResetRequest): DefaultSuccess = 0;
  /** This command allows a client to request that an alarm be enabled or suppressed at the server. */
  command ModifyEnabledAlarms(ModifyEnabledAlarmsRequest): DefaultSuccess = 1;
}

/** Attributes and commands for selecting a mode from a list of supported options. */
cluster MicrowaveOvenMode = 94 {
  revision 1;

  enum ModeTag : enum16 {
    kAuto = 0;
    kQuick = 1;
    kQuiet = 2;
    kLowNoise = 3;
    kLowEnergy = 4;
    kVacation = 5;
    kMin = 6;
    kMax = 7;
    kNight = 8;
    kDay = 9;
    kNormal = 16384;
    kDefrost = 16385;
  }

<<<<<<< HEAD
  struct ModeTagStruct {
=======
  bitmap Feature : bitmap32 {
    kOnOff = 0x1;
  }

  shared struct ModeTagStruct {
>>>>>>> 4a1ec6fc
    optional vendor_id mfgCode = 0;
    enum16 value = 1;
  }

  shared struct ModeOptionStruct {
    char_string<64> label = 0;
    int8u mode = 1;
    ModeTagStruct modeTags[] = 2;
  }

  readonly attribute ModeOptionStruct supportedModes[] = 0;
  readonly attribute int8u currentMode = 1;
  readonly attribute command_id generatedCommandList[] = 65528;
  readonly attribute command_id acceptedCommandList[] = 65529;
  readonly attribute event_id eventList[] = 65530;
  readonly attribute attrib_id attributeList[] = 65531;
  readonly attribute bitmap32 featureMap = 65532;
  readonly attribute int16u clusterRevision = 65533;
}

/** Attributes and commands for configuring the microwave oven control, and reporting cooking stats. */
cluster MicrowaveOvenControl = 95 {
  revision 1; // NOTE: Default/not specifically set

  bitmap Feature : bitmap32 {
    kPowerAsNumber = 0x1;
    kPowerInWatts = 0x2;
    kPowerNumberLimits = 0x4;
  }

  readonly attribute elapsed_s cookTime = 0;
  readonly attribute elapsed_s maxCookTime = 1;
  readonly attribute optional int8u powerSetting = 2;
  readonly attribute optional int8u minPower = 3;
  readonly attribute optional int8u maxPower = 4;
  readonly attribute optional int8u powerStep = 5;
  provisional readonly attribute optional int16u supportedWatts[] = 6;
  provisional readonly attribute optional int8u selectedWattIndex = 7;
  readonly attribute optional int16u wattRating = 8;
  readonly attribute command_id generatedCommandList[] = 65528;
  readonly attribute command_id acceptedCommandList[] = 65529;
  readonly attribute event_id eventList[] = 65530;
  readonly attribute attrib_id attributeList[] = 65531;
  readonly attribute bitmap32 featureMap = 65532;
  readonly attribute int16u clusterRevision = 65533;

  request struct SetCookingParametersRequest {
    optional int8u cookMode = 0;
    optional elapsed_s cookTime = 1;
    optional int8u powerSetting = 2;
    optional int8u wattSettingIndex = 3;
    optional boolean startAfterSetting = 4;
  }

  request struct AddMoreTimeRequest {
    elapsed_s timeToAdd = 0;
  }

  /** Set Cooking Parameters */
  command SetCookingParameters(SetCookingParametersRequest): DefaultSuccess = 0;
  /** Add More Cooking Time */
  command AddMoreTime(AddMoreTimeRequest): DefaultSuccess = 1;
}

/** This cluster supports remotely monitoring and, where supported, changing the operational state of any device where a state machine is a part of the operation. */
cluster OperationalState = 96 {
  revision 1;

  enum ErrorStateEnum : enum8 {
    kNoError = 0;
    kUnableToStartOrResume = 1;
    kUnableToCompleteOperation = 2;
    kCommandInvalidInState = 3;
  }

  enum OperationalStateEnum : enum8 {
    kStopped = 0;
    kRunning = 1;
    kPaused = 2;
    kError = 3;
  }

  shared struct ErrorStateStruct {
    enum8 errorStateID = 0;
    optional char_string<64> errorStateLabel = 1;
    optional char_string<64> errorStateDetails = 2;
  }

  shared struct OperationalStateStruct {
    enum8 operationalStateID = 0;
    optional char_string<64> operationalStateLabel = 1;
  }

  critical event OperationalError = 0 {
    ErrorStateStruct errorState = 0;
  }

  info event OperationCompletion = 1 {
    enum8 completionErrorCode = 0;
    optional nullable elapsed_s totalOperationalTime = 1;
    optional nullable elapsed_s pausedTime = 2;
  }

  readonly attribute nullable char_string phaseList[] = 0;
  readonly attribute nullable int8u currentPhase = 1;
  readonly attribute optional nullable elapsed_s countdownTime = 2;
  readonly attribute OperationalStateStruct operationalStateList[] = 3;
  readonly attribute OperationalStateEnum operationalState = 4;
  readonly attribute ErrorStateStruct operationalError = 5;
  readonly attribute command_id generatedCommandList[] = 65528;
  readonly attribute command_id acceptedCommandList[] = 65529;
  readonly attribute event_id eventList[] = 65530;
  readonly attribute attrib_id attributeList[] = 65531;
  readonly attribute bitmap32 featureMap = 65532;
  readonly attribute int16u clusterRevision = 65533;

  response struct OperationalCommandResponse = 4 {
    ErrorStateStruct commandResponseState = 0;
  }

  /** Upon receipt, the device SHALL pause its operation if it is possible based on the current function of the server. */
  command Pause(): OperationalCommandResponse = 0;
  /** Upon receipt, the device SHALL stop its operation if it is at a position where it is safe to do so and/or permitted. */
  command Stop(): OperationalCommandResponse = 1;
  /** Upon receipt, the device SHALL start its operation if it is safe to do so and the device is in an operational state from which it can be started. */
  command Start(): OperationalCommandResponse = 2;
  /** Upon receipt, the device SHALL resume its operation from the point it was at when it received the Pause command, or from the point when it was paused by means outside of this cluster (for example by manual button press). */
  command Resume(): OperationalCommandResponse = 3;
}

/** This cluster supports remotely monitoring and, where supported, changing the operational state of a Robotic Vacuum. */
cluster RvcOperationalState = 97 {
  revision 1;

  enum ErrorStateEnum : enum8 {
    kNoError = 0;
    kUnableToStartOrResume = 1;
    kUnableToCompleteOperation = 2;
    kCommandInvalidInState = 3;
    kFailedToFindChargingDock = 64;
    kStuck = 65;
    kDustBinMissing = 66;
    kDustBinFull = 67;
    kWaterTankEmpty = 68;
    kWaterTankMissing = 69;
    kWaterTankLidOpen = 70;
    kMopCleaningPadMissing = 71;
  }

  enum OperationalStateEnum : enum8 {
    kStopped = 0;
    kRunning = 1;
    kPaused = 2;
    kError = 3;
    kSeekingCharger = 64;
    kCharging = 65;
    kDocked = 66;
  }

  shared struct ErrorStateStruct {
    enum8 errorStateID = 0;
    optional char_string<64> errorStateLabel = 1;
    optional char_string<64> errorStateDetails = 2;
  }

  shared struct OperationalStateStruct {
    enum8 operationalStateID = 0;
    optional char_string<64> operationalStateLabel = 1;
  }

  critical event OperationalError = 0 {
    ErrorStateStruct errorState = 0;
  }

  info event OperationCompletion = 1 {
    enum8 completionErrorCode = 0;
    optional nullable elapsed_s totalOperationalTime = 1;
    optional nullable elapsed_s pausedTime = 2;
  }

  readonly attribute nullable char_string phaseList[] = 0;
  readonly attribute nullable int8u currentPhase = 1;
  readonly attribute optional nullable elapsed_s countdownTime = 2;
  readonly attribute OperationalStateStruct operationalStateList[] = 3;
  readonly attribute enum8 operationalState = 4;
  readonly attribute ErrorStateStruct operationalError = 5;
  readonly attribute command_id generatedCommandList[] = 65528;
  readonly attribute command_id acceptedCommandList[] = 65529;
  readonly attribute event_id eventList[] = 65530;
  readonly attribute attrib_id attributeList[] = 65531;
  readonly attribute bitmap32 featureMap = 65532;
  readonly attribute int16u clusterRevision = 65533;

  response struct OperationalCommandResponse = 4 {
    ErrorStateStruct commandResponseState = 0;
  }

  /** Upon receipt, the device SHALL pause its operation if it is possible based on the current function of the server. */
  command Pause(): OperationalCommandResponse = 0;
  /** Upon receipt, the device SHALL resume its operation from the point it was at when it received the Pause command, or from the point when it was paused by means outside of this cluster (for example by manual button press). */
  command Resume(): OperationalCommandResponse = 3;
  /** On receipt of this command, the device SHALL start seeking the charging dock, if possible in the current state of the device. */
  command GoHome(): OperationalCommandResponse = 128;
}

/** Attributes and commands for scene configuration and manipulation. */
provisional cluster ScenesManagement = 98 {
  revision 1;

  bitmap CopyModeBitmap : bitmap8 {
    kCopyAllScenes = 0x1;
  }

  bitmap Feature : bitmap32 {
    kSceneNames = 0x1;
  }

  struct AttributeValuePairStruct {
    attrib_id attributeID = 0;
    optional int8u valueUnsigned8 = 1;
    optional int8s valueSigned8 = 2;
    optional int16u valueUnsigned16 = 3;
    optional int16s valueSigned16 = 4;
    optional int32u valueUnsigned32 = 5;
    optional int32s valueSigned32 = 6;
    optional int64u valueUnsigned64 = 7;
    optional int64s valueSigned64 = 8;
  }

  struct ExtensionFieldSetStruct {
    cluster_id clusterID = 0;
    AttributeValuePairStruct attributeValueList[] = 1;
  }

  fabric_scoped struct SceneInfoStruct {
    int8u sceneCount = 0;
    fabric_sensitive int8u currentScene = 1;
    fabric_sensitive group_id currentGroup = 2;
    fabric_sensitive boolean sceneValid = 3;
    int8u remainingCapacity = 4;
    fabric_idx fabricIndex = 254;
  }

  readonly attribute int16u sceneTableSize = 1;
  readonly attribute SceneInfoStruct fabricSceneInfo[] = 2;
  readonly attribute command_id generatedCommandList[] = 65528;
  readonly attribute command_id acceptedCommandList[] = 65529;
  readonly attribute event_id eventList[] = 65530;
  readonly attribute attrib_id attributeList[] = 65531;
  readonly attribute bitmap32 featureMap = 65532;
  readonly attribute int16u clusterRevision = 65533;

  request struct AddSceneRequest {
    group_id groupID = 0;
    int8u sceneID = 1;
    int32u transitionTime = 2;
    char_string<16> sceneName = 3;
    ExtensionFieldSetStruct extensionFieldSetStructs[] = 4;
  }

  response struct AddSceneResponse = 0 {
    status status = 0;
    group_id groupID = 1;
    int8u sceneID = 2;
  }

  request struct ViewSceneRequest {
    group_id groupID = 0;
    int8u sceneID = 1;
  }

  response struct ViewSceneResponse = 1 {
    status status = 0;
    group_id groupID = 1;
    int8u sceneID = 2;
    optional int32u transitionTime = 3;
    optional char_string<16> sceneName = 4;
    optional ExtensionFieldSetStruct extensionFieldSetStructs[] = 5;
  }

  request struct RemoveSceneRequest {
    group_id groupID = 0;
    int8u sceneID = 1;
  }

  response struct RemoveSceneResponse = 2 {
    status status = 0;
    group_id groupID = 1;
    int8u sceneID = 2;
  }

  request struct RemoveAllScenesRequest {
    group_id groupID = 0;
  }

  response struct RemoveAllScenesResponse = 3 {
    status status = 0;
    group_id groupID = 1;
  }

  request struct StoreSceneRequest {
    group_id groupID = 0;
    int8u sceneID = 1;
  }

  response struct StoreSceneResponse = 4 {
    status status = 0;
    group_id groupID = 1;
    int8u sceneID = 2;
  }

  request struct RecallSceneRequest {
    group_id groupID = 0;
    int8u sceneID = 1;
    optional nullable int32u transitionTime = 2;
  }

  request struct GetSceneMembershipRequest {
    group_id groupID = 0;
  }

  response struct GetSceneMembershipResponse = 6 {
    status status = 0;
    nullable int8u capacity = 1;
    group_id groupID = 2;
    optional int8u sceneList[] = 3;
  }

  request struct CopySceneRequest {
    CopyModeBitmap mode = 0;
    group_id groupIdentifierFrom = 1;
    int8u sceneIdentifierFrom = 2;
    group_id groupIdentifierTo = 3;
    int8u sceneIdentifierTo = 4;
  }

  response struct CopySceneResponse = 64 {
    status status = 0;
    group_id groupIdentifierFrom = 1;
    int8u sceneIdentifierFrom = 2;
  }

  /** Add a scene to the scene table. Extension field sets are input as '{"ClusterID": VALUE, "AttributeValueList":[{"AttributeID": VALUE, "Value*": VALUE}]}'. */
  fabric command access(invoke: manage) AddScene(AddSceneRequest): AddSceneResponse = 0;
  /** Retrieves the requested scene entry from its Scene table. */
  fabric command ViewScene(ViewSceneRequest): ViewSceneResponse = 1;
  /** Removes the requested scene entry, corresponding to the value of the GroupID field, from its Scene Table */
  fabric command access(invoke: manage) RemoveScene(RemoveSceneRequest): RemoveSceneResponse = 2;
  /** Remove all scenes, corresponding to the value of the GroupID field, from its Scene Table */
  fabric command access(invoke: manage) RemoveAllScenes(RemoveAllScenesRequest): RemoveAllScenesResponse = 3;
  /** Adds the scene entry into its Scene Table along with all extension field sets corresponding to the current state of other clusters on the same endpoint */
  fabric command access(invoke: manage) StoreScene(StoreSceneRequest): StoreSceneResponse = 4;
  /** Set the attributes and corresponding state for each other cluster implemented on the endpoint accordingly to the resquested scene entry in the Scene Table */
  fabric command RecallScene(RecallSceneRequest): DefaultSuccess = 5;
  /** This command can be used to get the used scene identifiers within a certain group, for the endpoint that implements this cluster. */
  fabric command GetSceneMembership(GetSceneMembershipRequest): GetSceneMembershipResponse = 6;
  /** This command allows a client to efficiently copy scenes from one group/scene identifier pair to another group/scene identifier pair. */
  fabric command access(invoke: manage) CopyScene(CopySceneRequest): CopySceneResponse = 64;
}

/** Attributes and commands for monitoring HEPA filters in a device */
cluster HepaFilterMonitoring = 113 {
  revision 1; // NOTE: Default/not specifically set

  shared enum ChangeIndicationEnum : enum8 {
    kOK = 0;
    kWarning = 1;
    kCritical = 2;
  }

  shared enum DegradationDirectionEnum : enum8 {
    kUp = 0;
    kDown = 1;
  }

  shared enum ProductIdentifierTypeEnum : enum8 {
    kUPC = 0;
    kGTIN8 = 1;
    kEAN = 2;
    kGTIN14 = 3;
    kOEM = 4;
  }

  bitmap Feature : bitmap32 {
    kCondition = 0x1;
    kWarning = 0x2;
    kReplacementProductList = 0x4;
  }

  struct ReplacementProductStruct {
    ProductIdentifierTypeEnum productIdentifierType = 0;
    char_string<20> productIdentifierValue = 1;
  }

  readonly attribute optional percent condition = 0;
  readonly attribute optional DegradationDirectionEnum degradationDirection = 1;
  readonly attribute ChangeIndicationEnum changeIndication = 2;
  readonly attribute optional boolean inPlaceIndicator = 3;
  attribute optional nullable epoch_s lastChangedTime = 4;
  readonly attribute optional ReplacementProductStruct replacementProductList[] = 5;
  readonly attribute command_id generatedCommandList[] = 65528;
  readonly attribute command_id acceptedCommandList[] = 65529;
  readonly attribute event_id eventList[] = 65530;
  readonly attribute attrib_id attributeList[] = 65531;
  readonly attribute bitmap32 featureMap = 65532;
  readonly attribute int16u clusterRevision = 65533;

  /** Reset the condition of the replaceable to the non degraded state */
  command ResetCondition(): DefaultSuccess = 0;
}

/** Attributes and commands for monitoring activated carbon filters in a device */
cluster ActivatedCarbonFilterMonitoring = 114 {
  revision 1; // NOTE: Default/not specifically set

  shared enum ChangeIndicationEnum : enum8 {
    kOK = 0;
    kWarning = 1;
    kCritical = 2;
  }

  shared enum DegradationDirectionEnum : enum8 {
    kUp = 0;
    kDown = 1;
  }

  shared enum ProductIdentifierTypeEnum : enum8 {
    kUPC = 0;
    kGTIN8 = 1;
    kEAN = 2;
    kGTIN14 = 3;
    kOEM = 4;
  }

  bitmap Feature : bitmap32 {
    kCondition = 0x1;
    kWarning = 0x2;
    kReplacementProductList = 0x4;
  }

  struct ReplacementProductStruct {
    ProductIdentifierTypeEnum productIdentifierType = 0;
    char_string<20> productIdentifierValue = 1;
  }

  readonly attribute optional percent condition = 0;
  readonly attribute optional DegradationDirectionEnum degradationDirection = 1;
  readonly attribute ChangeIndicationEnum changeIndication = 2;
  readonly attribute optional boolean inPlaceIndicator = 3;
  attribute optional nullable epoch_s lastChangedTime = 4;
  readonly attribute optional ReplacementProductStruct replacementProductList[] = 5;
  readonly attribute command_id generatedCommandList[] = 65528;
  readonly attribute command_id acceptedCommandList[] = 65529;
  readonly attribute event_id eventList[] = 65530;
  readonly attribute attrib_id attributeList[] = 65531;
  readonly attribute bitmap32 featureMap = 65532;
  readonly attribute int16u clusterRevision = 65533;

  /** Reset the condition of the replaceable to the non degraded state */
  command ResetCondition(): DefaultSuccess = 0;
}

/** This cluster is used to configure a boolean sensor. */
cluster BooleanStateConfiguration = 128 {
  revision 1;

  bitmap AlarmModeBitmap : bitmap8 {
    kVisual = 0x1;
    kAudible = 0x2;
  }

  bitmap Feature : bitmap32 {
    kVisual = 0x1;
    kAudible = 0x2;
    kAlarmSuppress = 0x4;
    kSensitivityLevel = 0x8;
  }

  bitmap SensorFaultBitmap : bitmap16 {
    kGeneralFault = 0x1;
  }

  info event AlarmsStateChanged = 0 {
    AlarmModeBitmap alarmsActive = 0;
    optional AlarmModeBitmap alarmsSuppressed = 1;
  }

  info event SensorFault = 1 {
    SensorFaultBitmap sensorFault = 0;
  }

  attribute optional int8u currentSensitivityLevel = 0;
  readonly attribute optional int8u supportedSensitivityLevels = 1;
  readonly attribute optional int8u defaultSensitivityLevel = 2;
  readonly attribute optional AlarmModeBitmap alarmsActive = 3;
  readonly attribute optional AlarmModeBitmap alarmsSuppressed = 4;
  readonly attribute optional AlarmModeBitmap alarmsEnabled = 5;
  readonly attribute optional AlarmModeBitmap alarmsSupported = 6;
  readonly attribute optional SensorFaultBitmap sensorFault = 7;
  readonly attribute command_id generatedCommandList[] = 65528;
  readonly attribute command_id acceptedCommandList[] = 65529;
  readonly attribute event_id eventList[] = 65530;
  readonly attribute attrib_id attributeList[] = 65531;
  readonly attribute bitmap32 featureMap = 65532;
  readonly attribute int16u clusterRevision = 65533;

  request struct SuppressAlarmRequest {
    AlarmModeBitmap alarmsToSuppress = 0;
  }

  request struct EnableDisableAlarmRequest {
    AlarmModeBitmap alarmsToEnableDisable = 0;
  }

  /** This command is used to suppress the specified alarm mode. */
  command SuppressAlarm(SuppressAlarmRequest): DefaultSuccess = 0;
  /** This command is used to enable or disable the specified alarm mode. */
  command EnableDisableAlarm(EnableDisableAlarmRequest): DefaultSuccess = 1;
}

/** This cluster is used to configure a valve. */
cluster ValveConfigurationAndControl = 129 {
  revision 1;

  enum StatusCodeEnum : enum8 {
    kFailureDueToFault = 2;
  }

  enum ValveStateEnum : enum8 {
    kClosed = 0;
    kOpen = 1;
    kTransitioning = 2;
  }

  bitmap Feature : bitmap32 {
    kTimeSync = 0x1;
    kLevel = 0x2;
  }

  bitmap ValveFaultBitmap : bitmap16 {
    kGeneralFault = 0x1;
    kBlocked = 0x2;
    kLeaking = 0x4;
    kNotConnected = 0x8;
    kShortCircuit = 0x10;
    kCurrentExceeded = 0x20;
  }

  info event ValveStateChanged = 0 {
    ValveStateEnum valveState = 0;
    optional percent valveLevel = 1;
  }

  info event ValveFault = 1 {
    ValveFaultBitmap valveFault = 0;
  }

  readonly attribute nullable elapsed_s openDuration = 0;
  attribute nullable elapsed_s defaultOpenDuration = 1;
  readonly attribute optional nullable epoch_us autoCloseTime = 2;
  readonly attribute nullable elapsed_s remainingDuration = 3;
  readonly attribute nullable ValveStateEnum currentState = 4;
  readonly attribute nullable ValveStateEnum targetState = 5;
  readonly attribute optional nullable percent currentLevel = 6;
  readonly attribute optional nullable percent targetLevel = 7;
  attribute optional percent defaultOpenLevel = 8;
  readonly attribute optional ValveFaultBitmap valveFault = 9;
  readonly attribute optional int8u levelStep = 10;
  readonly attribute command_id generatedCommandList[] = 65528;
  readonly attribute command_id acceptedCommandList[] = 65529;
  readonly attribute event_id eventList[] = 65530;
  readonly attribute attrib_id attributeList[] = 65531;
  readonly attribute bitmap32 featureMap = 65532;
  readonly attribute int16u clusterRevision = 65533;

  request struct OpenRequest {
    optional nullable elapsed_s openDuration = 0;
    optional percent targetLevel = 1;
  }

  /** This command is used to set the valve to its open position. */
  command Open(OpenRequest): DefaultSuccess = 0;
  /** This command is used to set the valve to its closed position. */
  command Close(): DefaultSuccess = 1;
}

/** This cluster provides a mechanism for querying data about electrical power as measured by the server. */
cluster ElectricalPowerMeasurement = 144 {
  revision 1;

  shared enum MeasurementTypeEnum : enum16 {
    kUnspecified = 0;
    kVoltage = 1;
    kActiveCurrent = 2;
    kReactiveCurrent = 3;
    kApparentCurrent = 4;
    kActivePower = 5;
    kReactivePower = 6;
    kApparentPower = 7;
    kRMSVoltage = 8;
    kRMSCurrent = 9;
    kRMSPower = 10;
    kFrequency = 11;
    kPowerFactor = 12;
    kNeutralCurrent = 13;
    kElectricalEnergy = 14;
    kReactiveEnergy = 15;
    kApparentEnergy = 16;
  }

  enum PowerModeEnum : enum8 {
    kUnknown = 0;
    kDC = 1;
    kAC = 2;
  }

  bitmap Feature : bitmap32 {
    kDirectCurrent = 0x1;
    kAlternatingCurrent = 0x2;
    kPolyphasePower = 0x4;
    kHarmonics = 0x8;
    kPowerQuality = 0x10;
  }

  shared struct MeasurementAccuracyRangeStruct {
    int64s rangeMin = 0;
    int64s rangeMax = 1;
    optional percent100ths percentMax = 2;
    optional percent100ths percentMin = 3;
    optional percent100ths percentTypical = 4;
    optional int64u fixedMax = 5;
    optional int64u fixedMin = 6;
    optional int64u fixedTypical = 7;
  }

  shared struct MeasurementAccuracyStruct {
    MeasurementTypeEnum measurementType = 0;
    boolean measured = 1;
    int64s minMeasuredValue = 2;
    int64s maxMeasuredValue = 3;
    MeasurementAccuracyRangeStruct accuracyRanges[] = 4;
  }

  struct HarmonicMeasurementStruct {
    int8u order = 0;
    nullable int64s measurement = 1;
  }

  struct MeasurementRangeStruct {
    MeasurementTypeEnum measurementType = 0;
    int64s min = 1;
    int64s max = 2;
    optional epoch_s startTimestamp = 3;
    optional epoch_s endTimestamp = 4;
    optional epoch_s minTimestamp = 5;
    optional epoch_s maxTimestamp = 6;
    optional systime_ms startSystime = 7;
    optional systime_ms endSystime = 8;
    optional systime_ms minSystime = 9;
    optional systime_ms maxSystime = 10;
  }

  info event MeasurementPeriodRanges = 0 {
    MeasurementRangeStruct ranges[] = 0;
  }

  readonly attribute PowerModeEnum powerMode = 0;
  readonly attribute int8u numberOfMeasurementTypes = 1;
  readonly attribute MeasurementAccuracyStruct accuracy[] = 2;
  readonly attribute optional MeasurementRangeStruct ranges[] = 3;
  readonly attribute optional nullable voltage_mv voltage = 4;
  readonly attribute optional nullable amperage_ma activeCurrent = 5;
  readonly attribute optional nullable amperage_ma reactiveCurrent = 6;
  readonly attribute optional nullable amperage_ma apparentCurrent = 7;
  readonly attribute nullable power_mw activePower = 8;
  readonly attribute optional nullable power_mw reactivePower = 9;
  readonly attribute optional nullable power_mw apparentPower = 10;
  readonly attribute optional nullable voltage_mv RMSVoltage = 11;
  readonly attribute optional nullable amperage_ma RMSCurrent = 12;
  readonly attribute optional nullable power_mw RMSPower = 13;
  readonly attribute optional nullable int64s frequency = 14;
  readonly attribute optional nullable HarmonicMeasurementStruct harmonicCurrents[] = 15;
  readonly attribute optional nullable HarmonicMeasurementStruct harmonicPhases[] = 16;
  readonly attribute optional nullable int64s powerFactor = 17;
  readonly attribute optional nullable amperage_ma neutralCurrent = 18;
  readonly attribute command_id generatedCommandList[] = 65528;
  readonly attribute command_id acceptedCommandList[] = 65529;
  readonly attribute event_id eventList[] = 65530;
  readonly attribute attrib_id attributeList[] = 65531;
  readonly attribute bitmap32 featureMap = 65532;
  readonly attribute int16u clusterRevision = 65533;
}

/** This cluster provides a mechanism for querying data about the electrical energy imported or provided by the server. */
cluster ElectricalEnergyMeasurement = 145 {
  revision 1;

  shared enum MeasurementTypeEnum : enum16 {
    kUnspecified = 0;
    kVoltage = 1;
    kActiveCurrent = 2;
    kReactiveCurrent = 3;
    kApparentCurrent = 4;
    kActivePower = 5;
    kReactivePower = 6;
    kApparentPower = 7;
    kRMSVoltage = 8;
    kRMSCurrent = 9;
    kRMSPower = 10;
    kFrequency = 11;
    kPowerFactor = 12;
    kNeutralCurrent = 13;
    kElectricalEnergy = 14;
    kReactiveEnergy = 15;
    kApparentEnergy = 16;
  }

  bitmap Feature : bitmap32 {
    kImportedEnergy = 0x1;
    kExportedEnergy = 0x2;
    kCumulativeEnergy = 0x4;
    kPeriodicEnergy = 0x8;
  }

  shared struct MeasurementAccuracyRangeStruct {
    int64s rangeMin = 0;
    int64s rangeMax = 1;
    optional percent100ths percentMax = 2;
    optional percent100ths percentMin = 3;
    optional percent100ths percentTypical = 4;
    optional int64u fixedMax = 5;
    optional int64u fixedMin = 6;
    optional int64u fixedTypical = 7;
  }

  shared struct MeasurementAccuracyStruct {
    MeasurementTypeEnum measurementType = 0;
    boolean measured = 1;
    int64s minMeasuredValue = 2;
    int64s maxMeasuredValue = 3;
    MeasurementAccuracyRangeStruct accuracyRanges[] = 4;
  }

  struct CumulativeEnergyResetStruct {
    optional nullable epoch_s importedResetTimestamp = 0;
    optional nullable epoch_s exportedResetTimestamp = 1;
    optional nullable systime_ms importedResetSystime = 2;
    optional nullable systime_ms exportedResetSystime = 3;
  }

  struct EnergyMeasurementStruct {
    energy_mwh energy = 0;
    optional epoch_s startTimestamp = 1;
    optional epoch_s endTimestamp = 2;
    optional systime_ms startSystime = 3;
    optional systime_ms endSystime = 4;
  }

  info event CumulativeEnergyMeasured = 0 {
    optional EnergyMeasurementStruct energyImported = 0;
    optional EnergyMeasurementStruct energyExported = 1;
  }

  info event PeriodicEnergyMeasured = 1 {
    optional EnergyMeasurementStruct energyImported = 0;
    optional EnergyMeasurementStruct energyExported = 1;
  }

  readonly attribute MeasurementAccuracyStruct accuracy = 0;
  readonly attribute optional nullable EnergyMeasurementStruct cumulativeEnergyImported = 1;
  readonly attribute optional nullable EnergyMeasurementStruct cumulativeEnergyExported = 2;
  readonly attribute optional nullable EnergyMeasurementStruct periodicEnergyImported = 3;
  readonly attribute optional nullable EnergyMeasurementStruct periodicEnergyExported = 4;
  readonly attribute optional nullable CumulativeEnergyResetStruct cumulativeEnergyReset = 5;
  readonly attribute command_id generatedCommandList[] = 65528;
  readonly attribute command_id acceptedCommandList[] = 65529;
  readonly attribute event_id eventList[] = 65530;
  readonly attribute attrib_id attributeList[] = 65531;
  readonly attribute bitmap32 featureMap = 65532;
  readonly attribute int16u clusterRevision = 65533;
}

/** This cluster is used to allow clients to control the operation of a hot water heating appliance so that it can be used with energy management. */
provisional cluster WaterHeaterManagement = 148 {
  revision 2;

  enum BoostStateEnum : enum8 {
    kInactive = 0;
    kActive = 1;
  }

  bitmap Feature : bitmap32 {
    kEnergyManagement = 0x1;
    kTankPercent = 0x2;
  }

  bitmap WaterHeaterHeatSourceBitmap : bitmap8 {
    kImmersionElement1 = 0x1;
    kImmersionElement2 = 0x2;
    kHeatPump = 0x4;
    kBoiler = 0x8;
    kOther = 0x10;
  }

  struct WaterHeaterBoostInfoStruct {
    elapsed_s duration = 0;
    optional boolean oneShot = 1;
    optional boolean emergencyBoost = 2;
    optional temperature temporarySetpoint = 3;
    optional percent targetPercentage = 4;
    optional percent targetReheat = 5;
  }

  info event BoostStarted = 0 {
    WaterHeaterBoostInfoStruct boostInfo = 0;
  }

  info event BoostEnded = 1 {
  }

  readonly attribute WaterHeaterHeatSourceBitmap heaterTypes = 0;
  readonly attribute WaterHeaterHeatSourceBitmap heatDemand = 1;
  readonly attribute optional int16u tankVolume = 2;
  readonly attribute optional energy_mwh estimatedHeatRequired = 3;
  readonly attribute optional percent tankPercentage = 4;
  readonly attribute BoostStateEnum boostState = 5;
  readonly attribute command_id generatedCommandList[] = 65528;
  readonly attribute command_id acceptedCommandList[] = 65529;
  readonly attribute event_id eventList[] = 65530;
  readonly attribute attrib_id attributeList[] = 65531;
  readonly attribute bitmap32 featureMap = 65532;
  readonly attribute int16u clusterRevision = 65533;

  request struct BoostRequest {
    WaterHeaterBoostInfoStruct boostInfo = 0;
  }

  /** Allows a client to request that the water heater is put into a Boost state. */
  command access(invoke: manage) Boost(BoostRequest): DefaultSuccess = 0;
  /** Allows a client to cancel an ongoing Boost operation. */
  command access(invoke: manage) CancelBoost(): DefaultSuccess = 1;
}

/** The Commodity Price Cluster provides the mechanism for communicating Gas, Energy, or Water pricing information within the premises. */
provisional cluster CommodityPrice = 149 {
  revision 4;

  bitmap CommodityPriceDetailBitmap : bitmap16 {
    kDescription = 0x1;
    kComponents = 0x2;
  }

  bitmap Feature : bitmap32 {
    kForecasting = 0x1;
  }

  struct CommodityPriceComponentStruct {
    money price = 0;
    TariffPriceTypeEnum source = 1;
    optional char_string<32> description = 2;
    optional int32u tariffComponentID = 3;
  }

  struct CommodityPriceStruct {
    epoch_s periodStart = 0;
    nullable epoch_s periodEnd = 1;
    PriceStruct price = 2;
    optional char_string<32> description = 3;
    optional CommodityPriceComponentStruct components[] = 4;
  }

  info event PriceChange = 0 {
    CommodityPriceStruct currentPrice = 0;
  }

  info event ForecastChange = 1 {
    CommodityPriceStruct priceForecast[] = 0;
  }

  readonly attribute TariffUnitEnum tariffUnit = 0;
  readonly attribute nullable CurrencyStruct currency = 1;
  readonly attribute nullable CommodityPriceStruct currentPrice = 2;
  readonly attribute optional CommodityPriceStruct priceForecast[] = 3;
  readonly attribute command_id generatedCommandList[] = 65528;
  readonly attribute command_id acceptedCommandList[] = 65529;
  readonly attribute event_id eventList[] = 65530;
  readonly attribute attrib_id attributeList[] = 65531;
  readonly attribute bitmap32 featureMap = 65532;
  readonly attribute int16u clusterRevision = 65533;

  request struct GetDetailedPriceRequestRequest {
    CommodityPriceDetailBitmap details = 0;
  }

  response struct GetDetailedPriceResponse = 1 {
    nullable CommodityPriceStruct currentPrice = 0;
  }

  request struct GetDetailedForecastRequestRequest {
    CommodityPriceDetailBitmap details = 0;
  }

  response struct GetDetailedForecastResponse = 3 {
    CommodityPriceStruct priceForecast[] = 0;
  }

  /** Upon receipt, this SHALL generate a GetDetailedPrice Response command. */
  command GetDetailedPriceRequest(GetDetailedPriceRequestRequest): GetDetailedPriceResponse = 0;
  /** Upon receipt, this SHALL generate a GetDetailedForecast Response command. */
  command GetDetailedForecastRequest(GetDetailedForecastRequestRequest): GetDetailedForecastResponse = 2;
}

/** This cluster provides an interface to the functionality of Smart Energy Demand Response and Load Control. */
provisional cluster DemandResponseLoadControl = 150 {
  revision 4;

  enum CriticalityLevelEnum : enum8 {
    kUnknown = 0;
    kGreen = 1;
    kLevel1 = 2;
    kLevel2 = 3;
    kLevel3 = 4;
    kLevel4 = 5;
    kLevel5 = 6;
    kEmergency = 7;
    kPlannedOutage = 8;
    kServiceDisconnect = 9;
  }

  enum HeatingSourceEnum : enum8 {
    kAny = 0;
    kElectric = 1;
    kNonElectric = 2;
  }

  enum LoadControlEventChangeSourceEnum : enum8 {
    kAutomatic = 0;
    kUserAction = 1;
  }

  enum LoadControlEventStatusEnum : enum8 {
    kUnknown = 0;
    kReceived = 1;
    kInProgress = 2;
    kCompleted = 3;
    kOptedOut = 4;
    kOptedIn = 5;
    kCanceled = 6;
    kSuperseded = 7;
    kPartialOptedOut = 8;
    kPartialOptedIn = 9;
    kNoParticipation = 10;
    kUnavailable = 11;
    kFailed = 12;
  }

  bitmap CancelControlBitmap : bitmap16 {
    kRandomEnd = 0x1;
  }

  bitmap DeviceClassBitmap : bitmap32 {
    kHVAC = 0x1;
    kStripHeater = 0x2;
    kWaterHeater = 0x4;
    kPoolPump = 0x8;
    kSmartAppliance = 0x10;
    kIrrigationPump = 0x20;
    kCommercialLoad = 0x40;
    kResidentialLoad = 0x80;
    kExteriorLighting = 0x100;
    kInteriorLighting = 0x200;
    kEV = 0x400;
    kGenerationSystem = 0x800;
    kSmartInverter = 0x1000;
    kEVSE = 0x2000;
    kRESU = 0x4000;
    kEMS = 0x8000;
    kSEM = 0x10000;
  }

  bitmap EventControlBitmap : bitmap16 {
    kRandomStart = 0x1;
  }

  bitmap EventTransitionControlBitmap : bitmap16 {
    kRandomDuration = 0x1;
    kIgnoreOptOut = 0x2;
  }

  bitmap Feature : bitmap32 {
    kEnrollmentGroups = 0x1;
    kTemperatureOffset = 0x2;
    kTemperatureSetpoint = 0x4;
    kLoadAdjustment = 0x8;
    kDutyCycle = 0x10;
    kPowerSavings = 0x20;
    kHeatingSource = 0x40;
  }

  struct HeatingSourceControlStruct {
    HeatingSourceEnum heatingSource = 0;
  }

  struct PowerSavingsControlStruct {
    percent powerSavings = 0;
  }

  struct DutyCycleControlStruct {
    percent dutyCycle = 0;
  }

  struct AverageLoadControlStruct {
    int8s loadAdjustment = 0;
  }

  struct TemperatureControlStruct {
    optional nullable int16u coolingTempOffset = 0;
    optional nullable int16u heatingtTempOffset = 1;
    optional nullable temperature coolingTempSetpoint = 2;
    optional nullable temperature heatingTempSetpoint = 3;
  }

  struct LoadControlEventTransitionStruct {
    int16u duration = 0;
    EventTransitionControlBitmap control = 1;
    optional TemperatureControlStruct temperatureControl = 2;
    optional AverageLoadControlStruct averageLoadControl = 3;
    optional DutyCycleControlStruct dutyCycleControl = 4;
    optional PowerSavingsControlStruct powerSavingsControl = 5;
    optional HeatingSourceControlStruct heatingSourceControl = 6;
  }

  struct LoadControlEventStruct {
    octet_string<16> eventID = 0;
    nullable octet_string<16> programID = 1;
    EventControlBitmap control = 2;
    DeviceClassBitmap deviceClass = 3;
    optional int8u enrollmentGroup = 4;
    CriticalityLevelEnum criticality = 5;
    nullable epoch_s startTime = 6;
    LoadControlEventTransitionStruct transitions[] = 7;
  }

  struct LoadControlProgramStruct {
    octet_string<16> programID = 0;
    long_char_string<32> name = 1;
    nullable int8u enrollmentGroup = 2;
    nullable int8u randomStartMinutes = 3;
    nullable int8u randomDurationMinutes = 4;
  }

  info event LoadControlEventStatusChange = 0 {
    octet_string eventID = 0;
    nullable int8u transitionIndex = 1;
    LoadControlEventStatusEnum status = 2;
    CriticalityLevelEnum criticality = 3;
    EventControlBitmap control = 4;
    optional nullable TemperatureControlStruct temperatureControl = 5;
    optional nullable AverageLoadControlStruct averageLoadControl = 6;
    optional nullable DutyCycleControlStruct dutyCycleControl = 7;
    optional nullable PowerSavingsControlStruct powerSavingsControl = 8;
    optional nullable HeatingSourceControlStruct heatingSourceControl = 9;
  }

  readonly attribute LoadControlProgramStruct loadControlPrograms[] = 0;
  readonly attribute int8u numberOfLoadControlPrograms = 1;
  readonly attribute LoadControlEventStruct events[] = 2;
  readonly attribute LoadControlEventStruct activeEvents[] = 3;
  readonly attribute int8u numberOfEventsPerProgram = 4;
  readonly attribute int8u numberOfTransitions = 5;
  attribute access(write: manage) int8u defaultRandomStart = 6;
  attribute access(write: manage) int8u defaultRandomDuration = 7;
  readonly attribute command_id generatedCommandList[] = 65528;
  readonly attribute command_id acceptedCommandList[] = 65529;
  readonly attribute event_id eventList[] = 65530;
  readonly attribute attrib_id attributeList[] = 65531;
  readonly attribute bitmap32 featureMap = 65532;
  readonly attribute int16u clusterRevision = 65533;

  request struct RegisterLoadControlProgramRequestRequest {
    LoadControlProgramStruct loadControlProgram = 0;
  }

  request struct UnregisterLoadControlProgramRequestRequest {
    octet_string<16> loadControlProgramID = 0;
  }

  request struct AddLoadControlEventRequestRequest {
    LoadControlEventStruct event = 0;
  }

  request struct RemoveLoadControlEventRequestRequest {
    octet_string<16> eventID = 0;
    CancelControlBitmap cancelControl = 1;
  }

  /** Upon receipt, this SHALL insert a new LoadControlProgramStruct into LoadControlPrograms, or if the ProgramID matches an existing LoadControlProgramStruct, then the provider SHALL be updated with the provided values. */
  command RegisterLoadControlProgramRequest(RegisterLoadControlProgramRequestRequest): DefaultSuccess = 0;
  /** Upon receipt, this SHALL remove a the LoadControlProgramStruct from LoadControlPrograms with the matching ProgramID. */
  command UnregisterLoadControlProgramRequest(UnregisterLoadControlProgramRequestRequest): DefaultSuccess = 1;
  /** On receipt of the AddLoadControlEventsRequest command, the server SHALL add a load control event. */
  command AddLoadControlEventRequest(AddLoadControlEventRequestRequest): DefaultSuccess = 2;
  /** Upon receipt, this SHALL remove the LoadControlEventStruct with the matching EventID from LoadEventPrograms. */
  command RemoveLoadControlEventRequest(RemoveLoadControlEventRequestRequest): DefaultSuccess = 3;
  /** Upon receipt, this SHALL clear all the load control events. */
  command ClearLoadControlEventsRequest(): DefaultSuccess = 4;
}

/** This cluster provides an interface for passing messages to be presented by a device. */
provisional cluster Messages = 151 {
  revision 3;

  enum FutureMessagePreferenceEnum : enum8 {
    kAllowed = 0;
    kIncreased = 1;
    kReduced = 2;
    kDisallowed = 3;
    kBanned = 4;
  }

  enum MessagePriorityEnum : enum8 {
    kLow = 0;
    kMedium = 1;
    kHigh = 2;
    kCritical = 3;
  }

  bitmap Feature : bitmap32 {
    kReceivedConfirmation = 0x1;
    kConfirmationResponse = 0x2;
    kConfirmationReply = 0x4;
    kProtectedMessages = 0x8;
  }

  bitmap MessageControlBitmap : bitmap8 {
    kConfirmationRequired = 0x1;
    kResponseRequired = 0x2;
    kReplyMessage = 0x4;
    kMessageConfirmed = 0x8;
    kMessageProtected = 0x10;
  }

  struct MessageResponseOptionStruct {
    optional int32u messageResponseID = 0;
    optional char_string<32> label = 1;
  }

  struct MessageStruct {
    octet_string<16> messageID = 0;
    MessagePriorityEnum priority = 1;
    MessageControlBitmap messageControl = 2;
    nullable epoch_s startTime = 3;
    nullable int64u duration = 4;
    char_string<256> messageText = 5;
    optional MessageResponseOptionStruct responses[] = 6;
  }

  info event MessageQueued = 0 {
    octet_string messageID = 0;
  }

  info event MessagePresented = 1 {
    octet_string messageID = 0;
  }

  info event MessageComplete = 2 {
    octet_string messageID = 0;
    optional nullable int32u responseID = 1;
    optional nullable char_string reply = 2;
    nullable FutureMessagePreferenceEnum futureMessagesPreference = 3;
  }

  readonly attribute MessageStruct messages[] = 0;
  readonly attribute octet_string activeMessageIDs[] = 1;
  readonly attribute command_id generatedCommandList[] = 65528;
  readonly attribute command_id acceptedCommandList[] = 65529;
  readonly attribute event_id eventList[] = 65530;
  readonly attribute attrib_id attributeList[] = 65531;
  readonly attribute bitmap32 featureMap = 65532;
  readonly attribute int16u clusterRevision = 65533;

  request struct PresentMessagesRequestRequest {
    octet_string<16> messageID = 0;
    MessagePriorityEnum priority = 1;
    MessageControlBitmap messageControl = 2;
    nullable epoch_s startTime = 3;
    nullable int64u duration = 4;
    char_string<256> messageText = 5;
    optional MessageResponseOptionStruct responses[] = 6;
  }

  request struct CancelMessagesRequestRequest {
    octet_string messageIDs[] = 0;
  }

  /** Command for requesting messages be presented */
  fabric command PresentMessagesRequest(PresentMessagesRequestRequest): DefaultSuccess = 0;
  /** Command for cancelling message present requests */
  fabric command CancelMessagesRequest(CancelMessagesRequestRequest): DefaultSuccess = 1;
}

/** This cluster allows a client to manage the power draw of a device. An example of such a client could be an Energy Management System (EMS) which controls an Energy Smart Appliance (ESA). */
provisional cluster DeviceEnergyManagement = 152 {
  revision 4;

  enum AdjustmentCauseEnum : enum8 {
    kLocalOptimization = 0;
    kGridOptimization = 1;
  }

  enum CauseEnum : enum8 {
    kNormalCompletion = 0;
    kOffline = 1;
    kFault = 2;
    kUserOptOut = 3;
    kCancelled = 4;
  }

  enum CostTypeEnum : enum8 {
    kFinancial = 0;
    kGHGEmissions = 1;
    kComfort = 2;
    kTemperature = 3;
  }

  enum ESAStateEnum : enum8 {
    kOffline = 0;
    kOnline = 1;
    kFault = 2;
    kPowerAdjustActive = 3;
    kPaused = 4;
  }

  enum ESATypeEnum : enum8 {
    kEVSE = 0;
    kSpaceHeating = 1;
    kWaterHeating = 2;
    kSpaceCooling = 3;
    kSpaceHeatingCooling = 4;
    kBatteryStorage = 5;
    kSolarPV = 6;
    kFridgeFreezer = 7;
    kWashingMachine = 8;
    kDishwasher = 9;
    kCooking = 10;
    kHomeWaterPump = 11;
    kIrrigationWaterPump = 12;
    kPoolPump = 13;
    kOther = 255;
  }

  enum ForecastUpdateReasonEnum : enum8 {
    kInternalOptimization = 0;
    kLocalOptimization = 1;
    kGridOptimization = 2;
  }

  enum OptOutStateEnum : enum8 {
    kNoOptOut = 0;
    kLocalOptOut = 1;
    kGridOptOut = 2;
    kOptOut = 3;
  }

  enum PowerAdjustReasonEnum : enum8 {
    kNoAdjustment = 0;
    kLocalOptimizationAdjustment = 1;
    kGridOptimizationAdjustment = 2;
  }

  bitmap Feature : bitmap32 {
    kPowerAdjustment = 0x1;
    kPowerForecastReporting = 0x2;
    kStateForecastReporting = 0x4;
    kStartTimeAdjustment = 0x8;
    kPausable = 0x10;
    kForecastAdjustment = 0x20;
    kConstraintBasedAdjustment = 0x40;
  }

  struct CostStruct {
    CostTypeEnum costType = 0;
    int32s value = 1;
    int8u decimalPoints = 2;
    optional int16u currency = 3;
  }

  struct PowerAdjustStruct {
    power_mw minPower = 0;
    power_mw maxPower = 1;
    elapsed_s minDuration = 2;
    elapsed_s maxDuration = 3;
  }

  struct PowerAdjustCapabilityStruct {
    nullable PowerAdjustStruct powerAdjustCapability[] = 0;
    PowerAdjustReasonEnum cause = 1;
  }

  struct SlotStruct {
    elapsed_s minDuration = 0;
    elapsed_s maxDuration = 1;
    elapsed_s defaultDuration = 2;
    elapsed_s elapsedSlotTime = 3;
    elapsed_s remainingSlotTime = 4;
    optional boolean slotIsPausable = 5;
    optional elapsed_s minPauseDuration = 6;
    optional elapsed_s maxPauseDuration = 7;
    optional int16u manufacturerESAState = 8;
    optional power_mw nominalPower = 9;
    optional power_mw minPower = 10;
    optional power_mw maxPower = 11;
    optional energy_mwh nominalEnergy = 12;
    optional CostStruct costs[] = 13;
    optional power_mw minPowerAdjustment = 14;
    optional power_mw maxPowerAdjustment = 15;
    optional elapsed_s minDurationAdjustment = 16;
    optional elapsed_s maxDurationAdjustment = 17;
  }

  struct ForecastStruct {
    int32u forecastID = 0;
    nullable int16u activeSlotNumber = 1;
    epoch_s startTime = 2;
    epoch_s endTime = 3;
    optional nullable epoch_s earliestStartTime = 4;
    optional epoch_s latestEndTime = 5;
    boolean isPausable = 6;
    SlotStruct slots[] = 7;
    ForecastUpdateReasonEnum forecastUpdateReason = 8;
  }

  struct ConstraintsStruct {
    epoch_s startTime = 0;
    elapsed_s duration = 1;
    optional power_mw nominalPower = 2;
    optional energy_mwh maximumEnergy = 3;
    optional int8s loadControl = 4;
  }

  struct SlotAdjustmentStruct {
    int8u slotIndex = 0;
    optional power_mw nominalPower = 1;
    elapsed_s duration = 2;
  }

  info event PowerAdjustStart = 0 {
  }

  info event PowerAdjustEnd = 1 {
    CauseEnum cause = 0;
    elapsed_s duration = 1;
    energy_mwh energyUse = 2;
  }

  info event Paused = 2 {
  }

  info event Resumed = 3 {
    CauseEnum cause = 0;
  }

  readonly attribute ESATypeEnum ESAType = 0;
  readonly attribute boolean ESACanGenerate = 1;
  readonly attribute ESAStateEnum ESAState = 2;
  readonly attribute power_mw absMinPower = 3;
  readonly attribute power_mw absMaxPower = 4;
  readonly attribute optional nullable PowerAdjustCapabilityStruct powerAdjustmentCapability = 5;
  readonly attribute optional nullable ForecastStruct forecast = 6;
  readonly attribute optional OptOutStateEnum optOutState = 7;
  readonly attribute command_id generatedCommandList[] = 65528;
  readonly attribute command_id acceptedCommandList[] = 65529;
  readonly attribute event_id eventList[] = 65530;
  readonly attribute attrib_id attributeList[] = 65531;
  readonly attribute bitmap32 featureMap = 65532;
  readonly attribute int16u clusterRevision = 65533;

  request struct PowerAdjustRequestRequest {
    power_mw power = 0;
    elapsed_s duration = 1;
    AdjustmentCauseEnum cause = 2;
  }

  request struct StartTimeAdjustRequestRequest {
    epoch_s requestedStartTime = 0;
    AdjustmentCauseEnum cause = 1;
  }

  request struct PauseRequestRequest {
    elapsed_s duration = 0;
    AdjustmentCauseEnum cause = 1;
  }

  request struct ModifyForecastRequestRequest {
    int32u forecastID = 0;
    SlotAdjustmentStruct slotAdjustments[] = 1;
    AdjustmentCauseEnum cause = 2;
  }

  request struct RequestConstraintBasedForecastRequest {
    ConstraintsStruct constraints[] = 0;
    AdjustmentCauseEnum cause = 1;
  }

  /** Allows a client to request an adjustment in the power consumption of an ESA for a specified duration. */
  command PowerAdjustRequest(PowerAdjustRequestRequest): DefaultSuccess = 0;
  /** Allows a client to cancel an ongoing PowerAdjustmentRequest operation. */
  command CancelPowerAdjustRequest(): DefaultSuccess = 1;
  /** Allows a client to adjust the start time of a Forecast sequence that has not yet started operation (i.e. where the current Forecast StartTime is in the future). */
  command StartTimeAdjustRequest(StartTimeAdjustRequestRequest): DefaultSuccess = 2;
  /** Allows a client to temporarily pause an operation and reduce the ESAs energy demand. */
  command PauseRequest(PauseRequestRequest): DefaultSuccess = 3;
  /** Allows a client to cancel the PauseRequest command and enable earlier resumption of operation. */
  command ResumeRequest(): DefaultSuccess = 4;
  /** Allows a client to modify a Forecast within the limits allowed by the ESA. */
  command ModifyForecastRequest(ModifyForecastRequestRequest): DefaultSuccess = 5;
  /** Allows a client to ask the ESA to recompute its Forecast based on power and time constraints. */
  command RequestConstraintBasedForecast(RequestConstraintBasedForecastRequest): DefaultSuccess = 6;
  /** Allows a client to request cancellation of a previous adjustment request in a StartTimeAdjustRequest, ModifyForecastRequest or RequestConstraintBasedForecast command. */
  command CancelRequest(): DefaultSuccess = 7;
}

/** Electric Vehicle Supply Equipment (EVSE) is equipment used to charge an Electric Vehicle (EV) or Plug-In Hybrid Electric Vehicle. This cluster provides an interface to the functionality of Electric Vehicle Supply Equipment (EVSE) management. */
cluster EnergyEvse = 153 {
  revision 3;

  enum EnergyTransferStoppedReasonEnum : enum8 {
    kEVStopped = 0;
    kEVSEStopped = 1;
    kOther = 2;
  }

  enum FaultStateEnum : enum8 {
    kNoError = 0;
    kMeterFailure = 1;
    kOverVoltage = 2;
    kUnderVoltage = 3;
    kOverCurrent = 4;
    kContactWetFailure = 5;
    kContactDryFailure = 6;
    kGroundFault = 7;
    kPowerLoss = 8;
    kPowerQuality = 9;
    kPilotShortCircuit = 10;
    kEmergencyStop = 11;
    kEVDisconnected = 12;
    kWrongPowerSupply = 13;
    kLiveNeutralSwap = 14;
    kOverTemperature = 15;
    kOther = 255;
  }

  enum StateEnum : enum8 {
    kNotPluggedIn = 0;
    kPluggedInNoDemand = 1;
    kPluggedInDemand = 2;
    kPluggedInCharging = 3;
    kPluggedInDischarging = 4;
    kSessionEnding = 5;
    kFault = 6;
  }

  enum SupplyStateEnum : enum8 {
    kDisabled = 0;
    kChargingEnabled = 1;
    kDischargingEnabled = 2;
    kDisabledError = 3;
    kDisabledDiagnostics = 4;
    kEnabled = 5;
  }

  bitmap Feature : bitmap32 {
    kChargingPreferences = 0x1;
    kSoCReporting = 0x2;
    kPlugAndCharge = 0x4;
    kRFID = 0x8;
    kV2X = 0x10;
  }

  bitmap TargetDayOfWeekBitmap : bitmap8 {
    kSunday = 0x1;
    kMonday = 0x2;
    kTuesday = 0x4;
    kWednesday = 0x8;
    kThursday = 0x10;
    kFriday = 0x20;
    kSaturday = 0x40;
  }

  struct ChargingTargetStruct {
    int16u targetTimeMinutesPastMidnight = 0;
    optional percent targetSoC = 1;
    optional energy_mwh addedEnergy = 2;
  }

  struct ChargingTargetScheduleStruct {
    TargetDayOfWeekBitmap dayOfWeekForSequence = 0;
    ChargingTargetStruct chargingTargets[] = 1;
  }

  info event EVConnected = 0 {
    int32u sessionID = 0;
  }

  info event EVNotDetected = 1 {
    int32u sessionID = 0;
    StateEnum state = 1;
    elapsed_s sessionDuration = 2;
    energy_mwh sessionEnergyCharged = 3;
    optional energy_mwh sessionEnergyDischarged = 4;
  }

  info event EnergyTransferStarted = 2 {
    int32u sessionID = 0;
    StateEnum state = 1;
    amperage_ma maximumCurrent = 2;
    optional amperage_ma maximumDischargeCurrent = 3;
  }

  info event EnergyTransferStopped = 3 {
    int32u sessionID = 0;
    StateEnum state = 1;
    EnergyTransferStoppedReasonEnum reason = 2;
    energy_mwh energyTransferred = 4;
    optional energy_mwh energyDischarged = 5;
  }

  critical event Fault = 4 {
    nullable int32u sessionID = 0;
    StateEnum state = 1;
    FaultStateEnum faultStatePreviousState = 2;
    FaultStateEnum faultStateCurrentState = 4;
  }

  info event RFID = 5 {
    octet_string uid = 0;
  }

  readonly attribute nullable StateEnum state = 0;
  readonly attribute SupplyStateEnum supplyState = 1;
  readonly attribute FaultStateEnum faultState = 2;
  readonly attribute nullable epoch_s chargingEnabledUntil = 3;
  readonly attribute optional nullable epoch_s dischargingEnabledUntil = 4;
  readonly attribute amperage_ma circuitCapacity = 5;
  readonly attribute amperage_ma minimumChargeCurrent = 6;
  readonly attribute amperage_ma maximumChargeCurrent = 7;
  readonly attribute optional amperage_ma maximumDischargeCurrent = 8;
  attribute access(write: manage) optional amperage_ma userMaximumChargeCurrent = 9;
  attribute access(write: manage) optional elapsed_s randomizationDelayWindow = 10;
  readonly attribute optional nullable epoch_s nextChargeStartTime = 35;
  readonly attribute optional nullable epoch_s nextChargeTargetTime = 36;
  readonly attribute optional nullable energy_mwh nextChargeRequiredEnergy = 37;
  readonly attribute optional nullable percent nextChargeTargetSoC = 38;
  attribute access(write: manage) optional nullable int16u approximateEVEfficiency = 39;
  readonly attribute optional nullable percent stateOfCharge = 48;
  readonly attribute optional nullable energy_mwh batteryCapacity = 49;
  readonly attribute optional nullable char_string<32> vehicleID = 50;
  readonly attribute nullable int32u sessionID = 64;
  readonly attribute nullable elapsed_s sessionDuration = 65;
  readonly attribute nullable energy_mwh sessionEnergyCharged = 66;
  readonly attribute optional nullable energy_mwh sessionEnergyDischarged = 67;
  readonly attribute command_id generatedCommandList[] = 65528;
  readonly attribute command_id acceptedCommandList[] = 65529;
  readonly attribute event_id eventList[] = 65530;
  readonly attribute attrib_id attributeList[] = 65531;
  readonly attribute bitmap32 featureMap = 65532;
  readonly attribute int16u clusterRevision = 65533;

  response struct GetTargetsResponse = 0 {
    ChargingTargetScheduleStruct chargingTargetSchedules[] = 0;
  }

  request struct EnableChargingRequest {
    nullable epoch_s chargingEnabledUntil = 0;
    amperage_ma minimumChargeCurrent = 1;
    amperage_ma maximumChargeCurrent = 2;
  }

  request struct EnableDischargingRequest {
    nullable epoch_s dischargingEnabledUntil = 0;
    amperage_ma maximumDischargeCurrent = 1;
  }

  request struct SetTargetsRequest {
    ChargingTargetScheduleStruct chargingTargetSchedules[] = 0;
  }

  /** Allows a client to disable the EVSE from charging and discharging. */
  timed command Disable(): DefaultSuccess = 1;
  /** This command allows a client to enable the EVSE to charge an EV, and to provide or update the maximum and minimum charge current. */
  timed command EnableCharging(EnableChargingRequest): DefaultSuccess = 2;
  /** Upon receipt, this SHALL allow a client to enable the discharge of an EV, and to provide or update the maximum discharge current. */
  timed command EnableDischarging(EnableDischargingRequest): DefaultSuccess = 3;
  /** Allows a client to put the EVSE into a self-diagnostics mode. */
  timed command StartDiagnostics(): DefaultSuccess = 4;
  /** Allows a client to set the user specified charging targets. */
  timed command SetTargets(SetTargetsRequest): DefaultSuccess = 5;
  /** Allows a client to retrieve the current set of charging targets. */
  timed command GetTargets(): GetTargetsResponse = 6;
  /** Allows a client to clear all stored charging targets. */
  timed command ClearTargets(): DefaultSuccess = 7;
}

/** This cluster provides an interface to specify preferences for how devices should consume energy. */
provisional cluster EnergyPreference = 155 {
  revision 1;

  enum EnergyPriorityEnum : enum8 {
    kComfort = 0;
    kSpeed = 1;
    kEfficiency = 2;
    kWaterConsumption = 3;
  }

  bitmap Feature : bitmap32 {
    kEnergyBalance = 0x1;
    kLowPowerModeSensitivity = 0x2;
  }

  struct BalanceStruct {
    percent step = 0;
    optional char_string<64> label = 1;
  }

  readonly attribute optional BalanceStruct energyBalances[] = 0;
  attribute optional int8u currentEnergyBalance = 1;
  readonly attribute optional EnergyPriorityEnum energyPriorities[] = 2;
  readonly attribute optional BalanceStruct lowPowerModeSensitivities[] = 3;
  attribute optional int8u currentLowPowerModeSensitivity = 4;
  readonly attribute command_id generatedCommandList[] = 65528;
  readonly attribute command_id acceptedCommandList[] = 65529;
  readonly attribute event_id eventList[] = 65530;
  readonly attribute attrib_id attributeList[] = 65531;
  readonly attribute bitmap32 featureMap = 65532;
  readonly attribute int16u clusterRevision = 65533;
}

/** The Power Topology Cluster provides a mechanism for expressing how power is flowing between endpoints. */
cluster PowerTopology = 156 {
  revision 1;

  bitmap Feature : bitmap32 {
    kNodeTopology = 0x1;
    kTreeTopology = 0x2;
    kSetTopology = 0x4;
    kDynamicPowerFlow = 0x8;
  }

  readonly attribute optional endpoint_no availableEndpoints[] = 0;
  readonly attribute optional endpoint_no activeEndpoints[] = 1;
  readonly attribute command_id generatedCommandList[] = 65528;
  readonly attribute command_id acceptedCommandList[] = 65529;
  readonly attribute event_id eventList[] = 65530;
  readonly attribute attrib_id attributeList[] = 65531;
  readonly attribute bitmap32 featureMap = 65532;
  readonly attribute int16u clusterRevision = 65533;
}

/** Attributes and commands for selecting a mode from a list of supported options. */
cluster EnergyEvseMode = 157 {
  revision 2;

  enum ModeTag : enum16 {
    kAuto = 0;
    kQuick = 1;
    kQuiet = 2;
    kLowNoise = 3;
    kLowEnergy = 4;
    kVacation = 5;
    kMin = 6;
    kMax = 7;
    kNight = 8;
    kDay = 9;
    kManual = 16384;
    kTimeOfUse = 16385;
    kSolarCharging = 16386;
    kV2X = 16387;
  }

  bitmap Feature : bitmap32 {
    kOnOff = 0x1;
  }

  shared struct ModeTagStruct {
    optional vendor_id mfgCode = 0;
    enum16 value = 1;
  }

  shared struct ModeOptionStruct {
    char_string<64> label = 0;
    int8u mode = 1;
    ModeTagStruct modeTags[] = 2;
  }

  readonly attribute ModeOptionStruct supportedModes[] = 0;
  readonly attribute int8u currentMode = 1;
  readonly attribute command_id generatedCommandList[] = 65528;
  readonly attribute command_id acceptedCommandList[] = 65529;
  readonly attribute event_id eventList[] = 65530;
  readonly attribute attrib_id attributeList[] = 65531;
  readonly attribute bitmap32 featureMap = 65532;
  readonly attribute int16u clusterRevision = 65533;

  request struct ChangeToModeRequest {
    int8u newMode = 0;
  }

  response struct ChangeToModeResponse = 1 {
    enum8 status = 0;
    optional char_string<64> statusText = 1;
  }

  /** This command is used to change device modes. */
  command ChangeToMode(ChangeToModeRequest): ChangeToModeResponse = 0;
}

/** Attributes and commands for selecting a mode from a list of supported options. */
cluster WaterHeaterMode = 158 {
  revision 1;

  enum ModeTag : enum16 {
    kAuto = 0;
    kQuick = 1;
    kQuiet = 2;
    kLowNoise = 3;
    kLowEnergy = 4;
    kVacation = 5;
    kMin = 6;
    kMax = 7;
    kNight = 8;
    kDay = 9;
    kOff = 16384;
    kManual = 16385;
    kTimed = 16386;
  }

  bitmap Feature : bitmap32 {
    kOnOff = 0x1;
  }

  shared struct ModeTagStruct {
    optional vendor_id mfgCode = 0;
    enum16 value = 1;
  }

  shared struct ModeOptionStruct {
    char_string<64> label = 0;
    int8u mode = 1;
    ModeTagStruct modeTags[] = 2;
  }

  readonly attribute ModeOptionStruct supportedModes[] = 0;
  readonly attribute int8u currentMode = 1;
  readonly attribute command_id generatedCommandList[] = 65528;
  readonly attribute command_id acceptedCommandList[] = 65529;
  readonly attribute event_id eventList[] = 65530;
  readonly attribute attrib_id attributeList[] = 65531;
  readonly attribute bitmap32 featureMap = 65532;
  readonly attribute int16u clusterRevision = 65533;

  request struct ChangeToModeRequest {
    int8u newMode = 0;
  }

  response struct ChangeToModeResponse = 1 {
    enum8 status = 0;
    optional char_string<64> statusText = 1;
  }

  /** This command is used to change device modes. */
  command ChangeToMode(ChangeToModeRequest): ChangeToModeResponse = 0;
}

/** Attributes and commands for selecting a mode from a list of supported options. */
provisional cluster DeviceEnergyManagementMode = 159 {
  revision 2;

  enum ModeTag : enum16 {
    kAuto = 0;
    kQuick = 1;
    kQuiet = 2;
    kLowNoise = 3;
    kLowEnergy = 4;
    kVacation = 5;
    kMin = 6;
    kMax = 7;
    kNight = 8;
    kDay = 9;
    kNoOptimization = 16384;
    kDeviceOptimization = 16385;
    kLocalOptimization = 16386;
    kGridOptimization = 16387;
  }

  bitmap Feature : bitmap32 {
    kOnOff = 0x1;
  }

  shared struct ModeTagStruct {
    optional vendor_id mfgCode = 0;
    enum16 value = 1;
  }

  shared struct ModeOptionStruct {
    char_string<64> label = 0;
    int8u mode = 1;
    ModeTagStruct modeTags[] = 2;
  }

  readonly attribute ModeOptionStruct supportedModes[] = 0;
  readonly attribute int8u currentMode = 1;
  readonly attribute command_id generatedCommandList[] = 65528;
  readonly attribute command_id acceptedCommandList[] = 65529;
  readonly attribute event_id eventList[] = 65530;
  readonly attribute attrib_id attributeList[] = 65531;
  readonly attribute bitmap32 featureMap = 65532;
  readonly attribute int16u clusterRevision = 65533;

  request struct ChangeToModeRequest {
    int8u newMode = 0;
  }

  response struct ChangeToModeResponse = 1 {
    enum8 status = 0;
    optional char_string<64> statusText = 1;
  }

  /** This command is used to change device modes. */
  command ChangeToMode(ChangeToModeRequest): ChangeToModeResponse = 0;
}

/** An interface to a generic way to secure a door */
cluster DoorLock = 257 {
  revision 7;

  enum AlarmCodeEnum : enum8 {
    kLockJammed = 0;
    kLockFactoryReset = 1;
    kLockRadioPowerCycled = 3;
    kWrongCodeEntryLimit = 4;
    kFrontEsceutcheonRemoved = 5;
    kDoorForcedOpen = 6;
    kDoorAjar = 7;
    kForcedUser = 8;
  }

  enum CredentialRuleEnum : enum8 {
    kSingle = 0;
    kDual = 1;
    kTri = 2;
  }

  enum CredentialTypeEnum : enum8 {
    kProgrammingPIN = 0;
    kPIN = 1;
    kRFID = 2;
    kFingerprint = 3;
    kFingerVein = 4;
    kFace = 5;
    kAliroCredentialIssuerKey = 6;
    kAliroEvictableEndpointKey = 7;
    kAliroNonEvictableEndpointKey = 8;
  }

  enum DataOperationTypeEnum : enum8 {
    kAdd = 0;
    kClear = 1;
    kModify = 2;
  }

  enum DlLockState : enum8 {
    kNotFullyLocked = 0;
    kLocked = 1;
    kUnlocked = 2;
    kUnlatched = 3;
  }

  enum DlLockType : enum8 {
    kDeadBolt = 0;
    kMagnetic = 1;
    kOther = 2;
    kMortise = 3;
    kRim = 4;
    kLatchBolt = 5;
    kCylindricalLock = 6;
    kTubularLock = 7;
    kInterconnectedLock = 8;
    kDeadLatch = 9;
    kDoorFurniture = 10;
    kEurocylinder = 11;
  }

  enum DlStatus : enum8 {
    kSuccess = 0;
    kFailure = 1;
    kDuplicate = 2;
    kOccupied = 3;
    kInvalidField = 133;
    kResourceExhausted = 137;
    kNotFound = 139;
  }

  enum DoorLockOperationEventCode : enum8 {
    kUnknownOrMfgSpecific = 0;
    kLock = 1;
    kUnlock = 2;
    kLockInvalidPinOrId = 3;
    kLockInvalidSchedule = 4;
    kUnlockInvalidPinOrId = 5;
    kUnlockInvalidSchedule = 6;
    kOneTouchLock = 7;
    kKeyLock = 8;
    kKeyUnlock = 9;
    kAutoLock = 10;
    kScheduleLock = 11;
    kScheduleUnlock = 12;
    kManualLock = 13;
    kManualUnlock = 14;
  }

  enum DoorLockProgrammingEventCode : enum8 {
    kUnknownOrMfgSpecific = 0;
    kMasterCodeChanged = 1;
    kPinAdded = 2;
    kPinDeleted = 3;
    kPinChanged = 4;
    kIdAdded = 5;
    kIdDeleted = 6;
  }

  enum DoorLockSetPinOrIdStatus : enum8 {
    kSuccess = 0;
    kGeneralFailure = 1;
    kMemoryFull = 2;
    kDuplicateCodeError = 3;
  }

  enum DoorLockUserStatus : enum8 {
    kAvailable = 0;
    kOccupiedEnabled = 1;
    kOccupiedDisabled = 3;
    kNotSupported = 255;
  }

  enum DoorLockUserType : enum8 {
    kUnrestricted = 0;
    kYearDayScheduleUser = 1;
    kWeekDayScheduleUser = 2;
    kMasterUser = 3;
    kNonAccessUser = 4;
    kNotSupported = 255;
  }

  enum DoorStateEnum : enum8 {
    kDoorOpen = 0;
    kDoorClosed = 1;
    kDoorJammed = 2;
    kDoorForcedOpen = 3;
    kDoorUnspecifiedError = 4;
    kDoorAjar = 5;
  }

  enum LockDataTypeEnum : enum8 {
    kUnspecified = 0;
    kProgrammingCode = 1;
    kUserIndex = 2;
    kWeekDaySchedule = 3;
    kYearDaySchedule = 4;
    kHolidaySchedule = 5;
    kPIN = 6;
    kRFID = 7;
    kFingerprint = 8;
    kFingerVein = 9;
    kFace = 10;
    kAliroCredentialIssuerKey = 11;
    kAliroEvictableEndpointKey = 12;
    kAliroNonEvictableEndpointKey = 13;
  }

  enum LockOperationTypeEnum : enum8 {
    kLock = 0;
    kUnlock = 1;
    kNonAccessUserEvent = 2;
    kForcedUserEvent = 3;
    kUnlatch = 4;
  }

  enum OperatingModeEnum : enum8 {
    kNormal = 0;
    kVacation = 1;
    kPrivacy = 2;
    kNoRemoteLockUnlock = 3;
    kPassage = 4;
  }

  enum OperationErrorEnum : enum8 {
    kUnspecified = 0;
    kInvalidCredential = 1;
    kDisabledUserDenied = 2;
    kRestricted = 3;
    kInsufficientBattery = 4;
  }

  enum OperationSourceEnum : enum8 {
    kUnspecified = 0;
    kManual = 1;
    kProprietaryRemote = 2;
    kKeypad = 3;
    kAuto = 4;
    kButton = 5;
    kSchedule = 6;
    kRemote = 7;
    kRFID = 8;
    kBiometric = 9;
    kAliro = 10;
  }

  enum UserStatusEnum : enum8 {
    kAvailable = 0;
    kOccupiedEnabled = 1;
    kOccupiedDisabled = 3;
  }

  enum UserTypeEnum : enum8 {
    kUnrestrictedUser = 0;
    kYearDayScheduleUser = 1;
    kWeekDayScheduleUser = 2;
    kProgrammingUser = 3;
    kNonAccessUser = 4;
    kForcedUser = 5;
    kDisposableUser = 6;
    kExpiringUser = 7;
    kScheduleRestrictedUser = 8;
    kRemoteOnlyUser = 9;
  }

  bitmap DaysMaskMap : bitmap8 {
    kSunday = 0x1;
    kMonday = 0x2;
    kTuesday = 0x4;
    kWednesday = 0x8;
    kThursday = 0x10;
    kFriday = 0x20;
    kSaturday = 0x40;
  }

  bitmap DlCredentialRuleMask : bitmap8 {
    kSingle = 0x1;
    kDual = 0x2;
    kTri = 0x4;
  }

  bitmap DlCredentialRulesSupport : bitmap8 {
    kSingle = 0x1;
    kDual = 0x2;
    kTri = 0x4;
  }

  bitmap DlDefaultConfigurationRegister : bitmap16 {
    kEnableLocalProgrammingEnabled = 0x1;
    kKeypadInterfaceDefaultAccessEnabled = 0x2;
    kRemoteInterfaceDefaultAccessIsEnabled = 0x4;
    kSoundEnabled = 0x20;
    kAutoRelockTimeSet = 0x40;
    kLEDSettingsSet = 0x80;
  }

  bitmap DlKeypadOperationEventMask : bitmap16 {
    kUnknown = 0x1;
    kLock = 0x2;
    kUnlock = 0x4;
    kLockInvalidPIN = 0x8;
    kLockInvalidSchedule = 0x10;
    kUnlockInvalidCode = 0x20;
    kUnlockInvalidSchedule = 0x40;
    kNonAccessUserOpEvent = 0x80;
  }

  bitmap DlKeypadProgrammingEventMask : bitmap16 {
    kUnknown = 0x1;
    kProgrammingPINChanged = 0x2;
    kPINAdded = 0x4;
    kPINCleared = 0x8;
    kPINChanged = 0x10;
  }

  bitmap DlLocalProgrammingFeatures : bitmap8 {
    kAddUsersCredentialsSchedulesLocally = 0x1;
    kModifyUsersCredentialsSchedulesLocally = 0x2;
    kClearUsersCredentialsSchedulesLocally = 0x4;
    kAdjustLockSettingsLocally = 0x8;
  }

  bitmap DlManualOperationEventMask : bitmap16 {
    kUnknown = 0x1;
    kThumbturnLock = 0x2;
    kThumbturnUnlock = 0x4;
    kOneTouchLock = 0x8;
    kKeyLock = 0x10;
    kKeyUnlock = 0x20;
    kAutoLock = 0x40;
    kScheduleLock = 0x80;
    kScheduleUnlock = 0x100;
    kManualLock = 0x200;
    kManualUnlock = 0x400;
  }

  bitmap DlRFIDOperationEventMask : bitmap16 {
    kUnknown = 0x1;
    kLock = 0x2;
    kUnlock = 0x4;
    kLockInvalidRFID = 0x8;
    kLockInvalidSchedule = 0x10;
    kUnlockInvalidRFID = 0x20;
    kUnlockInvalidSchedule = 0x40;
  }

  bitmap DlRFIDProgrammingEventMask : bitmap16 {
    kUnknown = 0x1;
    kRFIDCodeAdded = 0x20;
    kRFIDCodeCleared = 0x40;
  }

  bitmap DlRemoteOperationEventMask : bitmap16 {
    kUnknown = 0x1;
    kLock = 0x2;
    kUnlock = 0x4;
    kLockInvalidCode = 0x8;
    kLockInvalidSchedule = 0x10;
    kUnlockInvalidCode = 0x20;
    kUnlockInvalidSchedule = 0x40;
  }

  bitmap DlRemoteProgrammingEventMask : bitmap16 {
    kUnknown = 0x1;
    kProgrammingPINChanged = 0x2;
    kPINAdded = 0x4;
    kPINCleared = 0x8;
    kPINChanged = 0x10;
    kRFIDCodeAdded = 0x20;
    kRFIDCodeCleared = 0x40;
  }

  bitmap DlSupportedOperatingModes : bitmap16 {
    kNormal = 0x1;
    kVacation = 0x2;
    kPrivacy = 0x4;
    kNoRemoteLockUnlock = 0x8;
    kPassage = 0x10;
  }

  bitmap DoorLockDayOfWeek : bitmap8 {
    kSunday = 0x1;
    kMonday = 0x2;
    kTuesday = 0x4;
    kWednesday = 0x8;
    kThursday = 0x10;
    kFriday = 0x20;
    kSaturday = 0x40;
  }

  bitmap Feature : bitmap32 {
    kPINCredential = 0x1;
    kRFIDCredential = 0x2;
    kFingerCredentials = 0x4;
    kLogging = 0x8;
    kWeekDayAccessSchedules = 0x10;
    kDoorPositionSensor = 0x20;
    kFaceCredentials = 0x40;
    kCredentialsOverTheAirAccess = 0x80;
    kUser = 0x100;
    kNotification = 0x200;
    kYearDayAccessSchedules = 0x400;
    kHolidaySchedules = 0x800;
    kUnbolt = 0x1000;
    kAliroProvisioning = 0x2000;
    kAliroBLEUWB = 0x4000;
  }

  struct CredentialStruct {
    CredentialTypeEnum credentialType = 0;
    int16u credentialIndex = 1;
  }

  critical event DoorLockAlarm = 0 {
    AlarmCodeEnum alarmCode = 0;
  }

  critical event DoorStateChange = 1 {
    DoorStateEnum doorState = 0;
  }

  critical event LockOperation = 2 {
    LockOperationTypeEnum lockOperationType = 0;
    OperationSourceEnum operationSource = 1;
    nullable int16u userIndex = 2;
    nullable fabric_idx fabricIndex = 3;
    nullable node_id sourceNode = 4;
    optional nullable CredentialStruct credentials[] = 5;
  }

  critical event LockOperationError = 3 {
    LockOperationTypeEnum lockOperationType = 0;
    OperationSourceEnum operationSource = 1;
    OperationErrorEnum operationError = 2;
    nullable int16u userIndex = 3;
    nullable fabric_idx fabricIndex = 4;
    nullable node_id sourceNode = 5;
    optional nullable CredentialStruct credentials[] = 6;
  }

  info event LockUserChange = 4 {
    LockDataTypeEnum lockDataType = 0;
    DataOperationTypeEnum dataOperationType = 1;
    OperationSourceEnum operationSource = 2;
    nullable int16u userIndex = 3;
    nullable fabric_idx fabricIndex = 4;
    nullable node_id sourceNode = 5;
    nullable int16u dataIndex = 6;
  }

  readonly attribute nullable DlLockState lockState = 0;
  readonly attribute DlLockType lockType = 1;
  readonly attribute boolean actuatorEnabled = 2;
  readonly attribute optional nullable DoorStateEnum doorState = 3;
  attribute access(write: manage) optional int32u doorOpenEvents = 4;
  attribute access(write: manage) optional int32u doorClosedEvents = 5;
  attribute access(write: manage) optional int16u openPeriod = 6;
  readonly attribute optional int16u numberOfTotalUsersSupported = 17;
  readonly attribute optional int16u numberOfPINUsersSupported = 18;
  readonly attribute optional int16u numberOfRFIDUsersSupported = 19;
  readonly attribute optional int8u numberOfWeekDaySchedulesSupportedPerUser = 20;
  readonly attribute optional int8u numberOfYearDaySchedulesSupportedPerUser = 21;
  readonly attribute optional int8u numberOfHolidaySchedulesSupported = 22;
  readonly attribute optional int8u maxPINCodeLength = 23;
  readonly attribute optional int8u minPINCodeLength = 24;
  readonly attribute optional int8u maxRFIDCodeLength = 25;
  readonly attribute optional int8u minRFIDCodeLength = 26;
  readonly attribute optional DlCredentialRuleMask credentialRulesSupport = 27;
  readonly attribute optional int8u numberOfCredentialsSupportedPerUser = 28;
  attribute access(write: manage) optional char_string<3> language = 33;
  attribute access(write: manage) optional int8u LEDSettings = 34;
  attribute access(write: manage) optional int32u autoRelockTime = 35;
  attribute access(write: manage) optional int8u soundVolume = 36;
  attribute access(write: manage) OperatingModeEnum operatingMode = 37;
  readonly attribute DlSupportedOperatingModes supportedOperatingModes = 38;
  readonly attribute optional DlDefaultConfigurationRegister defaultConfigurationRegister = 39;
  attribute access(write: administer) optional boolean enableLocalProgramming = 40;
  attribute access(write: manage) optional boolean enableOneTouchLocking = 41;
  attribute access(write: manage) optional boolean enableInsideStatusLED = 42;
  attribute access(write: manage) optional boolean enablePrivacyModeButton = 43;
  attribute access(write: administer) optional DlLocalProgrammingFeatures localProgrammingFeatures = 44;
  attribute access(write: administer) optional int8u wrongCodeEntryLimit = 48;
  attribute access(write: administer) optional int8u userCodeTemporaryDisableTime = 49;
  attribute access(write: administer) optional boolean sendPINOverTheAir = 50;
  attribute access(write: administer) optional boolean requirePINforRemoteOperation = 51;
  attribute access(write: administer) optional int16u expiringUserTimeout = 53;
  provisional readonly attribute access(read: administer) optional nullable octet_string<65> aliroReaderVerificationKey = 128;
  provisional readonly attribute access(read: administer) optional nullable octet_string<16> aliroReaderGroupIdentifier = 129;
  provisional readonly attribute access(read: administer) optional octet_string<16> aliroReaderGroupSubIdentifier = 130;
  provisional readonly attribute access(read: administer) optional octet_string aliroExpeditedTransactionSupportedProtocolVersions[] = 131;
  provisional readonly attribute access(read: administer) optional nullable octet_string<16> aliroGroupResolvingKey = 132;
  provisional readonly attribute access(read: administer) optional octet_string aliroSupportedBLEUWBProtocolVersions[] = 133;
  provisional readonly attribute access(read: administer) optional int8u aliroBLEAdvertisingVersion = 134;
  provisional readonly attribute optional int16u numberOfAliroCredentialIssuerKeysSupported = 135;
  provisional readonly attribute optional int16u numberOfAliroEndpointKeysSupported = 136;
  readonly attribute command_id generatedCommandList[] = 65528;
  readonly attribute command_id acceptedCommandList[] = 65529;
  readonly attribute event_id eventList[] = 65530;
  readonly attribute attrib_id attributeList[] = 65531;
  readonly attribute bitmap32 featureMap = 65532;
  readonly attribute int16u clusterRevision = 65533;

  request struct LockDoorRequest {
    optional octet_string PINCode = 0;
  }

  request struct UnlockDoorRequest {
    optional octet_string PINCode = 0;
  }

  request struct UnlockWithTimeoutRequest {
    int16u timeout = 0;
    optional octet_string PINCode = 1;
  }

  request struct SetWeekDayScheduleRequest {
    int8u weekDayIndex = 0;
    int16u userIndex = 1;
    DaysMaskMap daysMask = 2;
    int8u startHour = 3;
    int8u startMinute = 4;
    int8u endHour = 5;
    int8u endMinute = 6;
  }

  request struct GetWeekDayScheduleRequest {
    int8u weekDayIndex = 0;
    int16u userIndex = 1;
  }

  response struct GetWeekDayScheduleResponse = 12 {
    int8u weekDayIndex = 0;
    int16u userIndex = 1;
    DlStatus status = 2;
    optional DaysMaskMap daysMask = 3;
    optional int8u startHour = 4;
    optional int8u startMinute = 5;
    optional int8u endHour = 6;
    optional int8u endMinute = 7;
  }

  request struct ClearWeekDayScheduleRequest {
    int8u weekDayIndex = 0;
    int16u userIndex = 1;
  }

  request struct SetYearDayScheduleRequest {
    int8u yearDayIndex = 0;
    int16u userIndex = 1;
    epoch_s localStartTime = 2;
    epoch_s localEndTime = 3;
  }

  request struct GetYearDayScheduleRequest {
    int8u yearDayIndex = 0;
    int16u userIndex = 1;
  }

  response struct GetYearDayScheduleResponse = 15 {
    int8u yearDayIndex = 0;
    int16u userIndex = 1;
    DlStatus status = 2;
    optional epoch_s localStartTime = 3;
    optional epoch_s localEndTime = 4;
  }

  request struct ClearYearDayScheduleRequest {
    int8u yearDayIndex = 0;
    int16u userIndex = 1;
  }

  request struct SetHolidayScheduleRequest {
    int8u holidayIndex = 0;
    epoch_s localStartTime = 1;
    epoch_s localEndTime = 2;
    OperatingModeEnum operatingMode = 3;
  }

  request struct GetHolidayScheduleRequest {
    int8u holidayIndex = 0;
  }

  response struct GetHolidayScheduleResponse = 18 {
    int8u holidayIndex = 0;
    DlStatus status = 1;
    optional epoch_s localStartTime = 2;
    optional epoch_s localEndTime = 3;
    optional OperatingModeEnum operatingMode = 4;
  }

  request struct ClearHolidayScheduleRequest {
    int8u holidayIndex = 0;
  }

  request struct SetUserRequest {
    DataOperationTypeEnum operationType = 0;
    int16u userIndex = 1;
    nullable char_string userName = 2;
    nullable int32u userUniqueID = 3;
    nullable UserStatusEnum userStatus = 4;
    nullable UserTypeEnum userType = 5;
    nullable CredentialRuleEnum credentialRule = 6;
  }

  request struct GetUserRequest {
    int16u userIndex = 0;
  }

  response struct GetUserResponse = 28 {
    int16u userIndex = 0;
    nullable char_string userName = 1;
    nullable int32u userUniqueID = 2;
    nullable UserStatusEnum userStatus = 3;
    nullable UserTypeEnum userType = 4;
    nullable CredentialRuleEnum credentialRule = 5;
    nullable CredentialStruct credentials[] = 6;
    nullable fabric_idx creatorFabricIndex = 7;
    nullable fabric_idx lastModifiedFabricIndex = 8;
    nullable int16u nextUserIndex = 9;
  }

  request struct ClearUserRequest {
    int16u userIndex = 0;
  }

  request struct SetCredentialRequest {
    DataOperationTypeEnum operationType = 0;
    CredentialStruct credential = 1;
    long_octet_string credentialData = 2;
    nullable int16u userIndex = 3;
    nullable UserStatusEnum userStatus = 4;
    nullable UserTypeEnum userType = 5;
  }

  response struct SetCredentialResponse = 35 {
    DlStatus status = 0;
    nullable int16u userIndex = 1;
    nullable int16u nextCredentialIndex = 2;
  }

  request struct GetCredentialStatusRequest {
    CredentialStruct credential = 0;
  }

  response struct GetCredentialStatusResponse = 37 {
    boolean credentialExists = 0;
    nullable int16u userIndex = 1;
    nullable fabric_idx creatorFabricIndex = 2;
    nullable fabric_idx lastModifiedFabricIndex = 3;
    nullable int16u nextCredentialIndex = 4;
    optional nullable octet_string credentialData = 5;
  }

  request struct ClearCredentialRequest {
    nullable CredentialStruct credential = 0;
  }

  request struct UnboltDoorRequest {
    optional octet_string PINCode = 0;
  }

  request struct SetAliroReaderConfigRequest {
    octet_string<32> signingKey = 0;
    octet_string<65> verificationKey = 1;
    octet_string<16> groupIdentifier = 2;
    optional octet_string<16> groupResolvingKey = 3;
  }

  /** This command causes the lock device to lock the door. */
  timed command LockDoor(LockDoorRequest): DefaultSuccess = 0;
  /** This command causes the lock device to unlock the door. */
  timed command UnlockDoor(UnlockDoorRequest): DefaultSuccess = 1;
  /** This command causes the lock device to unlock the door with a timeout parameter. */
  timed command UnlockWithTimeout(UnlockWithTimeoutRequest): DefaultSuccess = 3;
  /** Set a weekly repeating schedule for a specified user. */
  command access(invoke: administer) SetWeekDaySchedule(SetWeekDayScheduleRequest): DefaultSuccess = 11;
  /** Retrieve the specific weekly schedule for the specific user. */
  command access(invoke: administer) GetWeekDaySchedule(GetWeekDayScheduleRequest): GetWeekDayScheduleResponse = 12;
  /** Clear the specific weekly schedule or all weekly schedules for the specific user. */
  command access(invoke: administer) ClearWeekDaySchedule(ClearWeekDayScheduleRequest): DefaultSuccess = 13;
  /** Set a time-specific schedule ID for a specified user. */
  command access(invoke: administer) SetYearDaySchedule(SetYearDayScheduleRequest): DefaultSuccess = 14;
  /** Returns the year day schedule data for the specified schedule and user indexes. */
  command access(invoke: administer) GetYearDaySchedule(GetYearDayScheduleRequest): GetYearDayScheduleResponse = 15;
  /** Clears the specific year day schedule or all year day schedules for the specific user. */
  command access(invoke: administer) ClearYearDaySchedule(ClearYearDayScheduleRequest): DefaultSuccess = 16;
  /** Set the holiday Schedule by specifying local start time and local end time with respect to any Lock Operating Mode. */
  command access(invoke: administer) SetHolidaySchedule(SetHolidayScheduleRequest): DefaultSuccess = 17;
  /** Get the holiday schedule for the specified index. */
  command access(invoke: administer) GetHolidaySchedule(GetHolidayScheduleRequest): GetHolidayScheduleResponse = 18;
  /** Clears the holiday schedule or all holiday schedules. */
  command access(invoke: administer) ClearHolidaySchedule(ClearHolidayScheduleRequest): DefaultSuccess = 19;
  /** Set User into the lock. */
  timed command access(invoke: administer) SetUser(SetUserRequest): DefaultSuccess = 26;
  /** Retrieve User. */
  command access(invoke: administer) GetUser(GetUserRequest): GetUserResponse = 27;
  /** Clears a User or all Users. */
  timed command access(invoke: administer) ClearUser(ClearUserRequest): DefaultSuccess = 29;
  /** Set a credential (e.g. PIN, RFID, Fingerprint, etc.) into the lock for a new user, existing user, or ProgrammingUser. */
  timed command access(invoke: administer) SetCredential(SetCredentialRequest): SetCredentialResponse = 34;
  /** Retrieve the status of a particular credential (e.g. PIN, RFID, Fingerprint, etc.) by index. */
  command access(invoke: administer) GetCredentialStatus(GetCredentialStatusRequest): GetCredentialStatusResponse = 36;
  /** Clear one, one type, or all credentials except ProgrammingPIN credential. */
  timed command access(invoke: administer) ClearCredential(ClearCredentialRequest): DefaultSuccess = 38;
  /** This command causes the lock device to unlock the door without pulling the latch. */
  timed command UnboltDoor(UnboltDoorRequest): DefaultSuccess = 39;
  /** This command communicates an Aliro Reader configuration to the lock. */
  timed command access(invoke: administer) SetAliroReaderConfig(SetAliroReaderConfigRequest): DefaultSuccess = 40;
  /** This command clears an existing Aliro Reader configuration for the lock. */
  timed command access(invoke: administer) ClearAliroReaderConfig(): DefaultSuccess = 41;
}

/** Provides an interface for controlling and adjusting automatic window coverings. */
cluster WindowCovering = 258 {
  revision 5;

  enum EndProductType : enum8 {
    kRollerShade = 0;
    kRomanShade = 1;
    kBalloonShade = 2;
    kWovenWood = 3;
    kPleatedShade = 4;
    kCellularShade = 5;
    kLayeredShade = 6;
    kLayeredShade2D = 7;
    kSheerShade = 8;
    kTiltOnlyInteriorBlind = 9;
    kInteriorBlind = 10;
    kVerticalBlindStripCurtain = 11;
    kInteriorVenetianBlind = 12;
    kExteriorVenetianBlind = 13;
    kLateralLeftCurtain = 14;
    kLateralRightCurtain = 15;
    kCentralCurtain = 16;
    kRollerShutter = 17;
    kExteriorVerticalScreen = 18;
    kAwningTerracePatio = 19;
    kAwningVerticalScreen = 20;
    kTiltOnlyPergola = 21;
    kSwingingShutter = 22;
    kSlidingShutter = 23;
    kUnknown = 255;
  }

  enum Type : enum8 {
    kRollerShade = 0;
    kRollerShade2Motor = 1;
    kRollerShadeExterior = 2;
    kRollerShadeExterior2Motor = 3;
    kDrapery = 4;
    kAwning = 5;
    kShutter = 6;
    kTiltBlindTiltOnly = 7;
    kTiltBlindLiftAndTilt = 8;
    kProjectorScreen = 9;
    kUnknown = 255;
  }

  bitmap ConfigStatus : bitmap8 {
    kOperational = 0x1;
    kOnlineReserved = 0x2;
    kLiftMovementReversed = 0x4;
    kLiftPositionAware = 0x8;
    kTiltPositionAware = 0x10;
    kLiftEncoderControlled = 0x20;
    kTiltEncoderControlled = 0x40;
  }

  bitmap Feature : bitmap32 {
    kLift = 0x1;
    kTilt = 0x2;
    kPositionAwareLift = 0x4;
    kAbsolutePosition = 0x8;
    kPositionAwareTilt = 0x10;
  }

  bitmap Mode : bitmap8 {
    kMotorDirectionReversed = 0x1;
    kCalibrationMode = 0x2;
    kMaintenanceMode = 0x4;
    kLedFeedback = 0x8;
  }

  bitmap OperationalStatus : bitmap8 {
    kGlobal = 0x3;
    kLift = 0xC;
    kTilt = 0x30;
  }

  bitmap SafetyStatus : bitmap16 {
    kRemoteLockout = 0x1;
    kTamperDetection = 0x2;
    kFailedCommunication = 0x4;
    kPositionFailure = 0x8;
    kThermalProtection = 0x10;
    kObstacleDetected = 0x20;
    kPower = 0x40;
    kStopInput = 0x80;
    kMotorJammed = 0x100;
    kHardwareFailure = 0x200;
    kManualOperation = 0x400;
    kProtection = 0x800;
  }

  readonly attribute Type type = 0;
  readonly attribute optional int16u physicalClosedLimitLift = 1;
  readonly attribute optional int16u physicalClosedLimitTilt = 2;
  readonly attribute optional nullable int16u currentPositionLift = 3;
  readonly attribute optional nullable int16u currentPositionTilt = 4;
  readonly attribute optional int16u numberOfActuationsLift = 5;
  readonly attribute optional int16u numberOfActuationsTilt = 6;
  readonly attribute ConfigStatus configStatus = 7;
  readonly attribute optional nullable percent currentPositionLiftPercentage = 8;
  readonly attribute optional nullable percent currentPositionTiltPercentage = 9;
  readonly attribute OperationalStatus operationalStatus = 10;
  readonly attribute optional nullable percent100ths targetPositionLiftPercent100ths = 11;
  readonly attribute optional nullable percent100ths targetPositionTiltPercent100ths = 12;
  readonly attribute EndProductType endProductType = 13;
  readonly attribute optional nullable percent100ths currentPositionLiftPercent100ths = 14;
  readonly attribute optional nullable percent100ths currentPositionTiltPercent100ths = 15;
  readonly attribute optional int16u installedOpenLimitLift = 16;
  readonly attribute optional int16u installedClosedLimitLift = 17;
  readonly attribute optional int16u installedOpenLimitTilt = 18;
  readonly attribute optional int16u installedClosedLimitTilt = 19;
  attribute access(write: manage) Mode mode = 23;
  readonly attribute optional SafetyStatus safetyStatus = 26;
  readonly attribute command_id generatedCommandList[] = 65528;
  readonly attribute command_id acceptedCommandList[] = 65529;
  readonly attribute event_id eventList[] = 65530;
  readonly attribute attrib_id attributeList[] = 65531;
  readonly attribute bitmap32 featureMap = 65532;
  readonly attribute int16u clusterRevision = 65533;

  request struct GoToLiftValueRequest {
    int16u liftValue = 0;
  }

  request struct GoToLiftPercentageRequest {
    percent100ths liftPercent100thsValue = 0;
  }

  request struct GoToTiltValueRequest {
    int16u tiltValue = 0;
  }

  request struct GoToTiltPercentageRequest {
    percent100ths tiltPercent100thsValue = 0;
  }

  /** Moves window covering to InstalledOpenLimitLift and InstalledOpenLimitTilt */
  command UpOrOpen(): DefaultSuccess = 0;
  /** Moves window covering to InstalledClosedLimitLift and InstalledCloseLimitTilt */
  command DownOrClose(): DefaultSuccess = 1;
  /** Stop any adjusting of window covering */
  command StopMotion(): DefaultSuccess = 2;
  /** Go to lift value specified */
  command GoToLiftValue(GoToLiftValueRequest): DefaultSuccess = 4;
  /** Go to lift percentage specified */
  command GoToLiftPercentage(GoToLiftPercentageRequest): DefaultSuccess = 5;
  /** Go to tilt value specified */
  command GoToTiltValue(GoToTiltValueRequest): DefaultSuccess = 7;
  /** Go to tilt percentage specified */
  command GoToTiltPercentage(GoToTiltPercentageRequest): DefaultSuccess = 8;
}

/** This cluster provides an interface for controlling a Closure device. */
cluster ClosureControl = 260 {
  revision 1;

  enum ClosureErrorEnum : enum8 {
    kBlocked = 0;
    kTemperatureLimited = 1;
    kMaintenanceRequired = 2;
    kInternalInterference = 3;
  }

  enum LatchingEnum : enum8 {
    kLatchedAndSecured = 0;
    kLatchedButNotSecured = 1;
    kNotLatched = 2;
  }

  enum MainStateEnum : enum8 {
    kStopped = 0;
    kMoving = 1;
    kWaitingForMotion = 2;
    kError = 3;
    kCalibrating = 4;
    kProtected = 5;
    kDisengaged = 6;
    kSetupRequired = 7;
    kPendingFallback = 8;
  }

  enum PositioningEnum : enum8 {
    kFullyClosed = 0;
    kFullyOpened = 1;
    kPartiallyOpened = 2;
    kOpenedForPedestrian = 3;
    kOpenedForVentilation = 4;
    kOpenedAtSignature = 5;
  }

  enum RestingProcedureEnum : enum8 {
    kDoNothing = 0;
    kReturnToFullyOpened = 1;
    kReturnToFullyClosed = 2;
  }

  enum TagLatchEnum : enum8 {
    kLatch = 0;
    kUnlatch = 1;
  }

  enum TagPositionEnum : enum8 {
    kCloseInFull = 0;
    kOpenInFull = 1;
    kPedestrian = 2;
    kVentilation = 3;
    kSignature = 4;
    kSequenceNextStep = 5;
    kPedestrianNextStep = 6;
  }

  enum TriggerConditionEnum : enum8 {
    kAfterDelay = 0;
    kAfterApplicativeTrigger = 1;
    kAfterDelayOrApplicativeTrigger = 2;
  }

  enum TriggerPositionEnum : enum8 {
    kAtFullyClosed = 0;
    kAtFullyOpened = 1;
    kInBetween = 2;
    kAtVentilation = 3;
    kAtPedestrian = 4;
  }

  bitmap Feature : bitmap32 {
    kPositioning = 0x1;
    kMotionLatching = 0x2;
    kInstantaneous = 0x4;
    kSpeed = 0x8;
    kVentilation = 0x10;
    kPedestrian = 0x20;
    kCalibration = 0x40;
    kProtection = 0x80;
    kManuallyOperable = 0x100;
    kFallback = 0x200;
  }

  struct OverallStateStruct {
    optional PositioningEnum positioning = 0;
    optional LatchingEnum latching = 1;
    optional ThreeLevelAutoEnum speed = 2;
    optional bitmap32 extraInfo = 3;
  }

  struct OverallTargetStruct {
    optional TagPositionEnum tagPosition = 0;
    optional TagLatchEnum tagLatch = 1;
    optional ThreeLevelAutoEnum speed = 2;
  }

  readonly attribute optional nullable elapsed_s countdownTime = 0;
  readonly attribute MainStateEnum mainState = 1;
  readonly attribute ClosureErrorEnum currentErrorList[] = 2;
  readonly attribute nullable OverallStateStruct overallState = 3;
  readonly attribute nullable OverallTargetStruct overallTarget = 4;
  readonly attribute optional RestingProcedureEnum restingProcedure = 5;
  readonly attribute optional TriggerConditionEnum triggerCondition = 6;
  readonly attribute optional TriggerPositionEnum triggerPosition = 7;
  readonly attribute optional elapsed_s waitingDelay = 8;
  readonly attribute optional elapsed_s kickoffTimer = 9;
  readonly attribute command_id generatedCommandList[] = 65528;
  readonly attribute command_id acceptedCommandList[] = 65529;
  readonly attribute event_id eventList[] = 65530;
  readonly attribute attrib_id attributeList[] = 65531;
  readonly attribute bitmap32 featureMap = 65532;
  readonly attribute int16u clusterRevision = 65533;

  request struct MoveToRequest {
    optional TagPositionEnum tag = 0;
    optional TagLatchEnum latch = 1;
    optional ThreeLevelAutoEnum speed = 2;
  }

  request struct ConfigureFallbackRequest {
    optional RestingProcedureEnum restingProcedure = 0;
    optional TriggerConditionEnum triggerCondition = 1;
    optional TriggerPositionEnum triggerPosition = 2;
    optional elapsed_s waitingDelay = 3;
  }

  /** On receipt of this command, the device SHALL stop its operation if it is at a position where it is safe to do so and/or permitted. */
  command Stop(): DefaultSuccess = 0;
  /** Upon receipt, this SHALL move the product in the most fitting state following the data as follows: */
  command MoveTo(MoveToRequest): DefaultSuccess = 1;
  /** Upon receipt, this SHALL initiate a calibration. */
  command access(invoke: manage) Calibrate(): DefaultSuccess = 2;
  /** Upon receipt, this SHALL configure the Fallback feature behavior using the data as follows: */
  command ConfigureFallback(ConfigureFallbackRequest): DefaultSuccess = 3;
  /** Upon receipt, this SHALL cancel the current PendingFallback. */
  command CancelFallback(): DefaultSuccess = 4;
}

/** Ceiling values are dedicated for closures that close a ceiling, such as horizontal awnings, pergolas, etc. */
provisional cluster ClosureDimension = 261 {
  revision 1;

  enum ClosureUnitEnum : enum8 {
    kMillimeter = 0;
    kDegree = 1;
  }

  enum LatchingEnum : enum8 {
    kLatchedAndSecured = 0;
    kLatchedButNotSecured = 1;
    kNotLatched = 2;
  }

  enum ModulationTypeEnum : enum8 {
    kSlatsOrientation = 0;
    kSlatsOpenwork = 1;
    kStripesAlignment = 2;
    kOpacity = 3;
    kVentilation = 4;
  }

  enum OverflowEnum : enum8 {
    kNoOverflow = 0;
    kInside = 1;
    kOutside = 2;
    kTopInside = 3;
    kTopOutside = 4;
    kBottomInside = 5;
    kBottomOutside = 6;
    kLeftInside = 7;
    kLeftOutside = 8;
    kRightInside = 9;
    kRightOutside = 10;
  }

  enum RotationAxisEnum : enum8 {
    kLeft = 0;
    kCenteredVertical = 1;
    kLeftAndRight = 2;
    kRight = 3;
    kTop = 4;
    kCenteredHorizontal = 5;
    kTopAndBottom = 6;
    kBottom = 7;
    kLeftBarrier = 8;
    kLeftAndRightBarriers = 9;
    kRightBarrier = 10;
  }

  enum StepDirectionEnum : enum8 {
    kDecrease = 0;
    kIncrease = 1;
  }

  enum TargetLatchEnum : enum8 {
    kLatch = 0;
    kUnlatch = 1;
  }

  enum TranslationDirectionEnum : enum8 {
    kDownward = 0;
    kUpward = 1;
    kVerticalMask = 2;
    kVerticalSymmetry = 3;
    kLeftward = 4;
    kRightward = 5;
    kHorizontalMask = 6;
    kHorizontalSymmetry = 7;
    kForward = 8;
    kBackward = 9;
    kDepthMask = 10;
    kDepthSymmetry = 11;
    kCeilingSimple = 12;
    kCeilingMask = 13;
    kCeilingSidedSymmetry = 14;
    kCeilingCenteredSymmetry = 15;
  }

  bitmap Feature : bitmap32 {
    kPositioning = 0x1;
    kMotionLatching = 0x2;
    kUnit = 0x4;
    kLimitation = 0x8;
    kSpeed = 0x10;
    kTranslation = 0x20;
    kRotation = 0x40;
    kModulation = 0x80;
  }

  struct CurrentStruct {
    optional percent100ths position = 0;
    optional LatchingEnum latching = 1;
    optional ThreeLevelAutoEnum speed = 2;
  }

  struct RangePercent100thsStruct {
    percent100ths min = 0;
    percent100ths max = 1;
  }

  struct TargetStruct {
    optional percent100ths position = 0;
    optional TargetLatchEnum latch = 1;
    optional ThreeLevelAutoEnum speed = 2;
  }

  struct UnitRangeStruct {
    int16s min = 0;
    int16s max = 1;
  }

  readonly attribute nullable CurrentStruct current = 0;
  readonly attribute nullable TargetStruct target = 1;
  readonly attribute optional percent100ths resolution = 2;
  readonly attribute optional percent100ths stepValue = 3;
  readonly attribute optional ClosureUnitEnum unit = 4;
  readonly attribute optional nullable UnitRangeStruct unitRange = 5;
  readonly attribute optional RangePercent100thsStruct limitRange = 6;
  readonly attribute optional TranslationDirectionEnum translationDirection = 7;
  readonly attribute optional RotationAxisEnum rotationAxis = 8;
  readonly attribute optional OverflowEnum overflow = 9;
  readonly attribute optional ModulationTypeEnum modulationType = 10;
  readonly attribute command_id generatedCommandList[] = 65528;
  readonly attribute command_id acceptedCommandList[] = 65529;
  readonly attribute event_id eventList[] = 65530;
  readonly attribute attrib_id attributeList[] = 65531;
  readonly attribute bitmap32 featureMap = 65532;
  readonly attribute int16u clusterRevision = 65533;

  request struct SetTargetRequest {
    optional percent100ths position = 0;
    optional TargetLatchEnum latch = 1;
    optional ThreeLevelAutoEnum speed = 2;
  }

  request struct StepRequest {
    StepDirectionEnum direction = 0;
    int16u numberOfSteps = 1;
    optional ThreeLevelAutoEnum speed = 2;
  }

  /** Upon receipt, this SHALL move the product's dimension in the most fitting state following the data as follows: */
  command SetTarget(SetTargetRequest): DefaultSuccess = 0;
  /** Upon receipt, this SHALL update the Target.Position attribute value e.g. by sending multiple commands with short step by step or a single command with multiple steps. */
  command Step(StepRequest): DefaultSuccess = 1;
}

/** The Service Area cluster provides an interface for controlling the areas where a device should operate, and for querying the current area being serviced. */
provisional cluster ServiceArea = 336 {
  revision 2;

  enum OperationalStatusEnum : enum8 {
    kPending = 0;
    kOperating = 1;
    kSkipped = 2;
    kCompleted = 3;
  }

  enum SelectAreasStatus : enum8 {
    kSuccess = 0;
    kUnsupportedArea = 1;
    kInvalidInMode = 2;
    kInvalidSet = 3;
  }

  enum SkipAreaStatus : enum8 {
    kSuccess = 0;
    kInvalidAreaList = 1;
    kInvalidInMode = 2;
    kInvalidSkippedArea = 3;
  }

  bitmap Feature : bitmap32 {
    kSelectWhileRunning = 0x1;
    kProgressReporting = 0x2;
    kMaps = 0x4;
  }

  struct LandmarkInfoStruct {
    LandmarkTag landmarkTag = 0;
    nullable RelativePositionTag relativePositionTag = 1;
  }

  struct AreaInfoStruct {
    nullable LocationDescriptorStruct locationInfo = 0;
    nullable LandmarkInfoStruct landmarkInfo = 1;
  }

  struct AreaStruct {
    int32u areaID = 0;
    nullable int32u mapID = 1;
    AreaInfoStruct areaInfo = 2;
  }

  struct MapStruct {
    int32u mapID = 0;
    char_string<64> name = 1;
  }

  struct ProgressStruct {
    int32u areaID = 0;
    OperationalStatusEnum status = 1;
    optional nullable elapsed_s totalOperationalTime = 2;
    optional nullable elapsed_s estimatedTime = 3;
  }

  readonly attribute AreaStruct supportedAreas[] = 0;
  readonly attribute optional MapStruct supportedMaps[] = 1;
  readonly attribute int32u selectedAreas[] = 2;
  readonly attribute optional nullable int32u currentArea = 3;
  readonly attribute optional nullable epoch_s estimatedEndTime = 4;
  readonly attribute optional ProgressStruct progress[] = 5;
  readonly attribute command_id generatedCommandList[] = 65528;
  readonly attribute command_id acceptedCommandList[] = 65529;
  readonly attribute event_id eventList[] = 65530;
  readonly attribute attrib_id attributeList[] = 65531;
  readonly attribute bitmap32 featureMap = 65532;
  readonly attribute int16u clusterRevision = 65533;

  request struct SelectAreasRequest {
    int32u newAreas[] = 0;
  }

  response struct SelectAreasResponse = 1 {
    SelectAreasStatus status = 0;
    long_char_string<256> statusText = 1;
  }

  request struct SkipAreaRequest {
    int32u skippedArea = 0;
  }

  response struct SkipAreaResponse = 3 {
    SkipAreaStatus status = 0;
    long_char_string<256> statusText = 1;
  }

  /** This command is used to select a set of device areas, where the device is to operate. */
  command SelectAreas(SelectAreasRequest): SelectAreasResponse = 0;
  /** This command is used to skip the given area, and to attempt operating at other areas on the SupportedAreas attribute list. */
  command SkipArea(SkipAreaRequest): SkipAreaResponse = 2;
}

/** An interface for configuring and controlling pumps. */
cluster PumpConfigurationAndControl = 512 {
  revision 4;

  enum ControlModeEnum : enum8 {
    kConstantSpeed = 0;
    kConstantPressure = 1;
    kProportionalPressure = 2;
    kConstantFlow = 3;
    kConstantTemperature = 5;
    kAutomatic = 7;
  }

  enum OperationModeEnum : enum8 {
    kNormal = 0;
    kMinimum = 1;
    kMaximum = 2;
    kLocal = 3;
  }

  bitmap Feature : bitmap32 {
    kConstantPressure = 0x1;
    kCompensatedPressure = 0x2;
    kConstantFlow = 0x4;
    kConstantSpeed = 0x8;
    kConstantTemperature = 0x10;
    kAutomatic = 0x20;
    kLocalOperation = 0x40;
  }

  bitmap PumpStatusBitmap : bitmap16 {
    kDeviceFault = 0x1;
    kSupplyFault = 0x2;
    kSpeedLow = 0x4;
    kSpeedHigh = 0x8;
    kLocalOverride = 0x10;
    kRunning = 0x20;
    kRemotePressure = 0x40;
    kRemoteFlow = 0x80;
    kRemoteTemperature = 0x100;
  }

  info event SupplyVoltageLow = 0 {
  }

  info event SupplyVoltageHigh = 1 {
  }

  info event PowerMissingPhase = 2 {
  }

  info event SystemPressureLow = 3 {
  }

  info event SystemPressureHigh = 4 {
  }

  critical event DryRunning = 5 {
  }

  info event MotorTemperatureHigh = 6 {
  }

  critical event PumpMotorFatalFailure = 7 {
  }

  info event ElectronicTemperatureHigh = 8 {
  }

  critical event PumpBlocked = 9 {
  }

  info event SensorFailure = 10 {
  }

  info event ElectronicNonFatalFailure = 11 {
  }

  critical event ElectronicFatalFailure = 12 {
  }

  info event GeneralFault = 13 {
  }

  info event Leakage = 14 {
  }

  info event AirDetection = 15 {
  }

  info event TurbineOperation = 16 {
  }

  readonly attribute nullable int16s maxPressure = 0;
  readonly attribute nullable int16u maxSpeed = 1;
  readonly attribute nullable int16u maxFlow = 2;
  readonly attribute optional nullable int16s minConstPressure = 3;
  readonly attribute optional nullable int16s maxConstPressure = 4;
  readonly attribute optional nullable int16s minCompPressure = 5;
  readonly attribute optional nullable int16s maxCompPressure = 6;
  readonly attribute optional nullable int16u minConstSpeed = 7;
  readonly attribute optional nullable int16u maxConstSpeed = 8;
  readonly attribute optional nullable int16u minConstFlow = 9;
  readonly attribute optional nullable int16u maxConstFlow = 10;
  readonly attribute optional nullable int16s minConstTemp = 11;
  readonly attribute optional nullable int16s maxConstTemp = 12;
  readonly attribute optional PumpStatusBitmap pumpStatus = 16;
  readonly attribute OperationModeEnum effectiveOperationMode = 17;
  readonly attribute ControlModeEnum effectiveControlMode = 18;
  readonly attribute nullable int16s capacity = 19;
  readonly attribute optional nullable int16u speed = 20;
  attribute access(write: manage) optional nullable int24u lifetimeRunningHours = 21;
  readonly attribute optional nullable int24u power = 22;
  attribute access(write: manage) optional nullable int32u lifetimeEnergyConsumed = 23;
  attribute access(write: manage) OperationModeEnum operationMode = 32;
  attribute access(write: manage) optional ControlModeEnum controlMode = 33;
  readonly attribute command_id generatedCommandList[] = 65528;
  readonly attribute command_id acceptedCommandList[] = 65529;
  readonly attribute event_id eventList[] = 65530;
  readonly attribute attrib_id attributeList[] = 65531;
  readonly attribute bitmap32 featureMap = 65532;
  readonly attribute int16u clusterRevision = 65533;
}

/** An interface for configuring and controlling the functionality of a thermostat. */
cluster Thermostat = 513 {
  revision 7;

  enum ACCapacityFormatEnum : enum8 {
    kBTUh = 0;
  }

  enum ACCompressorTypeEnum : enum8 {
    kUnknown = 0;
    kT1 = 1;
    kT2 = 2;
    kT3 = 3;
  }

  enum ACLouverPositionEnum : enum8 {
    kClosed = 1;
    kOpen = 2;
    kQuarter = 3;
    kHalf = 4;
    kThreeQuarters = 5;
  }

  enum ACRefrigerantTypeEnum : enum8 {
    kUnknown = 0;
    kR22 = 1;
    kR410a = 2;
    kR407c = 3;
  }

  enum ACTypeEnum : enum8 {
    kUnknown = 0;
    kCoolingFixed = 1;
    kHeatPumpFixed = 2;
    kCoolingInverter = 3;
    kHeatPumpInverter = 4;
  }

  enum ControlSequenceOfOperationEnum : enum8 {
    kCoolingOnly = 0;
    kCoolingWithReheat = 1;
    kHeatingOnly = 2;
    kHeatingWithReheat = 3;
    kCoolingAndHeating = 4;
    kCoolingAndHeatingWithReheat = 5;
  }

  enum PresetScenarioEnum : enum8 {
    kOccupied = 1;
    kUnoccupied = 2;
    kSleep = 3;
    kWake = 4;
    kVacation = 5;
    kGoingToSleep = 6;
    kUserDefined = 254;
  }

  enum SetpointChangeSourceEnum : enum8 {
    kManual = 0;
    kSchedule = 1;
    kExternal = 2;
  }

  enum SetpointRaiseLowerModeEnum : enum8 {
    kHeat = 0;
    kCool = 1;
    kBoth = 2;
  }

  enum StartOfWeekEnum : enum8 {
    kSunday = 0;
    kMonday = 1;
    kTuesday = 2;
    kWednesday = 3;
    kThursday = 4;
    kFriday = 5;
    kSaturday = 6;
  }

  enum SystemModeEnum : enum8 {
    kOff = 0;
    kAuto = 1;
    kCool = 3;
    kHeat = 4;
    kEmergencyHeat = 5;
    kPrecooling = 6;
    kFanOnly = 7;
    kDry = 8;
    kSleep = 9;
  }

  enum TemperatureSetpointHoldEnum : enum8 {
    kSetpointHoldOff = 0;
    kSetpointHoldOn = 1;
  }

  enum ThermostatRunningModeEnum : enum8 {
    kOff = 0;
    kCool = 3;
    kHeat = 4;
  }

  bitmap ACErrorCodeBitmap : bitmap32 {
    kCompressorFail = 0x1;
    kRoomSensorFail = 0x2;
    kOutdoorSensorFail = 0x4;
    kCoilSensorFail = 0x8;
    kFanFail = 0x10;
  }

  bitmap Feature : bitmap32 {
    kHeating = 0x1;
    kCooling = 0x2;
    kOccupancy = 0x4;
    kScheduleConfiguration = 0x8;
    kSetback = 0x10;
    kAutoMode = 0x20;
    kLocalTemperatureNotExposed = 0x40;
    kMatterScheduleConfiguration = 0x80;
    kPresets = 0x100;
  }

  bitmap HVACSystemTypeBitmap : bitmap8 {
    kCoolingStage = 0x3;
    kHeatingStage = 0xC;
    kHeatingIsHeatPump = 0x10;
    kHeatingUsesFuel = 0x20;
  }

  bitmap OccupancyBitmap : bitmap8 {
    kOccupied = 0x1;
  }

  bitmap PresetTypeFeaturesBitmap : bitmap16 {
    kAutomatic = 0x1;
    kSupportsNames = 0x2;
  }

  bitmap ProgrammingOperationModeBitmap : bitmap8 {
    kScheduleActive = 0x1;
    kAutoRecovery = 0x2;
    kEconomy = 0x4;
  }

  bitmap RelayStateBitmap : bitmap16 {
    kHeat = 0x1;
    kCool = 0x2;
    kFan = 0x4;
    kHeatStage2 = 0x8;
    kCoolStage2 = 0x10;
    kFanStage2 = 0x20;
    kFanStage3 = 0x40;
  }

  bitmap RemoteSensingBitmap : bitmap8 {
    kLocalTemperature = 0x1;
    kOutdoorTemperature = 0x2;
    kOccupancy = 0x4;
  }

  bitmap ScheduleDayOfWeekBitmap : bitmap8 {
    kSunday = 0x1;
    kMonday = 0x2;
    kTuesday = 0x4;
    kWednesday = 0x8;
    kThursday = 0x10;
    kFriday = 0x20;
    kSaturday = 0x40;
    kAway = 0x80;
  }

  bitmap ScheduleModeBitmap : bitmap8 {
    kHeatSetpointPresent = 0x1;
    kCoolSetpointPresent = 0x2;
  }

  bitmap ScheduleTypeFeaturesBitmap : bitmap16 {
    kSupportsPresets = 0x1;
    kSupportsSetpoints = 0x2;
    kSupportsNames = 0x4;
    kSupportsOff = 0x8;
  }

  struct ScheduleTransitionStruct {
    ScheduleDayOfWeekBitmap dayOfWeek = 0;
    int16u transitionTime = 1;
    optional octet_string<16> presetHandle = 2;
    optional SystemModeEnum systemMode = 3;
    optional temperature coolingSetpoint = 4;
    optional temperature heatingSetpoint = 5;
  }

  struct ScheduleStruct {
    nullable octet_string<16> scheduleHandle = 0;
    SystemModeEnum systemMode = 1;
    optional char_string<64> name = 2;
    optional octet_string<16> presetHandle = 3;
    ScheduleTransitionStruct transitions[] = 4;
    nullable boolean builtIn = 5;
  }

  struct PresetStruct {
    nullable octet_string<16> presetHandle = 0;
    PresetScenarioEnum presetScenario = 1;
    optional nullable char_string<64> name = 2;
    optional temperature coolingSetpoint = 3;
    optional temperature heatingSetpoint = 4;
    nullable boolean builtIn = 5;
  }

  struct PresetTypeStruct {
    PresetScenarioEnum presetScenario = 0;
    int8u numberOfPresets = 1;
    PresetTypeFeaturesBitmap presetTypeFeatures = 2;
  }

  struct ScheduleTypeStruct {
    SystemModeEnum systemMode = 0;
    int8u numberOfSchedules = 1;
    ScheduleTypeFeaturesBitmap scheduleTypeFeatures = 2;
  }

  struct WeeklyScheduleTransitionStruct {
    int16u transitionTime = 0;
    nullable temperature heatSetpoint = 1;
    nullable temperature coolSetpoint = 2;
  }

  readonly attribute nullable temperature localTemperature = 0;
  readonly attribute optional nullable temperature outdoorTemperature = 1;
  readonly attribute optional OccupancyBitmap occupancy = 2;
  readonly attribute optional temperature absMinHeatSetpointLimit = 3;
  readonly attribute optional temperature absMaxHeatSetpointLimit = 4;
  readonly attribute optional temperature absMinCoolSetpointLimit = 5;
  readonly attribute optional temperature absMaxCoolSetpointLimit = 6;
  readonly attribute optional int8u PICoolingDemand = 7;
  readonly attribute optional int8u PIHeatingDemand = 8;
  attribute access(write: manage) optional HVACSystemTypeBitmap HVACSystemTypeConfiguration = 9;
  attribute access(write: manage) optional int8s localTemperatureCalibration = 16;
  attribute optional temperature occupiedCoolingSetpoint = 17;
  attribute optional temperature occupiedHeatingSetpoint = 18;
  attribute optional temperature unoccupiedCoolingSetpoint = 19;
  attribute optional temperature unoccupiedHeatingSetpoint = 20;
  attribute access(write: manage) optional temperature minHeatSetpointLimit = 21;
  attribute access(write: manage) optional temperature maxHeatSetpointLimit = 22;
  attribute access(write: manage) optional temperature minCoolSetpointLimit = 23;
  attribute access(write: manage) optional temperature maxCoolSetpointLimit = 24;
  attribute access(write: manage) optional int8s minSetpointDeadBand = 25;
  attribute access(write: manage) optional RemoteSensingBitmap remoteSensing = 26;
  attribute access(write: manage) ControlSequenceOfOperationEnum controlSequenceOfOperation = 27;
  attribute access(write: manage) SystemModeEnum systemMode = 28;
  readonly attribute optional ThermostatRunningModeEnum thermostatRunningMode = 30;
  readonly attribute optional StartOfWeekEnum startOfWeek = 32;
  readonly attribute optional int8u numberOfWeeklyTransitions = 33;
  readonly attribute optional int8u numberOfDailyTransitions = 34;
  attribute access(write: manage) optional TemperatureSetpointHoldEnum temperatureSetpointHold = 35;
  attribute access(write: manage) optional nullable int16u temperatureSetpointHoldDuration = 36;
  attribute access(write: manage) optional ProgrammingOperationModeBitmap thermostatProgrammingOperationMode = 37;
  readonly attribute optional RelayStateBitmap thermostatRunningState = 41;
  readonly attribute optional SetpointChangeSourceEnum setpointChangeSource = 48;
  readonly attribute optional nullable int16s setpointChangeAmount = 49;
  readonly attribute optional epoch_s setpointChangeSourceTimestamp = 50;
  attribute access(write: manage) optional nullable int8u occupiedSetback = 52;
  readonly attribute optional nullable int8u occupiedSetbackMin = 53;
  readonly attribute optional nullable int8u occupiedSetbackMax = 54;
  attribute access(write: manage) optional nullable int8u unoccupiedSetback = 55;
  readonly attribute optional nullable int8u unoccupiedSetbackMin = 56;
  readonly attribute optional nullable int8u unoccupiedSetbackMax = 57;
  attribute access(write: manage) optional int8u emergencyHeatDelta = 58;
  attribute access(write: manage) optional ACTypeEnum ACType = 64;
  attribute access(write: manage) optional int16u ACCapacity = 65;
  attribute access(write: manage) optional ACRefrigerantTypeEnum ACRefrigerantType = 66;
  attribute access(write: manage) optional ACCompressorTypeEnum ACCompressorType = 67;
  attribute access(write: manage) optional ACErrorCodeBitmap ACErrorCode = 68;
  attribute access(write: manage) optional ACLouverPositionEnum ACLouverPosition = 69;
  readonly attribute optional nullable temperature ACCoilTemperature = 70;
  attribute access(write: manage) optional ACCapacityFormatEnum ACCapacityformat = 71;
  readonly attribute optional PresetTypeStruct presetTypes[] = 72;
  readonly attribute optional ScheduleTypeStruct scheduleTypes[] = 73;
  readonly attribute optional int8u numberOfPresets = 74;
  readonly attribute optional int8u numberOfSchedules = 75;
  readonly attribute optional int8u numberOfScheduleTransitions = 76;
  readonly attribute optional nullable int8u numberOfScheduleTransitionPerDay = 77;
  readonly attribute optional nullable octet_string<16> activePresetHandle = 78;
  readonly attribute optional nullable octet_string<16> activeScheduleHandle = 79;
  attribute access(write: manage) optional PresetStruct presets[] = 80;
  attribute access(write: manage) optional ScheduleStruct schedules[] = 81;
  readonly attribute optional nullable epoch_s setpointHoldExpiryTimestamp = 82;
  readonly attribute command_id generatedCommandList[] = 65528;
  readonly attribute command_id acceptedCommandList[] = 65529;
  readonly attribute event_id eventList[] = 65530;
  readonly attribute attrib_id attributeList[] = 65531;
  readonly attribute bitmap32 featureMap = 65532;
  readonly attribute int16u clusterRevision = 65533;

  request struct SetpointRaiseLowerRequest {
    SetpointRaiseLowerModeEnum mode = 0;
    int8s amount = 1;
  }

  response struct GetWeeklyScheduleResponse = 0 {
    int8u numberOfTransitionsForSequence = 0;
    ScheduleDayOfWeekBitmap dayOfWeekForSequence = 1;
    ScheduleModeBitmap modeForSequence = 2;
    WeeklyScheduleTransitionStruct transitions[] = 3;
  }

  request struct SetWeeklyScheduleRequest {
    int8u numberOfTransitionsForSequence = 0;
    ScheduleDayOfWeekBitmap dayOfWeekForSequence = 1;
    ScheduleModeBitmap modeForSequence = 2;
    WeeklyScheduleTransitionStruct transitions[] = 3;
  }

  request struct GetWeeklyScheduleRequest {
    ScheduleDayOfWeekBitmap daysToReturn = 0;
    ScheduleModeBitmap modeToReturn = 1;
  }

  request struct SetActiveScheduleRequestRequest {
    octet_string<16> scheduleHandle = 0;
  }

  request struct SetActivePresetRequestRequest {
    nullable octet_string<16> presetHandle = 0;
  }

  response struct AtomicResponse = 253 {
    status statusCode = 0;
    AtomicAttributeStatusStruct attributeStatus[] = 1;
    optional int16u timeout = 2;
  }

  request struct AtomicRequestRequest {
    AtomicRequestTypeEnum requestType = 0;
    attrib_id attributeRequests[] = 1;
    optional int16u timeout = 2;
  }

  /** Upon receipt, the attributes for the indicated setpoint(s) SHALL have the amount specified in the Amount field added to them. */
  command SetpointRaiseLower(SetpointRaiseLowerRequest): DefaultSuccess = 0;
  /** This command is used to update the thermostat weekly setpoint schedule from a management system. */
  command access(invoke: manage) SetWeeklySchedule(SetWeeklyScheduleRequest): DefaultSuccess = 1;
  /** The Current Weekly Schedule Command is sent from the server in response to the Get Weekly Schedule Command. */
  command GetWeeklySchedule(GetWeeklyScheduleRequest): GetWeeklyScheduleResponse = 2;
  /** This command is used to clear the weekly schedule. */
  command access(invoke: manage) ClearWeeklySchedule(): DefaultSuccess = 3;
  /** Upon receipt, if the Schedules attribute contains a ScheduleStruct whose ScheduleHandle field matches the value of the ScheduleHandle field, the server SHALL set the thermostat's ActiveScheduleHandle attribute to the value of the ScheduleHandle field. */
  command SetActiveScheduleRequest(SetActiveScheduleRequestRequest): DefaultSuccess = 5;
  /** ID */
  command SetActivePresetRequest(SetActivePresetRequestRequest): DefaultSuccess = 6;
  /** Begins, Commits or Cancels an atomic write */
  command access(invoke: manage) AtomicRequest(AtomicRequestRequest): AtomicResponse = 254;
}

/** An interface for controlling a fan in a heating/cooling system. */
cluster FanControl = 514 {
  revision 5;

  enum AirflowDirectionEnum : enum8 {
    kForward = 0;
    kReverse = 1;
  }

  enum FanModeEnum : enum8 {
    kOff = 0;
    kLow = 1;
    kMedium = 2;
    kHigh = 3;
    kOn = 4;
    kAuto = 5;
    kSmart = 6;
  }

  enum FanModeSequenceEnum : enum8 {
    kOffLowMedHigh = 0;
    kOffLowHigh = 1;
    kOffLowMedHighAuto = 2;
    kOffLowHighAuto = 3;
    kOffHighAuto = 4;
    kOffHigh = 5;
  }

  enum StepDirectionEnum : enum8 {
    kIncrease = 0;
    kDecrease = 1;
  }

  bitmap Feature : bitmap32 {
    kMultiSpeed = 0x1;
    kAuto = 0x2;
    kRocking = 0x4;
    kWind = 0x8;
    kStep = 0x10;
    kAirflowDirection = 0x20;
  }

  bitmap RockBitmap : bitmap8 {
    kRockLeftRight = 0x1;
    kRockUpDown = 0x2;
    kRockRound = 0x4;
  }

  bitmap WindBitmap : bitmap8 {
    kSleepWind = 0x1;
    kNaturalWind = 0x2;
  }

  attribute FanModeEnum fanMode = 0;
  readonly attribute FanModeSequenceEnum fanModeSequence = 1;
  attribute nullable percent percentSetting = 2;
  readonly attribute percent percentCurrent = 3;
  readonly attribute optional int8u speedMax = 4;
  attribute optional nullable int8u speedSetting = 5;
  readonly attribute optional int8u speedCurrent = 6;
  readonly attribute optional RockBitmap rockSupport = 7;
  attribute optional RockBitmap rockSetting = 8;
  readonly attribute optional WindBitmap windSupport = 9;
  attribute optional WindBitmap windSetting = 10;
  attribute optional AirflowDirectionEnum airflowDirection = 11;
  readonly attribute command_id generatedCommandList[] = 65528;
  readonly attribute command_id acceptedCommandList[] = 65529;
  readonly attribute event_id eventList[] = 65530;
  readonly attribute attrib_id attributeList[] = 65531;
  readonly attribute bitmap32 featureMap = 65532;
  readonly attribute int16u clusterRevision = 65533;

  request struct StepRequest {
    StepDirectionEnum direction = 0;
    optional boolean wrap = 1;
    optional boolean lowestOff = 2;
  }

  /** This command speeds up or slows down the fan, in steps, without a client having to know the fan speed. */
  command Step(StepRequest): DefaultSuccess = 0;
}

/** An interface for configuring the user interface of a thermostat (which may be remote from the thermostat). */
cluster ThermostatUserInterfaceConfiguration = 516 {
  revision 2;

  enum KeypadLockoutEnum : enum8 {
    kNoLockout = 0;
    kLockout1 = 1;
    kLockout2 = 2;
    kLockout3 = 3;
    kLockout4 = 4;
    kLockout5 = 5;
  }

  enum ScheduleProgrammingVisibilityEnum : enum8 {
    kScheduleProgrammingPermitted = 0;
    kScheduleProgrammingDenied = 1;
  }

  enum TemperatureDisplayModeEnum : enum8 {
    kCelsius = 0;
    kFahrenheit = 1;
  }

  attribute TemperatureDisplayModeEnum temperatureDisplayMode = 0;
  attribute access(write: manage) KeypadLockoutEnum keypadLockout = 1;
  attribute access(write: manage) optional ScheduleProgrammingVisibilityEnum scheduleProgrammingVisibility = 2;
  readonly attribute command_id generatedCommandList[] = 65528;
  readonly attribute command_id acceptedCommandList[] = 65529;
  readonly attribute event_id eventList[] = 65530;
  readonly attribute attrib_id attributeList[] = 65531;
  readonly attribute bitmap32 featureMap = 65532;
  readonly attribute int16u clusterRevision = 65533;
}

/** Attributes and commands for controlling the color properties of a color-capable light. */
cluster ColorControl = 768 {
  revision 7;

  enum ColorLoopActionEnum : enum8 {
    kDeactivate = 0;
    kActivateFromColorLoopStartEnhancedHue = 1;
    kActivateFromEnhancedCurrentHue = 2;
  }

  enum ColorLoopDirectionEnum : enum8 {
    kDecrement = 0;
    kIncrement = 1;
  }

  enum ColorModeEnum : enum8 {
    kCurrentHueAndCurrentSaturation = 0;
    kCurrentXAndCurrentY = 1;
    kColorTemperatureMireds = 2;
  }

  enum DirectionEnum : enum8 {
    kShortest = 0;
    kLongest = 1;
    kUp = 2;
    kDown = 3;
  }

  enum DriftCompensationEnum : enum8 {
    kNone = 0;
    kOtherOrUnknown = 1;
    kTemperatureMonitoring = 2;
    kOpticalLuminanceMonitoringAndFeedback = 3;
    kOpticalColorMonitoringAndFeedback = 4;
  }

  enum EnhancedColorModeEnum : enum8 {
    kCurrentHueAndCurrentSaturation = 0;
    kCurrentXAndCurrentY = 1;
    kColorTemperatureMireds = 2;
    kEnhancedCurrentHueAndCurrentSaturation = 3;
  }

  enum MoveModeEnum : enum8 {
    kStop = 0;
    kUp = 1;
    kDown = 3;
  }

  enum StepModeEnum : enum8 {
    kUp = 1;
    kDown = 3;
  }

  bitmap ColorCapabilitiesBitmap : bitmap16 {
    kHueSaturation = 0x1;
    kEnhancedHue = 0x2;
    kColorLoop = 0x4;
    kXY = 0x8;
    kColorTemperature = 0x10;
  }

  bitmap Feature : bitmap32 {
    kHueAndSaturation = 0x1;
    kEnhancedHue = 0x2;
    kColorLoop = 0x4;
    kXY = 0x8;
    kColorTemperature = 0x10;
  }

  bitmap OptionsBitmap : bitmap8 {
    kExecuteIfOff = 0x1;
  }

  bitmap UpdateFlagsBitmap : bitmap8 {
    kUpdateAction = 0x1;
    kUpdateDirection = 0x2;
    kUpdateTime = 0x4;
    kUpdateStartHue = 0x8;
  }

  readonly attribute optional int8u currentHue = 0;
  readonly attribute optional int8u currentSaturation = 1;
  readonly attribute optional int16u remainingTime = 2;
  readonly attribute optional int16u currentX = 3;
  readonly attribute optional int16u currentY = 4;
  readonly attribute optional DriftCompensationEnum driftCompensation = 5;
  readonly attribute optional char_string<254> compensationText = 6;
  readonly attribute optional int16u colorTemperatureMireds = 7;
  readonly attribute ColorModeEnum colorMode = 8;
  attribute OptionsBitmap options = 15;
  readonly attribute nullable int8u numberOfPrimaries = 16;
  readonly attribute optional int16u primary1X = 17;
  readonly attribute optional int16u primary1Y = 18;
  readonly attribute optional nullable int8u primary1Intensity = 19;
  readonly attribute optional int16u primary2X = 21;
  readonly attribute optional int16u primary2Y = 22;
  readonly attribute optional nullable int8u primary2Intensity = 23;
  readonly attribute optional int16u primary3X = 25;
  readonly attribute optional int16u primary3Y = 26;
  readonly attribute optional nullable int8u primary3Intensity = 27;
  readonly attribute optional int16u primary4X = 32;
  readonly attribute optional int16u primary4Y = 33;
  readonly attribute optional nullable int8u primary4Intensity = 34;
  readonly attribute optional int16u primary5X = 36;
  readonly attribute optional int16u primary5Y = 37;
  readonly attribute optional nullable int8u primary5Intensity = 38;
  readonly attribute optional int16u primary6X = 40;
  readonly attribute optional int16u primary6Y = 41;
  readonly attribute optional nullable int8u primary6Intensity = 42;
  attribute access(write: manage) optional int16u whitePointX = 48;
  attribute access(write: manage) optional int16u whitePointY = 49;
  attribute access(write: manage) optional int16u colorPointRX = 50;
  attribute access(write: manage) optional int16u colorPointRY = 51;
  attribute access(write: manage) optional nullable int8u colorPointRIntensity = 52;
  attribute access(write: manage) optional int16u colorPointGX = 54;
  attribute access(write: manage) optional int16u colorPointGY = 55;
  attribute access(write: manage) optional nullable int8u colorPointGIntensity = 56;
  attribute access(write: manage) optional int16u colorPointBX = 58;
  attribute access(write: manage) optional int16u colorPointBY = 59;
  attribute access(write: manage) optional nullable int8u colorPointBIntensity = 60;
  readonly attribute optional int16u enhancedCurrentHue = 16384;
  readonly attribute EnhancedColorModeEnum enhancedColorMode = 16385;
  readonly attribute optional int8u colorLoopActive = 16386;
  readonly attribute optional int8u colorLoopDirection = 16387;
  readonly attribute optional int16u colorLoopTime = 16388;
  readonly attribute optional int16u colorLoopStartEnhancedHue = 16389;
  readonly attribute optional int16u colorLoopStoredEnhancedHue = 16390;
  readonly attribute ColorCapabilitiesBitmap colorCapabilities = 16394;
  readonly attribute optional int16u colorTempPhysicalMinMireds = 16395;
  readonly attribute optional int16u colorTempPhysicalMaxMireds = 16396;
  readonly attribute optional int16u coupleColorTempToLevelMinMireds = 16397;
  attribute access(write: manage) optional nullable int16u startUpColorTemperatureMireds = 16400;
  readonly attribute command_id generatedCommandList[] = 65528;
  readonly attribute command_id acceptedCommandList[] = 65529;
  readonly attribute event_id eventList[] = 65530;
  readonly attribute attrib_id attributeList[] = 65531;
  readonly attribute bitmap32 featureMap = 65532;
  readonly attribute int16u clusterRevision = 65533;

  request struct MoveToHueRequest {
    int8u hue = 0;
    DirectionEnum direction = 1;
    int16u transitionTime = 2;
    OptionsBitmap optionsMask = 3;
    OptionsBitmap optionsOverride = 4;
  }

  request struct MoveHueRequest {
    MoveModeEnum moveMode = 0;
    int8u rate = 1;
    OptionsBitmap optionsMask = 2;
    OptionsBitmap optionsOverride = 3;
  }

  request struct StepHueRequest {
    StepModeEnum stepMode = 0;
    int8u stepSize = 1;
    int8u transitionTime = 2;
    OptionsBitmap optionsMask = 3;
    OptionsBitmap optionsOverride = 4;
  }

  request struct MoveToSaturationRequest {
    int8u saturation = 0;
    int16u transitionTime = 1;
    OptionsBitmap optionsMask = 2;
    OptionsBitmap optionsOverride = 3;
  }

  request struct MoveSaturationRequest {
    MoveModeEnum moveMode = 0;
    int8u rate = 1;
    OptionsBitmap optionsMask = 2;
    OptionsBitmap optionsOverride = 3;
  }

  request struct StepSaturationRequest {
    StepModeEnum stepMode = 0;
    int8u stepSize = 1;
    int8u transitionTime = 2;
    OptionsBitmap optionsMask = 3;
    OptionsBitmap optionsOverride = 4;
  }

  request struct MoveToHueAndSaturationRequest {
    int8u hue = 0;
    int8u saturation = 1;
    int16u transitionTime = 2;
    OptionsBitmap optionsMask = 3;
    OptionsBitmap optionsOverride = 4;
  }

  request struct MoveToColorRequest {
    int16u colorX = 0;
    int16u colorY = 1;
    int16u transitionTime = 2;
    OptionsBitmap optionsMask = 3;
    OptionsBitmap optionsOverride = 4;
  }

  request struct MoveColorRequest {
    int16s rateX = 0;
    int16s rateY = 1;
    OptionsBitmap optionsMask = 2;
    OptionsBitmap optionsOverride = 3;
  }

  request struct StepColorRequest {
    int16s stepX = 0;
    int16s stepY = 1;
    int16u transitionTime = 2;
    OptionsBitmap optionsMask = 3;
    OptionsBitmap optionsOverride = 4;
  }

  request struct MoveToColorTemperatureRequest {
    int16u colorTemperatureMireds = 0;
    int16u transitionTime = 1;
    OptionsBitmap optionsMask = 2;
    OptionsBitmap optionsOverride = 3;
  }

  request struct EnhancedMoveToHueRequest {
    int16u enhancedHue = 0;
    DirectionEnum direction = 1;
    int16u transitionTime = 2;
    OptionsBitmap optionsMask = 3;
    OptionsBitmap optionsOverride = 4;
  }

  request struct EnhancedMoveHueRequest {
    MoveModeEnum moveMode = 0;
    int16u rate = 1;
    OptionsBitmap optionsMask = 2;
    OptionsBitmap optionsOverride = 3;
  }

  request struct EnhancedStepHueRequest {
    StepModeEnum stepMode = 0;
    int16u stepSize = 1;
    int16u transitionTime = 2;
    OptionsBitmap optionsMask = 3;
    OptionsBitmap optionsOverride = 4;
  }

  request struct EnhancedMoveToHueAndSaturationRequest {
    int16u enhancedHue = 0;
    int8u saturation = 1;
    int16u transitionTime = 2;
    OptionsBitmap optionsMask = 3;
    OptionsBitmap optionsOverride = 4;
  }

  request struct ColorLoopSetRequest {
    UpdateFlagsBitmap updateFlags = 0;
    ColorLoopActionEnum action = 1;
    ColorLoopDirectionEnum direction = 2;
    int16u time = 3;
    int16u startHue = 4;
    OptionsBitmap optionsMask = 5;
    OptionsBitmap optionsOverride = 6;
  }

  request struct StopMoveStepRequest {
    OptionsBitmap optionsMask = 0;
    OptionsBitmap optionsOverride = 1;
  }

  request struct MoveColorTemperatureRequest {
    MoveModeEnum moveMode = 0;
    int16u rate = 1;
    int16u colorTemperatureMinimumMireds = 2;
    int16u colorTemperatureMaximumMireds = 3;
    OptionsBitmap optionsMask = 4;
    OptionsBitmap optionsOverride = 5;
  }

  request struct StepColorTemperatureRequest {
    StepModeEnum stepMode = 0;
    int16u stepSize = 1;
    int16u transitionTime = 2;
    int16u colorTemperatureMinimumMireds = 3;
    int16u colorTemperatureMaximumMireds = 4;
    OptionsBitmap optionsMask = 5;
    OptionsBitmap optionsOverride = 6;
  }

  /** Move to specified hue. */
  command MoveToHue(MoveToHueRequest): DefaultSuccess = 0;
  /** Move hue up or down at specified rate. */
  command MoveHue(MoveHueRequest): DefaultSuccess = 1;
  /** Step hue up or down by specified size at specified rate. */
  command StepHue(StepHueRequest): DefaultSuccess = 2;
  /** Move to specified saturation. */
  command MoveToSaturation(MoveToSaturationRequest): DefaultSuccess = 3;
  /** Move saturation up or down at specified rate. */
  command MoveSaturation(MoveSaturationRequest): DefaultSuccess = 4;
  /** Step saturation up or down by specified size at specified rate. */
  command StepSaturation(StepSaturationRequest): DefaultSuccess = 5;
  /** Move to hue and saturation. */
  command MoveToHueAndSaturation(MoveToHueAndSaturationRequest): DefaultSuccess = 6;
  /** Move to specified color. */
  command MoveToColor(MoveToColorRequest): DefaultSuccess = 7;
  /** Moves the color. */
  command MoveColor(MoveColorRequest): DefaultSuccess = 8;
  /** Steps the lighting to a specific color. */
  command StepColor(StepColorRequest): DefaultSuccess = 9;
  /** Move to a specific color temperature. */
  command MoveToColorTemperature(MoveToColorTemperatureRequest): DefaultSuccess = 10;
  /** Command description for EnhancedMoveToHue */
  command EnhancedMoveToHue(EnhancedMoveToHueRequest): DefaultSuccess = 64;
  /** Command description for EnhancedMoveHue */
  command EnhancedMoveHue(EnhancedMoveHueRequest): DefaultSuccess = 65;
  /** Command description for EnhancedStepHue */
  command EnhancedStepHue(EnhancedStepHueRequest): DefaultSuccess = 66;
  /** Command description for EnhancedMoveToHueAndSaturation */
  command EnhancedMoveToHueAndSaturation(EnhancedMoveToHueAndSaturationRequest): DefaultSuccess = 67;
  /** Command description for ColorLoopSet */
  command ColorLoopSet(ColorLoopSetRequest): DefaultSuccess = 68;
  /** Command description for StopMoveStep */
  command StopMoveStep(StopMoveStepRequest): DefaultSuccess = 71;
  /** Command description for MoveColorTemperature */
  command MoveColorTemperature(MoveColorTemperatureRequest): DefaultSuccess = 75;
  /** Command description for StepColorTemperature */
  command StepColorTemperature(StepColorTemperatureRequest): DefaultSuccess = 76;
}

/** Attributes and commands for configuring a lighting ballast. */
provisional cluster BallastConfiguration = 769 {
  revision 4;

  bitmap BallastStatusBitmap : bitmap8 {
    kBallastNonOperational = 0x1;
    kLampFailure = 0x2;
  }

  bitmap LampAlarmModeBitmap : bitmap8 {
    kLampBurnHours = 0x1;
  }

  readonly attribute int8u physicalMinLevel = 0;
  readonly attribute int8u physicalMaxLevel = 1;
  readonly attribute optional BallastStatusBitmap ballastStatus = 2;
  attribute access(write: manage) int8u minLevel = 16;
  attribute access(write: manage) int8u maxLevel = 17;
  attribute access(write: manage) optional nullable int8u intrinsicBallastFactor = 20;
  attribute access(write: manage) optional nullable int8u ballastFactorAdjustment = 21;
  readonly attribute int8u lampQuantity = 32;
  attribute access(write: manage) optional char_string<16> lampType = 48;
  attribute access(write: manage) optional char_string<16> lampManufacturer = 49;
  attribute access(write: manage) optional nullable int24u lampRatedHours = 50;
  attribute access(write: manage) optional nullable int24u lampBurnHours = 51;
  attribute access(write: manage) optional LampAlarmModeBitmap lampAlarmMode = 52;
  attribute access(write: manage) optional nullable int24u lampBurnHoursTripPoint = 53;
  readonly attribute command_id generatedCommandList[] = 65528;
  readonly attribute command_id acceptedCommandList[] = 65529;
  readonly attribute event_id eventList[] = 65530;
  readonly attribute attrib_id attributeList[] = 65531;
  readonly attribute bitmap32 featureMap = 65532;
  readonly attribute int16u clusterRevision = 65533;
}

/** Attributes and commands for configuring the measurement of illuminance, and reporting illuminance measurements. */
cluster IlluminanceMeasurement = 1024 {
  revision 3;

  enum LightSensorTypeEnum : enum8 {
    kPhotodiode = 0;
    kCMOS = 1;
  }

  readonly attribute nullable int16u measuredValue = 0;
  readonly attribute nullable int16u minMeasuredValue = 1;
  readonly attribute nullable int16u maxMeasuredValue = 2;
  readonly attribute optional int16u tolerance = 3;
  readonly attribute optional nullable LightSensorTypeEnum lightSensorType = 4;
  readonly attribute command_id generatedCommandList[] = 65528;
  readonly attribute command_id acceptedCommandList[] = 65529;
  readonly attribute event_id eventList[] = 65530;
  readonly attribute attrib_id attributeList[] = 65531;
  readonly attribute bitmap32 featureMap = 65532;
  readonly attribute int16u clusterRevision = 65533;
}

/** Attributes and commands for configuring the measurement of temperature, and reporting temperature measurements. */
cluster TemperatureMeasurement = 1026 {
  revision 4;

  readonly attribute nullable temperature measuredValue = 0;
  readonly attribute nullable temperature minMeasuredValue = 1;
  readonly attribute nullable temperature maxMeasuredValue = 2;
  readonly attribute optional int16u tolerance = 3;
  readonly attribute command_id generatedCommandList[] = 65528;
  readonly attribute command_id acceptedCommandList[] = 65529;
  readonly attribute event_id eventList[] = 65530;
  readonly attribute attrib_id attributeList[] = 65531;
  readonly attribute bitmap32 featureMap = 65532;
  readonly attribute int16u clusterRevision = 65533;
}

/** Attributes and commands for configuring the measurement of pressure, and reporting pressure measurements. */
cluster PressureMeasurement = 1027 {
  revision 3;

  bitmap Feature : bitmap32 {
    kExtended = 0x1;
  }

  readonly attribute nullable int16s measuredValue = 0;
  readonly attribute nullable int16s minMeasuredValue = 1;
  readonly attribute nullable int16s maxMeasuredValue = 2;
  readonly attribute optional int16u tolerance = 3;
  readonly attribute optional nullable int16s scaledValue = 16;
  readonly attribute optional nullable int16s minScaledValue = 17;
  readonly attribute optional nullable int16s maxScaledValue = 18;
  readonly attribute optional int16u scaledTolerance = 19;
  readonly attribute optional int8s scale = 20;
  readonly attribute command_id generatedCommandList[] = 65528;
  readonly attribute command_id acceptedCommandList[] = 65529;
  readonly attribute event_id eventList[] = 65530;
  readonly attribute attrib_id attributeList[] = 65531;
  readonly attribute bitmap32 featureMap = 65532;
  readonly attribute int16u clusterRevision = 65533;
}

/** Attributes and commands for configuring the measurement of flow, and reporting flow measurements. */
cluster FlowMeasurement = 1028 {
  revision 1; // NOTE: Default/not specifically set

  readonly attribute nullable int16u measuredValue = 0;
  readonly attribute nullable int16u minMeasuredValue = 1;
  readonly attribute nullable int16u maxMeasuredValue = 2;
  readonly attribute optional int16u tolerance = 3;
  readonly attribute command_id generatedCommandList[] = 65528;
  readonly attribute command_id acceptedCommandList[] = 65529;
  readonly attribute event_id eventList[] = 65530;
  readonly attribute attrib_id attributeList[] = 65531;
  readonly attribute bitmap32 featureMap = 65532;
  readonly attribute int16u clusterRevision = 65533;
}

/** Attributes and commands for configuring the measurement of relative humidity, and reporting relative humidity measurements. */
cluster RelativeHumidityMeasurement = 1029 {
  revision 3;

  readonly attribute nullable int16u measuredValue = 0;
  readonly attribute nullable int16u minMeasuredValue = 1;
  readonly attribute nullable int16u maxMeasuredValue = 2;
  readonly attribute optional int16u tolerance = 3;
  readonly attribute command_id generatedCommandList[] = 65528;
  readonly attribute command_id acceptedCommandList[] = 65529;
  readonly attribute event_id eventList[] = 65530;
  readonly attribute attrib_id attributeList[] = 65531;
  readonly attribute bitmap32 featureMap = 65532;
  readonly attribute int16u clusterRevision = 65533;
}

/** The server cluster provides an interface to occupancy sensing functionality based on one or more sensing modalities, including configuration and provision of notifications of occupancy status. */
cluster OccupancySensing = 1030 {
  revision 5;

  enum OccupancySensorTypeEnum : enum8 {
    kPIR = 0;
    kUltrasonic = 1;
    kPIRAndUltrasonic = 2;
    kPhysicalContact = 3;
  }

  bitmap Feature : bitmap32 {
    kOther = 0x1;
    kPassiveInfrared = 0x2;
    kUltrasonic = 0x4;
    kPhysicalContact = 0x8;
    kActiveInfrared = 0x10;
    kRadar = 0x20;
    kRFSensing = 0x40;
    kVision = 0x80;
  }

  bitmap OccupancyBitmap : bitmap8 {
    kOccupied = 0x1;
  }

  bitmap OccupancySensorTypeBitmap : bitmap8 {
    kPIR = 0x1;
    kUltrasonic = 0x2;
    kPhysicalContact = 0x4;
  }

  struct HoldTimeLimitsStruct {
    int16u holdTimeMin = 0;
    int16u holdTimeMax = 1;
    int16u holdTimeDefault = 2;
  }

  info event OccupancyChanged = 0 {
    OccupancyBitmap occupancy = 0;
  }

  readonly attribute OccupancyBitmap occupancy = 0;
  readonly attribute OccupancySensorTypeEnum occupancySensorType = 1;
  readonly attribute OccupancySensorTypeBitmap occupancySensorTypeBitmap = 2;
  attribute access(write: manage) optional int16u holdTime = 3;
  readonly attribute optional HoldTimeLimitsStruct holdTimeLimits = 4;
  attribute access(write: manage) optional int16u PIROccupiedToUnoccupiedDelay = 16;
  attribute access(write: manage) optional int16u PIRUnoccupiedToOccupiedDelay = 17;
  attribute access(write: manage) optional int8u PIRUnoccupiedToOccupiedThreshold = 18;
  attribute access(write: manage) optional int16u ultrasonicOccupiedToUnoccupiedDelay = 32;
  attribute access(write: manage) optional int16u ultrasonicUnoccupiedToOccupiedDelay = 33;
  attribute access(write: manage) optional int8u ultrasonicUnoccupiedToOccupiedThreshold = 34;
  attribute access(write: manage) optional int16u physicalContactOccupiedToUnoccupiedDelay = 48;
  attribute access(write: manage) optional int16u physicalContactUnoccupiedToOccupiedDelay = 49;
  attribute access(write: manage) optional int8u physicalContactUnoccupiedToOccupiedThreshold = 50;
  readonly attribute command_id generatedCommandList[] = 65528;
  readonly attribute command_id acceptedCommandList[] = 65529;
  readonly attribute event_id eventList[] = 65530;
  readonly attribute attrib_id attributeList[] = 65531;
  readonly attribute bitmap32 featureMap = 65532;
  readonly attribute int16u clusterRevision = 65533;
}

/** Attributes for reporting carbon monoxide concentration measurements */
cluster CarbonMonoxideConcentrationMeasurement = 1036 {
  revision 3;

  shared enum LevelValueEnum : enum8 {
    kUnknown = 0;
    kLow = 1;
    kMedium = 2;
    kHigh = 3;
    kCritical = 4;
  }

  shared enum MeasurementMediumEnum : enum8 {
    kAir = 0;
    kWater = 1;
    kSoil = 2;
  }

  shared enum MeasurementUnitEnum : enum8 {
    kPPM = 0;
    kPPB = 1;
    kPPT = 2;
    kMGM3 = 3;
    kUGM3 = 4;
    kNGM3 = 5;
    kPM3 = 6;
    kBQM3 = 7;
  }

  bitmap Feature : bitmap32 {
    kNumericMeasurement = 0x1;
    kLevelIndication = 0x2;
    kMediumLevel = 0x4;
    kCriticalLevel = 0x8;
    kPeakMeasurement = 0x10;
    kAverageMeasurement = 0x20;
  }

  readonly attribute optional nullable single measuredValue = 0;
  readonly attribute optional nullable single minMeasuredValue = 1;
  readonly attribute optional nullable single maxMeasuredValue = 2;
  readonly attribute optional nullable single peakMeasuredValue = 3;
  readonly attribute optional elapsed_s peakMeasuredValueWindow = 4;
  readonly attribute optional nullable single averageMeasuredValue = 5;
  readonly attribute optional elapsed_s averageMeasuredValueWindow = 6;
  readonly attribute optional single uncertainty = 7;
  readonly attribute optional MeasurementUnitEnum measurementUnit = 8;
  readonly attribute optional MeasurementMediumEnum measurementMedium = 9;
  readonly attribute optional LevelValueEnum levelValue = 10;
  readonly attribute command_id generatedCommandList[] = 65528;
  readonly attribute command_id acceptedCommandList[] = 65529;
  readonly attribute event_id eventList[] = 65530;
  readonly attribute attrib_id attributeList[] = 65531;
  readonly attribute bitmap32 featureMap = 65532;
  readonly attribute int16u clusterRevision = 65533;
}

/** Attributes for reporting carbon dioxide concentration measurements */
cluster CarbonDioxideConcentrationMeasurement = 1037 {
  revision 3;

  shared enum LevelValueEnum : enum8 {
    kUnknown = 0;
    kLow = 1;
    kMedium = 2;
    kHigh = 3;
    kCritical = 4;
  }

  shared enum MeasurementMediumEnum : enum8 {
    kAir = 0;
    kWater = 1;
    kSoil = 2;
  }

  shared enum MeasurementUnitEnum : enum8 {
    kPPM = 0;
    kPPB = 1;
    kPPT = 2;
    kMGM3 = 3;
    kUGM3 = 4;
    kNGM3 = 5;
    kPM3 = 6;
    kBQM3 = 7;
  }

  bitmap Feature : bitmap32 {
    kNumericMeasurement = 0x1;
    kLevelIndication = 0x2;
    kMediumLevel = 0x4;
    kCriticalLevel = 0x8;
    kPeakMeasurement = 0x10;
    kAverageMeasurement = 0x20;
  }

  readonly attribute optional nullable single measuredValue = 0;
  readonly attribute optional nullable single minMeasuredValue = 1;
  readonly attribute optional nullable single maxMeasuredValue = 2;
  readonly attribute optional nullable single peakMeasuredValue = 3;
  readonly attribute optional elapsed_s peakMeasuredValueWindow = 4;
  readonly attribute optional nullable single averageMeasuredValue = 5;
  readonly attribute optional elapsed_s averageMeasuredValueWindow = 6;
  readonly attribute optional single uncertainty = 7;
  readonly attribute optional MeasurementUnitEnum measurementUnit = 8;
  readonly attribute optional MeasurementMediumEnum measurementMedium = 9;
  readonly attribute optional LevelValueEnum levelValue = 10;
  readonly attribute command_id generatedCommandList[] = 65528;
  readonly attribute command_id acceptedCommandList[] = 65529;
  readonly attribute event_id eventList[] = 65530;
  readonly attribute attrib_id attributeList[] = 65531;
  readonly attribute bitmap32 featureMap = 65532;
  readonly attribute int16u clusterRevision = 65533;
}

/** Attributes for reporting nitrogen dioxide concentration measurements */
cluster NitrogenDioxideConcentrationMeasurement = 1043 {
  revision 3;

  shared enum LevelValueEnum : enum8 {
    kUnknown = 0;
    kLow = 1;
    kMedium = 2;
    kHigh = 3;
    kCritical = 4;
  }

  shared enum MeasurementMediumEnum : enum8 {
    kAir = 0;
    kWater = 1;
    kSoil = 2;
  }

  shared enum MeasurementUnitEnum : enum8 {
    kPPM = 0;
    kPPB = 1;
    kPPT = 2;
    kMGM3 = 3;
    kUGM3 = 4;
    kNGM3 = 5;
    kPM3 = 6;
    kBQM3 = 7;
  }

  bitmap Feature : bitmap32 {
    kNumericMeasurement = 0x1;
    kLevelIndication = 0x2;
    kMediumLevel = 0x4;
    kCriticalLevel = 0x8;
    kPeakMeasurement = 0x10;
    kAverageMeasurement = 0x20;
  }

  readonly attribute optional nullable single measuredValue = 0;
  readonly attribute optional nullable single minMeasuredValue = 1;
  readonly attribute optional nullable single maxMeasuredValue = 2;
  readonly attribute optional nullable single peakMeasuredValue = 3;
  readonly attribute optional elapsed_s peakMeasuredValueWindow = 4;
  readonly attribute optional nullable single averageMeasuredValue = 5;
  readonly attribute optional elapsed_s averageMeasuredValueWindow = 6;
  readonly attribute optional single uncertainty = 7;
  readonly attribute optional MeasurementUnitEnum measurementUnit = 8;
  readonly attribute optional MeasurementMediumEnum measurementMedium = 9;
  readonly attribute optional LevelValueEnum levelValue = 10;
  readonly attribute command_id generatedCommandList[] = 65528;
  readonly attribute command_id acceptedCommandList[] = 65529;
  readonly attribute event_id eventList[] = 65530;
  readonly attribute attrib_id attributeList[] = 65531;
  readonly attribute bitmap32 featureMap = 65532;
  readonly attribute int16u clusterRevision = 65533;
}

/** Attributes for reporting ozone concentration measurements */
cluster OzoneConcentrationMeasurement = 1045 {
  revision 3;

  shared enum LevelValueEnum : enum8 {
    kUnknown = 0;
    kLow = 1;
    kMedium = 2;
    kHigh = 3;
    kCritical = 4;
  }

  shared enum MeasurementMediumEnum : enum8 {
    kAir = 0;
    kWater = 1;
    kSoil = 2;
  }

  shared enum MeasurementUnitEnum : enum8 {
    kPPM = 0;
    kPPB = 1;
    kPPT = 2;
    kMGM3 = 3;
    kUGM3 = 4;
    kNGM3 = 5;
    kPM3 = 6;
    kBQM3 = 7;
  }

  bitmap Feature : bitmap32 {
    kNumericMeasurement = 0x1;
    kLevelIndication = 0x2;
    kMediumLevel = 0x4;
    kCriticalLevel = 0x8;
    kPeakMeasurement = 0x10;
    kAverageMeasurement = 0x20;
  }

  readonly attribute optional nullable single measuredValue = 0;
  readonly attribute optional nullable single minMeasuredValue = 1;
  readonly attribute optional nullable single maxMeasuredValue = 2;
  readonly attribute optional nullable single peakMeasuredValue = 3;
  readonly attribute optional elapsed_s peakMeasuredValueWindow = 4;
  readonly attribute optional nullable single averageMeasuredValue = 5;
  readonly attribute optional elapsed_s averageMeasuredValueWindow = 6;
  readonly attribute optional single uncertainty = 7;
  readonly attribute optional MeasurementUnitEnum measurementUnit = 8;
  readonly attribute optional MeasurementMediumEnum measurementMedium = 9;
  readonly attribute optional LevelValueEnum levelValue = 10;
  readonly attribute command_id generatedCommandList[] = 65528;
  readonly attribute command_id acceptedCommandList[] = 65529;
  readonly attribute event_id eventList[] = 65530;
  readonly attribute attrib_id attributeList[] = 65531;
  readonly attribute bitmap32 featureMap = 65532;
  readonly attribute int16u clusterRevision = 65533;
}

/** Attributes for reporting PM2.5 concentration measurements */
cluster Pm25ConcentrationMeasurement = 1066 {
  revision 3;

  shared enum LevelValueEnum : enum8 {
    kUnknown = 0;
    kLow = 1;
    kMedium = 2;
    kHigh = 3;
    kCritical = 4;
  }

  shared enum MeasurementMediumEnum : enum8 {
    kAir = 0;
    kWater = 1;
    kSoil = 2;
  }

  shared enum MeasurementUnitEnum : enum8 {
    kPPM = 0;
    kPPB = 1;
    kPPT = 2;
    kMGM3 = 3;
    kUGM3 = 4;
    kNGM3 = 5;
    kPM3 = 6;
    kBQM3 = 7;
  }

  bitmap Feature : bitmap32 {
    kNumericMeasurement = 0x1;
    kLevelIndication = 0x2;
    kMediumLevel = 0x4;
    kCriticalLevel = 0x8;
    kPeakMeasurement = 0x10;
    kAverageMeasurement = 0x20;
  }

  readonly attribute optional nullable single measuredValue = 0;
  readonly attribute optional nullable single minMeasuredValue = 1;
  readonly attribute optional nullable single maxMeasuredValue = 2;
  readonly attribute optional nullable single peakMeasuredValue = 3;
  readonly attribute optional elapsed_s peakMeasuredValueWindow = 4;
  readonly attribute optional nullable single averageMeasuredValue = 5;
  readonly attribute optional elapsed_s averageMeasuredValueWindow = 6;
  readonly attribute optional single uncertainty = 7;
  readonly attribute optional MeasurementUnitEnum measurementUnit = 8;
  readonly attribute optional MeasurementMediumEnum measurementMedium = 9;
  readonly attribute optional LevelValueEnum levelValue = 10;
  readonly attribute command_id generatedCommandList[] = 65528;
  readonly attribute command_id acceptedCommandList[] = 65529;
  readonly attribute event_id eventList[] = 65530;
  readonly attribute attrib_id attributeList[] = 65531;
  readonly attribute bitmap32 featureMap = 65532;
  readonly attribute int16u clusterRevision = 65533;
}

/** Attributes for reporting formaldehyde concentration measurements */
cluster FormaldehydeConcentrationMeasurement = 1067 {
  revision 3;

  shared enum LevelValueEnum : enum8 {
    kUnknown = 0;
    kLow = 1;
    kMedium = 2;
    kHigh = 3;
    kCritical = 4;
  }

  shared enum MeasurementMediumEnum : enum8 {
    kAir = 0;
    kWater = 1;
    kSoil = 2;
  }

  shared enum MeasurementUnitEnum : enum8 {
    kPPM = 0;
    kPPB = 1;
    kPPT = 2;
    kMGM3 = 3;
    kUGM3 = 4;
    kNGM3 = 5;
    kPM3 = 6;
    kBQM3 = 7;
  }

  bitmap Feature : bitmap32 {
    kNumericMeasurement = 0x1;
    kLevelIndication = 0x2;
    kMediumLevel = 0x4;
    kCriticalLevel = 0x8;
    kPeakMeasurement = 0x10;
    kAverageMeasurement = 0x20;
  }

  readonly attribute optional nullable single measuredValue = 0;
  readonly attribute optional nullable single minMeasuredValue = 1;
  readonly attribute optional nullable single maxMeasuredValue = 2;
  readonly attribute optional nullable single peakMeasuredValue = 3;
  readonly attribute optional elapsed_s peakMeasuredValueWindow = 4;
  readonly attribute optional nullable single averageMeasuredValue = 5;
  readonly attribute optional elapsed_s averageMeasuredValueWindow = 6;
  readonly attribute optional single uncertainty = 7;
  readonly attribute optional MeasurementUnitEnum measurementUnit = 8;
  readonly attribute optional MeasurementMediumEnum measurementMedium = 9;
  readonly attribute optional LevelValueEnum levelValue = 10;
  readonly attribute command_id generatedCommandList[] = 65528;
  readonly attribute command_id acceptedCommandList[] = 65529;
  readonly attribute event_id eventList[] = 65530;
  readonly attribute attrib_id attributeList[] = 65531;
  readonly attribute bitmap32 featureMap = 65532;
  readonly attribute int16u clusterRevision = 65533;
}

/** Attributes for reporting PM1 concentration measurements */
cluster Pm1ConcentrationMeasurement = 1068 {
  revision 3;

  shared enum LevelValueEnum : enum8 {
    kUnknown = 0;
    kLow = 1;
    kMedium = 2;
    kHigh = 3;
    kCritical = 4;
  }

  shared enum MeasurementMediumEnum : enum8 {
    kAir = 0;
    kWater = 1;
    kSoil = 2;
  }

  shared enum MeasurementUnitEnum : enum8 {
    kPPM = 0;
    kPPB = 1;
    kPPT = 2;
    kMGM3 = 3;
    kUGM3 = 4;
    kNGM3 = 5;
    kPM3 = 6;
    kBQM3 = 7;
  }

  bitmap Feature : bitmap32 {
    kNumericMeasurement = 0x1;
    kLevelIndication = 0x2;
    kMediumLevel = 0x4;
    kCriticalLevel = 0x8;
    kPeakMeasurement = 0x10;
    kAverageMeasurement = 0x20;
  }

  readonly attribute optional nullable single measuredValue = 0;
  readonly attribute optional nullable single minMeasuredValue = 1;
  readonly attribute optional nullable single maxMeasuredValue = 2;
  readonly attribute optional nullable single peakMeasuredValue = 3;
  readonly attribute optional elapsed_s peakMeasuredValueWindow = 4;
  readonly attribute optional nullable single averageMeasuredValue = 5;
  readonly attribute optional elapsed_s averageMeasuredValueWindow = 6;
  readonly attribute optional single uncertainty = 7;
  readonly attribute optional MeasurementUnitEnum measurementUnit = 8;
  readonly attribute optional MeasurementMediumEnum measurementMedium = 9;
  readonly attribute optional LevelValueEnum levelValue = 10;
  readonly attribute command_id generatedCommandList[] = 65528;
  readonly attribute command_id acceptedCommandList[] = 65529;
  readonly attribute event_id eventList[] = 65530;
  readonly attribute attrib_id attributeList[] = 65531;
  readonly attribute bitmap32 featureMap = 65532;
  readonly attribute int16u clusterRevision = 65533;
}

/** Attributes for reporting PM10 concentration measurements */
cluster Pm10ConcentrationMeasurement = 1069 {
  revision 3;

  shared enum LevelValueEnum : enum8 {
    kUnknown = 0;
    kLow = 1;
    kMedium = 2;
    kHigh = 3;
    kCritical = 4;
  }

  shared enum MeasurementMediumEnum : enum8 {
    kAir = 0;
    kWater = 1;
    kSoil = 2;
  }

  shared enum MeasurementUnitEnum : enum8 {
    kPPM = 0;
    kPPB = 1;
    kPPT = 2;
    kMGM3 = 3;
    kUGM3 = 4;
    kNGM3 = 5;
    kPM3 = 6;
    kBQM3 = 7;
  }

  bitmap Feature : bitmap32 {
    kNumericMeasurement = 0x1;
    kLevelIndication = 0x2;
    kMediumLevel = 0x4;
    kCriticalLevel = 0x8;
    kPeakMeasurement = 0x10;
    kAverageMeasurement = 0x20;
  }

  readonly attribute optional nullable single measuredValue = 0;
  readonly attribute optional nullable single minMeasuredValue = 1;
  readonly attribute optional nullable single maxMeasuredValue = 2;
  readonly attribute optional nullable single peakMeasuredValue = 3;
  readonly attribute optional elapsed_s peakMeasuredValueWindow = 4;
  readonly attribute optional nullable single averageMeasuredValue = 5;
  readonly attribute optional elapsed_s averageMeasuredValueWindow = 6;
  readonly attribute optional single uncertainty = 7;
  readonly attribute optional MeasurementUnitEnum measurementUnit = 8;
  readonly attribute optional MeasurementMediumEnum measurementMedium = 9;
  readonly attribute optional LevelValueEnum levelValue = 10;
  readonly attribute command_id generatedCommandList[] = 65528;
  readonly attribute command_id acceptedCommandList[] = 65529;
  readonly attribute event_id eventList[] = 65530;
  readonly attribute attrib_id attributeList[] = 65531;
  readonly attribute bitmap32 featureMap = 65532;
  readonly attribute int16u clusterRevision = 65533;
}

/** Attributes for reporting total volatile organic compounds concentration measurements */
cluster TotalVolatileOrganicCompoundsConcentrationMeasurement = 1070 {
  revision 3;

  shared enum LevelValueEnum : enum8 {
    kUnknown = 0;
    kLow = 1;
    kMedium = 2;
    kHigh = 3;
    kCritical = 4;
  }

  shared enum MeasurementMediumEnum : enum8 {
    kAir = 0;
    kWater = 1;
    kSoil = 2;
  }

  shared enum MeasurementUnitEnum : enum8 {
    kPPM = 0;
    kPPB = 1;
    kPPT = 2;
    kMGM3 = 3;
    kUGM3 = 4;
    kNGM3 = 5;
    kPM3 = 6;
    kBQM3 = 7;
  }

  bitmap Feature : bitmap32 {
    kNumericMeasurement = 0x1;
    kLevelIndication = 0x2;
    kMediumLevel = 0x4;
    kCriticalLevel = 0x8;
    kPeakMeasurement = 0x10;
    kAverageMeasurement = 0x20;
  }

  readonly attribute optional nullable single measuredValue = 0;
  readonly attribute optional nullable single minMeasuredValue = 1;
  readonly attribute optional nullable single maxMeasuredValue = 2;
  readonly attribute optional nullable single peakMeasuredValue = 3;
  readonly attribute optional elapsed_s peakMeasuredValueWindow = 4;
  readonly attribute optional nullable single averageMeasuredValue = 5;
  readonly attribute optional elapsed_s averageMeasuredValueWindow = 6;
  readonly attribute optional single uncertainty = 7;
  readonly attribute optional MeasurementUnitEnum measurementUnit = 8;
  readonly attribute optional MeasurementMediumEnum measurementMedium = 9;
  readonly attribute optional LevelValueEnum levelValue = 10;
  readonly attribute command_id generatedCommandList[] = 65528;
  readonly attribute command_id acceptedCommandList[] = 65529;
  readonly attribute event_id eventList[] = 65530;
  readonly attribute attrib_id attributeList[] = 65531;
  readonly attribute bitmap32 featureMap = 65532;
  readonly attribute int16u clusterRevision = 65533;
}

/** Attributes for reporting radon concentration measurements */
cluster RadonConcentrationMeasurement = 1071 {
  revision 3;

  shared enum LevelValueEnum : enum8 {
    kUnknown = 0;
    kLow = 1;
    kMedium = 2;
    kHigh = 3;
    kCritical = 4;
  }

  shared enum MeasurementMediumEnum : enum8 {
    kAir = 0;
    kWater = 1;
    kSoil = 2;
  }

  shared enum MeasurementUnitEnum : enum8 {
    kPPM = 0;
    kPPB = 1;
    kPPT = 2;
    kMGM3 = 3;
    kUGM3 = 4;
    kNGM3 = 5;
    kPM3 = 6;
    kBQM3 = 7;
  }

  bitmap Feature : bitmap32 {
    kNumericMeasurement = 0x1;
    kLevelIndication = 0x2;
    kMediumLevel = 0x4;
    kCriticalLevel = 0x8;
    kPeakMeasurement = 0x10;
    kAverageMeasurement = 0x20;
  }

  readonly attribute optional nullable single measuredValue = 0;
  readonly attribute optional nullable single minMeasuredValue = 1;
  readonly attribute optional nullable single maxMeasuredValue = 2;
  readonly attribute optional nullable single peakMeasuredValue = 3;
  readonly attribute optional elapsed_s peakMeasuredValueWindow = 4;
  readonly attribute optional nullable single averageMeasuredValue = 5;
  readonly attribute optional elapsed_s averageMeasuredValueWindow = 6;
  readonly attribute optional single uncertainty = 7;
  readonly attribute optional MeasurementUnitEnum measurementUnit = 8;
  readonly attribute optional MeasurementMediumEnum measurementMedium = 9;
  readonly attribute optional LevelValueEnum levelValue = 10;
  readonly attribute command_id generatedCommandList[] = 65528;
  readonly attribute command_id acceptedCommandList[] = 65529;
  readonly attribute event_id eventList[] = 65530;
  readonly attribute attrib_id attributeList[] = 65531;
  readonly attribute bitmap32 featureMap = 65532;
  readonly attribute int16u clusterRevision = 65533;
}

/** Functionality to retrieve operational information about a managed Wi-Fi network. */
cluster WiFiNetworkManagement = 1105 {
  revision 1;

  readonly attribute nullable octet_string<32> ssid = 0;
  readonly attribute access(read: manage) nullable int64u passphraseSurrogate = 1;
  readonly attribute command_id generatedCommandList[] = 65528;
  readonly attribute command_id acceptedCommandList[] = 65529;
  readonly attribute event_id eventList[] = 65530;
  readonly attribute attrib_id attributeList[] = 65531;
  readonly attribute bitmap32 featureMap = 65532;
  readonly attribute int16u clusterRevision = 65533;

  response struct NetworkPassphraseResponse = 1 {
    octet_string<64> passphrase = 0;
  }

  /** Request the current WPA-Personal passphrase or PSK associated with the managed Wi-Fi network. */
  command access(invoke: manage) NetworkPassphraseRequest(): NetworkPassphraseResponse = 0;
}

/** Manage the Thread network of Thread Border Router */
cluster ThreadBorderRouterManagement = 1106 {
  revision 1;

  bitmap Feature : bitmap32 {
    kPANChange = 0x1;
  }

  readonly attribute char_string<63> borderRouterName = 0;
  readonly attribute octet_string<254> borderAgentID = 1;
  readonly attribute int16u threadVersion = 2;
  readonly attribute boolean interfaceEnabled = 3;
  readonly attribute nullable int64u activeDatasetTimestamp = 4;
  readonly attribute nullable int64u pendingDatasetTimestamp = 5;
  readonly attribute command_id generatedCommandList[] = 65528;
  readonly attribute command_id acceptedCommandList[] = 65529;
  readonly attribute event_id eventList[] = 65530;
  readonly attribute attrib_id attributeList[] = 65531;
  readonly attribute bitmap32 featureMap = 65532;
  readonly attribute int16u clusterRevision = 65533;

  response struct DatasetResponse = 2 {
    octet_string<254> dataset = 0;
  }

  request struct SetActiveDatasetRequestRequest {
    octet_string<254> activeDataset = 0;
    optional int64u breadcrumb = 1;
  }

  request struct SetPendingDatasetRequestRequest {
    octet_string<254> pendingDataset = 0;
  }

  /** Command to request the active operational dataset of the Thread network to which the border router is connected. This command must be sent over a valid CASE session */
  command access(invoke: manage) GetActiveDatasetRequest(): DatasetResponse = 0;
  /** Command to request the pending dataset of the Thread network to which the border router is connected. This command must be sent over a valid CASE session */
  command access(invoke: manage) GetPendingDatasetRequest(): DatasetResponse = 1;
  /** Command to set or update the active Dataset of the Thread network to which the Border Router is connected. */
  command access(invoke: manage) SetActiveDatasetRequest(SetActiveDatasetRequestRequest): DefaultSuccess = 3;
  /** Command set or update the pending Dataset of the Thread network to which the Border Router is connected. */
  command access(invoke: manage) SetPendingDatasetRequest(SetPendingDatasetRequestRequest): DefaultSuccess = 4;
}

/** Manages the names and credentials of Thread networks visible to the user. */
cluster ThreadNetworkDirectory = 1107 {
  revision 1;

  struct ThreadNetworkStruct {
    octet_string<8> extendedPanID = 0;
    char_string<16> networkName = 1;
    int16u channel = 2;
    int64u activeTimestamp = 3;
  }

  attribute access(read: manage, write: manage) nullable octet_string<8> preferredExtendedPanID = 0;
  readonly attribute access(read: operate) ThreadNetworkStruct threadNetworks[] = 1;
  readonly attribute int8u threadNetworkTableSize = 2;
  readonly attribute command_id generatedCommandList[] = 65528;
  readonly attribute command_id acceptedCommandList[] = 65529;
  readonly attribute event_id eventList[] = 65530;
  readonly attribute attrib_id attributeList[] = 65531;
  readonly attribute bitmap32 featureMap = 65532;
  readonly attribute int16u clusterRevision = 65533;

  request struct AddNetworkRequest {
    octet_string<254> operationalDataset = 0;
  }

  request struct RemoveNetworkRequest {
    octet_string<8> extendedPanID = 0;
  }

  request struct GetOperationalDatasetRequest {
    octet_string<8> extendedPanID = 0;
  }

  response struct OperationalDatasetResponse = 3 {
    octet_string<254> operationalDataset = 0;
  }

  /** Adds an entry to the ThreadNetworks list. */
  timed command access(invoke: manage) AddNetwork(AddNetworkRequest): DefaultSuccess = 0;
  /** Removes an entry from the ThreadNetworks list. */
  timed command access(invoke: manage) RemoveNetwork(RemoveNetworkRequest): DefaultSuccess = 1;
  /** Retrieves a Thread Operational Dataset from the ThreadNetworks list. */
  command GetOperationalDataset(GetOperationalDatasetRequest): OperationalDatasetResponse = 2;
}

/** This cluster provides an interface for managing low power mode on a device that supports the Wake On LAN protocol. */
cluster WakeOnLan = 1283 {
  revision 1;

  readonly attribute optional char_string<12> MACAddress = 0;
  provisional readonly attribute optional octet_string<16> linkLocalAddress = 1;
  readonly attribute command_id generatedCommandList[] = 65528;
  readonly attribute command_id acceptedCommandList[] = 65529;
  readonly attribute event_id eventList[] = 65530;
  readonly attribute attrib_id attributeList[] = 65531;
  readonly attribute bitmap32 featureMap = 65532;
  readonly attribute int16u clusterRevision = 65533;
}

/** This cluster provides an interface for controlling the current Channel on a device. */
cluster Channel = 1284 {
  revision 2;

  enum ChannelTypeEnum : enum8 {
    kSatellite = 0;
    kCable = 1;
    kTerrestrial = 2;
    kOTT = 3;
  }

  enum LineupInfoTypeEnum : enum8 {
    kMSO = 0;
  }

  enum StatusEnum : enum8 {
    kSuccess = 0;
    kMultipleMatches = 1;
    kNoMatches = 2;
  }

  bitmap Feature : bitmap32 {
    kChannelList = 0x1;
    kLineupInfo = 0x2;
    kElectronicGuide = 0x4;
    kRecordProgram = 0x8;
  }

  bitmap RecordingFlagBitmap : bitmap32 {
    kScheduled = 0x1;
    kRecordSeries = 0x2;
    kRecorded = 0x4;
  }

  struct ProgramCastStruct {
    char_string name = 0;
    char_string role = 1;
  }

  struct ProgramCategoryStruct {
    char_string category = 0;
    optional char_string subCategory = 1;
  }

  struct SeriesInfoStruct {
    char_string season = 0;
    char_string episode = 1;
  }

  struct ChannelInfoStruct {
    int16u majorNumber = 0;
    int16u minorNumber = 1;
    optional char_string name = 2;
    optional char_string callSign = 3;
    optional char_string affiliateCallSign = 4;
    optional char_string identifier = 5;
    optional ChannelTypeEnum type = 6;
  }

  struct ProgramStruct {
    char_string identifier = 0;
    ChannelInfoStruct channel = 1;
    epoch_s startTime = 2;
    epoch_s endTime = 3;
    char_string title = 4;
    optional char_string subtitle = 5;
    optional char_string description = 6;
    optional char_string audioLanguages[] = 7;
    optional char_string ratings[] = 8;
    optional char_string thumbnailUrl = 9;
    optional char_string posterArtUrl = 10;
    optional char_string dvbiUrl = 11;
    optional char_string releaseDate = 12;
    optional char_string parentalGuidanceText = 13;
    optional RecordingFlagBitmap recordingFlag = 14;
    optional nullable SeriesInfoStruct seriesInfo = 15;
    optional ProgramCategoryStruct categoryList[] = 16;
    optional ProgramCastStruct castList[] = 17;
    optional ProgramCastStruct externalIDList[] = 18;
  }

  struct PageTokenStruct {
    optional int16u limit = 0;
    optional char_string after = 1;
    optional char_string before = 2;
  }

  struct ChannelPagingStruct {
    optional nullable PageTokenStruct previousToken = 0;
    optional nullable PageTokenStruct nextToken = 1;
  }

  struct AdditionalInfoStruct {
    char_string name = 0;
    char_string value = 1;
  }

  struct LineupInfoStruct {
    char_string operatorName = 0;
    optional char_string lineupName = 1;
    optional char_string postalCode = 2;
    LineupInfoTypeEnum lineupInfoType = 3;
  }

  readonly attribute optional ChannelInfoStruct channelList[] = 0;
  readonly attribute optional nullable LineupInfoStruct lineup = 1;
  readonly attribute optional nullable ChannelInfoStruct currentChannel = 2;
  readonly attribute command_id generatedCommandList[] = 65528;
  readonly attribute command_id acceptedCommandList[] = 65529;
  readonly attribute event_id eventList[] = 65530;
  readonly attribute attrib_id attributeList[] = 65531;
  readonly attribute bitmap32 featureMap = 65532;
  readonly attribute int16u clusterRevision = 65533;

  request struct ChangeChannelRequest {
    char_string match = 0;
  }

  response struct ChangeChannelResponse = 1 {
    StatusEnum status = 0;
    optional char_string data = 1;
  }

  request struct ChangeChannelByNumberRequest {
    int16u majorNumber = 0;
    int16u minorNumber = 1;
  }

  request struct SkipChannelRequest {
    int16s count = 0;
  }

  request struct GetProgramGuideRequest {
    optional epoch_s startTime = 0;
    optional epoch_s endTime = 1;
    optional ChannelInfoStruct channelList[] = 2;
    optional PageTokenStruct pageToken = 3;
    optional RecordingFlagBitmap recordingFlag = 4;
    optional AdditionalInfoStruct externalIDList[] = 5;
    optional octet_string data = 6;
  }

  response struct ProgramGuideResponse = 5 {
    ChannelPagingStruct paging = 0;
    ProgramStruct programList[] = 1;
  }

  request struct RecordProgramRequest {
    char_string programIdentifier = 0;
    boolean shouldRecordSeries = 1;
    AdditionalInfoStruct externalIDList[] = 2;
    octet_string data = 3;
  }

  request struct CancelRecordProgramRequest {
    char_string programIdentifier = 0;
    boolean shouldRecordSeries = 1;
    AdditionalInfoStruct externalIDList[] = 2;
    octet_string data = 3;
  }

  /** Change the channel on the media player to the channel case-insensitive exact matching the value passed as an argument. */
  command ChangeChannel(ChangeChannelRequest): ChangeChannelResponse = 0;
  /** Change the channel on the media plaeyer to the channel with the given Number in the ChannelList attribute. */
  command ChangeChannelByNumber(ChangeChannelByNumberRequest): DefaultSuccess = 2;
  /** This command provides channel up and channel down functionality, but allows channel index jumps of size Count. When the value of the increase or decrease is larger than the number of channels remaining in the given direction, then the behavior SHALL be to return to the beginning (or end) of the channel list and continue. For example, if the current channel is at index 0 and count value of -1 is given, then the current channel should change to the last channel. */
  command SkipChannel(SkipChannelRequest): DefaultSuccess = 3;
  /** This command retrieves the program guide. It accepts several filter parameters to return specific schedule and program information from a content app. The command shall receive in response a ProgramGuideResponse. */
  command GetProgramGuide(GetProgramGuideRequest): ProgramGuideResponse = 4;
  /** Record a specific program or series when it goes live. This functionality enables DVR recording features. */
  command RecordProgram(RecordProgramRequest): DefaultSuccess = 6;
  /** Cancel recording for a specific program or series. */
  command CancelRecordProgram(CancelRecordProgramRequest): DefaultSuccess = 7;
}

/** This cluster provides an interface for UX navigation within a set of targets on a device or endpoint. */
cluster TargetNavigator = 1285 {
  revision 2;

  enum StatusEnum : enum8 {
    kSuccess = 0;
    kTargetNotFound = 1;
    kNotAllowed = 2;
  }

  struct TargetInfoStruct {
    int8u identifier = 0;
    char_string name = 1;
  }

  info event TargetUpdated = 0 {
    TargetInfoStruct targetList[] = 0;
    int8u currentTarget = 1;
    octet_string data = 2;
  }

  readonly attribute TargetInfoStruct targetList[] = 0;
  readonly attribute optional int8u currentTarget = 1;
  readonly attribute command_id generatedCommandList[] = 65528;
  readonly attribute command_id acceptedCommandList[] = 65529;
  readonly attribute event_id eventList[] = 65530;
  readonly attribute attrib_id attributeList[] = 65531;
  readonly attribute bitmap32 featureMap = 65532;
  readonly attribute int16u clusterRevision = 65533;

  request struct NavigateTargetRequest {
    int8u target = 0;
    optional char_string data = 1;
  }

  response struct NavigateTargetResponse = 1 {
    StatusEnum status = 0;
    optional char_string data = 1;
  }

  /** Upon receipt, this SHALL navigation the UX to the target identified. */
  command NavigateTarget(NavigateTargetRequest): NavigateTargetResponse = 0;
}

/** This cluster provides an interface for controlling Media Playback (PLAY, PAUSE, etc) on a media device such as a TV or Speaker. */
cluster MediaPlayback = 1286 {
  revision 2;

  enum CharacteristicEnum : enum8 {
    kForcedSubtitles = 0;
    kDescribesVideo = 1;
    kEasyToRead = 2;
    kFrameBased = 3;
    kMainProgram = 4;
    kOriginalContent = 5;
    kVoiceOverTranslation = 6;
    kCaption = 7;
    kSubtitle = 8;
    kAlternate = 9;
    kSupplementary = 10;
    kCommentary = 11;
    kDubbedTranslation = 12;
    kDescription = 13;
    kMetadata = 14;
    kEnhancedAudioIntelligibility = 15;
    kEmergency = 16;
    kKaraoke = 17;
  }

  enum PlaybackStateEnum : enum8 {
    kPlaying = 0;
    kPaused = 1;
    kNotPlaying = 2;
    kBuffering = 3;
  }

  enum StatusEnum : enum8 {
    kSuccess = 0;
    kInvalidStateForCommand = 1;
    kNotAllowed = 2;
    kNotActive = 3;
    kSpeedOutOfRange = 4;
    kSeekOutOfRange = 5;
  }

  bitmap Feature : bitmap32 {
    kAdvancedSeek = 0x1;
    kVariableSpeed = 0x2;
    kTextTracks = 0x4;
    kAudioTracks = 0x8;
    kAudioAdvance = 0x10;
  }

  struct TrackAttributesStruct {
    char_string<32> languageCode = 0;
    optional nullable char_string displayName = 1;
  }

  struct TrackStruct {
    char_string<32> id = 0;
    nullable TrackAttributesStruct trackAttributes = 1;
  }

  struct PlaybackPositionStruct {
    epoch_us updatedAt = 0;
    nullable int64u position = 1;
  }

  info event StateChanged = 0 {
    PlaybackStateEnum currentState = 0;
    EPOCH_US startTime = 1;
    INT64U duration = 2;
    PlaybackPositionStruct sampledPosition = 3;
    single playbackSpeed = 4;
    INT64U seekRangeEnd = 5;
    INT64U seekRangeStart = 6;
    optional OCTET_STRING data = 7;
    boolean audioAdvanceUnmuted = 8;
  }

  readonly attribute PlaybackStateEnum currentState = 0;
  readonly attribute optional nullable epoch_us startTime = 1;
  readonly attribute optional nullable int64u duration = 2;
  readonly attribute optional nullable PlaybackPositionStruct sampledPosition = 3;
  readonly attribute optional single playbackSpeed = 4;
  readonly attribute optional nullable int64u seekRangeEnd = 5;
  readonly attribute optional nullable int64u seekRangeStart = 6;
  readonly attribute optional nullable TrackStruct activeAudioTrack = 7;
  readonly attribute optional nullable TrackStruct availableAudioTracks[] = 8;
  readonly attribute optional nullable TrackStruct activeTextTrack = 9;
  readonly attribute optional nullable TrackStruct availableTextTracks[] = 10;
  readonly attribute command_id generatedCommandList[] = 65528;
  readonly attribute command_id acceptedCommandList[] = 65529;
  readonly attribute event_id eventList[] = 65530;
  readonly attribute attrib_id attributeList[] = 65531;
  readonly attribute bitmap32 featureMap = 65532;
  readonly attribute int16u clusterRevision = 65533;

  request struct RewindRequest {
    optional boolean audioAdvanceUnmuted = 0;
  }

  request struct FastForwardRequest {
    optional boolean audioAdvanceUnmuted = 0;
  }

  request struct SkipForwardRequest {
    int64u deltaPositionMilliseconds = 0;
  }

  request struct SkipBackwardRequest {
    int64u deltaPositionMilliseconds = 0;
  }

  response struct PlaybackResponse = 10 {
    StatusEnum status = 0;
    optional char_string data = 1;
  }

  request struct SeekRequest {
    int64u position = 0;
  }

  request struct ActivateAudioTrackRequest {
    CHAR_STRING trackID = 0;
    INT8U audioOutputIndex = 1;
  }

  request struct ActivateTextTrackRequest {
    CHAR_STRING trackID = 0;
  }

  /** Upon receipt, this SHALL play media. */
  command Play(): PlaybackResponse = 0;
  /** Upon receipt, this SHALL pause media. */
  command Pause(): PlaybackResponse = 1;
  /** Upon receipt, this SHALL stop media. User experience is context-specific. This will often navigate the user back to the location where media was originally launched. */
  command Stop(): PlaybackResponse = 2;
  /** Upon receipt, this SHALL Start Over with the current media playback item. */
  command StartOver(): PlaybackResponse = 3;
  /** Upon receipt, this SHALL cause the handler to be invoked for "Previous". User experience is context-specific. This will often Go back to the previous media playback item. */
  command Previous(): PlaybackResponse = 4;
  /** Upon receipt, this SHALL cause the handler to be invoked for "Next". User experience is context-specific. This will often Go forward to the next media playback item. */
  command Next(): PlaybackResponse = 5;
  /** Upon receipt, this SHALL Rewind through media. Different Rewind speeds can be used on the TV based upon the number of sequential calls to this function. This is to avoid needing to define every speed now (multiple fast, slow motion, etc). */
  command Rewind(RewindRequest): PlaybackResponse = 6;
  /** Upon receipt, this SHALL Advance through media. Different FF speeds can be used on the TV based upon the number of sequential calls to this function. This is to avoid needing to define every speed now (multiple fast, slow motion, etc). */
  command FastForward(FastForwardRequest): PlaybackResponse = 7;
  /** Upon receipt, this SHALL Skip forward in the media by the given number of seconds, using the data as follows: */
  command SkipForward(SkipForwardRequest): PlaybackResponse = 8;
  /** Upon receipt, this SHALL Skip backward in the media by the given number of seconds, using the data as follows: */
  command SkipBackward(SkipBackwardRequest): PlaybackResponse = 9;
  /** Upon receipt, this SHALL Skip backward in the media by the given number of seconds, using the data as follows: */
  command Seek(SeekRequest): PlaybackResponse = 11;
  /** Upon receipt, the server SHALL set the active Audio Track to the one identified by the TrackID in the Track catalog for the streaming media. If the TrackID does not exist in the Track catalog, OR does not correspond to the streaming media OR no media is being streamed at the time of receipt of this command, the server will return an error status of INVALID_ARGUMENT. */
  command ActivateAudioTrack(ActivateAudioTrackRequest): DefaultSuccess = 12;
  /** Upon receipt, the server SHALL set the active Text Track to the one identified by the TrackID in the Track catalog for the streaming media. If the TrackID does not exist in the Track catalog, OR does not correspond to the streaming media OR no media is being streamed at the time of receipt of this command, the server SHALL return an error status of INVALID_ARGUMENT. */
  command ActivateTextTrack(ActivateTextTrackRequest): DefaultSuccess = 13;
  /** If a Text Track is active (i.e. being displayed), upon receipt of this command, the server SHALL stop displaying it. */
  command DeactivateTextTrack(): DefaultSuccess = 14;
}

/** This cluster provides an interface for controlling the Input Selector on a media device such as a TV. */
cluster MediaInput = 1287 {
  revision 1; // NOTE: Default/not specifically set

  enum InputTypeEnum : enum8 {
    kInternal = 0;
    kAux = 1;
    kCoax = 2;
    kComposite = 3;
    kHDMI = 4;
    kInput = 5;
    kLine = 6;
    kOptical = 7;
    kVideo = 8;
    kSCART = 9;
    kUSB = 10;
    kOther = 11;
  }

  bitmap Feature : bitmap32 {
    kNameUpdates = 0x1;
  }

  struct InputInfoStruct {
    int8u index = 0;
    InputTypeEnum inputType = 1;
    char_string name = 2;
    char_string description = 3;
  }

  readonly attribute InputInfoStruct inputList[] = 0;
  readonly attribute int8u currentInput = 1;
  readonly attribute command_id generatedCommandList[] = 65528;
  readonly attribute command_id acceptedCommandList[] = 65529;
  readonly attribute event_id eventList[] = 65530;
  readonly attribute attrib_id attributeList[] = 65531;
  readonly attribute bitmap32 featureMap = 65532;
  readonly attribute int16u clusterRevision = 65533;

  request struct SelectInputRequest {
    int8u index = 0;
  }

  request struct RenameInputRequest {
    int8u index = 0;
    char_string name = 1;
  }

  /** Upon receipt, this SHALL change the input on the media device to the input at a specific index in the Input List. */
  command SelectInput(SelectInputRequest): DefaultSuccess = 0;
  /** Upon receipt, this SHALL display the active status of the input list on screen. */
  command ShowInputStatus(): DefaultSuccess = 1;
  /** Upon receipt, this SHALL hide the input list from the screen. */
  command HideInputStatus(): DefaultSuccess = 2;
  /** Upon receipt, this SHALL rename the input at a specific index in the Input List. Updates to the input name SHALL appear in the TV settings menus. */
  command access(invoke: manage) RenameInput(RenameInputRequest): DefaultSuccess = 3;
}

/** This cluster provides an interface for managing low power mode on a device. */
cluster LowPower = 1288 {
  revision 1; // NOTE: Default/not specifically set

  readonly attribute command_id generatedCommandList[] = 65528;
  readonly attribute command_id acceptedCommandList[] = 65529;
  readonly attribute event_id eventList[] = 65530;
  readonly attribute attrib_id attributeList[] = 65531;
  readonly attribute bitmap32 featureMap = 65532;
  readonly attribute int16u clusterRevision = 65533;

  /** This command shall put the device into low power mode. */
  command Sleep(): DefaultSuccess = 0;
}

/** This cluster provides an interface for controlling a device like a TV using action commands such as UP, DOWN, and SELECT. */
cluster KeypadInput = 1289 {
  revision 1; // NOTE: Default/not specifically set

  enum CECKeyCodeEnum : enum8 {
    kSelect = 0;
    kUp = 1;
    kDown = 2;
    kLeft = 3;
    kRight = 4;
    kRightUp = 5;
    kRightDown = 6;
    kLeftUp = 7;
    kLeftDown = 8;
    kRootMenu = 9;
    kSetupMenu = 10;
    kContentsMenu = 11;
    kFavoriteMenu = 12;
    kExit = 13;
    kMediaTopMenu = 16;
    kMediaContextSensitiveMenu = 17;
    kNumberEntryMode = 29;
    kNumber11 = 30;
    kNumber12 = 31;
    kNumber0OrNumber10 = 32;
    kNumbers1 = 33;
    kNumbers2 = 34;
    kNumbers3 = 35;
    kNumbers4 = 36;
    kNumbers5 = 37;
    kNumbers6 = 38;
    kNumbers7 = 39;
    kNumbers8 = 40;
    kNumbers9 = 41;
    kDot = 42;
    kEnter = 43;
    kClear = 44;
    kNextFavorite = 47;
    kChannelUp = 48;
    kChannelDown = 49;
    kPreviousChannel = 50;
    kSoundSelect = 51;
    kInputSelect = 52;
    kDisplayInformation = 53;
    kHelp = 54;
    kPageUp = 55;
    kPageDown = 56;
    kPower = 64;
    kVolumeUp = 65;
    kVolumeDown = 66;
    kMute = 67;
    kPlay = 68;
    kStop = 69;
    kPause = 70;
    kRecord = 71;
    kRewind = 72;
    kFastForward = 73;
    kEject = 74;
    kForward = 75;
    kBackward = 76;
    kStopRecord = 77;
    kPauseRecord = 78;
    kReserved = 79;
    kAngle = 80;
    kSubPicture = 81;
    kVideoOnDemand = 82;
    kElectronicProgramGuide = 83;
    kTimerProgramming = 84;
    kInitialConfiguration = 85;
    kSelectBroadcastType = 86;
    kSelectSoundPresentation = 87;
    kPlayFunction = 96;
    kPausePlayFunction = 97;
    kRecordFunction = 98;
    kPauseRecordFunction = 99;
    kStopFunction = 100;
    kMuteFunction = 101;
    kRestoreVolumeFunction = 102;
    kTuneFunction = 103;
    kSelectMediaFunction = 104;
    kSelectAvInputFunction = 105;
    kSelectAudioInputFunction = 106;
    kPowerToggleFunction = 107;
    kPowerOffFunction = 108;
    kPowerOnFunction = 109;
    kF1Blue = 113;
    kF2Red = 114;
    kF3Green = 115;
    kF4Yellow = 116;
    kF5 = 117;
    kData = 118;
  }

  enum StatusEnum : enum8 {
    kSuccess = 0;
    kUnsupportedKey = 1;
    kInvalidKeyInCurrentState = 2;
  }

  bitmap Feature : bitmap32 {
    kNavigationKeyCodes = 0x1;
    kLocationKeys = 0x2;
    kNumberKeys = 0x4;
  }

  readonly attribute command_id generatedCommandList[] = 65528;
  readonly attribute command_id acceptedCommandList[] = 65529;
  readonly attribute event_id eventList[] = 65530;
  readonly attribute attrib_id attributeList[] = 65531;
  readonly attribute bitmap32 featureMap = 65532;
  readonly attribute int16u clusterRevision = 65533;

  request struct SendKeyRequest {
    CECKeyCodeEnum keyCode = 0;
  }

  response struct SendKeyResponse = 1 {
    StatusEnum status = 0;
  }

  /** Upon receipt, this SHALL process a keycode as input to the media device. */
  command SendKey(SendKeyRequest): SendKeyResponse = 0;
}

/** This cluster provides an interface for launching content on a media player device such as a TV or Speaker. */
cluster ContentLauncher = 1290 {
  revision 1;

  enum CharacteristicEnum : enum8 {
    kForcedSubtitles = 0;
    kDescribesVideo = 1;
    kEasyToRead = 2;
    kFrameBased = 3;
    kMainProgram = 4;
    kOriginalContent = 5;
    kVoiceOverTranslation = 6;
    kCaption = 7;
    kSubtitle = 8;
    kAlternate = 9;
    kSupplementary = 10;
    kCommentary = 11;
    kDubbedTranslation = 12;
    kDescription = 13;
    kMetadata = 14;
    kEnhancedAudioIntelligibility = 15;
    kEmergency = 16;
    kKaraoke = 17;
  }

  enum MetricTypeEnum : enum8 {
    kPixels = 0;
    kPercentage = 1;
  }

  enum ParameterEnum : enum8 {
    kActor = 0;
    kChannel = 1;
    kCharacter = 2;
    kDirector = 3;
    kEvent = 4;
    kFranchise = 5;
    kGenre = 6;
    kLeague = 7;
    kPopularity = 8;
    kProvider = 9;
    kSport = 10;
    kSportsTeam = 11;
    kType = 12;
    kVideo = 13;
    kSeason = 14;
    kEpisode = 15;
    kAny = 16;
  }

  enum StatusEnum : enum8 {
    kSuccess = 0;
    kURLNotAvailable = 1;
    kAuthFailed = 2;
    kTextTrackNotAvailable = 3;
    kAudioTrackNotAvailable = 4;
  }

  bitmap Feature : bitmap32 {
    kContentSearch = 0x1;
    kURLPlayback = 0x2;
    kAdvancedSeek = 0x4;
    kTextTracks = 0x8;
    kAudioTracks = 0x10;
  }

  bitmap SupportedProtocolsBitmap : bitmap32 {
    kDASH = 0x1;
    kHLS = 0x2;
  }

  struct DimensionStruct {
    double width = 0;
    double height = 1;
    MetricTypeEnum metric = 2;
  }

  struct TrackPreferenceStruct {
    char_string<32> languageCode = 0;
    optional CharacteristicEnum characteristics[] = 1;
    int8u audioOutputIndex = 2;
  }

  struct PlaybackPreferencesStruct {
    int64u playbackPosition = 0;
    TrackPreferenceStruct textTrack = 1;
    optional TrackPreferenceStruct audioTracks[] = 2;
  }

  struct AdditionalInfoStruct {
    char_string<256> name = 0;
    char_string<8192> value = 1;
  }

  struct ParameterStruct {
    ParameterEnum type = 0;
    char_string<1024> value = 1;
    optional AdditionalInfoStruct externalIDList[] = 2;
  }

  struct ContentSearchStruct {
    ParameterStruct parameterList[] = 0;
  }

  struct StyleInformationStruct {
    optional char_string<8192> imageURL = 0;
    optional char_string<9> color = 1;
    optional DimensionStruct size = 2;
  }

  struct BrandingInformationStruct {
    char_string<256> providerName = 0;
    optional StyleInformationStruct background = 1;
    optional StyleInformationStruct logo = 2;
    optional StyleInformationStruct progressBar = 3;
    optional StyleInformationStruct splash = 4;
    optional StyleInformationStruct waterMark = 5;
  }

  readonly attribute optional char_string acceptHeader[] = 0;
  readonly attribute optional SupportedProtocolsBitmap supportedStreamingProtocols = 1;
  readonly attribute command_id generatedCommandList[] = 65528;
  readonly attribute command_id acceptedCommandList[] = 65529;
  readonly attribute event_id eventList[] = 65530;
  readonly attribute attrib_id attributeList[] = 65531;
  readonly attribute bitmap32 featureMap = 65532;
  readonly attribute int16u clusterRevision = 65533;

  request struct LaunchContentRequest {
    ContentSearchStruct search = 0;
    boolean autoPlay = 1;
    optional char_string data = 2;
    optional PlaybackPreferencesStruct playbackPreferences = 3;
    optional boolean useCurrentContext = 4;
  }

  request struct LaunchURLRequest {
    char_string contentURL = 0;
    optional char_string displayString = 1;
    optional BrandingInformationStruct brandingInformation = 2;
  }

  response struct LauncherResponse = 2 {
    StatusEnum status = 0;
    optional char_string data = 1;
  }

  /** Upon receipt, this SHALL launch the specified content with optional search criteria. */
  command LaunchContent(LaunchContentRequest): LauncherResponse = 0;
  /** Upon receipt, this SHALL launch content from the specified URL. */
  command LaunchURL(LaunchURLRequest): LauncherResponse = 1;
}

/** This cluster provides an interface for controlling the Output on a media device such as a TV. */
cluster AudioOutput = 1291 {
  revision 1; // NOTE: Default/not specifically set

  enum OutputTypeEnum : enum8 {
    kHDMI = 0;
    kBT = 1;
    kOptical = 2;
    kHeadphone = 3;
    kInternal = 4;
    kOther = 5;
  }

  bitmap Feature : bitmap32 {
    kNameUpdates = 0x1;
  }

  struct OutputInfoStruct {
    int8u index = 0;
    OutputTypeEnum outputType = 1;
    char_string name = 2;
  }

  readonly attribute OutputInfoStruct outputList[] = 0;
  readonly attribute int8u currentOutput = 1;
  readonly attribute command_id generatedCommandList[] = 65528;
  readonly attribute command_id acceptedCommandList[] = 65529;
  readonly attribute event_id eventList[] = 65530;
  readonly attribute attrib_id attributeList[] = 65531;
  readonly attribute bitmap32 featureMap = 65532;
  readonly attribute int16u clusterRevision = 65533;

  request struct SelectOutputRequest {
    int8u index = 0;
  }

  request struct RenameOutputRequest {
    int8u index = 0;
    char_string name = 1;
  }

  /** Upon receipt, this SHALL change the output on the media device to the output at a specific index in the Output List. */
  command SelectOutput(SelectOutputRequest): DefaultSuccess = 0;
  /** Upon receipt, this SHALL rename the output at a specific index in the Output List. Updates to the output name SHALL appear in the TV settings menus. */
  command access(invoke: manage) RenameOutput(RenameOutputRequest): DefaultSuccess = 1;
}

/** This cluster provides an interface for launching content on a media player device such as a TV or Speaker. */
cluster ApplicationLauncher = 1292 {
  revision 1; // NOTE: Default/not specifically set

  enum StatusEnum : enum8 {
    kSuccess = 0;
    kAppNotAvailable = 1;
    kSystemBusy = 2;
    kPendingUserApproval = 3;
    kDownloading = 4;
    kInstalling = 5;
  }

  bitmap Feature : bitmap32 {
    kApplicationPlatform = 0x1;
  }

  shared struct ApplicationStruct {
    int16u catalogVendorID = 0;
    char_string applicationID = 1;
  }

  struct ApplicationEPStruct {
    ApplicationStruct application = 0;
    optional endpoint_no endpoint = 1;
  }

  readonly attribute optional int16u catalogList[] = 0;
  readonly attribute optional nullable ApplicationEPStruct currentApp = 1;
  readonly attribute command_id generatedCommandList[] = 65528;
  readonly attribute command_id acceptedCommandList[] = 65529;
  readonly attribute event_id eventList[] = 65530;
  readonly attribute attrib_id attributeList[] = 65531;
  readonly attribute bitmap32 featureMap = 65532;
  readonly attribute int16u clusterRevision = 65533;

  request struct LaunchAppRequest {
    optional ApplicationStruct application = 0;
    optional octet_string data = 1;
  }

  request struct StopAppRequest {
    optional ApplicationStruct application = 0;
  }

  request struct HideAppRequest {
    optional ApplicationStruct application = 0;
  }

  response struct LauncherResponse = 3 {
    StatusEnum status = 0;
    optional octet_string data = 1;
  }

  /** Upon receipt, this SHALL launch the specified app with optional data. The TV Device SHALL launch and bring to foreground the identified application in the command if the application is not already launched and in foreground. The TV Device SHALL update state attribute on the Application Basic cluster of the Endpoint corresponding to the launched application. This command returns a Launch Response. */
  command LaunchApp(LaunchAppRequest): LauncherResponse = 0;
  /** Upon receipt on a Video Player endpoint this SHALL stop the specified application if it is running. */
  command StopApp(StopAppRequest): LauncherResponse = 1;
  /** Upon receipt on a Video Player endpoint this SHALL hide the specified application if it is running and visible. */
  command HideApp(HideAppRequest): LauncherResponse = 2;
}

/** This cluster provides information about an application running on a TV or media player device which is represented as an endpoint. */
cluster ApplicationBasic = 1293 {
  revision 1; // NOTE: Default/not specifically set

  enum ApplicationStatusEnum : enum8 {
    kStopped = 0;
    kActiveVisibleFocus = 1;
    kActiveHidden = 2;
    kActiveVisibleNotFocus = 3;
  }

  shared struct ApplicationStruct {
    int16u catalogVendorID = 0;
    char_string applicationID = 1;
  }

  readonly attribute optional char_string<32> vendorName = 0;
  readonly attribute optional vendor_id vendorID = 1;
  readonly attribute long_char_string<256> applicationName = 2;
  readonly attribute optional int16u productID = 3;
  readonly attribute ApplicationStruct application = 4;
  readonly attribute ApplicationStatusEnum status = 5;
  readonly attribute char_string<32> applicationVersion = 6;
  readonly attribute access(read: administer) vendor_id allowedVendorList[] = 7;
  readonly attribute command_id generatedCommandList[] = 65528;
  readonly attribute command_id acceptedCommandList[] = 65529;
  readonly attribute event_id eventList[] = 65530;
  readonly attribute attrib_id attributeList[] = 65531;
  readonly attribute bitmap32 featureMap = 65532;
  readonly attribute int16u clusterRevision = 65533;
}

/** This cluster provides commands that facilitate user account login on a Content App or a node. For example, a Content App running on a Video Player device, which is represented as an endpoint (see [TV Architecture]), can use this cluster to help make the user account on the Content App match the user account on the Client. */
cluster AccountLogin = 1294 {
  revision 2;

  critical event LoggedOut = 0 {
    optional node_id node = 0;
  }

  readonly attribute command_id generatedCommandList[] = 65528;
  readonly attribute command_id acceptedCommandList[] = 65529;
  readonly attribute event_id eventList[] = 65530;
  readonly attribute attrib_id attributeList[] = 65531;
  readonly attribute bitmap32 featureMap = 65532;
  readonly attribute int16u clusterRevision = 65533;

  request struct GetSetupPINRequest {
    char_string<100> tempAccountIdentifier = 0;
  }

  response struct GetSetupPINResponse = 1 {
    char_string setupPIN = 0;
  }

  request struct LoginRequest {
    char_string<100> tempAccountIdentifier = 0;
    char_string setupPIN = 1;
    optional node_id node = 2;
  }

  request struct LogoutRequest {
    optional node_id node = 0;
  }

  /** Upon receipt, the Content App checks if the account associated with the client Temp Account Identifier Rotating ID is the same acount that is active on the given Content App. If the accounts are the same, then the Content App includes the Setup PIN in the GetSetupPIN Response. */
  fabric timed command access(invoke: administer) GetSetupPIN(GetSetupPINRequest): GetSetupPINResponse = 0;
  /** Upon receipt, the Content App checks if the account associated with the client’s Temp Account Identifier (Rotating ID) has a current active Setup PIN with the given value. If the Setup PIN is valid for the user account associated with the Temp Account Identifier, then the Content App MAY make that user account active. */
  fabric timed command access(invoke: administer) Login(LoginRequest): DefaultSuccess = 2;
  /** The purpose of this command is to instruct the Content App to clear the current user account. This command SHOULD be used by clients of a Content App to indicate the end of a user session. */
  fabric timed command Logout(LogoutRequest): DefaultSuccess = 3;
}

/** This cluster is used for managing the content control (including "parental control") settings on a media device such as a TV, or Set-top Box. */
provisional cluster ContentControl = 1295 {
  revision 1; // NOTE: Default/not specifically set

  bitmap Feature : bitmap32 {
    kScreenTime = 0x1;
    kPINManagement = 0x2;
    kBlockUnrated = 0x4;
    kOnDemandContentRating = 0x8;
    kScheduledContentRating = 0x10;
  }

  struct RatingNameStruct {
    char_string ratingName = 0;
    optional char_string ratingNameDesc = 1;
  }

  info event RemainingScreenTimeExpired = 0 {
  }

  readonly attribute boolean enabled = 0;
  readonly attribute optional RatingNameStruct onDemandRatings[] = 1;
  readonly attribute optional char_string<8> onDemandRatingThreshold = 2;
  readonly attribute optional RatingNameStruct scheduledContentRatings[] = 3;
  readonly attribute optional char_string<8> scheduledContentRatingThreshold = 4;
  readonly attribute optional elapsed_s screenDailyTime = 5;
  readonly attribute optional elapsed_s remainingScreenTime = 6;
  readonly attribute boolean blockUnrated = 7;
  readonly attribute command_id generatedCommandList[] = 65528;
  readonly attribute command_id acceptedCommandList[] = 65529;
  readonly attribute event_id eventList[] = 65530;
  readonly attribute attrib_id attributeList[] = 65531;
  readonly attribute bitmap32 featureMap = 65532;
  readonly attribute int16u clusterRevision = 65533;

  request struct UpdatePINRequest {
    optional char_string oldPIN = 0;
    char_string newPIN = 1;
  }

  response struct ResetPINResponse = 2 {
    char_string PINCode = 0;
  }

  request struct AddBonusTimeRequest {
    optional char_string PINCode = 0;
    optional elapsed_s bonusTime = 1;
  }

  request struct SetScreenDailyTimeRequest {
    elapsed_s screenTime = 0;
  }

  request struct SetOnDemandRatingThresholdRequest {
    char_string rating = 0;
  }

  request struct SetScheduledContentRatingThresholdRequest {
    char_string rating = 0;
  }

  /** The purpose of this command is to update the PIN used for protecting configuration of the content control settings. Upon success, the old PIN SHALL no longer work. The PIN is used to ensure that only the Node (or User) with the PIN code can make changes to the Content Control settings, for example, turn off Content Controls or modify the ScreenDailyTime. The PIN is composed of a numeric string of up to 6 human readable characters (displayable) . Upon receipt of this command, the media device SHALL check if the OldPIN field of this command is the same as the current PIN. If the PINs are the same, then the PIN code SHALL be set to NewPIN. Otherwise a response with InvalidPINCode error status SHALL be returned. The media device MAY provide a default PIN to the User via an out of band mechanism. For security reasons, it is recommended that a client encourage the user to update the PIN from its default value when performing configuration of the Content Control settings exposed by this cluster. The ResetPIN command can also be used to obtain the default PIN. */
  command UpdatePIN(UpdatePINRequest): DefaultSuccess = 0;
  /** The purpose of this command is to reset the PIN. If this command is executed successfully, a ResetPINResponse command with a new PIN SHALL be returned. */
  command ResetPIN(): ResetPINResponse = 1;
  /** The purpose of this command is to turn on the Content Control feature on a media device. On receipt of the Enable command, the media device SHALL set the Enabled attribute to TRUE. */
  command Enable(): DefaultSuccess = 3;
  /** The purpose of this command is to turn off the Content Control feature on a media device. On receipt of the Disable command, the media device SHALL set the Enabled attribute to FALSE. */
  command Disable(): DefaultSuccess = 4;
  /** The purpose of this command is to add the extra screen time for the user. If a client with Operate privilege invokes this command, the media device SHALL check whether the PINCode passed in the command matches the current PINCode value. If these match, then the RemainingScreenTime attribute SHALL be increased by the specified BonusTime value. If the PINs do not match, then a response with InvalidPINCode error status SHALL be returned, and no changes SHALL be made to RemainingScreenTime. If a client with Manage privilege or greater invokes this command, the media device SHALL ignore the PINCode field and directly increase the RemainingScreenTime attribute by the specified BonusTime value. A server that does not support the PM feature SHALL respond with InvalidPINCode to clients that only have Operate privilege unless: It has been provided with the PIN value to expect via an out of band mechanism, and The client has provided a PINCode that matches the expected PIN value. */
  command AddBonusTime(AddBonusTimeRequest): DefaultSuccess = 5;
  /** The purpose of this command is to set the ScreenDailyTime attribute. On receipt of the SetScreenDailyTime command, the media device SHALL set the ScreenDailyTime attribute to the ScreenTime value. */
  command SetScreenDailyTime(SetScreenDailyTimeRequest): DefaultSuccess = 6;
  /** The purpose of this command is to specify whether programs with no Content rating must be blocked by this media device. On receipt of the BlockUnratedContent command, the media device SHALL set the BlockUnrated attribute to TRUE. */
  command BlockUnratedContent(): DefaultSuccess = 7;
  /** The purpose of this command is to specify whether programs with no Content rating must be blocked by this media device. On receipt of the UnblockUnratedContent command, the media device SHALL set the BlockUnrated attribute to FALSE. */
  command UnblockUnratedContent(): DefaultSuccess = 8;
  /** The purpose of this command is to set the OnDemandRatingThreshold attribute. On receipt of the SetOnDemandRatingThreshold command, the media device SHALL check if the Rating field is one of values present in the OnDemandRatings attribute. If not, then a response with InvalidRating error status SHALL be returned. */
  command SetOnDemandRatingThreshold(SetOnDemandRatingThresholdRequest): DefaultSuccess = 9;
  /** The purpose of this command is to set ScheduledContentRatingThreshold attribute. On receipt of the SetScheduledContentRatingThreshold command, the media device SHALL check if the Rating field is one of values present in the ScheduledContentRatings attribute. If not, then a response with InvalidRating error status SHALL be returned. */
  command SetScheduledContentRatingThreshold(SetScheduledContentRatingThresholdRequest): DefaultSuccess = 10;
}

/** This cluster provides an interface for sending targeted commands to an Observer of a Content App on a Video Player device such as a Streaming Media Player, Smart TV or Smart Screen. The cluster server for Content App Observer is implemented by an endpoint that communicates with a Content App, such as a Casting Video Client. The cluster client for Content App Observer is implemented by a Content App endpoint. A Content App is informed of the NodeId of an Observer when a binding is set on the Content App. The Content App can then send the ContentAppMessage to the Observer (server cluster), and the Observer responds with a ContentAppMessageResponse. */
provisional cluster ContentAppObserver = 1296 {
  revision 1; // NOTE: Default/not specifically set

  enum StatusEnum : enum8 {
    kSuccess = 0;
    kUnexpectedData = 1;
  }

  readonly attribute command_id generatedCommandList[] = 65528;
  readonly attribute command_id acceptedCommandList[] = 65529;
  readonly attribute event_id eventList[] = 65530;
  readonly attribute attrib_id attributeList[] = 65531;
  readonly attribute bitmap32 featureMap = 65532;
  readonly attribute int16u clusterRevision = 65533;

  request struct ContentAppMessageRequest {
    optional char_string data = 0;
    char_string encodingHint = 1;
  }

  response struct ContentAppMessageResponse = 1 {
    StatusEnum status = 0;
    optional char_string data = 1;
    optional char_string encodingHint = 2;
  }

  /** Upon receipt, the data field MAY be parsed and interpreted. Message encoding is specific to the Content App. A Content App MAY when possible read attributes from the Basic Information Cluster on the Observer and use this to determine the Message encoding. */
  command ContentAppMessage(ContentAppMessageRequest): ContentAppMessageResponse = 0;
}

/** This cluster provides an interface to manage regions of interest, or Zones, which can be either manufacturer or user defined. */
provisional cluster ZoneManagement = 1360 {
  revision 1;

  enum StatusCodeEnum : enum8 {
    kZoneNotFound = 2;
    kZoneInUse = 3;
  }

  enum ZoneEventStoppedReasonEnum : enum8 {
    kActionStopped = 0;
    kTimeout = 1;
  }

  enum ZoneEventTriggeredReasonEnum : enum8 {
    kMotion = 0;
  }

  enum ZoneSourceEnum : enum8 {
    kMfg = 0;
    kUser = 1;
  }

  enum ZoneTypeEnum : enum8 {
    kTwoDCARTZone = 0;
  }

  enum ZoneUseEnum : enum8 {
    kMotion = 0;
    kPrivacy = 1;
    kFocus = 2;
  }

  bitmap Feature : bitmap32 {
    kTwoDimensionalCartesianZone = 0x1;
    kPerZoneSensitivity = 0x2;
  }

  struct TwoDCartesianVertexStruct {
    int16u x = 0;
    int16u y = 1;
  }

  struct TwoDCartesianZoneStruct {
    char_string<16> name = 0;
    ZoneUseEnum use = 1;
    TwoDCartesianVertexStruct vertices[] = 2;
    optional char_string<9> color = 3;
  }

  struct ZoneInformationStruct {
    int16u zoneID = 0;
    ZoneTypeEnum zoneType = 1;
    ZoneSourceEnum zoneSource = 2;
  }

  struct ZoneTriggerControlStruct {
    int16u initialDuration = 0;
    int16u augmentationDuration = 1;
    elapsed_s maxDuration = 2;
    int16u blindDuration = 3;
    optional int8u sensitivity = 4;
  }

  info event ZoneTriggered = 0 {
    int16u zones[] = 0;
    ZoneEventTriggeredReasonEnum reason = 1;
  }

  info event ZoneStopped = 1 {
    int16u zones[] = 0;
    ZoneEventStoppedReasonEnum reason = 1;
  }

  readonly attribute ZoneSourceEnum supportedZoneSources[] = 0;
  readonly attribute optional ZoneInformationStruct zones[] = 1;
  attribute ZoneTriggerControlStruct triggers[] = 2;
  attribute optional int8u sensitivity = 3;
  readonly attribute command_id generatedCommandList[] = 65528;
  readonly attribute command_id acceptedCommandList[] = 65529;
  readonly attribute event_id eventList[] = 65530;
  readonly attribute attrib_id attributeList[] = 65531;
  readonly attribute bitmap32 featureMap = 65532;
  readonly attribute int16u clusterRevision = 65533;

  request struct CreateTwoDCartesianZoneRequest {
    TwoDCartesianZoneStruct zone = 0;
  }

  response struct CreateTwoDCartesianZoneResponse = 1 {
    int16u zoneID = 0;
  }

  request struct UpdateTwoDCartesianZoneRequest {
    int16u zoneID = 0;
    TwoDCartesianZoneStruct zone = 1;
  }

  request struct GetTwoDCartesianZoneRequest {
    optional nullable int16u zoneID = 0;
  }

  response struct GetTwoDCartesianZoneResponse = 4 {
    TwoDCartesianZoneStruct zones[] = 0;
  }

  request struct RemoveZoneRequest {
    int16u zoneID = 0;
  }

  /** This command SHALL create and store a TwoD Cartesian Zone. */
  command access(invoke: manage) CreateTwoDCartesianZone(CreateTwoDCartesianZoneRequest): CreateTwoDCartesianZoneResponse = 0;
  /** The UpdateTwoDCartesianZone SHALL update a stored TwoD Cartesian Zone. */
  command access(invoke: manage) UpdateTwoDCartesianZone(UpdateTwoDCartesianZoneRequest): DefaultSuccess = 2;
  /** The GetTwoDCartesianZone SHALL return the TwoD Cartesian Zone for the passed in ZoneID. */
  command access(invoke: manage) GetTwoDCartesianZone(GetTwoDCartesianZoneRequest): GetTwoDCartesianZoneResponse = 3;
  /** This command SHALL remove the Zone mapped to the passed in ZoneID. */
  command access(invoke: manage) RemoveZone(RemoveZoneRequest): DefaultSuccess = 5;
}

/** The Camera AV Stream Management cluster is used to allow clients to manage, control, and configure various audio, video, and snapshot streams on a camera. */
provisional cluster CameraAvStreamManagement = 1361 {
  revision 1;

  enum AudioCodecEnum : enum8 {
    kOPUS = 0;
    kAACLC = 1;
  }

  enum ImageCodecEnum : enum8 {
    kJPEG = 0;
  }

  shared enum StreamUsageEnum : enum8 {
    kInternal = 0;
    kRecording = 1;
    kAnalysis = 2;
    kLiveView = 3;
  }

  enum TriStateAutoEnum : enum8 {
    kOff = 0;
    kOn = 1;
    kAuto = 2;
  }

  enum TwoWayTalkSupportTypeEnum : enum8 {
    kNotSupported = 0;
    kHalfDuplex = 1;
    kFullDuplex = 2;
  }

  enum VideoCodecEnum : enum8 {
    kH264 = 0;
    kHEVC = 1;
    kVVC = 2;
    kAV1 = 3;
  }

  bitmap Feature : bitmap32 {
    kAudio = 0x1;
    kVideo = 0x2;
    kSnapshot = 0x4;
    kPrivacy = 0x8;
    kSpeaker = 0x10;
    kImageControl = 0x20;
    kWatermark = 0x40;
    kOnScreenDisplay = 0x80;
    kLocalStorage = 0x100;
    kHighDynamicRange = 0x200;
  }

  struct VideoResolutionStruct {
    int16u width = 0;
    int16u height = 1;
  }

  struct VideoStreamStruct {
    int16u videoStreamID = 0;
    StreamUsageEnum streamUsage = 1;
    VideoCodecEnum videoCodec = 2;
    int16u minFrameRate = 3;
    int16u maxFrameRate = 4;
    VideoResolutionStruct minResolution = 5;
    VideoResolutionStruct maxResolution = 6;
    int32u minBitRate = 7;
    int32u maxBitRate = 8;
    int16u minFragmentLen = 9;
    int16u maxFragmentLen = 10;
    optional boolean watermarkEnabled = 11;
    optional boolean OSDEnabled = 12;
    int8u referenceCount = 13;
  }

  struct SnapshotStreamStruct {
    int16u snapshotStreamID = 0;
    ImageCodecEnum imageCodec = 1;
    int16u frameRate = 2;
    int32u bitRate = 3;
    VideoResolutionStruct minResolution = 4;
    VideoResolutionStruct maxResolution = 5;
    int8u quality = 6;
    int8u referenceCount = 7;
  }

  struct SnapshotParamsStruct {
    VideoResolutionStruct resolution = 0;
    int16u maxFrameRate = 1;
    ImageCodecEnum imageCodec = 2;
  }

  struct RateDistortionTradeOffPointsStruct {
    VideoCodecEnum codec = 0;
    VideoResolutionStruct resolution = 1;
    int32u minBitRate = 2;
  }

  struct AudioCapabilitiesStruct {
    int8u maxNumberOfChannels = 0;
    AudioCodecEnum supportedCodecs[] = 1;
    int32u supportedSampleRates[] = 2;
    int8u supportedBitDepths[] = 3;
  }

  struct AudioStreamStruct {
    int16u audioStreamID = 0;
    StreamUsageEnum streamUsage = 1;
    AudioCodecEnum audioCodec = 2;
    int8u channelCount = 3;
    int32u sampleRate = 4;
    int32u bitRate = 5;
    int8u bitDepth = 6;
    int8u referenceCount = 7;
  }

  struct VideoSensorParamsStruct {
    int16u sensorWidth = 0;
    int16u sensorHeight = 1;
    int16u maxFPS = 2;
    optional int16u maxHDRFPS = 3;
  }

  shared struct ViewportStruct {
    int16u x1 = 0;
    int16u y1 = 1;
    int16u x2 = 2;
    int16u y2 = 3;
  }

  readonly attribute optional int8u maxConcurrentVideoEncoders = 0;
  readonly attribute optional int32u maxEncodedPixelRate = 1;
  readonly attribute optional VideoSensorParamsStruct videoSensorParams = 2;
  readonly attribute optional boolean nightVisionCapable = 3;
  readonly attribute optional VideoResolutionStruct minViewport = 4;
  readonly attribute optional RateDistortionTradeOffPointsStruct rateDistortionTradeOffPoints[] = 5;
  readonly attribute int32u maxContentBufferSize = 6;
  readonly attribute optional AudioCapabilitiesStruct microphoneCapabilities = 7;
  readonly attribute optional AudioCapabilitiesStruct speakerCapabilities = 8;
  readonly attribute optional TwoWayTalkSupportTypeEnum twoWayTalkSupport = 9;
  readonly attribute optional SnapshotParamsStruct supportedSnapshotParams[] = 10;
  readonly attribute int32u maxNetworkBandwidth = 11;
  readonly attribute optional int16u currentFrameRate = 12;
  attribute access(read: manage, write: manage) optional boolean HDRModeEnabled = 13;
  readonly attribute StreamUsageEnum supportedStreamUsages[] = 14;
  readonly attribute optional VideoStreamStruct allocatedVideoStreams[] = 15;
  readonly attribute optional AudioStreamStruct allocatedAudioStreams[] = 16;
  readonly attribute optional SnapshotStreamStruct allocatedSnapshotStreams[] = 17;
  readonly attribute optional StreamUsageEnum rankedVideoStreamPrioritiesList[] = 18;
  attribute optional boolean softRecordingPrivacyModeEnabled = 19;
  attribute optional boolean softLivestreamPrivacyModeEnabled = 20;
  readonly attribute optional boolean hardPrivacyModeOn = 21;
  attribute access(read: manage, write: manage) optional TriStateAutoEnum nightVision = 22;
  attribute access(read: manage, write: manage) optional TriStateAutoEnum nightVisionIllum = 23;
  attribute access(read: manage, write: manage) optional ViewportStruct viewport = 24;
  attribute access(read: manage, write: manage) optional boolean speakerMuted = 25;
  attribute access(read: manage, write: manage) optional int8u speakerVolumeLevel = 26;
  readonly attribute access(read: manage) optional int8u speakerMaxLevel = 27;
  readonly attribute access(read: manage) optional int8u speakerMinLevel = 28;
  attribute access(read: manage, write: manage) optional boolean microphoneMuted = 29;
  attribute access(read: manage, write: manage) optional int8u microphoneVolumeLevel = 30;
  readonly attribute access(read: manage) optional int8u microphoneMaxLevel = 31;
  readonly attribute access(read: manage) optional int8u microphoneMinLevel = 32;
  attribute access(read: manage, write: manage) optional boolean microphoneAGCEnabled = 33;
  attribute access(read: manage, write: manage) optional int16u imageRotation = 34;
  attribute access(read: manage, write: manage) optional boolean imageFlipHorizontal = 35;
  attribute access(read: manage, write: manage) optional boolean imageFlipVertical = 36;
  attribute access(read: manage, write: manage) optional boolean localVideoRecordingEnabled = 37;
  attribute access(read: manage, write: manage) optional boolean localSnapshotRecordingEnabled = 38;
  attribute access(read: manage, write: manage) optional boolean statusLightEnabled = 39;
  attribute access(read: manage, write: manage) optional ThreeLevelAutoEnum statusLightBrightness = 40;
  readonly attribute command_id generatedCommandList[] = 65528;
  readonly attribute command_id acceptedCommandList[] = 65529;
  readonly attribute event_id eventList[] = 65530;
  readonly attribute attrib_id attributeList[] = 65531;
  readonly attribute bitmap32 featureMap = 65532;
  readonly attribute int16u clusterRevision = 65533;

  request struct AudioStreamAllocateRequest {
    StreamUsageEnum streamUsage = 0;
    AudioCodecEnum audioCodec = 1;
    int8u channelCount = 2;
    int32u sampleRate = 3;
    int32u bitRate = 4;
    int8u bitDepth = 5;
  }

  response struct AudioStreamAllocateResponse = 1 {
    int16u audioStreamID = 0;
  }

  request struct AudioStreamDeallocateRequest {
    int16u audioStreamID = 0;
  }

  request struct VideoStreamAllocateRequest {
    StreamUsageEnum streamUsage = 0;
    VideoCodecEnum videoCodec = 1;
    int16u minFrameRate = 2;
    int16u maxFrameRate = 3;
    VideoResolutionStruct minResolution = 4;
    VideoResolutionStruct maxResolution = 5;
    int32u minBitRate = 6;
    int32u maxBitRate = 7;
    int16u minFragmentLen = 8;
    int16u maxFragmentLen = 9;
    optional boolean watermarkEnabled = 10;
    optional boolean OSDEnabled = 11;
  }

  response struct VideoStreamAllocateResponse = 4 {
    int16u videoStreamID = 0;
  }

  request struct VideoStreamModifyRequest {
    int16u videoStreamID = 0;
    optional boolean watermarkEnabled = 1;
    optional boolean OSDEnabled = 2;
  }

  request struct VideoStreamDeallocateRequest {
    int16u videoStreamID = 0;
  }

  request struct SnapshotStreamAllocateRequest {
    ImageCodecEnum imageCodec = 0;
    int16u maxFrameRate = 1;
    int32u bitRate = 2;
    VideoResolutionStruct minResolution = 3;
    VideoResolutionStruct maxResolution = 4;
    int8u quality = 5;
    optional boolean watermarkEnabled = 6;
    optional boolean OSDEnabled = 7;
  }

  response struct SnapshotStreamAllocateResponse = 8 {
    int16u snapshotStreamID = 0;
  }

  request struct SnapshotStreamModifyRequest {
    int16u snapshotStreamID = 0;
    optional boolean watermarkEnabled = 1;
    optional boolean OSDEnabled = 2;
  }

  request struct SnapshotStreamDeallocateRequest {
    int16u snapshotStreamID = 0;
  }

  request struct SetStreamPrioritiesRequest {
    StreamUsageEnum streamPriorities[] = 0;
  }

  request struct CaptureSnapshotRequest {
    int16u snapshotStreamID = 0;
    VideoResolutionStruct requestedResolution = 1;
  }

  response struct CaptureSnapshotResponse = 13 {
    octet_string data = 0;
    ImageCodecEnum imageCodec = 1;
    VideoResolutionStruct resolution = 2;
  }

  /** This command SHALL allocate an audio stream on the camera and return an allocated audio stream identifier. */
  command access(invoke: manage) AudioStreamAllocate(AudioStreamAllocateRequest): AudioStreamAllocateResponse = 0;
  /** This command SHALL deallocate an audio stream on the camera, corresponding to the given audio stream identifier. */
  command access(invoke: manage) AudioStreamDeallocate(AudioStreamDeallocateRequest): DefaultSuccess = 2;
  /** This command SHALL allocate a video stream on the camera and return an allocated video stream identifier. */
  command access(invoke: manage) VideoStreamAllocate(VideoStreamAllocateRequest): VideoStreamAllocateResponse = 3;
  /** This command SHALL be used to modify a stream specified by the VideoStreamID. */
  command access(invoke: manage) VideoStreamModify(VideoStreamModifyRequest): DefaultSuccess = 5;
  /** This command SHALL deallocate a video stream on the camera, corresponding to the given video stream identifier. */
  command access(invoke: manage) VideoStreamDeallocate(VideoStreamDeallocateRequest): DefaultSuccess = 6;
  /** This command SHALL allocate a snapshot stream on the device and return an allocated snapshot stream identifier. */
  command access(invoke: manage) SnapshotStreamAllocate(SnapshotStreamAllocateRequest): SnapshotStreamAllocateResponse = 7;
  /** This command SHALL be used to modify a stream specified by the VideoStreamID. */
  command access(invoke: manage) SnapshotStreamModify(SnapshotStreamModifyRequest): DefaultSuccess = 9;
  /** This command SHALL deallocate an snapshot stream on the camera, corresponding to the given snapshot stream identifier. */
  command access(invoke: manage) SnapshotStreamDeallocate(SnapshotStreamDeallocateRequest): DefaultSuccess = 10;
  /** This command SHALL set the relative priorities of the various stream usages on the camera. */
  command access(invoke: administer) SetStreamPriorities(SetStreamPrioritiesRequest): DefaultSuccess = 11;
  /** This command SHALL return a Snapshot from the camera. */
  command CaptureSnapshot(CaptureSnapshotRequest): CaptureSnapshotResponse = 12;
}

/** This cluster provides an interface into controls associated with the operation of a device that provides pan, tilt, and zoom functions, either mechanically, or against a digital image. */
provisional cluster CameraAvSettingsUserLevelManagement = 1362 {
  revision 1;

  bitmap Feature : bitmap32 {
    kDigitalPTZ = 0x1;
    kMechanicalPan = 0x2;
    kMechanicalTilt = 0x4;
    kMechanicalZoom = 0x8;
    kMechanicalPresets = 0x10;
  }

  struct MPTZStruct {
    optional int16s pan = 0;
    optional int16s tilt = 1;
    optional int8u zoom = 2;
  }

  struct MPTZPresetStruct {
    int8u presetID = 0;
    char_string<32> name = 1;
    MPTZStruct settings = 2;
  }

  shared struct ViewportStruct {
    int16u x1 = 0;
    int16u y1 = 1;
    int16u x2 = 2;
    int16u y2 = 3;
  }

  readonly attribute optional MPTZStruct MPTZPosition = 0;
  readonly attribute optional int8u maxPresets = 1;
  readonly attribute optional MPTZPresetStruct MPTZPresets[] = 2;
  readonly attribute optional int16u DPTZRelativeMove[] = 3;
  readonly attribute optional int8u zoomMax = 4;
  readonly attribute optional int16s tiltMin = 5;
  readonly attribute optional int16s tiltMax = 6;
  readonly attribute optional int16s panMin = 7;
  readonly attribute optional int16s panMax = 8;
  readonly attribute command_id generatedCommandList[] = 65528;
  readonly attribute command_id acceptedCommandList[] = 65529;
  readonly attribute event_id eventList[] = 65530;
  readonly attribute attrib_id attributeList[] = 65531;
  readonly attribute bitmap32 featureMap = 65532;
  readonly attribute int16u clusterRevision = 65533;

  request struct MPTZSetPositionRequest {
    optional int16s pan = 0;
    optional int16s tilt = 1;
    optional int8u zoom = 2;
  }

  request struct MPTZRelativeMoveRequest {
    optional int16s panDelta = 0;
    optional int16s tiltDelta = 1;
    optional int8s zoomDelta = 2;
  }

  request struct MPTZMoveToPresetRequest {
    int8u presetID = 0;
  }

  request struct MPTZSavePresetRequest {
    optional int8u presetID = 0;
    char_string<32> name = 1;
  }

  request struct MPTZRemovePresetRequest {
    int8u presetID = 0;
  }

  request struct DPTZSetViewportRequest {
    int16u videoStreamID = 0;
    ViewportStruct viewport = 1;
  }

  request struct DPTZRelativeMoveRequest {
    int16u videoStreamID = 0;
    optional int16s deltaX = 1;
    optional int16s deltaY = 2;
    optional int8s zoomDelta = 3;
  }

  /** This command SHALL set the values for the pan, tilt, and zoom in the mechanical PTZ. */
  command MPTZSetPosition(MPTZSetPositionRequest): DefaultSuccess = 0;
  /** This command SHALL move the device by the delta values relative to the currently defined position. */
  command MPTZRelativeMove(MPTZRelativeMoveRequest): DefaultSuccess = 1;
  /** This command SHALL move the camera to the positions specified by the Preset passed. */
  command MPTZMoveToPreset(MPTZMoveToPresetRequest): DefaultSuccess = 2;
  /** This command allows creating a new preset or updating the values of an existing one. */
  command MPTZSavePreset(MPTZSavePresetRequest): DefaultSuccess = 3;
  /** This command SHALL remove a preset entry from the PresetMptzTable. */
  command MPTZRemovePreset(MPTZRemovePresetRequest): DefaultSuccess = 4;
  /** This command allows for setting the digital viewport for a specific Video Stream. */
  command DPTZSetViewport(DPTZSetViewportRequest): DefaultSuccess = 5;
  /** This command SHALL change the viewports location by the amount specified in a relative fashion. */
  command DPTZRelativeMove(DPTZRelativeMoveRequest): DefaultSuccess = 6;
}

/** The WebRTC transport provider cluster provides a way for stream providers (e.g. Cameras) to stream or receive their data through WebRTC. */
provisional cluster WebRTCTransportProvider = 1363 {
  revision 1;

  shared enum StreamUsageEnum : enum8 {
    kInternal = 0;
    kRecording = 1;
    kAnalysis = 2;
    kLiveView = 3;
  }

  shared enum WebRTCEndReasonEnum : enum8 {
    kIceFailed = 0;
    kIceTimeout = 1;
    kUserHangup = 2;
    kUserBusy = 3;
    kReplaced = 4;
    kNoUserMedia = 5;
    kInviteTimeout = 6;
    kAnsweredElsewhere = 7;
    kOutOfResources = 8;
    kMediaTimeout = 9;
    kLowPower = 10;
    kUnknownReason = 11;
  }

  shared bitmap WebRTCMetadataOptionsBitmap : bitmap8 {
    kDataTLV = 0x1;
  }

  shared struct ICEServerStruct {
    char_string urls[] = 1;
    optional char_string username = 2;
    optional char_string credential = 3;
    optional int16u caid = 4;
  }

  shared fabric_scoped struct WebRTCSessionStruct {
    int16u id = 1;
    node_id peerNodeID = 2;
    endpoint_no peerEndpointID = 3;
    StreamUsageEnum streamUsage = 4;
    nullable int16u videoStreamID = 5;
    nullable int16u audioStreamID = 6;
    WebRTCMetadataOptionsBitmap metadataOptions = 7;
    fabric_idx fabricIndex = 254;
  }

  readonly attribute access(read: manage) WebRTCSessionStruct currentSessions[] = 0;
  readonly attribute command_id generatedCommandList[] = 65528;
  readonly attribute command_id acceptedCommandList[] = 65529;
  readonly attribute event_id eventList[] = 65530;
  readonly attribute attrib_id attributeList[] = 65531;
  readonly attribute bitmap32 featureMap = 65532;
  readonly attribute int16u clusterRevision = 65533;

  request struct SolicitOfferRequest {
    StreamUsageEnum streamUsage = 0;
    endpoint_no originatingEndpointID = 1;
    optional nullable int16u videoStreamID = 2;
    optional nullable int16u audioStreamID = 3;
    optional ICEServerStruct ICEServers[] = 4;
    optional char_string ICETransportPolicy = 5;
    optional WebRTCMetadataOptionsBitmap metadataOptions = 6;
  }

  response struct SolicitOfferResponse = 2 {
    int16u webRTCSessionID = 0;
    boolean deferredOffer = 1;
    optional nullable int16u videoStreamID = 2;
    optional nullable int16u audioStreamID = 3;
  }

  request struct ProvideOfferRequest {
    nullable int16u webRTCSessionID = 0;
    char_string sdp = 1;
    StreamUsageEnum streamUsage = 2;
    endpoint_no originatingEndpointID = 3;
    optional nullable int16u videoStreamID = 4;
    optional nullable int16u audioStreamID = 5;
    optional ICEServerStruct ICEServers[] = 6;
    optional char_string ICETransportPolicy = 7;
    optional WebRTCMetadataOptionsBitmap metadataOptions = 8;
  }

  response struct ProvideOfferResponse = 4 {
    int16u webRTCSessionID = 0;
    optional nullable int16u videoStreamID = 1;
    optional nullable int16u audioStreamID = 2;
  }

  request struct ProvideAnswerRequest {
    int16u webRTCSessionID = 0;
    char_string sdp = 1;
  }

  request struct ProvideICECandidatesRequest {
    int16u webRTCSessionID = 0;
    char_string ICECandidates[] = 1;
  }

  request struct EndSessionRequest {
    int16u webRTCSessionID = 0;
    WebRTCEndReasonEnum reason = 1;
  }

  /** Requests that the Provider initiates a new session with the Offer / Answer flow in a way that allows for options to be passed and work with devices needing the standby flow. */
  fabric command SolicitOffer(SolicitOfferRequest): SolicitOfferResponse = 1;
  /** This command allows an SDP Offer to be set and start a new session. */
  fabric command ProvideOffer(ProvideOfferRequest): ProvideOfferResponse = 3;
  /** This command SHALL be initiated from a Node in response to an Offer that was previously received from a remote peer. */
  fabric command ProvideAnswer(ProvideAnswerRequest): DefaultSuccess = 5;
  /** This command allows for string based https://rfc-editor.org/rfc/rfc8839#section-5.1 generated after the initial Offer / Answer exchange, via a JSEP https://datatracker.ietf.org/doc/html/rfc9429#section-4.1.20 event, a DOM https://www.w3.org/TR/webrtc/#dom-rtcpeerconnectioniceevent event, or other WebRTC compliant implementations, to be added to a session during the gathering phase. */
  fabric command ProvideICECandidates(ProvideICECandidatesRequest): DefaultSuccess = 6;
  /** This command instructs the stream provider to end the WebRTC session. */
  fabric command EndSession(EndSessionRequest): DefaultSuccess = 7;
}

/** The WebRTC transport requestor cluster provides a way for stream consumers (e.g. Matter Stream Viewer) to establish a WebRTC connection with a stream provider. */
provisional cluster WebRTCTransportRequestor = 1364 {
  revision 1;

  shared enum StreamUsageEnum : enum8 {
    kInternal = 0;
    kRecording = 1;
    kAnalysis = 2;
    kLiveView = 3;
  }

  shared enum WebRTCEndReasonEnum : enum8 {
    kIceFailed = 0;
    kIceTimeout = 1;
    kUserHangup = 2;
    kUserBusy = 3;
    kReplaced = 4;
    kNoUserMedia = 5;
    kInviteTimeout = 6;
    kAnsweredElsewhere = 7;
    kOutOfResources = 8;
    kMediaTimeout = 9;
    kLowPower = 10;
    kUnknownReason = 11;
  }

  shared bitmap WebRTCMetadataOptionsBitmap : bitmap8 {
    kDataTLV = 0x1;
  }

  shared struct ICEServerStruct {
    char_string urls[] = 1;
    optional char_string username = 2;
    optional char_string credential = 3;
    optional int16u caid = 4;
  }

  shared fabric_scoped struct WebRTCSessionStruct {
    int16u id = 1;
    node_id peerNodeID = 2;
    endpoint_no peerEndpointID = 3;
    StreamUsageEnum streamUsage = 4;
    nullable int16u videoStreamID = 5;
    nullable int16u audioStreamID = 6;
    WebRTCMetadataOptionsBitmap metadataOptions = 7;
    fabric_idx fabricIndex = 254;
  }

  readonly attribute access(read: administer) WebRTCSessionStruct currentSessions[] = 0;
  readonly attribute command_id generatedCommandList[] = 65528;
  readonly attribute command_id acceptedCommandList[] = 65529;
  readonly attribute event_id eventList[] = 65530;
  readonly attribute attrib_id attributeList[] = 65531;
  readonly attribute bitmap32 featureMap = 65532;
  readonly attribute int16u clusterRevision = 65533;

  request struct OfferRequest {
    int16u webRTCSessionID = 0;
    char_string sdp = 1;
    optional ICEServerStruct ICEServers[] = 2;
    optional char_string ICETransportPolicy = 3;
  }

  request struct AnswerRequest {
    int16u webRTCSessionID = 0;
    char_string sdp = 1;
  }

  request struct ICECandidatesRequest {
    int16u webRTCSessionID = 0;
    char_string ICECandidates[] = 1;
  }

  request struct EndRequest {
    int16u webRTCSessionID = 0;
    WebRTCEndReasonEnum reason = 1;
  }

  /** This command provides the stream requestor with WebRTC session details. */
  command Offer(OfferRequest): DefaultSuccess = 1;
  /** This command provides the stream requestor with the WebRTC session details (i.e. Session ID and SDP answer), It is the next command in the Offer/Answer flow to the ProvideOffer command. */
  command Answer(AnswerRequest): DefaultSuccess = 2;
  /** This command allows for string based https://rfc-editor.org/rfc/rfc8839#section-5.1 generated after the initial Offer / Answer exchange, via a JSEP https://datatracker.ietf.org/doc/html/rfc9429#section-4.1.20 event, a DOM https://www.w3.org/TR/webrtc/#dom-rtcpeerconnectioniceevent event, or other WebRTC compliant implementations, to be added to a session during the gathering phase. */
  command ICECandidates(ICECandidatesRequest): DefaultSuccess = 3;
  /** This command notifies the stream requestor that the provider has ended the WebRTC session. */
  command End(EndRequest): DefaultSuccess = 4;
}

/** This cluster implements the upload of Audio and Video streams from the Push AV Stream Transport Cluster using suitable push-based transports. */
cluster PushAvStreamTransport = 1365 {
  revision 1;

  enum ContainerFormatEnum : enum8 {
    kCMAF = 0;
  }

  enum IngestMethodsEnum : enum8 {
    kCMAFIngest = 0;
  }

  enum StatusCodeEnum : enum8 {
    kAllocationNotPermitted = 2;
    kInvalidTLSEndpoint = 3;
    kInvalidStream = 4;
    kInvalidURL = 5;
    kInvalidZone = 6;
    kUnsupportedContainerFormat = 7;
    kUnsupportedIngestMethod = 8;
    kInvalidTriggerType = 9;
    kInvalidTransportStatus = 16;
  }

  enum StreamMultiplexingEnum : enum8 {
    kInterleaved = 0;
  }

  shared enum StreamUsageEnum : enum8 {
    kInternal = 0;
    kRecording = 1;
    kAnalysis = 2;
    kLiveView = 3;
  }

  enum TransportStatusEnum : enum8 {
    kActive = 0;
    kInactive = 1;
  }

  enum TransportTriggerTypeEnum : enum8 {
    kCommand = 0;
    kMotion = 1;
    kContinuous = 2;
  }

  enum TriggerActivationReasonEnum : enum8 {
    kUserInitiated = 0;
    kAutomation = 1;
    kEmergency = 2;
  }

  bitmap Feature : bitmap32 {
    kPerZoneSensitivity = 0x1;
  }

  bitmap SupportedContainerFormatsBitmap : bitmap8 {
    kCMAF = 0x1;
  }

  bitmap SupportedIngestMethodsBitmap : bitmap8 {
    kCMAFIngest = 0x1;
  }

  struct TransportMotionTriggerTimeControlStruct {
    int16u initialDuration = 0;
    int16u augmentationDuration = 1;
    elapsed_s maxDuration = 2;
    int16u blindDuration = 3;
  }

  struct TransportZoneOptionsStruct {
    nullable int16u zone = 1;
    optional int8u sensitivity = 2;
  }

  struct MetadataOptionsStruct {
    StreamMultiplexingEnum multiplexing = 0;
    boolean includeMotionZones = 1;
    boolean enableMetadataPrivacySensitive = 2;
  }

  struct TransportTriggerOptionsStruct {
    TransportTriggerTypeEnum triggerType = 0;
    optional nullable TransportZoneOptionsStruct motionZones[] = 1;
    optional nullable int8u motionSensitivity = 2;
    optional TransportMotionTriggerTimeControlStruct motionTimeControl = 3;
    optional int16u maxPreRollLen = 4;
  }

  struct CMAFContainerOptionsStruct {
    int16u chunkDuration = 0;
    optional octet_string CENCKey = 1;
  }

  struct ContainerOptionsStruct {
    ContainerFormatEnum containerType = 0;
    optional CMAFContainerOptionsStruct CMAFContainerOptions = 1;
  }

  struct TransportOptionsStruct {
    StreamUsageEnum streamUsage = 0;
    optional int16u videoStreamID = 1;
    optional int16u audioStreamID = 2;
    int16u endpointID = 3;
    long_char_string<2000> url = 4;
    TransportTriggerOptionsStruct triggerOptions = 5;
    IngestMethodsEnum ingestMethod = 6;
    ContainerFormatEnum containerFormat = 7;
    ContainerOptionsStruct containerOptions = 8;
    optional MetadataOptionsStruct metadataOptions = 9;
    optional epoch_s expiryTime = 10;
  }

  struct TransportConfigurationStruct {
    int16u connectionID = 0;
    TransportStatusEnum transportStatus = 1;
    TransportOptionsStruct transportOptions = 2;
  }

  info event PushTransportBegin = 0 {
    int16u connectionID = 0;
    TransportTriggerTypeEnum triggerType = 1;
    optional TriggerActivationReasonEnum activationReason = 2;
  }

  info event PushTransportEnd = 1 {
    int16u connectionID = 0;
    TransportTriggerTypeEnum triggerType = 1;
    optional TriggerActivationReasonEnum activationReason = 2;
  }

  readonly attribute SupportedContainerFormatsBitmap supportedContainerFormats = 0;
  readonly attribute SupportedIngestMethodsBitmap supportedIngestMethods = 1;
  readonly attribute int16u currentConnections[] = 2;
  readonly attribute command_id generatedCommandList[] = 65528;
  readonly attribute command_id acceptedCommandList[] = 65529;
  readonly attribute event_id eventList[] = 65530;
  readonly attribute attrib_id attributeList[] = 65531;
  readonly attribute bitmap32 featureMap = 65532;
  readonly attribute int16u clusterRevision = 65533;

  request struct AllocatePushTransportRequest {
    TransportOptionsStruct transportOptions = 0;
  }

  response struct AllocatePushTransportResponse = 1 {
    int16u connectionID = 0;
    TransportOptionsStruct transportOptions = 1;
    TransportStatusEnum transportStatus = 2;
  }

  request struct DeallocatePushTransportRequest {
    int16u connectionID = 0;
  }

  request struct ModifyPushTransportRequest {
    int16u connectionID = 0;
    TransportOptionsStruct transportOptions = 1;
  }

  request struct SetTransportStatusRequest {
    int16u connectionID = 0;
    TransportStatusEnum transportStatus = 1;
  }

  request struct ManuallyTriggerTransportRequest {
    int16u connectionID = 0;
    TriggerActivationReasonEnum activationReason = 1;
    optional TransportMotionTriggerTimeControlStruct timeControl = 2;
  }

  request struct FindTransportRequest {
    optional nullable int16u connectionID = 0;
  }

  response struct FindTransportResponse = 7 {
    TransportConfigurationStruct streamConfigurations[] = 0;
  }

  /** This command SHALL allocate a transport and return a PushTransportConnectionID. */
  command access(invoke: manage) AllocatePushTransport(AllocatePushTransportRequest): AllocatePushTransportResponse = 0;
  /** This command SHALL be generated to request the Node deallocates the specified transport. */
  command access(invoke: manage) DeallocatePushTransport(DeallocatePushTransportRequest): DefaultSuccess = 2;
  /** This command is used to request the Node modifies the configuration of the specified push transport. */
  command access(invoke: manage) ModifyPushTransport(ModifyPushTransportRequest): DefaultSuccess = 3;
  /** This command SHALL be generated to request the Node modifies the Transport Status of the transport. */
  command access(invoke: manage) SetTransportStatus(SetTransportStatusRequest): DefaultSuccess = 4;
  /** This command SHALL be generated to request the Node to manually start the specified push transport. */
  command ManuallyTriggerTransport(ManuallyTriggerTransportRequest): DefaultSuccess = 5;
  /** This command SHALL return the Stream Options Configuration for the specified push transport. */
  command FindTransport(FindTransportRequest): FindTransportResponse = 6;
}

/** This cluster provides facilities to configure and play Chime sounds, such as those used in a doorbell. */
provisional cluster Chime = 1366 {
  revision 1;

  struct ChimeSoundStruct {
    int8u chimeID = 0;
    char_string<48> name = 1;
  }

  readonly attribute ChimeSoundStruct installedChimeSounds[] = 0;
  attribute int8u selectedChime = 1;
  attribute boolean enabled = 2;
  readonly attribute command_id generatedCommandList[] = 65528;
  readonly attribute command_id acceptedCommandList[] = 65529;
  readonly attribute event_id eventList[] = 65530;
  readonly attribute attrib_id attributeList[] = 65531;
  readonly attribute bitmap32 featureMap = 65532;
  readonly attribute int16u clusterRevision = 65533;

  command PlayChimeSound(): DefaultSuccess = 0;
}

/** The CommodityTariffCluster provides the mechanism for communicating Commodity Tariff information within the premises. */
cluster CommodityTariff = 1792 {
  revision 1;

  enum AuxiliaryLoadSettingEnum : enum8 {
    kOff = 0;
    kOn = 1;
    kNone = 2;
  }

  enum BlockModeEnum : enum8 {
    kNoBlock = 0;
    kCombined = 1;
    kIndividual = 2;
  }

  enum DayEntryRandomizationTypeEnum : enum8 {
    kNone = 0;
    kFixed = 1;
    kRandom = 2;
    kRandomPositive = 3;
    kRandomNegative = 4;
  }

  enum DayTypeEnum : enum8 {
    kStandard = 0;
    kHoliday = 1;
    kDynamic = 2;
    kEvent = 3;
  }

  enum PeakPeriodSeverityEnum : enum8 {
    kUnused = 0;
    kLow = 1;
    kMedium = 2;
    kHigh = 3;
  }

  bitmap DayPatternDayOfWeekBitmap : bitmap8 {
    kSunday = 0x1;
    kMonday = 0x2;
    kTuesday = 0x4;
    kWednesday = 0x8;
    kThursday = 0x10;
    kFriday = 0x20;
    kSaturday = 0x40;
  }

  bitmap Feature : bitmap32 {
    kPricing = 0x1;
    kFriendlyCredit = 0x2;
    kAuxiliaryLoad = 0x4;
    kPeakPeriod = 0x8;
    kPowerThreshold = 0x10;
    kRandomization = 0x20;
  }

  struct PeakPeriodStruct {
    PeakPeriodSeverityEnum severity = 0;
    int16u peakPeriod = 1;
  }

  struct AuxiliaryLoadSwitchSettingsStruct {
    int8u number = 0;
    AuxiliaryLoadSettingEnum requiredState = 1;
  }

  struct TariffPriceStruct {
    TariffPriceTypeEnum priceType = 0;
    optional money price = 1;
    optional int16s priceLevel = 2;
  }

  struct TariffComponentStruct {
    int32u tariffComponentID = 0;
    optional nullable TariffPriceStruct price = 1;
    optional boolean friendlyCredit = 2;
    optional AuxiliaryLoadSwitchSettingsStruct auxiliaryLoad = 3;
    optional PeakPeriodStruct peakPeriod = 4;
    optional PowerThresholdStruct powerThreshold = 5;
    nullable int32u threshold = 6;
    optional nullable char_string<128> label = 7;
    optional boolean predicted = 8;
  }

  struct CalendarPeriodStruct {
    nullable epoch_s startDate = 0;
    int32u dayPatternIDs[] = 1;
  }

  struct DayEntryStruct {
    int32u dayEntryID = 0;
    int16u startTime = 1;
    optional int16u duration = 2;
    optional int16s randomizationOffset = 3;
    optional DayEntryRandomizationTypeEnum randomizationType = 4;
  }

  struct DayPatternStruct {
    int32u dayPatternID = 0;
    DayPatternDayOfWeekBitmap daysOfWeek = 1;
    int32u dayEntryIDs[] = 2;
  }

  struct DayStruct {
    epoch_s date = 0;
    DayTypeEnum dayType = 1;
    int32u dayEntryIDs[] = 2;
  }

  struct TariffInformationStruct {
    nullable char_string<128> tariffLabel = 0;
    nullable char_string<128> providerName = 1;
    optional nullable CurrencyStruct currency = 2;
    nullable BlockModeEnum blockMode = 3;
  }

  struct TariffPeriodStruct {
    nullable char_string<128> label = 0;
    int32u dayEntryIDs[] = 1;
    int32u tariffComponentIDs[] = 2;
  }

  readonly attribute nullable TariffInformationStruct tariffInfo = 0;
  readonly attribute nullable TariffUnitEnum tariffUnit = 1;
  readonly attribute nullable epoch_s startDate = 2;
  readonly attribute nullable DayEntryStruct dayEntries[] = 3;
  readonly attribute nullable DayPatternStruct dayPatterns[] = 4;
  readonly attribute nullable CalendarPeriodStruct calendarPeriods[] = 5;
  readonly attribute nullable DayStruct individualDays[] = 6;
  readonly attribute nullable DayStruct currentDay = 7;
  readonly attribute nullable DayStruct nextDay = 8;
  readonly attribute nullable DayEntryStruct currentDayEntry = 9;
  readonly attribute nullable epoch_s currentDayEntryDate = 10;
  readonly attribute nullable DayEntryStruct nextDayEntry = 11;
  readonly attribute nullable epoch_s nextDayEntryDate = 12;
  readonly attribute nullable TariffComponentStruct tariffComponents[] = 13;
  readonly attribute nullable TariffPeriodStruct tariffPeriods[] = 14;
  readonly attribute nullable TariffComponentStruct currentTariffComponents[] = 15;
  readonly attribute nullable TariffComponentStruct nextTariffComponents[] = 16;
  readonly attribute optional nullable int16s defaultRandomizationOffset = 17;
  readonly attribute optional nullable DayEntryRandomizationTypeEnum defaultRandomizationType = 18;
  readonly attribute command_id generatedCommandList[] = 65528;
  readonly attribute command_id acceptedCommandList[] = 65529;
  readonly attribute event_id eventList[] = 65530;
  readonly attribute attrib_id attributeList[] = 65531;
  readonly attribute bitmap32 featureMap = 65532;
  readonly attribute int16u clusterRevision = 65533;

  request struct GetTariffComponentRequest {
    int32u tariffComponentID = 0;
  }

  response struct GetTariffComponentResponse = 0 {
    nullable char_string<128> label = 0;
    int32u dayEntryIDs[] = 1;
    TariffComponentStruct tariffComponent = 2;
  }

  request struct GetDayEntryRequest {
    int32u dayEntryID = 0;
  }

  response struct GetDayEntryResponse = 1 {
    DayEntryStruct dayEntry = 0;
  }

  /** The GetTariffComponent command allows a client to request information for a tariff component identifier that may no longer be available in the TariffPeriods attributes. */
  command GetTariffComponent(GetTariffComponentRequest): GetTariffComponentResponse = 0;
  /** The GetDayEntry command allows a client to request information for a calendar day entry identifier that may no longer be available in the CalendarPeriods or IndividualDays attributes. */
  command GetDayEntry(GetDayEntryRequest): GetDayEntryResponse = 1;
}

/** Provides extended device information for all the logical devices represented by a Bridged Node. */
provisional cluster EcosystemInformation = 1872 {
  revision 1;

  shared struct DeviceTypeStruct {
    devtype_id deviceType = 0;
    int16u revision = 1;
  }

  fabric_scoped struct EcosystemDeviceStruct {
    optional fabric_sensitive char_string<64> deviceName = 0;
    optional fabric_sensitive epoch_us deviceNameLastEdit = 1;
    fabric_sensitive endpoint_no bridgedEndpoint = 2;
    fabric_sensitive endpoint_no originalEndpoint = 3;
    fabric_sensitive DeviceTypeStruct deviceTypes[] = 4;
    fabric_sensitive char_string uniqueLocationIDs[] = 5;
    fabric_sensitive epoch_us uniqueLocationIDsLastEdit = 6;
    fabric_idx fabricIndex = 254;
  }

  fabric_scoped struct EcosystemLocationStruct {
    fabric_sensitive char_string<64> uniqueLocationID = 0;
    fabric_sensitive LocationDescriptorStruct locationDescriptor = 1;
    fabric_sensitive epoch_us locationDescriptorLastEdit = 2;
    fabric_idx fabricIndex = 254;
  }

  readonly attribute access(read: manage) EcosystemDeviceStruct deviceDirectory[] = 0;
  readonly attribute access(read: manage) EcosystemLocationStruct locationDirectory[] = 1;
  readonly attribute command_id generatedCommandList[] = 65528;
  readonly attribute command_id acceptedCommandList[] = 65529;
  readonly attribute event_id eventList[] = 65530;
  readonly attribute attrib_id attributeList[] = 65531;
  readonly attribute bitmap32 featureMap = 65532;
  readonly attribute int16u clusterRevision = 65533;
}

/** Supports the ability for clients to request the commissioning of themselves or other nodes onto a fabric which the cluster server can commission onto. */
cluster CommissionerControl = 1873 {
  revision 1;

  bitmap SupportedDeviceCategoryBitmap : bitmap32 {
    kFabricSynchronization = 0x1;
  }

  fabric_sensitive info event access(read: manage) CommissioningRequestResult = 0 {
    int64u requestID = 0;
    node_id clientNodeID = 1;
    status statusCode = 2;
    fabric_idx fabricIndex = 254;
  }

  readonly attribute access(read: manage) SupportedDeviceCategoryBitmap supportedDeviceCategories = 0;
  readonly attribute command_id generatedCommandList[] = 65528;
  readonly attribute command_id acceptedCommandList[] = 65529;
  readonly attribute event_id eventList[] = 65530;
  readonly attribute attrib_id attributeList[] = 65531;
  readonly attribute bitmap32 featureMap = 65532;
  readonly attribute int16u clusterRevision = 65533;

  request struct RequestCommissioningApprovalRequest {
    int64u requestID = 0;
    vendor_id vendorID = 1;
    int16u productID = 2;
    optional char_string<64> label = 3;
  }

  request struct CommissionNodeRequest {
    int64u requestID = 0;
    int16u responseTimeoutSeconds = 1;
  }

  response struct ReverseOpenCommissioningWindow = 2 {
    int16u commissioningTimeout = 0;
    octet_string PAKEPasscodeVerifier = 1;
    int16u discriminator = 2;
    int32u iterations = 3;
    octet_string<32> salt = 4;
  }

  /** This command is sent by a client to request approval for a future CommissionNode call. */
  command access(invoke: manage) RequestCommissioningApproval(RequestCommissioningApprovalRequest): DefaultSuccess = 0;
  /** This command is sent by a client to request that the server begins commissioning a previously approved request. */
  command access(invoke: manage) CommissionNode(CommissionNodeRequest): ReverseOpenCommissioningWindow = 1;
}

/** This Cluster is used to manage TLS Client Certificates and to provision
      TLS endpoints with enough information to facilitate subsequent connection. */
provisional cluster TlsCertificateManagement = 2049 {
  revision 1;

  struct TLSCertStruct {
    int16u caid = 0;
    optional long_octet_string<3000> certificate = 1;
  }

  struct TLSClientCertificateDetailStruct {
    int16u ccdid = 0;
    optional long_octet_string<3000> clientCertificate = 1;
    optional octet_string intermediateCertificates[] = 2;
  }

  readonly attribute int8u maxRootCertificates = 0;
  readonly attribute TLSCertStruct provisionedRootCertificates[] = 1;
  readonly attribute int8u maxClientCertificates = 2;
  readonly attribute TLSClientCertificateDetailStruct provisionedClientCertificates[] = 3;
  readonly attribute command_id generatedCommandList[] = 65528;
  readonly attribute command_id acceptedCommandList[] = 65529;
  readonly attribute event_id eventList[] = 65530;
  readonly attribute attrib_id attributeList[] = 65531;
  readonly attribute bitmap32 featureMap = 65532;
  readonly attribute int16u clusterRevision = 65533;

  request struct ProvisionRootCertificateRequest {
    long_octet_string<3000> certificate = 0;
    nullable int16u caid = 1;
  }

  response struct ProvisionRootCertificateResponse = 1 {
    int16u caid = 0;
  }

  request struct FindRootCertificateRequest {
    nullable int16u caid = 0;
  }

  response struct FindRootCertificateResponse = 3 {
    TLSCertStruct certificateDetails[] = 0;
  }

  request struct LookupRootCertificateRequest {
    octet_string<64> fingerprint = 0;
  }

  response struct LookupRootCertificateResponse = 5 {
    int16u caid = 0;
  }

  request struct RemoveRootCertificateRequest {
    int16u caid = 0;
  }

  request struct TLSClientCSRRequest {
    octet_string nonce = 0;
  }

  response struct TLSClientCSRResponse = 8 {
    int16u ccdid = 0;
    octet_string csr = 1;
    octet_string nonce = 2;
  }

  request struct ProvisionClientCertificateRequest {
    int16u ccdid = 0;
    TLSClientCertificateDetailStruct clientCertificateDetails = 1;
  }

  request struct FindClientCertificateRequest {
    nullable int16u ccdid = 0;
  }

  response struct FindClientCertificateResponse = 11 {
    TLSClientCertificateDetailStruct certificateDetails[] = 0;
  }

  request struct LookupClientCertificateRequest {
    octet_string<64> fingerprint = 0;
  }

  response struct LookupClientCertificateResponse = 13 {
    int16u ccdid = 0;
  }

  request struct RemoveClientCertificateRequest {
    int16u ccdid = 0;
  }

  /** This command SHALL provision a newly provided certificate, or rotate an existing one, based on the contents of the CAID field. */
  fabric command access(invoke: administer) ProvisionRootCertificate(ProvisionRootCertificateRequest): ProvisionRootCertificateResponse = 0;
  /** This command SHALL return the specified TLS root certificate, or all TLS provisioned root certificates, based on the contents of the CAID field. */
  fabric command FindRootCertificate(FindRootCertificateRequest): FindRootCertificateResponse = 2;
  /** This command SHALL return the CAID for the passed in fingerprint. */
  fabric command LookupRootCertificate(LookupRootCertificateRequest): LookupRootCertificateResponse = 4;
  /** This command SHALL be generated to request the server removes the certificate provisioned to the provided Certificate Authority ID. */
  fabric command access(invoke: administer) RemoveRootCertificate(RemoveRootCertificateRequest): DefaultSuccess = 6;
  /** This command SHALL be generated to request the Node generates a Certificate Signing Request. */
  fabric command access(invoke: administer) TLSClientCSR(TLSClientCSRRequest): TLSClientCSRResponse = 7;
  /** This command SHALL be generated to request the Node provisions newly provided Client Certificate Details, or rotate an existing client certificate. */
  command access(invoke: administer) ProvisionClientCertificate(ProvisionClientCertificateRequest): DefaultSuccess = 9;
  /** This command SHALL return the TLSClientCertificateDetailStruct for the passed in CCDID, or all TLS client certificates, based on the contents of the CCDID field. */
  fabric command FindClientCertificate(FindClientCertificateRequest): FindClientCertificateResponse = 10;
  /** This command SHALL return the CCDID for the passed in Fingerprint. */
  fabric command LookupClientCertificate(LookupClientCertificateRequest): LookupClientCertificateResponse = 12;
  /** This command SHALL be used to request the Node removes all stored information for the provided CCDID. */
  fabric command access(invoke: administer) RemoveClientCertificate(RemoveClientCertificateRequest): DefaultSuccess = 14;
}

/** This Cluster is used to provision TLS Endpoints with enough information to facilitate subsequent connection. */
provisional cluster TlsClientManagement = 2050 {
  revision 1;

  enum TLSEndpointStatusEnum : enum8 {
    kProvisioned = 0;
    kInUse = 1;
  }

  struct TLSEndpointStruct {
    int16u endpointID = 0;
    octet_string<253> hostname = 1;
    int16u port = 2;
    int16u caid = 3;
    nullable int16u ccdid = 4;
    TLSEndpointStatusEnum status = 5;
  }

  readonly attribute int8u maxProvisioned = 0;
  readonly attribute TLSEndpointStruct provisionedEndpoints[] = 1;
  readonly attribute command_id generatedCommandList[] = 65528;
  readonly attribute command_id acceptedCommandList[] = 65529;
  readonly attribute event_id eventList[] = 65530;
  readonly attribute attrib_id attributeList[] = 65531;
  readonly attribute bitmap32 featureMap = 65532;
  readonly attribute int16u clusterRevision = 65533;

  request struct ProvisionEndpointRequest {
    octet_string hostname = 0;
    int16u port = 1;
    int16u caid = 2;
    nullable int16u ccdid = 3;
    nullable int16u endpointID = 4;
  }

  response struct ProvisionEndpointResponse = 1 {
    int16u endpointID = 0;
  }

  request struct FindEndpointRequest {
    nullable int16u endpointID = 0;
  }

  response struct FindEndpointResponse = 3 {
    TLSEndpointStruct endpoints[] = 0;
  }

  request struct RemoveEndpointRequest {
    int16u endpointID = 0;
  }

  /** This command SHALL provision a TLS Endpoint for the provided HostName / Port combination. */
  fabric command access(invoke: administer) ProvisionEndpoint(ProvisionEndpointRequest): ProvisionEndpointResponse = 0;
  /** This command SHALL return the TLS Endpoint details for the passed in EndpointID, or all provisioned endpoints if null */
  fabric command FindEndpoint(FindEndpointRequest): FindEndpointResponse = 2;
  /** This command SHALL be generated to request the Node remove any TLS Endpoint. */
  fabric command access(invoke: administer) RemoveEndpoint(RemoveEndpointRequest): DefaultSuccess = 4;
}

/** This Meter Identification Cluster provides attributes for determining advanced information about utility metering device. */
provisional cluster MeterIdentification = 2822 {
  revision 1;

  enum MeterTypeEnum : enum8 {
    kUtility = 0;
    kPrivate = 1;
    kGeneric = 2;
  }

  bitmap Feature : bitmap32 {
    kPowerThreshold = 0x1;
  }

  readonly attribute nullable MeterTypeEnum meterType = 0;
  readonly attribute nullable char_string<64> pointOfDelivery = 1;
  readonly attribute nullable char_string<64> meterSerialNumber = 2;
  readonly attribute optional nullable char_string<64> protocolVersion = 3;
  readonly attribute optional nullable PowerThresholdStruct powerThreshold = 4;
  readonly attribute command_id generatedCommandList[] = 65528;
  readonly attribute command_id acceptedCommandList[] = 65529;
  readonly attribute event_id eventList[] = 65530;
  readonly attribute attrib_id attributeList[] = 65531;
  readonly attribute bitmap32 featureMap = 65532;
  readonly attribute int16u clusterRevision = 65533;
}

/** The Commodity Metering Cluster provides the mechanism for communicating commodity consumption information within a premises. */
cluster CommodityMetering = 2823 {
  revision 1;

  shared enum MeasurementTypeEnum : enum16 {
    kUnspecified = 0;
    kVoltage = 1;
    kActiveCurrent = 2;
    kReactiveCurrent = 3;
    kApparentCurrent = 4;
    kActivePower = 5;
    kReactivePower = 6;
    kApparentPower = 7;
    kRMSVoltage = 8;
    kRMSCurrent = 9;
    kRMSPower = 10;
    kFrequency = 11;
    kPowerFactor = 12;
    kNeutralCurrent = 13;
    kElectricalEnergy = 14;
    kReactiveEnergy = 15;
    kApparentEnergy = 16;
  }

  struct MeteredQuantityStruct {
    int32u tariffComponentIDs[] = 0;
    int64s quantity = 1;
  }

  readonly attribute nullable MeteredQuantityStruct meteredQuantity[] = 0;
  readonly attribute nullable epoch_s meteredQuantityTimestamp = 1;
  readonly attribute nullable MeasurementTypeEnum measurementType = 2;
  readonly attribute command_id generatedCommandList[] = 65528;
  readonly attribute command_id acceptedCommandList[] = 65529;
  readonly attribute event_id eventList[] = 65530;
  readonly attribute attrib_id attributeList[] = 65531;
  readonly attribute bitmap32 featureMap = 65532;
  readonly attribute int16u clusterRevision = 65533;
}

/** The Test Cluster is meant to validate the generated code */
internal cluster UnitTesting = 4294048773 {
  revision 1; // NOTE: Default/not specifically set

  enum SimpleEnum : enum8 {
    kUnspecified = 0;
    kValueA = 1;
    kValueB = 2;
    kValueC = 3;
  }

  bitmap Bitmap16MaskMap : bitmap16 {
    kMaskVal1 = 0x1;
    kMaskVal2 = 0x2;
    kMaskVal3 = 0x4;
    kMaskVal4 = 0x4000;
  }

  bitmap Bitmap32MaskMap : bitmap32 {
    kMaskVal1 = 0x1;
    kMaskVal2 = 0x2;
    kMaskVal3 = 0x4;
    kMaskVal4 = 0x40000000;
  }

  bitmap Bitmap64MaskMap : bitmap64 {
    kMaskVal1 = 0x1;
    kMaskVal2 = 0x2;
    kMaskVal3 = 0x4;
    kMaskVal4 = 0x4000000000000000;
  }

  bitmap Bitmap8MaskMap : bitmap8 {
    kMaskVal1 = 0x1;
    kMaskVal2 = 0x2;
    kMaskVal3 = 0x4;
    kMaskVal4 = 0x40;
  }

  bitmap SimpleBitmap : bitmap8 {
    kValueA = 0x1;
    kValueB = 0x2;
    kValueC = 0x4;
  }

  struct SimpleStruct {
    int8u a = 0;
    boolean b = 1;
    SimpleEnum c = 2;
    octet_string d = 3;
    char_string e = 4;
    SimpleBitmap f = 5;
    single g = 6;
    double h = 7;
    optional TestGlobalEnum i = 8;
  }

  fabric_scoped struct TestFabricScoped {
    fabric_sensitive int8u fabricSensitiveInt8u = 1;
    optional fabric_sensitive int8u optionalFabricSensitiveInt8u = 2;
    nullable fabric_sensitive int8u nullableFabricSensitiveInt8u = 3;
    optional nullable fabric_sensitive int8u nullableOptionalFabricSensitiveInt8u = 4;
    fabric_sensitive char_string fabricSensitiveCharString = 5;
    fabric_sensitive SimpleStruct fabricSensitiveStruct = 6;
    fabric_sensitive int8u fabricSensitiveInt8uList[] = 7;
    fabric_idx fabricIndex = 254;
  }

  struct NullablesAndOptionalsStruct {
    nullable int16u nullableInt = 0;
    optional int16u optionalInt = 1;
    optional nullable int16u nullableOptionalInt = 2;
    nullable char_string nullableString = 3;
    optional char_string optionalString = 4;
    optional nullable char_string nullableOptionalString = 5;
    nullable SimpleStruct nullableStruct = 6;
    optional SimpleStruct optionalStruct = 7;
    optional nullable SimpleStruct nullableOptionalStruct = 8;
    nullable SimpleEnum nullableList[] = 9;
    optional SimpleEnum optionalList[] = 10;
    optional nullable SimpleEnum nullableOptionalList[] = 11;
  }

  struct NestedStruct {
    int8u a = 0;
    boolean b = 1;
    SimpleStruct c = 2;
    optional TestGlobalStruct d = 3;
  }

  struct NestedStructList {
    int8u a = 0;
    boolean b = 1;
    SimpleStruct c = 2;
    SimpleStruct d[] = 3;
    int32u e[] = 4;
    octet_string f[] = 5;
    int8u g[] = 6;
  }

  struct DoubleNestedStructList {
    NestedStructList a[] = 0;
  }

  struct TestListStructOctet {
    int64u member1 = 0;
    octet_string<32> member2 = 1;
  }

  info event TestEvent = 1 {
    int8u arg1 = 1;
    SimpleEnum arg2 = 2;
    boolean arg3 = 3;
    SimpleStruct arg4 = 4;
    SimpleStruct arg5[] = 5;
    SimpleEnum arg6[] = 6;
  }

  fabric_sensitive info event TestFabricScopedEvent = 2 {
    fabric_idx fabricIndex = 254;
  }

  info event TestDifferentVendorMeiEvent = 4294050030 {
    int8u arg1 = 1;
  }

  attribute boolean boolean = 0;
  attribute Bitmap8MaskMap bitmap8 = 1;
  attribute Bitmap16MaskMap bitmap16 = 2;
  attribute Bitmap32MaskMap bitmap32 = 3;
  attribute Bitmap64MaskMap bitmap64 = 4;
  attribute int8u int8u = 5;
  attribute int16u int16u = 6;
  attribute int24u int24u = 7;
  attribute int32u int32u = 8;
  attribute int40u int40u = 9;
  attribute int48u int48u = 10;
  attribute int56u int56u = 11;
  attribute int64u int64u = 12;
  attribute int8s int8s = 13;
  attribute int16s int16s = 14;
  attribute int24s int24s = 15;
  attribute int32s int32s = 16;
  attribute int40s int40s = 17;
  attribute int48s int48s = 18;
  attribute int56s int56s = 19;
  attribute int64s int64s = 20;
  attribute enum8 enum8 = 21;
  attribute enum16 enum16 = 22;
  attribute single floatSingle = 23;
  attribute double floatDouble = 24;
  attribute octet_string<10> octetString = 25;
  attribute int8u listInt8u[] = 26;
  attribute octet_string listOctetString[] = 27;
  attribute TestListStructOctet listStructOctetString[] = 28;
  attribute long_octet_string<1000> longOctetString = 29;
  attribute char_string<10> charString = 30;
  attribute long_char_string<1000> longCharString = 31;
  attribute epoch_us epochUs = 32;
  attribute epoch_s epochS = 33;
  attribute vendor_id vendorId = 34;
  attribute NullablesAndOptionalsStruct listNullablesAndOptionalsStruct[] = 35;
  attribute SimpleEnum enumAttr = 36;
  attribute SimpleStruct structAttr = 37;
  attribute int8u rangeRestrictedInt8u = 38;
  attribute int8s rangeRestrictedInt8s = 39;
  attribute int16u rangeRestrictedInt16u = 40;
  attribute int16s rangeRestrictedInt16s = 41;
  attribute long_octet_string listLongOctetString[] = 42;
  attribute TestFabricScoped listFabricScoped[] = 43;
  timedwrite attribute boolean timedWriteBoolean = 48;
  attribute boolean generalErrorBoolean = 49;
  attribute boolean clusterErrorBoolean = 50;
  attribute TestGlobalEnum globalEnum = 51;
  attribute TestGlobalStruct globalStruct = 52;
  attribute optional boolean unsupported = 255;
  attribute optional int8u readFailureCode = 12288;
  attribute optional int32u failureInt32U = 12289;
  attribute nullable boolean nullableBoolean = 16384;
  attribute nullable Bitmap8MaskMap nullableBitmap8 = 16385;
  attribute nullable Bitmap16MaskMap nullableBitmap16 = 16386;
  attribute nullable Bitmap32MaskMap nullableBitmap32 = 16387;
  attribute nullable Bitmap64MaskMap nullableBitmap64 = 16388;
  attribute nullable int8u nullableInt8u = 16389;
  attribute nullable int16u nullableInt16u = 16390;
  attribute nullable int24u nullableInt24u = 16391;
  attribute nullable int32u nullableInt32u = 16392;
  attribute nullable int40u nullableInt40u = 16393;
  attribute nullable int48u nullableInt48u = 16394;
  attribute nullable int56u nullableInt56u = 16395;
  attribute nullable int64u nullableInt64u = 16396;
  attribute nullable int8s nullableInt8s = 16397;
  attribute nullable int16s nullableInt16s = 16398;
  attribute nullable int24s nullableInt24s = 16399;
  attribute nullable int32s nullableInt32s = 16400;
  attribute nullable int40s nullableInt40s = 16401;
  attribute nullable int48s nullableInt48s = 16402;
  attribute nullable int56s nullableInt56s = 16403;
  attribute nullable int64s nullableInt64s = 16404;
  attribute nullable enum8 nullableEnum8 = 16405;
  attribute nullable enum16 nullableEnum16 = 16406;
  attribute nullable single nullableFloatSingle = 16407;
  attribute nullable double nullableFloatDouble = 16408;
  attribute nullable octet_string<10> nullableOctetString = 16409;
  attribute nullable char_string<10> nullableCharString = 16414;
  attribute nullable SimpleEnum nullableEnumAttr = 16420;
  attribute nullable SimpleStruct nullableStruct = 16421;
  attribute nullable int8u nullableRangeRestrictedInt8u = 16422;
  attribute nullable int8s nullableRangeRestrictedInt8s = 16423;
  attribute nullable int16u nullableRangeRestrictedInt16u = 16424;
  attribute nullable int16s nullableRangeRestrictedInt16s = 16425;
  attribute optional int8u writeOnlyInt8u = 16426;
  attribute nullable TestGlobalEnum nullableGlobalEnum = 16435;
  attribute nullable TestGlobalStruct nullableGlobalStruct = 16436;
  attribute int8u meiInt8u = 4294070017;
  readonly attribute command_id generatedCommandList[] = 65528;
  readonly attribute command_id acceptedCommandList[] = 65529;
  readonly attribute event_id eventList[] = 65530;
  readonly attribute attrib_id attributeList[] = 65531;
  readonly attribute bitmap32 featureMap = 65532;
  readonly attribute int16u clusterRevision = 65533;

  response struct TestSpecificResponse = 0 {
    int8u returnValue = 0;
  }

  response struct TestAddArgumentsResponse = 1 {
    int8u returnValue = 0;
  }

  response struct TestSimpleArgumentResponse = 2 {
    boolean returnValue = 0;
  }

  response struct TestStructArrayArgumentResponse = 3 {
    NestedStructList arg1[] = 0;
    SimpleStruct arg2[] = 1;
    SimpleEnum arg3[] = 2;
    boolean arg4[] = 3;
    SimpleEnum arg5 = 4;
    boolean arg6 = 5;
  }

  request struct TestAddArgumentsRequest {
    int8u arg1 = 0;
    int8u arg2 = 1;
  }

  response struct TestListInt8UReverseResponse = 4 {
    int8u arg1[] = 0;
  }

  request struct TestSimpleArgumentRequestRequest {
    boolean arg1 = 0;
  }

  response struct TestEnumsResponse = 5 {
    vendor_id arg1 = 0;
    SimpleEnum arg2 = 1;
  }

  request struct TestStructArrayArgumentRequestRequest {
    NestedStructList arg1[] = 0;
    SimpleStruct arg2[] = 1;
    SimpleEnum arg3[] = 2;
    boolean arg4[] = 3;
    SimpleEnum arg5 = 4;
    boolean arg6 = 5;
  }

  response struct TestNullableOptionalResponse = 6 {
    boolean wasPresent = 0;
    optional boolean wasNull = 1;
    optional int8u value = 2;
    optional nullable int8u originalValue = 3;
  }

  request struct TestStructArgumentRequestRequest {
    SimpleStruct arg1 = 0;
  }

  response struct TestComplexNullableOptionalResponse = 7 {
    boolean nullableIntWasNull = 0;
    optional int16u nullableIntValue = 1;
    boolean optionalIntWasPresent = 2;
    optional int16u optionalIntValue = 3;
    boolean nullableOptionalIntWasPresent = 4;
    optional boolean nullableOptionalIntWasNull = 5;
    optional int16u nullableOptionalIntValue = 6;
    boolean nullableStringWasNull = 7;
    optional char_string nullableStringValue = 8;
    boolean optionalStringWasPresent = 9;
    optional char_string optionalStringValue = 10;
    boolean nullableOptionalStringWasPresent = 11;
    optional boolean nullableOptionalStringWasNull = 12;
    optional char_string nullableOptionalStringValue = 13;
    boolean nullableStructWasNull = 14;
    optional SimpleStruct nullableStructValue = 15;
    boolean optionalStructWasPresent = 16;
    optional SimpleStruct optionalStructValue = 17;
    boolean nullableOptionalStructWasPresent = 18;
    optional boolean nullableOptionalStructWasNull = 19;
    optional SimpleStruct nullableOptionalStructValue = 20;
    boolean nullableListWasNull = 21;
    optional SimpleEnum nullableListValue[] = 22;
    boolean optionalListWasPresent = 23;
    optional SimpleEnum optionalListValue[] = 24;
    boolean nullableOptionalListWasPresent = 25;
    optional boolean nullableOptionalListWasNull = 26;
    optional SimpleEnum nullableOptionalListValue[] = 27;
  }

  request struct TestNestedStructArgumentRequestRequest {
    NestedStruct arg1 = 0;
  }

  response struct BooleanResponse = 8 {
    boolean value = 0;
  }

  request struct TestListStructArgumentRequestRequest {
    SimpleStruct arg1[] = 0;
  }

  response struct SimpleStructResponse = 9 {
    SimpleStruct arg1 = 0;
  }

  request struct TestListInt8UArgumentRequestRequest {
    int8u arg1[] = 0;
  }

  response struct TestEmitTestEventResponse = 10 {
    int64u value = 0;
  }

  request struct TestNestedStructListArgumentRequestRequest {
    NestedStructList arg1 = 0;
  }

  response struct TestEmitTestFabricScopedEventResponse = 11 {
    int64u value = 0;
  }

  request struct TestListNestedStructListArgumentRequestRequest {
    NestedStructList arg1[] = 0;
  }

  response struct TestBatchHelperResponse = 12 {
    octet_string<800> buffer = 0;
  }

  request struct TestListInt8UReverseRequestRequest {
    int8u arg1[] = 0;
  }

  response struct StringEchoResponse = 13 {
    octet_string payload = 0;
  }

  request struct TestEnumsRequestRequest {
    vendor_id arg1 = 0;
    SimpleEnum arg2 = 1;
  }

  response struct GlobalEchoResponse = 14 {
    TestGlobalStruct field1 = 0;
    TestGlobalEnum field2 = 1;
  }

  request struct TestNullableOptionalRequestRequest {
    optional nullable int8u arg1 = 0;
  }

  request struct TestComplexNullableOptionalRequestRequest {
    nullable int16u nullableInt = 0;
    optional int16u optionalInt = 1;
    optional nullable int16u nullableOptionalInt = 2;
    nullable char_string nullableString = 3;
    optional char_string optionalString = 4;
    optional nullable char_string nullableOptionalString = 5;
    nullable SimpleStruct nullableStruct = 6;
    optional SimpleStruct optionalStruct = 7;
    optional nullable SimpleStruct nullableOptionalStruct = 8;
    nullable SimpleEnum nullableList[] = 9;
    optional SimpleEnum optionalList[] = 10;
    optional nullable SimpleEnum nullableOptionalList[] = 11;
  }

  request struct SimpleStructEchoRequestRequest {
    SimpleStruct arg1 = 0;
  }

  request struct TestSimpleOptionalArgumentRequestRequest {
    optional boolean arg1 = 0;
  }

  request struct TestEmitTestEventRequestRequest {
    int8u arg1 = 0;
    SimpleEnum arg2 = 1;
    boolean arg3 = 2;
  }

  request struct TestEmitTestFabricScopedEventRequestRequest {
    int8u arg1 = 0;
  }

  request struct TestBatchHelperRequestRequest {
    int16u sleepBeforeResponseTimeMs = 0;
    int16u sizeOfResponseBuffer = 1;
    int8u fillCharacter = 2;
  }

  request struct TestSecondBatchHelperRequestRequest {
    int16u sleepBeforeResponseTimeMs = 0;
    int16u sizeOfResponseBuffer = 1;
    int8u fillCharacter = 2;
  }

  request struct StringEchoRequestRequest {
    octet_string payload = 0;
  }

  request struct GlobalEchoRequestRequest {
    TestGlobalStruct field1 = 0;
    TestGlobalEnum field2 = 1;
  }

  request struct TestDifferentVendorMeiRequestRequest {
    int8u arg1 = 0;
  }

  response struct TestDifferentVendorMeiResponse = 4294049979 {
    int8u arg1 = 0;
    int64u eventNumber = 1;
  }

  /** Simple command without any parameters and without a specific response.
        To aid in unit testing, this command will re-initialize attribute storage to defaults. */
  command Test(): DefaultSuccess = 0;
  /** Simple command without any parameters and without a specific response not handled by the server */
  command TestNotHandled(): DefaultSuccess = 1;
  /** Simple command without any parameters and with a specific response */
  command TestSpecific(): TestSpecificResponse = 2;
  /** Simple command that should not be added to the server. */
  command TestUnknownCommand(): DefaultSuccess = 3;
  /** Command that takes two arguments and returns their sum. */
  command TestAddArguments(TestAddArgumentsRequest): TestAddArgumentsResponse = 4;
  /** Command that takes an argument which is bool */
  command TestSimpleArgumentRequest(TestSimpleArgumentRequestRequest): TestSimpleArgumentResponse = 5;
  /** Command that takes various arguments that are arrays, including an array of structs which have a list member. */
  command TestStructArrayArgumentRequest(TestStructArrayArgumentRequestRequest): TestStructArrayArgumentResponse = 6;
  /** Command that takes an argument which is struct.  The response echoes the
        'b' field of the single arg. */
  command TestStructArgumentRequest(TestStructArgumentRequestRequest): BooleanResponse = 7;
  /** Command that takes an argument which is nested struct.  The response
        echoes the 'b' field of ar1.c. */
  command TestNestedStructArgumentRequest(TestNestedStructArgumentRequestRequest): BooleanResponse = 8;
  /** Command that takes an argument which is a list of structs.  The response
        returns false if there is some struct in the list whose 'b' field is
        false, and true otherwise (including if the list is empty). */
  command TestListStructArgumentRequest(TestListStructArgumentRequestRequest): BooleanResponse = 9;
  /** Command that takes an argument which is a list of INT8U.  The response
        returns false if the list contains a 0 in it, true otherwise (including
        if the list is empty). */
  command TestListInt8UArgumentRequest(TestListInt8UArgumentRequestRequest): BooleanResponse = 10;
  /** Command that takes an argument which is a Nested Struct List.  The
        response returns false if there is some struct in arg1 (either directly
        in arg1.c or in the arg1.d list) whose 'b' field is false, and true
        otherwise. */
  command TestNestedStructListArgumentRequest(TestNestedStructListArgumentRequestRequest): BooleanResponse = 11;
  /** Command that takes an argument which is a list of Nested Struct List.
        The response returns false if there is some struct in arg1 (either
        directly in as the 'c' field of an entry 'd' list of an entry) whose 'b'
        field is false, and true otherwise (including if the list is empty). */
  command TestListNestedStructListArgumentRequest(TestListNestedStructListArgumentRequestRequest): BooleanResponse = 12;
  /** Command that takes an argument which is a list of INT8U and expects a
        response that reverses the list. */
  command TestListInt8UReverseRequest(TestListInt8UReverseRequestRequest): TestListInt8UReverseResponse = 13;
  /** Command that sends a vendor id and an enum.  The server is expected to
        echo them back. */
  command TestEnumsRequest(TestEnumsRequestRequest): TestEnumsResponse = 14;
  /** Command that takes an argument which is nullable and optional.  The
        response returns a boolean indicating whether the argument was present,
        if that's true a boolean indicating whether the argument was null, and
        if that' false the argument it received. */
  command TestNullableOptionalRequest(TestNullableOptionalRequestRequest): TestNullableOptionalResponse = 15;
  /** Command that takes various arguments which can be nullable and/or optional.  The
        response returns information about which things were received and what
        their state was. */
  command TestComplexNullableOptionalRequest(TestComplexNullableOptionalRequestRequest): TestComplexNullableOptionalResponse = 16;
  /** Command that takes an argument which is a struct.  The response echoes
        the struct back. */
  command SimpleStructEchoRequest(SimpleStructEchoRequestRequest): SimpleStructResponse = 17;
  /** Command that just responds with a success status if the timed invoke
        conditions are met. */
  timed command TimedInvokeRequest(): DefaultSuccess = 18;
  /** Command that takes an optional argument which is bool. It responds with a success value if the optional is set to any value. */
  command TestSimpleOptionalArgumentRequest(TestSimpleOptionalArgumentRequestRequest): DefaultSuccess = 19;
  /** Command that takes identical arguments to the fields of the TestEvent and logs the TestEvent to the buffer.  Command returns an event ID as the response. */
  command TestEmitTestEventRequest(TestEmitTestEventRequestRequest): TestEmitTestEventResponse = 20;
  /** Command that takes identical arguments to the fields of the TestFabricScopedEvent and logs the TestFabricScopedEvent to the buffer.  Command returns an event ID as the response. */
  command TestEmitTestFabricScopedEventRequest(TestEmitTestFabricScopedEventRequestRequest): TestEmitTestFabricScopedEventResponse = 21;
  /** Command that responds after sleepBeforeResponseTimeMs with an octet_string the size requested with fillCharacter. */
  command TestBatchHelperRequest(TestBatchHelperRequestRequest): TestBatchHelperResponse = 22;
  /** Second command that responds after sleepBeforeResponseTimeMs with an octet_string the size requested with fillCharacter. */
  command TestSecondBatchHelperRequest(TestSecondBatchHelperRequestRequest): TestBatchHelperResponse = 23;
  /** Command that takes an argument which is an octet string.  The response echoes
        the string back. If the string is large then it would require a session that
        supports large payloads. */
  command StringEchoRequest(StringEchoRequestRequest): StringEchoResponse = 24;
  /** Command that takes arguments that are global structs/enums and the
        response just echoes them back. */
  command GlobalEchoRequest(GlobalEchoRequestRequest): GlobalEchoResponse = 25;
  /** Command having a different MEI vendor ID than the cluster. Also emits TestDifferentVendorMeiEvent. */
  command TestDifferentVendorMeiRequest(TestDifferentVendorMeiRequestRequest): TestDifferentVendorMeiResponse = 4294049962;
}

/** The Fault Injection Cluster provide a means for a test harness to configure faults(for example triggering a fault in the system). */
internal cluster FaultInjection = 4294048774 {
  revision 1; // NOTE: Default/not specifically set

  enum FaultType : enum8 {
    kUnspecified = 0;
    kSystemFault = 1;
    kInetFault = 2;
    kChipFault = 3;
    kCertFault = 4;
  }

  readonly attribute command_id generatedCommandList[] = 65528;
  readonly attribute command_id acceptedCommandList[] = 65529;
  readonly attribute event_id eventList[] = 65530;
  readonly attribute attrib_id attributeList[] = 65531;
  readonly attribute bitmap32 featureMap = 65532;
  readonly attribute int16u clusterRevision = 65533;

  request struct FailAtFaultRequest {
    FaultType type = 0;
    int32u id = 1;
    int32u numCallsToSkip = 2;
    int32u numCallsToFail = 3;
    boolean takeMutex = 4;
  }

  request struct FailRandomlyAtFaultRequest {
    FaultType type = 0;
    int32u id = 1;
    int8u percentage = 2;
  }

  /** Configure a fault to be triggered deterministically */
  command access(invoke: manage) FailAtFault(FailAtFaultRequest): DefaultSuccess = 0;
  /** Configure a fault to be triggered randomly, with a given probability defined as a percentage */
  command access(invoke: manage) FailRandomlyAtFault(FailRandomlyAtFaultRequest): DefaultSuccess = 1;
}

/** The Sample MEI cluster showcases a cluster manufacturer extensions */
cluster SampleMei = 4294048800 {
  revision 1; // NOTE: Default/not specifically set

  fabric_sensitive info event PingCountEvent = 0 {
    int32u count = 1;
    fabric_idx fabricIndex = 254;
  }

  attribute boolean flipFlop = 0;
  readonly attribute command_id generatedCommandList[] = 65528;
  readonly attribute command_id acceptedCommandList[] = 65529;
  readonly attribute event_id eventList[] = 65530;
  readonly attribute attrib_id attributeList[] = 65531;
  readonly attribute bitmap32 featureMap = 65532;
  readonly attribute int16u clusterRevision = 65533;

  response struct AddArgumentsResponse = 1 {
    int8u returnValue = 0;
  }

  request struct AddArgumentsRequest {
    int8u arg1 = 0;
    int8u arg2 = 1;
  }

  /** Simple command without any parameters and without a response. */
  command Ping(): DefaultSuccess = 0;
  /** Command that takes two uint8 arguments and returns their sum. */
  command AddArguments(AddArgumentsRequest): AddArgumentsResponse = 2;
}
<|MERGE_RESOLUTION|>--- conflicted
+++ resolved
@@ -3374,15 +3374,7 @@
     kWhites = 16387;
   }
 
-<<<<<<< HEAD
   struct ModeTagStruct {
-=======
-  bitmap Feature : bitmap32 {
-    kOnOff = 0x1;
-  }
-
-  shared struct ModeTagStruct {
->>>>>>> 4a1ec6fc
     optional vendor_id mfgCode = 0;
     enum16 value = 1;
   }
@@ -3435,15 +3427,7 @@
     kRapidFreeze = 16385;
   }
 
-<<<<<<< HEAD
   struct ModeTagStruct {
-=======
-  bitmap Feature : bitmap32 {
-    kOnOff = 0x1;
-  }
-
-  shared struct ModeTagStruct {
->>>>>>> 4a1ec6fc
     optional vendor_id mfgCode = 0;
     enum16 value = 1;
   }
@@ -3714,15 +3698,7 @@
     kLight = 16386;
   }
 
-<<<<<<< HEAD
   struct ModeTagStruct {
-=======
-  bitmap Feature : bitmap32 {
-    kOnOff = 0x1;
-  }
-
-  shared struct ModeTagStruct {
->>>>>>> 4a1ec6fc
     optional vendor_id mfgCode = 0;
     enum16 value = 1;
   }
@@ -3966,15 +3942,7 @@
     kDefrost = 16385;
   }
 
-<<<<<<< HEAD
   struct ModeTagStruct {
-=======
-  bitmap Feature : bitmap32 {
-    kOnOff = 0x1;
-  }
-
-  shared struct ModeTagStruct {
->>>>>>> 4a1ec6fc
     optional vendor_id mfgCode = 0;
     enum16 value = 1;
   }
@@ -11841,4 +11809,4 @@
   command Ping(): DefaultSuccess = 0;
   /** Command that takes two uint8 arguments and returns their sum. */
   command AddArguments(AddArgumentsRequest): AddArgumentsResponse = 2;
-}
+}