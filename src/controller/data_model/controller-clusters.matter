// This IDL was generated automatically by ZAP.
// It is for view/code review purposes only.

struct LabelStruct {
    CHAR_STRING<16> label = 0;
    CHAR_STRING<16> value = 1;
}

client cluster AccessControl = 31 {
  enum AuthMode : ENUM8 {
    kPase = 1;
    kCase = 2;
    kGroup = 3;
  }

  enum ChangeTypeEnum : ENUM8 {
    kChanged = 0;
    kAdded = 1;
    kRemoved = 2;
  }

  enum Privilege : ENUM8 {
    kView = 1;
    kProxyView = 2;
    kOperate = 3;
    kManage = 4;
    kAdminister = 5;
  }

  struct AccessControlEntry {
    fabric_idx fabricIndex = 0;
    Privilege privilege = 1;
    AuthMode authMode = 2;
    nullable INT64U subjects[] = 3;
    nullable Target targets[] = 4;
  }

  struct Target {
    nullable cluster_id cluster = 0;
    nullable endpoint_no endpoint = 1;
    nullable devtype_id deviceType = 2;
  }

  struct ExtensionEntry {
    fabric_idx fabricIndex = 0;
    OCTET_STRING<254> data = 1;
  }

  info event AccessControlEntryChanged = 0 {
    fabric_idx adminFabricIndex = 0;
    nullable node_id adminNodeID = 1;
    nullable INT16U adminPasscodeID = 2;
    ChangeTypeEnum changeType = 3;
    nullable AccessControlEntry latestValue = 4;
  }

  info event AccessControlExtensionChanged = 1 {
    fabric_idx adminFabricIndex = 0;
    nullable node_id adminNodeID = 1;
    nullable INT16U adminPasscodeID = 2;
    ChangeTypeEnum changeType = 3;
    nullable ExtensionEntry latestValue = 4;
  }

  attribute AccessControlEntry acl[] = 0;
  attribute ExtensionEntry extension[] = 1;
  readonly global attribute command_id serverGeneratedCommandList[] = 65528;
  readonly global attribute command_id clientGeneratedCommandList[] = 65529;
  readonly global attribute attrib_id attributeList[] = 65531;
  readonly global attribute int16u clusterRevision = 65533;
}

client cluster AccountLogin = 1294 {
  readonly global attribute command_id serverGeneratedCommandList[] = 65528;
  readonly global attribute command_id clientGeneratedCommandList[] = 65529;
  readonly global attribute attrib_id attributeList[] = 65531;
  readonly global attribute int16u clusterRevision = 65533;

  request struct GetSetupPINRequestRequest {
    CHAR_STRING tempAccountIdentifier = 0;
  }

  request struct LoginRequestRequest {
    CHAR_STRING tempAccountIdentifier = 0;
    CHAR_STRING setupPIN = 1;
  }

  response struct GetSetupPINResponse {
    CHAR_STRING setupPIN = 0;
  }

  timed command GetSetupPINRequest(GetSetupPINRequestRequest): GetSetupPINResponse = 0;
  timed command LoginRequest(LoginRequestRequest): DefaultSuccess = 2;
  timed command LogoutRequest(): DefaultSuccess = 3;
}

client cluster AdministratorCommissioning = 60 {
  enum CommissioningWindowStatus : ENUM8 {
    kWindowNotOpen = 0;
    kEnhancedWindowOpen = 1;
    kBasicWindowOpen = 2;
  }

  enum StatusCode : ENUM8 {
    kBusy = 1;
    kPAKEParameterError = 2;
    kWindowNotOpen = 3;
  }

  readonly attribute int8u windowStatus = 0;
  readonly attribute fabric_idx adminFabricIndex = 1;
  readonly attribute int16u adminVendorId = 2;
  readonly global attribute command_id serverGeneratedCommandList[] = 65528;
  readonly global attribute command_id clientGeneratedCommandList[] = 65529;
  readonly global attribute attrib_id attributeList[] = 65531;
  readonly global attribute int16u clusterRevision = 65533;

  request struct OpenBasicCommissioningWindowRequest {
    INT16U commissioningTimeout = 0;
  }

  request struct OpenCommissioningWindowRequest {
    INT16U commissioningTimeout = 0;
    OCTET_STRING PAKEVerifier = 1;
    INT16U discriminator = 2;
    INT32U iterations = 3;
    OCTET_STRING salt = 4;
    INT16U passcodeID = 5;
  }

  timed command OpenBasicCommissioningWindow(OpenBasicCommissioningWindowRequest): DefaultSuccess = 1;
  timed command OpenCommissioningWindow(OpenCommissioningWindowRequest): DefaultSuccess = 0;
  timed command RevokeCommissioning(): DefaultSuccess = 2;
}

client cluster ApplicationBasic = 1293 {
  enum ApplicationStatusEnum : ENUM8 {
    kStopped = 0;
    kActiveVisibleFocus = 1;
    kActiveHidden = 2;
    kActiveVisibleNotFocus = 3;
  }

  struct ApplicationBasicApplication {
    INT16U catalogVendorId = 0;
    CHAR_STRING applicationId = 1;
  }

  readonly attribute char_string<32> vendorName = 0;
  readonly attribute int16u vendorId = 1;
  readonly attribute char_string<32> applicationName = 2;
  readonly attribute int16u productId = 3;
  attribute ApplicationBasicApplication applicationApp = 4;
  readonly attribute ApplicationStatusEnum applicationStatus = 5;
  readonly attribute char_string<32> applicationVersion = 6;
  readonly attribute vendor_id allowedVendorList[] = 7;
  readonly global attribute command_id serverGeneratedCommandList[] = 65528;
  readonly global attribute command_id clientGeneratedCommandList[] = 65529;
  readonly global attribute attrib_id attributeList[] = 65531;
  readonly global attribute int16u clusterRevision = 65533;
}

client cluster ApplicationLauncher = 1292 {
  enum StatusEnum : ENUM8 {
    kSuccess = 0;
    kAppNotAvailable = 1;
    kSystemBusy = 2;
  }

  bitmap ApplicationLauncherFeature : BITMAP32 {
    kApplicationPlatform = 0x1;
  }

  bitmap ChannelFeature : BITMAP32 {
    kChannelList = 0x1;
    kLineupInfo = 0x2;
  }

  struct ApplicationLauncherApplication {
    INT16U catalogVendorId = 0;
    CHAR_STRING applicationId = 1;
  }

  readonly attribute INT16U applicationLauncherList[] = 0;
  readonly global attribute command_id serverGeneratedCommandList[] = 65528;
  readonly global attribute command_id clientGeneratedCommandList[] = 65529;
  readonly global attribute attrib_id attributeList[] = 65531;
  readonly global attribute int16u clusterRevision = 65533;

  request struct HideAppRequestRequest {
    ApplicationLauncherApplication application = 0;
  }

  request struct LaunchAppRequestRequest {
    CHAR_STRING data = 0;
    ApplicationLauncherApplication application = 1;
  }

  request struct StopAppRequestRequest {
    ApplicationLauncherApplication application = 0;
  }

  response struct LauncherResponse {
    StatusEnum status = 0;
    CHAR_STRING data = 1;
  }

  command HideAppRequest(HideAppRequestRequest): LauncherResponse = 2;
  command LaunchAppRequest(LaunchAppRequestRequest): LauncherResponse = 0;
  command StopAppRequest(StopAppRequestRequest): LauncherResponse = 1;
}

client cluster AudioOutput = 1291 {
  enum OutputTypeEnum : ENUM8 {
    kHdmi = 0;
    kBt = 1;
    kOptical = 2;
    kHeadphone = 3;
    kInternal = 4;
    kOther = 5;
  }

  bitmap AudiouOutputFeature : BITMAP32 {
    kNameUpdates = 0x1;
  }

  struct OutputInfo {
    INT8U index = 0;
    OutputTypeEnum outputType = 1;
    CHAR_STRING<32> name = 2;
  }

  readonly attribute OutputInfo audioOutputList[] = 0;
  readonly attribute int8u currentAudioOutput = 1;
  readonly global attribute command_id serverGeneratedCommandList[] = 65528;
  readonly global attribute command_id clientGeneratedCommandList[] = 65529;
  readonly global attribute attrib_id attributeList[] = 65531;
  readonly global attribute int16u clusterRevision = 65533;

  request struct RenameOutputRequestRequest {
    INT8U index = 0;
    CHAR_STRING name = 1;
  }

  request struct SelectOutputRequestRequest {
    INT8U index = 0;
  }

  command RenameOutputRequest(RenameOutputRequestRequest): DefaultSuccess = 1;
  command SelectOutputRequest(SelectOutputRequestRequest): DefaultSuccess = 0;
}

client cluster BarrierControl = 259 {
  readonly attribute enum8 barrierMovingState = 1;
  readonly attribute bitmap16 barrierSafetyStatus = 2;
  readonly attribute bitmap8 barrierCapabilities = 3;
  readonly attribute int8u barrierPosition = 10;
  readonly global attribute command_id serverGeneratedCommandList[] = 65528;
  readonly global attribute command_id clientGeneratedCommandList[] = 65529;
  readonly global attribute attrib_id attributeList[] = 65531;
  readonly global attribute int16u clusterRevision = 65533;

  request struct BarrierControlGoToPercentRequest {
    INT8U percentOpen = 0;
  }

  command BarrierControlGoToPercent(BarrierControlGoToPercentRequest): DefaultSuccess = 0;
  command BarrierControlStop(): DefaultSuccess = 1;
}

client cluster Basic = 40 {
  critical event StartUp = 0 {
    INT32U softwareVersion = 0;
  }

  critical event ShutDown = 1 {
  }

  info event Leave = 2 {
  }

  info event ReachableChanged = 3 {
    boolean reachableNewValue = 0;
  }

  readonly attribute int16u interactionModelVersion = 0;
  readonly attribute char_string<32> vendorName = 1;
  readonly attribute vendor_id vendorID = 2;
  readonly attribute char_string<32> productName = 3;
  readonly attribute int16u productID = 4;
  attribute char_string<32> nodeLabel = 5;
  attribute char_string<2> location = 6;
  readonly attribute int16u hardwareVersion = 7;
  readonly attribute char_string<64> hardwareVersionString = 8;
  readonly attribute int32u softwareVersion = 9;
  readonly attribute char_string<64> softwareVersionString = 10;
  readonly attribute char_string<16> manufacturingDate = 11;
  readonly attribute char_string<32> partNumber = 12;
  readonly attribute long_char_string<256> productURL = 13;
  readonly attribute char_string<64> productLabel = 14;
  readonly attribute char_string<32> serialNumber = 15;
  attribute boolean localConfigDisabled = 16;
  readonly attribute boolean reachable = 17;
  readonly attribute char_string<32> uniqueID = 18;
  readonly global attribute command_id serverGeneratedCommandList[] = 65528;
  readonly global attribute command_id clientGeneratedCommandList[] = 65529;
  readonly global attribute attrib_id attributeList[] = 65531;
  readonly global attribute int16u clusterRevision = 65533;
}

client cluster BinaryInputBasic = 15 {
  attribute boolean outOfService = 81;
  attribute boolean presentValue = 85;
  readonly attribute bitmap8 statusFlags = 111;
  readonly global attribute command_id serverGeneratedCommandList[] = 65528;
  readonly global attribute command_id clientGeneratedCommandList[] = 65529;
  readonly global attribute attrib_id attributeList[] = 65531;
  readonly global attribute int16u clusterRevision = 65533;
}

client cluster Binding = 30 {
  readonly global attribute command_id serverGeneratedCommandList[] = 65528;
  readonly global attribute command_id clientGeneratedCommandList[] = 65529;
  readonly global attribute attrib_id attributeList[] = 65531;
  readonly global attribute int16u clusterRevision = 65533;

  request struct BindRequest {
    NODE_ID nodeId = 0;
    GROUP_ID groupId = 1;
    ENDPOINT_NO endpointId = 2;
    CLUSTER_ID clusterId = 3;
  }

  request struct UnbindRequest {
    NODE_ID nodeId = 0;
    GROUP_ID groupId = 1;
    ENDPOINT_NO endpointId = 2;
    CLUSTER_ID clusterId = 3;
  }

  command Bind(BindRequest): DefaultSuccess = 0;
  command Unbind(UnbindRequest): DefaultSuccess = 1;
}

client cluster BooleanState = 69 {
  info event StateChange = 0 {
    boolean stateValue = 0;
  }

  readonly attribute boolean stateValue = 0;
  readonly global attribute command_id serverGeneratedCommandList[] = 65528;
  readonly global attribute command_id clientGeneratedCommandList[] = 65529;
  readonly global attribute attrib_id attributeList[] = 65531;
  readonly global attribute int16u clusterRevision = 65533;
}

client cluster BridgedActions = 37 {
  enum ActionErrorEnum : ENUM8 {
    kUnknown = 0;
    kInterrupted = 1;
  }

  enum ActionStateEnum : ENUM8 {
    kInactive = 0;
    kActive = 1;
    kPaused = 2;
    kDisabled = 3;
  }

  enum ActionTypeEnum : ENUM8 {
    kOther = 0;
    kScene = 1;
    kSequence = 2;
    kAutomation = 3;
    kException = 4;
    kNotification = 5;
    kAlarm = 6;
  }

  enum EndpointListTypeEnum : ENUM8 {
    kOther = 0;
    kRoom = 1;
    kZone = 2;
  }

  bitmap CommandBits : BITMAP16 {
    kInstantAction = 0x1;
    kInstantActionWithTransition = 0x2;
    kStartAction = 0x4;
    kStartActionWithDuration = 0x8;
    kStopAction = 0x10;
    kPauseAction = 0x20;
    kPauseActionWithDuration = 0x40;
    kResumeAction = 0x80;
    kEnableAction = 0x100;
    kEnableActionWithDuration = 0x200;
    kDisableAction = 0x400;
    kDisableActionWithDuration = 0x800;
  }

  struct ActionStruct {
    INT16U actionID = 0;
    CHAR_STRING<32> name = 1;
    ActionTypeEnum type = 2;
    INT16U endpointListID = 3;
    INT16U supportedCommands = 4;
    ActionStateEnum status = 5;
  }

  struct EndpointListStruct {
    INT16U endpointListID = 0;
    CHAR_STRING<32> name = 1;
    EndpointListTypeEnum type = 2;
    ENDPOINT_NO endpoints[] = 3;
  }

  info event StateChanged = 0 {
    INT16U actionID = 0;
    INT32U invokeID = 1;
    ActionStateEnum newState = 2;
  }

  info event ActionFailed = 1 {
    INT16U actionID = 0;
    INT32U invokeID = 1;
    ActionStateEnum newState = 2;
    ActionErrorEnum error = 3;
  }

  readonly attribute ActionStruct actionList[] = 0;
  readonly attribute EndpointListStruct endpointList[] = 1;
  readonly attribute long_char_string<512> setupUrl = 2;
  readonly global attribute command_id serverGeneratedCommandList[] = 65528;
  readonly global attribute command_id clientGeneratedCommandList[] = 65529;
  readonly global attribute attrib_id attributeList[] = 65531;
  readonly global attribute int16u clusterRevision = 65533;

  request struct DisableActionRequest {
    INT16U actionID = 0;
    optional INT32U invokeID = 1;
  }

  request struct DisableActionWithDurationRequest {
    INT16U actionID = 0;
    optional INT32U invokeID = 1;
    INT32U duration = 2;
  }

  request struct EnableActionRequest {
    INT16U actionID = 0;
    optional INT32U invokeID = 1;
  }

  request struct EnableActionWithDurationRequest {
    INT16U actionID = 0;
    optional INT32U invokeID = 1;
    INT32U duration = 2;
  }

  request struct InstantActionRequest {
    INT16U actionID = 0;
    optional INT32U invokeID = 1;
  }

  request struct InstantActionWithTransitionRequest {
    INT16U actionID = 0;
    optional INT32U invokeID = 1;
    INT16U transitionTime = 2;
  }

  request struct PauseActionRequest {
    INT16U actionID = 0;
    optional INT32U invokeID = 1;
  }

  request struct PauseActionWithDurationRequest {
    INT16U actionID = 0;
    optional INT32U invokeID = 1;
    INT32U duration = 2;
  }

  request struct ResumeActionRequest {
    INT16U actionID = 0;
    optional INT32U invokeID = 1;
  }

  request struct StartActionRequest {
    INT16U actionID = 0;
    optional INT32U invokeID = 1;
  }

  request struct StartActionWithDurationRequest {
    INT16U actionID = 0;
    optional INT32U invokeID = 1;
    INT32U duration = 2;
  }

  request struct StopActionRequest {
    INT16U actionID = 0;
    optional INT32U invokeID = 1;
  }

  command DisableAction(DisableActionRequest): DefaultSuccess = 10;
  command DisableActionWithDuration(DisableActionWithDurationRequest): DefaultSuccess = 11;
  command EnableAction(EnableActionRequest): DefaultSuccess = 8;
  command EnableActionWithDuration(EnableActionWithDurationRequest): DefaultSuccess = 9;
  command InstantAction(InstantActionRequest): DefaultSuccess = 0;
  command InstantActionWithTransition(InstantActionWithTransitionRequest): DefaultSuccess = 1;
  command PauseAction(PauseActionRequest): DefaultSuccess = 5;
  command PauseActionWithDuration(PauseActionWithDurationRequest): DefaultSuccess = 6;
  command ResumeAction(ResumeActionRequest): DefaultSuccess = 7;
  command StartAction(StartActionRequest): DefaultSuccess = 2;
  command StartActionWithDuration(StartActionWithDurationRequest): DefaultSuccess = 3;
  command StopAction(StopActionRequest): DefaultSuccess = 4;
}

client cluster BridgedDeviceBasic = 57 {
  readonly global attribute command_id serverGeneratedCommandList[] = 65528;
  readonly global attribute command_id clientGeneratedCommandList[] = 65529;
  readonly global attribute attrib_id attributeList[] = 65531;
  readonly global attribute int16u clusterRevision = 65533;
}

client cluster Channel = 1284 {
  enum ErrorTypeEnum : ENUM8 {
    kMultipleMatches = 0;
    kNoMatches = 1;
  }

  enum LineupInfoTypeEnum : ENUM8 {
    kMso = 0;
  }

  struct ChannelInfo {
    INT16U majorNumber = 0;
    INT16U minorNumber = 1;
    CHAR_STRING<32> name = 2;
    CHAR_STRING<32> callSign = 3;
    CHAR_STRING<32> affiliateCallSign = 4;
  }

  readonly attribute ChannelInfo channelList[] = 0;
  readonly global attribute command_id serverGeneratedCommandList[] = 65528;
  readonly global attribute command_id clientGeneratedCommandList[] = 65529;
  readonly global attribute attrib_id attributeList[] = 65531;
  readonly global attribute int16u clusterRevision = 65533;

  request struct ChangeChannelByNumberRequestRequest {
    INT16U majorNumber = 0;
    INT16U minorNumber = 1;
  }

  request struct ChangeChannelRequestRequest {
    CHAR_STRING match = 0;
  }

  request struct SkipChannelRequestRequest {
    INT16U count = 0;
  }

  response struct ChangeChannelResponse {
    ChannelInfo channelMatch = 0;
    ErrorTypeEnum errorType = 1;
  }

  command ChangeChannelByNumberRequest(ChangeChannelByNumberRequestRequest): DefaultSuccess = 2;
  command ChangeChannelRequest(ChangeChannelRequestRequest): ChangeChannelResponse = 0;
  command SkipChannelRequest(SkipChannelRequestRequest): DefaultSuccess = 3;
}

client cluster ColorControl = 768 {
  enum ColorLoopAction : ENUM8 {
    kDeactivate = 0;
    kActivateFromColorLoopStartEnhancedHue = 1;
    kActivateFromEnhancedCurrentHue = 2;
  }

  enum ColorLoopDirection : ENUM8 {
    kDecrementHue = 0;
    kIncrementHue = 1;
  }

  enum ColorMode : ENUM8 {
    kCurrentHueAndCurrentSaturation = 0;
    kCurrentXAndCurrentY = 1;
    kColorTemperature = 2;
  }

  enum HueDirection : ENUM8 {
    kShortestDistance = 0;
    kLongestDistance = 1;
    kUp = 2;
    kDown = 3;
  }

  enum HueMoveMode : ENUM8 {
    kStop = 0;
    kUp = 1;
    kDown = 3;
  }

  enum HueStepMode : ENUM8 {
    kUp = 1;
    kDown = 3;
  }

  enum SaturationMoveMode : ENUM8 {
    kStop = 0;
    kUp = 1;
    kDown = 3;
  }

  enum SaturationStepMode : ENUM8 {
    kUp = 1;
    kDown = 3;
  }

  bitmap ColorCapabilities : BITMAP16 {
    kHueSaturationSupported = 0x1;
    kEnhancedHueSupported = 0x2;
    kColorLoopSupported = 0x4;
    kXYAttributesSupported = 0x8;
    kColorTemperatureSupported = 0x10;
  }

  bitmap ColorLoopUpdateFlags : BITMAP8 {
    kUpdateAction = 0x1;
    kUpdateDirection = 0x2;
    kUpdateTime = 0x4;
    kUpdateStartHue = 0x8;
  }

  readonly attribute int8u currentHue = 0;
  readonly attribute int8u currentSaturation = 1;
  readonly attribute int16u remainingTime = 2;
  readonly attribute int16u currentX = 3;
  readonly attribute int16u currentY = 4;
  readonly attribute enum8 driftCompensation = 5;
  readonly attribute char_string<254> compensationText = 6;
  readonly attribute int16u colorTemperature = 7;
  readonly attribute enum8 colorMode = 8;
  attribute bitmap8 colorControlOptions = 15;
  readonly attribute int8u numberOfPrimaries = 16;
  readonly attribute int16u primary1X = 17;
  readonly attribute int16u primary1Y = 18;
  readonly attribute int8u primary1Intensity = 19;
  readonly attribute int16u primary2X = 21;
  readonly attribute int16u primary2Y = 22;
  readonly attribute int8u primary2Intensity = 23;
  readonly attribute int16u primary3X = 25;
  readonly attribute int16u primary3Y = 26;
  readonly attribute int8u primary3Intensity = 27;
  readonly attribute int16u primary4X = 32;
  readonly attribute int16u primary4Y = 33;
  readonly attribute int8u primary4Intensity = 34;
  readonly attribute int16u primary5X = 36;
  readonly attribute int16u primary5Y = 37;
  readonly attribute int8u primary5Intensity = 38;
  readonly attribute int16u primary6X = 40;
  readonly attribute int16u primary6Y = 41;
  readonly attribute int8u primary6Intensity = 42;
  attribute int16u whitePointX = 48;
  attribute int16u whitePointY = 49;
  attribute int16u colorPointRX = 50;
  attribute int16u colorPointRY = 51;
  attribute int8u colorPointRIntensity = 52;
  attribute int16u colorPointGX = 54;
  attribute int16u colorPointGY = 55;
  attribute int8u colorPointGIntensity = 56;
  attribute int16u colorPointBX = 58;
  attribute int16u colorPointBY = 59;
  attribute int8u colorPointBIntensity = 60;
  readonly attribute int16u enhancedCurrentHue = 16384;
  readonly attribute enum8 enhancedColorMode = 16385;
  readonly attribute int8u colorLoopActive = 16386;
  readonly attribute int8u colorLoopDirection = 16387;
  readonly attribute int16u colorLoopTime = 16388;
  readonly attribute int16u colorLoopStartEnhancedHue = 16389;
  readonly attribute int16u colorLoopStoredEnhancedHue = 16390;
  readonly attribute bitmap16 colorCapabilities = 16394;
  readonly attribute int16u colorTempPhysicalMin = 16395;
  readonly attribute int16u colorTempPhysicalMax = 16396;
  readonly attribute int16u coupleColorTempToLevelMinMireds = 16397;
  attribute int16u startUpColorTemperatureMireds = 16400;
  readonly global attribute command_id serverGeneratedCommandList[] = 65528;
  readonly global attribute command_id clientGeneratedCommandList[] = 65529;
  readonly global attribute attrib_id attributeList[] = 65531;
  readonly global attribute int16u clusterRevision = 65533;

  request struct ColorLoopSetRequest {
    ColorLoopUpdateFlags updateFlags = 0;
    ColorLoopAction action = 1;
    ColorLoopDirection direction = 2;
    INT16U time = 3;
    INT16U startHue = 4;
    BITMAP8 optionsMask = 5;
    BITMAP8 optionsOverride = 6;
  }

  request struct EnhancedMoveHueRequest {
    HueMoveMode moveMode = 0;
    INT16U rate = 1;
    BITMAP8 optionsMask = 2;
    BITMAP8 optionsOverride = 3;
  }

  request struct EnhancedMoveToHueRequest {
    INT16U enhancedHue = 0;
    HueDirection direction = 1;
    INT16U transitionTime = 2;
    BITMAP8 optionsMask = 3;
    BITMAP8 optionsOverride = 4;
  }

  request struct EnhancedMoveToHueAndSaturationRequest {
    INT16U enhancedHue = 0;
    INT8U saturation = 1;
    INT16U transitionTime = 2;
    BITMAP8 optionsMask = 3;
    BITMAP8 optionsOverride = 4;
  }

  request struct EnhancedStepHueRequest {
    HueStepMode stepMode = 0;
    INT16U stepSize = 1;
    INT16U transitionTime = 2;
    BITMAP8 optionsMask = 3;
    BITMAP8 optionsOverride = 4;
  }

  request struct MoveColorRequest {
    INT16S rateX = 0;
    INT16S rateY = 1;
    BITMAP8 optionsMask = 2;
    BITMAP8 optionsOverride = 3;
  }

  request struct MoveColorTemperatureRequest {
    HueMoveMode moveMode = 0;
    INT16U rate = 1;
    INT16U colorTemperatureMinimum = 2;
    INT16U colorTemperatureMaximum = 3;
    BITMAP8 optionsMask = 4;
    BITMAP8 optionsOverride = 5;
  }

  request struct MoveHueRequest {
    HueMoveMode moveMode = 0;
    INT8U rate = 1;
    BITMAP8 optionsMask = 2;
    BITMAP8 optionsOverride = 3;
  }

  request struct MoveSaturationRequest {
    SaturationMoveMode moveMode = 0;
    INT8U rate = 1;
    BITMAP8 optionsMask = 2;
    BITMAP8 optionsOverride = 3;
  }

  request struct MoveToColorRequest {
    INT16U colorX = 0;
    INT16U colorY = 1;
    INT16U transitionTime = 2;
    BITMAP8 optionsMask = 3;
    BITMAP8 optionsOverride = 4;
  }

  request struct MoveToColorTemperatureRequest {
    INT16U colorTemperature = 0;
    INT16U transitionTime = 1;
    BITMAP8 optionsMask = 2;
    BITMAP8 optionsOverride = 3;
  }

  request struct MoveToHueRequest {
    INT8U hue = 0;
    HueDirection direction = 1;
    INT16U transitionTime = 2;
    BITMAP8 optionsMask = 3;
    BITMAP8 optionsOverride = 4;
  }

  request struct MoveToHueAndSaturationRequest {
    INT8U hue = 0;
    INT8U saturation = 1;
    INT16U transitionTime = 2;
    BITMAP8 optionsMask = 3;
    BITMAP8 optionsOverride = 4;
  }

  request struct MoveToSaturationRequest {
    INT8U saturation = 0;
    INT16U transitionTime = 1;
    BITMAP8 optionsMask = 2;
    BITMAP8 optionsOverride = 3;
  }

  request struct StepColorRequest {
    INT16S stepX = 0;
    INT16S stepY = 1;
    INT16U transitionTime = 2;
    BITMAP8 optionsMask = 3;
    BITMAP8 optionsOverride = 4;
  }

  request struct StepColorTemperatureRequest {
    HueStepMode stepMode = 0;
    INT16U stepSize = 1;
    INT16U transitionTime = 2;
    INT16U colorTemperatureMinimum = 3;
    INT16U colorTemperatureMaximum = 4;
    BITMAP8 optionsMask = 5;
    BITMAP8 optionsOverride = 6;
  }

  request struct StepHueRequest {
    HueStepMode stepMode = 0;
    INT8U stepSize = 1;
    INT8U transitionTime = 2;
    BITMAP8 optionsMask = 3;
    BITMAP8 optionsOverride = 4;
  }

  request struct StepSaturationRequest {
    SaturationStepMode stepMode = 0;
    INT8U stepSize = 1;
    INT8U transitionTime = 2;
    BITMAP8 optionsMask = 3;
    BITMAP8 optionsOverride = 4;
  }

  request struct StopMoveStepRequest {
    BITMAP8 optionsMask = 0;
    BITMAP8 optionsOverride = 1;
  }

  command ColorLoopSet(ColorLoopSetRequest): DefaultSuccess = 68;
  command EnhancedMoveHue(EnhancedMoveHueRequest): DefaultSuccess = 65;
  command EnhancedMoveToHue(EnhancedMoveToHueRequest): DefaultSuccess = 64;
  command EnhancedMoveToHueAndSaturation(EnhancedMoveToHueAndSaturationRequest): DefaultSuccess = 67;
  command EnhancedStepHue(EnhancedStepHueRequest): DefaultSuccess = 66;
  command MoveColor(MoveColorRequest): DefaultSuccess = 8;
  command MoveColorTemperature(MoveColorTemperatureRequest): DefaultSuccess = 75;
  command MoveHue(MoveHueRequest): DefaultSuccess = 1;
  command MoveSaturation(MoveSaturationRequest): DefaultSuccess = 4;
  command MoveToColor(MoveToColorRequest): DefaultSuccess = 7;
  command MoveToColorTemperature(MoveToColorTemperatureRequest): DefaultSuccess = 10;
  command MoveToHue(MoveToHueRequest): DefaultSuccess = 0;
  command MoveToHueAndSaturation(MoveToHueAndSaturationRequest): DefaultSuccess = 6;
  command MoveToSaturation(MoveToSaturationRequest): DefaultSuccess = 3;
  command StepColor(StepColorRequest): DefaultSuccess = 9;
  command StepColorTemperature(StepColorTemperatureRequest): DefaultSuccess = 76;
  command StepHue(StepHueRequest): DefaultSuccess = 2;
  command StepSaturation(StepSaturationRequest): DefaultSuccess = 5;
  command StopMoveStep(StopMoveStepRequest): DefaultSuccess = 71;
}

client cluster ContentLauncher = 1290 {
  enum MetricTypeEnum : ENUM8 {
    kPixels = 0;
    kPercentage = 1;
  }

  enum ParameterEnum : ENUM8 {
    kActor = 0;
    kChannel = 1;
    kCharacter = 2;
    kDirector = 3;
    kEvent = 4;
    kFranchise = 5;
    kGenre = 6;
    kLeague = 7;
    kPopularity = 8;
    kProvider = 9;
    kSport = 10;
    kSportsTeam = 11;
    kType = 12;
  }

  enum StatusEnum : ENUM8 {
    kSuccess = 0;
    kUrlNotAvailable = 1;
    kAuthFailed = 2;
  }

  bitmap ContentLauncherFeature : BITMAP32 {
    kContentSearch = 0x1;
    kURLPlayback = 0x2;
  }

  bitmap SupportedStreamingProtocol : BITMAP32 {
    kDash = 0x1;
    kHls = 0x2;
  }

  struct ContentSearch {
    Parameter parameterList[] = 0;
  }

  struct Parameter {
    ParameterEnum type = 0;
    CHAR_STRING value = 1;
    AdditionalInfo externalIDList[] = 2;
  }

  struct AdditionalInfo {
    CHAR_STRING name = 0;
    CHAR_STRING value = 1;
  }

  struct BrandingInformation {
    CHAR_STRING providerName = 0;
    StyleInformation background = 1;
    StyleInformation logo = 2;
    StyleInformation progressBar = 3;
    StyleInformation splash = 4;
    StyleInformation waterMark = 5;
  }

  struct StyleInformation {
    CHAR_STRING imageUrl = 0;
    CHAR_STRING color = 1;
    Dimension size = 2;
  }

  struct Dimension {
    double width = 0;
    double height = 1;
    MetricTypeEnum metric = 2;
  }

  readonly attribute CHAR_STRING acceptHeaderList[] = 0;
  attribute bitmap32 supportedStreamingProtocols = 1;
  readonly global attribute command_id serverGeneratedCommandList[] = 65528;
  readonly global attribute command_id clientGeneratedCommandList[] = 65529;
  readonly global attribute attrib_id attributeList[] = 65531;
  readonly global attribute int16u clusterRevision = 65533;

  request struct LaunchContentRequestRequest {
    BOOLEAN autoPlay = 0;
    CHAR_STRING data = 1;
    ContentSearch search[] = 2;
  }

  request struct LaunchURLRequestRequest {
    CHAR_STRING contentURL = 0;
    CHAR_STRING displayString = 1;
    BrandingInformation brandingInformation = 2;
  }

  response struct LaunchResponse {
    StatusEnum status = 0;
    CHAR_STRING data = 1;
  }

  command LaunchContentRequest(LaunchContentRequestRequest): LaunchResponse = 0;
  command LaunchURLRequest(LaunchURLRequestRequest): LaunchResponse = 1;
}

client cluster Descriptor = 29 {
  struct DeviceType {
    DEVTYPE_ID type = 0;
    INT16U revision = 1;
  }

  readonly attribute DeviceType deviceList[] = 0;
  readonly attribute CLUSTER_ID serverList[] = 1;
  readonly attribute CLUSTER_ID clientList[] = 2;
  readonly attribute ENDPOINT_NO partsList[] = 3;
  readonly global attribute command_id serverGeneratedCommandList[] = 65528;
  readonly global attribute command_id clientGeneratedCommandList[] = 65529;
  readonly global attribute attrib_id attributeList[] = 65531;
  readonly global attribute int16u clusterRevision = 65533;
}

client cluster DiagnosticLogs = 50 {
  enum LogsIntent : ENUM8 {
    kEndUserSupport = 0;
    kNetworkDiag = 1;
    kCrashLogs = 2;
  }

  enum LogsStatus : ENUM8 {
    kSuccess = 0;
    kExhausted = 1;
    kNoLogs = 2;
    kBusy = 3;
    kDenied = 4;
  }

  enum LogsTransferProtocol : ENUM8 {
    kResponsePayload = 0;
    kBdx = 1;
  }

  readonly global attribute command_id serverGeneratedCommandList[] = 65528;
  readonly global attribute command_id clientGeneratedCommandList[] = 65529;
  readonly global attribute attrib_id attributeList[] = 65531;

  request struct RetrieveLogsRequestRequest {
    LogsIntent intent = 0;
    LogsTransferProtocol requestedProtocol = 1;
    OCTET_STRING transferFileDesignator = 2;
  }

  response struct RetrieveLogsResponse {
    LogsStatus status = 0;
    OCTET_STRING content = 1;
    epoch_s timeStamp = 2;
    INT32U timeSinceBoot = 3;
  }

  command RetrieveLogsRequest(RetrieveLogsRequestRequest): RetrieveLogsResponse = 0;
}

client cluster DoorLock = 257 {
  enum DlAlarmCode : ENUM8 {
    kLockJammed = 0;
    kLockFactoryReset = 1;
    kLockRadioPowerCycled = 3;
    kWrongCodeEntryLimit = 4;
    kFrontEsceutcheonRemoved = 5;
    kDoorForcedOpen = 6;
    kDoorAjar = 7;
    kForcedUser = 8;
  }

  enum DlCredentialRule : ENUM8 {
    kSingle = 0;
    kDouble = 1;
    kTri = 2;
  }

  enum DlCredentialType : ENUM8 {
    kProgrammingPIN = 0;
    kPin = 1;
    kRfid = 2;
    kFingerprint = 3;
    kFingerVein = 4;
    kFace = 5;
  }

  enum DlDataOperationType : ENUM8 {
    kAdd = 0;
    kClear = 1;
    kModify = 2;
  }

  enum DlDoorState : ENUM8 {
    kDoorOpen = 0;
    kDoorClosed = 1;
    kDoorJammed = 2;
    kDoorForcedOpen = 3;
    kDoorUnspecifiedError = 4;
    kDoorAjar = 5;
  }

  enum DlLockDataType : ENUM8 {
    kUnspecified = 0;
    kProgrammingCode = 1;
    kUserIndex = 2;
    kWeekDaySchedule = 3;
    kYearDaySchedule = 4;
    kHolidaySchedule = 5;
    kPin = 6;
    kRfid = 7;
    kFingerprint = 8;
  }

  enum DlLockOperationType : ENUM8 {
    kLock = 0;
    kUnlock = 1;
    kNonAccessUserEvent = 2;
    kForcedUserEvent = 3;
  }

  enum DlLockState : ENUM8 {
    kNotFullyLocked = 0;
    kLocked = 1;
    kUnlocked = 2;
  }

  enum DlLockType : ENUM8 {
    kDeadBolt = 0;
    kMagnetic = 1;
    kOther = 2;
    kMortise = 3;
    kRim = 4;
    kLatchBolt = 5;
    kCylindricalLock = 6;
    kTubularLock = 7;
    kInterconnectedLock = 8;
    kDeadLatch = 9;
    kDoorFurniture = 10;
  }

  enum DlOperatingMode : ENUM8 {
    kNormal = 0;
    kVacation = 1;
    kPrivacy = 2;
    kNoRemoteLockUnlock = 3;
    kPassage = 4;
  }

  enum DlOperationError : ENUM8 {
    kUnspecified = 0;
    kInvalidCredential = 1;
    kDisabledUserDenied = 2;
    kRestricted = 3;
    kInsufficientBattery = 4;
  }

  enum DlOperationSource : ENUM8 {
    kUnspecified = 0;
    kManual = 1;
    kProprietaryRemote = 2;
    kKeypad = 3;
    kAuto = 4;
    kButton = 5;
    kSchedule = 6;
    kRemote = 7;
    kRfid = 8;
    kBiometric = 9;
  }

  enum DlStatus : ENUM8 {
    kSuccess = 0;
    kFailure = 1;
    kDuplicate = 2;
    kOccupied = 3;
    kInvalidField = 133;
    kNotFound = 139;
  }

  enum DlUserStatus : ENUM8 {
    kAvailable = 0;
    kOccupiedEnabled = 1;
    kOccupiedDisabled = 3;
  }

  enum DlUserType : ENUM8 {
    kUnrestrictedUser = 0;
    kYearDayScheduleUser = 1;
    kWeekDayScheduleUser = 2;
    kProgrammingUser = 3;
    kNonAccessUser = 4;
    kForcedUser = 5;
    kDisposableUser = 6;
    kExpiringUser = 7;
    kScheduleRestrictedUser = 8;
    kRemoteOnlyUser = 9;
  }

  enum DoorLockOperationEventCode : ENUM8 {
    kUnknownOrMfgSpecific = 0;
    kLock = 1;
    kUnlock = 2;
    kLockInvalidPinOrId = 3;
    kLockInvalidSchedule = 4;
    kUnlockInvalidPinOrId = 5;
    kUnlockInvalidSchedule = 6;
    kOneTouchLock = 7;
    kKeyLock = 8;
    kKeyUnlock = 9;
    kAutoLock = 10;
    kScheduleLock = 11;
    kScheduleUnlock = 12;
    kManualLock = 13;
    kManualUnlock = 14;
  }

  enum DoorLockProgrammingEventCode : ENUM8 {
    kUnknownOrMfgSpecific = 0;
    kMasterCodeChanged = 1;
    kPinAdded = 2;
    kPinDeleted = 3;
    kPinChanged = 4;
    kIdAdded = 5;
    kIdDeleted = 6;
  }

  enum DoorLockSetPinOrIdStatus : ENUM8 {
    kSuccess = 0;
    kGeneralFailure = 1;
    kMemoryFull = 2;
    kDuplicateCodeError = 3;
  }

  enum DoorLockUserStatus : ENUM8 {
    kAvailable = 0;
    kOccupiedEnabled = 1;
    kOccupiedDisabled = 3;
    kNotSupported = 255;
  }

  enum DoorLockUserType : ENUM8 {
    kUnrestricted = 0;
    kYearDayScheduleUser = 1;
    kWeekDayScheduleUser = 2;
    kMasterUser = 3;
    kNonAccessUser = 4;
    kNotSupported = 255;
  }

  bitmap DlAlarmMask : BITMAP16 {
    kLockingMechanismJammed = 0x1;
    kLockResetToFactoryDefaults = 0x2;
    kReserved = 0x4;
    kRFModulePowerCycled = 0x8;
    kWrongCodeEntryLimit = 0x10;
    kFrontEscutcheonRemovedFromMain = 0x20;
    kForcedDoorOpenUnderDoorLockedCondition = 0x40;
  }

  bitmap DlCredentialRulesSupport : BITMAP8 {
    kSingle = 0x1;
    kDual = 0x2;
    kTri = 0x4;
  }

  bitmap DlDaysMaskMap : BITMAP8 {
    kSunday = 0x1;
    kMonday = 0x2;
    kTuesday = 0x4;
    kWednesday = 0x8;
    kThursday = 0x10;
    kFriday = 0x20;
    kSaturday = 0x40;
  }

  bitmap DlDefaultConfigurationRegister : BITMAP16 {
    kEnableLocalProgrammingEnabled = 0x1;
    kKeypadInterfaceDefaultAccessEnabled = 0x2;
    kRemoteInterfaceDefaultAccessIsEnabled = 0x4;
    kSoundEnabled = 0x20;
    kAutoRelockTimeSet = 0x40;
    kLEDSettingsSet = 0x80;
  }

  bitmap DlKeypadOperationEventMask : BITMAP16 {
    kUnknown = 0x1;
    kLock = 0x2;
    kUnlock = 0x4;
    kLockInvalidPIN = 0x8;
    kLockInvalidSchedule = 0x10;
    kUnlockInvalidCode = 0x20;
    kUnlockInvalidSchedule = 0x40;
    kNonAccessUserOpEvent = 0x80;
  }

  bitmap DlKeypadProgrammingEventMask : BITMAP16 {
    kUnknown = 0x1;
    kProgrammingPINChanged = 0x2;
    kPINAdded = 0x4;
    kPINCleared = 0x8;
    kPINChanged = 0x10;
  }

  bitmap DlLocalProgrammingFeatures : BITMAP8 {
    kAddUsersCredentialsSchedulesLocally = 0x1;
    kModifyUsersCredentialsSchedulesLocally = 0x2;
    kClearUsersCredentialsSchedulesLocally = 0x4;
    kAdjustLockSettingsLocally = 0x8;
  }

  bitmap DlManualOperationEventMask : BITMAP16 {
    kUnknown = 0x1;
    kThumbturnLock = 0x2;
    kThumbturnUnlock = 0x4;
    kOneTouchLock = 0x8;
    kKeyLock = 0x10;
    kKeyUnlock = 0x20;
    kAutoLock = 0x40;
    kScheduleLock = 0x80;
    kScheduleUnlock = 0x100;
    kManualLock = 0x200;
    kManualUnlock = 0x400;
  }

  bitmap DlRFIDOperationEventMask : BITMAP16 {
    kUnknown = 0x1;
    kLock = 0x2;
    kUnlock = 0x4;
    kLockInvalidRFID = 0x8;
    kLockInvalidSchedule = 0x10;
    kUnlockInvalidRFID = 0x20;
    kUnlockInvalidSchedule = 0x40;
  }

  bitmap DlRFIDProgrammingEventMask : BITMAP16 {
    kUnknown = 0x1;
    kRFIDCodeAdded = 0x20;
    kRFIDCodeCleared = 0x40;
  }

  bitmap DlRemoteOperationEventMask : BITMAP16 {
    kUnknown = 0x1;
    kLock = 0x2;
    kUnlock = 0x4;
    kLockInvalidCode = 0x8;
    kLockInvalidSchedule = 0x10;
    kUnlockInvalidCode = 0x20;
    kUnlockInvalidSchedule = 0x40;
  }

  bitmap DlRemoteProgrammingEventMask : BITMAP16 {
    kUnknown = 0x1;
    kProgrammingPINChanged = 0x2;
    kPINAdded = 0x4;
    kPINCleared = 0x8;
    kPINChanged = 0x10;
    kRFIDCodeAdded = 0x20;
    kRFIDCodeCleared = 0x40;
  }

  bitmap DlSupportedOperatingModes : BITMAP16 {
    kNormal = 0x1;
    kVacation = 0x2;
    kPrivacy = 0x4;
    kNoRemoteLockUnlock = 0x8;
    kPassage = 0x10;
  }

  bitmap DoorLockDayOfWeek : BITMAP8 {
    kSunday = 0x1;
    kMonday = 0x2;
    kTuesday = 0x4;
    kWednesday = 0x8;
    kThursday = 0x10;
    kFriday = 0x20;
    kSaturday = 0x40;
  }

  bitmap DoorLockFeature : BITMAP32 {
    kPINCredentials = 0x1;
    kRFIDCredentials = 0x2;
    kFingerCredentials = 0x4;
    kLogging = 0x8;
    kAccessSchedules = 0x10;
    kDoorPositionSensor = 0x20;
    kFaceCredentials = 0x40;
    kCredentialsOTA = 0x80;
    kUsersManagement = 0x100;
    kNotifications = 0x200;
  }

  struct DlCredential {
    DlCredentialType credentialType = 0;
    INT16U credentialIndex = 1;
  }

  critical event DoorLockAlarm = 0 {
    DlAlarmCode alarmCode = 0;
  }

  critical event DoorStateChange = 1 {
    DlDoorState doorState = 0;
  }

  critical event LockOperation = 2 {
    DlLockOperationType lockOperationType = 0;
    DlOperationSource operationSource = 1;
    nullable INT16U userIndex = 2;
    nullable fabric_idx fabricIndex = 3;
    nullable NODE_ID sourceNode = 4;
    optional nullable DlCredential credentials[] = 5;
  }

  critical event LockOperationError = 3 {
    DlLockOperationType lockOperationType = 0;
    DlOperationSource operationSource = 1;
    DlOperationError operationError = 2;
    nullable INT16U userIndex = 3;
    nullable fabric_idx fabricIndex = 4;
    nullable NODE_ID sourceNode = 5;
    optional nullable DlCredential credentials[] = 6;
  }

  info event LockUserChange = 4 {
    DlLockDataType lockDataType = 0;
    DlDataOperationType dataOperationType = 1;
    DlOperationSource operationSource = 2;
    nullable INT16U userIndex = 3;
    nullable fabric_idx fabricIndex = 4;
    nullable NODE_ID sourceNode = 5;
    nullable INT16U dataIndex = 6;
  }

  readonly attribute nullable DlLockState lockState = 0;
  readonly attribute DlLockType lockType = 1;
  readonly attribute boolean actuatorEnabled = 2;
  readonly attribute nullable DlDoorState doorState = 3;
  readonly attribute int16u numberOfTotalUsersSupported = 17;
  readonly attribute int16u numberOfPINUsersSupported = 18;
  readonly attribute int16u numberOfRFIDUsersSupported = 19;
  readonly attribute int8u numberOfWeekDaySchedulesSupportedPerUser = 20;
  readonly attribute int8u numberOfYearDaySchedulesSupportedPerUser = 21;
  readonly attribute int8u maxPINCodeLength = 23;
  readonly attribute int8u minPINCodeLength = 24;
  readonly attribute int8u maxRFIDCodeLength = 25;
  readonly attribute int8u minRFIDCodeLength = 26;
  attribute char_string<3> language = 33;
  attribute int32u autoRelockTime = 35;
  attribute int8u soundVolume = 36;
  attribute DlOperatingMode operatingMode = 37;
  readonly attribute bitmap16 supportedOperatingModes = 38;
  attribute boolean enableOneTouchLocking = 41;
  attribute boolean enablePrivacyModeButton = 43;
  attribute int8u wrongCodeEntryLimit = 48;
  readonly global attribute command_id serverGeneratedCommandList[] = 65528;
  readonly global attribute command_id clientGeneratedCommandList[] = 65529;
  readonly global attribute attrib_id attributeList[] = 65531;
  readonly global attribute int16u clusterRevision = 65533;

  request struct ClearCredentialRequest {
    nullable DlCredential credential = 0;
  }

  request struct ClearUserRequest {
    INT16U userIndex = 0;
  }

  request struct ClearWeekDayScheduleRequest {
    INT8U weekDayIndex = 0;
    INT16U userIndex = 1;
  }

  request struct ClearYearDayScheduleRequest {
    INT8U yearDayIndex = 0;
    INT16U userIndex = 1;
  }

  request struct GetCredentialStatusRequest {
    DlCredential credential = 0;
  }

  request struct GetUserRequest {
    INT16U userIndex = 0;
  }

  request struct GetWeekDayScheduleRequest {
    INT8U weekDayIndex = 0;
    INT16U userIndex = 1;
  }

  request struct GetYearDayScheduleRequest {
    INT8U yearDayIndex = 0;
    INT16U userIndex = 1;
  }

  request struct LockDoorRequest {
    optional OCTET_STRING pinCode = 0;
  }

  request struct SetCredentialRequest {
    DlDataOperationType operationType = 0;
    DlCredential credential = 1;
    LONG_OCTET_STRING credentialData = 2;
    nullable INT16U userIndex = 3;
    nullable DlUserStatus userStatus = 4;
    nullable DlUserType userType = 5;
  }

  request struct SetUserRequest {
    DlDataOperationType operationType = 0;
    INT16U userIndex = 1;
    nullable CHAR_STRING userName = 2;
    nullable INT32U userUniqueId = 3;
    nullable DlUserStatus userStatus = 4;
    nullable DlUserType userType = 5;
    nullable DlCredentialRule credentialRule = 6;
  }

  request struct SetWeekDayScheduleRequest {
    INT8U weekDayIndex = 0;
    INT16U userIndex = 1;
    DlDaysMaskMap daysMask = 2;
    INT8U startHour = 3;
    INT8U startMinute = 4;
    INT8U endHour = 5;
    INT8U endMinute = 6;
  }

  request struct SetYearDayScheduleRequest {
    INT8U yearDayIndex = 0;
    INT16U userIndex = 1;
    epoch_s localStartTime = 2;
    epoch_s localEndTime = 3;
  }

  request struct UnlockDoorRequest {
    optional OCTET_STRING pinCode = 0;
  }

  request struct UnlockWithTimeoutRequest {
    INT16U timeout = 0;
    optional OCTET_STRING pinCode = 1;
  }

  response struct GetCredentialStatusResponse {
    boolean credentialExists = 0;
    nullable INT16U userIndex = 1;
    nullable INT16U nextCredentialIndex = 2;
  }

  response struct GetUserResponse {
    INT16U userIndex = 0;
    nullable CHAR_STRING userName = 1;
    nullable INT32U userUniqueId = 2;
    nullable DlUserStatus userStatus = 3;
    nullable DlUserType userType = 4;
    nullable DlCredentialRule credentialRule = 5;
    nullable DlCredential credentials[] = 6;
    nullable fabric_idx creatorFabricIndex = 7;
    nullable fabric_idx lastModifiedFabricIndex = 8;
    nullable INT16U nextUserIndex = 9;
  }

  response struct GetWeekDayScheduleResponse {
    INT8U weekDayIndex = 0;
    INT16U userIndex = 1;
    DlStatus status = 2;
    optional DlDaysMaskMap daysMask = 3;
    optional INT8U startHour = 4;
    optional INT8U startMinute = 5;
    optional INT8U endHour = 6;
    optional INT8U endMinute = 7;
  }

  response struct GetYearDayScheduleResponse {
    INT8U yearDayIndex = 0;
    INT16U userIndex = 1;
    DlStatus status = 2;
    optional epoch_s localStartTime = 3;
    optional epoch_s localEndTime = 4;
  }

  response struct SetCredentialResponse {
    DlStatus status = 0;
    nullable INT16U userIndex = 1;
    nullable INT16U nextCredentialIndex = 2;
  }

  timed command ClearCredential(ClearCredentialRequest): DefaultSuccess = 38;
  timed command ClearUser(ClearUserRequest): DefaultSuccess = 29;
  command ClearWeekDaySchedule(ClearWeekDayScheduleRequest): DefaultSuccess = 13;
  command ClearYearDaySchedule(ClearYearDayScheduleRequest): DefaultSuccess = 16;
  command GetCredentialStatus(GetCredentialStatusRequest): GetCredentialStatusResponse = 36;
  command GetUser(GetUserRequest): GetUserResponse = 27;
  command GetWeekDaySchedule(GetWeekDayScheduleRequest): GetWeekDayScheduleResponse = 12;
  command GetYearDaySchedule(GetYearDayScheduleRequest): GetYearDayScheduleResponse = 15;
  timed command LockDoor(LockDoorRequest): DefaultSuccess = 0;
  timed command SetCredential(SetCredentialRequest): SetCredentialResponse = 34;
  timed command SetUser(SetUserRequest): DefaultSuccess = 26;
  command SetWeekDaySchedule(SetWeekDayScheduleRequest): DefaultSuccess = 11;
  command SetYearDaySchedule(SetYearDayScheduleRequest): DefaultSuccess = 14;
  timed command UnlockDoor(UnlockDoorRequest): DefaultSuccess = 1;
  timed command UnlockWithTimeout(UnlockWithTimeoutRequest): DefaultSuccess = 3;
}

client cluster ElectricalMeasurement = 2820 {
  readonly attribute bitmap32 measurementType = 0;
  readonly attribute int32s totalActivePower = 772;
  readonly attribute int16u rmsVoltage = 1285;
  readonly attribute int16u rmsVoltageMin = 1286;
  readonly attribute int16u rmsVoltageMax = 1287;
  readonly attribute int16u rmsCurrent = 1288;
  readonly attribute int16u rmsCurrentMin = 1289;
  readonly attribute int16u rmsCurrentMax = 1290;
  readonly attribute int16s activePower = 1291;
  readonly attribute int16s activePowerMin = 1292;
  readonly attribute int16s activePowerMax = 1293;
  readonly global attribute command_id serverGeneratedCommandList[] = 65528;
  readonly global attribute command_id clientGeneratedCommandList[] = 65529;
  readonly global attribute attrib_id attributeList[] = 65531;
  readonly global attribute int16u clusterRevision = 65533;
}

client cluster EthernetNetworkDiagnostics = 55 {
  enum PHYRateType : ENUM8 {
    k10m = 0;
    k100m = 1;
    k1000m = 2;
    k25g = 3;
    k5g = 4;
    k10g = 5;
    k40g = 6;
    k100g = 7;
    k200g = 8;
    k400g = 9;
  }

  readonly attribute enum8 PHYRate = 0;
  readonly attribute boolean fullDuplex = 1;
  readonly attribute int64u packetRxCount = 2;
  readonly attribute int64u packetTxCount = 3;
  readonly attribute int64u txErrCount = 4;
  readonly attribute int64u collisionCount = 5;
  readonly attribute int64u overrunCount = 6;
  readonly attribute boolean carrierDetect = 7;
  readonly attribute int64u timeSinceReset = 8;
  readonly global attribute command_id serverGeneratedCommandList[] = 65528;
  readonly global attribute command_id clientGeneratedCommandList[] = 65529;
  readonly global attribute attrib_id attributeList[] = 65531;
  readonly global attribute bitmap32 featureMap = 65532;
  readonly global attribute int16u clusterRevision = 65533;

  command ResetCounts(): DefaultSuccess = 0;
}

client cluster FixedLabel = 64 {
  readonly attribute LabelStruct labelList[] = 0;
  readonly global attribute command_id serverGeneratedCommandList[] = 65528;
  readonly global attribute command_id clientGeneratedCommandList[] = 65529;
  readonly global attribute attrib_id attributeList[] = 65531;
  readonly global attribute int16u clusterRevision = 65533;
}

client cluster FlowMeasurement = 1028 {
  readonly attribute int16s measuredValue = 0;
  readonly attribute int16s minMeasuredValue = 1;
  readonly attribute int16s maxMeasuredValue = 2;
  readonly attribute int16u tolerance = 3;
  readonly global attribute command_id serverGeneratedCommandList[] = 65528;
  readonly global attribute command_id clientGeneratedCommandList[] = 65529;
  readonly global attribute attrib_id attributeList[] = 65531;
  readonly global attribute int16u clusterRevision = 65533;
}

client cluster GeneralCommissioning = 48 {
  enum GeneralCommissioningError : ENUM8 {
    kOk = 0;
    kValueOutsideRange = 1;
    kInvalidAuthentication = 2;
    kNotCommissioning = 3;
  }

  enum RegulatoryLocationType : ENUM8 {
    kIndoor = 0;
    kOutdoor = 1;
    kIndoorOutdoor = 2;
  }

  struct BasicCommissioningInfoType {
    INT32U failSafeExpiryLengthMs = 0;
  }

  attribute int64u breadcrumb = 0;
  readonly attribute BasicCommissioningInfoType basicCommissioningInfoList[] = 1;
  readonly attribute enum8 regulatoryConfig = 2;
  readonly attribute enum8 locationCapability = 3;
  readonly global attribute command_id serverGeneratedCommandList[] = 65528;
  readonly global attribute command_id clientGeneratedCommandList[] = 65529;
  readonly global attribute attrib_id attributeList[] = 65531;
  readonly global attribute int16u clusterRevision = 65533;

  request struct ArmFailSafeRequest {
    INT16U expiryLengthSeconds = 0;
    INT64U breadcrumb = 1;
    INT32U timeoutMs = 2;
  }

  request struct SetRegulatoryConfigRequest {
    RegulatoryLocationType location = 0;
    CHAR_STRING countryCode = 1;
    INT64U breadcrumb = 2;
    INT32U timeoutMs = 3;
  }

  response struct ArmFailSafeResponse {
    GeneralCommissioningError errorCode = 0;
    CHAR_STRING debugText = 1;
  }

  response struct CommissioningCompleteResponse {
    GeneralCommissioningError errorCode = 0;
    CHAR_STRING debugText = 1;
  }

  response struct SetRegulatoryConfigResponse {
    GeneralCommissioningError errorCode = 0;
    CHAR_STRING debugText = 1;
  }

  command ArmFailSafe(ArmFailSafeRequest): ArmFailSafeResponse = 0;
  command CommissioningComplete(): CommissioningCompleteResponse = 4;
  command SetRegulatoryConfig(SetRegulatoryConfigRequest): SetRegulatoryConfigResponse = 2;
}

client cluster GeneralDiagnostics = 51 {
  enum BootReasonType : ENUM8 {
    kUnspecified = 0;
    kPowerOnReboot = 1;
    kBrownOutReset = 2;
    kSoftwareWatchdogReset = 3;
    kHardwareWatchdogReset = 4;
    kSoftwareUpdateCompleted = 5;
    kSoftwareReset = 6;
  }

  enum HardwareFaultType : ENUM8 {
    kUnspecified = 0;
    kRadio = 1;
    kSensor = 2;
    kResettableOverTemp = 3;
    kNonResettableOverTemp = 4;
    kPowerSource = 5;
    kVisualDisplayFault = 6;
    kAudioOutputFault = 7;
    kUserInterfaceFault = 8;
    kNonVolatileMemoryError = 9;
    kTamperDetected = 10;
  }

  enum InterfaceType : ENUM8 {
    kUnspecified = 0;
    kWiFi = 1;
    kEthernet = 2;
    kCellular = 3;
    kThread = 4;
  }

  enum NetworkFaultType : ENUM8 {
    kUnspecified = 0;
    kHardwareFailure = 1;
    kNetworkJammed = 2;
    kConnectionFailed = 3;
  }

  enum RadioFaultType : ENUM8 {
    kUnspecified = 0;
    kWiFiFault = 1;
    kCellularFault = 2;
    kThreadFault = 3;
    kNFCFault = 4;
    kBLEFault = 5;
    kEthernetFault = 6;
  }

  struct NetworkInterfaceType {
    CHAR_STRING<32> name = 0;
    BOOLEAN fabricConnected = 1;
    BOOLEAN offPremiseServicesReachableIPv4 = 2;
    BOOLEAN offPremiseServicesReachableIPv6 = 3;
    OCTET_STRING<8> hardwareAddress = 4;
    InterfaceType type = 5;
  }

  critical event HardwareFaultChange = 0 {
    HardwareFaultType current[] = 0;
    HardwareFaultType previous[] = 1;
  }

  critical event RadioFaultChange = 1 {
    RadioFaultType current[] = 0;
    RadioFaultType previous[] = 1;
  }

  critical event NetworkFaultChange = 2 {
    NetworkFaultType current[] = 0;
    NetworkFaultType previous[] = 1;
  }

  critical event BootReason = 3 {
    BootReasonType bootReason = 0;
  }

  readonly attribute NetworkInterfaceType networkInterfaces[] = 0;
  readonly attribute int16u rebootCount = 1;
  readonly attribute int64u upTime = 2;
  readonly attribute int32u totalOperationalHours = 3;
  readonly attribute enum8 bootReasons = 4;
  readonly attribute ENUM8 activeHardwareFaults[] = 5;
  readonly attribute ENUM8 activeRadioFaults[] = 6;
  readonly attribute ENUM8 activeNetworkFaults[] = 7;
  readonly global attribute command_id serverGeneratedCommandList[] = 65528;
  readonly global attribute command_id clientGeneratedCommandList[] = 65529;
  readonly global attribute attrib_id attributeList[] = 65531;
  readonly global attribute int16u clusterRevision = 65533;
}

client cluster GroupKeyManagement = 63 {
  enum GroupKeySecurityPolicy : ENUM8 {
    kStandard = 0;
    kLowLatency = 1;
  }

  struct GroupKey {
    fabric_idx fabricIndex = 0;
    INT16U groupId = 1;
    INT16U groupKeySetID = 2;
  }

  struct GroupInfo {
    INT16U fabricIndex = 0;
    INT16U groupId = 1;
    INT16U endpoints[] = 2;
    CHAR_STRING<16> groupName = 3;
  }

  struct GroupKeySet {
    INT16U groupKeySetID = 0;
    GroupKeySecurityPolicy securityPolicy = 1;
    OCTET_STRING<16> epochKey0 = 2;
    INT64U epochStartTime0 = 3;
    OCTET_STRING<16> epochKey1 = 4;
    INT64U epochStartTime1 = 5;
    OCTET_STRING<16> epochKey2 = 6;
    INT64U epochStartTime2 = 7;
  }

  readonly attribute GroupKey groupKeyMap[] = 0;
  readonly attribute GroupInfo groupTable[] = 1;
  readonly attribute int16u maxGroupsPerFabric = 2;
  readonly attribute int16u maxGroupKeysPerFabric = 3;
  readonly global attribute command_id serverGeneratedCommandList[] = 65528;
  readonly global attribute command_id clientGeneratedCommandList[] = 65529;
  readonly global attribute attrib_id attributeList[] = 65531;
  readonly global attribute int16u clusterRevision = 65533;

  request struct KeySetReadRequest {
    INT16U groupKeySetID = 0;
  }

  request struct KeySetReadAllIndicesRequest {
    INT16U groupKeySetIDs[] = 0;
  }

  request struct KeySetRemoveRequest {
    INT16U groupKeySetID = 0;
  }

  request struct KeySetWriteRequest {
    GroupKeySet groupKeySet = 0;
  }

  response struct KeySetReadAllIndicesResponse {
    INT16U groupKeySetIDs[] = 0;
  }

  response struct KeySetReadResponse {
    GroupKeySet groupKeySet = 0;
  }

  command KeySetRead(KeySetReadRequest): KeySetReadResponse = 1;
  command KeySetReadAllIndices(KeySetReadAllIndicesRequest): KeySetReadAllIndicesResponse = 4;
  command KeySetRemove(KeySetRemoveRequest): DefaultSuccess = 3;
  command KeySetWrite(KeySetWriteRequest): DefaultSuccess = 0;
}

client cluster Groups = 4 {
  readonly attribute bitmap8 nameSupport = 0;
  readonly global attribute command_id serverGeneratedCommandList[] = 65528;
  readonly global attribute command_id clientGeneratedCommandList[] = 65529;
  readonly global attribute attrib_id attributeList[] = 65531;
  readonly global attribute int16u clusterRevision = 65533;

  request struct AddGroupRequest {
    INT16U groupId = 0;
    CHAR_STRING groupName = 1;
  }

  request struct AddGroupIfIdentifyingRequest {
    INT16U groupId = 0;
    CHAR_STRING groupName = 1;
  }

  request struct GetGroupMembershipRequest {
    INT16U groupList[] = 0;
  }

  request struct RemoveGroupRequest {
    INT16U groupId = 0;
  }

  request struct ViewGroupRequest {
    INT16U groupId = 0;
  }

  response struct AddGroupResponse {
    ENUM8 status = 0;
    INT16U groupId = 1;
  }

  response struct GetGroupMembershipResponse {
    INT8U capacity = 0;
    INT16U groupList[] = 1;
  }

  response struct RemoveGroupResponse {
    ENUM8 status = 0;
    INT16U groupId = 1;
  }

  response struct ViewGroupResponse {
    ENUM8 status = 0;
    INT16U groupId = 1;
    CHAR_STRING groupName = 2;
  }

  command AddGroup(AddGroupRequest): AddGroupResponse = 0;
  command AddGroupIfIdentifying(AddGroupIfIdentifyingRequest): DefaultSuccess = 5;
  command GetGroupMembership(GetGroupMembershipRequest): GetGroupMembershipResponse = 2;
  command RemoveAllGroups(): DefaultSuccess = 4;
  command RemoveGroup(RemoveGroupRequest): RemoveGroupResponse = 3;
  command ViewGroup(ViewGroupRequest): ViewGroupResponse = 1;
}

client cluster Identify = 3 {
  enum IdentifyEffectIdentifier : ENUM8 {
    kBlink = 0;
    kBreathe = 1;
    kOkay = 2;
    kChannelChange = 11;
    kFinishEffect = 254;
    kStopEffect = 255;
  }

  enum IdentifyEffectVariant : ENUM8 {
    kDefault = 0;
  }

  enum IdentifyIdentifyType : ENUM8 {
    kNone = 0;
    kVisibleLight = 1;
    kVisibleLED = 2;
    kAudibleBeep = 3;
    kDisplay = 4;
    kActuator = 5;
  }

  attribute int16u identifyTime = 0;
  readonly attribute enum8 identifyType = 1;
  readonly global attribute command_id serverGeneratedCommandList[] = 65528;
  readonly global attribute command_id clientGeneratedCommandList[] = 65529;
  readonly global attribute attrib_id attributeList[] = 65531;
  readonly global attribute int16u clusterRevision = 65533;

  request struct IdentifyRequest {
    INT16U identifyTime = 0;
  }

  request struct TriggerEffectRequest {
    IdentifyEffectIdentifier effectIdentifier = 0;
    IdentifyEffectVariant effectVariant = 1;
  }

  response struct IdentifyQueryResponse {
    INT16U timeout = 0;
  }

  command Identify(IdentifyRequest): DefaultSuccess = 0;
  command IdentifyQuery(): IdentifyQueryResponse = 1;
  command TriggerEffect(TriggerEffectRequest): DefaultSuccess = 64;
}

client cluster IlluminanceMeasurement = 1024 {
  enum LightSensorType : ENUM8 {
    kPhotodiode = 0;
    kCmos = 1;
  }

  readonly attribute nullable int16u measuredValue = 0;
  readonly attribute nullable int16u minMeasuredValue = 1;
  readonly attribute nullable int16u maxMeasuredValue = 2;
  readonly attribute int16u tolerance = 3;
  readonly attribute nullable enum8 lightSensorType = 4;
  readonly global attribute command_id serverGeneratedCommandList[] = 65528;
  readonly global attribute command_id clientGeneratedCommandList[] = 65529;
  readonly global attribute attrib_id attributeList[] = 65531;
  readonly global attribute int16u clusterRevision = 65533;
}

client cluster KeypadInput = 1289 {
  enum CecKeyCode : ENUM8 {
    kSelect = 0;
    kUp = 1;
    kDown = 2;
    kLeft = 3;
    kRight = 4;
    kRightUp = 5;
    kRightDown = 6;
    kLeftUp = 7;
    kLeftDown = 8;
    kRootMenu = 9;
    kSetupMenu = 10;
    kContentsMenu = 11;
    kFavoriteMenu = 12;
    kExit = 13;
    kMediaTopMenu = 16;
    kMediaContextSensitiveMenu = 17;
    kNumberEntryMode = 29;
    kNumber11 = 30;
    kNumber12 = 31;
    kNumber0OrNumber10 = 32;
    kNumbers1 = 33;
    kNumbers2 = 34;
    kNumbers3 = 35;
    kNumbers4 = 36;
    kNumbers5 = 37;
    kNumbers6 = 38;
    kNumbers7 = 39;
    kNumbers8 = 40;
    kNumbers9 = 41;
    kDot = 42;
    kEnter = 43;
    kClear = 44;
    kNextFavorite = 47;
    kChannelUp = 48;
    kChannelDown = 49;
    kPreviousChannel = 50;
    kSoundSelect = 51;
    kInputSelect = 52;
    kDisplayInformation = 53;
    kHelp = 54;
    kPageUp = 55;
    kPageDown = 56;
    kPower = 64;
    kVolumeUp = 65;
    kVolumeDown = 66;
    kMute = 67;
    kPlay = 68;
    kStop = 69;
    kPause = 70;
    kRecord = 71;
    kRewind = 72;
    kFastForward = 73;
    kEject = 74;
    kForward = 75;
    kBackward = 76;
    kStopRecord = 77;
    kPauseRecord = 78;
    kReserved = 79;
    kAngle = 80;
    kSubPicture = 81;
    kVideoOnDemand = 82;
    kElectronicProgramGuide = 83;
    kTimerProgramming = 84;
    kInitialConfiguration = 85;
    kSelectBroadcastType = 86;
    kSelectSoundPresentation = 87;
    kPlayFunction = 96;
    kPausePlayFunction = 97;
    kRecordFunction = 98;
    kPauseRecordFunction = 99;
    kStopFunction = 100;
    kMuteFunction = 101;
    kRestoreVolumeFunction = 102;
    kTuneFunction = 103;
    kSelectMediaFunction = 104;
    kSelectAvInputFunction = 105;
    kSelectAudioInputFunction = 106;
    kPowerToggleFunction = 107;
    kPowerOffFunction = 108;
    kPowerOnFunction = 109;
    kF1Blue = 113;
    kF2Red = 114;
    kF3Green = 115;
    kF4Yellow = 116;
    kF5 = 117;
    kData = 118;
  }

  enum StatusEnum : ENUM8 {
    kSuccess = 0;
    kUnsupportedKey = 1;
    kInvalidKeyInCurrentState = 2;
  }

<<<<<<< HEAD
  readonly global attribute command_id serverGeneratedCommandList[] = 65528;
  readonly global attribute command_id clientGeneratedCommandList[] = 65529;
=======
  bitmap KeypadInputFeature : BITMAP32 {
    kNavigationKeyCodes = 0x1;
    kLocationKeys = 0x2;
    kNumberKeys = 0x4;
  }

>>>>>>> 8b503ad0
  readonly global attribute attrib_id attributeList[] = 65531;
  readonly global attribute int16u clusterRevision = 65533;

  request struct SendKeyRequestRequest {
    CecKeyCode keyCode = 0;
  }

  response struct SendKeyResponse {
    StatusEnum status = 0;
  }

  command SendKeyRequest(SendKeyRequestRequest): SendKeyResponse = 0;
}

client cluster LevelControl = 8 {
  enum MoveMode : ENUM8 {
    kUp = 0;
    kDown = 1;
  }

  enum StepMode : ENUM8 {
    kUp = 0;
    kDown = 1;
  }

  bitmap LevelControlFeature : BITMAP32 {
    kOnOff = 0x1;
    kLighting = 0x2;
    kFrequency = 0x4;
  }

  readonly attribute int8u currentLevel = 0;
  readonly attribute int16u remainingTime = 1;
  readonly attribute int8u minLevel = 2;
  readonly attribute int8u maxLevel = 3;
  readonly attribute int16u currentFrequency = 4;
  readonly attribute int16u minFrequency = 5;
  readonly attribute int16u maxFrequency = 6;
  attribute bitmap8 options = 15;
  attribute int16u onOffTransitionTime = 16;
  attribute nullable int8u onLevel = 17;
  attribute nullable int16u onTransitionTime = 18;
  attribute nullable int16u offTransitionTime = 19;
  attribute nullable int8u defaultMoveRate = 20;
  attribute nullable int8u startUpCurrentLevel = 16384;
  readonly global attribute command_id serverGeneratedCommandList[] = 65528;
  readonly global attribute command_id clientGeneratedCommandList[] = 65529;
  readonly global attribute attrib_id attributeList[] = 65531;
  readonly global attribute bitmap32 featureMap = 65532;
  readonly global attribute int16u clusterRevision = 65533;

  request struct MoveRequest {
    MoveMode moveMode = 0;
    INT8U rate = 1;
    BITMAP8 optionMask = 2;
    BITMAP8 optionOverride = 3;
  }

  request struct MoveToLevelRequest {
    INT8U level = 0;
    INT16U transitionTime = 1;
    BITMAP8 optionMask = 2;
    BITMAP8 optionOverride = 3;
  }

  request struct MoveToLevelWithOnOffRequest {
    INT8U level = 0;
    INT16U transitionTime = 1;
  }

  request struct MoveWithOnOffRequest {
    MoveMode moveMode = 0;
    INT8U rate = 1;
  }

  request struct StepRequest {
    StepMode stepMode = 0;
    INT8U stepSize = 1;
    INT16U transitionTime = 2;
    BITMAP8 optionMask = 3;
    BITMAP8 optionOverride = 4;
  }

  request struct StepWithOnOffRequest {
    StepMode stepMode = 0;
    INT8U stepSize = 1;
    INT16U transitionTime = 2;
  }

  request struct StopRequest {
    BITMAP8 optionMask = 0;
    BITMAP8 optionOverride = 1;
  }

  command Move(MoveRequest): DefaultSuccess = 1;
  command MoveToLevel(MoveToLevelRequest): DefaultSuccess = 0;
  command MoveToLevelWithOnOff(MoveToLevelWithOnOffRequest): DefaultSuccess = 4;
  command MoveWithOnOff(MoveWithOnOffRequest): DefaultSuccess = 5;
  command Step(StepRequest): DefaultSuccess = 2;
  command StepWithOnOff(StepWithOnOffRequest): DefaultSuccess = 6;
  command Stop(StopRequest): DefaultSuccess = 3;
  command StopWithOnOff(): DefaultSuccess = 7;
}

client cluster LocalizationConfiguration = 43 {
  attribute char_string<35> activeLocale = 1;
  readonly attribute CHAR_STRING supportedLocales[] = 2;
  readonly global attribute command_id serverGeneratedCommandList[] = 65528;
  readonly global attribute command_id clientGeneratedCommandList[] = 65529;
  readonly global attribute int16u clusterRevision = 65533;
}

client cluster LowPower = 1288 {
  readonly global attribute command_id serverGeneratedCommandList[] = 65528;
  readonly global attribute command_id clientGeneratedCommandList[] = 65529;
  readonly global attribute attrib_id attributeList[] = 65531;
  readonly global attribute int16u clusterRevision = 65533;

  command Sleep(): DefaultSuccess = 0;
}

client cluster MediaInput = 1287 {
  enum InputTypeEnum : ENUM8 {
    kInternal = 0;
    kAux = 1;
    kCoax = 2;
    kComposite = 3;
    kHdmi = 4;
    kInput = 5;
    kLine = 6;
    kOptical = 7;
    kVideo = 8;
    kScart = 9;
    kUsb = 10;
    kOther = 11;
  }

  bitmap MediaInputFeature : BITMAP32 {
    kNameUpdates = 0x1;
  }

  struct InputInfo {
    INT8U index = 0;
    InputTypeEnum inputType = 1;
    CHAR_STRING<32> name = 2;
    CHAR_STRING<32> description = 3;
  }

  readonly attribute InputInfo mediaInputList[] = 0;
  readonly attribute int8u currentMediaInput = 1;
  readonly global attribute command_id serverGeneratedCommandList[] = 65528;
  readonly global attribute command_id clientGeneratedCommandList[] = 65529;
  readonly global attribute attrib_id attributeList[] = 65531;
  readonly global attribute int16u clusterRevision = 65533;

  request struct RenameInputRequestRequest {
    INT8U index = 0;
    CHAR_STRING name = 1;
  }

  request struct SelectInputRequestRequest {
    INT8U index = 0;
  }

  command HideInputStatusRequest(): DefaultSuccess = 2;
  command RenameInputRequest(RenameInputRequestRequest): DefaultSuccess = 3;
  command SelectInputRequest(SelectInputRequestRequest): DefaultSuccess = 0;
  command ShowInputStatusRequest(): DefaultSuccess = 1;
}

client cluster MediaPlayback = 1286 {
  enum PlaybackStateEnum : ENUM8 {
    kPlaying = 0;
    kPaused = 1;
    kNotPlaying = 2;
    kBuffering = 3;
  }

  enum StatusEnum : ENUM8 {
    kSuccess = 0;
    kInvalidStateForCommand = 1;
    kNotAllowed = 2;
    kNotActive = 3;
    kSpeedOutOfRange = 4;
    kSeekOutOfRange = 5;
  }

  readonly attribute PlaybackStateEnum playbackState = 0;
  readonly attribute epoch_us startTime = 1;
  readonly attribute int64u duration = 2;
  readonly attribute single playbackSpeed = 4;
  readonly attribute int64u seekRangeEnd = 5;
  readonly attribute int64u seekRangeStart = 6;
  readonly global attribute command_id serverGeneratedCommandList[] = 65528;
  readonly global attribute command_id clientGeneratedCommandList[] = 65529;
  readonly global attribute attrib_id attributeList[] = 65531;
  readonly global attribute int16u clusterRevision = 65533;

  request struct SeekRequestRequest {
    INT64U position = 0;
  }

  request struct SkipBackwardRequestRequest {
    INT64U deltaPositionMilliseconds = 0;
  }

  request struct SkipForwardRequestRequest {
    INT64U deltaPositionMilliseconds = 0;
  }

  response struct PlaybackResponse {
    StatusEnum status = 0;
  }

  command FastForwardRequest(): PlaybackResponse = 7;
  command NextRequest(): PlaybackResponse = 5;
  command PauseRequest(): PlaybackResponse = 1;
  command PlayRequest(): PlaybackResponse = 0;
  command PreviousRequest(): PlaybackResponse = 4;
  command RewindRequest(): PlaybackResponse = 6;
  command SeekRequest(SeekRequestRequest): PlaybackResponse = 11;
  command SkipBackwardRequest(SkipBackwardRequestRequest): PlaybackResponse = 9;
  command SkipForwardRequest(SkipForwardRequestRequest): PlaybackResponse = 8;
  command StartOverRequest(): PlaybackResponse = 3;
  command StopRequest(): PlaybackResponse = 2;
}

client cluster ModeSelect = 80 {
  struct ModeOptionStruct {
    CHAR_STRING<32> label = 0;
    INT8U mode = 1;
    INT32U semanticTag = 2;
  }

  readonly attribute int8u currentMode = 0;
  readonly attribute ModeOptionStruct supportedModes[] = 1;
  attribute int8u onMode = 2;
  readonly attribute int8u startUpMode = 3;
  readonly attribute char_string<32> description = 4;
  readonly global attribute command_id serverGeneratedCommandList[] = 65528;
  readonly global attribute command_id clientGeneratedCommandList[] = 65529;
  readonly global attribute attrib_id attributeList[] = 65531;
  readonly global attribute int16u clusterRevision = 65533;

  request struct ChangeToModeRequest {
    INT8U newMode = 0;
  }

  command ChangeToMode(ChangeToModeRequest): DefaultSuccess = 0;
}

client cluster NetworkCommissioning = 49 {
  enum NetworkCommissioningStatus : ENUM8 {
    kSuccess = 0;
    kOutOfRange = 1;
    kBoundsExceeded = 2;
    kNetworkIDNotFound = 3;
    kDuplicateNetworkID = 4;
    kNetworkNotFound = 5;
    kRegulatoryError = 6;
    kAuthFailure = 7;
    kUnsupportedSecurity = 8;
    kOtherConnectionFailure = 9;
    kIPV6Failed = 10;
    kIPBindFailed = 11;
    kUnknownError = 12;
  }

  enum WiFiBand : ENUM8 {
    k2g4 = 0;
    k3g65 = 1;
    k5g = 2;
    k6g = 3;
    k60g = 4;
  }

  bitmap NetworkCommissioningFeature : BITMAP32 {
    kWiFiNetworkInterface = 0x1;
    kThreadNetworkInterface = 0x2;
    kEthernetNetworkInterface = 0x4;
  }

  struct NetworkInfo {
    OCTET_STRING networkID = 0;
    BOOLEAN connected = 1;
  }

  struct WiFiInterfaceScanResult {
    BITMAP8 security = 0;
    OCTET_STRING ssid = 1;
    OCTET_STRING bssid = 2;
    INT16U channel = 3;
    WiFiBand wiFiBand = 4;
    INT8S rssi = 5;
  }

  struct ThreadInterfaceScanResult {
    INT64U panId = 0;
    INT64U extendedPanId = 1;
    CHAR_STRING networkName = 2;
    INT16U channel = 3;
    INT8U version = 4;
    INT64U extendedAddress = 5;
    INT8S rssi = 6;
    INT8U lqi = 7;
  }

  readonly attribute int8u maxNetworks = 0;
  readonly attribute NetworkInfo networks[] = 1;
  readonly attribute int8u scanMaxTimeSeconds = 2;
  readonly attribute int8u connectMaxTimeSeconds = 3;
  attribute boolean interfaceEnabled = 4;
  readonly attribute NetworkCommissioningStatus lastNetworkingStatus = 5;
  readonly attribute octet_string<32> lastNetworkID = 6;
  readonly attribute int32u lastConnectErrorValue = 7;
  readonly global attribute command_id serverGeneratedCommandList[] = 65528;
  readonly global attribute command_id clientGeneratedCommandList[] = 65529;
  readonly global attribute bitmap32 featureMap = 65532;
  readonly global attribute int16u clusterRevision = 65533;

  request struct AddOrUpdateThreadNetworkRequest {
    OCTET_STRING operationalDataset = 0;
    INT64U breadcrumb = 1;
  }

  request struct AddOrUpdateWiFiNetworkRequest {
    OCTET_STRING ssid = 0;
    OCTET_STRING credentials = 1;
    INT64U breadcrumb = 2;
  }

  request struct ConnectNetworkRequest {
    OCTET_STRING networkID = 0;
    INT64U breadcrumb = 1;
  }

  request struct RemoveNetworkRequest {
    OCTET_STRING networkID = 0;
    INT64U breadcrumb = 1;
  }

  request struct ReorderNetworkRequest {
    OCTET_STRING networkID = 0;
    INT8U networkIndex = 1;
    INT64U breadcrumb = 2;
  }

  request struct ScanNetworksRequest {
    OCTET_STRING ssid = 0;
    INT64U breadcrumb = 1;
  }

  response struct ConnectNetworkResponse {
    NetworkCommissioningStatus networkingStatus = 0;
    CHAR_STRING debugText = 1;
    INT32S errorValue = 2;
  }

  response struct NetworkConfigResponse {
    NetworkCommissioningStatus networkingStatus = 0;
    CHAR_STRING debugText = 1;
  }

  response struct ScanNetworksResponse {
    NetworkCommissioningStatus networkingStatus = 0;
    CHAR_STRING debugText = 1;
    optional WiFiInterfaceScanResult wiFiScanResults[] = 2;
    optional ThreadInterfaceScanResult threadScanResults[] = 3;
  }

  command AddOrUpdateThreadNetwork(AddOrUpdateThreadNetworkRequest): NetworkConfigResponse = 3;
  command AddOrUpdateWiFiNetwork(AddOrUpdateWiFiNetworkRequest): NetworkConfigResponse = 2;
  command ConnectNetwork(ConnectNetworkRequest): ConnectNetworkResponse = 6;
  command RemoveNetwork(RemoveNetworkRequest): NetworkConfigResponse = 4;
  command ReorderNetwork(ReorderNetworkRequest): NetworkConfigResponse = 8;
  command ScanNetworks(ScanNetworksRequest): ScanNetworksResponse = 0;
}

client cluster OtaSoftwareUpdateProvider = 41 {
  enum OTAApplyUpdateAction : ENUM8 {
    kProceed = 0;
    kAwaitNextAction = 1;
    kDiscontinue = 2;
  }

  enum OTADownloadProtocol : ENUM8 {
    kBDXSynchronous = 0;
    kBDXAsynchronous = 1;
    kHttps = 2;
    kVendorSpecific = 3;
  }

  enum OTAQueryStatus : ENUM8 {
    kUpdateAvailable = 0;
    kBusy = 1;
    kNotAvailable = 2;
    kDownloadProtocolNotSupported = 3;
  }

  readonly global attribute attrib_id attributeList[] = 65531;
  readonly global attribute int16u clusterRevision = 65533;

  request struct ApplyUpdateRequestRequest {
    OCTET_STRING updateToken = 0;
    INT32U newVersion = 1;
  }

  request struct NotifyUpdateAppliedRequest {
    OCTET_STRING updateToken = 0;
    INT32U softwareVersion = 1;
  }

  request struct QueryImageRequest {
    vendor_id vendorId = 0;
    INT16U productId = 1;
    INT32U softwareVersion = 2;
    OTADownloadProtocol protocolsSupported[] = 3;
    optional INT16U hardwareVersion = 4;
    optional CHAR_STRING location = 5;
    optional BOOLEAN requestorCanConsent = 6;
    optional OCTET_STRING metadataForProvider = 7;
  }

  response struct ApplyUpdateResponse {
    OTAApplyUpdateAction action = 0;
    INT32U delayedActionTime = 1;
  }

  response struct QueryImageResponse {
    OTAQueryStatus status = 0;
    optional INT32U delayedActionTime = 1;
    optional CHAR_STRING imageURI = 2;
    optional INT32U softwareVersion = 3;
    optional CHAR_STRING softwareVersionString = 4;
    optional OCTET_STRING updateToken = 5;
    optional BOOLEAN userConsentNeeded = 6;
    optional OCTET_STRING metadataForRequestor = 7;
  }

  command ApplyUpdateRequest(ApplyUpdateRequestRequest): ApplyUpdateResponse = 2;
  command NotifyUpdateApplied(NotifyUpdateAppliedRequest): DefaultSuccess = 4;
  command QueryImage(QueryImageRequest): QueryImageResponse = 0;
}

client cluster OtaSoftwareUpdateRequestor = 42 {
  enum OTAAnnouncementReason : ENUM8 {
    kSimpleAnnouncement = 0;
    kUpdateAvailable = 1;
    kUrgentUpdateAvailable = 2;
  }

  enum OTAChangeReasonEnum : ENUM8 {
    kUnknown = 0;
    kSuccess = 1;
    kFailure = 2;
    kTimeOut = 3;
    kDelayByProvider = 4;
  }

  enum OTAUpdateStateEnum : ENUM8 {
    kUnknown = 0;
    kIdle = 1;
    kQuerying = 2;
    kDelayedOnQuery = 3;
    kDownloading = 4;
    kApplying = 5;
    kDelayedOnApply = 6;
    kRollingBack = 7;
    kDelayedOnUserConsent = 8;
  }

  struct ProviderLocation {
    fabric_idx fabricIndex = 0;
    node_id providerNodeID = 1;
    endpoint_no endpoint = 2;
  }

  info event StateTransition = 0 {
    nullable OTAUpdateStateEnum previousState = 0;
    OTAUpdateStateEnum newState = 1;
    OTAChangeReasonEnum reason = 2;
    nullable INT32U targetSoftwareVersion = 3;
  }

  critical event VersionApplied = 1 {
    INT32U softwareVersion = 0;
    INT16U productID = 1;
  }

  info event DownloadError = 2 {
    INT32U softwareVersion = 0;
    INT64U bytesDownloaded = 1;
    nullable INT8U progressPercent = 2;
    nullable INT64S platformCode = 3;
  }

  attribute ProviderLocation defaultOtaProviders[] = 0;
  readonly attribute boolean updatePossible = 1;
  readonly attribute OTAUpdateStateEnum updateState = 2;
  readonly attribute nullable int8u updateStateProgress = 3;
  readonly global attribute attrib_id attributeList[] = 65531;
  readonly global attribute int16u clusterRevision = 65533;

  request struct AnnounceOtaProviderRequest {
    node_id providerNodeId = 0;
    vendor_id vendorId = 1;
    OTAAnnouncementReason announcementReason = 2;
    optional OCTET_STRING metadataForNode = 3;
    endpoint_no endpoint = 4;
  }

  command AnnounceOtaProvider(AnnounceOtaProviderRequest): DefaultSuccess = 0;
}

client cluster OccupancySensing = 1030 {
  readonly attribute bitmap8 occupancy = 0;
  readonly attribute enum8 occupancySensorType = 1;
  readonly attribute bitmap8 occupancySensorTypeBitmap = 2;
  readonly global attribute command_id serverGeneratedCommandList[] = 65528;
  readonly global attribute command_id clientGeneratedCommandList[] = 65529;
  readonly global attribute attrib_id attributeList[] = 65531;
  readonly global attribute int16u clusterRevision = 65533;
}

client cluster OnOff = 6 {
  enum OnOffDelayedAllOffEffectVariant : enum8 {
    kFadeToOffIn0p8Seconds = 0;
    kNoFade = 1;
    k50PercentDimDownIn0p8SecondsThenFadeToOffIn12Seconds = 2;
  }

  enum OnOffDyingLightEffectVariant : enum8 {
    k20PercenterDimUpIn0p5SecondsThenFadeToOffIn1Second = 0;
  }

  enum OnOffEffectIdentifier : enum8 {
    kDelayedAllOff = 0;
    kDyingLight = 1;
  }

  bitmap OnOffControl : BITMAP8 {
    kAcceptOnlyWhenOn = 0x1;
  }

  readonly attribute boolean onOff = 0;
  readonly attribute boolean globalSceneControl = 16384;
  attribute int16u onTime = 16385;
  attribute int16u offWaitTime = 16386;
  attribute enum8 startUpOnOff = 16387;
  readonly global attribute command_id serverGeneratedCommandList[] = 65528;
  readonly global attribute command_id clientGeneratedCommandList[] = 65529;
  readonly global attribute attrib_id attributeList[] = 65531;
  readonly global attribute bitmap32 featureMap = 65532;
  readonly global attribute int16u clusterRevision = 65533;

  request struct OffWithEffectRequest {
    OnOffEffectIdentifier effectId = 0;
    OnOffDelayedAllOffEffectVariant effectVariant = 1;
  }

  request struct OnWithTimedOffRequest {
    OnOffControl onOffControl = 0;
    int16u onTime = 1;
    int16u offWaitTime = 2;
  }

  command Off(): DefaultSuccess = 0;
  command OffWithEffect(OffWithEffectRequest): DefaultSuccess = 64;
  command On(): DefaultSuccess = 1;
  command OnWithRecallGlobalScene(): DefaultSuccess = 65;
  command OnWithTimedOff(OnWithTimedOffRequest): DefaultSuccess = 66;
  command Toggle(): DefaultSuccess = 2;
}

client cluster OnOffSwitchConfiguration = 7 {
  readonly attribute enum8 switchType = 0;
  attribute enum8 switchActions = 16;
  readonly global attribute command_id serverGeneratedCommandList[] = 65528;
  readonly global attribute command_id clientGeneratedCommandList[] = 65529;
  readonly global attribute attrib_id attributeList[] = 65531;
  readonly global attribute int16u clusterRevision = 65533;
}

client cluster OperationalCredentials = 62 {
  enum NodeOperationalCertStatus : ENUM8 {
    kSuccess = 0;
    kInvalidPublicKey = 1;
    kInvalidNodeOpId = 2;
    kInvalidNOC = 3;
    kMissingCsr = 4;
    kTableFull = 5;
    kInsufficientPrivilege = 8;
    kFabricConflict = 9;
    kLabelConflict = 10;
    kInvalidFabricIndex = 11;
  }

  struct NOCStruct {
    fabric_idx fabricIndex = 0;
    OCTET_STRING noc = 1;
    nullable OCTET_STRING icac = 2;
  }

  struct FabricDescriptor {
    fabric_idx fabricIndex = 0;
    OCTET_STRING<65> rootPublicKey = 1;
    INT16U vendorId = 2;
    FABRIC_ID fabricId = 3;
    NODE_ID nodeId = 4;
    CHAR_STRING<32> label = 5;
  }

  readonly attribute NOCStruct NOCs[] = 0;
  readonly attribute FabricDescriptor fabricsList[] = 1;
  readonly attribute int8u supportedFabrics = 2;
  readonly attribute int8u commissionedFabrics = 3;
  readonly attribute OCTET_STRING trustedRootCertificates[] = 4;
  readonly attribute fabric_idx currentFabricIndex = 5;
  readonly global attribute command_id serverGeneratedCommandList[] = 65528;
  readonly global attribute command_id clientGeneratedCommandList[] = 65529;
  readonly global attribute attrib_id attributeList[] = 65531;
  readonly global attribute int16u clusterRevision = 65533;

  request struct AddNOCRequest {
    OCTET_STRING NOCValue = 0;
    optional OCTET_STRING ICACValue = 1;
    OCTET_STRING IPKValue = 2;
    NODE_ID caseAdminNode = 3;
    INT16U adminVendorId = 4;
  }

  request struct AddTrustedRootCertificateRequest {
    OCTET_STRING rootCertificate = 0;
  }

  request struct AttestationRequestRequest {
    OCTET_STRING attestationNonce = 0;
  }

  request struct CertificateChainRequestRequest {
    INT8U certificateType = 0;
  }

  request struct OpCSRRequestRequest {
    OCTET_STRING CSRNonce = 0;
  }

  request struct RemoveFabricRequest {
    INT8U fabricIndex = 0;
  }

  request struct RemoveTrustedRootCertificateRequest {
    OCTET_STRING trustedRootIdentifier = 0;
  }

  request struct UpdateFabricLabelRequest {
    CHAR_STRING label = 0;
  }

  request struct UpdateNOCRequest {
    OCTET_STRING NOCValue = 0;
    optional OCTET_STRING ICACValue = 1;
  }

  response struct AttestationResponse {
    OCTET_STRING attestationElements = 0;
    OCTET_STRING signature = 1;
  }

  response struct CertificateChainResponse {
    OCTET_STRING certificate = 0;
  }

  response struct NOCResponse {
    INT8U statusCode = 0;
    INT8U fabricIndex = 1;
    CHAR_STRING debugText = 2;
  }

  response struct OpCSRResponse {
    OCTET_STRING NOCSRElements = 0;
    OCTET_STRING attestationSignature = 1;
  }

  command AddNOC(AddNOCRequest): NOCResponse = 6;
  command AddTrustedRootCertificate(AddTrustedRootCertificateRequest): DefaultSuccess = 11;
  command AttestationRequest(AttestationRequestRequest): AttestationResponse = 0;
  command CertificateChainRequest(CertificateChainRequestRequest): CertificateChainResponse = 2;
  command OpCSRRequest(OpCSRRequestRequest): OpCSRResponse = 4;
  command RemoveFabric(RemoveFabricRequest): NOCResponse = 10;
  command RemoveTrustedRootCertificate(RemoveTrustedRootCertificateRequest): DefaultSuccess = 12;
  command UpdateFabricLabel(UpdateFabricLabelRequest): NOCResponse = 9;
  command UpdateNOC(UpdateNOCRequest): NOCResponse = 7;
}

client cluster PowerSource = 47 {
  enum BatChargeFaultType : ENUM8 {
    kUnspecfied = 0;
    kAmbientTooHot = 1;
    kAmbientTooCold = 2;
    kBatteryTooHot = 3;
    kBatteryTooCold = 4;
    kBatteryAbsent = 5;
    kBatteryOverVoltage = 6;
    kBatteryUnderVoltage = 7;
    kChargerOverVoltage = 8;
    kChargerUnderVoltage = 9;
    kSafetyTimeout = 10;
  }

  enum BatChargeLevel : ENUM8 {
    kOk = 0;
    kWarning = 1;
    kCritical = 2;
  }

  enum BatChargeState : ENUM8 {
    kUnknown = 0;
    kIsCharging = 1;
    kIsAtFullCharge = 2;
    kIsNotCharging = 3;
  }

  enum BatFaultType : ENUM8 {
    kUnspecfied = 0;
    kOverTemp = 1;
    kUnderTemp = 2;
  }

  enum BatReplaceability : ENUM8 {
    kUnspecified = 0;
    kNotReplaceable = 1;
    kUserReplaceable = 2;
    kFactoryReplaceable = 3;
  }

  enum PowerSourceStatus : ENUM8 {
    kUnspecfied = 0;
    kActive = 1;
    kStandby = 2;
    kUnavailable = 3;
  }

  enum WiredCurrentType : ENUM8 {
    kAc = 0;
    kDc = 1;
  }

  enum WiredFaultType : ENUM8 {
    kUnspecfied = 0;
    kOverVoltage = 1;
    kUnderVoltage = 2;
  }

  bitmap PowerSourceFeature : BITMAP32 {
    kWired = 0x1;
    kBattery = 0x2;
    kRechargeable = 0x4;
    kReplaceable = 0x8;
  }

  readonly attribute enum8 status = 0;
  readonly attribute int8u order = 1;
  readonly attribute char_string<60> description = 2;
  readonly attribute int32u batteryVoltage = 11;
  readonly attribute int8u batteryPercentRemaining = 12;
  readonly attribute int32u batteryTimeRemaining = 13;
  readonly attribute enum8 batteryChargeLevel = 14;
  readonly attribute ENUM8 activeBatteryFaults[] = 18;
  readonly attribute enum8 batteryChargeState = 26;
  readonly global attribute command_id serverGeneratedCommandList[] = 65528;
  readonly global attribute command_id clientGeneratedCommandList[] = 65529;
  readonly global attribute attrib_id attributeList[] = 65531;
  readonly global attribute bitmap32 featureMap = 65532;
  readonly global attribute int16u clusterRevision = 65533;
}

client cluster PowerSourceConfiguration = 46 {
  readonly attribute INT8U sources[] = 0;
  readonly global attribute command_id serverGeneratedCommandList[] = 65528;
  readonly global attribute command_id clientGeneratedCommandList[] = 65529;
  readonly global attribute attrib_id attributeList[] = 65531;
  readonly global attribute int16u clusterRevision = 65533;
}

client cluster PressureMeasurement = 1027 {
  readonly attribute int16s measuredValue = 0;
  readonly attribute int16s minMeasuredValue = 1;
  readonly attribute int16s maxMeasuredValue = 2;
  readonly global attribute attrib_id attributeList[] = 65531;
  readonly global attribute int16u clusterRevision = 65533;
}

client cluster PumpConfigurationAndControl = 512 {
  enum PumpControlMode : ENUM8 {
    kConstantSpeed = 0;
    kConstantPressure = 1;
    kProportionalPressure = 2;
    kConstantFlow = 3;
    kConstantTemperature = 5;
    kAutomatic = 7;
  }

  enum PumpOperationMode : ENUM8 {
    kNormal = 0;
    kMinimum = 1;
    kMaximum = 2;
    kLocal = 3;
  }

  bitmap PumpStatus : BITMAP16 {
    kDeviceFault = 0x1;
    kSupplyfault = 0x2;
    kSpeedLow = 0x4;
    kSpeedHigh = 0x8;
    kLocalOverride = 0x10;
    kRunning = 0x20;
    kRemotePressure = 0x40;
    kRemoteFlow = 0x80;
    kRemoteTemperature = 0x100;
  }

  info event SupplyVoltageLow = 0 {
  }

  info event SupplyVoltageHigh = 1 {
  }

  info event PowerMissingPhase = 2 {
  }

  info event SystemPressureLow = 3 {
  }

  info event SystemPressureHigh = 4 {
  }

  critical event DryRunning = 5 {
  }

  info event MotorTemperatureHigh = 6 {
  }

  critical event PumpMotorFatalFailure = 7 {
  }

  info event ElectronicTemperatureHigh = 8 {
  }

  critical event PumpBlocked = 9 {
  }

  info event SensorFailure = 10 {
  }

  info event ElectronicNonFatalFailure = 11 {
  }

  critical event ElectronicFatalFailure = 12 {
  }

  info event GeneralFault = 13 {
  }

  info event Leakage = 14 {
  }

  info event AirDetection = 15 {
  }

  info event TurbineOperation = 16 {
  }

  readonly attribute int16s maxPressure = 0;
  readonly attribute int16u maxSpeed = 1;
  readonly attribute int16u maxFlow = 2;
  readonly attribute int16s minConstPressure = 3;
  readonly attribute int16s maxConstPressure = 4;
  readonly attribute int16s minCompPressure = 5;
  readonly attribute int16s maxCompPressure = 6;
  readonly attribute int16u minConstSpeed = 7;
  readonly attribute int16u maxConstSpeed = 8;
  readonly attribute int16u minConstFlow = 9;
  readonly attribute int16u maxConstFlow = 10;
  readonly attribute int16s minConstTemp = 11;
  readonly attribute int16s maxConstTemp = 12;
  readonly attribute bitmap16 pumpStatus = 16;
  readonly attribute enum8 effectiveOperationMode = 17;
  readonly attribute enum8 effectiveControlMode = 18;
  readonly attribute int16s capacity = 19;
  readonly attribute int16u speed = 20;
  attribute nullable int24u lifetimeRunningHours = 21;
  readonly attribute int24u power = 22;
  attribute nullable int32u lifetimeEnergyConsumed = 23;
  attribute enum8 operationMode = 32;
  attribute enum8 controlMode = 33;
  readonly attribute bitmap16 alarmMask = 34;
  readonly global attribute command_id serverGeneratedCommandList[] = 65528;
  readonly global attribute command_id clientGeneratedCommandList[] = 65529;
  readonly global attribute attrib_id attributeList[] = 65531;
  readonly global attribute bitmap32 featureMap = 65532;
  readonly global attribute int16u clusterRevision = 65533;
}

client cluster RelativeHumidityMeasurement = 1029 {
  readonly attribute int16u measuredValue = 0;
  readonly attribute int16u minMeasuredValue = 1;
  readonly attribute int16u maxMeasuredValue = 2;
  readonly attribute int16u tolerance = 3;
  readonly global attribute command_id serverGeneratedCommandList[] = 65528;
  readonly global attribute command_id clientGeneratedCommandList[] = 65529;
  readonly global attribute attrib_id attributeList[] = 65531;
  readonly global attribute int16u clusterRevision = 65533;
}

client cluster Scenes = 5 {
  bitmap ScenesCopyMode : BITMAP8 {
    kCopyAllScenes = 0x1;
  }

  struct SceneExtensionFieldSet {
    CLUSTER_ID clusterId = 0;
    INT8U length = 1;
    INT8U value = 2;
  }

  readonly attribute int8u sceneCount = 0;
  readonly attribute int8u currentScene = 1;
  readonly attribute int16u currentGroup = 2;
  readonly attribute boolean sceneValid = 3;
  readonly attribute bitmap8 nameSupport = 4;
  readonly global attribute command_id serverGeneratedCommandList[] = 65528;
  readonly global attribute command_id clientGeneratedCommandList[] = 65529;
  readonly global attribute attrib_id attributeList[] = 65531;
  readonly global attribute int16u clusterRevision = 65533;

  request struct AddSceneRequest {
    INT16U groupId = 0;
    INT8U sceneId = 1;
    INT16U transitionTime = 2;
    CHAR_STRING sceneName = 3;
    SceneExtensionFieldSet extensionFieldSets[] = 4;
  }

  request struct GetSceneMembershipRequest {
    INT16U groupId = 0;
  }

  request struct RecallSceneRequest {
    INT16U groupId = 0;
    INT8U sceneId = 1;
    INT16U transitionTime = 2;
  }

  request struct RemoveAllScenesRequest {
    INT16U groupId = 0;
  }

  request struct RemoveSceneRequest {
    INT16U groupId = 0;
    INT8U sceneId = 1;
  }

  request struct StoreSceneRequest {
    INT16U groupId = 0;
    INT8U sceneId = 1;
  }

  request struct ViewSceneRequest {
    INT16U groupId = 0;
    INT8U sceneId = 1;
  }

  response struct AddSceneResponse {
    ENUM8 status = 0;
    INT16U groupId = 1;
    INT8U sceneId = 2;
  }

  response struct GetSceneMembershipResponse {
    ENUM8 status = 0;
    INT8U capacity = 1;
    INT16U groupId = 2;
    INT8U sceneCount = 3;
    INT8U sceneList[] = 4;
  }

  response struct RemoveAllScenesResponse {
    ENUM8 status = 0;
    INT16U groupId = 1;
  }

  response struct RemoveSceneResponse {
    ENUM8 status = 0;
    INT16U groupId = 1;
    INT8U sceneId = 2;
  }

  response struct StoreSceneResponse {
    ENUM8 status = 0;
    INT16U groupId = 1;
    INT8U sceneId = 2;
  }

  response struct ViewSceneResponse {
    ENUM8 status = 0;
    INT16U groupId = 1;
    INT8U sceneId = 2;
    INT16U transitionTime = 3;
    CHAR_STRING sceneName = 4;
    SceneExtensionFieldSet extensionFieldSets[] = 5;
  }

  command AddScene(AddSceneRequest): AddSceneResponse = 0;
  command GetSceneMembership(GetSceneMembershipRequest): GetSceneMembershipResponse = 6;
  command RecallScene(RecallSceneRequest): DefaultSuccess = 5;
  command RemoveAllScenes(RemoveAllScenesRequest): RemoveAllScenesResponse = 3;
  command RemoveScene(RemoveSceneRequest): RemoveSceneResponse = 2;
  command StoreScene(StoreSceneRequest): StoreSceneResponse = 4;
  command ViewScene(ViewSceneRequest): ViewSceneResponse = 1;
}

client cluster SoftwareDiagnostics = 52 {
  struct ThreadMetrics {
    INT64U id = 0;
    CHAR_STRING<8> name = 1;
    INT32U stackFreeCurrent = 2;
    INT32U stackFreeMinimum = 3;
    INT32U stackSize = 4;
  }

  info event SoftwareFault = 0 {
    SoftwareFaultStruct softwareFault = 0;
  }

  readonly attribute ThreadMetrics threadMetrics[] = 0;
  readonly attribute int64u currentHeapFree = 1;
  readonly attribute int64u currentHeapUsed = 2;
  readonly attribute int64u currentHeapHighWatermark = 3;
  readonly global attribute command_id serverGeneratedCommandList[] = 65528;
  readonly global attribute command_id clientGeneratedCommandList[] = 65529;
  readonly global attribute attrib_id attributeList[] = 65531;
  readonly global attribute bitmap32 featureMap = 65532;
  readonly global attribute int16u clusterRevision = 65533;

  command ResetWatermarks(): DefaultSuccess = 0;
}

client cluster Switch = 59 {
  info event SwitchLatched = 0 {
    INT8U newPosition = 0;
  }

  info event InitialPress = 1 {
    INT8U newPosition = 0;
  }

  info event LongPress = 2 {
    INT8U newPosition = 0;
  }

  info event ShortRelease = 3 {
    INT8U previousPosition = 0;
  }

  info event LongRelease = 4 {
    INT8U previousPosition = 0;
  }

  info event MultiPressOngoing = 5 {
    INT8U newPosition = 0;
    INT8U currentNumberOfPressesCounted = 1;
  }

  info event MultiPressComplete = 6 {
    INT8U newPosition = 0;
    INT8U totalNumberOfPressesCounted = 1;
  }

  readonly attribute int8u numberOfPositions = 0;
  readonly attribute int8u currentPosition = 1;
  readonly attribute int8u multiPressMax = 2;
  readonly global attribute command_id serverGeneratedCommandList[] = 65528;
  readonly global attribute command_id clientGeneratedCommandList[] = 65529;
  readonly global attribute attrib_id attributeList[] = 65531;
  readonly global attribute bitmap32 featureMap = 65532;
  readonly global attribute int16u clusterRevision = 65533;
}

client cluster TargetNavigator = 1285 {
  enum StatusEnum : ENUM8 {
    kSuccess = 0;
    kAppNotAvailable = 1;
    kSystemBusy = 2;
  }

  struct TargetInfo {
    INT8U identifier = 0;
    CHAR_STRING<32> name = 1;
  }

  readonly attribute TargetInfo targetNavigatorList[] = 0;
  readonly attribute int8u currentNavigatorTarget = 1;
  readonly global attribute command_id serverGeneratedCommandList[] = 65528;
  readonly global attribute command_id clientGeneratedCommandList[] = 65529;
  readonly global attribute attrib_id attributeList[] = 65531;
  readonly global attribute int16u clusterRevision = 65533;

  request struct NavigateTargetRequestRequest {
    INT8U target = 0;
    CHAR_STRING data = 1;
  }

  response struct NavigateTargetResponse {
    StatusEnum status = 0;
    CHAR_STRING data = 1;
  }

  command NavigateTargetRequest(NavigateTargetRequestRequest): NavigateTargetResponse = 0;
}

client cluster TemperatureMeasurement = 1026 {
  readonly attribute int16s measuredValue = 0;
  readonly attribute int16s minMeasuredValue = 1;
  readonly attribute int16s maxMeasuredValue = 2;
  readonly attribute int16u tolerance = 3;
  readonly global attribute attrib_id attributeList[] = 65531;
  readonly global attribute int16u clusterRevision = 65533;
}

client cluster TestCluster = 1295 {
  enum SimpleEnum : ENUM8 {
    kUnspecified = 0;
    kValueA = 1;
    kValueB = 2;
    kValueC = 3;
  }

  bitmap SimpleBitmap : BITMAP8 {
    kValueA = 0x1;
    kValueB = 0x2;
    kValueC = 0x4;
  }

  struct TestListStructOctet {
    INT64U fabricIndex = 0;
    OCTET_STRING<32> operationalCert = 1;
  }

  struct NullablesAndOptionalsStruct {
    nullable INT16U nullableInt = 0;
    optional INT16U optionalInt = 1;
    optional nullable INT16U nullableOptionalInt = 2;
    nullable CHAR_STRING nullableString = 3;
    optional CHAR_STRING optionalString = 4;
    optional nullable CHAR_STRING nullableOptionalString = 5;
    nullable SimpleStruct nullableStruct = 6;
    optional SimpleStruct optionalStruct = 7;
    optional nullable SimpleStruct nullableOptionalStruct = 8;
    nullable SimpleEnum nullableList[] = 9;
    optional SimpleEnum optionalList[] = 10;
    optional nullable SimpleEnum nullableOptionalList[] = 11;
  }

  struct SimpleStruct {
    INT8U a = 0;
    BOOLEAN b = 1;
    SimpleEnum c = 2;
    OCTET_STRING d = 3;
    CHAR_STRING e = 4;
    SimpleBitmap f = 5;
    single g = 6;
    double h = 7;
  }

  struct NestedStructList {
    INT8U a = 0;
    BOOLEAN b = 1;
    SimpleStruct c = 2;
    SimpleStruct d[] = 3;
    INT32U e[] = 4;
    OCTET_STRING f[] = 5;
    INT8U g[] = 6;
  }

  struct NestedStruct {
    INT8U a = 0;
    BOOLEAN b = 1;
    SimpleStruct c = 2;
  }

  info event TestEvent = 1 {
    INT8U arg1 = 1;
    SimpleEnum arg2 = 2;
    BOOLEAN arg3 = 3;
    SimpleStruct arg4 = 4;
    SimpleStruct arg5[] = 5;
    SimpleEnum arg6[] = 6;
  }

  info event TestFabricScopedEvent = 2 {
    fabric_idx arg1 = 1;
  }

  attribute boolean boolean = 0;
  attribute bitmap8 bitmap8 = 1;
  attribute bitmap16 bitmap16 = 2;
  attribute bitmap32 bitmap32 = 3;
  attribute bitmap64 bitmap64 = 4;
  attribute int8u int8u = 5;
  attribute int16u int16u = 6;
  attribute int24u int24u = 7;
  attribute int32u int32u = 8;
  attribute int40u int40u = 9;
  attribute int48u int48u = 10;
  attribute int56u int56u = 11;
  attribute int64u int64u = 12;
  attribute int8s int8s = 13;
  attribute int16s int16s = 14;
  attribute int24s int24s = 15;
  attribute int32s int32s = 16;
  attribute int40s int40s = 17;
  attribute int48s int48s = 18;
  attribute int56s int56s = 19;
  attribute int64s int64s = 20;
  attribute enum8 enum8 = 21;
  attribute enum16 enum16 = 22;
  attribute single floatSingle = 23;
  attribute double floatDouble = 24;
  attribute octet_string<10> octetString = 25;
  attribute INT8U listInt8u[] = 26;
  attribute OCTET_STRING listOctetString[] = 27;
  attribute TestListStructOctet listStructOctetString[] = 28;
  attribute long_octet_string<1000> longOctetString = 29;
  attribute char_string<10> charString = 30;
  attribute long_char_string<1000> longCharString = 31;
  attribute epoch_us epochUs = 32;
  attribute epoch_s epochS = 33;
  attribute vendor_id vendorId = 34;
  attribute NullablesAndOptionalsStruct listNullablesAndOptionalsStruct[] = 35;
  attribute SimpleEnum enumAttr = 36;
  attribute SimpleStruct structAttr = 37;
  attribute int8u rangeRestrictedInt8u = 38;
  attribute int8s rangeRestrictedInt8s = 39;
  attribute int16u rangeRestrictedInt16u = 40;
  attribute int16s rangeRestrictedInt16s = 41;
  readonly attribute LONG_OCTET_STRING listLongOctetString[] = 42;
  attribute boolean timedWriteBoolean = 48;
  attribute boolean generalErrorBoolean = 49;
  attribute boolean clusterErrorBoolean = 50;
  attribute boolean unsupported = 255;
  attribute nullable boolean nullableBoolean = 32768;
  attribute nullable bitmap8 nullableBitmap8 = 32769;
  attribute nullable bitmap16 nullableBitmap16 = 32770;
  attribute nullable bitmap32 nullableBitmap32 = 32771;
  attribute nullable bitmap64 nullableBitmap64 = 32772;
  attribute nullable int8u nullableInt8u = 32773;
  attribute nullable int16u nullableInt16u = 32774;
  attribute nullable int24u nullableInt24u = 32775;
  attribute nullable int32u nullableInt32u = 32776;
  attribute nullable int40u nullableInt40u = 32777;
  attribute nullable int48u nullableInt48u = 32778;
  attribute nullable int56u nullableInt56u = 32779;
  attribute nullable int64u nullableInt64u = 32780;
  attribute nullable int8s nullableInt8s = 32781;
  attribute nullable int16s nullableInt16s = 32782;
  attribute nullable int24s nullableInt24s = 32783;
  attribute nullable int32s nullableInt32s = 32784;
  attribute nullable int40s nullableInt40s = 32785;
  attribute nullable int48s nullableInt48s = 32786;
  attribute nullable int56s nullableInt56s = 32787;
  attribute nullable int64s nullableInt64s = 32788;
  attribute nullable enum8 nullableEnum8 = 32789;
  attribute nullable enum16 nullableEnum16 = 32790;
  attribute nullable single nullableFloatSingle = 32791;
  attribute nullable double nullableFloatDouble = 32792;
  attribute nullable octet_string<10> nullableOctetString = 32793;
  attribute nullable char_string<10> nullableCharString = 32798;
  attribute nullable SimpleEnum nullableEnumAttr = 32804;
  attribute nullable SimpleStruct nullableStruct = 32805;
  attribute nullable int8u nullableRangeRestrictedInt8u = 32806;
  attribute nullable int8s nullableRangeRestrictedInt8s = 32807;
  attribute nullable int16u nullableRangeRestrictedInt16u = 32808;
  attribute nullable int16s nullableRangeRestrictedInt16s = 32809;
  readonly global attribute command_id serverGeneratedCommandList[] = 65528;
  readonly global attribute command_id clientGeneratedCommandList[] = 65529;
  readonly global attribute attrib_id attributeList[] = 65531;
  readonly global attribute int16u clusterRevision = 65533;

  request struct SimpleStructEchoRequestRequest {
    SimpleStruct arg1 = 0;
  }

  request struct TestAddArgumentsRequest {
    INT8U arg1 = 0;
    INT8U arg2 = 1;
  }

  request struct TestEmitTestEventRequestRequest {
    INT8U arg1 = 0;
    SimpleEnum arg2 = 1;
    BOOLEAN arg3 = 2;
  }

  request struct TestEnumsRequestRequest {
    vendor_id arg1 = 0;
    SimpleEnum arg2 = 1;
  }

  request struct TestListInt8UArgumentRequestRequest {
    INT8U arg1[] = 0;
  }

  request struct TestListInt8UReverseRequestRequest {
    INT8U arg1[] = 0;
  }

  request struct TestListNestedStructListArgumentRequestRequest {
    NestedStructList arg1[] = 0;
  }

  request struct TestListStructArgumentRequestRequest {
    SimpleStruct arg1[] = 0;
  }

  request struct TestNestedStructArgumentRequestRequest {
    NestedStruct arg1 = 0;
  }

  request struct TestNestedStructListArgumentRequestRequest {
    NestedStructList arg1 = 0;
  }

  request struct TestNullableOptionalRequestRequest {
    optional nullable INT8U arg1 = 0;
  }

  request struct TestSimpleOptionalArgumentRequestRequest {
    optional BOOLEAN arg1 = 0;
  }

  request struct TestStructArgumentRequestRequest {
    SimpleStruct arg1 = 0;
  }

  response struct BooleanResponse {
    BOOLEAN value = 0;
  }

  response struct SimpleStructResponse {
    SimpleStruct arg1 = 0;
  }

  response struct TestAddArgumentsResponse {
    INT8U returnValue = 0;
  }

  response struct TestEmitTestEventResponse {
    INT64U value = 0;
  }

  response struct TestEnumsResponse {
    vendor_id arg1 = 0;
    SimpleEnum arg2 = 1;
  }

  response struct TestListInt8UReverseResponse {
    INT8U arg1[] = 0;
  }

  response struct TestNullableOptionalResponse {
    BOOLEAN wasPresent = 0;
    optional BOOLEAN wasNull = 1;
    optional INT8U value = 2;
    optional nullable INT8U originalValue = 3;
  }

  response struct TestSpecificResponse {
    INT8U returnValue = 0;
  }

  command SimpleStructEchoRequest(SimpleStructEchoRequestRequest): SimpleStructResponse = 17;
  command Test(): DefaultSuccess = 0;
  command TestAddArguments(TestAddArgumentsRequest): TestAddArgumentsResponse = 4;
  command TestEmitTestEventRequest(TestEmitTestEventRequestRequest): TestEmitTestEventResponse = 20;
  command TestEnumsRequest(TestEnumsRequestRequest): TestEnumsResponse = 14;
  command TestListInt8UArgumentRequest(TestListInt8UArgumentRequestRequest): BooleanResponse = 10;
  command TestListInt8UReverseRequest(TestListInt8UReverseRequestRequest): TestListInt8UReverseResponse = 13;
  command TestListNestedStructListArgumentRequest(TestListNestedStructListArgumentRequestRequest): BooleanResponse = 12;
  command TestListStructArgumentRequest(TestListStructArgumentRequestRequest): BooleanResponse = 9;
  command TestNestedStructArgumentRequest(TestNestedStructArgumentRequestRequest): BooleanResponse = 8;
  command TestNestedStructListArgumentRequest(TestNestedStructListArgumentRequestRequest): BooleanResponse = 11;
  command TestNotHandled(): DefaultSuccess = 1;
  command TestNullableOptionalRequest(TestNullableOptionalRequestRequest): TestNullableOptionalResponse = 15;
  command TestSimpleOptionalArgumentRequest(TestSimpleOptionalArgumentRequestRequest): DefaultSuccess = 19;
  command TestSpecific(): TestSpecificResponse = 2;
  command TestStructArgumentRequest(TestStructArgumentRequestRequest): BooleanResponse = 7;
  command TestUnknownCommand(): DefaultSuccess = 3;
  timed command TimedInvokeRequest(): DefaultSuccess = 18;
}

client cluster Thermostat = 513 {
  enum SetpointAdjustMode : ENUM8 {
    kHeatSetpoint = 0;
    kCoolSetpoint = 1;
    kHeatAndCoolSetpoints = 2;
  }

  bitmap DayOfWeek : BITMAP8 {
    kSunday = 0x1;
    kMonday = 0x2;
    kTuesday = 0x4;
    kWednesday = 0x8;
    kThursday = 0x10;
    kFriday = 0x20;
    kSaturday = 0x40;
    kAwayOrVacation = 0x80;
  }

  bitmap ModeForSequence : BITMAP8 {
    kHeatSetpointFieldPresent = 0x1;
    kCoolSetpointFieldPresent = 0x2;
  }

  bitmap ThermostatFeature : BITMAP32 {
    kHeating = 0x1;
    kCooling = 0x2;
    kOccupancy = 0x4;
    kSchedule = 0x8;
    kSetback = 0x10;
    kAutomode = 0x20;
  }

  readonly attribute int16s localTemperature = 0;
  readonly attribute int16s absMinHeatSetpointLimit = 3;
  readonly attribute int16s absMaxHeatSetpointLimit = 4;
  readonly attribute int16s absMinCoolSetpointLimit = 5;
  readonly attribute int16s absMaxCoolSetpointLimit = 6;
  attribute int16s occupiedCoolingSetpoint = 17;
  attribute int16s occupiedHeatingSetpoint = 18;
  attribute int16s minHeatSetpointLimit = 21;
  attribute int16s maxHeatSetpointLimit = 22;
  attribute int16s minCoolSetpointLimit = 23;
  attribute int16s maxCoolSetpointLimit = 24;
  attribute int8s minSetpointDeadBand = 25;
  attribute enum8 controlSequenceOfOperation = 27;
  attribute enum8 systemMode = 28;
  readonly attribute enum8 startOfWeek = 32;
  readonly attribute int8u numberOfWeeklyTransitions = 33;
  readonly attribute int8u numberOfDailyTransitions = 34;
  readonly global attribute attrib_id attributeList[] = 65531;
  readonly global attribute bitmap32 featureMap = 65532;
  readonly global attribute int16u clusterRevision = 65533;

  request struct GetWeeklyScheduleRequest {
    DayOfWeek daysToReturn = 0;
    ModeForSequence modeToReturn = 1;
  }

  request struct SetWeeklyScheduleRequest {
    ENUM8 numberOfTransitionsForSequence = 0;
    DayOfWeek dayOfWeekForSequence = 1;
    ModeForSequence modeForSequence = 2;
    INT8U payload[] = 3;
  }

  request struct SetpointRaiseLowerRequest {
    SetpointAdjustMode mode = 0;
    INT8S amount = 1;
  }

  response struct GetRelayStatusLogResponse {
    INT16U timeOfDay = 0;
    BITMAP16 relayStatus = 1;
    INT16S localTemperature = 2;
    INT8U humidityInPercentage = 3;
    INT16S setpoint = 4;
    INT16U unreadEntries = 5;
  }

  response struct GetWeeklyScheduleResponse {
    ENUM8 numberOfTransitionsForSequence = 0;
    DayOfWeek dayOfWeekForSequence = 1;
    ModeForSequence modeForSequence = 2;
    INT8U payload[] = 3;
  }

  command ClearWeeklySchedule(): DefaultSuccess = 3;
  command GetRelayStatusLog(): GetRelayStatusLogResponse = 4;
  command GetWeeklySchedule(GetWeeklyScheduleRequest): GetWeeklyScheduleResponse = 2;
  command SetWeeklySchedule(SetWeeklyScheduleRequest): DefaultSuccess = 1;
  command SetpointRaiseLower(SetpointRaiseLowerRequest): DefaultSuccess = 0;
}

client cluster ThermostatUserInterfaceConfiguration = 516 {
  attribute enum8 temperatureDisplayMode = 0;
  attribute enum8 keypadLockout = 1;
  attribute enum8 scheduleProgrammingVisibility = 2;
  readonly global attribute command_id serverGeneratedCommandList[] = 65528;
  readonly global attribute command_id clientGeneratedCommandList[] = 65529;
  readonly global attribute attrib_id attributeList[] = 65531;
  readonly global attribute int16u clusterRevision = 65533;
}

client cluster ThreadNetworkDiagnostics = 53 {
  enum NetworkFault : ENUM8 {
    kUnspecified = 0;
    kLinkDown = 1;
    kHardwareFailure = 2;
    kNetworkJammed = 3;
  }

  enum RoutingRole : ENUM8 {
    kUnspecified = 0;
    kUnassigned = 1;
    kSleepyEndDevice = 2;
    kEndDevice = 3;
    kReed = 4;
    kRouter = 5;
    kLeader = 6;
  }

  enum ThreadConnectionStatus : ENUM8 {
    kConnected = 0;
    kNotConnected = 1;
  }

  bitmap ThreadNetworkDiagnosticsFeature : BITMAP32 {
    kPacketCounts = 0x1;
    kErrorCounts = 0x2;
    kMLECounts = 0x4;
    kMACCounts = 0x8;
  }

  struct NeighborTable {
    INT64U extAddress = 0;
    INT32U age = 1;
    INT16U rloc16 = 2;
    INT32U linkFrameCounter = 3;
    INT32U mleFrameCounter = 4;
    INT8U lqi = 5;
    INT8S averageRssi = 6;
    INT8S lastRssi = 7;
    INT8U frameErrorRate = 8;
    INT8U messageErrorRate = 9;
    BOOLEAN rxOnWhenIdle = 10;
    BOOLEAN fullThreadDevice = 11;
    BOOLEAN fullNetworkData = 12;
    BOOLEAN isChild = 13;
  }

  struct RouteTable {
    INT64U extAddress = 0;
    INT16U rloc16 = 1;
    INT8U routerId = 2;
    INT8U nextHop = 3;
    INT8U pathCost = 4;
    INT8U LQIIn = 5;
    INT8U LQIOut = 6;
    INT8U age = 7;
    BOOLEAN allocated = 8;
    BOOLEAN linkEstablished = 9;
  }

  struct SecurityPolicy {
    INT16U rotationTime = 0;
    BITMAP16 flags = 1;
  }

  struct OperationalDatasetComponents {
    BOOLEAN activeTimestampPresent = 0;
    BOOLEAN pendingTimestampPresent = 1;
    BOOLEAN masterKeyPresent = 2;
    BOOLEAN networkNamePresent = 3;
    BOOLEAN extendedPanIdPresent = 4;
    BOOLEAN meshLocalPrefixPresent = 5;
    BOOLEAN delayPresent = 6;
    BOOLEAN panIdPresent = 7;
    BOOLEAN channelPresent = 8;
    BOOLEAN pskcPresent = 9;
    BOOLEAN securityPolicyPresent = 10;
    BOOLEAN channelMaskPresent = 11;
  }

  info event ConnectionStatus = 0 {
    ThreadConnectionStatus connectionStatus = 0;
  }

  readonly attribute int16u channel = 0;
  readonly attribute enum8 routingRole = 1;
  readonly attribute char_string<16> networkName = 2;
  readonly attribute int16u panId = 3;
  readonly attribute int64u extendedPanId = 4;
  readonly attribute octet_string<17> meshLocalPrefix = 5;
  readonly attribute int64u overrunCount = 6;
  readonly attribute NeighborTable neighborTableList[] = 7;
  readonly attribute RouteTable routeTableList[] = 8;
  readonly attribute int32u partitionId = 9;
  readonly attribute int8u weighting = 10;
  readonly attribute int8u dataVersion = 11;
  readonly attribute int8u stableDataVersion = 12;
  readonly attribute int8u leaderRouterId = 13;
  readonly attribute int16u detachedRoleCount = 14;
  readonly attribute int16u childRoleCount = 15;
  readonly attribute int16u routerRoleCount = 16;
  readonly attribute int16u leaderRoleCount = 17;
  readonly attribute int16u attachAttemptCount = 18;
  readonly attribute int16u partitionIdChangeCount = 19;
  readonly attribute int16u betterPartitionAttachAttemptCount = 20;
  readonly attribute int16u parentChangeCount = 21;
  readonly attribute int32u txTotalCount = 22;
  readonly attribute int32u txUnicastCount = 23;
  readonly attribute int32u txBroadcastCount = 24;
  readonly attribute int32u txAckRequestedCount = 25;
  readonly attribute int32u txAckedCount = 26;
  readonly attribute int32u txNoAckRequestedCount = 27;
  readonly attribute int32u txDataCount = 28;
  readonly attribute int32u txDataPollCount = 29;
  readonly attribute int32u txBeaconCount = 30;
  readonly attribute int32u txBeaconRequestCount = 31;
  readonly attribute int32u txOtherCount = 32;
  readonly attribute int32u txRetryCount = 33;
  readonly attribute int32u txDirectMaxRetryExpiryCount = 34;
  readonly attribute int32u txIndirectMaxRetryExpiryCount = 35;
  readonly attribute int32u txErrCcaCount = 36;
  readonly attribute int32u txErrAbortCount = 37;
  readonly attribute int32u txErrBusyChannelCount = 38;
  readonly attribute int32u rxTotalCount = 39;
  readonly attribute int32u rxUnicastCount = 40;
  readonly attribute int32u rxBroadcastCount = 41;
  readonly attribute int32u rxDataCount = 42;
  readonly attribute int32u rxDataPollCount = 43;
  readonly attribute int32u rxBeaconCount = 44;
  readonly attribute int32u rxBeaconRequestCount = 45;
  readonly attribute int32u rxOtherCount = 46;
  readonly attribute int32u rxAddressFilteredCount = 47;
  readonly attribute int32u rxDestAddrFilteredCount = 48;
  readonly attribute int32u rxDuplicatedCount = 49;
  readonly attribute int32u rxErrNoFrameCount = 50;
  readonly attribute int32u rxErrUnknownNeighborCount = 51;
  readonly attribute int32u rxErrInvalidSrcAddrCount = 52;
  readonly attribute int32u rxErrSecCount = 53;
  readonly attribute int32u rxErrFcsCount = 54;
  readonly attribute int32u rxErrOtherCount = 55;
  readonly attribute int64u activeTimestamp = 56;
  readonly attribute int64u pendingTimestamp = 57;
  readonly attribute int32u delay = 58;
  readonly attribute SecurityPolicy securityPolicy[] = 59;
  readonly attribute octet_string<4> channelMask = 60;
  readonly attribute OperationalDatasetComponents operationalDatasetComponents[] = 61;
  readonly attribute NetworkFault activeNetworkFaultsList[] = 62;
  readonly global attribute command_id serverGeneratedCommandList[] = 65528;
  readonly global attribute command_id clientGeneratedCommandList[] = 65529;
  readonly global attribute attrib_id attributeList[] = 65531;
  readonly global attribute bitmap32 featureMap = 65532;
  readonly global attribute int16u clusterRevision = 65533;

  command ResetCounts(): DefaultSuccess = 0;
}

client cluster TimeFormatLocalization = 44 {
  enum CalendarType : ENUM8 {
    kBuddhist = 0;
    kChinese = 1;
    kCoptic = 2;
    kEthiopian = 3;
    kGregorian = 4;
    kHebrew = 5;
    kIndian = 6;
    kIslamic = 7;
    kJapanese = 8;
    kKorean = 9;
    kPersian = 10;
    kTaiwanese = 11;
  }

  enum HourFormat : ENUM8 {
    k12hr = 0;
    k24hr = 1;
  }

  attribute HourFormat hourFormat = 0;
  attribute CalendarType activeCalendarType = 1;
  readonly attribute CalendarType supportedCalendarTypes[] = 2;
  readonly global attribute command_id serverGeneratedCommandList[] = 65528;
  readonly global attribute command_id clientGeneratedCommandList[] = 65529;
  readonly global attribute int16u clusterRevision = 65533;
}

client cluster UnitLocalization = 45 {
  enum TempUnit : ENUM8 {
    kFahrenheit = 0;
    kCelsius = 1;
    kKelvin = 2;
  }

  bitmap UnitLocalizationFeature : BITMAP32 {
    kTemperatureUnit = 0x1;
  }

  attribute TempUnit temperatureUnit = 0;
  readonly global attribute bitmap32 featureMap = 65532;
  readonly global attribute int16u clusterRevision = 65533;
}

client cluster UserLabel = 65 {
  attribute LabelStruct labelList[] = 0;
  readonly global attribute command_id serverGeneratedCommandList[] = 65528;
  readonly global attribute command_id clientGeneratedCommandList[] = 65529;
  readonly global attribute int16u clusterRevision = 65533;
}

client cluster WakeOnLan = 1283 {
  readonly attribute char_string<32> wakeOnLanMacAddress = 0;
  readonly global attribute command_id serverGeneratedCommandList[] = 65528;
  readonly global attribute command_id clientGeneratedCommandList[] = 65529;
  readonly global attribute attrib_id attributeList[] = 65531;
  readonly global attribute int16u clusterRevision = 65533;
}

client cluster WiFiNetworkDiagnostics = 54 {
  enum AssociationFailureCause : ENUM8 {
    kUnknown = 0;
    kAssociationFailed = 1;
    kAuthenticationFailed = 2;
    kSsidNotFound = 3;
  }

  enum SecurityType : ENUM8 {
    kUnspecified = 0;
    kNone = 1;
    kWep = 2;
    kWpa = 3;
    kWpa2 = 4;
    kWpa3 = 5;
  }

  enum WiFiConnectionStatus : ENUM8 {
    kConnected = 0;
    kNotConnected = 1;
  }

  enum WiFiVersionType : ENUM8 {
    k80211a = 0;
    k80211b = 1;
    k80211g = 2;
    k80211n = 3;
    k80211ac = 4;
    k80211ax = 5;
  }

  info event Disconnection = 0 {
    INT16U reasonCode = 0;
  }

  info event AssociationFailure = 1 {
    AssociationFailureCause associationFailure = 0;
    INT16U status = 1;
  }

  info event ConnectionStatus = 2 {
    WiFiConnectionStatus connectionStatus = 0;
  }

  readonly attribute octet_string<6> bssid = 0;
  readonly attribute enum8 securityType = 1;
  readonly attribute enum8 wiFiVersion = 2;
  readonly attribute int16u channelNumber = 3;
  readonly attribute int8s rssi = 4;
  readonly attribute int32u beaconLostCount = 5;
  readonly attribute int32u beaconRxCount = 6;
  readonly attribute int32u packetMulticastRxCount = 7;
  readonly attribute int32u packetMulticastTxCount = 8;
  readonly attribute int32u packetUnicastRxCount = 9;
  readonly attribute int32u packetUnicastTxCount = 10;
  readonly attribute int64u currentMaxRate = 11;
  readonly attribute int64u overrunCount = 12;
  readonly global attribute command_id serverGeneratedCommandList[] = 65528;
  readonly global attribute command_id clientGeneratedCommandList[] = 65529;
  readonly global attribute attrib_id attributeList[] = 65531;
  readonly global attribute bitmap32 featureMap = 65532;
  readonly global attribute int16u clusterRevision = 65533;

  command ResetCounts(): DefaultSuccess = 0;
}

client cluster WindowCovering = 258 {
  bitmap WcConfigStatus : BITMAP8 {
    kOperational = 0x1;
    kOnline = 0x2;
    kOpenAndUpCommandsReversed = 0x4;
    kLiftPositionAware = 0x8;
    kTiltPositionAware = 0x10;
    kLiftEncoderControlled = 0x20;
    kTiltEncoderControlled = 0x40;
  }

  bitmap WcFeature : BITMAP32 {
    kLift = 0x1;
    kTilt = 0x2;
    kPositionAwareLift = 0x4;
    kAbsolutePosition = 0x8;
    kPositionAwareTilt = 0x10;
  }

  bitmap WcMode : BITMAP8 {
    kMotorDirectionReversed = 0x1;
    kCalibrationMode = 0x2;
    kMaintenanceMode = 0x4;
    kLEDFeedback = 0x8;
  }

  bitmap WcOperationalStatus : BITMAP8 {
    kGlobal = 0x3;
    kLift = 0xC;
    kTilt = 0x30;
  }

  bitmap WcSafetyStatus : BITMAP16 {
    kRemoteLockout = 0x1;
    kTamperDetection = 0x2;
    kFailedCommunication = 0x4;
    kPositionFailure = 0x8;
    kThermalProtection = 0x10;
    kObstacleDetected = 0x20;
    kPower = 0x40;
    kStopInput = 0x80;
    kMotorJammed = 0x100;
    kHardwareFailure = 0x200;
    kManualOperation = 0x400;
    kProtection = 0x800;
  }

  readonly attribute enum8 type = 0;
  readonly attribute nullable int16u currentPositionLift = 3;
  readonly attribute nullable int16u currentPositionTilt = 4;
  readonly attribute bitmap8 configStatus = 7;
  readonly attribute nullable Percent currentPositionLiftPercentage = 8;
  readonly attribute nullable Percent currentPositionTiltPercentage = 9;
  readonly attribute bitmap8 operationalStatus = 10;
  readonly attribute nullable Percent100ths targetPositionLiftPercent100ths = 11;
  readonly attribute nullable Percent100ths targetPositionTiltPercent100ths = 12;
  readonly attribute enum8 endProductType = 13;
  readonly attribute nullable Percent100ths currentPositionLiftPercent100ths = 14;
  readonly attribute nullable Percent100ths currentPositionTiltPercent100ths = 15;
  readonly attribute int16u installedOpenLimitLift = 16;
  readonly attribute int16u installedClosedLimitLift = 17;
  readonly attribute int16u installedOpenLimitTilt = 18;
  readonly attribute int16u installedClosedLimitTilt = 19;
  attribute bitmap8 mode = 23;
  readonly attribute bitmap16 safetyStatus = 26;
  readonly global attribute command_id serverGeneratedCommandList[] = 65528;
  readonly global attribute command_id clientGeneratedCommandList[] = 65529;
  readonly global attribute attrib_id attributeList[] = 65531;
  readonly global attribute bitmap32 featureMap = 65532;
  readonly global attribute int16u clusterRevision = 65533;

  request struct GoToLiftPercentageRequest {
    Percent liftPercentageValue = 0;
    Percent100ths liftPercent100thsValue = 1;
  }

  request struct GoToLiftValueRequest {
    INT16U liftValue = 0;
  }

  request struct GoToTiltPercentageRequest {
    Percent tiltPercentageValue = 0;
    Percent100ths tiltPercent100thsValue = 1;
  }

  request struct GoToTiltValueRequest {
    INT16U tiltValue = 0;
  }

  command DownOrClose(): DefaultSuccess = 1;
  command GoToLiftPercentage(GoToLiftPercentageRequest): DefaultSuccess = 5;
  command GoToLiftValue(GoToLiftValueRequest): DefaultSuccess = 4;
  command GoToTiltPercentage(GoToTiltPercentageRequest): DefaultSuccess = 8;
  command GoToTiltValue(GoToTiltValueRequest): DefaultSuccess = 7;
  command StopMotion(): DefaultSuccess = 2;
  command UpOrOpen(): DefaultSuccess = 0;
}


endpoint 1 {
  binding cluster AccessControl;
  binding cluster AccountLogin;
  binding cluster AdministratorCommissioning;
  binding cluster ApplicationBasic;
  binding cluster ApplicationLauncher;
  binding cluster AudioOutput;
  binding cluster BarrierControl;
  binding cluster Basic;
  binding cluster BinaryInputBasic;
  binding cluster Binding;
  binding cluster BooleanState;
  binding cluster BridgedActions;
  binding cluster BridgedDeviceBasic;
  binding cluster Channel;
  binding cluster ColorControl;
  binding cluster ContentLauncher;
  binding cluster Descriptor;
  binding cluster DiagnosticLogs;
  binding cluster DoorLock;
  binding cluster ElectricalMeasurement;
  binding cluster EthernetNetworkDiagnostics;
  binding cluster FixedLabel;
  binding cluster FlowMeasurement;
  binding cluster GeneralCommissioning;
  binding cluster GeneralDiagnostics;
  binding cluster GroupKeyManagement;
  binding cluster Groups;
  binding cluster Identify;
  binding cluster IlluminanceMeasurement;
  binding cluster KeypadInput;
  binding cluster LevelControl;
  binding cluster LocalizationConfiguration;
  binding cluster LowPower;
  binding cluster MediaInput;
  binding cluster MediaPlayback;
  binding cluster ModeSelect;
  binding cluster NetworkCommissioning;
  binding cluster OtaSoftwareUpdateProvider;
  binding cluster OtaSoftwareUpdateRequestor;
  binding cluster OccupancySensing;
  binding cluster OnOff;
  binding cluster OnOffSwitchConfiguration;
  binding cluster OperationalCredentials;
  binding cluster PowerSource;
  binding cluster PowerSourceConfiguration;
  binding cluster PressureMeasurement;
  binding cluster PumpConfigurationAndControl;
  binding cluster RelativeHumidityMeasurement;
  binding cluster Scenes;
  binding cluster SoftwareDiagnostics;
  binding cluster Switch;
  binding cluster TargetNavigator;
  binding cluster TemperatureMeasurement;
  binding cluster TestCluster;
  binding cluster Thermostat;
  binding cluster ThermostatUserInterfaceConfiguration;
  binding cluster ThreadNetworkDiagnostics;
  binding cluster TimeFormatLocalization;
  binding cluster UnitLocalization;
  binding cluster UserLabel;
  binding cluster WakeOnLan;
  binding cluster WiFiNetworkDiagnostics;
  binding cluster WindowCovering;
}
<|MERGE_RESOLUTION|>--- conflicted
+++ resolved
@@ -2068,17 +2068,14 @@
     kInvalidKeyInCurrentState = 2;
   }
 
-<<<<<<< HEAD
-  readonly global attribute command_id serverGeneratedCommandList[] = 65528;
-  readonly global attribute command_id clientGeneratedCommandList[] = 65529;
-=======
   bitmap KeypadInputFeature : BITMAP32 {
     kNavigationKeyCodes = 0x1;
     kLocationKeys = 0x2;
     kNumberKeys = 0x4;
   }
 
->>>>>>> 8b503ad0
+  readonly global attribute command_id serverGeneratedCommandList[] = 65528;
+  readonly global attribute command_id clientGeneratedCommandList[] = 65529;
   readonly global attribute attrib_id attributeList[] = 65531;
   readonly global attribute int16u clusterRevision = 65533;
 
