/*
 *
 *    Copyright (c) 2021 Project CHIP Authors
 *    All rights reserved.
 *
 *    Licensed under the Apache License, Version 2.0 (the "License");
 *    you may not use this file except in compliance with the License.
 *    You may obtain a copy of the License at
 *
 *        http://www.apache.org/licenses/LICENSE-2.0
 *
 *    Unless required by applicable law or agreed to in writing, software
 *    distributed under the License is distributed on an "AS IS" BASIS,
 *    WITHOUT WARRANTIES OR CONDITIONS OF ANY KIND, either express or implied.
 *    See the License for the specific language governing permissions and
 *    limitations under the License.
 */

#pragma once

#include <app/AttributePathParams.h>
#include <app/InteractionModelEngine.h>
#include <app/ReadPrepareParams.h>
#include <controller/TypedReadCallback.h>

namespace chip {
namespace Controller {
namespace detail {

template <typename DecodableAttributeType>
struct ReportAttributeParams : public app::ReadPrepareParams
{
    ReportAttributeParams(const SessionHandle & sessionHandle) : app::ReadPrepareParams(sessionHandle)
    {
        mKeepSubscriptions = false;
    }
    typename TypedReadAttributeCallback<DecodableAttributeType>::OnSuccessCallbackType mOnReportCb;
    typename TypedReadAttributeCallback<DecodableAttributeType>::OnErrorCallbackType mOnErrorCb;
    typename TypedReadAttributeCallback<DecodableAttributeType>::OnSubscriptionEstablishedCallbackType
        mOnSubscriptionEstablishedCb             = nullptr;
    app::ReadClient::InteractionType mReportType = app::ReadClient::InteractionType::Read;
};

template <typename DecodableAttributeType>
CHIP_ERROR ReportAttribute(Messaging::ExchangeManager * exchangeMgr, EndpointId endpointId, ClusterId clusterId,
                           AttributeId attributeId, ReportAttributeParams<DecodableAttributeType> && readParams)
{
    app::AttributePathParams attributePath(endpointId, clusterId, attributeId);
    app::InteractionModelEngine * engine = app::InteractionModelEngine::GetInstance();
    CHIP_ERROR err                       = CHIP_NO_ERROR;

    readParams.mpAttributePathParamsList    = &attributePath;
    readParams.mAttributePathParamsListSize = 1;

    auto onDone = [](app::ReadClient * apReadClient, TypedReadAttributeCallback<DecodableAttributeType> * callback) {
        chip::Platform::Delete(apReadClient);
        chip::Platform::Delete(callback);
    };

    auto callback = chip::Platform::MakeUnique<TypedReadAttributeCallback<DecodableAttributeType>>(
        clusterId, attributeId, readParams.mOnReportCb, readParams.mOnErrorCb, onDone, readParams.mOnSubscriptionEstablishedCb);
    VerifyOrReturnError(callback != nullptr, CHIP_ERROR_NO_MEMORY);

    auto readClient =
        chip::Platform::MakeUnique<app::ReadClient>(engine, exchangeMgr, callback->GetBufferedCallback(), readParams.mReportType);

    ReturnErrorOnFailure(readClient->SendRequest(readParams));

    //
    // At this point, we'll get a callback through the OnDone callback above regardless of success or failure
    // of the read operation to permit us to free up the callback object. So, release ownership of the callback
    // object now to prevent it from being reclaimed at the end of this scoped block.
    //
    callback.release();
    readClient.release();

    return err;
}

} // namespace detail

/**
 * To avoid instantiating all the complicated read code on a per-attribute
 * basis, we have a helper that's just templated on the type.
 */
template <typename DecodableAttributeType>
CHIP_ERROR ReadAttribute(Messaging::ExchangeManager * exchangeMgr, const SessionHandle & sessionHandle, EndpointId endpointId,
                         ClusterId clusterId, AttributeId attributeId,
                         typename TypedReadAttributeCallback<DecodableAttributeType>::OnSuccessCallbackType onSuccessCb,
                         typename TypedReadAttributeCallback<DecodableAttributeType>::OnErrorCallbackType onErrorCb,
                         bool fabricFiltered = true)
{
    detail::ReportAttributeParams<DecodableAttributeType> params(sessionHandle);
    params.mOnReportCb       = onSuccessCb;
    params.mOnErrorCb        = onErrorCb;
    params.mIsFabricFiltered = fabricFiltered;
    return detail::ReportAttribute(exchangeMgr, endpointId, clusterId, attributeId, std::move(params));
}

/*
 * A typed read attribute function that takes as input a template parameter that encapsulates the type information
 * for a given attribute as well as callbacks for success and failure and either returns a decoded cluster-object representation
 * of the requested attribute through the provided success callback or calls the provided failure callback.
 *
 * The AttributeTypeInfo is generally expected to be a ClusterName::Attributes::AttributeName::TypeInfo struct, but any
 * object that contains type information exposed through a 'DecodableType' type declaration as well as GetClusterId() and
 * GetAttributeId() methods is expected to work.
 */
template <typename AttributeTypeInfo>
CHIP_ERROR
ReadAttribute(Messaging::ExchangeManager * exchangeMgr, const SessionHandle & sessionHandle, EndpointId endpointId,
              typename TypedReadAttributeCallback<typename AttributeTypeInfo::DecodableType>::OnSuccessCallbackType onSuccessCb,
              typename TypedReadAttributeCallback<typename AttributeTypeInfo::DecodableType>::OnErrorCallbackType onErrorCb,
              bool fabricFiltered = true)
{
    return ReadAttribute<typename AttributeTypeInfo::DecodableType>(
        exchangeMgr, sessionHandle, endpointId, AttributeTypeInfo::GetClusterId(), AttributeTypeInfo::GetAttributeId(), onSuccessCb,
        onErrorCb, fabricFiltered);
}

// Helper for SubscribeAttribute to reduce the amount of code generated.
template <typename DecodableAttributeType>
CHIP_ERROR SubscribeAttribute(Messaging::ExchangeManager * exchangeMgr, const SessionHandle & sessionHandle, EndpointId endpointId,
                              ClusterId clusterId, AttributeId attributeId,
                              typename TypedReadAttributeCallback<DecodableAttributeType>::OnSuccessCallbackType onReportCb,
                              typename TypedReadAttributeCallback<DecodableAttributeType>::OnErrorCallbackType onErrorCb,
                              uint16_t minIntervalFloorSeconds, uint16_t maxIntervalCeilingSeconds,
                              typename TypedReadAttributeCallback<DecodableAttributeType>::OnSubscriptionEstablishedCallbackType
                                  onSubscriptionEstablishedCb = nullptr,
<<<<<<< HEAD
                              bool keepPreviousSubscriptions  = false)
=======
                              bool fabricFiltered             = true)
>>>>>>> ed8d276d
{
    detail::ReportAttributeParams<DecodableAttributeType> params(sessionHandle);
    params.mOnReportCb                  = onReportCb;
    params.mOnErrorCb                   = onErrorCb;
    params.mOnSubscriptionEstablishedCb = onSubscriptionEstablishedCb;
    params.mMinIntervalFloorSeconds     = minIntervalFloorSeconds;
    params.mMaxIntervalCeilingSeconds   = maxIntervalCeilingSeconds;
    params.mKeepSubscriptions           = keepPreviousSubscriptions;
    params.mReportType                  = app::ReadClient::InteractionType::Subscribe;
    params.mIsFabricFiltered            = fabricFiltered;
    return detail::ReportAttribute(exchangeMgr, endpointId, clusterId, attributeId, std::move(params));
}

/*
 * A typed way to subscribe to the value of a single attribute.  See
 * documentation for ReadAttribute above for details on how AttributeTypeInfo
 * works.
 */
template <typename AttributeTypeInfo>
CHIP_ERROR SubscribeAttribute(
    Messaging::ExchangeManager * exchangeMgr, const SessionHandle & sessionHandle, EndpointId endpointId,
    typename TypedReadAttributeCallback<typename AttributeTypeInfo::DecodableType>::OnSuccessCallbackType onReportCb,
    typename TypedReadAttributeCallback<typename AttributeTypeInfo::DecodableType>::OnErrorCallbackType onErrorCb,
    uint16_t aMinIntervalFloorSeconds, uint16_t aMaxIntervalCeilingSeconds,
    typename TypedReadAttributeCallback<typename AttributeTypeInfo::DecodableType>::OnSubscriptionEstablishedCallbackType
        onSubscriptionEstablishedCb = nullptr,
<<<<<<< HEAD
    bool keepPreviousSubscriptions  = false)
{
    return SubscribeAttribute<typename AttributeTypeInfo::DecodableType>(
        exchangeMgr, sessionHandle, endpointId, AttributeTypeInfo::GetClusterId(), AttributeTypeInfo::GetAttributeId(), onReportCb,
        onErrorCb, aMinIntervalFloorSeconds, aMaxIntervalCeilingSeconds, onSubscriptionEstablishedCb, keepPreviousSubscriptions);
=======
    bool fabricFiltered             = true)
{
    return SubscribeAttribute<typename AttributeTypeInfo::DecodableType>(
        exchangeMgr, sessionHandle, endpointId, AttributeTypeInfo::GetClusterId(), AttributeTypeInfo::GetAttributeId(), onReportCb,
        onErrorCb, aMinIntervalFloorSeconds, aMaxIntervalCeilingSeconds, onSubscriptionEstablishedCb, fabricFiltered);
>>>>>>> ed8d276d
}

namespace detail {

template <typename DecodableEventType>
struct ReportEventParams : public app::ReadPrepareParams
{
    ReportEventParams(const SessionHandle & sessionHandle) : app::ReadPrepareParams(sessionHandle) { mKeepSubscriptions = false; }
    typename TypedReadEventCallback<DecodableEventType>::OnSuccessCallbackType mOnReportCb;
    typename TypedReadEventCallback<DecodableEventType>::OnErrorCallbackType mOnErrorCb;
    typename TypedReadEventCallback<DecodableEventType>::OnSubscriptionEstablishedCallbackType mOnSubscriptionEstablishedCb =
        nullptr;
    app::ReadClient::InteractionType mReportType = app::ReadClient::InteractionType::Read;
};

template <typename DecodableEventType>
CHIP_ERROR ReportEvent(Messaging::ExchangeManager * apExchangeMgr, EndpointId endpointId,
                       ReportEventParams<DecodableEventType> && readParams)
{
    ClusterId clusterId = DecodableEventType::GetClusterId();
    EventId eventId     = DecodableEventType::GetEventId();
    app::EventPathParams eventPath(endpointId, clusterId, eventId);
    app::InteractionModelEngine * engine = app::InteractionModelEngine::GetInstance();
    CHIP_ERROR err                       = CHIP_NO_ERROR;

    readParams.mpEventPathParamsList    = &eventPath;
    readParams.mEventPathParamsListSize = 1;

    auto onDone = [](app::ReadClient * apReadClient, TypedReadEventCallback<DecodableEventType> * callback) {
        chip::Platform::Delete(apReadClient);
        chip::Platform::Delete(callback);
    };

    auto callback = chip::Platform::MakeUnique<TypedReadEventCallback<DecodableEventType>>(
        readParams.mOnReportCb, readParams.mOnErrorCb, onDone, readParams.mOnSubscriptionEstablishedCb);

    VerifyOrReturnError(callback != nullptr, CHIP_ERROR_NO_MEMORY);

    auto readClient = chip::Platform::MakeUnique<app::ReadClient>(engine, apExchangeMgr, *callback.get(), readParams.mReportType);
    ReturnErrorOnFailure(readClient->SendRequest(readParams));

    //
    // At this point, we'll get a callback through the OnDone callback above regardless of success or failure
    // of the read operation to permit us to free up the callback object. So, release ownership of the callback
    // object now to prevent it from being reclaimed at the end of this scoped block.
    //
    callback.release();
    readClient.release();

    return err;
}

} // namespace detail

/*
 * A typed read event function that takes as input a template parameter that encapsulates the type information
 * for a given attribute as well as callbacks for success and failure and either returns a decoded cluster-object representation
 * of the requested attribute through the provided success callback or calls the provided failure callback.
 *
 * The DecodableEventType is generally expected to be a ClusterName::Events::EventName::DecodableEventType struct, but any
 * object that contains type information exposed through a 'DecodableType' type declaration as well as GetClusterId() and
 * GetEventId() methods is expected to work.
 */
template <typename DecodableEventType>
CHIP_ERROR ReadEvent(Messaging::ExchangeManager * exchangeMgr, const SessionHandle & sessionHandle, EndpointId endpointId,
                     typename TypedReadEventCallback<DecodableEventType>::OnSuccessCallbackType onSuccessCb,
                     typename TypedReadEventCallback<DecodableEventType>::OnErrorCallbackType onErrorCb)
{
    detail::ReportEventParams<DecodableEventType> params(sessionHandle);
    params.mOnReportCb = onSuccessCb;
    params.mOnErrorCb  = onErrorCb;
    return detail::ReportEvent(exchangeMgr, endpointId, std::move(params));
}

/**
 * A functon that allows subscribing to one particular event.  This works
 * similarly to ReadEvent but keeps reporting events as they are emitted.
 */
template <typename DecodableEventType>
CHIP_ERROR SubscribeEvent(Messaging::ExchangeManager * exchangeMgr, const SessionHandle & sessionHandle, EndpointId endpointId,
                          typename TypedReadEventCallback<DecodableEventType>::OnSuccessCallbackType onReportCb,
                          typename TypedReadEventCallback<DecodableEventType>::OnErrorCallbackType onErrorCb,
                          uint16_t minIntervalFloorSeconds, uint16_t maxIntervalCeilingSeconds,
                          typename TypedReadEventCallback<DecodableEventType>::OnSubscriptionEstablishedCallbackType
                              onSubscriptionEstablishedCb = nullptr)
{
    detail::ReportEventParams<DecodableEventType> params(sessionHandle);
    params.mOnReportCb                  = onReportCb;
    params.mOnErrorCb                   = onErrorCb;
    params.mOnSubscriptionEstablishedCb = onSubscriptionEstablishedCb;
    params.mMinIntervalFloorSeconds     = minIntervalFloorSeconds;
    params.mMaxIntervalCeilingSeconds   = maxIntervalCeilingSeconds;
    params.mReportType                  = app::ReadClient::InteractionType::Subscribe;
    return detail::ReportEvent(exchangeMgr, endpointId, std::move(params));
}

} // namespace Controller
} // namespace chip<|MERGE_RESOLUTION|>--- conflicted
+++ resolved
@@ -127,11 +127,7 @@
                               uint16_t minIntervalFloorSeconds, uint16_t maxIntervalCeilingSeconds,
                               typename TypedReadAttributeCallback<DecodableAttributeType>::OnSubscriptionEstablishedCallbackType
                                   onSubscriptionEstablishedCb = nullptr,
-<<<<<<< HEAD
-                              bool keepPreviousSubscriptions  = false)
-=======
-                              bool fabricFiltered             = true)
->>>>>>> ed8d276d
+                              bool fabricFiltered = true, bool keepPreviousSubscriptions = false)
 {
     detail::ReportAttributeParams<DecodableAttributeType> params(sessionHandle);
     params.mOnReportCb                  = onReportCb;
@@ -158,19 +154,12 @@
     uint16_t aMinIntervalFloorSeconds, uint16_t aMaxIntervalCeilingSeconds,
     typename TypedReadAttributeCallback<typename AttributeTypeInfo::DecodableType>::OnSubscriptionEstablishedCallbackType
         onSubscriptionEstablishedCb = nullptr,
-<<<<<<< HEAD
-    bool keepPreviousSubscriptions  = false)
+    bool fabricFiltered = true, bool keepPreviousSubscriptions = false)
 {
     return SubscribeAttribute<typename AttributeTypeInfo::DecodableType>(
         exchangeMgr, sessionHandle, endpointId, AttributeTypeInfo::GetClusterId(), AttributeTypeInfo::GetAttributeId(), onReportCb,
-        onErrorCb, aMinIntervalFloorSeconds, aMaxIntervalCeilingSeconds, onSubscriptionEstablishedCb, keepPreviousSubscriptions);
-=======
-    bool fabricFiltered             = true)
-{
-    return SubscribeAttribute<typename AttributeTypeInfo::DecodableType>(
-        exchangeMgr, sessionHandle, endpointId, AttributeTypeInfo::GetClusterId(), AttributeTypeInfo::GetAttributeId(), onReportCb,
-        onErrorCb, aMinIntervalFloorSeconds, aMaxIntervalCeilingSeconds, onSubscriptionEstablishedCb, fabricFiltered);
->>>>>>> ed8d276d
+        onErrorCb, aMinIntervalFloorSeconds, aMaxIntervalCeilingSeconds, onSubscriptionEstablishedCb, fabricFiltered,
+        keepPreviousSubscriptions);
 }
 
 namespace detail {
