/*
 *
 *    Copyright (c) 2020 Project CHIP Authors
 *    Copyright (c) 2013-2017 Nest Labs, Inc.
 *    All rights reserved.
 *
 *    Licensed under the Apache License, Version 2.0 (the "License");
 *    you may not use this file except in compliance with the License.
 *    You may obtain a copy of the License at
 *
 *        http://www.apache.org/licenses/LICENSE-2.0
 *
 *    Unless required by applicable law or agreed to in writing, software
 *    distributed under the License is distributed on an "AS IS" BASIS,
 *    WITHOUT WARRANTIES OR CONDITIONS OF ANY KIND, either express or implied.
 *    See the License for the specific language governing permissions and
 *    limitations under the License.
 */

/**
 *    @file
 *      Implementation of CHIP Device Controller, a common class
 *      that implements discovery, pairing and provisioning of Weave
 *      devices.
 *
 */

#ifndef __STDC_LIMIT_MACROS
#define __STDC_LIMIT_MACROS
#endif
// module header, comes first
#include <controller/CHIPDeviceController.h>

#include <core/CHIPCore.h>
#include <core/CHIPEncoding.h>
#include <support/Base64.h>
#include <support/CodeUtils.h>
#include <support/ErrorStr.h>
#include <support/TimeUtils.h>
#include <support/logging/CHIPLogging.h>

#include <errno.h>
#include <stdint.h>
#include <stdlib.h>
#include <time.h>

namespace chip {
namespace DeviceController {

using namespace chip::Encoding;

ChipDeviceController::ChipDeviceController()
{
    mState      = kState_NotInitialized;
    AppState    = NULL;
    mConState   = kConnectionState_NotConnected;
    mDeviceCon  = NULL;
    mCurReqMsg  = NULL;
    mOnError    = NULL;
    mDeviceAddr = IPAddress::Any;
    mDevicePort = CHIP_PORT;
    mDeviceId   = 0;
    memset(&mOnComplete, 0, sizeof(mOnComplete));
}

CHIP_ERROR ChipDeviceController::Init()
{
    CHIP_ERROR err = CHIP_NO_ERROR;

    VerifyOrExit(mState == kState_NotInitialized, err = CHIP_ERROR_INCORRECT_STATE);

    mSystemLayer = new System::Layer();
    mInetLayer   = new Inet::InetLayer();

    // Initialize the CHIP System Layer.
    err = mSystemLayer->Init(NULL);
    if (err != CHIP_SYSTEM_NO_ERROR)
    {
        ChipLogError(Controller, "SystemLayer initialization failed: %s", ErrorStr(err));
    }
    SuccessOrExit(err);

    // Initialize the CHIP Inet layer.
    err = mInetLayer->Init(*mSystemLayer, NULL);
    if (err != INET_NO_ERROR)
    {
        ChipLogError(Controller, "InetLayer initialization failed: %s", ErrorStr(err));
    }
    SuccessOrExit(err);

    mState = kState_Initialized;

exit:
    return err;
}

CHIP_ERROR ChipDeviceController::Shutdown()
{
    if (mState != kState_Initialized)
    {
        return CHIP_ERROR_INCORRECT_STATE;
    }

    CHIP_ERROR err = CHIP_NO_ERROR;
    mState         = kState_NotInitialized;

    if (mDeviceCon != NULL)
    {
        delete mDeviceCon;
        mDeviceCon = NULL;
    }
    mSystemLayer->Shutdown();
    mInetLayer->Shutdown();
    delete mSystemLayer;
    delete mInetLayer;
    mSystemLayer = NULL;
    mInetLayer   = NULL;

    mConState = kConnectionState_NotConnected;
    memset(&mOnComplete, 0, sizeof(mOnComplete));
    mOnError       = NULL;
    mMessageNumber = 0;
    mRemoteDeviceId.ClearValue();

    return err;
}

CHIP_ERROR ChipDeviceController::ConnectDevice(uint64_t deviceId, IPAddress deviceAddr, void * appReqState,
                                               MessageReceiveHandler onMessageReceived, ErrorHandler onError, uint16_t devicePort)
{
    CHIP_ERROR err                = CHIP_NO_ERROR;
    Transport::Udp * udpTransport = NULL;

    if (mState != kState_Initialized || mDeviceCon != NULL || mConState != kConnectionState_NotConnected)
    {
        return CHIP_ERROR_INCORRECT_STATE;
    }

    udpTransport = new Transport::Udp();

    mDeviceId    = deviceId;
    mDeviceAddr  = deviceAddr;
    mDevicePort  = devicePort;
    mAppReqState = appReqState;
    mDeviceCon   = new SecureTransport();

    err = udpTransport->Init(mInetLayer, deviceAddr.Type(), CHIP_PORT, CHIP_PORT);
    SuccessOrExit(err);

    err = mDeviceCon->Init(udpTransport);
    SuccessOrExit(err);

    mDeviceCon->SetMessageReceiveHandler(OnReceiveMessage, this);

    mOnComplete.Response = onMessageReceived;
    mOnError             = onError;

    mConState      = kConnectionState_Connected;
    mMessageNumber = 1;

exit:

    if (udpTransport != NULL)
    {
        // UDP transport lifetime is managed by the device connection.
        // This releases the reference held at construction time.
        udpTransport->Release();
    }

    if (err != CHIP_NO_ERROR)
    {
        if (mDeviceCon != NULL)
        {
            delete mDeviceCon;
            mDeviceCon = NULL;
        }
    }
    return err;
}

CHIP_ERROR ChipDeviceController::ManualKeyExchange(const unsigned char * remote_public_key, const size_t public_key_length,
                                                   const unsigned char * local_private_key, const size_t private_key_length)
{
    CHIP_ERROR err = CHIP_NO_ERROR;

    if (!IsConnected() || mDeviceCon == NULL)
    {
        return CHIP_ERROR_INCORRECT_STATE;
    }

    err = mDeviceCon->ManualKeyExchange(remote_public_key, public_key_length, local_private_key, private_key_length);
    SuccessOrExit(err);
    mConState = kConnectionState_SecureConnected;

exit:
    return err;
}

CHIP_ERROR ChipDeviceController::GetDeviceAddress(IPAddress * deviceAddr, uint16_t * devicePort)
{
    CHIP_ERROR err = CHIP_NO_ERROR;

    if (!IsSecurelyConnected())
    {
        return CHIP_ERROR_INCORRECT_STATE;
    }

    if (deviceAddr)
    {
        *deviceAddr = mDeviceAddr;
    }
    if (devicePort)
    {
        *devicePort = mDevicePort;
    }

    return err;
}

bool ChipDeviceController::IsConnected()
{
    return kState_Initialized && (mConState == kConnectionState_Connected || mConState == kConnectionState_SecureConnected);
}

bool ChipDeviceController::IsSecurelyConnected()
{
    return kState_Initialized && mConState == kConnectionState_SecureConnected;
}

CHIP_ERROR ChipDeviceController::DisconnectDevice()
{
    CHIP_ERROR err = CHIP_NO_ERROR;

    if (!IsConnected())
    {
        return CHIP_ERROR_INCORRECT_STATE;
    }

    delete mDeviceCon;
    mDeviceCon = NULL;
    mConState  = kConnectionState_NotConnected;
    return err;
};

CHIP_ERROR ChipDeviceController::SendMessage(void * appReqState, PacketBuffer * buffer)
{
    CHIP_ERROR err = CHIP_ERROR_INCORRECT_STATE;

    mAppReqState = appReqState;
    if (IsSecurelyConnected())
    {
        MessageHeader header;

        header
            .SetSourceNodeId(mDeviceId)            //
            .SetDestinationNodeId(mRemoteDeviceId) //
            .SetMessageId(mMessageNumber++);

        err = mDeviceCon->SendMessage(header, mDeviceAddr, buffer);
    }

    return err;
}

CHIP_ERROR ChipDeviceController::GetLayers(Layer ** systemLayer, InetLayer ** inetLayer)
{
    if (mState != kState_Initialized)
    {
        return CHIP_ERROR_INCORRECT_STATE;
    }
    if (systemLayer != NULL)
    {
        *systemLayer = mSystemLayer;
    }
    if (inetLayer != NULL)
    {
        *inetLayer = mInetLayer;
    }

    return CHIP_NO_ERROR;
}

void ChipDeviceController::ServiceEvents()
{
#if CHIP_SYSTEM_CONFIG_USE_SOCKETS

    if (mState != kState_Initialized)
    {
        return;
    }
    // Set the select timeout to 100ms
    struct timeval aSleepTime;
    aSleepTime.tv_sec  = 0;
    aSleepTime.tv_usec = 100 * 1000;

    static bool printed = false;

    if (!printed)
    {
        {
            ChipLogProgress(Controller, "CHIP node ready to service events; PID: %d; PPID: %d\n", getpid(), getppid());
            printed = true;
        }
    }
    fd_set readFDs, writeFDs, exceptFDs;
    int numFDs = 0;

    FD_ZERO(&readFDs);
    FD_ZERO(&writeFDs);
    FD_ZERO(&exceptFDs);

    if (mSystemLayer->State() == System::kLayerState_Initialized)
        mSystemLayer->PrepareSelect(numFDs, &readFDs, &writeFDs, &exceptFDs, aSleepTime);

    if (mInetLayer->State == Inet::InetLayer::kState_Initialized)
        mInetLayer->PrepareSelect(numFDs, &readFDs, &writeFDs, &exceptFDs, aSleepTime);

    int selectRes = select(numFDs, &readFDs, &writeFDs, &exceptFDs, &aSleepTime);
    if (selectRes < 0)
    {
        ChipLogError(Controller, "select failed: %s\n", ErrorStr(System::MapErrorPOSIX(errno)));
        return;
    }

    if (mSystemLayer->State() == System::kLayerState_Initialized)
    {
        mSystemLayer->HandleSelectResult(selectRes, &readFDs, &writeFDs, &exceptFDs);
    }

    if (mInetLayer->State == Inet::InetLayer::kState_Initialized)
    {
        mInetLayer->HandleSelectResult(selectRes, &readFDs, &writeFDs, &exceptFDs);
    }
#endif
}

void ChipDeviceController::ClearRequestState()
{
    if (mCurReqMsg != NULL)
    {
        PacketBuffer::Free(mCurReqMsg);
        mCurReqMsg = NULL;
    }
}

void ChipDeviceController::OnReceiveMessage(const MessageHeader & header, const IPPacketInfo & pktInfo,
                                            System::PacketBuffer * msgBuf, ChipDeviceController * mgr)
{
<<<<<<< HEAD
    if (header.GetSourceNodeId().HasValue())
=======
    ChipDeviceController * mgr = con->State();
    if (mgr->IsSecurelyConnected() && mgr->mOnComplete.Response != NULL && pktInfo != NULL)
>>>>>>> c35d12b9
    {
        if (!mgr->mRemoteDeviceId.HasValue())
        {
            ChipLogProgress(Controller, "Learned remote device id");
            mgr->mRemoteDeviceId = header.GetSourceNodeId();
        }
        else if (mgr->mRemoteDeviceId != header.GetSourceNodeId())
        {
            ChipLogError(Controller, "Received message from an unexpected source node id.");
        }
    }

<<<<<<< HEAD
    if (mgr->mConState == kConnectionState_SecureConnected && mgr->mOnComplete.Response != NULL)
=======
void ChipDeviceController::OnReceiveError(StatefulTransport * con, CHIP_ERROR err, const IPPacketInfo * pktInfo)
{
    ChipDeviceController * mgr = con->State();
    if (mgr->IsSecurelyConnected() && mgr->mOnError != NULL && pktInfo != NULL)
>>>>>>> c35d12b9
    {
        mgr->mOnComplete.Response(mgr, mgr->mAppReqState, msgBuf, &pktInfo);
    }
}

} // namespace DeviceController
} // namespace chip<|MERGE_RESOLUTION|>--- conflicted
+++ resolved
@@ -346,12 +346,7 @@
 void ChipDeviceController::OnReceiveMessage(const MessageHeader & header, const IPPacketInfo & pktInfo,
                                             System::PacketBuffer * msgBuf, ChipDeviceController * mgr)
 {
-<<<<<<< HEAD
     if (header.GetSourceNodeId().HasValue())
-=======
-    ChipDeviceController * mgr = con->State();
-    if (mgr->IsSecurelyConnected() && mgr->mOnComplete.Response != NULL && pktInfo != NULL)
->>>>>>> c35d12b9
     {
         if (!mgr->mRemoteDeviceId.HasValue())
         {
@@ -363,15 +358,7 @@
             ChipLogError(Controller, "Received message from an unexpected source node id.");
         }
     }
-
-<<<<<<< HEAD
-    if (mgr->mConState == kConnectionState_SecureConnected && mgr->mOnComplete.Response != NULL)
-=======
-void ChipDeviceController::OnReceiveError(StatefulTransport * con, CHIP_ERROR err, const IPPacketInfo * pktInfo)
-{
-    ChipDeviceController * mgr = con->State();
-    if (mgr->IsSecurelyConnected() && mgr->mOnError != NULL && pktInfo != NULL)
->>>>>>> c35d12b9
+    if (mgr->IsSecurelyConnected() && mgr->mOnComplete.Response != NULL)
     {
         mgr->mOnComplete.Response(mgr, mgr->mAppReqState, msgBuf, &pktInfo);
     }
