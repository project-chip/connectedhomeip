/*
 *
 *    Copyright (c) 2020-2024 Project CHIP Authors
 *    Copyright (c) 2013-2017 Nest Labs, Inc.
 *    All rights reserved.
 *
 *    Licensed under the Apache License, Version 2.0 (the "License");
 *    you may not use this file except in compliance with the License.
 *    You may obtain a copy of the License at
 *
 *        http://www.apache.org/licenses/LICENSE-2.0
 *
 *    Unless required by applicable law or agreed to in writing, software
 *    distributed under the License is distributed on an "AS IS" BASIS,
 *    WITHOUT WARRANTIES OR CONDITIONS OF ANY KIND, either express or implied.
 *    See the License for the specific language governing permissions and
 *    limitations under the License.
 */

/**
 *    @file
 *      Implementation of CHIP Device Controller, a common class
 *      that implements discovery, pairing and provisioning of CHIP
 *      devices.
 *
 */

// module header, comes first
#include <controller/CHIPDeviceController.h>

#include <app-common/zap-generated/ids/Attributes.h>
#include <app-common/zap-generated/ids/Clusters.h>

#include <app/InteractionModelEngine.h>
#include <app/OperationalSessionSetup.h>
#include <app/server/Dnssd.h>
#include <controller/CurrentFabricRemover.h>
#include <controller/InvokeInteraction.h>
#include <controller/WriteInteraction.h>
#include <credentials/CHIPCert.h>
#include <credentials/DeviceAttestationCredsProvider.h>
#include <crypto/CHIPCryptoPAL.h>
#include <lib/core/CHIPCore.h>
#include <lib/core/CHIPEncoding.h>
#include <lib/core/CHIPSafeCasts.h>
#include <lib/core/ErrorStr.h>
#include <lib/core/NodeId.h>
#include <lib/support/Base64.h>
#include <lib/support/CHIPArgParser.hpp>
#include <lib/support/CHIPMem.h>
#include <lib/support/CodeUtils.h>
#include <lib/support/PersistentStorageMacros.h>
#include <lib/support/SafeInt.h>
#include <lib/support/ScopedBuffer.h>
#include <lib/support/ThreadOperationalDataset.h>
#include <lib/support/TimeUtils.h>
#include <lib/support/logging/CHIPLogging.h>
#include <messaging/ExchangeContext.h>
#include <platform/LockTracker.h>
#include <protocols/secure_channel/MessageCounterManager.h>
#include <setup_payload/QRCodeSetupPayloadParser.h>
#include <tracing/macros.h>
#include <tracing/metric_event.h>

#if CONFIG_NETWORK_LAYER_BLE
#include <ble/Ble.h>
#include <transport/raw/BLE.h>
#endif
#if CHIP_DEVICE_CONFIG_ENABLE_WIFIPAF
#include <transport/raw/WiFiPAF.h>
#endif

#include <algorithm>
#include <array>
#include <errno.h>
#include <inttypes.h>
#include <limits>
#include <memory>
#include <stdint.h>
#include <stdlib.h>
#include <string>
#include <time.h>

using namespace chip::app;
using namespace chip::app::Clusters;
using namespace chip::Inet;
using namespace chip::System;
using namespace chip::Transport;
using namespace chip::Credentials;
using namespace chip::Crypto;
using namespace chip::Tracing;

namespace chip {
namespace Controller {

using namespace chip::Encoding;
#if CHIP_DEVICE_CONFIG_ENABLE_COMMISSIONER_DISCOVERY
using namespace chip::Protocols::UserDirectedCommissioning;
#endif // CHIP_DEVICE_CONFIG_ENABLE_COMMISSIONER_DISCOVERY

DeviceController::DeviceController()
{
    mState = State::NotInitialized;
}

CHIP_ERROR DeviceController::Init(ControllerInitParams params)
{
    assertChipStackLockedByCurrentThread();

    VerifyOrReturnError(mState == State::NotInitialized, CHIP_ERROR_INCORRECT_STATE);
    VerifyOrReturnError(params.systemState != nullptr, CHIP_ERROR_INVALID_ARGUMENT);

    VerifyOrReturnError(params.systemState->SystemLayer() != nullptr, CHIP_ERROR_INVALID_ARGUMENT);
    VerifyOrReturnError(params.systemState->UDPEndPointManager() != nullptr, CHIP_ERROR_INVALID_ARGUMENT);

#if CONFIG_NETWORK_LAYER_BLE
    VerifyOrReturnError(params.systemState->BleLayer() != nullptr, CHIP_ERROR_INVALID_ARGUMENT);
#endif

    VerifyOrReturnError(params.systemState->TransportMgr() != nullptr, CHIP_ERROR_INVALID_ARGUMENT);

    ReturnErrorOnFailure(mDNSResolver.Init(params.systemState->UDPEndPointManager()));
    mDNSResolver.SetDiscoveryDelegate(this);
    RegisterDeviceDiscoveryDelegate(params.deviceDiscoveryDelegate);

    mVendorId = params.controllerVendorId;
    if (params.operationalKeypair != nullptr || !params.controllerNOC.empty() || !params.controllerRCAC.empty())
    {
        ReturnErrorOnFailure(InitControllerNOCChain(params));
    }
    else if (params.fabricIndex.HasValue())
    {
        VerifyOrReturnError(params.systemState->Fabrics()->FabricCount() > 0, CHIP_ERROR_INVALID_ARGUMENT);
        if (params.systemState->Fabrics()->FindFabricWithIndex(params.fabricIndex.Value()) != nullptr)
        {
            mFabricIndex = params.fabricIndex.Value();
        }
        else
        {
            ChipLogError(Controller, "There is no fabric corresponding to the given fabricIndex");
            return CHIP_ERROR_INVALID_ARGUMENT;
        }
    }

    mSystemState = params.systemState->Retain();
    mState       = State::Initialized;

    mRemoveFromFabricTableOnShutdown = params.removeFromFabricTableOnShutdown;
    mDeleteFromFabricTableOnShutdown = params.deleteFromFabricTableOnShutdown;

    if (GetFabricIndex() != kUndefinedFabricIndex)
    {
        ChipLogProgress(Controller,
                        "Joined the fabric at index %d. Fabric ID is 0x" ChipLogFormatX64
                        " (Compressed Fabric ID: " ChipLogFormatX64 ")",
                        GetFabricIndex(), ChipLogValueX64(GetFabricId()), ChipLogValueX64(GetCompressedFabricId()));
    }

    return CHIP_NO_ERROR;
}

CHIP_ERROR DeviceController::InitControllerNOCChain(const ControllerInitParams & params)
{
    FabricInfo newFabric;
    constexpr uint32_t chipCertAllocatedLen = kMaxCHIPCertLength;
    chip::Platform::ScopedMemoryBuffer<uint8_t> rcacBuf;
    chip::Platform::ScopedMemoryBuffer<uint8_t> icacBuf;
    chip::Platform::ScopedMemoryBuffer<uint8_t> nocBuf;
    Credentials::P256PublicKeySpan rootPublicKeySpan;
    FabricId fabricId;
    NodeId nodeId;
    bool hasExternallyOwnedKeypair                   = false;
    Crypto::P256Keypair * externalOperationalKeypair = nullptr;
    VendorId newFabricVendorId                       = params.controllerVendorId;

    // There are three possibilities here in terms of what happens with our
    // operational key:
    // 1) We have an externally owned operational keypair.
    // 2) We have an operational keypair that the fabric table should clone via
    //    serialize/deserialize.
    // 3) We have no keypair at all, and the fabric table has been initialized
    //    with a key store.
    if (params.operationalKeypair != nullptr)
    {
        hasExternallyOwnedKeypair  = params.hasExternallyOwnedOperationalKeypair;
        externalOperationalKeypair = params.operationalKeypair;
    }

    VerifyOrReturnError(rcacBuf.Alloc(chipCertAllocatedLen), CHIP_ERROR_NO_MEMORY);
    VerifyOrReturnError(icacBuf.Alloc(chipCertAllocatedLen), CHIP_ERROR_NO_MEMORY);
    VerifyOrReturnError(nocBuf.Alloc(chipCertAllocatedLen), CHIP_ERROR_NO_MEMORY);

    MutableByteSpan rcacSpan(rcacBuf.Get(), chipCertAllocatedLen);

    ReturnErrorOnFailure(ConvertX509CertToChipCert(params.controllerRCAC, rcacSpan));
    ReturnErrorOnFailure(Credentials::ExtractPublicKeyFromChipCert(rcacSpan, rootPublicKeySpan));
    Crypto::P256PublicKey rootPublicKey{ rootPublicKeySpan };

    MutableByteSpan icacSpan;
    if (params.controllerICAC.empty())
    {
        ChipLogProgress(Controller, "Intermediate CA is not needed");
    }
    else
    {
        icacSpan = MutableByteSpan(icacBuf.Get(), chipCertAllocatedLen);
        ReturnErrorOnFailure(ConvertX509CertToChipCert(params.controllerICAC, icacSpan));
    }

    MutableByteSpan nocSpan = MutableByteSpan(nocBuf.Get(), chipCertAllocatedLen);

    ReturnErrorOnFailure(ConvertX509CertToChipCert(params.controllerNOC, nocSpan));
    ReturnErrorOnFailure(ExtractNodeIdFabricIdFromOpCert(nocSpan, &nodeId, &fabricId));

    auto * fabricTable            = params.systemState->Fabrics();
    const FabricInfo * fabricInfo = nullptr;

    //
    // When multiple controllers are permitted on the same fabric, we need to find fabrics with
    // nodeId as an extra discriminant since we can have multiple FabricInfo objects that all
    // collide on the same fabric. Not doing so may result in a match with an existing FabricInfo
    // instance that matches the fabric in the provided NOC but is associated with a different NodeId
    // that is already in use by another active controller instance. That will effectively cause it
    // to change its identity inadvertently, which is not acceptable.
    //
    // TODO: Figure out how to clean up unreclaimed FabricInfos restored from persistent
    //       storage that are not in use by active DeviceController instances. Also, figure out
    //       how to reclaim FabricInfo slots when a DeviceController instance is deleted.
    //
    if (params.permitMultiControllerFabrics)
    {
        fabricInfo = fabricTable->FindIdentity(rootPublicKey, fabricId, nodeId);
    }
    else
    {
        fabricInfo = fabricTable->FindFabric(rootPublicKey, fabricId);
    }

    bool fabricFoundInTable = (fabricInfo != nullptr);

    FabricIndex fabricIndex = fabricFoundInTable ? fabricInfo->GetFabricIndex() : kUndefinedFabricIndex;

    CHIP_ERROR err = CHIP_NO_ERROR;

    auto advertiseOperational =
        params.enableServerInteractions ? FabricTable::AdvertiseIdentity::Yes : FabricTable::AdvertiseIdentity::No;

    //
    // We permit colliding fabrics when multiple controllers are present on the same logical fabric
    // since each controller is associated with a unique FabricInfo 'identity' object and consequently,
    // a unique FabricIndex.
    //
    // This sets a flag that will be cleared automatically when the fabric is committed/reverted later
    // in this function.
    //
    if (params.permitMultiControllerFabrics)
    {
        fabricTable->PermitCollidingFabrics();
    }

    // We have 4 cases to handle legacy usage of direct operational key injection
    if (externalOperationalKeypair)
    {
        // Cases 1 and 2: Injected operational keys

        // CASE 1: Fabric update with injected key
        if (fabricFoundInTable)
        {
            err = fabricTable->UpdatePendingFabricWithProvidedOpKey(fabricIndex, nocSpan, icacSpan, externalOperationalKeypair,
                                                                    hasExternallyOwnedKeypair, advertiseOperational);
        }
        else
        // CASE 2: New fabric with injected key
        {
            err = fabricTable->AddNewPendingTrustedRootCert(rcacSpan);
            if (err == CHIP_NO_ERROR)
            {
                err = fabricTable->AddNewPendingFabricWithProvidedOpKey(nocSpan, icacSpan, newFabricVendorId,
                                                                        externalOperationalKeypair, hasExternallyOwnedKeypair,
                                                                        &fabricIndex, advertiseOperational);
            }
        }
    }
    else
    {
        // Cases 3 and 4: OperationalKeystore has the keys

        // CASE 3: Fabric update with operational keystore
        if (fabricFoundInTable)
        {
            VerifyOrReturnError(fabricTable->HasOperationalKeyForFabric(fabricIndex), CHIP_ERROR_KEY_NOT_FOUND);

            err = fabricTable->UpdatePendingFabricWithOperationalKeystore(fabricIndex, nocSpan, icacSpan, advertiseOperational);
        }
        else
        // CASE 4: New fabric with operational keystore
        {
            err = fabricTable->AddNewPendingTrustedRootCert(rcacSpan);
            if (err == CHIP_NO_ERROR)
            {
                err = fabricTable->AddNewPendingFabricWithOperationalKeystore(nocSpan, icacSpan, newFabricVendorId, &fabricIndex,
                                                                              advertiseOperational);
            }

            if (err == CHIP_NO_ERROR)
            {
                // Now that we know our planned fabric index, verify that the
                // keystore has a key for it.
                if (!fabricTable->HasOperationalKeyForFabric(fabricIndex))
                {
                    err = CHIP_ERROR_KEY_NOT_FOUND;
                }
            }
        }
    }

    // Commit after setup, error-out on failure.
    if (err == CHIP_NO_ERROR)
    {
        // No need to revert on error: CommitPendingFabricData reverts internally on *any* error.
        err = fabricTable->CommitPendingFabricData();
    }
    else
    {
        fabricTable->RevertPendingFabricData();
    }

    ReturnErrorOnFailure(err);
    VerifyOrReturnError(fabricIndex != kUndefinedFabricIndex, CHIP_ERROR_INTERNAL);

    mFabricIndex       = fabricIndex;
    mAdvertiseIdentity = advertiseOperational;
    return CHIP_NO_ERROR;
}

CHIP_ERROR DeviceController::UpdateControllerNOCChain(const ByteSpan & noc, const ByteSpan & icac,
                                                      Crypto::P256Keypair * operationalKeypair,
                                                      bool operationalKeypairExternalOwned)
{
    VerifyOrReturnError(mFabricIndex != kUndefinedFabricIndex, CHIP_ERROR_INTERNAL);
    VerifyOrReturnError(mSystemState != nullptr, CHIP_ERROR_INTERNAL);
    FabricTable * fabricTable = mSystemState->Fabrics();
    CHIP_ERROR err            = CHIP_NO_ERROR;
    FabricId fabricId;
    NodeId nodeId;
    CATValues oldCats;
    CATValues newCats;
    ReturnErrorOnFailure(ExtractNodeIdFabricIdFromOpCert(noc, &nodeId, &fabricId));
    ReturnErrorOnFailure(fabricTable->FetchCATs(mFabricIndex, oldCats));
    ReturnErrorOnFailure(ExtractCATsFromOpCert(noc, newCats));

    bool needCloseSession = true;
    if (GetFabricInfo()->GetNodeId() == nodeId && oldCats == newCats)
    {
        needCloseSession = false;
    }

    if (operationalKeypair != nullptr)
    {
        err = fabricTable->UpdatePendingFabricWithProvidedOpKey(mFabricIndex, noc, icac, operationalKeypair,
                                                                operationalKeypairExternalOwned, mAdvertiseIdentity);
    }
    else
    {
        VerifyOrReturnError(fabricTable->HasOperationalKeyForFabric(mFabricIndex), CHIP_ERROR_KEY_NOT_FOUND);
        err = fabricTable->UpdatePendingFabricWithOperationalKeystore(mFabricIndex, noc, icac, mAdvertiseIdentity);
    }

    if (err == CHIP_NO_ERROR)
    {
        err = fabricTable->CommitPendingFabricData();
    }
    else
    {
        fabricTable->RevertPendingFabricData();
    }

    ReturnErrorOnFailure(err);
    if (needCloseSession)
    {
        // If the node id or CATs have changed, our existing CASE sessions are no longer valid,
        // because the other side will think anything coming over those sessions comes from our
        // old node ID, and the new CATs might not satisfy the ACL requirements of the other side.
        mSystemState->SessionMgr()->ExpireAllSessionsForFabric(mFabricIndex);
    }
    ChipLogProgress(Controller, "Controller NOC chain has updated");
    return CHIP_NO_ERROR;
}

void DeviceController::Shutdown()
{
    assertChipStackLockedByCurrentThread();

    VerifyOrReturn(mState != State::NotInitialized);

    // If our state is initialialized it means mSystemState is valid,
    // and we can use it below before we release our reference to it.
    ChipLogDetail(Controller, "Shutting down the controller");
    mState = State::NotInitialized;

    if (mFabricIndex != kUndefinedFabricIndex)
    {
        // Shut down any subscription clients for this fabric.
        app::InteractionModelEngine::GetInstance()->ShutdownSubscriptions(mFabricIndex);

        // Shut down any ongoing CASE session activity we have.  We're going to
        // assume that all sessions for our fabric belong to us here.
        mSystemState->CASESessionMgr()->ReleaseSessionsForFabric(mFabricIndex);

        // Shut down any bdx transfers we're acting as the server for.
        mSystemState->BDXTransferServer()->AbortTransfersForFabric(mFabricIndex);

        // TODO: The CASE session manager does not shut down existing CASE
        // sessions.  It just shuts down any ongoing CASE session establishment
        // we're in the middle of as initiator.  Maybe it should shut down
        // existing sessions too?
        mSystemState->SessionMgr()->ExpireAllSessionsForFabric(mFabricIndex);

        if (mDeleteFromFabricTableOnShutdown)
        {
            mSystemState->Fabrics()->Delete(mFabricIndex);
        }
        else if (mRemoveFromFabricTableOnShutdown)
        {
            mSystemState->Fabrics()->Forget(mFabricIndex);
        }
    }

    mSystemState->Release();
    mSystemState = nullptr;

    mDNSResolver.Shutdown();
    mDeviceDiscoveryDelegate = nullptr;
}

CHIP_ERROR DeviceController::GetPeerAddressAndPort(NodeId peerId, Inet::IPAddress & addr, uint16_t & port)
{
    VerifyOrReturnError(mState == State::Initialized, CHIP_ERROR_INCORRECT_STATE);
    Transport::PeerAddress peerAddr;
    ReturnErrorOnFailure(mSystemState->CASESessionMgr()->GetPeerAddress(GetPeerScopedId(peerId), peerAddr));
    addr = peerAddr.GetIPAddress();
    port = peerAddr.GetPort();
    return CHIP_NO_ERROR;
}

CHIP_ERROR DeviceController::GetPeerAddress(NodeId nodeId, Transport::PeerAddress & addr)
{
    VerifyOrReturnError(mState == State::Initialized, CHIP_ERROR_INCORRECT_STATE);
    ReturnErrorOnFailure(mSystemState->CASESessionMgr()->GetPeerAddress(GetPeerScopedId(nodeId), addr));

    return CHIP_NO_ERROR;
}

CHIP_ERROR DeviceController::ComputePASEVerifier(uint32_t iterations, uint32_t setupPincode, const ByteSpan & salt,
                                                 Spake2pVerifier & outVerifier)
{
    ReturnErrorOnFailure(PASESession::GeneratePASEVerifier(outVerifier, iterations, salt, /* useRandomPIN= */ false, setupPincode));

    return CHIP_NO_ERROR;
}

ControllerDeviceInitParams DeviceController::GetControllerDeviceInitParams()
{
    return ControllerDeviceInitParams{
        .sessionManager = mSystemState->SessionMgr(),
        .exchangeMgr    = mSystemState->ExchangeMgr(),
    };
}

DeviceCommissioner::DeviceCommissioner() :
    mOnDeviceConnectedCallback(OnDeviceConnectedFn, this), mOnDeviceConnectionFailureCallback(OnDeviceConnectionFailureFn, this),
#if CHIP_DEVICE_CONFIG_ENABLE_AUTOMATIC_CASE_RETRIES
    mOnDeviceConnectionRetryCallback(OnDeviceConnectionRetryFn, this),
#endif // CHIP_DEVICE_CONFIG_ENABLE_AUTOMATIC_CASE_RETRIES
    mDeviceAttestationInformationVerificationCallback(OnDeviceAttestationInformationVerification, this),
    mDeviceNOCChainCallback(OnDeviceNOCChainGeneration, this), mSetUpCodePairer(this)
{}

CHIP_ERROR DeviceCommissioner::Init(CommissionerInitParams params)
{
    VerifyOrReturnError(params.operationalCredentialsDelegate != nullptr, CHIP_ERROR_INVALID_ARGUMENT);
    mOperationalCredentialsDelegate = params.operationalCredentialsDelegate;
    ReturnErrorOnFailure(DeviceController::Init(params));

    mPairingDelegate = params.pairingDelegate;

    // Configure device attestation validation
    mDeviceAttestationVerifier = params.deviceAttestationVerifier;
    if (mDeviceAttestationVerifier == nullptr)
    {
        mDeviceAttestationVerifier = Credentials::GetDeviceAttestationVerifier();
        if (mDeviceAttestationVerifier == nullptr)
        {
            ChipLogError(Controller,
                         "Missing DeviceAttestationVerifier configuration at DeviceCommissioner init and none set with "
                         "Credentials::SetDeviceAttestationVerifier()!");
            return CHIP_ERROR_INVALID_ARGUMENT;
        }

        // We fell back on a default from singleton accessor.
        ChipLogProgress(Controller,
                        "*** Missing DeviceAttestationVerifier configuration at DeviceCommissioner init: using global default, "
                        "consider passing one in CommissionerInitParams.");
    }

    if (params.defaultCommissioner != nullptr)
    {
        mDefaultCommissioner = params.defaultCommissioner;
    }
    else
    {
        mDefaultCommissioner = &mAutoCommissioner;
    }

#if CHIP_DEVICE_CONFIG_ENABLE_COMMISSIONER_DISCOVERY // make this commissioner discoverable
    mUdcTransportMgr = chip::Platform::New<UdcTransportMgr>();
    ReturnErrorOnFailure(mUdcTransportMgr->Init(Transport::UdpListenParameters(mSystemState->UDPEndPointManager())
                                                    .SetAddressType(Inet::IPAddressType::kIPv6)
                                                    .SetListenPort(static_cast<uint16_t>(mUdcListenPort))
#if INET_CONFIG_ENABLE_IPV4
                                                    ,
                                                Transport::UdpListenParameters(mSystemState->UDPEndPointManager())
                                                    .SetAddressType(Inet::IPAddressType::kIPv4)
                                                    .SetListenPort(static_cast<uint16_t>(mUdcListenPort))
#endif // INET_CONFIG_ENABLE_IPV4
                                                    ));

    mUdcServer = chip::Platform::New<UserDirectedCommissioningServer>();
    mUdcTransportMgr->SetSessionManager(mUdcServer);
    mUdcServer->SetTransportManager(mUdcTransportMgr);

    mUdcServer->SetInstanceNameResolver(this);
#endif // CHIP_DEVICE_CONFIG_ENABLE_COMMISSIONER_DISCOVERY

    mSetUpCodePairer.SetSystemLayer(mSystemState->SystemLayer());
#if CONFIG_NETWORK_LAYER_BLE
    mSetUpCodePairer.SetBleLayer(mSystemState->BleLayer());
#endif // CONFIG_NETWORK_LAYER_BLE

    return CHIP_NO_ERROR;
}

void DeviceCommissioner::Shutdown()
{
    VerifyOrReturn(mState != State::NotInitialized);

    ChipLogDetail(Controller, "Shutting down the commissioner");

    mSetUpCodePairer.StopPairing();

    // Check to see if pairing in progress before shutting down
    CommissioneeDeviceProxy * device = mDeviceInPASEEstablishment;
    if (device != nullptr && device->IsSessionSetupInProgress())
    {
        ChipLogDetail(Controller, "Setup in progress, stopping setup before shutting down");
        OnSessionEstablishmentError(CHIP_ERROR_CONNECTION_ABORTED);
    }

    CancelCommissioningInteractions();

#if CHIP_DEVICE_CONFIG_ENABLE_COMMISSIONER_DISCOVERY // make this commissioner discoverable
    if (mUdcTransportMgr != nullptr)
    {
        chip::Platform::Delete(mUdcTransportMgr);
        mUdcTransportMgr = nullptr;
    }
    if (mUdcServer != nullptr)
    {
        mUdcServer->SetInstanceNameResolver(nullptr);
        chip::Platform::Delete(mUdcServer);
        mUdcServer = nullptr;
    }
#endif // CHIP_DEVICE_CONFIG_ENABLE_COMMISSIONER_DISCOVERY
#if CHIP_DEVICE_CONFIG_ENABLE_WIFIPAF
    WiFiPAF::WiFiPAFLayer::GetWiFiPAFLayer().Shutdown(
        [](uint32_t id, WiFiPAF::WiFiPafRole role) { DeviceLayer::ConnectivityMgr().WiFiPAFShutdown(id, role); });
#endif

    // Release everything from the commissionee device pool here.
    // Make sure to use ReleaseCommissioneeDevice so we don't keep dangling
    // pointers to the device objects.
    mCommissioneeDevicePool.ForEachActiveObject([this](auto * commissioneeDevice) {
        ReleaseCommissioneeDevice(commissioneeDevice);
        return Loop::Continue;
    });

    DeviceController::Shutdown();
}

CommissioneeDeviceProxy * DeviceCommissioner::FindCommissioneeDevice(NodeId id)
{
    MATTER_TRACE_SCOPE("FindCommissioneeDevice", "DeviceCommissioner");
    CommissioneeDeviceProxy * foundDevice = nullptr;
    mCommissioneeDevicePool.ForEachActiveObject([&](auto * deviceProxy) {
        if (deviceProxy->GetDeviceId() == id)
        {
            foundDevice = deviceProxy;
            return Loop::Break;
        }
        return Loop::Continue;
    });

    return foundDevice;
}

CommissioneeDeviceProxy * DeviceCommissioner::FindCommissioneeDevice(const Transport::PeerAddress & peerAddress)
{
    CommissioneeDeviceProxy * foundDevice = nullptr;
    mCommissioneeDevicePool.ForEachActiveObject([&](auto * deviceProxy) {
        if (deviceProxy->GetPeerAddress() == peerAddress)
        {
            foundDevice = deviceProxy;
            return Loop::Break;
        }
        return Loop::Continue;
    });

    return foundDevice;
}

void DeviceCommissioner::ReleaseCommissioneeDevice(CommissioneeDeviceProxy * device)
{
#if CONFIG_NETWORK_LAYER_BLE
    if (mSystemState->BleLayer() != nullptr && device->GetDeviceTransportType() == Transport::Type::kBle)
    {
        // We only support one BLE connection, so if this is BLE, close it
        ChipLogProgress(Discovery, "Closing all BLE connections");
        mSystemState->BleLayer()->CloseAllBleConnections();
    }
#endif
    // Make sure that there will be no dangling pointer
    if (mDeviceInPASEEstablishment == device)
    {
        mDeviceInPASEEstablishment = nullptr;
    }
    if (mDeviceBeingCommissioned == device)
    {
        mDeviceBeingCommissioned = nullptr;
    }

    // Release the commissionee device after we have nulled out our pointers,
    // because that can call back in to us with error notifications as the
    // session is released.
    mCommissioneeDevicePool.ReleaseObject(device);
}

CHIP_ERROR DeviceCommissioner::GetDeviceBeingCommissioned(NodeId deviceId, CommissioneeDeviceProxy ** out_device)
{
    VerifyOrReturnError(out_device != nullptr, CHIP_ERROR_INVALID_ARGUMENT);
    CommissioneeDeviceProxy * device = FindCommissioneeDevice(deviceId);

    VerifyOrReturnError(device != nullptr, CHIP_ERROR_INVALID_ARGUMENT);

    *out_device = device;

    return CHIP_NO_ERROR;
}

CHIP_ERROR DeviceCommissioner::PairDevice(NodeId remoteDeviceId, const char * setUpCode, const CommissioningParameters & params,
                                          DiscoveryType discoveryType, Optional<Dnssd::CommonResolutionData> resolutionData)
{
    MATTER_TRACE_SCOPE("PairDevice", "DeviceCommissioner");

    if (mDefaultCommissioner == nullptr)
    {
        ChipLogError(Controller, "No default commissioner is specified");
        return CHIP_ERROR_INCORRECT_STATE;
    }
    ReturnErrorOnFailure(mDefaultCommissioner->SetCommissioningParameters(params));

    return mSetUpCodePairer.PairDevice(remoteDeviceId, setUpCode, SetupCodePairerBehaviour::kCommission, discoveryType,
                                       resolutionData);
}

CHIP_ERROR DeviceCommissioner::PairDevice(NodeId remoteDeviceId, const char * setUpCode, DiscoveryType discoveryType,
                                          Optional<Dnssd::CommonResolutionData> resolutionData)
{
    MATTER_TRACE_SCOPE("PairDevice", "DeviceCommissioner");
    return mSetUpCodePairer.PairDevice(remoteDeviceId, setUpCode, SetupCodePairerBehaviour::kCommission, discoveryType,
                                       resolutionData);
}

CHIP_ERROR DeviceCommissioner::PairDevice(NodeId remoteDeviceId, RendezvousParameters & params)
{
    MATTER_TRACE_SCOPE("PairDevice", "DeviceCommissioner");
    ReturnErrorOnFailureWithMetric(kMetricDeviceCommissionerCommission, EstablishPASEConnection(remoteDeviceId, params));
    auto errorCode = Commission(remoteDeviceId);
    VerifyOrDoWithMetric(kMetricDeviceCommissionerCommission, CHIP_NO_ERROR == errorCode, errorCode);
    return errorCode;
}

CHIP_ERROR DeviceCommissioner::PairDevice(NodeId remoteDeviceId, RendezvousParameters & rendezvousParams,
                                          CommissioningParameters & commissioningParams)
{
    MATTER_TRACE_SCOPE("PairDevice", "DeviceCommissioner");
    ReturnErrorOnFailureWithMetric(kMetricDeviceCommissionerCommission, EstablishPASEConnection(remoteDeviceId, rendezvousParams));
    auto errorCode = Commission(remoteDeviceId, commissioningParams);
    VerifyOrDoWithMetric(kMetricDeviceCommissionerCommission, CHIP_NO_ERROR == errorCode, errorCode);
    return errorCode;
}

CHIP_ERROR DeviceCommissioner::EstablishPASEConnection(NodeId remoteDeviceId, const char * setUpCode, DiscoveryType discoveryType,
                                                       Optional<Dnssd::CommonResolutionData> resolutionData)
{
    MATTER_TRACE_SCOPE("EstablishPASEConnection", "DeviceCommissioner");
    return mSetUpCodePairer.PairDevice(remoteDeviceId, setUpCode, SetupCodePairerBehaviour::kPaseOnly, discoveryType,
                                       resolutionData);
}

CHIP_ERROR DeviceCommissioner::EstablishPASEConnection(NodeId remoteDeviceId, RendezvousParameters & params)
{
    MATTER_TRACE_SCOPE("EstablishPASEConnection", "DeviceCommissioner");
    MATTER_LOG_METRIC_BEGIN(kMetricDeviceCommissionerPASESession);

    CHIP_ERROR err                     = CHIP_NO_ERROR;
    CommissioneeDeviceProxy * device   = nullptr;
    CommissioneeDeviceProxy * current  = nullptr;
    Transport::PeerAddress peerAddress = Transport::PeerAddress::UDP(Inet::IPAddress::Any);

    Messaging::ExchangeContext * exchangeCtxt = nullptr;
    Optional<SessionHandle> session;

    VerifyOrExit(mState == State::Initialized, err = CHIP_ERROR_INCORRECT_STATE);
    VerifyOrExit(mDeviceInPASEEstablishment == nullptr, err = CHIP_ERROR_INCORRECT_STATE);

    // TODO(#13940): We need to specify the peer address for BLE transport in bindings.
    if (params.GetPeerAddress().GetTransportType() == Transport::Type::kBle ||
        params.GetPeerAddress().GetTransportType() == Transport::Type::kUndefined)
    {
#if CONFIG_NETWORK_LAYER_BLE
#if CHIP_DEVICE_CONFIG_ENABLE_BOTH_COMMISSIONER_AND_COMMISSIONEE
        ConnectBleTransportToSelf();
#endif // CHIP_DEVICE_CONFIG_ENABLE_BOTH_COMMISSIONER_AND_COMMISSIONEE
        if (!params.HasBleLayer())
        {
            params.SetPeerAddress(Transport::PeerAddress::BLE());
        }
        peerAddress = Transport::PeerAddress::BLE();
#endif // CONFIG_NETWORK_LAYER_BLE
    }
    else if (params.GetPeerAddress().GetTransportType() == Transport::Type::kTcp ||
             params.GetPeerAddress().GetTransportType() == Transport::Type::kUdp)
    {
        peerAddress = Transport::PeerAddress::UDP(params.GetPeerAddress().GetIPAddress(), params.GetPeerAddress().GetPort(),
                                                  params.GetPeerAddress().GetInterface());
    }
#if CHIP_DEVICE_CONFIG_ENABLE_WIFIPAF
    else if (params.GetPeerAddress().GetTransportType() == Transport::Type::kWiFiPAF)
    {
        peerAddress = Transport::PeerAddress::WiFiPAF(remoteDeviceId);
    }
#endif // CHIP_DEVICE_CONFIG_ENABLE_WIFIPAF

    current = FindCommissioneeDevice(peerAddress);
    if (current != nullptr)
    {
        if (current->GetDeviceId() == remoteDeviceId)
        {
            // We might be able to just reuse its connection if it has one or is
            // working on one.
            if (current->IsSecureConnected())
            {
                if (mPairingDelegate)
                {
                    // We already have an open secure session to this device, call the callback immediately and early return.
                    mPairingDelegate->OnPairingComplete(CHIP_NO_ERROR);
                }
                MATTER_LOG_METRIC_END(kMetricDeviceCommissionerPASESession, CHIP_NO_ERROR);
                return CHIP_NO_ERROR;
            }
            if (current->IsSessionSetupInProgress())
            {
                // We're not connected yet, but we're in the process of connecting. Pairing delegate will get a callback when
                // connection completes
                return CHIP_NO_ERROR;
            }
        }

        // Either the consumer wants to assign a different device id to this
        // peer address now (so we can't reuse the commissionee device we have
        // already) or something has gone strange. Delete the old device, try
        // again.
        ChipLogError(Controller, "Found unconnected device, removing");
        ReleaseCommissioneeDevice(current);
    }

    device = mCommissioneeDevicePool.CreateObject();
    VerifyOrExit(device != nullptr, err = CHIP_ERROR_NO_MEMORY);

    mDeviceInPASEEstablishment = device;
    device->Init(GetControllerDeviceInitParams(), remoteDeviceId, peerAddress);
    device->UpdateDeviceData(params.GetPeerAddress(), params.GetMRPConfig());

#if CONFIG_NETWORK_LAYER_BLE
    if (params.GetPeerAddress().GetTransportType() == Transport::Type::kBle)
    {
        if (params.HasConnectionObject())
        {
            SuccessOrExit(err = mSystemState->BleLayer()->NewBleConnectionByObject(params.GetConnectionObject()));
        }
        else if (params.HasDiscoveredObject())
        {
            // The RendezvousParameters argument needs to be recovered if the search succeed, so save them
            // for later.
            mRendezvousParametersForDeviceDiscoveredOverBle = params;
            SuccessOrExit(err = mSystemState->BleLayer()->NewBleConnectionByObject(params.GetDiscoveredObject(), this,
                                                                                   OnDiscoveredDeviceOverBleSuccess,
                                                                                   OnDiscoveredDeviceOverBleError));
            ExitNow(CHIP_NO_ERROR);
        }
        else if (params.HasDiscriminator())
        {
            // The RendezvousParameters argument needs to be recovered if the search succeed, so save them
            // for later.
            mRendezvousParametersForDeviceDiscoveredOverBle = params;

            SuccessOrExit(err = mSystemState->BleLayer()->NewBleConnectionByDiscriminator(params.GetSetupDiscriminator().value(),
                                                                                          this, OnDiscoveredDeviceOverBleSuccess,
                                                                                          OnDiscoveredDeviceOverBleError));
            ExitNow(CHIP_NO_ERROR);
        }
        else
        {
            ExitNow(err = CHIP_ERROR_INVALID_ARGUMENT);
        }
    }
#endif
#if CHIP_DEVICE_CONFIG_ENABLE_WIFIPAF
    if (params.GetPeerAddress().GetTransportType() == Transport::Type::kWiFiPAF)
    {
        if (DeviceLayer::ConnectivityMgr().GetWiFiPAF()->GetWiFiPAFState() != WiFiPAF::State::kConnected)
        {
            ChipLogProgress(Controller, "WiFi-PAF: Subscribing to the NAN-USD devices, nodeId: %lu",
                            params.GetPeerAddress().GetRemoteId());
            mRendezvousParametersForDeviceDiscoveredOverWiFiPAF = params;
            auto nodeId                                         = params.GetPeerAddress().GetRemoteId();
            const SetupDiscriminator connDiscriminator(params.GetSetupDiscriminator().value());
            VerifyOrReturnValue(!connDiscriminator.IsShortDiscriminator(), CHIP_ERROR_INVALID_ARGUMENT,
                                ChipLogError(Controller, "Error, Long discriminator is required"));
            uint16_t discriminator              = connDiscriminator.GetLongValue();
            WiFiPAF::WiFiPAFSession sessionInfo = { .role          = WiFiPAF::WiFiPafRole::kWiFiPafRole_Subscriber,
                                                    .nodeId        = nodeId,
                                                    .discriminator = discriminator };
            ReturnErrorOnFailure(
                DeviceLayer::ConnectivityMgr().GetWiFiPAF()->AddPafSession(WiFiPAF::PafInfoAccess::kAccNodeInfo, sessionInfo));
            DeviceLayer::ConnectivityMgr().WiFiPAFSubscribe(discriminator, reinterpret_cast<void *>(this),
                                                            OnWiFiPAFSubscribeComplete, OnWiFiPAFSubscribeError);
            ExitNow(CHIP_NO_ERROR);
        }
    }
#endif
    session = mSystemState->SessionMgr()->CreateUnauthenticatedSession(params.GetPeerAddress(), params.GetMRPConfig());
    VerifyOrExit(session.HasValue(), err = CHIP_ERROR_NO_MEMORY);

    // Allocate the exchange immediately before calling PASESession::Pair.
    //
    // PASESession::Pair takes ownership of the exchange and will free it on
    // error, but can only do this if it is actually called.  Allocating the
    // exchange context right before calling Pair ensures that if allocation
    // succeeds, PASESession has taken ownership.
    exchangeCtxt = mSystemState->ExchangeMgr()->NewContext(session.Value(), &device->GetPairing());
    VerifyOrExit(exchangeCtxt != nullptr, err = CHIP_ERROR_INTERNAL);

    err = device->GetPairing().Pair(*mSystemState->SessionMgr(), params.GetSetupPINCode(), GetLocalMRPConfig(), exchangeCtxt, this);
    SuccessOrExit(err);

exit:
    if (err != CHIP_NO_ERROR)
    {
        if (device != nullptr)
        {
            ReleaseCommissioneeDevice(device);
        }
        MATTER_LOG_METRIC_END(kMetricDeviceCommissionerPASESession, err);
    }

    return err;
}

#if CONFIG_NETWORK_LAYER_BLE
void DeviceCommissioner::OnDiscoveredDeviceOverBleSuccess(void * appState, BLE_CONNECTION_OBJECT connObj)
{
    auto self   = static_cast<DeviceCommissioner *>(appState);
    auto device = self->mDeviceInPASEEstablishment;

    if (nullptr != device && device->GetDeviceTransportType() == Transport::Type::kBle)
    {
        auto remoteId = device->GetDeviceId();

        auto params = self->mRendezvousParametersForDeviceDiscoveredOverBle;
        params.SetConnectionObject(connObj);
        self->mRendezvousParametersForDeviceDiscoveredOverBle = RendezvousParameters();

        self->ReleaseCommissioneeDevice(device);
        LogErrorOnFailure(self->EstablishPASEConnection(remoteId, params));
    }
}

void DeviceCommissioner::OnDiscoveredDeviceOverBleError(void * appState, CHIP_ERROR err)
{
    auto self   = static_cast<DeviceCommissioner *>(appState);
    auto device = self->mDeviceInPASEEstablishment;

    if (nullptr != device && device->GetDeviceTransportType() == Transport::Type::kBle)
    {
        self->ReleaseCommissioneeDevice(device);
        self->mRendezvousParametersForDeviceDiscoveredOverBle = RendezvousParameters();

        // Callback is required when BLE discovery fails, otherwise the caller will always be in a suspended state
        // A better way to handle it should define a new error code
        if (self->mPairingDelegate != nullptr)
        {
            self->mPairingDelegate->OnPairingComplete(err);
        }
    }
}
#endif // CONFIG_NETWORK_LAYER_BLE

#if CHIP_DEVICE_CONFIG_ENABLE_WIFIPAF
void DeviceCommissioner::OnWiFiPAFSubscribeComplete(void * appState)
{
    auto self   = reinterpret_cast<DeviceCommissioner *>(appState);
    auto device = self->mDeviceInPASEEstablishment;

    if (nullptr != device && device->GetDeviceTransportType() == Transport::Type::kWiFiPAF)
    {
        ChipLogProgress(Controller, "WiFi-PAF: Subscription Completed, dev_id = %lu", device->GetDeviceId());
        auto remoteId = device->GetDeviceId();
        auto params   = self->mRendezvousParametersForDeviceDiscoveredOverWiFiPAF;

        self->mRendezvousParametersForDeviceDiscoveredOverWiFiPAF = RendezvousParameters();
        self->ReleaseCommissioneeDevice(device);
        LogErrorOnFailure(self->EstablishPASEConnection(remoteId, params));
    }
}

void DeviceCommissioner::OnWiFiPAFSubscribeError(void * appState, CHIP_ERROR err)
{
    auto self   = (DeviceCommissioner *) appState;
    auto device = self->mDeviceInPASEEstablishment;

    if (nullptr != device && device->GetDeviceTransportType() == Transport::Type::kWiFiPAF)
    {
        ChipLogError(Controller, "WiFi-PAF: Subscription Error, id = %lu, err = %" CHIP_ERROR_FORMAT, device->GetDeviceId(),
                     err.Format());
        self->ReleaseCommissioneeDevice(device);
        self->mRendezvousParametersForDeviceDiscoveredOverWiFiPAF = RendezvousParameters();
        if (self->mPairingDelegate != nullptr)
        {
            self->mPairingDelegate->OnPairingComplete(err);
        }
    }
}
#endif

CHIP_ERROR DeviceCommissioner::Commission(NodeId remoteDeviceId, CommissioningParameters & params)
{
    if (mDefaultCommissioner == nullptr)
    {
        ChipLogError(Controller, "No default commissioner is specified");
        return CHIP_ERROR_INCORRECT_STATE;
    }
    ReturnErrorOnFailureWithMetric(kMetricDeviceCommissionerCommission, mDefaultCommissioner->SetCommissioningParameters(params));
    auto errorCode = Commission(remoteDeviceId);
    VerifyOrDoWithMetric(kMetricDeviceCommissionerCommission, CHIP_NO_ERROR == errorCode, errorCode);
    return errorCode;
}

CHIP_ERROR DeviceCommissioner::Commission(NodeId remoteDeviceId)
{
    MATTER_TRACE_SCOPE("Commission", "DeviceCommissioner");

    if (mDefaultCommissioner == nullptr)
    {
        ChipLogError(Controller, "No default commissioner is specified");
        return CHIP_ERROR_INCORRECT_STATE;
    }

    CommissioneeDeviceProxy * device = FindCommissioneeDevice(remoteDeviceId);
    if (device == nullptr || (!device->IsSecureConnected() && !device->IsSessionSetupInProgress()))
    {
        ChipLogError(Controller, "Invalid device for commissioning " ChipLogFormatX64, ChipLogValueX64(remoteDeviceId));
        return CHIP_ERROR_INCORRECT_STATE;
    }
    if (!device->IsSecureConnected() && device != mDeviceInPASEEstablishment)
    {
        // We should not end up in this state because we won't attempt to establish more than one connection at a time.
        ChipLogError(Controller, "Device is not connected and not being paired " ChipLogFormatX64, ChipLogValueX64(remoteDeviceId));
        return CHIP_ERROR_INCORRECT_STATE;
    }

    if (mCommissioningStage != CommissioningStage::kSecurePairing)
    {
        ChipLogError(Controller, "Commissioning already in progress (stage '%s') - not restarting",
                     StageToString(mCommissioningStage));
        return CHIP_ERROR_INCORRECT_STATE;
    }

    ChipLogProgress(Controller, "Commission called for node ID 0x" ChipLogFormatX64, ChipLogValueX64(remoteDeviceId));

    mDefaultCommissioner->SetOperationalCredentialsDelegate(mOperationalCredentialsDelegate);
    if (device->IsSecureConnected())
    {
        MATTER_LOG_METRIC_BEGIN(kMetricDeviceCommissionerCommission);
        mDefaultCommissioner->StartCommissioning(this, device);
    }
    else
    {
        mRunCommissioningAfterConnection = true;
    }
    return CHIP_NO_ERROR;
}

CHIP_ERROR
DeviceCommissioner::ContinueCommissioningAfterDeviceAttestation(DeviceProxy * device,
                                                                Credentials::AttestationVerificationResult attestationResult)
{
    MATTER_TRACE_SCOPE("continueCommissioningDevice", "DeviceCommissioner");

    if (mDefaultCommissioner == nullptr)
    {
        ChipLogError(Controller, "No default commissioner is specified");
        return CHIP_ERROR_INCORRECT_STATE;
    }

    if (device == nullptr || device != mDeviceBeingCommissioned)
    {
        ChipLogError(Controller, "Invalid device for commissioning %p", device);
        return CHIP_ERROR_INCORRECT_STATE;
    }
    CommissioneeDeviceProxy * commissioneeDevice = FindCommissioneeDevice(device->GetDeviceId());
    if (commissioneeDevice == nullptr)
    {
        ChipLogError(Controller, "Couldn't find commissionee device");
        return CHIP_ERROR_INCORRECT_STATE;
    }
    if (!commissioneeDevice->IsSecureConnected() || commissioneeDevice != mDeviceBeingCommissioned)
    {
        ChipLogError(Controller, "Invalid device for commissioning after attestation failure: 0x" ChipLogFormatX64,
                     ChipLogValueX64(commissioneeDevice->GetDeviceId()));
        return CHIP_ERROR_INCORRECT_STATE;
    }

    if (mCommissioningStage != CommissioningStage::kAttestationRevocationCheck)
    {
        ChipLogError(Controller, "Commissioning is not attestation verification phase");
        return CHIP_ERROR_INCORRECT_STATE;
    }

    ChipLogProgress(Controller, "Continuing commissioning after attestation failure for device ID 0x" ChipLogFormatX64,
                    ChipLogValueX64(commissioneeDevice->GetDeviceId()));

    if (attestationResult != AttestationVerificationResult::kSuccess)
    {
        ChipLogError(Controller, "Client selected error: %u for failed 'Attestation Information' for device",
                     to_underlying(attestationResult));

        CommissioningDelegate::CommissioningReport report;
        report.Set<AttestationErrorInfo>(attestationResult);
        CommissioningStageComplete(CHIP_ERROR_INTERNAL, report);
    }
    else
    {
        ChipLogProgress(Controller, "Overriding attestation failure per client and continuing commissioning");
        CommissioningStageComplete(CHIP_NO_ERROR);
    }
    return CHIP_NO_ERROR;
}

CHIP_ERROR DeviceCommissioner::StopPairing(NodeId remoteDeviceId)
{
    VerifyOrReturnError(mState == State::Initialized, CHIP_ERROR_INCORRECT_STATE);
    VerifyOrReturnError(remoteDeviceId != kUndefinedNodeId, CHIP_ERROR_INVALID_ARGUMENT);

    ChipLogProgress(Controller, "StopPairing called for node ID 0x" ChipLogFormatX64, ChipLogValueX64(remoteDeviceId));

    // If we're still in the process of discovering the device, just stop the SetUpCodePairer
    if (mSetUpCodePairer.StopPairing(remoteDeviceId))
    {
        mRunCommissioningAfterConnection = false;
        return CHIP_NO_ERROR;
    }

    // Otherwise we might be pairing and / or commissioning it.
    CommissioneeDeviceProxy * device = FindCommissioneeDevice(remoteDeviceId);
    VerifyOrReturnError(device != nullptr, CHIP_ERROR_INVALID_DEVICE_DESCRIPTOR);

    if (mDeviceBeingCommissioned == device)
    {
        CancelCommissioningInteractions();
        CommissioningStageComplete(CHIP_ERROR_CANCELLED);
    }
    else
    {
        ReleaseCommissioneeDevice(device);
    }
    return CHIP_NO_ERROR;
}

void DeviceCommissioner::CancelCommissioningInteractions()
{
    if (mReadClient)
    {
        ChipLogDetail(Controller, "Cancelling read request for step '%s'", StageToString(mCommissioningStage));
        mReadClient.reset(); // destructor cancels
        mAttributeCache.reset();
    }
    if (mInvokeCancelFn)
    {
        ChipLogDetail(Controller, "Cancelling command invocation for step '%s'", StageToString(mCommissioningStage));
        mInvokeCancelFn();
        mInvokeCancelFn = nullptr;
    }
    if (mWriteCancelFn)
    {
        ChipLogDetail(Controller, "Cancelling write request for step '%s'", StageToString(mCommissioningStage));
        mWriteCancelFn();
        mWriteCancelFn = nullptr;
    }
    if (mOnDeviceConnectedCallback.IsRegistered())
    {
        ChipLogDetail(Controller, "Cancelling CASE setup for step '%s'", StageToString(mCommissioningStage));
        CancelCASECallbacks();
    }
}

void DeviceCommissioner::CancelCASECallbacks()
{
    mOnDeviceConnectedCallback.Cancel();
    mOnDeviceConnectionFailureCallback.Cancel();
#if CHIP_DEVICE_CONFIG_ENABLE_AUTOMATIC_CASE_RETRIES
    mOnDeviceConnectionRetryCallback.Cancel();
#endif
}

CHIP_ERROR DeviceCommissioner::UnpairDevice(NodeId remoteDeviceId)
{
    MATTER_TRACE_SCOPE("UnpairDevice", "DeviceCommissioner");
    VerifyOrReturnError(mState == State::Initialized, CHIP_ERROR_INCORRECT_STATE);

    return AutoCurrentFabricRemover::RemoveCurrentFabric(this, remoteDeviceId);
}

void DeviceCommissioner::RendezvousCleanup(CHIP_ERROR status)
{
    if (mDeviceInPASEEstablishment != nullptr)
    {
        // Release the commissionee device. For BLE, this is stored,
        // for IP commissioning, we have taken a reference to the
        // operational node to send the completion command.
        ReleaseCommissioneeDevice(mDeviceInPASEEstablishment);

        if (mPairingDelegate != nullptr)
        {
            mPairingDelegate->OnPairingComplete(status);
        }
    }
}

void DeviceCommissioner::OnSessionEstablishmentError(CHIP_ERROR err)
{
    MATTER_LOG_METRIC_END(kMetricDeviceCommissionerPASESession, err);

    if (mPairingDelegate != nullptr)
    {
        mPairingDelegate->OnStatusUpdate(DevicePairingDelegate::SecurePairingFailed);
    }

    RendezvousCleanup(err);
}

void DeviceCommissioner::OnSessionEstablished(const SessionHandle & session)
{
    // PASE session established.
    CommissioneeDeviceProxy * device = mDeviceInPASEEstablishment;

    // We are in the callback for this pairing. Reset so we can pair another device.
    mDeviceInPASEEstablishment = nullptr;

    VerifyOrReturn(device != nullptr, OnSessionEstablishmentError(CHIP_ERROR_INVALID_DEVICE_DESCRIPTOR));

    CHIP_ERROR err = device->SetConnected(session);
    if (err != CHIP_NO_ERROR)
    {
        ChipLogError(Controller, "Failed in setting up secure channel: err %s", ErrorStr(err));
        OnSessionEstablishmentError(err);
        return;
    }

    ChipLogDetail(Controller, "Remote device completed SPAKE2+ handshake");

    MATTER_LOG_METRIC_END(kMetricDeviceCommissionerPASESession, CHIP_NO_ERROR);
    if (mPairingDelegate != nullptr)
    {
        mPairingDelegate->OnPairingComplete(CHIP_NO_ERROR);
    }

    if (mRunCommissioningAfterConnection)
    {
        mRunCommissioningAfterConnection = false;
        MATTER_LOG_METRIC_BEGIN(kMetricDeviceCommissionerCommission);
        mDefaultCommissioner->StartCommissioning(this, device);
    }
}

CHIP_ERROR DeviceCommissioner::SendCertificateChainRequestCommand(DeviceProxy * device,
                                                                  Credentials::CertificateType certificateType,
                                                                  Optional<System::Clock::Timeout> timeout)
{
    MATTER_TRACE_SCOPE("SendCertificateChainRequestCommand", "DeviceCommissioner");
    ChipLogDetail(Controller, "Sending Certificate Chain request to %p device", device);
    VerifyOrReturnError(device != nullptr, CHIP_ERROR_INVALID_ARGUMENT);

    OperationalCredentials::Commands::CertificateChainRequest::Type request;
    request.certificateType = static_cast<OperationalCredentials::CertificateChainTypeEnum>(certificateType);
    return SendCommissioningCommand(device, request, OnCertificateChainResponse, OnCertificateChainFailureResponse, kRootEndpointId,
                                    timeout);
}

void DeviceCommissioner::OnCertificateChainFailureResponse(void * context, CHIP_ERROR error)
{
    MATTER_TRACE_SCOPE("OnCertificateChainFailureResponse", "DeviceCommissioner");
    ChipLogProgress(Controller, "Device failed to receive the Certificate Chain request Response: %s", chip::ErrorStr(error));
    DeviceCommissioner * commissioner = reinterpret_cast<DeviceCommissioner *>(context);
    commissioner->CommissioningStageComplete(error);
}

void DeviceCommissioner::OnCertificateChainResponse(
    void * context, const chip::app::Clusters::OperationalCredentials::Commands::CertificateChainResponse::DecodableType & response)
{
    MATTER_TRACE_SCOPE("OnCertificateChainResponse", "DeviceCommissioner");
    ChipLogProgress(Controller, "Received certificate chain from the device");
    DeviceCommissioner * commissioner = reinterpret_cast<DeviceCommissioner *>(context);

    CommissioningDelegate::CommissioningReport report;
    report.Set<RequestedCertificate>(RequestedCertificate(response.certificate));

    commissioner->CommissioningStageComplete(CHIP_NO_ERROR, report);
}

CHIP_ERROR DeviceCommissioner::SendAttestationRequestCommand(DeviceProxy * device, const ByteSpan & attestationNonce,
                                                             Optional<System::Clock::Timeout> timeout)
{
    MATTER_TRACE_SCOPE("SendAttestationRequestCommand", "DeviceCommissioner");
    ChipLogDetail(Controller, "Sending Attestation request to %p device", device);
    VerifyOrReturnError(device != nullptr, CHIP_ERROR_INVALID_ARGUMENT);

    OperationalCredentials::Commands::AttestationRequest::Type request;
    request.attestationNonce = attestationNonce;

    ReturnErrorOnFailure(
        SendCommissioningCommand(device, request, OnAttestationResponse, OnAttestationFailureResponse, kRootEndpointId, timeout));
    ChipLogDetail(Controller, "Sent Attestation request, waiting for the Attestation Information");
    return CHIP_NO_ERROR;
}

void DeviceCommissioner::OnAttestationFailureResponse(void * context, CHIP_ERROR error)
{
    MATTER_TRACE_SCOPE("OnAttestationFailureResponse", "DeviceCommissioner");
    ChipLogProgress(Controller, "Device failed to receive the Attestation Information Response: %s", chip::ErrorStr(error));
    DeviceCommissioner * commissioner = reinterpret_cast<DeviceCommissioner *>(context);
    commissioner->CommissioningStageComplete(error);
}

void DeviceCommissioner::OnAttestationResponse(void * context,
                                               const OperationalCredentials::Commands::AttestationResponse::DecodableType & data)
{
    MATTER_TRACE_SCOPE("OnAttestationResponse", "DeviceCommissioner");
    ChipLogProgress(Controller, "Received Attestation Information from the device");
    DeviceCommissioner * commissioner = reinterpret_cast<DeviceCommissioner *>(context);

    CommissioningDelegate::CommissioningReport report;
    report.Set<AttestationResponse>(AttestationResponse(data.attestationElements, data.attestationSignature));
    commissioner->CommissioningStageComplete(CHIP_NO_ERROR, report);
}

void DeviceCommissioner::OnDeviceAttestationInformationVerification(
    void * context, const Credentials::DeviceAttestationVerifier::AttestationInfo & info, AttestationVerificationResult result)
{
    MATTER_TRACE_SCOPE("OnDeviceAttestationInformationVerification", "DeviceCommissioner");
    DeviceCommissioner * commissioner = reinterpret_cast<DeviceCommissioner *>(context);

    if (commissioner->mCommissioningStage == CommissioningStage::kAttestationVerification)
    {
        // Check for revoked DAC Chain before calling delegate. Enter next stage.

        CommissioningDelegate::CommissioningReport report;
        report.Set<AttestationErrorInfo>(result);

        return commissioner->CommissioningStageComplete(
            result == AttestationVerificationResult::kSuccess ? CHIP_NO_ERROR : CHIP_ERROR_FAILED_DEVICE_ATTESTATION, report);
    }

    if (!commissioner->mDeviceBeingCommissioned)
    {
        ChipLogError(Controller, "Device attestation verification result received when we're not commissioning a device");
        return;
    }

    auto & params = commissioner->mDefaultCommissioner->GetCommissioningParameters();
    Credentials::DeviceAttestationDelegate * deviceAttestationDelegate = params.GetDeviceAttestationDelegate();

    if (params.GetCompletionStatus().attestationResult.HasValue())
    {
        auto previousResult = params.GetCompletionStatus().attestationResult.Value();
        if (previousResult != AttestationVerificationResult::kSuccess)
        {
            result = previousResult;
        }
    }

    if (result != AttestationVerificationResult::kSuccess)
    {
        CommissioningDelegate::CommissioningReport report;
        report.Set<AttestationErrorInfo>(result);
        if (result == AttestationVerificationResult::kNotImplemented)
        {
            ChipLogError(Controller,
                         "Failed in verifying 'Attestation Information' command received from the device due to default "
                         "DeviceAttestationVerifier Class not being overridden by a real implementation.");
            commissioner->CommissioningStageComplete(CHIP_ERROR_NOT_IMPLEMENTED, report);
            return;
        }

        ChipLogError(Controller, "Failed in verifying 'Attestation Information' command received from the device: err %hu (%s)",
                     static_cast<uint16_t>(result), GetAttestationResultDescription(result));
        // Go look at AttestationVerificationResult enum in src/credentials/attestation_verifier/DeviceAttestationVerifier.h to
        // understand the errors.

        // If a device attestation status delegate is installed, delegate handling of failure to the client and let them
        // decide on whether to proceed further or not.
        if (deviceAttestationDelegate)
        {
            commissioner->ExtendArmFailSafeForDeviceAttestation(info, result);
        }
        else
        {
            commissioner->CommissioningStageComplete(CHIP_ERROR_FAILED_DEVICE_ATTESTATION, report);
        }
    }
    else
    {
        if (deviceAttestationDelegate && deviceAttestationDelegate->ShouldWaitAfterDeviceAttestation())
        {
            commissioner->ExtendArmFailSafeForDeviceAttestation(info, result);
        }
        else
        {
            ChipLogProgress(Controller, "Successfully validated 'Attestation Information' command received from the device.");
            commissioner->CommissioningStageComplete(CHIP_NO_ERROR);
        }
    }
}

void DeviceCommissioner::OnArmFailSafeExtendedForDeviceAttestation(
    void * context, const GeneralCommissioning::Commands::ArmFailSafeResponse::DecodableType &)
{
    ChipLogProgress(Controller, "Successfully extended fail-safe timer to handle DA failure");
    DeviceCommissioner * commissioner = static_cast<DeviceCommissioner *>(context);

    // We have completed our command invoke, but we're not going to finish the
    // commissioning step until our client examines the attestation
    // information.  Clear out mInvokeCancelFn (which points at the
    // CommandSender we just finished using) now, so it's not dangling.
    commissioner->mInvokeCancelFn = nullptr;

    commissioner->HandleDeviceAttestationCompleted();
}

void DeviceCommissioner::HandleDeviceAttestationCompleted()
{
    if (!mDeviceBeingCommissioned)
    {
        return;
    }

    auto & params                                                      = mDefaultCommissioner->GetCommissioningParameters();
    Credentials::DeviceAttestationDelegate * deviceAttestationDelegate = params.GetDeviceAttestationDelegate();
    if (deviceAttestationDelegate)
    {
        ChipLogProgress(Controller, "Device attestation completed, delegating continuation to client");
        deviceAttestationDelegate->OnDeviceAttestationCompleted(this, mDeviceBeingCommissioned, *mAttestationDeviceInfo,
                                                                mAttestationResult);
    }
    else
    {
        ChipLogProgress(Controller, "Device attestation failed and no delegate set, failing commissioning");
        CommissioningDelegate::CommissioningReport report;
        report.Set<AttestationErrorInfo>(mAttestationResult);
        CommissioningStageComplete(CHIP_ERROR_INTERNAL, report);
    }
}

void DeviceCommissioner::OnFailedToExtendedArmFailSafeDeviceAttestation(void * context, CHIP_ERROR error)
{
    ChipLogProgress(Controller, "Failed to extend fail-safe timer to handle attestation failure %s", chip::ErrorStr(error));
    DeviceCommissioner * commissioner = static_cast<DeviceCommissioner *>(context);

    CommissioningDelegate::CommissioningReport report;
    report.Set<AttestationErrorInfo>(commissioner->mAttestationResult);
    commissioner->CommissioningStageComplete(CHIP_ERROR_INTERNAL, report);
}

void DeviceCommissioner::OnICDManagementRegisterClientResponse(
    void * context, const app::Clusters::IcdManagement::Commands::RegisterClientResponse::DecodableType & data)
{
    CHIP_ERROR err                    = CHIP_NO_ERROR;
    DeviceCommissioner * commissioner = static_cast<DeviceCommissioner *>(context);
    VerifyOrExit(commissioner != nullptr, err = CHIP_ERROR_INVALID_ARGUMENT);
    VerifyOrExit(commissioner->mCommissioningStage == CommissioningStage::kICDRegistration, err = CHIP_ERROR_INCORRECT_STATE);
    VerifyOrExit(commissioner->mDeviceBeingCommissioned != nullptr, err = CHIP_ERROR_INCORRECT_STATE);

    if (commissioner->mPairingDelegate != nullptr)
    {
        commissioner->mPairingDelegate->OnICDRegistrationComplete(
            ScopedNodeId(commissioner->mDeviceBeingCommissioned->GetDeviceId(), commissioner->GetFabricIndex()), data.ICDCounter);
    }

exit:
    CommissioningDelegate::CommissioningReport report;
    commissioner->CommissioningStageComplete(err, report);
}

void DeviceCommissioner::OnICDManagementStayActiveResponse(
    void * context, const app::Clusters::IcdManagement::Commands::StayActiveResponse::DecodableType & data)
{
    CHIP_ERROR err                    = CHIP_NO_ERROR;
    DeviceCommissioner * commissioner = static_cast<DeviceCommissioner *>(context);
    VerifyOrExit(commissioner != nullptr, err = CHIP_ERROR_INVALID_ARGUMENT);
    VerifyOrExit(commissioner->mCommissioningStage == CommissioningStage::kICDSendStayActive, err = CHIP_ERROR_INCORRECT_STATE);
    VerifyOrExit(commissioner->mDeviceBeingCommissioned != nullptr, err = CHIP_ERROR_INCORRECT_STATE);

    if (commissioner->mPairingDelegate != nullptr)
    {
        commissioner->mPairingDelegate->OnICDStayActiveComplete(

            ScopedNodeId(commissioner->mDeviceBeingCommissioned->GetDeviceId(), commissioner->GetFabricIndex()),
            data.promisedActiveDuration);
    }

exit:
    CommissioningDelegate::CommissioningReport report;
    commissioner->CommissioningStageComplete(CHIP_NO_ERROR, report);
}

bool DeviceCommissioner::ExtendArmFailSafeInternal(DeviceProxy * proxy, CommissioningStage step, uint16_t armFailSafeTimeout,
                                                   Optional<System::Clock::Timeout> commandTimeout,
                                                   OnExtendFailsafeSuccess onSuccess, OnExtendFailsafeFailure onFailure,
                                                   bool fireAndForget)
{
    using namespace System;
    using namespace System::Clock;
    auto now                = SystemClock().GetMonotonicTimestamp();
    auto newFailSafeTimeout = now + Seconds16(armFailSafeTimeout);
    if (newFailSafeTimeout < proxy->GetFailSafeExpirationTimestamp())
    {
        ChipLogProgress(
            Controller, "Skipping arming failsafe: new time (%u seconds from now) before old time (%u seconds from now)",
            armFailSafeTimeout, std::chrono::duration_cast<Seconds16>(proxy->GetFailSafeExpirationTimestamp() - now).count());
        return false;
    }

    uint64_t breadcrumb = static_cast<uint64_t>(step);
    GeneralCommissioning::Commands::ArmFailSafe::Type request;
    request.expiryLengthSeconds = armFailSafeTimeout;
    request.breadcrumb          = breadcrumb;
    ChipLogProgress(Controller, "Arming failsafe (%u seconds)", request.expiryLengthSeconds);
    CHIP_ERROR err = SendCommissioningCommand(proxy, request, onSuccess, onFailure, kRootEndpointId, commandTimeout, fireAndForget);
    if (err != CHIP_NO_ERROR)
    {
        onFailure((!fireAndForget) ? this : nullptr, err);
        return true; // we have called onFailure already
    }

    // Note: The stored timestamp may become invalid if we fail asynchronously
    proxy->SetFailSafeExpirationTimestamp(newFailSafeTimeout);
    return true;
}

void DeviceCommissioner::ExtendArmFailSafeForDeviceAttestation(const Credentials::DeviceAttestationVerifier::AttestationInfo & info,
                                                               Credentials::AttestationVerificationResult result)
{
    mAttestationResult = result;

    auto & params                                                      = mDefaultCommissioner->GetCommissioningParameters();
    Credentials::DeviceAttestationDelegate * deviceAttestationDelegate = params.GetDeviceAttestationDelegate();

    mAttestationDeviceInfo = Platform::MakeUnique<Credentials::DeviceAttestationVerifier::AttestationDeviceInfo>(info);

    auto expiryLengthSeconds      = deviceAttestationDelegate->FailSafeExpiryTimeoutSecs();
    bool waitForFailsafeExtension = expiryLengthSeconds.HasValue();
    if (waitForFailsafeExtension)
    {
        ChipLogProgress(Controller, "Changing fail-safe timer to %u seconds to handle DA failure", expiryLengthSeconds.Value());
        // Per spec, anything we do with the fail-safe armed must not time out
        // in less than kMinimumCommissioningStepTimeout.
        waitForFailsafeExtension =
            ExtendArmFailSafeInternal(mDeviceBeingCommissioned, mCommissioningStage, expiryLengthSeconds.Value(),
                                      MakeOptional(kMinimumCommissioningStepTimeout), OnArmFailSafeExtendedForDeviceAttestation,
                                      OnFailedToExtendedArmFailSafeDeviceAttestation, /* fireAndForget = */ false);
    }
    else
    {
        ChipLogProgress(Controller, "Proceeding without changing fail-safe timer value as delegate has not set it");
    }

    if (!waitForFailsafeExtension)
    {
        HandleDeviceAttestationCompleted();
    }
}

CHIP_ERROR DeviceCommissioner::ValidateAttestationInfo(const Credentials::DeviceAttestationVerifier::AttestationInfo & info)
{
    MATTER_TRACE_SCOPE("ValidateAttestationInfo", "DeviceCommissioner");
    VerifyOrReturnError(mState == State::Initialized, CHIP_ERROR_INCORRECT_STATE);
    VerifyOrReturnError(mDeviceAttestationVerifier != nullptr, CHIP_ERROR_INCORRECT_STATE);

    mDeviceAttestationVerifier->VerifyAttestationInformation(info, &mDeviceAttestationInformationVerificationCallback);

    // TODO: Validate Firmware Information

    return CHIP_NO_ERROR;
}

CHIP_ERROR
DeviceCommissioner::CheckForRevokedDACChain(const Credentials::DeviceAttestationVerifier::AttestationInfo & info)
{
    MATTER_TRACE_SCOPE("CheckForRevokedDACChain", "DeviceCommissioner");
    VerifyOrReturnError(mState == State::Initialized, CHIP_ERROR_INCORRECT_STATE);
    VerifyOrReturnError(mDeviceAttestationVerifier != nullptr, CHIP_ERROR_INCORRECT_STATE);

    mDeviceAttestationVerifier->CheckForRevokedDACChain(info, &mDeviceAttestationInformationVerificationCallback);

    return CHIP_NO_ERROR;
}

CHIP_ERROR DeviceCommissioner::ValidateCSR(DeviceProxy * proxy, const ByteSpan & NOCSRElements,
                                           const ByteSpan & AttestationSignature, const ByteSpan & dac, const ByteSpan & csrNonce)
{
    MATTER_TRACE_SCOPE("ValidateCSR", "DeviceCommissioner");
    VerifyOrReturnError(mState == State::Initialized, CHIP_ERROR_INCORRECT_STATE);
    VerifyOrReturnError(mDeviceAttestationVerifier != nullptr, CHIP_ERROR_INCORRECT_STATE);

    P256PublicKey dacPubkey;
    ReturnErrorOnFailure(ExtractPubkeyFromX509Cert(dac, dacPubkey));

    // Retrieve attestation challenge
    ByteSpan attestationChallenge =
        proxy->GetSecureSession().Value()->AsSecureSession()->GetCryptoContext().GetAttestationChallenge();

    // The operational CA should also verify this on its end during NOC generation, if end-to-end attestation is desired.
    return mDeviceAttestationVerifier->VerifyNodeOperationalCSRInformation(NOCSRElements, attestationChallenge,
                                                                           AttestationSignature, dacPubkey, csrNonce);
}

CHIP_ERROR DeviceCommissioner::SendOperationalCertificateSigningRequestCommand(DeviceProxy * device, const ByteSpan & csrNonce,
                                                                               Optional<System::Clock::Timeout> timeout)
{
    MATTER_TRACE_SCOPE("SendOperationalCertificateSigningRequestCommand", "DeviceCommissioner");
    ChipLogDetail(Controller, "Sending CSR request to %p device", device);
    VerifyOrReturnError(device != nullptr, CHIP_ERROR_INVALID_ARGUMENT);

    OperationalCredentials::Commands::CSRRequest::Type request;
    request.CSRNonce = csrNonce;

    ReturnErrorOnFailure(SendCommissioningCommand(device, request, OnOperationalCertificateSigningRequest, OnCSRFailureResponse,
                                                  kRootEndpointId, timeout));
    ChipLogDetail(Controller, "Sent CSR request, waiting for the CSR");
    return CHIP_NO_ERROR;
}

void DeviceCommissioner::OnCSRFailureResponse(void * context, CHIP_ERROR error)
{
    MATTER_TRACE_SCOPE("OnCSRFailureResponse", "DeviceCommissioner");
    ChipLogProgress(Controller, "Device failed to receive the CSR request Response: %s", chip::ErrorStr(error));
    DeviceCommissioner * commissioner = static_cast<DeviceCommissioner *>(context);
    commissioner->CommissioningStageComplete(error);
}

void DeviceCommissioner::OnOperationalCertificateSigningRequest(
    void * context, const OperationalCredentials::Commands::CSRResponse::DecodableType & data)
{
    MATTER_TRACE_SCOPE("OnOperationalCertificateSigningRequest", "DeviceCommissioner");
    ChipLogProgress(Controller, "Received certificate signing request from the device");
    DeviceCommissioner * commissioner = static_cast<DeviceCommissioner *>(context);

    CommissioningDelegate::CommissioningReport report;
    report.Set<CSRResponse>(CSRResponse(data.NOCSRElements, data.attestationSignature));
    commissioner->CommissioningStageComplete(CHIP_NO_ERROR, report);
}

void DeviceCommissioner::OnDeviceNOCChainGeneration(void * context, CHIP_ERROR status, const ByteSpan & noc, const ByteSpan & icac,
                                                    const ByteSpan & rcac, Optional<IdentityProtectionKeySpan> ipk,
                                                    Optional<NodeId> adminSubject)
{
    MATTER_TRACE_SCOPE("OnDeviceNOCChainGeneration", "DeviceCommissioner");
    DeviceCommissioner * commissioner = static_cast<DeviceCommissioner *>(context);

    // The placeholder IPK is not satisfactory, but is there to fill the NocChain struct on error. It will still fail.
    const uint8_t placeHolderIpk[] = { 0x00, 0x00, 0x00, 0x00, 0x00, 0x00, 0x00, 0x00,
                                       0x00, 0x00, 0x00, 0x00, 0x00, 0x00, 0x00, 0x00 };
    if (status == CHIP_NO_ERROR && !ipk.HasValue())
    {
        ChipLogError(Controller, "Did not have an IPK from the OperationalCredentialsIssuer! Cannot commission.");
        status = CHIP_ERROR_INVALID_ARGUMENT;
    }

    ChipLogProgress(Controller, "Received callback from the CA for NOC Chain generation. Status %s", ErrorStr(status));
    if (status == CHIP_NO_ERROR && commissioner->mState != State::Initialized)
    {
        status = CHIP_ERROR_INCORRECT_STATE;
    }
    if (status != CHIP_NO_ERROR)
    {
        ChipLogError(Controller, "Failed in generating device's operational credentials. Error %s", ErrorStr(status));
    }

    // TODO - Verify that the generated root cert matches with commissioner's root cert
    CommissioningDelegate::CommissioningReport report;
    report.Set<NocChain>(NocChain(noc, icac, rcac, ipk.HasValue() ? ipk.Value() : IdentityProtectionKeySpan(placeHolderIpk),
                                  adminSubject.HasValue() ? adminSubject.Value() : commissioner->GetNodeId()));
    commissioner->CommissioningStageComplete(status, report);
}

CHIP_ERROR DeviceCommissioner::IssueNOCChain(const ByteSpan & NOCSRElements, NodeId nodeId,
                                             chip::Callback::Callback<OnNOCChainGeneration> * callback)
{
    MATTER_TRACE_SCOPE("IssueNOCChain", "DeviceCommissioner");
    VerifyOrReturnError(mState == State::Initialized, CHIP_ERROR_INCORRECT_STATE);

    ChipLogProgress(Controller, "Getting certificate chain for the device on fabric idx %u", static_cast<unsigned>(mFabricIndex));

    mOperationalCredentialsDelegate->SetNodeIdForNextNOCRequest(nodeId);

    if (mFabricIndex != kUndefinedFabricIndex)
    {
        mOperationalCredentialsDelegate->SetFabricIdForNextNOCRequest(GetFabricId());
    }

    // Note: we don't have attestationSignature, attestationChallenge, DAC, PAI so we are just providing an empty ByteSpan
    // for those arguments.
    return mOperationalCredentialsDelegate->GenerateNOCChain(NOCSRElements, ByteSpan(), ByteSpan(), ByteSpan(), ByteSpan(),
                                                             ByteSpan(), callback);
}

CHIP_ERROR DeviceCommissioner::ProcessCSR(DeviceProxy * proxy, const ByteSpan & NOCSRElements,
                                          const ByteSpan & AttestationSignature, const ByteSpan & dac, const ByteSpan & pai,
                                          const ByteSpan & csrNonce)
{
    MATTER_TRACE_SCOPE("ProcessOpCSR", "DeviceCommissioner");
    VerifyOrReturnError(mState == State::Initialized, CHIP_ERROR_INCORRECT_STATE);

    ChipLogProgress(Controller, "Getting certificate chain for the device from the issuer");

    P256PublicKey dacPubkey;
    ReturnErrorOnFailure(ExtractPubkeyFromX509Cert(dac, dacPubkey));

    // Retrieve attestation challenge
    ByteSpan attestationChallenge =
        proxy->GetSecureSession().Value()->AsSecureSession()->GetCryptoContext().GetAttestationChallenge();

    mOperationalCredentialsDelegate->SetNodeIdForNextNOCRequest(proxy->GetDeviceId());

    if (mFabricIndex != kUndefinedFabricIndex)
    {
        mOperationalCredentialsDelegate->SetFabricIdForNextNOCRequest(GetFabricId());
    }

    return mOperationalCredentialsDelegate->GenerateNOCChain(NOCSRElements, csrNonce, AttestationSignature, attestationChallenge,
                                                             dac, pai, &mDeviceNOCChainCallback);
}

CHIP_ERROR DeviceCommissioner::SendOperationalCertificate(DeviceProxy * device, const ByteSpan & nocCertBuf,
                                                          const Optional<ByteSpan> & icaCertBuf,
                                                          const IdentityProtectionKeySpan ipk, const NodeId adminSubject,
                                                          Optional<System::Clock::Timeout> timeout)
{
    MATTER_TRACE_SCOPE("SendOperationalCertificate", "DeviceCommissioner");

    VerifyOrReturnError(device != nullptr, CHIP_ERROR_INVALID_ARGUMENT);

    OperationalCredentials::Commands::AddNOC::Type request;
    request.NOCValue         = nocCertBuf;
    request.ICACValue        = icaCertBuf;
    request.IPKValue         = ipk;
    request.caseAdminSubject = adminSubject;
    request.adminVendorId    = mVendorId;

    ReturnErrorOnFailure(SendCommissioningCommand(device, request, OnOperationalCertificateAddResponse, OnAddNOCFailureResponse,
                                                  kRootEndpointId, timeout));

    ChipLogProgress(Controller, "Sent operational certificate to the device");

    return CHIP_NO_ERROR;
}

CHIP_ERROR DeviceCommissioner::ConvertFromOperationalCertStatus(OperationalCredentials::NodeOperationalCertStatusEnum err)
{
    using OperationalCredentials::NodeOperationalCertStatusEnum;
    switch (err)
    {
    case NodeOperationalCertStatusEnum::kOk:
        return CHIP_NO_ERROR;
    case NodeOperationalCertStatusEnum::kInvalidPublicKey:
        return CHIP_ERROR_INVALID_PUBLIC_KEY;
    case NodeOperationalCertStatusEnum::kInvalidNodeOpId:
        return CHIP_ERROR_WRONG_NODE_ID;
    case NodeOperationalCertStatusEnum::kInvalidNOC:
        return CHIP_ERROR_UNSUPPORTED_CERT_FORMAT;
    case NodeOperationalCertStatusEnum::kMissingCsr:
        return CHIP_ERROR_INCORRECT_STATE;
    case NodeOperationalCertStatusEnum::kTableFull:
        return CHIP_ERROR_NO_MEMORY;
    case NodeOperationalCertStatusEnum::kInvalidAdminSubject:
        return CHIP_ERROR_INVALID_ADMIN_SUBJECT;
    case NodeOperationalCertStatusEnum::kFabricConflict:
        return CHIP_ERROR_FABRIC_EXISTS;
    case NodeOperationalCertStatusEnum::kLabelConflict:
        return CHIP_ERROR_INVALID_ARGUMENT;
    case NodeOperationalCertStatusEnum::kInvalidFabricIndex:
        return CHIP_ERROR_INVALID_FABRIC_INDEX;
    case NodeOperationalCertStatusEnum::kUnknownEnumValue:
        // Is this a reasonable value?
        return CHIP_ERROR_CERT_LOAD_FAILED;
    }

    return CHIP_ERROR_CERT_LOAD_FAILED;
}

void DeviceCommissioner::OnAddNOCFailureResponse(void * context, CHIP_ERROR error)
{
    MATTER_TRACE_SCOPE("OnAddNOCFailureResponse", "DeviceCommissioner");
    ChipLogProgress(Controller, "Device failed to receive the operational certificate Response: %s", chip::ErrorStr(error));
    DeviceCommissioner * commissioner = static_cast<DeviceCommissioner *>(context);
    commissioner->CommissioningStageComplete(error);
}

void DeviceCommissioner::OnOperationalCertificateAddResponse(
    void * context, const OperationalCredentials::Commands::NOCResponse::DecodableType & data)
{
    MATTER_TRACE_SCOPE("OnOperationalCertificateAddResponse", "DeviceCommissioner");
    ChipLogProgress(Controller, "Device returned status %d on receiving the NOC", to_underlying(data.statusCode));
    DeviceCommissioner * commissioner = static_cast<DeviceCommissioner *>(context);

    CHIP_ERROR err = CHIP_NO_ERROR;

    VerifyOrExit(commissioner->mState == State::Initialized, err = CHIP_ERROR_INCORRECT_STATE);

    VerifyOrExit(commissioner->mDeviceBeingCommissioned != nullptr, err = CHIP_ERROR_INCORRECT_STATE);

    err = ConvertFromOperationalCertStatus(data.statusCode);
    SuccessOrExit(err);

    err = commissioner->OnOperationalCredentialsProvisioningCompletion(commissioner->mDeviceBeingCommissioned);

exit:
    if (err != CHIP_NO_ERROR)
    {
        ChipLogProgress(Controller, "Add NOC failed with error %s", ErrorStr(err));
        commissioner->CommissioningStageComplete(err);
    }
}

CHIP_ERROR DeviceCommissioner::SendTrustedRootCertificate(DeviceProxy * device, const ByteSpan & rcac,
                                                          Optional<System::Clock::Timeout> timeout)
{
    MATTER_TRACE_SCOPE("SendTrustedRootCertificate", "DeviceCommissioner");
    VerifyOrReturnError(device != nullptr, CHIP_ERROR_INVALID_ARGUMENT);

    ChipLogProgress(Controller, "Sending root certificate to the device");

    OperationalCredentials::Commands::AddTrustedRootCertificate::Type request;
    request.rootCACertificate = rcac;
    ReturnErrorOnFailure(
        SendCommissioningCommand(device, request, OnRootCertSuccessResponse, OnRootCertFailureResponse, kRootEndpointId, timeout));

    ChipLogProgress(Controller, "Sent root certificate to the device");

    return CHIP_NO_ERROR;
}

void DeviceCommissioner::OnRootCertSuccessResponse(void * context, const chip::app::DataModel::NullObjectType &)
{
    MATTER_TRACE_SCOPE("OnRootCertSuccessResponse", "DeviceCommissioner");
    ChipLogProgress(Controller, "Device confirmed that it has received the root certificate");
    DeviceCommissioner * commissioner = static_cast<DeviceCommissioner *>(context);
    commissioner->CommissioningStageComplete(CHIP_NO_ERROR);
}

void DeviceCommissioner::OnRootCertFailureResponse(void * context, CHIP_ERROR error)
{
    MATTER_TRACE_SCOPE("OnRootCertFailureResponse", "DeviceCommissioner");
    ChipLogProgress(Controller, "Device failed to receive the root certificate Response: %s", chip::ErrorStr(error));
    DeviceCommissioner * commissioner = static_cast<DeviceCommissioner *>(context);
    commissioner->CommissioningStageComplete(error);
}

CHIP_ERROR DeviceCommissioner::OnOperationalCredentialsProvisioningCompletion(DeviceProxy * device)
{
    MATTER_TRACE_SCOPE("OnOperationalCredentialsProvisioningCompletion", "DeviceCommissioner");
    ChipLogProgress(Controller, "Operational credentials provisioned on device %p", device);
    VerifyOrReturnError(device != nullptr, CHIP_ERROR_INVALID_ARGUMENT);

    if (mPairingDelegate != nullptr)
    {
        mPairingDelegate->OnStatusUpdate(DevicePairingDelegate::SecurePairingSuccess);
    }
    CommissioningStageComplete(CHIP_NO_ERROR);

    return CHIP_NO_ERROR;
}

#if CONFIG_NETWORK_LAYER_BLE
#if CHIP_DEVICE_CONFIG_ENABLE_BOTH_COMMISSIONER_AND_COMMISSIONEE
void DeviceCommissioner::ConnectBleTransportToSelf()
{
    Transport::BLEBase & transport = std::get<Transport::BLE<1>>(mSystemState->TransportMgr()->GetTransport().GetTransports());
    if (!transport.IsBleLayerTransportSetToSelf())
    {
        transport.SetBleLayerTransportToSelf();
    }
}
#endif // CHIP_DEVICE_CONFIG_ENABLE_BOTH_COMMISSIONER_AND_COMMISSIONEE

void DeviceCommissioner::CloseBleConnection()
{
    // It is fine since we can only commission one device at the same time.
    // We should be able to distinguish different BLE connections if we want
    // to commission multiple devices at the same time over BLE.
    mSystemState->BleLayer()->CloseAllBleConnections();
}
#endif

CHIP_ERROR DeviceCommissioner::DiscoverCommissionableNodes(Dnssd::DiscoveryFilter filter)
{
    ReturnErrorOnFailure(SetUpNodeDiscovery());
    return mDNSResolver.DiscoverCommissionableNodes(filter);
}

CHIP_ERROR DeviceCommissioner::StopCommissionableDiscovery()
{
    return mDNSResolver.StopDiscovery();
}

const Dnssd::CommissionNodeData * DeviceCommissioner::GetDiscoveredDevice(int idx)
{
    return GetDiscoveredNode(idx);
}

#if CHIP_DEVICE_CONFIG_ENABLE_COMMISSIONER_DISCOVERY // make this commissioner discoverable

CHIP_ERROR DeviceCommissioner::SetUdcListenPort(uint16_t listenPort)
{
    if (mState == State::Initialized)
    {
        return CHIP_ERROR_INCORRECT_STATE;
    }

    mUdcListenPort = listenPort;
    return CHIP_NO_ERROR;
}

void DeviceCommissioner::FindCommissionableNode(char * instanceName)
{
    Dnssd::DiscoveryFilter filter(Dnssd::DiscoveryFilterType::kInstanceName, instanceName);
    DiscoverCommissionableNodes(filter);
}

#endif // CHIP_DEVICE_CONFIG_ENABLE_COMMISSIONER_DISCOVERY

void DeviceCommissioner::OnNodeDiscovered(const chip::Dnssd::DiscoveredNodeData & nodeData)
{
#if CHIP_DEVICE_CONFIG_ENABLE_COMMISSIONER_DISCOVERY
    if (mUdcServer != nullptr)
    {
        mUdcServer->OnCommissionableNodeFound(nodeData);
    }
#endif // CHIP_DEVICE_CONFIG_ENABLE_COMMISSIONER_DISCOVERY
    AbstractDnssdDiscoveryController::OnNodeDiscovered(nodeData);
    mSetUpCodePairer.NotifyCommissionableDeviceDiscovered(nodeData);
}

void DeviceCommissioner::OnBasicSuccess(void * context, const chip::app::DataModel::NullObjectType &)
{
    DeviceCommissioner * commissioner = static_cast<DeviceCommissioner *>(context);
    commissioner->CommissioningStageComplete(CHIP_NO_ERROR);
}

void DeviceCommissioner::OnBasicFailure(void * context, CHIP_ERROR error)
{
    ChipLogProgress(Controller, "Received failure response: %" CHIP_ERROR_FORMAT, error.Format());
    DeviceCommissioner * commissioner = static_cast<DeviceCommissioner *>(context);
    commissioner->CommissioningStageComplete(error);
}

static GeneralCommissioning::Commands::ArmFailSafe::Type DisarmFailsafeRequest()
{
    GeneralCommissioning::Commands::ArmFailSafe::Type request;
    request.expiryLengthSeconds = 0; // Expire immediately.
    request.breadcrumb          = 0;
    return request;
}

static void MarkForEviction(const Optional<SessionHandle> & session)
{
    if (session.HasValue())
    {
        session.Value()->AsSecureSession()->MarkForEviction();
    }
}

void DeviceCommissioner::CleanupCommissioning(DeviceProxy * proxy, NodeId nodeId, const CompletionStatus & completionStatus)
{
    // At this point, proxy == mDeviceBeingCommissioned, nodeId == mDeviceBeingCommissioned->GetDeviceId()

    mCommissioningCompletionStatus = completionStatus;

    if (completionStatus.err == CHIP_NO_ERROR)
    {
        // CommissioningStageComplete uses mDeviceBeingCommissioned, which can
        // be commissionee if we are cleaning up before we've gone operational.  Normally
        // that would not happen in this non-error case, _except_ if we were told to skip sending
        // CommissioningComplete: in that case we do not have an operational DeviceProxy, so
        // we're using our CommissioneeDeviceProxy to do a successful cleanup.
        //
        // This means we have to call CommissioningStageComplete() before we destroy commissionee.
        //
        // This should be safe, because CommissioningStageComplete() does not call CleanupCommissioning
        // when called in the cleanup stage (which is where we are), and StopPairing does not directly release
        // mDeviceBeingCommissioned.
        CommissioningStageComplete(CHIP_NO_ERROR);

        CommissioneeDeviceProxy * commissionee = FindCommissioneeDevice(nodeId);
        if (commissionee != nullptr)
        {
            ReleaseCommissioneeDevice(commissionee);
        }
        // Send the callbacks, we're done.
        SendCommissioningCompleteCallbacks(nodeId, mCommissioningCompletionStatus);
    }
    else if (completionStatus.err == CHIP_ERROR_CANCELLED)
    {
        // If we're cleaning up because cancellation has been requested via StopPairing(), expire the failsafe
        // in the background and reset our state synchronously, so a new commissioning attempt can be started.
        CommissioneeDeviceProxy * commissionee = FindCommissioneeDevice(nodeId);
        SessionHolder session((commissionee == proxy) ? commissionee->DetachSecureSession().Value()
                                                      : proxy->GetSecureSession().Value());

        auto request     = DisarmFailsafeRequest();
        auto onSuccessCb = [session](const app::ConcreteCommandPath & aPath, const app::StatusIB & aStatus,
                                     const decltype(request)::ResponseType & responseData) {
            ChipLogProgress(Controller, "Failsafe disarmed");
            MarkForEviction(session.Get());
        };
        auto onFailureCb = [session](CHIP_ERROR aError) {
            ChipLogProgress(Controller, "Ignoring failure to disarm failsafe: %" CHIP_ERROR_FORMAT, aError.Format());
            MarkForEviction(session.Get());
        };

        ChipLogProgress(Controller, "Disarming failsafe on device %p in background", proxy);
        CHIP_ERROR err = InvokeCommandRequest(proxy->GetExchangeManager(), session.Get().Value(), kRootEndpointId, request,
                                              onSuccessCb, onFailureCb);
        if (err != CHIP_NO_ERROR)
        {
            ChipLogError(Controller, "Failed to send command to disarm fail-safe: %" CHIP_ERROR_FORMAT, err.Format());
        }

        CleanupDoneAfterError();
    }
    else if (completionStatus.failedStage.HasValue() && completionStatus.failedStage.Value() >= kWiFiNetworkSetup)
    {
        // If we were already doing network setup, we need to retain the pase session and start again from network setup stage.
        // We do not need to reset the failsafe here because we want to keep everything on the device up to this point, so just
        // send the completion callbacks (see "Commissioning Flows Error Handling" in the spec).
        CommissioningStageComplete(CHIP_NO_ERROR);
        SendCommissioningCompleteCallbacks(nodeId, mCommissioningCompletionStatus);
    }
    else
    {
        // If we've failed somewhere in the early stages (or we don't have a failedStage specified), we need to start from the
        // beginning. However, because some of the commands can only be sent once per arm-failsafe, we also need to force a reset on
        // the failsafe so we can start fresh on the next attempt.
        ChipLogProgress(Controller, "Disarming failsafe on device %p", proxy);
        auto request   = DisarmFailsafeRequest();
        CHIP_ERROR err = SendCommissioningCommand(proxy, request, OnDisarmFailsafe, OnDisarmFailsafeFailure, kRootEndpointId);
        if (err != CHIP_NO_ERROR)
        {
            // We won't get any async callbacks here, so just pretend like the command errored out async.
            ChipLogError(Controller, "Failed to send command to disarm fail-safe: %" CHIP_ERROR_FORMAT, err.Format());
            CleanupDoneAfterError();
        }
    }
}

void DeviceCommissioner::OnDisarmFailsafe(void * context,
                                          const GeneralCommissioning::Commands::ArmFailSafeResponse::DecodableType & data)
{
    ChipLogProgress(Controller, "Failsafe disarmed");
    DeviceCommissioner * commissioner = static_cast<DeviceCommissioner *>(context);
    commissioner->CleanupDoneAfterError();
}

void DeviceCommissioner::OnDisarmFailsafeFailure(void * context, CHIP_ERROR error)
{
    ChipLogProgress(Controller, "Ignoring failure to disarm failsafe: %" CHIP_ERROR_FORMAT, error.Format());
    DeviceCommissioner * commissioner = static_cast<DeviceCommissioner *>(context);
    commissioner->CleanupDoneAfterError();
}

void DeviceCommissioner::CleanupDoneAfterError()
{
    // If someone nulled out our mDeviceBeingCommissioned, there's nothing else
    // to do here.
    VerifyOrReturn(mDeviceBeingCommissioned != nullptr);

    NodeId nodeId = mDeviceBeingCommissioned->GetDeviceId();

    // Signal completion - this will reset mDeviceBeingCommissioned.
    CommissioningStageComplete(CHIP_NO_ERROR);

    // At this point, we also want to close off the pase session so we need to re-establish
    CommissioneeDeviceProxy * commissionee = FindCommissioneeDevice(nodeId);

    // If we've disarmed the failsafe, it's because we're starting again, so kill the pase connection.
    if (commissionee != nullptr)
    {
        ReleaseCommissioneeDevice(commissionee);
    }

    // Invoke callbacks last, after we have cleared up all state.
    SendCommissioningCompleteCallbacks(nodeId, mCommissioningCompletionStatus);
}

void DeviceCommissioner::SendCommissioningCompleteCallbacks(NodeId nodeId, const CompletionStatus & completionStatus)
{
    MATTER_LOG_METRIC_END(kMetricDeviceCommissionerCommission, completionStatus.err);

    ChipLogProgress(Controller, "Commissioning complete for node ID 0x" ChipLogFormatX64 ": %s", ChipLogValueX64(nodeId),
                    (completionStatus.err == CHIP_NO_ERROR ? "success" : completionStatus.err.AsString()));
    mCommissioningStage = CommissioningStage::kSecurePairing;

    if (mPairingDelegate == nullptr)
    {
        return;
    }

<<<<<<< HEAD
    mPairingDelegate->OnCommissioningComplete(nodeId, completionStatus.err);
=======
#if CHIP_DEVICE_CONFIG_ENABLE_JOINT_FABRIC
    mPairingDelegate->OnCommissioningComplete(nodeId, mTrustedIcacPublicKeyB, mPeerAdminJFAdminClusterEndpointId,
                                              completionStatus.err);
    mTrustedIcacPublicKeyB.ClearValue();
    mPeerAdminJFAdminClusterEndpointId = kInvalidEndpointId;
#else
    mPairingDelegate->OnCommissioningComplete(nodeId, completionStatus.err);
#endif
>>>>>>> 37098b94

    PeerId peerId(GetCompressedFabricId(), nodeId);
    if (completionStatus.err == CHIP_NO_ERROR)
    {
        mPairingDelegate->OnCommissioningSuccess(peerId);
    }
    else
    {
        // TODO: We should propogate detailed error information (commissioningError, networkCommissioningStatus) from
        // completionStatus.
        mPairingDelegate->OnCommissioningFailure(peerId, completionStatus.err, completionStatus.failedStage.ValueOr(kError),
                                                 completionStatus.attestationResult);
    }
}

void DeviceCommissioner::CommissioningStageComplete(CHIP_ERROR err, CommissioningDelegate::CommissioningReport report)
{
    // Once this stage is complete, reset mDeviceBeingCommissioned - this will be reset when the delegate calls the next step.
    MATTER_TRACE_SCOPE("CommissioningStageComplete", "DeviceCommissioner");
    MATTER_LOG_METRIC_END(MetricKeyForCommissioningStage(mCommissioningStage), err);
    VerifyOrDie(mDeviceBeingCommissioned);

    NodeId nodeId            = mDeviceBeingCommissioned->GetDeviceId();
    DeviceProxy * proxy      = mDeviceBeingCommissioned;
    mDeviceBeingCommissioned = nullptr;
    mInvokeCancelFn          = nullptr;
    mWriteCancelFn           = nullptr;

    if (mPairingDelegate != nullptr)
    {
        mPairingDelegate->OnCommissioningStatusUpdate(PeerId(GetCompressedFabricId(), nodeId), mCommissioningStage, err);
    }

    if (mCommissioningDelegate == nullptr)
    {
        return;
    }
    report.stageCompleted = mCommissioningStage;
    CHIP_ERROR status     = mCommissioningDelegate->CommissioningStepFinished(err, report);
    if (status != CHIP_NO_ERROR && mCommissioningStage != CommissioningStage::kCleanup)
    {
        // Commissioning delegate will only return error if it failed to perform the appropriate commissioning step.
        // In this case, we should complete the commissioning for it.
        CompletionStatus completionStatus;
        completionStatus.err         = status;
        completionStatus.failedStage = MakeOptional(report.stageCompleted);
        mCommissioningStage          = CommissioningStage::kCleanup;
        mDeviceBeingCommissioned     = proxy;
        CleanupCommissioning(proxy, nodeId, completionStatus);
    }
}

void DeviceCommissioner::OnDeviceConnectedFn(void * context, Messaging::ExchangeManager & exchangeMgr,
                                             const SessionHandle & sessionHandle)
{
    // CASE session established.
    MATTER_LOG_METRIC_END(kMetricDeviceCommissioningOperationalSetup, CHIP_NO_ERROR);
    DeviceCommissioner * commissioner = static_cast<DeviceCommissioner *>(context);
    VerifyOrDie(commissioner->mCommissioningStage == CommissioningStage::kFindOperationalForStayActive ||
                commissioner->mCommissioningStage == CommissioningStage::kFindOperationalForCommissioningComplete);
    VerifyOrDie(commissioner->mDeviceBeingCommissioned->GetDeviceId() == sessionHandle->GetPeer().GetNodeId());
    commissioner->CancelCASECallbacks(); // ensure all CASE callbacks are unregistered

    CommissioningDelegate::CommissioningReport report;
    report.Set<OperationalNodeFoundData>(OperationalNodeFoundData(OperationalDeviceProxy(&exchangeMgr, sessionHandle)));
    commissioner->CommissioningStageComplete(CHIP_NO_ERROR, report);
}

void DeviceCommissioner::OnDeviceConnectionFailureFn(void * context, const ScopedNodeId & peerId, CHIP_ERROR error)
{
    // CASE session establishment failed.
    MATTER_LOG_METRIC_END(kMetricDeviceCommissioningOperationalSetup, error);
    DeviceCommissioner * commissioner = static_cast<DeviceCommissioner *>(context);
    VerifyOrDie(commissioner->mCommissioningStage == CommissioningStage::kFindOperationalForStayActive ||
                commissioner->mCommissioningStage == CommissioningStage::kFindOperationalForCommissioningComplete);
    VerifyOrDie(commissioner->mDeviceBeingCommissioned->GetDeviceId() == peerId.GetNodeId());
    commissioner->CancelCASECallbacks(); // ensure all CASE callbacks are unregistered

    if (error != CHIP_NO_ERROR)
    {
        ChipLogProgress(Controller, "Device connection failed. Error %" CHIP_ERROR_FORMAT, error.Format());
    }
    else
    {
        // Ensure that commissioning stage advancement is done based on seeing an error.
        ChipLogError(Controller, "Device connection failed without a valid error code.");
        error = CHIP_ERROR_INTERNAL;
    }
    commissioner->CommissioningStageComplete(error);
}

#if CHIP_DEVICE_CONFIG_ENABLE_AUTOMATIC_CASE_RETRIES
// No specific action to take on either success or failure here; we're just
// trying to bump the fail-safe, and if that fails it's not clear there's much
// we can to with that.
static void OnExtendFailsafeForCASERetryFailure(void * context, CHIP_ERROR error)
{
    ChipLogError(Controller, "Failed to extend fail-safe for CASE retry: %" CHIP_ERROR_FORMAT, error.Format());
}
static void
OnExtendFailsafeForCASERetrySuccess(void * context,
                                    const app::Clusters::GeneralCommissioning::Commands::ArmFailSafeResponse::DecodableType & data)
{
    ChipLogProgress(Controller, "Status of extending fail-safe for CASE retry: %u", to_underlying(data.errorCode));
}

void DeviceCommissioner::OnDeviceConnectionRetryFn(void * context, const ScopedNodeId & peerId, CHIP_ERROR error,
                                                   System::Clock::Seconds16 retryTimeout)
{
    ChipLogError(Controller,
                 "Session establishment failed for " ChipLogFormatScopedNodeId ", error: %" CHIP_ERROR_FORMAT
                 ".  Next retry expected to get a response to Sigma1 or fail within %d seconds",
                 ChipLogValueScopedNodeId(peerId), error.Format(), retryTimeout.count());

    auto self = static_cast<DeviceCommissioner *>(context);
    VerifyOrDie(self->GetCommissioningStage() == CommissioningStage::kFindOperationalForStayActive ||
                self->GetCommissioningStage() == CommissioningStage::kFindOperationalForCommissioningComplete);
    VerifyOrDie(self->mDeviceBeingCommissioned->GetDeviceId() == peerId.GetNodeId());

    // We need to do the fail-safe arming over the PASE session.
    auto * commissioneeDevice = self->FindCommissioneeDevice(peerId.GetNodeId());
    if (!commissioneeDevice)
    {
        // Commissioning canceled, presumably.  Just ignore the notification,
        // not much we can do here.
        return;
    }

    // Extend by the default failsafe timeout plus our retry timeout, so we can
    // be sure the fail-safe will not expire before we try the next time, if
    // there will be a next time.
    //
    // TODO: Make it possible for our clients to control the exact timeout here?
    uint16_t failsafeTimeout;
    if (UINT16_MAX - retryTimeout.count() < kDefaultFailsafeTimeout)
    {
        failsafeTimeout = UINT16_MAX;
    }
    else
    {
        failsafeTimeout = static_cast<uint16_t>(retryTimeout.count() + kDefaultFailsafeTimeout);
    }

    // A false return is fine; we don't want to make the fail-safe shorter here.
    self->ExtendArmFailSafeInternal(commissioneeDevice, self->GetCommissioningStage(), failsafeTimeout,
                                    MakeOptional(kMinimumCommissioningStepTimeout), OnExtendFailsafeForCASERetrySuccess,
                                    OnExtendFailsafeForCASERetryFailure, /* fireAndForget = */ true);
}
#endif // CHIP_DEVICE_CONFIG_ENABLE_AUTOMATIC_CASE_RETRIES

// ClusterStateCache::Callback / ReadClient::Callback
void DeviceCommissioner::OnDone(app::ReadClient * readClient)
{
    VerifyOrDie(readClient != nullptr && readClient == mReadClient.get());
    mReadClient.reset();
    switch (mCommissioningStage)
    {
    case CommissioningStage::kReadCommissioningInfo:
        ContinueReadingCommissioningInfo(mCommissioningDelegate->GetCommissioningParameters());
        break;
    default:
        VerifyOrDie(false);
        break;
    }
}

namespace {
// Helper for grouping attribute paths into read interactions in ContinueReadingCommissioningInfo()
// below. The logic generates a sequence of calls to AddAttributePath(), stopping when the capacity
// of the builder is exceeded. When creating subsequent read requests, the same sequence of calls
// is generated again, but the builder will skip however many attributes were already read in
// previous requests. This makes it easy to have logic that conditionally reads attributes, without
// needing to write manual code to work out where subsequent reads need to resume -- the logic that
// decides which attributes to read simply needs to be repeatable / deterministic.
class ReadInteractionBuilder
{
    static constexpr auto kCapacity = InteractionModelEngine::kMinSupportedPathsPerReadRequest;

    size_t mSkip  = 0;
    size_t mCount = 0;
    app::AttributePathParams mPaths[kCapacity];

public:
    ReadInteractionBuilder(size_t skip = 0) : mSkip(skip) {}

    size_t size() { return std::min(mCount, kCapacity); }
    bool exceeded() { return mCount > kCapacity; }
    app::AttributePathParams * paths() { return mPaths; }

    // Adds an attribute path if within the current window.
    // Returns false if the available space has been exceeded.
    template <typename... Ts>
    bool AddAttributePath(Ts &&... args)
    {
        if (mSkip > 0)
        {
            mSkip--;
            return true;
        }
        if (mCount >= kCapacity)
        {
            // capacity exceeded
            mCount = kCapacity + 1;
            return false;
        }
        mPaths[mCount++] = app::AttributePathParams(std::forward<Ts>(args)...);
        return true;
    }
};
} // namespace

void DeviceCommissioner::ContinueReadingCommissioningInfo(const CommissioningParameters & params)
{
    VerifyOrDie(mCommissioningStage == CommissioningStage::kReadCommissioningInfo);

    // mReadCommissioningInfoProgress starts at 0 and counts the number of paths we have read.
    // A marker value is used to indicate that there are no further attributes to read.
    static constexpr auto kReadProgressNoFurtherAttributes = std::numeric_limits<decltype(mReadCommissioningInfoProgress)>::max();
    if (mReadCommissioningInfoProgress == kReadProgressNoFurtherAttributes)
    {
        FinishReadingCommissioningInfo(params);
        return;
    }

    // We can ony read 9 paths per Read Interaction, since that is the minimum a server has to
    // support per spec (see "Interaction Model Limits"), so we generally need to perform more
    // that one interaction. To build the list of attributes for each interaction, we use a
    // builder that skips adding paths that we already handled in a previous interaction, and
    // returns false if the current request is exhausted. This construction avoids allocating
    // memory to hold the complete list of attributes to read up front; however the logic to
    // determine the attributes to include must be deterministic since it runs multiple times.
    // The use of an immediately-invoked lambda is convenient for control flow.
    ReadInteractionBuilder builder(mReadCommissioningInfoProgress);
    [&]() -> void {
        // General Commissioning
        VerifyOrReturn(builder.AddAttributePath(kRootEndpointId, Clusters::GeneralCommissioning::Id,
                                                Clusters::GeneralCommissioning::Attributes::SupportsConcurrentConnection::Id));
        VerifyOrReturn(builder.AddAttributePath(kRootEndpointId, Clusters::GeneralCommissioning::Id,
                                                Clusters::GeneralCommissioning::Attributes::Breadcrumb::Id));
        VerifyOrReturn(builder.AddAttributePath(kRootEndpointId, Clusters::GeneralCommissioning::Id,
                                                Clusters::GeneralCommissioning::Attributes::BasicCommissioningInfo::Id));
        VerifyOrReturn(builder.AddAttributePath(kRootEndpointId, Clusters::GeneralCommissioning::Id,
                                                Clusters::GeneralCommissioning::Attributes::RegulatoryConfig::Id));
        VerifyOrReturn(builder.AddAttributePath(kRootEndpointId, Clusters::GeneralCommissioning::Id,
                                                Clusters::GeneralCommissioning::Attributes::LocationCapability::Id));

        // Basic Information: VID and PID for device attestation purposes
        VerifyOrReturn(builder.AddAttributePath(kRootEndpointId, Clusters::BasicInformation::Id,
                                                Clusters::BasicInformation::Attributes::VendorID::Id));
        VerifyOrReturn(builder.AddAttributePath(kRootEndpointId, Clusters::BasicInformation::Id,
                                                Clusters::BasicInformation::Attributes::ProductID::Id));

        // Time Synchronization: all attributes
        VerifyOrReturn(builder.AddAttributePath(kRootEndpointId, Clusters::TimeSynchronization::Id));

        // Network Commissioning (all endpoints): Read the feature map and connect time
        // TODO: Expose a flag that disables network setup so we don't need to read this
        VerifyOrReturn(builder.AddAttributePath(Clusters::NetworkCommissioning::Id,
                                                Clusters::NetworkCommissioning::Attributes::FeatureMap::Id));
        VerifyOrReturn(builder.AddAttributePath(Clusters::NetworkCommissioning::Id,
                                                Clusters::NetworkCommissioning::Attributes::ConnectMaxTimeSeconds::Id));

        // OperationalCredentials: existing fabrics, if necessary
        if (params.GetCheckForMatchingFabric())
        {
            VerifyOrReturn(builder.AddAttributePath(kRootEndpointId, Clusters::OperationalCredentials::Id,
                                                    Clusters::OperationalCredentials::Attributes::Fabrics::Id));
        }

        // ICD Management
        if (params.GetICDRegistrationStrategy() != ICDRegistrationStrategy::kIgnore)
        {
            VerifyOrReturn(builder.AddAttributePath(kRootEndpointId, Clusters::IcdManagement::Id,
                                                    Clusters::IcdManagement::Attributes::FeatureMap::Id));
        }
        VerifyOrReturn(builder.AddAttributePath(kRootEndpointId, Clusters::IcdManagement::Id,
                                                Clusters::IcdManagement::Attributes::UserActiveModeTriggerHint::Id));
        VerifyOrReturn(builder.AddAttributePath(kRootEndpointId, Clusters::IcdManagement::Id,
                                                Clusters::IcdManagement::Attributes::UserActiveModeTriggerInstruction::Id));
        VerifyOrReturn(builder.AddAttributePath(kRootEndpointId, Clusters::IcdManagement::Id,
                                                Clusters::IcdManagement::Attributes::IdleModeDuration::Id));
        VerifyOrReturn(builder.AddAttributePath(kRootEndpointId, Clusters::IcdManagement::Id,
                                                Clusters::IcdManagement::Attributes::ActiveModeDuration::Id));
        VerifyOrReturn(builder.AddAttributePath(kRootEndpointId, Clusters::IcdManagement::Id,
                                                Clusters::IcdManagement::Attributes::ActiveModeThreshold::Id));

        // Extra paths requested via CommissioningParameters
        for (auto const & path : params.GetExtraReadPaths())
        {
            VerifyOrReturn(builder.AddAttributePath(path));
        }
    }();

    VerifyOrDie(builder.size() > 0); // our logic is broken if there is nothing to read
    if (builder.exceeded())
    {
        // Keep track of the number of attributes we have read already so we can resume from there.
        auto progress = mReadCommissioningInfoProgress + builder.size();
        VerifyOrDie(progress < kReadProgressNoFurtherAttributes);
        mReadCommissioningInfoProgress = static_cast<decltype(mReadCommissioningInfoProgress)>(progress);
    }
    else
    {
        mReadCommissioningInfoProgress = kReadProgressNoFurtherAttributes;
    }

    SendCommissioningReadRequest(mDeviceBeingCommissioned, mCommissioningStepTimeout, builder.paths(), builder.size());
}

namespace {
void AccumulateErrors(CHIP_ERROR & acc, CHIP_ERROR err)
{
    if (acc == CHIP_NO_ERROR && err != CHIP_NO_ERROR)
    {
        acc = err;
    }
}
} // namespace

void DeviceCommissioner::FinishReadingCommissioningInfo(const CommissioningParameters & params)
{
    // We want to parse as much information as possible, even if we eventually end
    // up returning an error (e.g. because some mandatory information was missing).
    CHIP_ERROR err = CHIP_NO_ERROR;
    ReadCommissioningInfo info;
    info.attributes = mAttributeCache.get();
    AccumulateErrors(err, ParseGeneralCommissioningInfo(info));
    AccumulateErrors(err, ParseBasicInformation(info));
    AccumulateErrors(err, ParseNetworkCommissioningInfo(info));
    AccumulateErrors(err, ParseTimeSyncInfo(info));
    AccumulateErrors(err, ParseFabrics(info));
    AccumulateErrors(err, ParseICDInfo(info));
    AccumulateErrors(err, ParseExtraCommissioningInfo(info, params));

    if (mPairingDelegate != nullptr && err == CHIP_NO_ERROR)
    {
        mPairingDelegate->OnReadCommissioningInfo(info);
    }

    CommissioningDelegate::CommissioningReport report;
    report.Set<ReadCommissioningInfo>(info);
    CommissioningStageComplete(err, report);

    // Only release the attribute cache once `info` is no longer needed.
    mAttributeCache.reset();
}

CHIP_ERROR DeviceCommissioner::ParseGeneralCommissioningInfo(ReadCommissioningInfo & info)
{
    using namespace GeneralCommissioning::Attributes;
    CHIP_ERROR return_err = CHIP_NO_ERROR;
    CHIP_ERROR err;

    BasicCommissioningInfo::TypeInfo::DecodableType basicInfo;
    err = mAttributeCache->Get<BasicCommissioningInfo::TypeInfo>(kRootEndpointId, basicInfo);
    if (err == CHIP_NO_ERROR)
    {
        info.general.recommendedFailsafe = basicInfo.failSafeExpiryLengthSeconds;
    }
    else
    {
        ChipLogError(Controller, "Failed to read BasicCommissioningInfo: %" CHIP_ERROR_FORMAT, err.Format());
        return_err = err;
    }

    err = mAttributeCache->Get<RegulatoryConfig::TypeInfo>(kRootEndpointId, info.general.currentRegulatoryLocation);
    if (err != CHIP_NO_ERROR)
    {
        ChipLogError(Controller, "Failed to read RegulatoryConfig: %" CHIP_ERROR_FORMAT, err.Format());
        return_err = err;
    }

    err = mAttributeCache->Get<LocationCapability::TypeInfo>(kRootEndpointId, info.general.locationCapability);
    if (err != CHIP_NO_ERROR)
    {
        ChipLogError(Controller, "Failed to read LocationCapability: %" CHIP_ERROR_FORMAT, err.Format());
        return_err = err;
    }

    err = mAttributeCache->Get<Breadcrumb::TypeInfo>(kRootEndpointId, info.general.breadcrumb);
    if (err != CHIP_NO_ERROR)
    {
        ChipLogError(Controller, "Failed to read Breadcrumb: %" CHIP_ERROR_FORMAT, err.Format());
        return_err = err;
    }

    err = mAttributeCache->Get<SupportsConcurrentConnection::TypeInfo>(kRootEndpointId, info.supportsConcurrentConnection);
    if (err != CHIP_NO_ERROR)
    {
        ChipLogError(Controller, "Ignoring failure to read SupportsConcurrentConnection: %" CHIP_ERROR_FORMAT, err.Format());
        info.supportsConcurrentConnection = true; // default to true (concurrent), not a fatal error
    }

    return return_err;
}

CHIP_ERROR DeviceCommissioner::ParseBasicInformation(ReadCommissioningInfo & info)
{
    using namespace BasicInformation::Attributes;
    CHIP_ERROR return_err = CHIP_NO_ERROR;
    CHIP_ERROR err;

    err = mAttributeCache->Get<VendorID::TypeInfo>(kRootEndpointId, info.basic.vendorId);
    if (err != CHIP_NO_ERROR)
    {
        ChipLogError(Controller, "Failed to read VendorID: %" CHIP_ERROR_FORMAT, err.Format());
        return_err = err;
    }

    err = mAttributeCache->Get<ProductID::TypeInfo>(kRootEndpointId, info.basic.productId);
    if (err != CHIP_NO_ERROR)
    {
        ChipLogError(Controller, "Failed to read ProductID: %" CHIP_ERROR_FORMAT, err.Format());
        return_err = err;
    }

    return return_err;
}

CHIP_ERROR DeviceCommissioner::ParseNetworkCommissioningInfo(ReadCommissioningInfo & info)
{
    using namespace NetworkCommissioning::Attributes;
    CHIP_ERROR return_err = CHIP_NO_ERROR;
    CHIP_ERROR err;

    // Set the network cluster endpoints first so we can match up the connection
    // times. Note that here we don't know what endpoints the network
    // commissioning clusters might be on.
    err = mAttributeCache->ForEachAttribute(NetworkCommissioning::Id, [this, &info](const ConcreteAttributePath & path) {
        VerifyOrReturnError(path.mAttributeId == FeatureMap::Id, CHIP_NO_ERROR);
        BitFlags<NetworkCommissioning::Feature> features;
        if (mAttributeCache->Get<FeatureMap::TypeInfo>(path, *features.RawStorage()) == CHIP_NO_ERROR)
        {
            if (features.Has(NetworkCommissioning::Feature::kWiFiNetworkInterface))
            {
                ChipLogProgress(Controller, "NetworkCommissioning Features: has WiFi. endpointid = %u", path.mEndpointId);
                info.network.wifi.endpoint = path.mEndpointId;
            }
            else if (features.Has(NetworkCommissioning::Feature::kThreadNetworkInterface))
            {
                ChipLogProgress(Controller, "NetworkCommissioning Features: has Thread. endpointid = %u", path.mEndpointId);
                info.network.thread.endpoint = path.mEndpointId;
            }
            else if (features.Has(NetworkCommissioning::Feature::kEthernetNetworkInterface))
            {
                ChipLogProgress(Controller, "NetworkCommissioning Features: has Ethernet. endpointid = %u", path.mEndpointId);
                info.network.eth.endpoint = path.mEndpointId;
            }
        }
        return CHIP_NO_ERROR;
    });
    AccumulateErrors(return_err, err);

    if (info.network.thread.endpoint != kInvalidEndpointId)
    {
        err = mAttributeCache->Get<ConnectMaxTimeSeconds::TypeInfo>(info.network.thread.endpoint,
                                                                    info.network.thread.minConnectionTime);
        if (err != CHIP_NO_ERROR)
        {
            ChipLogError(Controller, "Failed to read Thread ConnectMaxTimeSeconds (endpoint %u): %" CHIP_ERROR_FORMAT,
                         info.network.thread.endpoint, err.Format());
            return_err = err;
        }
    }

    if (info.network.wifi.endpoint != kInvalidEndpointId)
    {
        err =
            mAttributeCache->Get<ConnectMaxTimeSeconds::TypeInfo>(info.network.wifi.endpoint, info.network.wifi.minConnectionTime);
        if (err != CHIP_NO_ERROR)
        {
            ChipLogError(Controller, "Failed to read Wi-Fi ConnectMaxTimeSeconds (endpoint %u): %" CHIP_ERROR_FORMAT,
                         info.network.wifi.endpoint, err.Format());
            return_err = err;
        }
    }

    if (return_err != CHIP_NO_ERROR)
    {
        ChipLogError(Controller, "Failed to parsing Network Commissioning information: %" CHIP_ERROR_FORMAT, return_err.Format());
    }
    return return_err;
}

CHIP_ERROR DeviceCommissioner::ParseTimeSyncInfo(ReadCommissioningInfo & info)
{
    using namespace TimeSynchronization::Attributes;
    CHIP_ERROR err;

    // If we fail to get the feature map, there's no viable time cluster, don't set anything.
    BitFlags<TimeSynchronization::Feature> featureMap;
    err = mAttributeCache->Get<FeatureMap::TypeInfo>(kRootEndpointId, *featureMap.RawStorage());
    if (err != CHIP_NO_ERROR)
    {
        info.requiresUTC               = false;
        info.requiresTimeZone          = false;
        info.requiresDefaultNTP        = false;
        info.requiresTrustedTimeSource = false;
        return CHIP_NO_ERROR;
    }
    info.requiresUTC               = true;
    info.requiresTimeZone          = featureMap.Has(TimeSynchronization::Feature::kTimeZone);
    info.requiresDefaultNTP        = featureMap.Has(TimeSynchronization::Feature::kNTPClient);
    info.requiresTrustedTimeSource = featureMap.Has(TimeSynchronization::Feature::kTimeSyncClient);

    if (info.requiresTimeZone)
    {
        err = mAttributeCache->Get<TimeZoneListMaxSize::TypeInfo>(kRootEndpointId, info.maxTimeZoneSize);
        if (err != CHIP_NO_ERROR)
        {
            // This information should be available, let's do our best with what we have, but we can't set
            // the time zone without this information
            info.requiresTimeZone = false;
        }
        err = mAttributeCache->Get<DSTOffsetListMaxSize::TypeInfo>(kRootEndpointId, info.maxDSTSize);
        if (err != CHIP_NO_ERROR)
        {
            info.requiresTimeZone = false;
        }
    }
    if (info.requiresDefaultNTP)
    {
        DefaultNTP::TypeInfo::DecodableType defaultNTP;
        err = mAttributeCache->Get<DefaultNTP::TypeInfo>(kRootEndpointId, defaultNTP);
        if (err == CHIP_NO_ERROR && (!defaultNTP.IsNull()) && (defaultNTP.Value().size() != 0))
        {
            info.requiresDefaultNTP = false;
        }
    }
    if (info.requiresTrustedTimeSource)
    {
        TrustedTimeSource::TypeInfo::DecodableType trustedTimeSource;
        err = mAttributeCache->Get<TrustedTimeSource::TypeInfo>(kRootEndpointId, trustedTimeSource);
        if (err == CHIP_NO_ERROR && !trustedTimeSource.IsNull())
        {
            info.requiresTrustedTimeSource = false;
        }
    }

    return CHIP_NO_ERROR;
}

CHIP_ERROR DeviceCommissioner::ParseFabrics(ReadCommissioningInfo & info)
{
    using namespace OperationalCredentials::Attributes;
    CHIP_ERROR err;
    CHIP_ERROR return_err = CHIP_NO_ERROR;

    // We might not have requested a Fabrics attribute at all, so not having a
    // value for it is not an error.
    err = mAttributeCache->ForEachAttribute(OperationalCredentials::Id, [this, &info](const ConcreteAttributePath & path) {
        using namespace chip::app::Clusters::OperationalCredentials::Attributes;
        // this code is checking if the device is already on the commissioner's fabric.
        // if a matching fabric is found, then remember the nodeId so that the commissioner
        // can, if it decides to, cancel commissioning (before it fails in AddNoc) and know
        // the device's nodeId on its fabric.
        switch (path.mAttributeId)
        {
        case Fabrics::Id: {
            Fabrics::TypeInfo::DecodableType fabrics;
            ReturnErrorOnFailure(this->mAttributeCache->Get<Fabrics::TypeInfo>(path, fabrics));
            // this is a best effort attempt to find a matching fabric, so no error checking on iter
            auto iter = fabrics.begin();
            while (iter.Next())
            {
                auto & fabricDescriptor = iter.GetValue();
                ChipLogProgress(Controller,
                                "DeviceCommissioner::OnDone - fabric.vendorId=0x%04X fabric.fabricId=0x" ChipLogFormatX64
                                " fabric.nodeId=0x" ChipLogFormatX64,
                                fabricDescriptor.vendorID, ChipLogValueX64(fabricDescriptor.fabricID),
                                ChipLogValueX64(fabricDescriptor.nodeID));
                if (GetFabricId() == fabricDescriptor.fabricID)
                {
                    ChipLogProgress(Controller, "DeviceCommissioner::OnDone - found a matching fabric id");
                    chip::ByteSpan rootKeySpan = fabricDescriptor.rootPublicKey;
                    if (rootKeySpan.size() != Crypto::kP256_PublicKey_Length)
                    {
                        ChipLogError(Controller, "DeviceCommissioner::OnDone - fabric root key size mismatch %u != %u",
                                     static_cast<unsigned>(rootKeySpan.size()),
                                     static_cast<unsigned>(Crypto::kP256_PublicKey_Length));
                        continue;
                    }
                    P256PublicKeySpan rootPubKeySpan(rootKeySpan.data());
                    Crypto::P256PublicKey deviceRootPublicKey(rootPubKeySpan);

                    Crypto::P256PublicKey commissionerRootPublicKey;
                    if (CHIP_NO_ERROR != GetRootPublicKey(commissionerRootPublicKey))
                    {
                        ChipLogError(Controller, "DeviceCommissioner::OnDone - error reading commissioner root public key");
                    }
                    else if (commissionerRootPublicKey.Matches(deviceRootPublicKey))
                    {
                        ChipLogProgress(Controller, "DeviceCommissioner::OnDone - fabric root keys match");
                        info.remoteNodeId = fabricDescriptor.nodeID;
                    }
                }
            }

            return CHIP_NO_ERROR;
        }
        default:
            return CHIP_NO_ERROR;
        }
    });

    if (mPairingDelegate != nullptr)
    {
        mPairingDelegate->OnFabricCheck(info.remoteNodeId);
    }

    return return_err;
}

CHIP_ERROR DeviceCommissioner::ParseICDInfo(ReadCommissioningInfo & info)
{
    using namespace IcdManagement::Attributes;
    CHIP_ERROR err;

    bool hasUserActiveModeTrigger = false;
    bool isICD                    = false;

    BitFlags<IcdManagement::Feature> featureMap;
    err = mAttributeCache->Get<FeatureMap::TypeInfo>(kRootEndpointId, *featureMap.RawStorage());
    if (err == CHIP_NO_ERROR)
    {
        info.icd.isLIT                  = featureMap.Has(IcdManagement::Feature::kLongIdleTimeSupport);
        info.icd.checkInProtocolSupport = featureMap.Has(IcdManagement::Feature::kCheckInProtocolSupport);
        hasUserActiveModeTrigger        = featureMap.Has(IcdManagement::Feature::kUserActiveModeTrigger);
        isICD                           = true;
    }
    else if (err == CHIP_ERROR_KEY_NOT_FOUND)
    {
        // This key is optional so not an error
        info.icd.isLIT = false;
        err            = CHIP_NO_ERROR;
    }
    else if (err == CHIP_ERROR_IM_STATUS_CODE_RECEIVED)
    {
        app::StatusIB statusIB;
        err = mAttributeCache->GetStatus(app::ConcreteAttributePath(kRootEndpointId, IcdManagement::Id, FeatureMap::Id), statusIB);
        if (err == CHIP_NO_ERROR)
        {
            if (statusIB.mStatus == Protocols::InteractionModel::Status::UnsupportedCluster)
            {
                info.icd.isLIT = false;
            }
            else
            {
                err = statusIB.ToChipError();
            }
        }
    }

    ReturnErrorOnFailure(err);

    info.icd.userActiveModeTriggerHint.ClearAll();
    info.icd.userActiveModeTriggerInstruction = CharSpan();

    if (hasUserActiveModeTrigger)
    {
        // Intentionally ignore errors since they are not mandatory.
        bool activeModeTriggerInstructionRequired = false;

        err = mAttributeCache->Get<UserActiveModeTriggerHint::TypeInfo>(kRootEndpointId, info.icd.userActiveModeTriggerHint);
        if (err != CHIP_NO_ERROR)
        {
            ChipLogError(Controller, "IcdManagement.UserActiveModeTriggerHint expected, but failed to read.");
            return err;
        }

        using IcdManagement::UserActiveModeTriggerBitmap;
        activeModeTriggerInstructionRequired = info.icd.userActiveModeTriggerHint.HasAny(
            UserActiveModeTriggerBitmap::kCustomInstruction, UserActiveModeTriggerBitmap::kActuateSensorSeconds,
            UserActiveModeTriggerBitmap::kActuateSensorTimes, UserActiveModeTriggerBitmap::kActuateSensorLightsBlink,
            UserActiveModeTriggerBitmap::kResetButtonLightsBlink, UserActiveModeTriggerBitmap::kResetButtonSeconds,
            UserActiveModeTriggerBitmap::kResetButtonTimes, UserActiveModeTriggerBitmap::kSetupButtonSeconds,
            UserActiveModeTriggerBitmap::kSetupButtonTimes, UserActiveModeTriggerBitmap::kSetupButtonTimes,
            UserActiveModeTriggerBitmap::kAppDefinedButton);

        if (activeModeTriggerInstructionRequired)
        {
            err = mAttributeCache->Get<UserActiveModeTriggerInstruction::TypeInfo>(kRootEndpointId,
                                                                                   info.icd.userActiveModeTriggerInstruction);
            if (err != CHIP_NO_ERROR)
            {
                ChipLogError(Controller,
                             "IcdManagement.UserActiveModeTriggerInstruction expected for given active mode trigger hint, but "
                             "failed to read.");
                return err;
            }
        }
    }

    if (!isICD)
    {
        info.icd.idleModeDuration    = 0;
        info.icd.activeModeDuration  = 0;
        info.icd.activeModeThreshold = 0;
        return CHIP_NO_ERROR;
    }

    err = mAttributeCache->Get<IdleModeDuration::TypeInfo>(kRootEndpointId, info.icd.idleModeDuration);
    if (err != CHIP_NO_ERROR)
    {
        ChipLogError(Controller, "IcdManagement.IdleModeDuration expected, but failed to read: %" CHIP_ERROR_FORMAT, err.Format());
        return err;
    }

    err = mAttributeCache->Get<ActiveModeDuration::TypeInfo>(kRootEndpointId, info.icd.activeModeDuration);
    if (err != CHIP_NO_ERROR)
    {
        ChipLogError(Controller, "IcdManagement.ActiveModeDuration expected, but failed to read: %" CHIP_ERROR_FORMAT,
                     err.Format());
        return err;
    }

    err = mAttributeCache->Get<ActiveModeThreshold::TypeInfo>(kRootEndpointId, info.icd.activeModeThreshold);
    if (err != CHIP_NO_ERROR)
    {
        ChipLogError(Controller, "IcdManagement.ActiveModeThreshold expected, but failed to read: %" CHIP_ERROR_FORMAT,
                     err.Format());
    }

    return err;
}

void DeviceCommissioner::OnArmFailSafe(void * context,
                                       const GeneralCommissioning::Commands::ArmFailSafeResponse::DecodableType & data)
{
    CommissioningDelegate::CommissioningReport report;
    CHIP_ERROR err = CHIP_NO_ERROR;

    ChipLogProgress(Controller, "Received ArmFailSafe response errorCode=%u", to_underlying(data.errorCode));
    if (data.errorCode != GeneralCommissioning::CommissioningErrorEnum::kOk)
    {
        err = CHIP_ERROR_INTERNAL;
        report.Set<CommissioningErrorInfo>(data.errorCode);
    }

    DeviceCommissioner * commissioner = static_cast<DeviceCommissioner *>(context);
    commissioner->CommissioningStageComplete(err, report);
}

void DeviceCommissioner::OnSetRegulatoryConfigResponse(
    void * context, const GeneralCommissioning::Commands::SetRegulatoryConfigResponse::DecodableType & data)
{
    CommissioningDelegate::CommissioningReport report;
    CHIP_ERROR err = CHIP_NO_ERROR;

    ChipLogProgress(Controller, "Received SetRegulatoryConfig response errorCode=%u", to_underlying(data.errorCode));
    if (data.errorCode != GeneralCommissioning::CommissioningErrorEnum::kOk)
    {
        err = CHIP_ERROR_INTERNAL;
        report.Set<CommissioningErrorInfo>(data.errorCode);
    }
    DeviceCommissioner * commissioner = static_cast<DeviceCommissioner *>(context);
    commissioner->CommissioningStageComplete(err, report);
}

void DeviceCommissioner::OnSetTCAcknowledgementsResponse(
    void * context, const GeneralCommissioning::Commands::SetTCAcknowledgementsResponse::DecodableType & data)
{
    CommissioningDelegate::CommissioningReport report;
    CHIP_ERROR err = CHIP_NO_ERROR;

    ChipLogProgress(Controller, "Received SetTCAcknowledgements response errorCode=%u", to_underlying(data.errorCode));
    if (data.errorCode != GeneralCommissioning::CommissioningErrorEnum::kOk)
    {
        err = CHIP_ERROR_INTERNAL;
        report.Set<CommissioningErrorInfo>(data.errorCode);
    }
    DeviceCommissioner * commissioner = static_cast<DeviceCommissioner *>(context);
    commissioner->CommissioningStageComplete(err, report);
}

void DeviceCommissioner::OnSetTimeZoneResponse(void * context,
                                               const TimeSynchronization::Commands::SetTimeZoneResponse::DecodableType & data)
{
    CommissioningDelegate::CommissioningReport report;
    CHIP_ERROR err                    = CHIP_NO_ERROR;
    DeviceCommissioner * commissioner = static_cast<DeviceCommissioner *>(context);
    TimeZoneResponseInfo info;
    info.requiresDSTOffsets = data.DSTOffsetRequired;
    report.Set<TimeZoneResponseInfo>(info);
    commissioner->CommissioningStageComplete(err, report);
}

void DeviceCommissioner::OnSetUTCError(void * context, CHIP_ERROR error)
{
    // For SetUTCTime, we don't actually care if the commissionee didn't want out time, that's its choice
    DeviceCommissioner * commissioner = static_cast<DeviceCommissioner *>(context);
    commissioner->CommissioningStageComplete(CHIP_NO_ERROR);
}

void DeviceCommissioner::OnScanNetworksFailure(void * context, CHIP_ERROR error)
{
    ChipLogProgress(Controller, "Received ScanNetworks failure response %" CHIP_ERROR_FORMAT, error.Format());

    DeviceCommissioner * commissioner = static_cast<DeviceCommissioner *>(context);

    // advance to the kNeedsNetworkCreds waiting step
    // clear error so that we don't abort the commissioning when ScanNetworks fails
    commissioner->CommissioningStageComplete(CHIP_NO_ERROR);

    if (commissioner->GetPairingDelegate() != nullptr)
    {
        commissioner->GetPairingDelegate()->OnScanNetworksFailure(error);
    }
}

void DeviceCommissioner::OnScanNetworksResponse(void * context,
                                                const NetworkCommissioning::Commands::ScanNetworksResponse::DecodableType & data)
{
    CommissioningDelegate::CommissioningReport report;

    ChipLogProgress(Controller, "Received ScanNetwork response, networkingStatus=%u debugText=%s",
                    to_underlying(data.networkingStatus),
                    (data.debugText.HasValue() ? std::string(data.debugText.Value().data(), data.debugText.Value().size()).c_str()
                                               : "none provided"));
    DeviceCommissioner * commissioner = static_cast<DeviceCommissioner *>(context);

    // advance to the kNeedsNetworkCreds waiting step
    commissioner->CommissioningStageComplete(CHIP_NO_ERROR);

    if (commissioner->GetPairingDelegate() != nullptr)
    {
        commissioner->GetPairingDelegate()->OnScanNetworksSuccess(data);
    }
}

CHIP_ERROR DeviceCommissioner::NetworkCredentialsReady()
{
    VerifyOrReturnError(mCommissioningStage == CommissioningStage::kNeedsNetworkCreds, CHIP_ERROR_INCORRECT_STATE);

    // need to advance to next step
    CommissioningStageComplete(CHIP_NO_ERROR);

    return CHIP_NO_ERROR;
}

CHIP_ERROR DeviceCommissioner::ICDRegistrationInfoReady()
{
    VerifyOrReturnError(mCommissioningStage == CommissioningStage::kICDGetRegistrationInfo, CHIP_ERROR_INCORRECT_STATE);

    // need to advance to next step
    CommissioningStageComplete(CHIP_NO_ERROR);

    return CHIP_NO_ERROR;
}

void DeviceCommissioner::OnNetworkConfigResponse(void * context,
                                                 const NetworkCommissioning::Commands::NetworkConfigResponse::DecodableType & data)
{
    CommissioningDelegate::CommissioningReport report;
    CHIP_ERROR err = CHIP_NO_ERROR;

    ChipLogProgress(Controller, "Received NetworkConfig response, networkingStatus=%u", to_underlying(data.networkingStatus));
    if (data.networkingStatus != NetworkCommissioning::NetworkCommissioningStatusEnum::kSuccess)
    {
        err = CHIP_ERROR_INTERNAL;
        report.Set<NetworkCommissioningStatusInfo>(data.networkingStatus);
    }
    DeviceCommissioner * commissioner = static_cast<DeviceCommissioner *>(context);
    commissioner->CommissioningStageComplete(err, report);
}

void DeviceCommissioner::OnConnectNetworkResponse(
    void * context, const NetworkCommissioning::Commands::ConnectNetworkResponse::DecodableType & data)
{
    CommissioningDelegate::CommissioningReport report;
    CHIP_ERROR err = CHIP_NO_ERROR;

    ChipLogProgress(Controller, "Received ConnectNetwork response, networkingStatus=%u", to_underlying(data.networkingStatus));
    if (data.networkingStatus != NetworkCommissioning::NetworkCommissioningStatusEnum::kSuccess)
    {
        err = CHIP_ERROR_INTERNAL;
        report.Set<NetworkCommissioningStatusInfo>(data.networkingStatus);
    }
    DeviceCommissioner * commissioner = static_cast<DeviceCommissioner *>(context);
    commissioner->CommissioningStageComplete(err, report);
}

void DeviceCommissioner::OnCommissioningCompleteResponse(
    void * context, const GeneralCommissioning::Commands::CommissioningCompleteResponse::DecodableType & data)
{
    CommissioningDelegate::CommissioningReport report;
    CHIP_ERROR err = CHIP_NO_ERROR;

    ChipLogProgress(Controller, "Received CommissioningComplete response, errorCode=%u", to_underlying(data.errorCode));
    if (data.errorCode != GeneralCommissioning::CommissioningErrorEnum::kOk)
    {
        err = CHIP_ERROR_INTERNAL;
        report.Set<CommissioningErrorInfo>(data.errorCode);
    }
    DeviceCommissioner * commissioner = static_cast<DeviceCommissioner *>(context);
    commissioner->CommissioningStageComplete(err, report);
}

template <typename RequestObjectT>
CHIP_ERROR
DeviceCommissioner::SendCommissioningCommand(DeviceProxy * device, const RequestObjectT & request,
                                             CommandResponseSuccessCallback<typename RequestObjectT::ResponseType> successCb,
                                             CommandResponseFailureCallback failureCb, EndpointId endpoint,
                                             Optional<System::Clock::Timeout> timeout, bool fireAndForget)

{
    // Default behavior is to make sequential, cancellable calls tracked via mInvokeCancelFn.
    // Fire-and-forget calls are not cancellable and don't receive `this` as context in callbacks.
    VerifyOrDie(fireAndForget || !mInvokeCancelFn); // we don't make parallel (cancellable) calls

    void * context   = (!fireAndForget) ? this : nullptr;
    auto onSuccessCb = [context, successCb](const app::ConcreteCommandPath & aPath, const app::StatusIB & aStatus,
                                            const typename RequestObjectT::ResponseType & responseData) {
        successCb(context, responseData);
    };
    auto onFailureCb = [context, failureCb](CHIP_ERROR aError) { failureCb(context, aError); };

    return InvokeCommandRequest(device->GetExchangeManager(), device->GetSecureSession().Value(), endpoint, request, onSuccessCb,
                                onFailureCb, NullOptional, timeout, (!fireAndForget) ? &mInvokeCancelFn : nullptr);
}

template <typename AttrType>
CHIP_ERROR DeviceCommissioner::SendCommissioningWriteRequest(DeviceProxy * device, EndpointId endpoint, ClusterId cluster,
                                                             AttributeId attribute, const AttrType & requestData,
                                                             WriteResponseSuccessCallback successCb,
                                                             WriteResponseFailureCallback failureCb)
{
    VerifyOrDie(!mWriteCancelFn); // we don't make parallel (cancellable) calls
    auto onSuccessCb = [this, successCb](const app::ConcreteAttributePath & aPath) { successCb(this); };
    auto onFailureCb = [this, failureCb](const app::ConcreteAttributePath * aPath, CHIP_ERROR aError) { failureCb(this, aError); };
    return WriteAttribute(device->GetSecureSession().Value(), endpoint, cluster, attribute, requestData, onSuccessCb, onFailureCb,
                          /* aTimedWriteTimeoutMs = */ NullOptional, /* onDoneCb = */ nullptr, /* aDataVersion = */ NullOptional,
                          /* outCancelFn = */ &mWriteCancelFn);
}

void DeviceCommissioner::SendCommissioningReadRequest(DeviceProxy * proxy, Optional<System::Clock::Timeout> timeout,
                                                      app::AttributePathParams * readPaths, size_t readPathsSize)
{
    VerifyOrDie(!mReadClient); // we don't perform parallel reads

    app::InteractionModelEngine * engine = app::InteractionModelEngine::GetInstance();
    app::ReadPrepareParams readParams(proxy->GetSecureSession().Value());
    readParams.mIsFabricFiltered = false;
    if (timeout.HasValue())
    {
        readParams.mTimeout = timeout.Value();
    }
    readParams.mpAttributePathParamsList    = readPaths;
    readParams.mAttributePathParamsListSize = readPathsSize;

    // Take ownership of the attribute cache, so it can be released if SendRequest fails.
    auto attributeCache = std::move(mAttributeCache);
    auto readClient     = chip::Platform::MakeUnique<app::ReadClient>(
        engine, proxy->GetExchangeManager(), attributeCache->GetBufferedCallback(), app::ReadClient::InteractionType::Read);
    CHIP_ERROR err = readClient->SendRequest(readParams);
    if (err != CHIP_NO_ERROR)
    {
        ChipLogError(Controller, "Failed to send read request: %" CHIP_ERROR_FORMAT, err.Format());
        CommissioningStageComplete(err);
        return;
    }
    mAttributeCache = std::move(attributeCache);
    mReadClient     = std::move(readClient);
}

void DeviceCommissioner::PerformCommissioningStep(DeviceProxy * proxy, CommissioningStage step, CommissioningParameters & params,
                                                  CommissioningDelegate * delegate, EndpointId endpoint,
                                                  Optional<System::Clock::Timeout> timeout)

{
    MATTER_LOG_METRIC(kMetricDeviceCommissionerCommissionStage, step);
    MATTER_LOG_METRIC_BEGIN(MetricKeyForCommissioningStage(step));

    if (params.GetCompletionStatus().err == CHIP_NO_ERROR)
    {
        ChipLogProgress(Controller, "Performing next commissioning step '%s'", StageToString(step));
    }
    else
    {
        ChipLogProgress(Controller, "Performing next commissioning step '%s' with completion status = '%s'", StageToString(step),
                        params.GetCompletionStatus().err.AsString());
    }

    mCommissioningStepTimeout = timeout;
    mCommissioningStage       = step;
    mCommissioningDelegate    = delegate;
    mDeviceBeingCommissioned  = proxy;

    // TODO: Extend timeouts to the DAC and Opcert requests.
    // TODO(cecille): We probably want something better than this for breadcrumbs.
    uint64_t breadcrumb = static_cast<uint64_t>(step);

    switch (step)
    {
    case CommissioningStage::kArmFailsafe: {
        VerifyOrDie(endpoint == kRootEndpointId);
        // Make sure the fail-safe value we set here actually ends up being used
        // no matter what.
        proxy->SetFailSafeExpirationTimestamp(System::Clock::kZero);
        VerifyOrDie(ExtendArmFailSafeInternal(proxy, step, params.GetFailsafeTimerSeconds().ValueOr(kDefaultFailsafeTimeout),
                                              timeout, OnArmFailSafe, OnBasicFailure, /* fireAndForget = */ false));
    }
    break;
    case CommissioningStage::kReadCommissioningInfo: {
        VerifyOrDie(endpoint == kRootEndpointId);
        ChipLogProgress(Controller, "Sending read requests for commissioning information");

        // Allocate a ClusterStateCache to collect the data from our read requests.
        // The cache will be released in:
        // - SendCommissioningReadRequest when failing to send a read request.
        // - FinishReadingCommissioningInfo when the ReadCommissioningInfo stage is completed.
        // - CancelCommissioningInteractions
        mAttributeCache = Platform::MakeUnique<app::ClusterStateCache>(*this);

        // Generally we need to make more than one read request, because as per spec a server only
        // supports a limited number of paths per Read Interaction. Because the actual number of
        // interactions we end up performing is dynamic, we track all of them within a single
        // commissioning stage.
        mReadCommissioningInfoProgress = 0;
        ContinueReadingCommissioningInfo(params); // Note: assume params == delegate.GetCommissioningParameters()
        break;
    }
    case CommissioningStage::kConfigureUTCTime: {
        TimeSynchronization::Commands::SetUTCTime::Type request;
        uint64_t kChipEpochUsSinceUnixEpoch = static_cast<uint64_t>(kChipEpochSecondsSinceUnixEpoch) * chip::kMicrosecondsPerSecond;
        System::Clock::Microseconds64 utcTime;
        if (System::SystemClock().GetClock_RealTime(utcTime) != CHIP_NO_ERROR || utcTime.count() <= kChipEpochUsSinceUnixEpoch)
        {
            // We have no time to give, but that's OK, just complete this stage
            CommissioningStageComplete(CHIP_NO_ERROR);
            return;
        }

        request.UTCTime = utcTime.count() - kChipEpochUsSinceUnixEpoch;
        // For now, we assume a seconds granularity
        request.granularity = TimeSynchronization::GranularityEnum::kSecondsGranularity;
        CHIP_ERROR err      = SendCommissioningCommand(proxy, request, OnBasicSuccess, OnSetUTCError, endpoint, timeout);
        if (err != CHIP_NO_ERROR)
        {
            // We won't get any async callbacks here, so just complete our stage.
            ChipLogError(Controller, "Failed to send SetUTCTime command: %" CHIP_ERROR_FORMAT, err.Format());
            CommissioningStageComplete(err);
            return;
        }
        break;
    }
    case CommissioningStage::kConfigureTimeZone: {
        if (!params.GetTimeZone().HasValue())
        {
            ChipLogError(Controller, "ConfigureTimeZone stage called with no time zone data");
            CommissioningStageComplete(CHIP_ERROR_INVALID_ARGUMENT);
            return;
        }
        TimeSynchronization::Commands::SetTimeZone::Type request;
        request.timeZone = params.GetTimeZone().Value();
        CHIP_ERROR err   = SendCommissioningCommand(proxy, request, OnSetTimeZoneResponse, OnBasicFailure, endpoint, timeout);
        if (err != CHIP_NO_ERROR)
        {
            // We won't get any async callbacks here, so just complete our stage.
            ChipLogError(Controller, "Failed to send SetTimeZone command: %" CHIP_ERROR_FORMAT, err.Format());
            CommissioningStageComplete(err);
            return;
        }
        break;
    }
    case CommissioningStage::kConfigureDSTOffset: {
        if (!params.GetDSTOffsets().HasValue())
        {
            ChipLogError(Controller, "ConfigureDSTOffset stage called with no DST data");
            CommissioningStageComplete(CHIP_ERROR_INVALID_ARGUMENT);
            return;
        }
        TimeSynchronization::Commands::SetDSTOffset::Type request;
        request.DSTOffset = params.GetDSTOffsets().Value();
        CHIP_ERROR err    = SendCommissioningCommand(proxy, request, OnBasicSuccess, OnBasicFailure, endpoint, timeout);
        if (err != CHIP_NO_ERROR)
        {
            // We won't get any async callbacks here, so just complete our stage.
            ChipLogError(Controller, "Failed to send SetDSTOffset command: %" CHIP_ERROR_FORMAT, err.Format());
            CommissioningStageComplete(err);
            return;
        }
        break;
    }
    case CommissioningStage::kConfigureDefaultNTP: {
        if (!params.GetDefaultNTP().HasValue())
        {
            ChipLogError(Controller, "ConfigureDefaultNTP stage called with no default NTP data");
            CommissioningStageComplete(CHIP_ERROR_INVALID_ARGUMENT);
            return;
        }
        TimeSynchronization::Commands::SetDefaultNTP::Type request;
        request.defaultNTP = params.GetDefaultNTP().Value();
        CHIP_ERROR err     = SendCommissioningCommand(proxy, request, OnBasicSuccess, OnBasicFailure, endpoint, timeout);
        if (err != CHIP_NO_ERROR)
        {
            // We won't get any async callbacks here, so just complete our stage.
            ChipLogError(Controller, "Failed to send SetDefaultNTP command: %" CHIP_ERROR_FORMAT, err.Format());
            CommissioningStageComplete(err);
            return;
        }
        break;
    }
    case CommissioningStage::kScanNetworks: {
        NetworkCommissioning::Commands::ScanNetworks::Type request;
        if (params.GetWiFiCredentials().HasValue())
        {
            request.ssid.Emplace(params.GetWiFiCredentials().Value().ssid);
        }
        request.breadcrumb.Emplace(breadcrumb);
        CHIP_ERROR err = SendCommissioningCommand(proxy, request, OnScanNetworksResponse, OnScanNetworksFailure, endpoint, timeout);
        if (err != CHIP_NO_ERROR)
        {
            // We won't get any async callbacks here, so just complete our stage.
            ChipLogError(Controller, "Failed to send ScanNetworks command: %" CHIP_ERROR_FORMAT, err.Format());
            CommissioningStageComplete(err);
            return;
        }
        break;
    }
    case CommissioningStage::kNeedsNetworkCreds: {
        // nothing to do, the OnScanNetworksSuccess and OnScanNetworksFailure callbacks provide indication to the
        // DevicePairingDelegate that network credentials are needed.
        break;
    }
    case CommissioningStage::kConfigRegulatory: {
        // TODO(cecille): Worthwhile to keep this around as part of the class?
        // TODO(cecille): Where is the country config actually set?
        ChipLogProgress(Controller, "Setting Regulatory Config");
        auto capability =
            params.GetLocationCapability().ValueOr(app::Clusters::GeneralCommissioning::RegulatoryLocationTypeEnum::kOutdoor);
        app::Clusters::GeneralCommissioning::RegulatoryLocationTypeEnum regulatoryConfig;
        // Value is only switchable on the devices with indoor/outdoor capability
        if (capability == app::Clusters::GeneralCommissioning::RegulatoryLocationTypeEnum::kIndoorOutdoor)
        {
            // If the device supports indoor and outdoor configs, use the setting from the commissioner, otherwise fall back to
            // the current device setting then to outdoor (most restrictive)
            if (params.GetDeviceRegulatoryLocation().HasValue())
            {
                regulatoryConfig = params.GetDeviceRegulatoryLocation().Value();
                ChipLogProgress(Controller, "Setting regulatory config to %u from commissioner override",
                                static_cast<uint8_t>(regulatoryConfig));
            }
            else if (params.GetDefaultRegulatoryLocation().HasValue())
            {
                regulatoryConfig = params.GetDefaultRegulatoryLocation().Value();
                ChipLogProgress(Controller, "No regulatory config supplied by controller, leaving as device default (%u)",
                                static_cast<uint8_t>(regulatoryConfig));
            }
            else
            {
                regulatoryConfig = app::Clusters::GeneralCommissioning::RegulatoryLocationTypeEnum::kOutdoor;
                ChipLogProgress(Controller, "No overrride or device regulatory config supplied, setting to outdoor");
            }
        }
        else
        {
            ChipLogProgress(Controller, "Device does not support configurable regulatory location");
            regulatoryConfig = capability;
        }

        CharSpan countryCode;
        const auto & providedCountryCode = params.GetCountryCode();
        if (providedCountryCode.HasValue())
        {
            countryCode = providedCountryCode.Value();
        }
        else
        {
            // Default to "XX", for lack of anything better.
            countryCode = "XX"_span;
        }

        GeneralCommissioning::Commands::SetRegulatoryConfig::Type request;
        request.newRegulatoryConfig = regulatoryConfig;
        request.countryCode         = countryCode;
        request.breadcrumb          = breadcrumb;
        CHIP_ERROR err = SendCommissioningCommand(proxy, request, OnSetRegulatoryConfigResponse, OnBasicFailure, endpoint, timeout);
        if (err != CHIP_NO_ERROR)
        {
            // We won't get any async callbacks here, so just complete our stage.
            ChipLogError(Controller, "Failed to send SetRegulatoryConfig command: %" CHIP_ERROR_FORMAT, err.Format());
            CommissioningStageComplete(err);
            return;
        }
    }
    break;
    case CommissioningStage::kConfigureTCAcknowledgments: {
        ChipLogProgress(Controller, "Setting Terms and Conditions");

        if (!params.GetTermsAndConditionsAcknowledgement().HasValue())
        {
            ChipLogProgress(Controller, "Setting Terms and Conditions: Skipped");
            CommissioningStageComplete(CHIP_NO_ERROR);
            return;
        }

        GeneralCommissioning::Commands::SetTCAcknowledgements::Type request;
        TermsAndConditionsAcknowledgement termsAndConditionsAcknowledgement = params.GetTermsAndConditionsAcknowledgement().Value();
        request.TCUserResponse = termsAndConditionsAcknowledgement.acceptedTermsAndConditions;
        request.TCVersion      = termsAndConditionsAcknowledgement.acceptedTermsAndConditionsVersion;

        ChipLogProgress(Controller, "Setting Terms and Conditions: %hu, %hu", request.TCUserResponse, request.TCVersion);
        CHIP_ERROR err =
            SendCommissioningCommand(proxy, request, OnSetTCAcknowledgementsResponse, OnBasicFailure, endpoint, timeout);
        if (err != CHIP_NO_ERROR)
        {
            ChipLogError(Controller, "Failed to send SetTCAcknowledgements command: %" CHIP_ERROR_FORMAT, err.Format());
            CommissioningStageComplete(err);
            return;
        }
        break;
    }
    case CommissioningStage::kSendPAICertificateRequest: {
        ChipLogProgress(Controller, "Sending request for PAI certificate");
        CHIP_ERROR err = SendCertificateChainRequestCommand(proxy, CertificateType::kPAI, timeout);
        if (err != CHIP_NO_ERROR)
        {
            // We won't get any async callbacks here, so just complete our stage.
            ChipLogError(Controller, "Failed to send CertificateChainRequest command to get PAI: %" CHIP_ERROR_FORMAT,
                         err.Format());
            CommissioningStageComplete(err);
            return;
        }
        break;
    }
    case CommissioningStage::kSendDACCertificateRequest: {
        ChipLogProgress(Controller, "Sending request for DAC certificate");
        CHIP_ERROR err = SendCertificateChainRequestCommand(proxy, CertificateType::kDAC, timeout);
        if (err != CHIP_NO_ERROR)
        {
            // We won't get any async callbacks here, so just complete our stage.
            ChipLogError(Controller, "Failed to send CertificateChainRequest command to get DAC: %" CHIP_ERROR_FORMAT,
                         err.Format());
            CommissioningStageComplete(err);
            return;
        }
        break;
    }
    case CommissioningStage::kSendAttestationRequest: {
        ChipLogProgress(Controller, "Sending Attestation Request to the device.");
        if (!params.GetAttestationNonce().HasValue())
        {
            ChipLogError(Controller, "No attestation nonce found");
            CommissioningStageComplete(CHIP_ERROR_INVALID_ARGUMENT);
            return;
        }
        CHIP_ERROR err = SendAttestationRequestCommand(proxy, params.GetAttestationNonce().Value(), timeout);
        if (err != CHIP_NO_ERROR)
        {
            // We won't get any async callbacks here, so just complete our stage.
            ChipLogError(Controller, "Failed to send AttestationRequest command: %" CHIP_ERROR_FORMAT, err.Format());
            CommissioningStageComplete(err);
            return;
        }
        break;
    }
    case CommissioningStage::kAttestationVerification: {
        ChipLogProgress(Controller, "Verifying Device Attestation information received from the device");
        if (IsAttestationInformationMissing(params))
        {
            ChipLogError(Controller, "Missing attestation information");
            CommissioningStageComplete(CHIP_ERROR_INVALID_ARGUMENT);
            return;
        }

        DeviceAttestationVerifier::AttestationInfo info(
            params.GetAttestationElements().Value(),
            proxy->GetSecureSession().Value()->AsSecureSession()->GetCryptoContext().GetAttestationChallenge(),
            params.GetAttestationSignature().Value(), params.GetPAI().Value(), params.GetDAC().Value(),
            params.GetAttestationNonce().Value(), params.GetRemoteVendorId().Value(), params.GetRemoteProductId().Value());

        CHIP_ERROR err = ValidateAttestationInfo(info);
        if (err != CHIP_NO_ERROR)
        {
            ChipLogError(Controller, "Error validating attestation information: %" CHIP_ERROR_FORMAT, err.Format());
            CommissioningStageComplete(CHIP_ERROR_FAILED_DEVICE_ATTESTATION);
            return;
        }
    }
    break;
    case CommissioningStage::kAttestationRevocationCheck: {
        ChipLogProgress(Controller, "Verifying the device's DAC chain revocation status");
        if (IsAttestationInformationMissing(params))
        {
            ChipLogError(Controller, "Missing attestation information");
            CommissioningStageComplete(CHIP_ERROR_INVALID_ARGUMENT);
            return;
        }

        DeviceAttestationVerifier::AttestationInfo info(
            params.GetAttestationElements().Value(),
            proxy->GetSecureSession().Value()->AsSecureSession()->GetCryptoContext().GetAttestationChallenge(),
            params.GetAttestationSignature().Value(), params.GetPAI().Value(), params.GetDAC().Value(),
            params.GetAttestationNonce().Value(), params.GetRemoteVendorId().Value(), params.GetRemoteProductId().Value());

        CHIP_ERROR err = CheckForRevokedDACChain(info);

        if (err != CHIP_NO_ERROR)
        {
            ChipLogError(Controller, "Error validating device's DAC chain revocation status: %" CHIP_ERROR_FORMAT, err.Format());
            CommissioningStageComplete(CHIP_ERROR_FAILED_DEVICE_ATTESTATION);
            return;
        }
    }
    break;

<<<<<<< HEAD
    case CommissioningStage::kJCMTrustVerification: {
        CHIP_ERROR err = StartJCMTrustVerification();
=======
    case CommissioningStage::kJFValidateNOC:
#if CHIP_DEVICE_CONFIG_ENABLE_JOINT_FABRIC
    {
        if (!params.GetJFAdministratorFabricIndex().HasValue() || !params.GetJFAdminNOC().HasValue() ||
            params.GetJFAdministratorFabricIndex().Value() == kUndefinedFabricIndex || !params.GetJFAdminEndpointId().HasValue() ||
            params.GetJFAdminEndpointId().Value() == kInvalidEndpointId)
        {
            ChipLogError(Controller, "JCM: No JF Admin Values found");
            CommissioningStageComplete(CHIP_ERROR_INVALID_ARGUMENT);
            return;
        }

        P256PublicKeySpan jfAdminICACPKSpan;
        CHIP_ERROR err = CHIP_NO_ERROR;

        /* check the peer Admin NOC */
        err = ValidateJFAdminNOC(params.GetJFAdminNOC().Value());

        if (err != CHIP_NO_ERROR)
        {
            ChipLogError(Controller, "JCM: Cannot validate JFAdminNOC");
            CommissioningStageComplete(err);
            return;
        }

        /* extract and save the public key of the peer Admin ICAC */
        err = ExtractPublicKeyFromChipCert(params.GetJFAdminICAC().Value(), jfAdminICACPKSpan);
>>>>>>> 37098b94
        if (err != CHIP_NO_ERROR)
        {
            ChipLogError(Controller, "Failed to start JCM Trust Verification: %" CHIP_ERROR_FORMAT, err.Format());
            CommissioningStageComplete(err);
            return;
        }
<<<<<<< HEAD
=======
        mTrustedIcacPublicKeyB.Emplace(jfAdminICACPKSpan);
        mPeerAdminJFAdminClusterEndpointId = params.GetJFAdminEndpointId().Value();

        CommissioningStageComplete(err);
    }
    break;
#endif

    case CommissioningStage::kSendVIDVerificationRequest:
#if CHIP_DEVICE_CONFIG_ENABLE_JOINT_FABRIC
    {
        /* TODO: send SignVidVerificationRequest */
        CommissioningStageComplete(CHIP_NO_ERROR);
>>>>>>> 37098b94
        break;
    }

    case CommissioningStage::kSendOpCertSigningRequest: {
        if (!params.GetCSRNonce().HasValue())
        {
            ChipLogError(Controller, "No CSR nonce found");
            CommissioningStageComplete(CHIP_ERROR_INVALID_ARGUMENT);
            return;
        }
        CHIP_ERROR err = SendOperationalCertificateSigningRequestCommand(proxy, params.GetCSRNonce().Value(), timeout);
        if (err != CHIP_NO_ERROR)
        {
            // We won't get any async callbacks here, so just complete our stage.
            ChipLogError(Controller, "Failed to send CSR request: %" CHIP_ERROR_FORMAT, err.Format());
            CommissioningStageComplete(err);
            return;
        }
        break;
    }
    case CommissioningStage::kValidateCSR: {
        if (!params.GetNOCChainGenerationParameters().HasValue() || !params.GetDAC().HasValue() || !params.GetCSRNonce().HasValue())
        {
            ChipLogError(Controller, "Unable to validate CSR");
            return CommissioningStageComplete(CHIP_ERROR_INVALID_ARGUMENT);
        }
        // This is non-blocking, so send the callback immediately.
        CHIP_ERROR err = ValidateCSR(proxy, params.GetNOCChainGenerationParameters().Value().nocsrElements,
                                     params.GetNOCChainGenerationParameters().Value().signature, params.GetDAC().Value(),
                                     params.GetCSRNonce().Value());
        if (err != CHIP_NO_ERROR)
        {
            ChipLogError(Controller, "Failed to validate CSR: %" CHIP_ERROR_FORMAT, err.Format());
        }
        CommissioningStageComplete(err);
        return;
    }
    break;
    case CommissioningStage::kGenerateNOCChain: {
        if (!params.GetNOCChainGenerationParameters().HasValue() || !params.GetDAC().HasValue() || !params.GetPAI().HasValue() ||
            !params.GetCSRNonce().HasValue())
        {
            ChipLogError(Controller, "Unable to generate NOC chain parameters");
            return CommissioningStageComplete(CHIP_ERROR_INVALID_ARGUMENT);
        }
        CHIP_ERROR err = ProcessCSR(proxy, params.GetNOCChainGenerationParameters().Value().nocsrElements,
                                    params.GetNOCChainGenerationParameters().Value().signature, params.GetDAC().Value(),
                                    params.GetPAI().Value(), params.GetCSRNonce().Value());
        if (err != CHIP_NO_ERROR)
        {
            ChipLogError(Controller, "Failed to process Operational Certificate Signing Request (CSR): %" CHIP_ERROR_FORMAT,
                         err.Format());
            CommissioningStageComplete(err);
            return;
        }
    }
    break;
    case CommissioningStage::kSendTrustedRootCert: {
        if (!params.GetRootCert().HasValue() || !params.GetNoc().HasValue())
        {
            ChipLogError(Controller, "No trusted root cert or NOC specified");
            CommissioningStageComplete(CHIP_ERROR_INVALID_ARGUMENT);
            return;
        }
        CHIP_ERROR err = SendTrustedRootCertificate(proxy, params.GetRootCert().Value(), timeout);
        if (err != CHIP_NO_ERROR)
        {
            ChipLogError(Controller, "Error sending trusted root certificate: %" CHIP_ERROR_FORMAT, err.Format());
            CommissioningStageComplete(err);
            return;
        }

        err = proxy->SetPeerId(params.GetRootCert().Value(), params.GetNoc().Value());
        if (err != CHIP_NO_ERROR)
        {
            ChipLogError(Controller, "Error setting peer id: %" CHIP_ERROR_FORMAT, err.Format());
            CommissioningStageComplete(err);
            return;
        }
        if (!IsOperationalNodeId(proxy->GetDeviceId()))
        {
            ChipLogError(Controller, "Given node ID is not an operational node ID");
            CommissioningStageComplete(CHIP_ERROR_INVALID_ARGUMENT);
            return;
        }
    }
    break;
    case CommissioningStage::kSendNOC: {
        if (!params.GetNoc().HasValue() || !params.GetIpk().HasValue() || !params.GetAdminSubject().HasValue())
        {
            ChipLogError(Controller, "AddNOC contents not specified");
            CommissioningStageComplete(CHIP_ERROR_INVALID_ARGUMENT);
            return;
        }
        CHIP_ERROR err = SendOperationalCertificate(proxy, params.GetNoc().Value(), params.GetIcac(), params.GetIpk().Value(),
                                                    params.GetAdminSubject().Value(), timeout);
        if (err != CHIP_NO_ERROR)
        {
            // We won't get any async callbacks here, so just complete our stage.
            ChipLogError(Controller, "Error installing operational certificate with AddNOC: %" CHIP_ERROR_FORMAT, err.Format());
            CommissioningStageComplete(err);
            return;
        }
        break;
    }
    case CommissioningStage::kConfigureTrustedTimeSource: {
        if (!params.GetTrustedTimeSource().HasValue())
        {
            ChipLogError(Controller, "ConfigureTrustedTimeSource stage called with no trusted time source data!");
            CommissioningStageComplete(CHIP_ERROR_INVALID_ARGUMENT);
            return;
        }
        TimeSynchronization::Commands::SetTrustedTimeSource::Type request;
        request.trustedTimeSource = params.GetTrustedTimeSource().Value();
        CHIP_ERROR err            = SendCommissioningCommand(proxy, request, OnBasicSuccess, OnBasicFailure, endpoint, timeout);
        if (err != CHIP_NO_ERROR)
        {
            // We won't get any async callbacks here, so just complete our stage.
            ChipLogError(Controller, "Failed to send SendTrustedTimeSource command: %" CHIP_ERROR_FORMAT, err.Format());
            CommissioningStageComplete(err);
            return;
        }
        break;
    }
    case CommissioningStage::kWiFiNetworkSetup: {
        if (!params.GetWiFiCredentials().HasValue())
        {
            ChipLogError(Controller, "No wifi credentials specified");
            CommissioningStageComplete(CHIP_ERROR_INVALID_ARGUMENT);
            return;
        }

        NetworkCommissioning::Commands::AddOrUpdateWiFiNetwork::Type request;
        request.ssid        = params.GetWiFiCredentials().Value().ssid;
        request.credentials = params.GetWiFiCredentials().Value().credentials;
        request.breadcrumb.Emplace(breadcrumb);
        CHIP_ERROR err = SendCommissioningCommand(proxy, request, OnNetworkConfigResponse, OnBasicFailure, endpoint, timeout);
        if (err != CHIP_NO_ERROR)
        {
            // We won't get any async callbacks here, so just complete our stage.
            ChipLogError(Controller, "Failed to send AddOrUpdateWiFiNetwork command: %" CHIP_ERROR_FORMAT, err.Format());
            CommissioningStageComplete(err);
            return;
        }
    }
    break;
    case CommissioningStage::kThreadNetworkSetup: {
        if (!params.GetThreadOperationalDataset().HasValue())
        {
            ChipLogError(Controller, "No thread credentials specified");
            CommissioningStageComplete(CHIP_ERROR_INVALID_ARGUMENT);
            return;
        }
        NetworkCommissioning::Commands::AddOrUpdateThreadNetwork::Type request;
        request.operationalDataset = params.GetThreadOperationalDataset().Value();
        request.breadcrumb.Emplace(breadcrumb);
        CHIP_ERROR err = SendCommissioningCommand(proxy, request, OnNetworkConfigResponse, OnBasicFailure, endpoint, timeout);
        if (err != CHIP_NO_ERROR)
        {
            // We won't get any async callbacks here, so just complete our stage.
            ChipLogError(Controller, "Failed to send AddOrUpdateThreadNetwork command: %" CHIP_ERROR_FORMAT, err.Format());
            CommissioningStageComplete(err);
            return;
        }
    }
    break;
    case CommissioningStage::kFailsafeBeforeWiFiEnable:
        FALLTHROUGH;
    case CommissioningStage::kFailsafeBeforeThreadEnable:
        // Before we try to do network enablement, make sure that our fail-safe
        // is set far enough out that we can later try to do operational
        // discovery without it timing out.
        ExtendFailsafeBeforeNetworkEnable(proxy, params, step);
        break;
    case CommissioningStage::kWiFiNetworkEnable: {
        if (!params.GetWiFiCredentials().HasValue())
        {
            ChipLogError(Controller, "No wifi credentials specified");
            CommissioningStageComplete(CHIP_ERROR_INVALID_ARGUMENT);
            return;
        }
        NetworkCommissioning::Commands::ConnectNetwork::Type request;
        request.networkID = params.GetWiFiCredentials().Value().ssid;
        request.breadcrumb.Emplace(breadcrumb);

        CHIP_ERROR err = CHIP_NO_ERROR;
        ChipLogProgress(Controller, "SendCommand kWiFiNetworkEnable, supportsConcurrentConnection=%s",
                        params.GetSupportsConcurrentConnection().HasValue()
                            ? (params.GetSupportsConcurrentConnection().Value() ? "true" : "false")
                            : "missing");
        err = SendCommissioningCommand(proxy, request, OnConnectNetworkResponse, OnBasicFailure, endpoint, timeout);

        if (err != CHIP_NO_ERROR)
        {
            // We won't get any async callbacks here, so just complete our stage.
            ChipLogError(Controller, "Failed to send WiFi ConnectNetwork command: %" CHIP_ERROR_FORMAT, err.Format());
            CommissioningStageComplete(err);
            return;
        }
    }
    break;
    case CommissioningStage::kThreadNetworkEnable: {
        ByteSpan extendedPanId;
        chip::Thread::OperationalDataset operationalDataset;
        if (!params.GetThreadOperationalDataset().HasValue() ||
            operationalDataset.Init(params.GetThreadOperationalDataset().Value()) != CHIP_NO_ERROR ||
            operationalDataset.GetExtendedPanIdAsByteSpan(extendedPanId) != CHIP_NO_ERROR)
        {
            ChipLogError(Controller, "Invalid Thread operational dataset configured at commissioner!");
            CommissioningStageComplete(CHIP_ERROR_INVALID_ARGUMENT);
            return;
        }
        NetworkCommissioning::Commands::ConnectNetwork::Type request;
        request.networkID = extendedPanId;
        request.breadcrumb.Emplace(breadcrumb);
        CHIP_ERROR err = SendCommissioningCommand(proxy, request, OnConnectNetworkResponse, OnBasicFailure, endpoint, timeout);
        if (err != CHIP_NO_ERROR)
        {
            // We won't get any async callbacks here, so just complete our stage.
            ChipLogError(Controller, "Failed to send Thread ConnectNetwork command: %" CHIP_ERROR_FORMAT, err.Format());
            CommissioningStageComplete(err);
            return;
        }
    }
    break;
    case CommissioningStage::kICDGetRegistrationInfo: {
        GetPairingDelegate()->OnICDRegistrationInfoRequired();
        return;
    }
    break;
    case CommissioningStage::kICDRegistration: {
        IcdManagement::Commands::RegisterClient::Type request;

        if (!(params.GetICDCheckInNodeId().HasValue() && params.GetICDMonitoredSubject().HasValue() &&
              params.GetICDSymmetricKey().HasValue()))
        {
            ChipLogError(Controller, "No ICD Registration information provided!");
            CommissioningStageComplete(CHIP_ERROR_INCORRECT_STATE);
            return;
        }

        request.checkInNodeID    = params.GetICDCheckInNodeId().Value();
        request.monitoredSubject = params.GetICDMonitoredSubject().Value();
        request.key              = params.GetICDSymmetricKey().Value();

        CHIP_ERROR err =
            SendCommissioningCommand(proxy, request, OnICDManagementRegisterClientResponse, OnBasicFailure, endpoint, timeout);
        if (err != CHIP_NO_ERROR)
        {
            // We won't get any async callbacks here, so just complete our stage.
            ChipLogError(Controller, "Failed to send IcdManagement.RegisterClient command: %" CHIP_ERROR_FORMAT, err.Format());
            CommissioningStageComplete(err);
            return;
        }
    }
    break;
    case CommissioningStage::kEvictPreviousCaseSessions: {
        auto scopedPeerId = GetPeerScopedId(proxy->GetDeviceId());

        // If we ever had a commissioned device with this node ID before, we may
        // have stale sessions to it.  Make sure we don't re-use any of those,
        // because clearly they are not related to this new device we are
        // commissioning.  We only care about sessions we might reuse, so just
        // clearing the ones associated with our fabric index is good enough and
        // we don't need to worry about ExpireAllSessionsOnLogicalFabric.
        mSystemState->SessionMgr()->ExpireAllSessions(scopedPeerId);
        CommissioningStageComplete(CHIP_NO_ERROR);
        return;
    }
    case CommissioningStage::kFindOperationalForStayActive:
    case CommissioningStage::kFindOperationalForCommissioningComplete: {
        // If there is an error, CommissioningStageComplete will be called from OnDeviceConnectionFailureFn.
        auto scopedPeerId = GetPeerScopedId(proxy->GetDeviceId());
        MATTER_LOG_METRIC_BEGIN(kMetricDeviceCommissioningOperationalSetup);
        mSystemState->CASESessionMgr()->FindOrEstablishSession(scopedPeerId, &mOnDeviceConnectedCallback,
                                                               &mOnDeviceConnectionFailureCallback
#if CHIP_DEVICE_CONFIG_ENABLE_AUTOMATIC_CASE_RETRIES
                                                               ,
                                                               /* attemptCount = */ 3, &mOnDeviceConnectionRetryCallback
#endif // CHIP_DEVICE_CONFIG_ENABLE_AUTOMATIC_CASE_RETRIES
        );
    }
    break;
    case CommissioningStage::kPrimaryOperationalNetworkFailed: {
        // nothing to do. This stage indicates that the primary operational network failed and the network config should be
        // removed later.
        break;
    }
    case CommissioningStage::kRemoveWiFiNetworkConfig: {
        NetworkCommissioning::Commands::RemoveNetwork::Type request;
        request.networkID = params.GetWiFiCredentials().Value().ssid;
        request.breadcrumb.Emplace(breadcrumb);
        CHIP_ERROR err = SendCommissioningCommand(proxy, request, OnNetworkConfigResponse, OnBasicFailure, endpoint, timeout);
        if (err != CHIP_NO_ERROR)
        {
            // We won't get any async callbacks here, so just complete our stage.
            ChipLogError(Controller, "Failed to send RemoveNetwork command: %" CHIP_ERROR_FORMAT, err.Format());
            CommissioningStageComplete(err);
            return;
        }
        break;
    }
    case CommissioningStage::kRemoveThreadNetworkConfig: {
        ByteSpan extendedPanId;
        chip::Thread::OperationalDataset operationalDataset;
        if (!params.GetThreadOperationalDataset().HasValue() ||
            operationalDataset.Init(params.GetThreadOperationalDataset().Value()) != CHIP_NO_ERROR ||
            operationalDataset.GetExtendedPanIdAsByteSpan(extendedPanId) != CHIP_NO_ERROR)
        {
            ChipLogError(Controller, "Invalid Thread operational dataset configured at commissioner!");
            CommissioningStageComplete(CHIP_ERROR_INVALID_ARGUMENT);
            return;
        }
        NetworkCommissioning::Commands::RemoveNetwork::Type request;
        request.networkID = extendedPanId;
        request.breadcrumb.Emplace(breadcrumb);
        CHIP_ERROR err = SendCommissioningCommand(proxy, request, OnNetworkConfigResponse, OnBasicFailure, endpoint, timeout);
        if (err != CHIP_NO_ERROR)
        {
            // We won't get any async callbacks here, so just complete our stage.
            ChipLogError(Controller, "Failed to send RemoveNetwork command: %" CHIP_ERROR_FORMAT, err.Format());
            CommissioningStageComplete(err);
            return;
        }
        break;
    }
    case CommissioningStage::kICDSendStayActive: {
        if (!(params.GetICDStayActiveDurationMsec().HasValue()))
        {
            ChipLogProgress(Controller, "Skipping kICDSendStayActive");
            CommissioningStageComplete(CHIP_NO_ERROR);
            return;
        }

        // StayActive Command happens over CASE Connection
        IcdManagement::Commands::StayActiveRequest::Type request;
        request.stayActiveDuration = params.GetICDStayActiveDurationMsec().Value();
        ChipLogError(Controller, "Send ICD StayActive with Duration %u", request.stayActiveDuration);
        CHIP_ERROR err =
            SendCommissioningCommand(proxy, request, OnICDManagementStayActiveResponse, OnBasicFailure, endpoint, timeout);
        if (err != CHIP_NO_ERROR)
        {
            // We won't get any async callbacks here, so just complete our stage.
            ChipLogError(Controller, "Failed to send IcdManagement.StayActive command: %" CHIP_ERROR_FORMAT, err.Format());
            CommissioningStageComplete(err);
            return;
        }
    }
    break;
    case CommissioningStage::kSendComplete: {
        // CommissioningComplete command happens over the CASE connection.
        GeneralCommissioning::Commands::CommissioningComplete::Type request;
        CHIP_ERROR err =
            SendCommissioningCommand(proxy, request, OnCommissioningCompleteResponse, OnBasicFailure, endpoint, timeout);
        if (err != CHIP_NO_ERROR)
        {
            // We won't get any async callbacks here, so just complete our stage.
            ChipLogError(Controller, "Failed to send CommissioningComplete command: %" CHIP_ERROR_FORMAT, err.Format());
            CommissioningStageComplete(err);
            return;
        }
    }
    break;
    case CommissioningStage::kCleanup:
        CleanupCommissioning(proxy, proxy->GetDeviceId(), params.GetCompletionStatus());
        break;
    case CommissioningStage::kError:
        mCommissioningStage = CommissioningStage::kSecurePairing;
        break;
    case CommissioningStage::kSecurePairing:
        break;
    }
}

void DeviceCommissioner::ExtendFailsafeBeforeNetworkEnable(DeviceProxy * device, CommissioningParameters & params,
                                                           CommissioningStage step)
{
    auto * commissioneeDevice = FindCommissioneeDevice(device->GetDeviceId());
    if (device != commissioneeDevice)
    {
        // Not a commissionee device; just return.
        ChipLogError(Controller, "Trying to extend fail-safe for an unknown commissionee with device id " ChipLogFormatX64,
                     ChipLogValueX64(device->GetDeviceId()));
        CommissioningStageComplete(CHIP_ERROR_INCORRECT_STATE, CommissioningDelegate::CommissioningReport());
        return;
    }

    // Try to make sure we have at least enough time for our expected
    // commissioning bits plus the MRP retries for a Sigma1.
    uint16_t failSafeTimeoutSecs = params.GetFailsafeTimerSeconds().ValueOr(kDefaultFailsafeTimeout);
    auto sigma1Timeout           = CASESession::ComputeSigma1ResponseTimeout(commissioneeDevice->GetPairing().GetRemoteMRPConfig());
    uint16_t sigma1TimeoutSecs   = std::chrono::duration_cast<System::Clock::Seconds16>(sigma1Timeout).count();
    if (UINT16_MAX - failSafeTimeoutSecs < sigma1TimeoutSecs)
    {
        failSafeTimeoutSecs = UINT16_MAX;
    }
    else
    {
        failSafeTimeoutSecs = static_cast<uint16_t>(failSafeTimeoutSecs + sigma1TimeoutSecs);
    }

    if (!ExtendArmFailSafeInternal(commissioneeDevice, step, failSafeTimeoutSecs, MakeOptional(kMinimumCommissioningStepTimeout),
                                   OnArmFailSafe, OnBasicFailure, /* fireAndForget = */ false))
    {
        // A false return is fine; we don't want to make the fail-safe shorter here.
        CommissioningStageComplete(CHIP_NO_ERROR, CommissioningDelegate::CommissioningReport());
    }
}

bool DeviceCommissioner::IsAttestationInformationMissing(const CommissioningParameters & params)
{
    if (!params.GetAttestationElements().HasValue() || !params.GetAttestationSignature().HasValue() ||
        !params.GetAttestationNonce().HasValue() || !params.GetDAC().HasValue() || !params.GetPAI().HasValue() ||
        !params.GetRemoteVendorId().HasValue() || !params.GetRemoteProductId().HasValue())
    {
        return true;
    }

    return false;
}

CHIP_ERROR DeviceController::GetCompressedFabricIdBytes(MutableByteSpan & outBytes) const
{
    const auto * fabricInfo = GetFabricInfo();
    VerifyOrReturnError(fabricInfo != nullptr, CHIP_ERROR_INVALID_FABRIC_INDEX);
    return fabricInfo->GetCompressedFabricIdBytes(outBytes);
}

CHIP_ERROR DeviceController::GetRootPublicKey(Crypto::P256PublicKey & outRootPublicKey) const
{
    const auto * fabricTable = GetFabricTable();
    VerifyOrReturnError(fabricTable != nullptr, CHIP_ERROR_INCORRECT_STATE);
    return fabricTable->FetchRootPubkey(mFabricIndex, outRootPublicKey);
}

} // namespace Controller
} // namespace chip<|MERGE_RESOLUTION|>--- conflicted
+++ resolved
@@ -2045,18 +2045,7 @@
         return;
     }
 
-<<<<<<< HEAD
     mPairingDelegate->OnCommissioningComplete(nodeId, completionStatus.err);
-=======
-#if CHIP_DEVICE_CONFIG_ENABLE_JOINT_FABRIC
-    mPairingDelegate->OnCommissioningComplete(nodeId, mTrustedIcacPublicKeyB, mPeerAdminJFAdminClusterEndpointId,
-                                              completionStatus.err);
-    mTrustedIcacPublicKeyB.ClearValue();
-    mPeerAdminJFAdminClusterEndpointId = kInvalidEndpointId;
-#else
-    mPairingDelegate->OnCommissioningComplete(nodeId, completionStatus.err);
-#endif
->>>>>>> 37098b94
 
     PeerId peerId(GetCompressedFabricId(), nodeId);
     if (completionStatus.err == CHIP_NO_ERROR)
@@ -3363,61 +3352,14 @@
         }
     }
     break;
-
-<<<<<<< HEAD
     case CommissioningStage::kJCMTrustVerification: {
         CHIP_ERROR err = StartJCMTrustVerification();
-=======
-    case CommissioningStage::kJFValidateNOC:
-#if CHIP_DEVICE_CONFIG_ENABLE_JOINT_FABRIC
-    {
-        if (!params.GetJFAdministratorFabricIndex().HasValue() || !params.GetJFAdminNOC().HasValue() ||
-            params.GetJFAdministratorFabricIndex().Value() == kUndefinedFabricIndex || !params.GetJFAdminEndpointId().HasValue() ||
-            params.GetJFAdminEndpointId().Value() == kInvalidEndpointId)
-        {
-            ChipLogError(Controller, "JCM: No JF Admin Values found");
-            CommissioningStageComplete(CHIP_ERROR_INVALID_ARGUMENT);
-            return;
-        }
-
-        P256PublicKeySpan jfAdminICACPKSpan;
-        CHIP_ERROR err = CHIP_NO_ERROR;
-
-        /* check the peer Admin NOC */
-        err = ValidateJFAdminNOC(params.GetJFAdminNOC().Value());
-
-        if (err != CHIP_NO_ERROR)
-        {
-            ChipLogError(Controller, "JCM: Cannot validate JFAdminNOC");
-            CommissioningStageComplete(err);
-            return;
-        }
-
-        /* extract and save the public key of the peer Admin ICAC */
-        err = ExtractPublicKeyFromChipCert(params.GetJFAdminICAC().Value(), jfAdminICACPKSpan);
->>>>>>> 37098b94
         if (err != CHIP_NO_ERROR)
         {
             ChipLogError(Controller, "Failed to start JCM Trust Verification: %" CHIP_ERROR_FORMAT, err.Format());
             CommissioningStageComplete(err);
             return;
         }
-<<<<<<< HEAD
-=======
-        mTrustedIcacPublicKeyB.Emplace(jfAdminICACPKSpan);
-        mPeerAdminJFAdminClusterEndpointId = params.GetJFAdminEndpointId().Value();
-
-        CommissioningStageComplete(err);
-    }
-    break;
-#endif
-
-    case CommissioningStage::kSendVIDVerificationRequest:
-#if CHIP_DEVICE_CONFIG_ENABLE_JOINT_FABRIC
-    {
-        /* TODO: send SignVidVerificationRequest */
-        CommissioningStageComplete(CHIP_NO_ERROR);
->>>>>>> 37098b94
         break;
     }
 
