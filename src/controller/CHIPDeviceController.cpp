/*
 *
 *    Copyright (c) 2020-2022 Project CHIP Authors
 *    Copyright (c) 2013-2017 Nest Labs, Inc.
 *    All rights reserved.
 *
 *    Licensed under the Apache License, Version 2.0 (the "License");
 *    you may not use this file except in compliance with the License.
 *    You may obtain a copy of the License at
 *
 *        http://www.apache.org/licenses/LICENSE-2.0
 *
 *    Unless required by applicable law or agreed to in writing, software
 *    distributed under the License is distributed on an "AS IS" BASIS,
 *    WITHOUT WARRANTIES OR CONDITIONS OF ANY KIND, either express or implied.
 *    See the License for the specific language governing permissions and
 *    limitations under the License.
 */

/**
 *    @file
 *      Implementation of CHIP Device Controller, a common class
 *      that implements discovery, pairing and provisioning of CHIP
 *      devices.
 *
 */

#ifndef __STDC_LIMIT_MACROS
#define __STDC_LIMIT_MACROS
#endif
#ifndef __STDC_FORMAT_MACROS
#define __STDC_FORMAT_MACROS
#endif

// module header, comes first
#include <controller/CHIPDeviceController.h>

#include <app-common/zap-generated/enums.h>
#include <app-common/zap-generated/ids/Attributes.h>
#include <app-common/zap-generated/ids/Clusters.h>
#include <controller-clusters/zap-generated/CHIPClusters.h>

#if CONFIG_DEVICE_LAYER
#include <platform/CHIPDeviceLayer.h>
#include <platform/ConfigurationManager.h>
#endif

#include <app/server/Dnssd.h>

#include <app/InteractionModelEngine.h>
#include <app/OperationalDeviceProxy.h>
#include <app/util/error-mapping.h>
#include <credentials/CHIPCert.h>
#include <credentials/DeviceAttestationCredsProvider.h>
#include <crypto/CHIPCryptoPAL.h>
#include <lib/core/CHIPCore.h>
#include <lib/core/CHIPEncoding.h>
#include <lib/core/CHIPSafeCasts.h>
#include <lib/core/NodeId.h>
#include <lib/support/Base64.h>
#include <lib/support/CHIPArgParser.hpp>
#include <lib/support/CHIPMem.h>
#include <lib/support/CodeUtils.h>
#include <lib/support/ErrorStr.h>
#include <lib/support/PersistentStorageMacros.h>
#include <lib/support/SafeInt.h>
#include <lib/support/ScopedBuffer.h>
#include <lib/support/ThreadOperationalDataset.h>
#include <lib/support/TimeUtils.h>
#include <lib/support/logging/CHIPLogging.h>
#include <messaging/ExchangeContext.h>
#include <protocols/secure_channel/MessageCounterManager.h>
#include <setup_payload/QRCodeSetupPayloadParser.h>
#include <trace/trace.h>

#if CONFIG_NETWORK_LAYER_BLE
#include <ble/BleLayer.h>
#include <transport/raw/BLE.h>
#endif

#include <app/util/af-enums.h>

#include <errno.h>
#include <inttypes.h>
#include <memory>
#include <stdint.h>
#include <stdlib.h>
#include <time.h>

using namespace chip::Inet;
using namespace chip::System;
using namespace chip::Transport;
using namespace chip::Credentials;
using namespace chip::app::Clusters;

namespace chip {
namespace Controller {

using namespace chip::Encoding;
#if CHIP_DEVICE_CONFIG_ENABLE_COMMISSIONER_DISCOVERY
using namespace chip::Protocols::UserDirectedCommissioning;
#endif // CHIP_DEVICE_CONFIG_ENABLE_COMMISSIONER_DISCOVERY

constexpr uint32_t kSessionEstablishmentTimeout = 40 * kMillisecondsPerSecond;

DeviceController::DeviceController()
{
    mState                    = State::NotInitialized;
    mStorageDelegate          = nullptr;
    mPairedDevicesInitialized = false;
}

CHIP_ERROR DeviceController::Init(ControllerInitParams params)
{
    VerifyOrReturnError(mState == State::NotInitialized, CHIP_ERROR_INCORRECT_STATE);
    VerifyOrReturnError(params.systemState != nullptr, CHIP_ERROR_INVALID_ARGUMENT);

    VerifyOrReturnError(params.systemState->SystemLayer() != nullptr, CHIP_ERROR_INVALID_ARGUMENT);
    VerifyOrReturnError(params.systemState->UDPEndPointManager() != nullptr, CHIP_ERROR_INVALID_ARGUMENT);

    mStorageDelegate = params.storageDelegate;
#if CONFIG_NETWORK_LAYER_BLE
    VerifyOrReturnError(params.systemState->BleLayer() != nullptr, CHIP_ERROR_INVALID_ARGUMENT);
#endif

    VerifyOrReturnError(params.systemState->TransportMgr() != nullptr, CHIP_ERROR_INVALID_ARGUMENT);

    ReturnErrorOnFailure(mDNSResolver.Init(params.systemState->UDPEndPointManager()));
    mDNSResolver.SetCommissioningDelegate(this);
    RegisterDeviceDiscoveryDelegate(params.deviceDiscoveryDelegate);

    VerifyOrReturnError(params.operationalCredentialsDelegate != nullptr, CHIP_ERROR_INVALID_ARGUMENT);
    mOperationalCredentialsDelegate = params.operationalCredentialsDelegate;

    mVendorId = params.controllerVendorId;
    if (params.operationalKeypair != nullptr || !params.controllerNOC.empty() || !params.controllerRCAC.empty())
    {
        ReturnErrorOnFailure(ProcessControllerNOCChain(params));

        if (params.enableServerInteractions)
        {
            //
            // Advertise our operational identity on the network to facilitate discovery by clients that look to
            // establish CASE with a controller that is also offering server-side capabilities (e.g an OTA provider).
            //
            app::DnssdServer::Instance().AdvertiseOperational();
        }
    }

    mSystemState = params.systemState->Retain();
    mState       = State::Initialized;
    return CHIP_NO_ERROR;
}

CHIP_ERROR DeviceController::ProcessControllerNOCChain(const ControllerInitParams & params)
{
    FabricInfo newFabric;
    constexpr uint32_t chipCertAllocatedLen = kMaxCHIPCertLength;
    chip::Platform::ScopedMemoryBuffer<uint8_t> chipCert;
    Credentials::P256PublicKeySpan rootPublicKey;
    FabricId fabricId;

    ReturnErrorOnFailure(newFabric.SetOperationalKeypair(params.operationalKeypair));
    newFabric.SetVendorId(params.controllerVendorId);

    ReturnErrorCodeIf(!chipCert.Alloc(chipCertAllocatedLen), CHIP_ERROR_NO_MEMORY);
    MutableByteSpan chipCertSpan(chipCert.Get(), chipCertAllocatedLen);

    ReturnErrorOnFailure(ConvertX509CertToChipCert(params.controllerRCAC, chipCertSpan));
    ReturnErrorOnFailure(newFabric.SetRootCert(chipCertSpan));

    if (params.controllerICAC.empty())
    {
        ChipLogProgress(Controller, "Intermediate CA is not needed");
    }
    else
    {
        chipCertSpan = MutableByteSpan(chipCert.Get(), chipCertAllocatedLen);

        ReturnErrorOnFailure(ConvertX509CertToChipCert(params.controllerICAC, chipCertSpan));
        ReturnErrorOnFailure(newFabric.SetICACert(chipCertSpan));
    }

    chipCertSpan = MutableByteSpan(chipCert.Get(), chipCertAllocatedLen);

    ReturnErrorOnFailure(ConvertX509CertToChipCert(params.controllerNOC, chipCertSpan));
    ReturnErrorOnFailure(newFabric.SetNOCCert(chipCertSpan));
    ReturnErrorOnFailure(ExtractFabricIdFromCert(chipCertSpan, &fabricId));

    ReturnErrorOnFailure(newFabric.GetRootPubkey(rootPublicKey));
    mFabricInfo = params.systemState->Fabrics()->FindFabric(rootPublicKey, fabricId);
    if (mFabricInfo != nullptr)
    {
        ReturnErrorOnFailure(mFabricInfo->SetFabricInfo(newFabric));
    }
    else
    {
        FabricIndex fabricIndex;
        ReturnErrorOnFailure(params.systemState->Fabrics()->AddNewFabric(newFabric, &fabricIndex));
        mFabricInfo = params.systemState->Fabrics()->FindFabricWithIndex(fabricIndex);
        ReturnErrorCodeIf(mFabricInfo == nullptr, CHIP_ERROR_INCORRECT_STATE);
    }

    mLocalId  = mFabricInfo->GetPeerId();
    mFabricId = mFabricInfo->GetFabricId();

    ChipLogProgress(Controller, "Joined the fabric at index %d. Compressed fabric ID is: 0x" ChipLogFormatX64,
                    mFabricInfo->GetFabricIndex(), ChipLogValueX64(GetCompressedFabricId()));

    return CHIP_NO_ERROR;
}

CHIP_ERROR DeviceController::Shutdown()
{
    VerifyOrReturnError(mState == State::Initialized, CHIP_ERROR_INCORRECT_STATE);

    ChipLogDetail(Controller, "Shutting down the controller");

    mState = State::NotInitialized;

    if (mFabricInfo != nullptr)
    {
        // Shut down any ongoing CASE session activity we have.  We're going to
        // assume that all sessions for our fabric belong to us here.
        mSystemState->CASESessionMgr()->ReleaseSessionsForFabric(GetCompressedFabricId());

        // TODO: The CASE session manager does not shut down existing CASE
        // sessions.  It just shuts down any ongoing CASE session establishment
        // we're in the middle of as initiator.  Maybe it should shut down
        // existing sessions too?
        mSystemState->SessionMgr()->ExpireAllPairingsForFabric(mFabricInfo->GetFabricIndex());
    }

    mStorageDelegate = nullptr;

    if (mFabricInfo != nullptr)
    {
        mFabricInfo->Reset();
    }
    mSystemState->Release();
    mSystemState = nullptr;

    mDNSResolver.Shutdown();
    mDeviceDiscoveryDelegate = nullptr;

    return CHIP_NO_ERROR;
}

bool DeviceController::DoesDevicePairingExist(const PeerId & deviceId)
{
    if (InitializePairedDeviceList() == CHIP_NO_ERROR)
    {
        return mPairedDevices.Contains(deviceId.GetNodeId());
    }

    return false;
}

void DeviceController::ReleaseOperationalDevice(NodeId remoteDeviceId)
{
    VerifyOrReturn(mState == State::Initialized && mFabricInfo != nullptr,
                   ChipLogError(Controller, "ReleaseOperationalDevice was called in incorrect state"));
    mSystemState->CASESessionMgr()->ReleaseSession(mFabricInfo->GetPeerIdForNode(remoteDeviceId));
}

CHIP_ERROR DeviceController::DisconnectDevice(NodeId nodeId)
{
    ChipLogProgress(Controller, "Force close session for node 0x%" PRIx64, nodeId);

    OperationalDeviceProxy * proxy = mSystemState->CASESessionMgr()->FindExistingSession(mFabricInfo->GetPeerIdForNode(nodeId));
    if (proxy == nullptr)
    {
        ChipLogProgress(Controller, "Attempted to close a session that does not exist.");
        return CHIP_NO_ERROR;
    }

    if (proxy->IsConnected())
    {
        return proxy->Disconnect();
    }

    if (proxy->IsConnecting())
    {
        ChipLogError(Controller, "Attempting to disconnect while connection in progress");
        return CHIP_ERROR_INCORRECT_STATE;
    }

    // TODO: logic here is unclear. Possible states are "uninitialized, needs address, initialized"
    // and disconnecting in those states is unclear (especially for needds-address).
    ChipLogProgress(Controller, "Disconnect attempt while not in connected/connecting state");
    return CHIP_NO_ERROR;
}

void DeviceController::OnFirstMessageDeliveryFailed(const SessionHandle & session)
{
    if (session->GetSessionType() != Session::SessionType::kSecure)
    {
        // Definitely not a CASE session.
        return;
    }

    auto * secureSession = session->AsSecureSession();
    if (secureSession->GetSecureSessionType() != SecureSession::Type::kCASE)
    {
        // Still not CASE.
        return;
    }

    FabricIndex ourIndex = kUndefinedFabricIndex;
    CHIP_ERROR err       = GetFabricIndex(&ourIndex);
    if (err != CHIP_NO_ERROR)
    {
        // We can't really do CASE, now can we?
        return;
    }

    if (ourIndex != session->GetFabricIndex())
    {
        // Not one of our sessions.
        return;
    }

    err = UpdateDevice(secureSession->GetPeerNodeId());
    if (err != CHIP_NO_ERROR)
    {
        ChipLogError(Controller,
                     "OnFirstMessageDeliveryFailed was called, but UpdateDevice did not succeed (%" CHIP_ERROR_FORMAT ")",
                     err.Format());
    }
}

CHIP_ERROR DeviceController::InitializePairedDeviceList()
{
    CHIP_ERROR err   = CHIP_NO_ERROR;
    uint8_t * buffer = nullptr;

    VerifyOrExit(mStorageDelegate != nullptr, err = CHIP_ERROR_INCORRECT_STATE);

    if (!mPairedDevicesInitialized)
    {
        constexpr uint16_t max_size = sizeof(uint64_t) * kNumMaxPairedDevices;
        buffer                      = static_cast<uint8_t *>(chip::Platform::MemoryCalloc(max_size, 1));
        uint16_t size               = max_size;

        VerifyOrExit(buffer != nullptr, err = CHIP_ERROR_INVALID_ARGUMENT);

        CHIP_ERROR lookupError = CHIP_NO_ERROR;
        PERSISTENT_KEY_OP(static_cast<uint64_t>(0), kPairedDeviceListKeyPrefix, key,
                          lookupError = mStorageDelegate->SyncGetKeyValue(key, buffer, size));

        // It's ok to not have an entry for the Paired Device list. We treat it the same as having an empty list.
        if (lookupError != CHIP_ERROR_KEY_NOT_FOUND)
        {
            VerifyOrExit(size <= max_size, err = CHIP_ERROR_INVALID_DEVICE_DESCRIPTOR);
            err = SetPairedDeviceList(ByteSpan(buffer, size));
            SuccessOrExit(err);
        }
    }

exit:
    if (buffer != nullptr)
    {
        chip::Platform::MemoryFree(buffer);
    }
    if (err != CHIP_NO_ERROR)
    {
        ChipLogError(Controller, "Failed to initialize the device list with error: %" CHIP_ERROR_FORMAT, err.Format());
    }

    return err;
}

CHIP_ERROR DeviceController::SetPairedDeviceList(ByteSpan serialized)
{
    CHIP_ERROR err = mPairedDevices.Deserialize(serialized);

    if (err != CHIP_NO_ERROR)
    {
        ChipLogError(Controller, "Failed to recreate the device list with buffer %.*s\n", static_cast<int>(serialized.size()),
                     serialized.data());
    }
    else
    {
        mPairedDevicesInitialized = true;
    }

    return err;
}

CHIP_ERROR DeviceController::GetPeerAddressAndPort(PeerId peerId, Inet::IPAddress & addr, uint16_t & port)
{
    VerifyOrReturnError(mState == State::Initialized, CHIP_ERROR_INCORRECT_STATE);
    Transport::PeerAddress peerAddr;
    ReturnErrorOnFailure(mSystemState->CASESessionMgr()->GetPeerAddress(peerId, peerAddr));
    addr = peerAddr.GetIPAddress();
    port = peerAddr.GetPort();
    return CHIP_NO_ERROR;
}

CHIP_ERROR DeviceController::ComputePASEVerifier(uint32_t iterations, uint32_t setupPincode, const ByteSpan & salt,
                                                 Spake2pVerifier & outVerifier)
{
    ReturnErrorOnFailure(PASESession::GeneratePASEVerifier(outVerifier, iterations, salt, /* useRandomPIN= */ false, setupPincode));

    return CHIP_NO_ERROR;
}

ControllerDeviceInitParams DeviceController::GetControllerDeviceInitParams()
{
    return ControllerDeviceInitParams{
        .transportMgr       = mSystemState->TransportMgr(),
        .sessionManager     = mSystemState->SessionMgr(),
        .exchangeMgr        = mSystemState->ExchangeMgr(),
        .udpEndPointManager = mSystemState->UDPEndPointManager(),
        .storageDelegate    = mStorageDelegate,
        .idAllocator        = mSystemState->SessionIDAlloc(),
        .fabricsTable       = mSystemState->Fabrics(),
    };
}

DeviceCommissioner::DeviceCommissioner() :
    mOnDeviceConnectedCallback(OnDeviceConnectedFn, this), mOnDeviceConnectionFailureCallback(OnDeviceConnectionFailureFn, this),
    mDeviceAttestationInformationVerificationCallback(OnDeviceAttestationInformationVerification, this),
    mDeviceNOCChainCallback(OnDeviceNOCChainGeneration, this), mSetUpCodePairer(this)
{
    mPairingDelegate           = nullptr;
    mPairedDevicesUpdated      = false;
    mDeviceBeingCommissioned   = nullptr;
    mDeviceInPASEEstablishment = nullptr;
}

CHIP_ERROR DeviceCommissioner::Init(CommissionerInitParams params)
{
    ReturnErrorOnFailure(DeviceController::Init(params));

    params.systemState->SessionMgr()->RegisterRecoveryDelegate(*this);

    mPairingDelegate = params.pairingDelegate;
    if (params.defaultCommissioner != nullptr)
    {
        mDefaultCommissioner = params.defaultCommissioner;
    }
    else
    {
        mDefaultCommissioner = &mAutoCommissioner;
    }

#if CHIP_DEVICE_CONFIG_ENABLE_COMMISSIONER_DISCOVERY // make this commissioner discoverable
    mUdcTransportMgr = chip::Platform::New<DeviceIPTransportMgr>();
    ReturnErrorOnFailure(mUdcTransportMgr->Init(Transport::UdpListenParameters(mSystemState->UDPEndPointManager())
                                                    .SetAddressType(Inet::IPAddressType::kIPv6)
                                                    .SetListenPort(static_cast<uint16_t>(mUdcListenPort))
#if INET_CONFIG_ENABLE_IPV4
                                                    ,
                                                Transport::UdpListenParameters(mSystemState->UDPEndPointManager())
                                                    .SetAddressType(Inet::IPAddressType::kIPv4)
                                                    .SetListenPort(static_cast<uint16_t>(mUdcListenPort))
#endif // INET_CONFIG_ENABLE_IPV4
                                                    ));

    mUdcServer = chip::Platform::New<UserDirectedCommissioningServer>();
    mUdcTransportMgr->SetSessionManager(mUdcServer);

    mUdcServer->SetInstanceNameResolver(this);
#endif // CHIP_DEVICE_CONFIG_ENABLE_COMMISSIONER_DISCOVERY

#if CONFIG_NETWORK_LAYER_BLE
    mSetUpCodePairer.SetBleLayer(mSystemState->BleLayer());
#endif // CONFIG_NETWORK_LAYER_BLE
    return CHIP_NO_ERROR;
}

CHIP_ERROR DeviceCommissioner::Shutdown()
{
    VerifyOrReturnError(mState == State::Initialized, CHIP_ERROR_INCORRECT_STATE);

    ChipLogDetail(Controller, "Shutting down the commissioner");

    // Check to see if pairing in progress before shutting down
    CommissioneeDeviceProxy * device = mDeviceInPASEEstablishment;
    if (device != nullptr && device->IsSessionSetupInProgress())
    {
        ChipLogDetail(Controller, "Setup in progress, stopping setup before shutting down");
        OnSessionEstablishmentError(CHIP_ERROR_CONNECTION_ABORTED);
    }
    // TODO: If we have a commissioning step in progress, is there a way to cancel that callback?

    mSystemState->SessionMgr()->UnregisterRecoveryDelegate(*this);

#if CHIP_DEVICE_CONFIG_ENABLE_COMMISSIONER_DISCOVERY // make this commissioner discoverable
    if (mUdcTransportMgr != nullptr)
    {
        chip::Platform::Delete(mUdcTransportMgr);
        mUdcTransportMgr = nullptr;
    }
    if (mUdcServer != nullptr)
    {
        mUdcServer->SetInstanceNameResolver(nullptr);
        chip::Platform::Delete(mUdcServer);
        mUdcServer = nullptr;
    }
#endif // CHIP_DEVICE_CONFIG_ENABLE_COMMISSIONER_DISCOVERY

    // Release everything from the commissionee device pool here. DeviceController::Shutdown releases operational.
    mCommissioneeDevicePool.ReleaseAll();

    DeviceController::Shutdown();
    return CHIP_NO_ERROR;
}

CommissioneeDeviceProxy * DeviceCommissioner::FindCommissioneeDevice(const SessionHandle & session)
{
    MATTER_TRACE_EVENT_SCOPE("FindCommissioneeDevice", "DeviceCommissioner");
    CommissioneeDeviceProxy * foundDevice = nullptr;
    mCommissioneeDevicePool.ForEachActiveObject([&](auto * deviceProxy) {
        if (deviceProxy->MatchesSession(session))
        {
            foundDevice = deviceProxy;
            return Loop::Break;
        }
        return Loop::Continue;
    });

    return foundDevice;
}

CommissioneeDeviceProxy * DeviceCommissioner::FindCommissioneeDevice(NodeId id)
{
    MATTER_TRACE_EVENT_SCOPE("FindCommissioneeDevice", "DeviceCommissioner");
    CommissioneeDeviceProxy * foundDevice = nullptr;
    mCommissioneeDevicePool.ForEachActiveObject([&](auto * deviceProxy) {
        if (deviceProxy->GetDeviceId() == id)
        {
            foundDevice = deviceProxy;
            return Loop::Break;
        }
        return Loop::Continue;
    });

    return foundDevice;
}

CommissioneeDeviceProxy * DeviceCommissioner::FindCommissioneeDevice(const Transport::PeerAddress & peerAddress)
{
    // Q: can we distinguish BLE sessions?
    CommissioneeDeviceProxy * foundDevice = nullptr;
    mCommissioneeDevicePool.ForEachActiveObject([&](auto * deviceProxy) {
        if (deviceProxy->GetPeerAddress() == peerAddress)
        {
            foundDevice = deviceProxy;
            return Loop::Break;
        }
        return Loop::Continue;
    });

    return foundDevice;
}

void DeviceCommissioner::ReleaseCommissioneeDevice(CommissioneeDeviceProxy * device)
{
    mCommissioneeDevicePool.ReleaseObject(device);
    // Make sure that there will be no dangling pointer
    if (mDeviceInPASEEstablishment == device)
    {
        mDeviceInPASEEstablishment = nullptr;
    }
}

CHIP_ERROR DeviceCommissioner::GetDeviceBeingCommissioned(NodeId deviceId, CommissioneeDeviceProxy ** out_device)
{
    VerifyOrReturnError(out_device != nullptr, CHIP_ERROR_INVALID_ARGUMENT);
    CommissioneeDeviceProxy * device = FindCommissioneeDevice(deviceId);

    VerifyOrReturnError(device != nullptr, CHIP_ERROR_INVALID_ARGUMENT);

    *out_device = device;

    return CHIP_NO_ERROR;
}

CHIP_ERROR DeviceCommissioner::PairDevice(NodeId remoteDeviceId, const char * setUpCode, const CommissioningParameters & params)
{
    MATTER_TRACE_EVENT_SCOPE("PairDevice", "DeviceCommissioner");
    if (mDefaultCommissioner == nullptr)
    {
        ChipLogError(Controller, "No default commissioner is specified");
        return CHIP_ERROR_INCORRECT_STATE;
    }
    ReturnErrorOnFailure(mDefaultCommissioner->SetCommissioningParameters(params));
    return mSetUpCodePairer.PairDevice(remoteDeviceId, setUpCode, SetupCodePairerBehaviour::kCommission);
}

CHIP_ERROR DeviceCommissioner::PairDevice(NodeId remoteDeviceId, const char * setUpCode)
{
    MATTER_TRACE_EVENT_SCOPE("PairDevice", "DeviceCommissioner");
    return mSetUpCodePairer.PairDevice(remoteDeviceId, setUpCode, SetupCodePairerBehaviour::kCommission);
}

CHIP_ERROR DeviceCommissioner::PairDevice(NodeId remoteDeviceId, RendezvousParameters & params)
{
    MATTER_TRACE_EVENT_SCOPE("PairDevice", "DeviceCommissioner");
    ReturnErrorOnFailure(EstablishPASEConnection(remoteDeviceId, params));
    return Commission(remoteDeviceId);
}

CHIP_ERROR DeviceCommissioner::PairDevice(NodeId remoteDeviceId, RendezvousParameters & rendezvousParams,
                                          CommissioningParameters & commissioningParams)
{
    MATTER_TRACE_EVENT_SCOPE("PairDevice", "DeviceCommissioner");
    ReturnErrorOnFailure(EstablishPASEConnection(remoteDeviceId, rendezvousParams));
    return Commission(remoteDeviceId, commissioningParams);
}

CHIP_ERROR DeviceCommissioner::EstablishPASEConnection(NodeId remoteDeviceId, const char * setUpCode)
{
    MATTER_TRACE_EVENT_SCOPE("EstablishPASEConnection", "DeviceCommissioner");
    return mSetUpCodePairer.PairDevice(remoteDeviceId, setUpCode, SetupCodePairerBehaviour::kPaseOnly);
}

CHIP_ERROR DeviceCommissioner::EstablishPASEConnection(NodeId remoteDeviceId, RendezvousParameters & params)
{
    MATTER_TRACE_EVENT_SCOPE("EstablishPASEConnection", "DeviceCommissioner");
    CHIP_ERROR err                     = CHIP_NO_ERROR;
    CommissioneeDeviceProxy * device   = nullptr;
    Transport::PeerAddress peerAddress = Transport::PeerAddress::UDP(Inet::IPAddress::Any);

    Messaging::ExchangeContext * exchangeCtxt = nullptr;
    Optional<SessionHandle> session;

    uint16_t keyID = 0;

    VerifyOrExit(mState == State::Initialized, err = CHIP_ERROR_INCORRECT_STATE);
    VerifyOrExit(mDeviceInPASEEstablishment == nullptr, err = CHIP_ERROR_INCORRECT_STATE);

    // This will initialize the commissionee device pool if it has not already been initialized.
    err = InitializePairedDeviceList();
    SuccessOrExit(err);

    // TODO(#13940): We need to specify the peer address for BLE transport in bindings.
    if (params.GetPeerAddress().GetTransportType() == Transport::Type::kBle ||
        params.GetPeerAddress().GetTransportType() == Transport::Type::kUndefined)
    {
#if CONFIG_NETWORK_LAYER_BLE
#if CHIP_DEVICE_CONFIG_ENABLE_BOTH_COMMISSIONER_AND_COMMISSIONEE
        ConnectBleTransportToSelf();
#endif // CHIP_DEVICE_CONFIG_ENABLE_BOTH_COMMISSIONER_AND_COMMISSIONEE
        if (!params.HasBleLayer())
        {
            params.SetPeerAddress(Transport::PeerAddress::BLE());
        }
        peerAddress = Transport::PeerAddress::BLE();
#endif // CONFIG_NETWORK_LAYER_BLE
    }
    else if (params.GetPeerAddress().GetTransportType() == Transport::Type::kTcp ||
             params.GetPeerAddress().GetTransportType() == Transport::Type::kUdp)
    {
        peerAddress = Transport::PeerAddress::UDP(params.GetPeerAddress().GetIPAddress(), params.GetPeerAddress().GetPort(),
                                                  params.GetPeerAddress().GetInterface());
    }

    if (FindCommissioneeDevice(peerAddress) != nullptr)
    {
        // We already have an open connection to this device, call the callback immediately and early return.
        if (mPairingDelegate)
        {
            mPairingDelegate->OnPairingComplete(CHIP_NO_ERROR);
        }
        return CHIP_NO_ERROR;
    }

    device = mCommissioneeDevicePool.CreateObject();
    VerifyOrExit(device != nullptr, err = CHIP_ERROR_NO_MEMORY);

    mDeviceInPASEEstablishment = device;

    {
        FabricIndex fabricIndex = mFabricInfo != nullptr ? mFabricInfo->GetFabricIndex() : kUndefinedFabricIndex;
        device->Init(GetControllerDeviceInitParams(), remoteDeviceId, peerAddress, fabricIndex);
    }

    if (params.GetPeerAddress().GetTransportType() != Transport::Type::kBle)
    {
        device->SetAddress(params.GetPeerAddress().GetIPAddress());
    }
#if CONFIG_NETWORK_LAYER_BLE
    else
    {
        if (params.HasConnectionObject())
        {
            SuccessOrExit(err = mSystemState->BleLayer()->NewBleConnectionByObject(params.GetConnectionObject()));
        }
        else if (params.HasDiscriminator())
        {
            SuccessOrExit(err = mSystemState->BleLayer()->NewBleConnectionByDiscriminator(params.GetDiscriminator()));
        }
        else
        {
            ExitNow(err = CHIP_ERROR_INVALID_ARGUMENT);
        }
    }
#endif
    // TODO: In some cases like PASE over IP, CRA and CRI values from commissionable node service should be used
    session = mSystemState->SessionMgr()->CreateUnauthenticatedSession(params.GetPeerAddress(), device->GetMRPConfig());
    VerifyOrExit(session.HasValue(), err = CHIP_ERROR_NO_MEMORY);

    err = mSystemState->SessionIDAlloc()->Allocate(keyID);
    SuccessOrExit(err);

    // TODO - Remove use of SetActive/IsActive from CommissioneeDeviceProxy
    device->SetActive(true);

    // Allocate the exchange immediately before calling PASESession::Pair.
    //
    // PASESession::Pair takes ownership of the exchange and will free it on
    // error, but can only do this if it is actually called.  Allocating the
    // exchange context right before calling Pair ensures that if allocation
    // succeeds, PASESession has taken ownership.
    exchangeCtxt = mSystemState->ExchangeMgr()->NewContext(session.Value(), &device->GetPairing());
    VerifyOrExit(exchangeCtxt != nullptr, err = CHIP_ERROR_INTERNAL);

    err = device->GetPairing().Pair(params.GetPeerAddress(), params.GetSetupPINCode(), keyID,
                                    Optional<ReliableMessageProtocolConfig>::Value(GetLocalMRPConfig()), exchangeCtxt, this);
    SuccessOrExit(err);

exit:
    if (err != CHIP_NO_ERROR)
    {
        if (device != nullptr)
        {
            ReleaseCommissioneeDevice(device);
        }
    }

    return err;
}

CHIP_ERROR DeviceCommissioner::Commission(NodeId remoteDeviceId, CommissioningParameters & params)
{
    if (mDefaultCommissioner == nullptr)
    {
        ChipLogError(Controller, "No default commissioner is specified");
        return CHIP_ERROR_INCORRECT_STATE;
    }
    ReturnErrorOnFailure(mDefaultCommissioner->SetCommissioningParameters(params));
    return Commission(remoteDeviceId);
}

CHIP_ERROR DeviceCommissioner::Commission(NodeId remoteDeviceId)
{
    MATTER_TRACE_EVENT_SCOPE("Commission", "DeviceCommissioner");
    CommissioneeDeviceProxy * device = FindCommissioneeDevice(remoteDeviceId);
    if (device == nullptr || (!device->IsSecureConnected() && !device->IsSessionSetupInProgress()))
    {
        ChipLogError(Controller, "Invalid device for commissioning " ChipLogFormatX64, ChipLogValueX64(remoteDeviceId));
        return CHIP_ERROR_INCORRECT_STATE;
    }
    if (!device->IsSecureConnected() && device != mDeviceInPASEEstablishment)
    {
        // We should not end up in this state because we won't attempt to establish more than one connection at a time.
        ChipLogError(Controller, "Device is not connected and not being paired " ChipLogFormatX64, ChipLogValueX64(remoteDeviceId));
        return CHIP_ERROR_INCORRECT_STATE;
    }

    if (mCommissioningStage != CommissioningStage::kSecurePairing)
    {
        ChipLogError(Controller, "Commissioning already in progress - not restarting");
        return CHIP_ERROR_INCORRECT_STATE;
    }

    if (mDefaultCommissioner == nullptr)
    {
        ChipLogError(Controller, "No default commissioner is specified");
        return CHIP_ERROR_INCORRECT_STATE;
    }

    ChipLogProgress(Controller, "Commission called for node ID 0x" ChipLogFormatX64, ChipLogValueX64(remoteDeviceId));

    mSystemState->SystemLayer()->StartTimer(chip::System::Clock::Milliseconds32(kSessionEstablishmentTimeout),
                                            OnSessionEstablishmentTimeoutCallback, this);

    mDefaultCommissioner->SetOperationalCredentialsDelegate(mOperationalCredentialsDelegate);
    if (device->IsSecureConnected())
    {
        mDefaultCommissioner->StartCommissioning(this, device);
    }
    else
    {
        mRunCommissioningAfterConnection = true;
    }
    return CHIP_NO_ERROR;
}

CHIP_ERROR DeviceCommissioner::GetAttestationChallenge(ByteSpan & attestationChallenge)
{
    Optional<SessionHandle> secureSessionHandle;

    VerifyOrReturnError(mDeviceBeingCommissioned != nullptr, CHIP_ERROR_INCORRECT_STATE);

    secureSessionHandle = mDeviceBeingCommissioned->GetSecureSession();
    VerifyOrReturnError(secureSessionHandle.HasValue(), CHIP_ERROR_INCORRECT_STATE);

    attestationChallenge = secureSessionHandle.Value()->AsSecureSession()->GetCryptoContext().GetAttestationChallenge();
    return CHIP_NO_ERROR;
}

CHIP_ERROR DeviceCommissioner::StopPairing(NodeId remoteDeviceId)
{
    VerifyOrReturnError(mState == State::Initialized, CHIP_ERROR_INCORRECT_STATE);

    CommissioneeDeviceProxy * device = FindCommissioneeDevice(remoteDeviceId);
    VerifyOrReturnError(device != nullptr, CHIP_ERROR_INVALID_DEVICE_DESCRIPTOR);

    ReleaseCommissioneeDevice(device);
    return CHIP_NO_ERROR;
}

CHIP_ERROR DeviceCommissioner::UnpairDevice(NodeId remoteDeviceId)
{
    // TODO: Send unpairing message to the remote device.
    return CHIP_NO_ERROR;
}

void DeviceCommissioner::RendezvousCleanup(CHIP_ERROR status)
{
    if (mDeviceInPASEEstablishment != nullptr)
    {
        // Release the commissionee device. For BLE, this is stored,
        // for IP commissioning, we have taken a reference to the
        // operational node to send the completion command.
        ReleaseCommissioneeDevice(mDeviceInPASEEstablishment);

        if (mPairingDelegate != nullptr)
        {
            mPairingDelegate->OnPairingComplete(status);
        }
    }
}

void DeviceCommissioner::OnSessionEstablishmentError(CHIP_ERROR err)
{
    // PASE session establishment failure.
    mSystemState->SystemLayer()->CancelTimer(OnSessionEstablishmentTimeoutCallback, this);

    if (mPairingDelegate != nullptr)
    {
        mPairingDelegate->OnStatusUpdate(DevicePairingDelegate::SecurePairingFailed);
    }

    RendezvousCleanup(err);
}

void DeviceCommissioner::OnSessionEstablished()
{
    // PASE session established.
    CommissioneeDeviceProxy * device = mDeviceInPASEEstablishment;

    // We are in the callback for this pairing. Reset so we can pair another device.
    mDeviceInPASEEstablishment = nullptr;

    VerifyOrReturn(device != nullptr, OnSessionEstablishmentError(CHIP_ERROR_INVALID_DEVICE_DESCRIPTOR));

    PASESession * pairing = &device->GetPairing();

    // TODO: the session should know which peer we are trying to connect to when started
    pairing->SetPeerNodeId(device->GetDeviceId());

    CHIP_ERROR err = device->SetConnected();
    if (err != CHIP_NO_ERROR)
    {
        ChipLogError(Controller, "Failed in setting up secure channel: err %s", ErrorStr(err));
        OnSessionEstablishmentError(err);
        return;
    }

    ChipLogDetail(Controller, "Remote device completed SPAKE2+ handshake");

<<<<<<< HEAD
    ChipLogProgress(Controller, "OnPairingComplete");
    mPairingDelegate->OnPairingComplete(CHIP_NO_ERROR);
=======
    mPairingDelegate->OnPairingComplete(CHIP_NO_ERROR);

>>>>>>> 358986a5
    if (mRunCommissioningAfterConnection)
    {
        mRunCommissioningAfterConnection = false;
        mDefaultCommissioner->StartCommissioning(this, device);
    }
}

CHIP_ERROR DeviceCommissioner::SendCertificateChainRequestCommand(DeviceProxy * device,
                                                                  Credentials::CertificateType certificateType)
{
    MATTER_TRACE_EVENT_SCOPE("SendCertificateChainRequestCommand", "DeviceCommissioner");
    ChipLogDetail(Controller, "Sending Certificate Chain request to %p device", device);
    VerifyOrReturnError(device != nullptr, CHIP_ERROR_INVALID_ARGUMENT);

    OperationalCredentials::Commands::CertificateChainRequest::Type request;
    request.certificateType = certificateType;
    return SendCommand<OperationalCredentialsCluster>(device, request, OnCertificateChainResponse,
                                                      OnCertificateChainFailureResponse);

    return CHIP_NO_ERROR;
}

void DeviceCommissioner::OnCertificateChainFailureResponse(void * context, CHIP_ERROR error)
{
    MATTER_TRACE_EVENT_SCOPE("OnCertificateChainFailureResponse", "DeviceCommissioner");
    ChipLogProgress(Controller, "Device failed to receive the Certificate Chain request Response: %s", chip::ErrorStr(error));
    DeviceCommissioner * commissioner = reinterpret_cast<DeviceCommissioner *>(context);
    commissioner->CommissioningStageComplete(error);
}

void DeviceCommissioner::OnCertificateChainResponse(
    void * context, const chip::app::Clusters::OperationalCredentials::Commands::CertificateChainResponse::DecodableType & response)
{
    MATTER_TRACE_EVENT_SCOPE("OnCertificateChainResponse", "DeviceCommissioner");
    ChipLogProgress(Controller, "Received certificate chain from the device");
    DeviceCommissioner * commissioner = reinterpret_cast<DeviceCommissioner *>(context);

    CommissioningDelegate::CommissioningReport report;
    report.Set<RequestedCertificate>(RequestedCertificate(response.certificate));

    commissioner->CommissioningStageComplete(CHIP_NO_ERROR, report);
}

CHIP_ERROR DeviceCommissioner::SendAttestationRequestCommand(DeviceProxy * device, const ByteSpan & attestationNonce)
{
    MATTER_TRACE_EVENT_SCOPE("SendAttestationRequestCommand", "DeviceCommissioner");
    ChipLogDetail(Controller, "Sending Attestation request to %p device", device);
    VerifyOrReturnError(device != nullptr, CHIP_ERROR_INVALID_ARGUMENT);

    OperationalCredentials::Commands::AttestationRequest::Type request;
    request.attestationNonce = attestationNonce;

    ReturnErrorOnFailure(
        SendCommand<OperationalCredentialsCluster>(device, request, OnAttestationResponse, OnAttestationFailureResponse));
    ChipLogDetail(Controller, "Sent Attestation request, waiting for the Attestation Information");
    return CHIP_NO_ERROR;
}

void DeviceCommissioner::OnAttestationFailureResponse(void * context, CHIP_ERROR error)
{
    MATTER_TRACE_EVENT_SCOPE("OnAttestationFailureResponse", "DeviceCommissioner");
    ChipLogProgress(Controller, "Device failed to receive the Attestation Information Response: %s", chip::ErrorStr(error));
    DeviceCommissioner * commissioner = reinterpret_cast<DeviceCommissioner *>(context);
    commissioner->CommissioningStageComplete(error);
}

void DeviceCommissioner::OnAttestationResponse(void * context,
                                               const OperationalCredentials::Commands::AttestationResponse::DecodableType & data)
{
    MATTER_TRACE_EVENT_SCOPE("OnAttestationResponse", "DeviceCommissioner");
    ChipLogProgress(Controller, "Received Attestation Information from the device");
    DeviceCommissioner * commissioner = reinterpret_cast<DeviceCommissioner *>(context);

    CommissioningDelegate::CommissioningReport report;
    report.Set<AttestationResponse>(AttestationResponse(data.attestationElements, data.signature));
    commissioner->CommissioningStageComplete(CHIP_NO_ERROR, report);
}

void DeviceCommissioner::OnDeviceAttestationInformationVerification(void * context, AttestationVerificationResult result)
{
    MATTER_TRACE_EVENT_SCOPE("OnDeviceAttestationInformationVerification", "DeviceCommissioner");
    DeviceCommissioner * commissioner = reinterpret_cast<DeviceCommissioner *>(context);

    if (result != AttestationVerificationResult::kSuccess)
    {
        CommissioningDelegate::CommissioningReport report;
        report.Set<AdditionalErrorInfo>(result);
        if (result == AttestationVerificationResult::kNotImplemented)
        {
            ChipLogError(Controller,
                         "Failed in verifying 'Attestation Information' command received from the device due to default "
                         "DeviceAttestationVerifier Class not being overridden by a real implementation.");
            commissioner->CommissioningStageComplete(CHIP_ERROR_NOT_IMPLEMENTED, report);
            return;
        }

        ChipLogError(Controller,
                     "Failed in verifying 'Attestation Information' command received from the device: err %hu. Look at "
                     "AttestationVerificationResult enum to understand the errors",
                     static_cast<uint16_t>(result));
        // Go look at AttestationVerificationResult enum in src/credentials/attestation_verifier/DeviceAttestationVerifier.h to
        // understand the errors.
        commissioner->CommissioningStageComplete(CHIP_ERROR_INTERNAL, report);
        return;
    }

    ChipLogProgress(Controller, "Successfully validated 'Attestation Information' command received from the device.");
    commissioner->CommissioningStageComplete(CHIP_NO_ERROR);
}

CHIP_ERROR DeviceCommissioner::ValidateAttestationInfo(const Credentials::DeviceAttestationVerifier::AttestationInfo & info)
{
    MATTER_TRACE_EVENT_SCOPE("ValidateAttestationInfo", "DeviceCommissioner");
    VerifyOrReturnError(mState == State::Initialized, CHIP_ERROR_INCORRECT_STATE);

    DeviceAttestationVerifier * dac_verifier = GetDeviceAttestationVerifier();

    dac_verifier->VerifyAttestationInformation(info, &mDeviceAttestationInformationVerificationCallback);

    // TODO: Validate Firmware Information

    return CHIP_NO_ERROR;
}

CHIP_ERROR DeviceCommissioner::SendOperationalCertificateSigningRequestCommand(DeviceProxy * device, const ByteSpan & csrNonce)
{
    MATTER_TRACE_EVENT_SCOPE("SendOperationalCertificateSigningRequestCommand", "DeviceCommissioner");
    ChipLogDetail(Controller, "Sending CSR request to %p device", device);
    VerifyOrReturnError(device != nullptr, CHIP_ERROR_INVALID_ARGUMENT);

    OperationalCredentials::Commands::CSRRequest::Type request;
    request.CSRNonce = csrNonce;

    ReturnErrorOnFailure(
        SendCommand<OperationalCredentialsCluster>(device, request, OnOperationalCertificateSigningRequest, OnCSRFailureResponse));
    ChipLogDetail(Controller, "Sent CSR request, waiting for the CSR");
    return CHIP_NO_ERROR;
}

void DeviceCommissioner::OnCSRFailureResponse(void * context, CHIP_ERROR error)
{
    MATTER_TRACE_EVENT_SCOPE("OnCSRFailureResponse", "DeviceCommissioner");
    ChipLogProgress(Controller, "Device failed to receive the CSR request Response: %s", chip::ErrorStr(error));
    DeviceCommissioner * commissioner = static_cast<DeviceCommissioner *>(context);
    commissioner->CommissioningStageComplete(error);
}

void DeviceCommissioner::OnOperationalCertificateSigningRequest(
    void * context, const OperationalCredentials::Commands::CSRResponse::DecodableType & data)
{
    MATTER_TRACE_EVENT_SCOPE("OnOperationalCertificateSigningRequest", "DeviceCommissioner");
    ChipLogProgress(Controller, "Received certificate signing request from the device");
    DeviceCommissioner * commissioner = static_cast<DeviceCommissioner *>(context);

    CommissioningDelegate::CommissioningReport report;
    report.Set<CSRResponse>(CSRResponse(data.NOCSRElements, data.attestationSignature));
    commissioner->CommissioningStageComplete(CHIP_NO_ERROR, report);
}

void DeviceCommissioner::OnDeviceNOCChainGeneration(void * context, CHIP_ERROR status, const ByteSpan & noc, const ByteSpan & icac,
                                                    const ByteSpan & rcac, Optional<AesCcm128KeySpan> ipk,
                                                    Optional<NodeId> adminSubject)
{
    MATTER_TRACE_EVENT_SCOPE("OnDeviceNOCChainGeneration", "DeviceCommissioner");
    DeviceCommissioner * commissioner = static_cast<DeviceCommissioner *>(context);

    // The placeholder IPK is not satisfactory, but is there to fill the NocChain struct on error. It will still fail.
    const uint8_t placeHolderIpk[] = { 0x00, 0x00, 0x00, 0x00, 0x00, 0x00, 0x00, 0x00,
                                       0x00, 0x00, 0x00, 0x00, 0x00, 0x00, 0x00, 0x00 };
    if (!ipk.HasValue())
    {
        ChipLogError(Controller, "Did not have an IPK from the OperationalCredentialsIssuer! Cannot commission.");
        status = CHIP_ERROR_INVALID_ARGUMENT;
    }

    ChipLogProgress(Controller, "Received callback from the CA for NOC Chain generation. Status %s", ErrorStr(status));
    if (commissioner->mState != State::Initialized)
    {
        status = CHIP_ERROR_INCORRECT_STATE;
    }
    if (status != CHIP_NO_ERROR)
    {
        ChipLogError(Controller, "Failed in generating device's operational credentials. Error %s", ErrorStr(status));
    }

    // TODO - Verify that the generated root cert matches with commissioner's root cert
    CommissioningDelegate::CommissioningReport report;
    report.Set<NocChain>(NocChain(noc, icac, rcac, ipk.HasValue() ? ipk.Value() : AesCcm128KeySpan(placeHolderIpk),
                                  adminSubject.HasValue() ? adminSubject.Value() : commissioner->GetNodeId()));
    commissioner->CommissioningStageComplete(status, report);
}

CHIP_ERROR DeviceCommissioner::ProcessCSR(DeviceProxy * proxy, const ByteSpan & NOCSRElements,
                                          const ByteSpan & AttestationSignature, ByteSpan dac, ByteSpan csrNonce)
{
    MATTER_TRACE_EVENT_SCOPE("ProcessOpCSR", "DeviceCommissioner");
    VerifyOrReturnError(mState == State::Initialized, CHIP_ERROR_INCORRECT_STATE);

    ChipLogProgress(Controller, "Getting certificate chain for the device from the issuer");

    DeviceAttestationVerifier * dacVerifier = GetDeviceAttestationVerifier();

    P256PublicKey dacPubkey;
    ReturnErrorOnFailure(ExtractPubkeyFromX509Cert(dac, dacPubkey));

    // Retrieve attestation challenge
    ByteSpan attestationChallenge =
        proxy->GetSecureSession().Value()->AsSecureSession()->GetCryptoContext().GetAttestationChallenge();

    // The operational CA should also verify this on its end during NOC generation, if end-to-end attestation is desired.
    ReturnErrorOnFailure(dacVerifier->VerifyNodeOperationalCSRInformation(NOCSRElements, attestationChallenge, AttestationSignature,
                                                                          dacPubkey, csrNonce));

    mOperationalCredentialsDelegate->SetNodeIdForNextNOCRequest(proxy->GetDeviceId());

    if (mFabricInfo != nullptr)
    {
        mOperationalCredentialsDelegate->SetFabricIdForNextNOCRequest(mFabricInfo->GetFabricId());
    }

    return mOperationalCredentialsDelegate->GenerateNOCChain(NOCSRElements, AttestationSignature, dac, ByteSpan(), ByteSpan(),
                                                             &mDeviceNOCChainCallback);
}

CHIP_ERROR DeviceCommissioner::SendOperationalCertificate(DeviceProxy * device, const ByteSpan & nocCertBuf,
                                                          const Optional<ByteSpan> & icaCertBuf, const AesCcm128KeySpan ipk,
                                                          const NodeId adminSubject)
{
    MATTER_TRACE_EVENT_SCOPE("SendOperationalCertificate", "DeviceCommissioner");
    VerifyOrReturnError(device != nullptr, CHIP_ERROR_INVALID_ARGUMENT);

    OperationalCredentials::Commands::AddNOC::Type request;
    request.NOCValue      = nocCertBuf;
    request.ICACValue     = icaCertBuf;
    request.IPKValue      = ipk;
    request.caseAdminNode = adminSubject;
    request.adminVendorId = mVendorId;

    ReturnErrorOnFailure(
        SendCommand<OperationalCredentialsCluster>(device, request, OnOperationalCertificateAddResponse, OnAddNOCFailureResponse));

    ChipLogProgress(Controller, "Sent operational certificate to the device");

    return CHIP_NO_ERROR;
}

CHIP_ERROR DeviceCommissioner::ConvertFromOperationalCertStatus(OperationalCredentials::OperationalCertStatus err)
{
    using OperationalCredentials::OperationalCertStatus;
    switch (err)
    {
    case OperationalCertStatus::kSuccess:
        return CHIP_NO_ERROR;
    case OperationalCertStatus::kInvalidPublicKey:
        return CHIP_ERROR_INVALID_PUBLIC_KEY;
    case OperationalCertStatus::kInvalidNodeOpId:
        return CHIP_ERROR_WRONG_NODE_ID;
    case OperationalCertStatus::kInvalidNOC:
        return CHIP_ERROR_UNSUPPORTED_CERT_FORMAT;
    case OperationalCertStatus::kMissingCsr:
        return CHIP_ERROR_INCORRECT_STATE;
    case OperationalCertStatus::kTableFull:
        return CHIP_ERROR_NO_MEMORY;
    case OperationalCertStatus::kFabricConflict:
        return CHIP_ERROR_FABRIC_EXISTS;
    case OperationalCertStatus::kInsufficientPrivilege:
    case OperationalCertStatus::kLabelConflict:
        return CHIP_ERROR_INVALID_ARGUMENT;
    case OperationalCertStatus::kInvalidFabricIndex:
        return CHIP_ERROR_INVALID_FABRIC_ID;
    }

    return CHIP_ERROR_CERT_LOAD_FAILED;
}

void DeviceCommissioner::OnAddNOCFailureResponse(void * context, CHIP_ERROR error)
{
    MATTER_TRACE_EVENT_SCOPE("OnAddNOCFailureResponse", "DeviceCommissioner");
    ChipLogProgress(Controller, "Device failed to receive the operational certificate Response: %s", chip::ErrorStr(error));
    DeviceCommissioner * commissioner = static_cast<DeviceCommissioner *>(context);
    commissioner->CommissioningStageComplete(error);
}

void DeviceCommissioner::OnOperationalCertificateAddResponse(
    void * context, const OperationalCredentials::Commands::NOCResponse::DecodableType & data)
{
    MATTER_TRACE_EVENT_SCOPE("OnOperationalCertificateAddResponse", "DeviceCommissioner");
    ChipLogProgress(Controller, "Device returned status %d on receiving the NOC", to_underlying(data.statusCode));
    DeviceCommissioner * commissioner = static_cast<DeviceCommissioner *>(context);

    CHIP_ERROR err = CHIP_NO_ERROR;

    VerifyOrExit(commissioner->mState == State::Initialized, err = CHIP_ERROR_INCORRECT_STATE);

    VerifyOrExit(commissioner->mDeviceBeingCommissioned != nullptr, err = CHIP_ERROR_INCORRECT_STATE);

    err = ConvertFromOperationalCertStatus(data.statusCode);
    SuccessOrExit(err);

    err = commissioner->OnOperationalCredentialsProvisioningCompletion(commissioner->mDeviceBeingCommissioned);

exit:
    if (err != CHIP_NO_ERROR)
    {
        ChipLogProgress(Controller, "Add NOC failed with error %s", ErrorStr(err));
        commissioner->CommissioningStageComplete(err);
    }
}

CHIP_ERROR DeviceCommissioner::SendTrustedRootCertificate(DeviceProxy * device, const ByteSpan & rcac)
{
    MATTER_TRACE_EVENT_SCOPE("SendTrustedRootCertificate", "DeviceCommissioner");
    VerifyOrReturnError(device != nullptr, CHIP_ERROR_INVALID_ARGUMENT);

    ChipLogProgress(Controller, "Sending root certificate to the device");

    OperationalCredentials::Commands::AddTrustedRootCertificate::Type request;
    request.rootCertificate = rcac;
    ReturnErrorOnFailure(
        SendCommand<OperationalCredentialsCluster>(device, request, OnRootCertSuccessResponse, OnRootCertFailureResponse));

    ChipLogProgress(Controller, "Sent root certificate to the device");

    return CHIP_NO_ERROR;
}

void DeviceCommissioner::OnRootCertSuccessResponse(void * context, const chip::app::DataModel::NullObjectType &)
{
    MATTER_TRACE_EVENT_SCOPE("OnRootCertSuccessResponse", "DeviceCommissioner");
    ChipLogProgress(Controller, "Device confirmed that it has received the root certificate");
    DeviceCommissioner * commissioner = static_cast<DeviceCommissioner *>(context);
    commissioner->CommissioningStageComplete(CHIP_NO_ERROR);
}

void DeviceCommissioner::OnRootCertFailureResponse(void * context, CHIP_ERROR error)
{
    MATTER_TRACE_EVENT_SCOPE("OnRootCertFailureResponse", "DeviceCommissioner");
    ChipLogProgress(Controller, "Device failed to receive the root certificate Response: %s", chip::ErrorStr(error));
    DeviceCommissioner * commissioner = static_cast<DeviceCommissioner *>(context);
    commissioner->CommissioningStageComplete(error);
}

CHIP_ERROR DeviceCommissioner::OnOperationalCredentialsProvisioningCompletion(DeviceProxy * device)
{
    MATTER_TRACE_EVENT_SCOPE("OnOperationalCredentialsProvisioningCompletion", "DeviceCommissioner");
    ChipLogProgress(Controller, "Operational credentials provisioned on device %p", device);
    VerifyOrReturnError(device != nullptr, CHIP_ERROR_INVALID_ARGUMENT);

    mSystemState->SystemLayer()->CancelTimer(OnSessionEstablishmentTimeoutCallback, this);

    mPairedDevices.Insert(device->GetDeviceId());
    mPairedDevicesUpdated = true;

    if (mPairingDelegate != nullptr)
    {
        mPairingDelegate->OnStatusUpdate(DevicePairingDelegate::SecurePairingSuccess);
    }
    CommissioningStageComplete(CHIP_NO_ERROR);

    return CHIP_NO_ERROR;
}

#if CONFIG_NETWORK_LAYER_BLE
#if CHIP_DEVICE_CONFIG_ENABLE_BOTH_COMMISSIONER_AND_COMMISSIONEE
void DeviceCommissioner::ConnectBleTransportToSelf()
{
    Transport::BLEBase & transport = std::get<Transport::BLE<1>>(mSystemState->TransportMgr()->GetTransport().GetTransports());
    if (!transport.IsBleLayerTransportSetToSelf())
    {
        transport.SetBleLayerTransportToSelf();
    }
}
#endif // CHIP_DEVICE_CONFIG_ENABLE_BOTH_COMMISSIONER_AND_COMMISSIONEE

CHIP_ERROR DeviceCommissioner::CloseBleConnection()
{
    // It is fine since we can only commission one device at the same time.
    // We should be able to distinguish different BLE connections if we want
    // to commission multiple devices at the same time over BLE.
    return mSystemState->BleLayer()->CloseAllBleConnections();
}
#endif

void DeviceCommissioner::OnSessionEstablishmentTimeout()
{
    // This is called from the session establishment timer. Please see
    // https://github.com/project-chip/connectedhomeip/issues/14650
    VerifyOrReturn(mState == State::Initialized);
    VerifyOrReturn(mDeviceBeingCommissioned != nullptr);

    StopPairing(mDeviceBeingCommissioned->GetDeviceId());

    if (mPairingDelegate != nullptr)
    {
        mPairingDelegate->OnPairingComplete(CHIP_ERROR_TIMEOUT);
    }
}

void DeviceCommissioner::OnSessionEstablishmentTimeoutCallback(System::Layer * aLayer, void * aAppState)
{
    static_cast<DeviceCommissioner *>(aAppState)->OnSessionEstablishmentTimeout();
}

CHIP_ERROR DeviceCommissioner::DiscoverCommissionableNodes(Dnssd::DiscoveryFilter filter)
{
    ReturnErrorOnFailure(SetUpNodeDiscovery());
    return mDNSResolver.FindCommissionableNodes(filter);
}

const Dnssd::DiscoveredNodeData * DeviceCommissioner::GetDiscoveredDevice(int idx)
{
    return GetDiscoveredNode(idx);
}

#if CHIP_DEVICE_CONFIG_ENABLE_COMMISSIONER_DISCOVERY // make this commissioner discoverable

CHIP_ERROR DeviceCommissioner::SetUdcListenPort(uint16_t listenPort)
{
    if (mState == State::Initialized)
    {
        return CHIP_ERROR_INCORRECT_STATE;
    }

    mUdcListenPort = listenPort;
    return CHIP_NO_ERROR;
}

void DeviceCommissioner::FindCommissionableNode(char * instanceName)
{
    Dnssd::DiscoveryFilter filter(Dnssd::DiscoveryFilterType::kInstanceName, instanceName);
    DiscoverCommissionableNodes(filter);
}

#endif // CHIP_DEVICE_CONFIG_ENABLE_COMMISSIONER_DISCOVERY

void DeviceCommissioner::OnNodeDiscovered(const chip::Dnssd::DiscoveredNodeData & nodeData)
{
#if CHIP_DEVICE_CONFIG_ENABLE_COMMISSIONER_DISCOVERY
    if (mUdcServer != nullptr)
    {
        mUdcServer->OnCommissionableNodeFound(nodeData);
    }
#endif // CHIP_DEVICE_CONFIG_ENABLE_COMMISSIONER_DISCOVERY
    AbstractDnssdDiscoveryController::OnNodeDiscovered(nodeData);
    mSetUpCodePairer.NotifyCommissionableDeviceDiscovered(nodeData);
}

void OnBasicFailure(void * context, CHIP_ERROR error)
{
    ChipLogProgress(Controller, "Received failure response %s\n", chip::ErrorStr(error));
    DeviceCommissioner * commissioner = static_cast<DeviceCommissioner *>(context);
    commissioner->CommissioningStageComplete(error);
}

void DeviceCommissioner::CleanupCommissioning(DeviceProxy * proxy, NodeId nodeId, const CompletionStatus & completionStatus)
{
    commissioningCompletionStatus = completionStatus;
    if (completionStatus.err == CHIP_NO_ERROR ||
        (completionStatus.failedStage.HasValue() &&
         chip::to_underlying(completionStatus.failedStage.Value()) >= chip::to_underlying(kWiFiNetworkSetup)))
    {
        // If we Completed successfully, send the callbacks, we're done.
        // If we were already doing network setup, we need to retain the pase session and start again from network setup stage.
        // We do not need to reset the failsafe here because we want to keep everything on the device up to this point, so just
        // send the completion callbacks.
        CommissioningStageComplete(CHIP_NO_ERROR);
        SendCommissioningCompleteCallbacks(nodeId, commissioningCompletionStatus);
    }
    else
    {
        // If we've failed somewhere in the early stages (or we don't have a failedStage specified), we need to start from the
        // beginning. However, because some of the commands can only be sent once per arm-failsafe, we also need to force a reset on
        // the failsafe so we can start fresh on the next attempt.
        GeneralCommissioning::Commands::ArmFailSafe::Type request;
        request.expiryLengthSeconds = 0; // Expire immediately.
        request.breadcrumb          = 0;
        ChipLogProgress(Controller, "Expiring failsafe on proxy %p", proxy);
        mDeviceBeingCommissioned = proxy;
        // We actually want to do the same thing on success or failure because we're already in a failure state
        SendCommand<GeneralCommissioningCluster>(proxy, request, OnDisarmFailsafe, OnDisarmFailsafeFailure);
    }
}

void DeviceCommissioner::OnDisarmFailsafe(void * context,
                                          const GeneralCommissioning::Commands::ArmFailSafeResponse::DecodableType & data)
{
    ChipLogProgress(Controller, "Failsafe disarmed");
    DeviceCommissioner * commissioner = static_cast<DeviceCommissioner *>(context);
    commissioner->DisarmDone();
}

void DeviceCommissioner::OnDisarmFailsafeFailure(void * context, CHIP_ERROR error)
{
    ChipLogProgress(Controller, "Received failure response  when disarming failsafe%s\n", chip::ErrorStr(error));
    DeviceCommissioner * commissioner = static_cast<DeviceCommissioner *>(context);
    commissioner->DisarmDone();
}

void DeviceCommissioner::DisarmDone()
{
    // At this point, we also want to close off the pase session so we need to re-establish
    CommissioneeDeviceProxy * commissionee = FindCommissioneeDevice(mDeviceBeingCommissioned->GetDeviceId());

    // Signal completion - this will reset mDeviceBeingCommissioned.
    CommissioningStageComplete(CHIP_NO_ERROR);
    SendCommissioningCompleteCallbacks(commissionee->GetDeviceId(), commissioningCompletionStatus);

    // If we've disarmed the failsafe, it's because we're starting again, so kill the pase connection.
    if (commissionee != nullptr)
    {
        ReleaseCommissioneeDevice(commissionee);
    }
}

void DeviceCommissioner::SendCommissioningCompleteCallbacks(NodeId nodeId, const CompletionStatus & completionStatus)
{
    mCommissioningStage = CommissioningStage::kSecurePairing;
    if (mPairingDelegate == nullptr)
    {
        return;
    }
    mPairingDelegate->OnCommissioningComplete(nodeId, completionStatus.err);
    PeerId peerId(GetCompressedFabricId(), nodeId);
    if (completionStatus.err == CHIP_NO_ERROR)
    {
        mPairingDelegate->OnCommissioningSuccess(peerId);
    }
    else
    {
        mPairingDelegate->OnCommissioningFailure(peerId, completionStatus.err, completionStatus.failedStage.ValueOr(kError),
                                                 completionStatus.attestationResult);
    }
}

void DeviceCommissioner::CommissioningStageComplete(CHIP_ERROR err, CommissioningDelegate::CommissioningReport report)
{
    // Once this stage is complete, reset mDeviceBeingCommissioned - this will be reset when the delegate calls the next step.
    MATTER_TRACE_EVENT_SCOPE("CommissioningStageComplete", "DeviceCommissioner");
    NodeId nodeId            = mDeviceBeingCommissioned->GetDeviceId();
    DeviceProxy * proxy      = mDeviceBeingCommissioned;
    mDeviceBeingCommissioned = nullptr;

    if (mPairingDelegate != nullptr)
    {
        mPairingDelegate->OnCommissioningStatusUpdate(PeerId(GetCompressedFabricId(), nodeId), mCommissioningStage, err);
    }
    if (mCommissioningDelegate == nullptr)
    {
        return;
    }
    report.stageCompleted = mCommissioningStage;
    CHIP_ERROR status     = mCommissioningDelegate->CommissioningStepFinished(err, report);
    if (status != CHIP_NO_ERROR)
    {
        // Commissioning delegate will only return error if it failed to perform the appropriate commissioning step.
        // In this case, we should complete the commissioning for it.
        CompletionStatus completionStatus;
        completionStatus.err         = status;
        completionStatus.failedStage = MakeOptional(report.stageCompleted);
        mCommissioningStage          = CommissioningStage::kCleanup;
        CleanupCommissioning(proxy, nodeId, completionStatus);
    }
}

void DeviceCommissioner::OnDeviceConnectedFn(void * context, OperationalDeviceProxy * device)
{
    // CASE session established.
    DeviceCommissioner * commissioner = static_cast<DeviceCommissioner *>(context);
    VerifyOrReturn(commissioner != nullptr, ChipLogProgress(Controller, "Device connected callback with null context. Ignoring"));

    if (commissioner->mCommissioningStage == CommissioningStage::kFindOperational)
    {
        if (commissioner->mDeviceBeingCommissioned != nullptr &&
            commissioner->mDeviceBeingCommissioned->GetDeviceId() == device->GetDeviceId() &&
            commissioner->mCommissioningDelegate != nullptr)
        {
            CommissioningDelegate::CommissioningReport report;
            report.Set<OperationalNodeFoundData>(OperationalNodeFoundData(device));
            commissioner->CommissioningStageComplete(CHIP_NO_ERROR, report);
        }
    }
    else if (commissioner->mPairingDelegate != nullptr)
    {
        commissioner->mPairingDelegate->OnPairingComplete(CHIP_NO_ERROR);
    }

    // Release any CommissioneeDeviceProxies we have here as we now have an OperationalDeviceProxy.
    CommissioneeDeviceProxy * commissionee = commissioner->FindCommissioneeDevice(device->GetDeviceId());
    if (commissionee != nullptr)
    {
        commissioner->ReleaseCommissioneeDevice(commissionee);
    }
}

void DeviceCommissioner::OnDeviceConnectionFailureFn(void * context, PeerId peerId, CHIP_ERROR error)
{
    // CASE session establishment failed.
    DeviceCommissioner * commissioner = static_cast<DeviceCommissioner *>(context);

    ChipLogProgress(Controller, "Device connection failed. Error %s", ErrorStr(error));
    VerifyOrReturn(commissioner != nullptr,
                   ChipLogProgress(Controller, "Device connection failure callback with null context. Ignoring"));
    VerifyOrReturn(commissioner->mPairingDelegate != nullptr,
                   ChipLogProgress(Controller, "Device connection failure callback with null pairing delegate. Ignoring"));

    // Ensure that commissioning stage advancement is done based on seeing an error.
    if (error == CHIP_NO_ERROR)
    {
        ChipLogError(Controller, "Device connection failed without a valid error code. Making one up.");
        error = CHIP_ERROR_INTERNAL;
    }
    // TODO: Determine if we really want the PASE session removed here. See #16089.
    CommissioneeDeviceProxy * commissionee = commissioner->FindCommissioneeDevice(peerId.GetNodeId());
    if (commissionee != nullptr)
    {
        commissioner->ReleaseCommissioneeDevice(commissionee);
    }

    commissioner->mSystemState->CASESessionMgr()->ReleaseSession(peerId);
    if (commissioner->mCommissioningStage == CommissioningStage::kFindOperational &&
        commissioner->mCommissioningDelegate != nullptr)
    {
        commissioner->CommissioningStageComplete(error);
    }
    else
    {
        commissioner->mPairingDelegate->OnPairingComplete(error);
    }
}

// AttributeCache::Callback impl
void DeviceCommissioner::OnDone()
{
    CHIP_ERROR err;
    CHIP_ERROR return_err = CHIP_NO_ERROR;
    ReadCommissioningInfo info;

    // Using ForEachAttribute because this attribute can be queried on any endpoint.
    err = mAttributeCache->ForEachAttribute(
        app::Clusters::GeneralCommissioning::Id, [this, &info](const app::ConcreteAttributePath & path) {
            switch (path.mAttributeId)
            {
            case app::Clusters::GeneralCommissioning::Attributes::BasicCommissioningInfo::Id: {
                app::Clusters::GeneralCommissioning::Attributes::BasicCommissioningInfo::TypeInfo::DecodableType basicInfo;
                ReturnErrorOnFailure(
                    this->mAttributeCache->Get<app::Clusters::GeneralCommissioning::Attributes::BasicCommissioningInfo::TypeInfo>(
                        path, basicInfo));
                info.general.recommendedFailsafe = basicInfo.failSafeExpiryLengthSeconds;
            }
            break;
            case app::Clusters::GeneralCommissioning::Attributes::RegulatoryConfig::Id: {
                ReturnErrorOnFailure(
                    this->mAttributeCache->Get<app::Clusters::GeneralCommissioning::Attributes::RegulatoryConfig::TypeInfo>(
                        path, info.general.currentRegulatoryLocation));
            }
            break;
            case app::Clusters::GeneralCommissioning::Attributes::LocationCapability::Id: {
                ReturnErrorOnFailure(
                    this->mAttributeCache->Get<app::Clusters::GeneralCommissioning::Attributes::LocationCapability::TypeInfo>(
                        path, info.general.locationCapability));
            }
            break;
            case app::Clusters::GeneralCommissioning::Attributes::Breadcrumb::Id: {
                ReturnErrorOnFailure(
                    this->mAttributeCache->Get<app::Clusters::GeneralCommissioning::Attributes::Breadcrumb::TypeInfo>(
                        path, info.general.breadcrumb));
            }
            break;
            default:
                return CHIP_NO_ERROR;
            }

            return CHIP_NO_ERROR;
        });

    // Try to parse as much as we can here before returning, even if this is an error.
    return_err = err == CHIP_NO_ERROR ? return_err : err;

    err = mAttributeCache->ForEachAttribute(app::Clusters::Basic::Id, [this, &info](const app::ConcreteAttributePath & path) {
        if (path.mAttributeId != app::Clusters::Basic::Attributes::VendorID::Id &&
            path.mAttributeId != app::Clusters::Basic::Attributes::ProductID::Id)
        {
            // Continue on
            return CHIP_NO_ERROR;
        }

        switch (path.mAttributeId)
        {
        case app::Clusters::Basic::Attributes::VendorID::Id:
            return this->mAttributeCache->Get<app::Clusters::Basic::Attributes::VendorID::TypeInfo>(path, info.basic.vendorId);
        case app::Clusters::Basic::Attributes::ProductID::Id:
            return this->mAttributeCache->Get<app::Clusters::Basic::Attributes::ProductID::TypeInfo>(path, info.basic.productId);
        default:
            return CHIP_NO_ERROR;
        }
    });
    // Try to parse as much as we can here before returning, even if this is an error.
    return_err = err == CHIP_NO_ERROR ? return_err : err;

    // Set the network cluster endpoints first so we can match up the connection times.
    err = mAttributeCache->ForEachAttribute(
        app::Clusters::NetworkCommissioning::Id, [this, &info](const app::ConcreteAttributePath & path) {
            if (path.mAttributeId != app::Clusters::NetworkCommissioning::Attributes::FeatureMap::Id)
            {
                return CHIP_NO_ERROR;
            }
            TLV::TLVReader reader;
            if (this->mAttributeCache->Get(path, reader) == CHIP_NO_ERROR)
            {
                BitFlags<app::Clusters::NetworkCommissioning::NetworkCommissioningFeature> features;
                if (app::DataModel::Decode(reader, features) == CHIP_NO_ERROR)
                {
                    if (features.Has(app::Clusters::NetworkCommissioning::NetworkCommissioningFeature::kWiFiNetworkInterface))
                    {
                        info.network.wifi.endpoint = path.mEndpointId;
                    }
                    else if (features.Has(
                                 app::Clusters::NetworkCommissioning::NetworkCommissioningFeature::kThreadNetworkInterface))
                    {
                        info.network.thread.endpoint = path.mEndpointId;
                    }
                    else if (features.Has(
                                 app::Clusters::NetworkCommissioning::NetworkCommissioningFeature::kEthernetNetworkInterface))
                    {
                        info.network.eth.endpoint = path.mEndpointId;
                    }
                    else
                    {
                        // TODO: Gross workaround for the empty feature map on all clusters. Remove.
                        if (info.network.thread.endpoint == kInvalidEndpointId)
                        {
                            info.network.thread.endpoint = path.mEndpointId;
                        }
                        if (info.network.wifi.endpoint == kInvalidEndpointId)
                        {
                            info.network.wifi.endpoint = path.mEndpointId;
                        }
                    }
                }
            }
            return CHIP_NO_ERROR;
        });
    return_err = err == CHIP_NO_ERROR ? return_err : err;

    err = mAttributeCache->ForEachAttribute(
        app::Clusters::NetworkCommissioning::Id, [this, &info](const app::ConcreteAttributePath & path) {
            if (path.mAttributeId != app::Clusters::NetworkCommissioning::Attributes::ConnectMaxTimeSeconds::Id)
            {
                return CHIP_NO_ERROR;
            }
            app::Clusters::NetworkCommissioning::Attributes::ConnectMaxTimeSeconds::TypeInfo::DecodableArgType time;
            ReturnErrorOnFailure(
                this->mAttributeCache->Get<app::Clusters::NetworkCommissioning::Attributes::ConnectMaxTimeSeconds::TypeInfo>(path,
                                                                                                                             time));
            if (path.mEndpointId == info.network.wifi.endpoint)
            {
                info.network.wifi.minConnectionTime = time;
            }
            else if (path.mEndpointId == info.network.thread.endpoint)
            {
                info.network.thread.minConnectionTime = time;
            }
            else if (path.mEndpointId == info.network.eth.endpoint)
            {
                info.network.eth.minConnectionTime = time;
            }
            return CHIP_NO_ERROR;
        });
    return_err = err == CHIP_NO_ERROR ? return_err : err;

    if (return_err != CHIP_NO_ERROR)
    {
        ChipLogError(Controller, "Error parsing commissioning information");
    }
    mAttributeCache = nullptr;
    mReadClient     = nullptr;
    CommissioningDelegate::CommissioningReport report;
    report.Set<ReadCommissioningInfo>(info);
    CommissioningStageComplete(return_err, report);
}
void DeviceCommissioner::OnArmFailSafe(void * context,
                                       const GeneralCommissioning::Commands::ArmFailSafeResponse::DecodableType & data)
{
    // TODO: Use errorCode
    ChipLogProgress(Controller, "Received ArmFailSafe response");
    DeviceCommissioner * commissioner = static_cast<DeviceCommissioner *>(context);
    commissioner->CommissioningStageComplete(CHIP_NO_ERROR);
}

void DeviceCommissioner::OnSetRegulatoryConfigResponse(
    void * context, const GeneralCommissioning::Commands::SetRegulatoryConfigResponse::DecodableType & data)
{
    // TODO: Use errorCode
    ChipLogProgress(Controller, "Received SetRegulatoryConfig response");
    DeviceCommissioner * commissioner = static_cast<DeviceCommissioner *>(context);
    commissioner->CommissioningStageComplete(CHIP_NO_ERROR);
}

void DeviceCommissioner::OnNetworkConfigResponse(void * context,
                                                 const NetworkCommissioning::Commands::NetworkConfigResponse::DecodableType & data)
{
    // TODO: Use networkingStatus
    ChipLogProgress(Controller, "Received NetworkConfig response");
    DeviceCommissioner * commissioner = static_cast<DeviceCommissioner *>(context);
    commissioner->CommissioningStageComplete(CHIP_NO_ERROR);
}

void DeviceCommissioner::OnConnectNetworkResponse(
    void * context, const NetworkCommissioning::Commands::ConnectNetworkResponse::DecodableType & data)
{
    // TODO: Use networkingStatus
    ChipLogProgress(Controller, "Received ConnectNetwork response");
    DeviceCommissioner * commissioner = static_cast<DeviceCommissioner *>(context);
    commissioner->CommissioningStageComplete(CHIP_NO_ERROR);
}

void DeviceCommissioner::OnCommissioningCompleteResponse(
    void * context, const GeneralCommissioning::Commands::CommissioningCompleteResponse::DecodableType & data)
{
    // TODO: Use errorCode
    ChipLogProgress(Controller, "Received CommissioningComplete response");
    DeviceCommissioner * commissioner = static_cast<DeviceCommissioner *>(context);
    commissioner->CommissioningStageComplete(CHIP_NO_ERROR);
}

void DeviceCommissioner::PerformCommissioningStep(DeviceProxy * proxy, CommissioningStage step, CommissioningParameters & params,
                                                  CommissioningDelegate * delegate, EndpointId endpoint,
                                                  Optional<System::Clock::Timeout> timeout)
{
    ChipLogProgress(Controller, "Performing next commissioning step '%s' with completion status = '%s'", StageToString(step),
                    params.GetCompletionStatus().err.AsString());

    // For now, we ignore errors coming in from the device since not all commissioning clusters are implemented on the device
    // side.
    mCommissioningStage      = step;
    mCommissioningDelegate   = delegate;
    mDeviceBeingCommissioned = proxy;
    // TODO: Extend timeouts to the DAC and Opcert requests.

    // TODO(cecille): We probably want something better than this for breadcrumbs.
    uint64_t breadcrumb = static_cast<uint64_t>(step);

    // TODO(cecille): This should be customized per command.
    constexpr uint32_t kCommandTimeoutMs = 3000;

    switch (step)
    {
    case CommissioningStage::kArmFailsafe: {
        GeneralCommissioning::Commands::ArmFailSafe::Type request;
        request.expiryLengthSeconds = params.GetFailsafeTimerSeconds().ValueOr(kDefaultFailsafeTimeout);
        request.breadcrumb          = breadcrumb;
        request.timeoutMs           = kCommandTimeoutMs;
        ChipLogProgress(Controller, "Arming failsafe (%u seconds)", request.expiryLengthSeconds);
        SendCommand<GeneralCommissioningCluster>(proxy, request, OnArmFailSafe, OnBasicFailure, endpoint, timeout);
    }
    break;
    case CommissioningStage::kReadCommissioningInfo: {
        ChipLogProgress(Controller, "Sending request for commissioning information");
        app::InteractionModelEngine * engine = app::InteractionModelEngine::GetInstance();
        app::ReadPrepareParams readParams(proxy->GetSecureSession().Value());

        app::AttributePathParams readPaths[8];
        // Read all the feature maps for all the networking clusters on any endpoint to determine what is supported
        readPaths[0] = app::AttributePathParams(app::Clusters::NetworkCommissioning::Id,
                                                app::Clusters::NetworkCommissioning::Attributes::FeatureMap::Id);
        // Get required general commissioning attributes on this endpoint (recommended failsafe time, regulatory location
        // info, breadcrumb)
        readPaths[1] = app::AttributePathParams(endpoint, app::Clusters::GeneralCommissioning::Id,
                                                app::Clusters::GeneralCommissioning::Attributes::Breadcrumb::Id);
        readPaths[2] = app::AttributePathParams(endpoint, app::Clusters::GeneralCommissioning::Id,
                                                app::Clusters::GeneralCommissioning::Attributes::BasicCommissioningInfo::Id);
        readPaths[3] = app::AttributePathParams(endpoint, app::Clusters::GeneralCommissioning::Id,
                                                app::Clusters::GeneralCommissioning::Attributes::RegulatoryConfig::Id);
        readPaths[4] = app::AttributePathParams(endpoint, app::Clusters::GeneralCommissioning::Id,
                                                app::Clusters::GeneralCommissioning::Attributes::LocationCapability::Id);
        // Read attributes from the basic info cluster (vendor id / product id / software version)
        readPaths[5] = app::AttributePathParams(endpoint, app::Clusters::Basic::Id, app::Clusters::Basic::Attributes::VendorID::Id);
        readPaths[6] =
            app::AttributePathParams(endpoint, app::Clusters::Basic::Id, app::Clusters::Basic::Attributes::ProductID::Id);
        // Read the requested minimum connection times from all network commissioning clusters
        readPaths[7] = app::AttributePathParams(app::Clusters::NetworkCommissioning::Id,
                                                app::Clusters::NetworkCommissioning::Attributes::ConnectMaxTimeSeconds::Id);

        readParams.mpAttributePathParamsList    = readPaths;
        readParams.mAttributePathParamsListSize = 8;
        if (timeout.HasValue())
        {
            readParams.mTimeout = timeout.Value();
        }
        auto attributeCache = Platform::MakeUnique<app::AttributeCache>(*this);
        auto readClient     = chip::Platform::MakeUnique<app::ReadClient>(
            engine, proxy->GetExchangeManager(), attributeCache->GetBufferedCallback(), app::ReadClient::InteractionType::Read);
        CHIP_ERROR err = readClient->SendRequest(readParams);
        if (err != CHIP_NO_ERROR)
        {
            ChipLogError(Controller, "Failed to send read request for networking clusters");
            CommissioningStageComplete(err);
            return;
        }
        mAttributeCache = std::move(attributeCache);
        mReadClient     = std::move(readClient);
    }
    break;
    case CommissioningStage::kConfigRegulatory: {
        // To set during config phase:
        // UTC time
        // time zone
        // dst offset
        // Regulatory config
        // TODO(cecille): Set time as well once the time cluster is implemented
        // TODO(cecille): Worthwhile to keep this around as part of the class?
        // TODO(cecille): Where is the country config actually set?
        ChipLogProgress(Controller, "Setting Regulatory Config");
        auto capability =
            params.GetLocationCapability().ValueOr(app::Clusters::GeneralCommissioning::RegulatoryLocationType::kOutdoor);
        app::Clusters::GeneralCommissioning::RegulatoryLocationType regulatoryLocation;
        // Value is only switchable on the devices with indoor/outdoor capability
        if (capability == app::Clusters::GeneralCommissioning::RegulatoryLocationType::kIndoorOutdoor)
        {
            // If the device supports indoor and outdoor configs, use the setting from the commissioner, otherwise fall back to
            // the current device setting then to outdoor (most restrictive)
            if (params.GetDeviceRegulatoryLocation().HasValue())
            {
                regulatoryLocation = params.GetDeviceRegulatoryLocation().Value();
                ChipLogProgress(Controller, "Setting regulatory location to %u from commissioner override",
                                static_cast<uint8_t>(regulatoryLocation));
            }
            else if (params.GetDefaultRegulatoryLocation().HasValue())
            {
                regulatoryLocation = params.GetDefaultRegulatoryLocation().Value();
                ChipLogProgress(Controller, "No regulatory location supplied by controller, leaving as device default (%u)",
                                static_cast<uint8_t>(regulatoryLocation));
            }
            else
            {
                regulatoryLocation = app::Clusters::GeneralCommissioning::RegulatoryLocationType::kOutdoor;
                ChipLogProgress(Controller, "No overrride or device regulatory location supplied, setting to outdoor");
            }
        }
        else
        {
            ChipLogProgress(Controller, "Device does not support configurable regulatory location");
            regulatoryLocation = capability;
        }
        static constexpr size_t kMaxCountryCodeSize = 3;
        char countryCodeStr[kMaxCountryCodeSize]    = "XX";
        size_t actualCountryCodeSize                = 2;

#if CONFIG_DEVICE_LAYER
        CHIP_ERROR status =
            DeviceLayer::ConfigurationMgr().GetCountryCode(countryCodeStr, kMaxCountryCodeSize, actualCountryCodeSize);
#else
        CHIP_ERROR status = CHIP_ERROR_NOT_IMPLEMENTED;
#endif
        if (status != CHIP_NO_ERROR)
        {
            actualCountryCodeSize = 2;
            memset(countryCodeStr, 'X', actualCountryCodeSize);
            ChipLogError(Controller, "Unable to find country code, defaulting to %s", countryCodeStr);
        }
        chip::CharSpan countryCode(countryCodeStr, actualCountryCodeSize);

        GeneralCommissioning::Commands::SetRegulatoryConfig::Type request;
        request.location    = regulatoryLocation;
        request.countryCode = countryCode;
        request.breadcrumb  = breadcrumb;
        request.timeoutMs   = kCommandTimeoutMs;
        SendCommand<GeneralCommissioningCluster>(proxy, request, OnSetRegulatoryConfigResponse, OnBasicFailure, endpoint, timeout);
    }
    break;
    case CommissioningStage::kSendPAICertificateRequest:
        ChipLogProgress(Controller, "Sending request for PAI certificate");
        SendCertificateChainRequestCommand(proxy, CertificateType::kPAI);
        break;
    case CommissioningStage::kSendDACCertificateRequest:
        ChipLogProgress(Controller, "Sending request for DAC certificate");
        SendCertificateChainRequestCommand(proxy, CertificateType::kDAC);
        break;
    case CommissioningStage::kSendAttestationRequest:
        ChipLogProgress(Controller, "Sending Attestation Request to the device.");
        if (!params.GetAttestationNonce().HasValue())
        {
            ChipLogError(Controller, "No attestation nonce found");
            CommissioningStageComplete(CHIP_ERROR_INVALID_ARGUMENT);
            return;
        }
        SendAttestationRequestCommand(proxy, params.GetAttestationNonce().Value());
        break;
    case CommissioningStage::kAttestationVerification: {
        ChipLogProgress(Controller, "Verifying attestation");
        if (!params.GetAttestationElements().HasValue() || !params.GetAttestationSignature().HasValue() ||
            !params.GetAttestationNonce().HasValue() || !params.GetDAC().HasValue() || !params.GetPAI().HasValue() ||
            !params.GetRemoteVendorId().HasValue() || !params.GetRemoteProductId().HasValue())
        {
            ChipLogError(Controller, "Missing attestation information");
            CommissioningStageComplete(CHIP_ERROR_INVALID_ARGUMENT);
            return;
        }

        DeviceAttestationVerifier::AttestationInfo info(
            params.GetAttestationElements().Value(),
            proxy->GetSecureSession().Value()->AsSecureSession()->GetCryptoContext().GetAttestationChallenge(),
            params.GetAttestationSignature().Value(), params.GetPAI().Value(), params.GetDAC().Value(),
            params.GetAttestationNonce().Value(), params.GetRemoteVendorId().Value(), params.GetRemoteProductId().Value());

        if (ValidateAttestationInfo(info) != CHIP_NO_ERROR)
        {
            ChipLogError(Controller, "Error validating attestation information");
            CommissioningStageComplete(CHIP_ERROR_INVALID_ARGUMENT);
            return;
        }
    }
    break;
    case CommissioningStage::kSendOpCertSigningRequest:
        if (!params.GetCSRNonce().HasValue())
        {
            ChipLogError(Controller, "No CSR nonce found");
            CommissioningStageComplete(CHIP_ERROR_INVALID_ARGUMENT);
            return;
        }
        SendOperationalCertificateSigningRequestCommand(proxy, params.GetCSRNonce().Value());
        break;
    case CommissioningStage::kGenerateNOCChain: {
        if (!params.GetNOCChainGenerationParameters().HasValue() || !params.GetDAC().HasValue() || !params.GetCSRNonce().HasValue())
        {
            ChipLogError(Controller, "Unable to generate NOC chain parameters");
            return CommissioningStageComplete(CHIP_ERROR_INVALID_ARGUMENT);
        }
        CHIP_ERROR err = ProcessCSR(proxy, params.GetNOCChainGenerationParameters().Value().nocsrElements,
                                    params.GetNOCChainGenerationParameters().Value().signature, params.GetDAC().Value(),
                                    params.GetCSRNonce().Value());
        if (err != CHIP_NO_ERROR)
        {
            ChipLogError(Controller, "Unable to process Op CSR");
            // Handle error, and notify session failure to the commissioner application.
            ChipLogError(Controller, "Failed to process the certificate signing request");
            // TODO: Map error status to correct error code
            CommissioningStageComplete(err);
            return;
        }
    }
    break;
    case CommissioningStage::kSendTrustedRootCert: {
        if (!params.GetRootCert().HasValue() || !params.GetNoc().HasValue())
        {
            ChipLogError(Controller, "No trusted root cert or NOC specified");
            CommissioningStageComplete(CHIP_ERROR_INVALID_ARGUMENT);
            return;
        }
        CHIP_ERROR err = SendTrustedRootCertificate(proxy, params.GetRootCert().Value());
        if (err != CHIP_NO_ERROR)
        {
            ChipLogError(Controller, "Error sending trusted root certificate: %s", err.AsString());
            CommissioningStageComplete(err);
            return;
        }
        err = proxy->SetPeerId(params.GetRootCert().Value(), params.GetNoc().Value());
        if (err != CHIP_NO_ERROR)
        {
            ChipLogError(Controller, "Error setting peer id: %s", err.AsString());
            CommissioningStageComplete(err);
            return;
        }
        if (!IsOperationalNodeId(proxy->GetDeviceId()))
        {
            ChipLogError(Controller, "Given node ID is not an operational node ID");
            CommissioningStageComplete(CHIP_ERROR_INVALID_ARGUMENT);
            return;
        }
    }
    break;
    case CommissioningStage::kSendNOC:
        if (!params.GetNoc().HasValue() || !params.GetIpk().HasValue() || !params.GetAdminSubject().HasValue())
        {
            ChipLogError(Controller, "AddNOC contents not specified");
            CommissioningStageComplete(CHIP_ERROR_INVALID_ARGUMENT);
            return;
        }
        SendOperationalCertificate(proxy, params.GetNoc().Value(), params.GetIcac(), params.GetIpk().Value(),
                                   params.GetAdminSubject().Value());
        break;
    case CommissioningStage::kWiFiNetworkSetup: {
        if (!params.GetWiFiCredentials().HasValue())
        {
            ChipLogError(Controller, "No wifi credentials specified");
            CommissioningStageComplete(CHIP_ERROR_INVALID_ARGUMENT);
            return;
        }

        NetworkCommissioning::Commands::AddOrUpdateWiFiNetwork::Type request;
        request.ssid        = params.GetWiFiCredentials().Value().ssid;
        request.credentials = params.GetWiFiCredentials().Value().credentials;
        request.breadcrumb  = breadcrumb;
        SendCommand<NetworkCommissioningCluster>(proxy, request, OnNetworkConfigResponse, OnBasicFailure, endpoint, timeout);
    }
    break;
    case CommissioningStage::kThreadNetworkSetup: {
        if (!params.GetThreadOperationalDataset().HasValue())
        {
            ChipLogError(Controller, "No thread credentials specified");
            CommissioningStageComplete(CHIP_ERROR_INVALID_ARGUMENT);
            return;
        }
        NetworkCommissioning::Commands::AddOrUpdateThreadNetwork::Type request;
        request.operationalDataset = params.GetThreadOperationalDataset().Value();
        request.breadcrumb         = breadcrumb;
        SendCommand<NetworkCommissioningCluster>(proxy, request, OnNetworkConfigResponse, OnBasicFailure, endpoint, timeout);
    }
    break;
    case CommissioningStage::kWiFiNetworkEnable: {
        if (!params.GetWiFiCredentials().HasValue())
        {
            ChipLogError(Controller, "No wifi credentials specified");
            CommissioningStageComplete(CHIP_ERROR_INVALID_ARGUMENT);
            return;
        }
        NetworkCommissioning::Commands::ConnectNetwork::Type request;
        request.networkID  = params.GetWiFiCredentials().Value().ssid;
        request.breadcrumb = breadcrumb;
        SendCommand<NetworkCommissioningCluster>(proxy, request, OnConnectNetworkResponse, OnBasicFailure, endpoint, timeout);
    }
    break;
    case CommissioningStage::kThreadNetworkEnable: {
        ByteSpan extendedPanId;
        chip::Thread::OperationalDataset operationalDataset;
        if (!params.GetThreadOperationalDataset().HasValue() ||
            operationalDataset.Init(params.GetThreadOperationalDataset().Value()) != CHIP_NO_ERROR ||
            operationalDataset.GetExtendedPanIdAsByteSpan(extendedPanId) != CHIP_NO_ERROR)
        {
            ChipLogError(Controller, "Unable to get extended pan ID for thread operational dataset\n");
            CommissioningStageComplete(CHIP_ERROR_INVALID_ARGUMENT);
            return;
        }
        NetworkCommissioning::Commands::ConnectNetwork::Type request;
        request.networkID  = extendedPanId;
        request.breadcrumb = breadcrumb;
        SendCommand<NetworkCommissioningCluster>(proxy, request, OnConnectNetworkResponse, OnBasicFailure, endpoint, timeout);
    }
    break;
    case CommissioningStage::kFindOperational: {
        CHIP_ERROR err = UpdateDevice(proxy->GetDeviceId());
        if (err != CHIP_NO_ERROR)
        {
            ChipLogError(Controller, "Unable to proceed to operational discovery\n");
            CommissioningStageComplete(err);
            return;
        }
    }
    break;
    case CommissioningStage::kSendComplete: {
        GeneralCommissioning::Commands::CommissioningComplete::Type request;
        SendCommand<NetworkCommissioningCluster>(proxy, request, OnCommissioningCompleteResponse, OnBasicFailure, endpoint,
                                                 timeout);
    }
    break;
    case CommissioningStage::kCleanup:
        CleanupCommissioning(proxy, proxy->GetDeviceId(), params.GetCompletionStatus());
        break;
    case CommissioningStage::kError:
        mCommissioningStage = CommissioningStage::kSecurePairing;
        break;
    case CommissioningStage::kSecurePairing:
        break;
    }
}

CHIP_ERROR DeviceController::UpdateDevice(NodeId deviceId)
{
    VerifyOrReturnError(mState == State::Initialized && mFabricInfo != nullptr, CHIP_ERROR_INCORRECT_STATE);

    OperationalDeviceProxy * proxy = GetDeviceSession(mFabricInfo->GetPeerIdForNode(deviceId));
    VerifyOrReturnError(proxy != nullptr, CHIP_ERROR_NOT_FOUND);

    return proxy->LookupPeerAddress();
}

OperationalDeviceProxy * DeviceController::GetDeviceSession(const PeerId & peerId)
{
    return mSystemState->CASESessionMgr()->FindExistingSession(peerId);
}

OperationalDeviceProxy * DeviceCommissioner::GetDeviceSession(const PeerId & peerId)
{
    CHIP_ERROR err = mSystemState->CASESessionMgr()->FindOrEstablishSession(peerId, &mOnDeviceConnectedCallback,
                                                                            &mOnDeviceConnectionFailureCallback);

    if (err != CHIP_NO_ERROR)
    {
        ChipLogError(Controller, "Failed to establish new session: %" CHIP_ERROR_FORMAT, err.Format());
        return nullptr;
    }

    // session should have been created now, expect this to return non-null
    return DeviceController::GetDeviceSession(peerId);
}

} // namespace Controller
} // namespace chip<|MERGE_RESOLUTION|>--- conflicted
+++ resolved
@@ -874,13 +874,8 @@
 
     ChipLogDetail(Controller, "Remote device completed SPAKE2+ handshake");
 
-<<<<<<< HEAD
-    ChipLogProgress(Controller, "OnPairingComplete");
     mPairingDelegate->OnPairingComplete(CHIP_NO_ERROR);
-=======
-    mPairingDelegate->OnPairingComplete(CHIP_NO_ERROR);
-
->>>>>>> 358986a5
+
     if (mRunCommissioningAfterConnection)
     {
         mRunCommissioningAfterConnection = false;
