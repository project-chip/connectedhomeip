/*
 *
 *    Copyright (c) 2020-2022 Project CHIP Authors
 *    Copyright (c) 2013-2017 Nest Labs, Inc.
 *    All rights reserved.
 *
 *    Licensed under the Apache License, Version 2.0 (the "License");
 *    you may not use this file except in compliance with the License.
 *    You may obtain a copy of the License at
 *
 *        http://www.apache.org/licenses/LICENSE-2.0
 *
 *    Unless required by applicable law or agreed to in writing, software
 *    distributed under the License is distributed on an "AS IS" BASIS,
 *    WITHOUT WARRANTIES OR CONDITIONS OF ANY KIND, either express or implied.
 *    See the License for the specific language governing permissions and
 *    limitations under the License.
 */

/**
 *    @file
 *      Implementation of CHIP Device Controller, a common class
 *      that implements discovery, pairing and provisioning of CHIP
 *      devices.
 *
 */

#ifndef __STDC_LIMIT_MACROS
#define __STDC_LIMIT_MACROS
#endif
#ifndef __STDC_FORMAT_MACROS
#define __STDC_FORMAT_MACROS
#endif

// module header, comes first
#include <controller/CHIPDeviceController.h>

#include <app-common/zap-generated/enums.h>
#include <app-common/zap-generated/ids/Attributes.h>
#include <app-common/zap-generated/ids/Clusters.h>
#include <controller-clusters/zap-generated/CHIPClusters.h>

#if CONFIG_DEVICE_LAYER
#include <platform/CHIPDeviceLayer.h>
#include <platform/ConfigurationManager.h>
#endif

#include <app/server/Dnssd.h>

#include <app/InteractionModelEngine.h>
#include <app/OperationalDeviceProxy.h>
#include <app/util/error-mapping.h>
#include <credentials/CHIPCert.h>
#include <credentials/DeviceAttestationCredsProvider.h>
#include <crypto/CHIPCryptoPAL.h>
#include <lib/core/CHIPCore.h>
#include <lib/core/CHIPEncoding.h>
#include <lib/core/CHIPSafeCasts.h>
#include <lib/core/NodeId.h>
#include <lib/support/Base64.h>
#include <lib/support/CHIPArgParser.hpp>
#include <lib/support/CHIPMem.h>
#include <lib/support/CodeUtils.h>
#include <lib/support/ErrorStr.h>
#include <lib/support/PersistentStorageMacros.h>
#include <lib/support/SafeInt.h>
#include <lib/support/ScopedBuffer.h>
#include <lib/support/ThreadOperationalDataset.h>
#include <lib/support/TimeUtils.h>
#include <lib/support/logging/CHIPLogging.h>
#include <messaging/ExchangeContext.h>
#include <protocols/secure_channel/MessageCounterManager.h>
#include <setup_payload/ManualSetupPayloadGenerator.h>
#include <setup_payload/QRCodeSetupPayloadGenerator.h>
#include <setup_payload/QRCodeSetupPayloadParser.h>

#if CONFIG_NETWORK_LAYER_BLE
#include <ble/BleLayer.h>
#include <transport/raw/BLE.h>
#endif

#include <app/util/af-enums.h>

#include <errno.h>
#include <inttypes.h>
#include <memory>
#include <stdint.h>
#include <stdlib.h>
#include <time.h>

using namespace chip::Inet;
using namespace chip::System;
using namespace chip::Transport;
using namespace chip::Credentials;
using namespace chip::app::Clusters;

namespace chip {
namespace Controller {

using namespace chip::Encoding;
#if CHIP_DEVICE_CONFIG_ENABLE_COMMISSIONER_DISCOVERY
using namespace chip::Protocols::UserDirectedCommissioning;
#endif // CHIP_DEVICE_CONFIG_ENABLE_COMMISSIONER_DISCOVERY

constexpr uint32_t kSessionEstablishmentTimeout = 40 * kMillisecondsPerSecond;

DeviceController::DeviceController()
{
    mState                    = State::NotInitialized;
    mStorageDelegate          = nullptr;
    mPairedDevicesInitialized = false;
}

CHIP_ERROR DeviceController::Init(ControllerInitParams params)
{
    VerifyOrReturnError(mState == State::NotInitialized, CHIP_ERROR_INCORRECT_STATE);
    VerifyOrReturnError(params.systemState != nullptr, CHIP_ERROR_INVALID_ARGUMENT);

    VerifyOrReturnError(params.systemState->SystemLayer() != nullptr, CHIP_ERROR_INVALID_ARGUMENT);
    VerifyOrReturnError(params.systemState->UDPEndPointManager() != nullptr, CHIP_ERROR_INVALID_ARGUMENT);

    mStorageDelegate = params.storageDelegate;
#if CONFIG_NETWORK_LAYER_BLE
    VerifyOrReturnError(params.systemState->BleLayer() != nullptr, CHIP_ERROR_INVALID_ARGUMENT);
#endif

    VerifyOrReturnError(params.systemState->TransportMgr() != nullptr, CHIP_ERROR_INVALID_ARGUMENT);

    ReturnErrorOnFailure(mDNSResolver.Init(params.systemState->UDPEndPointManager()));
    mDNSResolver.SetCommissioningDelegate(this);
    RegisterDeviceDiscoveryDelegate(params.deviceDiscoveryDelegate);

    VerifyOrReturnError(params.operationalCredentialsDelegate != nullptr, CHIP_ERROR_INVALID_ARGUMENT);
    mOperationalCredentialsDelegate = params.operationalCredentialsDelegate;

    mVendorId = params.controllerVendorId;
    if (params.operationalKeypair != nullptr || !params.controllerNOC.empty() || !params.controllerRCAC.empty())
    {
        ReturnErrorOnFailure(ProcessControllerNOCChain(params));

        if (params.enableServerInteractions)
        {
            //
            // Advertise our operational identity on the network to facilitate discovery by clients that look to
            // establish CASE with a controller that is also offering server-side capabilities (e.g an OTA provider).
            //
            app::DnssdServer::Instance().AdvertiseOperational();
        }
    }

    DeviceProxyInitParams deviceInitParams = {
        .sessionManager = params.systemState->SessionMgr(),
        .exchangeMgr    = params.systemState->ExchangeMgr(),
        .idAllocator    = &mIDAllocator,
        .fabricTable    = params.systemState->Fabrics(),
        .clientPool     = &mCASEClientPool,
        .mrpLocalConfig = Optional<ReliableMessageProtocolConfig>::Value(GetLocalMRPConfig()),
    };

    CASESessionManagerConfig sessionManagerConfig = {
        .sessionInitParams = deviceInitParams,
#if CHIP_CONFIG_MDNS_CACHE_SIZE > 0
        .dnsCache = &mDNSCache,
#endif
        .devicePool = &mDevicePool,
    };

    mCASESessionManager = chip::Platform::New<CASESessionManager>(sessionManagerConfig);
    VerifyOrReturnError(mCASESessionManager != nullptr, CHIP_ERROR_NO_MEMORY);

    ReturnErrorOnFailure(mCASESessionManager->Init(params.systemState->SystemLayer()));

    mSystemState = params.systemState->Retain();
    mState       = State::Initialized;
    return CHIP_NO_ERROR;
}

CHIP_ERROR DeviceController::ProcessControllerNOCChain(const ControllerInitParams & params)
{
    FabricInfo newFabric;
    constexpr uint32_t chipCertAllocatedLen = kMaxCHIPCertLength;
    chip::Platform::ScopedMemoryBuffer<uint8_t> chipCert;
    Credentials::P256PublicKeySpan rootPublicKey;
    FabricId fabricId;

    ReturnErrorOnFailure(newFabric.SetOperationalKeypair(params.operationalKeypair));
    newFabric.SetVendorId(params.controllerVendorId);

    ReturnErrorCodeIf(!chipCert.Alloc(chipCertAllocatedLen), CHIP_ERROR_NO_MEMORY);
    MutableByteSpan chipCertSpan(chipCert.Get(), chipCertAllocatedLen);

    ReturnErrorOnFailure(ConvertX509CertToChipCert(params.controllerRCAC, chipCertSpan));
    ReturnErrorOnFailure(newFabric.SetRootCert(chipCertSpan));

    if (params.controllerICAC.empty())
    {
        ChipLogProgress(Controller, "Intermediate CA is not needed");
    }
    else
    {
        chipCertSpan = MutableByteSpan(chipCert.Get(), chipCertAllocatedLen);

        ReturnErrorOnFailure(ConvertX509CertToChipCert(params.controllerICAC, chipCertSpan));
        ReturnErrorOnFailure(newFabric.SetICACert(chipCertSpan));
    }

    chipCertSpan = MutableByteSpan(chipCert.Get(), chipCertAllocatedLen);

    ReturnErrorOnFailure(ConvertX509CertToChipCert(params.controllerNOC, chipCertSpan));
    ReturnErrorOnFailure(newFabric.SetNOCCert(chipCertSpan));
    ReturnErrorOnFailure(ExtractFabricIdFromCert(chipCertSpan, &fabricId));

    ReturnErrorOnFailure(newFabric.GetRootPubkey(rootPublicKey));
    mFabricInfo = params.systemState->Fabrics()->FindFabric(rootPublicKey, fabricId);
    if (mFabricInfo != nullptr)
    {
        ReturnErrorOnFailure(mFabricInfo->SetFabricInfo(newFabric));
    }
    else
    {
        FabricIndex fabricIndex;
        ReturnErrorOnFailure(params.systemState->Fabrics()->AddNewFabric(newFabric, &fabricIndex));
        mFabricInfo = params.systemState->Fabrics()->FindFabricWithIndex(fabricIndex);
        ReturnErrorCodeIf(mFabricInfo == nullptr, CHIP_ERROR_INCORRECT_STATE);
    }

    mLocalId  = mFabricInfo->GetPeerId();
    mFabricId = mFabricInfo->GetFabricId();

    ChipLogProgress(Controller, "Joined the fabric at index %d. Compressed fabric ID is: 0x" ChipLogFormatX64,
                    mFabricInfo->GetFabricIndex(), ChipLogValueX64(GetCompressedFabricId()));

    return CHIP_NO_ERROR;
}

CHIP_ERROR DeviceController::Shutdown()
{
    VerifyOrReturnError(mState == State::Initialized, CHIP_ERROR_INCORRECT_STATE);

    ChipLogDetail(Controller, "Shutting down the controller");

    mState = State::NotInitialized;

    if (mFabricInfo != nullptr)
    {
        // Shut down any ongoing CASE session activity we have.  Note that we
        // own the mCASESessionManager, so shutting down everything on it is
        // fine.  If we ever end up sharing the CASE session manager with other
        // DeviceController instances we may need to be more targeted here.
        mCASESessionManager->ReleaseAllSessions();

        // TODO: The CASE session manager does not shut down existing CASE
        // sessions.  It just shuts down any ongoing CASE session establishment
        // we're in the middle of as initiator.  Maybe it should shut down
        // existing sessions too?
        mSystemState->SessionMgr()->ExpireAllPairingsForFabric(mFabricInfo->GetFabricIndex());
    }

    mStorageDelegate = nullptr;

    if (mFabricInfo != nullptr)
    {
        mFabricInfo->Reset();
    }
    mSystemState->Release();
    mSystemState = nullptr;

    mDNSResolver.Shutdown();
    mDeviceDiscoveryDelegate = nullptr;

    chip::Platform::Delete(mCASESessionManager);
    mCASESessionManager = nullptr;

    return CHIP_NO_ERROR;
}

bool DeviceController::DoesDevicePairingExist(const PeerId & deviceId)
{
    if (InitializePairedDeviceList() == CHIP_NO_ERROR)
    {
        return mPairedDevices.Contains(deviceId.GetNodeId());
    }

    return false;
}

void DeviceController::ReleaseOperationalDevice(NodeId remoteDeviceId)
{
    VerifyOrReturn(mState == State::Initialized && mFabricInfo != nullptr,
                   ChipLogError(Controller, "ReleaseOperationalDevice was called in incorrect state"));
    mCASESessionManager->ReleaseSession(mFabricInfo->GetPeerIdForNode(remoteDeviceId));
}

CHIP_ERROR DeviceController::DisconnectDevice(NodeId nodeId)
{
    ChipLogProgress(Controller, "Force close session for node 0x%" PRIx64, nodeId);

    OperationalDeviceProxy * proxy = mCASESessionManager->FindExistingSession(mFabricInfo->GetPeerIdForNode(nodeId));
    if (proxy == nullptr)
    {
        ChipLogProgress(Controller, "Attempted to close a session that does not exist.");
        return CHIP_NO_ERROR;
    }

    if (proxy->IsConnected())
    {
        return proxy->Disconnect();
    }

    if (proxy->IsConnecting())
    {
        ChipLogError(Controller, "Attempting to disconnect while connection in progress");
        return CHIP_ERROR_INCORRECT_STATE;
    }

    // TODO: logic here is unclear. Possible states are "uninitialized, needs address, initialized"
    // and disconnecting in those states is unclear (especially for needds-address).
    ChipLogProgress(Controller, "Disconnect attempt while not in connected/connecting state");
    return CHIP_NO_ERROR;
}

void DeviceController::OnFirstMessageDeliveryFailed(const SessionHandle & session)
{
    if (session->GetSessionType() != Session::SessionType::kSecure)
    {
        // Definitely not a CASE session.
        return;
    }

    auto * secureSession = session->AsSecureSession();
    if (secureSession->GetSecureSessionType() != SecureSession::Type::kCASE)
    {
        // Still not CASE.
        return;
    }

    FabricIndex ourIndex = kUndefinedFabricIndex;
    CHIP_ERROR err       = GetFabricIndex(&ourIndex);
    if (err != CHIP_NO_ERROR)
    {
        // We can't really do CASE, now can we?
        return;
    }

    if (ourIndex != session->GetFabricIndex())
    {
        // Not one of our sessions.
        return;
    }

    err = UpdateDevice(secureSession->GetPeerNodeId());
    if (err != CHIP_NO_ERROR)
    {
        ChipLogError(Controller,
                     "OnFirstMessageDeliveryFailed was called, but UpdateDevice did not succeed (%" CHIP_ERROR_FORMAT ")",
                     err.Format());
    }
}

CHIP_ERROR DeviceController::InitializePairedDeviceList()
{
    CHIP_ERROR err   = CHIP_NO_ERROR;
    uint8_t * buffer = nullptr;

    VerifyOrExit(mStorageDelegate != nullptr, err = CHIP_ERROR_INCORRECT_STATE);

    if (!mPairedDevicesInitialized)
    {
        constexpr uint16_t max_size = sizeof(uint64_t) * kNumMaxPairedDevices;
        buffer                      = static_cast<uint8_t *>(chip::Platform::MemoryCalloc(max_size, 1));
        uint16_t size               = max_size;

        VerifyOrExit(buffer != nullptr, err = CHIP_ERROR_INVALID_ARGUMENT);

        CHIP_ERROR lookupError = CHIP_NO_ERROR;
        PERSISTENT_KEY_OP(static_cast<uint64_t>(0), kPairedDeviceListKeyPrefix, key,
                          lookupError = mStorageDelegate->SyncGetKeyValue(key, buffer, size));

        // It's ok to not have an entry for the Paired Device list. We treat it the same as having an empty list.
        if (lookupError != CHIP_ERROR_KEY_NOT_FOUND)
        {
            VerifyOrExit(size <= max_size, err = CHIP_ERROR_INVALID_DEVICE_DESCRIPTOR);
            err = SetPairedDeviceList(ByteSpan(buffer, size));
            SuccessOrExit(err);
        }
    }

exit:
    if (buffer != nullptr)
    {
        chip::Platform::MemoryFree(buffer);
    }
    if (err != CHIP_NO_ERROR)
    {
        ChipLogError(Controller, "Failed to initialize the device list with error: %" CHIP_ERROR_FORMAT, err.Format());
    }

    return err;
}

CHIP_ERROR DeviceController::SetPairedDeviceList(ByteSpan serialized)
{
    CHIP_ERROR err = mPairedDevices.Deserialize(serialized);

    if (err != CHIP_NO_ERROR)
    {
        ChipLogError(Controller, "Failed to recreate the device list with buffer %.*s\n", static_cast<int>(serialized.size()),
                     serialized.data());
    }
    else
    {
        mPairedDevicesInitialized = true;
    }

    return err;
}

CHIP_ERROR DeviceController::GetPeerAddressAndPort(PeerId peerId, Inet::IPAddress & addr, uint16_t & port)
{
    VerifyOrReturnError(mState == State::Initialized, CHIP_ERROR_INCORRECT_STATE);
    Transport::PeerAddress peerAddr;
    ReturnErrorOnFailure(mCASESessionManager->GetPeerAddress(peerId, peerAddr));
    addr = peerAddr.GetIPAddress();
    port = peerAddr.GetPort();
    return CHIP_NO_ERROR;
}

void DeviceController::OnPIDReadResponse(void * context, uint16_t value)
{
    ChipLogProgress(Controller, "Received PID for the device. Value %d", value);
    DeviceController * controller       = static_cast<DeviceController *>(context);
    controller->mSetupPayload.productID = value;

    if (controller->OpenCommissioningWindowInternal() != CHIP_NO_ERROR)
    {
        OnOpenPairingWindowFailureResponse(context, CHIP_NO_ERROR);
    }
}

void DeviceController::OnVIDReadResponse(void * context, VendorId value)
{
    ChipLogProgress(Controller, "Received VID for the device. Value %d", to_underlying(value));

    DeviceController * controller = static_cast<DeviceController *>(context);

    controller->mSetupPayload.vendorID = value;

    OperationalDeviceProxy * device =
        controller->mCASESessionManager->FindExistingSession(controller->GetPeerIdWithCommissioningWindowOpen());
    if (device == nullptr)
    {
        ChipLogError(Controller, "Could not find device for opening commissioning window");
        OnOpenPairingWindowFailureResponse(context, CHIP_NO_ERROR);
        return;
    }

    constexpr EndpointId kBasicClusterEndpoint = 0;
    chip::Controller::BasicCluster cluster;
    cluster.Associate(device, kBasicClusterEndpoint);

    if (cluster.ReadAttribute<app::Clusters::Basic::Attributes::ProductID::TypeInfo>(context, OnPIDReadResponse,
                                                                                     OnVIDPIDReadFailureResponse) != CHIP_NO_ERROR)
    {
        ChipLogError(Controller, "Could not read PID for opening commissioning window");
        OnOpenPairingWindowFailureResponse(context, CHIP_NO_ERROR);
    }
}

void DeviceController::OnVIDPIDReadFailureResponse(void * context, CHIP_ERROR error)
{
    ChipLogProgress(Controller, "Failed to read VID/PID for the device. error %" CHIP_ERROR_FORMAT, error.Format());
    OnOpenPairingWindowFailureResponse(context, error);
}

void DeviceController::OnOpenPairingWindowSuccessResponse(void * context, const chip::app::DataModel::NullObjectType &)
{
    ChipLogProgress(Controller, "Successfully opened pairing window on the device");
    DeviceController * controller = static_cast<DeviceController *>(context);
    if (controller->mCommissioningWindowCallback != nullptr)
    {
        controller->mCommissioningWindowCallback->mCall(controller->mCommissioningWindowCallback->mContext,
                                                        controller->mDeviceWithCommissioningWindowOpen, CHIP_NO_ERROR,
                                                        controller->mSetupPayload);
    }
}

void DeviceController::OnOpenPairingWindowFailureResponse(void * context, CHIP_ERROR error)
{
    ChipLogError(Controller, "Failed to open pairing window on the device. Status %s", chip::ErrorStr(error));
    DeviceController * controller = static_cast<DeviceController *>(context);
    if (controller->mCommissioningWindowCallback != nullptr)
    {
        controller->mCommissioningWindowCallback->mCall(controller->mCommissioningWindowCallback->mContext,
                                                        controller->mDeviceWithCommissioningWindowOpen, error, SetupPayload());
    }
}

CHIP_ERROR DeviceController::ComputePASEVerifier(uint32_t iterations, uint32_t setupPincode, const ByteSpan & salt,
                                                 Spake2pVerifier & outVerifier)
{
    ReturnErrorOnFailure(PASESession::GeneratePASEVerifier(outVerifier, iterations, salt, /* useRandomPIN= */ false, setupPincode));

    return CHIP_NO_ERROR;
}

CHIP_ERROR DeviceController::OpenCommissioningWindowWithCallback(NodeId deviceId, uint16_t timeout, uint32_t iteration,
                                                                 uint16_t discriminator, CommissioningWindowOption option,
                                                                 chip::Callback::Callback<OnOpenCommissioningWindow> * callback,
                                                                 bool readVIDPIDAttributes)
{
    mSetupPayload = SetupPayload();

    switch (option)
    {
    case CommissioningWindowOption::kOriginalSetupCode:
    case CommissioningWindowOption::kTokenWithRandomPIN:
        break;
    case CommissioningWindowOption::kTokenWithProvidedPIN:
        mSetupPayload.setUpPINCode = mSuggestedSetUpPINCode;
        break;
    default:
        return CHIP_ERROR_INVALID_ARGUMENT;
    }

    mSetupPayload.version               = 0;
    mSetupPayload.discriminator         = discriminator;
    mSetupPayload.rendezvousInformation = RendezvousInformationFlags(RendezvousInformationFlag::kOnNetwork);

    mCommissioningWindowOption         = option;
    mCommissioningWindowCallback       = callback;
    mDeviceWithCommissioningWindowOpen = deviceId;
    mCommissioningWindowTimeout        = timeout;
    mCommissioningWindowIteration      = iteration;

    if (callback != nullptr && mCommissioningWindowOption != CommissioningWindowOption::kOriginalSetupCode && readVIDPIDAttributes)
    {
        OperationalDeviceProxy * device = mCASESessionManager->FindExistingSession(GetPeerIdWithCommissioningWindowOpen());
        VerifyOrReturnError(device != nullptr, CHIP_ERROR_INVALID_ARGUMENT);

        constexpr EndpointId kBasicClusterEndpoint = 0;
        chip::Controller::BasicCluster cluster;
        cluster.Associate(device, kBasicClusterEndpoint);
        return cluster.ReadAttribute<app::Clusters::Basic::Attributes::VendorID::TypeInfo>(this, OnVIDReadResponse,
                                                                                           OnVIDPIDReadFailureResponse);
    }

    return OpenCommissioningWindowInternal();
}

CHIP_ERROR DeviceController::OpenCommissioningWindowInternal()
{
    ChipLogProgress(Controller, "OpenCommissioningWindow for device ID %" PRIu64, mDeviceWithCommissioningWindowOpen);
    VerifyOrReturnError(mState == State::Initialized, CHIP_ERROR_INCORRECT_STATE);

    OperationalDeviceProxy * device = mCASESessionManager->FindExistingSession(GetPeerIdWithCommissioningWindowOpen());
    VerifyOrReturnError(device != nullptr, CHIP_ERROR_INVALID_ARGUMENT);

    constexpr EndpointId kAdministratorCommissioningClusterEndpoint = 0;

    chip::Controller::AdministratorCommissioningCluster cluster;
    cluster.Associate(device, kAdministratorCommissioningClusterEndpoint);

    if (mCommissioningWindowOption != CommissioningWindowOption::kOriginalSetupCode)
    {
        // TODO: Salt should be provided as an input or it should be randomly generated when
        // the PIN is randomly generated.
        const char kSpake2pKeyExchangeSalt[] = "SPAKE2P Key Salt";
        ByteSpan salt(Uint8::from_const_char(kSpake2pKeyExchangeSalt), sizeof(kSpake2pKeyExchangeSalt));
        bool randomSetupPIN = (mCommissioningWindowOption == CommissioningWindowOption::kTokenWithRandomPIN);
        Spake2pVerifier verifier;

        ReturnErrorOnFailure(PASESession::GeneratePASEVerifier(verifier, mCommissioningWindowIteration, salt, randomSetupPIN,
                                                               mSetupPayload.setUpPINCode));

        chip::Spake2pVerifierSerialized serializedVerifier;
        MutableByteSpan serializedVerifierSpan(serializedVerifier);
        ReturnErrorOnFailure(verifier.Serialize(serializedVerifierSpan));

        AdministratorCommissioning::Commands::OpenCommissioningWindow::Type request;
        request.commissioningTimeout = mCommissioningWindowTimeout;
        request.PAKEVerifier         = serializedVerifierSpan;
        request.discriminator        = mSetupPayload.discriminator;
        request.iterations           = mCommissioningWindowIteration;
        request.salt                 = salt;

        // TODO: What should the timed invoke timeout here be?
        uint16_t timedInvokeTimeoutMs = 10000;
        ReturnErrorOnFailure(cluster.InvokeCommand(request, this, OnOpenPairingWindowSuccessResponse,
                                                   OnOpenPairingWindowFailureResponse, MakeOptional(timedInvokeTimeoutMs)));

        char payloadBuffer[QRCodeBasicSetupPayloadGenerator::kMaxQRCodeBase38RepresentationLength];

        MutableCharSpan manualCode(payloadBuffer);
        ReturnErrorOnFailure(ManualSetupPayloadGenerator(mSetupPayload).payloadDecimalStringRepresentation(manualCode));
        ChipLogProgress(Controller, "Manual pairing code: [%s]", payloadBuffer);

        MutableCharSpan QRCode(payloadBuffer);
        ReturnErrorOnFailure(QRCodeBasicSetupPayloadGenerator(mSetupPayload).payloadBase38Representation(QRCode));
        ChipLogProgress(Controller, "SetupQRCode: [%s]", payloadBuffer);
    }
    else
    {
        AdministratorCommissioning::Commands::OpenBasicCommissioningWindow::Type request;
        request.commissioningTimeout = mCommissioningWindowTimeout;
        // TODO: What should the timed invoke timeout here be?
        uint16_t timedInvokeTimeoutMs = 10000;
        ReturnErrorOnFailure(cluster.InvokeCommand(request, this, OnOpenPairingWindowSuccessResponse,
                                                   OnOpenPairingWindowFailureResponse, MakeOptional(timedInvokeTimeoutMs)));
    }

    return CHIP_NO_ERROR;
}

ControllerDeviceInitParams DeviceController::GetControllerDeviceInitParams()
{
    return ControllerDeviceInitParams{
        .transportMgr       = mSystemState->TransportMgr(),
        .sessionManager     = mSystemState->SessionMgr(),
        .exchangeMgr        = mSystemState->ExchangeMgr(),
        .udpEndPointManager = mSystemState->UDPEndPointManager(),
        .storageDelegate    = mStorageDelegate,
        .idAllocator        = &mIDAllocator,
        .fabricsTable       = mSystemState->Fabrics(),
    };
}

DeviceCommissioner::DeviceCommissioner() :
    mOnDeviceConnectedCallback(OnDeviceConnectedFn, this), mOnDeviceConnectionFailureCallback(OnDeviceConnectionFailureFn, this),
    mDeviceAttestationInformationVerificationCallback(OnDeviceAttestationInformationVerification, this),
    mDeviceNOCChainCallback(OnDeviceNOCChainGeneration, this), mSetUpCodePairer(this)
{
    mPairingDelegate         = nullptr;
    mPairedDevicesUpdated    = false;
    mDeviceBeingCommissioned = nullptr;
}

CHIP_ERROR DeviceCommissioner::Init(CommissionerInitParams params)
{
    ReturnErrorOnFailure(DeviceController::Init(params));

    params.systemState->SessionMgr()->RegisterRecoveryDelegate(*this);

    mPairingDelegate = params.pairingDelegate;
    if (params.defaultCommissioner != nullptr)
    {
        mDefaultCommissioner = params.defaultCommissioner;
    }
    else
    {
        mDefaultCommissioner = &mAutoCommissioner;
    }

#if CHIP_DEVICE_CONFIG_ENABLE_COMMISSIONER_DISCOVERY // make this commissioner discoverable
    mUdcTransportMgr = chip::Platform::New<DeviceIPTransportMgr>();
    ReturnErrorOnFailure(mUdcTransportMgr->Init(Transport::UdpListenParameters(mSystemState->UDPEndPointManager())
                                                    .SetAddressType(Inet::IPAddressType::kIPv6)
                                                    .SetListenPort(static_cast<uint16_t>(mUdcListenPort))
#if INET_CONFIG_ENABLE_IPV4
                                                    ,
                                                Transport::UdpListenParameters(mSystemState->UDPEndPointManager())
                                                    .SetAddressType(Inet::IPAddressType::kIPv4)
                                                    .SetListenPort(static_cast<uint16_t>(mUdcListenPort))
#endif // INET_CONFIG_ENABLE_IPV4
                                                    ));

    mUdcServer = chip::Platform::New<UserDirectedCommissioningServer>();
    mUdcTransportMgr->SetSessionManager(mUdcServer);

    mUdcServer->SetInstanceNameResolver(this);
#endif // CHIP_DEVICE_CONFIG_ENABLE_COMMISSIONER_DISCOVERY

#if CONFIG_NETWORK_LAYER_BLE
    mSetUpCodePairer.SetBleLayer(mSystemState->BleLayer());
#endif // CONFIG_NETWORK_LAYER_BLE
    return CHIP_NO_ERROR;
}

CHIP_ERROR DeviceCommissioner::Shutdown()
{
    VerifyOrReturnError(mState == State::Initialized, CHIP_ERROR_INCORRECT_STATE);

    ChipLogDetail(Controller, "Shutting down the commissioner");

    // Check to see if pairing in progress before shutting down
    CommissioneeDeviceProxy * device = mDeviceBeingCommissioned;
    if (device != nullptr && device->IsSessionSetupInProgress())
    {
        ChipLogDetail(Controller, "Setup in progress, stopping setup before shutting down");
        OnSessionEstablishmentError(CHIP_ERROR_CONNECTION_ABORTED);
    }

    mSystemState->SessionMgr()->UnregisterRecoveryDelegate(*this);

#if CHIP_DEVICE_CONFIG_ENABLE_COMMISSIONER_DISCOVERY // make this commissioner discoverable
    if (mUdcTransportMgr != nullptr)
    {
        chip::Platform::Delete(mUdcTransportMgr);
        mUdcTransportMgr = nullptr;
    }
    if (mUdcServer != nullptr)
    {
        mUdcServer->SetInstanceNameResolver(nullptr);
        chip::Platform::Delete(mUdcServer);
        mUdcServer = nullptr;
    }
#endif // CHIP_DEVICE_CONFIG_ENABLE_COMMISSIONER_DISCOVERY

    // Release everything from the commissionee device pool here. DeviceController::Shutdown releases operational.
    mCommissioneeDevicePool.ReleaseAll();

    DeviceController::Shutdown();
    return CHIP_NO_ERROR;
}

CommissioneeDeviceProxy * DeviceCommissioner::FindCommissioneeDevice(const SessionHandle & session)
{
    CommissioneeDeviceProxy * foundDevice = nullptr;
    mCommissioneeDevicePool.ForEachActiveObject([&](auto * deviceProxy) {
        if (deviceProxy->MatchesSession(session))
        {
            foundDevice = deviceProxy;
            return Loop::Break;
        }
        return Loop::Continue;
    });

    return foundDevice;
}

CommissioneeDeviceProxy * DeviceCommissioner::FindCommissioneeDevice(NodeId id)
{
    CommissioneeDeviceProxy * foundDevice = nullptr;
    mCommissioneeDevicePool.ForEachActiveObject([&](auto * deviceProxy) {
        if (deviceProxy->GetDeviceId() == id)
        {
            foundDevice = deviceProxy;
            return Loop::Break;
        }
        return Loop::Continue;
    });

    return foundDevice;
}

void DeviceCommissioner::ReleaseCommissioneeDevice(CommissioneeDeviceProxy * device)
{
    mCommissioneeDevicePool.ReleaseObject(device);
    // Make sure that there will be no dangling pointer
    if (mDeviceBeingCommissioned == device)
    {
        mDeviceBeingCommissioned = nullptr;
    }
}

CHIP_ERROR DeviceCommissioner::GetDeviceBeingCommissioned(NodeId deviceId, CommissioneeDeviceProxy ** out_device)
{
    VerifyOrReturnError(out_device != nullptr, CHIP_ERROR_INVALID_ARGUMENT);
    CommissioneeDeviceProxy * device = FindCommissioneeDevice(deviceId);

    VerifyOrReturnError(device != nullptr, CHIP_ERROR_INVALID_ARGUMENT);

    *out_device = device;

    return CHIP_NO_ERROR;
}

CHIP_ERROR DeviceCommissioner::PairDevice(NodeId remoteDeviceId, const char * setUpCode, const CommissioningParameters & params)
{
    ReturnErrorOnFailure(mAutoCommissioner.SetCommissioningParameters(params));
    return mSetUpCodePairer.PairDevice(remoteDeviceId, setUpCode, SetupCodePairerBehaviour::kCommission);
}

CHIP_ERROR DeviceCommissioner::PairDevice(NodeId remoteDeviceId, const char * setUpCode)
{
    return mSetUpCodePairer.PairDevice(remoteDeviceId, setUpCode, SetupCodePairerBehaviour::kCommission);
}

CHIP_ERROR DeviceCommissioner::PairDevice(NodeId remoteDeviceId, RendezvousParameters & params)
{
    ReturnErrorOnFailure(EstablishPASEConnection(remoteDeviceId, params));
    return Commission(remoteDeviceId);
}

CHIP_ERROR DeviceCommissioner::PairDevice(NodeId remoteDeviceId, RendezvousParameters & rendezvousParams,
                                          CommissioningParameters & commissioningParams)
{
    ReturnErrorOnFailure(EstablishPASEConnection(remoteDeviceId, rendezvousParams));
    return Commission(remoteDeviceId, commissioningParams);
}

CHIP_ERROR DeviceCommissioner::EstablishPASEConnection(NodeId remoteDeviceId, const char * setUpCode)
{
    return mSetUpCodePairer.PairDevice(remoteDeviceId, setUpCode, SetupCodePairerBehaviour::kPaseOnly);
}

CHIP_ERROR DeviceCommissioner::EstablishPASEConnection(NodeId remoteDeviceId, RendezvousParameters & params)
{
    CHIP_ERROR err                     = CHIP_NO_ERROR;
    CommissioneeDeviceProxy * device   = nullptr;
    Transport::PeerAddress peerAddress = Transport::PeerAddress::UDP(Inet::IPAddress::Any);

    Messaging::ExchangeContext * exchangeCtxt = nullptr;
    Optional<SessionHandle> session;

    uint16_t keyID = 0;

    VerifyOrExit(mState == State::Initialized, err = CHIP_ERROR_INCORRECT_STATE);
    VerifyOrExit(mDeviceBeingCommissioned == nullptr, err = CHIP_ERROR_INCORRECT_STATE);

    err = InitializePairedDeviceList();
    SuccessOrExit(err);

    // TODO(#13940): We need to specify the peer address for BLE transport in bindings.
    if (params.GetPeerAddress().GetTransportType() == Transport::Type::kBle ||
        params.GetPeerAddress().GetTransportType() == Transport::Type::kUndefined)
    {
#if CONFIG_NETWORK_LAYER_BLE
#if CHIP_DEVICE_CONFIG_ENABLE_BOTH_COMMISSIONER_AND_COMMISSIONEE
        ConnectBleTransportToSelf();
#endif // CHIP_DEVICE_CONFIG_ENABLE_BOTH_COMMISSIONER_AND_COMMISSIONEE
        if (!params.HasBleLayer())
        {
            params.SetPeerAddress(Transport::PeerAddress::BLE());
        }
        peerAddress = Transport::PeerAddress::BLE();
#endif // CONFIG_NETWORK_LAYER_BLE
    }
    else if (params.GetPeerAddress().GetTransportType() == Transport::Type::kTcp ||
             params.GetPeerAddress().GetTransportType() == Transport::Type::kUdp)
    {
        peerAddress = Transport::PeerAddress::UDP(params.GetPeerAddress().GetIPAddress(), params.GetPeerAddress().GetPort(),
                                                  params.GetPeerAddress().GetInterface());
    }

    device = mCommissioneeDevicePool.CreateObject();
    VerifyOrExit(device != nullptr, err = CHIP_ERROR_NO_MEMORY);

    mDeviceBeingCommissioned = device;

    {
        FabricIndex fabricIndex = mFabricInfo != nullptr ? mFabricInfo->GetFabricIndex() : kUndefinedFabricIndex;
        device->Init(GetControllerDeviceInitParams(), remoteDeviceId, peerAddress, fabricIndex);
    }

    if (params.GetPeerAddress().GetTransportType() != Transport::Type::kBle)
    {
        device->SetAddress(params.GetPeerAddress().GetIPAddress());
    }
#if CONFIG_NETWORK_LAYER_BLE
    else
    {
        if (params.HasConnectionObject())
        {
            SuccessOrExit(err = mSystemState->BleLayer()->NewBleConnectionByObject(params.GetConnectionObject()));
        }
        else if (params.HasDiscriminator())
        {
            SuccessOrExit(err = mSystemState->BleLayer()->NewBleConnectionByDiscriminator(params.GetDiscriminator()));
        }
        else
        {
            ExitNow(err = CHIP_ERROR_INVALID_ARGUMENT);
        }
    }
#endif
    // TODO: In some cases like PASE over IP, CRA and CRI values from commissionable node service should be used
    session = mSystemState->SessionMgr()->CreateUnauthenticatedSession(params.GetPeerAddress(), device->GetMRPConfig());
    VerifyOrExit(session.HasValue(), err = CHIP_ERROR_NO_MEMORY);

    err = mIDAllocator.Allocate(keyID);
    SuccessOrExit(err);

    // TODO - Remove use of SetActive/IsActive from CommissioneeDeviceProxy
    device->SetActive(true);

    // Allocate the exchange immediately before calling PASESession::Pair.
    //
    // PASESession::Pair takes ownership of the exchange and will free it on
    // error, but can only do this if it is actually called.  Allocating the
    // exchange context right before calling Pair ensures that if allocation
    // succeeds, PASESession has taken ownership.
    exchangeCtxt = mSystemState->ExchangeMgr()->NewContext(session.Value(), &device->GetPairing());
    VerifyOrExit(exchangeCtxt != nullptr, err = CHIP_ERROR_INTERNAL);

    err = device->GetPairing().Pair(params.GetPeerAddress(), params.GetSetupPINCode(), keyID,
                                    Optional<ReliableMessageProtocolConfig>::Value(GetLocalMRPConfig()), exchangeCtxt, this);
    SuccessOrExit(err);

exit:
    if (err != CHIP_NO_ERROR)
    {
        if (device != nullptr)
        {
            ReleaseCommissioneeDevice(device);
        }
    }

    return err;
}

CHIP_ERROR DeviceCommissioner::Commission(NodeId remoteDeviceId, CommissioningParameters & params)
{
    ReturnErrorOnFailure(mAutoCommissioner.SetCommissioningParameters(params));
    return Commission(remoteDeviceId);
}

CHIP_ERROR DeviceCommissioner::Commission(NodeId remoteDeviceId)
{
    // TODO(cecille): Can we get rid of mDeviceBeingCommissioned and use the remote id instead? Would require storing the
    // commissioning stage in the device.
    CommissioneeDeviceProxy * device = mDeviceBeingCommissioned;
    if (device == nullptr || device->GetDeviceId() != remoteDeviceId ||
        (!device->IsSecureConnected() && !device->IsSessionSetupInProgress()))
    {
        ChipLogError(Controller, "Invalid device for commissioning " ChipLogFormatX64, ChipLogValueX64(remoteDeviceId));
        return CHIP_ERROR_INCORRECT_STATE;
    }

    if (mCommissioningStage != CommissioningStage::kSecurePairing)
    {
        ChipLogError(Controller, "Commissioning already in progress - not restarting");
        return CHIP_ERROR_INCORRECT_STATE;
    }
    ChipLogProgress(Controller, "Commission called for node ID 0x" ChipLogFormatX64, ChipLogValueX64(remoteDeviceId));

    mSystemState->SystemLayer()->StartTimer(chip::System::Clock::Milliseconds32(kSessionEstablishmentTimeout),
                                            OnSessionEstablishmentTimeoutCallback, this);

    mDefaultCommissioner->SetOperationalCredentialsDelegate(mOperationalCredentialsDelegate);
    if (device->IsSecureConnected())
    {
        mDefaultCommissioner->StartCommissioning(this, device);
    }
    else
    {
        mRunCommissioningAfterConnection = true;
    }
    return CHIP_NO_ERROR;
}

CHIP_ERROR DeviceCommissioner::GetAttestationChallenge(ByteSpan & attestationChallenge)
{
    Optional<SessionHandle> secureSessionHandle;

    VerifyOrReturnError(mDeviceBeingCommissioned != nullptr, CHIP_ERROR_INCORRECT_STATE);

    secureSessionHandle = mDeviceBeingCommissioned->GetSecureSession();
    VerifyOrReturnError(secureSessionHandle.HasValue(), CHIP_ERROR_INCORRECT_STATE);

    attestationChallenge = secureSessionHandle.Value()->AsSecureSession()->GetCryptoContext().GetAttestationChallenge();
    return CHIP_NO_ERROR;
}

CHIP_ERROR DeviceCommissioner::StopPairing(NodeId remoteDeviceId)
{
    VerifyOrReturnError(mState == State::Initialized, CHIP_ERROR_INCORRECT_STATE);

    CommissioneeDeviceProxy * device = FindCommissioneeDevice(remoteDeviceId);
    VerifyOrReturnError(device != nullptr, CHIP_ERROR_INVALID_DEVICE_DESCRIPTOR);

    ReleaseCommissioneeDevice(device);
    return CHIP_NO_ERROR;
}

CHIP_ERROR DeviceCommissioner::UnpairDevice(NodeId remoteDeviceId)
{
    // TODO: Send unpairing message to the remote device.
    return CHIP_NO_ERROR;
}

void DeviceCommissioner::RendezvousCleanup(CHIP_ERROR status)
{
    if (mDeviceBeingCommissioned != nullptr)
    {
        // Release the commissionee device. For BLE, this is stored,
        // for IP commissioning, we have taken a reference to the
        // operational node to send the completion command.
        ReleaseCommissioneeDevice(mDeviceBeingCommissioned);
    }

    if (mPairingDelegate != nullptr)
    {
        mPairingDelegate->OnPairingComplete(status);
    }
}

void DeviceCommissioner::OnSessionEstablishmentError(CHIP_ERROR err)
{
    // PASE session establishment failure.
    mSystemState->SystemLayer()->CancelTimer(OnSessionEstablishmentTimeoutCallback, this);

    if (mPairingDelegate != nullptr)
    {
        mPairingDelegate->OnStatusUpdate(DevicePairingDelegate::SecurePairingFailed);
    }

    RendezvousCleanup(err);
}

void DeviceCommissioner::OnSessionEstablished()
{
    // PASE session established.
    VerifyOrReturn(mDeviceBeingCommissioned != nullptr, OnSessionEstablishmentError(CHIP_ERROR_INVALID_DEVICE_DESCRIPTOR));

    PASESession * pairing = &mDeviceBeingCommissioned->GetPairing();

    // TODO: the session should know which peer we are trying to connect to when started
    pairing->SetPeerNodeId(mDeviceBeingCommissioned->GetDeviceId());

    CHIP_ERROR err = mDeviceBeingCommissioned->SetConnected();
    if (err != CHIP_NO_ERROR)
    {
        ChipLogError(Controller, "Failed in setting up secure channel: err %s", ErrorStr(err));
        OnSessionEstablishmentError(err);
        return;
    }

    ChipLogDetail(Controller, "Remote device completed SPAKE2+ handshake");

    // TODO: Add code to receive CSR from the device, and process the signing request
    // For IP rendezvous, this is sent as part of the state machine.
    if (mRunCommissioningAfterConnection)
    {
        mRunCommissioningAfterConnection = false;
        mDefaultCommissioner->StartCommissioning(this, mDeviceBeingCommissioned);
    }
    else
    {
        ChipLogProgress(Controller, "OnPairingComplete");
        mPairingDelegate->OnPairingComplete(CHIP_NO_ERROR);
    }
}

CHIP_ERROR DeviceCommissioner::SendCertificateChainRequestCommand(DeviceProxy * device,
                                                                  Credentials::CertificateType certificateType)
{
    ChipLogDetail(Controller, "Sending Certificate Chain request to %p device", device);
    VerifyOrReturnError(device != nullptr, CHIP_ERROR_INVALID_ARGUMENT);

    OperationalCredentials::Commands::CertificateChainRequest::Type request;
    request.certificateType = certificateType;
    return SendCommand<OperationalCredentialsCluster>(device, request, OnCertificateChainResponse,
                                                      OnCertificateChainFailureResponse);

    return CHIP_NO_ERROR;
}

void DeviceCommissioner::OnCertificateChainFailureResponse(void * context, CHIP_ERROR error)
{
    ChipLogProgress(Controller, "Device failed to receive the Certificate Chain request Response: %s", chip::ErrorStr(error));
    DeviceCommissioner * commissioner = reinterpret_cast<DeviceCommissioner *>(context);
    commissioner->CommissioningStageComplete(error);
}

void DeviceCommissioner::OnCertificateChainResponse(
    void * context, const chip::app::Clusters::OperationalCredentials::Commands::CertificateChainResponse::DecodableType & response)
{
    ChipLogProgress(Controller, "Received certificate chain from the device");
    DeviceCommissioner * commissioner = reinterpret_cast<DeviceCommissioner *>(context);

    CommissioningDelegate::CommissioningReport report;
    report.Set<RequestedCertificate>(RequestedCertificate(response.certificate));

    commissioner->CommissioningStageComplete(CHIP_NO_ERROR, report);
}

CHIP_ERROR DeviceCommissioner::SendAttestationRequestCommand(DeviceProxy * device, const ByteSpan & attestationNonce)
{
    ChipLogDetail(Controller, "Sending Attestation request to %p device", device);
    VerifyOrReturnError(device != nullptr, CHIP_ERROR_INVALID_ARGUMENT);

    OperationalCredentials::Commands::AttestationRequest::Type request;
    request.attestationNonce = attestationNonce;

    ReturnErrorOnFailure(
        SendCommand<OperationalCredentialsCluster>(device, request, OnAttestationResponse, OnAttestationFailureResponse));
    ChipLogDetail(Controller, "Sent Attestation request, waiting for the Attestation Information");
    return CHIP_NO_ERROR;
}

void DeviceCommissioner::OnAttestationFailureResponse(void * context, CHIP_ERROR error)
{
    ChipLogProgress(Controller, "Device failed to receive the Attestation Information Response: %s", chip::ErrorStr(error));
    DeviceCommissioner * commissioner = reinterpret_cast<DeviceCommissioner *>(context);
    commissioner->CommissioningStageComplete(error);
}

void DeviceCommissioner::OnAttestationResponse(void * context,
                                               const OperationalCredentials::Commands::AttestationResponse::DecodableType & data)
{
    ChipLogProgress(Controller, "Received Attestation Information from the device");
    DeviceCommissioner * commissioner = reinterpret_cast<DeviceCommissioner *>(context);

    CommissioningDelegate::CommissioningReport report;
    report.Set<AttestationResponse>(AttestationResponse(data.attestationElements, data.signature));
    commissioner->CommissioningStageComplete(CHIP_NO_ERROR, report);
}

void DeviceCommissioner::OnDeviceAttestationInformationVerification(void * context, AttestationVerificationResult result)
{
    DeviceCommissioner * commissioner = reinterpret_cast<DeviceCommissioner *>(context);

    if (result != AttestationVerificationResult::kSuccess)
    {
        CommissioningDelegate::CommissioningReport report;
        report.Set<AdditionalErrorInfo>(result);
        if (result == AttestationVerificationResult::kNotImplemented)
        {
            ChipLogError(Controller,
                         "Failed in verifying 'Attestation Information' command received from the device due to default "
                         "DeviceAttestationVerifier Class not being overridden by a real implementation.");
            commissioner->CommissioningStageComplete(CHIP_ERROR_NOT_IMPLEMENTED, report);
            return;
        }
        else
        {
            ChipLogError(Controller,
                         "Failed in verifying 'Attestation Information' command received from the device: err %hu. Look at "
                         "AttestationVerificationResult enum to understand the errors",
                         static_cast<uint16_t>(result));
            // Go look at AttestationVerificationResult enum in src/credentials/attestation_verifier/DeviceAttestationVerifier.h to
            // understand the errors.
            commissioner->CommissioningStageComplete(CHIP_ERROR_INTERNAL, report);
            return;
        }
    }

    ChipLogProgress(Controller, "Successfully validated 'Attestation Information' command received from the device.");
    commissioner->CommissioningStageComplete(CHIP_NO_ERROR);
}

CHIP_ERROR DeviceCommissioner::ValidateAttestationInfo(const Credentials::DeviceAttestationVerifier::AttestationInfo & info)
{
    VerifyOrReturnError(mState == State::Initialized, CHIP_ERROR_INCORRECT_STATE);

    DeviceAttestationVerifier * dac_verifier = GetDeviceAttestationVerifier();

    dac_verifier->VerifyAttestationInformation(info, &mDeviceAttestationInformationVerificationCallback);

    // TODO: Validate Firmware Information

    return CHIP_NO_ERROR;
}

CHIP_ERROR DeviceCommissioner::SendOperationalCertificateSigningRequestCommand(DeviceProxy * device, const ByteSpan & csrNonce)
{
    ChipLogDetail(Controller, "Sending CSR request to %p device", device);
    VerifyOrReturnError(device != nullptr, CHIP_ERROR_INVALID_ARGUMENT);

    OperationalCredentials::Commands::CSRRequest::Type request;
    request.CSRNonce = csrNonce;

    ReturnErrorOnFailure(
        SendCommand<OperationalCredentialsCluster>(device, request, OnOperationalCertificateSigningRequest, OnCSRFailureResponse));
    ChipLogDetail(Controller, "Sent CSR request, waiting for the CSR");
    return CHIP_NO_ERROR;
}

void DeviceCommissioner::OnCSRFailureResponse(void * context, CHIP_ERROR error)
{
    ChipLogProgress(Controller, "Device failed to receive the CSR request Response: %s", chip::ErrorStr(error));
    DeviceCommissioner * commissioner = static_cast<DeviceCommissioner *>(context);
    commissioner->CommissioningStageComplete(error);
}

void DeviceCommissioner::OnOperationalCertificateSigningRequest(
    void * context, const OperationalCredentials::Commands::CSRResponse::DecodableType & data)
{
    ChipLogProgress(Controller, "Received certificate signing request from the device");
    DeviceCommissioner * commissioner = static_cast<DeviceCommissioner *>(context);

    CommissioningDelegate::CommissioningReport report;
    report.Set<CSRResponse>(CSRResponse(data.NOCSRElements, data.attestationSignature));
    commissioner->CommissioningStageComplete(CHIP_NO_ERROR, report);
}

void DeviceCommissioner::OnDeviceNOCChainGeneration(void * context, CHIP_ERROR status, const ByteSpan & noc, const ByteSpan & icac,
                                                    const ByteSpan & rcac, Optional<AesCcm128KeySpan> ipk,
                                                    Optional<NodeId> adminSubject)
{
    DeviceCommissioner * commissioner = static_cast<DeviceCommissioner *>(context);

    // TODO(#13825): If not passed by the signer, the commissioner should
    // provide its current IPK to the commissionee in the AddNOC command.
    const uint8_t placeHolderIpk[] = { 0x00, 0x00, 0x00, 0x00, 0x00, 0x00, 0x00, 0x00,
                                       0x00, 0x00, 0x00, 0x00, 0x00, 0x00, 0x00, 0x00 };

    ChipLogProgress(Controller, "Received callback from the CA for NOC Chain generation. Status %s", ErrorStr(status));
    if (commissioner->mState != State::Initialized)
    {
        status = CHIP_ERROR_INCORRECT_STATE;
    }
    if (status != CHIP_NO_ERROR)
    {
        ChipLogError(Controller, "Failed in generating device's operational credentials. Error %s", ErrorStr(status));
    }

    // TODO - Verify that the generated root cert matches with commissioner's root cert
    CommissioningDelegate::CommissioningReport report;
    report.Set<NocChain>(NocChain(noc, icac, rcac, ipk.HasValue() ? ipk.Value() : AesCcm128KeySpan(placeHolderIpk),
                                  adminSubject.HasValue() ? adminSubject.Value() : commissioner->GetNodeId()));
    commissioner->CommissioningStageComplete(status, report);
}

CHIP_ERROR DeviceCommissioner::ProcessCSR(DeviceProxy * proxy, const ByteSpan & NOCSRElements,
                                          const ByteSpan & AttestationSignature, ByteSpan dac, ByteSpan csrNonce)
{
    VerifyOrReturnError(mState == State::Initialized, CHIP_ERROR_INCORRECT_STATE);

    ChipLogProgress(Controller, "Getting certificate chain for the device from the issuer");

    DeviceAttestationVerifier * dacVerifier = GetDeviceAttestationVerifier();

    P256PublicKey dacPubkey;
    ReturnErrorOnFailure(ExtractPubkeyFromX509Cert(dac, dacPubkey));

    // Retrieve attestation challenge
    ByteSpan attestationChallenge =
        proxy->GetSecureSession().Value()->AsSecureSession()->GetCryptoContext().GetAttestationChallenge();

    // The operational CA should also verify this on its end during NOC generation, if end-to-end attestation is desired.
    ReturnErrorOnFailure(dacVerifier->VerifyNodeOperationalCSRInformation(NOCSRElements, attestationChallenge, AttestationSignature,
                                                                          dacPubkey, csrNonce));

    mOperationalCredentialsDelegate->SetNodeIdForNextNOCRequest(proxy->GetDeviceId());

    if (mFabricInfo != nullptr)
    {
        mOperationalCredentialsDelegate->SetFabricIdForNextNOCRequest(mFabricInfo->GetFabricId());
    }

    return mOperationalCredentialsDelegate->GenerateNOCChain(NOCSRElements, AttestationSignature, dac, ByteSpan(), ByteSpan(),
                                                             &mDeviceNOCChainCallback);
}

CHIP_ERROR DeviceCommissioner::SendOperationalCertificate(DeviceProxy * device, const ByteSpan & nocCertBuf,
                                                          const ByteSpan & icaCertBuf, const AesCcm128KeySpan ipk,
                                                          const NodeId adminSubject)
{
    VerifyOrReturnError(device != nullptr, CHIP_ERROR_INVALID_ARGUMENT);

    OperationalCredentials::Commands::AddNOC::Type request;
    request.NOCValue      = nocCertBuf;
    request.ICACValue     = chip::Optional<ByteSpan>(icaCertBuf);
    request.IPKValue      = ipk;
    request.caseAdminNode = adminSubject;
    request.adminVendorId = mVendorId;

    ReturnErrorOnFailure(
        SendCommand<OperationalCredentialsCluster>(device, request, OnOperationalCertificateAddResponse, OnAddNOCFailureResponse));

    ChipLogProgress(Controller, "Sent operational certificate to the device");

    return CHIP_NO_ERROR;
}

CHIP_ERROR DeviceCommissioner::ConvertFromOperationalCertStatus(OperationalCredentials::OperationalCertStatus err)
{
    using OperationalCredentials::OperationalCertStatus;
    switch (err)
    {
    case OperationalCertStatus::kSuccess:
        return CHIP_NO_ERROR;
    case OperationalCertStatus::kInvalidPublicKey:
        return CHIP_ERROR_INVALID_PUBLIC_KEY;
    case OperationalCertStatus::kInvalidNodeOpId:
        return CHIP_ERROR_WRONG_NODE_ID;
    case OperationalCertStatus::kInvalidNOC:
        return CHIP_ERROR_UNSUPPORTED_CERT_FORMAT;
    case OperationalCertStatus::kMissingCsr:
        return CHIP_ERROR_INCORRECT_STATE;
    case OperationalCertStatus::kTableFull:
        return CHIP_ERROR_NO_MEMORY;
    case OperationalCertStatus::kInsufficientPrivilege:
    case OperationalCertStatus::kFabricConflict:
    case OperationalCertStatus::kLabelConflict:
        return CHIP_ERROR_INVALID_ARGUMENT;
    case OperationalCertStatus::kInvalidFabricIndex:
        return CHIP_ERROR_INVALID_FABRIC_ID;
    }

    return CHIP_ERROR_CERT_LOAD_FAILED;
}

void DeviceCommissioner::OnAddNOCFailureResponse(void * context, CHIP_ERROR error)
{
    ChipLogProgress(Controller, "Device failed to receive the operational certificate Response: %s", chip::ErrorStr(error));
    DeviceCommissioner * commissioner = static_cast<DeviceCommissioner *>(context);
    commissioner->CommissioningStageComplete(error);
}

void DeviceCommissioner::OnOperationalCertificateAddResponse(
    void * context, const OperationalCredentials::Commands::NOCResponse::DecodableType & data)
{
    ChipLogProgress(Controller, "Device returned status %d on receiving the NOC", to_underlying(data.statusCode));
    DeviceCommissioner * commissioner = static_cast<DeviceCommissioner *>(context);

    CHIP_ERROR err                   = CHIP_NO_ERROR;
    CommissioneeDeviceProxy * device = nullptr;

    VerifyOrExit(commissioner->mState == State::Initialized, err = CHIP_ERROR_INCORRECT_STATE);

    VerifyOrExit(commissioner->mDeviceBeingCommissioned != nullptr, err = CHIP_ERROR_INCORRECT_STATE);

    err = ConvertFromOperationalCertStatus(data.statusCode);
    SuccessOrExit(err);

    device = commissioner->mDeviceBeingCommissioned;

    err = commissioner->OnOperationalCredentialsProvisioningCompletion(device);

exit:
    if (err != CHIP_NO_ERROR)
    {
        ChipLogProgress(Controller, "Add NOC failed with error %s", ErrorStr(err));
        commissioner->CommissioningStageComplete(err);
    }
}

CHIP_ERROR DeviceCommissioner::SendTrustedRootCertificate(DeviceProxy * device, const ByteSpan & rcac)
{
    VerifyOrReturnError(device != nullptr, CHIP_ERROR_INVALID_ARGUMENT);

    ChipLogProgress(Controller, "Sending root certificate to the device");

    OperationalCredentials::Commands::AddTrustedRootCertificate::Type request;
    request.rootCertificate = rcac;
    ReturnErrorOnFailure(
        SendCommand<OperationalCredentialsCluster>(device, request, OnRootCertSuccessResponse, OnRootCertFailureResponse));

    ChipLogProgress(Controller, "Sent root certificate to the device");

    return CHIP_NO_ERROR;
}

void DeviceCommissioner::OnRootCertSuccessResponse(void * context, const chip::app::DataModel::NullObjectType &)
{
    ChipLogProgress(Controller, "Device confirmed that it has received the root certificate");
    DeviceCommissioner * commissioner = static_cast<DeviceCommissioner *>(context);
    commissioner->CommissioningStageComplete(CHIP_NO_ERROR);
}

void DeviceCommissioner::OnRootCertFailureResponse(void * context, CHIP_ERROR error)
{
    ChipLogProgress(Controller, "Device failed to receive the root certificate Response: %s", chip::ErrorStr(error));
    DeviceCommissioner * commissioner = static_cast<DeviceCommissioner *>(context);
    commissioner->CommissioningStageComplete(error);
}

CHIP_ERROR DeviceCommissioner::OnOperationalCredentialsProvisioningCompletion(CommissioneeDeviceProxy * device)
{
    ChipLogProgress(Controller, "Operational credentials provisioned on device %p", device);
    VerifyOrReturnError(device != nullptr, CHIP_ERROR_INVALID_ARGUMENT);

    mSystemState->SystemLayer()->CancelTimer(OnSessionEstablishmentTimeoutCallback, this);

    mPairedDevices.Insert(device->GetDeviceId());
    mPairedDevicesUpdated = true;

    if (mPairingDelegate != nullptr)
    {
        mPairingDelegate->OnStatusUpdate(DevicePairingDelegate::SecurePairingSuccess);
    }
    CommissioningStageComplete(CHIP_NO_ERROR);

    return CHIP_NO_ERROR;
}

#if CONFIG_NETWORK_LAYER_BLE
#if CHIP_DEVICE_CONFIG_ENABLE_BOTH_COMMISSIONER_AND_COMMISSIONEE
void DeviceCommissioner::ConnectBleTransportToSelf()
{
    Transport::BLEBase & transport = std::get<Transport::BLE<1>>(mSystemState->TransportMgr()->GetTransport().GetTransports());
    if (!transport.IsBleLayerTransportSetToSelf())
    {
        transport.SetBleLayerTransportToSelf();
    }
}
#endif // CHIP_DEVICE_CONFIG_ENABLE_BOTH_COMMISSIONER_AND_COMMISSIONEE

CHIP_ERROR DeviceCommissioner::CloseBleConnection()
{
    // It is fine since we can only commission one device at the same time.
    // We should be able to distinguish different BLE connections if we want
    // to commission multiple devices at the same time over BLE.
    return mSystemState->BleLayer()->CloseAllBleConnections();
}
#endif

void DeviceCommissioner::OnSessionEstablishmentTimeout()
{
    VerifyOrReturn(mState == State::Initialized);
    VerifyOrReturn(mDeviceBeingCommissioned != nullptr);

    CommissioneeDeviceProxy * device = mDeviceBeingCommissioned;
    StopPairing(device->GetDeviceId());

    if (mPairingDelegate != nullptr)
    {
        mPairingDelegate->OnPairingComplete(CHIP_ERROR_TIMEOUT);
    }
}

void DeviceCommissioner::OnSessionEstablishmentTimeoutCallback(System::Layer * aLayer, void * aAppState)
{
    static_cast<DeviceCommissioner *>(aAppState)->OnSessionEstablishmentTimeout();
}

CHIP_ERROR DeviceCommissioner::DiscoverCommissionableNodes(Dnssd::DiscoveryFilter filter)
{
    ReturnErrorOnFailure(SetUpNodeDiscovery());
    return mDNSResolver.FindCommissionableNodes(filter);
}

const Dnssd::DiscoveredNodeData * DeviceCommissioner::GetDiscoveredDevice(int idx)
{
    return GetDiscoveredNode(idx);
}

#if CHIP_DEVICE_CONFIG_ENABLE_COMMISSIONER_DISCOVERY // make this commissioner discoverable

CHIP_ERROR DeviceCommissioner::SetUdcListenPort(uint16_t listenPort)
{
    if (mState == State::Initialized)
    {
        return CHIP_ERROR_INCORRECT_STATE;
    }

    mUdcListenPort = listenPort;
    return CHIP_NO_ERROR;
}

void DeviceCommissioner::FindCommissionableNode(char * instanceName)
{
    Dnssd::DiscoveryFilter filter(Dnssd::DiscoveryFilterType::kInstanceName, instanceName);
    DiscoverCommissionableNodes(filter);
}

#endif // CHIP_DEVICE_CONFIG_ENABLE_COMMISSIONER_DISCOVERY

void DeviceCommissioner::OnNodeDiscovered(const chip::Dnssd::DiscoveredNodeData & nodeData)
{
#if CHIP_DEVICE_CONFIG_ENABLE_COMMISSIONER_DISCOVERY
    if (mUdcServer != nullptr)
    {
        mUdcServer->OnCommissionableNodeFound(nodeData);
    }
#endif // CHIP_DEVICE_CONFIG_ENABLE_COMMISSIONER_DISCOVERY
    AbstractDnssdDiscoveryController::OnNodeDiscovered(nodeData);
    mSetUpCodePairer.NotifyCommissionableDeviceDiscovered(nodeData);
}

void OnBasicFailure(void * context, CHIP_ERROR error)
{
    ChipLogProgress(Controller, "Received failure response %s\n", chip::ErrorStr(error));
    DeviceCommissioner * commissioner = static_cast<DeviceCommissioner *>(context);
    commissioner->CommissioningStageComplete(error);
}

void DeviceCommissioner::CommissioningStageComplete(CHIP_ERROR err, CommissioningDelegate::CommissioningReport report)
{
    if (mCommissioningDelegate == nullptr)
    {
        return;
    }
    report.stageCompleted = mCommissioningStage;
    CHIP_ERROR status     = mCommissioningDelegate->CommissioningStepFinished(err, report);
    if (status != CHIP_NO_ERROR)
    {
        // Commissioning delegate will only return error if it failed to perform the appropriate commissioning step.
        // In this case, we should call back the commissioning complete and call session error
        if (mPairingDelegate != nullptr && mDeviceBeingCommissioned != nullptr)
        {
            mPairingDelegate->OnCommissioningComplete(mDeviceBeingCommissioned->GetDeviceId(), status);
        }
    }
}

<<<<<<< HEAD
void DeviceCommissioner::OnOperationalNodeResolved(const chip::Dnssd::ResolvedNodeData & nodeData)
{
    ChipLogProgress(Controller,
                    "[" ChipLogFormatX64 "] OperationalDiscoveryComplete for device " ChipLogFormatX64 ":" ChipLogFormatX64,
                    ChipLogValueX64(mFabricId), ChipLogValueX64(nodeData.mPeerId.GetCompressedFabricId()),
                    ChipLogValueX64(nodeData.mPeerId.GetNodeId()));
    VerifyOrReturn(mState == State::Initialized);

    // TODO: minimal mdns is buggy and violates the API contract for the
    // resolver proxy by handing us results for all sorts of things we did not
    // ask it to resolve, including results that don't even match our fabric.
    // Reject at least those mis-matching results, since we can detect those
    // easily.
    if (nodeData.mPeerId.GetCompressedFabricId() != GetCompressedFabricId())
    {
        return;
    }

#if CHIP_CONFIG_MDNS_CACHE_SIZE > 0
    mDNSCache.Insert(nodeData);
#endif

    mCASESessionManager->FindOrEstablishSession(nodeData.mPeerId, &mOnDeviceConnectedCallback, &mOnDeviceConnectionFailureCallback);
    DeviceController::OnOperationalNodeResolved(nodeData);
}

void DeviceCommissioner::OnOperationalNodeResolutionFailed(const chip::PeerId & peer, CHIP_ERROR error)
{
    if (mDeviceBeingCommissioned != nullptr)
    {
        CommissioneeDeviceProxy * device = mDeviceBeingCommissioned;
        if (device->GetDeviceId() == peer.GetNodeId() && mCommissioningStage == CommissioningStage::kFindOperational)
        {
            CommissioningStageComplete(error);
        }
    }
    DeviceController::OnOperationalNodeResolutionFailed(peer, error);
}

=======
>>>>>>> 2091ce32
void DeviceCommissioner::OnDeviceConnectedFn(void * context, OperationalDeviceProxy * device)
{
    // CASE session established.
    DeviceCommissioner * commissioner = static_cast<DeviceCommissioner *>(context);
    VerifyOrReturn(commissioner != nullptr, ChipLogProgress(Controller, "Device connected callback with null context. Ignoring"));

    if (commissioner->mCommissioningStage == CommissioningStage::kFindOperational)
    {
        if (commissioner->mDeviceBeingCommissioned != nullptr &&
            commissioner->mDeviceBeingCommissioned->GetDeviceId() == device->GetDeviceId())
        {
            // Let's release the device that's being paired, if pairing was successful,
            // and the device is available on the operational network.
            commissioner->ReleaseCommissioneeDevice(commissioner->mDeviceBeingCommissioned);
            if (commissioner->mCommissioningDelegate != nullptr)
            {
                CommissioningDelegate::CommissioningReport report;
                report.Set<OperationalNodeFoundData>(OperationalNodeFoundData(device));
                commissioner->CommissioningStageComplete(CHIP_NO_ERROR, report);
            }
        }
    }
    else
    {
        VerifyOrReturn(commissioner->mPairingDelegate != nullptr,
                       ChipLogProgress(Controller, "Device connected callback with null pairing delegate. Ignoring"));
        commissioner->mPairingDelegate->OnPairingComplete(CHIP_NO_ERROR);
    }
}

void DeviceCommissioner::OnDeviceConnectionFailureFn(void * context, PeerId peerId, CHIP_ERROR error)
{
    // CASE session establishment failed.
    DeviceCommissioner * commissioner = static_cast<DeviceCommissioner *>(context);

    ChipLogProgress(Controller, "Device connection failed. Error %s", ErrorStr(error));
    VerifyOrReturn(commissioner != nullptr,
                   ChipLogProgress(Controller, "Device connection failure callback with null context. Ignoring"));
    VerifyOrReturn(commissioner->mPairingDelegate != nullptr,
                   ChipLogProgress(Controller, "Device connection failure callback with null pairing delegate. Ignoring"));

    // Ensure that commissioning stage advancement is done based on seeing an error.
    if (error == CHIP_NO_ERROR)
    {
        ChipLogError(Controller, "Device connection failed without a valid error code. Making one up.");
        error = CHIP_ERROR_INTERNAL;
    }

    commissioner->mCASESessionManager->ReleaseSession(peerId);
    if (commissioner->mCommissioningStage == CommissioningStage::kFindOperational &&
        commissioner->mCommissioningDelegate != nullptr)
    {
        commissioner->CommissioningStageComplete(error);
    }
    else
    {
        commissioner->mPairingDelegate->OnPairingComplete(error);
    }

    if (commissioner->mDeviceBeingCommissioned != nullptr && commissioner->mDeviceBeingCommissioned->GetPeerId() == peerId)
    {
        // This prevents a leak when commissioning fails in the middle.
        // Can use one of the following to simulate a failure:
        //   - comment out SendSigma2 on the device side (chip-tool will timeout in 1m or so)
        //   - set kMinLookupTimeMsDefault (and max) in AddressResolve.h
        //     to a very low value to quickly fail (e.g. 10 ms and 11ms), not enough time for the device
        //     to actually become operational. Chiptool should fail fast after PASE
        //
        // Run the above cases under valgrind/asan to validate no additional leaks.
        commissioner->ReleaseCommissioneeDevice(commissioner->mDeviceBeingCommissioned);
    }
}

void DeviceCommissioner::SetupCluster(ClusterBase & base, DeviceProxy * proxy, EndpointId endpoint,
                                      Optional<System::Clock::Timeout> timeout)
{
    base.Associate(proxy, endpoint);
    base.SetCommandTimeout(timeout);
}

// AttributeCache::Callback impl
void DeviceCommissioner::OnDone()
{
    CHIP_ERROR err;
    CHIP_ERROR return_err = CHIP_NO_ERROR;
    ReadCommissioningInfo info;

    // Using ForEachAttribute because this attribute can be queried on any endpoint.
    err = mAttributeCache->ForEachAttribute(
        app::Clusters::GeneralCommissioning::Id, [this, &info](const app::ConcreteAttributePath & path) {
            switch (path.mAttributeId)
            {
            case app::Clusters::GeneralCommissioning::Attributes::BasicCommissioningInfo::Id: {
                app::Clusters::GeneralCommissioning::Attributes::BasicCommissioningInfo::TypeInfo::DecodableType basicInfo;
                ReturnErrorOnFailure(
                    this->mAttributeCache->Get<app::Clusters::GeneralCommissioning::Attributes::BasicCommissioningInfo::TypeInfo>(
                        path, basicInfo));
                info.general.recommendedFailsafe = basicInfo.failSafeExpiryLengthSeconds;
            }
            break;
            case app::Clusters::GeneralCommissioning::Attributes::RegulatoryConfig::Id: {
                ReturnErrorOnFailure(
                    this->mAttributeCache->Get<app::Clusters::GeneralCommissioning::Attributes::RegulatoryConfig::TypeInfo>(
                        path, info.general.currentRegulatoryLocation));
            }
            break;
            case app::Clusters::GeneralCommissioning::Attributes::LocationCapability::Id: {
                ReturnErrorOnFailure(
                    this->mAttributeCache->Get<app::Clusters::GeneralCommissioning::Attributes::LocationCapability::TypeInfo>(
                        path, info.general.locationCapability));
            }
            break;
            case app::Clusters::GeneralCommissioning::Attributes::Breadcrumb::Id: {
                ReturnErrorOnFailure(
                    this->mAttributeCache->Get<app::Clusters::GeneralCommissioning::Attributes::Breadcrumb::TypeInfo>(
                        path, info.general.breadcrumb));
            }
            break;
            default:
                return CHIP_NO_ERROR;
            }

            return CHIP_NO_ERROR;
        });

    // Try to parse as much as we can here before returning, even if this is an error.
    return_err = err == CHIP_NO_ERROR ? return_err : err;

    err = mAttributeCache->ForEachAttribute(app::Clusters::Basic::Id, [this, &info](const app::ConcreteAttributePath & path) {
        if (path.mAttributeId != app::Clusters::Basic::Attributes::VendorID::Id &&
            path.mAttributeId != app::Clusters::Basic::Attributes::ProductID::Id)
        {
            // Continue on
            return CHIP_NO_ERROR;
        }

        switch (path.mAttributeId)
        {
        case app::Clusters::Basic::Attributes::VendorID::Id:
            return this->mAttributeCache->Get<app::Clusters::Basic::Attributes::VendorID::TypeInfo>(path, info.basic.vendorId);
        case app::Clusters::Basic::Attributes::ProductID::Id:
            return this->mAttributeCache->Get<app::Clusters::Basic::Attributes::ProductID::TypeInfo>(path, info.basic.productId);
        default:
            return CHIP_NO_ERROR;
        }
    });
    // Try to parse as much as we can here before returning, even if this is an error.
    return_err = err == CHIP_NO_ERROR ? return_err : err;

    // Set the network cluster endpoints first so we can match up the connection times.
    err = mAttributeCache->ForEachAttribute(
        app::Clusters::NetworkCommissioning::Id, [this, &info](const app::ConcreteAttributePath & path) {
            if (path.mAttributeId != app::Clusters::NetworkCommissioning::Attributes::FeatureMap::Id)
            {
                return CHIP_NO_ERROR;
            }
            TLV::TLVReader reader;
            if (this->mAttributeCache->Get(path, reader) == CHIP_NO_ERROR)
            {
                BitFlags<app::Clusters::NetworkCommissioning::NetworkCommissioningFeature> features;
                if (app::DataModel::Decode(reader, features) == CHIP_NO_ERROR)
                {
                    if (features.Has(app::Clusters::NetworkCommissioning::NetworkCommissioningFeature::kWiFiNetworkInterface))
                    {
                        info.network.wifi.endpoint = path.mEndpointId;
                    }
                    else if (features.Has(
                                 app::Clusters::NetworkCommissioning::NetworkCommissioningFeature::kThreadNetworkInterface))
                    {
                        info.network.thread.endpoint = path.mEndpointId;
                    }
                    else if (features.Has(
                                 app::Clusters::NetworkCommissioning::NetworkCommissioningFeature::kEthernetNetworkInterface))
                    {
                        info.network.eth.endpoint = path.mEndpointId;
                    }
                    else
                    {
                        // TODO: Gross workaround for the empty feature map on all clusters. Remove.
                        if (info.network.thread.endpoint == kInvalidEndpointId)
                        {
                            info.network.thread.endpoint = path.mEndpointId;
                        }
                        if (info.network.wifi.endpoint == kInvalidEndpointId)
                        {
                            info.network.wifi.endpoint = path.mEndpointId;
                        }
                    }
                }
            }
            return CHIP_NO_ERROR;
        });
    return_err = err == CHIP_NO_ERROR ? return_err : err;

    err = mAttributeCache->ForEachAttribute(
        app::Clusters::NetworkCommissioning::Id, [this, &info](const app::ConcreteAttributePath & path) {
            if (path.mAttributeId != app::Clusters::NetworkCommissioning::Attributes::ConnectMaxTimeSeconds::Id)
            {
                return CHIP_NO_ERROR;
            }
            app::Clusters::NetworkCommissioning::Attributes::ConnectMaxTimeSeconds::TypeInfo::DecodableArgType time;
            ReturnErrorOnFailure(
                this->mAttributeCache->Get<app::Clusters::NetworkCommissioning::Attributes::ConnectMaxTimeSeconds::TypeInfo>(path,
                                                                                                                             time));
            if (path.mEndpointId == info.network.wifi.endpoint)
            {
                info.network.wifi.minConnectionTime = time;
            }
            else if (path.mEndpointId == info.network.thread.endpoint)
            {
                info.network.thread.minConnectionTime = time;
            }
            else if (path.mEndpointId == info.network.eth.endpoint)
            {
                info.network.eth.minConnectionTime = time;
            }
            return CHIP_NO_ERROR;
        });
    return_err = err == CHIP_NO_ERROR ? return_err : err;

    if (return_err != CHIP_NO_ERROR)
    {
        ChipLogError(Controller, "Error parsing commissioning information");
    }
    mAttributeCache = nullptr;
    mReadClient     = nullptr;
    CommissioningDelegate::CommissioningReport report;
    report.Set<ReadCommissioningInfo>(info);
    CommissioningStageComplete(return_err, report);
}
void DeviceCommissioner::OnArmFailSafe(void * context,
                                       const GeneralCommissioning::Commands::ArmFailSafeResponse::DecodableType & data)
{
    // TODO: Use errorCode
    ChipLogProgress(Controller, "Received ArmFailSafe response");
    DeviceCommissioner * commissioner = static_cast<DeviceCommissioner *>(context);
    commissioner->CommissioningStageComplete(CHIP_NO_ERROR);
}

void DeviceCommissioner::OnSetRegulatoryConfigResponse(
    void * context, const GeneralCommissioning::Commands::SetRegulatoryConfigResponse::DecodableType & data)
{
    // TODO: Use errorCode
    ChipLogProgress(Controller, "Received SetRegulatoryConfig response");
    DeviceCommissioner * commissioner = static_cast<DeviceCommissioner *>(context);
    commissioner->CommissioningStageComplete(CHIP_NO_ERROR);
}

void DeviceCommissioner::OnNetworkConfigResponse(void * context,
                                                 const NetworkCommissioning::Commands::NetworkConfigResponse::DecodableType & data)
{
    // TODO: Use networkingStatus
    ChipLogProgress(Controller, "Received NetworkConfig response");
    DeviceCommissioner * commissioner = static_cast<DeviceCommissioner *>(context);
    commissioner->CommissioningStageComplete(CHIP_NO_ERROR);
}

void DeviceCommissioner::OnConnectNetworkResponse(
    void * context, const NetworkCommissioning::Commands::ConnectNetworkResponse::DecodableType & data)
{
    // TODO: Use networkingStatus
    ChipLogProgress(Controller, "Received ConnectNetwork response");
    DeviceCommissioner * commissioner = static_cast<DeviceCommissioner *>(context);
    commissioner->CommissioningStageComplete(CHIP_NO_ERROR);
}

void DeviceCommissioner::OnCommissioningCompleteResponse(
    void * context, const GeneralCommissioning::Commands::CommissioningCompleteResponse::DecodableType & data)
{
    // TODO: Use errorCode
    ChipLogProgress(Controller, "Received CommissioningComplete response");
    DeviceCommissioner * commissioner = static_cast<DeviceCommissioner *>(context);
    commissioner->CommissioningStageComplete(CHIP_NO_ERROR);
}

void DeviceCommissioner::PerformCommissioningStep(DeviceProxy * proxy, CommissioningStage step, CommissioningParameters & params,
                                                  CommissioningDelegate * delegate, EndpointId endpoint,
                                                  Optional<System::Clock::Timeout> timeout)
{
    ChipLogProgress(Controller, "Performing next commissioning step '%s' with completion status = '%s'", StageToString(step),
                    params.GetCompletionStatus().AsString());

    // For now, we ignore errors coming in from the device since not all commissioning clusters are implemented on the device
    // side.
    mCommissioningStage    = step;
    mCommissioningDelegate = delegate;
    // TODO: Extend timeouts to the DAC and Opcert requests.

    // TODO(cecille): We probably want something better than this for breadcrumbs.
    uint64_t breadcrumb = static_cast<uint64_t>(step);

    // TODO(cecille): This should be customized per command.
    constexpr uint32_t kCommandTimeoutMs = 3000;

    switch (step)
    {
    case CommissioningStage::kArmFailsafe: {
        GeneralCommissioning::Commands::ArmFailSafe::Type request;
        request.expiryLengthSeconds = params.GetFailsafeTimerSeconds().ValueOr(kDefaultFailsafeTimeout);
        request.breadcrumb          = breadcrumb;
        request.timeoutMs           = kCommandTimeoutMs;
        ChipLogProgress(Controller, "Arming failsafe (%u seconds)", request.expiryLengthSeconds);
        SendCommand<GeneralCommissioningCluster>(proxy, request, OnArmFailSafe, OnBasicFailure, endpoint, timeout);
    }
    break;
    case CommissioningStage::kReadCommissioningInfo: {
        ChipLogProgress(Controller, "Sending request for commissioning information");
        app::InteractionModelEngine * engine = app::InteractionModelEngine::GetInstance();
        app::ReadPrepareParams readParams(proxy->GetSecureSession().Value());

        app::AttributePathParams readPaths[8];
        // Read all the feature maps for all the networking clusters on any endpoint to determine what is supported
        readPaths[0] = app::AttributePathParams(app::Clusters::NetworkCommissioning::Id,
                                                app::Clusters::NetworkCommissioning::Attributes::FeatureMap::Id);
        // Get required general commissioning attributes on this endpoint (recommended failsafe time, regulatory location
        // info, breadcrumb)
        readPaths[1] = app::AttributePathParams(endpoint, app::Clusters::GeneralCommissioning::Id,
                                                app::Clusters::GeneralCommissioning::Attributes::Breadcrumb::Id);
        readPaths[2] = app::AttributePathParams(endpoint, app::Clusters::GeneralCommissioning::Id,
                                                app::Clusters::GeneralCommissioning::Attributes::BasicCommissioningInfo::Id);
        readPaths[3] = app::AttributePathParams(endpoint, app::Clusters::GeneralCommissioning::Id,
                                                app::Clusters::GeneralCommissioning::Attributes::RegulatoryConfig::Id);
        readPaths[4] = app::AttributePathParams(endpoint, app::Clusters::GeneralCommissioning::Id,
                                                app::Clusters::GeneralCommissioning::Attributes::LocationCapability::Id);
        // Read attributes from the basic info cluster (vendor id / product id / software version)
        readPaths[5] = app::AttributePathParams(endpoint, app::Clusters::Basic::Id, app::Clusters::Basic::Attributes::VendorID::Id);
        readPaths[6] =
            app::AttributePathParams(endpoint, app::Clusters::Basic::Id, app::Clusters::Basic::Attributes::ProductID::Id);
        // Read the requested minimum connection times from all network commissioning clusters
        readPaths[7] = app::AttributePathParams(app::Clusters::NetworkCommissioning::Id,
                                                app::Clusters::NetworkCommissioning::Attributes::ConnectMaxTimeSeconds::Id);

        readParams.mpAttributePathParamsList    = readPaths;
        readParams.mAttributePathParamsListSize = 8;
        if (timeout.HasValue())
        {
            readParams.mTimeout = timeout.Value();
        }
        auto attributeCache = Platform::MakeUnique<app::AttributeCache>(*this);
        auto readClient     = chip::Platform::MakeUnique<app::ReadClient>(
            engine, proxy->GetExchangeManager(), attributeCache->GetBufferedCallback(), app::ReadClient::InteractionType::Read);
        CHIP_ERROR err = readClient->SendRequest(readParams);
        if (err != CHIP_NO_ERROR)
        {
            ChipLogError(Controller, "Failed to send read request for networking clusters");
            CommissioningStageComplete(err);
            return;
        }
        mAttributeCache = std::move(attributeCache);
        mReadClient     = std::move(readClient);
    }
    break;
    case CommissioningStage::kConfigRegulatory: {
        // To set during config phase:
        // UTC time
        // time zone
        // dst offset
        // Regulatory config
        // TODO(cecille): Set time as well once the time cluster is implemented
        // TODO(cecille): Worthwhile to keep this around as part of the class?
        // TODO(cecille): Where is the country config actually set?
        ChipLogProgress(Controller, "Setting Regulatory Config");
        auto capability =
            params.GetLocationCapability().ValueOr(app::Clusters::GeneralCommissioning::RegulatoryLocationType::kOutdoor);
        app::Clusters::GeneralCommissioning::RegulatoryLocationType regulatoryLocation;
        // Value is only switchable on the devices with indoor/outdoor capability
        if (capability == app::Clusters::GeneralCommissioning::RegulatoryLocationType::kIndoorOutdoor)
        {
            // If the device supports indoor and outdoor configs, use the setting from the commissioner, otherwise fall back to the
            // current device setting then to outdoor (most restrictive)
            if (params.GetDeviceRegulatoryLocation().HasValue())
            {
                regulatoryLocation = params.GetDeviceRegulatoryLocation().Value();
                ChipLogProgress(Controller, "Setting regulatory location to %u from commissioner override",
                                static_cast<uint8_t>(regulatoryLocation));
            }
            else if (params.GetDefaultRegulatoryLocation().HasValue())
            {
                regulatoryLocation = params.GetDefaultRegulatoryLocation().Value();
                ChipLogProgress(Controller, "No regulatory location supplied by controller, leaving as device default (%u)",
                                static_cast<uint8_t>(regulatoryLocation));
            }
            else
            {
                regulatoryLocation = app::Clusters::GeneralCommissioning::RegulatoryLocationType::kOutdoor;
                ChipLogProgress(Controller, "No overrride or device regulatory location supplied, setting to outdoor");
            }
        }
        else
        {
            ChipLogProgress(Controller, "Device does not support configurable regulatory location");
            regulatoryLocation = capability;
        }
        static constexpr size_t kMaxCountryCodeSize = 3;
        char countryCodeStr[kMaxCountryCodeSize]    = "XX";
        size_t actualCountryCodeSize                = 2;

#if CONFIG_DEVICE_LAYER
        CHIP_ERROR status =
            DeviceLayer::ConfigurationMgr().GetCountryCode(countryCodeStr, kMaxCountryCodeSize, actualCountryCodeSize);
#else
        CHIP_ERROR status = CHIP_ERROR_NOT_IMPLEMENTED;
#endif
        if (status != CHIP_NO_ERROR)
        {
            ChipLogError(Controller, "Unable to find country code, defaulting to XX");
        }
        chip::CharSpan countryCode(countryCodeStr, actualCountryCodeSize);

        GeneralCommissioning::Commands::SetRegulatoryConfig::Type request;
        request.location    = regulatoryLocation;
        request.countryCode = countryCode;
        request.breadcrumb  = breadcrumb;
        request.timeoutMs   = kCommandTimeoutMs;
        SendCommand<GeneralCommissioningCluster>(proxy, request, OnSetRegulatoryConfigResponse, OnBasicFailure, endpoint, timeout);
    }
    break;
    case CommissioningStage::kSendPAICertificateRequest:
        ChipLogProgress(Controller, "Sending request for PAI certificate");
        SendCertificateChainRequestCommand(proxy, CertificateType::kPAI);
        break;
    case CommissioningStage::kSendDACCertificateRequest:
        ChipLogProgress(Controller, "Sending request for DAC certificate");
        SendCertificateChainRequestCommand(proxy, CertificateType::kDAC);
        break;
    case CommissioningStage::kSendAttestationRequest:
        ChipLogProgress(Controller, "Sending Attestation Request to the device.");
        if (!params.GetAttestationNonce().HasValue())
        {
            ChipLogError(Controller, "No attestation nonce found");
            CommissioningStageComplete(CHIP_ERROR_INVALID_ARGUMENT);
            return;
        }
        SendAttestationRequestCommand(proxy, params.GetAttestationNonce().Value());
        break;
    case CommissioningStage::kAttestationVerification: {
        ChipLogProgress(Controller, "Verifying attestation");
        if (!params.GetAttestationElements().HasValue() || !params.GetAttestationSignature().HasValue() ||
            !params.GetAttestationNonce().HasValue() || !params.GetDAC().HasValue() || !params.GetPAI().HasValue() ||
            !params.GetRemoteVendorId().HasValue() || !params.GetRemoteProductId().HasValue())
        {
            ChipLogError(Controller, "Missing attestation information");
            CommissioningStageComplete(CHIP_ERROR_INVALID_ARGUMENT);
            return;
        }

        DeviceAttestationVerifier::AttestationInfo info(
            params.GetAttestationElements().Value(),
            proxy->GetSecureSession().Value()->AsSecureSession()->GetCryptoContext().GetAttestationChallenge(),
            params.GetAttestationSignature().Value(), params.GetPAI().Value(), params.GetDAC().Value(),
            params.GetAttestationNonce().Value(), params.GetRemoteVendorId().Value(), params.GetRemoteProductId().Value());

        if (ValidateAttestationInfo(info) != CHIP_NO_ERROR)
        {
            ChipLogError(Controller, "Error validating attestation information");
            CommissioningStageComplete(CHIP_ERROR_INVALID_ARGUMENT);
            return;
        }
    }
    break;
    case CommissioningStage::kSendOpCertSigningRequest:
        if (!params.GetCSRNonce().HasValue())
        {
            ChipLogError(Controller, "No CSR nonce found");
            CommissioningStageComplete(CHIP_ERROR_INVALID_ARGUMENT);
            return;
        }
        SendOperationalCertificateSigningRequestCommand(proxy, params.GetCSRNonce().Value());
        break;
    case CommissioningStage::kGenerateNOCChain: {
        if (!params.GetNOCChainGenerationParameters().HasValue() || !params.GetDAC().HasValue() || !params.GetCSRNonce().HasValue())
        {
            ChipLogError(Controller, "Unable to generate NOC chain parameters");
            return CommissioningStageComplete(CHIP_ERROR_INVALID_ARGUMENT);
        }
        CHIP_ERROR err = ProcessCSR(proxy, params.GetNOCChainGenerationParameters().Value().nocsrElements,
                                    params.GetNOCChainGenerationParameters().Value().signature, params.GetDAC().Value(),
                                    params.GetCSRNonce().Value());
        if (err != CHIP_NO_ERROR)
        {
            ChipLogError(Controller, "Unable to process Op CSR");
            // Handle error, and notify session failure to the commissioner application.
            ChipLogError(Controller, "Failed to process the certificate signing request");
            // TODO: Map error status to correct error code
            CommissioningStageComplete(err);
            return;
        }
    }
    break;
    case CommissioningStage::kSendTrustedRootCert: {
        if (!params.GetRootCert().HasValue() || !params.GetNoc().HasValue())
        {
            ChipLogError(Controller, "No trusted root cert or NOC specified");
            CommissioningStageComplete(CHIP_ERROR_INVALID_ARGUMENT);
            return;
        }
        CHIP_ERROR err = SendTrustedRootCertificate(proxy, params.GetRootCert().Value());
        if (err != CHIP_NO_ERROR)
        {
            ChipLogError(Controller, "Error sending trusted root certificate: %s", err.AsString());
            CommissioningStageComplete(err);
            return;
        }
        err = proxy->SetPeerId(params.GetRootCert().Value(), params.GetNoc().Value());
        if (err != CHIP_NO_ERROR)
        {
            ChipLogError(Controller, "Error setting peer id: %s", err.AsString());
            CommissioningStageComplete(err);
            return;
        }
        if (!IsOperationalNodeId(proxy->GetDeviceId()))
        {
            ChipLogError(Controller, "Given node ID is not an operational node ID");
            CommissioningStageComplete(CHIP_ERROR_INVALID_ARGUMENT);
            return;
        }
    }
    break;
    case CommissioningStage::kSendNOC:
        if (!params.GetNoc().HasValue() || !params.GetIcac().HasValue() || !params.GetIpk().HasValue() ||
            !params.GetAdminSubject().HasValue())
        {
            ChipLogError(Controller, "AddNOC contents not specified");
            CommissioningStageComplete(CHIP_ERROR_INVALID_ARGUMENT);
            return;
        }
        SendOperationalCertificate(proxy, params.GetNoc().Value(), params.GetIcac().Value(), params.GetIpk().Value(),
                                   params.GetAdminSubject().Value());
        break;
    case CommissioningStage::kWiFiNetworkSetup: {
        if (!params.GetWiFiCredentials().HasValue())
        {
            ChipLogError(Controller, "No wifi credentials specified");
            CommissioningStageComplete(CHIP_ERROR_INVALID_ARGUMENT);
            return;
        }

        NetworkCommissioning::Commands::AddOrUpdateWiFiNetwork::Type request;
        request.ssid        = params.GetWiFiCredentials().Value().ssid;
        request.credentials = params.GetWiFiCredentials().Value().credentials;
        request.breadcrumb  = breadcrumb;
        SendCommand<NetworkCommissioningCluster>(proxy, request, OnNetworkConfigResponse, OnBasicFailure, endpoint, timeout);
    }
    break;
    case CommissioningStage::kThreadNetworkSetup: {
        if (!params.GetThreadOperationalDataset().HasValue())
        {
            ChipLogError(Controller, "No thread credentials specified");
            CommissioningStageComplete(CHIP_ERROR_INVALID_ARGUMENT);
            return;
        }
        NetworkCommissioning::Commands::AddOrUpdateThreadNetwork::Type request;
        request.operationalDataset = params.GetThreadOperationalDataset().Value();
        request.breadcrumb         = breadcrumb;
        SendCommand<NetworkCommissioningCluster>(proxy, request, OnNetworkConfigResponse, OnBasicFailure, endpoint, timeout);
    }
    break;
    case CommissioningStage::kWiFiNetworkEnable: {
        if (!params.GetWiFiCredentials().HasValue())
        {
            ChipLogError(Controller, "No wifi credentials specified");
            CommissioningStageComplete(CHIP_ERROR_INVALID_ARGUMENT);
            return;
        }
        NetworkCommissioning::Commands::ConnectNetwork::Type request;
        request.networkID  = params.GetWiFiCredentials().Value().ssid;
        request.breadcrumb = breadcrumb;
        SendCommand<NetworkCommissioningCluster>(proxy, request, OnConnectNetworkResponse, OnBasicFailure, endpoint, timeout);
    }
    break;
    case CommissioningStage::kThreadNetworkEnable: {
        ByteSpan extendedPanId;
        chip::Thread::OperationalDataset operationalDataset;
        if (!params.GetThreadOperationalDataset().HasValue() ||
            operationalDataset.Init(params.GetThreadOperationalDataset().Value()) != CHIP_NO_ERROR ||
            operationalDataset.GetExtendedPanIdAsByteSpan(extendedPanId) != CHIP_NO_ERROR)
        {
            ChipLogError(Controller, "Unable to get extended pan ID for thread operational dataset\n");
            CommissioningStageComplete(CHIP_ERROR_INVALID_ARGUMENT);
            return;
        }
        NetworkCommissioning::Commands::ConnectNetwork::Type request;
        request.networkID  = extendedPanId;
        request.breadcrumb = breadcrumb;
        SendCommand<NetworkCommissioningCluster>(proxy, request, OnConnectNetworkResponse, OnBasicFailure, endpoint, timeout);
    }
    break;
    case CommissioningStage::kFindOperational: {
        CHIP_ERROR err = UpdateDevice(proxy->GetDeviceId());
        if (err != CHIP_NO_ERROR)
        {
            ChipLogError(Controller, "Unable to proceed to operational discovery\n");
            CommissioningStageComplete(err);
            return;
        }
    }
    break;
    case CommissioningStage::kSendComplete: {
        GeneralCommissioning::Commands::CommissioningComplete::Type request;
        SendCommand<NetworkCommissioningCluster>(proxy, request, OnCommissioningCompleteResponse, OnBasicFailure, endpoint,
                                                 timeout);
    }
    break;
    case CommissioningStage::kCleanup:
        if (mPairingDelegate != nullptr)
        {
            mPairingDelegate->OnCommissioningComplete(proxy->GetDeviceId(), params.GetCompletionStatus());
        }
        CommissioningStageComplete(CHIP_NO_ERROR);
        mCommissioningStage = CommissioningStage::kSecurePairing;
        break;
    case CommissioningStage::kError:
        mCommissioningStage = CommissioningStage::kSecurePairing;
        break;
    case CommissioningStage::kSecurePairing:
        break;
    }
}

CHIP_ERROR DeviceController::UpdateDevice(NodeId deviceId)
{
    VerifyOrReturnError(mState == State::Initialized && mFabricInfo != nullptr, CHIP_ERROR_INCORRECT_STATE);

    OperationalDeviceProxy * proxy = GetDeviceSession(mFabricInfo->GetPeerIdForNode(deviceId));
    VerifyOrReturnError(proxy != nullptr, CHIP_ERROR_NOT_FOUND);

    return proxy->LookupPeerAddress();
}

OperationalDeviceProxy * DeviceController::GetDeviceSession(const PeerId & peerId)
{
    return mCASESessionManager->FindExistingSession(peerId);
}

OperationalDeviceProxy * DeviceCommissioner::GetDeviceSession(const PeerId & peerId)
{
    CHIP_ERROR err =
        mCASESessionManager->FindOrEstablishSession(peerId, &mOnDeviceConnectedCallback, &mOnDeviceConnectionFailureCallback);

    if (err != CHIP_NO_ERROR)
    {
        ChipLogError(Controller, "Failed to establish new session: %" CHIP_ERROR_FORMAT, err.Format());
        return nullptr;
    }

    // session should have been created now, expect this to return non-null
    return DeviceController::GetDeviceSession(peerId);
}

} // namespace Controller
} // namespace chip<|MERGE_RESOLUTION|>--- conflicted
+++ resolved
@@ -1476,48 +1476,6 @@
     }
 }
 
-<<<<<<< HEAD
-void DeviceCommissioner::OnOperationalNodeResolved(const chip::Dnssd::ResolvedNodeData & nodeData)
-{
-    ChipLogProgress(Controller,
-                    "[" ChipLogFormatX64 "] OperationalDiscoveryComplete for device " ChipLogFormatX64 ":" ChipLogFormatX64,
-                    ChipLogValueX64(mFabricId), ChipLogValueX64(nodeData.mPeerId.GetCompressedFabricId()),
-                    ChipLogValueX64(nodeData.mPeerId.GetNodeId()));
-    VerifyOrReturn(mState == State::Initialized);
-
-    // TODO: minimal mdns is buggy and violates the API contract for the
-    // resolver proxy by handing us results for all sorts of things we did not
-    // ask it to resolve, including results that don't even match our fabric.
-    // Reject at least those mis-matching results, since we can detect those
-    // easily.
-    if (nodeData.mPeerId.GetCompressedFabricId() != GetCompressedFabricId())
-    {
-        return;
-    }
-
-#if CHIP_CONFIG_MDNS_CACHE_SIZE > 0
-    mDNSCache.Insert(nodeData);
-#endif
-
-    mCASESessionManager->FindOrEstablishSession(nodeData.mPeerId, &mOnDeviceConnectedCallback, &mOnDeviceConnectionFailureCallback);
-    DeviceController::OnOperationalNodeResolved(nodeData);
-}
-
-void DeviceCommissioner::OnOperationalNodeResolutionFailed(const chip::PeerId & peer, CHIP_ERROR error)
-{
-    if (mDeviceBeingCommissioned != nullptr)
-    {
-        CommissioneeDeviceProxy * device = mDeviceBeingCommissioned;
-        if (device->GetDeviceId() == peer.GetNodeId() && mCommissioningStage == CommissioningStage::kFindOperational)
-        {
-            CommissioningStageComplete(error);
-        }
-    }
-    DeviceController::OnOperationalNodeResolutionFailed(peer, error);
-}
-
-=======
->>>>>>> 2091ce32
 void DeviceCommissioner::OnDeviceConnectedFn(void * context, OperationalDeviceProxy * device)
 {
     // CASE session established.
