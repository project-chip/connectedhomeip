--- conflicted
+++ resolved
@@ -958,6 +958,15 @@
 {
     FreeRendezvousSession();
 
+    if (mDeviceBeingCommissioned != nullptr)
+    {
+        // Release the commissionee device. For BLE, this is stored,
+        // for IP commissioning, we have taken a reference to the
+        // operational node to send the completion command.
+        ReleaseCommissioneeDevice(mDeviceBeingCommissioned);
+        mDeviceBeingCommissioned = nullptr;
+    }
+
     if (mPairingDelegate != nullptr)
     {
         mPairingDelegate->OnPairingComplete(status);
@@ -1877,16 +1886,7 @@
         {
             mPairingDelegate->OnCommissioningComplete(mDeviceOperational->GetDeviceId(), CHIP_NO_ERROR);
         }
-<<<<<<< HEAD
         mDeviceOperational = nullptr;
-=======
-        RendezvousCleanup(CHIP_NO_ERROR);
-        if (mDeviceBeingCommissioned != nullptr)
-        {
-            ReleaseCommissioneeDevice(mDeviceBeingCommissioned);
-            mDeviceBeingCommissioned = nullptr;
-        }
->>>>>>> 6812b6dd
         break;
     case CommissioningStage::kSecurePairing:
     case CommissioningStage::kError:
