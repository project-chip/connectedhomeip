--- conflicted
+++ resolved
@@ -319,13 +319,8 @@
 void DeviceController::OnNewConnection(const Transport::PeerConnectionState * peerConnection, SecureSessionMgr * mgr) {}
 
 void DeviceController::OnMessageReceived(const PacketHeader & header, const PayloadHeader & payloadHeader,
-<<<<<<< HEAD
                                          const Transport::PeerConnectionState * state, System::PacketBufferHandle msgBuf,
-                                         SecureSessionMgrBase * mgr)
-=======
-                                         const Transport::PeerConnectionState * state, System::PacketBuffer * msgBuf,
                                          SecureSessionMgr * mgr)
->>>>>>> 0f45b74d
 {
     CHIP_ERROR err = CHIP_NO_ERROR;
     uint16_t index = 0;
