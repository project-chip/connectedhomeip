--- conflicted
+++ resolved
@@ -631,23 +631,6 @@
     mDeviceBeingPaired    = kNumMaxActiveDevices;
     mPairedDevicesUpdated = false;
 }
-<<<<<<< HEAD
-=======
-
-CHIP_ERROR DeviceCommissioner::LoadKeyId(PersistentStorageDelegate * delegate, uint16_t & out)
-{
-    VerifyOrReturnError(delegate != nullptr, CHIP_ERROR_INVALID_ARGUMENT);
-
-    // TODO: Consider storing value in binary representation instead of converting to string
-    char keyIDStr[kMaxKeyIDStringSize];
-    uint16_t size = sizeof(keyIDStr);
-    ReturnErrorOnFailure(delegate->SyncGetKeyValue(kNextAvailableKeyID, keyIDStr, size));
-
-    ReturnErrorCodeIf(!ArgParser::ParseInt(keyIDStr, out), CHIP_ERROR_INTERNAL);
-
-    return CHIP_NO_ERROR;
-}
->>>>>>> a8226ab3
 
 CHIP_ERROR DeviceCommissioner::Init(NodeId localDeviceId, CommissionerInitParams params)
 {
@@ -964,18 +947,11 @@
     }
 }
 
-<<<<<<< HEAD
+void DeviceCommissioner::PersistNextKeyId()
+{
+    if (mStorageDelegate != nullptr)
+    {
         mStorageDelegate->SyncSetKeyValue(kNextAvailableKeyID, &mNextKeyId, sizeof(mNextKeyId));
-=======
-void DeviceCommissioner::PersistNextKeyId()
-{
-    if (mStorageDelegate != nullptr)
-    {
-        // TODO: Consider storing value in binary representation instead of converting to string
-        char keyIDStr[kMaxKeyIDStringSize];
-        snprintf(keyIDStr, sizeof(keyIDStr), "%d", mNextKeyId);
-        mStorageDelegate->AsyncSetKeyValue(kNextAvailableKeyID, keyIDStr);
->>>>>>> a8226ab3
     }
 }
 
