--- conflicted
+++ resolved
@@ -740,21 +740,12 @@
     return CHIP_NO_ERROR;
 }
 
-<<<<<<< HEAD
-=======
-CHIP_ERROR DeviceCommissioner::GetConnectedDevice(NodeId deviceId, chip::Callback::Callback<OnDeviceConnected> * onConnection,
-                                                  chip::Callback::Callback<OnDeviceConnectionFailure> * onFailure)
-{
-    return DeviceController::GetConnectedDevice(deviceId, onConnection, onFailure);
-}
-
 CHIP_ERROR DeviceCommissioner::PairDevice(NodeId remoteDeviceId, const char * setUpCode, const CommissioningParameters & params)
 {
     ReturnErrorOnFailure(mAutoCommissioner.SetCommissioningParameters(params));
     return mSetUpCodePairer.PairDevice(remoteDeviceId, setUpCode, SetupCodePairerBehaviour::kCommission);
 }
 
->>>>>>> 3382a5f8
 CHIP_ERROR DeviceCommissioner::PairDevice(NodeId remoteDeviceId, const char * setUpCode)
 {
     return mSetUpCodePairer.PairDevice(remoteDeviceId, setUpCode, SetupCodePairerBehaviour::kCommission);
