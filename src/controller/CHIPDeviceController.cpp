--- conflicted
+++ resolved
@@ -1719,16 +1719,9 @@
         ChipLogProgress(Controller, "Arming failsafe");
         // TODO(cecille): Find a way to enumerate the clusters here.
         GeneralCommissioningCluster genCom;
-<<<<<<< HEAD
+        // TODO: should get the endpoint information from the descriptor cluster.
         SetupCluster(genCom, proxy, endpoint, timeout);
-        // TODO(cecille): Make this a parameter
-        uint16_t commissioningExpirySeconds = 60;
-        genCom.ArmFailSafe(mSuccess.Cancel(), mFailure.Cancel(), commissioningExpirySeconds, breadcrumb, kCommandTimeoutMs);
-=======
-        // TODO: should get the endpoint information from the descriptor cluster.
-        genCom.Associate(proxy, 0);
         genCom.ArmFailSafe(mSuccess.Cancel(), mFailure.Cancel(), params.GetFailsafeTimerSeconds(), breadcrumb, kCommandTimeoutMs);
->>>>>>> ffd25d85
     }
     break;
     case CommissioningStage::kConfigRegulatory: {
