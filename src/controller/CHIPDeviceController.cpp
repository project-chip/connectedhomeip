--- conflicted
+++ resolved
@@ -165,14 +165,14 @@
 #endif
             ));
 
-    ReturnErrorOnFailure(mFabrics.Init(mStorageDelegate));
-
-    Transport::FabricInfo * const fabric = mFabrics.AssignFabricIndex(mFabricIndex, localDeviceId);
-    VerifyOrReturnError(fabric != nullptr, CHIP_ERROR_NO_MEMORY);
-
-    ReturnErrorOnFailure(mFabrics.LoadFromStorage(mFabricIndex));
-
-    ReturnErrorOnFailure(mSessionMgr->Init(localDeviceId, mSystemLayer, mTransportMgr, &mFabrics, mMessageCounterManager));
+    ReturnErrorOnFailure(mAdmins.Init(mStorageDelegate));
+
+    Transport::AdminPairingInfo * const admin = mAdmins.AssignAdminId(mAdminId, localDeviceId);
+    VerifyOrReturnError(admin != nullptr, CHIP_ERROR_NO_MEMORY);
+
+    ReturnErrorOnFailure(mAdmins.LoadFromStorage(mAdminId));
+
+    ReturnErrorOnFailure(mSessionMgr->Init(localDeviceId, mSystemLayer, mTransportMgr, &mAdmins, mMessageCounterManager));
 
     ReturnErrorOnFailure(mExchangeMgr->Init(mSessionMgr));
 
@@ -206,7 +206,7 @@
     VerifyOrReturnError(params.operationalCredentialsDelegate != nullptr, CHIP_ERROR_INVALID_ARGUMENT);
     mOperationalCredentialsDelegate = params.operationalCredentialsDelegate;
 
-    ReturnErrorOnFailure(LoadLocalCredentials(fabric));
+    ReturnErrorOnFailure(LoadLocalCredentials(admin));
 
     ReleaseAllDevices();
 
@@ -250,12 +250,12 @@
 
     DeviceController * controller = static_cast<DeviceController *>(context);
 
-    Transport::FabricInfo * const fabric = controller->mFabrics.FindFabricWithIndex(controller->mFabricIndex);
+    Transport::AdminPairingInfo * const admin = controller->mAdmins.FindAdminWithId(controller->mAdminId);
 
     uint32_t chipCertAllocatedLen = kMaxCHIPCertLength * 2;
     chip::Platform::ScopedMemoryBuffer<uint8_t> chipCert;
 
-    VerifyOrExit(fabric != nullptr, err = CHIP_ERROR_INCORRECT_STATE);
+    VerifyOrExit(admin != nullptr, err = CHIP_ERROR_INCORRECT_STATE);
     VerifyOrExit(chipCert.Alloc(chipCertAllocatedLen), err = CHIP_ERROR_NO_MEMORY);
 
     {
@@ -263,7 +263,7 @@
         err = controller->GenerateOperationalCertificates(noc, chipCertSpan);
         SuccessOrExit(err);
 
-        err = fabric->SetOperationalCertsFromCertArray(chipCertSpan);
+        err = admin->SetOperationalCertsFromCertArray(chipCertSpan);
         SuccessOrExit(err);
     }
 
@@ -274,14 +274,14 @@
     }
 }
 
-CHIP_ERROR DeviceController::LoadLocalCredentials(Transport::FabricInfo * fabric)
+CHIP_ERROR DeviceController::LoadLocalCredentials(Transport::AdminPairingInfo * admin)
 {
     ChipLogProgress(Controller, "Getting operational keys");
-    Crypto::P256Keypair * keypair = fabric->GetOperationalKey();
+    Crypto::P256Keypair * keypair = admin->GetOperationalKey();
 
     ReturnErrorCodeIf(keypair == nullptr, CHIP_ERROR_NO_MEMORY);
 
-    if (!fabric->AreCredentialsAvailable())
+    if (!admin->AreCredentialsAvailable())
     {
         chip::Platform::ScopedMemoryBuffer<uint8_t> chipCert;
         uint32_t chipCertAllocatedLen = kMaxCHIPCertLength * 2;
@@ -297,7 +297,7 @@
             ReturnErrorOnFailure(mOperationalCredentialsDelegate->GetRootCACertificate(0, rootCertSpan));
             VerifyOrReturnError(CanCastTo<uint32_t>(rootCertSpan.size()), CHIP_ERROR_INVALID_ARGUMENT);
             ReturnErrorOnFailure(ConvertX509CertToChipCert(rootCertSpan, chipCert.Get(), chipCertAllocatedLen, chipCertLen));
-            ReturnErrorOnFailure(fabric->SetRootCert(ByteSpan(chipCert.Get(), chipCertLen)));
+            ReturnErrorOnFailure(admin->SetRootCert(ByteSpan(chipCert.Get(), chipCertLen)));
         }
 
         // Generate Operational Certificates (NOC and ICAC)
@@ -315,15 +315,11 @@
                 Optional<NodeId>(mLocalDeviceId), 0, ByteSpan(CSR.Get(), csrLength), ByteSpan(), &mLocalNOCCallback));
         }
 
-        ReturnErrorOnFailure(mFabrics.Store(fabric->GetFabricIndex()));
+        ReturnErrorOnFailure(mAdmins.Store(admin->GetAdminId()));
     }
 
     ChipLogProgress(Controller, "Generating credentials");
-<<<<<<< HEAD
     ReturnErrorOnFailure(admin->GetCredentials(mCredentials, mCertificates, mRootKeyId, mCredentialsIndex));
-=======
-    ReturnErrorOnFailure(fabric->GetCredentials(mCredentials, mCertificates, mRootKeyId));
->>>>>>> 762a204b
 
     ChipLogProgress(Controller, "Loaded credentials successfully");
     return CHIP_NO_ERROR;
@@ -411,7 +407,7 @@
         mDefaultIMDelegate = nullptr;
     }
 
-    mFabrics.ReleaseFabricIndex(mFabricIndex);
+    mAdmins.ReleaseAdminId(mAdminId);
 
 #if CHIP_DEVICE_CONFIG_ENABLE_MDNS
     Mdns::Resolver::Instance().SetResolverDelegate(nullptr);
@@ -468,7 +464,7 @@
             err = device->Deserialize(deviceInfo);
             VerifyOrExit(err == CHIP_NO_ERROR, ReleaseDevice(device));
 
-            device->Init(GetControllerDeviceInitParams(), mListenPort, mFabricIndex);
+            device->Init(GetControllerDeviceInitParams(), mListenPort, mAdminId);
         }
     }
 
@@ -567,10 +563,10 @@
 
 CHIP_ERROR DeviceController::GetFabricId(uint64_t & fabricId)
 {
-    Transport::FabricInfo * fabric = mFabrics.FindFabricWithIndex(mFabricIndex);
-    VerifyOrReturnError(fabric != nullptr, CHIP_ERROR_INCORRECT_STATE);
-
-    fabricId = fabric->GetFabricId();
+    Transport::AdminPairingInfo * admin = mAdmins.FindAdminWithId(mAdminId);
+    VerifyOrReturnError(admin != nullptr, CHIP_ERROR_INCORRECT_STATE);
+
+    fabricId = admin->GetFabricId();
 
     return CHIP_NO_ERROR;
 }
@@ -902,12 +898,12 @@
 
     uint16_t keyID = 0;
 
-    Transport::FabricInfo * fabric = mFabrics.FindFabricWithIndex(mFabricIndex);
+    Transport::AdminPairingInfo * admin = mAdmins.FindAdminWithId(mAdminId);
 
     VerifyOrExit(IsOperationalNodeId(remoteDeviceId), err = CHIP_ERROR_INVALID_ARGUMENT);
     VerifyOrExit(mState == State::Initialized, err = CHIP_ERROR_INCORRECT_STATE);
     VerifyOrExit(mDeviceBeingPaired == kNumMaxActiveDevices, err = CHIP_ERROR_INCORRECT_STATE);
-    VerifyOrExit(fabric != nullptr, err = CHIP_ERROR_INCORRECT_STATE);
+    VerifyOrExit(admin != nullptr, err = CHIP_ERROR_INCORRECT_STATE);
 
     err = InitializePairedDeviceList();
     SuccessOrExit(err);
@@ -955,7 +951,7 @@
     SuccessOrExit(err);
     mPairingSession.MessageDispatch().SetPeerAddress(params.GetPeerAddress());
 
-    device->Init(GetControllerDeviceInitParams(), mListenPort, remoteDeviceId, peerAddress, fabric->GetFabricIndex());
+    device->Init(GetControllerDeviceInitParams(), mListenPort, remoteDeviceId, peerAddress, admin->GetAdminId());
 
     mSystemLayer->StartTimer(kSessionEstablishmentTimeout, OnSessionEstablishmentTimeoutCallback, this);
     if (params.GetPeerAddress().GetTransportType() != Transport::Type::kBle)
@@ -1033,12 +1029,12 @@
 
     testSecurePairingSecret->ToSerializable(device->GetPairing());
 
-    device->Init(GetControllerDeviceInitParams(), mListenPort, remoteDeviceId, peerAddress, mFabricIndex);
+    device->Init(GetControllerDeviceInitParams(), mListenPort, remoteDeviceId, peerAddress, mAdminId);
 
     device->Serialize(serialized);
 
     err = mSessionMgr->NewPairing(Optional<Transport::PeerAddress>::Value(peerAddress), device->GetDeviceId(),
-                                  testSecurePairingSecret, SecureSession::SessionRole::kInitiator, mFabricIndex);
+                                  testSecurePairingSecret, SecureSession::SessionRole::kInitiator, mAdminId);
     if (err != CHIP_NO_ERROR)
     {
         ChipLogError(Controller, "Failed in setting up secure channel: err %s", ErrorStr(err));
@@ -1190,7 +1186,7 @@
 
     CHIP_ERROR err = mSessionMgr->NewPairing(
         Optional<Transport::PeerAddress>::Value(mPairingSession.PeerConnection().GetPeerAddress()),
-        mPairingSession.PeerConnection().GetPeerNodeId(), &mPairingSession, SecureSession::SessionRole::kInitiator, mFabricIndex);
+        mPairingSession.PeerConnection().GetPeerNodeId(), &mPairingSession, SecureSession::SessionRole::kInitiator, mAdminId);
     if (err != CHIP_NO_ERROR)
     {
         ChipLogError(Controller, "Failed in setting up secure channel: err %s", ErrorStr(err));
@@ -1392,11 +1388,11 @@
 {
     VerifyOrReturnError(device != nullptr, CHIP_ERROR_INVALID_ARGUMENT);
 
-    Transport::FabricInfo * fabric = mFabrics.FindFabricWithIndex(mFabricIndex);
-    VerifyOrReturnError(fabric != nullptr, CHIP_ERROR_INCORRECT_STATE);
+    Transport::AdminPairingInfo * admin = mAdmins.FindAdminWithId(mAdminId);
+    VerifyOrReturnError(admin != nullptr, CHIP_ERROR_INCORRECT_STATE);
 
     uint16_t rootCertLen     = 0;
-    const uint8_t * rootCert = fabric->GetTrustedRoot(rootCertLen);
+    const uint8_t * rootCert = admin->GetTrustedRoot(rootCertLen);
     VerifyOrReturnError(rootCert != nullptr, CHIP_ERROR_INCORRECT_STATE);
 
     ChipLogProgress(Controller, "Sending root certificate to the device");
