--- conflicted
+++ resolved
@@ -1579,11 +1579,7 @@
     DiscoverCommissionableNodes(filter);
 }
 
-<<<<<<< HEAD
 void DeviceCommissioner::OnUserDirectedCommissioningRequest(UDCClientState state)
-=======
-void DeviceCommissioner::OnUserDirectedCommissioningRequest(const Dnssd::DiscoveredNodeData & nodeData)
->>>>>>> 52134520
 {
     ChipLogDetail(Controller, "------PROMPT USER!! OnUserDirectedCommissioningRequest instance=%s deviceName=%s",
                   state.GetInstanceName(), state.GetDeviceName());
