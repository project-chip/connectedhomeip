--- conflicted
+++ resolved
@@ -216,8 +216,8 @@
     return err;
 }
 
-CHIP_ERROR ChipDeviceController::ConnectDeviceWithoutSecurePairing(NodeId remoteDeviceId, IPAddress deviceAddr, void * appReqState,
-                                                                   NewConnectionHandler onConnected,
+CHIP_ERROR ChipDeviceController::ConnectDeviceWithoutSecurePairing(NodeId remoteDeviceId, const IPAddress & deviceAddr,
+                                                                   void * appReqState, NewConnectionHandler onConnected,
                                                                    MessageReceiveHandler onMessageReceived, ErrorHandler onError,
                                                                    uint16_t devicePort, Inet::InterfaceId interfaceId)
 {
@@ -290,30 +290,13 @@
     return err;
 }
 
-<<<<<<< HEAD
-CHIP_ERROR ChipDeviceController::ConnectDevice(NodeId remoteDeviceId, const IPAddress & deviceAddr, void * appReqState,
-                                               NewConnectionHandler onConnected, MessageReceiveHandler onMessageReceived,
-                                               ErrorHandler onError, uint16_t devicePort, Inet::InterfaceId interfaceId)
-=======
 CHIP_ERROR ChipDeviceController::ResumeSecureSession()
->>>>>>> f81b1e63
 {
     if (mConState == kConnectionState_SecureConnected)
     {
         mConState = kConnectionState_Connected;
     }
 
-<<<<<<< HEAD
-CHIP_ERROR ChipDeviceController::ConnectDeviceWithoutSecurePairing(NodeId remoteDeviceId, const IPAddress & deviceAddr,
-                                                                   void * appReqState, NewConnectionHandler onConnected,
-                                                                   MessageReceiveHandler onMessageReceived, ErrorHandler onError,
-                                                                   uint16_t devicePort, Inet::InterfaceId interfaceId)
-{
-    SecurePairingUsingTestSecret pairing(Optional<NodeId>::Value(remoteDeviceId), 0, 0);
-    mDeviceAddr = deviceAddr;
-    return ConnectDeviceUsingPairing(remoteDeviceId, appReqState, onConnected, onMessageReceived, onError, devicePort, interfaceId,
-                                     &pairing);
-=======
     if (mSessionManager != nullptr)
     {
         delete mSessionManager;
@@ -334,7 +317,6 @@
         ChipLogError(Controller, "ResumeSecureSession returning error %d\n", err);
     }
     return err;
->>>>>>> f81b1e63
 }
 
 CHIP_ERROR ChipDeviceController::PopulatePeerAddress(Transport::PeerAddress & peerAddress)
