--- conflicted
+++ resolved
@@ -312,11 +312,7 @@
 void DeviceController::OnNewConnection(const Transport::PeerConnectionState * peerConnection, SecureSessionMgrBase * mgr) {}
 
 void DeviceController::OnMessageReceived(const PacketHeader & header, const PayloadHeader & payloadHeader,
-<<<<<<< HEAD
-                                         Transport::PeerConnectionState * state, System::PacketBufferHandle msgBuf,
-=======
-                                         const Transport::PeerConnectionState * state, System::PacketBuffer * msgBuf,
->>>>>>> c1df1bca
+                                         const Transport::PeerConnectionState * state, System::PacketBufferHandle msgBuf,
                                          SecureSessionMgrBase * mgr)
 {
     CHIP_ERROR err = CHIP_NO_ERROR;
