--- conflicted
+++ resolved
@@ -877,6 +877,7 @@
     mSystemState->SystemLayer()->StartTimer(chip::System::Clock::Milliseconds32(kSessionEstablishmentTimeout),
                                             OnSessionEstablishmentTimeoutCallback, this);
 
+    mAutoCommissioner.SetOperationalCredentialsDelegate(mOperationalCredentialsDelegate);
     mAutoCommissioner.SetCommissioningParameters(params);
     if (device->IsSecureConnected())
     {
@@ -1050,39 +1051,16 @@
     commissioner->mAttestationResponseCallback.Cancel();
     commissioner->mOnAttestationFailureCallback.Cancel();
 
-<<<<<<< HEAD
     CommissioningDelegate::CommissioningReport report(CommissioningStage::kSendAttestationRequest);
     report.attestationResponse.attestationElements = attestationElements;
     report.attestationResponse.signature           = signature;
     commissioner->mCommissioningDelegate->CommissioningStepFinished(CHIP_NO_ERROR, report);
 }
 
-CHIP_ERROR DeviceCommissioner::ValidateAttestationInfo(const ByteSpan & attestationElements, const ByteSpan & signature,
-                                                       const ByteSpan & attestationNonce, const ByteSpan & pai,
-                                                       const ByteSpan & dac, CommissioneeDeviceProxy * proxy)
-{
-    VerifyOrReturnError(mState == State::Initialized, CHIP_ERROR_INCORRECT_STATE);
-
-    DeviceAttestationVerifier * dac_verifier = GetDeviceAttestationVerifier();
-
-    // Retrieve attestation challenge
-    ByteSpan attestationChallenge = mSystemState->SessionMgr()
-                                        ->GetSecureSession(mDeviceBeingCommissioned->GetSecureSession().Value())
-                                        ->GetCryptoContext()
-                                        .GetAttestationChallenge();
-
-    AttestationVerificationResult result = dac_verifier->VerifyAttestationInformation(attestationElements, attestationChallenge,
-                                                                                      signature, pai, dac, attestationNonce);
-=======
-    commissioner->ValidateAttestationInfo(attestationElements, signature);
-}
-
 void DeviceCommissioner::OnDeviceAttestationInformationVerification(void * context, AttestationVerificationResult result)
 {
     DeviceCommissioner * commissioner = reinterpret_cast<DeviceCommissioner *>(context);
-    CHIP_ERROR error                  = CHIP_NO_ERROR;
-
->>>>>>> 34e40324
+
     if (result != AttestationVerificationResult::kSuccess)
     {
         if (result == AttestationVerificationResult::kNotImplemented)
@@ -1090,7 +1068,8 @@
             ChipLogError(Controller,
                          "Failed in verifying 'Attestation Information' command received from the device due to default "
                          "DeviceAttestationVerifier Class not being overridden by a real implementation.");
-            SuccessOrExit(error = CHIP_ERROR_NOT_IMPLEMENTED);
+            commissioner->CommissioningStageComplete(CHIP_ERROR_NOT_IMPLEMENTED);
+            return;
         }
         else
         {
@@ -1100,30 +1079,29 @@
                          static_cast<uint16_t>(result));
             // Go look at AttestationVerificationResult enum in src/credentials/DeviceAttestationVerifier.h to understand the
             // errors.
-            SuccessOrExit(error = CHIP_ERROR_INTERNAL);
+            commissioner->CommissioningStageComplete(CHIP_ERROR_INTERNAL);
+            return;
         }
     }
 
     ChipLogProgress(Controller, "Successfully validated 'Attestation Information' command received from the device.");
-
-exit:
-    commissioner->HandleAttestationResult(error);
-}
-
-CHIP_ERROR DeviceCommissioner::ValidateAttestationInfo(const ByteSpan & attestationElements, const ByteSpan & signature)
+    commissioner->CommissioningStageComplete(CHIP_NO_ERROR);
+}
+
+CHIP_ERROR DeviceCommissioner::ValidateAttestationInfo(const ByteSpan & attestationElements, const ByteSpan & signature,
+                                                       const ByteSpan & attestationNonce, const ByteSpan & pai,
+                                                       const ByteSpan & dac, DeviceProxy * proxy)
 {
     VerifyOrReturnError(mState == State::Initialized, CHIP_ERROR_INCORRECT_STATE);
-    VerifyOrReturnError(mDeviceBeingCommissioned != nullptr, CHIP_ERROR_INCORRECT_STATE);
+    VerifyOrReturnError(proxy != nullptr, CHIP_ERROR_INCORRECT_STATE);
 
     DeviceAttestationVerifier * dac_verifier = GetDeviceAttestationVerifier();
 
     // Retrieve attestation challenge
     ByteSpan attestationChallenge =
-        mDeviceBeingCommissioned->GetSecureSession().Value()->AsSecureSession()->GetCryptoContext().GetAttestationChallenge();
-
-    dac_verifier->VerifyAttestationInformation(attestationElements, attestationChallenge, signature,
-                                               mDeviceBeingCommissioned->GetPAI(), mDeviceBeingCommissioned->GetDAC(),
-                                               mDeviceBeingCommissioned->GetAttestationNonce(),
+        proxy->GetSecureSession().Value()->AsSecureSession()->GetCryptoContext().GetAttestationChallenge();
+
+    dac_verifier->VerifyAttestationInformation(attestationElements, attestationChallenge, signature, pai, dac, attestationNonce,
                                                &mDeviceAttestationInformationVerificationCallback);
 
     // TODO: Validate Firmware Information
@@ -1140,17 +1118,7 @@
 
     Callback::Cancelable * successCallback = mOpCSRResponseCallback.Cancel();
     Callback::Cancelable * failureCallback = mOnCSRFailureCallback.Cancel();
-
-<<<<<<< HEAD
     ReturnErrorOnFailure(cluster.OpCSRRequest(successCallback, failureCallback, csrNonce));
-=======
-    uint8_t csrNonceBuf[kOpCSRNonceLength];
-    MutableByteSpan csrNonce(csrNonceBuf);
-    ReturnErrorOnFailure(mOperationalCredentialsDelegate->ObtainCsrNonce(csrNonce));
-    ReturnErrorOnFailure(device->SetCSRNonce(csrNonce));
-
-    ReturnErrorOnFailure(cluster.OpCSRRequest(successCallback, failureCallback, device->GetCSRNonce()));
->>>>>>> 34e40324
 
     ChipLogDetail(Controller, "Sent OpCSR request, waiting for the CSR");
     return CHIP_NO_ERROR;
@@ -1207,36 +1175,34 @@
 }
 
 CHIP_ERROR DeviceCommissioner::ProcessOpCSR(DeviceProxy * proxy, const ByteSpan & NOCSRElements,
-                                            const ByteSpan & AttestationSignature)
+                                            const ByteSpan & AttestationSignature, ByteSpan dac, ByteSpan csrNonce)
 {
     VerifyOrReturnError(mState == State::Initialized, CHIP_ERROR_INCORRECT_STATE);
 
     ChipLogProgress(Controller, "Getting certificate chain for the device from the issuer");
 
-<<<<<<< HEAD
-    mOperationalCredentialsDelegate->SetNodeIdForNextNOCRequest(proxy->GetDeviceId());
-=======
     DeviceAttestationVerifier * dacVerifier = GetDeviceAttestationVerifier();
 
     P256PublicKey dacPubkey;
-    ReturnErrorOnFailure(ExtractPubkeyFromX509Cert(device->GetDAC(), dacPubkey));
+    ReturnErrorOnFailure(ExtractPubkeyFromX509Cert(dac, dacPubkey));
 
     // Retrieve attestation challenge
     ByteSpan attestationChallenge =
-        device->GetSecureSession().Value()->AsSecureSession()->GetCryptoContext().GetAttestationChallenge();
+        proxy->GetSecureSession().Value()->AsSecureSession()->GetCryptoContext().GetAttestationChallenge();
 
     // The operational CA should also verify this on its end during NOC generation, if end-to-end attestation is desired.
+    ChipLogProgress(Controller, "about to verify node operational csr info");
     ReturnErrorOnFailure(dacVerifier->VerifyNodeOperationalCSRInformation(NOCSRElements, attestationChallenge, AttestationSignature,
-                                                                          dacPubkey, device->GetCSRNonce()));
-
-    mOperationalCredentialsDelegate->SetNodeIdForNextNOCRequest(device->GetDeviceId());
->>>>>>> 34e40324
+                                                                          dacPubkey, csrNonce));
+
+    mOperationalCredentialsDelegate->SetNodeIdForNextNOCRequest(proxy->GetDeviceId());
 
     FabricInfo * fabric = mSystemState->Fabrics()->FindFabricWithIndex(mFabricIndex);
     mOperationalCredentialsDelegate->SetFabricIdForNextNOCRequest(fabric->GetFabricId());
 
-    return mOperationalCredentialsDelegate->GenerateNOCChain(NOCSRElements, AttestationSignature, device->GetDAC(), ByteSpan(),
-                                                             ByteSpan(), &mDeviceNOCChainCallback);
+    ChipLogProgress(Controller, "about to generate noc chain");
+    return mOperationalCredentialsDelegate->GenerateNOCChain(NOCSRElements, AttestationSignature, dac, ByteSpan(), ByteSpan(),
+                                                             &mDeviceNOCChainCallback);
 }
 
 CHIP_ERROR DeviceCommissioner::SendOperationalCertificate(DeviceProxy * device, const ByteSpan & nocCertBuf,
@@ -1663,6 +1629,26 @@
         }
         SendAttestationRequestCommand(proxy, params.GetAttestationNonce().Value());
         break;
+    case CommissioningStage::kAttestationVerification:
+        ChipLogProgress(Controller, "Verifying attestation");
+        if (!params.HasAttestationElements() || !params.HasAttestationSignature() || !params.HasAttestationNonce() ||
+            !params.HasDAC() || !params.HasPAI())
+        {
+            ChipLogError(Controller, "Missing attestation information");
+            CommissioningDelegate::CommissioningReport report(step);
+            mCommissioningDelegate->CommissioningStepFinished(CHIP_ERROR_INVALID_ARGUMENT, report);
+            return;
+        }
+        if (ValidateAttestationInfo(params.GetAttestationElements().Value(), params.GetAttestationSignature().Value(),
+                                    params.GetAttestationNonce().Value(), params.GetPAI().Value(), params.GetDAC().Value(),
+                                    proxy) != CHIP_NO_ERROR)
+        {
+            ChipLogError(Controller, "Error validating attestation information");
+            CommissioningDelegate::CommissioningReport report(step);
+            mCommissioningDelegate->CommissioningStepFinished(CHIP_ERROR_INVALID_ARGUMENT, report);
+            return;
+        }
+        break;
     case CommissioningStage::kSendOpCertSigningRequest:
         if (!params.HasCSRNonce())
         {
@@ -1674,7 +1660,7 @@
         SendOperationalCertificateSigningRequestCommand(proxy, params.GetCSRNonce().Value());
         break;
     case CommissioningStage::kGenerateNOCChain:
-        if (!params.HasNOCChainGenerationaParameters())
+        if (!params.HasNOCChainGenerationaParameters() || !params.HasDAC() || !params.HasCSRNonce())
         {
             ChipLogError(Controller, "Unable to generate NOC chain parameters");
             CommissioningDelegate::CommissioningReport report(step);
@@ -1682,7 +1668,8 @@
             return;
         }
         if (ProcessOpCSR(proxy, params.GetNOCChainGenerationParameters().Value().nocsrElements,
-                         params.GetNOCChainGenerationParameters().Value().signature) != CHIP_NO_ERROR)
+                         params.GetNOCChainGenerationParameters().Value().signature, params.GetDAC().Value(),
+                         params.GetCSRNonce().Value()) != CHIP_NO_ERROR)
         {
             ChipLogError(Controller, "Unable to process Op CSR");
             // Handle error, and notify session failure to the commissioner application.
@@ -1791,11 +1778,8 @@
         {
             mPairingDelegate->OnCommissioningComplete(proxy->GetDeviceId(), CHIP_NO_ERROR);
         }
-<<<<<<< HEAD
         CommissioningStageComplete(CHIP_NO_ERROR);
-=======
         mCommissioningStage = CommissioningStage::kSecurePairing;
->>>>>>> 34e40324
         break;
     case CommissioningStage::kError:
         mCommissioningStage = CommissioningStage::kSecurePairing;
