/*
 *
 *    Copyright (c) 2020-2021 Project CHIP Authors
 *    Copyright (c) 2013-2017 Nest Labs, Inc.
 *    All rights reserved.
 *
 *    Licensed under the Apache License, Version 2.0 (the "License");
 *    you may not use this file except in compliance with the License.
 *    You may obtain a copy of the License at
 *
 *        http://www.apache.org/licenses/LICENSE-2.0
 *
 *    Unless required by applicable law or agreed to in writing, software
 *    distributed under the License is distributed on an "AS IS" BASIS,
 *    WITHOUT WARRANTIES OR CONDITIONS OF ANY KIND, either express or implied.
 *    See the License for the specific language governing permissions and
 *    limitations under the License.
 */

/**
 *    @file
 *      Implementation of CHIP Device Controller, a common class
 *      that implements discovery, pairing and provisioning of CHIP
 *      devices.
 *
 */

#ifndef __STDC_LIMIT_MACROS
#define __STDC_LIMIT_MACROS
#endif
#ifndef __STDC_FORMAT_MACROS
#define __STDC_FORMAT_MACROS
#endif

// module header, comes first
#include <controller/CHIPDeviceController.h>

#include <app/common/gen/enums.h>
#include <controller/data_model/gen/CHIPClusters.h>

#if CONFIG_DEVICE_LAYER
#include <platform/CHIPDeviceLayer.h>
#include <platform/ConfigurationManager.h>
#endif

#include <app/InteractionModelEngine.h>
#include <app/util/DataModelHandler.h>
#include <core/CHIPCore.h>
#include <core/CHIPEncoding.h>
#include <core/CHIPSafeCasts.h>
#include <credentials/CHIPCert.h>
#include <messaging/ExchangeContext.h>
#include <protocols/secure_channel/MessageCounterManager.h>
#include <setup_payload/QRCodeSetupPayloadParser.h>
#include <support/Base64.h>
#include <support/CHIPArgParser.hpp>
#include <support/CHIPMem.h>
#include <support/CodeUtils.h>
#include <support/ErrorStr.h>
#include <support/PersistentStorageMacros.h>
#include <support/SafeInt.h>
#include <support/ScopedBuffer.h>
#include <support/TimeUtils.h>
#include <support/logging/CHIPLogging.h>

#if CONFIG_NETWORK_LAYER_BLE
#include <ble/BleLayer.h>
#include <transport/raw/BLE.h>
#endif

#include <app/util/af-enums.h>

#include <errno.h>
#include <inttypes.h>
#include <memory>
#include <stdint.h>
#include <stdlib.h>
#include <time.h>

using namespace chip::Inet;
using namespace chip::System;
using namespace chip::Credentials;

// For some applications those does not implement IMDelegate, the DeviceControllerInteractionModelDelegate will dispatch the
// response to IMDefaultResponseCallback CHIPClientCallbacks, for the applications those implemented IMDelegate, this function will
// not be used.
bool __attribute__((weak)) IMDefaultResponseCallback(const chip::app::Command * commandObj, EmberAfStatus status)
{
    return false;
}

namespace chip {
namespace Controller {

using namespace chip::Encoding;

constexpr uint32_t kSessionEstablishmentTimeout = 30 * kMillisecondPerSecond;

constexpr uint32_t kMaxCHIPOpCertLength = 1024;
constexpr uint32_t kMaxCHIPCSRLength    = 1024;

DeviceController::DeviceController()
{
    mState                    = State::NotInitialized;
    mSessionMgr               = nullptr;
    mExchangeMgr              = nullptr;
    mLocalDeviceId            = 0;
    mStorageDelegate          = nullptr;
    mPairedDevicesInitialized = false;
    mListenPort               = CHIP_PORT;
}

CHIP_ERROR DeviceController::Init(NodeId localDeviceId, ControllerInitParams params)
{
    CHIP_ERROR err = CHIP_NO_ERROR;

    Transport::AdminPairingInfo * admin = nullptr;

    VerifyOrExit(mState == State::NotInitialized, err = CHIP_ERROR_INCORRECT_STATE);

    if (params.systemLayer != nullptr && params.inetLayer != nullptr)
    {
        mSystemLayer = params.systemLayer;
        mInetLayer   = params.inetLayer;
    }
    else
    {
#if CONFIG_DEVICE_LAYER
        err = DeviceLayer::PlatformMgr().InitChipStack();
        SuccessOrExit(err);

        mSystemLayer = &DeviceLayer::SystemLayer;
        mInetLayer   = &DeviceLayer::InetLayer;
#endif // CONFIG_DEVICE_LAYER
    }

    VerifyOrExit(mSystemLayer != nullptr, err = CHIP_ERROR_INVALID_ARGUMENT);
    VerifyOrExit(mInetLayer != nullptr, err = CHIP_ERROR_INVALID_ARGUMENT);

    mStorageDelegate = params.storageDelegate;
#if CONFIG_NETWORK_LAYER_BLE
#if CONFIG_DEVICE_LAYER
    if (params.bleLayer == nullptr)
    {
        params.bleLayer = DeviceLayer::ConnectivityMgr().GetBleLayer();
    }
#endif // CONFIG_DEVICE_LAYER
    mBleLayer = params.bleLayer;
    VerifyOrExit(mBleLayer != nullptr, err = CHIP_ERROR_INVALID_ARGUMENT);
#endif

    mTransportMgr          = chip::Platform::New<DeviceTransportMgr>();
    mSessionMgr            = chip::Platform::New<SecureSessionMgr>();
    mExchangeMgr           = chip::Platform::New<Messaging::ExchangeManager>();
    mMessageCounterManager = chip::Platform::New<secure_channel::MessageCounterManager>();

    err = mTransportMgr->Init(
        Transport::UdpListenParameters(mInetLayer).SetAddressType(Inet::kIPAddressType_IPv6).SetListenPort(mListenPort)
#if INET_CONFIG_ENABLE_IPV4
            ,
        Transport::UdpListenParameters(mInetLayer).SetAddressType(Inet::kIPAddressType_IPv4).SetListenPort(mListenPort)
#endif
#if CONFIG_NETWORK_LAYER_BLE
            ,
        Transport::BleListenParameters(mBleLayer)
#endif
    );
    SuccessOrExit(err);

    err = mAdmins.Init(mStorageDelegate);
    SuccessOrExit(err);

    admin = mAdmins.AssignAdminId(mAdminId, localDeviceId);
    VerifyOrExit(admin != nullptr, err = CHIP_ERROR_NO_MEMORY);

    err = mAdmins.LoadFromStorage(mAdminId);
    SuccessOrExit(err);

    err = mSessionMgr->Init(localDeviceId, mSystemLayer, mTransportMgr, &mAdmins, mMessageCounterManager);
    SuccessOrExit(err);

    err = mExchangeMgr->Init(mSessionMgr);
    SuccessOrExit(err);

    err = mMessageCounterManager->Init(mExchangeMgr);
    SuccessOrExit(err);

    err = mExchangeMgr->RegisterUnsolicitedMessageHandlerForProtocol(Protocols::TempZCL::Id, this);
    SuccessOrExit(err);

    if (params.imDelegate != nullptr)
    {
        err = chip::app::InteractionModelEngine::GetInstance()->Init(mExchangeMgr, params.imDelegate);
    }
    else
    {
        mDefaultIMDelegate = chip::Platform::New<DeviceControllerInteractionModelDelegate>();
        err                = chip::app::InteractionModelEngine::GetInstance()->Init(mExchangeMgr, mDefaultIMDelegate);
    }
    SuccessOrExit(err);

    mExchangeMgr->SetDelegate(this);

#if CHIP_DEVICE_CONFIG_ENABLE_MDNS
    err = Mdns::Resolver::Instance().SetResolverDelegate(this);
    SuccessOrExit(err);

    RegisterDeviceAddressUpdateDelegate(params.mDeviceAddressUpdateDelegate);

    Mdns::Resolver::Instance().StartResolver(mInetLayer, kMdnsPort);
#endif // CHIP_DEVICE_CONFIG_ENABLE_MDNS

    InitDataModelHandler(mExchangeMgr);

    mState         = State::Initialized;
    mLocalDeviceId = localDeviceId;

    VerifyOrExit(params.operationalCredentialsDelegate != nullptr, err = CHIP_ERROR_INVALID_ARGUMENT);
    mOperationalCredentialsDelegate = params.operationalCredentialsDelegate;

    err = LoadLocalCredentials(admin);
    SuccessOrExit(err);

    ReleaseAllDevices();

exit:
    return err;
}

CHIP_ERROR DeviceController::LoadLocalCredentials(Transport::AdminPairingInfo * admin)
{
    ChipLogProgress(Controller, "Getting operational keys");
    Crypto::P256Keypair * keypair = admin->GetOperationalKey();

    ReturnErrorCodeIf(keypair == nullptr, CHIP_ERROR_NO_MEMORY);

    if (!admin->AreCredentialsAvailable())
    {
        chip::Platform::ScopedMemoryBuffer<uint8_t> buffer1;
        ReturnErrorCodeIf(!buffer1.Alloc(kMaxCHIPCSRLength), CHIP_ERROR_NO_MEMORY);

        chip::Platform::ScopedMemoryBuffer<uint8_t> buffer2;
        ReturnErrorCodeIf(!buffer2.Alloc(kMaxCHIPOpCertLength), CHIP_ERROR_NO_MEMORY);

        uint8_t * CSR    = buffer1.Get();
        size_t csrLength = kMaxCHIPCSRLength;
        ReturnErrorOnFailure(keypair->NewCertificateSigningRequest(CSR, csrLength));

        uint8_t * cert   = buffer2.Get();
        uint32_t certLen = 0;

        // TODO - Match the generated cert against CSR and operational keypair
        //        Make sure it chains back to the trusted root.
        ChipLogProgress(Controller, "Generating operational certificate for the controller");
        ReturnErrorOnFailure(mOperationalCredentialsDelegate->GenerateNodeOperationalCertificate(
            PeerId().SetNodeId(mLocalDeviceId), ByteSpan(CSR, csrLength), 1, cert, kMaxCHIPOpCertLength, certLen));

        uint8_t * chipCert   = buffer1.Get();
        uint32_t chipCertLen = 0;
        ReturnErrorOnFailure(ConvertX509CertToChipCert(cert, certLen, chipCert, kMaxCHIPOpCertLength, chipCertLen));

        ReturnErrorOnFailure(admin->SetOperationalCert(ByteSpan(chipCert, chipCertLen)));

        ChipLogProgress(Controller, "Getting root certificate for the controller from the issuer");
        ReturnErrorOnFailure(mOperationalCredentialsDelegate->GetRootCACertificate(0, cert, kMaxCHIPOpCertLength, certLen));

        chipCertLen = 0;
        ReturnErrorOnFailure(ConvertX509CertToChipCert(cert, certLen, chipCert, kMaxCHIPOpCertLength, chipCertLen));

        ReturnErrorOnFailure(admin->SetRootCert(ByteSpan(chipCert, chipCertLen)));

        ReturnErrorOnFailure(mAdmins.Store(admin->GetAdminId()));
    }

    ChipLogProgress(Controller, "Generating credentials");
    ReturnErrorOnFailure(admin->GetCredentials(mCredentials, mCertificates, mRootKeyId));

    ChipLogProgress(Controller, "Loaded credentials successfully");
    return CHIP_NO_ERROR;
}

CHIP_ERROR DeviceController::Shutdown()
{
    VerifyOrReturnError(mState == State::Initialized, CHIP_ERROR_INCORRECT_STATE);

    ChipLogDetail(Controller, "Shutting down the controller");

#if CONFIG_DEVICE_LAYER
    //
    // We can safely call PlatformMgr().Shutdown(), which like DeviceController::Shutdown(),
    // expects to be called with external thread synchronization and will not try to acquire the
    // stack lock.
    //
    // Actually stopping the event queue is a separable call that applications will have to sequence.
    // Consumers are expected to call PlaformMgr().StopEventLoopTask() before calling
    // DeviceController::Shutdown() in the CONFIG_DEVICE_LAYER configuration
    //
    ReturnErrorOnFailure(DeviceLayer::PlatformMgr().Shutdown());
#else
    VerifyOrReturnError(mInetLayer->Shutdown() == INET_NO_ERROR, CHIP_ERROR_INTERNAL);
    VerifyOrReturnError(mSystemLayer->Shutdown() == CHIP_SYSTEM_NO_ERROR, CHIP_ERROR_INTERNAL);
    chip::Platform::Delete(mInetLayer);
    chip::Platform::Delete(mSystemLayer);
#endif // CONFIG_DEVICE_LAYER

    mSystemLayer = nullptr;
    mInetLayer   = nullptr;

    mState = State::NotInitialized;

    // Shut down the interaction model before we try shuttting down the exchange
    // manager.
    app::InteractionModelEngine::GetInstance()->Shutdown();

    // TODO(#6668): Some exchange has leak, shutting down ExchangeManager will cause a assert fail.
    // if (mExchangeMgr != nullptr)
    // {
    //     mExchangeMgr->Shutdown();
    // }
    if (mSessionMgr != nullptr)
    {
        mSessionMgr->Shutdown();
    }

    mStorageDelegate = nullptr;

    ReleaseAllDevices();

    if (mMessageCounterManager != nullptr)
    {
        chip::Platform::Delete(mMessageCounterManager);
        mMessageCounterManager = nullptr;
    }

    if (mExchangeMgr != nullptr)
    {
        chip::Platform::Delete(mExchangeMgr);
        mExchangeMgr = nullptr;
    }

    if (mSessionMgr != nullptr)
    {
        chip::Platform::Delete(mSessionMgr);
        mSessionMgr = nullptr;
    }

    if (mTransportMgr != nullptr)
    {
        chip::Platform::Delete(mTransportMgr);
        mTransportMgr = nullptr;
    }

    if (mDefaultIMDelegate != nullptr)
    {
        chip::Platform::Delete(mDefaultIMDelegate);
        mDefaultIMDelegate = nullptr;
    }

    mAdmins.ReleaseAdminId(mAdminId);

#if CHIP_DEVICE_CONFIG_ENABLE_MDNS
    Mdns::Resolver::Instance().SetResolverDelegate(nullptr);
    mDeviceAddressUpdateDelegate = nullptr;
#endif // CHIP_DEVICE_CONFIG_ENABLE_MDNS

    return CHIP_NO_ERROR;
}

CHIP_ERROR DeviceController::SetUdpListenPort(uint16_t listenPort)
{
    if (mState == State::Initialized)
    {
        return CHIP_ERROR_INCORRECT_STATE;
    }

    mListenPort = listenPort;
    return CHIP_NO_ERROR;
}

CHIP_ERROR DeviceController::GetDevice(NodeId deviceId, const SerializedDevice & deviceInfo, Device ** out_device)
{
    Device * device = nullptr;

    VerifyOrReturnError(out_device != nullptr, CHIP_ERROR_INVALID_ARGUMENT);
    uint16_t index = FindDeviceIndex(deviceId);

    if (index < kNumMaxActiveDevices)
    {
        device = &mActiveDevices[index];
    }
    else
    {
        VerifyOrReturnError(mPairedDevices.Contains(deviceId), CHIP_ERROR_NOT_CONNECTED);

        index = GetInactiveDeviceIndex();
        VerifyOrReturnError(index < kNumMaxActiveDevices, CHIP_ERROR_NO_MEMORY);
        device = &mActiveDevices[index];

        CHIP_ERROR err = device->Deserialize(deviceInfo);
        if (err != CHIP_NO_ERROR)
        {
            ReleaseDevice(device);
            ReturnErrorOnFailure(err);
        }

        device->Init(GetControllerDeviceInitParams(), mListenPort, mAdminId);
    }

    *out_device = device;
    return CHIP_NO_ERROR;
}

CHIP_ERROR DeviceController::GetDevice(NodeId deviceId, Device ** out_device)
{
    CHIP_ERROR err  = CHIP_NO_ERROR;
    Device * device = nullptr;
    uint16_t index  = 0;

    VerifyOrExit(out_device != nullptr, err = CHIP_ERROR_INVALID_ARGUMENT);
    index = FindDeviceIndex(deviceId);

    if (index < kNumMaxActiveDevices)
    {
        device = &mActiveDevices[index];
    }
    else
    {
        err = InitializePairedDeviceList();
        SuccessOrExit(err);

        VerifyOrExit(mPairedDevices.Contains(deviceId), err = CHIP_ERROR_NOT_CONNECTED);

        index = GetInactiveDeviceIndex();
        VerifyOrExit(index < kNumMaxActiveDevices, err = CHIP_ERROR_NO_MEMORY);
        device = &mActiveDevices[index];

        {
            SerializedDevice deviceInfo;
            uint16_t size = sizeof(deviceInfo.inner);

            PERSISTENT_KEY_OP(deviceId, kPairedDeviceKeyPrefix, key,
                              err = mStorageDelegate->SyncGetKeyValue(key, deviceInfo.inner, size));
            SuccessOrExit(err);
            VerifyOrExit(size <= sizeof(deviceInfo.inner), err = CHIP_ERROR_INVALID_DEVICE_DESCRIPTOR);

            err = device->Deserialize(deviceInfo);
            VerifyOrExit(err == CHIP_NO_ERROR, ReleaseDevice(device));

            device->Init(GetControllerDeviceInitParams(), mListenPort, mAdminId);
        }
    }

    *out_device = device;

exit:
    if (err != CHIP_NO_ERROR && device != nullptr)
    {
        ReleaseDevice(device);
    }
    return err;
}

CHIP_ERROR DeviceController::UpdateDevice(Device * device, uint64_t fabricId)
{
    // TODO - Detect when the device is fully provisioned, instead of relying on UpdateDevice()
    device->ProvisioningComplete(mNextKeyId++);
    PersistDevice(device);
    PersistNextKeyId();
#if CHIP_DEVICE_CONFIG_ENABLE_MDNS
    return Mdns::Resolver::Instance().ResolveNodeId(chip::PeerId().SetNodeId(device->GetDeviceId()).SetFabricId(fabricId),
                                                    chip::Inet::kIPAddressType_Any);
#else
    return CHIP_ERROR_UNSUPPORTED_CHIP_FEATURE;
#endif // CHIP_DEVICE_CONFIG_ENABLE_MDNS
}

void DeviceController::PersistDevice(Device * device)
{
    if (mState == State::Initialized)
    {
        device->Persist();
    }
    else
    {
        ChipLogError(Controller, "Failed to persist device. Controller not initialized.");
    }
}

CHIP_ERROR DeviceController::ServiceEvents()
{
    VerifyOrReturnError(mState == State::Initialized, CHIP_ERROR_INCORRECT_STATE);

#if CONFIG_DEVICE_LAYER
    ReturnErrorOnFailure(DeviceLayer::PlatformMgr().StartEventLoopTask());
#endif // CONFIG_DEVICE_LAYER

    return CHIP_NO_ERROR;
}

CHIP_ERROR DeviceController::ServiceEventSignal()
{
    VerifyOrReturnError(mState == State::Initialized, CHIP_ERROR_INCORRECT_STATE);

#if CONFIG_DEVICE_LAYER && CHIP_SYSTEM_CONFIG_USE_IO_THREAD
    DeviceLayer::SystemLayer.WakeIOThread();
#else
    ReturnErrorOnFailure(CHIP_ERROR_UNSUPPORTED_CHIP_FEATURE);
#endif // CONFIG_DEVICE_LAYER && CHIP_SYSTEM_CONFIG_USE_IO_THREAD

    return CHIP_NO_ERROR;
}

CHIP_ERROR DeviceController::GetFabricId(uint64_t & fabricId)
{
    Transport::AdminPairingInfo * admin = mAdmins.FindAdminWithId(mAdminId);
    VerifyOrReturnError(admin != nullptr, CHIP_ERROR_INCORRECT_STATE);

    fabricId = admin->GetFabricId();

    return CHIP_NO_ERROR;
}

void DeviceController::OnMessageReceived(Messaging::ExchangeContext * ec, const PacketHeader & packetHeader,
                                         const PayloadHeader & payloadHeader, System::PacketBufferHandle && msgBuf)
{
    uint16_t index;
    bool needClose = true;

    VerifyOrExit(mState == State::Initialized, ChipLogError(Controller, "OnMessageReceived was called in incorrect state"));

    VerifyOrExit(packetHeader.GetSourceNodeId().HasValue(),
                 ChipLogError(Controller, "OnMessageReceived was called for unknown source node"));

    index = FindDeviceIndex(packetHeader.GetSourceNodeId().Value());
    VerifyOrExit(index < kNumMaxActiveDevices, ChipLogError(Controller, "OnMessageReceived was called for unknown device object"));

    needClose = false; // Device will handle it
    mActiveDevices[index].OnMessageReceived(ec, packetHeader, payloadHeader, std::move(msgBuf));

exit:
    if (needClose)
    {
        ec->Close();
    }
}

void DeviceController::OnResponseTimeout(Messaging::ExchangeContext * ec)
{
    ChipLogProgress(Controller, "Time out! failed to receive response from Exchange: %p", ec);
}

void DeviceController::OnNewConnection(SecureSessionHandle session, Messaging::ExchangeManager * mgr)
{
    VerifyOrReturn(mState == State::Initialized, ChipLogError(Controller, "OnNewConnection was called in incorrect state"));

    uint16_t index = FindDeviceIndex(mgr->GetSessionMgr()->GetPeerConnectionState(session)->GetPeerNodeId());
    VerifyOrReturn(index < kNumMaxActiveDevices,
                   ChipLogDetail(Controller, "OnNewConnection was called for unknown device, ignoring it."));

    mActiveDevices[index].OnNewConnection(session);
}

void DeviceController::OnConnectionExpired(SecureSessionHandle session, Messaging::ExchangeManager * mgr)
{
    VerifyOrReturn(mState == State::Initialized, ChipLogError(Controller, "OnConnectionExpired was called in incorrect state"));

    uint16_t index = FindDeviceIndex(session);
    VerifyOrReturn(index < kNumMaxActiveDevices,
                   ChipLogDetail(Controller, "OnConnectionExpired was called for unknown device, ignoring it."));

    mActiveDevices[index].OnConnectionExpired(session);
}

uint16_t DeviceController::GetInactiveDeviceIndex()
{
    uint16_t i = 0;
    while (i < kNumMaxActiveDevices && mActiveDevices[i].IsActive())
        i++;
    if (i < kNumMaxActiveDevices)
    {
        mActiveDevices[i].SetActive(true);
    }

    return i;
}

void DeviceController::ReleaseDevice(Device * device)
{
    device->Reset();
}

void DeviceController::ReleaseDevice(uint16_t index)
{
    if (index < kNumMaxActiveDevices)
    {
        ReleaseDevice(&mActiveDevices[index]);
    }
}

void DeviceController::ReleaseDeviceById(NodeId remoteDeviceId)
{
    for (uint16_t i = 0; i < kNumMaxActiveDevices; i++)
    {
        if (mActiveDevices[i].GetDeviceId() == remoteDeviceId)
        {
            ReleaseDevice(&mActiveDevices[i]);
        }
    }
}

void DeviceController::ReleaseAllDevices()
{
    for (uint16_t i = 0; i < kNumMaxActiveDevices; i++)
    {
        ReleaseDevice(&mActiveDevices[i]);
    }
}

uint16_t DeviceController::FindDeviceIndex(SecureSessionHandle session)
{
    uint16_t i = 0;
    while (i < kNumMaxActiveDevices)
    {
        if (mActiveDevices[i].IsActive() && mActiveDevices[i].IsSecureConnected() && mActiveDevices[i].MatchesSession(session))
        {
            return i;
        }
        i++;
    }
    return i;
}

uint16_t DeviceController::FindDeviceIndex(NodeId id)
{
    uint16_t i = 0;
    while (i < kNumMaxActiveDevices)
    {
        if (mActiveDevices[i].IsActive() && mActiveDevices[i].GetDeviceId() == id)
        {
            return i;
        }
        i++;
    }
    return i;
}

CHIP_ERROR DeviceController::InitializePairedDeviceList()
{
    CHIP_ERROR err   = CHIP_NO_ERROR;
    uint8_t * buffer = nullptr;

    VerifyOrExit(mStorageDelegate != nullptr, err = CHIP_ERROR_INCORRECT_STATE);

    if (!mPairedDevicesInitialized)
    {
        constexpr uint16_t max_size = sizeof(uint64_t) * kNumMaxPairedDevices;
        buffer                      = static_cast<uint8_t *>(chip::Platform::MemoryCalloc(max_size, 1));
        uint16_t size               = max_size;

        VerifyOrExit(buffer != nullptr, err = CHIP_ERROR_INVALID_ARGUMENT);

        CHIP_ERROR lookupError = CHIP_NO_ERROR;
        PERSISTENT_KEY_OP(static_cast<uint64_t>(0), kPairedDeviceListKeyPrefix, key,
                          lookupError = mStorageDelegate->SyncGetKeyValue(key, buffer, size));

        // It's ok to not have an entry for the Paired Device list. We treat it the same as having an empty list.
        if (lookupError != CHIP_ERROR_KEY_NOT_FOUND)
        {
            VerifyOrExit(size <= max_size, err = CHIP_ERROR_INVALID_DEVICE_DESCRIPTOR);
            err = SetPairedDeviceList(ByteSpan(buffer, size));
            SuccessOrExit(err);
        }
    }

exit:
    if (buffer != nullptr)
    {
        chip::Platform::MemoryFree(buffer);
    }
    if (err != CHIP_NO_ERROR)
    {
        ChipLogError(Controller, "Failed to initialize the device list with error: %" PRId32, err);
    }

    return err;
}

CHIP_ERROR DeviceController::SetPairedDeviceList(ByteSpan serialized)
{
    CHIP_ERROR err = mPairedDevices.Deserialize(serialized);

    if (err != CHIP_NO_ERROR)
    {
        ChipLogError(Controller, "Failed to recreate the device list with buffer %.*s\n", static_cast<int>(serialized.size()),
                     serialized.data());
    }
    else
    {
        mPairedDevicesInitialized = true;
    }

    return err;
}

void DeviceController::PersistNextKeyId()
{
    if (mStorageDelegate != nullptr && mState == State::Initialized)
    {
        mStorageDelegate->SyncSetKeyValue(kNextAvailableKeyID, &mNextKeyId, sizeof(mNextKeyId));
    }
}

#if CHIP_DEVICE_CONFIG_ENABLE_MDNS
void DeviceController::OnNodeIdResolved(const chip::Mdns::ResolvedNodeData & nodeData)
{
    CHIP_ERROR err  = CHIP_NO_ERROR;
    Device * device = nullptr;

    err = GetDevice(nodeData.mPeerId.GetNodeId(), &device);
    SuccessOrExit(err);

    err = device->UpdateAddress(Transport::PeerAddress::UDP(nodeData.mAddress, nodeData.mPort, nodeData.mInterfaceId));
    SuccessOrExit(err);

    PersistDevice(device);

exit:

    if (mDeviceAddressUpdateDelegate != nullptr)
    {
        mDeviceAddressUpdateDelegate->OnAddressUpdateComplete(nodeData.mPeerId.GetNodeId(), err);
    }
    return;
};

void DeviceController::OnNodeIdResolutionFailed(const chip::PeerId & peer, CHIP_ERROR error)
{
    ChipLogError(Controller, "Error resolving node id: %s", ErrorStr(error));

    if (mDeviceAddressUpdateDelegate != nullptr)
    {
        mDeviceAddressUpdateDelegate->OnAddressUpdateComplete(peer.GetNodeId(), error);
    }
};

#endif // CHIP_DEVICE_CONFIG_ENABLE_MDNS

ControllerDeviceInitParams DeviceController::GetControllerDeviceInitParams()
{
    return ControllerDeviceInitParams{
        .transportMgr    = mTransportMgr,
        .sessionMgr      = mSessionMgr,
        .exchangeMgr     = mExchangeMgr,
        .inetLayer       = mInetLayer,
        .storageDelegate = mStorageDelegate,
        .credentials     = &mCredentials,
    };
}

DeviceCommissioner::DeviceCommissioner() :
    mSuccess(BasicSuccess, this), mFailure(BasicFailure, this),
    mOpCSRResponseCallback(OnOperationalCertificateSigningRequest, this),
    mOpCertResponseCallback(OnOperationalCertificateAddResponse, this), mRootCertResponseCallback(OnRootCertSuccessResponse, this),
    mOnCSRFailureCallback(OnCSRFailureResponse, this), mOnCertFailureCallback(OnAddOpCertFailureResponse, this),
    mOnRootCertFailureCallback(OnRootCertFailureResponse, this)
{
    mPairingDelegate      = nullptr;
    mDeviceBeingPaired    = kNumMaxActiveDevices;
    mPairedDevicesUpdated = false;
}

CHIP_ERROR DeviceCommissioner::Init(NodeId localDeviceId, CommissionerInitParams params)
{
    ReturnErrorOnFailure(DeviceController::Init(localDeviceId, params));

    uint16_t size    = sizeof(mNextKeyId);
    CHIP_ERROR error = mStorageDelegate->SyncGetKeyValue(kNextAvailableKeyID, &mNextKeyId, size);
    if (error || (size != sizeof(mNextKeyId)))
    {
        mNextKeyId = 0;
    }
    mPairingDelegate = params.pairingDelegate;

    return CHIP_NO_ERROR;
}

CHIP_ERROR DeviceCommissioner::Shutdown()
{
    VerifyOrReturnError(mState == State::Initialized, CHIP_ERROR_INCORRECT_STATE);

    ChipLogDetail(Controller, "Shutting down the commissioner");

    mPairingSession.Clear();

    PersistDeviceList();

    DeviceController::Shutdown();
    return CHIP_NO_ERROR;
}

CHIP_ERROR DeviceCommissioner::PairDevice(NodeId remoteDeviceId, RendezvousParameters & params)
{
    CHIP_ERROR err                     = CHIP_NO_ERROR;
    Device * device                    = nullptr;
    Transport::PeerAddress peerAddress = Transport::PeerAddress::UDP(Inet::IPAddress::Any);

    Messaging::ExchangeContext * exchangeCtxt = nullptr;

    Transport::AdminPairingInfo * admin = mAdmins.FindAdminWithId(mAdminId);

    VerifyOrExit(remoteDeviceId != kAnyNodeId && remoteDeviceId != kUndefinedNodeId, err = CHIP_ERROR_INVALID_ARGUMENT);
    VerifyOrExit(mState == State::Initialized, err = CHIP_ERROR_INCORRECT_STATE);
    VerifyOrExit(mDeviceBeingPaired == kNumMaxActiveDevices, err = CHIP_ERROR_INCORRECT_STATE);
    VerifyOrExit(admin != nullptr, err = CHIP_ERROR_INCORRECT_STATE);

    err = InitializePairedDeviceList();
    SuccessOrExit(err);

    params.SetAdvertisementDelegate(&mRendezvousAdvDelegate);

    // TODO: We need to specify the peer address for BLE transport in bindings.
    if (params.GetPeerAddress().GetTransportType() == Transport::Type::kBle ||
        params.GetPeerAddress().GetTransportType() == Transport::Type::kUndefined)
    {
#if CONFIG_NETWORK_LAYER_BLE
        if (!params.HasBleLayer())
        {
            params.SetPeerAddress(Transport::PeerAddress::BLE());
        }
        peerAddress = Transport::PeerAddress::BLE();
#endif // CONFIG_NETWORK_LAYER_BLE
    }
    else if (params.GetPeerAddress().GetTransportType() == Transport::Type::kTcp ||
             params.GetPeerAddress().GetTransportType() == Transport::Type::kUdp)
    {
        peerAddress = Transport::PeerAddress::UDP(params.GetPeerAddress().GetIPAddress(), params.GetPeerAddress().GetPort(),
                                                  params.GetPeerAddress().GetInterface());
    }

    mDeviceBeingPaired = GetInactiveDeviceIndex();
    VerifyOrExit(mDeviceBeingPaired < kNumMaxActiveDevices, err = CHIP_ERROR_NO_MEMORY);
    device = &mActiveDevices[mDeviceBeingPaired];

    mIsIPRendezvous = (params.GetPeerAddress().GetTransportType() != Transport::Type::kBle);

    err = mPairingSession.MessageDispatch().Init(mTransportMgr);
    SuccessOrExit(err);
    mPairingSession.MessageDispatch().SetPeerAddress(params.GetPeerAddress());

    device->Init(GetControllerDeviceInitParams(), mListenPort, remoteDeviceId, peerAddress, admin->GetAdminId());

    mSystemLayer->StartTimer(kSessionEstablishmentTimeout, OnSessionEstablishmentTimeoutCallback, this);
    if (params.GetPeerAddress().GetTransportType() != Transport::Type::kBle)
    {
        device->SetAddress(params.GetPeerAddress().GetIPAddress());
    }
#if CONFIG_NETWORK_LAYER_BLE
    else
    {
        if (params.HasConnectionObject())
        {
            SuccessOrExit(err = mBleLayer->NewBleConnectionByObject(params.GetConnectionObject()));
        }
        else if (params.HasDiscriminator())
        {
            SuccessOrExit(err = mBleLayer->NewBleConnectionByDiscriminator(params.GetDiscriminator()));
        }
        else
        {
            ExitNow(err = CHIP_ERROR_INVALID_ARGUMENT);
        }
    }
#endif
    exchangeCtxt = mExchangeMgr->NewContext(SecureSessionHandle(), &mPairingSession);
    VerifyOrExit(exchangeCtxt != nullptr, err = CHIP_ERROR_INTERNAL);

    err = mPairingSession.Pair(params.GetPeerAddress(), params.GetSetupPINCode(), mNextKeyId++, exchangeCtxt, this);
    // Immediately persist the updted mNextKeyID value
    // TODO maybe remove FreeRendezvousSession() since mNextKeyID is always persisted immediately
    PersistNextKeyId();

exit:
    if (err != CHIP_NO_ERROR)
    {
        // Delete the current rendezvous session only if a device is not currently being paired.
        if (mDeviceBeingPaired == kNumMaxActiveDevices)
        {
            FreeRendezvousSession();
        }

        if (device != nullptr)
        {
            ReleaseDevice(device);
            mDeviceBeingPaired = kNumMaxActiveDevices;
        }
    }

    return err;
}

CHIP_ERROR DeviceCommissioner::PairTestDeviceWithoutSecurity(NodeId remoteDeviceId, const Transport::PeerAddress & peerAddress,
                                                             SerializedDevice & serialized)
{
    CHIP_ERROR err  = CHIP_NO_ERROR;
    Device * device = nullptr;

    SecurePairingUsingTestSecret * testSecurePairingSecret = nullptr;

    // Check that the caller has provided an IP address (instead of a BLE peer address)
    VerifyOrExit(peerAddress.GetTransportType() == Transport::Type::kUdp, err = CHIP_ERROR_INVALID_ARGUMENT);
    VerifyOrExit(remoteDeviceId != kUndefinedNodeId && remoteDeviceId != kAnyNodeId, err = CHIP_ERROR_INVALID_ARGUMENT);

    VerifyOrExit(mState == State::Initialized, err = CHIP_ERROR_INCORRECT_STATE);
    VerifyOrExit(mDeviceBeingPaired == kNumMaxActiveDevices, err = CHIP_ERROR_INCORRECT_STATE);

    testSecurePairingSecret = chip::Platform::New<SecurePairingUsingTestSecret>();
    VerifyOrExit(testSecurePairingSecret != nullptr, err = CHIP_ERROR_NO_MEMORY);

    mDeviceBeingPaired = GetInactiveDeviceIndex();
    VerifyOrExit(mDeviceBeingPaired < kNumMaxActiveDevices, err = CHIP_ERROR_NO_MEMORY);
    device = &mActiveDevices[mDeviceBeingPaired];

    testSecurePairingSecret->ToSerializable(device->GetPairing());

    device->Init(GetControllerDeviceInitParams(), mListenPort, remoteDeviceId, peerAddress, mAdminId);

    device->Serialize(serialized);

    err = mSessionMgr->NewPairing(Optional<Transport::PeerAddress>::Value(peerAddress), device->GetDeviceId(),
                                  testSecurePairingSecret, SecureSession::SessionRole::kInitiator, mAdminId, nullptr);
    if (err != CHIP_NO_ERROR)
    {
        ChipLogError(Controller, "Failed in setting up secure channel: err %s", ErrorStr(err));
        OnSessionEstablishmentError(err);
    }
    SuccessOrExit(err);

    mPairedDevices.Insert(device->GetDeviceId());
    mPairedDevicesUpdated = true;

    // Note - This assumes storage is synchronous, the device must be in storage before we can cleanup
    // the rendezvous session and mark pairing success
    PersistDevice(device);
    // Also persist the device list at this time
    // This makes sure that a newly added device is immediately available
    PersistDeviceList();

    if (mPairingDelegate != nullptr)
    {
        mPairingDelegate->OnStatusUpdate(DevicePairingDelegate::SecurePairingSuccess);
    }

    RendezvousCleanup(CHIP_NO_ERROR);

exit:
    if (testSecurePairingSecret != nullptr)
    {
        chip::Platform::Delete(testSecurePairingSecret);
    }

    if (err != CHIP_NO_ERROR)
    {
        if (device != nullptr)
        {
            ReleaseDevice(device);
            mDeviceBeingPaired = kNumMaxActiveDevices;
        }
    }

    return err;
}

CHIP_ERROR DeviceCommissioner::StopPairing(NodeId remoteDeviceId)
{
    VerifyOrReturnError(mState == State::Initialized, CHIP_ERROR_INCORRECT_STATE);
    VerifyOrReturnError(mDeviceBeingPaired < kNumMaxActiveDevices, CHIP_ERROR_INCORRECT_STATE);

    Device * device = &mActiveDevices[mDeviceBeingPaired];
    VerifyOrReturnError(device->GetDeviceId() == remoteDeviceId, CHIP_ERROR_INVALID_DEVICE_DESCRIPTOR);

    FreeRendezvousSession();

    ReleaseDevice(device);
    mDeviceBeingPaired = kNumMaxActiveDevices;
    return CHIP_NO_ERROR;
}

CHIP_ERROR DeviceCommissioner::UnpairDevice(NodeId remoteDeviceId)
{
    // TODO: Send unpairing message to the remote device.

    VerifyOrReturnError(mState == State::Initialized, CHIP_ERROR_INCORRECT_STATE);

    if (mDeviceBeingPaired < kNumMaxActiveDevices)
    {
        Device * device = &mActiveDevices[mDeviceBeingPaired];
        if (device->GetDeviceId() == remoteDeviceId)
        {
            FreeRendezvousSession();
        }
    }

    if (mStorageDelegate != nullptr)
    {
        PERSISTENT_KEY_OP(remoteDeviceId, kPairedDeviceKeyPrefix, key, mStorageDelegate->SyncDeleteKeyValue(key));
    }

    mPairedDevices.Remove(remoteDeviceId);
    mPairedDevicesUpdated = true;
    ReleaseDeviceById(remoteDeviceId);

    return CHIP_NO_ERROR;
}

void DeviceCommissioner::FreeRendezvousSession()
{
    PersistNextKeyId();
}

void DeviceCommissioner::RendezvousCleanup(CHIP_ERROR status)
{
    mRendezvousAdvDelegate.StopAdvertisement();
    mRendezvousAdvDelegate.RendezvousComplete();

    FreeRendezvousSession();

    // TODO: make mStorageDelegate mandatory once all controller applications implement the interface.
    if (mDeviceBeingPaired != kNumMaxActiveDevices && mStorageDelegate != nullptr)
    {
        // Let's release the device that's being paired.
        // If pairing was successful, its information is
        // already persisted. The application will use GetDevice()
        // method to get access to the device, which will fetch
        // the device information from the persistent storage.
        DeviceController::ReleaseDevice(mDeviceBeingPaired);
    }

    mDeviceBeingPaired = kNumMaxActiveDevices;

    if (mPairingDelegate != nullptr)
    {
        mPairingDelegate->OnPairingComplete(status);
    }
}

void DeviceCommissioner::OnSessionEstablishmentError(CHIP_ERROR err)
{
    mSystemLayer->CancelTimer(OnSessionEstablishmentTimeoutCallback, this);

    if (mPairingDelegate != nullptr)
    {
        mPairingDelegate->OnStatusUpdate(DevicePairingDelegate::SecurePairingFailed);
    }

    RendezvousCleanup(err);
}

void DeviceCommissioner::OnSessionEstablished()
{
    VerifyOrReturn(mDeviceBeingPaired < kNumMaxActiveDevices, OnSessionEstablishmentError(CHIP_ERROR_INVALID_DEVICE_DESCRIPTOR));

    Device * device = &mActiveDevices[mDeviceBeingPaired];

    mPairingSession.PeerConnection().SetPeerNodeId(device->GetDeviceId());

    CHIP_ERROR err =
        mSessionMgr->NewPairing(Optional<Transport::PeerAddress>::Value(mPairingSession.PeerConnection().GetPeerAddress()),
                                mPairingSession.PeerConnection().GetPeerNodeId(), &mPairingSession,
                                SecureSession::SessionRole::kInitiator, mAdminId, nullptr);
    if (err != CHIP_NO_ERROR)
    {
        ChipLogError(Controller, "Failed in setting up secure channel: err %s", ErrorStr(err));
        OnSessionEstablishmentError(err);
        return;
    }

    ChipLogDetail(Controller, "Remote device completed SPAKE2+ handshake\n");

    // TODO: Add code to receive OpCSR from the device, and process the signing request
    // For IP rendezvous, this is sent as part of the state machine.
#if CONFIG_USE_CLUSTERS_FOR_IP_COMMISSIONING
    bool sendOperationalCertsImmediately = !mIsIPRendezvous;
#else
    bool sendOperationalCertsImmediately = true;
#endif

    if (sendOperationalCertsImmediately)
    {
        err = SendTrustedRootCertificate(device);
        if (err != CHIP_NO_ERROR)
        {
            ChipLogError(Ble, "Failed in sending 'add trusted root' command to the device: err %s", ErrorStr(err));
            OnSessionEstablishmentError(err);
            return;
        }
    }
    else
    {
        AdvanceCommissioningStage(CHIP_NO_ERROR);
    }
}

CHIP_ERROR DeviceCommissioner::SendOperationalCertificateSigningRequestCommand(Device * device)
{
    ChipLogDetail(Controller, "Sending OpCSR request to %p device", device);
    VerifyOrReturnError(device != nullptr, CHIP_ERROR_INVALID_ARGUMENT);
    chip::Controller::OperationalCredentialsCluster cluster;
    cluster.Associate(device, 0);

    Callback::Cancelable * successCallback = mOpCSRResponseCallback.Cancel();
    Callback::Cancelable * failureCallback = mOnCSRFailureCallback.Cancel();

    ReturnErrorOnFailure(device->GenerateCSRNonce());
    ReturnErrorOnFailure(cluster.OpCSRRequest(successCallback, failureCallback, device->GetCSRNonce()));
    ChipLogDetail(Controller, "Sent OpCSR request, waiting for the CSR");
    return CHIP_NO_ERROR;
}

void DeviceCommissioner::OnCSRFailureResponse(void * context, uint8_t status)
{
    ChipLogProgress(Controller, "Device failed to receive the CSR request Response: 0x%02x", status);
    DeviceCommissioner * commissioner = reinterpret_cast<DeviceCommissioner *>(context);
    commissioner->mOpCSRResponseCallback.Cancel();
    commissioner->mOnCSRFailureCallback.Cancel();
    // TODO: Map error status to correct error code
    commissioner->OnSessionEstablishmentError(CHIP_ERROR_INTERNAL);
}

void DeviceCommissioner::OnOperationalCertificateSigningRequest(void * context, ByteSpan CSR, ByteSpan CSRNonce,
                                                                ByteSpan VendorReserved1, ByteSpan VendorReserved2,
                                                                ByteSpan VendorReserved3, ByteSpan Signature)
{
    ChipLogProgress(Controller, "Received certificate signing request from the device");
    DeviceCommissioner * commissioner = reinterpret_cast<DeviceCommissioner *>(context);

    commissioner->mOpCSRResponseCallback.Cancel();
    commissioner->mOnCSRFailureCallback.Cancel();

    if (commissioner->ProcessOpCSR(CSR, CSRNonce, VendorReserved1, VendorReserved2, VendorReserved3, Signature) != CHIP_NO_ERROR)
    {
        // Handle error, and notify session failure to the commissioner application.
        ChipLogError(Controller, "Failed to process the certificate signing request");
        // TODO: Map error status to correct error code
        commissioner->OnSessionEstablishmentError(CHIP_ERROR_INTERNAL);
    }
}

CHIP_ERROR DeviceCommissioner::ProcessOpCSR(const ByteSpan & CSR, const ByteSpan & CSRNonce, const ByteSpan & VendorReserved1,
                                            const ByteSpan & VendorReserved2, const ByteSpan & VendorReserved3,
                                            const ByteSpan & Signature)
{
    VerifyOrReturnError(mState == State::Initialized, CHIP_ERROR_INCORRECT_STATE);
    VerifyOrReturnError(mDeviceBeingPaired < kNumMaxActiveDevices, CHIP_ERROR_INCORRECT_STATE);

    Device * device = &mActiveDevices[mDeviceBeingPaired];

    // TODO: Verify the OpCSR signature using pubkey from DAC
    //       This will be done when device attestation is implemented.

    // Verify that Nonce matches with what we sent
    const ByteSpan nonce = device->GetCSRNonce();
    VerifyOrReturnError(CSRNonce.size() == nonce.size(), CHIP_ERROR_INVALID_ARGUMENT);
    VerifyOrReturnError(memcmp(CSRNonce.data(), nonce.data(), CSRNonce.size()) == 0, CHIP_ERROR_INVALID_ARGUMENT);

    chip::Platform::ScopedMemoryBuffer<uint8_t> noc;
    ReturnErrorCodeIf(!noc.Alloc(kMaxCHIPOpCertLength), CHIP_ERROR_NO_MEMORY);

    uint32_t nocLen = 0;
    ChipLogProgress(Controller, "Generating operational certificate for device " ChipLogFormatX64,
                    ChipLogValueX64(device->GetDeviceId()));
    ReturnErrorOnFailure(mOperationalCredentialsDelegate->GenerateNodeOperationalCertificate(
        PeerId().SetNodeId(device->GetDeviceId()), CSR, 1, noc.Get(), kMaxCHIPOpCertLength, nocLen));

    ReturnErrorCodeIf(nocLen == 0, CHIP_ERROR_CERT_NOT_FOUND);

    chip::Platform::ScopedMemoryBuffer<uint8_t> ica;
    ReturnErrorCodeIf(!ica.Alloc(kMaxCHIPOpCertLength), CHIP_ERROR_NO_MEMORY);

    uint32_t icaLen = 0;
    ChipLogProgress(Controller, "Getting intermediate CA certificate from the issuer");
    CHIP_ERROR err = mOperationalCredentialsDelegate->GetIntermediateCACertificate(0, ica.Get(), kMaxCHIPOpCertLength, icaLen);
    ChipLogProgress(Controller, "GetIntermediateCACertificate returned %" PRId32, err);
    if (err == CHIP_ERROR_INTERMEDIATE_CA_NOT_REQUIRED)
    {
        // This implies that the commissioner application uses root CA to sign the operational
        // certificates, and an intermediate CA is not needed. It's not an error condition, so
        // let's just send operational certificate and root CA certificate to the device.
        err    = CHIP_NO_ERROR;
        icaLen = 0;
        ChipLogProgress(Controller, "Intermediate CA is not needed");
    }
    ReturnErrorOnFailure(err);

    chip::Platform::ScopedMemoryBuffer<uint8_t> chipOpCert;
    ReturnErrorCodeIf(!chipOpCert.Alloc(kMaxCHIPOpCertLength * 2), CHIP_ERROR_NO_MEMORY);
    uint32_t chipOpCertLen = 0;
    ReturnErrorOnFailure(ConvertX509CertsToChipCertArray(ByteSpan(noc.Get(), nocLen), ByteSpan(ica.Get(), icaLen), chipOpCert.Get(),
                                                         kMaxCHIPOpCertLength * 2, chipOpCertLen));

    ChipLogProgress(Controller, "Sending operational certificate to the device. Op Cert Len %" PRIu32, chipOpCertLen);
    ReturnErrorOnFailure(SendOperationalCertificate(device, ByteSpan(chipOpCert.Get(), chipOpCertLen)));

    return CHIP_NO_ERROR;
}

CHIP_ERROR DeviceCommissioner::SendOperationalCertificate(Device * device, const ByteSpan & opCertBuf)
{
    VerifyOrReturnError(device != nullptr, CHIP_ERROR_INVALID_ARGUMENT);
    chip::Controller::OperationalCredentialsCluster cluster;
    cluster.Associate(device, 0);

    Callback::Cancelable * successCallback = mOpCertResponseCallback.Cancel();
    Callback::Cancelable * failureCallback = mOnCertFailureCallback.Cancel();

    ReturnErrorOnFailure(cluster.AddOpCert(successCallback, failureCallback, opCertBuf, ByteSpan(nullptr, 0), mLocalDeviceId, 0));

    ChipLogProgress(Controller, "Sent operational certificate to the device");

    return CHIP_NO_ERROR;
}

void DeviceCommissioner::OnAddOpCertFailureResponse(void * context, uint8_t status)
{
    ChipLogProgress(Controller, "Device failed to receive the operational certificate Response: 0x%02x", status);
    DeviceCommissioner * commissioner = reinterpret_cast<DeviceCommissioner *>(context);
    commissioner->mOpCSRResponseCallback.Cancel();
    commissioner->mOnCertFailureCallback.Cancel();
    // TODO: Map error status to correct error code
    commissioner->OnSessionEstablishmentError(CHIP_ERROR_INTERNAL);
}

void DeviceCommissioner::OnOperationalCertificateAddResponse(void * context, uint8_t StatusCode, uint64_t FabricIndex,
                                                             uint8_t * DebugText)
{
    ChipLogProgress(Controller, "Device confirmed that it has received the operational certificate");
    DeviceCommissioner * commissioner = reinterpret_cast<DeviceCommissioner *>(context);

    CHIP_ERROR err  = CHIP_NO_ERROR;
    Device * device = nullptr;

    VerifyOrExit(commissioner->mState == State::Initialized, err = CHIP_ERROR_INCORRECT_STATE);

    commissioner->mOpCSRResponseCallback.Cancel();
    commissioner->mOnCertFailureCallback.Cancel();

    VerifyOrExit(commissioner->mDeviceBeingPaired < kNumMaxActiveDevices, err = CHIP_ERROR_INCORRECT_STATE);

    device = &commissioner->mActiveDevices[commissioner->mDeviceBeingPaired];

    err = commissioner->OnOperationalCredentialsProvisioningCompletion(device);

exit:
    if (err != CHIP_NO_ERROR)
    {
        commissioner->OnSessionEstablishmentError(err);
    }
}

CHIP_ERROR DeviceCommissioner::SendTrustedRootCertificate(Device * device)
{
    VerifyOrReturnError(device != nullptr, CHIP_ERROR_INVALID_ARGUMENT);

    Transport::AdminPairingInfo * admin = mAdmins.FindAdminWithId(mAdminId);
    VerifyOrReturnError(admin != nullptr, CHIP_ERROR_INCORRECT_STATE);

    uint16_t rootCertLen     = 0;
    const uint8_t * rootCert = admin->GetTrustedRoot(rootCertLen);
    VerifyOrReturnError(rootCert != nullptr, CHIP_ERROR_INCORRECT_STATE);

    ChipLogProgress(Controller, "Sending root certificate to the device");

    chip::Controller::OperationalCredentialsCluster cluster;
    cluster.Associate(device, 0);

    Callback::Cancelable * successCallback = mRootCertResponseCallback.Cancel();
    Callback::Cancelable * failureCallback = mOnRootCertFailureCallback.Cancel();

    ReturnErrorOnFailure(cluster.AddTrustedRootCertificate(successCallback, failureCallback, ByteSpan(rootCert, rootCertLen)));

    ChipLogProgress(Controller, "Sent root certificate to the device");

    return CHIP_NO_ERROR;
}

void DeviceCommissioner::OnRootCertSuccessResponse(void * context)
{
    ChipLogProgress(Controller, "Device confirmed that it has received the root certificate");
    DeviceCommissioner * commissioner = reinterpret_cast<DeviceCommissioner *>(context);

    CHIP_ERROR err  = CHIP_NO_ERROR;
    Device * device = nullptr;

    VerifyOrExit(commissioner->mState == State::Initialized, err = CHIP_ERROR_INCORRECT_STATE);

    commissioner->mRootCertResponseCallback.Cancel();
    commissioner->mOnRootCertFailureCallback.Cancel();

    VerifyOrExit(commissioner->mDeviceBeingPaired < kNumMaxActiveDevices, err = CHIP_ERROR_INCORRECT_STATE);

    device = &commissioner->mActiveDevices[commissioner->mDeviceBeingPaired];

    err = commissioner->SendOperationalCertificateSigningRequestCommand(device);
    SuccessOrExit(err);

exit:
    if (err != CHIP_NO_ERROR)
    {
        commissioner->OnSessionEstablishmentError(err);
    }
}

void DeviceCommissioner::OnRootCertFailureResponse(void * context, uint8_t status)
{
    ChipLogProgress(Controller, "Device failed to receive the root certificate Response: 0x%02x", status);
    DeviceCommissioner * commissioner = reinterpret_cast<DeviceCommissioner *>(context);
    commissioner->mRootCertResponseCallback.Cancel();
    commissioner->mOnRootCertFailureCallback.Cancel();
    // TODO: Map error status to correct error code
    commissioner->OnSessionEstablishmentError(CHIP_ERROR_INTERNAL);
}

CHIP_ERROR DeviceCommissioner::OnOperationalCredentialsProvisioningCompletion(Device * device)
{
    ChipLogProgress(Controller, "Operational credentials provisioned on device %p", device);
    VerifyOrReturnError(device != nullptr, CHIP_ERROR_INVALID_ARGUMENT);

#if CONFIG_USE_CLUSTERS_FOR_IP_COMMISSIONING
    if (mIsIPRendezvous)
    {
        AdvanceCommissioningStage(CHIP_NO_ERROR);
    }
    else
#endif
    {
        mPairingSession.ToSerializable(device->GetPairing());
        mSystemLayer->CancelTimer(OnSessionEstablishmentTimeoutCallback, this);

        mPairedDevices.Insert(device->GetDeviceId());
        mPairedDevicesUpdated = true;

        // Note - This assumes storage is synchronous, the device must be in storage before we can cleanup
        // the rendezvous session and mark pairing success
        PersistDevice(device);
        // Also persist the device list at this time
        // This makes sure that a newly added device is immediately available
        PersistDeviceList();
        if (mPairingDelegate != nullptr)
        {
            mPairingDelegate->OnStatusUpdate(DevicePairingDelegate::SecurePairingSuccess);
        }
        RendezvousCleanup(CHIP_NO_ERROR);
    }

    return CHIP_NO_ERROR;
}

void DeviceCommissioner::PersistDeviceList()
{
    if (mStorageDelegate != nullptr && mPairedDevicesUpdated && mState == State::Initialized)
    {
        mPairedDevices.Serialize([&](ByteSpan data) -> CHIP_ERROR {
            VerifyOrReturnError(data.size() <= UINT16_MAX, CHIP_ERROR_INVALID_ARGUMENT);
            PERSISTENT_KEY_OP(static_cast<uint64_t>(0), kPairedDeviceListKeyPrefix, key,
                              mStorageDelegate->SyncSetKeyValue(key, data.data(), static_cast<uint16_t>(data.size())));
            mPairedDevicesUpdated = false;
            return CHIP_NO_ERROR;
        });
    }
}

void DeviceCommissioner::ReleaseDevice(Device * device)
{
    PersistDeviceList();
    DeviceController::ReleaseDevice(device);
}

#if CONFIG_NETWORK_LAYER_BLE
CHIP_ERROR DeviceCommissioner::CloseBleConnection()
{
    // It is fine since we can only commission one device at the same time.
    // We should be able to distinguish different BLE connections if we want
    // to commission multiple devices at the same time over BLE.
    return mBleLayer->CloseAllBleConnections();
}
#endif

void DeviceCommissioner::OnSessionEstablishmentTimeout()
{
    VerifyOrReturn(mState == State::Initialized);
    VerifyOrReturn(mDeviceBeingPaired < kNumMaxActiveDevices);

    Device * device = &mActiveDevices[mDeviceBeingPaired];
    StopPairing(device->GetDeviceId());

    if (mPairingDelegate != nullptr)
    {
        mPairingDelegate->OnPairingComplete(CHIP_ERROR_TIMEOUT);
    }
}

void DeviceCommissioner::OnSessionEstablishmentTimeoutCallback(System::Layer * aLayer, void * aAppState, System::Error aError)
{
    reinterpret_cast<DeviceCommissioner *>(aAppState)->OnSessionEstablishmentTimeout();
}
#if CHIP_DEVICE_CONFIG_ENABLE_MDNS
CHIP_ERROR DeviceCommissioner::DiscoverCommissionableNodes(Mdns::DiscoveryFilter filter)
{
    CHIP_ERROR err = CHIP_NO_ERROR;
    if ((err = SetUpNodeDiscovery()) == CHIP_NO_ERROR)
    {
        return chip::Mdns::Resolver::Instance().FindCommissionableNodes();
    }
<<<<<<< HEAD
    return Mdns::Resolver::Instance().FindCommissionableNodes(filter);
=======
    return err;
}

CHIP_ERROR DeviceCommissioner::DiscoverCommissioningLongDiscriminator(uint16_t long_discriminator)
{
    CHIP_ERROR err = CHIP_NO_ERROR;
    if ((err = SetUpNodeDiscoveryLongDiscriminator(long_discriminator)) == CHIP_NO_ERROR)
    {
        return chip::Mdns::Resolver::Instance().FindCommissionableNodes(filter);
    }
    return err;
>>>>>>> ef66aac2
}

const Mdns::DiscoveredNodeData * DeviceCommissioner::GetDiscoveredDevice(int idx)
{
    return GetDiscoveredNode(idx);
}
#endif // CHIP_DEVICE_CONFIG_ENABLE_MDNS

CHIP_ERROR DeviceControllerInteractionModelDelegate::CommandResponseStatus(
    const app::CommandSender * apCommandSender, const Protocols::SecureChannel::GeneralStatusCode aGeneralCode,
    const uint32_t aProtocolId, const uint16_t aProtocolCode, chip::EndpointId aEndpointId, const chip::ClusterId aClusterId,
    chip::CommandId aCommandId, uint8_t aCommandIndex)
{
    // Generally IM has more detailed errors than ember library, here we always use the, the actual handling of the
    // commands should implement full IMDelegate.
    // #6308 By implement app side IM delegate, we should be able to accept detailed error codes.
    // Note: The IMDefaultResponseCallback is a bridge to the old CallbackMgr before IM is landed, so it still accepts EmberAfStatus
    // instead of IM status code.
    IMDefaultResponseCallback(apCommandSender,
                              (aProtocolCode == 0 && aGeneralCode == Protocols::SecureChannel::GeneralStatusCode::kSuccess)
                                  ? EMBER_ZCL_STATUS_SUCCESS
                                  : EMBER_ZCL_STATUS_FAILURE);

    return CHIP_NO_ERROR;
}

CHIP_ERROR DeviceControllerInteractionModelDelegate::CommandResponseProtocolError(const app::CommandSender * apCommandSender,
                                                                                  uint8_t aCommandIndex)
{
    // Generally IM has more detailed errors than ember library, here we always use EMBER_ZCL_STATUS_FAILURE before #6308 is landed
    // and the app can take care of these error codes, the actual handling of the commands should implement full IMDelegate.
    // #6308: By implement app side IM delegate, we should be able to accept detailed error codes.
    // Note: The IMDefaultResponseCallback is a bridge to the old CallbackMgr before IM is landed, so it still accepts EmberAfStatus
    // instead of IM status code.
    IMDefaultResponseCallback(apCommandSender, EMBER_ZCL_STATUS_FAILURE);

    return CHIP_NO_ERROR;
}

CHIP_ERROR DeviceControllerInteractionModelDelegate::CommandResponseError(const app::CommandSender * apCommandSender,
                                                                          CHIP_ERROR aError)
{
    // Generally IM has more detailed errors than ember library, here we always use EMBER_ZCL_STATUS_FAILURE before #6308 is landed
    // and the app can take care of these error codes, the actual handling of the commands should implement full IMDelegate.
    // #6308: By implement app side IM delegate, we should be able to accept detailed error codes.
    // Note: The IMDefaultResponseCallback is a bridge to the old CallbackMgr before IM is landed, so it still accepts EmberAfStatus
    // instead of IM status code.
    IMDefaultResponseCallback(apCommandSender, EMBER_ZCL_STATUS_FAILURE);

    return CHIP_NO_ERROR;
}

CHIP_ERROR DeviceControllerInteractionModelDelegate::CommandResponseProcessed(const app::CommandSender * apCommandSender)
{
    // No thing is needed in this case. The success callback is called in CommandResponseStatus, and failure callback is called in
    // CommandResponseStatus, CommandResponseProtocolError and CommandResponseError.
    return CHIP_NO_ERROR;
}
void BasicSuccess(void * context, uint16_t val)
{
    ChipLogProgress(Controller, "Received success response 0x%x\n", val);
    DeviceCommissioner * commissioner = static_cast<DeviceCommissioner *>(context);
    commissioner->AdvanceCommissioningStage(CHIP_NO_ERROR);
}

void BasicFailure(void * context, uint8_t status)
{
    ChipLogProgress(Controller, "Received failure response %d\n", (int) status);
    DeviceCommissioner * commissioner = static_cast<DeviceCommissioner *>(context);
    commissioner->OnSessionEstablishmentError(static_cast<CHIP_ERROR>(status));
}

#if CHIP_DEVICE_CONFIG_ENABLE_MDNS
void DeviceCommissioner::OnNodeIdResolved(const chip::Mdns::ResolvedNodeData & nodeData)
{
    if (mDeviceBeingPaired < kNumMaxActiveDevices)
    {
        Device * device = &mActiveDevices[mDeviceBeingPaired];
        if (device->GetDeviceId() == nodeData.mPeerId.GetNodeId() && mCommissioningStage == CommissioningStage::kFindOperational)
        {
            AdvanceCommissioningStage(CHIP_NO_ERROR);
        }
    }
    DeviceController::OnNodeIdResolved(nodeData);
}

void DeviceCommissioner::OnNodeIdResolutionFailed(const chip::PeerId & peer, CHIP_ERROR error)
{
    if (mDeviceBeingPaired < kNumMaxActiveDevices)
    {
        Device * device = &mActiveDevices[mDeviceBeingPaired];
        if (device->GetDeviceId() == peer.GetNodeId() && mCommissioningStage == CommissioningStage::kFindOperational)
        {
            OnSessionEstablishmentError(error);
        }
    }
    DeviceController::OnNodeIdResolutionFailed(peer, error);
}

#endif

CommissioningStage DeviceCommissioner::GetNextCommissioningStage()
{
    switch (mCommissioningStage)
    {
    case CommissioningStage::kSecurePairing:
        return CommissioningStage::kArmFailsafe;
    case CommissioningStage::kArmFailsafe:
        return CommissioningStage::kConfigRegulatory;
    case CommissioningStage::kConfigRegulatory:
        return CommissioningStage::kCheckCertificates;
    case CommissioningStage::kCheckCertificates:
        return CommissioningStage::kNetworkEnable; // TODO : for softAP, this needs to be network setup
    case CommissioningStage::kNetworkEnable:
#if CHIP_DEVICE_CONFIG_ENABLE_MDNS
        return CommissioningStage::kFindOperational; // TODO : once case is working, need to add stages to find and reconnect
                                                     // here.
#else
        return CommissioningStage::kSendComplete;
#endif
    case CommissioningStage::kFindOperational:
        return CommissioningStage::kSendComplete;
    case CommissioningStage::kSendComplete:
        return CommissioningStage::kCleanup;

    // Currently unimplemented.
    case CommissioningStage::kConfigACL:
    case CommissioningStage::kNetworkSetup:
    case CommissioningStage::kScanNetworks:
        return CommissioningStage::kError;
    // Neither of these have a next stage so return kError;
    case CommissioningStage::kCleanup:
    case CommissioningStage::kError:
        return CommissioningStage::kError;
    }
    return CommissioningStage::kError;
}

void DeviceCommissioner::AdvanceCommissioningStage(CHIP_ERROR err)
{
    // For now, we ignore errors coming in from the device since not all commissioning clusters are implemented on the device
    // side.
    CommissioningStage nextStage = GetNextCommissioningStage();
    if (nextStage == CommissioningStage::kError)
    {
        return;
    }

    if (!mIsIPRendezvous)
    {
        return;
    }
    Device * device = nullptr;
    if (mDeviceBeingPaired >= kNumMaxActiveDevices)
    {
        return;
    }

    device = &mActiveDevices[mDeviceBeingPaired];

    // TODO(cecille): We probably want something better than this for breadcrumbs.
    uint64_t breadcrumb = static_cast<uint64_t>(nextStage);

    // TODO(cecille): This should be customized per command.
    constexpr uint32_t kCommandTimeoutMs = 3000;

    switch (nextStage)
    {
    case CommissioningStage::kArmFailsafe: {
        // TODO(cecille): This is NOT the right way to do this - we should consider attaching an im delegate per command or
        // something. Per exchange context?
        ChipLogProgress(Controller, "Arming failsafe");
        // TODO(cecille): Find a way to enumerate the clusters here.
        GeneralCommissioningCluster genCom;
        uint16_t commissioningExpirySeconds = 5;
        // TODO: should get the endpoint information from the descriptor cluster.
        genCom.Associate(device, 0);
        genCom.ArmFailSafe(mSuccess.Cancel(), mFailure.Cancel(), commissioningExpirySeconds, breadcrumb, kCommandTimeoutMs);
    }
    break;
    case CommissioningStage::kConfigRegulatory: {
        // To set during config phase:
        // UTC time
        // time zone
        // dst offset
        // Regulatory config
        // TODO(cecille): Set time as well once the time cluster is implemented
        // TODO(cecille): Worthwhile to keep this around as part of the class?
        // TODO(cecille): Where is the country config actually set?
        ChipLogProgress(Controller, "Setting Regulatory Config");
        uint32_t regulatoryLocation = EMBER_ZCL_REGULATORY_LOCATION_TYPE_OUTDOOR;
#if CONFIG_DEVICE_LAYER
        CHIP_ERROR status = DeviceLayer::ConfigurationMgr().GetRegulatoryLocation(regulatoryLocation);
#else
        CHIP_ERROR status = CHIP_ERROR_NOT_IMPLEMENTED;
#endif
        if (status != CHIP_NO_ERROR)
        {
            ChipLogError(Controller, "Unable to find regulatory location, defaulting to outdoor");
        }

        static constexpr size_t kMaxCountryCodeSize = 3;
        char countryCodeStr[kMaxCountryCodeSize]    = "WW";
        size_t actualCountryCodeSize                = 2;

#if CONFIG_DEVICE_LAYER
        status = DeviceLayer::ConfigurationMgr().GetCountryCode(countryCodeStr, kMaxCountryCodeSize, actualCountryCodeSize);
#else
        status            = CHIP_ERROR_NOT_IMPLEMENTED;
#endif
        if (status != CHIP_NO_ERROR)
        {
            ChipLogError(Controller, "Unable to find country code, defaulting to WW");
        }
        chip::ByteSpan countryCode(reinterpret_cast<uint8_t *>(countryCodeStr), actualCountryCodeSize);

        GeneralCommissioningCluster genCom;
        genCom.Associate(device, 0);
        genCom.SetRegulatoryConfig(mSuccess.Cancel(), mFailure.Cancel(), static_cast<uint8_t>(regulatoryLocation), countryCode,
                                   breadcrumb, kCommandTimeoutMs);
    }
    break;
    case CommissioningStage::kCheckCertificates: {
        ChipLogProgress(Controller, "Exchanging certificates");
        // TODO(cecille): Once this is implemented through the clusters, it should be moved to the proper stage and the callback
        // should advance the commissioning stage
        CHIP_ERROR status = SendTrustedRootCertificate(device);
        if (status != CHIP_NO_ERROR)
        {
            ChipLogError(Controller, "Failed in sending 'add trusted root' command to the device: err %s", ErrorStr(err));
            OnSessionEstablishmentError(err);
            return;
        }
    }
    break;
    // TODO: Right now, these stages are not implemented as a separate stage because they are no-ops.
    // Once these are implemented through the clusters, these should be moved into their separate stages and the callbacks
    // should advance the commissioning stage.
    case CommissioningStage::kConfigACL:
    case CommissioningStage::kNetworkSetup:
    case CommissioningStage::kScanNetworks:
        // TODO: Implement
        break;
    case CommissioningStage::kNetworkEnable: {
        ChipLogProgress(Controller, "Enabling Network");
        // TODO: For ethernet, we actually need a scan stage to get the ethernet netif name. Right now, default to using a magic
        // value to enable without checks.
        NetworkCommissioningCluster netCom;
        // TODO: should get the endpoint information from the descriptor cluster.
        netCom.Associate(device, 0);
        // TODO: Once network credential sending is implemented, attempting to set wifi credential on an ethernet only device
        // will cause an error to be sent back. At that point, we should scan and we shoud see the proper ethernet network ID
        // returned in the scan results. For now, we use magic.
        char magicNetworkEnableCode[] = "ETH0";
        netCom.EnableNetwork(mSuccess.Cancel(), mFailure.Cancel(),
                             ByteSpan(reinterpret_cast<uint8_t *>(&magicNetworkEnableCode), sizeof(magicNetworkEnableCode)),
                             breadcrumb, kCommandTimeoutMs);
    }
    break;
    case CommissioningStage::kFindOperational: {
#if CHIP_DEVICE_CONFIG_ENABLE_MDNS
        ChipLogProgress(Controller, "Finding node on operational network");
        Mdns::Resolver::Instance().ResolveNodeId(PeerId().SetFabricId(0).SetNodeId(device->GetDeviceId()),
                                                 Inet::IPAddressType::kIPAddressType_Any);
#endif
    }
    break;
    case CommissioningStage::kSendComplete: {
        // TODO this is actualy not correct - we must reconnect over CASE to send this command.
        ChipLogProgress(Controller, "Calling commissioning complete");
        GeneralCommissioningCluster genCom;
        genCom.Associate(device, 0);
        genCom.CommissioningComplete(mSuccess.Cancel(), mFailure.Cancel());
    }
    break;
    case CommissioningStage::kCleanup:
        ChipLogProgress(Controller, "Rendezvous cleanup");
        mPairingSession.ToSerializable(device->GetPairing());
        mSystemLayer->CancelTimer(OnSessionEstablishmentTimeoutCallback, this);

        mPairedDevices.Insert(device->GetDeviceId());
        mPairedDevicesUpdated = true;

        // Note - This assumes storage is synchronous, the device must be in storage before we can cleanup
        // the rendezvous session and mark pairing success
        PersistDevice(device);
        // Also persist the device list at this time
        // This makes sure that a newly added device is immediately available
        PersistDeviceList();
        if (mPairingDelegate != nullptr)
        {
            mPairingDelegate->OnStatusUpdate(DevicePairingDelegate::SecurePairingSuccess);
        }
        RendezvousCleanup(CHIP_NO_ERROR);
        break;
    case CommissioningStage::kSecurePairing:
    case CommissioningStage::kError:
        break;
    }
    mCommissioningStage = nextStage;
}

} // namespace Controller
} // namespace chip

namespace chip {
namespace Platform {
namespace PersistedStorage {

/*
 * Dummy implementations of PersistedStorage platform methods. These aren't
 * used in the context of the Device Controller, but are required to satisfy
 * the linker.
 */

CHIP_ERROR Read(const char * aKey, uint32_t & aValue)
{
    return CHIP_NO_ERROR;
}

CHIP_ERROR Write(const char * aKey, uint32_t aValue)
{
    return CHIP_NO_ERROR;
}

} // namespace PersistedStorage
} // namespace Platform
} // namespace chip<|MERGE_RESOLUTION|>--- conflicted
+++ resolved
@@ -1405,26 +1405,8 @@
 #if CHIP_DEVICE_CONFIG_ENABLE_MDNS
 CHIP_ERROR DeviceCommissioner::DiscoverCommissionableNodes(Mdns::DiscoveryFilter filter)
 {
-    CHIP_ERROR err = CHIP_NO_ERROR;
-    if ((err = SetUpNodeDiscovery()) == CHIP_NO_ERROR)
-    {
-        return chip::Mdns::Resolver::Instance().FindCommissionableNodes();
-    }
-<<<<<<< HEAD
-    return Mdns::Resolver::Instance().FindCommissionableNodes(filter);
-=======
-    return err;
-}
-
-CHIP_ERROR DeviceCommissioner::DiscoverCommissioningLongDiscriminator(uint16_t long_discriminator)
-{
-    CHIP_ERROR err = CHIP_NO_ERROR;
-    if ((err = SetUpNodeDiscoveryLongDiscriminator(long_discriminator)) == CHIP_NO_ERROR)
-    {
-        return chip::Mdns::Resolver::Instance().FindCommissionableNodes(filter);
-    }
-    return err;
->>>>>>> ef66aac2
+    ReturnErrorOnFailure(SetUpNodeDiscovery());
+    return chip::Mdns::Resolver::Instance().FindCommissionableNodes(filter);
 }
 
 const Mdns::DiscoveredNodeData * DeviceCommissioner::GetDiscoveredDevice(int idx)
