--- conflicted
+++ resolved
@@ -3359,7 +3359,6 @@
     }
     break;
 
-<<<<<<< HEAD
     case CommissioningStage::kJCMTrustVerification: {
         CHIP_ERROR err = StartJCMTrustVerification();
         if (err != CHIP_NO_ERROR)
@@ -3370,55 +3369,6 @@
         }
         break;
     }
-=======
-    case CommissioningStage::kJFValidateNOC:
-#if CHIP_DEVICE_CONFIG_ENABLE_JOINT_FABRIC
-    {
-        if (!params.GetJFAdministratorFabricIndex().HasValue() || !params.GetJFAdminNOC().HasValue() ||
-            params.GetJFAdministratorFabricIndex().Value() == kUndefinedFabricIndex)
-        {
-            ChipLogError(Controller, "JCM: No JF Admin Values found");
-            CommissioningStageComplete(CHIP_ERROR_INVALID_ARGUMENT);
-            return;
-        }
-
-        P256PublicKeySpan jfAdminICACPKSpan;
-        CHIP_ERROR err = CHIP_NO_ERROR;
-
-        /* check the peer Admin NOC */
-        err = ValidateJFAdminNOC(params.GetJFAdminNOC().Value());
-
-        if (err != CHIP_NO_ERROR)
-        {
-            ChipLogError(Controller, "JCM: Cannot validate JFAdminNOC");
-            CommissioningStageComplete(err);
-            return;
-        }
-
-        /* extract and save the public key of the peer Admin ICAC */
-        err = ExtractPublicKeyFromChipCert(params.GetJFAdminICAC().Value(), jfAdminICACPKSpan);
-        if (err != CHIP_NO_ERROR)
-        {
-            ChipLogError(Controller, "JCM: Error parsing JFAdminICAC Public Key");
-            CommissioningStageComplete(err);
-            return;
-        }
-        mTrustedIcacPublicKeyB.Emplace(jfAdminICACPKSpan);
-
-        CommissioningStageComplete(err);
-    }
-    break;
-#endif
-
-    case CommissioningStage::kSendVIDVerificationRequest:
-#if CHIP_DEVICE_CONFIG_ENABLE_JOINT_FABRIC
-    {
-        /* TODO: send SignVidVerificationRequest */
-        CommissioningStageComplete(CHIP_NO_ERROR);
-        break;
-    }
-#endif
->>>>>>> 0bac7265
 
     case CommissioningStage::kSendOpCertSigningRequest: {
         if (!params.GetCSRNonce().HasValue())
