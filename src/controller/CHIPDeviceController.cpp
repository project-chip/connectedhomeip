--- conflicted
+++ resolved
@@ -1193,22 +1193,9 @@
     }
 
     // TODO - Verify that the generated root cert matches with commissioner's root cert
-<<<<<<< HEAD
     CommissioningDelegate::CommissioningReport report;
-    report.Set<NocChain>(NocChain(noc, icac, rcac));
-    commissioner->CommissioningStageComplete(status, report);
-=======
-
     report.Set<NocChain>(NocChain(noc, icac, rcac, ipk.HasValue() ? ipk.Value() : AesCcm128KeySpan(placeHolderIpk),
                                   adminSubject.HasValue() ? adminSubject.Value() : commissioner->GetNodeId()));
-    err = commissioner->mCommissioningDelegate->CommissioningStepFinished(CHIP_NO_ERROR, report);
-exit:
-    if (err != CHIP_NO_ERROR)
-    {
-        ChipLogError(Controller, "Failed in generating device's operational credentials. Error %s", ErrorStr(err));
-        commissioner->OnSessionEstablishmentError(err);
-    }
->>>>>>> ea5612ac
 }
 
 CHIP_ERROR DeviceCommissioner::ProcessOpCSR(DeviceProxy * proxy, const ByteSpan & NOCSRElements,
