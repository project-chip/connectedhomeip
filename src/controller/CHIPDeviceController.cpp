/*
 *
 *    Copyright (c) 2020-2021 Project CHIP Authors
 *    Copyright (c) 2013-2017 Nest Labs, Inc.
 *    All rights reserved.
 *
 *    Licensed under the Apache License, Version 2.0 (the "License");
 *    you may not use this file except in compliance with the License.
 *    You may obtain a copy of the License at
 *
 *        http://www.apache.org/licenses/LICENSE-2.0
 *
 *    Unless required by applicable law or agreed to in writing, software
 *    distributed under the License is distributed on an "AS IS" BASIS,
 *    WITHOUT WARRANTIES OR CONDITIONS OF ANY KIND, either express or implied.
 *    See the License for the specific language governing permissions and
 *    limitations under the License.
 */

/**
 *    @file
 *      Implementation of CHIP Device Controller, a common class
 *      that implements discovery, pairing and provisioning of CHIP
 *      devices.
 *
 */

#ifndef __STDC_LIMIT_MACROS
#define __STDC_LIMIT_MACROS
#endif
#ifndef __STDC_FORMAT_MACROS
#define __STDC_FORMAT_MACROS
#endif

// module header, comes first
#include <controller/CHIPDeviceController.h>

#include <app-common/zap-generated/enums.h>
#include <controller-clusters/zap-generated/CHIPClusters.h>

#if CONFIG_DEVICE_LAYER
#include <platform/CHIPDeviceLayer.h>
#include <platform/ConfigurationManager.h>
#endif

#include <app/InteractionModelEngine.h>
#include <app/OperationalDeviceProxy.h>
#include <app/util/error-mapping.h>
#include <credentials/CHIPCert.h>
#include <credentials/DeviceAttestationCredsProvider.h>
#include <crypto/CHIPCryptoPAL.h>
#include <lib/core/CHIPCore.h>
#include <lib/core/CHIPEncoding.h>
#include <lib/core/CHIPSafeCasts.h>
#include <lib/core/NodeId.h>
#include <lib/support/Base64.h>
#include <lib/support/CHIPArgParser.hpp>
#include <lib/support/CHIPMem.h>
#include <lib/support/CodeUtils.h>
#include <lib/support/ErrorStr.h>
#include <lib/support/PersistentStorageMacros.h>
#include <lib/support/SafeInt.h>
#include <lib/support/ScopedBuffer.h>
#include <lib/support/ThreadOperationalDataset.h>
#include <lib/support/TimeUtils.h>
#include <lib/support/logging/CHIPLogging.h>
#include <messaging/ExchangeContext.h>
#include <protocols/secure_channel/MessageCounterManager.h>
#include <setup_payload/ManualSetupPayloadGenerator.h>
#include <setup_payload/QRCodeSetupPayloadGenerator.h>
#include <setup_payload/QRCodeSetupPayloadParser.h>

#if CONFIG_NETWORK_LAYER_BLE
#include <ble/BleLayer.h>
#include <transport/raw/BLE.h>
#endif

#include <app/util/af-enums.h>

#include <errno.h>
#include <inttypes.h>
#include <memory>
#include <stdint.h>
#include <stdlib.h>
#include <time.h>

using namespace chip::Inet;
using namespace chip::System;
using namespace chip::Transport;
using namespace chip::Credentials;

// For some applications those does not implement IMDelegate, the DeviceControllerInteractionModelDelegate will dispatch the
// response to IMDefaultResponseCallback CHIPClientCallbacks, for the applications those implemented IMDelegate, this function will
// not be used.
bool __attribute__((weak)) IMDefaultResponseCallback(const chip::app::CommandSender * commandObj, EmberAfStatus status)
{
    return false;
}

namespace chip {
namespace Controller {

using namespace chip::Encoding;
#if CHIP_DEVICE_CONFIG_ENABLE_COMMISSIONER_DISCOVERY
using namespace chip::Protocols::UserDirectedCommissioning;
#endif // CHIP_DEVICE_CONFIG_ENABLE_COMMISSIONER_DISCOVERY

constexpr uint32_t kSessionEstablishmentTimeout = 40 * kMillisecondsPerSecond;

DeviceController::DeviceController() :
    mOpenPairingSuccessCallback(OnOpenPairingWindowSuccessResponse, this),
    mOpenPairingFailureCallback(OnOpenPairingWindowFailureResponse, this)
{
    mState                    = State::NotInitialized;
    mStorageDelegate          = nullptr;
    mPairedDevicesInitialized = false;
}

CHIP_ERROR DeviceController::Init(ControllerInitParams params)
{
    VerifyOrReturnError(mState == State::NotInitialized, CHIP_ERROR_INCORRECT_STATE);
    VerifyOrReturnError(params.systemState != nullptr, CHIP_ERROR_INVALID_ARGUMENT);

    VerifyOrReturnError(params.systemState->SystemLayer() != nullptr, CHIP_ERROR_INVALID_ARGUMENT);
    VerifyOrReturnError(params.systemState->UDPEndPointManager() != nullptr, CHIP_ERROR_INVALID_ARGUMENT);

    mStorageDelegate = params.storageDelegate;
#if CONFIG_NETWORK_LAYER_BLE
    VerifyOrReturnError(params.systemState->BleLayer() != nullptr, CHIP_ERROR_INVALID_ARGUMENT);
#endif

    VerifyOrReturnError(params.systemState->TransportMgr() != nullptr, CHIP_ERROR_INVALID_ARGUMENT);

#if CHIP_DEVICE_CONFIG_ENABLE_DNSSD
    ReturnErrorOnFailure(mDNSResolver.Init(params.systemState->UDPEndPointManager()));
    mDNSResolver.SetResolverDelegate(this);
    RegisterDeviceAddressUpdateDelegate(params.deviceAddressUpdateDelegate);
    RegisterDeviceDiscoveryDelegate(params.deviceDiscoveryDelegate);
#endif // CHIP_DEVICE_CONFIG_ENABLE_DNSSD

    VerifyOrReturnError(params.operationalCredentialsDelegate != nullptr, CHIP_ERROR_INVALID_ARGUMENT);
    mOperationalCredentialsDelegate = params.operationalCredentialsDelegate;

    mFabricIndex = params.fabricIndex;
    ReturnErrorOnFailure(ProcessControllerNOCChain(params));

    mFabricInfo = params.systemState->Fabrics()->FindFabricWithIndex(mFabricIndex);
    VerifyOrReturnError(mFabricInfo != nullptr, CHIP_ERROR_INVALID_ARGUMENT);

    DeviceProxyInitParams deviceInitParams = {
        .sessionManager = params.systemState->SessionMgr(),
        .exchangeMgr    = params.systemState->ExchangeMgr(),
        .idAllocator    = &mIDAllocator,
        .fabricTable    = params.systemState->Fabrics(),
        .clientPool     = &mCASEClientPool,
        .imDelegate     = params.systemState->IMDelegate(),
        .mrpLocalConfig = Optional<ReliableMessageProtocolConfig>::Value(mMRPConfig),
    };

    CASESessionManagerConfig sessionManagerConfig = {
        .sessionInitParams = deviceInitParams,
        .dnsCache          = &mDNSCache,
        .devicePool        = &mDevicePool,
#if CHIP_DEVICE_CONFIG_ENABLE_DNSSD
        .dnsResolver = &mDNSResolver,
#else
        .dnsResolver = nullptr,
#endif
    };

    mCASESessionManager = chip::Platform::New<CASESessionManager>(sessionManagerConfig);
    VerifyOrReturnError(mCASESessionManager != nullptr, CHIP_ERROR_NO_MEMORY);

    mSystemState = params.systemState->Retain();
    mState       = State::Initialized;
    return CHIP_NO_ERROR;
}

CHIP_ERROR DeviceController::ProcessControllerNOCChain(const ControllerInitParams & params)
{
    FabricInfo newFabric;

    ReturnErrorCodeIf(params.ephemeralKeypair == nullptr, CHIP_ERROR_INVALID_ARGUMENT);
    newFabric.SetEphemeralKey(params.ephemeralKeypair);

    constexpr uint32_t chipCertAllocatedLen = kMaxCHIPCertLength;
    chip::Platform::ScopedMemoryBuffer<uint8_t> chipCert;

    ReturnErrorCodeIf(!chipCert.Alloc(chipCertAllocatedLen), CHIP_ERROR_NO_MEMORY);
    MutableByteSpan chipCertSpan(chipCert.Get(), chipCertAllocatedLen);

    ReturnErrorOnFailure(ConvertX509CertToChipCert(params.controllerRCAC, chipCertSpan));
    ReturnErrorOnFailure(newFabric.SetRootCert(chipCertSpan));

    if (params.controllerICAC.empty())
    {
        ChipLogProgress(Controller, "Intermediate CA is not needed");
    }
    else
    {
        chipCertSpan = MutableByteSpan(chipCert.Get(), chipCertAllocatedLen);

        ReturnErrorOnFailure(ConvertX509CertToChipCert(params.controllerICAC, chipCertSpan));
        ReturnErrorOnFailure(newFabric.SetICACert(chipCertSpan));
    }

    chipCertSpan = MutableByteSpan(chipCert.Get(), chipCertAllocatedLen);

    ReturnErrorOnFailure(ConvertX509CertToChipCert(params.controllerNOC, chipCertSpan));
    ReturnErrorOnFailure(newFabric.SetNOCCert(chipCertSpan));
    newFabric.SetVendorId(params.controllerVendorId);

    FabricInfo * fabric = params.systemState->Fabrics()->FindFabricWithIndex(mFabricIndex);
    ReturnErrorCodeIf(fabric == nullptr, CHIP_ERROR_INCORRECT_STATE);

    ReturnErrorOnFailure(fabric->SetFabricInfo(newFabric));
    mLocalId  = fabric->GetPeerId();
    mVendorId = fabric->GetVendorId();

    mFabricId = fabric->GetFabricId();

    ChipLogProgress(Controller, "Joined the fabric at index %d. Compressed fabric ID is: 0x" ChipLogFormatX64, mFabricIndex,
                    ChipLogValueX64(GetCompressedFabricId()));

    return CHIP_NO_ERROR;
}

CHIP_ERROR DeviceController::Shutdown()
{
    VerifyOrReturnError(mState == State::Initialized, CHIP_ERROR_INCORRECT_STATE);

    ChipLogDetail(Controller, "Shutting down the controller");

    mState = State::NotInitialized;

    mStorageDelegate = nullptr;

    mSystemState->Fabrics()->ReleaseFabricIndex(mFabricIndex);
    mSystemState->Release();
    mSystemState = nullptr;

#if CHIP_DEVICE_CONFIG_ENABLE_DNSSD
    mDNSResolver.Shutdown();
    mDeviceAddressUpdateDelegate = nullptr;
    mDeviceDiscoveryDelegate     = nullptr;
#endif // CHIP_DEVICE_CONFIG_ENABLE_DNSSD

    chip::Platform::Delete(mCASESessionManager);
    mCASESessionManager = nullptr;

    return CHIP_NO_ERROR;
}

bool DeviceController::DoesDevicePairingExist(const PeerId & deviceId)
{
    if (InitializePairedDeviceList() == CHIP_NO_ERROR)
    {
        return mPairedDevices.Contains(deviceId.GetNodeId());
    }

    return false;
}

void DeviceController::ReleaseOperationalDevice(NodeId remoteDeviceId)
{
    VerifyOrReturn(mState == State::Initialized,
                   ChipLogError(Controller, "ReleaseOperationalDevice was called in incorrect state"));
    mCASESessionManager->ReleaseSession(mFabricInfo->GetPeerIdForNode(remoteDeviceId));
}

void DeviceController::OnFirstMessageDeliveryFailed(const SessionHandle & session)
{
    VerifyOrReturn(mState == State::Initialized,
                   ChipLogError(Controller, "OnFirstMessageDeliveryFailed was called in incorrect state"));
    VerifyOrReturn(session->GetSessionType() == Transport::Session::SessionType::kSecure);
    UpdateDevice(session->AsSecureSession()->GetPeerNodeId());
}

CHIP_ERROR DeviceController::InitializePairedDeviceList()
{
    CHIP_ERROR err   = CHIP_NO_ERROR;
    uint8_t * buffer = nullptr;

    VerifyOrExit(mStorageDelegate != nullptr, err = CHIP_ERROR_INCORRECT_STATE);

    if (!mPairedDevicesInitialized)
    {
        constexpr uint16_t max_size = sizeof(uint64_t) * kNumMaxPairedDevices;
        buffer                      = static_cast<uint8_t *>(chip::Platform::MemoryCalloc(max_size, 1));
        uint16_t size               = max_size;

        VerifyOrExit(buffer != nullptr, err = CHIP_ERROR_INVALID_ARGUMENT);

        CHIP_ERROR lookupError = CHIP_NO_ERROR;
        PERSISTENT_KEY_OP(static_cast<uint64_t>(0), kPairedDeviceListKeyPrefix, key,
                          lookupError = mStorageDelegate->SyncGetKeyValue(key, buffer, size));

        // It's ok to not have an entry for the Paired Device list. We treat it the same as having an empty list.
        if (lookupError != CHIP_ERROR_KEY_NOT_FOUND)
        {
            VerifyOrExit(size <= max_size, err = CHIP_ERROR_INVALID_DEVICE_DESCRIPTOR);
            err = SetPairedDeviceList(ByteSpan(buffer, size));
            SuccessOrExit(err);
        }
    }

exit:
    if (buffer != nullptr)
    {
        chip::Platform::MemoryFree(buffer);
    }
    if (err != CHIP_NO_ERROR)
    {
        ChipLogError(Controller, "Failed to initialize the device list with error: %" CHIP_ERROR_FORMAT, err.Format());
    }

    return err;
}

CHIP_ERROR DeviceController::SetPairedDeviceList(ByteSpan serialized)
{
    CHIP_ERROR err = mPairedDevices.Deserialize(serialized);

    if (err != CHIP_NO_ERROR)
    {
        ChipLogError(Controller, "Failed to recreate the device list with buffer %.*s\n", static_cast<int>(serialized.size()),
                     serialized.data());
    }
    else
    {
        mPairedDevicesInitialized = true;
    }

    return err;
}

void DeviceController::PersistNextKeyId()
{
    if (mStorageDelegate != nullptr && mState == State::Initialized)
    {
        uint16_t nextKeyID = mIDAllocator.Peek();
        mStorageDelegate->SyncSetKeyValue(kNextAvailableKeyID, &nextKeyID, sizeof(nextKeyID));
    }
}

CHIP_ERROR DeviceController::GetPeerAddressAndPort(PeerId peerId, Inet::IPAddress & addr, uint16_t & port)
{
    VerifyOrReturnError(mState == State::Initialized, CHIP_ERROR_INCORRECT_STATE);
    Transport::PeerAddress peerAddr;
    ReturnErrorOnFailure(mCASESessionManager->GetPeerAddress(peerId, peerAddr));
    addr = peerAddr.GetIPAddress();
    port = peerAddr.GetPort();
    return CHIP_NO_ERROR;
}

void DeviceController::OnPIDReadResponse(void * context, uint16_t value)
{
    ChipLogProgress(Controller, "Received PID for the device. Value %d", value);
    DeviceController * controller       = static_cast<DeviceController *>(context);
    controller->mSetupPayload.productID = value;

    if (controller->OpenCommissioningWindowInternal() != CHIP_NO_ERROR)
    {
        OnOpenPairingWindowFailureResponse(context, 0);
    }
}

void DeviceController::OnVIDReadResponse(void * context, VendorId value)
{
    ChipLogProgress(Controller, "Received VID for the device. Value %d", to_underlying(value));

    DeviceController * controller = static_cast<DeviceController *>(context);

    controller->mSetupPayload.vendorID = value;

    OperationalDeviceProxy * device =
        controller->mCASESessionManager->FindExistingSession(controller->GetPeerIdWithCommissioningWindowOpen());
    if (device == nullptr)
    {
        ChipLogError(Controller, "Could not find device for opening commissioning window");
        OnOpenPairingWindowFailureResponse(context, 0);
        return;
    }

    constexpr EndpointId kBasicClusterEndpoint = 0;
    chip::Controller::BasicCluster cluster;
    cluster.Associate(device, kBasicClusterEndpoint);

    if (cluster.ReadAttribute<app::Clusters::Basic::Attributes::ProductID::TypeInfo>(context, OnPIDReadResponse,
                                                                                     OnVIDPIDReadFailureResponse) != CHIP_NO_ERROR)
    {
        ChipLogError(Controller, "Could not read PID for opening commissioning window");
        OnOpenPairingWindowFailureResponse(context, 0);
    }
}

void DeviceController::OnVIDPIDReadFailureResponse(void * context, CHIP_ERROR error)
{
    ChipLogProgress(Controller, "Failed to read VID/PID for the device. error %" CHIP_ERROR_FORMAT, error.Format());
    // TODO: The second arg here is wrong, but we need to fix the signature of
    // OnOpenPairingWindowFailureResponse and how we send some commands to fix
    // that.
    OnOpenPairingWindowFailureResponse(context, to_underlying(app::StatusIB(error).mStatus));
}

void DeviceController::OnOpenPairingWindowSuccessResponse(void * context)
{
    ChipLogProgress(Controller, "Successfully opened pairing window on the device");
    DeviceController * controller = static_cast<DeviceController *>(context);
    if (controller->mCommissioningWindowCallback != nullptr)
    {
        controller->mCommissioningWindowCallback->mCall(controller->mCommissioningWindowCallback->mContext,
                                                        controller->mDeviceWithCommissioningWindowOpen, CHIP_NO_ERROR,
                                                        controller->mSetupPayload);
    }
}

void DeviceController::OnOpenPairingWindowFailureResponse(void * context, uint8_t status)
{
    ChipLogError(Controller, "Failed to open pairing window on the device. Status %d", status);
    DeviceController * controller = static_cast<DeviceController *>(context);
    if (controller->mCommissioningWindowCallback != nullptr)
    {
        CHIP_ERROR error = CHIP_ERROR_INVALID_PASE_PARAMETER;
        if (status == EmberAfStatusCode::EMBER_ZCL_STATUS_CODE_BUSY)
        {
            error = CHIP_ERROR_ANOTHER_COMMISSIONING_IN_PROGRESS;
        }
        controller->mCommissioningWindowCallback->mCall(controller->mCommissioningWindowCallback->mContext,
                                                        controller->mDeviceWithCommissioningWindowOpen, error, SetupPayload());
    }
}

CHIP_ERROR DeviceController::ComputePASEVerifier(uint32_t iterations, uint32_t setupPincode, const ByteSpan & salt,
                                                 PASEVerifier & outVerifier, uint32_t & outPasscodeId)
{
    ReturnErrorOnFailure(PASESession::GeneratePASEVerifier(outVerifier, iterations, salt, /* useRandomPIN= */ false, setupPincode));

    outPasscodeId = mPAKEVerifierID++;
    return CHIP_NO_ERROR;
}

CHIP_ERROR DeviceController::OpenCommissioningWindowWithCallback(NodeId deviceId, uint16_t timeout, uint16_t iteration,
                                                                 uint16_t discriminator, uint8_t option,
                                                                 Callback::Callback<OnOpenCommissioningWindow> * callback,
                                                                 bool readVIDPIDAttributes)
{
    mSetupPayload = SetupPayload();

    mSetupPayload.version               = 0;
    mSetupPayload.discriminator         = discriminator;
    mSetupPayload.rendezvousInformation = RendezvousInformationFlags(RendezvousInformationFlag::kOnNetwork);

    mCommissioningWindowCallback       = callback;
    mDeviceWithCommissioningWindowOpen = deviceId;
    mCommissioningWindowTimeout        = timeout;
    mCommissioningWindowIteration      = iteration;

    switch (option)
    {
    case 0:
        mCommissioningWindowOption = CommissioningWindowOption::kOriginalSetupCode;
        break;
    case 1:
        mCommissioningWindowOption = CommissioningWindowOption::kTokenWithRandomPIN;
        break;
    case 2:
        mCommissioningWindowOption = CommissioningWindowOption::kTokenWithProvidedPIN;
        mSetupPayload.setUpPINCode = mSuggestedSetUpPINCode;
        break;
    default:
        ChipLogError(Controller, "Invalid Pairing Window option");
        return CHIP_ERROR_INVALID_ARGUMENT;
    }

    if (callback != nullptr && mCommissioningWindowOption != CommissioningWindowOption::kOriginalSetupCode && readVIDPIDAttributes)
    {
        OperationalDeviceProxy * device = mCASESessionManager->FindExistingSession(GetPeerIdWithCommissioningWindowOpen());
        VerifyOrReturnError(device != nullptr, CHIP_ERROR_INVALID_ARGUMENT);

        constexpr EndpointId kBasicClusterEndpoint = 0;
        chip::Controller::BasicCluster cluster;
        cluster.Associate(device, kBasicClusterEndpoint);

        return cluster.ReadAttribute<app::Clusters::Basic::Attributes::VendorID::TypeInfo>(this, OnVIDReadResponse,
                                                                                           OnVIDPIDReadFailureResponse);
    }

    return OpenCommissioningWindowInternal();
}

CHIP_ERROR DeviceController::OpenCommissioningWindowInternal()
{
    ChipLogProgress(Controller, "OpenCommissioningWindow for device ID %" PRIu64, mDeviceWithCommissioningWindowOpen);
    VerifyOrReturnError(mState == State::Initialized, CHIP_ERROR_INCORRECT_STATE);

    OperationalDeviceProxy * device = mCASESessionManager->FindExistingSession(GetPeerIdWithCommissioningWindowOpen());
    VerifyOrReturnError(device != nullptr, CHIP_ERROR_INVALID_ARGUMENT);

    constexpr EndpointId kAdministratorCommissioningClusterEndpoint = 0;

    chip::Controller::AdministratorCommissioningCluster cluster;
    cluster.Associate(device, kAdministratorCommissioningClusterEndpoint);

    Callback::Cancelable * successCallback = mOpenPairingSuccessCallback.Cancel();
    Callback::Cancelable * failureCallback = mOpenPairingFailureCallback.Cancel();

    if (mCommissioningWindowOption != CommissioningWindowOption::kOriginalSetupCode)
    {
        ByteSpan salt(Uint8::from_const_char(kSpake2pKeyExchangeSalt), strlen(kSpake2pKeyExchangeSalt));
        bool randomSetupPIN = (mCommissioningWindowOption == CommissioningWindowOption::kTokenWithRandomPIN);
        PASEVerifier verifier;

        ReturnErrorOnFailure(PASESession::GeneratePASEVerifier(verifier, mCommissioningWindowIteration, salt, randomSetupPIN,
                                                               mSetupPayload.setUpPINCode));

        uint8_t serializedVerifier[2 * kSpake2p_WS_Length];
        VerifyOrReturnError(sizeof(serializedVerifier) == sizeof(verifier), CHIP_ERROR_INTERNAL);

        memcpy(serializedVerifier, verifier.mW0, kSpake2p_WS_Length);
        memcpy(&serializedVerifier[kSpake2p_WS_Length], verifier.mL, kSpake2p_WS_Length);

        ReturnErrorOnFailure(cluster.OpenCommissioningWindow(
            successCallback, failureCallback, mCommissioningWindowTimeout, ByteSpan(serializedVerifier, sizeof(serializedVerifier)),
            mSetupPayload.discriminator, mCommissioningWindowIteration, salt, mPAKEVerifierID++));

        char payloadBuffer[QRCodeBasicSetupPayloadGenerator::kMaxQRCodeBase38RepresentationLength];

        MutableCharSpan manualCode(payloadBuffer);
        ReturnErrorOnFailure(ManualSetupPayloadGenerator(mSetupPayload).payloadDecimalStringRepresentation(manualCode));
        ChipLogProgress(Controller, "Manual pairing code: [%s]", payloadBuffer);

        MutableCharSpan QRCode(payloadBuffer);
        ReturnErrorOnFailure(QRCodeBasicSetupPayloadGenerator(mSetupPayload).payloadBase38Representation(QRCode));
        ChipLogProgress(Controller, "SetupQRCode: [%s]", payloadBuffer);
    }
    else
    {
        ReturnErrorOnFailure(cluster.OpenBasicCommissioningWindow(successCallback, failureCallback, mCommissioningWindowTimeout));
    }

    return CHIP_NO_ERROR;
}

#if CHIP_DEVICE_CONFIG_ENABLE_DNSSD
Transport::PeerAddress DeviceController::ToPeerAddress(const chip::Dnssd::ResolvedNodeData & nodeData) const
{
    Inet::InterfaceId interfaceId;

    // Only use the mDNS resolution's InterfaceID for addresses that are IPv6 LLA.
    // For all other addresses, we should rely on the device's routing table to route messages sent.
    // Forcing messages down an InterfaceId might fail. For example, in bridged networks like Thread,
    // mDNS advertisements are not usually received on the same interface the peer is reachable on.
    // TODO: Right now, just use addr0, but we should really push all the addresses and interfaces to
    // the device and allow it to make a proper decision about which addresses are preferred and reachable.
    if (nodeData.mAddress[0].IsIPv6LinkLocal())
    {
        interfaceId = nodeData.mInterfaceId;
    }

    return Transport::PeerAddress::UDP(nodeData.mAddress[0], nodeData.mPort, interfaceId);
}

void DeviceController::OnNodeIdResolved(const chip::Dnssd::ResolvedNodeData & nodeData)
{
    VerifyOrReturn(mState == State::Initialized, ChipLogError(Controller, "OnNodeIdResolved was called in incorrect state"));
    mCASESessionManager->OnNodeIdResolved(nodeData);
    if (mDeviceAddressUpdateDelegate != nullptr)
    {
        mDeviceAddressUpdateDelegate->OnAddressUpdateComplete(nodeData.mPeerId.GetNodeId(), CHIP_NO_ERROR);
    }
};

void DeviceController::OnNodeIdResolutionFailed(const chip::PeerId & peer, CHIP_ERROR error)
{
    ChipLogError(Controller, "Error resolving node id: %s", ErrorStr(error));
    VerifyOrReturn(mState == State::Initialized,
                   ChipLogError(Controller, "OnNodeIdResolutionFailed was called in incorrect state"));
    mCASESessionManager->OnNodeIdResolutionFailed(peer, error);

    if (mDeviceAddressUpdateDelegate != nullptr)
    {
        mDeviceAddressUpdateDelegate->OnAddressUpdateComplete(peer.GetNodeId(), error);
    }
};

#endif // CHIP_DEVICE_CONFIG_ENABLE_DNSSD

ControllerDeviceInitParams DeviceController::GetControllerDeviceInitParams()
{
    return ControllerDeviceInitParams{
        .transportMgr       = mSystemState->TransportMgr(),
        .sessionManager     = mSystemState->SessionMgr(),
        .exchangeMgr        = mSystemState->ExchangeMgr(),
        .udpEndPointManager = mSystemState->UDPEndPointManager(),
        .storageDelegate    = mStorageDelegate,
        .idAllocator        = &mIDAllocator,
        .fabricsTable       = mSystemState->Fabrics(),
        .imDelegate         = mSystemState->IMDelegate(),
    };
}

DeviceCommissioner::DeviceCommissioner() :
    mSuccess(BasicSuccess, this), mFailure(BasicFailure, this), mCertificateChainResponseCallback(OnCertificateChainResponse, this),
    mAttestationResponseCallback(OnAttestationResponse, this), mOpCSRResponseCallback(OnOperationalCertificateSigningRequest, this),
    mNOCResponseCallback(OnOperationalCertificateAddResponse, this), mRootCertResponseCallback(OnRootCertSuccessResponse, this),
    mOnCertificateChainFailureCallback(OnCertificateChainFailureResponse, this),
    mOnAttestationFailureCallback(OnAttestationFailureResponse, this), mOnCSRFailureCallback(OnCSRFailureResponse, this),
    mOnCertFailureCallback(OnAddNOCFailureResponse, this), mOnRootCertFailureCallback(OnRootCertFailureResponse, this),
    mOnDeviceConnectedCallback(OnDeviceConnectedFn, this), mOnDeviceConnectionFailureCallback(OnDeviceConnectionFailureFn, this),
    mDeviceAttestationInformationVerificationCallback(OnDeviceAttestationInformationVerification, this),
    mDeviceNOCChainCallback(OnDeviceNOCChainGeneration, this), mSetUpCodePairer(this), mAutoCommissioner(this)
{
    mPairingDelegate         = nullptr;
    mPairedDevicesUpdated    = false;
    mDeviceBeingCommissioned = nullptr;
}

CHIP_ERROR DeviceCommissioner::Init(CommissionerInitParams params)
{
    ReturnErrorOnFailure(DeviceController::Init(params));

    params.systemState->SessionMgr()->RegisterRecoveryDelegate(*this);

#if 0 //
      // We cannot reinstantiate session ID allocator state from each fabric-scoped commissioner
      // individually because the session ID allocator space is and must be shared for all users
      // of the Session Manager. Disable persistence for now. #12821 tracks a proper fix this issue.
      //

    uint16_t nextKeyID = 0;
    uint16_t size      = sizeof(nextKeyID);
    CHIP_ERROR error   = mStorageDelegate->SyncGetKeyValue(kNextAvailableKeyID, &nextKeyID, size);
    if ((error != CHIP_NO_ERROR) || (size != sizeof(nextKeyID)))
    {
        nextKeyID = 0;
    }
    ReturnErrorOnFailure(mIDAllocator.ReserveUpTo(nextKeyID));
#endif

    mPairingDelegate = params.pairingDelegate;

#if CHIP_DEVICE_CONFIG_ENABLE_COMMISSIONER_DISCOVERY // make this commissioner discoverable
    mUdcTransportMgr = chip::Platform::New<DeviceIPTransportMgr>();
    ReturnErrorOnFailure(mUdcTransportMgr->Init(Transport::UdpListenParameters(mSystemState->UDPEndPointManager())
                                                    .SetAddressType(Inet::IPAddressType::kIPv6)
                                                    .SetListenPort((uint16_t)(mUdcListenPort))
#if INET_CONFIG_ENABLE_IPV4
                                                    ,
                                                Transport::UdpListenParameters(mSystemState->UDPEndPointManager())
                                                    .SetAddressType(Inet::IPAddressType::kIPv4)
                                                    .SetListenPort((uint16_t)(mUdcListenPort))
#endif // INET_CONFIG_ENABLE_IPV4
                                                    ));

    mUdcServer = chip::Platform::New<UserDirectedCommissioningServer>();
    mUdcTransportMgr->SetSessionManager(mUdcServer);

    mUdcServer->SetInstanceNameResolver(this);
    mUdcServer->SetUserConfirmationProvider(this);
#endif // CHIP_DEVICE_CONFIG_ENABLE_COMMISSIONER_DISCOVERY

#if CONFIG_NETWORK_LAYER_BLE
    mSetUpCodePairer.SetBleLayer(mSystemState->BleLayer());
#endif // CONFIG_NETWORK_LAYER_BLE
    return CHIP_NO_ERROR;
}

CHIP_ERROR DeviceCommissioner::Shutdown()
{
    VerifyOrReturnError(mState == State::Initialized, CHIP_ERROR_INCORRECT_STATE);

    ChipLogDetail(Controller, "Shutting down the commissioner");

#if CHIP_DEVICE_CONFIG_ENABLE_COMMISSIONER_DISCOVERY // make this commissioner discoverable
    if (mUdcTransportMgr != nullptr)
    {
        chip::Platform::Delete(mUdcTransportMgr);
        mUdcTransportMgr = nullptr;
    }
    if (mUdcServer != nullptr)
    {
        mUdcServer->SetInstanceNameResolver(nullptr);
        mUdcServer->SetUserConfirmationProvider(nullptr);
        chip::Platform::Delete(mUdcServer);
        mUdcServer = nullptr;
    }
#endif // CHIP_DEVICE_CONFIG_ENABLE_COMMISSIONER_DISCOVERY

    DeviceController::Shutdown();
    return CHIP_NO_ERROR;
}

CommissioneeDeviceProxy * DeviceCommissioner::FindCommissioneeDevice(const SessionHandle & session)
{
    CommissioneeDeviceProxy * foundDevice = nullptr;
    mCommissioneeDevicePool.ForEachActiveObject([&](auto * deviceProxy) {
        if (deviceProxy->MatchesSession(session))
        {
            foundDevice = deviceProxy;
            return Loop::Break;
        }
        return Loop::Continue;
    });

    return foundDevice;
}

CommissioneeDeviceProxy * DeviceCommissioner::FindCommissioneeDevice(NodeId id)
{
    CommissioneeDeviceProxy * foundDevice = nullptr;
    mCommissioneeDevicePool.ForEachActiveObject([&](auto * deviceProxy) {
        if (deviceProxy->GetDeviceId() == id)
        {
            foundDevice = deviceProxy;
            return Loop::Break;
        }
        return Loop::Continue;
    });

    return foundDevice;
}

void DeviceCommissioner::ReleaseCommissioneeDevice(CommissioneeDeviceProxy * device)
{
    mCommissioneeDevicePool.ReleaseObject(device);
}

CHIP_ERROR DeviceCommissioner::GetDeviceBeingCommissioned(NodeId deviceId, CommissioneeDeviceProxy ** out_device)
{
    VerifyOrReturnError(out_device != nullptr, CHIP_ERROR_INVALID_ARGUMENT);
    CommissioneeDeviceProxy * device = FindCommissioneeDevice(deviceId);

    VerifyOrReturnError(device != nullptr, CHIP_ERROR_INVALID_ARGUMENT);

    *out_device = device;

    return CHIP_NO_ERROR;
}

CHIP_ERROR DeviceCommissioner::GetConnectedDevice(NodeId deviceId, Callback::Callback<OnDeviceConnected> * onConnection,
                                                  Callback::Callback<OnDeviceConnectionFailure> * onFailure)
{
    return DeviceController::GetConnectedDevice(deviceId, onConnection, onFailure);
}

CHIP_ERROR DeviceCommissioner::PairDevice(NodeId remoteDeviceId, const char * setUpCode)
{
    return mSetUpCodePairer.PairDevice(remoteDeviceId, setUpCode);
}

CHIP_ERROR DeviceCommissioner::PairDevice(NodeId remoteDeviceId, RendezvousParameters & params)
{
    CommissioningParameters commissioningParams;
    return PairDevice(remoteDeviceId, params, commissioningParams);
}

CHIP_ERROR DeviceCommissioner::PairDevice(NodeId remoteDeviceId, RendezvousParameters & rendezvousParams,
                                          CommissioningParameters & commissioningParams)
{
    ReturnErrorOnFailure(EstablishPASEConnection(remoteDeviceId, rendezvousParams));
    return Commission(remoteDeviceId, commissioningParams);
}

CHIP_ERROR DeviceCommissioner::EstablishPASEConnection(NodeId remoteDeviceId, RendezvousParameters & params)
{
    CHIP_ERROR err                     = CHIP_NO_ERROR;
    CommissioneeDeviceProxy * device   = nullptr;
    Transport::PeerAddress peerAddress = Transport::PeerAddress::UDP(Inet::IPAddress::Any);

    Messaging::ExchangeContext * exchangeCtxt = nullptr;
    Optional<SessionHandle> session;

    uint16_t keyID = 0;

    FabricInfo * fabric = mSystemState->Fabrics()->FindFabricWithIndex(mFabricIndex);

    VerifyOrExit(mState == State::Initialized, err = CHIP_ERROR_INCORRECT_STATE);
    VerifyOrExit(mDeviceBeingCommissioned == nullptr, err = CHIP_ERROR_INCORRECT_STATE);
    VerifyOrExit(fabric != nullptr, err = CHIP_ERROR_INCORRECT_STATE);

    err = InitializePairedDeviceList();
    SuccessOrExit(err);

    // TODO: We need to specify the peer address for BLE transport in bindings.
    if (params.GetPeerAddress().GetTransportType() == Transport::Type::kBle ||
        params.GetPeerAddress().GetTransportType() == Transport::Type::kUndefined)
    {
#if CONFIG_NETWORK_LAYER_BLE
        if (!params.HasBleLayer())
        {
            params.SetPeerAddress(Transport::PeerAddress::BLE());
        }
        peerAddress = Transport::PeerAddress::BLE();
#endif // CONFIG_NETWORK_LAYER_BLE
    }
    else if (params.GetPeerAddress().GetTransportType() == Transport::Type::kTcp ||
             params.GetPeerAddress().GetTransportType() == Transport::Type::kUdp)
    {
        peerAddress = Transport::PeerAddress::UDP(params.GetPeerAddress().GetIPAddress(), params.GetPeerAddress().GetPort(),
                                                  params.GetPeerAddress().GetInterface());
    }

    device = mCommissioneeDevicePool.CreateObject();
    VerifyOrExit(device != nullptr, err = CHIP_ERROR_NO_MEMORY);

    mDeviceBeingCommissioned = device;

    mIsIPRendezvous = (params.GetPeerAddress().GetTransportType() != Transport::Type::kBle);

    device->Init(GetControllerDeviceInitParams(), remoteDeviceId, peerAddress, fabric->GetFabricIndex());

    if (params.GetPeerAddress().GetTransportType() != Transport::Type::kBle)
    {
        device->SetAddress(params.GetPeerAddress().GetIPAddress());
    }
#if CONFIG_NETWORK_LAYER_BLE
    else
    {
        if (params.HasConnectionObject())
        {
            SuccessOrExit(err = mSystemState->BleLayer()->NewBleConnectionByObject(params.GetConnectionObject()));
        }
        else if (params.HasDiscriminator())
        {
            SuccessOrExit(err = mSystemState->BleLayer()->NewBleConnectionByDiscriminator(params.GetDiscriminator()));
        }
        else
        {
            ExitNow(err = CHIP_ERROR_INVALID_ARGUMENT);
        }
    }
#endif
    // TODO: In some cases like PASE over IP, CRA and CRI values from commissionable node service should be used
    session = mSystemState->SessionMgr()->CreateUnauthenticatedSession(params.GetPeerAddress(), device->GetMRPConfig());
    VerifyOrExit(session.HasValue(), err = CHIP_ERROR_NO_MEMORY);

    exchangeCtxt = mSystemState->ExchangeMgr()->NewContext(session.Value(), &device->GetPairing());
    VerifyOrExit(exchangeCtxt != nullptr, err = CHIP_ERROR_INTERNAL);

    err = mIDAllocator.Allocate(keyID);
    SuccessOrExit(err);

    // TODO - Remove use of SetActive/IsActive from CommissioneeDeviceProxy
    device->SetActive(true);

    err = device->GetPairing().Pair(params.GetPeerAddress(), params.GetSetupPINCode(), keyID,
                                    Optional<ReliableMessageProtocolConfig>::Value(mMRPConfig), exchangeCtxt, this);
    SuccessOrExit(err);

    // Immediately persist the updated mNextKeyID value
    // TODO maybe remove FreeRendezvousSession() since mNextKeyID is always persisted immediately
    //
    // Disabling session ID persistence (see previous comment in Init() about persisting key ids)
    //
    // PersistNextKeyId();

exit:
    if (err != CHIP_NO_ERROR)
    {
        // Delete the current rendezvous session only if a device is not currently being paired.
        if (mDeviceBeingCommissioned == nullptr)
        {
            FreeRendezvousSession();
        }

        if (device != nullptr)
        {
            ReleaseCommissioneeDevice(device);
            mDeviceBeingCommissioned = nullptr;
        }
    }

    return err;
}

CHIP_ERROR DeviceCommissioner::Commission(NodeId remoteDeviceId, CommissioningParameters & params)
{
    // TODO(cecille): Can we get rid of mDeviceBeingCommissioned and use the remote id instead? Would require storing the
    // commissioning stage in the device.
    CommissioneeDeviceProxy * device = mDeviceBeingCommissioned;
    if (device == nullptr || device->GetDeviceId() != remoteDeviceId ||
        (!device->IsSecureConnected() && !device->IsSessionSetupInProgress()))
    {
        ChipLogError(Controller, "Invalid device for commissioning" ChipLogFormatX64, ChipLogValueX64(remoteDeviceId));
        return CHIP_ERROR_INCORRECT_STATE;
    }
    if (mCommissioningStage != CommissioningStage::kSecurePairing)
    {
        ChipLogError(Controller, "Commissioning already in progress - not restarting");
        return CHIP_ERROR_INCORRECT_STATE;
    }
    if (!params.HasWiFiCredentials() && !params.HasThreadOperationalDataset() && !mIsIPRendezvous)
    {
        ChipLogError(Controller, "Network commissioning parameters are required for BLE auto commissioning.");
        return CHIP_ERROR_INVALID_ARGUMENT;
    }
    ChipLogProgress(Controller, "Commission called for node ID 0x" ChipLogFormatX64, ChipLogValueX64(remoteDeviceId));

    mSystemState->SystemLayer()->StartTimer(chip::System::Clock::Milliseconds32(kSessionEstablishmentTimeout),
                                            OnSessionEstablishmentTimeoutCallback, this);

    mAutoCommissioner.SetOperationalCredentialsDelegate(mOperationalCredentialsDelegate);
    ReturnErrorOnFailure(mAutoCommissioner.SetCommissioningParameters(params));
    if (device->IsSecureConnected())
    {
        mAutoCommissioner.StartCommissioning(device);
    }
    else
    {
        mRunCommissioningAfterConnection = true;
    }
    return CHIP_NO_ERROR;
}

CHIP_ERROR DeviceCommissioner::StopPairing(NodeId remoteDeviceId)
{
    VerifyOrReturnError(mState == State::Initialized, CHIP_ERROR_INCORRECT_STATE);

    CommissioneeDeviceProxy * device = FindCommissioneeDevice(remoteDeviceId);
    VerifyOrReturnError(device != nullptr, CHIP_ERROR_INVALID_DEVICE_DESCRIPTOR);

    FreeRendezvousSession();

    ReleaseCommissioneeDevice(device);
    return CHIP_NO_ERROR;
}

CHIP_ERROR DeviceCommissioner::UnpairDevice(NodeId remoteDeviceId)
{
    // TODO: Send unpairing message to the remote device.
    return CHIP_NO_ERROR;
}

void DeviceCommissioner::FreeRendezvousSession()
{
    PersistNextKeyId();
}

void DeviceCommissioner::RendezvousCleanup(CHIP_ERROR status)
{
    FreeRendezvousSession();

    if (mDeviceBeingCommissioned != nullptr)
    {
        // Release the commissionee device. For BLE, this is stored,
        // for IP commissioning, we have taken a reference to the
        // operational node to send the completion command.
        ReleaseCommissioneeDevice(mDeviceBeingCommissioned);
        mDeviceBeingCommissioned = nullptr;
    }

    if (mPairingDelegate != nullptr)
    {
        mPairingDelegate->OnPairingComplete(status);
    }
}

void DeviceCommissioner::OnSessionEstablishmentError(CHIP_ERROR err)
{
    mSystemState->SystemLayer()->CancelTimer(OnSessionEstablishmentTimeoutCallback, this);

    if (mPairingDelegate != nullptr)
    {
        mPairingDelegate->OnStatusUpdate(DevicePairingDelegate::SecurePairingFailed);
    }

    RendezvousCleanup(err);
}

void DeviceCommissioner::OnSessionEstablished()
{
    VerifyOrReturn(mDeviceBeingCommissioned != nullptr, OnSessionEstablishmentError(CHIP_ERROR_INVALID_DEVICE_DESCRIPTOR));

    PASESession * pairing = &mDeviceBeingCommissioned->GetPairing();

    // TODO: the session should know which peer we are trying to connect to when started
    pairing->SetPeerNodeId(mDeviceBeingCommissioned->GetDeviceId());

    CHIP_ERROR err = mDeviceBeingCommissioned->SetConnected();
    if (err != CHIP_NO_ERROR)
    {
        ChipLogError(Controller, "Failed in setting up secure channel: err %s", ErrorStr(err));
        OnSessionEstablishmentError(err);
        return;
    }

    ChipLogDetail(Controller, "Remote device completed SPAKE2+ handshake");

    // TODO: Add code to receive OpCSR from the device, and process the signing request
    // For IP rendezvous, this is sent as part of the state machine.
    if (mRunCommissioningAfterConnection)
    {
        mRunCommissioningAfterConnection = false;
        mAutoCommissioner.StartCommissioning(mDeviceBeingCommissioned);
    }
    else
    {
        ChipLogProgress(Controller, "OnPairingComplete");
        mPairingDelegate->OnPairingComplete(CHIP_NO_ERROR);
    }
}

CHIP_ERROR DeviceCommissioner::SendCertificateChainRequestCommand(DeviceProxy * device,
                                                                  Credentials::CertificateType certificateType)
{
    ChipLogDetail(Controller, "Sending Certificate Chain request to %p device", device);
    VerifyOrReturnError(device != nullptr, CHIP_ERROR_INVALID_ARGUMENT);
    chip::Controller::OperationalCredentialsCluster cluster;
    cluster.Associate(device, 0);

    Callback::Cancelable * successCallback = mCertificateChainResponseCallback.Cancel();
    Callback::Cancelable * failureCallback = mOnCertificateChainFailureCallback.Cancel();

    ReturnErrorOnFailure(cluster.CertificateChainRequest(successCallback, failureCallback, certificateType));
    return CHIP_NO_ERROR;
}

void DeviceCommissioner::OnCertificateChainFailureResponse(void * context, uint8_t status)
{
    ChipLogProgress(Controller, "Device failed to receive the Certificate Chain request Response: 0x%02x", status);
    DeviceCommissioner * commissioner = reinterpret_cast<DeviceCommissioner *>(context);
    commissioner->mCertificateChainResponseCallback.Cancel();
    commissioner->mOnCertificateChainFailureCallback.Cancel();
    // TODO: Map error status to correct error code
    commissioner->OnSessionEstablishmentError(CHIP_ERROR_INTERNAL);
}

void DeviceCommissioner::OnCertificateChainResponse(void * context, ByteSpan certificate)
{
    ChipLogProgress(Controller, "Received certificate chain from the device");
    DeviceCommissioner * commissioner = reinterpret_cast<DeviceCommissioner *>(context);

    commissioner->mCertificateChainResponseCallback.Cancel();
    commissioner->mOnCertificateChainFailureCallback.Cancel();

    CommissioningDelegate::CommissioningReport report(commissioner->mCommissioningStage);
    report.Set<RequestedCertificate>(RequestedCertificate(certificate));

    commissioner->mCommissioningDelegate->CommissioningStepFinished(CHIP_NO_ERROR, report);
}

CHIP_ERROR DeviceCommissioner::SendAttestationRequestCommand(DeviceProxy * device, const ByteSpan & attestationNonce)
{
    ChipLogDetail(Controller, "Sending Attestation request to %p device", device);
    VerifyOrReturnError(device != nullptr, CHIP_ERROR_INVALID_ARGUMENT);
    chip::Controller::OperationalCredentialsCluster cluster;
    cluster.Associate(device, 0);

    Callback::Cancelable * successCallback = mAttestationResponseCallback.Cancel();
    Callback::Cancelable * failureCallback = mOnAttestationFailureCallback.Cancel();

    ReturnErrorOnFailure(cluster.AttestationRequest(successCallback, failureCallback, attestationNonce));
    ChipLogDetail(Controller, "Sent Attestation request, waiting for the Attestation Information");
    return CHIP_NO_ERROR;
}

void DeviceCommissioner::OnAttestationFailureResponse(void * context, uint8_t status)
{
    ChipLogProgress(Controller, "Device failed to receive the Attestation Information Response: 0x%02x", status);
    DeviceCommissioner * commissioner = reinterpret_cast<DeviceCommissioner *>(context);
    commissioner->mAttestationResponseCallback.Cancel();
    commissioner->mOnAttestationFailureCallback.Cancel();
    // TODO: Map error status to correct error code
    commissioner->OnSessionEstablishmentError(CHIP_ERROR_INTERNAL);
}

void DeviceCommissioner::OnAttestationResponse(void * context, chip::ByteSpan attestationElements, chip::ByteSpan signature)
{
    ChipLogProgress(Controller, "Received Attestation Information from the device");
    DeviceCommissioner * commissioner = reinterpret_cast<DeviceCommissioner *>(context);

    commissioner->mAttestationResponseCallback.Cancel();
    commissioner->mOnAttestationFailureCallback.Cancel();

    CommissioningDelegate::CommissioningReport report(CommissioningStage::kSendAttestationRequest);
    report.Set<AttestationResponse>(AttestationResponse(attestationElements, signature));
    commissioner->mCommissioningDelegate->CommissioningStepFinished(CHIP_NO_ERROR, report);
}

void DeviceCommissioner::OnDeviceAttestationInformationVerification(void * context, AttestationVerificationResult result)
{
    DeviceCommissioner * commissioner = reinterpret_cast<DeviceCommissioner *>(context);

    if (result != AttestationVerificationResult::kSuccess)
    {
        if (result == AttestationVerificationResult::kNotImplemented)
        {
            ChipLogError(Controller,
                         "Failed in verifying 'Attestation Information' command received from the device due to default "
                         "DeviceAttestationVerifier Class not being overridden by a real implementation.");
            commissioner->CommissioningStageComplete(CHIP_ERROR_NOT_IMPLEMENTED);
            return;
        }
        else
        {
            ChipLogError(Controller,
                         "Failed in verifying 'Attestation Information' command received from the device: err %hu. Look at "
                         "AttestationVerificationResult enum to understand the errors",
                         static_cast<uint16_t>(result));
            // Go look at AttestationVerificationResult enum in src/credentials/DeviceAttestationVerifier.h to understand the
            // errors.
            commissioner->CommissioningStageComplete(CHIP_ERROR_INTERNAL);
            return;
        }
    }

    ChipLogProgress(Controller, "Successfully validated 'Attestation Information' command received from the device.");
    commissioner->CommissioningStageComplete(CHIP_NO_ERROR);
}

CHIP_ERROR DeviceCommissioner::ValidateAttestationInfo(const ByteSpan & attestationElements, const ByteSpan & signature,
                                                       const ByteSpan & attestationNonce, const ByteSpan & pai,
                                                       const ByteSpan & dac, DeviceProxy * proxy)
{
    VerifyOrReturnError(mState == State::Initialized, CHIP_ERROR_INCORRECT_STATE);
    VerifyOrReturnError(proxy != nullptr, CHIP_ERROR_INCORRECT_STATE);

    DeviceAttestationVerifier * dac_verifier = GetDeviceAttestationVerifier();

    // Retrieve attestation challenge
    ByteSpan attestationChallenge =
        proxy->GetSecureSession().Value()->AsSecureSession()->GetCryptoContext().GetAttestationChallenge();

    dac_verifier->VerifyAttestationInformation(attestationElements, attestationChallenge, signature, pai, dac, attestationNonce,
                                               &mDeviceAttestationInformationVerificationCallback);

    // TODO: Validate Firmware Information

    return CHIP_NO_ERROR;
}

CHIP_ERROR DeviceCommissioner::SendOperationalCertificateSigningRequestCommand(DeviceProxy * device, const ByteSpan & csrNonce)
{
    ChipLogDetail(Controller, "Sending OpCSR request to %p device", device);
    VerifyOrReturnError(device != nullptr, CHIP_ERROR_INVALID_ARGUMENT);
    chip::Controller::OperationalCredentialsCluster cluster;
    cluster.Associate(device, 0);

    Callback::Cancelable * successCallback = mOpCSRResponseCallback.Cancel();
    Callback::Cancelable * failureCallback = mOnCSRFailureCallback.Cancel();
    ReturnErrorOnFailure(cluster.OpCSRRequest(successCallback, failureCallback, csrNonce));

    ChipLogDetail(Controller, "Sent OpCSR request, waiting for the CSR");
    return CHIP_NO_ERROR;
}

void DeviceCommissioner::OnCSRFailureResponse(void * context, uint8_t status)
{
    ChipLogProgress(Controller, "Device failed to receive the CSR request Response: 0x%02x", status);
    DeviceCommissioner * commissioner = static_cast<DeviceCommissioner *>(context);
    commissioner->mOpCSRResponseCallback.Cancel();
    commissioner->mOnCSRFailureCallback.Cancel();
    // TODO: Map error status to correct error code
    commissioner->OnSessionEstablishmentError(CHIP_ERROR_INTERNAL);
}

void DeviceCommissioner::OnOperationalCertificateSigningRequest(void * context, ByteSpan NOCSRElements,
                                                                ByteSpan AttestationSignature)
{
    ChipLogProgress(Controller, "Received certificate signing request from the device");
    DeviceCommissioner * commissioner = static_cast<DeviceCommissioner *>(context);

    commissioner->mOpCSRResponseCallback.Cancel();
    commissioner->mOnCSRFailureCallback.Cancel();

    CommissioningDelegate::CommissioningReport report(CommissioningStage::kSendOpCertSigningRequest);
    report.Set<AttestationResponse>(AttestationResponse(NOCSRElements, AttestationSignature));
    commissioner->mCommissioningDelegate->CommissioningStepFinished(CHIP_NO_ERROR, report);
}

void DeviceCommissioner::OnDeviceNOCChainGeneration(void * context, CHIP_ERROR status, const ByteSpan & noc, const ByteSpan & icac,
                                                    const ByteSpan & rcac, Optional<AesCcm128KeySpan> ipk,
                                                    Optional<NodeId> adminSubject)
{
    CHIP_ERROR err = CHIP_NO_ERROR;

    DeviceCommissioner * commissioner = static_cast<DeviceCommissioner *>(context);
    CommissioningDelegate::CommissioningReport report(CommissioningStage::kGenerateNOCChain);

    ChipLogProgress(Controller, "Received callback from the CA for NOC Chain generation. Status %s", ErrorStr(status));
    VerifyOrExit(commissioner->mState == State::Initialized, err = CHIP_ERROR_INCORRECT_STATE);

    // TODO - Verify that the generated root cert matches with commissioner's root cert

<<<<<<< HEAD
    device = commissioner->mDeviceBeingCommissioned;

    {
        // Reuse NOC Cert buffer for temporary store Root Cert.
        MutableByteSpan rootCert = device->GetMutableNOCCert();

        err = ConvertX509CertToChipCert(rcac, rootCert);
        SuccessOrExit(err);

        err = commissioner->SendTrustedRootCertificate(device, rootCert);
        SuccessOrExit(err);
    }

    if (!icac.empty())
    {
        MutableByteSpan icaCert = device->GetMutableICACert();

        err = ConvertX509CertToChipCert(icac, icaCert);
        SuccessOrExit(err);

        err = device->SetICACertBufferSize(icaCert.size());
        SuccessOrExit(err);
    }

    {
        MutableByteSpan nocCert = device->GetMutableNOCCert();

        err = ConvertX509CertToChipCert(noc, nocCert);
        SuccessOrExit(err);

        err = device->SetNOCCertBufferSize(nocCert.size());
        SuccessOrExit(err);
    }

    device->SetIpk(ipk);
    device->SetAdminSubject(adminSubject);

=======
    report.Set<NocChain>(NocChain(noc, icac, rcac));
    err = commissioner->mCommissioningDelegate->CommissioningStepFinished(CHIP_NO_ERROR, report);
>>>>>>> be9582bc
exit:
    if (err != CHIP_NO_ERROR)
    {
        ChipLogError(Controller, "Failed in generating device's operational credentials. Error %s", ErrorStr(err));
        commissioner->OnSessionEstablishmentError(err);
    }
}

CHIP_ERROR DeviceCommissioner::ProcessOpCSR(DeviceProxy * proxy, const ByteSpan & NOCSRElements,
                                            const ByteSpan & AttestationSignature, ByteSpan dac, ByteSpan csrNonce)
{
    VerifyOrReturnError(mState == State::Initialized, CHIP_ERROR_INCORRECT_STATE);

    ChipLogProgress(Controller, "Getting certificate chain for the device from the issuer");

    DeviceAttestationVerifier * dacVerifier = GetDeviceAttestationVerifier();

    P256PublicKey dacPubkey;
    ReturnErrorOnFailure(ExtractPubkeyFromX509Cert(dac, dacPubkey));

    // Retrieve attestation challenge
    ByteSpan attestationChallenge =
        proxy->GetSecureSession().Value()->AsSecureSession()->GetCryptoContext().GetAttestationChallenge();

    // The operational CA should also verify this on its end during NOC generation, if end-to-end attestation is desired.
    ReturnErrorOnFailure(dacVerifier->VerifyNodeOperationalCSRInformation(NOCSRElements, attestationChallenge, AttestationSignature,
                                                                          dacPubkey, csrNonce));

    mOperationalCredentialsDelegate->SetNodeIdForNextNOCRequest(proxy->GetDeviceId());

    FabricInfo * fabric = mSystemState->Fabrics()->FindFabricWithIndex(mFabricIndex);
    mOperationalCredentialsDelegate->SetFabricIdForNextNOCRequest(fabric->GetFabricId());

    return mOperationalCredentialsDelegate->GenerateNOCChain(NOCSRElements, AttestationSignature, dac, ByteSpan(), ByteSpan(),
                                                             &mDeviceNOCChainCallback);
}

CHIP_ERROR DeviceCommissioner::SendOperationalCertificate(DeviceProxy * device, const ByteSpan & nocCertBuf,
                                                          const ByteSpan & icaCertBuf)
{
    VerifyOrReturnError(device != nullptr, CHIP_ERROR_INVALID_ARGUMENT);
    chip::Controller::OperationalCredentialsCluster cluster;
    cluster.Associate(device, 0);

    Callback::Cancelable * successCallback = mNOCResponseCallback.Cancel();
    Callback::Cancelable * failureCallback = mOnCertFailureCallback.Cancel();

    // TODO(#13825): If not passed by the signer, the commissioner should
    // provide its current IPK to the commissionee in the AddNOC command.
    const uint8_t placeHolderIpk[] = { 0x00, 0x00, 0x00, 0x00, 0x00, 0x00, 0x00, 0x00, 0x00, 0x00, 0x00, 0x00, 0x00, 0x00, 0x00, 0x00 };
    ReturnErrorOnFailure(cluster.AddNOC(
        successCallback, failureCallback, nocCertBuf, icaCertBuf,
        device->GetIpk().HasValue()
            ? device->GetIpk().Value()
            : AesCcm128KeySpan(placeHolderIpk),
        device->GetAdminSubject().HasValue() ? device->GetAdminSubject().Value() : mLocalId.GetNodeId(), mVendorId));

    ChipLogProgress(Controller, "Sent operational certificate to the device");

    return CHIP_NO_ERROR;
}

CHIP_ERROR DeviceCommissioner::ConvertFromNodeOperationalCertStatus(uint8_t err)
{
    switch (err)
    {
    case EMBER_ZCL_NODE_OPERATIONAL_CERT_STATUS_SUCCESS:
        return CHIP_NO_ERROR;
    case EMBER_ZCL_NODE_OPERATIONAL_CERT_STATUS_INVALID_PUBLIC_KEY:
        return CHIP_ERROR_INVALID_PUBLIC_KEY;
    case EMBER_ZCL_NODE_OPERATIONAL_CERT_STATUS_INVALID_NODE_OP_ID:
        return CHIP_ERROR_WRONG_NODE_ID;
    case EMBER_ZCL_NODE_OPERATIONAL_CERT_STATUS_INVALID_NOC:
        return CHIP_ERROR_CERT_LOAD_FAILED;
    case EMBER_ZCL_NODE_OPERATIONAL_CERT_STATUS_MISSING_CSR:
        return CHIP_ERROR_INCORRECT_STATE;
    case EMBER_ZCL_NODE_OPERATIONAL_CERT_STATUS_TABLE_FULL:
        return CHIP_ERROR_NO_MEMORY;
    case EMBER_ZCL_NODE_OPERATIONAL_CERT_STATUS_INSUFFICIENT_PRIVILEGE:
    case EMBER_ZCL_NODE_OPERATIONAL_CERT_STATUS_FABRIC_CONFLICT:
    case EMBER_ZCL_NODE_OPERATIONAL_CERT_STATUS_LABEL_CONFLICT:
        return CHIP_ERROR_INVALID_ARGUMENT;
    case EMBER_ZCL_NODE_OPERATIONAL_CERT_STATUS_INVALID_FABRIC_INDEX:
        return CHIP_ERROR_INVALID_FABRIC_ID;
    }

    return CHIP_ERROR_CERT_LOAD_FAILED;
}

void DeviceCommissioner::OnAddNOCFailureResponse(void * context, uint8_t status)
{
    ChipLogProgress(Controller, "Device failed to receive the operational certificate Response: 0x%02x", status);
    DeviceCommissioner * commissioner = static_cast<DeviceCommissioner *>(context);
    commissioner->mOpCSRResponseCallback.Cancel();
    commissioner->mOnCertFailureCallback.Cancel();
    // TODO: Map error status to correct error code
    commissioner->OnSessionEstablishmentError(CHIP_ERROR_INTERNAL);
}

void DeviceCommissioner::OnOperationalCertificateAddResponse(void * context, uint8_t StatusCode, uint8_t FabricIndex,
                                                             CharSpan DebugText)
{
    ChipLogProgress(Controller, "Device returned status %d on receiving the NOC", StatusCode);
    DeviceCommissioner * commissioner = static_cast<DeviceCommissioner *>(context);

    CHIP_ERROR err                   = CHIP_NO_ERROR;
    CommissioneeDeviceProxy * device = nullptr;

    VerifyOrExit(commissioner->mState == State::Initialized, err = CHIP_ERROR_INCORRECT_STATE);

    commissioner->mOpCSRResponseCallback.Cancel();
    commissioner->mOnCertFailureCallback.Cancel();

    VerifyOrExit(commissioner->mDeviceBeingCommissioned != nullptr, err = CHIP_ERROR_INCORRECT_STATE);

    err = ConvertFromNodeOperationalCertStatus(StatusCode);
    SuccessOrExit(err);

    device = commissioner->mDeviceBeingCommissioned;

    err = commissioner->OnOperationalCredentialsProvisioningCompletion(device);

exit:
    if (err != CHIP_NO_ERROR)
    {
        ChipLogProgress(Controller, "Add NOC failed with error %s", ErrorStr(err));
        commissioner->OnSessionEstablishmentError(err);
    }
}

CHIP_ERROR DeviceCommissioner::SendTrustedRootCertificate(DeviceProxy * device, const ByteSpan & rcac)
{
    VerifyOrReturnError(device != nullptr, CHIP_ERROR_INVALID_ARGUMENT);

    ChipLogProgress(Controller, "Sending root certificate to the device");

    chip::Controller::OperationalCredentialsCluster cluster;
    cluster.Associate(device, 0);

    Callback::Cancelable * successCallback = mRootCertResponseCallback.Cancel();
    Callback::Cancelable * failureCallback = mOnRootCertFailureCallback.Cancel();

    ReturnErrorOnFailure(cluster.AddTrustedRootCertificate(successCallback, failureCallback, rcac));

    ChipLogProgress(Controller, "Sent root certificate to the device");

    return CHIP_NO_ERROR;
}

void DeviceCommissioner::OnRootCertSuccessResponse(void * context)
{
    ChipLogProgress(Controller, "Device confirmed that it has received the root certificate");
    DeviceCommissioner * commissioner = static_cast<DeviceCommissioner *>(context);

    commissioner->mRootCertResponseCallback.Cancel();
    commissioner->mOnRootCertFailureCallback.Cancel();

    CommissioningDelegate::CommissioningReport report(CommissioningStage::kSendTrustedRootCert);
    commissioner->mCommissioningDelegate->CommissioningStepFinished(CHIP_NO_ERROR, report);
}

void DeviceCommissioner::OnRootCertFailureResponse(void * context, uint8_t status)
{
    ChipLogProgress(Controller, "Device failed to receive the root certificate Response: 0x%02x", status);
    DeviceCommissioner * commissioner = static_cast<DeviceCommissioner *>(context);
    commissioner->mRootCertResponseCallback.Cancel();
    commissioner->mOnRootCertFailureCallback.Cancel();
    // TODO: Map error status to correct error code
    commissioner->OnSessionEstablishmentError(CHIP_ERROR_INTERNAL);
}

CHIP_ERROR DeviceCommissioner::OnOperationalCredentialsProvisioningCompletion(CommissioneeDeviceProxy * device)
{
    ChipLogProgress(Controller, "Operational credentials provisioned on device %p", device);
    VerifyOrReturnError(device != nullptr, CHIP_ERROR_INVALID_ARGUMENT);

    mSystemState->SystemLayer()->CancelTimer(OnSessionEstablishmentTimeoutCallback, this);

    mPairedDevices.Insert(device->GetDeviceId());
    mPairedDevicesUpdated = true;

    if (mPairingDelegate != nullptr)
    {
        mPairingDelegate->OnStatusUpdate(DevicePairingDelegate::SecurePairingSuccess);
    }
    CommissioningStageComplete(CHIP_NO_ERROR);

    return CHIP_NO_ERROR;
}

#if CONFIG_NETWORK_LAYER_BLE
CHIP_ERROR DeviceCommissioner::CloseBleConnection()
{
    // It is fine since we can only commission one device at the same time.
    // We should be able to distinguish different BLE connections if we want
    // to commission multiple devices at the same time over BLE.
    return mSystemState->BleLayer()->CloseAllBleConnections();
}
#endif

void DeviceCommissioner::OnSessionEstablishmentTimeout()
{
    VerifyOrReturn(mState == State::Initialized);
    VerifyOrReturn(mDeviceBeingCommissioned != nullptr);

    CommissioneeDeviceProxy * device = mDeviceBeingCommissioned;
    StopPairing(device->GetDeviceId());

    if (mPairingDelegate != nullptr)
    {
        mPairingDelegate->OnPairingComplete(CHIP_ERROR_TIMEOUT);
    }
}

void DeviceCommissioner::OnSessionEstablishmentTimeoutCallback(System::Layer * aLayer, void * aAppState)
{
    static_cast<DeviceCommissioner *>(aAppState)->OnSessionEstablishmentTimeout();
}
#if CHIP_DEVICE_CONFIG_ENABLE_DNSSD
CHIP_ERROR DeviceCommissioner::DiscoverCommissionableNodes(Dnssd::DiscoveryFilter filter)
{
    ReturnErrorOnFailure(SetUpNodeDiscovery());
    return mDNSResolver.FindCommissionableNodes(filter);
}

const Dnssd::DiscoveredNodeData * DeviceCommissioner::GetDiscoveredDevice(int idx)
{
    return GetDiscoveredNode(idx);
}

#endif // CHIP_DEVICE_CONFIG_ENABLE_DNSSD

#if CHIP_DEVICE_CONFIG_ENABLE_COMMISSIONER_DISCOVERY // make this commissioner discoverable

CHIP_ERROR DeviceCommissioner::SetUdcListenPort(uint16_t listenPort)
{
    if (mState == State::Initialized)
    {
        return CHIP_ERROR_INCORRECT_STATE;
    }

    mUdcListenPort = listenPort;
    return CHIP_NO_ERROR;
}

void DeviceCommissioner::FindCommissionableNode(char * instanceName)
{
    Dnssd::DiscoveryFilter filter(Dnssd::DiscoveryFilterType::kInstanceName, instanceName);
    DiscoverCommissionableNodes(filter);
}

void DeviceCommissioner::OnUserDirectedCommissioningRequest(UDCClientState state)
{
    ChipLogDetail(Controller, "------PROMPT USER!! OnUserDirectedCommissioningRequest instance=%s deviceName=%s",
                  state.GetInstanceName(), state.GetDeviceName());

    if (mUdcServer != nullptr)
    {
        mUdcServer->PrintUDCClients();
    }

    ChipLogDetail(Controller, "------To Accept Enter: discover udc-commission <pincode> <udc-client-index>");
}
#endif // CHIP_DEVICE_CONFIG_ENABLE_COMMISSIONER_DISCOVERY

#if CHIP_DEVICE_CONFIG_ENABLE_DNSSD

void DeviceCommissioner::OnNodeDiscoveryComplete(const chip::Dnssd::DiscoveredNodeData & nodeData)
{
#if CHIP_DEVICE_CONFIG_ENABLE_COMMISSIONER_DISCOVERY
    if (mUdcServer != nullptr)
    {
        mUdcServer->OnCommissionableNodeFound(nodeData);
    }
#endif // CHIP_DEVICE_CONFIG_ENABLE_COMMISSIONER_DISCOVERY
    AbstractDnssdDiscoveryController::OnNodeDiscoveryComplete(nodeData);
    mSetUpCodePairer.NotifyCommissionableDeviceDiscovered(nodeData);
}
#endif // CHIP_DEVICE_CONFIG_ENABLE_DNSSD

void BasicSuccess(void * context, uint16_t val)
{
    ChipLogProgress(Controller, "Received success response 0x%x\n", val);
    DeviceCommissioner * commissioner = static_cast<DeviceCommissioner *>(context);
    commissioner->CommissioningStageComplete(CHIP_NO_ERROR);
}

void BasicFailure(void * context, uint8_t status)
{
    ChipLogProgress(Controller, "Received failure response %d\n", (int) status);
    DeviceCommissioner * commissioner = static_cast<DeviceCommissioner *>(context);
    commissioner->OnSessionEstablishmentError(static_cast<CHIP_ERROR>(status));
}

void DeviceCommissioner::CommissioningStageComplete(CHIP_ERROR err)
{
    if (mCommissioningDelegate == nullptr)
    {
        return;
    }
    CommissioningDelegate::CommissioningReport report(mCommissioningStage);
    CHIP_ERROR status = mCommissioningDelegate->CommissioningStepFinished(err, report);
    if (status != CHIP_NO_ERROR)
    {
        OnSessionEstablishmentError(status);
    }
}

#if CHIP_DEVICE_CONFIG_ENABLE_DNSSD
void DeviceCommissioner::OnNodeIdResolved(const chip::Dnssd::ResolvedNodeData & nodeData)
{
    ChipLogProgress(Controller, "OperationalDiscoveryComplete for device ID 0x" ChipLogFormatX64,
                    ChipLogValueX64(nodeData.mPeerId.GetNodeId()));
    VerifyOrReturn(mState == State::Initialized);

    if (mDeviceBeingCommissioned != nullptr && mDeviceBeingCommissioned->GetDeviceId() == nodeData.mPeerId.GetNodeId())
    {
        // Let's release the device that's being paired, if pairing was successful,
        // and the device is available on the operational network.
        ReleaseCommissioneeDevice(mDeviceBeingCommissioned);
        mDeviceBeingCommissioned = nullptr;
    }

    mDNSCache.Insert(nodeData);

    mCASESessionManager->FindOrEstablishSession(nodeData.mPeerId, &mOnDeviceConnectedCallback, &mOnDeviceConnectionFailureCallback);
    DeviceController::OnNodeIdResolved(nodeData);
}

void DeviceCommissioner::OnNodeIdResolutionFailed(const chip::PeerId & peer, CHIP_ERROR error)
{
    if (mDeviceBeingCommissioned != nullptr)
    {
        CommissioneeDeviceProxy * device = mDeviceBeingCommissioned;
        if (device->GetDeviceId() == peer.GetNodeId() && mCommissioningStage == CommissioningStage::kFindOperational)
        {
            OnSessionEstablishmentError(error);
        }
    }
    DeviceController::OnNodeIdResolutionFailed(peer, error);
}

#endif

void DeviceCommissioner::OnDeviceConnectedFn(void * context, OperationalDeviceProxy * device)
{
    DeviceCommissioner * commissioner = static_cast<DeviceCommissioner *>(context);
    VerifyOrReturn(commissioner != nullptr, ChipLogProgress(Controller, "Device connected callback with null context. Ignoring"));

    if (commissioner->mCommissioningStage == CommissioningStage::kFindOperational)
    {
        if (commissioner->mCommissioningDelegate != nullptr)
        {
            CommissioningDelegate::CommissioningReport report(CommissioningStage::kFindOperational);
            report.Set<OperationalNodeFoundData>(OperationalNodeFoundData(device));
            commissioner->mCommissioningDelegate->CommissioningStepFinished(CHIP_NO_ERROR, report);
        }
    }
    else
    {
        VerifyOrReturn(commissioner->mPairingDelegate != nullptr,
                       ChipLogProgress(Controller, "Device connected callback with null pairing delegate. Ignoring"));
        commissioner->mPairingDelegate->OnPairingComplete(CHIP_NO_ERROR);
    }
}

void DeviceCommissioner::OnDeviceConnectionFailureFn(void * context, PeerId peerId, CHIP_ERROR error)
{
    DeviceCommissioner * commissioner = static_cast<DeviceCommissioner *>(context);
    ChipLogProgress(Controller, "Device connection failed. Error %s", ErrorStr(error));
    VerifyOrReturn(commissioner != nullptr,
                   ChipLogProgress(Controller, "Device connection failure callback with null context. Ignoring"));
    VerifyOrReturn(commissioner->mPairingDelegate != nullptr,
                   ChipLogProgress(Controller, "Device connection failure callback with null pairing delegate. Ignoring"));
    commissioner->mPairingDelegate->OnCommissioningComplete(peerId.GetNodeId(), error);
}

void DeviceCommissioner::SetupCluster(ClusterBase & base, DeviceProxy * proxy, EndpointId endpoint,
                                      Optional<System::Clock::Timeout> timeout)
{
    base.Associate(proxy, 0);
    base.SetCommandTimeout(timeout);
}

void DeviceCommissioner::PerformCommissioningStep(DeviceProxy * proxy, CommissioningStage step, CommissioningParameters & params,
                                                  CommissioningDelegate * delegate, EndpointId endpoint,
                                                  Optional<System::Clock::Timeout> timeout)
{
    // For now, we ignore errors coming in from the device since not all commissioning clusters are implemented on the device
    // side.
    mCommissioningStage    = step;
    mCommissioningDelegate = delegate;
    // TODO: Extend timeouts to the DAC and Opcert requests.

    // TODO(cecille): We probably want something better than this for breadcrumbs.
    uint64_t breadcrumb = static_cast<uint64_t>(step);

    // TODO(cecille): This should be customized per command.
    constexpr uint32_t kCommandTimeoutMs = 3000;

    switch (step)
    {
    case CommissioningStage::kArmFailsafe: {
        ChipLogProgress(Controller, "Arming failsafe");
        // TODO(cecille): Find a way to enumerate the clusters here.
        GeneralCommissioningCluster genCom;
        // TODO: should get the endpoint information from the descriptor cluster.
        SetupCluster(genCom, proxy, endpoint, timeout);
        genCom.ArmFailSafe(mSuccess.Cancel(), mFailure.Cancel(), params.GetFailsafeTimerSeconds(), breadcrumb, kCommandTimeoutMs);
    }
    break;
    case CommissioningStage::kConfigRegulatory: {
        // To set during config phase:
        // UTC time
        // time zone
        // dst offset
        // Regulatory config
        // TODO(cecille): Set time as well once the time cluster is implemented
        // TODO(cecille): Worthwhile to keep this around as part of the class?
        // TODO(cecille): Where is the country config actually set?
        ChipLogProgress(Controller, "Setting Regulatory Config");
        uint8_t regulatoryLocation = to_underlying(app::Clusters::GeneralCommissioning::RegulatoryLocationType::kOutdoor);
#if CONFIG_DEVICE_LAYER
        CHIP_ERROR status = DeviceLayer::ConfigurationMgr().GetRegulatoryLocation(regulatoryLocation);
#else
        CHIP_ERROR status = CHIP_ERROR_NOT_IMPLEMENTED;
#endif
        if (status != CHIP_NO_ERROR)
        {
            ChipLogError(Controller, "Unable to find regulatory location, defaulting to outdoor");
        }

        static constexpr size_t kMaxCountryCodeSize = 3;
        char countryCodeStr[kMaxCountryCodeSize]    = "WW";
        size_t actualCountryCodeSize                = 2;

#if CONFIG_DEVICE_LAYER
        status = DeviceLayer::ConfigurationMgr().GetCountryCode(countryCodeStr, kMaxCountryCodeSize, actualCountryCodeSize);
#else
        status = CHIP_ERROR_NOT_IMPLEMENTED;
#endif
        if (status != CHIP_NO_ERROR)
        {
            ChipLogError(Controller, "Unable to find country code, defaulting to WW");
        }
        chip::CharSpan countryCode(countryCodeStr, actualCountryCodeSize);

        GeneralCommissioningCluster genCom;
        SetupCluster(genCom, proxy, endpoint, timeout);
        genCom.SetRegulatoryConfig(mSuccess.Cancel(), mFailure.Cancel(), regulatoryLocation, countryCode, breadcrumb,
                                   kCommandTimeoutMs);
    }
    break;
    case CommissioningStage::kSendPAICertificateRequest:
        ChipLogProgress(Controller, "Sending request for PAI certificate");
        SendCertificateChainRequestCommand(proxy, CertificateType::kPAI);
        break;
    case CommissioningStage::kSendDACCertificateRequest:
        ChipLogProgress(Controller, "Sending request for DAC certificate");
        SendCertificateChainRequestCommand(proxy, CertificateType::kDAC);
        break;
    case CommissioningStage::kSendAttestationRequest:
        ChipLogProgress(Controller, "Sending Attestation Request to the device.");
        if (!params.HasAttestationNonce())
        {
            ChipLogError(Controller, "No attestation nonce found");
            CommissioningDelegate::CommissioningReport report(step);
            mCommissioningDelegate->CommissioningStepFinished(CHIP_ERROR_INVALID_ARGUMENT, report);
            return;
        }
        SendAttestationRequestCommand(proxy, params.GetAttestationNonce().Value());
        break;
    case CommissioningStage::kAttestationVerification:
        ChipLogProgress(Controller, "Verifying attestation");
        if (!params.HasAttestationElements() || !params.HasAttestationSignature() || !params.HasAttestationNonce() ||
            !params.HasDAC() || !params.HasPAI())
        {
            ChipLogError(Controller, "Missing attestation information");
            CommissioningStageComplete(CHIP_ERROR_INVALID_ARGUMENT);
            return;
        }
        if (ValidateAttestationInfo(params.GetAttestationElements().Value(), params.GetAttestationSignature().Value(),
                                    params.GetAttestationNonce().Value(), params.GetPAI().Value(), params.GetDAC().Value(),
                                    proxy) != CHIP_NO_ERROR)
        {
            ChipLogError(Controller, "Error validating attestation information");
            CommissioningStageComplete(CHIP_ERROR_INVALID_ARGUMENT);
            return;
        }
        break;
    case CommissioningStage::kSendOpCertSigningRequest:
        if (!params.HasCSRNonce())
        {
            ChipLogError(Controller, "No CSR nonce found");
            CommissioningStageComplete(CHIP_ERROR_INVALID_ARGUMENT);
            return;
        }
        SendOperationalCertificateSigningRequestCommand(proxy, params.GetCSRNonce().Value());
        break;
    case CommissioningStage::kGenerateNOCChain: {
        if (!params.HasNOCChainGenerationaParameters() || !params.HasDAC() || !params.HasCSRNonce())
        {
            ChipLogError(Controller, "Unable to generate NOC chain parameters");
            return CommissioningStageComplete(CHIP_ERROR_INVALID_ARGUMENT);
        }
        CHIP_ERROR err = ProcessOpCSR(proxy, params.GetNOCChainGenerationParameters().Value().nocsrElements,
                                      params.GetNOCChainGenerationParameters().Value().signature, params.GetDAC().Value(),
                                      params.GetCSRNonce().Value());
        if (err != CHIP_NO_ERROR)
        {
            ChipLogError(Controller, "Unable to process Op CSR");
            // Handle error, and notify session failure to the commissioner application.
            ChipLogError(Controller, "Failed to process the certificate signing request");
            // TODO: Map error status to correct error code
            CommissioningStageComplete(err);
            return;
        }
    }
    break;
    case CommissioningStage::kSendTrustedRootCert: {
        if (!params.HasRootCert() || !params.HasNoc())
        {
            ChipLogError(Controller, "No trusted root cert or NOC specified");
            CommissioningStageComplete(CHIP_ERROR_INVALID_ARGUMENT);
            return;
        }
        CHIP_ERROR err = SendTrustedRootCertificate(proxy, params.GetRootCert().Value());
        if (err != CHIP_NO_ERROR)
        {
            ChipLogError(Controller, "Error sending trusted root certificate: %s", err.AsString());
            CommissioningStageComplete(err);
            return;
        }
        err = proxy->SetPeerId(params.GetRootCert().Value(), params.GetNoc().Value());
        if (err != CHIP_NO_ERROR)
        {
            ChipLogError(Controller, "Error setting peer id: %s", err.AsString());
            CommissioningStageComplete(err);
            return;
        }
        if (!IsOperationalNodeId(proxy->GetDeviceId()))
        {
            ChipLogError(Controller, "Given node ID is not an operational node ID");
            CommissioningStageComplete(CHIP_ERROR_INVALID_ARGUMENT);
            return;
        }
    }
    break;
    case CommissioningStage::kSendNOC:
        if (!params.HasNoc() || !params.HasIcac())
        {
            ChipLogError(Controller, "No node operational certs specified");
            CommissioningStageComplete(CHIP_ERROR_INVALID_ARGUMENT);
            return;
        }
        ChipLogProgress(Controller, "Sending operational certificate chain to the device");
        SendOperationalCertificate(proxy, params.GetNoc().Value(), params.GetIcac().Value());
        break;
    case CommissioningStage::kConfigACL:
        // TODO: Implement
        break;
    case CommissioningStage::kWiFiNetworkSetup: {
        if (!params.HasWiFiCredentials())
        {
            ChipLogError(Controller, "No wifi credentials specified");
            CommissioningStageComplete(CHIP_ERROR_INVALID_ARGUMENT);
            return;
        }
        ChipLogProgress(Controller, "Adding wifi network");
        NetworkCommissioningCluster netCom;
        SetupCluster(netCom, proxy, endpoint, timeout);
        netCom.AddOrUpdateWiFiNetwork(mSuccess.Cancel(), mFailure.Cancel(), params.GetWiFiCredentials().Value().ssid,
                                      params.GetWiFiCredentials().Value().credentials, breadcrumb);
    }
    break;
    case CommissioningStage::kThreadNetworkSetup: {
        if (!params.HasThreadOperationalDataset())
        {
            ChipLogError(Controller, "No thread credentials specified");
            CommissioningStageComplete(CHIP_ERROR_INVALID_ARGUMENT);
            return;
        }
        ChipLogProgress(Controller, "Adding thread network");
        NetworkCommissioningCluster netCom;
        SetupCluster(netCom, proxy, endpoint, timeout);
        netCom.AddOrUpdateThreadNetwork(mSuccess.Cancel(), mFailure.Cancel(), params.GetThreadOperationalDataset().Value(),
                                        breadcrumb);
    }
    break;
    case CommissioningStage::kWiFiNetworkEnable: {
        if (!params.HasWiFiCredentials())
        {
            ChipLogError(Controller, "No wifi credentials specified");
            CommissioningStageComplete(CHIP_ERROR_INVALID_ARGUMENT);
            return;
        }
        ChipLogProgress(Controller, "Enabling wifi network");
        NetworkCommissioningCluster netCom;
        SetupCluster(netCom, proxy, endpoint, timeout);
        netCom.ConnectNetwork(mSuccess.Cancel(), mFailure.Cancel(), params.GetWiFiCredentials().Value().ssid, breadcrumb);
    }
    break;
    case CommissioningStage::kThreadNetworkEnable: {
        ByteSpan extendedPanId;
        chip::Thread::OperationalDataset operationalDataset;
        if (!params.HasThreadOperationalDataset() ||
            operationalDataset.Init(params.GetThreadOperationalDataset().Value()) != CHIP_NO_ERROR ||
            operationalDataset.GetExtendedPanIdAsByteSpan(extendedPanId) != CHIP_NO_ERROR)
        {
            ChipLogError(Controller, "Unable to get extended pan ID for thread operational dataset\n");
            CommissioningStageComplete(CHIP_ERROR_INVALID_ARGUMENT);
            return;
        }
        ChipLogProgress(Controller, "Enabling thread network");
        NetworkCommissioningCluster netCom;
        SetupCluster(netCom, proxy, endpoint, timeout);
        netCom.ConnectNetwork(mSuccess.Cancel(), mFailure.Cancel(), extendedPanId, breadcrumb);
    }
    break;
    case CommissioningStage::kFindOperational: {
        UpdateDevice(proxy->GetDeviceId());
    }
    break;
    case CommissioningStage::kSendComplete: {
        ChipLogProgress(Controller, "Calling commissioning complete");
        GeneralCommissioningCluster genCom;
        SetupCluster(genCom, proxy, endpoint, timeout);
        genCom.CommissioningComplete(mSuccess.Cancel(), mFailure.Cancel());
    }
    break;
    case CommissioningStage::kCleanup:
        ChipLogProgress(Controller, "Rendezvous cleanup");
        if (mPairingDelegate != nullptr)
        {
            mPairingDelegate->OnCommissioningComplete(proxy->GetDeviceId(), params.GetCompletionStatus());
        }
        CommissioningStageComplete(CHIP_NO_ERROR);
        mCommissioningStage = CommissioningStage::kSecurePairing;
        break;
    case CommissioningStage::kError:
        mCommissioningStage = CommissioningStage::kSecurePairing;
        break;
    case CommissioningStage::kSecurePairing:
        break;
    }
}

} // namespace Controller
} // namespace chip<|MERGE_RESOLUTION|>--- conflicted
+++ resolved
@@ -1178,53 +1178,19 @@
     DeviceCommissioner * commissioner = static_cast<DeviceCommissioner *>(context);
     CommissioningDelegate::CommissioningReport report(CommissioningStage::kGenerateNOCChain);
 
+    // TODO(#13825): If not passed by the signer, the commissioner should
+    // provide its current IPK to the commissionee in the AddNOC command.
+    const uint8_t placeHolderIpk[] = { 0x00, 0x00, 0x00, 0x00, 0x00, 0x00, 0x00, 0x00, 0x00, 0x00, 0x00, 0x00, 0x00, 0x00, 0x00, 0x00 };
+
     ChipLogProgress(Controller, "Received callback from the CA for NOC Chain generation. Status %s", ErrorStr(status));
     VerifyOrExit(commissioner->mState == State::Initialized, err = CHIP_ERROR_INCORRECT_STATE);
 
     // TODO - Verify that the generated root cert matches with commissioner's root cert
 
-<<<<<<< HEAD
-    device = commissioner->mDeviceBeingCommissioned;
-
-    {
-        // Reuse NOC Cert buffer for temporary store Root Cert.
-        MutableByteSpan rootCert = device->GetMutableNOCCert();
-
-        err = ConvertX509CertToChipCert(rcac, rootCert);
-        SuccessOrExit(err);
-
-        err = commissioner->SendTrustedRootCertificate(device, rootCert);
-        SuccessOrExit(err);
-    }
-
-    if (!icac.empty())
-    {
-        MutableByteSpan icaCert = device->GetMutableICACert();
-
-        err = ConvertX509CertToChipCert(icac, icaCert);
-        SuccessOrExit(err);
-
-        err = device->SetICACertBufferSize(icaCert.size());
-        SuccessOrExit(err);
-    }
-
-    {
-        MutableByteSpan nocCert = device->GetMutableNOCCert();
-
-        err = ConvertX509CertToChipCert(noc, nocCert);
-        SuccessOrExit(err);
-
-        err = device->SetNOCCertBufferSize(nocCert.size());
-        SuccessOrExit(err);
-    }
-
-    device->SetIpk(ipk);
-    device->SetAdminSubject(adminSubject);
-
-=======
-    report.Set<NocChain>(NocChain(noc, icac, rcac));
+    report.Set<NocChain>(NocChain(noc, icac, rcac,
+        ipk.HasValue() ? ipk.Value() : AesCcm128KeySpan(placeHolderIpk),
+        adminSubject.HasValue() ? adminSubject.Value() : commissioner->GetNodeId()));
     err = commissioner->mCommissioningDelegate->CommissioningStepFinished(CHIP_NO_ERROR, report);
->>>>>>> be9582bc
 exit:
     if (err != CHIP_NO_ERROR)
     {
@@ -1263,7 +1229,7 @@
 }
 
 CHIP_ERROR DeviceCommissioner::SendOperationalCertificate(DeviceProxy * device, const ByteSpan & nocCertBuf,
-                                                          const ByteSpan & icaCertBuf)
+                                                          const ByteSpan & icaCertBuf, const AesCcm128KeySpan ipk, const NodeId adminSubject)
 {
     VerifyOrReturnError(device != nullptr, CHIP_ERROR_INVALID_ARGUMENT);
     chip::Controller::OperationalCredentialsCluster cluster;
@@ -1272,15 +1238,8 @@
     Callback::Cancelable * successCallback = mNOCResponseCallback.Cancel();
     Callback::Cancelable * failureCallback = mOnCertFailureCallback.Cancel();
 
-    // TODO(#13825): If not passed by the signer, the commissioner should
-    // provide its current IPK to the commissionee in the AddNOC command.
-    const uint8_t placeHolderIpk[] = { 0x00, 0x00, 0x00, 0x00, 0x00, 0x00, 0x00, 0x00, 0x00, 0x00, 0x00, 0x00, 0x00, 0x00, 0x00, 0x00 };
     ReturnErrorOnFailure(cluster.AddNOC(
-        successCallback, failureCallback, nocCertBuf, icaCertBuf,
-        device->GetIpk().HasValue()
-            ? device->GetIpk().Value()
-            : AesCcm128KeySpan(placeHolderIpk),
-        device->GetAdminSubject().HasValue() ? device->GetAdminSubject().Value() : mLocalId.GetNodeId(), mVendorId));
+        successCallback, failureCallback, nocCertBuf, icaCertBuf, ipk, adminSubject, mVendorId));
 
     ChipLogProgress(Controller, "Sent operational certificate to the device");
 
@@ -1774,14 +1733,14 @@
     }
     break;
     case CommissioningStage::kSendNOC:
-        if (!params.HasNoc() || !params.HasIcac())
-        {
-            ChipLogError(Controller, "No node operational certs specified");
+        if (!params.HasNoc() || !params.HasIcac() || !params.GetIpk().HasValue() || !params.GetAdminSubject().HasValue())
+        {
+            ChipLogError(Controller, "AddNOC contents not specified");
             CommissioningStageComplete(CHIP_ERROR_INVALID_ARGUMENT);
             return;
         }
         ChipLogProgress(Controller, "Sending operational certificate chain to the device");
-        SendOperationalCertificate(proxy, params.GetNoc().Value(), params.GetIcac().Value());
+        SendOperationalCertificate(proxy, params.GetNoc().Value(), params.GetIcac().Value(), params.GetIpk().Value(), params.GetAdminSubject().Value());
         break;
     case CommissioningStage::kConfigACL:
         // TODO: Implement
