/*
 *
 *    Copyright (c) 2020-2021 Project CHIP Authors
 *    Copyright (c) 2013-2017 Nest Labs, Inc.
 *    All rights reserved.
 *
 *    Licensed under the Apache License, Version 2.0 (the "License");
 *    you may not use this file except in compliance with the License.
 *    You may obtain a copy of the License at
 *
 *        http://www.apache.org/licenses/LICENSE-2.0
 *
 *    Unless required by applicable law or agreed to in writing, software
 *    distributed under the License is distributed on an "AS IS" BASIS,
 *    WITHOUT WARRANTIES OR CONDITIONS OF ANY KIND, either express or implied.
 *    See the License for the specific language governing permissions and
 *    limitations under the License.
 */

/**
 *    @file
 *      Implementation of CHIP Device Controller, a common class
 *      that implements discovery, pairing and provisioning of CHIP
 *      devices.
 *
 */

#ifndef __STDC_LIMIT_MACROS
#define __STDC_LIMIT_MACROS
#endif
#ifndef __STDC_FORMAT_MACROS
#define __STDC_FORMAT_MACROS
#endif

// module header, comes first
#include <controller/CHIPDeviceController.h>

#include <app-common/zap-generated/enums.h>
#include <controller-clusters/zap-generated/CHIPClusters.h>

#if CONFIG_DEVICE_LAYER
#include <platform/CHIPDeviceLayer.h>
#include <platform/ConfigurationManager.h>
#endif

#include <app/InteractionModelEngine.h>
#include <app/OperationalDeviceProxy.h>
#include <app/util/error-mapping.h>
#include <credentials/CHIPCert.h>
#include <credentials/DeviceAttestationCredsProvider.h>
#include <crypto/CHIPCryptoPAL.h>
#include <lib/core/CHIPCore.h>
#include <lib/core/CHIPEncoding.h>
#include <lib/core/CHIPSafeCasts.h>
#include <lib/core/NodeId.h>
#include <lib/support/Base64.h>
#include <lib/support/CHIPArgParser.hpp>
#include <lib/support/CHIPMem.h>
#include <lib/support/CodeUtils.h>
#include <lib/support/ErrorStr.h>
#include <lib/support/PersistentStorageMacros.h>
#include <lib/support/SafeInt.h>
#include <lib/support/ScopedBuffer.h>
#include <lib/support/ThreadOperationalDataset.h>
#include <lib/support/TimeUtils.h>
#include <lib/support/logging/CHIPLogging.h>
#include <messaging/ExchangeContext.h>
#include <protocols/secure_channel/MessageCounterManager.h>
#include <setup_payload/ManualSetupPayloadGenerator.h>
#include <setup_payload/QRCodeSetupPayloadGenerator.h>
#include <setup_payload/QRCodeSetupPayloadParser.h>

#if CONFIG_NETWORK_LAYER_BLE
#include <ble/BleLayer.h>
#include <transport/raw/BLE.h>
#endif

#include <app/util/af-enums.h>

#include <errno.h>
#include <inttypes.h>
#include <memory>
#include <stdint.h>
#include <stdlib.h>
#include <time.h>

using namespace chip::Inet;
using namespace chip::System;
using namespace chip::Transport;
using namespace chip::Credentials;

// For some applications those does not implement IMDelegate, the DeviceControllerInteractionModelDelegate will dispatch the
// response to IMDefaultResponseCallback CHIPClientCallbacks, for the applications those implemented IMDelegate, this function will
// not be used.
bool __attribute__((weak)) IMDefaultResponseCallback(const chip::app::CommandSender * commandObj, EmberAfStatus status)
{
    return false;
}

namespace chip {
namespace Controller {

using namespace chip::Encoding;
#if CHIP_DEVICE_CONFIG_ENABLE_COMMISSIONER_DISCOVERY
using namespace chip::Protocols::UserDirectedCommissioning;
#endif // CHIP_DEVICE_CONFIG_ENABLE_COMMISSIONER_DISCOVERY

constexpr uint32_t kSessionEstablishmentTimeout = 40 * kMillisecondsPerSecond;

DeviceController::DeviceController() :
    mOpenPairingSuccessCallback(OnOpenPairingWindowSuccessResponse, this),
    mOpenPairingFailureCallback(OnOpenPairingWindowFailureResponse, this)
{
    mState                    = State::NotInitialized;
    mStorageDelegate          = nullptr;
    mPairedDevicesInitialized = false;
}

CHIP_ERROR DeviceController::Init(ControllerInitParams params)
{
    VerifyOrReturnError(mState == State::NotInitialized, CHIP_ERROR_INCORRECT_STATE);
    VerifyOrReturnError(params.systemState != nullptr, CHIP_ERROR_INVALID_ARGUMENT);

    VerifyOrReturnError(params.systemState->SystemLayer() != nullptr, CHIP_ERROR_INVALID_ARGUMENT);
    VerifyOrReturnError(params.systemState->UDPEndPointManager() != nullptr, CHIP_ERROR_INVALID_ARGUMENT);

    mStorageDelegate = params.storageDelegate;
#if CONFIG_NETWORK_LAYER_BLE
    VerifyOrReturnError(params.systemState->BleLayer() != nullptr, CHIP_ERROR_INVALID_ARGUMENT);
#endif

    VerifyOrReturnError(params.systemState->TransportMgr() != nullptr, CHIP_ERROR_INVALID_ARGUMENT);

#if CHIP_DEVICE_CONFIG_ENABLE_DNSSD
    ReturnErrorOnFailure(mDNSResolver.Init(params.systemState->UDPEndPointManager()));
    mDNSResolver.SetResolverDelegate(this);
    RegisterDeviceAddressUpdateDelegate(params.deviceAddressUpdateDelegate);
    RegisterDeviceDiscoveryDelegate(params.deviceDiscoveryDelegate);
#endif // CHIP_DEVICE_CONFIG_ENABLE_DNSSD

    VerifyOrReturnError(params.operationalCredentialsDelegate != nullptr, CHIP_ERROR_INVALID_ARGUMENT);
    mOperationalCredentialsDelegate = params.operationalCredentialsDelegate;

    mFabricIndex = params.fabricIndex;
    ReturnErrorOnFailure(ProcessControllerNOCChain(params));

    mFabricInfo = params.systemState->Fabrics()->FindFabricWithIndex(mFabricIndex);
    VerifyOrReturnError(mFabricInfo != nullptr, CHIP_ERROR_INVALID_ARGUMENT);

    DeviceProxyInitParams deviceInitParams = {
        .sessionManager = params.systemState->SessionMgr(),
        .exchangeMgr    = params.systemState->ExchangeMgr(),
        .idAllocator    = &mIDAllocator,
        .fabricTable    = params.systemState->Fabrics(),
        .clientPool     = &mCASEClientPool,
        .imDelegate     = params.systemState->IMDelegate(),
        .mrpLocalConfig = Optional<ReliableMessageProtocolConfig>::Value(mMRPConfig),
    };

    CASESessionManagerConfig sessionManagerConfig = {
        .sessionInitParams = deviceInitParams,
        .dnsCache          = &mDNSCache,
        .devicePool        = &mDevicePool,
#if CHIP_DEVICE_CONFIG_ENABLE_DNSSD
        .dnsResolver = &mDNSResolver,
#else
        .dnsResolver = nullptr,
#endif
    };

    mCASESessionManager = chip::Platform::New<CASESessionManager>(sessionManagerConfig);
    VerifyOrReturnError(mCASESessionManager != nullptr, CHIP_ERROR_NO_MEMORY);

    mSystemState = params.systemState->Retain();
    mState       = State::Initialized;
    return CHIP_NO_ERROR;
}

CHIP_ERROR DeviceController::ProcessControllerNOCChain(const ControllerInitParams & params)
{
    FabricInfo newFabric;

    ReturnErrorCodeIf(params.ephemeralKeypair == nullptr, CHIP_ERROR_INVALID_ARGUMENT);
    newFabric.SetEphemeralKey(params.ephemeralKeypair);

    constexpr uint32_t chipCertAllocatedLen = kMaxCHIPCertLength;
    chip::Platform::ScopedMemoryBuffer<uint8_t> chipCert;

    ReturnErrorCodeIf(!chipCert.Alloc(chipCertAllocatedLen), CHIP_ERROR_NO_MEMORY);
    MutableByteSpan chipCertSpan(chipCert.Get(), chipCertAllocatedLen);

    ReturnErrorOnFailure(ConvertX509CertToChipCert(params.controllerRCAC, chipCertSpan));
    ReturnErrorOnFailure(newFabric.SetRootCert(chipCertSpan));

    if (params.controllerICAC.empty())
    {
        ChipLogProgress(Controller, "Intermediate CA is not needed");
    }
    else
    {
        chipCertSpan = MutableByteSpan(chipCert.Get(), chipCertAllocatedLen);

        ReturnErrorOnFailure(ConvertX509CertToChipCert(params.controllerICAC, chipCertSpan));
        ReturnErrorOnFailure(newFabric.SetICACert(chipCertSpan));
    }

    chipCertSpan = MutableByteSpan(chipCert.Get(), chipCertAllocatedLen);

    ReturnErrorOnFailure(ConvertX509CertToChipCert(params.controllerNOC, chipCertSpan));
    ReturnErrorOnFailure(newFabric.SetNOCCert(chipCertSpan));
    newFabric.SetVendorId(params.controllerVendorId);

    FabricInfo * fabric = params.systemState->Fabrics()->FindFabricWithIndex(mFabricIndex);
    ReturnErrorCodeIf(fabric == nullptr, CHIP_ERROR_INCORRECT_STATE);

    ReturnErrorOnFailure(fabric->SetFabricInfo(newFabric));
    mLocalId  = fabric->GetPeerId();
    mVendorId = fabric->GetVendorId();

    mFabricId = fabric->GetFabricId();

    ChipLogProgress(Controller, "Joined the fabric at index %d. Compressed fabric ID is: 0x" ChipLogFormatX64, mFabricIndex,
                    ChipLogValueX64(GetCompressedFabricId()));

    return CHIP_NO_ERROR;
}

CHIP_ERROR DeviceController::Shutdown()
{
    VerifyOrReturnError(mState == State::Initialized, CHIP_ERROR_INCORRECT_STATE);

    ChipLogDetail(Controller, "Shutting down the controller");

    mState = State::NotInitialized;

    mStorageDelegate = nullptr;

    mSystemState->Fabrics()->ReleaseFabricIndex(mFabricIndex);
    mSystemState->Release();
    mSystemState = nullptr;

#if CHIP_DEVICE_CONFIG_ENABLE_DNSSD
    mDNSResolver.Shutdown();
    mDeviceAddressUpdateDelegate = nullptr;
    mDeviceDiscoveryDelegate     = nullptr;
#endif // CHIP_DEVICE_CONFIG_ENABLE_DNSSD

    chip::Platform::Delete(mCASESessionManager);
    mCASESessionManager = nullptr;

    return CHIP_NO_ERROR;
}

bool DeviceController::DoesDevicePairingExist(const PeerId & deviceId)
{
    if (InitializePairedDeviceList() == CHIP_NO_ERROR)
    {
        return mPairedDevices.Contains(deviceId.GetNodeId());
    }

    return false;
}

void DeviceController::ReleaseOperationalDevice(NodeId remoteDeviceId)
{
    VerifyOrReturn(mState == State::Initialized,
                   ChipLogError(Controller, "ReleaseOperationalDevice was called in incorrect state"));
    mCASESessionManager->ReleaseSession(mFabricInfo->GetPeerIdForNode(remoteDeviceId));
}

void DeviceController::OnFirstMessageDeliveryFailed(const SessionHandle & session)
{
    VerifyOrReturn(mState == State::Initialized,
                   ChipLogError(Controller, "OnFirstMessageDeliveryFailed was called in incorrect state"));
    VerifyOrReturn(session->GetSessionType() == Transport::Session::SessionType::kSecure);
    UpdateDevice(session->AsSecureSession()->GetPeerNodeId());
}

CHIP_ERROR DeviceController::InitializePairedDeviceList()
{
    CHIP_ERROR err   = CHIP_NO_ERROR;
    uint8_t * buffer = nullptr;

    VerifyOrExit(mStorageDelegate != nullptr, err = CHIP_ERROR_INCORRECT_STATE);

    if (!mPairedDevicesInitialized)
    {
        constexpr uint16_t max_size = sizeof(uint64_t) * kNumMaxPairedDevices;
        buffer                      = static_cast<uint8_t *>(chip::Platform::MemoryCalloc(max_size, 1));
        uint16_t size               = max_size;

        VerifyOrExit(buffer != nullptr, err = CHIP_ERROR_INVALID_ARGUMENT);

        CHIP_ERROR lookupError = CHIP_NO_ERROR;
        PERSISTENT_KEY_OP(static_cast<uint64_t>(0), kPairedDeviceListKeyPrefix, key,
                          lookupError = mStorageDelegate->SyncGetKeyValue(key, buffer, size));

        // It's ok to not have an entry for the Paired Device list. We treat it the same as having an empty list.
        if (lookupError != CHIP_ERROR_KEY_NOT_FOUND)
        {
            VerifyOrExit(size <= max_size, err = CHIP_ERROR_INVALID_DEVICE_DESCRIPTOR);
            err = SetPairedDeviceList(ByteSpan(buffer, size));
            SuccessOrExit(err);
        }
    }

exit:
    if (buffer != nullptr)
    {
        chip::Platform::MemoryFree(buffer);
    }
    if (err != CHIP_NO_ERROR)
    {
        ChipLogError(Controller, "Failed to initialize the device list with error: %" CHIP_ERROR_FORMAT, err.Format());
    }

    return err;
}

CHIP_ERROR DeviceController::SetPairedDeviceList(ByteSpan serialized)
{
    CHIP_ERROR err = mPairedDevices.Deserialize(serialized);

    if (err != CHIP_NO_ERROR)
    {
        ChipLogError(Controller, "Failed to recreate the device list with buffer %.*s\n", static_cast<int>(serialized.size()),
                     serialized.data());
    }
    else
    {
        mPairedDevicesInitialized = true;
    }

    return err;
}

void DeviceController::PersistNextKeyId()
{
    if (mStorageDelegate != nullptr && mState == State::Initialized)
    {
        uint16_t nextKeyID = mIDAllocator.Peek();
        mStorageDelegate->SyncSetKeyValue(kNextAvailableKeyID, &nextKeyID, sizeof(nextKeyID));
    }
}

CHIP_ERROR DeviceController::GetPeerAddressAndPort(PeerId peerId, Inet::IPAddress & addr, uint16_t & port)
{
    VerifyOrReturnError(mState == State::Initialized, CHIP_ERROR_INCORRECT_STATE);
    Transport::PeerAddress peerAddr;
    ReturnErrorOnFailure(mCASESessionManager->GetPeerAddress(peerId, peerAddr));
    addr = peerAddr.GetIPAddress();
    port = peerAddr.GetPort();
    return CHIP_NO_ERROR;
}

void DeviceController::OnPIDReadResponse(void * context, uint16_t value)
{
    ChipLogProgress(Controller, "Received PID for the device. Value %d", value);
    DeviceController * controller       = static_cast<DeviceController *>(context);
    controller->mSetupPayload.productID = value;

    if (controller->OpenCommissioningWindowInternal() != CHIP_NO_ERROR)
    {
        OnOpenPairingWindowFailureResponse(context, 0);
    }
}

void DeviceController::OnVIDReadResponse(void * context, VendorId value)
{
    ChipLogProgress(Controller, "Received VID for the device. Value %d", to_underlying(value));

    DeviceController * controller = static_cast<DeviceController *>(context);

    controller->mSetupPayload.vendorID = value;

    OperationalDeviceProxy * device =
        controller->mCASESessionManager->FindExistingSession(controller->GetPeerIdWithCommissioningWindowOpen());
    if (device == nullptr)
    {
        ChipLogError(Controller, "Could not find device for opening commissioning window");
        OnOpenPairingWindowFailureResponse(context, 0);
        return;
    }

    constexpr EndpointId kBasicClusterEndpoint = 0;
    chip::Controller::BasicCluster cluster;
    cluster.Associate(device, kBasicClusterEndpoint);

    if (cluster.ReadAttribute<app::Clusters::Basic::Attributes::ProductID::TypeInfo>(context, OnPIDReadResponse,
                                                                                     OnVIDPIDReadFailureResponse) != CHIP_NO_ERROR)
    {
        ChipLogError(Controller, "Could not read PID for opening commissioning window");
        OnOpenPairingWindowFailureResponse(context, 0);
    }
}

void DeviceController::OnVIDPIDReadFailureResponse(void * context, EmberAfStatus status)
{
    ChipLogProgress(Controller, "Failed to read VID/PID for the device. status %d", status);
    OnOpenPairingWindowFailureResponse(context, status);
}

void DeviceController::OnOpenPairingWindowSuccessResponse(void * context)
{
    ChipLogProgress(Controller, "Successfully opened pairing window on the device");
    DeviceController * controller = static_cast<DeviceController *>(context);
    if (controller->mCommissioningWindowCallback != nullptr)
    {
        controller->mCommissioningWindowCallback->mCall(controller->mCommissioningWindowCallback->mContext,
                                                        controller->mDeviceWithCommissioningWindowOpen, CHIP_NO_ERROR,
                                                        controller->mSetupPayload);
    }
}

void DeviceController::OnOpenPairingWindowFailureResponse(void * context, uint8_t status)
{
    ChipLogError(Controller, "Failed to open pairing window on the device. Status %d", status);
    DeviceController * controller = static_cast<DeviceController *>(context);
    if (controller->mCommissioningWindowCallback != nullptr)
    {
        CHIP_ERROR error = CHIP_ERROR_INVALID_PASE_PARAMETER;
        if (status == EmberAfStatusCode::EMBER_ZCL_STATUS_CODE_BUSY)
        {
            error = CHIP_ERROR_ANOTHER_COMMISSIONING_IN_PROGRESS;
        }
        controller->mCommissioningWindowCallback->mCall(controller->mCommissioningWindowCallback->mContext,
                                                        controller->mDeviceWithCommissioningWindowOpen, error, SetupPayload());
    }
}

CHIP_ERROR DeviceController::ComputePASEVerifier(uint32_t iterations, uint32_t setupPincode, const ByteSpan & salt,
                                                 PASEVerifier & outVerifier, uint32_t & outPasscodeId)
{
    ReturnErrorOnFailure(PASESession::GeneratePASEVerifier(outVerifier, iterations, salt, /* useRandomPIN= */ false, setupPincode));

    outPasscodeId = mPAKEVerifierID++;
    return CHIP_NO_ERROR;
}

CHIP_ERROR DeviceController::OpenCommissioningWindowWithCallback(NodeId deviceId, uint16_t timeout, uint16_t iteration,
                                                                 uint16_t discriminator, uint8_t option,
                                                                 Callback::Callback<OnOpenCommissioningWindow> * callback,
                                                                 bool readVIDPIDAttributes)
{
    mSetupPayload = SetupPayload();

    mSetupPayload.version               = 0;
    mSetupPayload.discriminator         = discriminator;
    mSetupPayload.rendezvousInformation = RendezvousInformationFlags(RendezvousInformationFlag::kOnNetwork);

    mCommissioningWindowCallback       = callback;
    mDeviceWithCommissioningWindowOpen = deviceId;
    mCommissioningWindowTimeout        = timeout;
    mCommissioningWindowIteration      = iteration;

    switch (option)
    {
    case 0:
        mCommissioningWindowOption = CommissioningWindowOption::kOriginalSetupCode;
        break;
    case 1:
        mCommissioningWindowOption = CommissioningWindowOption::kTokenWithRandomPIN;
        break;
    case 2:
        mCommissioningWindowOption = CommissioningWindowOption::kTokenWithProvidedPIN;
        mSetupPayload.setUpPINCode = mSuggestedSetUpPINCode;
        break;
    default:
        ChipLogError(Controller, "Invalid Pairing Window option");
        return CHIP_ERROR_INVALID_ARGUMENT;
    }

    if (callback != nullptr && mCommissioningWindowOption != CommissioningWindowOption::kOriginalSetupCode && readVIDPIDAttributes)
    {
        OperationalDeviceProxy * device = mCASESessionManager->FindExistingSession(GetPeerIdWithCommissioningWindowOpen());
        VerifyOrReturnError(device != nullptr, CHIP_ERROR_INVALID_ARGUMENT);

        constexpr EndpointId kBasicClusterEndpoint = 0;
        chip::Controller::BasicCluster cluster;
        cluster.Associate(device, kBasicClusterEndpoint);

        return cluster.ReadAttribute<app::Clusters::Basic::Attributes::VendorID::TypeInfo>(this, OnVIDReadResponse,
                                                                                           OnVIDPIDReadFailureResponse);
    }

    return OpenCommissioningWindowInternal();
}

CHIP_ERROR DeviceController::OpenCommissioningWindowInternal()
{
    ChipLogProgress(Controller, "OpenCommissioningWindow for device ID %" PRIu64, mDeviceWithCommissioningWindowOpen);
    VerifyOrReturnError(mState == State::Initialized, CHIP_ERROR_INCORRECT_STATE);

    OperationalDeviceProxy * device = mCASESessionManager->FindExistingSession(GetPeerIdWithCommissioningWindowOpen());
    VerifyOrReturnError(device != nullptr, CHIP_ERROR_INVALID_ARGUMENT);

    constexpr EndpointId kAdministratorCommissioningClusterEndpoint = 0;

    chip::Controller::AdministratorCommissioningCluster cluster;
    cluster.Associate(device, kAdministratorCommissioningClusterEndpoint);

    Callback::Cancelable * successCallback = mOpenPairingSuccessCallback.Cancel();
    Callback::Cancelable * failureCallback = mOpenPairingFailureCallback.Cancel();

    if (mCommissioningWindowOption != CommissioningWindowOption::kOriginalSetupCode)
    {
        ByteSpan salt(Uint8::from_const_char(kSpake2pKeyExchangeSalt), strlen(kSpake2pKeyExchangeSalt));
        bool randomSetupPIN = (mCommissioningWindowOption == CommissioningWindowOption::kTokenWithRandomPIN);
        PASEVerifier verifier;

        ReturnErrorOnFailure(PASESession::GeneratePASEVerifier(verifier, mCommissioningWindowIteration, salt, randomSetupPIN,
                                                               mSetupPayload.setUpPINCode));

        uint8_t serializedVerifier[2 * kSpake2p_WS_Length];
        VerifyOrReturnError(sizeof(serializedVerifier) == sizeof(verifier), CHIP_ERROR_INTERNAL);

        memcpy(serializedVerifier, verifier.mW0, kSpake2p_WS_Length);
        memcpy(&serializedVerifier[kSpake2p_WS_Length], verifier.mL, kSpake2p_WS_Length);

        ReturnErrorOnFailure(cluster.OpenCommissioningWindow(
            successCallback, failureCallback, mCommissioningWindowTimeout, ByteSpan(serializedVerifier, sizeof(serializedVerifier)),
            mSetupPayload.discriminator, mCommissioningWindowIteration, salt, mPAKEVerifierID++));

        char payloadBuffer[QRCodeBasicSetupPayloadGenerator::kMaxQRCodeBase38RepresentationLength];

        MutableCharSpan manualCode(payloadBuffer);
        ReturnErrorOnFailure(ManualSetupPayloadGenerator(mSetupPayload).payloadDecimalStringRepresentation(manualCode));
        ChipLogProgress(Controller, "Manual pairing code: [%s]", payloadBuffer);

        MutableCharSpan QRCode(payloadBuffer);
        ReturnErrorOnFailure(QRCodeBasicSetupPayloadGenerator(mSetupPayload).payloadBase38Representation(QRCode));
        ChipLogProgress(Controller, "SetupQRCode: [%s]", payloadBuffer);
    }
    else
    {
        ReturnErrorOnFailure(cluster.OpenBasicCommissioningWindow(successCallback, failureCallback, mCommissioningWindowTimeout));
    }

    return CHIP_NO_ERROR;
}

#if CHIP_DEVICE_CONFIG_ENABLE_DNSSD
Transport::PeerAddress DeviceController::ToPeerAddress(const chip::Dnssd::ResolvedNodeData & nodeData) const
{
    Inet::InterfaceId interfaceId;

    // Only use the mDNS resolution's InterfaceID for addresses that are IPv6 LLA.
    // For all other addresses, we should rely on the device's routing table to route messages sent.
    // Forcing messages down an InterfaceId might fail. For example, in bridged networks like Thread,
    // mDNS advertisements are not usually received on the same interface the peer is reachable on.
    // TODO: Right now, just use addr0, but we should really push all the addresses and interfaces to
    // the device and allow it to make a proper decision about which addresses are preferred and reachable.
    if (nodeData.mAddress[0].IsIPv6LinkLocal())
    {
        interfaceId = nodeData.mInterfaceId;
    }

    return Transport::PeerAddress::UDP(nodeData.mAddress[0], nodeData.mPort, interfaceId);
}

void DeviceController::OnNodeIdResolved(const chip::Dnssd::ResolvedNodeData & nodeData)
{
    VerifyOrReturn(mState == State::Initialized, ChipLogError(Controller, "OnNodeIdResolved was called in incorrect state"));
    mCASESessionManager->OnNodeIdResolved(nodeData);
    if (mDeviceAddressUpdateDelegate != nullptr)
    {
        mDeviceAddressUpdateDelegate->OnAddressUpdateComplete(nodeData.mPeerId.GetNodeId(), CHIP_NO_ERROR);
    }
};

void DeviceController::OnNodeIdResolutionFailed(const chip::PeerId & peer, CHIP_ERROR error)
{
    ChipLogError(Controller, "Error resolving node id: %s", ErrorStr(error));
    VerifyOrReturn(mState == State::Initialized,
                   ChipLogError(Controller, "OnNodeIdResolutionFailed was called in incorrect state"));
    mCASESessionManager->OnNodeIdResolutionFailed(peer, error);

    if (mDeviceAddressUpdateDelegate != nullptr)
    {
        mDeviceAddressUpdateDelegate->OnAddressUpdateComplete(peer.GetNodeId(), error);
    }
};

#endif // CHIP_DEVICE_CONFIG_ENABLE_DNSSD

ControllerDeviceInitParams DeviceController::GetControllerDeviceInitParams()
{
    return ControllerDeviceInitParams{
        .transportMgr       = mSystemState->TransportMgr(),
        .sessionManager     = mSystemState->SessionMgr(),
        .exchangeMgr        = mSystemState->ExchangeMgr(),
        .udpEndPointManager = mSystemState->UDPEndPointManager(),
        .storageDelegate    = mStorageDelegate,
        .idAllocator        = &mIDAllocator,
        .fabricsTable       = mSystemState->Fabrics(),
        .imDelegate         = mSystemState->IMDelegate(),
    };
}

DeviceCommissioner::DeviceCommissioner() :
    mSuccess(BasicSuccess, this), mFailure(BasicFailure, this), mCertificateChainResponseCallback(OnCertificateChainResponse, this),
    mAttestationResponseCallback(OnAttestationResponse, this), mOpCSRResponseCallback(OnOperationalCertificateSigningRequest, this),
    mNOCResponseCallback(OnOperationalCertificateAddResponse, this), mRootCertResponseCallback(OnRootCertSuccessResponse, this),
    mOnCertificateChainFailureCallback(OnCertificateChainFailureResponse, this),
    mOnAttestationFailureCallback(OnAttestationFailureResponse, this), mOnCSRFailureCallback(OnCSRFailureResponse, this),
    mOnCertFailureCallback(OnAddNOCFailureResponse, this), mOnRootCertFailureCallback(OnRootCertFailureResponse, this),
    mOnDeviceConnectedCallback(OnDeviceConnectedFn, this), mOnDeviceConnectionFailureCallback(OnDeviceConnectionFailureFn, this),
    mDeviceAttestationInformationVerificationCallback(OnDeviceAttestationInformationVerification, this),
    mDeviceNOCChainCallback(OnDeviceNOCChainGeneration, this), mSetUpCodePairer(this), mAutoCommissioner(this)
{
    mPairingDelegate         = nullptr;
    mPairedDevicesUpdated    = false;
    mDeviceBeingCommissioned = nullptr;
}

CHIP_ERROR DeviceCommissioner::Init(CommissionerInitParams params)
{
    ReturnErrorOnFailure(DeviceController::Init(params));

    params.systemState->SessionMgr()->RegisterRecoveryDelegate(*this);

#if 0 //
      // We cannot reinstantiate session ID allocator state from each fabric-scoped commissioner
      // individually because the session ID allocator space is and must be shared for all users
      // of the Session Manager. Disable persistence for now. #12821 tracks a proper fix this issue.
      //

    uint16_t nextKeyID = 0;
    uint16_t size      = sizeof(nextKeyID);
    CHIP_ERROR error   = mStorageDelegate->SyncGetKeyValue(kNextAvailableKeyID, &nextKeyID, size);
    if ((error != CHIP_NO_ERROR) || (size != sizeof(nextKeyID)))
    {
        nextKeyID = 0;
    }
    ReturnErrorOnFailure(mIDAllocator.ReserveUpTo(nextKeyID));
#endif

    mPairingDelegate = params.pairingDelegate;

#if CHIP_DEVICE_CONFIG_ENABLE_COMMISSIONER_DISCOVERY // make this commissioner discoverable
    mUdcTransportMgr = chip::Platform::New<DeviceIPTransportMgr>();
    ReturnErrorOnFailure(mUdcTransportMgr->Init(Transport::UdpListenParameters(mSystemState->UDPEndPointManager())
                                                    .SetAddressType(Inet::IPAddressType::kIPv6)
                                                    .SetListenPort((uint16_t)(mUdcListenPort))
#if INET_CONFIG_ENABLE_IPV4
                                                    ,
                                                Transport::UdpListenParameters(mSystemState->UDPEndPointManager())
                                                    .SetAddressType(Inet::IPAddressType::kIPv4)
                                                    .SetListenPort((uint16_t)(mUdcListenPort))
#endif // INET_CONFIG_ENABLE_IPV4
                                                    ));

    mUdcServer = chip::Platform::New<UserDirectedCommissioningServer>();
    mUdcTransportMgr->SetSessionManager(mUdcServer);

    mUdcServer->SetInstanceNameResolver(this);
    mUdcServer->SetUserConfirmationProvider(this);
#endif // CHIP_DEVICE_CONFIG_ENABLE_COMMISSIONER_DISCOVERY

#if CONFIG_NETWORK_LAYER_BLE
    mSetUpCodePairer.SetBleLayer(mSystemState->BleLayer());
#endif // CONFIG_NETWORK_LAYER_BLE
    return CHIP_NO_ERROR;
}

CHIP_ERROR DeviceCommissioner::Shutdown()
{
    VerifyOrReturnError(mState == State::Initialized, CHIP_ERROR_INCORRECT_STATE);

    ChipLogDetail(Controller, "Shutting down the commissioner");

#if CHIP_DEVICE_CONFIG_ENABLE_COMMISSIONER_DISCOVERY // make this commissioner discoverable
    if (mUdcTransportMgr != nullptr)
    {
        chip::Platform::Delete(mUdcTransportMgr);
        mUdcTransportMgr = nullptr;
    }
    if (mUdcServer != nullptr)
    {
        mUdcServer->SetInstanceNameResolver(nullptr);
        mUdcServer->SetUserConfirmationProvider(nullptr);
        chip::Platform::Delete(mUdcServer);
        mUdcServer = nullptr;
    }
#endif // CHIP_DEVICE_CONFIG_ENABLE_COMMISSIONER_DISCOVERY

    DeviceController::Shutdown();
    return CHIP_NO_ERROR;
}

CommissioneeDeviceProxy * DeviceCommissioner::FindCommissioneeDevice(const SessionHandle & session)
{
    CommissioneeDeviceProxy * foundDevice = nullptr;
    mCommissioneeDevicePool.ForEachActiveObject([&](auto * deviceProxy) {
        if (deviceProxy->MatchesSession(session))
        {
            foundDevice = deviceProxy;
            return Loop::Break;
        }
        return Loop::Continue;
    });

    return foundDevice;
}

CommissioneeDeviceProxy * DeviceCommissioner::FindCommissioneeDevice(NodeId id)
{
    CommissioneeDeviceProxy * foundDevice = nullptr;
    mCommissioneeDevicePool.ForEachActiveObject([&](auto * deviceProxy) {
        if (deviceProxy->GetDeviceId() == id)
        {
            foundDevice = deviceProxy;
            return Loop::Break;
        }
        return Loop::Continue;
    });

    return foundDevice;
}

void DeviceCommissioner::ReleaseCommissioneeDevice(CommissioneeDeviceProxy * device)
{
    mCommissioneeDevicePool.ReleaseObject(device);
}

CHIP_ERROR DeviceCommissioner::GetDeviceBeingCommissioned(NodeId deviceId, CommissioneeDeviceProxy ** out_device)
{
    VerifyOrReturnError(out_device != nullptr, CHIP_ERROR_INVALID_ARGUMENT);
    CommissioneeDeviceProxy * device = FindCommissioneeDevice(deviceId);

    VerifyOrReturnError(device != nullptr, CHIP_ERROR_INVALID_ARGUMENT);

    *out_device = device;

    return CHIP_NO_ERROR;
}

CHIP_ERROR DeviceCommissioner::GetConnectedDevice(NodeId deviceId, Callback::Callback<OnDeviceConnected> * onConnection,
                                                  Callback::Callback<OnDeviceConnectionFailure> * onFailure)
{
    return DeviceController::GetConnectedDevice(deviceId, onConnection, onFailure);
}

CHIP_ERROR DeviceCommissioner::PairDevice(NodeId remoteDeviceId, const char * setUpCode)
{
    return mSetUpCodePairer.PairDevice(remoteDeviceId, setUpCode);
}

CHIP_ERROR DeviceCommissioner::PairDevice(NodeId remoteDeviceId, RendezvousParameters & params)
{
    CommissioningParameters commissioningParams;
    return PairDevice(remoteDeviceId, params, commissioningParams);
}

CHIP_ERROR DeviceCommissioner::PairDevice(NodeId remoteDeviceId, RendezvousParameters & rendezvousParams,
                                          CommissioningParameters & commissioningParams)
{
    ReturnErrorOnFailure(EstablishPASEConnection(remoteDeviceId, rendezvousParams));
    return Commission(remoteDeviceId, commissioningParams);
}

CHIP_ERROR DeviceCommissioner::EstablishPASEConnection(NodeId remoteDeviceId, RendezvousParameters & params)
{
    CHIP_ERROR err                     = CHIP_NO_ERROR;
    CommissioneeDeviceProxy * device   = nullptr;
    Transport::PeerAddress peerAddress = Transport::PeerAddress::UDP(Inet::IPAddress::Any);

    Messaging::ExchangeContext * exchangeCtxt = nullptr;
    Optional<SessionHandle> session;

    uint16_t keyID = 0;

    FabricInfo * fabric = mSystemState->Fabrics()->FindFabricWithIndex(mFabricIndex);

    VerifyOrExit(mState == State::Initialized, err = CHIP_ERROR_INCORRECT_STATE);
    VerifyOrExit(mDeviceBeingCommissioned == nullptr, err = CHIP_ERROR_INCORRECT_STATE);
    VerifyOrExit(fabric != nullptr, err = CHIP_ERROR_INCORRECT_STATE);

    err = InitializePairedDeviceList();
    SuccessOrExit(err);

    // TODO: We need to specify the peer address for BLE transport in bindings.
    if (params.GetPeerAddress().GetTransportType() == Transport::Type::kBle ||
        params.GetPeerAddress().GetTransportType() == Transport::Type::kUndefined)
    {
#if CONFIG_NETWORK_LAYER_BLE
        if (!params.HasBleLayer())
        {
            params.SetPeerAddress(Transport::PeerAddress::BLE());
        }
        peerAddress = Transport::PeerAddress::BLE();
#endif // CONFIG_NETWORK_LAYER_BLE
    }
    else if (params.GetPeerAddress().GetTransportType() == Transport::Type::kTcp ||
             params.GetPeerAddress().GetTransportType() == Transport::Type::kUdp)
    {
        peerAddress = Transport::PeerAddress::UDP(params.GetPeerAddress().GetIPAddress(), params.GetPeerAddress().GetPort(),
                                                  params.GetPeerAddress().GetInterface());
    }

    device = mCommissioneeDevicePool.CreateObject();
    VerifyOrExit(device != nullptr, err = CHIP_ERROR_NO_MEMORY);

    mDeviceBeingCommissioned = device;

    mIsIPRendezvous = (params.GetPeerAddress().GetTransportType() != Transport::Type::kBle);

    device->Init(GetControllerDeviceInitParams(), remoteDeviceId, peerAddress, fabric->GetFabricIndex());

    if (params.GetPeerAddress().GetTransportType() != Transport::Type::kBle)
    {
        device->SetAddress(params.GetPeerAddress().GetIPAddress());
    }
#if CONFIG_NETWORK_LAYER_BLE
    else
    {
        if (params.HasConnectionObject())
        {
            SuccessOrExit(err = mSystemState->BleLayer()->NewBleConnectionByObject(params.GetConnectionObject()));
        }
        else if (params.HasDiscriminator())
        {
            SuccessOrExit(err = mSystemState->BleLayer()->NewBleConnectionByDiscriminator(params.GetDiscriminator()));
        }
        else
        {
            ExitNow(err = CHIP_ERROR_INVALID_ARGUMENT);
        }
    }
#endif
    // TODO: In some cases like PASE over IP, CRA and CRI values from commissionable node service should be used
    session = mSystemState->SessionMgr()->CreateUnauthenticatedSession(params.GetPeerAddress(), device->GetMRPConfig());
    VerifyOrExit(session.HasValue(), err = CHIP_ERROR_NO_MEMORY);

    exchangeCtxt = mSystemState->ExchangeMgr()->NewContext(session.Value(), &device->GetPairing());
    VerifyOrExit(exchangeCtxt != nullptr, err = CHIP_ERROR_INTERNAL);

    err = mIDAllocator.Allocate(keyID);
    SuccessOrExit(err);

    // TODO - Remove use of SetActive/IsActive from CommissioneeDeviceProxy
    device->SetActive(true);

    err = device->GetPairing().Pair(params.GetPeerAddress(), params.GetSetupPINCode(), keyID,
                                    Optional<ReliableMessageProtocolConfig>::Value(mMRPConfig), exchangeCtxt, this);
    SuccessOrExit(err);

    // Immediately persist the updated mNextKeyID value
    // TODO maybe remove FreeRendezvousSession() since mNextKeyID is always persisted immediately
    //
    // Disabling session ID persistence (see previous comment in Init() about persisting key ids)
    //
    // PersistNextKeyId();

exit:
    if (err != CHIP_NO_ERROR)
    {
        // Delete the current rendezvous session only if a device is not currently being paired.
        if (mDeviceBeingCommissioned == nullptr)
        {
            FreeRendezvousSession();
        }

        if (device != nullptr)
        {
            ReleaseCommissioneeDevice(device);
            mDeviceBeingCommissioned = nullptr;
        }
    }

    return err;
}

CHIP_ERROR DeviceCommissioner::Commission(NodeId remoteDeviceId, CommissioningParameters & params)
{
    // TODO(cecille): Can we get rid of mDeviceBeingCommissioned and use the remote id instead? Would require storing the
    // commissioning stage in the device.
    CommissioneeDeviceProxy * device = mDeviceBeingCommissioned;
    if (device == nullptr || device->GetDeviceId() != remoteDeviceId ||
        (!device->IsSecureConnected() && !device->IsSessionSetupInProgress()))
    {
        ChipLogError(Controller, "Invalid device for commissioning" ChipLogFormatX64, ChipLogValueX64(remoteDeviceId));
        return CHIP_ERROR_INCORRECT_STATE;
    }
    if (mCommissioningStage != CommissioningStage::kSecurePairing)
    {
        ChipLogError(Controller, "Commissioning already in progress - not restarting");
        return CHIP_ERROR_INCORRECT_STATE;
    }
    if (!params.HasWiFiCredentials() && !params.HasThreadOperationalDataset() && !mIsIPRendezvous)
    {
        ChipLogError(Controller, "Network commissioning parameters are required for BLE auto commissioning.");
        return CHIP_ERROR_INVALID_ARGUMENT;
    }
    ChipLogProgress(Controller, "Commission called for node ID 0x" ChipLogFormatX64, ChipLogValueX64(remoteDeviceId));

    mSystemState->SystemLayer()->StartTimer(chip::System::Clock::Milliseconds32(kSessionEstablishmentTimeout),
                                            OnSessionEstablishmentTimeoutCallback, this);

    mAutoCommissioner.SetOperationalCredentialsDelegate(mOperationalCredentialsDelegate);
    ReturnErrorOnFailure(mAutoCommissioner.SetCommissioningParameters(params));
    if (device->IsSecureConnected())
    {
        mAutoCommissioner.StartCommissioning(device);
    }
    else
    {
        mRunCommissioningAfterConnection = true;
    }
    return CHIP_NO_ERROR;
}

CHIP_ERROR DeviceCommissioner::StopPairing(NodeId remoteDeviceId)
{
    VerifyOrReturnError(mState == State::Initialized, CHIP_ERROR_INCORRECT_STATE);

    CommissioneeDeviceProxy * device = FindCommissioneeDevice(remoteDeviceId);
    VerifyOrReturnError(device != nullptr, CHIP_ERROR_INVALID_DEVICE_DESCRIPTOR);

    FreeRendezvousSession();

    ReleaseCommissioneeDevice(device);
    return CHIP_NO_ERROR;
}

CHIP_ERROR DeviceCommissioner::UnpairDevice(NodeId remoteDeviceId)
{
    // TODO: Send unpairing message to the remote device.
    return CHIP_NO_ERROR;
}

void DeviceCommissioner::FreeRendezvousSession()
{
    PersistNextKeyId();
}

void DeviceCommissioner::RendezvousCleanup(CHIP_ERROR status)
{
    FreeRendezvousSession();

    if (mDeviceBeingCommissioned != nullptr)
    {
        // Release the commissionee device. For BLE, this is stored,
        // for IP commissioning, we have taken a reference to the
        // operational node to send the completion command.
        ReleaseCommissioneeDevice(mDeviceBeingCommissioned);
        mDeviceBeingCommissioned = nullptr;
    }

    if (mPairingDelegate != nullptr)
    {
        mPairingDelegate->OnPairingComplete(status);
    }
}

void DeviceCommissioner::OnSessionEstablishmentError(CHIP_ERROR err)
{
    mSystemState->SystemLayer()->CancelTimer(OnSessionEstablishmentTimeoutCallback, this);

    if (mPairingDelegate != nullptr)
    {
        mPairingDelegate->OnStatusUpdate(DevicePairingDelegate::SecurePairingFailed);
    }

    RendezvousCleanup(err);
}

void DeviceCommissioner::OnSessionEstablished()
{
    VerifyOrReturn(mDeviceBeingCommissioned != nullptr, OnSessionEstablishmentError(CHIP_ERROR_INVALID_DEVICE_DESCRIPTOR));

    PASESession * pairing = &mDeviceBeingCommissioned->GetPairing();

    // TODO: the session should know which peer we are trying to connect to when started
    pairing->SetPeerNodeId(mDeviceBeingCommissioned->GetDeviceId());

    CHIP_ERROR err = mDeviceBeingCommissioned->SetConnected();
    if (err != CHIP_NO_ERROR)
    {
        ChipLogError(Controller, "Failed in setting up secure channel: err %s", ErrorStr(err));
        OnSessionEstablishmentError(err);
        return;
    }

    ChipLogDetail(Controller, "Remote device completed SPAKE2+ handshake");

    // TODO: Add code to receive OpCSR from the device, and process the signing request
    // For IP rendezvous, this is sent as part of the state machine.
    if (mRunCommissioningAfterConnection)
    {
        mRunCommissioningAfterConnection = false;
        mAutoCommissioner.StartCommissioning(mDeviceBeingCommissioned);
    }
    else
    {
        ChipLogProgress(Controller, "OnPairingComplete");
        mPairingDelegate->OnPairingComplete(CHIP_NO_ERROR);
    }
}

CHIP_ERROR DeviceCommissioner::SendCertificateChainRequestCommand(DeviceProxy * device,
                                                                  Credentials::CertificateType certificateType)
{
    ChipLogDetail(Controller, "Sending Certificate Chain request to %p device", device);
    VerifyOrReturnError(device != nullptr, CHIP_ERROR_INVALID_ARGUMENT);
    chip::Controller::OperationalCredentialsCluster cluster;
    cluster.Associate(device, 0);

    Callback::Cancelable * successCallback = mCertificateChainResponseCallback.Cancel();
    Callback::Cancelable * failureCallback = mOnCertificateChainFailureCallback.Cancel();

    ReturnErrorOnFailure(cluster.CertificateChainRequest(successCallback, failureCallback, certificateType));
    ChipLogDetail(Controller, "Sent Certificate Chain request");
    return CHIP_NO_ERROR;
}

void DeviceCommissioner::OnCertificateChainFailureResponse(void * context, uint8_t status)
{
    ChipLogProgress(Controller, "Device failed to receive the Certificate Chain request Response: 0x%02x", status);
    DeviceCommissioner * commissioner = reinterpret_cast<DeviceCommissioner *>(context);
    commissioner->mCertificateChainResponseCallback.Cancel();
    commissioner->mOnCertificateChainFailureCallback.Cancel();
    // TODO: Map error status to correct error code
    commissioner->OnSessionEstablishmentError(CHIP_ERROR_INTERNAL);
}

void DeviceCommissioner::OnCertificateChainResponse(void * context, ByteSpan certificate)
{
    ChipLogProgress(Controller, "Received certificate chain from the device");
    DeviceCommissioner * commissioner = reinterpret_cast<DeviceCommissioner *>(context);

    commissioner->mCertificateChainResponseCallback.Cancel();
    commissioner->mOnCertificateChainFailureCallback.Cancel();

    CommissioningDelegate::CommissioningReport report(commissioner->mCommissioningStage);
    report.Set<RequestedCertificate>(RequestedCertificate(certificate));

    commissioner->mCommissioningDelegate->CommissioningStepFinished(CHIP_NO_ERROR, report);
}

CHIP_ERROR DeviceCommissioner::SendAttestationRequestCommand(DeviceProxy * device, const ByteSpan & attestationNonce)
{
    ChipLogDetail(Controller, "Sending Attestation request to %p device", device);
    VerifyOrReturnError(device != nullptr, CHIP_ERROR_INVALID_ARGUMENT);
    chip::Controller::OperationalCredentialsCluster cluster;
    cluster.Associate(device, 0);

    Callback::Cancelable * successCallback = mAttestationResponseCallback.Cancel();
    Callback::Cancelable * failureCallback = mOnAttestationFailureCallback.Cancel();

    ReturnErrorOnFailure(cluster.AttestationRequest(successCallback, failureCallback, attestationNonce));
    ChipLogDetail(Controller, "Sent Attestation request, waiting for the Attestation Information");
    return CHIP_NO_ERROR;
}

void DeviceCommissioner::OnAttestationFailureResponse(void * context, uint8_t status)
{
    ChipLogProgress(Controller, "Device failed to receive the Attestation Information Response: 0x%02x", status);
    DeviceCommissioner * commissioner = reinterpret_cast<DeviceCommissioner *>(context);
    commissioner->mAttestationResponseCallback.Cancel();
    commissioner->mOnAttestationFailureCallback.Cancel();
    // TODO: Map error status to correct error code
    commissioner->OnSessionEstablishmentError(CHIP_ERROR_INTERNAL);
}

void DeviceCommissioner::OnAttestationResponse(void * context, chip::ByteSpan attestationElements, chip::ByteSpan signature)
{
    ChipLogProgress(Controller, "Received Attestation Information from the device");
    DeviceCommissioner * commissioner = reinterpret_cast<DeviceCommissioner *>(context);

    commissioner->mAttestationResponseCallback.Cancel();
    commissioner->mOnAttestationFailureCallback.Cancel();

    CommissioningDelegate::CommissioningReport report(CommissioningStage::kSendAttestationRequest);
    report.Set<AttestationResponse>(AttestationResponse(attestationElements, signature));
    commissioner->mCommissioningDelegate->CommissioningStepFinished(CHIP_NO_ERROR, report);
}

void DeviceCommissioner::OnDeviceAttestationInformationVerification(void * context, AttestationVerificationResult result)
{
    DeviceCommissioner * commissioner = reinterpret_cast<DeviceCommissioner *>(context);

    if (result != AttestationVerificationResult::kSuccess)
    {
        if (result == AttestationVerificationResult::kNotImplemented)
        {
            ChipLogError(Controller,
                         "Failed in verifying 'Attestation Information' command received from the device due to default "
                         "DeviceAttestationVerifier Class not being overridden by a real implementation.");
            commissioner->CommissioningStageComplete(CHIP_ERROR_NOT_IMPLEMENTED);
            return;
        }
        else
        {
            ChipLogError(Controller,
                         "Failed in verifying 'Attestation Information' command received from the device: err %hu. Look at "
                         "AttestationVerificationResult enum to understand the errors",
                         static_cast<uint16_t>(result));
            // Go look at AttestationVerificationResult enum in src/credentials/DeviceAttestationVerifier.h to understand the
            // errors.
            commissioner->CommissioningStageComplete(CHIP_ERROR_INTERNAL);
            return;
        }
    }

    ChipLogProgress(Controller, "Successfully validated 'Attestation Information' command received from the device.");
    commissioner->CommissioningStageComplete(CHIP_NO_ERROR);
}

CHIP_ERROR DeviceCommissioner::ValidateAttestationInfo(const ByteSpan & attestationElements, const ByteSpan & signature,
                                                       const ByteSpan & attestationNonce, const ByteSpan & pai,
                                                       const ByteSpan & dac, DeviceProxy * proxy)
{
    VerifyOrReturnError(mState == State::Initialized, CHIP_ERROR_INCORRECT_STATE);
    VerifyOrReturnError(proxy != nullptr, CHIP_ERROR_INCORRECT_STATE);

    DeviceAttestationVerifier * dac_verifier = GetDeviceAttestationVerifier();

    // Retrieve attestation challenge
    ByteSpan attestationChallenge =
        proxy->GetSecureSession().Value()->AsSecureSession()->GetCryptoContext().GetAttestationChallenge();

    dac_verifier->VerifyAttestationInformation(attestationElements, attestationChallenge, signature, pai, dac, attestationNonce,
                                               &mDeviceAttestationInformationVerificationCallback);

    // TODO: Validate Firmware Information

    return CHIP_NO_ERROR;
}

CHIP_ERROR DeviceCommissioner::SendOperationalCertificateSigningRequestCommand(DeviceProxy * device, const ByteSpan & csrNonce)
{
    ChipLogDetail(Controller, "Sending OpCSR request to %p device", device);
    VerifyOrReturnError(device != nullptr, CHIP_ERROR_INVALID_ARGUMENT);
    chip::Controller::OperationalCredentialsCluster cluster;
    cluster.Associate(device, 0);

    Callback::Cancelable * successCallback = mOpCSRResponseCallback.Cancel();
    Callback::Cancelable * failureCallback = mOnCSRFailureCallback.Cancel();
    ReturnErrorOnFailure(cluster.OpCSRRequest(successCallback, failureCallback, csrNonce));

    ChipLogDetail(Controller, "Sent OpCSR request, waiting for the CSR");
    return CHIP_NO_ERROR;
}

void DeviceCommissioner::OnCSRFailureResponse(void * context, uint8_t status)
{
    ChipLogProgress(Controller, "Device failed to receive the CSR request Response: 0x%02x", status);
    DeviceCommissioner * commissioner = static_cast<DeviceCommissioner *>(context);
    commissioner->mOpCSRResponseCallback.Cancel();
    commissioner->mOnCSRFailureCallback.Cancel();
    // TODO: Map error status to correct error code
    commissioner->OnSessionEstablishmentError(CHIP_ERROR_INTERNAL);
}

void DeviceCommissioner::OnOperationalCertificateSigningRequest(void * context, ByteSpan NOCSRElements,
                                                                ByteSpan AttestationSignature)
{
    ChipLogProgress(Controller, "Received certificate signing request from the device");
    DeviceCommissioner * commissioner = static_cast<DeviceCommissioner *>(context);

    commissioner->mOpCSRResponseCallback.Cancel();
    commissioner->mOnCSRFailureCallback.Cancel();

    CommissioningDelegate::CommissioningReport report(CommissioningStage::kSendOpCertSigningRequest);
    report.Set<AttestationResponse>(AttestationResponse(NOCSRElements, AttestationSignature));
    commissioner->mCommissioningDelegate->CommissioningStepFinished(CHIP_NO_ERROR, report);
}

void DeviceCommissioner::OnDeviceNOCChainGeneration(void * context, CHIP_ERROR status, const ByteSpan & noc, const ByteSpan & icac,
                                                    const ByteSpan & rcac)
{
    CHIP_ERROR err = CHIP_NO_ERROR;
    Crypto::P256PublicKey rootPubKey;

    DeviceCommissioner * commissioner = static_cast<DeviceCommissioner *>(context);
    CommissioningDelegate::CommissioningReport report(CommissioningStage::kGenerateNOCChain);

    ChipLogProgress(Controller, "Received callback from the CA for NOC Chain generation. Status %s", ErrorStr(status));
    VerifyOrExit(commissioner->mState == State::Initialized, err = CHIP_ERROR_INCORRECT_STATE);

    // TODO - Verify that the generated root cert matches with commissioner's root cert

<<<<<<< HEAD
    report.Set<NocChain>(NocChain(noc, icac, rcac));
    err = commissioner->mCommissioningDelegate->CommissioningStepFinished(CHIP_NO_ERROR, report);
=======
    device = commissioner->mDeviceBeingCommissioned;

    {
        Credentials::P256PublicKeySpan rootPubKeySpan;
        // Reuse NOC Cert buffer for temporary store Root Cert.
        MutableByteSpan rootCert = device->GetMutableNOCCert();

        err = ConvertX509CertToChipCert(rcac, rootCert);
        SuccessOrExit(err);

        SuccessOrExit(err = commissioner->SendTrustedRootCertificate(device, rootCert));
        SuccessOrExit(err = Credentials::ExtractPublicKeyFromChipCert(rootCert, rootPubKeySpan));
        rootPubKey = Crypto::P256PublicKey(rootPubKeySpan); // deep copy
    }

    if (!icac.empty())
    {
        MutableByteSpan icaCert = device->GetMutableICACert();

        err = ConvertX509CertToChipCert(icac, icaCert);
        SuccessOrExit(err);

        err = device->SetICACertBufferSize(icaCert.size());
        SuccessOrExit(err);
    }

    {
        MutableByteSpan nocCert = device->GetMutableNOCCert();

        err = ConvertX509CertToChipCert(noc, nocCert);
        SuccessOrExit(err);

        err = device->SetNOCCertBufferSize(nocCert.size());
        SuccessOrExit(err);
    }

    SuccessOrExit(err = device->SetPeerId(rootPubKey, device->GetNOCCert()));
    VerifyOrExit(IsOperationalNodeId(device->GetDeviceId()), err = CHIP_ERROR_INVALID_ARGUMENT);

>>>>>>> 87d3698d
exit:
    if (err != CHIP_NO_ERROR)
    {
        ChipLogError(Controller, "Failed in generating device's operational credentials. Error %s", ErrorStr(err));
        commissioner->OnSessionEstablishmentError(err);
    }
}

CHIP_ERROR DeviceCommissioner::ProcessOpCSR(DeviceProxy * proxy, const ByteSpan & NOCSRElements,
                                            const ByteSpan & AttestationSignature, ByteSpan dac, ByteSpan csrNonce)
{
    VerifyOrReturnError(mState == State::Initialized, CHIP_ERROR_INCORRECT_STATE);

    ChipLogProgress(Controller, "Getting certificate chain for the device from the issuer");

    DeviceAttestationVerifier * dacVerifier = GetDeviceAttestationVerifier();

    P256PublicKey dacPubkey;
    ReturnErrorOnFailure(ExtractPubkeyFromX509Cert(dac, dacPubkey));

    // Retrieve attestation challenge
    ByteSpan attestationChallenge =
        proxy->GetSecureSession().Value()->AsSecureSession()->GetCryptoContext().GetAttestationChallenge();

    // The operational CA should also verify this on its end during NOC generation, if end-to-end attestation is desired.
    ChipLogProgress(Controller, "about to verify node operational csr info");
    ReturnErrorOnFailure(dacVerifier->VerifyNodeOperationalCSRInformation(NOCSRElements, attestationChallenge, AttestationSignature,
                                                                          dacPubkey, csrNonce));

    mOperationalCredentialsDelegate->SetNodeIdForNextNOCRequest(proxy->GetDeviceId());

    FabricInfo * fabric = mSystemState->Fabrics()->FindFabricWithIndex(mFabricIndex);
    mOperationalCredentialsDelegate->SetFabricIdForNextNOCRequest(fabric->GetFabricId());

    ChipLogProgress(Controller, "about to generate noc chain");
    return mOperationalCredentialsDelegate->GenerateNOCChain(NOCSRElements, AttestationSignature, dac, ByteSpan(), ByteSpan(),
                                                             &mDeviceNOCChainCallback);
}

CHIP_ERROR DeviceCommissioner::SendOperationalCertificate(DeviceProxy * device, const ByteSpan & nocCertBuf,
                                                          const ByteSpan & icaCertBuf)
{
    VerifyOrReturnError(device != nullptr, CHIP_ERROR_INVALID_ARGUMENT);
    chip::Controller::OperationalCredentialsCluster cluster;
    cluster.Associate(device, 0);

    Callback::Cancelable * successCallback = mNOCResponseCallback.Cancel();
    Callback::Cancelable * failureCallback = mOnCertFailureCallback.Cancel();

    ReturnErrorOnFailure(cluster.AddNOC(successCallback, failureCallback, nocCertBuf, icaCertBuf, ByteSpan(nullptr, 0),
                                        mLocalId.GetNodeId(), mVendorId));

    ChipLogProgress(Controller, "Sent operational certificate to the device");

    return CHIP_NO_ERROR;
}

CHIP_ERROR DeviceCommissioner::ConvertFromNodeOperationalCertStatus(uint8_t err)
{
    switch (err)
    {
    case EMBER_ZCL_NODE_OPERATIONAL_CERT_STATUS_SUCCESS:
        return CHIP_NO_ERROR;
    case EMBER_ZCL_NODE_OPERATIONAL_CERT_STATUS_INVALID_PUBLIC_KEY:
        return CHIP_ERROR_INVALID_PUBLIC_KEY;
    case EMBER_ZCL_NODE_OPERATIONAL_CERT_STATUS_INVALID_NODE_OP_ID:
        return CHIP_ERROR_WRONG_NODE_ID;
    case EMBER_ZCL_NODE_OPERATIONAL_CERT_STATUS_INVALID_NOC:
        return CHIP_ERROR_CERT_LOAD_FAILED;
    case EMBER_ZCL_NODE_OPERATIONAL_CERT_STATUS_MISSING_CSR:
        return CHIP_ERROR_INCORRECT_STATE;
    case EMBER_ZCL_NODE_OPERATIONAL_CERT_STATUS_TABLE_FULL:
        return CHIP_ERROR_NO_MEMORY;
    case EMBER_ZCL_NODE_OPERATIONAL_CERT_STATUS_INSUFFICIENT_PRIVILEGE:
    case EMBER_ZCL_NODE_OPERATIONAL_CERT_STATUS_FABRIC_CONFLICT:
    case EMBER_ZCL_NODE_OPERATIONAL_CERT_STATUS_LABEL_CONFLICT:
        return CHIP_ERROR_INVALID_ARGUMENT;
    case EMBER_ZCL_NODE_OPERATIONAL_CERT_STATUS_INVALID_FABRIC_INDEX:
        return CHIP_ERROR_INVALID_FABRIC_ID;
    }

    return CHIP_ERROR_CERT_LOAD_FAILED;
}

void DeviceCommissioner::OnAddNOCFailureResponse(void * context, uint8_t status)
{
    ChipLogProgress(Controller, "Device failed to receive the operational certificate Response: 0x%02x", status);
    DeviceCommissioner * commissioner = static_cast<DeviceCommissioner *>(context);
    commissioner->mOpCSRResponseCallback.Cancel();
    commissioner->mOnCertFailureCallback.Cancel();
    // TODO: Map error status to correct error code
    commissioner->OnSessionEstablishmentError(CHIP_ERROR_INTERNAL);
}

void DeviceCommissioner::OnOperationalCertificateAddResponse(void * context, uint8_t StatusCode, uint8_t FabricIndex,
                                                             CharSpan DebugText)
{
    ChipLogProgress(Controller, "Device returned status %d on receiving the NOC", StatusCode);
    DeviceCommissioner * commissioner = static_cast<DeviceCommissioner *>(context);

    CHIP_ERROR err                   = CHIP_NO_ERROR;
    CommissioneeDeviceProxy * device = nullptr;

    VerifyOrExit(commissioner->mState == State::Initialized, err = CHIP_ERROR_INCORRECT_STATE);

    commissioner->mOpCSRResponseCallback.Cancel();
    commissioner->mOnCertFailureCallback.Cancel();

    VerifyOrExit(commissioner->mDeviceBeingCommissioned != nullptr, err = CHIP_ERROR_INCORRECT_STATE);

    err = ConvertFromNodeOperationalCertStatus(StatusCode);
    SuccessOrExit(err);

    device = commissioner->mDeviceBeingCommissioned;

    err = commissioner->OnOperationalCredentialsProvisioningCompletion(device);

exit:
    if (err != CHIP_NO_ERROR)
    {
        ChipLogProgress(Controller, "Add NOC failed with error %s", ErrorStr(err));
        commissioner->OnSessionEstablishmentError(err);
    }
}

CHIP_ERROR DeviceCommissioner::SendTrustedRootCertificate(DeviceProxy * device, const ByteSpan & rcac)
{
    VerifyOrReturnError(device != nullptr, CHIP_ERROR_INVALID_ARGUMENT);

    ChipLogProgress(Controller, "Sending root certificate to the device");

    chip::Controller::OperationalCredentialsCluster cluster;
    cluster.Associate(device, 0);

    Callback::Cancelable * successCallback = mRootCertResponseCallback.Cancel();
    Callback::Cancelable * failureCallback = mOnRootCertFailureCallback.Cancel();

    ReturnErrorOnFailure(cluster.AddTrustedRootCertificate(successCallback, failureCallback, rcac));

    ChipLogProgress(Controller, "Sent root certificate to the device");

    return CHIP_NO_ERROR;
}

void DeviceCommissioner::OnRootCertSuccessResponse(void * context)
{
    ChipLogProgress(Controller, "Device confirmed that it has received the root certificate");
    DeviceCommissioner * commissioner = static_cast<DeviceCommissioner *>(context);

    commissioner->mRootCertResponseCallback.Cancel();
    commissioner->mOnRootCertFailureCallback.Cancel();

    CommissioningDelegate::CommissioningReport report(CommissioningStage::kSendTrustedRootCert);
    commissioner->mCommissioningDelegate->CommissioningStepFinished(CHIP_NO_ERROR, report);
}

void DeviceCommissioner::OnRootCertFailureResponse(void * context, uint8_t status)
{
    ChipLogProgress(Controller, "Device failed to receive the root certificate Response: 0x%02x", status);
    DeviceCommissioner * commissioner = static_cast<DeviceCommissioner *>(context);
    commissioner->mRootCertResponseCallback.Cancel();
    commissioner->mOnRootCertFailureCallback.Cancel();
    // TODO: Map error status to correct error code
    commissioner->OnSessionEstablishmentError(CHIP_ERROR_INTERNAL);
}

CHIP_ERROR DeviceCommissioner::OnOperationalCredentialsProvisioningCompletion(CommissioneeDeviceProxy * device)
{
    ChipLogProgress(Controller, "Operational credentials provisioned on device %p", device);
    VerifyOrReturnError(device != nullptr, CHIP_ERROR_INVALID_ARGUMENT);

    mSystemState->SystemLayer()->CancelTimer(OnSessionEstablishmentTimeoutCallback, this);

    mPairedDevices.Insert(device->GetDeviceId());
    mPairedDevicesUpdated = true;

    if (mPairingDelegate != nullptr)
    {
        mPairingDelegate->OnStatusUpdate(DevicePairingDelegate::SecurePairingSuccess);
    }
    CommissioningStageComplete(CHIP_NO_ERROR);

    return CHIP_NO_ERROR;
}

#if CONFIG_NETWORK_LAYER_BLE
CHIP_ERROR DeviceCommissioner::CloseBleConnection()
{
    // It is fine since we can only commission one device at the same time.
    // We should be able to distinguish different BLE connections if we want
    // to commission multiple devices at the same time over BLE.
    return mSystemState->BleLayer()->CloseAllBleConnections();
}
#endif

void DeviceCommissioner::OnSessionEstablishmentTimeout()
{
    VerifyOrReturn(mState == State::Initialized);
    VerifyOrReturn(mDeviceBeingCommissioned != nullptr);

    CommissioneeDeviceProxy * device = mDeviceBeingCommissioned;
    StopPairing(device->GetDeviceId());

    if (mPairingDelegate != nullptr)
    {
        mPairingDelegate->OnPairingComplete(CHIP_ERROR_TIMEOUT);
    }
}

void DeviceCommissioner::OnSessionEstablishmentTimeoutCallback(System::Layer * aLayer, void * aAppState)
{
    static_cast<DeviceCommissioner *>(aAppState)->OnSessionEstablishmentTimeout();
}
#if CHIP_DEVICE_CONFIG_ENABLE_DNSSD
CHIP_ERROR DeviceCommissioner::DiscoverCommissionableNodes(Dnssd::DiscoveryFilter filter)
{
    ReturnErrorOnFailure(SetUpNodeDiscovery());
    return mDNSResolver.FindCommissionableNodes(filter);
}

const Dnssd::DiscoveredNodeData * DeviceCommissioner::GetDiscoveredDevice(int idx)
{
    return GetDiscoveredNode(idx);
}

#endif // CHIP_DEVICE_CONFIG_ENABLE_DNSSD

#if CHIP_DEVICE_CONFIG_ENABLE_COMMISSIONER_DISCOVERY // make this commissioner discoverable

CHIP_ERROR DeviceCommissioner::SetUdcListenPort(uint16_t listenPort)
{
    if (mState == State::Initialized)
    {
        return CHIP_ERROR_INCORRECT_STATE;
    }

    mUdcListenPort = listenPort;
    return CHIP_NO_ERROR;
}

void DeviceCommissioner::FindCommissionableNode(char * instanceName)
{
    Dnssd::DiscoveryFilter filter(Dnssd::DiscoveryFilterType::kInstanceName, instanceName);
    DiscoverCommissionableNodes(filter);
}

void DeviceCommissioner::OnUserDirectedCommissioningRequest(UDCClientState state)
{
    ChipLogDetail(Controller, "------PROMPT USER!! OnUserDirectedCommissioningRequest instance=%s deviceName=%s",
                  state.GetInstanceName(), state.GetDeviceName());

    if (mUdcServer != nullptr)
    {
        mUdcServer->PrintUDCClients();
    }

    ChipLogDetail(Controller, "------To Accept Enter: discover udc-commission <pincode> <udc-client-index>");
}
#endif // CHIP_DEVICE_CONFIG_ENABLE_COMMISSIONER_DISCOVERY

#if CHIP_DEVICE_CONFIG_ENABLE_DNSSD

void DeviceCommissioner::OnNodeDiscoveryComplete(const chip::Dnssd::DiscoveredNodeData & nodeData)
{
#if CHIP_DEVICE_CONFIG_ENABLE_COMMISSIONER_DISCOVERY
    if (mUdcServer != nullptr)
    {
        mUdcServer->OnCommissionableNodeFound(nodeData);
    }
#endif // CHIP_DEVICE_CONFIG_ENABLE_COMMISSIONER_DISCOVERY
    AbstractDnssdDiscoveryController::OnNodeDiscoveryComplete(nodeData);
    mSetUpCodePairer.NotifyCommissionableDeviceDiscovered(nodeData);
}
#endif // CHIP_DEVICE_CONFIG_ENABLE_DNSSD

void BasicSuccess(void * context, uint16_t val)
{
    ChipLogProgress(Controller, "Received success response 0x%x\n", val);
    DeviceCommissioner * commissioner = static_cast<DeviceCommissioner *>(context);
    commissioner->CommissioningStageComplete(CHIP_NO_ERROR);
}

void BasicFailure(void * context, uint8_t status)
{
    ChipLogProgress(Controller, "Received failure response %d\n", (int) status);
    DeviceCommissioner * commissioner = static_cast<DeviceCommissioner *>(context);
    commissioner->OnSessionEstablishmentError(static_cast<CHIP_ERROR>(status));
}

void DeviceCommissioner::CommissioningStageComplete(CHIP_ERROR err)
{
    if (mCommissioningDelegate == nullptr)
    {
        return;
    }
    CommissioningDelegate::CommissioningReport report(mCommissioningStage);
    CHIP_ERROR status = mCommissioningDelegate->CommissioningStepFinished(err, report);
    if (status != CHIP_NO_ERROR)
    {
        OnSessionEstablishmentError(status);
    }
}

#if CHIP_DEVICE_CONFIG_ENABLE_DNSSD
void DeviceCommissioner::OnNodeIdResolved(const chip::Dnssd::ResolvedNodeData & nodeData)
{
    ChipLogProgress(Controller, "OperationalDiscoveryComplete for device ID 0x" ChipLogFormatX64,
                    ChipLogValueX64(nodeData.mPeerId.GetNodeId()));
    VerifyOrReturn(mState == State::Initialized);

    if (mDeviceBeingCommissioned != nullptr && mDeviceBeingCommissioned->GetDeviceId() == nodeData.mPeerId.GetNodeId())
    {
        // Let's release the device that's being paired, if pairing was successful,
        // and the device is available on the operational network.
        ReleaseCommissioneeDevice(mDeviceBeingCommissioned);
        mDeviceBeingCommissioned = nullptr;
    }

    mDNSCache.Insert(nodeData);

    mCASESessionManager->FindOrEstablishSession(nodeData.mPeerId, &mOnDeviceConnectedCallback, &mOnDeviceConnectionFailureCallback);
    DeviceController::OnNodeIdResolved(nodeData);
}

void DeviceCommissioner::OnNodeIdResolutionFailed(const chip::PeerId & peer, CHIP_ERROR error)
{
    if (mDeviceBeingCommissioned != nullptr)
    {
        CommissioneeDeviceProxy * device = mDeviceBeingCommissioned;
        if (device->GetDeviceId() == peer.GetNodeId() && mCommissioningStage == CommissioningStage::kFindOperational)
        {
            OnSessionEstablishmentError(error);
        }
    }
    DeviceController::OnNodeIdResolutionFailed(peer, error);
}

#endif

void DeviceCommissioner::OnDeviceConnectedFn(void * context, OperationalDeviceProxy * device)
{
    DeviceCommissioner * commissioner = static_cast<DeviceCommissioner *>(context);
    VerifyOrReturn(commissioner != nullptr, ChipLogProgress(Controller, "Device connected callback with null context. Ignoring"));

    if (commissioner->mCommissioningStage == CommissioningStage::kFindOperational)
    {
        if (commissioner->mCommissioningDelegate != nullptr)
        {
            CommissioningDelegate::CommissioningReport report(CommissioningStage::kFindOperational);
            report.Set<OperationalNodeFoundData>(OperationalNodeFoundData(device));
            commissioner->mCommissioningDelegate->CommissioningStepFinished(CHIP_NO_ERROR, report);
        }
    }
    else
    {
        VerifyOrReturn(commissioner->mPairingDelegate != nullptr,
                       ChipLogProgress(Controller, "Device connected callback with null pairing delegate. Ignoring"));
        commissioner->mPairingDelegate->OnPairingComplete(CHIP_NO_ERROR);
    }
}

void DeviceCommissioner::OnDeviceConnectionFailureFn(void * context, PeerId peerId, CHIP_ERROR error)
{
    DeviceCommissioner * commissioner = static_cast<DeviceCommissioner *>(context);
    ChipLogProgress(Controller, "Device connection failed. Error %s", ErrorStr(error));
    VerifyOrReturn(commissioner != nullptr,
                   ChipLogProgress(Controller, "Device connection failure callback with null context. Ignoring"));
    VerifyOrReturn(commissioner->mPairingDelegate != nullptr,
                   ChipLogProgress(Controller, "Device connection failure callback with null pairing delegate. Ignoring"));
    commissioner->mPairingDelegate->OnCommissioningComplete(peerId.GetNodeId(), error);
}

void DeviceCommissioner::SetupCluster(ClusterBase & base, DeviceProxy * proxy, EndpointId endpoint,
                                      Optional<System::Clock::Timeout> timeout)
{
    base.Associate(proxy, 0);
    base.SetCommandTimeout(timeout);
}

void DeviceCommissioner::PerformCommissioningStep(DeviceProxy * proxy, CommissioningStage step, CommissioningParameters & params,
                                                  CommissioningDelegate * delegate, EndpointId endpoint,
                                                  Optional<System::Clock::Timeout> timeout)
{
    // For now, we ignore errors coming in from the device since not all commissioning clusters are implemented on the device
    // side.
    mCommissioningStage    = step;
    mCommissioningDelegate = delegate;
    // TODO: Extend timeouts to the DAC and Opcert requests.

    // TODO(cecille): We probably want something better than this for breadcrumbs.
    uint64_t breadcrumb = static_cast<uint64_t>(step);

    // TODO(cecille): This should be customized per command.
    constexpr uint32_t kCommandTimeoutMs = 3000;

    switch (step)
    {
    case CommissioningStage::kArmFailsafe: {
        ChipLogProgress(Controller, "Arming failsafe");
        // TODO(cecille): Find a way to enumerate the clusters here.
        GeneralCommissioningCluster genCom;
        // TODO: should get the endpoint information from the descriptor cluster.
        SetupCluster(genCom, proxy, endpoint, timeout);
        genCom.ArmFailSafe(mSuccess.Cancel(), mFailure.Cancel(), params.GetFailsafeTimerSeconds(), breadcrumb, kCommandTimeoutMs);
    }
    break;
    case CommissioningStage::kConfigRegulatory: {
        // To set during config phase:
        // UTC time
        // time zone
        // dst offset
        // Regulatory config
        // TODO(cecille): Set time as well once the time cluster is implemented
        // TODO(cecille): Worthwhile to keep this around as part of the class?
        // TODO(cecille): Where is the country config actually set?
        ChipLogProgress(Controller, "Setting Regulatory Config");
        uint8_t regulatoryLocation = to_underlying(app::Clusters::GeneralCommissioning::RegulatoryLocationType::kOutdoor);
#if CONFIG_DEVICE_LAYER
        CHIP_ERROR status = DeviceLayer::ConfigurationMgr().GetRegulatoryLocation(regulatoryLocation);
#else
        CHIP_ERROR status = CHIP_ERROR_NOT_IMPLEMENTED;
#endif
        if (status != CHIP_NO_ERROR)
        {
            ChipLogError(Controller, "Unable to find regulatory location, defaulting to outdoor");
        }

        static constexpr size_t kMaxCountryCodeSize = 3;
        char countryCodeStr[kMaxCountryCodeSize]    = "WW";
        size_t actualCountryCodeSize                = 2;

#if CONFIG_DEVICE_LAYER
        status = DeviceLayer::ConfigurationMgr().GetCountryCode(countryCodeStr, kMaxCountryCodeSize, actualCountryCodeSize);
#else
        status = CHIP_ERROR_NOT_IMPLEMENTED;
#endif
        if (status != CHIP_NO_ERROR)
        {
            ChipLogError(Controller, "Unable to find country code, defaulting to WW");
        }
        chip::CharSpan countryCode(countryCodeStr, actualCountryCodeSize);

        GeneralCommissioningCluster genCom;
        SetupCluster(genCom, proxy, endpoint, timeout);
        genCom.SetRegulatoryConfig(mSuccess.Cancel(), mFailure.Cancel(), regulatoryLocation, countryCode, breadcrumb,
                                   kCommandTimeoutMs);
    }
    break;
    case CommissioningStage::kSendPAICertificateRequest:
        ChipLogProgress(Controller, "Sending request for PAI certificate");
        SendCertificateChainRequestCommand(proxy, CertificateType::kPAI);
        break;
    case CommissioningStage::kSendDACCertificateRequest:
        ChipLogProgress(Controller, "Sending request for DAC certificate");
        SendCertificateChainRequestCommand(proxy, CertificateType::kDAC);
        break;
    case CommissioningStage::kSendAttestationRequest:
        ChipLogProgress(Controller, "Sending Attestation Request to the device.");
        if (!params.HasAttestationNonce())
        {
            ChipLogError(Controller, "No attestation nonce found");
            CommissioningDelegate::CommissioningReport report(step);
            mCommissioningDelegate->CommissioningStepFinished(CHIP_ERROR_INVALID_ARGUMENT, report);
            return;
        }
        SendAttestationRequestCommand(proxy, params.GetAttestationNonce().Value());
        break;
    case CommissioningStage::kAttestationVerification:
        ChipLogProgress(Controller, "Verifying attestation");
        if (!params.HasAttestationElements() || !params.HasAttestationSignature() || !params.HasAttestationNonce() ||
            !params.HasDAC() || !params.HasPAI())
        {
            ChipLogError(Controller, "Missing attestation information");
            CommissioningStageComplete(CHIP_ERROR_INVALID_ARGUMENT);
            return;
        }
        if (ValidateAttestationInfo(params.GetAttestationElements().Value(), params.GetAttestationSignature().Value(),
                                    params.GetAttestationNonce().Value(), params.GetPAI().Value(), params.GetDAC().Value(),
                                    proxy) != CHIP_NO_ERROR)
        {
            ChipLogError(Controller, "Error validating attestation information");
            CommissioningStageComplete(CHIP_ERROR_INVALID_ARGUMENT);
            return;
        }
        break;
    case CommissioningStage::kSendOpCertSigningRequest:
        if (!params.HasCSRNonce())
        {
            ChipLogError(Controller, "No CSR nonce found");
            CommissioningStageComplete(CHIP_ERROR_INVALID_ARGUMENT);
            return;
        }
        SendOperationalCertificateSigningRequestCommand(proxy, params.GetCSRNonce().Value());
        break;
    case CommissioningStage::kGenerateNOCChain: {
        if (!params.HasNOCChainGenerationaParameters() || !params.HasDAC() || !params.HasCSRNonce())
        {
            ChipLogError(Controller, "Unable to generate NOC chain parameters");
            return CommissioningStageComplete(CHIP_ERROR_INVALID_ARGUMENT);
        }
        CHIP_ERROR err = ProcessOpCSR(proxy, params.GetNOCChainGenerationParameters().Value().nocsrElements,
                                      params.GetNOCChainGenerationParameters().Value().signature, params.GetDAC().Value(),
                                      params.GetCSRNonce().Value());
        if (err != CHIP_NO_ERROR)
        {
            ChipLogError(Controller, "Unable to process Op CSR");
            // Handle error, and notify session failure to the commissioner application.
            ChipLogError(Controller, "Failed to process the certificate signing request");
            // TODO: Map error status to correct error code
            CommissioningStageComplete(err);
            return;
        }
    }
    break;
    case CommissioningStage::kSendTrustedRootCert:
        if (!params.HasRootCert())
        {
            ChipLogError(Controller, "No trusted root cert specified");
            CommissioningStageComplete(CHIP_ERROR_INVALID_ARGUMENT);
            return;
        }
        SendTrustedRootCertificate(proxy, params.GetRootCert().Value());
        break;
    case CommissioningStage::kSendNOC:
        if (!params.HasNOCerts())
        {
            ChipLogError(Controller, "No node operational certs specified");
            CommissioningStageComplete(CHIP_ERROR_INVALID_ARGUMENT);
            return;
        }
        ChipLogProgress(Controller, "Sending operational certificate chain to the device");
        SendOperationalCertificate(proxy, params.GetNOCerts().Value().noc, params.GetNOCerts().Value().icac);
        break;
    case CommissioningStage::kConfigACL:
        // TODO: Implement
        break;
    case CommissioningStage::kWiFiNetworkSetup: {
        if (!params.HasWiFiCredentials())
        {
            ChipLogError(Controller, "No wifi credentials specified");
            CommissioningStageComplete(CHIP_ERROR_INVALID_ARGUMENT);
            return;
        }
        ChipLogProgress(Controller, "Adding wifi network");
        NetworkCommissioningCluster netCom;
        SetupCluster(netCom, proxy, endpoint, timeout);
        netCom.AddOrUpdateWiFiNetwork(mSuccess.Cancel(), mFailure.Cancel(), params.GetWiFiCredentials().Value().ssid,
                                      params.GetWiFiCredentials().Value().credentials, breadcrumb);
    }
    break;
    case CommissioningStage::kThreadNetworkSetup: {
        if (!params.HasThreadOperationalDataset())
        {
            ChipLogError(Controller, "No thread credentials specified");
            CommissioningStageComplete(CHIP_ERROR_INVALID_ARGUMENT);
            return;
        }
        ChipLogProgress(Controller, "Adding thread network");
        NetworkCommissioningCluster netCom;
        SetupCluster(netCom, proxy, endpoint, timeout);
        netCom.AddOrUpdateThreadNetwork(mSuccess.Cancel(), mFailure.Cancel(), params.GetThreadOperationalDataset().Value(),
                                        breadcrumb);
    }
    break;
    case CommissioningStage::kWiFiNetworkEnable: {
        if (!params.HasWiFiCredentials())
        {
            ChipLogError(Controller, "No wifi credentials specified");
            CommissioningStageComplete(CHIP_ERROR_INVALID_ARGUMENT);
            return;
        }
        ChipLogProgress(Controller, "Enabling wifi network");
        NetworkCommissioningCluster netCom;
        SetupCluster(netCom, proxy, endpoint, timeout);
        netCom.ConnectNetwork(mSuccess.Cancel(), mFailure.Cancel(), params.GetWiFiCredentials().Value().ssid, breadcrumb);
    }
    break;
    case CommissioningStage::kThreadNetworkEnable: {
        ByteSpan extendedPanId;
        chip::Thread::OperationalDataset operationalDataset;
        if (!params.HasThreadOperationalDataset() ||
            operationalDataset.Init(params.GetThreadOperationalDataset().Value()) != CHIP_NO_ERROR ||
            operationalDataset.GetExtendedPanIdAsByteSpan(extendedPanId) != CHIP_NO_ERROR)
        {
            ChipLogError(Controller, "Unable to get extended pan ID for thread operational dataset\n");
            CommissioningStageComplete(CHIP_ERROR_INVALID_ARGUMENT);
            return;
        }
        ChipLogProgress(Controller, "Enabling thread network");
        NetworkCommissioningCluster netCom;
        SetupCluster(netCom, proxy, endpoint, timeout);
        netCom.ConnectNetwork(mSuccess.Cancel(), mFailure.Cancel(), extendedPanId, breadcrumb);
    }
    break;
    case CommissioningStage::kFindOperational: {
        UpdateDevice(proxy->GetDeviceId());
    }
    break;
    case CommissioningStage::kSendComplete: {
        ChipLogProgress(Controller, "Calling commissioning complete");
        GeneralCommissioningCluster genCom;
        SetupCluster(genCom, proxy, endpoint, timeout);
        genCom.CommissioningComplete(mSuccess.Cancel(), mFailure.Cancel());
    }
    break;
    case CommissioningStage::kCleanup:
        ChipLogProgress(Controller, "Rendezvous cleanup");
        if (mPairingDelegate != nullptr)
        {
            mPairingDelegate->OnCommissioningComplete(proxy->GetDeviceId(), params.GetCompletionStatus());
        }
        CommissioningStageComplete(CHIP_NO_ERROR);
        mCommissioningStage = CommissioningStage::kSecurePairing;
        break;
    case CommissioningStage::kError:
        mCommissioningStage = CommissioningStage::kSecurePairing;
        break;
    case CommissioningStage::kSecurePairing:
        break;
    }
}

} // namespace Controller
} // namespace chip<|MERGE_RESOLUTION|>--- conflicted
+++ resolved
@@ -1010,7 +1010,6 @@
     Callback::Cancelable * failureCallback = mOnCertificateChainFailureCallback.Cancel();
 
     ReturnErrorOnFailure(cluster.CertificateChainRequest(successCallback, failureCallback, certificateType));
-    ChipLogDetail(Controller, "Sent Certificate Chain request");
     return CHIP_NO_ERROR;
 }
 
@@ -1171,7 +1170,6 @@
                                                     const ByteSpan & rcac)
 {
     CHIP_ERROR err = CHIP_NO_ERROR;
-    Crypto::P256PublicKey rootPubKey;
 
     DeviceCommissioner * commissioner = static_cast<DeviceCommissioner *>(context);
     CommissioningDelegate::CommissioningReport report(CommissioningStage::kGenerateNOCChain);
@@ -1181,50 +1179,8 @@
 
     // TODO - Verify that the generated root cert matches with commissioner's root cert
 
-<<<<<<< HEAD
     report.Set<NocChain>(NocChain(noc, icac, rcac));
     err = commissioner->mCommissioningDelegate->CommissioningStepFinished(CHIP_NO_ERROR, report);
-=======
-    device = commissioner->mDeviceBeingCommissioned;
-
-    {
-        Credentials::P256PublicKeySpan rootPubKeySpan;
-        // Reuse NOC Cert buffer for temporary store Root Cert.
-        MutableByteSpan rootCert = device->GetMutableNOCCert();
-
-        err = ConvertX509CertToChipCert(rcac, rootCert);
-        SuccessOrExit(err);
-
-        SuccessOrExit(err = commissioner->SendTrustedRootCertificate(device, rootCert));
-        SuccessOrExit(err = Credentials::ExtractPublicKeyFromChipCert(rootCert, rootPubKeySpan));
-        rootPubKey = Crypto::P256PublicKey(rootPubKeySpan); // deep copy
-    }
-
-    if (!icac.empty())
-    {
-        MutableByteSpan icaCert = device->GetMutableICACert();
-
-        err = ConvertX509CertToChipCert(icac, icaCert);
-        SuccessOrExit(err);
-
-        err = device->SetICACertBufferSize(icaCert.size());
-        SuccessOrExit(err);
-    }
-
-    {
-        MutableByteSpan nocCert = device->GetMutableNOCCert();
-
-        err = ConvertX509CertToChipCert(noc, nocCert);
-        SuccessOrExit(err);
-
-        err = device->SetNOCCertBufferSize(nocCert.size());
-        SuccessOrExit(err);
-    }
-
-    SuccessOrExit(err = device->SetPeerId(rootPubKey, device->GetNOCCert()));
-    VerifyOrExit(IsOperationalNodeId(device->GetDeviceId()), err = CHIP_ERROR_INVALID_ARGUMENT);
-
->>>>>>> 87d3698d
 exit:
     if (err != CHIP_NO_ERROR)
     {
@@ -1250,7 +1206,6 @@
         proxy->GetSecureSession().Value()->AsSecureSession()->GetCryptoContext().GetAttestationChallenge();
 
     // The operational CA should also verify this on its end during NOC generation, if end-to-end attestation is desired.
-    ChipLogProgress(Controller, "about to verify node operational csr info");
     ReturnErrorOnFailure(dacVerifier->VerifyNodeOperationalCSRInformation(NOCSRElements, attestationChallenge, AttestationSignature,
                                                                           dacPubkey, csrNonce));
 
@@ -1259,7 +1214,6 @@
     FabricInfo * fabric = mSystemState->Fabrics()->FindFabricWithIndex(mFabricIndex);
     mOperationalCredentialsDelegate->SetFabricIdForNextNOCRequest(fabric->GetFabricId());
 
-    ChipLogProgress(Controller, "about to generate noc chain");
     return mOperationalCredentialsDelegate->GenerateNOCChain(NOCSRElements, AttestationSignature, dac, ByteSpan(), ByteSpan(),
                                                              &mDeviceNOCChainCallback);
 }
@@ -1739,24 +1693,54 @@
         }
     }
     break;
-    case CommissioningStage::kSendTrustedRootCert:
-        if (!params.HasRootCert())
-        {
-            ChipLogError(Controller, "No trusted root cert specified");
+    case CommissioningStage::kSendTrustedRootCert: {
+        if (!params.HasRootCert() || !params.HasNoc())
+        {
+            ChipLogError(Controller, "No trusted root cert or NOC specified");
             CommissioningStageComplete(CHIP_ERROR_INVALID_ARGUMENT);
             return;
         }
-        SendTrustedRootCertificate(proxy, params.GetRootCert().Value());
-        break;
+        CHIP_ERROR err = SendTrustedRootCertificate(proxy, params.GetRootCert().Value());
+        if (err != CHIP_NO_ERROR)
+        {
+            ChipLogError(Controller, "Error sending trusted root certificate: %s", err.AsString());
+            CommissioningStageComplete(err);
+            return;
+        }
+        Crypto::P256PublicKey rootPubKey;
+        Credentials::P256PublicKeySpan rootPubKeySpan;
+        err = Credentials::ExtractPublicKeyFromChipCert(params.GetRootCert().Value(), rootPubKeySpan);
+        if (err != CHIP_NO_ERROR)
+        {
+            ChipLogError(Controller, "Error extracting public key from chip cert: %s", err.AsString());
+            CommissioningStageComplete(err);
+            return;
+        }
+        rootPubKey = Crypto::P256PublicKey(rootPubKeySpan); // deep copy
+        err        = proxy->SetPeerId(rootPubKey, params.GetNoc().Value());
+        if (err != CHIP_NO_ERROR)
+        {
+            ChipLogError(Controller, "Error setting peer id: %s", err.AsString());
+            CommissioningStageComplete(err);
+            return;
+        }
+        if (!IsOperationalNodeId(proxy->GetDeviceId()))
+        {
+            ChipLogError(Controller, "Given node ID is not an operational node ID");
+            CommissioningStageComplete(CHIP_ERROR_INVALID_ARGUMENT);
+            return;
+        }
+    }
+    break;
     case CommissioningStage::kSendNOC:
-        if (!params.HasNOCerts())
+        if (!params.HasNoc() || !params.HasIcac())
         {
             ChipLogError(Controller, "No node operational certs specified");
             CommissioningStageComplete(CHIP_ERROR_INVALID_ARGUMENT);
             return;
         }
         ChipLogProgress(Controller, "Sending operational certificate chain to the device");
-        SendOperationalCertificate(proxy, params.GetNOCerts().Value().noc, params.GetNOCerts().Value().icac);
+        SendOperationalCertificate(proxy, params.GetNoc().Value(), params.GetIcac().Value());
         break;
     case CommissioningStage::kConfigACL:
         // TODO: Implement
