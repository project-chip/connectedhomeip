--- conflicted
+++ resolved
@@ -118,19 +118,6 @@
 
     mStorageDelegate = storageDelegate;
 
-    mTransportMgr = chip::Platform::New<TransportMgrType>(); // Listen to both IPv4 and IPv6
-#if INET_CONFIG_ENABLE_IPV4
-    err = mTransportMgr->Init(
-        mSessionManager, mRendezvousSession,
-        Transport::UdpListenParameters(mInetLayer).SetAddressType(kIPAddressType_IPv6).SetListenPort(mListenPort),
-        Transport::UdpListenParameters(mInetLayer).SetAddressType(kIPAddressType_IPv4).SetListenPort(mListenPort));
-#else
-    err = mTransportMgr->Init(
-        mSessionManager, mRendezvousSession,
-        Transport::UdpListenParameters(mInetLayer).SetAddressType(kIPAddressType_IPv6).SetListenPort(mListenPort));
-#endif
-    SuccessOrExit(err);
-
     if (mStorageDelegate != nullptr)
     {
         mStorageDelegate->SetDelegate(this);
@@ -200,41 +187,17 @@
     VerifyOrExit(out_device != nullptr, err = CHIP_ERROR_INVALID_ARGUMENT);
     index = FindDeviceIndex(deviceId);
 
-<<<<<<< HEAD
-#if CONFIG_DEVICE_LAYER && CONFIG_NETWORK_LAYER_BLE
-    // To support IP rendezvous, add BLE PeerAddress for default
-    if (!params.HasPeerAddress())
-    {
-        params.SetPeerAddress(Transport::PeerAddress(Transport::Type::kBle));
-        if (!params.HasBleLayer())
-        {
-            params.SetBleLayer(DeviceLayer::ConnectivityMgr().GetBleLayer());
-        }
-=======
     if (index < kNumMaxActiveDevices)
     {
         device = &mActiveDevices[index];
->>>>>>> 047424fc
     }
     else
     {
         VerifyOrExit(mPairedDevices.Contains(deviceId), err = CHIP_ERROR_NOT_CONNECTED);
 
-<<<<<<< HEAD
-    mRendezvousSession = chip::Platform::New<RendezvousSession>(this);
-    // For UDP, set the discriminator for Controller flag
-    if (params.GetPeerAddress().GetTransportType() == Transport::Type::kUdp)
-    {
-        params.SetDiscriminator(0xfff);
-    }
-    err = mRendezvousSession->Init(params.SetLocalNodeId(mLocalDeviceId));
-    mTransportMgr->SetRendezvousSession(mRendezvousSession);
-    SuccessOrExit(err);
-=======
         index = GetInactiveDeviceIndex();
         VerifyOrExit(index < kNumMaxActiveDevices, err = CHIP_ERROR_NO_MEMORY);
         device = &mActiveDevices[index];
->>>>>>> 047424fc
 
         err = device->Deserialize(deviceInfo);
         VerifyOrExit(err == CHIP_NO_ERROR, ReleaseDevice(device));
@@ -244,23 +207,7 @@
 
     *out_device = device;
 
-    if (params.GetPeerAddress().GetTransportType() == Transport::Type::kUdp)
-    {
-        // Since we are using UDP, no need to wait for connecting
-        mRendezvousSession->OnRendezvousConnectionOpened();
-    }
-
-exit:
-<<<<<<< HEAD
-    if (err != CHIP_NO_ERROR && mRendezvousSession != nullptr)
-    {
-        chip::Platform::Delete(mRendezvousSession);
-        mRendezvousSession = nullptr;
-        mTransportMgr->SetRendezvousSession(nullptr);
-    }
-
-=======
->>>>>>> 047424fc
+exit:
     return err;
 }
 
@@ -288,34 +235,7 @@
             buffer                      = static_cast<char *>(chip::Platform::MemoryAlloc(max_size));
             uint16_t size               = max_size;
 
-<<<<<<< HEAD
-CHIP_ERROR ChipDeviceController::SetUdpListenPort(uint16_t listenPort)
-{
-    CHIP_ERROR err = CHIP_NO_ERROR;
-
-    if (mState != kState_Initialized || mConState != kConnectionState_NotConnected)
-        return CHIP_ERROR_INCORRECT_STATE;
-    mListenPort = listenPort;
-
-    chip::Platform::Delete(mTransportMgr);
-    mTransportMgr = chip::Platform::New<TransportMgrType>();
-
-#if INET_CONFIG_ENABLE_IPV4
-    err = mTransportMgr->Init(
-        mSessionManager, mRendezvousSession,
-        Transport::UdpListenParameters(mInetLayer).SetAddressType(kIPAddressType_IPv6).SetListenPort(mListenPort),
-        Transport::UdpListenParameters(mInetLayer).SetAddressType(kIPAddressType_IPv4).SetListenPort(mListenPort));
-#else
-    err = mTransportMgr->Init(
-        mSessionManager, mRendezvousSession,
-        Transport::UdpListenParameters(mInetLayer).SetAddressType(kIPAddressType_IPv6).SetListenPort(mListenPort));
-#endif
-
-    return err;
-}
-=======
             VerifyOrExit(buffer != nullptr, err = CHIP_ERROR_INVALID_ARGUMENT);
->>>>>>> 047424fc
 
             PERSISTENT_KEY_OP(static_cast<uint64_t>(0), kPairedDeviceListKeyPrefix, key,
                               err = mStorageDelegate->GetKeyValue(key, buffer, size));
@@ -326,16 +246,6 @@
             SuccessOrExit(err);
         }
 
-<<<<<<< HEAD
-    mSessionManager = chip::Platform::New<SecureSessionMgr>();
-
-    err = mSessionManager->Init(mLocalDeviceId, mSystemLayer);
-    SuccessOrExit(err);
-
-    mTransportMgr->SetSecureSessionMgr(mSessionManager);
-
-    mSessionManager->SetDelegate(this);
-=======
         VerifyOrExit(mPairedDevices.Contains(deviceId), err = CHIP_ERROR_NOT_CONNECTED);
 
         index = GetInactiveDeviceIndex();
@@ -345,7 +255,6 @@
         {
             SerializedDevice deviceInfo;
             uint16_t size = sizeof(deviceInfo.inner);
->>>>>>> 047424fc
 
             PERSISTENT_KEY_OP(deviceId, kPairedDeviceKeyPrefix, key,
                               err = mStorageDelegate->GetKeyValue(key, Uint8::to_char(deviceInfo.inner), size));
@@ -529,23 +438,7 @@
         mRendezvousSession = nullptr;
     }
 
-<<<<<<< HEAD
-    mTransportMgr->SetSecureSessionMgr(nullptr);
-    mTransportMgr->SetRendezvousSession(nullptr);
-
-    mConState = kConnectionState_NotConnected;
-    return err;
-}
-
-CHIP_ERROR ChipDeviceController::CachePacket(System::PacketBuffer * buffer)
-{
-    CHIP_ERROR err = CHIP_NO_ERROR;
-
-    VerifyOrExit(mNumCachedPackets < kPacketCacheMaxSize, err = CHIP_ERROR_INTERNAL);
-    mCachedPackets[mNumCachedPackets++] = buffer;
-=======
     DeviceController::Shutdown();
->>>>>>> 047424fc
 
 exit:
     return err;
@@ -680,12 +573,8 @@
         mPairedDevicesUpdated = true;
     }
 
-<<<<<<< HEAD
-void ChipDeviceController::OnNewConnection(Transport::PeerConnectionState * state, SecureSessionMgr * mgr) {}
-=======
     return CHIP_NO_ERROR;
 }
->>>>>>> 047424fc
 
 void DeviceCommissioner::RendezvousCleanup(CHIP_ERROR status)
 {
@@ -695,15 +584,7 @@
         mRendezvousSession = nullptr;
     }
 
-<<<<<<< HEAD
-void ChipDeviceController::OnMessageReceived(const PacketHeader & header, const PayloadHeader & payloadHeader,
-                                             Transport::PeerConnectionState * state, System::PacketBuffer * msgBuf,
-                                             SecureSessionMgr * mgr)
-{
-    if (header.GetSourceNodeId().HasValue())
-=======
     if (mPairingDelegate != nullptr)
->>>>>>> 047424fc
     {
         mPairingDelegate->OnPairingComplete(status);
     }
@@ -742,16 +623,10 @@
     // Let's make sure the delegate object is available before calling into it.
     if (mStorageDelegate != nullptr)
     {
-<<<<<<< HEAD
-        chip::Platform::Delete(mRendezvousSession);
-        mRendezvousSession = nullptr;
-        mTransportMgr->SetRendezvousSession(nullptr);
-=======
         SerializedDevice serialized;
         device->Serialize(serialized);
         PERSISTENT_KEY_OP(device->GetDeviceId(), kPairedDeviceKeyPrefix, key,
                           mStorageDelegate->SetKeyValue(key, Uint8::to_const_char(serialized.inner)));
->>>>>>> 047424fc
     }
 
 exit:
