--- conflicted
+++ resolved
@@ -78,17 +78,9 @@
      * @param lifetimeCounter lifetime counter
      * @param serialNumberBuffer null-terminated serial number buffer
      * @param serialNumberBufferSize size of the serial number buffer supplied.
-<<<<<<< HEAD
-     * @param rotatingDeviceIdBuffer rotating device id mutable byte span, it will be resized to the actual size used upon
-     * successful generation
-     *
-     * @return Returns a CHIP_ERROR on error, CHIP_NO_ERROR otherwise.
-     *
-=======
      * @param [in,out] rotatingDeviceIdBuffer as input, the buffer to use for
      *                 the binary data.  As output, will have its size set to
      *                 the actual size used upon successful generation
->>>>>>> 1d121398
      */
     CHIP_ERROR generateRotatingDeviceIdAsBinary(uint16_t lifetimeCounter, const char * serialNumberBuffer,
                                                 size_t serialNumberBufferSize, MutableByteSpan & rotatingDeviceIdBuffer);
