--- conflicted
+++ resolved
@@ -26,11 +26,9 @@
     "TestQRCodeTLV.cpp",
   ]
 
-<<<<<<< HEAD
   sources = [ "TestHelpers.h" ]
-=======
+
   cflags = [ "-Wconversion" ]
->>>>>>> a8dbf659
 
   public_deps = [
     "${chip_root}/src/setup_payload",
