/*
 *
 *    Copyright (c) 2020 Project CHIP Authors
 *    Copyright (c) 2014-2017 Nest Labs, Inc.
 *    Copyright (c) 2001-2003 Swedish Institute of Computer Science.
 *    All rights reserved.
 *
 *    Licensed under the Apache License, Version 2.0 (the "License");
 *    you may not use this file except in compliance with the License.
 *    You may obtain a copy of the License at
 *
 *        http://www.apache.org/licenses/LICENSE-2.0
 *
 *    Unless required by applicable law or agreed to in writing, software
 *    distributed under the License is distributed on an "AS IS" BASIS,
 *    WITHOUT WARRANTIES OR CONDITIONS OF ANY KIND, either express or implied.
 *    See the License for the specific language governing permissions and
 *    limitations under the License.
 */

/*
 * Copyright (c) 2001-2003 Swedish Institute of Computer Science.
 * All rights reserved.
 *
 * Redistribution and use in source and binary forms, with or without modification,
 * are permitted provided that the following conditions are met:
 *
 * 1. Redistributions of source code must retain the above copyright notice,
 *    this list of conditions and the following disclaimer.
 * 2. Redistributions in binary form must reproduce the above copyright notice,
 *    this list of conditions and the following disclaimer in the documentation
 *    and/or other materials provided with the distribution.
 * 3. The name of the author may not be used to endorse or promote products
 *    derived from this software without specific prior written permission.
 *
 * THIS SOFTWARE IS PROVIDED BY THE AUTHOR ``AS IS'' AND ANY EXPRESS OR IMPLIED
 * WARRANTIES, INCLUDING, BUT NOT LIMITED TO, THE IMPLIED WARRANTIES OF
 * MERCHANTABILITY AND FITNESS FOR A PARTICULAR PURPOSE ARE DISCLAIMED. IN NO EVENT
 * SHALL THE AUTHOR BE LIABLE FOR ANY DIRECT, INDIRECT, INCIDENTAL, SPECIAL,
 * EXEMPLARY, OR CONSEQUENTIAL DAMAGES (INCLUDING, BUT NOT LIMITED TO, PROCUREMENT
 * OF SUBSTITUTE GOODS OR SERVICES; LOSS OF USE, DATA, OR PROFITS; OR BUSINESS
 * INTERRUPTION) HOWEVER CAUSED AND ON ANY THEORY OF LIABILITY, WHETHER IN
 * CONTRACT, STRICT LIABILITY, OR TORT (INCLUDING NEGLIGENCE OR OTHERWISE) ARISING
 * IN ANY WAY OUT OF THE USE OF THIS SOFTWARE, EVEN IF ADVISED OF THE POSSIBILITY
 * OF SUCH DAMAGE.
 *
 * This file is part of the lwIP TCP/IP stack.
 *
 * Author: Adam Dunkels <adam@sics.se>
 *
 */
#ifndef __ARCH_CC_H__
#define __ARCH_CC_H__

<<<<<<< HEAD
#ifndef __STDC_LIMIT_MACROS
#define __STDC_LIMIT_MACROS
#endif

#if CHIP_HAVE_CONFIG_H
#include <lwip/lwip_buildconfig.h>
#endif

=======
>>>>>>> 18bcd0cf
/* Include some files for defining library routines */
#include <inttypes.h>
#include <limits.h>
#include <string.h>
#include <sys/time.h>

#define LWIP_TIMEVAL_PRIVATE 0

/* Define platform endianness */
#ifndef BYTE_ORDER
#define BYTE_ORDER LITTLE_ENDIAN
#endif /* BYTE_ORDER */

/* Define generic types used in lwIP */
typedef unsigned char u8_t;
typedef signed char s8_t;
typedef unsigned short u16_t;
typedef signed short s16_t;
typedef unsigned int u32_t;
typedef signed int s32_t;

typedef uintptr_t mem_ptr_t;

/* Define (sn)printf formatters for these lwIP types */
#define X8_F "02x"
#define U16_F "hu"
#define S16_F "hd"
#define X16_F "hx"
#define U32_F "u"
#define S32_F "d"
#define X32_F "x"

#if defined(__x86_64__)
#define SZT_F "lu"
#else
#define SZT_F "u"
#endif

/* Compiler hints for packing structures */
#define PACK_STRUCT_FIELD(x) x
#define PACK_STRUCT_STRUCT __attribute__((packed))
#define PACK_STRUCT_BEGIN
#define PACK_STRUCT_END

/* prototypes for printf() and abort() */
#include <stdio.h>
#include <stdlib.h>
/* Plaform specific diagnostic output */
#define LWIP_PLATFORM_DIAG(x)                                                                                                      \
    do                                                                                                                             \
    {                                                                                                                              \
        printf x;                                                                                                                  \
    } while (0)

#define LWIP_PLATFORM_ASSERT(x)                                                                                                    \
    do                                                                                                                             \
    {                                                                                                                              \
        printf("Assertion \"%s\" failed at line %d in %s\n", x, __LINE__, __FILE__);                                               \
        fflush(NULL);                                                                                                              \
        abort();                                                                                                                   \
    } while (0)

#define LWIP_RAND() ((u32_t) rand())

#endif /* __ARCH_CC_H__ */<|MERGE_RESOLUTION|>--- conflicted
+++ resolved
@@ -52,17 +52,10 @@
 #ifndef __ARCH_CC_H__
 #define __ARCH_CC_H__
 
-<<<<<<< HEAD
-#ifndef __STDC_LIMIT_MACROS
-#define __STDC_LIMIT_MACROS
-#endif
-
 #if CHIP_HAVE_CONFIG_H
 #include <lwip/lwip_buildconfig.h>
 #endif
 
-=======
->>>>>>> 18bcd0cf
 /* Include some files for defining library routines */
 #include <inttypes.h>
 #include <limits.h>
