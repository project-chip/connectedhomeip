--- conflicted
+++ resolved
@@ -97,11 +97,7 @@
         self.execute_device_cmd(req_device_id, "pip3 install {}".format(os.path.join(
             CHIP_REPO, "out/debug/linux_x64_gcc/controller/python/chip_repl-0.0-py3-none-any.whl")))
 
-<<<<<<< HEAD
-        command = "gdb -return-child-result -q -ex run -ex bt --args python3 {} -t 600 -a {} --paa-trust-store-path {}".format(
-=======
-        command = "gdb -batch -return-child-result -q -ex run -ex \"thread apply all bt\" --args python3 {} -t 240 -a {} --paa-trust-store-path {}".format(
->>>>>>> ce654029
+        command = "gdb -batch -return-child-result -q -ex run -ex \"thread apply all bt\" --args python3 {} -t 300 -a {} --paa-trust-store-path {}".format(
             os.path.join(
                 CHIP_REPO, "src/controller/python/test/test_scripts/mobile-device-test.py"), ethernet_ip,
             os.path.join(CHIP_REPO, MATTER_DEVELOPMENT_PAA_ROOT_CERTS))
