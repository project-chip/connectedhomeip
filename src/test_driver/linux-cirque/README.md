# The cirque testing suite

Cirque simulates complex network topologies based upon docker nodes. On a single
Linux machine, it can create multiple nodes with network stacks that are
independent from each other. Some nodes may be connected to simulated Thread
networks, others may connect to simulated BLE or WiFi.

In Project CHIP, cirque is used for integration tests.

There is a script for running cirque tests, you can find it at
`scripts/tests/cirque_tests.sh`

## "Docker out of docker" setup

If you don't want cirque break your local environment, you can enter a
environment insider docker

```
integrations/docker/images/chip-build-cirque/run.sh --privileged --volume /dev/pts:/dev/pts --volume /tmp:/tmp -it -- bash
```

## Setting up cirque environment

After checkout, in your local project chip directory, run:

```
git submodule update --init
scripts/tests/cirque_tests.sh bootstrap
```

It will:

1. Install necessary packages required by cirque,

2. Build `connectedhomeip/chip-cirque-device-base:latest` docker image for
   running devices,

3. Build openthread for simulating thread network.

> Note: Suggest using a clean checkout before running this.

## Run tests

You can run the tests by:

```
scripts/tests/cirque_tests.sh run_all_tests
```

You can get more information from the terminal output (like the location of
logs).

> Note: The container (as well as the networks) will be preserved for debugging.
> You may need to clean it by yourself.

> Binary paths are hard-coded in the relevant unit tests, generally with code of
> the form `os.path.join(CHIP_REPO, ...`. The hardcoded paths follow use the
> binary path valid after `gn_build.sh`.

## Run specific test

You can run a single cirque test by:

```
scripts/tests/cirque_tests.sh run_test <test name>
```

The test name is the script (`.sh`) file in `src/test_driver/linux-cirque`, like
`OnOffClusterTest`.

For example, you can run `OnOffClusterTest` by:

```
scripts/tests/cirque_tests.sh run_test OnOffClusterTest
```

The output of the test will be written to `stdout` and `stderr`.

## Specify log directory

To specify log directory, simply set `LOG_DIR` variable.

```
export LOG_DIR=/some/log/directory
scripts/tests/cirque_tests.sh run_all_tests
scripts/tests/cirque_tests.sh run_test OnOffClusterTest
```

Or

```
LOG_DIR=/some/log/directory scripts/tests/cirque_tests.sh run_all_tests
LOG_DIR=/some/log/directory scripts/tests/cirque_tests.sh run_test OnOffClusterTest
```

## Setup test topology only

You can run a ManualTest to setup test topology only:

```
./scripts/tests/cirque_tests.sh run_test ManualTest -t <topology file>
```

The topology file is a JSON file, which contains the definition of each node in
the network.

```
./scripts/tests/cirque_tests.sh run_test ManualTest -t src/test_driver/linux-cirque/topologies/three_node_with_thread.json
```

It will print the container id in log, you can execute commands inside them.

```
2021-04-06 15:01:57,780 [CHIPCirqueTest] INFO Finished setting up environment.
2021-04-06 15:01:57,780 [CHIPCirqueTest] INFO Device: CHIP-Server (Type: CHIP-Server, Container: 459c901ed9)
2021-04-06 15:01:57,780 [CHIPCirqueTest] INFO Device: CHIP-Tool (Type: CHIP-Tool, Container: c5831124e7)
2021-04-06 15:01:57,780 [CHIPCirqueTest] INFO Press Ctrl-C to stop the test.
2021-04-06 15:01:57,780 [CHIPCirqueTest] INFO Container will be cleaned when the test finished.
```

> You can run docker commands with these containers, for example, to launch a
> shell on CHIP-Tool, you can use:
>
> ```
> docker exec -it c5831124e7 /bin/bash
> ```
>
> For detailed command you can use, please refer to
> [official docker documents](https://docs.docker.com/engine/reference/commandline/cli/).

> It is not recommanded to run commands that can change the state of the
> container, for example: `attach` (will stop container once you exit), `stop`
> etc.

After you finished you test, press `Ctrl-C` and it will clean up testing
environment.

<<<<<<< HEAD
Refer to `ManualTest.py`, and tolologies file under `topologies` for detail.
=======
Refer to `test-manual.py`, `ManualTest.sh`, and topologies file under
`topologies` for detail.
>>>>>>> 4763c913
<|MERGE_RESOLUTION|>--- conflicted
+++ resolved
@@ -135,9 +135,5 @@
 After you finished you test, press `Ctrl-C` and it will clean up testing
 environment.
 
-<<<<<<< HEAD
-Refer to `ManualTest.py`, and tolologies file under `topologies` for detail.
-=======
 Refer to `test-manual.py`, `ManualTest.sh`, and topologies file under
-`topologies` for detail.
->>>>>>> 4763c913
+`topologies` for detail.