# Copyright (c) 2020-2021 Project CHIP Authors
#
# Licensed under the Apache License, Version 2.0 (the "License");
# you may not use this file except in compliance with the License.
# You may obtain a copy of the License at
#
# http://www.apache.org/licenses/LICENSE-2.0
#
# Unless required by applicable law or agreed to in writing, software
# distributed under the License is distributed on an "AS IS" BASIS,
# WITHOUT WARRANTIES OR CONDITIONS OF ANY KIND, either express or implied.
# See the License for the specific language governing permissions and
# limitations under the License.

import("//build_overrides/build.gni")
import("//build_overrides/chip.gni")

import("${build_root}/config/compiler/compiler.gni")
import("${chip_root}/build/chip/java/config.gni")
import("${chip_root}/build/chip/tests.gni")
import("${chip_root}/src/ble/ble.gni")
import("${chip_root}/src/platform/device.gni")
import("${chip_root}/src/tracing/tracing_args.gni")

# chip_root relative to root_build_dir for macro-prefix-map.
# "/." avoids trailing "/" in result when chip_root is "//"
build_relative_chip_root = rebase_path("${chip_root}/.", root_build_dir)

config("includes") {
  include_dirs = [
    "include",
    ".",
    "${root_gen_dir}/include",
  ]

  if (chip_device_platform == "external" &&
      chip_external_platform_include_dir != "") {
    include_dirs += [ "${chip_external_platform_include_dir}" ]
  }

  defines = [ "CHIP_HAVE_CONFIG_H=1" ]

  # Make __FILE__ and related macros relative to chip_root
  cflags = [ "-fmacro-prefix-map=${build_relative_chip_root}/=" ]
}

if (chip_build_tests) {
  import("${chip_root}/build/chip/chip_test_group.gni")

  chip_test_group("tests") {
    deps = []
    tests = [
      "${chip_root}/src/access/tests",
      "${chip_root}/src/app/clusters/administrator-commissioning-server/tests",
      "${chip_root}/src/app/clusters/general-diagnostics-server/tests",
      "${chip_root}/src/app/clusters/network-commissioning/tests",
      "${chip_root}/src/app/clusters/ota-provider/tests",
      "${chip_root}/src/app/clusters/software-diagnostics-server/tests",
<<<<<<< HEAD
      "${chip_root}/src/app/clusters/ethernet-network-diagnostics-server/tests",
=======
      "${chip_root}/src/app/clusters/wifi-network-diagnostics-server/tests",
>>>>>>> 4424a5f9
      "${chip_root}/src/app/cluster-building-blocks/tests",
      "${chip_root}/src/app/data-model-provider/tests",
      "${chip_root}/src/app/data-model/tests",
      "${chip_root}/src/app/icd/server/tests",
      "${chip_root}/src/app/persistence/tests",
      "${chip_root}/src/crypto/tests",
      "${chip_root}/src/data-model-providers/codedriven/endpoint/tests",
      "${chip_root}/src/inet/tests",
      "${chip_root}/src/lib/address_resolve/tests",
      "${chip_root}/src/app/server-cluster/tests",
      "${chip_root}/src/lib/asn1/tests",
      "${chip_root}/src/lib/core/tests",
      "${chip_root}/src/lib/format/tests",
      "${chip_root}/src/messaging/tests",
      "${chip_root}/src/protocols/bdx/tests",
      "${chip_root}/src/protocols/interaction_model/tests",
      "${chip_root}/src/protocols/secure_channel/tests",
      "${chip_root}/src/protocols/user_directed_commissioning/tests",
      "${chip_root}/src/lib/support/verhoeff/tests",
      "${chip_root}/src/system/tests",
      "${chip_root}/src/transport/retransmit/tests",
      "${chip_root}/src/transport/tests",
      "${chip_root}/src/tracing/esp32_diagnostic_trace/tests",
      "${chip_root}/src/app/clusters/push-av-stream-transport-server/tests",
      "${chip_root}/src/app/clusters/webrtc-transport-requestor-server/tests",
      "${chip_root}/src/app/clusters/zone-management-server/tests",
      "${chip_root}/src/srp/tests",
    ]

    # Skip DNSSD tests for Mbed platform due to flash memory size limitations
    if (current_os != "mbed") {
      tests += [
        "${chip_root}/src/lib/dnssd/minimal_mdns/core/tests",
        "${chip_root}/src/lib/dnssd/minimal_mdns/responders/tests",
        "${chip_root}/src/lib/dnssd/minimal_mdns/tests",
        "${chip_root}/src/lib/dnssd/tests",
      ]
    }

    if (current_os != "zephyr" && current_os != "mbed") {
      tests += [ "${chip_root}/src/lib/dnssd/minimal_mdns/records/tests" ]
    }

    if (current_os != "zephyr" && current_os != "mbed") {
      # Avoid these items from "one single binary" test executions. Once tests
      # are split, we can re-visit this (and likely many others).
      #
      # In particular: "data-model-providers/codegen/tests" contains
      # symbols for ember mocks which are used by other tests.

      tests += [
        "${chip_root}/src/setup_payload/tests",
        "${chip_root}/src/transport/raw/tests",
      ]
    }

    if (current_os != "zephyr" && current_os != "mbed" &&
        chip_device_platform != "efr32") {
      # Disabled from "one single binary" since the "mocks" contain duplicate sybmols
      # with ember
      # Disabled on EFR32 since "include <random>" fails with `::fabs` not defined
      tests += [
        "${chip_root}/src/data-model-providers/codegen/tests",
        "${chip_root}/examples/common/server-cluster-shim/tests",
      ]
    }

    if (chip_device_platform != "efr32") {
      tests += [
        "${chip_root}/src/app/tests",

        # Disabled for EFR32 because _open is not implemented.
        # https://github.com/project-chip/connectedhomeip/issues/35624
        "${chip_root}/src/credentials/tests",
        "${chip_root}/src/lib/support/tests",
      ]
    }

    if (matter_enable_tracing_support &&
        matter_trace_config == "${chip_root}/src/tracing/multiplexed") {
      tests += [ "${chip_root}/src/tracing/tests" ]
    }

    if (chip_device_platform != "none") {
      tests += [ "${chip_root}/src/lib/dnssd/minimal_mdns/tests" ]
    }

    if (chip_device_platform != "ameba") {
      tests += [ "${chip_root}/src/platform/tests" ]
    }

    if (chip_config_network_layer_ble) {
      tests += [ "${chip_root}/src/ble/tests" ]
    }

    if (chip_device_config_enable_wifipaf) {
      tests += [ "${chip_root}/src/wifipaf/tests" ]
    }

    # On nrfconnect, the controller tests run into
    # https://github.com/project-chip/connectedhomeip/issues/9630
    if (chip_device_platform != "nrfconnect") {
      tests += [ "${chip_root}/src/controller/tests/data_model" ]

      # Skip controller test for Open IoT SDK
      # https://github.com/project-chip/connectedhomeip/issues/23747
      if (chip_device_platform != "openiotsdk") {
        tests += [ "${chip_root}/src/controller/tests" ]
      }
    }

    if (current_os != "zephyr" && current_os != "mbed" &&
        chip_device_platform != "esp32" && chip_device_platform != "ameba") {
      tests += [ "${chip_root}/src/lib/shell/tests" ]
    }

    if (chip_monolithic_tests) {
      deps += [ "${chip_root}/src/lib/support:pw_tests_wrapper" ]
      build_monolithic_library = true
      output_name = "libCHIP_tests"
      output_dir = "${root_out_dir}/lib"
    }

    if (chip_device_config_enable_joint_fabric) {
      tests += [ "${chip_root}/src/app/server/tests" ]
    }
  }

  chip_test_group("example_tests") {
    deps = []
    tests = []
    if (chip_device_platform != "esp32" && chip_device_platform != "efr32" &&
        current_os != "android") {
      tests += [ "${chip_root}/examples/energy-management-app/energy-management-common/tests" ]
    }
  }

  chip_test_group("fake_platform_tests") {
    tests = [ "${chip_root}/src/lib/dnssd/platform/tests" ]
  }

  # Tests to run with each Crypto PAL
  chip_test_group("crypto_tests") {
    tests = [
      "${chip_root}/src/credentials/tests",
      "${chip_root}/src/crypto/tests",
    ]
  }

  if (matter_enable_java_compilation) {
    group("java_controller_tests") {
      deps = [ "${chip_root}/src/controller/java:unit_tests" ]
    }
  }
}<|MERGE_RESOLUTION|>--- conflicted
+++ resolved
@@ -56,11 +56,11 @@
       "${chip_root}/src/app/clusters/network-commissioning/tests",
       "${chip_root}/src/app/clusters/ota-provider/tests",
       "${chip_root}/src/app/clusters/software-diagnostics-server/tests",
-<<<<<<< HEAD
       "${chip_root}/src/app/clusters/ethernet-network-diagnostics-server/tests",
-=======
+      "${chip_root}/src/app/clusters/push-av-stream-transport-server/tests",
+      "${chip_root}/src/app/clusters/webrtc-transport-requestor-server/tests",
+      "${chip_root}/src/app/clusters/zone-management-server/tests",
       "${chip_root}/src/app/clusters/wifi-network-diagnostics-server/tests",
->>>>>>> 4424a5f9
       "${chip_root}/src/app/cluster-building-blocks/tests",
       "${chip_root}/src/app/data-model-provider/tests",
       "${chip_root}/src/app/data-model/tests",
@@ -84,9 +84,6 @@
       "${chip_root}/src/transport/retransmit/tests",
       "${chip_root}/src/transport/tests",
       "${chip_root}/src/tracing/esp32_diagnostic_trace/tests",
-      "${chip_root}/src/app/clusters/push-av-stream-transport-server/tests",
-      "${chip_root}/src/app/clusters/webrtc-transport-requestor-server/tests",
-      "${chip_root}/src/app/clusters/zone-management-server/tests",
       "${chip_root}/src/srp/tests",
     ]
 
