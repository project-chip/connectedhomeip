# Copyright (c) 2020-2021 Project CHIP Authors
#
# Licensed under the Apache License, Version 2.0 (the "License");
# you may not use this file except in compliance with the License.
# You may obtain a copy of the License at
#
# http://www.apache.org/licenses/LICENSE-2.0
#
# Unless required by applicable law or agreed to in writing, software
# distributed under the License is distributed on an "AS IS" BASIS,
# WITHOUT WARRANTIES OR CONDITIONS OF ANY KIND, either express or implied.
# See the License for the specific language governing permissions and
# limitations under the License.

import("//build_overrides/build.gni")
import("//build_overrides/chip.gni")

import("${build_root}/config/compiler/compiler.gni")
import("${chip_root}/build/chip/java/config.gni")
import("${chip_root}/build/chip/tests.gni")
import("${chip_root}/src/ble/ble.gni")
import("${chip_root}/src/platform/device.gni")
import("${chip_root}/src/tracing/tracing_args.gni")

# chip_root relative to root_build_dir for macro-prefix-map.
# "/." avoids trailing "/" in result when chip_root is "//"
build_relative_chip_root = rebase_path("${chip_root}/.", root_build_dir)

config("includes") {
  include_dirs = [
    "include",
    ".",
    "${root_gen_dir}/include",
  ]

  if (chip_device_platform == "external" &&
      chip_external_platform_include_dir != "") {
    include_dirs += [ "${chip_external_platform_include_dir}" ]
  }

  defines = [ "CHIP_HAVE_CONFIG_H=1" ]

  # Make __FILE__ and related macros relative to chip_root
  cflags = [ "-fmacro-prefix-map=${build_relative_chip_root}/=" ]
}

if (chip_build_tests) {
  import("${chip_root}/build/chip/chip_test_group.gni")

  chip_test_group("tests") {
    deps = []
    tests = [
      "${chip_root}/src/access/tests",
      "${chip_root}/src/app/clusters/administrator-commissioning-server/tests",
      "${chip_root}/src/app/clusters/access-control-server/tests",
      "${chip_root}/src/app/clusters/basic-information/tests",
      "${chip_root}/src/app/clusters/bindings/tests",
      "${chip_root}/src/app/clusters/general-commissioning-server/tests",
      "${chip_root}/src/app/clusters/general-diagnostics-server/tests",
      "${chip_root}/src/app/clusters/group-key-mgmt-server/tests",
      "${chip_root}/src/app/clusters/network-commissioning/tests",
      "${chip_root}/src/app/clusters/ota-provider/tests",
      "${chip_root}/src/app/clusters/software-diagnostics-server/tests",
      "${chip_root}/src/app/clusters/ethernet-network-diagnostics-server/tests",
      "${chip_root}/src/app/clusters/operational-credentials-server/tests",
      "${chip_root}/src/app/clusters/push-av-stream-transport-server/tests",
      "${chip_root}/src/app/clusters/webrtc-transport-requestor-server/tests",
      "${chip_root}/src/app/clusters/zone-management-server/tests",
      "${chip_root}/src/app/clusters/wifi-network-diagnostics-server/tests",
      "${chip_root}/src/app/clusters/soil-measurement-server/tests",
      "${chip_root}/src/app/clusters/fixed-label-server/tests",
      "${chip_root}/src/app/clusters/boolean-state-server/tests",
      "${chip_root}/src/app/clusters/time-format-localization-server/tests",
      "${chip_root}/src/app/clusters/localization-configuration-server/tests",
      "${chip_root}/src/app/cluster-building-blocks/tests",
      "${chip_root}/src/app/data-model-provider/tests",
      "${chip_root}/src/app/data-model/tests",
      "${chip_root}/src/app/icd/server/tests",
      "${chip_root}/src/app/persistence/tests",
      "${chip_root}/src/crypto/tests",
      "${chip_root}/src/data-model-providers/codedriven/endpoint/tests",
      "${chip_root}/src/inet/tests",
      "${chip_root}/src/include/platform/tests",
      "${chip_root}/src/lib/address_resolve/tests",
      "${chip_root}/src/app/server-cluster/tests",
      "${chip_root}/src/lib/asn1/tests",
      "${chip_root}/src/lib/core/tests",
      "${chip_root}/src/lib/format/tests",
      "${chip_root}/src/messaging/tests",
      "${chip_root}/src/protocols/bdx/tests",
      "${chip_root}/src/protocols/interaction_model/tests",
      "${chip_root}/src/protocols/secure_channel/tests",
      "${chip_root}/src/protocols/user_directed_commissioning/tests",
      "${chip_root}/src/lib/support/verhoeff/tests",
      "${chip_root}/src/system/tests",
      "${chip_root}/src/transport/retransmit/tests",
      "${chip_root}/src/transport/tests",
      "${chip_root}/src/tracing/esp32_diagnostics/tests",
      "${chip_root}/src/app/clusters/push-av-stream-transport-server/tests",
      "${chip_root}/src/app/clusters/webrtc-transport-requestor-server/tests",
      "${chip_root}/src/app/clusters/zone-management-server/tests",
<<<<<<< HEAD
      "${chip_root}/src/app/clusters/commodity-tariff-server/tests",
=======
      "${chip_root}/src/lib/dnssd/minimal_mdns/core/tests",
      "${chip_root}/src/lib/dnssd/minimal_mdns/responders/tests",
      "${chip_root}/src/lib/dnssd/minimal_mdns/tests",
      "${chip_root}/src/lib/dnssd/tests",
      "${chip_root}/src/app/clusters/groupcast/tests",

      # TODO(#40932): Fix and re-enable the Commodity Tariff unit tests.
      # "${chip_root}/src/app/clusters/commodity-tariff-server/tests",
>>>>>>> db656d19
      "${chip_root}/src/srp/tests",
    ]

    # Skip DNSSD tests for Mbed platform due to flash memory size limitations
    if (current_os != "mbed") {
      tests += [
        "${chip_root}/src/lib/dnssd/minimal_mdns/core/tests",
        "${chip_root}/src/lib/dnssd/minimal_mdns/responders/tests",
        "${chip_root}/src/lib/dnssd/minimal_mdns/tests",
        "${chip_root}/src/lib/dnssd/tests",
      ]
    }

    if (current_os != "zephyr" && current_os != "mbed") {
      tests += [ "${chip_root}/src/lib/dnssd/minimal_mdns/records/tests" ]
    }

    if (current_os != "zephyr" && current_os != "mbed") {
      # Avoid these items from "one single binary" test executions. Once tests
      # are split, we can re-visit this (and likely many others).
      #
      # In particular: "data-model-providers/codegen/tests" contains
      # symbols for ember mocks which are used by other tests.

      tests += [
        "${chip_root}/src/setup_payload/tests",
        "${chip_root}/src/transport/raw/tests",
      ]
    }

    if (current_os != "zephyr" && current_os != "mbed" &&
        chip_device_platform != "efr32") {
      # Disabled from "one single binary" since the "mocks" contain duplicate sybmols
      # with ember
      # Disabled on EFR32 since "include <random>" fails with `::fabs` not defined
      tests += [
        "${chip_root}/src/data-model-providers/codedriven/tests",
        "${chip_root}/src/data-model-providers/codegen/tests",
        "${chip_root}/examples/common/server-cluster-shim/tests",
      ]
    }

    if (chip_device_platform != "nrfconnect") {
      tests += [ "${chip_root}/src/app/clusters/diagnostic-logs-server/tests/" ]
    }

    if (chip_device_platform != "efr32") {
      tests += [
        "${chip_root}/src/app/tests",

        # Disabled for EFR32 because _open is not implemented.
        # https://github.com/project-chip/connectedhomeip/issues/35624
        "${chip_root}/src/credentials/tests",
        "${chip_root}/src/lib/support/tests",
      ]
    }

    if (matter_enable_tracing_support &&
        matter_trace_config == "${chip_root}/src/tracing/multiplexed") {
      tests += [ "${chip_root}/src/tracing/tests" ]
    }

    if (chip_device_platform != "none") {
      tests += [ "${chip_root}/src/lib/dnssd/minimal_mdns/tests" ]
    }

    if (chip_device_platform != "ameba") {
      tests += [ "${chip_root}/src/platform/tests" ]
    }

    if (chip_config_network_layer_ble) {
      tests += [ "${chip_root}/src/ble/tests" ]
    }

    if (chip_device_config_enable_wifipaf) {
      tests += [ "${chip_root}/src/wifipaf/tests" ]
    }

    # On nrfconnect, the controller tests run into
    # https://github.com/project-chip/connectedhomeip/issues/9630
    if (chip_device_platform != "nrfconnect") {
      tests += [
        "${chip_root}/src/controller/tests",
        "${chip_root}/src/controller/tests/data_model",
      ]
    }

    if (current_os != "zephyr" && current_os != "mbed" &&
        chip_device_platform != "esp32" && chip_device_platform != "ameba") {
      tests += [ "${chip_root}/src/lib/shell/tests" ]
    }

    if (chip_monolithic_tests) {
      deps += [ "${chip_root}/src/lib/support:pw_tests_wrapper" ]
      build_monolithic_library = true
      output_name = "libCHIP_tests"
      output_dir = "${root_out_dir}/lib"
    }

    if (chip_device_config_enable_joint_fabric) {
      tests += [ "${chip_root}/src/app/server/tests" ]
    }
  }

  chip_test_group("example_tests") {
    deps = []
    tests = []
    if (chip_device_platform != "esp32" && chip_device_platform != "efr32" &&
        current_os != "android") {
      tests += [ "${chip_root}/examples/energy-management-app/energy-management-common/tests" ]
    }
  }

  chip_test_group("fake_platform_tests") {
    tests = [ "${chip_root}/src/lib/dnssd/platform/tests" ]
  }

  # Tests to run with each Crypto PAL
  chip_test_group("crypto_tests") {
    tests = [
      "${chip_root}/src/credentials/tests",
      "${chip_root}/src/crypto/tests",
    ]
  }

  if (matter_enable_java_compilation) {
    group("java_controller_tests") {
      deps = [ "${chip_root}/src/controller/java:unit_tests" ]
    }
  }
}<|MERGE_RESOLUTION|>--- conflicted
+++ resolved
@@ -99,9 +99,6 @@
       "${chip_root}/src/app/clusters/push-av-stream-transport-server/tests",
       "${chip_root}/src/app/clusters/webrtc-transport-requestor-server/tests",
       "${chip_root}/src/app/clusters/zone-management-server/tests",
-<<<<<<< HEAD
-      "${chip_root}/src/app/clusters/commodity-tariff-server/tests",
-=======
       "${chip_root}/src/lib/dnssd/minimal_mdns/core/tests",
       "${chip_root}/src/lib/dnssd/minimal_mdns/responders/tests",
       "${chip_root}/src/lib/dnssd/minimal_mdns/tests",
@@ -110,7 +107,6 @@
 
       # TODO(#40932): Fix and re-enable the Commodity Tariff unit tests.
       # "${chip_root}/src/app/clusters/commodity-tariff-server/tests",
->>>>>>> db656d19
       "${chip_root}/src/srp/tests",
     ]
 
