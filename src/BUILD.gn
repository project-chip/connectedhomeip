--- conflicted
+++ resolved
@@ -55,11 +55,8 @@
       "${chip_root}/src/app/clusters/access-control-server/tests",
       "${chip_root}/src/app/clusters/basic-information/tests",
       "${chip_root}/src/app/clusters/bindings/tests",
-<<<<<<< HEAD
+      "${chip_root}/src/app/clusters/descriptor/tests",
       "${chip_root}/src/app/clusters/electrical-grid-conditions-server/tests",
-=======
-      "${chip_root}/src/app/clusters/descriptor/tests",
->>>>>>> c1f377d6
       "${chip_root}/src/app/clusters/general-commissioning-server/tests",
       "${chip_root}/src/app/clusters/general-diagnostics-server/tests",
       "${chip_root}/src/app/clusters/group-key-mgmt-server/tests",
