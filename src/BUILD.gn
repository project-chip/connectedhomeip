--- conflicted
+++ resolved
@@ -98,17 +98,11 @@
       "${chip_root}/src/app/clusters/push-av-stream-transport-server/tests",
       "${chip_root}/src/app/clusters/webrtc-transport-requestor-server/tests",
       "${chip_root}/src/app/clusters/zone-management-server/tests",
-<<<<<<< HEAD
-      "${chip_root}/src/app/clusters/commodity-tariff-server/tests",
-=======
       "${chip_root}/src/lib/dnssd/minimal_mdns/core/tests",
       "${chip_root}/src/lib/dnssd/minimal_mdns/responders/tests",
       "${chip_root}/src/lib/dnssd/minimal_mdns/tests",
       "${chip_root}/src/lib/dnssd/tests",
-
-      # TODO(#40932): Fix and re-enable the Commodity Tariff unit tests.
-      # "${chip_root}/src/app/clusters/commodity-tariff-server/tests",
->>>>>>> c40700ec
+      "${chip_root}/src/app/clusters/commodity-tariff-server/tests",
       "${chip_root}/src/srp/tests",
     ]
 
