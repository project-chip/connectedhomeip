# Copyright (c) 2020-2021 Project CHIP Authors
#
# Licensed under the Apache License, Version 2.0 (the "License");
# you may not use this file except in compliance with the License.
# You may obtain a copy of the License at
#
# http://www.apache.org/licenses/LICENSE-2.0
#
# Unless required by applicable law or agreed to in writing, software
# distributed under the License is distributed on an "AS IS" BASIS,
# WITHOUT WARRANTIES OR CONDITIONS OF ANY KIND, either express or implied.
# See the License for the specific language governing permissions and
# limitations under the License.

import("//build_overrides/build.gni")
import("//build_overrides/chip.gni")

import("${build_root}/config/compiler/compiler.gni")
import("${chip_root}/build/chip/java/config.gni")
import("${chip_root}/build/chip/tests.gni")
import("${chip_root}/src/ble/ble.gni")
import("${chip_root}/src/platform/device.gni")
import("${chip_root}/src/tracing/tracing_args.gni")

# chip_root relative to root_build_dir for macro-prefix-map.
# "/." avoids trailing "/" in result when chip_root is "//"
build_relative_chip_root = rebase_path("${chip_root}/.", root_build_dir)

config("includes") {
  include_dirs = [
    "include",
    ".",
    "${root_gen_dir}/include",
  ]

  if (chip_device_platform == "external" &&
      chip_external_platform_include_dir != "") {
    include_dirs += [ "${chip_external_platform_include_dir}" ]
  }

  defines = [ "CHIP_HAVE_CONFIG_H=1" ]

  # Make __FILE__ and related macros relative to chip_root
  cflags = [ "-fmacro-prefix-map=${build_relative_chip_root}/=" ]
}

if (chip_build_tests) {
  import("${chip_root}/build/chip/chip_test_group.gni")

  chip_test_group("tests") {
    deps = []
    tests = [
      "${chip_root}/src/access/tests",
      "${chip_root}/src/app/data-model/tests",
      "${chip_root}/src/app/cluster-building-blocks/tests",
      "${chip_root}/src/app/data-model-provider/tests",
      "${chip_root}/src/app/icd/server/tests",
      "${chip_root}/src/crypto/tests",
      "${chip_root}/src/inet/tests",
      "${chip_root}/src/lib/address_resolve/tests",
      "${chip_root}/src/lib/asn1/tests",
      "${chip_root}/src/lib/core/tests",
      "${chip_root}/src/lib/format/tests",
      "${chip_root}/src/messaging/tests",
      "${chip_root}/src/protocols/bdx/tests",
      "${chip_root}/src/protocols/interaction_model/tests",
      "${chip_root}/src/protocols/secure_channel/tests",
      "${chip_root}/src/protocols/user_directed_commissioning/tests",
      "${chip_root}/src/lib/support/verhoeff/tests",
      "${chip_root}/src/system/tests",
      "${chip_root}/src/transport/retransmit/tests",
      "${chip_root}/src/transport/tests",
    ]

    # Skip DNSSD tests for Mbed platform due to flash memory size limitations
    if (current_os != "mbed") {
      tests += [
        "${chip_root}/src/lib/dnssd/minimal_mdns/core/tests",
        "${chip_root}/src/lib/dnssd/minimal_mdns/responders/tests",
        "${chip_root}/src/lib/dnssd/minimal_mdns/tests",
        "${chip_root}/src/lib/dnssd/tests",
      ]
    }

    if (current_os != "zephyr" && current_os != "mbed") {
      tests += [ "${chip_root}/src/lib/dnssd/minimal_mdns/records/tests" ]
    }

    if (current_os != "zephyr" && current_os != "mbed") {
      # Avoid these items from "one single binary" test executions. Once tests
      # are split, we can re-visit this (and likely many others).
      #
      # In particular: "data-model-providers/codegen/tests" contains
      # symbols for ember mocks which are used by other tests.

      tests += [
        "${chip_root}/src/data-model-providers/codegen/tests",
        "${chip_root}/src/setup_payload/tests",
        "${chip_root}/src/transport/raw/tests",
      ]
    }

    if (chip_device_platform != "efr32") {
      tests += [
        "${chip_root}/src/app/tests",

        # Disabled for EFR32 because _open is not implemented.
        # https://github.com/project-chip/connectedhomeip/issues/35624
        "${chip_root}/src/credentials/tests",
        "${chip_root}/src/lib/support/tests",
      ]
    }

    if (matter_enable_tracing_support &&
        matter_trace_config == "${chip_root}/src/tracing/multiplexed") {
      tests += [ "${chip_root}/src/tracing/tests" ]
    }

    if (chip_device_platform != "none") {
      tests += [ "${chip_root}/src/lib/dnssd/minimal_mdns/tests" ]
    }

<<<<<<< HEAD
    if (chip_device_platform != "esp32" && chip_device_platform != "ameba" &&
        chip_device_platform != "realtek_bee") {
=======
    if (chip_device_platform != "ameba") {
>>>>>>> b2058379
      tests += [ "${chip_root}/src/platform/tests" ]
    }

    if (chip_config_network_layer_ble) {
      tests += [ "${chip_root}/src/ble/tests" ]
    }

    # On nrfconnect, the controller tests run into
    # https://github.com/project-chip/connectedhomeip/issues/9630
    if (chip_device_platform != "nrfconnect") {
      tests += [ "${chip_root}/src/controller/tests/data_model" ]

      # Skip controller test for Open IoT SDK
      # https://github.com/project-chip/connectedhomeip/issues/23747
      if (chip_device_platform != "openiotsdk") {
        tests += [ "${chip_root}/src/controller/tests" ]
      }
    }

    if (current_os != "zephyr" && current_os != "mbed" &&
        chip_device_platform != "esp32" && chip_device_platform != "ameba" &&
        chip_device_platform != "realtek_bee") {
      tests += [ "${chip_root}/src/lib/shell/tests" ]
    }

    if (chip_monolithic_tests) {
      deps += [ "${chip_root}/src/lib/support:pw_tests_wrapper" ]
      build_monolithic_library = true
      output_name = "libCHIP_tests"
      output_dir = "${root_out_dir}/lib"
    }
  }

  chip_test_group("example_tests") {
    deps = []
    tests = []
    if (chip_device_platform != "esp32" && chip_device_platform != "efr32" &&
        current_os != "android") {
      tests += [ "${chip_root}/examples/energy-management-app/energy-management-common/tests" ]
    }
  }

  chip_test_group("fake_platform_tests") {
    tests = [ "${chip_root}/src/lib/dnssd/platform/tests" ]
  }

  # Tests to run with each Crypto PAL
  chip_test_group("crypto_tests") {
    tests = [
      "${chip_root}/src/credentials/tests",
      "${chip_root}/src/crypto/tests",
    ]
  }

  if (matter_enable_java_compilation) {
    group("java_controller_tests") {
      deps = [ "${chip_root}/src/controller/java:unit_tests" ]
    }
  }
}<|MERGE_RESOLUTION|>--- conflicted
+++ resolved
@@ -120,12 +120,7 @@
       tests += [ "${chip_root}/src/lib/dnssd/minimal_mdns/tests" ]
     }
 
-<<<<<<< HEAD
-    if (chip_device_platform != "esp32" && chip_device_platform != "ameba" &&
-        chip_device_platform != "realtek_bee") {
-=======
-    if (chip_device_platform != "ameba") {
->>>>>>> b2058379
+    if (chip_device_platform != "ameba" && chip_device_platform != "realtek_bee") {
       tests += [ "${chip_root}/src/platform/tests" ]
     }
 
