--- conflicted
+++ resolved
@@ -58,11 +58,8 @@
       "${chip_root}/src/app/clusters/ota-provider/tests",
       "${chip_root}/src/app/clusters/software-diagnostics-server/tests",
       "${chip_root}/src/app/clusters/wifi-network-diagnostics-server/tests",
-<<<<<<< HEAD
+      "${chip_root}/src/app/clusters/soil-measurement-server/tests",
       "${chip_root}/src/app/clusters/time-format-localization-server/tests",
-=======
-      "${chip_root}/src/app/clusters/soil-measurement-server/tests",
->>>>>>> b8ad71b3
       "${chip_root}/src/app/cluster-building-blocks/tests",
       "${chip_root}/src/app/data-model-provider/tests",
       "${chip_root}/src/app/data-model/tests",
