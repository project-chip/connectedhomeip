# Copyright (c) 2020-2021 Project CHIP Authors
#
# Licensed under the Apache License, Version 2.0 (the "License");
# you may not use this file except in compliance with the License.
# You may obtain a copy of the License at
#
# http://www.apache.org/licenses/LICENSE-2.0
#
# Unless required by applicable law or agreed to in writing, software
# distributed under the License is distributed on an "AS IS" BASIS,
# WITHOUT WARRANTIES OR CONDITIONS OF ANY KIND, either express or implied.
# See the License for the specific language governing permissions and
# limitations under the License.

import("//build_overrides/build.gni")
import("//build_overrides/chip.gni")

import("${build_root}/config/compiler/compiler.gni")
import("${chip_root}/build/chip/java/config.gni")
import("${chip_root}/build/chip/tests.gni")
import("${chip_root}/src/ble/ble.gni")
import("${chip_root}/src/platform/device.gni")
import("${chip_root}/src/tracing/tracing_args.gni")

# chip_root relative to root_build_dir for macro-prefix-map.
# "/." avoids trailing "/" in result when chip_root is "//"
build_relative_chip_root = rebase_path("${chip_root}/.", root_build_dir)

config("includes") {
  include_dirs = [
    "include",
    ".",
    "${root_gen_dir}/include",
  ]

  if (chip_device_platform == "external" &&
      chip_external_platform_include_dir != "") {
    include_dirs += [ "${chip_external_platform_include_dir}" ]
  }

  defines = [ "CHIP_HAVE_CONFIG_H=1" ]

  # Make __FILE__ and related macros relative to chip_root
  cflags = [ "-fmacro-prefix-map=${build_relative_chip_root}/=" ]
}

if (chip_build_tests) {
  import("${chip_root}/build/chip/chip_test_group.gni")

  chip_test_group("tests") {
    deps = []
    tests = [
      # keep-sorted: start
      "${chip_root}/src/access/tests",
      "${chip_root}/src/app/cluster-building-blocks/tests",
      "${chip_root}/src/app/clusters/access-control-server/tests",
      "${chip_root}/src/app/clusters/administrator-commissioning-server/tests",
      "${chip_root}/src/app/clusters/basic-information/tests",
      "${chip_root}/src/app/clusters/bindings/tests",
      "${chip_root}/src/app/clusters/boolean-state-configuration-server/tests",
      "${chip_root}/src/app/clusters/boolean-state-server/tests",
      "${chip_root}/src/app/clusters/chime-server/tests",
      "${chip_root}/src/app/clusters/descriptor/tests",
      "${chip_root}/src/app/clusters/device-energy-management-server/tests",
      "${chip_root}/src/app/clusters/electrical-energy-measurement-server/tests",
      "${chip_root}/src/app/clusters/electrical-power-measurement-server/tests",
      "${chip_root}/src/app/clusters/ethernet-network-diagnostics-server/tests",
      "${chip_root}/src/app/clusters/fixed-label-server/tests",
      "${chip_root}/src/app/clusters/general-commissioning-server/tests",
      "${chip_root}/src/app/clusters/general-diagnostics-server/tests",
      "${chip_root}/src/app/clusters/groupcast/tests",
      "${chip_root}/src/app/clusters/group-key-mgmt-server/tests",
      "${chip_root}/src/app/clusters/joint-fabric-administrator-server/tests",
      "${chip_root}/src/app/clusters/icd-management-server/tests",
      "${chip_root}/src/app/clusters/identify-server/tests",
      "${chip_root}/src/app/clusters/localization-configuration-server/tests",
      "${chip_root}/src/app/clusters/network-commissioning/tests",
      "${chip_root}/src/app/clusters/occupancy-sensor-server/tests",
      "${chip_root}/src/app/clusters/operational-credentials-server/tests",
      "${chip_root}/src/app/clusters/ota-provider/tests",
      "${chip_root}/src/app/clusters/power-topology-server/tests",
      "${chip_root}/src/app/clusters/push-av-stream-transport-server/tests",
      "${chip_root}/src/app/clusters/resource-monitoring-server/tests",
      "${chip_root}/src/app/clusters/scenes-server/tests",
      "${chip_root}/src/app/clusters/software-diagnostics-server/tests",
      "${chip_root}/src/app/clusters/soil-measurement-server/tests",
      "${chip_root}/src/app/clusters/time-format-localization-server/tests",
      "${chip_root}/src/app/clusters/time-synchronization-server/tests",
      "${chip_root}/src/app/clusters/user-label-server/tests",
      "${chip_root}/src/app/clusters/webrtc-transport-provider-server/tests",
      "${chip_root}/src/app/clusters/webrtc-transport-requestor-server/tests",
      "${chip_root}/src/app/clusters/wifi-network-diagnostics-server/tests",
      "${chip_root}/src/app/clusters/zone-management-server/tests",
      "${chip_root}/src/app/data-model-provider/tests",
      "${chip_root}/src/app/data-model/tests",
      "${chip_root}/src/app/icd/server/tests",
      "${chip_root}/src/app/persistence/tests",
<<<<<<< HEAD
      "${chip_root}/src/app/server-cluster/tests",
=======
      "${chip_root}/src/app/server/tests",
      "${chip_root}/src/credentials/tests/jcm",
>>>>>>> 8b7b4340
      "${chip_root}/src/crypto/tests",
      "${chip_root}/src/data-model-providers/codedriven/endpoint/tests",
      "${chip_root}/src/inet/tests",
      "${chip_root}/src/lib/address_resolve/tests",
      "${chip_root}/src/lib/asn1/tests",
      "${chip_root}/src/lib/core/tests",
      "${chip_root}/src/lib/dnssd/minimal_mdns/core/tests",
      "${chip_root}/src/lib/dnssd/minimal_mdns/responders/tests",
      "${chip_root}/src/lib/dnssd/minimal_mdns/tests",
      "${chip_root}/src/lib/dnssd/tests",
      "${chip_root}/src/lib/format/tests",
      "${chip_root}/src/lib/support/verhoeff/tests",
      "${chip_root}/src/messaging/tests",
      "${chip_root}/src/protocols/bdx/tests",
      "${chip_root}/src/protocols/interaction_model/tests",
      "${chip_root}/src/protocols/secure_channel/tests",
      "${chip_root}/src/protocols/user_directed_commissioning/tests",
      "${chip_root}/src/srp/tests",
      "${chip_root}/src/system/tests",
      "${chip_root}/src/tracing/esp32_diagnostics/tests",
      "${chip_root}/src/transport/retransmit/tests",
      "${chip_root}/src/transport/tests",

      # keep-sorted: end

      # TODO(#40932): Fix and re-enable the Commodity Tariff unit tests.
      # "${chip_root}/src/app/clusters/commodity-tariff-server/tests",
    ]

    if (current_os != "zephyr") {
      tests += [ "${chip_root}/src/lib/dnssd/minimal_mdns/records/tests" ]
    }

    if (current_os != "zephyr") {
      # Avoid these items from "one single binary" test executions. Once tests
      # are split, we can re-visit this (and likely many others).
      #
      # In particular: "data-model-providers/codegen/tests" contains
      # symbols for ember mocks which are used by other tests.

      tests += [
        "${chip_root}/src/setup_payload/tests",
        "${chip_root}/src/transport/raw/tests",
      ]
    }

    if (current_os != "zephyr" && chip_device_platform != "efr32") {
      # Disabled from "one single binary" since the "mocks" contain duplicate sybmols
      # with ember
      # Disabled on EFR32 since "include <random>" fails with `::fabs` not defined
      tests += [
        "${chip_root}/src/data-model-providers/codedriven/tests",
        "${chip_root}/src/data-model-providers/codegen/tests",
        "${chip_root}/examples/common/server-cluster-shim/tests",
      ]
    }

    if (chip_device_platform != "nrfconnect") {
      tests += [ "${chip_root}/src/app/clusters/diagnostic-logs-server/tests/" ]
    }

    if (chip_device_platform != "efr32") {
      tests += [
        "${chip_root}/src/app/tests",

        # Disabled for EFR32 because _open is not implemented.
        # https://github.com/project-chip/connectedhomeip/issues/35624
        "${chip_root}/src/credentials/tests",
        "${chip_root}/src/lib/support/tests",
      ]
    }

    if (matter_enable_tracing_support &&
        matter_trace_config == "${chip_root}/src/tracing/multiplexed") {
      tests += [ "${chip_root}/src/tracing/tests" ]
    }

    if (chip_device_platform != "none") {
      tests += [ "${chip_root}/src/lib/dnssd/minimal_mdns/tests" ]
    }

    if (chip_device_platform != "ameba") {
      tests += [ "${chip_root}/src/platform/tests" ]
    }

    if (chip_config_network_layer_ble) {
      tests += [ "${chip_root}/src/ble/tests" ]
    }

    if (chip_device_config_enable_wifipaf) {
      tests += [ "${chip_root}/src/wifipaf/tests" ]
    }

    # On nrfconnect, the controller tests run into
    # https://github.com/project-chip/connectedhomeip/issues/9630
    if (chip_device_platform != "nrfconnect") {
      tests += [
        "${chip_root}/src/controller/tests",
        "${chip_root}/src/controller/tests/data_model",
        "${chip_root}/src/controller/tests/jcm",
      ]
    }

    if (current_os != "zephyr" && chip_device_platform != "esp32" &&
        chip_device_platform != "ameba") {
      tests += [ "${chip_root}/src/lib/shell/tests" ]
    }

    if (chip_monolithic_tests) {
      deps += [ "${chip_root}/src/lib/support:pw_tests_wrapper" ]
      build_monolithic_library = true
      output_name = "libCHIP_tests"
      output_dir = "${root_out_dir}/lib"
    }
  }

  chip_test_group("example_tests") {
    deps = []
    tests = []
    if (chip_device_platform != "esp32" && chip_device_platform != "efr32" &&
        current_os != "android") {
      tests += [ "${chip_root}/examples/energy-management-app/energy-management-common/tests" ]
    }
  }

  chip_test_group("fake_platform_tests") {
    tests = [ "${chip_root}/src/lib/dnssd/platform/tests" ]
  }

  # Tests to run with each Crypto PAL
  chip_test_group("crypto_tests") {
    tests = [
      "${chip_root}/src/credentials/tests",
      "${chip_root}/src/crypto/tests",
    ]
  }

  if (matter_enable_java_compilation) {
    group("java_controller_tests") {
      deps = [ "${chip_root}/src/controller/java:unit_tests" ]
    }
  }
}<|MERGE_RESOLUTION|>--- conflicted
+++ resolved
@@ -70,9 +70,9 @@
       "${chip_root}/src/app/clusters/general-diagnostics-server/tests",
       "${chip_root}/src/app/clusters/groupcast/tests",
       "${chip_root}/src/app/clusters/group-key-mgmt-server/tests",
-      "${chip_root}/src/app/clusters/joint-fabric-administrator-server/tests",
       "${chip_root}/src/app/clusters/icd-management-server/tests",
       "${chip_root}/src/app/clusters/identify-server/tests",
+      "${chip_root}/src/app/clusters/joint-fabric-administrator-server/tests",
       "${chip_root}/src/app/clusters/localization-configuration-server/tests",
       "${chip_root}/src/app/clusters/network-commissioning/tests",
       "${chip_root}/src/app/clusters/occupancy-sensor-server/tests",
@@ -95,12 +95,9 @@
       "${chip_root}/src/app/data-model/tests",
       "${chip_root}/src/app/icd/server/tests",
       "${chip_root}/src/app/persistence/tests",
-<<<<<<< HEAD
       "${chip_root}/src/app/server-cluster/tests",
-=======
       "${chip_root}/src/app/server/tests",
       "${chip_root}/src/credentials/tests/jcm",
->>>>>>> 8b7b4340
       "${chip_root}/src/crypto/tests",
       "${chip_root}/src/data-model-providers/codedriven/endpoint/tests",
       "${chip_root}/src/inet/tests",
@@ -123,7 +120,6 @@
       "${chip_root}/src/tracing/esp32_diagnostics/tests",
       "${chip_root}/src/transport/retransmit/tests",
       "${chip_root}/src/transport/tests",
-
       # keep-sorted: end
 
       # TODO(#40932): Fix and re-enable the Commodity Tariff unit tests.
