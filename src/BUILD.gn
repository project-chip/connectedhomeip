--- conflicted
+++ resolved
@@ -41,14 +41,11 @@
       "${chip_root}/src/app/tests",
       "${chip_root}/src/crypto/tests",
       "${chip_root}/src/inet/tests",
-<<<<<<< HEAD
+      "${chip_root}/src/lib/asn1/tests",
+      "${chip_root}/src/lib/core/tests",
       "${chip_root}/src/lib/mdns/minimal/core/tests",
       "${chip_root}/src/lib/mdns/minimal/records/tests",
       "${chip_root}/src/lib/mdns/minimal/responders/tests",
-=======
-      "${chip_root}/src/lib/asn1/tests",
-      "${chip_root}/src/lib/core/tests",
->>>>>>> 9afbb332
       "${chip_root}/src/lib/mdns/minimal/tests",
       "${chip_root}/src/lib/support/tests",
       "${chip_root}/src/messaging/tests",
