# Copyright (c) 2020-2021 Project CHIP Authors
#
# Licensed under the Apache License, Version 2.0 (the "License");
# you may not use this file except in compliance with the License.
# You may obtain a copy of the License at
#
# http://www.apache.org/licenses/LICENSE-2.0
#
# Unless required by applicable law or agreed to in writing, software
# distributed under the License is distributed on an "AS IS" BASIS,
# WITHOUT WARRANTIES OR CONDITIONS OF ANY KIND, either express or implied.
# See the License for the specific language governing permissions and
# limitations under the License.

import("//build_overrides/build.gni")
import("//build_overrides/chip.gni")

import("${build_root}/config/compiler/compiler.gni")
import("${chip_root}/build/chip/java/config.gni")
import("${chip_root}/build/chip/tests.gni")
import("${chip_root}/src/ble/ble.gni")
import("${chip_root}/src/platform/device.gni")
import("${chip_root}/src/tracing/tracing_args.gni")

# chip_root relative to root_build_dir for macro-prefix-map.
# "/." avoids trailing "/" in result when chip_root is "//"
build_relative_chip_root = rebase_path("${chip_root}/.", root_build_dir)

config("includes") {
  include_dirs = [
    "include",
    ".",
    "${root_gen_dir}/include",
  ]

  if (chip_device_platform == "external" &&
      chip_external_platform_include_dir != "") {
    include_dirs += [ "${chip_external_platform_include_dir}" ]
  }

  defines = [ "CHIP_HAVE_CONFIG_H=1" ]

  # Make __FILE__ and related macros relative to chip_root
  cflags = [ "-fmacro-prefix-map=${build_relative_chip_root}/=" ]
}

if (chip_build_tests) {
  import("${chip_root}/build/chip/chip_test_group.gni")

  chip_test_group("tests") {
    deps = []
    tests = [
      "${chip_root}/src/access/tests",
      "${chip_root}/src/app/clusters/administrator-commissioning-server/tests",
      "${chip_root}/src/app/clusters/basic-information/tests",
      "${chip_root}/src/app/clusters/bindings/tests",
      "${chip_root}/src/app/clusters/general-diagnostics-server/tests",
      "${chip_root}/src/app/clusters/group-key-mgmt-server/tests",
      "${chip_root}/src/app/clusters/network-commissioning/tests",
      "${chip_root}/src/app/clusters/ota-provider/tests",
      "${chip_root}/src/app/clusters/software-diagnostics-server/tests",
      "${chip_root}/src/app/clusters/ethernet-network-diagnostics-server/tests",
      "${chip_root}/src/app/clusters/push-av-stream-transport-server/tests",
      "${chip_root}/src/app/clusters/webrtc-transport-requestor-server/tests",
      "${chip_root}/src/app/clusters/zone-management-server/tests",
      "${chip_root}/src/app/clusters/wifi-network-diagnostics-server/tests",
      "${chip_root}/src/app/clusters/soil-measurement-server/tests",
      "${chip_root}/src/app/clusters/fixed-label-server/tests",
      "${chip_root}/src/app/clusters/boolean-state-server/tests",
<<<<<<< HEAD
      "${chip_root}/src/app/clusters/identify-server/tests",
=======
      "${chip_root}/src/app/clusters/time-format-localization-server/tests",
>>>>>>> 471d46b3
      "${chip_root}/src/app/cluster-building-blocks/tests",
      "${chip_root}/src/app/data-model-provider/tests",
      "${chip_root}/src/app/data-model/tests",
      "${chip_root}/src/app/icd/server/tests",
      "${chip_root}/src/app/persistence/tests",
      "${chip_root}/src/crypto/tests",
      "${chip_root}/src/data-model-providers/codedriven/endpoint/tests",
      "${chip_root}/src/inet/tests",
      "${chip_root}/src/include/platform/tests",
      "${chip_root}/src/lib/address_resolve/tests",
      "${chip_root}/src/app/server-cluster/tests",
      "${chip_root}/src/lib/asn1/tests",
      "${chip_root}/src/lib/core/tests",
      "${chip_root}/src/lib/format/tests",
      "${chip_root}/src/messaging/tests",
      "${chip_root}/src/protocols/bdx/tests",
      "${chip_root}/src/protocols/interaction_model/tests",
      "${chip_root}/src/protocols/secure_channel/tests",
      "${chip_root}/src/protocols/user_directed_commissioning/tests",
      "${chip_root}/src/lib/support/verhoeff/tests",
      "${chip_root}/src/system/tests",
      "${chip_root}/src/transport/retransmit/tests",
      "${chip_root}/src/transport/tests",
      "${chip_root}/src/tracing/esp32_diagnostics/tests",
      "${chip_root}/src/app/clusters/push-av-stream-transport-server/tests",
      "${chip_root}/src/app/clusters/webrtc-transport-requestor-server/tests",
      "${chip_root}/src/app/clusters/zone-management-server/tests",

      # TODO(#40932): Fix and re-enable the Commodity Tariff unit tests.
      # "${chip_root}/src/app/clusters/commodity-tariff-server/tests",
      "${chip_root}/src/srp/tests",
    ]

    # Skip DNSSD tests for Mbed platform due to flash memory size limitations
    if (current_os != "mbed") {
      tests += [
        "${chip_root}/src/lib/dnssd/minimal_mdns/core/tests",
        "${chip_root}/src/lib/dnssd/minimal_mdns/responders/tests",
        "${chip_root}/src/lib/dnssd/minimal_mdns/tests",
        "${chip_root}/src/lib/dnssd/tests",
      ]
    }

    if (current_os != "zephyr" && current_os != "mbed") {
      tests += [ "${chip_root}/src/lib/dnssd/minimal_mdns/records/tests" ]
    }

    if (current_os != "zephyr" && current_os != "mbed") {
      # Avoid these items from "one single binary" test executions. Once tests
      # are split, we can re-visit this (and likely many others).
      #
      # In particular: "data-model-providers/codegen/tests" contains
      # symbols for ember mocks which are used by other tests.

      tests += [
        "${chip_root}/src/setup_payload/tests",
        "${chip_root}/src/transport/raw/tests",
      ]
    }

    if (current_os != "zephyr" && current_os != "mbed" &&
        chip_device_platform != "efr32") {
      # Disabled from "one single binary" since the "mocks" contain duplicate sybmols
      # with ember
      # Disabled on EFR32 since "include <random>" fails with `::fabs` not defined
      tests += [
        "${chip_root}/src/data-model-providers/codedriven/tests",
        "${chip_root}/src/data-model-providers/codegen/tests",
        "${chip_root}/examples/common/server-cluster-shim/tests",
      ]
    }

    if (chip_device_platform != "nrfconnect") {
      tests += [ "${chip_root}/src/app/clusters/diagnostic-logs-server/tests/" ]
    }

    if (chip_device_platform != "efr32") {
      tests += [
        "${chip_root}/src/app/tests",

        # Disabled for EFR32 because _open is not implemented.
        # https://github.com/project-chip/connectedhomeip/issues/35624
        "${chip_root}/src/credentials/tests",
        "${chip_root}/src/lib/support/tests",
      ]
    }

    if (matter_enable_tracing_support &&
        matter_trace_config == "${chip_root}/src/tracing/multiplexed") {
      tests += [ "${chip_root}/src/tracing/tests" ]
    }

    if (chip_device_platform != "none") {
      tests += [ "${chip_root}/src/lib/dnssd/minimal_mdns/tests" ]
    }

    if (chip_device_platform != "ameba") {
      tests += [ "${chip_root}/src/platform/tests" ]
    }

    if (chip_config_network_layer_ble) {
      tests += [ "${chip_root}/src/ble/tests" ]
    }

    if (chip_device_config_enable_wifipaf) {
      tests += [ "${chip_root}/src/wifipaf/tests" ]
    }

    # On nrfconnect, the controller tests run into
    # https://github.com/project-chip/connectedhomeip/issues/9630
    if (chip_device_platform != "nrfconnect") {
      tests += [
        "${chip_root}/src/controller/tests",
        "${chip_root}/src/controller/tests/data_model",
      ]
    }

    if (current_os != "zephyr" && current_os != "mbed" &&
        chip_device_platform != "esp32" && chip_device_platform != "ameba") {
      tests += [ "${chip_root}/src/lib/shell/tests" ]
    }

    if (chip_monolithic_tests) {
      deps += [ "${chip_root}/src/lib/support:pw_tests_wrapper" ]
      build_monolithic_library = true
      output_name = "libCHIP_tests"
      output_dir = "${root_out_dir}/lib"
    }

    if (chip_device_config_enable_joint_fabric) {
      tests += [ "${chip_root}/src/app/server/tests" ]
    }
  }

  chip_test_group("example_tests") {
    deps = []
    tests = []
    if (chip_device_platform != "esp32" && chip_device_platform != "efr32" &&
        current_os != "android") {
      tests += [ "${chip_root}/examples/energy-management-app/energy-management-common/tests" ]
    }
  }

  chip_test_group("fake_platform_tests") {
    tests = [ "${chip_root}/src/lib/dnssd/platform/tests" ]
  }

  # Tests to run with each Crypto PAL
  chip_test_group("crypto_tests") {
    tests = [
      "${chip_root}/src/credentials/tests",
      "${chip_root}/src/crypto/tests",
    ]
  }

  if (matter_enable_java_compilation) {
    group("java_controller_tests") {
      deps = [ "${chip_root}/src/controller/java:unit_tests" ]
    }
  }
}<|MERGE_RESOLUTION|>--- conflicted
+++ resolved
@@ -67,11 +67,8 @@
       "${chip_root}/src/app/clusters/soil-measurement-server/tests",
       "${chip_root}/src/app/clusters/fixed-label-server/tests",
       "${chip_root}/src/app/clusters/boolean-state-server/tests",
-<<<<<<< HEAD
       "${chip_root}/src/app/clusters/identify-server/tests",
-=======
       "${chip_root}/src/app/clusters/time-format-localization-server/tests",
->>>>>>> 471d46b3
       "${chip_root}/src/app/cluster-building-blocks/tests",
       "${chip_root}/src/app/data-model-provider/tests",
       "${chip_root}/src/app/data-model/tests",
