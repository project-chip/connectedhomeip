--- conflicted
+++ resolved
@@ -91,18 +91,11 @@
       "${chip_root}/src/system/tests",
       "${chip_root}/src/transport/retransmit/tests",
       "${chip_root}/src/transport/tests",
-<<<<<<< HEAD
-      "${chip_root}/src/tracing/esp32_diagnostic_trace/tests",
-      "${chip_root}/src/app/clusters/commodity-tariff-server/tests",
-=======
       "${chip_root}/src/tracing/esp32_diagnostics/tests",
       "${chip_root}/src/app/clusters/push-av-stream-transport-server/tests",
       "${chip_root}/src/app/clusters/webrtc-transport-requestor-server/tests",
       "${chip_root}/src/app/clusters/zone-management-server/tests",
-
-      # TODO(#40932): Fix and re-enable the Commodity Tariff unit tests.
-      # "${chip_root}/src/app/clusters/commodity-tariff-server/tests",
->>>>>>> db08debc
+      "${chip_root}/src/app/clusters/commodity-tariff-server/tests",
       "${chip_root}/src/srp/tests",
     ]
 
