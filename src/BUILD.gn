--- conflicted
+++ resolved
@@ -81,11 +81,8 @@
       "${chip_root}/src/transport/tests",
       "${chip_root}/src/tracing/esp32_diagnostic_trace/tests",
       "${chip_root}/src/app/clusters/push-av-stream-transport-server/tests",
-<<<<<<< HEAD
       "${chip_root}/src/app/clusters/webrtc-transport-requestor-server/tests",
-=======
       "${chip_root}/src/app/clusters/zone-management-server/tests",
->>>>>>> ac2ac6d7
       "${chip_root}/src/srp/tests",
     ]
 
