/*
 *
 *    Copyright (c) 2020-2022 Project CHIP Authors
 *
 *    Licensed under the Apache License, Version 2.0 (the "License");
 *    you may not use this file except in compliance with the License.
 *    You may obtain a copy of the License at
 *
 *        http://www.apache.org/licenses/LICENSE-2.0
 *
 *    Unless required by applicable law or agreed to in writing, software
 *    distributed under the License is distributed on an "AS IS" BASIS,
 *    WITHOUT WARRANTIES OR CONDITIONS OF ANY KIND, either express or implied.
 *    See the License for the specific language governing permissions and
 *    limitations under the License.
 */

/**
 *    @file
 *      openSSL based implementation of CHIP crypto primitives
 */

#include "CHIPCryptoPAL.h"

#include <type_traits>

#if CHIP_CRYPTO_BORINGSSL
#include <openssl/aead.h>
#endif // CHIP_CRYPTO_BORINGSSL

#include <openssl/bn.h>
#include <openssl/conf.h>
#include <openssl/ec.h>
#include <openssl/ecdsa.h>
#include <openssl/err.h>
#include <openssl/evp.h>
#include <openssl/hmac.h>
#include <openssl/kdf.h>
#include <openssl/ossl_typ.h>
#include <openssl/pem.h>
#include <openssl/rand.h>
#include <openssl/sha.h>
#include <openssl/x509.h>
#include <openssl/x509v3.h>

#include <lib/asn1/ASN1.h>
#include <lib/core/CHIPSafeCasts.h>
#include <lib/support/BufferWriter.h>
#include <lib/support/BytesToHex.h>
#include <lib/support/CHIPArgParser.hpp>
#include <lib/support/CodeUtils.h>
#include <lib/support/SafeInt.h>
#include <lib/support/SafePointerCast.h>
#include <lib/support/logging/CHIPLogging.h>

#include <string.h>

namespace chip {
namespace Crypto {

// BoringSSL is designed to implement the same interface as OpenSSL in most
// cases. However, it removes some APIs that can allow very weak configuration.
// (Example: CCM ciphers with low tag lengths.) In order to support Matter,
// a more specific inteface is required.
#if CHIP_CRYPTO_BORINGSSL
#define RAND_priv_bytes RAND_bytes
#define BN_CTX_secure_new BN_CTX_new
#define EC_GROUP_clear_free EC_GROUP_free
using boringssl_size_t_openssl_int = size_t;
using boringssl_uint_openssl_int   = unsigned int;
using libssl_err_type              = uint32_t;
#else
using boringssl_size_t_openssl_int = int;
using boringssl_uint_openssl_int   = int;
using libssl_err_type              = unsigned long;
#endif // CHIP_CRYPTO_BORINGSSL

#define kKeyLengthInBits 256

typedef struct stack_st_X509 X509_LIST;

enum class DigestType
{
    SHA256
};

enum class ECName
{
    None   = 0,
    P256v1 = 1,
};

static int _nidForCurve(ECName name)
{
    switch (name)
    {
    case ECName::P256v1:
        return EC_curve_nist2nid("P-256");
        break;

    default:
        return NID_undef;
        break;
    }
}

static void _logSSLError()
{
    unsigned long ssl_err_code = ERR_get_error();
    while (ssl_err_code != 0)
    {
#if CHIP_ERROR_LOGGING
        const char * err_str_lib     = ERR_lib_error_string(static_cast<libssl_err_type>(ssl_err_code));
        const char * err_str_routine = ERR_func_error_string(static_cast<libssl_err_type>(ssl_err_code));
        const char * err_str_reason  = ERR_reason_error_string(static_cast<libssl_err_type>(ssl_err_code));
        if (err_str_lib)
        {
            ChipLogError(Crypto, " ssl err  %s %s %s\n", StringOrNullMarker(err_str_lib), StringOrNullMarker(err_str_routine),
                         StringOrNullMarker(err_str_reason));
        }
#endif // CHIP_ERROR_LOGGING
        ssl_err_code = ERR_get_error();
    }
}

static const EVP_MD * _digestForType(DigestType digestType)
{
    switch (digestType)
    {
    case DigestType::SHA256:
        return EVP_sha256();
        break;

    default:
        return nullptr;
        break;
    }
}

static int _compareDaysAndSeconds(const int days, const int seconds)
{
    if (days > 0 || seconds > 0)
        return 1;
    if (days < 0 || seconds < 0)
        return -1;
    return 0;
}

CHIP_ERROR AES_CCM_encrypt(const uint8_t * plaintext, size_t plaintext_length, const uint8_t * aad, size_t aad_length,
                           const uint8_t * key, size_t key_length, const uint8_t * nonce, size_t nonce_length, uint8_t * ciphertext,
                           uint8_t * tag, size_t tag_length)
{
#if CHIP_CRYPTO_BORINGSSL
    EVP_AEAD_CTX * context = nullptr;
    size_t written_tag_len = 0;
    const EVP_AEAD * aead  = nullptr;
#else
    EVP_CIPHER_CTX * context = nullptr;
    int bytesWritten         = 0;
    size_t ciphertext_length = 0;
    const EVP_CIPHER * type  = nullptr;
#endif
    CHIP_ERROR error = CHIP_NO_ERROR;
    int result       = 1;

    // Placeholder location for avoiding null params for plaintexts when
    // size is zero.
    uint8_t placeholder_empty_plaintext = 0;

    // Ciphertext block to hold a finalized ciphertext block if output
    // `ciphertext` buffer is nullptr or plaintext_length is zero (i.e.
    // we are only doing auth and don't care about output).
    uint8_t placeholder_ciphertext[kAES_CCM128_Block_Length];
    bool ciphertext_was_null = (ciphertext == nullptr);

    if (plaintext_length == 0)
    {
        if (plaintext == nullptr)
        {
            plaintext = &placeholder_empty_plaintext;
        }
        // Make sure we have at least 1 full block size buffer for the
        // extraction of final block (required by OpenSSL EVP_EncryptFinal_ex)
        if (ciphertext_was_null)
        {
            ciphertext = &placeholder_ciphertext[0];
        }
    }

    VerifyOrExit(key_length == kAES_CCM128_Key_Length, error = CHIP_ERROR_INVALID_ARGUMENT);
    VerifyOrExit((plaintext_length != 0) || ciphertext_was_null, error = CHIP_ERROR_INVALID_ARGUMENT);
    VerifyOrExit(plaintext != nullptr, error = CHIP_ERROR_INVALID_ARGUMENT);
    VerifyOrExit(ciphertext != nullptr, error = CHIP_ERROR_INVALID_ARGUMENT);
    VerifyOrExit(key != nullptr, error = CHIP_ERROR_INVALID_ARGUMENT);
    VerifyOrExit(key_length == kAES_CCM128_Key_Length, error = CHIP_ERROR_INVALID_ARGUMENT);
    VerifyOrExit(nonce != nullptr, error = CHIP_ERROR_INVALID_ARGUMENT);
    VerifyOrExit(nonce_length > 0, error = CHIP_ERROR_INVALID_ARGUMENT);
    VerifyOrExit(CanCastTo<int>(nonce_length), error = CHIP_ERROR_INVALID_ARGUMENT);
    VerifyOrExit(tag != nullptr, error = CHIP_ERROR_INVALID_ARGUMENT);
#if CHIP_CRYPTO_BORINGSSL
    VerifyOrExit(tag_length == CHIP_CRYPTO_AEAD_MIC_LENGTH_BYTES, error = CHIP_ERROR_INVALID_ARGUMENT);
#else
    VerifyOrExit(tag_length == 8 || tag_length == 12 || tag_length == CHIP_CRYPTO_AEAD_MIC_LENGTH_BYTES,
                 error = CHIP_ERROR_INVALID_ARGUMENT);
#endif // CHIP_CRYPTO_BORINGSSL

#if CHIP_CRYPTO_BORINGSSL
    aead = EVP_aead_aes_128_ccm_matter();

    context = EVP_AEAD_CTX_new(aead, Uint8::to_const_uchar(key), key_length, tag_length);
    VerifyOrExit(context != nullptr, error = CHIP_ERROR_NO_MEMORY);

    result = EVP_AEAD_CTX_seal_scatter(context, ciphertext, tag, &written_tag_len, tag_length, nonce, nonce_length, plaintext,
                                       plaintext_length, nullptr, 0, aad, aad_length);
    VerifyOrExit(result == 1, error = CHIP_ERROR_INTERNAL);
    VerifyOrExit(written_tag_len == tag_length, error = CHIP_ERROR_INTERNAL);
#else

    type = EVP_aes_128_ccm();

    context = EVP_CIPHER_CTX_new();
    VerifyOrExit(context != nullptr, error = CHIP_ERROR_NO_MEMORY);

    // Pass in cipher
    result = EVP_EncryptInit_ex(context, type, nullptr, nullptr, nullptr);
    VerifyOrExit(result == 1, error = CHIP_ERROR_INTERNAL);

    // Pass in nonce length.  Cast is safe because we checked with CanCastTo.
    result = EVP_CIPHER_CTX_ctrl(context, EVP_CTRL_CCM_SET_IVLEN, static_cast<int>(nonce_length), nullptr);
    VerifyOrExit(result == 1, error = CHIP_ERROR_INTERNAL);

    // Pass in tag length. Cast is safe because we checked against CHIP_CRYPTO_AEAD_MIC_LENGTH_BYTES.
    result = EVP_CIPHER_CTX_ctrl(context, EVP_CTRL_CCM_SET_TAG, static_cast<int>(tag_length), nullptr);
    VerifyOrExit(result == 1, error = CHIP_ERROR_INTERNAL);

    // Pass in key + nonce
    result = EVP_EncryptInit_ex(context, nullptr, nullptr, Uint8::to_const_uchar(key), Uint8::to_const_uchar(nonce));
    VerifyOrExit(result == 1, error = CHIP_ERROR_INTERNAL);

    // Pass in plain text length
    VerifyOrExit(CanCastTo<int>(plaintext_length), error = CHIP_ERROR_INVALID_ARGUMENT);
    result = EVP_EncryptUpdate(context, nullptr, &bytesWritten, nullptr, static_cast<int>(plaintext_length));
    VerifyOrExit(result == 1, error = CHIP_ERROR_INTERNAL);

    // Pass in AAD
    if (aad_length > 0 && aad != nullptr)
    {
        VerifyOrExit(CanCastTo<int>(aad_length), error = CHIP_ERROR_INVALID_ARGUMENT);
        result = EVP_EncryptUpdate(context, nullptr, &bytesWritten, Uint8::to_const_uchar(aad), static_cast<int>(aad_length));
        VerifyOrExit(result == 1, error = CHIP_ERROR_INTERNAL);
    }

    // Encrypt
    VerifyOrExit(CanCastTo<int>(plaintext_length), error = CHIP_ERROR_INVALID_ARGUMENT);
    result = EVP_EncryptUpdate(context, Uint8::to_uchar(ciphertext), &bytesWritten, Uint8::to_const_uchar(plaintext),
                               static_cast<int>(plaintext_length));
    VerifyOrExit(result == 1, error = CHIP_ERROR_INTERNAL);
    VerifyOrExit((ciphertext_was_null && bytesWritten == 0) || (bytesWritten >= 0), error = CHIP_ERROR_INTERNAL);
    ciphertext_length = static_cast<unsigned int>(bytesWritten);

    // Finalize encryption
    result = EVP_EncryptFinal_ex(context, ciphertext + ciphertext_length, &bytesWritten);
    VerifyOrExit(result == 1, error = CHIP_ERROR_INTERNAL);
    VerifyOrExit(bytesWritten >= 0 && bytesWritten <= static_cast<int>(plaintext_length), error = CHIP_ERROR_INTERNAL);

    // Get tag
    VerifyOrExit(CanCastTo<int>(tag_length), error = CHIP_ERROR_INVALID_ARGUMENT);
    result = EVP_CIPHER_CTX_ctrl(context, EVP_CTRL_CCM_GET_TAG, static_cast<int>(tag_length), Uint8::to_uchar(tag));
    VerifyOrExit(result == 1, error = CHIP_ERROR_INTERNAL);
#endif // CHIP_CRYPTO_BORINGSSL

exit:
    if (context != nullptr)
    {
#if CHIP_CRYPTO_BORINGSSL
        EVP_AEAD_CTX_free(context);
#else
        EVP_CIPHER_CTX_free(context);
#endif // CHIP_CRYPTO_BORINGSSL
        context = nullptr;
    }

    return error;
}

CHIP_ERROR AES_CCM_decrypt(const uint8_t * ciphertext, size_t ciphertext_length, const uint8_t * aad, size_t aad_length,
                           const uint8_t * tag, size_t tag_length, const uint8_t * key, size_t key_length, const uint8_t * nonce,
                           size_t nonce_length, uint8_t * plaintext)
{
#if CHIP_CRYPTO_BORINGSSL
    EVP_AEAD_CTX * context = nullptr;
    const EVP_AEAD * aead  = nullptr;
#else

    EVP_CIPHER_CTX * context = nullptr;
    int bytesOutput          = 0;
    const EVP_CIPHER * type  = nullptr;
#endif // CHIP_CRYPTO_BORINGSSL
    CHIP_ERROR error = CHIP_NO_ERROR;
    int result       = 1;

    // Placeholder location for avoiding null params for ciphertext when
    // size is zero.
    uint8_t placeholder_empty_ciphertext = 0;

    // Plaintext block to hold a finalized plaintext block if output
    // `plaintext` buffer is nullptr or ciphertext_length is zero (i.e.
    // we are only doing auth and don't care about output).
    uint8_t placeholder_plaintext[kAES_CCM128_Block_Length];
    bool plaintext_was_null = (plaintext == nullptr);

    if (ciphertext_length == 0)
    {
        if (ciphertext == nullptr)
        {
            ciphertext = &placeholder_empty_ciphertext;
        }
        // Make sure we have at least 1 full block size buffer for the
        // extraction of final block (required by OpenSSL EVP_DecryptFinal_ex)
        if (plaintext_was_null)
        {
            plaintext = &placeholder_plaintext[0];
        }
    }

    VerifyOrExit(ciphertext != nullptr, error = CHIP_ERROR_INVALID_ARGUMENT);
    VerifyOrExit(plaintext != nullptr, error = CHIP_ERROR_INVALID_ARGUMENT);
    VerifyOrExit(tag != nullptr, error = CHIP_ERROR_INVALID_ARGUMENT);
#if CHIP_CRYPTO_BORINGSSL
    VerifyOrExit(tag_length == CHIP_CRYPTO_AEAD_MIC_LENGTH_BYTES, error = CHIP_ERROR_INVALID_ARGUMENT);
#else
    VerifyOrExit(tag_length == 8 || tag_length == 12 || tag_length == CHIP_CRYPTO_AEAD_MIC_LENGTH_BYTES,
                 error = CHIP_ERROR_INVALID_ARGUMENT);
#endif // CHIP_CRYPTO_BORINGSSL
    VerifyOrExit(key != nullptr, error = CHIP_ERROR_INVALID_ARGUMENT);
    VerifyOrExit(key_length == kAES_CCM128_Key_Length, error = CHIP_ERROR_INVALID_ARGUMENT);
    VerifyOrExit(nonce != nullptr, error = CHIP_ERROR_INVALID_ARGUMENT);
    VerifyOrExit(nonce_length > 0, error = CHIP_ERROR_INVALID_ARGUMENT);

#if CHIP_CRYPTO_BORINGSSL
    aead = EVP_aead_aes_128_ccm_matter();

    context = EVP_AEAD_CTX_new(aead, Uint8::to_const_uchar(key), key_length, tag_length);
    VerifyOrExit(context != nullptr, error = CHIP_ERROR_NO_MEMORY);

    result = EVP_AEAD_CTX_open_gather(context, plaintext, nonce, nonce_length, ciphertext, ciphertext_length, tag, tag_length, aad,
                                      aad_length);
    VerifyOrExit(result == 1, error = CHIP_ERROR_INTERNAL);
#else
    type = EVP_aes_128_ccm();

    context = EVP_CIPHER_CTX_new();
    VerifyOrExit(context != nullptr, error = CHIP_ERROR_NO_MEMORY);

    // Pass in cipher
    result = EVP_DecryptInit_ex(context, type, nullptr, nullptr, nullptr);
    VerifyOrExit(result == 1, error = CHIP_ERROR_INTERNAL);

    // Pass in nonce length
    VerifyOrExit(CanCastTo<int>(nonce_length), error = CHIP_ERROR_INVALID_ARGUMENT);
    result = EVP_CIPHER_CTX_ctrl(context, EVP_CTRL_CCM_SET_IVLEN, static_cast<int>(nonce_length), nullptr);
    VerifyOrExit(result == 1, error = CHIP_ERROR_INTERNAL);

    // Pass in expected tag
    // Removing "const" from |tag| here should hopefully be safe as
    // we're writing the tag, not reading.
    VerifyOrExit(CanCastTo<int>(tag_length), error = CHIP_ERROR_INVALID_ARGUMENT);
    result = EVP_CIPHER_CTX_ctrl(context, EVP_CTRL_CCM_SET_TAG, static_cast<int>(tag_length),
                                 const_cast<void *>(static_cast<const void *>(tag)));
    VerifyOrExit(result == 1, error = CHIP_ERROR_INTERNAL);

    // Pass in key + nonce
    result = EVP_DecryptInit_ex(context, nullptr, nullptr, Uint8::to_const_uchar(key), Uint8::to_const_uchar(nonce));
    VerifyOrExit(result == 1, error = CHIP_ERROR_INTERNAL);

    // Pass in cipher text length
    VerifyOrExit(CanCastTo<int>(ciphertext_length), error = CHIP_ERROR_INVALID_ARGUMENT);
    result = EVP_DecryptUpdate(context, nullptr, &bytesOutput, nullptr, static_cast<int>(ciphertext_length));
    VerifyOrExit(result == 1, error = CHIP_ERROR_INTERNAL);
    VerifyOrExit(bytesOutput <= static_cast<int>(ciphertext_length), error = CHIP_ERROR_INTERNAL);

    // Pass in aad
    if (aad_length > 0 && aad != nullptr)
    {
        VerifyOrExit(CanCastTo<int>(aad_length), error = CHIP_ERROR_INVALID_ARGUMENT);
        result = EVP_DecryptUpdate(context, nullptr, &bytesOutput, Uint8::to_const_uchar(aad), static_cast<int>(aad_length));
        VerifyOrExit(result == 1, error = CHIP_ERROR_INTERNAL);
        VerifyOrExit(bytesOutput <= static_cast<int>(aad_length), error = CHIP_ERROR_INTERNAL);
    }

    // Pass in ciphertext. We wont get anything if validation fails.
    VerifyOrExit(CanCastTo<int>(ciphertext_length), error = CHIP_ERROR_INVALID_ARGUMENT);
    result = EVP_DecryptUpdate(context, Uint8::to_uchar(plaintext), &bytesOutput, Uint8::to_const_uchar(ciphertext),
                               static_cast<int>(ciphertext_length));
    if (plaintext_was_null)
    {
        VerifyOrExit(bytesOutput <= static_cast<int>(sizeof(placeholder_plaintext)), error = CHIP_ERROR_INTERNAL);
    }
    VerifyOrExit(result == 1, error = CHIP_ERROR_INTERNAL);
#endif // CHIP_CRYPTO_BORINGSSL

exit:
    if (context != nullptr)
    {
#if CHIP_CRYPTO_BORINGSSL
        EVP_AEAD_CTX_free(context);
#else
        EVP_CIPHER_CTX_free(context);
#endif // CHIP_CRYPTO_BORINGSSL

        context = nullptr;
    }

    return error;
}

CHIP_ERROR Hash_SHA256(const uint8_t * data, const size_t data_length, uint8_t * out_buffer)
{
    // zero data length hash is supported.
    VerifyOrReturnError(data != nullptr, CHIP_ERROR_INVALID_ARGUMENT);
    VerifyOrReturnError(out_buffer != nullptr, CHIP_ERROR_INVALID_ARGUMENT);

    SHA256(data, data_length, Uint8::to_uchar(out_buffer));

    return CHIP_NO_ERROR;
}

CHIP_ERROR Hash_SHA1(const uint8_t * data, const size_t data_length, uint8_t * out_buffer)
{
    // zero data length hash is supported.
    VerifyOrReturnError(data != nullptr, CHIP_ERROR_INVALID_ARGUMENT);
    VerifyOrReturnError(out_buffer != nullptr, CHIP_ERROR_INVALID_ARGUMENT);

    SHA1(data, data_length, Uint8::to_uchar(out_buffer));

    return CHIP_NO_ERROR;
}

Hash_SHA256_stream::Hash_SHA256_stream() {}

Hash_SHA256_stream::~Hash_SHA256_stream()
{
    Clear();
}

static_assert(kMAX_Hash_SHA256_Context_Size >= sizeof(SHA256_CTX),
              "kMAX_Hash_SHA256_Context_Size is too small for the size of underlying SHA256_CTX");

static inline SHA256_CTX * to_inner_hash_sha256_context(HashSHA256OpaqueContext * context)
{
    return SafePointerCast<SHA256_CTX *>(context);
}

CHIP_ERROR Hash_SHA256_stream::Begin()
{
    SHA256_CTX * const context = to_inner_hash_sha256_context(&mContext);

    const int result = SHA256_Init(context);
    VerifyOrReturnError(result == 1, CHIP_ERROR_INTERNAL);

    return CHIP_NO_ERROR;
}

CHIP_ERROR Hash_SHA256_stream::AddData(const ByteSpan data)
{
    SHA256_CTX * const context = to_inner_hash_sha256_context(&mContext);

    const int result = SHA256_Update(context, Uint8::to_const_uchar(data.data()), data.size());
    VerifyOrReturnError(result == 1, CHIP_ERROR_INTERNAL);

    return CHIP_NO_ERROR;
}

CHIP_ERROR Hash_SHA256_stream::GetDigest(MutableByteSpan & out_buffer)
{
    SHA256_CTX * context = to_inner_hash_sha256_context(&mContext);

    // Back-up context as we are about to finalize the hash to extract digest.
    SHA256_CTX previous_ctx = *context;

    // Pad + compute digest, then finalize context. It is restored next line to continue.
    CHIP_ERROR result = Finish(out_buffer);

    // Restore context prior to finalization.
    *context = previous_ctx;

    return result;
}

CHIP_ERROR Hash_SHA256_stream::Finish(MutableByteSpan & out_buffer)
{
    VerifyOrReturnError(out_buffer.size() >= kSHA256_Hash_Length, CHIP_ERROR_BUFFER_TOO_SMALL);

    SHA256_CTX * const context = to_inner_hash_sha256_context(&mContext);
    const int result           = SHA256_Final(Uint8::to_uchar(out_buffer.data()), context);
    VerifyOrReturnError(result == 1, CHIP_ERROR_INTERNAL);
    out_buffer = out_buffer.SubSpan(0, kSHA256_Hash_Length);

    return CHIP_NO_ERROR;
}

void Hash_SHA256_stream::Clear()
{
    OPENSSL_cleanse(this, sizeof(*this));
}

CHIP_ERROR HKDF_sha::HKDF_SHA256(const uint8_t * secret, const size_t secret_length, const uint8_t * salt, const size_t salt_length,
                                 const uint8_t * info, const size_t info_length, uint8_t * out_buffer, size_t out_length)
{
    CHIP_ERROR error = CHIP_NO_ERROR;
    int result       = 1;

    EVP_PKEY_CTX * const context = EVP_PKEY_CTX_new_id(EVP_PKEY_HKDF, nullptr);
    VerifyOrExit(context != nullptr, error = CHIP_ERROR_INTERNAL);

    VerifyOrExit(secret != nullptr, error = CHIP_ERROR_INVALID_ARGUMENT);
    VerifyOrExit(secret_length > 0, error = CHIP_ERROR_INVALID_ARGUMENT);

    // Salt is optional
    if (salt_length > 0)
    {
        VerifyOrExit(salt != nullptr, error = CHIP_ERROR_INVALID_ARGUMENT);
    }

    VerifyOrExit(info_length > 0, error = CHIP_ERROR_INVALID_ARGUMENT);
    VerifyOrExit(info != nullptr, error = CHIP_ERROR_INVALID_ARGUMENT);
    VerifyOrExit(out_length > 0, error = CHIP_ERROR_INVALID_ARGUMENT);
    VerifyOrExit(out_buffer != nullptr, error = CHIP_ERROR_INVALID_ARGUMENT);

    result = EVP_PKEY_derive_init(context);
    VerifyOrExit(result == 1, error = CHIP_ERROR_INTERNAL);

    result = EVP_PKEY_CTX_set_hkdf_md(context, EVP_sha256());
    VerifyOrExit(result == 1, error = CHIP_ERROR_INTERNAL);

    VerifyOrExit(CanCastTo<boringssl_size_t_openssl_int>(secret_length), error = CHIP_ERROR_INVALID_ARGUMENT);
    result = EVP_PKEY_CTX_set1_hkdf_key(context, Uint8::to_const_uchar(secret),
                                        static_cast<boringssl_size_t_openssl_int>(secret_length));
    VerifyOrExit(result == 1, error = CHIP_ERROR_INTERNAL);

    if (salt_length > 0 && salt != nullptr)
    {
        VerifyOrExit(CanCastTo<boringssl_size_t_openssl_int>(salt_length), error = CHIP_ERROR_INVALID_ARGUMENT);
        result = EVP_PKEY_CTX_set1_hkdf_salt(context, Uint8::to_const_uchar(salt),
                                             static_cast<boringssl_size_t_openssl_int>(salt_length));
        VerifyOrExit(result == 1, error = CHIP_ERROR_INTERNAL);
    }

    VerifyOrExit(CanCastTo<boringssl_size_t_openssl_int>(info_length), error = CHIP_ERROR_INVALID_ARGUMENT);
    result =
        EVP_PKEY_CTX_add1_hkdf_info(context, Uint8::to_const_uchar(info), static_cast<boringssl_size_t_openssl_int>(info_length));
    VerifyOrExit(result == 1, error = CHIP_ERROR_INTERNAL);

    result = EVP_PKEY_CTX_hkdf_mode(context, EVP_PKEY_HKDEF_MODE_EXTRACT_AND_EXPAND);
    VerifyOrExit(result == 1, error = CHIP_ERROR_INTERNAL);

    // Get the OKM (Output Key Material)
    result = EVP_PKEY_derive(context, Uint8::to_uchar(out_buffer), &out_length);
    VerifyOrExit(result == 1, error = CHIP_ERROR_INTERNAL);

exit:
    if (context != nullptr)
    {
        EVP_PKEY_CTX_free(context);
    }
    return error;
}

CHIP_ERROR HMAC_sha::HMAC_SHA256(const uint8_t * key, size_t key_length, const uint8_t * message, size_t message_length,
                                 uint8_t * out_buffer, size_t out_length)
{
    VerifyOrReturnError(key != nullptr, CHIP_ERROR_INVALID_ARGUMENT);
    VerifyOrReturnError(key_length > 0, CHIP_ERROR_INVALID_ARGUMENT);
    VerifyOrReturnError(message != nullptr, CHIP_ERROR_INVALID_ARGUMENT);
    VerifyOrReturnError(message_length > 0, CHIP_ERROR_INVALID_ARGUMENT);
    VerifyOrReturnError(out_length >= kSHA256_Hash_Length, CHIP_ERROR_INVALID_ARGUMENT);
    VerifyOrReturnError(out_buffer != nullptr, CHIP_ERROR_INVALID_ARGUMENT);

    CHIP_ERROR error         = CHIP_ERROR_INTERNAL;
    int error_openssl        = 0;
    unsigned int mac_out_len = 0;

    HMAC_CTX * mac_ctx = HMAC_CTX_new();
    VerifyOrExit(mac_ctx != nullptr, error = CHIP_ERROR_INTERNAL);

    VerifyOrExit(CanCastTo<boringssl_size_t_openssl_int>(key_length), error = CHIP_ERROR_INVALID_ARGUMENT);
    error_openssl = HMAC_Init_ex(mac_ctx, Uint8::to_const_uchar(key), static_cast<boringssl_size_t_openssl_int>(key_length),
                                 EVP_sha256(), nullptr);
    VerifyOrExit(error_openssl == 1, error = CHIP_ERROR_INTERNAL);

    error_openssl = HMAC_Update(mac_ctx, Uint8::to_const_uchar(message), message_length);
    VerifyOrExit(error_openssl == 1, error = CHIP_ERROR_INTERNAL);

    mac_out_len   = static_cast<unsigned int>(CHIP_CRYPTO_HASH_LEN_BYTES);
    error_openssl = HMAC_Final(mac_ctx, Uint8::to_uchar(out_buffer), &mac_out_len);
    VerifyOrExit(error_openssl == 1, error = CHIP_ERROR_INTERNAL);

    error = CHIP_NO_ERROR;
exit:
    HMAC_CTX_free(mac_ctx);
    return error;
}

CHIP_ERROR PBKDF2_sha256::pbkdf2_sha256(const uint8_t * password, size_t plen, const uint8_t * salt, size_t slen,
                                        unsigned int iteration_count, uint32_t key_length, uint8_t * output)
{
    CHIP_ERROR error  = CHIP_NO_ERROR;
    int result        = 1;
    const EVP_MD * md = nullptr;

    VerifyOrExit(password != nullptr, error = CHIP_ERROR_INVALID_ARGUMENT);
    VerifyOrExit(plen > 0, error = CHIP_ERROR_INVALID_ARGUMENT);
    VerifyOrExit(salt != nullptr, error = CHIP_ERROR_INVALID_ARGUMENT);
    VerifyOrExit(slen >= kSpake2p_Min_PBKDF_Salt_Length, error = CHIP_ERROR_INVALID_ARGUMENT);
    VerifyOrExit(slen <= kSpake2p_Max_PBKDF_Salt_Length, error = CHIP_ERROR_INVALID_ARGUMENT);
    VerifyOrExit(key_length > 0, error = CHIP_ERROR_INVALID_ARGUMENT);
    VerifyOrExit(output != nullptr, error = CHIP_ERROR_INVALID_ARGUMENT);

    md = _digestForType(DigestType::SHA256);
    VerifyOrExit(md != nullptr, error = CHIP_ERROR_INTERNAL);

    VerifyOrExit(CanCastTo<boringssl_size_t_openssl_int>(plen), error = CHIP_ERROR_INVALID_ARGUMENT);
    VerifyOrExit(CanCastTo<boringssl_size_t_openssl_int>(slen), error = CHIP_ERROR_INVALID_ARGUMENT);
    VerifyOrExit(CanCastTo<boringssl_uint_openssl_int>(iteration_count), error = CHIP_ERROR_INVALID_ARGUMENT);
    VerifyOrExit(CanCastTo<boringssl_size_t_openssl_int>(key_length), error = CHIP_ERROR_INVALID_ARGUMENT);
    result = PKCS5_PBKDF2_HMAC(Uint8::to_const_char(password), static_cast<boringssl_size_t_openssl_int>(plen),
                               Uint8::to_const_uchar(salt), static_cast<boringssl_size_t_openssl_int>(slen),
                               static_cast<boringssl_uint_openssl_int>(iteration_count), md,
                               static_cast<boringssl_size_t_openssl_int>(key_length), Uint8::to_uchar(output));

    VerifyOrExit(result == 1, error = CHIP_ERROR_INTERNAL);

exit:
    if (error != CHIP_NO_ERROR)
    {
        _logSSLError();
    }

    return error;
}

CHIP_ERROR add_entropy_source(entropy_source fn_source, void * p_source, size_t threshold)
{
    return CHIP_NO_ERROR;
}

CHIP_ERROR DRBG_get_bytes(uint8_t * out_buffer, const size_t out_length)
{
    VerifyOrReturnError(out_buffer != nullptr, CHIP_ERROR_INVALID_ARGUMENT);
    VerifyOrReturnError(out_length > 0, CHIP_ERROR_INVALID_ARGUMENT);

    VerifyOrReturnError(CanCastTo<boringssl_size_t_openssl_int>(out_length), CHIP_ERROR_INVALID_ARGUMENT);
    const int result = RAND_priv_bytes(Uint8::to_uchar(out_buffer), static_cast<boringssl_size_t_openssl_int>(out_length));
    VerifyOrReturnError(result == 1, CHIP_ERROR_INTERNAL);

    return CHIP_NO_ERROR;
}

ECName MapECName(SupportedECPKeyTypes keyType)
{
    switch (keyType)
    {
    case SupportedECPKeyTypes::ECP256R1:
        return ECName::P256v1;
    default:
        return ECName::None;
    }
}

static inline void from_EC_KEY(EC_KEY * key, P256KeypairContext * context)
{
    *SafePointerCast<EC_KEY **>(context) = key;
}

static inline EC_KEY * to_EC_KEY(P256KeypairContext * context)
{
    return *SafePointerCast<EC_KEY **>(context);
}

static inline const EC_KEY * to_const_EC_KEY(const P256KeypairContext * context)
{
    return *SafePointerCast<const EC_KEY * const *>(context);
}

CHIP_ERROR P256Keypair::ECDSA_sign_msg(const uint8_t * msg, const size_t msg_length, P256ECDSASignature & out_signature) const
{
    CHIP_ERROR error = CHIP_NO_ERROR;
    int nid          = NID_undef;
    EC_KEY * ec_key  = nullptr;
    ECDSA_SIG * sig  = nullptr;
    const BIGNUM * r = nullptr;
    const BIGNUM * s = nullptr;

    VerifyOrReturnError((msg != nullptr) && (msg_length > 0), CHIP_ERROR_INVALID_ARGUMENT);

    uint8_t digest[kSHA256_Hash_Length];
    memset(&digest[0], 0, sizeof(digest));

    ReturnErrorOnFailure(Hash_SHA256(msg, msg_length, &digest[0]));

    ERR_clear_error();

    static_assert(P256ECDSASignature::Capacity() >= kP256_ECDSA_Signature_Length_Raw, "P256ECDSASignature must be large enough");
    VerifyOrExit(mInitialized, error = CHIP_ERROR_WELL_UNINITIALIZED);
    nid = _nidForCurve(MapECName(mPublicKey.Type()));
    VerifyOrExit(nid != NID_undef, error = CHIP_ERROR_INVALID_ARGUMENT);

    ec_key = to_EC_KEY(&mKeypair);
    VerifyOrExit(ec_key != nullptr, error = CHIP_ERROR_INTERNAL);

    sig = ECDSA_do_sign(Uint8::to_const_uchar(&digest[0]), static_cast<boringssl_size_t_openssl_int>(sizeof(digest)), ec_key);
    VerifyOrExit(sig != nullptr, error = CHIP_ERROR_INTERNAL);
    ECDSA_SIG_get0(sig, &r, &s);
    VerifyOrExit((r != nullptr) && (s != nullptr), error = CHIP_ERROR_INTERNAL);
    VerifyOrExit(CanCastTo<size_t>(BN_num_bytes(r)) && CanCastTo<size_t>(BN_num_bytes(s)), error = CHIP_ERROR_INTERNAL);
    VerifyOrExit((static_cast<size_t>(BN_num_bytes(r)) <= kP256_FE_Length) &&
                     (static_cast<size_t>(BN_num_bytes(s)) <= kP256_FE_Length),
                 error = CHIP_ERROR_INTERNAL);

    // Concatenate r and s to output. Sizes were checked above.
    VerifyOrExit(out_signature.SetLength(kP256_ECDSA_Signature_Length_Raw) == CHIP_NO_ERROR, error = CHIP_ERROR_INTERNAL);
    VerifyOrExit(BN_bn2binpad(r, out_signature.Bytes() + 0u, kP256_FE_Length) == kP256_FE_Length, error = CHIP_ERROR_INTERNAL);
    VerifyOrExit(BN_bn2binpad(s, out_signature.Bytes() + kP256_FE_Length, kP256_FE_Length) == kP256_FE_Length,
                 error = CHIP_ERROR_INTERNAL);

exit:
    if (sig != nullptr)
    {
        // SIG owns the memory of r, s
        ECDSA_SIG_free(sig);
    }

    if (error != CHIP_NO_ERROR)
    {
        _logSSLError();
    }

    return error;
}

CHIP_ERROR P256PublicKey::ECDSA_validate_msg_signature(const uint8_t * msg, const size_t msg_length,
                                                       const P256ECDSASignature & signature) const
{
    VerifyOrReturnError((msg != nullptr) && (msg_length > 0), CHIP_ERROR_INVALID_ARGUMENT);

    uint8_t digest[kSHA256_Hash_Length];
    memset(&digest[0], 0, sizeof(digest));

    ReturnErrorOnFailure(Hash_SHA256(msg, msg_length, &digest[0]));
    return ECDSA_validate_hash_signature(&digest[0], sizeof(digest), signature);
}

CHIP_ERROR P256PublicKey::ECDSA_validate_hash_signature(const uint8_t * hash, const size_t hash_length,
                                                        const P256ECDSASignature & signature) const
{
    ERR_clear_error();
    CHIP_ERROR error     = CHIP_ERROR_INTERNAL;
    int nid              = NID_undef;
    EC_KEY * ec_key      = nullptr;
    EC_POINT * key_point = nullptr;
    EC_GROUP * ec_group  = nullptr;
    ECDSA_SIG * ec_sig   = nullptr;
    BIGNUM * r           = nullptr;
    BIGNUM * s           = nullptr;
    int result           = 0;

    VerifyOrExit(hash != nullptr, error = CHIP_ERROR_INVALID_ARGUMENT);
    VerifyOrExit(hash_length == kSHA256_Hash_Length, error = CHIP_ERROR_INVALID_ARGUMENT);
    VerifyOrExit(signature.Length() == kP256_ECDSA_Signature_Length_Raw, error = CHIP_ERROR_INVALID_ARGUMENT);

    nid = _nidForCurve(MapECName(Type()));
    VerifyOrExit(nid != NID_undef, error = CHIP_ERROR_INVALID_ARGUMENT);

    ec_group = EC_GROUP_new_by_curve_name(nid);
    VerifyOrExit(ec_group != nullptr, error = CHIP_ERROR_NO_MEMORY);

    key_point = EC_POINT_new(ec_group);
    VerifyOrExit(key_point != nullptr, error = CHIP_ERROR_NO_MEMORY);

    result = EC_POINT_oct2point(ec_group, key_point, Uint8::to_const_uchar(*this), Length(), nullptr);
    VerifyOrExit(result == 1, error = CHIP_ERROR_INTERNAL);

    ec_key = EC_KEY_new_by_curve_name(nid);
    VerifyOrExit(ec_key != nullptr, error = CHIP_ERROR_NO_MEMORY);

    result = EC_KEY_set_public_key(ec_key, key_point);
    VerifyOrExit(result == 1, error = CHIP_ERROR_INTERNAL);

    result = EC_KEY_check_key(ec_key);
    VerifyOrExit(result == 1, error = CHIP_ERROR_INTERNAL);

    // Build-up the signature object from raw <r,s> tuple
    r = BN_bin2bn(Uint8::to_const_uchar(signature.ConstBytes()) + 0u, kP256_FE_Length, nullptr);
    VerifyOrExit(r != nullptr, error = CHIP_ERROR_NO_MEMORY);

    s = BN_bin2bn(Uint8::to_const_uchar(signature.ConstBytes()) + kP256_FE_Length, kP256_FE_Length, nullptr);
    VerifyOrExit(s != nullptr, error = CHIP_ERROR_NO_MEMORY);

    ec_sig = ECDSA_SIG_new();
    VerifyOrExit(ec_sig != nullptr, error = CHIP_ERROR_NO_MEMORY);

    result = ECDSA_SIG_set0(ec_sig, r, s);
    VerifyOrExit(result == 1, error = CHIP_ERROR_INTERNAL);

    result = ECDSA_do_verify(Uint8::to_const_uchar(hash), static_cast<boringssl_size_t_openssl_int>(hash_length), ec_sig, ec_key);
    VerifyOrExit(result == 1, error = CHIP_ERROR_INVALID_SIGNATURE);
    error = CHIP_NO_ERROR;

exit:
    _logSSLError();
    if (ec_sig != nullptr)
    {
        ECDSA_SIG_free(ec_sig);

        // After ECDSA_SIG_set0 succeeds, r and s memory is managed by ECDSA_SIG object.
        // We set to nullptr so that we don't try to double-free
        r = nullptr;
        s = nullptr;
    }
    if (s != nullptr)
    {
        BN_clear_free(s);
    }
    if (r != nullptr)
    {
        BN_clear_free(r);
    }
    if (ec_key != nullptr)
    {
        EC_KEY_free(ec_key);
    }
    if (key_point != nullptr)
    {
        EC_POINT_clear_free(key_point);
    }
    if (ec_group != nullptr)
    {
        EC_GROUP_free(ec_group);
    }
    return error;
}

// helper function to populate octet key into EVP_PKEY out_evp_pkey. Caller must free out_evp_pkey
static CHIP_ERROR _create_evp_key_from_binary_p256_key(const P256PublicKey & key, EVP_PKEY ** out_evp_pkey)
{

    CHIP_ERROR error = CHIP_NO_ERROR;
    EC_KEY * ec_key  = nullptr;
    int result       = -1;
    EC_POINT * point = nullptr;
    EC_GROUP * group = nullptr;
    int nid          = NID_undef;

    VerifyOrExit(*out_evp_pkey == nullptr, error = CHIP_ERROR_INVALID_ARGUMENT);

    nid = _nidForCurve(MapECName(key.Type()));
    VerifyOrExit(nid != NID_undef, error = CHIP_ERROR_INTERNAL);

    ec_key = EC_KEY_new_by_curve_name(nid);
    VerifyOrExit(ec_key != nullptr, error = CHIP_ERROR_INTERNAL);

    group = EC_GROUP_new_by_curve_name(nid);
    VerifyOrExit(group != nullptr, error = CHIP_ERROR_INTERNAL);

    point = EC_POINT_new(group);
    VerifyOrExit(point != nullptr, error = CHIP_ERROR_INTERNAL);

    result = EC_POINT_oct2point(group, point, Uint8::to_const_uchar(key), key.Length(), nullptr);
    VerifyOrExit(result == 1, error = CHIP_ERROR_INTERNAL);

    result = EC_KEY_set_public_key(ec_key, point);

    VerifyOrExit(result == 1, error = CHIP_ERROR_INTERNAL);

    *out_evp_pkey = EVP_PKEY_new();
    VerifyOrExit(*out_evp_pkey != nullptr, error = CHIP_ERROR_INTERNAL);

    result = EVP_PKEY_set1_EC_KEY(*out_evp_pkey, ec_key);
    VerifyOrExit(result == 1, error = CHIP_ERROR_INTERNAL);

exit:
    if (ec_key != nullptr)
    {
        EC_KEY_free(ec_key);
        ec_key = nullptr;
    }

    if (error != CHIP_NO_ERROR && *out_evp_pkey)
    {
        EVP_PKEY_free(*out_evp_pkey);
        out_evp_pkey = nullptr;
    }

    if (point != nullptr)
    {
        EC_POINT_free(point);
        point = nullptr;
    }

    if (group != nullptr)
    {
        EC_GROUP_free(group);
        group = nullptr;
    }

    return error;
}

CHIP_ERROR P256Keypair::ECDH_derive_secret(const P256PublicKey & remote_public_key, P256ECDHDerivedSecret & out_secret) const
{
    ERR_clear_error();
    CHIP_ERROR error      = CHIP_NO_ERROR;
    int result            = -1;
    EVP_PKEY * local_key  = nullptr;
    EVP_PKEY * remote_key = nullptr;

    EVP_PKEY_CTX * context = nullptr;
    size_t out_buf_length  = 0;

    EC_KEY * ec_key = EC_KEY_dup(to_const_EC_KEY(&mKeypair));
    VerifyOrExit(ec_key != nullptr, error = CHIP_ERROR_INTERNAL);

    VerifyOrExit(mInitialized, error = CHIP_ERROR_WELL_UNINITIALIZED);

    local_key = EVP_PKEY_new();
    VerifyOrExit(local_key != nullptr, error = CHIP_ERROR_INTERNAL);

    result = EVP_PKEY_set1_EC_KEY(local_key, ec_key);
    VerifyOrExit(result == 1, error = CHIP_ERROR_INTERNAL);

    error = _create_evp_key_from_binary_p256_key(remote_public_key, &remote_key);
    SuccessOrExit(error);

    context = EVP_PKEY_CTX_new(local_key, nullptr);
    VerifyOrExit(context != nullptr, error = CHIP_ERROR_INTERNAL);

    result = EVP_PKEY_derive_init(context);
    VerifyOrExit(result == 1, error = CHIP_ERROR_INTERNAL);

    result = EVP_PKEY_derive_set_peer(context, remote_key);
    VerifyOrExit(result == 1, error = CHIP_ERROR_INTERNAL);

    out_buf_length = (out_secret.Length() == 0) ? out_secret.Capacity() : out_secret.Length();
    result         = EVP_PKEY_derive(context, Uint8::to_uchar(out_secret), &out_buf_length);
    VerifyOrExit(result == 1, error = CHIP_ERROR_INTERNAL);
    SuccessOrExit(out_secret.SetLength(out_buf_length));

exit:
    if (ec_key != nullptr)
    {
        EC_KEY_free(ec_key);
        ec_key = nullptr;
    }

    if (local_key != nullptr)
    {
        EVP_PKEY_free(local_key);
        local_key = nullptr;
    }

    if (remote_key != nullptr)
    {
        EVP_PKEY_free(remote_key);
        remote_key = nullptr;
    }

    if (context != nullptr)
    {
        EVP_PKEY_CTX_free(context);
        context = nullptr;
    }

    _logSSLError();
    return error;
}

void ClearSecretData(uint8_t * buf, size_t len)
{
    OPENSSL_cleanse(buf, len);
}

bool IsBufferContentEqualConstantTime(const void * a, const void * b, size_t n)
{
    return CRYPTO_memcmp(a, b, n) == 0;
}

static CHIP_ERROR P256PublicKeyFromECKey(EC_KEY * ec_key, P256PublicKey & pubkey)
{
    ERR_clear_error();
    CHIP_ERROR error = CHIP_NO_ERROR;

    int nid            = NID_undef;
    ECName curve       = MapECName(pubkey.Type());
    EC_GROUP * group   = nullptr;
    size_t pubkey_size = 0;

    const EC_POINT * pubkey_ecp = EC_KEY_get0_public_key(ec_key);
    VerifyOrExit(pubkey_ecp != nullptr, error = CHIP_ERROR_INVALID_ARGUMENT);

    nid = _nidForCurve(curve);
    VerifyOrExit(nid != NID_undef, error = CHIP_ERROR_INVALID_ARGUMENT);

    group = EC_GROUP_new_by_curve_name(nid);
    VerifyOrExit(group != nullptr, error = CHIP_ERROR_INTERNAL);

    pubkey_size =
        EC_POINT_point2oct(group, pubkey_ecp, POINT_CONVERSION_UNCOMPRESSED, Uint8::to_uchar(pubkey), pubkey.Length(), nullptr);
    pubkey_ecp = nullptr;

    VerifyOrExit(pubkey_size == pubkey.Length(), error = CHIP_ERROR_INVALID_ARGUMENT);

exit:
    if (group != nullptr)
    {
        EC_GROUP_free(group);
        group = nullptr;
    }

    _logSSLError();
    return error;
}

CHIP_ERROR P256Keypair::Initialize(ECPKeyTarget key_target)
{
    ERR_clear_error();

    Clear();

    CHIP_ERROR error = CHIP_NO_ERROR;
    int result       = 0;
    EC_KEY * ec_key  = nullptr;
    ECName curve     = MapECName(mPublicKey.Type());

    int nid = _nidForCurve(curve);
    VerifyOrExit(nid != NID_undef, error = CHIP_ERROR_INVALID_ARGUMENT);

    ec_key = EC_KEY_new_by_curve_name(nid);
    VerifyOrExit(ec_key != nullptr, error = CHIP_ERROR_INTERNAL);

    result = EC_KEY_generate_key(ec_key);
    VerifyOrExit(result == 1, error = CHIP_ERROR_INTERNAL);

    error = P256PublicKeyFromECKey(ec_key, mPublicKey);
    SuccessOrExit(error);

    from_EC_KEY(ec_key, &mKeypair);
    mInitialized = true;
    ec_key       = nullptr;

exit:
    if (ec_key != nullptr)
    {
        EC_KEY_free(ec_key);
        ec_key = nullptr;
    }

    _logSSLError();
    return error;
}

CHIP_ERROR P256Keypair::Serialize(P256SerializedKeypair & output) const
{
    CHIP_ERROR error = CHIP_NO_ERROR;

    const EC_KEY * ec_key = to_const_EC_KEY(&mKeypair);
    uint8_t privkey[kP256_PrivateKey_Length];

    int privkey_size          = 0;
    const BIGNUM * privkey_bn = EC_KEY_get0_private_key(ec_key);
    VerifyOrExit(privkey_bn != nullptr, error = CHIP_ERROR_INTERNAL);

    privkey_size = BN_bn2binpad(privkey_bn, privkey, sizeof(privkey));
    privkey_bn   = nullptr;

    VerifyOrExit(privkey_size > 0, error = CHIP_ERROR_INTERNAL);
    VerifyOrExit((size_t) privkey_size == sizeof(privkey), error = CHIP_ERROR_INTERNAL);

    {
        size_t len = output.Length() == 0 ? output.Capacity() : output.Length();
        Encoding::BufferWriter bbuf(output, len);
        bbuf.Put(mPublicKey, mPublicKey.Length());
        bbuf.Put(privkey, sizeof(privkey));
        VerifyOrExit(bbuf.Fit(), error = CHIP_ERROR_NO_MEMORY);
        output.SetLength(bbuf.Needed());
    }

exit:
    ClearSecretData(privkey, sizeof(privkey));
    _logSSLError();
    return error;
}

CHIP_ERROR P256Keypair::Deserialize(P256SerializedKeypair & input)
{
    Encoding::BufferWriter bbuf(mPublicKey, mPublicKey.Length());

    Clear();

    BIGNUM * pvt_key     = nullptr;
    EC_GROUP * group     = nullptr;
    EC_POINT * key_point = nullptr;

    EC_KEY * ec_key = nullptr;
    ECName curve    = MapECName(mPublicKey.Type());

    ERR_clear_error();
    CHIP_ERROR error = CHIP_NO_ERROR;
    int result       = 0;
    int nid          = NID_undef;

    const uint8_t * privkey = Uint8::to_const_uchar(input) + mPublicKey.Length();

    VerifyOrExit(input.Length() == mPublicKey.Length() + kP256_PrivateKey_Length, error = CHIP_ERROR_INVALID_ARGUMENT);
    bbuf.Put(input, mPublicKey.Length());
    VerifyOrExit(bbuf.Fit(), error = CHIP_ERROR_NO_MEMORY);

    nid = _nidForCurve(curve);
    VerifyOrExit(nid != NID_undef, error = CHIP_ERROR_INVALID_ARGUMENT);

    group = EC_GROUP_new_by_curve_name(nid);
    VerifyOrExit(group != nullptr, error = CHIP_ERROR_INTERNAL);

    key_point = EC_POINT_new(group);
    VerifyOrExit(key_point != nullptr, error = CHIP_ERROR_INTERNAL);

    result = EC_POINT_oct2point(group, key_point, Uint8::to_const_uchar(mPublicKey), mPublicKey.Length(), nullptr);
    VerifyOrExit(result == 1, error = CHIP_ERROR_INTERNAL);

    ec_key = EC_KEY_new_by_curve_name(nid);
    VerifyOrExit(ec_key != nullptr, error = CHIP_ERROR_INTERNAL);

    result = EC_KEY_set_public_key(ec_key, key_point);
    VerifyOrExit(result == 1, error = CHIP_ERROR_INTERNAL);

    pvt_key = BN_bin2bn(privkey, kP256_PrivateKey_Length, nullptr);
    VerifyOrExit(pvt_key != nullptr, error = CHIP_ERROR_INTERNAL);

    result = EC_KEY_set_private_key(ec_key, pvt_key);
    VerifyOrExit(result == 1, error = CHIP_ERROR_INTERNAL);

    from_EC_KEY(ec_key, &mKeypair);
    mInitialized = true;
    ec_key       = nullptr;

exit:
    if (ec_key != nullptr)
    {
        EC_KEY_free(ec_key);
        ec_key = nullptr;
    }

    if (group != nullptr)
    {
        EC_GROUP_free(group);
        group = nullptr;
    }

    if (pvt_key != nullptr)
    {
        BN_free(pvt_key);
        pvt_key = nullptr;
    }

    if (key_point != nullptr)
    {
        EC_POINT_free(key_point);
        key_point = nullptr;
    }
    _logSSLError();
    return error;
}

void P256Keypair::Clear()
{
    if (mInitialized)
    {
        EC_KEY * ec_key = to_EC_KEY(&mKeypair);
        EC_KEY_free(ec_key);
        mInitialized = false;
    }
}

P256Keypair::~P256Keypair()
{
    Clear();
}

CHIP_ERROR P256Keypair::NewCertificateSigningRequest(uint8_t * out_csr, size_t & csr_length) const
{
    ERR_clear_error();
    CHIP_ERROR error     = CHIP_NO_ERROR;
    int result           = 0;
    int csr_length_local = 0;

    X509_REQ * x509_req = X509_REQ_new();
    EVP_PKEY * evp_pkey = nullptr;

    EC_KEY * ec_key = to_EC_KEY(&mKeypair);

    X509_NAME * subject = X509_NAME_new();
    VerifyOrExit(subject != nullptr, error = CHIP_ERROR_INTERNAL);

    VerifyOrExit(mInitialized, error = CHIP_ERROR_WELL_UNINITIALIZED);

    result = X509_REQ_set_version(x509_req, 0);
    VerifyOrExit(result == 1, error = CHIP_ERROR_INTERNAL);

    result = EC_KEY_check_key(ec_key);
    VerifyOrExit(result == 1, error = CHIP_ERROR_INTERNAL);

    evp_pkey = EVP_PKEY_new();
    VerifyOrExit(evp_pkey != nullptr, error = CHIP_ERROR_INTERNAL);

    result = EVP_PKEY_set1_EC_KEY(evp_pkey, ec_key);
    VerifyOrExit(result == 1, error = CHIP_ERROR_INTERNAL);

    result = X509_REQ_set_pubkey(x509_req, evp_pkey);
    VerifyOrExit(result == 1, error = CHIP_ERROR_INTERNAL);

    // TODO: mbedTLS CSR parser fails if the subject name is not set (or if empty).
    //       CHIP Spec doesn't specify the subject name that can be used.
    //       Figure out the correct value and update this code.
    result = X509_NAME_add_entry_by_txt(subject, "O", MBSTRING_ASC, Uint8::from_const_char("CSR"), -1, -1, 0);
    VerifyOrExit(result == 1, error = CHIP_ERROR_INTERNAL);

    result = X509_REQ_set_subject_name(x509_req, subject);
    VerifyOrExit(result == 1, error = CHIP_ERROR_INTERNAL);

    result = X509_REQ_sign(x509_req, evp_pkey, EVP_sha256());
    VerifyOrExit(result > 0, error = CHIP_ERROR_INTERNAL);

    csr_length_local = i2d_X509_REQ(x509_req, nullptr);
    VerifyOrExit(csr_length_local >= 0, error = CHIP_ERROR_INTERNAL);
    VerifyOrExit(CanCastTo<size_t>(csr_length_local), error = CHIP_ERROR_BUFFER_TOO_SMALL);
    VerifyOrExit(static_cast<size_t>(csr_length_local) <= csr_length, error = CHIP_ERROR_BUFFER_TOO_SMALL);
    csr_length = static_cast<size_t>(i2d_X509_REQ(x509_req, &out_csr));

exit:
    ec_key = nullptr;

    if (evp_pkey != nullptr)
    {
        EVP_PKEY_free(evp_pkey);
        evp_pkey = nullptr;
    }

    X509_NAME_free(subject);
    subject = nullptr;

    X509_REQ_free(x509_req);

    _logSSLError();
    return error;
}

CHIP_ERROR VerifyCertificateSigningRequest(const uint8_t * csr, size_t csr_length, P256PublicKey & pubkey)
{
    ReturnErrorOnFailure(VerifyCertificateSigningRequestFormat(csr, csr_length));

    ERR_clear_error();
    CHIP_ERROR error = CHIP_NO_ERROR;
    int result       = 0;

    EVP_PKEY * evp_pkey = nullptr;
    EC_KEY * ec_key     = nullptr;

    const unsigned char * csr_buf = Uint8::to_const_uchar(csr);
    X509_REQ * x509_req           = d2i_X509_REQ(nullptr, &csr_buf, (int) csr_length);
    VerifyOrExit(x509_req != nullptr, error = CHIP_ERROR_INVALID_ARGUMENT);

    VerifyOrExit(X509_REQ_get_version(x509_req) == 0, error = CHIP_ERROR_INVALID_ARGUMENT);

    evp_pkey = X509_REQ_get_pubkey(x509_req);
    VerifyOrExit(evp_pkey != nullptr, error = CHIP_ERROR_INVALID_ARGUMENT);

    result = X509_REQ_verify(x509_req, evp_pkey);
    VerifyOrExit(result == 1, error = CHIP_ERROR_INVALID_ARGUMENT);

    ec_key = EVP_PKEY_get1_EC_KEY(evp_pkey);
    VerifyOrExit(ec_key != nullptr, error = CHIP_ERROR_INVALID_ARGUMENT);

    error = P256PublicKeyFromECKey(ec_key, pubkey);
    SuccessOrExit(error);

exit:

    if (x509_req != nullptr)
    {
        X509_REQ_free(x509_req);
    }

    if (ec_key != nullptr)
    {
        EC_KEY_free(ec_key);
    }

    if (evp_pkey != nullptr)
    {
        EVP_PKEY_free(evp_pkey);
    }
    _logSSLError();
    return error;
}

#define init_point(_point_)                                                                                                        \
    do                                                                                                                             \
    {                                                                                                                              \
        _point_ = EC_POINT_new(context->curve);                                                                                    \
        VerifyOrReturnError(_point_ != nullptr, CHIP_ERROR_INTERNAL);                                                              \
    } while (0)

#define init_bn(_bn_)                                                                                                              \
    do                                                                                                                             \
    {                                                                                                                              \
        _bn_ = BN_new();                                                                                                           \
        VerifyOrReturnError(_bn_ != nullptr, CHIP_ERROR_INTERNAL);                                                                 \
    } while (0)

#define free_point(_point_)                                                                                                        \
    do                                                                                                                             \
    {                                                                                                                              \
        if (_point_ != nullptr)                                                                                                    \
        {                                                                                                                          \
            EC_POINT_clear_free(static_cast<EC_POINT *>(_point_));                                                                 \
        }                                                                                                                          \
    } while (0)

#define free_bn(_bn_)                                                                                                              \
    do                                                                                                                             \
    {                                                                                                                              \
        if (_bn_ != nullptr)                                                                                                       \
        {                                                                                                                          \
            BN_clear_free(static_cast<BIGNUM *>(_bn_));                                                                            \
        }                                                                                                                          \
    } while (0)

typedef struct Spake2p_Context
{
    EC_GROUP * curve;
    BN_CTX * bn_ctx;
    const EVP_MD * md_info;
} Spake2p_Context;

static inline Spake2p_Context * to_inner_spake2p_context(Spake2pOpaqueContext * context)
{
    return SafePointerCast<Spake2p_Context *>(context);
}

CHIP_ERROR Spake2p_P256_SHA256_HKDF_HMAC::InitInternal()
{
    Spake2p_Context * const context = to_inner_spake2p_context(&mSpake2pContext);

    context->curve   = nullptr;
    context->bn_ctx  = nullptr;
    context->md_info = nullptr;

    context->curve = EC_GROUP_new_by_curve_name(NID_X9_62_prime256v1);
    VerifyOrReturnError(context->curve != nullptr, CHIP_ERROR_INTERNAL);

    G = EC_GROUP_get0_generator(context->curve);
    VerifyOrReturnError(G != nullptr, CHIP_ERROR_INTERNAL);

    context->bn_ctx = BN_CTX_secure_new();
    VerifyOrReturnError(context->bn_ctx != nullptr, CHIP_ERROR_INTERNAL);

    context->md_info = EVP_sha256();
    VerifyOrReturnError(context->md_info != nullptr, CHIP_ERROR_INTERNAL);

    init_point(M);
    init_point(N);
    init_point(X);
    init_point(Y);
    init_point(L);
    init_point(V);
    init_point(Z);
    init_bn(w0);
    init_bn(w1);
    init_bn(xy);
    init_bn(tempbn);
    init_bn(order);

    const int error_openssl = EC_GROUP_get_order(context->curve, static_cast<BIGNUM *>(order), context->bn_ctx);
    VerifyOrReturnError(error_openssl == 1, CHIP_ERROR_INTERNAL);

    return CHIP_NO_ERROR;
}

void Spake2p_P256_SHA256_HKDF_HMAC::Clear()
{
    VerifyOrReturn(state != CHIP_SPAKE2P_STATE::PREINIT);

    Spake2p_Context * const context = to_inner_spake2p_context(&mSpake2pContext);

    if (context->curve != nullptr)
    {
        EC_GROUP_clear_free(context->curve);
    }

    if (context->bn_ctx != nullptr)
    {
        BN_CTX_free(context->bn_ctx);
    }

    free_point(M);
    free_point(N);
    free_point(X);
    free_point(Y);
    free_point(L);
    free_point(V);
    free_point(Z);
    free_bn(w0);
    free_bn(w1);
    free_bn(xy);
    free_bn(tempbn);
    free_bn(order);

    state = CHIP_SPAKE2P_STATE::PREINIT;
}

CHIP_ERROR Spake2p_P256_SHA256_HKDF_HMAC::Mac(const uint8_t * key, size_t key_len, const uint8_t * in, size_t in_len,
                                              MutableByteSpan & out_span)
{
    HMAC_sha hmac;
    VerifyOrReturnError(out_span.size() >= kSHA256_Hash_Length, CHIP_ERROR_BUFFER_TOO_SMALL);
    ReturnErrorOnFailure(hmac.HMAC_SHA256(key, key_len, in, in_len, out_span.data(), kSHA256_Hash_Length));
    out_span = out_span.SubSpan(0, kSHA256_Hash_Length);
    return CHIP_NO_ERROR;
}

CHIP_ERROR Spake2p_P256_SHA256_HKDF_HMAC::MacVerify(const uint8_t * key, size_t key_len, const uint8_t * mac, size_t mac_len,
                                                    const uint8_t * in, size_t in_len)
{
    VerifyOrReturnError(mac_len == kSHA256_Hash_Length, CHIP_ERROR_INVALID_ARGUMENT);

    uint8_t computed_mac[kSHA256_Hash_Length];
    MutableByteSpan computed_mac_span{ computed_mac };
    ReturnErrorOnFailure(Mac(key, key_len, in, in_len, computed_mac_span));
    VerifyOrReturnError(computed_mac_span.size() == mac_len, CHIP_ERROR_INTERNAL);

    VerifyOrReturnError(CRYPTO_memcmp(mac, computed_mac_span.data(), computed_mac_span.size()) == 0, CHIP_ERROR_INTERNAL);

    return CHIP_NO_ERROR;
}

CHIP_ERROR Spake2p_P256_SHA256_HKDF_HMAC::FELoad(const uint8_t * in, size_t in_len, void * fe)
{
    BIGNUM * const bn_fe = static_cast<BIGNUM *>(fe);

    Spake2p_Context * context = to_inner_spake2p_context(&mSpake2pContext);

    VerifyOrReturnError(CanCastTo<boringssl_size_t_openssl_int>(in_len), CHIP_ERROR_INTERNAL);
    BN_bin2bn(Uint8::to_const_uchar(in), static_cast<boringssl_size_t_openssl_int>(in_len), bn_fe);
    const int error_openssl = BN_mod(bn_fe, bn_fe, (BIGNUM *) order, context->bn_ctx);
    VerifyOrReturnError(error_openssl == 1, CHIP_ERROR_INTERNAL);

    return CHIP_NO_ERROR;
}

CHIP_ERROR Spake2p_P256_SHA256_HKDF_HMAC::FEWrite(const void * fe, uint8_t * out, size_t out_len)
{
    VerifyOrReturnError(CanCastTo<int>(out_len), CHIP_ERROR_INTERNAL);
    const int bn_out_len = BN_bn2binpad(static_cast<const BIGNUM *>(fe), Uint8::to_uchar(out), static_cast<int>(out_len));
    VerifyOrReturnError(bn_out_len == static_cast<int>(out_len), CHIP_ERROR_INTERNAL);

    return CHIP_NO_ERROR;
}

CHIP_ERROR Spake2p_P256_SHA256_HKDF_HMAC::FEGenerate(void * fe)
{
    const int error_openssl = BN_rand_range(static_cast<BIGNUM *>(fe), static_cast<BIGNUM *>(order));
    VerifyOrReturnError(error_openssl == 1, CHIP_ERROR_INTERNAL);

    return CHIP_NO_ERROR;
}

CHIP_ERROR Spake2p_P256_SHA256_HKDF_HMAC::FEMul(void * fer, const void * fe1, const void * fe2)
{
    const Spake2p_Context * const context = to_inner_spake2p_context(&mSpake2pContext);

    const int error_openssl = BN_mod_mul(static_cast<BIGNUM *>(fer), static_cast<const BIGNUM *>(fe1),
                                         static_cast<const BIGNUM *>(fe2), static_cast<BIGNUM *>(order), context->bn_ctx);
    VerifyOrReturnError(error_openssl == 1, CHIP_ERROR_INTERNAL);

    return CHIP_NO_ERROR;
}

CHIP_ERROR Spake2p_P256_SHA256_HKDF_HMAC::PointLoad(const uint8_t * in, size_t in_len, void * R)
{
    const Spake2p_Context * const context = to_inner_spake2p_context(&mSpake2pContext);

    const int error_openssl =
        EC_POINT_oct2point(context->curve, static_cast<EC_POINT *>(R), Uint8::to_const_uchar(in), in_len, context->bn_ctx);
    VerifyOrReturnError(error_openssl == 1, CHIP_ERROR_INTERNAL);

    return CHIP_NO_ERROR;
}

CHIP_ERROR Spake2p_P256_SHA256_HKDF_HMAC::PointWrite(const void * R, uint8_t * out, size_t out_len)
{
    const Spake2p_Context * const context = to_inner_spake2p_context(&mSpake2pContext);

    const size_t ec_out_len = EC_POINT_point2oct(context->curve, static_cast<const EC_POINT *>(R), POINT_CONVERSION_UNCOMPRESSED,
                                                 Uint8::to_uchar(out), out_len, context->bn_ctx);
    VerifyOrReturnError(ec_out_len == out_len, CHIP_ERROR_INTERNAL);

    return CHIP_NO_ERROR;
}

CHIP_ERROR Spake2p_P256_SHA256_HKDF_HMAC::PointMul(void * R, const void * P1, const void * fe1)
{
    const Spake2p_Context * const context = to_inner_spake2p_context(&mSpake2pContext);

    const int error_openssl = EC_POINT_mul(context->curve, static_cast<EC_POINT *>(R), nullptr, static_cast<const EC_POINT *>(P1),
                                           static_cast<const BIGNUM *>(fe1), context->bn_ctx);
    VerifyOrReturnError(error_openssl == 1, CHIP_ERROR_INTERNAL);

    return CHIP_NO_ERROR;
}

CHIP_ERROR Spake2p_P256_SHA256_HKDF_HMAC::PointAddMul(void * R, const void * P1, const void * fe1, const void * P2,
                                                      const void * fe2)
{
    CHIP_ERROR error   = CHIP_ERROR_INTERNAL;
    int error_openssl  = 0;
    EC_POINT * scratch = nullptr;

    Spake2p_Context * context = to_inner_spake2p_context(&mSpake2pContext);

    scratch = EC_POINT_new(context->curve);
    VerifyOrExit(scratch != nullptr, error = CHIP_ERROR_INTERNAL);

    SuccessOrExit(error = PointMul(scratch, P1, fe1));
    SuccessOrExit(error = PointMul(R, P2, fe2));

    error_openssl = EC_POINT_add(context->curve, static_cast<EC_POINT *>(R), static_cast<EC_POINT *>(R),
                                 static_cast<const EC_POINT *>(scratch), context->bn_ctx);
    VerifyOrExit(error_openssl == 1, error = CHIP_ERROR_INTERNAL);

    error = CHIP_NO_ERROR;
exit:
    EC_POINT_clear_free(scratch);
    return error;
}

CHIP_ERROR Spake2p_P256_SHA256_HKDF_HMAC::PointInvert(void * R)
{
    const Spake2p_Context * const context = to_inner_spake2p_context(&mSpake2pContext);

    const int error_openssl = EC_POINT_invert(context->curve, static_cast<EC_POINT *>(R), context->bn_ctx);
    VerifyOrReturnError(error_openssl == 1, CHIP_ERROR_INTERNAL);

    return CHIP_NO_ERROR;
}

CHIP_ERROR Spake2p_P256_SHA256_HKDF_HMAC::PointCofactorMul(void * R)
{
    // Cofactor on P256 is 1 so this is a NOP
    return CHIP_NO_ERROR;
}

CHIP_ERROR Spake2p_P256_SHA256_HKDF_HMAC::ComputeL(uint8_t * Lout, size_t * L_len, const uint8_t * w1in, size_t w1in_len)
{
    CHIP_ERROR error      = CHIP_ERROR_INTERNAL;
    int error_openssl     = 0;
    BIGNUM * w1_bn        = nullptr;
    EC_POINT * Lout_point = nullptr;

    Spake2p_Context * context = to_inner_spake2p_context(&mSpake2pContext);

    w1_bn = BN_new();
    VerifyOrExit(w1_bn != nullptr, error = CHIP_ERROR_INTERNAL);

    Lout_point = EC_POINT_new(context->curve);
    VerifyOrExit(Lout_point != nullptr, error = CHIP_ERROR_INTERNAL);

    VerifyOrExit(CanCastTo<boringssl_size_t_openssl_int>(w1in_len), error = CHIP_ERROR_INTERNAL);
    BN_bin2bn(Uint8::to_const_uchar(w1in), static_cast<boringssl_size_t_openssl_int>(w1in_len), w1_bn);
    error_openssl = BN_mod(w1_bn, w1_bn, (BIGNUM *) order, context->bn_ctx);
    VerifyOrExit(error_openssl == 1, error = CHIP_ERROR_INTERNAL);

    error_openssl = EC_POINT_mul(context->curve, Lout_point, w1_bn, nullptr, nullptr, context->bn_ctx);
    VerifyOrExit(error_openssl == 1, error = CHIP_ERROR_INTERNAL);

    *L_len = EC_POINT_point2oct(context->curve, Lout_point, POINT_CONVERSION_UNCOMPRESSED, Uint8::to_uchar(Lout), *L_len,
                                context->bn_ctx);
    VerifyOrExit(*L_len != 0, error = CHIP_ERROR_INTERNAL);

    error = CHIP_NO_ERROR;
exit:
    BN_clear_free(w1_bn);
    EC_POINT_clear_free(Lout_point);

    return error;
}

CHIP_ERROR Spake2p_P256_SHA256_HKDF_HMAC::PointIsValid(void * R)
{
    const Spake2p_Context * const context = to_inner_spake2p_context(&mSpake2pContext);

    const int error_openssl = EC_POINT_is_on_curve(context->curve, static_cast<EC_POINT *>(R), context->bn_ctx);
    VerifyOrReturnError(error_openssl == 1, CHIP_ERROR_INTERNAL);

    return CHIP_NO_ERROR;
}

CHIP_ERROR VerifyAttestationCertificateFormat(const ByteSpan & cert, AttestationCertType certType)
{
    CHIP_ERROR err          = CHIP_NO_ERROR;
    const uint8_t * certPtr = cert.data();
    X509 * x509Cert         = nullptr;
    bool extBasicPresent    = false;
    bool extKeyUsagePresent = false;
    bool extSKIDPresent     = false;
    bool extAKIDPresent     = false;

    VerifyOrReturnError(!cert.empty() && CanCastTo<long>(cert.size()), CHIP_ERROR_INVALID_ARGUMENT);

    x509Cert = d2i_X509(nullptr, &certPtr, static_cast<long>(cert.size()));
    VerifyOrExit(x509Cert != nullptr, err = CHIP_ERROR_INTERNAL);

    VerifyOrExit(X509_get_version(x509Cert) == 2, err = CHIP_ERROR_INTERNAL);
    VerifyOrExit(X509_get_serialNumber(x509Cert) != nullptr, err = CHIP_ERROR_INTERNAL);
    VerifyOrExit(X509_get_signature_nid(x509Cert) == NID_ecdsa_with_SHA256, err = CHIP_ERROR_INTERNAL);
    VerifyOrExit(X509_get_issuer_name(x509Cert) != nullptr, err = CHIP_ERROR_INTERNAL);
    VerifyOrExit(X509_get_notBefore(x509Cert) != nullptr, err = CHIP_ERROR_INTERNAL);
    VerifyOrExit(X509_get_notAfter(x509Cert) != nullptr, err = CHIP_ERROR_INTERNAL);
    VerifyOrExit(X509_get_subject_name(x509Cert) != nullptr, err = CHIP_ERROR_INTERNAL);

    // Verify public key presence and format.
    {
        Crypto::P256PublicKey pubkey;
        SuccessOrExit(err = ExtractPubkeyFromX509Cert(cert, pubkey));
    }

    for (int i = 0; i < X509_get_ext_count(x509Cert); i++)
    {
        X509_EXTENSION * ex = X509_get_ext(x509Cert, i);
        ASN1_OBJECT * obj   = X509_EXTENSION_get_object(ex);
        bool isCritical     = X509_EXTENSION_get_critical(ex) == 1;

        switch (OBJ_obj2nid(obj))
        {
        case NID_basic_constraints:
            VerifyOrExit(isCritical && !extBasicPresent, err = CHIP_ERROR_INTERNAL);
            extBasicPresent = true;
            {
                bool isCA    = X509_get_extension_flags(x509Cert) & EXFLAG_CA;
                long pathLen = X509_get_pathlen(x509Cert);
                if (certType == AttestationCertType::kDAC)
                {
                    VerifyOrExit(!isCA && pathLen == -1, err = CHIP_ERROR_INTERNAL);
                }
                else if (certType == AttestationCertType::kPAI)
                {
                    VerifyOrExit(isCA && pathLen == 0, err = CHIP_ERROR_INTERNAL);
                }
                else
                {
                    VerifyOrExit(isCA && (pathLen == -1 || pathLen == 0 || pathLen == 1), err = CHIP_ERROR_INTERNAL);
                }
            }
            break;
        case NID_key_usage:
            VerifyOrExit(isCritical && !extKeyUsagePresent, err = CHIP_ERROR_INTERNAL);
            extKeyUsagePresent = true;
            {
                uint32_t keyUsage = X509_get_key_usage(x509Cert);
                if (certType == AttestationCertType::kDAC)
                {
                    // SHALL only have the digitalSignature bit set.
                    VerifyOrExit(keyUsage == X509v3_KU_DIGITAL_SIGNATURE, err = CHIP_ERROR_INTERNAL);
                }
                else
                {
                    bool keyCertSignFlag = keyUsage & X509v3_KU_KEY_CERT_SIGN;
                    bool crlSignFlag     = keyUsage & X509v3_KU_CRL_SIGN;
<<<<<<< HEAD
                    bool otherFlags      = keyUsage & ~(X509v3_KU_CRL_SIGN | X509v3_KU_KEY_CERT_SIGN | X509v3_KU_DIGITAL_SIGNATURE);
=======
                    bool otherFlags      = keyUsage &
                        ~static_cast<uint32_t>(X509v3_KU_CRL_SIGN | X509v3_KU_KEY_CERT_SIGN | X509v3_KU_DIGITAL_SIGNATURE);
>>>>>>> 4088a77f
                    VerifyOrExit(keyCertSignFlag && crlSignFlag && !otherFlags, err = CHIP_ERROR_INTERNAL);
                }
            }
            break;
        case NID_subject_key_identifier:
            VerifyOrExit(!isCritical && !extSKIDPresent, err = CHIP_ERROR_INTERNAL);
            VerifyOrExit(X509_get0_subject_key_id(x509Cert)->length == kSubjectKeyIdentifierLength, err = CHIP_ERROR_INTERNAL);
            extSKIDPresent = true;
            break;
        case NID_authority_key_identifier:
            VerifyOrExit(!isCritical && !extAKIDPresent, err = CHIP_ERROR_INTERNAL);
            VerifyOrExit(X509_get0_authority_key_id(x509Cert)->length == kAuthorityKeyIdentifierLength, err = CHIP_ERROR_INTERNAL);
            extAKIDPresent = true;
            break;
        default:
            break;
        }
    }
    // Mandatory extensions for all certs.
    VerifyOrExit(extBasicPresent && extKeyUsagePresent && extSKIDPresent, err = CHIP_ERROR_INTERNAL);

    if (certType == AttestationCertType::kDAC || certType == AttestationCertType::kPAI)
    {
        // Mandatory extension for DAC and PAI certs.
        VerifyOrExit(extAKIDPresent, err = CHIP_ERROR_INTERNAL);
    }

exit:
    X509_free(x509Cert);

    return err;
}

CHIP_ERROR ValidateCertificateChain(const uint8_t * rootCertificate, size_t rootCertificateLen, const uint8_t * caCertificate,
                                    size_t caCertificateLen, const uint8_t * leafCertificate, size_t leafCertificateLen,
                                    CertificateChainValidationResult & result)
{
    CHIP_ERROR err             = CHIP_NO_ERROR;
    int status                 = 0;
    X509_STORE_CTX * verifyCtx = nullptr;
    X509_STORE * store         = nullptr;
    STACK_OF(X509) * chain     = nullptr;
    X509 * x509RootCertificate = nullptr;
    X509 * x509CACertificate   = nullptr;
    X509 * x509LeafCertificate = nullptr;

    result = CertificateChainValidationResult::kInternalFrameworkError;

    VerifyOrReturnError(rootCertificate != nullptr && rootCertificateLen != 0 && CanCastTo<long>(rootCertificateLen),
                        (result = CertificateChainValidationResult::kRootArgumentInvalid, CHIP_ERROR_INVALID_ARGUMENT));
    VerifyOrReturnError(leafCertificate != nullptr && leafCertificateLen != 0 && CanCastTo<long>(leafCertificateLen),
                        (result = CertificateChainValidationResult::kLeafArgumentInvalid, CHIP_ERROR_INVALID_ARGUMENT));

    store = X509_STORE_new();
    VerifyOrExit(store != nullptr, (result = CertificateChainValidationResult::kNoMemory, err = CHIP_ERROR_NO_MEMORY));

    verifyCtx = X509_STORE_CTX_new();
    VerifyOrExit(verifyCtx != nullptr, (result = CertificateChainValidationResult::kNoMemory, err = CHIP_ERROR_NO_MEMORY));

    chain = sk_X509_new_null();
    VerifyOrExit(chain != nullptr, (result = CertificateChainValidationResult::kNoMemory, err = CHIP_ERROR_NO_MEMORY));

    VerifyOrExit(CanCastTo<long>(rootCertificateLen),
                 (result = CertificateChainValidationResult::kRootArgumentInvalid, err = CHIP_ERROR_INVALID_ARGUMENT));
    x509RootCertificate = d2i_X509(nullptr, &rootCertificate, static_cast<long>(rootCertificateLen));
    VerifyOrExit(x509RootCertificate != nullptr,
                 (result = CertificateChainValidationResult::kRootFormatInvalid, err = CHIP_ERROR_INTERNAL));

    status = X509_STORE_add_cert(store, x509RootCertificate);
    VerifyOrExit(status == 1, (result = CertificateChainValidationResult::kInternalFrameworkError, err = CHIP_ERROR_INTERNAL));

    if (caCertificate != nullptr && caCertificateLen > 0)
    {
        VerifyOrExit(CanCastTo<long>(caCertificateLen),
                     (result = CertificateChainValidationResult::kICAArgumentInvalid, err = CHIP_ERROR_INVALID_ARGUMENT));
        x509CACertificate = d2i_X509(nullptr, &caCertificate, static_cast<long>(caCertificateLen));
        VerifyOrExit(x509CACertificate != nullptr,
                     (result = CertificateChainValidationResult::kICAFormatInvalid, err = CHIP_ERROR_INTERNAL));

        status = static_cast<int>(sk_X509_push(chain, x509CACertificate));
        VerifyOrExit(status == 1, (result = CertificateChainValidationResult::kInternalFrameworkError, err = CHIP_ERROR_INTERNAL));
    }

    VerifyOrExit(CanCastTo<long>(leafCertificateLen),
                 (result = CertificateChainValidationResult::kLeafArgumentInvalid, err = CHIP_ERROR_INVALID_ARGUMENT));
    x509LeafCertificate = d2i_X509(nullptr, &leafCertificate, static_cast<long>(leafCertificateLen));
    VerifyOrExit(x509LeafCertificate != nullptr,
                 (result = CertificateChainValidationResult::kLeafFormatInvalid, err = CHIP_ERROR_INTERNAL));

    status = X509_STORE_CTX_init(verifyCtx, store, x509LeafCertificate, chain);
    VerifyOrExit(status == 1, (result = CertificateChainValidationResult::kInternalFrameworkError, err = CHIP_ERROR_INTERNAL));

    // Set time used in the X509 certificate chain validation to the notBefore time of the leaf certificate.
    // That way the X509_verify_cert() validates that intermediate and root certificates were
    // valid at the time of the leaf certificate generation.
    {
        X509_VERIFY_PARAM * param = X509_STORE_CTX_get0_param(verifyCtx);
        chip::ASN1::ASN1UniversalTime asn1Time;
        char * asn1TimeStr = reinterpret_cast<char *>(X509_get_notBefore(x509LeafCertificate)->data);
        uint32_t unixEpoch;

        VerifyOrExit(param != nullptr, (result = CertificateChainValidationResult::kNoMemory, err = CHIP_ERROR_NO_MEMORY));

        VerifyOrExit(CHIP_NO_ERROR == asn1Time.ImportFrom_ASN1_TIME_string(CharSpan(asn1TimeStr, strlen(asn1TimeStr))),
                     (result = CertificateChainValidationResult::kLeafFormatInvalid, err = CHIP_ERROR_INTERNAL));

        VerifyOrExit(asn1Time.ExportTo_UnixTime(unixEpoch),
                     (result = CertificateChainValidationResult::kLeafFormatInvalid, err = CHIP_ERROR_INTERNAL));

        VerifyOrExit(CanCastTo<time_t>(unixEpoch),
                     (result = CertificateChainValidationResult::kLeafFormatInvalid, err = CHIP_ERROR_INTERNAL));
        X509_VERIFY_PARAM_set_time(param, static_cast<time_t>(unixEpoch));
        X509_VERIFY_PARAM_set_flags(param, X509_V_FLAG_X509_STRICT);
    }

    status = X509_verify_cert(verifyCtx);
    VerifyOrExit(status == 1, (result = CertificateChainValidationResult::kChainInvalid, err = CHIP_ERROR_CERT_NOT_TRUSTED));

    err    = CHIP_NO_ERROR;
    result = CertificateChainValidationResult::kSuccess;

exit:
    X509_free(x509LeafCertificate);
    X509_free(x509CACertificate);
    X509_free(x509RootCertificate);
    sk_X509_free(chain);
    X509_STORE_CTX_free(verifyCtx);
    X509_STORE_free(store);

    return err;
}

CHIP_ERROR IsCertificateValidAtIssuance(const ByteSpan & candidateCertificate, const ByteSpan & issuerCertificate)
{
    CHIP_ERROR error                            = CHIP_NO_ERROR;
    X509 * x509CandidateCertificate             = nullptr;
    X509 * x509issuerCertificate                = nullptr;
    const unsigned char * pCandidateCertificate = candidateCertificate.data();
    const unsigned char * pIssuerCertificate    = issuerCertificate.data();
    ASN1_TIME * candidateNotBeforeTime          = nullptr;
    ASN1_TIME * issuerNotBeforeTime             = nullptr;
    ASN1_TIME * issuerNotAfterTime              = nullptr;
    int result                                  = 0;
    int days                                    = 0;
    int seconds                                 = 0;

    VerifyOrReturnError(!candidateCertificate.empty() && CanCastTo<long>(candidateCertificate.size()) &&
                            !issuerCertificate.empty() && CanCastTo<long>(issuerCertificate.size()),
                        CHIP_ERROR_INVALID_ARGUMENT);

    x509CandidateCertificate = d2i_X509(nullptr, &pCandidateCertificate, static_cast<long>(candidateCertificate.size()));
    VerifyOrExit(x509CandidateCertificate != nullptr, error = CHIP_ERROR_NO_MEMORY);

    x509issuerCertificate = d2i_X509(nullptr, &pIssuerCertificate, static_cast<long>(issuerCertificate.size()));
    VerifyOrExit(x509issuerCertificate != nullptr, error = CHIP_ERROR_NO_MEMORY);

    candidateNotBeforeTime = X509_get_notBefore(x509CandidateCertificate);
    issuerNotBeforeTime    = X509_get_notBefore(x509issuerCertificate);
    issuerNotAfterTime     = X509_get_notAfter(x509issuerCertificate);
    VerifyOrExit(candidateNotBeforeTime && issuerNotBeforeTime && issuerNotAfterTime, error = CHIP_ERROR_INTERNAL);

    result = ASN1_TIME_diff(&days, &seconds, issuerNotBeforeTime, candidateNotBeforeTime);
    VerifyOrExit(result == 1, error = CHIP_ERROR_CERT_EXPIRED);
    result = _compareDaysAndSeconds(days, seconds);

    // check if candidateCertificate is issued at or after tbeCertificate's notBefore timestamp
    VerifyOrExit(result >= 0, error = CHIP_ERROR_CERT_EXPIRED);

    result = ASN1_TIME_diff(&days, &seconds, issuerNotAfterTime, candidateNotBeforeTime);
    VerifyOrExit(result == 1, error = CHIP_ERROR_CERT_EXPIRED);
    result = _compareDaysAndSeconds(days, seconds);

    // check if candidateCertificate is issued at or before tbeCertificate's notAfter timestamp
    VerifyOrExit(result <= 0, error = CHIP_ERROR_CERT_EXPIRED);

exit:
    X509_free(x509CandidateCertificate);
    X509_free(x509issuerCertificate);

    return error;
}

CHIP_ERROR IsCertificateValidAtCurrentTime(const ByteSpan & certificate)
{
    CHIP_ERROR error                   = CHIP_NO_ERROR;
    X509 * x509Certificate             = nullptr;
    const unsigned char * pCertificate = certificate.data();
    ASN1_TIME * time                   = nullptr;
    int result                         = 0;

    VerifyOrReturnError(!certificate.empty() && CanCastTo<long>(certificate.size()), CHIP_ERROR_INVALID_ARGUMENT);

    x509Certificate = d2i_X509(nullptr, &pCertificate, static_cast<long>(certificate.size()));
    VerifyOrExit(x509Certificate != nullptr, error = CHIP_ERROR_NO_MEMORY);

    time = X509_get_notBefore(x509Certificate);
    VerifyOrExit(time, error = CHIP_ERROR_INTERNAL);

    result = X509_cmp_current_time(time);
    // check if certificate's notBefore timestamp is earlier than or equal to current time.
    VerifyOrExit(result == -1, error = CHIP_ERROR_CERT_EXPIRED);

    time = X509_get_notAfter(x509Certificate);
    VerifyOrExit(time, error = CHIP_ERROR_INTERNAL);

    result = X509_cmp_current_time(time);
    // check if certificate's notAfter timestamp is later than current time.
    VerifyOrExit(result == 1, error = CHIP_ERROR_CERT_EXPIRED);

exit:
    X509_free(x509Certificate);

    return error;
}

CHIP_ERROR ExtractPubkeyFromX509Cert(const ByteSpan & certificate, Crypto::P256PublicKey & pubkey)
{
    CHIP_ERROR err                       = CHIP_NO_ERROR;
    EC_KEY * ec_key                      = nullptr;
    EVP_PKEY * pkey                      = nullptr;
    X509 * x509certificate               = nullptr;
    const unsigned char * pCertificate   = certificate.data();
    const unsigned char ** ppCertificate = &pCertificate;
    unsigned char * pPubkey              = pubkey;
    unsigned char ** ppPubkey            = &pPubkey;
    int pkeyLen;

    VerifyOrReturnError(!certificate.empty() && CanCastTo<long>(certificate.size()), CHIP_ERROR_INVALID_ARGUMENT);

    x509certificate = d2i_X509(nullptr, ppCertificate, static_cast<long>(certificate.size()));
    VerifyOrExit(x509certificate != nullptr, err = CHIP_ERROR_NO_MEMORY);

    pkey = X509_get_pubkey(x509certificate);
    VerifyOrExit(pkey != nullptr, err = CHIP_ERROR_INTERNAL);
    VerifyOrExit(EVP_PKEY_base_id(pkey) == EVP_PKEY_EC, err = CHIP_ERROR_INTERNAL);
    VerifyOrExit(EVP_PKEY_bits(pkey) == 256, err = CHIP_ERROR_INTERNAL);

    ec_key = EVP_PKEY_get1_EC_KEY(pkey);
    VerifyOrExit(ec_key != nullptr, err = CHIP_ERROR_NO_MEMORY);
    VerifyOrExit(EC_GROUP_get_curve_name(EC_KEY_get0_group(ec_key)) == NID_X9_62_prime256v1, err = CHIP_ERROR_INTERNAL);

    pkeyLen = i2d_PublicKey(pkey, nullptr);
    VerifyOrExit(pkeyLen == static_cast<int>(pubkey.Length()), err = CHIP_ERROR_INTERNAL);

    VerifyOrExit(i2d_PublicKey(pkey, ppPubkey) == pkeyLen, err = CHIP_ERROR_INTERNAL);

exit:
    EC_KEY_free(ec_key);
    EVP_PKEY_free(pkey);
    X509_free(x509certificate);

    return err;
}

namespace {

CHIP_ERROR ExtractKIDFromX509Cert(bool isSKID, const ByteSpan & certificate, MutableByteSpan & kid)
{
    CHIP_ERROR err                       = CHIP_NO_ERROR;
    X509 * x509certificate               = nullptr;
    const unsigned char * pCertificate   = certificate.data();
    const unsigned char ** ppCertificate = &pCertificate;
    const ASN1_OCTET_STRING * kidString  = nullptr;

    VerifyOrReturnError(!certificate.empty() && CanCastTo<long>(certificate.size()), CHIP_ERROR_INVALID_ARGUMENT);

    x509certificate = d2i_X509(nullptr, ppCertificate, static_cast<long>(certificate.size()));
    VerifyOrExit(x509certificate != nullptr, err = CHIP_ERROR_NO_MEMORY);

    kidString = isSKID ? X509_get0_subject_key_id(x509certificate) : X509_get0_authority_key_id(x509certificate);
    VerifyOrExit(kidString != nullptr, err = CHIP_ERROR_NOT_FOUND);
    VerifyOrExit(CanCastTo<size_t>(kidString->length), err = CHIP_ERROR_INVALID_ARGUMENT);
    VerifyOrExit(kidString->length == kSubjectKeyIdentifierLength, err = CHIP_ERROR_WRONG_CERT_TYPE);
    VerifyOrExit(static_cast<size_t>(kidString->length) <= kid.size(), err = CHIP_ERROR_BUFFER_TOO_SMALL);

    memcpy(kid.data(), kidString->data, static_cast<size_t>(kidString->length));

    kid.reduce_size(static_cast<size_t>(kidString->length));

exit:
    X509_free(x509certificate);

    return err;
}

} // namespace

CHIP_ERROR ExtractSKIDFromX509Cert(const ByteSpan & certificate, MutableByteSpan & skid)
{
    return ExtractKIDFromX509Cert(true, certificate, skid);
}

CHIP_ERROR ExtractAKIDFromX509Cert(const ByteSpan & certificate, MutableByteSpan & akid)
{
    return ExtractKIDFromX509Cert(false, certificate, akid);
}

CHIP_ERROR ExtractVIDPIDFromX509Cert(const ByteSpan & certificate, AttestationCertVidPid & vidpid)
{
    ASN1_OBJECT * commonNameObj = OBJ_txt2obj("2.5.4.3", 1);
    ASN1_OBJECT * matterVidObj  = OBJ_txt2obj("1.3.6.1.4.1.37244.2.1", 1); // Matter VID OID - taken from Spec
    ASN1_OBJECT * matterPidObj  = OBJ_txt2obj("1.3.6.1.4.1.37244.2.2", 1); // Matter PID OID - taken from Spec

    CHIP_ERROR err                     = CHIP_NO_ERROR;
    X509 * x509certificate             = nullptr;
    const unsigned char * pCertificate = certificate.data();
    X509_NAME * subject                = nullptr;
    int x509EntryCountIdx              = 0;
    AttestationCertVidPid vidpidFromCN;

    VerifyOrReturnError(!certificate.empty() && CanCastTo<long>(certificate.size()), CHIP_ERROR_INVALID_ARGUMENT);

    x509certificate = d2i_X509(nullptr, &pCertificate, static_cast<long>(certificate.size()));
    VerifyOrExit(x509certificate != nullptr, err = CHIP_ERROR_NO_MEMORY);

    subject = X509_get_subject_name(x509certificate);
    VerifyOrExit(subject != nullptr, err = CHIP_ERROR_INTERNAL);

    for (x509EntryCountIdx = 0; x509EntryCountIdx < X509_NAME_entry_count(subject); ++x509EntryCountIdx)
    {
        X509_NAME_ENTRY * name_entry = X509_NAME_get_entry(subject, x509EntryCountIdx);
        VerifyOrExit(name_entry != nullptr, err = CHIP_ERROR_INTERNAL);
        ASN1_OBJECT * object = X509_NAME_ENTRY_get_object(name_entry);
        VerifyOrExit(object != nullptr, err = CHIP_ERROR_INTERNAL);

        DNAttrType attrType = DNAttrType::kUnspecified;
        if (OBJ_cmp(object, commonNameObj) == 0)
        {
            attrType = DNAttrType::kCommonName;
        }
        else if (OBJ_cmp(object, matterVidObj) == 0)
        {
            attrType = DNAttrType::kMatterVID;
        }
        else if (OBJ_cmp(object, matterPidObj) == 0)
        {
            attrType = DNAttrType::kMatterPID;
        }

        if (attrType != DNAttrType::kUnspecified)
        {
            ASN1_STRING * data_entry = X509_NAME_ENTRY_get_data(name_entry);
            VerifyOrExit(data_entry != nullptr, err = CHIP_ERROR_INTERNAL);
            unsigned char * str = ASN1_STRING_data(data_entry);
            VerifyOrExit(str != nullptr, err = CHIP_ERROR_INTERNAL);
            int len = ASN1_STRING_length(data_entry);
            VerifyOrExit(CanCastTo<size_t>(len), err = CHIP_ERROR_INTERNAL);

            err = ExtractVIDPIDFromAttributeString(attrType, ByteSpan(str, static_cast<size_t>(len)), vidpid, vidpidFromCN);
            SuccessOrExit(err);
        }
    }

    // If Matter Attributes were not found use values extracted from the CN Attribute,
    // which might be uninitialized as well.
    if (!vidpid.Initialized())
    {
        vidpid = vidpidFromCN;
    }

exit:
    ASN1_OBJECT_free(commonNameObj);
    ASN1_OBJECT_free(matterVidObj);
    ASN1_OBJECT_free(matterPidObj);
    X509_free(x509certificate);

    return err;
}

} // namespace Crypto
} // namespace chip<|MERGE_RESOLUTION|>--- conflicted
+++ resolved
@@ -1674,12 +1674,8 @@
                 {
                     bool keyCertSignFlag = keyUsage & X509v3_KU_KEY_CERT_SIGN;
                     bool crlSignFlag     = keyUsage & X509v3_KU_CRL_SIGN;
-<<<<<<< HEAD
-                    bool otherFlags      = keyUsage & ~(X509v3_KU_CRL_SIGN | X509v3_KU_KEY_CERT_SIGN | X509v3_KU_DIGITAL_SIGNATURE);
-=======
                     bool otherFlags      = keyUsage &
                         ~static_cast<uint32_t>(X509v3_KU_CRL_SIGN | X509v3_KU_KEY_CERT_SIGN | X509v3_KU_DIGITAL_SIGNATURE);
->>>>>>> 4088a77f
                     VerifyOrExit(keyCertSignFlag && crlSignFlag && !otherFlags, err = CHIP_ERROR_INTERNAL);
                 }
             }
