--- conflicted
+++ resolved
@@ -133,12 +133,8 @@
     sss_status_t status                                      = kStatus_SSS_Success;
     sss_object_t keyObject                                   = { 0 };
     uint8_t signature_se05x[kMax_ECDSA_Signature_Length_Der] = { 0 };
-<<<<<<< HEAD
     size_t signature_se05x_len  = sizeof(signature_se05x);
     MutableByteSpan out_raw_sig_span(out_signature.Bytes(), out_signature.Capacity());
-=======
-    size_t signature_se05x_len                               = sizeof(signature_se05x);
->>>>>>> 1bfb1d24
 
     VerifyOrReturnError(msg != nullptr, CHIP_ERROR_INVALID_ARGUMENT);
     VerifyOrReturnError(msg_length > 0, CHIP_ERROR_INVALID_ARGUMENT);
@@ -216,12 +212,8 @@
     sss_status_t status                                      = kStatus_SSS_Success;
     sss_object_t keyObject                                   = { 0 };
     uint8_t signature_se05x[kMax_ECDSA_Signature_Length_Der] = { 0 };
-<<<<<<< HEAD
     size_t signature_se05x_len  = sizeof(signature_se05x);
     MutableByteSpan out_raw_sig_span(out_signature.Bytes(), out_signature.Capacity());
-=======
-    size_t signature_se05x_len                               = sizeof(signature_se05x);
->>>>>>> 1bfb1d24
 
     VerifyOrReturnError(hash != nullptr, CHIP_ERROR_INVALID_ARGUMENT);
     VerifyOrReturnError(hash_length == kSHA256_Hash_Length, CHIP_ERROR_INVALID_ARGUMENT);
@@ -385,12 +377,8 @@
     size_t hash_length                                       = sizeof(hash);
     sss_object_t keyObject                                   = { 0 };
     uint8_t signature_se05x[kMax_ECDSA_Signature_Length_Der] = { 0 };
-<<<<<<< HEAD
     size_t signature_se05x_len  = sizeof(signature_se05x);
     MutableByteSpan out_der_sig_span(signature_se05x, signature_se05x_len);
-=======
-    size_t signature_se05x_len                               = sizeof(signature_se05x);
->>>>>>> 1bfb1d24
 
     VerifyOrReturnError(msg != nullptr, CHIP_ERROR_INVALID_ARGUMENT);
     VerifyOrReturnError(msg_length > 0, CHIP_ERROR_INVALID_ARGUMENT);
@@ -486,12 +474,8 @@
     sss_asymmetric_t asymm_ctx                               = { 0 };
     sss_object_t keyObject                                   = { 0 };
     uint8_t signature_se05x[kMax_ECDSA_Signature_Length_Der] = { 0 };
-<<<<<<< HEAD
     size_t signature_se05x_len  = sizeof(signature_se05x);
     MutableByteSpan out_der_sig_span(signature_se05x, signature_se05x_len);
-=======
-    size_t signature_se05x_len                               = sizeof(signature_se05x);
->>>>>>> 1bfb1d24
 
     VerifyOrReturnError(hash != nullptr, CHIP_ERROR_INVALID_ARGUMENT);
     VerifyOrReturnError(hash_length > 0, CHIP_ERROR_INVALID_ARGUMENT);
