--- conflicted
+++ resolved
@@ -121,7 +121,6 @@
     return CHIP_NO_ERROR;
 }
 
-
 CHIP_ERROR P256KeypairHSM::ECDSA_sign_msg(const uint8_t * msg, size_t msg_length, P256ECDSASignature & out_signature)
 {
     CHIP_ERROR error                  = CHIP_ERROR_INTERNAL;
@@ -130,19 +129,11 @@
     uint8_t hash[kSHA256_Hash_Length] = {
         0,
     };
-<<<<<<< HEAD
-    size_t hashLen         = sizeof(hash);
-    sss_status_t status    = kStatus_SSS_Success;
-    sss_object_t keyObject = { 0 };
-    uint8_t signature_se05x[80] = {0};
-    size_t signature_se05x_len = sizeof(signature_se05x);
-=======
     size_t hashLen              = sizeof(hash);
     sss_status_t status         = kStatus_SSS_Success;
     sss_object_t keyObject      = { 0 };
     uint8_t signature_se05x[kMax_ECDSA_Signature_Length_Der] = { 0 };
     size_t signature_se05x_len  = sizeof(signature_se05x);
->>>>>>> 89683a24
 
     VerifyOrReturnError(msg != nullptr, CHIP_ERROR_INVALID_ARGUMENT);
     VerifyOrReturnError(msg_length > 0, CHIP_ERROR_INVALID_ARGUMENT);
@@ -195,19 +186,12 @@
     status = sss_asymmetric_sign_digest(&asymm_ctx, hash, hashLen, signature_se05x, &signature_se05x_len);
     VerifyOrExit(status == kStatus_SSS_Success, error = CHIP_ERROR_INTERNAL);
 
-<<<<<<< HEAD
-    VerifyOrExit(CHIP_NO_ERROR == EcdsaAsn1SignatureToRaw(kP256_FE_Length, signature_se05x, signature_se05x_len,
-        out_signature.Bytes(), out_signature.Capacity()), error = CHIP_ERROR_INTERNAL);
-
-    SuccessOrExit(out_signature.SetLength(2*kP256_FE_Length));
-=======
     VerifyOrExit(CHIP_NO_ERROR ==
                      EcdsaAsn1SignatureToRaw(kP256_FE_Length, signature_se05x, signature_se05x_len, out_signature.Bytes(),
                                              out_signature.Capacity()),
                  error = CHIP_ERROR_INTERNAL);
 
     SuccessOrExit(out_signature.SetLength(2 * kP256_FE_Length));
->>>>>>> 89683a24
 
     error = CHIP_NO_ERROR;
 exit:
@@ -224,21 +208,12 @@
 
 CHIP_ERROR P256KeypairHSM::ECDSA_sign_hash(const uint8_t * hash, size_t hash_length, P256ECDSASignature & out_signature)
 {
-<<<<<<< HEAD
-    CHIP_ERROR error           = CHIP_ERROR_INTERNAL;
-    sss_asymmetric_t asymm_ctx = { 0 };
-    sss_status_t status        = kStatus_SSS_Success;
-    sss_object_t keyObject     = { 0 };
-    uint8_t signature_se05x[80] = {0};
-    size_t signature_se05x_len = sizeof(signature_se05x);
-=======
     CHIP_ERROR error            = CHIP_ERROR_INTERNAL;
     sss_asymmetric_t asymm_ctx  = { 0 };
     sss_status_t status         = kStatus_SSS_Success;
     sss_object_t keyObject      = { 0 };
     uint8_t signature_se05x[kMax_ECDSA_Signature_Length_Der] = { 0 };
     size_t signature_se05x_len  = sizeof(signature_se05x);
->>>>>>> 89683a24
 
     VerifyOrReturnError(hash != nullptr, CHIP_ERROR_INVALID_ARGUMENT);
     VerifyOrReturnError(hash_length == kSHA256_Hash_Length, CHIP_ERROR_INVALID_ARGUMENT);
@@ -263,19 +238,12 @@
         sss_asymmetric_sign_digest(&asymm_ctx, const_cast<uint8_t *>(hash), hash_length, signature_se05x, &signature_se05x_len);
     VerifyOrExit(status == kStatus_SSS_Success, error = CHIP_ERROR_INTERNAL);
 
-<<<<<<< HEAD
-    VerifyOrExit(CHIP_NO_ERROR == EcdsaAsn1SignatureToRaw(kP256_FE_Length, signature_se05x, signature_se05x_len,
-        out_signature.Bytes(), out_signature.Capacity()), error = CHIP_ERROR_INTERNAL);
-
-    SuccessOrExit(out_signature.SetLength(2*kP256_FE_Length));
-=======
     VerifyOrExit(CHIP_NO_ERROR ==
                      EcdsaAsn1SignatureToRaw(kP256_FE_Length, signature_se05x, signature_se05x_len, out_signature.Bytes(),
                                              out_signature.Capacity()),
                  error = CHIP_ERROR_INTERNAL);
 
     SuccessOrExit(out_signature.SetLength(2 * kP256_FE_Length));
->>>>>>> 89683a24
 
     error = CHIP_NO_ERROR;
 exit:
@@ -408,17 +376,10 @@
     uint8_t hash[32]           = {
         0,
     };
-<<<<<<< HEAD
-    size_t hash_length     = sizeof(hash);
-    sss_object_t keyObject = { 0 };
-    uint8_t signature_se05x[80] = {0};
-    size_t signature_se05x_len = sizeof(signature_se05x);
-=======
     size_t hash_length          = sizeof(hash);
     sss_object_t keyObject      = { 0 };
     uint8_t signature_se05x[kMax_ECDSA_Signature_Length_Der] = { 0 };
     size_t signature_se05x_len  = sizeof(signature_se05x);
->>>>>>> 89683a24
 
     VerifyOrReturnError(msg != nullptr, CHIP_ERROR_INVALID_ARGUMENT);
     VerifyOrReturnError(msg_length > 0, CHIP_ERROR_INVALID_ARGUMENT);
@@ -478,20 +439,12 @@
         sss_asymmetric_context_init(&asymm_ctx, &gex_sss_chip_ctx.session, &keyObject, kAlgorithm_SSS_SHA256, kMode_SSS_Verify);
     VerifyOrExit(status == kStatus_SSS_Success, error = CHIP_ERROR_INTERNAL);
 
-<<<<<<< HEAD
-    VerifyOrExit(CHIP_NO_ERROR == EcdsaRawSignatureToAsn1(kP256_FE_Length, Uint8::to_const_uchar(signature.ConstBytes()),
-        signature.Length(), signature_se05x, signature_se05x_len, signature_se05x_len), error = CHIP_ERROR_INVALID_SIGNATURE);
-
-    status = sss_asymmetric_verify_digest(&asymm_ctx, hash, hash_length, (uint8_t *)signature_se05x,
-                                          signature_se05x_len);
-=======
     VerifyOrExit(CHIP_NO_ERROR ==
                      EcdsaRawSignatureToAsn1(kP256_FE_Length, Uint8::to_const_uchar(signature.ConstBytes()), signature.Length(),
                                              signature_se05x, signature_se05x_len, signature_se05x_len),
                  error = CHIP_ERROR_INVALID_SIGNATURE);
 
     status = sss_asymmetric_verify_digest(&asymm_ctx, hash, hash_length, (uint8_t *) signature_se05x, signature_se05x_len);
->>>>>>> 89683a24
     VerifyOrExit(status == kStatus_SSS_Success, error = CHIP_ERROR_INVALID_SIGNATURE);
 
     error = CHIP_NO_ERROR;
@@ -517,21 +470,12 @@
 CHIP_ERROR P256PublicKeyHSM::ECDSA_validate_hash_signature(const uint8_t * hash, size_t hash_length,
                                                            const P256ECDSASignature & signature) const
 {
-<<<<<<< HEAD
-    CHIP_ERROR error           = CHIP_ERROR_INTERNAL;
-    sss_status_t status        = kStatus_SSS_Success;
-    sss_asymmetric_t asymm_ctx = { 0 };
-    sss_object_t keyObject     = { 0 };
-    uint8_t signature_se05x[80] = {0};
-    size_t signature_se05x_len = sizeof(signature_se05x);
-=======
     CHIP_ERROR error            = CHIP_ERROR_INTERNAL;
     sss_status_t status         = kStatus_SSS_Success;
     sss_asymmetric_t asymm_ctx  = { 0 };
     sss_object_t keyObject      = { 0 };
     uint8_t signature_se05x[kMax_ECDSA_Signature_Length_Der] = { 0 };
     size_t signature_se05x_len  = sizeof(signature_se05x);
->>>>>>> 89683a24
 
     VerifyOrReturnError(hash != nullptr, CHIP_ERROR_INVALID_ARGUMENT);
     VerifyOrReturnError(hash_length > 0, CHIP_ERROR_INVALID_ARGUMENT);
@@ -561,13 +505,6 @@
         sss_asymmetric_context_init(&asymm_ctx, &gex_sss_chip_ctx.session, &keyObject, kAlgorithm_SSS_SHA256, kMode_SSS_Verify);
     VerifyOrExit(status == kStatus_SSS_Success, error = CHIP_ERROR_INTERNAL);
 
-<<<<<<< HEAD
-    VerifyOrExit(CHIP_NO_ERROR == EcdsaRawSignatureToAsn1(kP256_FE_Length, Uint8::to_const_uchar(signature.ConstBytes()),
-        signature.Length(), signature_se05x, signature_se05x_len, signature_se05x_len), error = CHIP_ERROR_INVALID_SIGNATURE);
-
-    status = sss_asymmetric_verify_digest(&asymm_ctx, const_cast<uint8_t *>(hash), hash_length,
-                                          (uint8_t *)signature_se05x, signature_se05x_len);
-=======
     VerifyOrExit(CHIP_NO_ERROR ==
                      EcdsaRawSignatureToAsn1(kP256_FE_Length, Uint8::to_const_uchar(signature.ConstBytes()), signature.Length(),
                                              signature_se05x, signature_se05x_len, signature_se05x_len),
@@ -575,7 +512,6 @@
 
     status = sss_asymmetric_verify_digest(&asymm_ctx, const_cast<uint8_t *>(hash), hash_length, (uint8_t *) signature_se05x,
                                           signature_se05x_len);
->>>>>>> 89683a24
     VerifyOrExit(status == kStatus_SSS_Success, error = CHIP_ERROR_INVALID_SIGNATURE);
 
     error = CHIP_NO_ERROR;
