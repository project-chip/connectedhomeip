--- conflicted
+++ resolved
@@ -34,11 +34,7 @@
     "CHIP_WITH_OPENSSL=${chip_crypto_openssl}",
   ]
 
-<<<<<<< HEAD
-  if(chip_with_se05x == 1){
-=======
-  if (with_se05x == 1) {
->>>>>>> 94205e91
+  if (chip_with_se05x == 1) {
     defines += [ "CHIP_CRYPTO_HSM=1" ]
   } else {
     defines += [ "CHIP_CRYPTO_HSM=0" ]
@@ -88,11 +84,7 @@
     assert(false, "Invalid CHIP crypto")
   }
 
-<<<<<<< HEAD
-  if(chip_with_se05x == 1){
-=======
-  if (with_se05x == 1) {
->>>>>>> 94205e91
+  if (chip_with_se05x == 1) {
     sources += [ "hsm/nxp/CHIPCryptoPALHsm_SE05X.cpp" ]
     public_deps += [ "${chip_root}/third_party/simw-top-mini:se05x" ]
     public_configs += [ "${chip_root}/third_party/simw-top-mini:se05x_config" ]
