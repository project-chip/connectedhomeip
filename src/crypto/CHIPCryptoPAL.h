--- conflicted
+++ resolved
@@ -37,13 +37,11 @@
 namespace chip {
 namespace Crypto {
 
-<<<<<<< HEAD
 const size_t kMax_x509_Certificate_Length = 600;
 
 const size_t kP256_FE_Length     = 32;
 const size_t kP256_Point_Length  = (2 * kP256_FE_Length + 1);
 const size_t kSHA256_Hash_Length = 32;
-=======
 // TODO: Consider renaming these values to be closer to definisions in the spec:
 // CHIP_CRYPTO_GROUP_SIZE_BYTES
 // CHIP_CRYPTO_PUBLIC_KEY_SIZE_BYTES
@@ -51,7 +49,6 @@
 const size_t kP256_ECDSA_Signature_Length_Raw = (2 * kP256_FE_Length);
 const size_t kP256_Point_Length               = (2 * kP256_FE_Length + 1);
 const size_t kSHA256_Hash_Length              = 32;
->>>>>>> b66c69d2
 
 const size_t kMax_ECDH_Secret_Length     = kP256_FE_Length;
 const size_t kMax_ECDSA_Signature_Length = 72;
