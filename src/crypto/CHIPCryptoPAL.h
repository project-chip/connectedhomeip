/*
 *
 *    Copyright (c) 2020 Project CHIP Authors
 *
 *    Licensed under the Apache License, Version 2.0 (the "License");
 *    you may not use this file except in compliance with the License.
 *    You may obtain a copy of the License at
 *
 *        http://www.apache.org/licenses/LICENSE-2.0
 *
 *    Unless required by applicable law or agreed to in writing, software
 *    distributed under the License is distributed on an "AS IS" BASIS,
 *    WITHOUT WARRANTIES OR CONDITIONS OF ANY KIND, either express or implied.
 *    See the License for the specific language governing permissions and
 *    limitations under the License.
 */

/**
 *    @file
 *      Header that exposes the platform agnostic CHIP crypto primitives
 */

#ifndef _CHIP_CRYPTO_PAL_H_
#define _CHIP_CRYPTO_PAL_H_

#if CHIP_HAVE_CONFIG_H
#include <crypto/CryptoBuildConfig.h>
#endif

#include <core/CHIPError.h>
#include <support/CodeUtils.h>

#include <stddef.h>
#include <string.h>

namespace chip {
namespace Crypto {

const size_t kP256_FE_Length     = 32;
const size_t kP256_Point_Length  = (2 * kP256_FE_Length + 1);
const size_t kSHA256_Hash_Length = 32;

const size_t kMax_ECDH_Secret_Length     = kP256_FE_Length;
const size_t kMax_ECDSA_Signature_Length = 72;
const size_t kMAX_FE_Length              = kP256_FE_Length;
const size_t kMAX_Point_Length           = kP256_Point_Length;
const size_t kMAX_Hash_Length            = kSHA256_Hash_Length;
const size_t kMAX_CSR_Length             = 512;

const size_t kP256_PrivateKey_Length = 32;
const size_t kP256_PublicKey_Length  = 65;

/* These sizes are hardcoded here to remove header dependency on underlying crypto library
 * in a public interface file. The validity of these sizes is verified by static_assert in
 * the implementation files.
 */
const size_t kMAX_Spake2p_Context_Size     = 1024;
const size_t kMAX_Hash_SHA256_Context_Size = 296;
const size_t kMAX_P256Keypair_Context_Size = 512;

/**
 * Spake2+ parameters for P256
 * Defined in https://www.ietf.org/id/draft-bar-cfrg-spake2plus-01.html#name-ciphersuites
 */
const uint8_t spake2p_M_p256[65] = {
    0x04, 0x88, 0x6e, 0x2f, 0x97, 0xac, 0xe4, 0x6e, 0x55, 0xba, 0x9d, 0xd7, 0x24, 0x25, 0x79, 0xf2, 0x99,
    0x3b, 0x64, 0xe1, 0x6e, 0xf3, 0xdc, 0xab, 0x95, 0xaf, 0xd4, 0x97, 0x33, 0x3d, 0x8f, 0xa1, 0x2f, 0x5f,
    0xf3, 0x55, 0x16, 0x3e, 0x43, 0xce, 0x22, 0x4e, 0x0b, 0x0e, 0x65, 0xff, 0x02, 0xac, 0x8e, 0x5c, 0x7b,
    0xe0, 0x94, 0x19, 0xc7, 0x85, 0xe0, 0xca, 0x54, 0x7d, 0x55, 0xa1, 0x2e, 0x2d, 0x20,
};
const uint8_t spake2p_N_p256[65] = {
    0x04, 0xd8, 0xbb, 0xd6, 0xc6, 0x39, 0xc6, 0x29, 0x37, 0xb0, 0x4d, 0x99, 0x7f, 0x38, 0xc3, 0x77, 0x07,
    0x19, 0xc6, 0x29, 0xd7, 0x01, 0x4d, 0x49, 0xa2, 0x4b, 0x4f, 0x98, 0xba, 0xa1, 0x29, 0x2b, 0x49, 0x07,
    0xd6, 0x0a, 0xa6, 0xbf, 0xad, 0xe4, 0x50, 0x08, 0xa6, 0x36, 0x33, 0x7f, 0x51, 0x68, 0xc6, 0x4d, 0x9b,
    0xd3, 0x60, 0x34, 0x80, 0x8c, 0xd5, 0x64, 0x49, 0x0b, 0x1e, 0x65, 0x6e, 0xdb, 0xe7,
};

/**
 * Spake2+ state machine to ensure proper execution of the protocol.
 */
enum class CHIP_SPAKE2P_STATE : uint8_t
{
    PREINIT = 0, // Before any initialization
    INIT,        // First initialization
    STARTED,     // Prover & Verifier starts
    R1,          // Round one complete
    R2,          // Round two complete
    KC,          // Key confirmation complete
};

/**
 * Spake2+ role.
 */
enum class CHIP_SPAKE2P_ROLE : uint8_t
{
    VERIFIER = 0, // Accessory
    PROVER   = 1, // Commissioner
};

enum class SupportedECPKeyTypes : uint8_t
{
    ECP256R1 = 0,
};

template <typename Sig>
class ECPKey
{
public:
    virtual ~ECPKey() {}
    virtual SupportedECPKeyTypes Type() const = 0;
    virtual size_t Length() const             = 0;
    virtual operator const uint8_t *() const  = 0;
    virtual operator uint8_t *()              = 0;

    virtual CHIP_ERROR ECDSA_validate_msg_signature(const uint8_t * msg, const size_t msg_length, const Sig & signature) const
    {
        return CHIP_ERROR_NOT_IMPLEMENTED;
    }
    virtual CHIP_ERROR ECDSA_validate_hash_signature(const uint8_t * hash, const size_t hash_length, const Sig & signature) const
    {
        return CHIP_ERROR_NOT_IMPLEMENTED;
    }
};

template <size_t Cap>
class CapacityBoundBuffer
{
public:
    /** @brief Set current length of the buffer that's being used
     * @return Returns error if new length is > capacity
     **/
    CHIP_ERROR SetLength(size_t len)
    {
        CHIP_ERROR error = CHIP_NO_ERROR;
        VerifyOrExit(len <= sizeof(bytes), error = CHIP_ERROR_INVALID_ARGUMENT);
        length = len;
    exit:
        return error;
    }

    /** @brief Returns current length of the buffer that's being used
     * @return Returns 0 if SetLength() was never called
     **/
    size_t Length() const { return length; }

    /** @brief Returns max capacity of the buffer
     **/
    size_t Capacity() const { return sizeof(bytes); }

    /** @brief Returns buffer pointer
     **/
    operator uint8_t *() { return bytes; }
    operator const uint8_t *() const { return bytes; }

private:
    uint8_t bytes[Cap];
    size_t length = 0;
};

typedef CapacityBoundBuffer<kMax_ECDSA_Signature_Length> P256ECDSASignature;

typedef CapacityBoundBuffer<kMax_ECDH_Secret_Length> P256ECDHDerivedSecret;

class P256PublicKey : public ECPKey<P256ECDSASignature>
{
public:
    SupportedECPKeyTypes Type() const override { return SupportedECPKeyTypes::ECP256R1; }
    size_t Length() const override { return kP256_PublicKey_Length; }
    operator uint8_t *() override { return bytes; }
    operator const uint8_t *() const override { return bytes; }

    CHIP_ERROR ECDSA_validate_msg_signature(const uint8_t * msg, size_t msg_length,
                                            const P256ECDSASignature & signature) const override;
    CHIP_ERROR ECDSA_validate_hash_signature(const uint8_t * hash, size_t hash_length,
                                             const P256ECDSASignature & signature) const override;

private:
    uint8_t bytes[kP256_PublicKey_Length];
};

template <typename PK, typename Secret, typename Sig>
class ECPKeypair
{
public:
    virtual ~ECPKeypair() {}

    /** @brief Generate a new Certificate Signing Request (CSR).
     * @param csr Newly generated CSR
     * @param csr_length The caller provides the length of input buffer (csr). The function returns the actual length of generated
     *CSR.
     * @return Returns a CHIP_ERROR on error, CHIP_NO_ERROR otherwise
     **/
    virtual CHIP_ERROR NewCertificateSigningRequest(uint8_t * csr, size_t & csr_length) = 0;

    /**
     * @brief A function to sign a msg using ECDSA
     * @param msg Message that needs to be signed
     * @param msg_length Length of message
     * @param out_signature Buffer that will hold the output signature. The signature consists of: 2 EC elements (r and s),
     *represented as ASN.1 DER integers, plus the ASN.1 sequence Header
     * @return Returns a CHIP_ERROR on error, CHIP_NO_ERROR otherwise
     **/
    virtual CHIP_ERROR ECDSA_sign_msg(const uint8_t * msg, size_t msg_length, Sig & out_signature) = 0;

    /**
     * @brief A function to sign a hash using ECDSA
     * @param hash Hash that needs to be signed
     * @param hash_length Length of hash
     * @param out_signature Buffer that will hold the output signature. The signature consists of: 2 EC elements (r and s),
     *represented as ASN.1 DER integers, plus the ASN.1 sequence Header
     * @return Returns a CHIP_ERROR on error, CHIP_NO_ERROR otherwise
     **/
    virtual CHIP_ERROR ECDSA_sign_hash(const uint8_t * hash, size_t hash_length, Sig & out_signature) = 0;

    /** @brief A function to derive a shared secret using ECDH
     * @param remote_public_key Public key of remote peer with which we are trying to establish secure channel. remote_public_key is
     * ASN.1 DER encoded as padded big-endian field elements as described in SEC 1: Elliptic Curve Cryptography
     * [https://www.secg.org/sec1-v2.pdf]
     * @param out_secret Buffer to write out secret into. This is a byte array representing the x coordinate of the shared secret.
     * @return Returns a CHIP_ERROR on error, CHIP_NO_ERROR otherwise
     **/
    virtual CHIP_ERROR ECDH_derive_secret(const PK & remote_public_key, Secret & out_secret) const = 0;

    virtual const PK & Pubkey() = 0;
};

struct P256KeypairContext
{
    uint8_t mBytes[kMAX_P256Keypair_Context_Size];
};

typedef CapacityBoundBuffer<kP256_PublicKey_Length + kP256_PrivateKey_Length> P256SerializedKeypair;

class P256Keypair : public ECPKeypair<P256PublicKey, P256ECDHDerivedSecret, P256ECDSASignature>
{
public:
    P256Keypair() {}
    ~P256Keypair();

    /** @brief Initialize the keypair.
     * @return Returns a CHIP_ERROR on error, CHIP_NO_ERROR otherwise
     **/
    CHIP_ERROR Initialize();

    /** @brief Serialize the keypair.
     * @return Returns a CHIP_ERROR on error, CHIP_NO_ERROR otherwise
     **/
    CHIP_ERROR Serialize(P256SerializedKeypair & output);

    /** @brief Deserialize the keypair.
     * @return Returns a CHIP_ERROR on error, CHIP_NO_ERROR otherwise
     **/
    CHIP_ERROR Deserialize(P256SerializedKeypair & input);

    /** @brief Generate a new Certificate Signing Request (CSR).
     * @param csr Newly generated CSR
     * @param csr_length The caller provides the length of input buffer (csr). The function returns the actual length of generated
     *CSR.
     * @return Returns a CHIP_ERROR on error, CHIP_NO_ERROR otherwise
     **/
    CHIP_ERROR NewCertificateSigningRequest(uint8_t * csr, size_t & csr_length) override;

    /**
     * @brief A function to sign a msg using ECDSA
     * @param msg Message that needs to be signed
     * @param msg_length Length of message
     * @param out_signature Buffer that will hold the output signature. The signature consists of: 2 EC elements (r and s),
     *represented as ASN.1 DER integers, plus the ASN.1 sequence Header
     * @return Returns a CHIP_ERROR on error, CHIP_NO_ERROR otherwise
     **/
    CHIP_ERROR ECDSA_sign_msg(const uint8_t * msg, size_t msg_length, P256ECDSASignature & out_signature) override;

    /**
     * @brief A function to sign a hash using ECDSA
     * @param hash Hash that needs to be signed
     * @param hash_length Length of hash
     * @param out_signature Buffer that will hold the output signature. The signature consists of: 2 EC elements (r and s),
     *represented as ASN.1 DER integers, plus the ASN.1 sequence Header
     * @return Returns a CHIP_ERROR on error, CHIP_NO_ERROR otherwise
     **/
    CHIP_ERROR ECDSA_sign_hash(const uint8_t * hash, size_t hash_length, P256ECDSASignature & out_signature) override;

    /** @brief A function to derive a shared secret using ECDH
     * @param remote_public_key Public key of remote peer with which we are trying to establish secure channel. remote_public_key is
     * ASN.1 DER encoded as padded big-endian field elements as described in SEC 1: Elliptic Curve Cryptography
     * [https://www.secg.org/sec1-v2.pdf]
     * @param out_secret Buffer to write out secret into. This is a byte array representing the x coordinate of the shared secret.
     * @return Returns a CHIP_ERROR on error, CHIP_NO_ERROR otherwise
     **/
    CHIP_ERROR ECDH_derive_secret(const P256PublicKey & remote_public_key, P256ECDHDerivedSecret & out_secret) const override;

    /** @brief Return public key for the keypair.
     **/
    const P256PublicKey & Pubkey() override { return mPublicKey; }

private:
    P256PublicKey mPublicKey;
    P256KeypairContext mKeypair;
    bool mInitialized = false;
};

/**
 * @brief A function that implements AES-CCM encryption
 * @param plaintext Plaintext to encrypt
 * @param plaintext_length Length of plain_text
 * @param aad Additional authentication data
 * @param aad_length Length of additional authentication data
 * @param key Encryption key
 * @param key_length Length of encryption key (in bytes)
 * @param iv Initial vector
 * @param iv_length Length of initial vector
 * @param ciphertext Buffer to write ciphertext into. Caller must ensure this is large enough to hold the ciphertext
 * @param tag Buffer to write tag into. Caller must ensure this is large enough to hold the tag
 * @param tag_length Expected length of tag
 * @return Returns a CHIP_ERROR on error, CHIP_NO_ERROR otherwise
 * */
CHIP_ERROR AES_CCM_encrypt(const uint8_t * plaintext, size_t plaintext_length, const uint8_t * aad, size_t aad_length,
                           const uint8_t * key, size_t key_length, const uint8_t * iv, size_t iv_length, uint8_t * ciphertext,
                           uint8_t * tag, size_t tag_length);

/**
 * @brief A function that implements AES-CCM decryption
 * @param ciphertext Ciphertext to decrypt
 * @param ciphertext_length Length of ciphertext
 * @param aad Additional authentical data.
 * @param aad_length Length of additional authentication data
 * @param tag Tag to use to decrypt
 * @param tag_length Length of tag
 * @param key Decryption key
 * @param key_length Length of Decryption key (in bytes)
 * @param iv Initial vector
 * @param iv_length Length of initial vector
 * @param plaintext Buffer to write plaintext into
 * @return Returns a CHIP_ERROR on error, CHIP_NO_ERROR otherwise
 **/

CHIP_ERROR AES_CCM_decrypt(const uint8_t * ciphertext, size_t ciphertext_length, const uint8_t * aad, size_t aad_length,
                           const uint8_t * tag, size_t tag_length, const uint8_t * key, size_t key_length, const uint8_t * iv,
                           size_t iv_length, uint8_t * plaintext);

/**
 * @brief A function that implements SHA-256 hash
 * @param data The data to hash
 * @param data_length Length of the data
 * @param out_buffer Pointer to buffer to write output into
 * @return Returns a CHIP_ERROR on error, CHIP_NO_ERROR otherwise
 **/

CHIP_ERROR Hash_SHA256(const uint8_t * data, size_t data_length, uint8_t * out_buffer);

/**
 * @brief A class that defines stream based implementation of SHA-256 hash
 *        It's expected that the object of this class can be safely copied.
 *        All implementations must check for std::is_trivially_copyable.
 **/

struct HashSHA256OpaqueContext
{
    uint8_t mOpaque[kMAX_Hash_SHA256_Context_Size];
};

class Hash_SHA256_stream
{
public:
    Hash_SHA256_stream();
    ~Hash_SHA256_stream();

    CHIP_ERROR Begin();
    CHIP_ERROR AddData(const uint8_t * data, size_t data_length);
    CHIP_ERROR Finish(uint8_t * out_buffer);
    void Clear();

private:
    HashSHA256OpaqueContext mContext;
};

/**
 * @brief A function that implements SHA-256 based HKDF
 * @param secret The secret to use as the key to the HKDF
 * @param secret_length Length of the secret
 * @param salt Optional salt to use as input to the HKDF
 * @param salt_length Length of the salt
 * @param info Optional info to use as input to the HKDF
 * @param info_length Length of the info
 * @param out_buffer Pointer to buffer to write output into.
 * @param out_length Resulting length of out_buffer
 * @return Returns a CHIP_ERROR on error, CHIP_NO_ERROR otherwise
 **/

CHIP_ERROR HKDF_SHA256(const uint8_t * secret, size_t secret_length, const uint8_t * salt, size_t salt_length, const uint8_t * info,
                       size_t info_length, uint8_t * out_buffer, size_t out_length);

/**
 * @brief A cryptographically secure random number generator based on NIST SP800-90A
 * @param out_buffer Buffer to write random bytes into
 * @param out_length Number of random bytes to generate
 * @return Returns a CHIP_ERROR on error, CHIP_NO_ERROR otherwise
 **/
CHIP_ERROR DRBG_get_bytes(uint8_t * out_buffer, size_t out_length);

/** @brief Entropy callback function
 * @param data Callback-specific data pointer
 * @param output Output data to fill
 * @param len Length of output buffer
 * @param olen The actual amount of data that was written to output buffer
 * @return 0 if success
 */
typedef int (*entropy_source)(void * data, uint8_t * output, size_t len, size_t * olen);

/** @brief A function to add entropy sources to crypto library
 * @param fn_source Function pointer to the entropy source
 * @param p_source  Data that should be provided when fn_source is called
 * @param threshold Minimum required from source before entropy is released
 * @return Returns a CHIP_ERROR on error, CHIP_NO_ERROR otherwise
 **/
CHIP_ERROR add_entropy_source(entropy_source fn_source, void * p_source, size_t threshold);

/** @brief Function to derive key using password. SHA256 hashing algorithm is used for calculating hmac.
 * @param password password used for key derivation
 * @param plen length of buffer containing password
 * @param salt salt to use as input to the KDF
 * @param slen length of salt
 * @param iteration_count number of iterations to run
 * @param key_length length of output key
 * @param output output buffer where the key will be written
 * @return Returns a CHIP_ERROR on error, CHIP_NO_ERROR otherwise
 **/
CHIP_ERROR pbkdf2_sha256(const uint8_t * password, size_t plen, const uint8_t * salt, size_t slen, unsigned int iteration_count,
                         uint32_t key_length, uint8_t * output);

/**
 * The below class implements the draft 01 version of the Spake2+ protocol as
 * defined in https://www.ietf.org/id/draft-bar-cfrg-spake2plus-01.html.
 *
 * The following describes the protocol flows:
 *
 *     Commissioner                     Accessory
 *     ------------                     ---------
 *
 *     Init
 *     BeginProver
 *     ComputeRoundOne  ------------->
 *                                      Init
 *                                      BeginVerifier
 *                                  /-  ComputeRoundOne
 *                      <-------------  ComputeRoundTwo
 *     ComputeRoundTwo  ------------->
 *     KeyConfirm                       KeyConfirm
 *     GetKeys                          GetKeys
 *
 **/
class Spake2p
{
public:
    Spake2p(size_t fe_size, size_t point_size, size_t hash_size);
    virtual ~Spake2p() {}

    /**
     * @brief Initialize Spake2+ with some context specific information.
     *
<<<<<<< HEAD
     * @param context     The spake2p session will bootstrap from this hash context.
     *                    If the provided context pointer is null, the spake2p session will bootstrap
     *                    from a blank hash context.
     *                    Note: calling this function will nullptr doesn't free the object state.
=======
     * @param context     The context is arbitrary but should include information about the
     *                    protocol being run, contain the transcript for negotiation, include
     *                    the PKBDF parameters, etc.
     * @param context_len The length of the context.
>>>>>>> 79964fc2
     *
     * @return Returns a CHIP_ERROR on error, CHIP_NO_ERROR otherwise
     **/
    CHIP_ERROR Init(const uint8_t * context, size_t context_len);

    /**
     * @brief Start the Spake2+ process as a verifier (i.e. an accessory being provisioned).
     *
     * @param my_identity       The verifier identity. May be NULL if identities are not established.
     * @param my_identity_len   The verifier identity length.
     * @param peer_identity     The peer identity. May be NULL if identities are not established.
     * @param peer_identity_len The peer identity length.
     * @param w0in              The input w0 (an output from the PBKDF).
     * @param w0in_len          The input w0 length.
     * @param Lin               The input L (a parameter baked into the device or computed with ComputeL).
     * @param Lin_len           The input L length.
     *
     * @return Returns a CHIP_ERROR on error, CHIP_NO_ERROR otherwise
     **/
    CHIP_ERROR BeginVerifier(const uint8_t * my_identity, size_t my_identity_len, const uint8_t * peer_identity,
                             size_t peer_identity_len, const uint8_t * w0in, size_t w0in_len, const uint8_t * Lin, size_t Lin_len);

    /**
     * @brief Start the Spake2+ process as a prover (i.e. a commisioner).
     *
     * @param my_identity       The prover identity. May be NULL if identities are not established.
     * @param my_identity_len   The prover identity length.
     * @param peer_identity     The peer identity. May be NULL if identities are not established.
     * @param peer_identity_len The peer identity length.
     * @param w0in              The input w0 (an output from the PBKDF).
     * @param w0in_len          The input w0 length.
     * @param w1in              The input w1 (an output from the PBKDF).
     * @param w1in_len          The input w1 length.
     *
     * @return Returns a CHIP_ERROR on error, CHIP_NO_ERROR otherwise
     **/
    CHIP_ERROR BeginProver(const uint8_t * my_identity, size_t my_identity_len, const uint8_t * peer_identity,
                           size_t peer_identity_len, const uint8_t * w0in, size_t w0in_len, const uint8_t * w1in, size_t w1in_len);

    /**
     * @brief Compute the first round of the protocol.
     *
     * @param out     The output first round Spake2+ contribution.
     * @param out_len The output first round Spake2+ contribution length.
     *
     * @return Returns a CHIP_ERROR on error, CHIP_NO_ERROR otherwise
     **/
    CHIP_ERROR ComputeRoundOne(uint8_t * out, size_t * out_len);

    /**
     * @brief Compute the second round of the protocol.
     *
     * @param in      The peer first round Spake2+ contribution.
     * @param in_len  The peer first round Spake2+ contribution length.
     * @param out     The output second round Spake2+ contribution.
     * @param out_len The output second round Spake2+ contribution length.
     *
     * @return Returns a CHIP_ERROR on error, CHIP_NO_ERROR otherwise
     **/
    CHIP_ERROR ComputeRoundTwo(const uint8_t * in, size_t in_len, uint8_t * out, size_t * out_len);

    /**
     * @brief Confirm that each party computed the same keys.
     *
     * @param in     The peer second round Spake2+ contribution.
     * @param in_len The peer second round Spake2+ contribution length.
     *
     * @return Returns a CHIP_ERROR on error, CHIP_NO_ERROR otherwise
     **/
    CHIP_ERROR KeyConfirm(const uint8_t * in, size_t in_len);

    /**
     * @brief Return the shared secret.
     *
     * @param out     The output secret.
     * @param out_len The output secret length.
     *
     * @return Returns a CHIP_ERROR on error, CHIP_NO_ERROR otherwise
     **/
    CHIP_ERROR GetKeys(uint8_t * out, size_t * out_len);

    CHIP_ERROR InternalHash(const uint8_t * in, size_t in_len);
    CHIP_ERROR WriteMN();
    CHIP_ERROR GenerateKeys();

    /**
     * @brief Load a field element.
     *
     *  @param in     The input big endian field element.
     *  @param in_len The size of the input buffer in bytes.
     *  @param fe     A pointer to an initialized implementation dependant field element.
     *
     *  @return Returns a CHIP_ERROR on error, CHIP_NO_ERROR otherwise
     **/
    virtual CHIP_ERROR FELoad(const uint8_t * in, size_t in_len, void * fe) = 0;

    /**
     * @brief Write a field element in big-endian format.
     *
     *  @param fe      The field element to write.
     *  @param out     The output buffer.
     *  @param out_len The length of the output buffer.
     *
     *  @return Returns a CHIP_ERROR on error, CHIP_NO_ERROR otherwise
     **/
    virtual CHIP_ERROR FEWrite(const void * fe, uint8_t * out, size_t out_len) = 0;

    /**
     * @brief Generate a field element.
     *
     *  @param fe  A pointer to an initialized implementation dependant field element.
     *
     *  @note The implementation must generate a random element from [0, q) where q is the curve order.
     *
     *  @return Returns a CHIP_ERROR on error, CHIP_NO_ERROR otherwise
     **/
    virtual CHIP_ERROR FEGenerate(void * fe) = 0;

    /**
     * @brief Multiply two field elements, fer = fe1 * fe2.
     *
     *  @param fer   A pointer to an initialized implementation dependant field element.
     *  @param fe1  A pointer to an initialized implementation dependant field element.
     *  @param fe2  A pointer to an initialized implementation dependant field element.
     *
     *  @note The result must be a field element (i.e. reduced by the curve order).
     *
     *  @return Returns a CHIP_ERROR on error, CHIP_NO_ERROR otherwise
     **/
    virtual CHIP_ERROR FEMul(void * fer, const void * fe1, const void * fe2) = 0;

    /**
     * @brief Load a point from 0x04 || X || Y format
     *
     * @param in     Input buffer
     * @param in_len Input buffer length
     * @param R      A pointer to an initialized implementation dependant point.
     *
     *  @return Returns a CHIP_ERROR on error, CHIP_NO_ERROR otherwise
     **/
    virtual CHIP_ERROR PointLoad(const uint8_t * in, size_t in_len, void * R) = 0;

    /**
     * @brief Write a point in 0x04 || X || Y format
     *
     * @param R       A pointer to an initialized implementation dependant point.
     * @param out     Output buffer
     * @param out_len Length of the output buffer
     *
     *  @return Returns a CHIP_ERROR on error, CHIP_NO_ERROR otherwise
     **/
    virtual CHIP_ERROR PointWrite(const void * R, uint8_t * out, size_t out_len) = 0;

    /**
     * @brief Scalar multiplication, R = fe1 * P1.
     *
     * @param R   Resultant point
     * @param P1  Input point
     * @param fe1  Input field element.
     *
     * @return Returns a CHIP_ERROR on error, CHIP_NO_ERROR otherwise
     **/
    virtual CHIP_ERROR PointMul(void * R, const void * P1, const void * fe1) = 0;

    /**
     * @brief Scalar multiplication with addition, R = fe1 * P1 + fe2 * P2.
     *
     * @param R   Resultant point
     * @param P1  Input point
     * @param fe1  Input field element.
     * @param P2  Input point
     * @param fe2  Input field element.
     *
     * @return Returns a CHIP_ERROR on error, CHIP_NO_ERROR otherwise
     **/
    virtual CHIP_ERROR PointAddMul(void * R, const void * P1, const void * fe1, const void * P2, const void * fe2) = 0;

    /**
     * @brief Point inversion.
     *
     * @param R   Input/Output point to point_invert
     *
     * @return Returns a CHIP_ERROR on error, CHIP_NO_ERROR otherwise
     **/
    virtual CHIP_ERROR PointInvert(void * R) = 0;

    /**
     * @brief Multiply a point by the curve cofactor.
     *
     * @param R   Input/Output point to point_invert
     *
     * @return Returns a CHIP_ERROR on error, CHIP_NO_ERROR otherwise
     **/
    virtual CHIP_ERROR PointCofactorMul(void * R) = 0;

    /*
     *   @synopsis Check if a point is on the curve.
     *
     *   @param R   Input point to check.
     *
     *   @return CHIP_NO_ERROR if the point is valid, CHIP_ERROR otherwise.
     */
    virtual CHIP_ERROR PointIsValid(void * R) = 0;

    /*
     *   @synopsis Compute w1in*G
     *
     *   @param Lout        Output point in 0x04 || X || Y format.
     *   @param L_len       Output point length
     *   @param w1in        Input field element
     *   @param w1in_len    Input field element size
     *
     *   @return Returns a CHIP_ERROR on error, CHIP_NO_ERROR otherwise
     **/
    virtual CHIP_ERROR ComputeL(uint8_t * Lout, size_t * L_len, const uint8_t * w1in, size_t w1in_len) = 0;

    void * M;
    void * N;
    const void * G;
    void * X;
    void * Y;
    void * L;
    void * Z;
    void * V;
    void * w0;
    void * w1;
    void * xy;
    void * order;
    void * tempbn;

protected:
    /**
     * @brief Initialize underlying implementation curve, points, field elements, etc.
     *
     * @details The implementation needs to:
     *     1. Initialize each of the points below and set the relevant pointers on the class:
     *        a. M
     *        b. N
     *        c. G
     *        d. X
     *        e. Y
     *        f. L
     *        g. Z
     *        h. V
     *
     *        As an example:
     *           this.M = implementation_alloc_point();
     *     2. Initialize each of the field elements below and set the relevant pointers on the class:
     *        a. w0
     *        b. w1
     *        c. xy
     *        d. tempbn
     *     3. The hashing context should be initialized
     *
     * @return Returns a CHIP_ERROR on error, CHIP_NO_ERROR otherwise
     **/
    virtual CHIP_ERROR InitImpl() = 0;

    /**
     * @brief Hash in_len bytes of in into the internal hash context.
     *
     * @param in     The input buffer.
     * @param in_len Size of the input buffer in bytes.
     *
     * @return Returns a CHIP_ERROR on error, CHIP_NO_ERROR otherwise
     **/
    virtual CHIP_ERROR Hash(const uint8_t * in, size_t in_len) = 0;

    /**
     * @brief Return the hash.
     *
     * @param out    Output buffer. The size is implicit and is determined by the hash used.
     *
     * @return Returns a CHIP_ERROR on error, CHIP_NO_ERROR otherwise
     **/
    virtual CHIP_ERROR HashFinalize(uint8_t * out) = 0;

    /**
     * @brief Generate a message authentication code.
     *
     * @param key     The MAC key buffer.
     * @param key_len The size of the MAC key in bytes.
     * @param in      The input buffer.
     * @param in_len  The size of the input data to MAC in bytes.
     * @param out     The output MAC buffer. Size is implicit and is determined by the hash used.
     *
     * @return Returns a CHIP_ERROR on error, CHIP_NO_ERROR otherwise
     **/
    virtual CHIP_ERROR Mac(const uint8_t * key, size_t key_len, const uint8_t * in, size_t in_len, uint8_t * out) = 0;

    /**
     * @brief Verify a message authentication code.
     *
     *  @param key     The MAC key buffer.
     *  @param key_len The size of the MAC key in bytes.
     *  @param mac     The input MAC buffer.
     *  @param mac_len The size of the MAC in bytes.
     *  @param in      The input buffer to verify.
     *  @param in_len  The size of the input data to verify in bytes.
     *
     *  @return Returns a CHIP_ERROR when the MAC doesn't validate, CHIP_NO_ERROR otherwise.
     **/
    virtual CHIP_ERROR MacVerify(const uint8_t * key, size_t key_len, const uint8_t * mac, size_t mac_len, const uint8_t * in,
                                 size_t in_len) = 0;

    /**
     * @brief Derive an key of length out_len.
     *
     * @param ikm      The input key material buffer.
     * @param ikm_len  The input key material length.
     * @param salt     The optional salt. This may be NULL.
     * @param salt_len The size of the salt in bytes.
     * @param info     The info.
     * @param info_len The size of the info in bytes.
     * @param out      The output key
     * @param out_len  The output key length
     *
     * @return Returns a CHIP_ERROR when the MAC doesn't validate, CHIP_NO_ERROR otherwise.
     **/
    virtual CHIP_ERROR KDF(const uint8_t * ikm, size_t ikm_len, const uint8_t * salt, size_t salt_len, const uint8_t * info,
                           size_t info_len, uint8_t * out, size_t out_len) = 0;

    CHIP_SPAKE2P_ROLE role;
    CHIP_SPAKE2P_STATE state;
    size_t fe_size;
    size_t hash_size;
    size_t point_size;
    uint8_t Kcab[kMAX_Hash_Length];
    uint8_t Kae[kMAX_Hash_Length];
    uint8_t * Kca;
    uint8_t * Kcb;
    uint8_t * Ka;
    uint8_t * Ke;
};

struct Spake2pOpaqueContext
{
    uint8_t mOpaque[kMAX_Spake2p_Context_Size];
};

class Spake2p_P256_SHA256_HKDF_HMAC : public Spake2p
{
public:
    Spake2p_P256_SHA256_HKDF_HMAC() : Spake2p(kP256_FE_Length, kP256_Point_Length, kSHA256_Hash_Length)
    {
        memset(&mSpake2pContext, 0, sizeof(mSpake2pContext));
    }

    ~Spake2p_P256_SHA256_HKDF_HMAC() override { FreeImpl(); }

    CHIP_ERROR Mac(const uint8_t * key, size_t key_len, const uint8_t * in, size_t in_len, uint8_t * out) override;
    CHIP_ERROR MacVerify(const uint8_t * key, size_t key_len, const uint8_t * mac, size_t mac_len, const uint8_t * in,
                         size_t in_len) override;
    CHIP_ERROR FELoad(const uint8_t * in, size_t in_len, void * fe) override;
    CHIP_ERROR FEWrite(const void * fe, uint8_t * out, size_t out_len) override;
    CHIP_ERROR FEGenerate(void * fe) override;
    CHIP_ERROR FEMul(void * fer, const void * fe1, const void * fe2) override;

    CHIP_ERROR PointLoad(const uint8_t * in, size_t in_len, void * R) override;
    CHIP_ERROR PointWrite(const void * R, uint8_t * out, size_t out_len) override;
    CHIP_ERROR PointMul(void * R, const void * P1, const void * fe1) override;
    CHIP_ERROR PointAddMul(void * R, const void * P1, const void * fe1, const void * P2, const void * fe2) override;
    CHIP_ERROR PointInvert(void * R) override;
    CHIP_ERROR PointCofactorMul(void * R) override;
    CHIP_ERROR PointIsValid(void * R) override;
    CHIP_ERROR ComputeL(uint8_t * Lout, size_t * L_len, const uint8_t * w1in, size_t w1in_len) override;

protected:
    CHIP_ERROR InitImpl() override;
    CHIP_ERROR Hash(const uint8_t * in, size_t in_len) override;
    CHIP_ERROR HashFinalize(uint8_t * out) override;
    CHIP_ERROR KDF(const uint8_t * secret, size_t secret_length, const uint8_t * salt, size_t salt_length, const uint8_t * info,
                   size_t info_length, uint8_t * out, size_t out_length) override;

private:
    /**
     * @brief Free any underlying implementation curve, points, field elements, etc.
     **/
    void FreeImpl();

    CHIP_ERROR InitInternal();
    Hash_SHA256_stream sha256_hash_ctx;

    Spake2pOpaqueContext mSpake2pContext;
};

/** @brief Clears the first `len` bytes of memory area `buf`.
 * @param buf Pointer to a memory buffer holding secret data that should be cleared.
 * @param len Specifies secret data size in bytes.
 **/
void ClearSecretData(uint8_t * buf, uint32_t len);

} // namespace Crypto
} // namespace chip

#endif<|MERGE_RESOLUTION|>--- conflicted
+++ resolved
@@ -458,17 +458,10 @@
     /**
      * @brief Initialize Spake2+ with some context specific information.
      *
-<<<<<<< HEAD
-     * @param context     The spake2p session will bootstrap from this hash context.
-     *                    If the provided context pointer is null, the spake2p session will bootstrap
-     *                    from a blank hash context.
-     *                    Note: calling this function will nullptr doesn't free the object state.
-=======
      * @param context     The context is arbitrary but should include information about the
      *                    protocol being run, contain the transcript for negotiation, include
      *                    the PKBDF parameters, etc.
      * @param context_len The length of the context.
->>>>>>> 79964fc2
      *
      * @return Returns a CHIP_ERROR on error, CHIP_NO_ERROR otherwise
      **/
