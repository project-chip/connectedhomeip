--- conflicted
+++ resolved
@@ -22,13 +22,9 @@
 
 #pragma once
 
-//#if CHIP_HAVE_CONFIG_H
+#if CHIP_HAVE_CONFIG_H
 #include <crypto/CryptoBuildConfig.h>
-<<<<<<< HEAD
 #endif // CHIP_HAVE_CONFIG_H
-=======
-//#endif
->>>>>>> 5f59e9ee
 
 #include <system/SystemConfig.h>
 
