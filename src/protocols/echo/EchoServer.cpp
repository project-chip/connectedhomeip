/*
 *
 *    Copyright (c) 2020-2021 Project CHIP Authors
 *    All rights reserved.
 *
 *    Licensed under the Apache License, Version 2.0 (the "License");
 *    you may not use this file except in compliance with the License.
 *    You may obtain a copy of the License at
 *
 *        http://www.apache.org/licenses/LICENSE-2.0
 *
 *    Unless required by applicable law or agreed to in writing, software
 *    distributed under the License is distributed on an "AS IS" BASIS,
 *    WITHOUT WARRANTIES OR CONDITIONS OF ANY KIND, either express or implied.
 *    See the License for the specific language governing permissions and
 *    limitations under the License.
 */

/**
 *    @file
 *      This file implements an object for a CHIP Echo unsolicitied
 *      responder (server).
 *
 */

#include "Echo.h"

namespace chip {
namespace Protocols {
namespace Echo {

CHIP_ERROR EchoServer::Init(Messaging::ExchangeManager * exchangeMgr)
{
    // Error if already initialized.
    if (mExchangeMgr != nullptr)
        return CHIP_ERROR_INCORRECT_STATE;

    mExchangeMgr          = exchangeMgr;
    OnEchoRequestReceived = nullptr;

    // Register to receive unsolicited Echo Request messages from the exchange manager.
    mExchangeMgr->RegisterUnsolicitedMessageHandlerForType(MsgType::EchoRequest, this);

    return CHIP_NO_ERROR;
}

void EchoServer::Shutdown()
{
    if (mExchangeMgr != nullptr)
    {
        mExchangeMgr->UnregisterUnsolicitedMessageHandlerForType(MsgType::EchoRequest);
        mExchangeMgr = nullptr;
    }
}

void EchoServer::OnMessageReceived(Messaging::ExchangeContext * ec, const PacketHeader & packetHeader,
                                   const PayloadHeader & payloadHeader, System::PacketBufferHandle payload)
{
    System::PacketBufferHandle response;

    // NOTE: we already know this is an Echo Request message because we explicitly registered with the
    // Exchange Manager for unsolicited Echo Requests.

    // Call the registered OnEchoRequestReceived handler, if any.
    if (OnEchoRequestReceived != nullptr)
    {
        OnEchoRequestReceived(ec, payload.Retain());
    }

    // Since we are re-using the inbound EchoRequest buffer to send the EchoResponse, if necessary,
    // adjust the position of the payload within the buffer to ensure there is enough room for the
    // outgoing network headers.  This is necessary because in some network stack configurations,
    // the incoming header size may be smaller than the outgoing size.
<<<<<<< HEAD
    // TODO: higher-level New to encapsulate the addition of kMaxTagLen (required for the message authentication tag).
    if (!response->EnsureReservedSize(System::PacketBuffer::kDefaultHeaderReserve) || response->AvailableDataLength() < kMaxTagLen)
    {
        response = response.CloneData(kMaxTagLen);
=======
    if (payload->EnsureReservedSize(CHIP_SYSTEM_CONFIG_HEADER_RESERVE_SIZE) && MessagePacketBuffer::HasFooterSpace(payload))
    {
        response = std::move(payload);
    }
    else
    {
        response = MessagePacketBuffer::NewWithData(payload->Start(), payload->DataLength());
>>>>>>> 4a48188f
    }

    // Send an Echo Response back to the sender.
    ec->SendMessage(MsgType::EchoResponse, std::move(response), Messaging::SendFlags(Messaging::SendMessageFlags::kNone));

    // Discard the exchange context.
    ec->Close();
}

} // namespace Echo
} // namespace Protocols
} // namespace chip<|MERGE_RESOLUTION|>--- conflicted
+++ resolved
@@ -71,12 +71,6 @@
     // adjust the position of the payload within the buffer to ensure there is enough room for the
     // outgoing network headers.  This is necessary because in some network stack configurations,
     // the incoming header size may be smaller than the outgoing size.
-<<<<<<< HEAD
-    // TODO: higher-level New to encapsulate the addition of kMaxTagLen (required for the message authentication tag).
-    if (!response->EnsureReservedSize(System::PacketBuffer::kDefaultHeaderReserve) || response->AvailableDataLength() < kMaxTagLen)
-    {
-        response = response.CloneData(kMaxTagLen);
-=======
     if (payload->EnsureReservedSize(CHIP_SYSTEM_CONFIG_HEADER_RESERVE_SIZE) && MessagePacketBuffer::HasFooterSpace(payload))
     {
         response = std::move(payload);
@@ -84,7 +78,6 @@
     else
     {
         response = MessagePacketBuffer::NewWithData(payload->Start(), payload->DataLength());
->>>>>>> 4a48188f
     }
 
     // Send an Echo Response back to the sender.
