--- conflicted
+++ resolved
@@ -78,11 +78,7 @@
     response->EnsureReservedSize(CHIP_SYSTEM_CONFIG_HEADER_RESERVE_SIZE);
 
     // Send an Echo Response back to the sender.
-<<<<<<< HEAD
-    ec->SendMessage(kProtocol_Echo, kEchoMessageType_EchoResponse, std::move(payload));
-=======
-    ec->SendMessage(kProtocol_Echo, kEchoMessageType_EchoResponse, response.Release_ForNow());
->>>>>>> c4aeea05
+    ec->SendMessage(kProtocol_Echo, kEchoMessageType_EchoResponse, std::move(response));
 
     // Discard the exchange context.
     ec->Close();
