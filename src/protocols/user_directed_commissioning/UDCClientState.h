/*
 *
 *    Copyright (c) 2021 Project CHIP Authors
 *
 *    Licensed under the Apache License, Version 2.0 (the "License");
 *    you may not use this file except in compliance with the License.
 *    You may obtain a copy of the License at
 *
 *        http://www.apache.org/licenses/LICENSE-2.0
 *
 *    Unless required by applicable law or agreed to in writing, software
 *    distributed under the License is distributed on an "AS IS" BASIS,
 *    WITHOUT WARRANTIES OR CONDITIONS OF ANY KIND, either express or implied.
 *    See the License for the specific language governing permissions and
 *    limitations under the License.
 */

/**
 * @brief Defines processing state managed by Commissioner for an active User Directed Commissioning (UDC) client.
 */

#pragma once

#include <lib/dnssd/Resolver.h>
#include <transport/raw/Base.h>
#include <transport/raw/PeerAddress.h>

namespace chip {
namespace Protocols {
namespace UserDirectedCommissioning {

enum class UDCClientProcessingState : uint8_t
{
    kNotInitialized,
    kDiscoveringNode,
    kNodeDiscoveryFailed,
    kPromptingUser,
    kUserDeclined,
    kObtainingOnboardingPayload,
    kCommissioningNode,
    kCommissioningFailed,
};

using PeerAddress = ::chip::Transport::PeerAddress;

/**
 * Defines the handling state of a UDC Client.
 *
 * Information contained within the state:
 *   - PeerAddress represents how to talk to the UDC client
 *   - PeerInstanceName is the DNS-SD instance name of the UDC client
 *   - ExpirationTimeMs is a timestamp of when this object should expire.
 *   - UDCClientProcessingState contains the current state of processing this UDC Client
 *
 */
class UDCClientState
{
public:
    UDCClientState() : mPeerAddress(PeerAddress::Uninitialized()) {}

    UDCClientState(UDCClientState &&)      = default;
    UDCClientState(const UDCClientState &) = default;
    UDCClientState & operator=(const UDCClientState &) = default;
    UDCClientState & operator=(UDCClientState &&) = default;

    const PeerAddress GetPeerAddress() const { return mPeerAddress; }
    void SetPeerAddress(const PeerAddress & address) { mPeerAddress = address; }

    const char * GetInstanceName() const { return mInstanceName; }
    void SetInstanceName(const char * instanceName) { strncpy(mInstanceName, instanceName, sizeof(mInstanceName)); }

    const char * GetDeviceName() const { return mDeviceName; }
    void SetDeviceName(const char * deviceName) { strncpy(mDeviceName, deviceName, sizeof(mDeviceName)); }

    uint16_t GetLongDiscriminator() const { return mLongDiscriminator; }
    void SetLongDiscriminator(uint16_t value) { mLongDiscriminator = value; }

    UDCClientProcessingState GetUDCClientProcessingState() const { return mUDCClientProcessingState; }
    void SetUDCClientProcessingState(UDCClientProcessingState state) { mUDCClientProcessingState = state; }

    uint64_t GetExpirationTimeMs() const { return mExpirationTimeMs; }
    void SetExpirationTimeMs(uint64_t value) { mExpirationTimeMs = value; }

    bool IsInitialized(uint64_t currentTime)
    {
        // if state is not the "not-initialized" and it has not expired
        return (mUDCClientProcessingState != UDCClientProcessingState::kNotInitialized && mExpirationTimeMs > currentTime);
    }

    /**
     *  Reset the connection state to a completely uninitialized status.
     */
    void Reset()
    {
        mPeerAddress              = PeerAddress::Uninitialized();
        mExpirationTimeMs         = 0;
        mUDCClientProcessingState = UDCClientProcessingState::kNotInitialized;
    }

private:
    PeerAddress mPeerAddress;
<<<<<<< HEAD
    char mInstanceName[chip::Mdns::kMaxInstanceNameSize + 1];
    char mDeviceName[chip::Mdns::kMaxDeviceNameLen + 1];
    uint16_t mLongDiscriminator = 0;
=======
    char mInstanceName[Dnssd::Commissionable::kInstanceNameMaxLength + 1];
>>>>>>> 52134520
    UDCClientProcessingState mUDCClientProcessingState;
    uint64_t mExpirationTimeMs = 0;
};

} // namespace UserDirectedCommissioning
} // namespace Protocols
} // namespace chip<|MERGE_RESOLUTION|>--- conflicted
+++ resolved
@@ -99,13 +99,9 @@
 
 private:
     PeerAddress mPeerAddress;
-<<<<<<< HEAD
-    char mInstanceName[chip::Mdns::kMaxInstanceNameSize + 1];
-    char mDeviceName[chip::Mdns::kMaxDeviceNameLen + 1];
+    char mInstanceName[Dnssd::Commissionable::kInstanceNameMaxLength + 1];
+    char mDeviceName[Dnssd::kMaxDeviceNameLen + 1];
     uint16_t mLongDiscriminator = 0;
-=======
-    char mInstanceName[Dnssd::Commissionable::kInstanceNameMaxLength + 1];
->>>>>>> 52134520
     UDCClientProcessingState mUDCClientProcessingState;
     uint64_t mExpirationTimeMs = 0;
 };
