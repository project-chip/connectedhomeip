/*
 *
 *    Copyright (c) 2020 Project CHIP Authors
 *
 *    Licensed under the Apache License, Version 2.0 (the "License");
 *    you may not use this file except in compliance with the License.
 *    You may obtain a copy of the License at
 *
 *        http://www.apache.org/licenses/LICENSE-2.0
 *
 *    Unless required by applicable law or agreed to in writing, software
 *    distributed under the License is distributed on an "AS IS" BASIS,
 *    WITHOUT WARRANTIES OR CONDITIONS OF ANY KIND, either express or implied.
 *    See the License for the specific language governing permissions and
 *    limitations under the License.
 */

/**
 *    @file
 *      This file defines constant enumerations for all public (or
 *      common) protocols.
 *
 */

#pragma once

#include <core/CHIPVendorIdentifiers.hpp>

namespace chip {
namespace Protocols {

//
// CHIP Protocol Ids (32-bits max)
//

enum CHIPProtocolId
{
    // Common Protocols
    //
    // NOTE: Do not attempt to allocate these values yourself.

    kProtocol_Protocol_Common     = (kChipVendor_Common << 16) | 0x0000, // Common Protocol
    kProtocol_SecureChannel       = (kChipVendor_Common << 16) | 0x0001, // Secure Channel Protocol
    kProtocol_Echo                = (kChipVendor_Common << 16) | 0x0002, // Echo Protocol
    kProtocol_BDX                 = (kChipVendor_Common << 16) | 0x0003, // Bulk Data Exchange Protocol
    kProtocol_NetworkProvisioning = (kChipVendor_Common << 16) | 0x0004, // Network Provisioning Protocol
    kProtocol_InteractionModel    = (kChipVendor_Common << 16) | 0x0005, // Interaction Model Protocol
    kProtocol_FabricProvisioning  = (kChipVendor_Common << 16) | 0x0006, // Fabric Provisioning Protocol
    kProtocol_ServiceProvisioning = (kChipVendor_Common << 16) | 0x0007, // Service Provisioning Protocol
<<<<<<< HEAD
    kProtocol_StatusReport        = (kChipVendor_Common << 16) | 0x0008, // Status Report Protocol
=======
    kProtocol_OpCredentials       = (kChipVendor_Common << 16) | 0x0008, // Operational Credentials
>>>>>>> ab81fbbb

    // Protocols reserved for internal protocol use

    kProtocol_NotSpecified = (kChipVendor_NotSpecified << 16) | 0xFFFF, // The profile ID is either not specified or a wildcard
};

} // namespace Protocols
} // namespace chip<|MERGE_RESOLUTION|>--- conflicted
+++ resolved
@@ -47,11 +47,7 @@
     kProtocol_InteractionModel    = (kChipVendor_Common << 16) | 0x0005, // Interaction Model Protocol
     kProtocol_FabricProvisioning  = (kChipVendor_Common << 16) | 0x0006, // Fabric Provisioning Protocol
     kProtocol_ServiceProvisioning = (kChipVendor_Common << 16) | 0x0007, // Service Provisioning Protocol
-<<<<<<< HEAD
-    kProtocol_StatusReport        = (kChipVendor_Common << 16) | 0x0008, // Status Report Protocol
-=======
     kProtocol_OpCredentials       = (kChipVendor_Common << 16) | 0x0008, // Operational Credentials
->>>>>>> ab81fbbb
 
     // Protocols reserved for internal protocol use
 
