--- conflicted
+++ resolved
@@ -185,34 +185,22 @@
     return CHIP_NO_ERROR;
 }
 
+
 CHIP_ERROR
-<<<<<<< HEAD
-CASESession::ListenForSessionEstablishment(SessionManager & sessionManager, FabricTable * fabricTable,
-                                           SessionResumptionStorage * sessionResumptionStorage,
-                                           Credentials::CertificateValidityPolicy * policy, SessionEstablishmentDelegate * delegate,
-                                           Optional<ReliableMessageProtocolConfig> mrpConfig)
-{
-    VerifyOrReturnError(fabricTable != nullptr, CHIP_ERROR_INVALID_ARGUMENT);
-    ReturnErrorOnFailure(Init(sessionManager, policy, delegate));
-
-    CHIP_ERROR err = CHIP_NO_ERROR;
-    SuccessOrExit(err = fabricTable->AddFabricDelegate(&mFabricDelegate));
-
-    mRole                     = CryptoContext::SessionRole::kResponder;
-    mFabricsTable             = fabricTable;
-=======
-CASESession::PrepareForSessionEstablishment(SessionManager & sessionManager, FabricTable * fabrics,
+CASESession::PrepareForSessionEstablishment(SessionManager & sessionManager, FabricTable * fabricTable,
                                             SessionResumptionStorage * sessionResumptionStorage,
                                             Credentials::CertificateValidityPolicy * policy,
                                             SessionEstablishmentDelegate * delegate, ScopedNodeId previouslyEstablishedPeer,
                                             Optional<ReliableMessageProtocolConfig> mrpConfig)
 {
-    VerifyOrReturnError(fabrics != nullptr, CHIP_ERROR_INVALID_ARGUMENT);
+    VerifyOrReturnError(fabricTable != nullptr, CHIP_ERROR_INVALID_ARGUMENT);
     ReturnErrorOnFailure(Init(sessionManager, policy, delegate, previouslyEstablishedPeer));
 
-    mFabricsTable             = fabrics;
+    CHIP_ERROR err = CHIP_NO_ERROR;
+    SuccessOrExit(err = fabricTable->AddFabricDelegate(&mFabricDelegate));
+
+    mFabricsTable             = fabricTable;
     mRole                     = CryptoContext::SessionRole::kResponder;
->>>>>>> 2e0e22ae
     mSessionResumptionStorage = sessionResumptionStorage;
     mLocalMRPConfig           = mrpConfig;
 
