--- conflicted
+++ resolved
@@ -285,13 +285,8 @@
     // Generate Salt for Encryption keys
     saltlen = kSHA256_Hash_Length;
 
-<<<<<<< HEAD
-    msg_salt = System::PacketBufferHandle::New(saltlen);
-    VerifyOrReturnError(!msg_salt.IsNull(), CHIP_ERROR_NO_MEMORY);
-=======
     chip::Platform::ScopedMemoryBuffer<uint8_t> msg_salt;
     ReturnErrorCodeIf(!msg_salt.Alloc(saltlen), CHIP_ERROR_NO_MEMORY);
->>>>>>> f014dd5f
     {
         Encoding::LittleEndian::BufferWriter bbuf(msg_salt.Get(), saltlen);
         // TODO: Add IPK to Salt
@@ -448,17 +443,8 @@
 
     saltlen = kIPKSize + kSigmaParamRandomNumberSize + kP256_PublicKey_Length + kSHA256_Hash_Length;
 
-<<<<<<< HEAD
-    msg_salt = System::PacketBufferHandle::New(saltlen);
-    VerifyOrExit(!msg_salt.IsNull(), err = CHIP_ERROR_NO_MEMORY);
-    msg_salt->SetDataLength(saltlen);
-
-    msg_rand = System::PacketBufferHandle::New(kSigmaParamRandomNumberSize);
-    VerifyOrExit(!msg_rand.IsNull(), err = CHIP_ERROR_NO_MEMORY);
-=======
     VerifyOrExit(msg_salt.Alloc(saltlen), err = CHIP_ERROR_NO_MEMORY);
     VerifyOrExit(msg_rand.Alloc(kSigmaParamRandomNumberSize), err = CHIP_ERROR_NO_MEMORY);
->>>>>>> f014dd5f
 
     // Step 1
     // Fill in the random value
@@ -493,12 +479,7 @@
     msg_r2_signed_len =
         static_cast<uint16_t>(sizeof(uint16_t) + mOpCredSet->GetDevOpCredLen(mTrustedRootId) + kP256_PublicKey_Length * 2);
 
-<<<<<<< HEAD
-    msg_R2_Signed = System::PacketBufferHandle::New(msg_r2_signed_len);
-    VerifyOrExit(!msg_R2_Signed.IsNull(), err = CHIP_ERROR_NO_MEMORY);
-=======
     VerifyOrExit(msg_R2_Signed.Alloc(msg_r2_signed_len), err = CHIP_ERROR_NO_MEMORY);
->>>>>>> f014dd5f
 
     {
         Encoding::LittleEndian::BufferWriter bbuf(msg_R2_Signed.Get(), msg_r2_signed_len);
@@ -518,13 +499,7 @@
     // Step 8
     msg_r2_signed_enc_len = sizeof(uint16_t) + mOpCredSet->GetDevOpCredLen(mTrustedRootId) + sigmaR2Signature.Length();
 
-<<<<<<< HEAD
-    msg_R2_Encrypted = System::PacketBufferHandle::New(msg_r2_signed_enc_len);
-    VerifyOrExit(!msg_R2_Encrypted.IsNull(), err = CHIP_ERROR_NO_MEMORY);
-
-=======
     VerifyOrExit(msg_R2_Encrypted.Alloc(msg_r2_signed_enc_len), err = CHIP_ERROR_NO_MEMORY);
->>>>>>> f014dd5f
     {
         Encoding::LittleEndian::BufferWriter bbuf(msg_R2_Encrypted.Get(), msg_r2_signed_enc_len);
 
@@ -657,13 +632,7 @@
     // Step 3
     saltlen = kIPKSize + kSigmaParamRandomNumberSize + kP256_PublicKey_Length + kSHA256_Hash_Length;
 
-<<<<<<< HEAD
-    msg_salt = System::PacketBufferHandle::New(saltlen);
-    VerifyOrExit(!msg_salt.IsNull(), err = CHIP_ERROR_NO_MEMORY);
-    msg_salt->SetDataLength(saltlen);
-=======
     VerifyOrExit(msg_salt.Alloc(saltlen), err = CHIP_ERROR_NO_MEMORY);
->>>>>>> f014dd5f
 
     err = ComputeIPK(mConnectionState.GetPeerKeyID(), mRemoteIPK, sizeof(mRemoteIPK));
     SuccessOrExit(err);
@@ -700,13 +669,7 @@
     // Step 6 - Construct msg_R2_Signed and validate the signature in msg_r2_encrypted
     msg_r2_signed_len = static_cast<uint16_t>(sizeof(uint16_t) + remoteDeviceOpCertLen + kP256_PublicKey_Length * 2);
 
-<<<<<<< HEAD
-    msg_R2_Signed = System::PacketBufferHandle::New(msg_r2_signed_len);
-    VerifyOrExit(!msg_R2_Signed.IsNull(), err = CHIP_ERROR_NO_MEMORY);
-    msg_R2_Signed->SetDataLength(msg_r2_signed_len);
-=======
     VerifyOrExit(msg_R2_Signed.Alloc(msg_r2_signed_len), err = CHIP_ERROR_NO_MEMORY);
->>>>>>> f014dd5f
 
     sigLen = buflen - kSigmaParamRandomNumberSize - sizeof(encryptionKeyId) - kTrustedRootIdSize - kP256_PublicKey_Length -
         sizeof(uint16_t) - remoteDeviceOpCertLen - kTAGSize;
@@ -763,13 +726,7 @@
     saltlen = kIPKSize + kSHA256_Hash_Length;
 
     ChipLogDetail(SecureChannel, "Sending SigmaR3");
-<<<<<<< HEAD
-    msg_salt = System::PacketBufferHandle::New(saltlen);
-    VerifyOrExit(!msg_salt.IsNull(), err = CHIP_ERROR_NO_MEMORY);
-    msg_salt->SetDataLength(saltlen);
-=======
     VerifyOrExit(msg_salt.Alloc(saltlen), err = CHIP_ERROR_NO_MEMORY);
->>>>>>> f014dd5f
 
     {
         MutableByteSpan saltSpan(msg_salt.Get(), saltlen);
@@ -784,12 +741,7 @@
     msg_r3_signed_len =
         static_cast<uint16_t>(sizeof(uint16_t) + mOpCredSet->GetDevOpCredLen(mTrustedRootId) + kP256_PublicKey_Length * 2);
 
-<<<<<<< HEAD
-    msg_R3_Signed = System::PacketBufferHandle::New(msg_r3_signed_len);
-    VerifyOrExit(!msg_R3_Signed.IsNull(), err = CHIP_ERROR_NO_MEMORY);
-=======
     VerifyOrExit(msg_R3_Signed.Alloc(msg_r3_signed_len), err = CHIP_ERROR_NO_MEMORY);
->>>>>>> f014dd5f
 
     {
         Encoding::LittleEndian::BufferWriter bbuf(msg_R3_Signed.Get(), msg_r3_signed_len);
@@ -810,12 +762,7 @@
     msg_r3_encrypted_len = static_cast<uint16_t>(sizeof(uint16_t) + mOpCredSet->GetDevOpCredLen(mTrustedRootId) +
                                                  static_cast<uint16_t>(sigmaR3Signature.Length()));
 
-<<<<<<< HEAD
-    msg_R3_Encrypted = System::PacketBufferHandle::New(msg_r3_encrypted_len);
-    VerifyOrExit(!msg_R3_Encrypted.IsNull(), err = CHIP_ERROR_NO_MEMORY);
-=======
     VerifyOrExit(msg_R3_Encrypted.Alloc(msg_r3_encrypted_len), err = CHIP_ERROR_NO_MEMORY);
->>>>>>> f014dd5f
 
     {
         Encoding::LittleEndian::BufferWriter bbuf(msg_R3_Encrypted.Get(), msg_r3_encrypted_len);
@@ -911,13 +858,7 @@
     // Step 1
     saltlen = kIPKSize + kSHA256_Hash_Length;
 
-<<<<<<< HEAD
-    msg_salt = System::PacketBufferHandle::New(saltlen);
-    VerifyOrExit(!msg_salt.IsNull(), err = CHIP_ERROR_NO_MEMORY);
-    msg_salt->SetDataLength(saltlen);
-=======
     VerifyOrExit(msg_salt.Alloc(saltlen), err = CHIP_ERROR_NO_MEMORY);
->>>>>>> f014dd5f
 
     err = ComputeIPK(mConnectionState.GetPeerKeyID(), mRemoteIPK, sizeof(mRemoteIPK));
     SuccessOrExit(err);
@@ -949,13 +890,7 @@
     // Step 4
     msg_r3_signed_len = static_cast<uint16_t>(sizeof(uint16_t) + remoteDeviceOpCertLen + kP256_PublicKey_Length * 2);
 
-<<<<<<< HEAD
-    msg_R3_Signed = System::PacketBufferHandle::New(msg_r3_signed_len);
-    VerifyOrExit(!msg_R3_Signed.IsNull(), err = CHIP_ERROR_NO_MEMORY);
-    msg_R3_Signed->SetDataLength(msg_r3_signed_len);
-=======
     VerifyOrExit(msg_R3_Signed.Alloc(msg_r3_signed_len), err = CHIP_ERROR_NO_MEMORY);
->>>>>>> f014dd5f
 
     sigLen = msg->DataLength() - sizeof(uint16_t) - remoteDeviceOpCertLen - kTAGSize;
     {
