--- conflicted
+++ resolved
@@ -144,36 +144,27 @@
     mState = State::kInitialized;
     Crypto::ClearSecretData(mIPK);
 
-<<<<<<< HEAD
     // TODO we need to use the fabric table provided after Tennessee's PR.
     //mFabricTable->RemoveFabricDelegate(&mFabricDelegate);
 
-    mLocalNodeId = kUndefinedNodeId;
-    mPeerNodeId  = kUndefinedNodeId;
-    mFabricInfo  = nullptr;
-}
-
-void CASESession::InvalidateIfPendingEstablishment()
-{
-    if (!IsSessionEstablishmentInProgress()) {
-        return;
-    }
-    // TODO Double check if there is maybe a more suitable CHIP_ERROR, some other options are
-    // CHIP_ERROR_CERT_EXPIRED, CHIP_ERROR_TRANSACTION_CANCELED, or CHIP_ERROR_INCORRECT_STATE
-    AbortPendingEstablish(CHIP_ERROR_CANCELLED);
-}
-
-CHIP_ERROR CASESession::Init(SessionManager & sessionManager, SessionEstablishmentDelegate * delegate)
-=======
     mLocalNodeId  = kUndefinedNodeId;
     mPeerNodeId   = kUndefinedNodeId;
     mFabricsTable = nullptr;
     mFabricIndex  = kUndefinedFabricIndex;
 }
 
+void CASESession::InvalidateIfPendingEstablishment()
+{
+    if (!IsSessionEstablishmentInProgress()) {
+        return;
+    }
+    // TODO Double check if there is maybe a more suitable CHIP_ERROR, some other options are
+    // CHIP_ERROR_CERT_EXPIRED, CHIP_ERROR_TRANSACTION_CANCELED, or CHIP_ERROR_INCORRECT_STATE
+    AbortPendingEstablish(CHIP_ERROR_CANCELLED);
+}
+
 CHIP_ERROR CASESession::Init(SessionManager & sessionManager, Credentials::CertificateValidityPolicy * policy,
                              SessionEstablishmentDelegate * delegate)
->>>>>>> b8e9ab13
 {
     CHIP_ERROR err = CHIP_NO_ERROR;
     VerifyOrReturnError(delegate != nullptr, CHIP_ERROR_INVALID_ARGUMENT);
