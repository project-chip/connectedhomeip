/*
 *
 *    Copyright (c) 2021-2022 Project CHIP Authors
 *    All rights reserved.
 *
 *    Licensed under the Apache License, Version 2.0 (the "License");
 *    you may not use this file except in compliance with the License.
 *    You may obtain a copy of the License at
 *
 *        http://www.apache.org/licenses/LICENSE-2.0
 *
 *    Unless required by applicable law or agreed to in writing, software
 *    distributed under the License is distributed on an "AS IS" BASIS,
 *    WITHOUT WARRANTIES OR CONDITIONS OF ANY KIND, either express or implied.
 *    See the License for the specific language governing permissions and
 *    limitations under the License.
 */

/**
 *    @file
 *      This file implements the the CHIP CASE Session object that provides
 *      APIs for constructing a secure session using a certificate from the device's
 *      operational credentials.
 *
 */
#include <protocols/secure_channel/CASESession.h>

#include <inttypes.h>
#include <string.h>

#include <lib/core/CHIPEncoding.h>
#include <lib/core/CHIPSafeCasts.h>
#include <lib/support/CHIPMem.h>
#include <lib/support/CodeUtils.h>
#include <lib/support/SafeInt.h>
#include <lib/support/ScopedBuffer.h>
#include <lib/support/TypeTraits.h>
#include <platform/PlatformManager.h>
#include <protocols/Protocols.h>
#include <protocols/secure_channel/CASEDestinationId.h>
#include <protocols/secure_channel/PairingSession.h>
#include <protocols/secure_channel/SessionResumptionStorage.h>
#include <protocols/secure_channel/StatusReport.h>
#include <system/SystemClock.h>
#include <system/TLVPacketBufferBackingStore.h>
#include <trace/trace.h>
#include <transport/SessionManager.h>
#if CHIP_CRYPTO_HSM
#include <crypto/hsm/CHIPCryptoPALHsm.h>
#endif

namespace {

enum
{
    kTag_TBEData_SenderNOC    = 1,
    kTag_TBEData_SenderICAC   = 2,
    kTag_TBEData_Signature    = 3,
    kTag_TBEData_ResumptionID = 4,
};

enum
{
    kTag_TBSData_SenderNOC      = 1,
    kTag_TBSData_SenderICAC     = 2,
    kTag_TBSData_SenderPubKey   = 3,
    kTag_TBSData_ReceiverPubKey = 4,
};

enum
{
    kTag_Sigma1_InitiatorRandom    = 1,
    kTag_Sigma1_InitiatorSessionId = 2,
    kTag_Sigma1_DestinationId      = 3,
    kTag_Sigma1_InitiatorEphPubKey = 4,
    kTag_Sigma1_InitiatorMRPParams = 5,
    kTag_Sigma1_ResumptionID       = 6,
    kTag_Sigma1_InitiatorResumeMIC = 7,
};

enum
{
    kTag_Sigma2_ResponderRandom    = 1,
    kTag_Sigma2_ResponderSessionId = 2,
    kTag_Sigma2_ResponderEphPubKey = 3,
    kTag_Sigma2_Encrypted2         = 4,
    kTag_Sigma2_ResponderMRPParams = 5,
};

enum
{
    kTag_Sigma3_Encrypted3 = 1,
};

} // namespace

namespace chip {

// Simple timing system
const char* label = nullptr;
System::Clock::Timestamp start;
void StartTiming(const char* s) {
    System::Clock::Timestamp now = System::SystemClock().GetMonotonicTimestamp();
    if (label) {
        uint32_t deltaMs = System::Clock::Milliseconds32(now - start).count();
        ChipLogError(DeviceLayer, "Timing '%s' --> %" PRIu32 " ms", label, deltaMs);
    }
    label = s;
    start = now;
}
void EndTiming() {
    System::Clock::Timestamp now = System::SystemClock().GetMonotonicTimestamp();
    if (label) {
        uint32_t deltaMs = System::Clock::Milliseconds32(now - start).count();
        ChipLogError(DeviceLayer, "Timing '%s' --> %" PRIu32 " ms", label, deltaMs);
    }
    label = nullptr;
}

}

namespace chip {

using namespace Crypto;
using namespace Credentials;
using namespace Messaging;
using namespace Encoding;
using namespace Protocols::SecureChannel;

constexpr uint8_t kKDFSR2Info[] = { 0x53, 0x69, 0x67, 0x6d, 0x61, 0x32 };
constexpr uint8_t kKDFSR3Info[] = { 0x53, 0x69, 0x67, 0x6d, 0x61, 0x33 };

constexpr uint8_t kKDFS1RKeyInfo[] = { 0x53, 0x69, 0x67, 0x6d, 0x61, 0x31, 0x5f, 0x52, 0x65, 0x73, 0x75, 0x6d, 0x65 };
constexpr uint8_t kKDFS2RKeyInfo[] = { 0x53, 0x69, 0x67, 0x6d, 0x61, 0x32, 0x5f, 0x52, 0x65, 0x73, 0x75, 0x6d, 0x65 };

constexpr uint8_t kResume1MIC_Nonce[] =
    /* "NCASE_SigmaS1" */ { 0x4e, 0x43, 0x41, 0x53, 0x45, 0x5f, 0x53, 0x69, 0x67, 0x6d, 0x61, 0x53, 0x31 };
constexpr uint8_t kResume2MIC_Nonce[] =
    /* "NCASE_SigmaS2" */ { 0x4e, 0x43, 0x41, 0x53, 0x45, 0x5f, 0x53, 0x69, 0x67, 0x6d, 0x61, 0x53, 0x32 };
constexpr uint8_t kTBEData2_Nonce[] =
    /* "NCASE_Sigma2N" */ { 0x4e, 0x43, 0x41, 0x53, 0x45, 0x5f, 0x53, 0x69, 0x67, 0x6d, 0x61, 0x32, 0x4e };
constexpr uint8_t kTBEData3_Nonce[] =
    /* "NCASE_Sigma3N" */ { 0x4e, 0x43, 0x41, 0x53, 0x45, 0x5f, 0x53, 0x69, 0x67, 0x6d, 0x61, 0x33, 0x4e };
constexpr size_t kTBEDataNonceLength = sizeof(kTBEData2_Nonce);
static_assert(sizeof(kTBEData2_Nonce) == sizeof(kTBEData3_Nonce), "TBEData2_Nonce and TBEData3_Nonce must be same size");

// Amounts of time to allow for server-side processing of messages.
//
// These timeout values only allow for the server-side processing and assume that any transport-specific
// latency will be added to them.
//
// The session establishment fails if the response is not received within the resulting timeout window,
// which accounts for both transport latency and the server-side latency.
static constexpr ExchangeContext::Timeout kExpectedLowProcessingTime  = System::Clock::Seconds16(2);
static constexpr ExchangeContext::Timeout kExpectedHighProcessingTime = System::Clock::Seconds16(30);

CASESession::~CASESession()
{
    // Let's clear out any security state stored in the object, before destroying it.
    Clear();
}

void CASESession::OnSessionReleased()
{
    // Call into our super-class before we clear our state.
    PairingSession::OnSessionReleased();
    Clear();
}

void CASESession::Clear()
{
    // This function zeroes out and resets the memory used by the object.
    // It's done so that no security related information will be leaked.
    mCommissioningHash.Clear();
    PairingSession::Clear();

    mState = State::kInitialized;
    Crypto::ClearSecretData(mIPK);

    if (mFabricsTable != nullptr)
    {
        mFabricsTable->RemoveFabricDelegate(this);

        mFabricsTable->ReleaseEphemeralKeypair(mEphemeralKey);
        mEphemeralKey = nullptr;
    }

    mLocalNodeId  = kUndefinedNodeId;
    mPeerNodeId   = kUndefinedNodeId;
    mFabricsTable = nullptr;
    mFabricIndex  = kUndefinedFabricIndex;
}

void CASESession::InvalidateIfPendingEstablishmentOnFabric(FabricIndex fabricIndex)
{
    if (mFabricIndex != fabricIndex)
    {
        return;
    }
    if (!IsSessionEstablishmentInProgress())
    {
        return;
    }
    AbortPendingEstablish(CHIP_ERROR_CANCELLED);
}

CHIP_ERROR CASESession::Init(SessionManager & sessionManager, Credentials::CertificateValidityPolicy * policy,
                             SessionEstablishmentDelegate * delegate, const ScopedNodeId & sessionEvictionHint)
{
    VerifyOrReturnError(delegate != nullptr, CHIP_ERROR_INVALID_ARGUMENT);
    VerifyOrReturnError(mGroupDataProvider != nullptr, CHIP_ERROR_INVALID_ARGUMENT);
    VerifyOrReturnError(sessionManager.GetSessionKeystore() != nullptr, CHIP_ERROR_INVALID_ARGUMENT);

    Clear();

    ReturnErrorOnFailure(mCommissioningHash.Begin());

    mDelegate = delegate;
    ReturnErrorOnFailure(AllocateSecureSession(sessionManager, sessionEvictionHint));

    mValidContext.Reset();
    mValidContext.mRequiredKeyUsages.Set(KeyUsageFlags::kDigitalSignature);
    mValidContext.mRequiredKeyPurposes.Set(KeyPurposeFlags::kServerAuth);
    mValidContext.mValidityPolicy = policy;

    return CHIP_NO_ERROR;
}

CHIP_ERROR
CASESession::PrepareForSessionEstablishment(SessionManager & sessionManager, FabricTable * fabricTable,
                                            SessionResumptionStorage * sessionResumptionStorage,
                                            Credentials::CertificateValidityPolicy * policy,
                                            SessionEstablishmentDelegate * delegate, const ScopedNodeId & previouslyEstablishedPeer,
                                            Optional<ReliableMessageProtocolConfig> mrpLocalConfig)
{
    // Below VerifyOrReturnError is not SuccessOrExit since we only want to goto `exit:` after
    // Init has been successfully called.
    VerifyOrReturnError(fabricTable != nullptr, CHIP_ERROR_INVALID_ARGUMENT);
    ReturnErrorOnFailure(Init(sessionManager, policy, delegate, previouslyEstablishedPeer));

    CHIP_ERROR err = CHIP_NO_ERROR;

    // Sequence number used to coordinate foreground/background work for a
    // particular session establishment.
    mSequence++;

    SuccessOrExit(err = fabricTable->AddFabricDelegate(this));

    mFabricsTable             = fabricTable;
    mRole                     = CryptoContext::SessionRole::kResponder;
    mSessionResumptionStorage = sessionResumptionStorage;
    mLocalMRPConfig           = mrpLocalConfig;

    ChipLogDetail(SecureChannel, "Allocated SecureSession (%p) - waiting for Sigma1 msg",
                  mSecureSessionHolder.Get().Value()->AsSecureSession());

exit:
    if (err != CHIP_NO_ERROR)
    {
        Clear();
    }
    return err;
}

CHIP_ERROR CASESession::EstablishSession(SessionManager & sessionManager, FabricTable * fabricTable, ScopedNodeId peerScopedNodeId,
                                         ExchangeContext * exchangeCtxt, SessionResumptionStorage * sessionResumptionStorage,
                                         Credentials::CertificateValidityPolicy * policy, SessionEstablishmentDelegate * delegate,
                                         Optional<ReliableMessageProtocolConfig> mrpLocalConfig)
{
    MATTER_TRACE_EVENT_SCOPE("EstablishSession", "CASESession");
    CHIP_ERROR err = CHIP_NO_ERROR;

    // Return early on error here, as we have not initialized any state yet
    ReturnErrorCodeIf(exchangeCtxt == nullptr, CHIP_ERROR_INVALID_ARGUMENT);
    ReturnErrorCodeIf(fabricTable == nullptr, CHIP_ERROR_INVALID_ARGUMENT);

    // Sequence number used to coordinate foreground/background work for a
    // particular session establishment.
    mSequence++;

    // Use FabricTable directly to avoid situation of dangling index from stale FabricInfo
    // until we factor-out any FabricInfo direct usage.
    ReturnErrorCodeIf(peerScopedNodeId.GetFabricIndex() == kUndefinedFabricIndex, CHIP_ERROR_INVALID_ARGUMENT);
    const auto * fabricInfo = fabricTable->FindFabricWithIndex(peerScopedNodeId.GetFabricIndex());
    ReturnErrorCodeIf(fabricInfo == nullptr, CHIP_ERROR_INVALID_ARGUMENT);

    err = Init(sessionManager, policy, delegate, peerScopedNodeId);

    mRole = CryptoContext::SessionRole::kInitiator;

    // We are setting the exchange context specifically before checking for error.
    // This is to make sure the exchange will get closed if Init() returned an error.
    mExchangeCtxt = exchangeCtxt;

    // From here onwards, let's go to exit on error, as some state might have already
    // been initialized
    SuccessOrExit(err);

    SuccessOrExit(err = fabricTable->AddFabricDelegate(this));

    mFabricsTable             = fabricTable;
    mFabricIndex              = fabricInfo->GetFabricIndex();
    mSessionResumptionStorage = sessionResumptionStorage;
    mLocalMRPConfig           = mrpLocalConfig;

    mExchangeCtxt->UseSuggestedResponseTimeout(kExpectedLowProcessingTime);
    mPeerNodeId  = peerScopedNodeId.GetNodeId();
    mLocalNodeId = fabricInfo->GetNodeId();

    ChipLogProgress(SecureChannel, "Initiating session on local FabricIndex %u from 0x" ChipLogFormatX64 " -> 0x" ChipLogFormatX64,
                    static_cast<unsigned>(mFabricIndex), ChipLogValueX64(mLocalNodeId), ChipLogValueX64(mPeerNodeId));

    err = SendSigma1();
    SuccessOrExit(err);

exit:
    if (err != CHIP_NO_ERROR)
    {
        Clear();
    }
    return err;
}

void CASESession::OnResponseTimeout(ExchangeContext * ec)
{
    VerifyOrReturn(ec != nullptr, ChipLogError(SecureChannel, "CASESession::OnResponseTimeout was called by null exchange"));
    VerifyOrReturn(mExchangeCtxt == ec, ChipLogError(SecureChannel, "CASESession::OnResponseTimeout exchange doesn't match"));
    ChipLogError(SecureChannel, "CASESession timed out while waiting for a response from the peer. Current state was %u",
                 to_underlying(mState));
    // Discard the exchange so that Clear() doesn't try aborting it.  The
    // exchange will handle that.
    DiscardExchange();
    AbortPendingEstablish(CHIP_ERROR_TIMEOUT);
}

void CASESession::AbortPendingEstablish(CHIP_ERROR err)
{
    Clear();
    // Do this last in case the delegate frees us.
    NotifySessionEstablishmentError(err);
}

CHIP_ERROR CASESession::DeriveSecureSession(CryptoContext & session) const
{
    switch (mState)
    {
    case State::kFinished: {
        std::array<uint8_t, sizeof(mIPK) + kSHA256_Hash_Length> msg_salt;

        {
            Encoding::LittleEndian::BufferWriter bbuf(msg_salt);
            bbuf.Put(mIPK, sizeof(mIPK));
            bbuf.Put(mMessageDigest, sizeof(mMessageDigest));

            VerifyOrReturnError(bbuf.Fit(), CHIP_ERROR_BUFFER_TOO_SMALL);
        }

        ReturnErrorOnFailure(session.InitFromSecret(*mSessionManager->GetSessionKeystore(), mSharedSecret.Span(),
                                                    ByteSpan(msg_salt), CryptoContext::SessionInfoType::kSessionEstablishment,
                                                    mRole));

        return CHIP_NO_ERROR;
    }
    case State::kFinishedViaResume: {
        std::array<uint8_t, sizeof(mInitiatorRandom) + decltype(mResumeResumptionId)().size()> msg_salt;

        {
            Encoding::LittleEndian::BufferWriter bbuf(msg_salt);
            bbuf.Put(mInitiatorRandom, sizeof(mInitiatorRandom));
            bbuf.Put(mResumeResumptionId.data(), mResumeResumptionId.size());

            VerifyOrReturnError(bbuf.Fit(), CHIP_ERROR_BUFFER_TOO_SMALL);
        }

        ReturnErrorOnFailure(session.InitFromSecret(*mSessionManager->GetSessionKeystore(), mSharedSecret.Span(),
                                                    ByteSpan(msg_salt), CryptoContext::SessionInfoType::kSessionResumption, mRole));

        return CHIP_NO_ERROR;
    }
    default:
        return CHIP_ERROR_INCORRECT_STATE;
    }
}

CHIP_ERROR CASESession::RecoverInitiatorIpk()
{
    Credentials::GroupDataProvider::KeySet ipkKeySet;

    CHIP_ERROR err = mGroupDataProvider->GetIpkKeySet(mFabricIndex, ipkKeySet);

    if (err != CHIP_NO_ERROR)
    {
        ChipLogError(SecureChannel, "Failed to obtain IPK for initiating: %" CHIP_ERROR_FORMAT, err.Format());
        return err;
    }
    if ((ipkKeySet.num_keys_used == 0) || (ipkKeySet.num_keys_used > Credentials::GroupDataProvider::KeySet::kEpochKeysMax))
    {
        ChipLogError(SecureChannel, "Found invalid IPK keyset for initiator.");
        return CHIP_ERROR_INTERNAL;
    }

    // For the generation of the Destination Identifier,
    // the originator SHALL use the operational group key with the second oldest
    // EpochStartTime, if one exists, otherwise it SHALL use the single operational
    // group key available. The EpochStartTime are already ordered
    size_t ipkIndex = (ipkKeySet.num_keys_used > 1) ? ((ipkKeySet.num_keys_used - 1) - 1) : 0;
    memcpy(&mIPK[0], ipkKeySet.epoch_keys[ipkIndex].key, sizeof(mIPK));

    // Leaving this logging code for debug, but this cannot be enabled at runtime
    // since it leaks private security material.
#if 0
    ChipLogProgress(SecureChannel, "RecoverInitiatorIpk: GroupDataProvider %p, Got IPK for FabricIndex %u", mGroupDataProvider,
                    static_cast<unsigned>(mFabricIndex));
    ChipLogByteSpan(SecureChannel, ByteSpan(mIPK));
#endif

    return CHIP_NO_ERROR;
}

CHIP_ERROR CASESession::SendSigma1()
{
    MATTER_TRACE_EVENT_SCOPE("SendSigma1", "CASESession");
    const size_t mrpParamsSize = mLocalMRPConfig.HasValue() ? TLV::EstimateStructOverhead(sizeof(uint16_t), sizeof(uint16_t)) : 0;
    size_t data_len            = TLV::EstimateStructOverhead(kSigmaParamRandomNumberSize, // initiatorRandom
                                                  sizeof(uint16_t),            // initiatorSessionId,
                                                  kSHA256_Hash_Length,         // destinationId
                                                  kP256_PublicKey_Length,      // InitiatorEphPubKey,
                                                  mrpParamsSize,               // initiatorMRPParams
                                                  SessionResumptionStorage::kResumptionIdSize, CHIP_CRYPTO_AEAD_MIC_LENGTH_BYTES);

    System::PacketBufferTLVWriter tlvWriter;
    System::PacketBufferHandle msg_R1;
    TLV::TLVType outerContainerType                    = TLV::kTLVType_NotSpecified;
    uint8_t destinationIdentifier[kSHA256_Hash_Length] = { 0 };

    // Lookup fabric info.
    const auto * fabricInfo = mFabricsTable->FindFabricWithIndex(mFabricIndex);
    ReturnErrorCodeIf(fabricInfo == nullptr, CHIP_ERROR_INCORRECT_STATE);

    // Validate that we have a session ID allocated.
    VerifyOrReturnError(GetLocalSessionId().HasValue(), CHIP_ERROR_INCORRECT_STATE);

    // Generate an ephemeral keypair
    mEphemeralKey = mFabricsTable->AllocateEphemeralKeypairForCASE();
    VerifyOrReturnError(mEphemeralKey != nullptr, CHIP_ERROR_NO_MEMORY);
    ReturnErrorOnFailure(mEphemeralKey->Initialize(ECPKeyTarget::ECDH));

    // Fill in the random value
    ReturnErrorOnFailure(DRBG_get_bytes(mInitiatorRandom, sizeof(mInitiatorRandom)));

    // Construct Sigma1 Msg
    msg_R1 = System::PacketBufferHandle::New(data_len);
    VerifyOrReturnError(!msg_R1.IsNull(), CHIP_ERROR_NO_MEMORY);

    tlvWriter.Init(std::move(msg_R1));
    ReturnErrorOnFailure(tlvWriter.StartContainer(TLV::AnonymousTag(), TLV::kTLVType_Structure, outerContainerType));
    ReturnErrorOnFailure(tlvWriter.Put(TLV::ContextTag(1), ByteSpan(mInitiatorRandom)));
    // Retrieve Session Identifier
    ReturnErrorOnFailure(tlvWriter.Put(TLV::ContextTag(2), GetLocalSessionId().Value()));

    // Generate a Destination Identifier based on the node we are attempting to reach
    {
        // Obtain originator IPK matching the fabric where we are trying to open a session. mIPK
        // will be properly set thereafter.
        ReturnErrorOnFailure(RecoverInitiatorIpk());

        FabricId fabricId = fabricInfo->GetFabricId();
        Crypto::P256PublicKey rootPubKey;
        ReturnErrorOnFailure(mFabricsTable->FetchRootPubkey(mFabricIndex, rootPubKey));
        Credentials::P256PublicKeySpan rootPubKeySpan{ rootPubKey.ConstBytes() };

        MutableByteSpan destinationIdSpan(destinationIdentifier);
        ReturnErrorOnFailure(GenerateCaseDestinationId(ByteSpan(mIPK), ByteSpan(mInitiatorRandom), rootPubKeySpan, fabricId,
                                                       mPeerNodeId, destinationIdSpan));
    }
    ReturnErrorOnFailure(tlvWriter.PutBytes(TLV::ContextTag(3), destinationIdentifier, sizeof(destinationIdentifier)));

    ReturnErrorOnFailure(
        tlvWriter.PutBytes(TLV::ContextTag(4), mEphemeralKey->Pubkey(), static_cast<uint32_t>(mEphemeralKey->Pubkey().Length())));

    if (mLocalMRPConfig.HasValue())
    {
        ChipLogDetail(SecureChannel, "Including MRP parameters");
        ReturnErrorOnFailure(EncodeMRPParameters(TLV::ContextTag(5), mLocalMRPConfig.Value(), tlvWriter));
    }

    // Try to find persistent session, and resume it.
    bool resuming = false;
    if (mSessionResumptionStorage != nullptr)
    {
        CHIP_ERROR err = mSessionResumptionStorage->FindByScopedNodeId(fabricInfo->GetScopedNodeIdForNode(mPeerNodeId),
                                                                       mResumeResumptionId, mSharedSecret, mPeerCATs);
        if (err == CHIP_NO_ERROR)
        {
            // Found valid resumption state, try to resume the session.
            ReturnErrorOnFailure(tlvWriter.Put(TLV::ContextTag(6), mResumeResumptionId));

            uint8_t initiatorResume1MIC[CHIP_CRYPTO_AEAD_MIC_LENGTH_BYTES];
            MutableByteSpan resumeMICSpan(initiatorResume1MIC);
            ReturnErrorOnFailure(GenerateSigmaResumeMIC(ByteSpan(mInitiatorRandom), ByteSpan(mResumeResumptionId),
                                                        ByteSpan(kKDFS1RKeyInfo), ByteSpan(kResume1MIC_Nonce), resumeMICSpan));

            ReturnErrorOnFailure(tlvWriter.Put(TLV::ContextTag(7), resumeMICSpan));
            resuming = true;
        }
    }

    ReturnErrorOnFailure(tlvWriter.EndContainer(outerContainerType));
    ReturnErrorOnFailure(tlvWriter.Finalize(&msg_R1));

    ReturnErrorOnFailure(mCommissioningHash.AddData(ByteSpan{ msg_R1->Start(), msg_R1->DataLength() }));

    // Call delegate to send the msg to peer
    ReturnErrorOnFailure(mExchangeCtxt->SendMessage(Protocols::SecureChannel::MsgType::CASE_Sigma1, std::move(msg_R1),
                                                    SendFlags(SendMessageFlags::kExpectResponse)));

    mState = resuming ? State::kSentSigma1Resume : State::kSentSigma1;

    ChipLogProgress(SecureChannel, "Sent Sigma1 msg");

    mDelegate->OnSessionEstablishmentStarted();

    return CHIP_NO_ERROR;
}

CHIP_ERROR CASESession::HandleSigma1_and_SendSigma2(System::PacketBufferHandle && msg)
{
    MATTER_TRACE_EVENT_SCOPE("HandleSigma1_and_SendSigma2", "CASESession");
    ReturnErrorOnFailure(HandleSigma1(std::move(msg)));

    return CHIP_NO_ERROR;
}

CHIP_ERROR CASESession::FindLocalNodeFromDestinationId(const ByteSpan & destinationId, const ByteSpan & initiatorRandom)
{
    VerifyOrReturnError(mFabricsTable != nullptr, CHIP_ERROR_INCORRECT_STATE);

    bool found = false;
    for (const FabricInfo & fabricInfo : *mFabricsTable)
    {
        // Basic data for candidate fabric, used to compute candidate destination identifiers
        FabricId fabricId = fabricInfo.GetFabricId();
        NodeId nodeId     = fabricInfo.GetNodeId();
        Crypto::P256PublicKey rootPubKey;
        ReturnErrorOnFailure(mFabricsTable->FetchRootPubkey(fabricInfo.GetFabricIndex(), rootPubKey));
        Credentials::P256PublicKeySpan rootPubKeySpan{ rootPubKey.ConstBytes() };

        // Get IPK operational group key set for current candidate fabric
        GroupDataProvider::KeySet ipkKeySet;
        CHIP_ERROR err = mGroupDataProvider->GetIpkKeySet(fabricInfo.GetFabricIndex(), ipkKeySet);
        if ((err != CHIP_NO_ERROR) ||
            ((ipkKeySet.num_keys_used == 0) || (ipkKeySet.num_keys_used > Credentials::GroupDataProvider::KeySet::kEpochKeysMax)))
        {
            continue;
        }

        // Try every IPK candidate we have for a match
        for (size_t keyIdx = 0; keyIdx < ipkKeySet.num_keys_used; ++keyIdx)
        {
            uint8_t candidateDestinationId[kSHA256_Hash_Length];
            MutableByteSpan candidateDestinationIdSpan(candidateDestinationId);
            ByteSpan candidateIpkSpan(ipkKeySet.epoch_keys[keyIdx].key);

            err = GenerateCaseDestinationId(ByteSpan(candidateIpkSpan), ByteSpan(initiatorRandom), rootPubKeySpan, fabricId, nodeId,
                                            candidateDestinationIdSpan);
            if ((err == CHIP_NO_ERROR) && (candidateDestinationIdSpan.data_equal(destinationId)))
            {
                // Found a match, stop working, cache IPK, update local fabric context
                found = true;
                MutableByteSpan ipkSpan(mIPK);
                CopySpanToMutableSpan(candidateIpkSpan, ipkSpan);
                mFabricIndex = fabricInfo.GetFabricIndex();
                mLocalNodeId = nodeId;
                break;
            }
        }

        if (found)
        {
            break;
        }
    }

    return found ? CHIP_NO_ERROR : CHIP_ERROR_KEY_NOT_FOUND;
}

CHIP_ERROR CASESession::TryResumeSession(SessionResumptionStorage::ConstResumptionIdView resumptionId, ByteSpan resume1MIC,
                                         ByteSpan initiatorRandom)
{
    VerifyOrReturnError(mSessionResumptionStorage != nullptr, CHIP_ERROR_INCORRECT_STATE);
    VerifyOrReturnError(mFabricsTable != nullptr, CHIP_ERROR_INCORRECT_STATE);

    SessionResumptionStorage::ConstResumptionIdView resumptionIdSpan(resumptionId);
    ScopedNodeId node;
    ReturnErrorOnFailure(mSessionResumptionStorage->FindByResumptionId(resumptionIdSpan, node, mSharedSecret, mPeerCATs));

    // Cross check resume1MIC with the shared secret
    ReturnErrorOnFailure(
        ValidateSigmaResumeMIC(resume1MIC, initiatorRandom, resumptionId, ByteSpan(kKDFS1RKeyInfo), ByteSpan(kResume1MIC_Nonce)));

    const auto * fabricInfo = mFabricsTable->FindFabricWithIndex(node.GetFabricIndex());
    VerifyOrReturnError(fabricInfo != nullptr, CHIP_ERROR_INCORRECT_STATE);

    mFabricIndex = node.GetFabricIndex();
    mPeerNodeId  = node.GetNodeId();
    mLocalNodeId = fabricInfo->GetNodeId();

    return CHIP_NO_ERROR;
}

CHIP_ERROR CASESession::HandleSigma1(System::PacketBufferHandle && msg)
{
    MATTER_TRACE_EVENT_SCOPE("HandleSigma1", "CASESession");
    CHIP_ERROR err = CHIP_NO_ERROR;
    System::PacketBufferTLVReader tlvReader;

    uint16_t initiatorSessionId;
    ByteSpan destinationIdentifier;
    ByteSpan initiatorRandom;

    ChipLogProgress(SecureChannel, "Received Sigma1 msg");

    bool sessionResumptionRequested = false;
    ByteSpan resumptionId;
    ByteSpan resume1MIC;
    ByteSpan initiatorPubKey;

    SuccessOrExit(err = mCommissioningHash.AddData(ByteSpan{ msg->Start(), msg->DataLength() }));

    tlvReader.Init(std::move(msg));
    SuccessOrExit(err = ParseSigma1(tlvReader, initiatorRandom, initiatorSessionId, destinationIdentifier, initiatorPubKey,
                                    sessionResumptionRequested, resumptionId, resume1MIC));

    ChipLogDetail(SecureChannel, "Peer assigned session key ID %d", initiatorSessionId);
    SetPeerSessionId(initiatorSessionId);

    VerifyOrExit(mFabricsTable != nullptr, err = CHIP_ERROR_INCORRECT_STATE);

    if (sessionResumptionRequested && resumptionId.size() == SessionResumptionStorage::kResumptionIdSize &&
        CHIP_NO_ERROR ==
            TryResumeSession(SessionResumptionStorage::ConstResumptionIdView(resumptionId.data()), resume1MIC, initiatorRandom))
    {
        std::copy(initiatorRandom.begin(), initiatorRandom.end(), mInitiatorRandom);
        std::copy(resumptionId.begin(), resumptionId.end(), mResumeResumptionId.begin());

        // Send Sigma2Resume message to the initiator
        SuccessOrExit(err = SendSigma2Resume());

        mDelegate->OnSessionEstablishmentStarted();

        // Early returning here, since we have sent Sigma2Resume, and no further processing is needed for the Sigma1 message
        return CHIP_NO_ERROR;
    }

    // Attempt to match the initiator's desired destination based on local fabric table.
    err = FindLocalNodeFromDestinationId(destinationIdentifier, initiatorRandom);
    if (err == CHIP_NO_ERROR)
    {
        ChipLogProgress(SecureChannel, "CASE matched destination ID: fabricIndex %u, NodeID 0x" ChipLogFormatX64,
                        static_cast<unsigned>(mFabricIndex), ChipLogValueX64(mLocalNodeId));

        // Side-effect of FindLocalNodeFromDestinationId success was that mFabricIndex/mLocalNodeId are now
        // set to the local fabric and associated NodeId that was targeted by the initiator.
    }
    else
    {
        ChipLogError(SecureChannel, "CASE failed to match destination ID with local fabrics");
        ChipLogByteSpan(SecureChannel, destinationIdentifier);
    }
    SuccessOrExit(err);

    // ParseSigma1 ensures that:
    // mRemotePubKey.Length() == initiatorPubKey.size() == kP256_PublicKey_Length.
    memcpy(mRemotePubKey.Bytes(), initiatorPubKey.data(), mRemotePubKey.Length());

    SuccessOrExit(err = SendSigma2());

    mDelegate->OnSessionEstablishmentStarted();

exit:

    if (err == CHIP_ERROR_KEY_NOT_FOUND)
    {
        SendStatusReport(mExchangeCtxt, kProtocolCodeNoSharedRoot);
        mState = State::kInitialized;
    }
    else if (err != CHIP_NO_ERROR)
    {
        SendStatusReport(mExchangeCtxt, kProtocolCodeInvalidParam);
        mState = State::kInitialized;
    }
    return err;
}

CHIP_ERROR CASESession::SendSigma2Resume()
{
    MATTER_TRACE_EVENT_SCOPE("SendSigma2Resume", "CASESession");
    const size_t mrpParamsSize = mLocalMRPConfig.HasValue() ? TLV::EstimateStructOverhead(sizeof(uint16_t), sizeof(uint16_t)) : 0;
    size_t max_sigma2_resume_data_len = TLV::EstimateStructOverhead(
        SessionResumptionStorage::kResumptionIdSize, CHIP_CRYPTO_AEAD_MIC_LENGTH_BYTES, sizeof(uint16_t), mrpParamsSize);

    System::PacketBufferTLVWriter tlvWriter;
    System::PacketBufferHandle msg_R2_resume;
    TLV::TLVType outerContainerType = TLV::kTLVType_NotSpecified;

    // Validate that we have a session ID allocated.
    VerifyOrReturnError(GetLocalSessionId().HasValue(), CHIP_ERROR_INCORRECT_STATE);

    msg_R2_resume = System::PacketBufferHandle::New(max_sigma2_resume_data_len);
    VerifyOrReturnError(!msg_R2_resume.IsNull(), CHIP_ERROR_NO_MEMORY);

    tlvWriter.Init(std::move(msg_R2_resume));

    // Generate a new resumption ID
    ReturnErrorOnFailure(DRBG_get_bytes(mNewResumptionId.data(), mNewResumptionId.size()));

    ReturnErrorOnFailure(tlvWriter.StartContainer(TLV::AnonymousTag(), TLV::kTLVType_Structure, outerContainerType));
    ReturnErrorOnFailure(tlvWriter.Put(TLV::ContextTag(1), mNewResumptionId));

    uint8_t sigma2ResumeMIC[CHIP_CRYPTO_AEAD_MIC_LENGTH_BYTES];
    MutableByteSpan resumeMICSpan(sigma2ResumeMIC);
    ReturnErrorOnFailure(GenerateSigmaResumeMIC(ByteSpan(mInitiatorRandom), mNewResumptionId, ByteSpan(kKDFS2RKeyInfo),
                                                ByteSpan(kResume2MIC_Nonce), resumeMICSpan));

    ReturnErrorOnFailure(tlvWriter.Put(TLV::ContextTag(2), resumeMICSpan));

    ReturnErrorOnFailure(tlvWriter.Put(TLV::ContextTag(3), GetLocalSessionId().Value()));

    if (mLocalMRPConfig.HasValue())
    {
        ChipLogDetail(SecureChannel, "Including MRP parameters");
        ReturnErrorOnFailure(EncodeMRPParameters(TLV::ContextTag(4), mLocalMRPConfig.Value(), tlvWriter));
    }

    ReturnErrorOnFailure(tlvWriter.EndContainer(outerContainerType));
    ReturnErrorOnFailure(tlvWriter.Finalize(&msg_R2_resume));

    // Call delegate to send the msg to peer
    ReturnErrorOnFailure(mExchangeCtxt->SendMessage(Protocols::SecureChannel::MsgType::CASE_Sigma2Resume, std::move(msg_R2_resume),
                                                    SendFlags(SendMessageFlags::kExpectResponse)));

    mState = State::kSentSigma2Resume;

    ChipLogDetail(SecureChannel, "Sent Sigma2Resume msg");

    return CHIP_NO_ERROR;
}

CHIP_ERROR CASESession::SendSigma2()
{
    MATTER_TRACE_EVENT_SCOPE("SendSigma2", "CASESession");

    VerifyOrReturnError(GetLocalSessionId().HasValue(), CHIP_ERROR_INCORRECT_STATE);
    VerifyOrReturnError(mFabricsTable != nullptr, CHIP_ERROR_INCORRECT_STATE);

    chip::Platform::ScopedMemoryBuffer<uint8_t> icacBuf;
    VerifyOrReturnError(icacBuf.Alloc(kMaxCHIPCertLength), CHIP_ERROR_NO_MEMORY);

    chip::Platform::ScopedMemoryBuffer<uint8_t> nocBuf;
    VerifyOrReturnError(nocBuf.Alloc(kMaxCHIPCertLength), CHIP_ERROR_NO_MEMORY);

    MutableByteSpan icaCert{ icacBuf.Get(), kMaxCHIPCertLength };
    ReturnErrorOnFailure(mFabricsTable->FetchICACert(mFabricIndex, icaCert));

    MutableByteSpan nocCert{ nocBuf.Get(), kMaxCHIPCertLength };
    ReturnErrorOnFailure(mFabricsTable->FetchNOCCert(mFabricIndex, nocCert));

    // Fill in the random value
    uint8_t msg_rand[kSigmaParamRandomNumberSize];
    ReturnErrorOnFailure(DRBG_get_bytes(&msg_rand[0], sizeof(msg_rand)));

    // Generate an ephemeral keypair
    mEphemeralKey = mFabricsTable->AllocateEphemeralKeypairForCASE();
    VerifyOrReturnError(mEphemeralKey != nullptr, CHIP_ERROR_NO_MEMORY);
    ReturnErrorOnFailure(mEphemeralKey->Initialize(ECPKeyTarget::ECDH));

    // Generate a Shared Secret
    ReturnErrorOnFailure(mEphemeralKey->ECDH_derive_secret(mRemotePubKey, mSharedSecret));

    uint8_t msg_salt[kIPKSize + kSigmaParamRandomNumberSize + kP256_PublicKey_Length + kSHA256_Hash_Length];

    MutableByteSpan saltSpan(msg_salt);
    ReturnErrorOnFailure(ConstructSaltSigma2(ByteSpan(msg_rand), mEphemeralKey->Pubkey(), ByteSpan(mIPK), saltSpan));

    AutoReleaseSessionKey sr2k(*mSessionManager->GetSessionKeystore());
    ReturnErrorOnFailure(DeriveSigmaKey(saltSpan, ByteSpan(kKDFSR2Info), sr2k));

    // Construct Sigma2 TBS Data
    size_t msg_r2_signed_len =
        TLV::EstimateStructOverhead(kMaxCHIPCertLength, kMaxCHIPCertLength, kP256_PublicKey_Length, kP256_PublicKey_Length);

    chip::Platform::ScopedMemoryBuffer<uint8_t> msg_R2_Signed;
    VerifyOrReturnError(msg_R2_Signed.Alloc(msg_r2_signed_len), CHIP_ERROR_NO_MEMORY);

    ReturnErrorOnFailure(ConstructTBSData(nocCert, icaCert, ByteSpan(mEphemeralKey->Pubkey(), mEphemeralKey->Pubkey().Length()),
                                          ByteSpan(mRemotePubKey, mRemotePubKey.Length()), msg_R2_Signed.Get(), msg_r2_signed_len));

    // Generate a Signature
    P256ECDSASignature tbsData2Signature;
    ReturnErrorOnFailure(
        mFabricsTable->SignWithOpKeypair(mFabricIndex, ByteSpan{ msg_R2_Signed.Get(), msg_r2_signed_len }, tbsData2Signature));
    msg_R2_Signed.Free();

    // Construct Sigma2 TBE Data
    size_t msg_r2_signed_enc_len = TLV::EstimateStructOverhead(nocCert.size(), icaCert.size(), tbsData2Signature.Length(),
                                                               SessionResumptionStorage::kResumptionIdSize);

    chip::Platform::ScopedMemoryBuffer<uint8_t> msg_R2_Encrypted;
    VerifyOrReturnError(msg_R2_Encrypted.Alloc(msg_r2_signed_enc_len + CHIP_CRYPTO_AEAD_MIC_LENGTH_BYTES), CHIP_ERROR_NO_MEMORY);

    TLV::TLVWriter tlvWriter;
    TLV::TLVType outerContainerType = TLV::kTLVType_NotSpecified;

    tlvWriter.Init(msg_R2_Encrypted.Get(), msg_r2_signed_enc_len);
    ReturnErrorOnFailure(tlvWriter.StartContainer(TLV::AnonymousTag(), TLV::kTLVType_Structure, outerContainerType));
    ReturnErrorOnFailure(tlvWriter.Put(TLV::ContextTag(kTag_TBEData_SenderNOC), nocCert));
    if (!icaCert.empty())
    {
        ReturnErrorOnFailure(tlvWriter.Put(TLV::ContextTag(kTag_TBEData_SenderICAC), icaCert));
    }

    // We are now done with ICAC and NOC certs so we can release the memory.
    {
        icacBuf.Free();
        icaCert = MutableByteSpan{};

        nocBuf.Free();
        nocCert = MutableByteSpan{};
    }

    ReturnErrorOnFailure(tlvWriter.PutBytes(TLV::ContextTag(kTag_TBEData_Signature), tbsData2Signature.ConstBytes(),
                                            static_cast<uint32_t>(tbsData2Signature.Length())));

    // Generate a new resumption ID
    ReturnErrorOnFailure(DRBG_get_bytes(mNewResumptionId.data(), mNewResumptionId.size()));
    ReturnErrorOnFailure(tlvWriter.Put(TLV::ContextTag(kTag_TBEData_ResumptionID), mNewResumptionId));

    ReturnErrorOnFailure(tlvWriter.EndContainer(outerContainerType));
    ReturnErrorOnFailure(tlvWriter.Finalize());
    msg_r2_signed_enc_len = static_cast<size_t>(tlvWriter.GetLengthWritten());

    // Generate the encrypted data blob
    ReturnErrorOnFailure(AES_CCM_encrypt(msg_R2_Encrypted.Get(), msg_r2_signed_enc_len, nullptr, 0, sr2k.KeyHandle(),
                                         kTBEData2_Nonce, kTBEDataNonceLength, msg_R2_Encrypted.Get(),
                                         msg_R2_Encrypted.Get() + msg_r2_signed_enc_len, CHIP_CRYPTO_AEAD_MIC_LENGTH_BYTES));

    // Construct Sigma2 Msg
    const size_t mrpParamsSize = mLocalMRPConfig.HasValue() ? TLV::EstimateStructOverhead(sizeof(uint16_t), sizeof(uint16_t)) : 0;
    size_t data_len            = TLV::EstimateStructOverhead(kSigmaParamRandomNumberSize, sizeof(uint16_t), kP256_PublicKey_Length,
                                                  msg_r2_signed_enc_len, CHIP_CRYPTO_AEAD_MIC_LENGTH_BYTES, mrpParamsSize);

    System::PacketBufferHandle msg_R2 = System::PacketBufferHandle::New(data_len);
    VerifyOrReturnError(!msg_R2.IsNull(), CHIP_ERROR_NO_MEMORY);

    System::PacketBufferTLVWriter tlvWriterMsg2;
    outerContainerType = TLV::kTLVType_NotSpecified;

    tlvWriterMsg2.Init(std::move(msg_R2));
    ReturnErrorOnFailure(tlvWriterMsg2.StartContainer(TLV::AnonymousTag(), TLV::kTLVType_Structure, outerContainerType));
    ReturnErrorOnFailure(tlvWriterMsg2.PutBytes(TLV::ContextTag(1), &msg_rand[0], sizeof(msg_rand)));
    ReturnErrorOnFailure(tlvWriterMsg2.Put(TLV::ContextTag(2), GetLocalSessionId().Value()));
    ReturnErrorOnFailure(tlvWriterMsg2.PutBytes(TLV::ContextTag(3), mEphemeralKey->Pubkey(),
                                                static_cast<uint32_t>(mEphemeralKey->Pubkey().Length())));
    ReturnErrorOnFailure(tlvWriterMsg2.PutBytes(TLV::ContextTag(4), msg_R2_Encrypted.Get(),
                                                static_cast<uint32_t>(msg_r2_signed_enc_len + CHIP_CRYPTO_AEAD_MIC_LENGTH_BYTES)));
    if (mLocalMRPConfig.HasValue())
    {
        ChipLogDetail(SecureChannel, "Including MRP parameters");
        ReturnErrorOnFailure(EncodeMRPParameters(TLV::ContextTag(5), mLocalMRPConfig.Value(), tlvWriterMsg2));
    }
    ReturnErrorOnFailure(tlvWriterMsg2.EndContainer(outerContainerType));
    ReturnErrorOnFailure(tlvWriterMsg2.Finalize(&msg_R2));

    ReturnErrorOnFailure(mCommissioningHash.AddData(ByteSpan{ msg_R2->Start(), msg_R2->DataLength() }));

    // Call delegate to send the msg to peer
    ReturnErrorOnFailure(mExchangeCtxt->SendMessage(Protocols::SecureChannel::MsgType::CASE_Sigma2, std::move(msg_R2),
                                                    SendFlags(SendMessageFlags::kExpectResponse)));

    mState = State::kSentSigma2;

    ChipLogProgress(SecureChannel, "Sent Sigma2 msg");

    return CHIP_NO_ERROR;
}

CHIP_ERROR CASESession::HandleSigma2Resume(System::PacketBufferHandle && msg)
{
    MATTER_TRACE_EVENT_SCOPE("HandleSigma2Resume", "CASESession");
    CHIP_ERROR err = CHIP_NO_ERROR;
    System::PacketBufferTLVReader tlvReader;
    TLV::TLVType containerType = TLV::kTLVType_Structure;

    uint16_t responderSessionId;

    uint32_t decodeTagIdSeq = 0;

    ChipLogDetail(SecureChannel, "Received Sigma2Resume msg");

    uint8_t sigma2ResumeMIC[CHIP_CRYPTO_AEAD_MIC_LENGTH_BYTES];

    tlvReader.Init(std::move(msg));
    SuccessOrExit(err = tlvReader.Next(containerType, TLV::AnonymousTag()));
    SuccessOrExit(err = tlvReader.EnterContainer(containerType));

    SuccessOrExit(err = tlvReader.Next());
    VerifyOrExit(TLV::TagNumFromTag(tlvReader.GetTag()) == ++decodeTagIdSeq, err = CHIP_ERROR_INVALID_TLV_TAG);
    SessionResumptionStorage::ResumptionIdStorage resumptionId;
    VerifyOrExit(tlvReader.GetLength() == resumptionId.size(), err = CHIP_ERROR_INVALID_TLV_ELEMENT);
    SuccessOrExit(err = tlvReader.GetBytes(resumptionId.data(), resumptionId.size()));

    SuccessOrExit(err = tlvReader.Next());
    VerifyOrExit(TLV::TagNumFromTag(tlvReader.GetTag()) == ++decodeTagIdSeq, err = CHIP_ERROR_INVALID_TLV_TAG);
    VerifyOrExit(tlvReader.GetLength() == CHIP_CRYPTO_AEAD_MIC_LENGTH_BYTES, err = CHIP_ERROR_INVALID_TLV_ELEMENT);
    SuccessOrExit(err = tlvReader.GetBytes(sigma2ResumeMIC, CHIP_CRYPTO_AEAD_MIC_LENGTH_BYTES));

    SuccessOrExit(err = ValidateSigmaResumeMIC(ByteSpan(sigma2ResumeMIC), ByteSpan(mInitiatorRandom), resumptionId,
                                               ByteSpan(kKDFS2RKeyInfo), ByteSpan(kResume2MIC_Nonce)));

    SuccessOrExit(err = tlvReader.Next());
    VerifyOrExit(TLV::TagNumFromTag(tlvReader.GetTag()) == ++decodeTagIdSeq, err = CHIP_ERROR_INVALID_TLV_TAG);
    SuccessOrExit(err = tlvReader.Get(responderSessionId));

    if (tlvReader.Next() != CHIP_END_OF_TLV)
    {
        SuccessOrExit(err = DecodeMRPParametersIfPresent(TLV::ContextTag(4), tlvReader));
        mExchangeCtxt->GetSessionHandle()->AsUnauthenticatedSession()->SetRemoteMRPConfig(mRemoteMRPConfig);
    }

    ChipLogDetail(SecureChannel, "Peer assigned session session ID %d", responderSessionId);
    SetPeerSessionId(responderSessionId);

    if (mSessionResumptionStorage != nullptr)
    {
        CHIP_ERROR err2 = mSessionResumptionStorage->Save(GetPeer(), resumptionId, mSharedSecret, mPeerCATs);
        if (err2 != CHIP_NO_ERROR)
            ChipLogError(SecureChannel, "Unable to save session resumption state: %" CHIP_ERROR_FORMAT, err2.Format());
    }

    SendStatusReport(mExchangeCtxt, kProtocolCodeSuccess);

    mState = State::kFinishedViaResume;
    Finish();

exit:
    if (err != CHIP_NO_ERROR)
    {
        SendStatusReport(mExchangeCtxt, kProtocolCodeInvalidParam);
    }
    return err;
}

CHIP_ERROR CASESession::HandleSigma2_and_SendSigma3(System::PacketBufferHandle && msg)
{
    MATTER_TRACE_EVENT_SCOPE("HandleSigma2_and_SendSigma3", "CASESession");
    ReturnErrorOnFailure(HandleSigma2(std::move(msg)));
    ReturnErrorOnFailure(SendSigma3a());

    return CHIP_NO_ERROR;
}

CHIP_ERROR CASESession::HandleSigma2(System::PacketBufferHandle && msg)
{
    MATTER_TRACE_EVENT_SCOPE("HandleSigma2", "CASESession");
    CHIP_ERROR err = CHIP_NO_ERROR;
    System::PacketBufferTLVReader tlvReader;
    TLV::TLVReader decryptedDataTlvReader;
    TLV::TLVType containerType = TLV::kTLVType_Structure;

    const uint8_t * buf = msg->Start();
    size_t buflen       = msg->DataLength();

    uint8_t msg_salt[kIPKSize + kSigmaParamRandomNumberSize + kP256_PublicKey_Length + kSHA256_Hash_Length];

    chip::Platform::ScopedMemoryBuffer<uint8_t> msg_R2_Encrypted;
    size_t msg_r2_encrypted_len          = 0;
    size_t msg_r2_encrypted_len_with_tag = 0;

    chip::Platform::ScopedMemoryBuffer<uint8_t> msg_R2_Signed;
    size_t msg_r2_signed_len;
    size_t max_msg_r2_signed_enc_len;
    constexpr size_t kCaseOverheadForFutureTbeData = 128;

    AutoReleaseSessionKey sr2k(*mSessionManager->GetSessionKeystore());

    P256ECDSASignature tbsData2Signature;

    NodeId responderNodeId;
    P256PublicKey responderPublicKey;

    uint8_t responderRandom[kSigmaParamRandomNumberSize];
    ByteSpan responderNOC;
    ByteSpan responderICAC;

    uint16_t responderSessionId;

    ChipLogProgress(SecureChannel, "Received Sigma2 msg");

    FabricId fabricId = kUndefinedFabricId;
    {
        VerifyOrExit(mFabricsTable != nullptr, err = CHIP_ERROR_INCORRECT_STATE);
        const auto * fabricInfo = mFabricsTable->FindFabricWithIndex(mFabricIndex);
        VerifyOrExit(fabricInfo != nullptr, err = CHIP_ERROR_INCORRECT_STATE);
        fabricId = fabricInfo->GetFabricId();
    }

    VerifyOrExit(mEphemeralKey != nullptr, err = CHIP_ERROR_INTERNAL);
    VerifyOrExit(buf != nullptr, err = CHIP_ERROR_MESSAGE_INCOMPLETE);

    tlvReader.Init(std::move(msg));
    SuccessOrExit(err = tlvReader.Next(containerType, TLV::AnonymousTag()));
    SuccessOrExit(err = tlvReader.EnterContainer(containerType));

    // Retrieve Responder's Random value
    SuccessOrExit(err = tlvReader.Next(TLV::kTLVType_ByteString, TLV::ContextTag(kTag_Sigma2_ResponderRandom)));
    SuccessOrExit(err = tlvReader.GetBytes(responderRandom, sizeof(responderRandom)));

    // Assign Session ID
    SuccessOrExit(err = tlvReader.Next(TLV::kTLVType_UnsignedInteger, TLV::ContextTag(kTag_Sigma2_ResponderSessionId)));
    SuccessOrExit(err = tlvReader.Get(responderSessionId));

    ChipLogDetail(SecureChannel, "Peer assigned session session ID %d", responderSessionId);
    SetPeerSessionId(responderSessionId);

    // Retrieve Responder's Ephemeral Pubkey
    SuccessOrExit(err = tlvReader.Next(TLV::kTLVType_ByteString, TLV::ContextTag(kTag_Sigma2_ResponderEphPubKey)));
    SuccessOrExit(err = tlvReader.GetBytes(mRemotePubKey, static_cast<uint32_t>(mRemotePubKey.Length())));

    // Generate a Shared Secret
    SuccessOrExit(err = mEphemeralKey->ECDH_derive_secret(mRemotePubKey, mSharedSecret));

    // Generate the S2K key
    {
        MutableByteSpan saltSpan(msg_salt);
        SuccessOrExit(err = ConstructSaltSigma2(ByteSpan(responderRandom), mRemotePubKey, ByteSpan(mIPK), saltSpan));
        SuccessOrExit(err = DeriveSigmaKey(saltSpan, ByteSpan(kKDFSR2Info), sr2k));
    }

    SuccessOrExit(err = mCommissioningHash.AddData(ByteSpan{ buf, buflen }));

    // Generate decrypted data
    SuccessOrExit(err = tlvReader.Next(TLV::kTLVType_ByteString, TLV::ContextTag(kTag_Sigma2_Encrypted2)));

    max_msg_r2_signed_enc_len =
        TLV::EstimateStructOverhead(Credentials::kMaxCHIPCertLength, Credentials::kMaxCHIPCertLength, tbsData2Signature.Length(),
                                    SessionResumptionStorage::kResumptionIdSize, kCaseOverheadForFutureTbeData);
    msg_r2_encrypted_len_with_tag = tlvReader.GetLength();

    // Validate we did not receive a buffer larger than legal
    VerifyOrExit(msg_r2_encrypted_len_with_tag <= max_msg_r2_signed_enc_len, err = CHIP_ERROR_INVALID_TLV_ELEMENT);
    VerifyOrExit(msg_r2_encrypted_len_with_tag > CHIP_CRYPTO_AEAD_MIC_LENGTH_BYTES, err = CHIP_ERROR_INVALID_TLV_ELEMENT);
    VerifyOrExit(msg_R2_Encrypted.Alloc(msg_r2_encrypted_len_with_tag), err = CHIP_ERROR_NO_MEMORY);

    SuccessOrExit(err = tlvReader.GetBytes(msg_R2_Encrypted.Get(), static_cast<uint32_t>(msg_r2_encrypted_len_with_tag)));
    msg_r2_encrypted_len = msg_r2_encrypted_len_with_tag - CHIP_CRYPTO_AEAD_MIC_LENGTH_BYTES;

    SuccessOrExit(err = AES_CCM_decrypt(msg_R2_Encrypted.Get(), msg_r2_encrypted_len, nullptr, 0,
                                        msg_R2_Encrypted.Get() + msg_r2_encrypted_len, CHIP_CRYPTO_AEAD_MIC_LENGTH_BYTES,
                                        sr2k.KeyHandle(), kTBEData2_Nonce, kTBEDataNonceLength, msg_R2_Encrypted.Get()));

    decryptedDataTlvReader.Init(msg_R2_Encrypted.Get(), msg_r2_encrypted_len);
    containerType = TLV::kTLVType_Structure;
    SuccessOrExit(err = decryptedDataTlvReader.Next(containerType, TLV::AnonymousTag()));
    SuccessOrExit(err = decryptedDataTlvReader.EnterContainer(containerType));

    SuccessOrExit(err = decryptedDataTlvReader.Next(TLV::kTLVType_ByteString, TLV::ContextTag(kTag_TBEData_SenderNOC)));
    SuccessOrExit(err = decryptedDataTlvReader.Get(responderNOC));

    SuccessOrExit(err = decryptedDataTlvReader.Next());
    if (TLV::TagNumFromTag(decryptedDataTlvReader.GetTag()) == kTag_TBEData_SenderICAC)
    {
        VerifyOrExit(decryptedDataTlvReader.GetType() == TLV::kTLVType_ByteString, err = CHIP_ERROR_WRONG_TLV_TYPE);
        SuccessOrExit(err = decryptedDataTlvReader.Get(responderICAC));
        SuccessOrExit(err = decryptedDataTlvReader.Next(TLV::kTLVType_ByteString, TLV::ContextTag(kTag_TBEData_Signature)));
    }

    // Validate responder identity located in msg_r2_encrypted
    // Constructing responder identity
    {
        CompressedFabricId unused;
        FabricId responderFabricId;
        SuccessOrExit(err = SetEffectiveTime());
        SuccessOrExit(err = mFabricsTable->VerifyCredentials(mFabricIndex, responderNOC, responderICAC, mValidContext, unused,
                                                             responderFabricId, responderNodeId, responderPublicKey));
        VerifyOrExit(fabricId == responderFabricId, err = CHIP_ERROR_INVALID_CASE_PARAMETER);
        // Verify that responderNodeId (from responderNOC) matches one that was included
        // in the computation of the Destination Identifier when generating Sigma1.
        VerifyOrExit(mPeerNodeId == responderNodeId, err = CHIP_ERROR_INVALID_CASE_PARAMETER);
    }

    // Construct msg_R2_Signed and validate the signature in msg_r2_encrypted
    msg_r2_signed_len = TLV::EstimateStructOverhead(sizeof(uint16_t), responderNOC.size(), responderICAC.size(),
                                                    kP256_PublicKey_Length, kP256_PublicKey_Length);

    VerifyOrExit(msg_R2_Signed.Alloc(msg_r2_signed_len), err = CHIP_ERROR_NO_MEMORY);

    SuccessOrExit(err = ConstructTBSData(responderNOC, responderICAC, ByteSpan(mRemotePubKey, mRemotePubKey.Length()),
                                         ByteSpan(mEphemeralKey->Pubkey(), mEphemeralKey->Pubkey().Length()), msg_R2_Signed.Get(),
                                         msg_r2_signed_len));

    VerifyOrExit(TLV::TagNumFromTag(decryptedDataTlvReader.GetTag()) == kTag_TBEData_Signature, err = CHIP_ERROR_INVALID_TLV_TAG);
    VerifyOrExit(tbsData2Signature.Capacity() >= decryptedDataTlvReader.GetLength(), err = CHIP_ERROR_INVALID_TLV_ELEMENT);
    tbsData2Signature.SetLength(decryptedDataTlvReader.GetLength());
    SuccessOrExit(err = decryptedDataTlvReader.GetBytes(tbsData2Signature.Bytes(), tbsData2Signature.Length()));

    // Validate signature
    SuccessOrExit(err = responderPublicKey.ECDSA_validate_msg_signature(msg_R2_Signed.Get(), msg_r2_signed_len, tbsData2Signature));

    // Retrieve session resumption ID
    SuccessOrExit(err = decryptedDataTlvReader.Next(TLV::kTLVType_ByteString, TLV::ContextTag(kTag_TBEData_ResumptionID)));
    SuccessOrExit(err = decryptedDataTlvReader.GetBytes(mNewResumptionId.data(), mNewResumptionId.size()));

    // Retrieve peer CASE Authenticated Tags (CATs) from peer's NOC.
    SuccessOrExit(err = ExtractCATsFromOpCert(responderNOC, mPeerCATs));

    // Retrieve responderMRPParams if present
    if (tlvReader.Next() != CHIP_END_OF_TLV)
    {
        SuccessOrExit(err = DecodeMRPParametersIfPresent(TLV::ContextTag(kTag_Sigma2_ResponderMRPParams), tlvReader));
        mExchangeCtxt->GetSessionHandle()->AsUnauthenticatedSession()->SetRemoteMRPConfig(mRemoteMRPConfig);
    }

exit:
    if (err != CHIP_NO_ERROR)
    {
        SendStatusReport(mExchangeCtxt, kProtocolCodeInvalidParam);
    }
    return err;
}

struct CASESession::SendSigma3Work
{
    // Status of background processing.
    CHIP_ERROR status;

    // Session to use after background processing.
    CASESession * session;

    // Sequence number used to coordinate foreground/background work for a
    // particular session establishment.
    int sequence;

<<<<<<< HEAD
    FabricTable * fabricTable;
    FabricIndex fabricIndex;
=======
    AutoReleaseSessionKey sr3k(*mSessionManager->GetSessionKeystore());
>>>>>>> 4fbff761

    chip::Platform::ScopedMemoryBuffer<uint8_t> msg_R3_Signed;
    size_t msg_r3_signed_len;

    chip::Platform::ScopedMemoryBuffer<uint8_t> msg_R3_Encrypted;
    size_t msg_r3_encrypted_len;

    chip::Platform::ScopedMemoryBuffer<uint8_t> icacBuf;
    MutableByteSpan icaCert;

    chip::Platform::ScopedMemoryBuffer<uint8_t> nocBuf;
    MutableByteSpan nocCert;

    P256ECDSASignature tbsData3Signature;
};

CHIP_ERROR CASESession::SendSigma3a()
{
    MATTER_TRACE_EVENT_SCOPE("SendSigma3", "CASESession");
    CHIP_ERROR err = CHIP_NO_ERROR;

    ChipLogDetail(SecureChannel, "Sending Sigma3");

    ChipLogError(DeviceLayer, "@@@@@@@@@@ SendSigma3a");

    auto * workPtr = Platform::New<SendSigma3Work>();
    VerifyOrExit(workPtr != nullptr, err = CHIP_ERROR_NO_MEMORY);
    {
        auto & work = *workPtr;

        // Used to call back into the session after background event processing.
        // It happens that there's only one pairing session (in CASEServer)
        // so it will still be available for use. Use a sequence number to
        // coordinate.
        work.session  = this;
        work.sequence = mSequence;

        VerifyOrExit(mFabricsTable != nullptr, err = CHIP_ERROR_INCORRECT_STATE);
        work.fabricTable = mFabricsTable;
        work.fabricIndex = mFabricIndex;

        VerifyOrExit(mEphemeralKey != nullptr, err = CHIP_ERROR_INTERNAL);

        VerifyOrExit(work.icacBuf.Alloc(kMaxCHIPCertLength), err = CHIP_ERROR_NO_MEMORY);
        work.icaCert = MutableByteSpan{ work.icacBuf.Get(), kMaxCHIPCertLength };

        VerifyOrExit(work.nocBuf.Alloc(kMaxCHIPCertLength), err = CHIP_ERROR_NO_MEMORY);
        work.nocCert = MutableByteSpan{ work.nocBuf.Get(), kMaxCHIPCertLength };

        SuccessOrExit(err = mFabricsTable->FetchICACert(mFabricIndex, work.icaCert));
        SuccessOrExit(err = mFabricsTable->FetchNOCCert(mFabricIndex, work.nocCert));

        // Prepare Sigma3 TBS Data Blob
        work.msg_r3_signed_len = TLV::EstimateStructOverhead(work.icaCert.size(), work.nocCert.size(), kP256_PublicKey_Length, kP256_PublicKey_Length);

        VerifyOrExit(work.msg_R3_Signed.Alloc(work.msg_r3_signed_len), err = CHIP_ERROR_NO_MEMORY);

        SuccessOrExit(err = ConstructTBSData(work.nocCert, work.icaCert, ByteSpan(mEphemeralKey->Pubkey(), mEphemeralKey->Pubkey().Length()),
                                            ByteSpan(mRemotePubKey, mRemotePubKey.Length()), work.msg_R3_Signed.Get(), work.msg_r3_signed_len));

        SuccessOrExit(
            err = DeviceLayer::PlatformMgr().ScheduleBackgroundWork(
                [](intptr_t arg) { SendSigma3b(*reinterpret_cast<SendSigma3Work *>(arg)); }, reinterpret_cast<intptr_t>(&work)));
        workPtr = nullptr; // scheduling succeeded, so don't delete
        mExchangeCtxt->WillSendMessage();
        mState = State::kBackgroundPending;

        // TODO decide if State::kBackgroundPending is sufficient
        // or should have another state
    }

exit:
    Platform::Delete(workPtr);

    if (err != CHIP_NO_ERROR)
    {
        SendStatusReport(mExchangeCtxt, kProtocolCodeInvalidParam);
        mState = State::kInitialized;
    }

    return err;
}

void CASESession::SendSigma3b(SendSigma3Work & work)
{
    CHIP_ERROR err = CHIP_NO_ERROR;

    ChipLogError(DeviceLayer, "@@@@@@@@@@ SendSigma3b");

    // TODO SignWithOpKeypair has moved here but check for race condition etc.

    // Generate a signature
    err = work.fabricTable->SignWithOpKeypair(work.fabricIndex, ByteSpan{ work.msg_R3_Signed.Get(), work.msg_r3_signed_len }, work.tbsData3Signature);
    SuccessOrExit(err);

    // Prepare Sigma3 TBE Data Blob
    work.msg_r3_encrypted_len = TLV::EstimateStructOverhead(work.nocCert.size(), work.icaCert.size(), work.tbsData3Signature.Length());

    VerifyOrExit(work.msg_R3_Encrypted.Alloc(work.msg_r3_encrypted_len + CHIP_CRYPTO_AEAD_MIC_LENGTH_BYTES), err = CHIP_ERROR_NO_MEMORY);

    {
        TLV::TLVWriter tlvWriter;
        TLV::TLVType outerContainerType = TLV::kTLVType_NotSpecified;

        tlvWriter.Init(work.msg_R3_Encrypted.Get(), work.msg_r3_encrypted_len);
        SuccessOrExit(err = tlvWriter.StartContainer(TLV::AnonymousTag(), TLV::kTLVType_Structure, outerContainerType));
        SuccessOrExit(err = tlvWriter.Put(TLV::ContextTag(kTag_TBEData_SenderNOC), work.nocCert));
        if (!work.icaCert.empty())
        {
            SuccessOrExit(err = tlvWriter.Put(TLV::ContextTag(kTag_TBEData_SenderICAC), work.icaCert));
        }

        // We are now done with ICAC and NOC certs so we can release the memory.
        {
            work.icacBuf.Free();
            work.icaCert = MutableByteSpan{};

            work.nocBuf.Free();
            work.nocCert = MutableByteSpan{};
        }

        SuccessOrExit(err = tlvWriter.PutBytes(TLV::ContextTag(kTag_TBEData_Signature), work.tbsData3Signature.ConstBytes(),
                                            static_cast<uint32_t>(work.tbsData3Signature.Length())));
        SuccessOrExit(err = tlvWriter.EndContainer(outerContainerType));
        SuccessOrExit(err = tlvWriter.Finalize());
        work.msg_r3_encrypted_len = static_cast<size_t>(tlvWriter.GetLengthWritten());
    }

exit:
    work.status = err;

    auto err2 = DeviceLayer::PlatformMgr().ScheduleWork(
        [](intptr_t arg) {
            auto & work2 = *reinterpret_cast<SendSigma3Work *>(arg);
            work2.session->SendSigma3c(work2);
        },
        reinterpret_cast<intptr_t>(&work));

    if (err2 != CHIP_NO_ERROR)
    {
        Platform::Delete(&work); // scheduling failed, so delete
    }
}

CHIP_ERROR CASESession::SendSigma3c(SendSigma3Work & work)
{
    CHIP_ERROR err = CHIP_NO_ERROR;

    System::PacketBufferHandle msg_R3;
    size_t data_len;

    uint8_t msg_salt[kIPKSize + kSHA256_Hash_Length];

    uint8_t sr3k[CHIP_CRYPTO_SYMMETRIC_KEY_LENGTH_BYTES];

    ChipLogError(DeviceLayer, "@@@@@@@@@@ SendSigma3c");

    // TODO add checks here (ignoreFailure?)

    // Special case: if for whatever reason not in expected state or sequence,
    // don't do anything, including sending a status report or aborting the
    // pending establish.
    VerifyOrExit(mState == State::kBackgroundPending, err = CHIP_ERROR_INCORRECT_STATE);
    VerifyOrExit(mSequence == work.sequence, err = CHIP_ERROR_INCORRECT_STATE);

    SuccessOrExit(err = work.status);

    // Generate S3K key
    {
        MutableByteSpan saltSpan(msg_salt);
        SuccessOrExit(err = ConstructSaltSigma3(ByteSpan(mIPK), saltSpan));
        SuccessOrExit(err = DeriveSigmaKey(saltSpan, ByteSpan(kKDFSR3Info), sr3k));
    }

    // Generated Encrypted data blob
<<<<<<< HEAD
    err = AES_CCM_encrypt(work.msg_R3_Encrypted.Get(), work.msg_r3_encrypted_len, nullptr, 0, sr3k, CHIP_CRYPTO_SYMMETRIC_KEY_LENGTH_BYTES,
                        kTBEData3_Nonce, kTBEDataNonceLength, work.msg_R3_Encrypted.Get(),
                        work.msg_R3_Encrypted.Get() + work.msg_r3_encrypted_len, CHIP_CRYPTO_AEAD_MIC_LENGTH_BYTES);
    SuccessOrExit(err);
=======
    SuccessOrExit(err = AES_CCM_encrypt(msg_R3_Encrypted.Get(), msg_r3_encrypted_len, nullptr, 0, sr3k.KeyHandle(), kTBEData3_Nonce,
                                        kTBEDataNonceLength, msg_R3_Encrypted.Get(), msg_R3_Encrypted.Get() + msg_r3_encrypted_len,
                                        CHIP_CRYPTO_AEAD_MIC_LENGTH_BYTES));
>>>>>>> 4fbff761

    // Generate Sigma3 Msg
    data_len = TLV::EstimateStructOverhead(CHIP_CRYPTO_AEAD_MIC_LENGTH_BYTES, work.msg_r3_encrypted_len);

    msg_R3 = System::PacketBufferHandle::New(data_len);
    VerifyOrExit(!msg_R3.IsNull(), err = CHIP_ERROR_NO_MEMORY);

    {
        System::PacketBufferTLVWriter tlvWriter;
        TLV::TLVType outerContainerType = TLV::kTLVType_NotSpecified;

        tlvWriter.Init(std::move(msg_R3));
        err = tlvWriter.StartContainer(TLV::AnonymousTag(), TLV::kTLVType_Structure, outerContainerType);
        SuccessOrExit(err);
        err = tlvWriter.PutBytes(TLV::ContextTag(1), work.msg_R3_Encrypted.Get(),
                                static_cast<uint32_t>(work.msg_r3_encrypted_len + CHIP_CRYPTO_AEAD_MIC_LENGTH_BYTES));
        SuccessOrExit(err);
        err = tlvWriter.EndContainer(outerContainerType);
        SuccessOrExit(err);
        err = tlvWriter.Finalize(&msg_R3);
        SuccessOrExit(err);
    }

    err = mCommissioningHash.AddData(ByteSpan{ msg_R3->Start(), msg_R3->DataLength() });
    SuccessOrExit(err);

    // Call delegate to send the Msg3 to peer
    err = mExchangeCtxt->SendMessage(Protocols::SecureChannel::MsgType::CASE_Sigma3, std::move(msg_R3),
                                    SendFlags(SendMessageFlags::kExpectResponse));
    SuccessOrExit(err);

    ChipLogProgress(SecureChannel, "Sent Sigma3 msg");

    {
        MutableByteSpan messageDigestSpan(mMessageDigest);
        SuccessOrExit(err = mCommissioningHash.Finish(messageDigestSpan));
    }

    mState = State::kSentSigma3;

exit:
    Platform::Delete(&work);

    // TODO might need ignoreFailure to handle some paths

    if (err != CHIP_NO_ERROR)
    {
        SendStatusReport(mExchangeCtxt, kProtocolCodeInvalidParam);
        mState = State::kInitialized;
    }

    return err;
}

struct CASESession::HandleSigma3Work
{
    // Status of background processing.
    CHIP_ERROR status;

    // Session to use after background processing.
    CASESession * session;

    // Sequence number used to coordinate foreground/background work for a
    // particular session establishment.
    int sequence;

    chip::Platform::ScopedMemoryBuffer<uint8_t> msg_R3_Signed;
    size_t msg_r3_signed_len;

    ByteSpan initiatorNOC;
    ByteSpan initiatorICAC;

    uint8_t rootCertBuf[kMaxCHIPCertLength];
    ByteSpan fabricRCAC;

    P256ECDSASignature tbsData3Signature;

    FabricId fabricId;
    NodeId initiatorNodeId;

    ValidationContext validContext;
};

CHIP_ERROR CASESession::HandleSigma3a(System::PacketBufferHandle && msg)
{
    MATTER_TRACE_EVENT_SCOPE("HandleSigma3", "CASESession");
    CHIP_ERROR err = CHIP_NO_ERROR;
    System::PacketBufferTLVReader tlvReader;
    TLV::TLVReader decryptedDataTlvReader;
    TLV::TLVType containerType = TLV::kTLVType_Structure;

    const uint8_t * buf   = msg->Start();
    const uint16_t bufLen = msg->DataLength();

    constexpr size_t kCaseOverheadForFutureTbeData = 128;

    chip::Platform::ScopedMemoryBuffer<uint8_t> msg_R3_Encrypted;
    size_t msg_r3_encrypted_len          = 0;
    size_t msg_r3_encrypted_len_with_tag = 0;
    size_t max_msg_r3_signed_enc_len;

    AutoReleaseSessionKey sr3k(*mSessionManager->GetSessionKeystore());

    uint8_t msg_salt[kIPKSize + kSHA256_Hash_Length];

    ChipLogProgress(SecureChannel, "Received Sigma3 msg");

    auto * workPtr = Platform::New<HandleSigma3Work>();
    VerifyOrExit(workPtr != nullptr, err = CHIP_ERROR_NO_MEMORY);
    {
        auto & work = *workPtr;

        // Used to call back into the session after background event processing.
        // It happens that there's only one pairing session (in CASEServer)
        // so it will still be available for use. Use a sequence number to
        // coordinate.
        work.session  = this;
        work.sequence = mSequence;

        {
            VerifyOrExit(mFabricsTable != nullptr, err = CHIP_ERROR_INCORRECT_STATE);
            const auto * fabricInfo = mFabricsTable->FindFabricWithIndex(mFabricIndex);
            VerifyOrExit(fabricInfo != nullptr, err = CHIP_ERROR_INCORRECT_STATE);
            work.fabricId = fabricInfo->GetFabricId();
        }

        VerifyOrExit(mEphemeralKey != nullptr, err = CHIP_ERROR_INTERNAL);

        tlvReader.Init(std::move(msg));
        SuccessOrExit(err = tlvReader.Next(containerType, TLV::AnonymousTag()));
        SuccessOrExit(err = tlvReader.EnterContainer(containerType));

        // Fetch encrypted data
        max_msg_r3_signed_enc_len = TLV::EstimateStructOverhead(Credentials::kMaxCHIPCertLength, Credentials::kMaxCHIPCertLength,
                                                                work.tbsData3Signature.Length(), kCaseOverheadForFutureTbeData);

        SuccessOrExit(err = tlvReader.Next(TLV::kTLVType_ByteString, TLV::ContextTag(kTag_Sigma3_Encrypted3)));

        msg_r3_encrypted_len_with_tag = tlvReader.GetLength();

        // Validate we did not receive a buffer larger than legal
        VerifyOrExit(msg_r3_encrypted_len_with_tag <= max_msg_r3_signed_enc_len, err = CHIP_ERROR_INVALID_TLV_ELEMENT);
        VerifyOrExit(msg_r3_encrypted_len_with_tag > CHIP_CRYPTO_AEAD_MIC_LENGTH_BYTES, err = CHIP_ERROR_INVALID_TLV_ELEMENT);

        VerifyOrExit(msg_R3_Encrypted.Alloc(msg_r3_encrypted_len_with_tag), err = CHIP_ERROR_NO_MEMORY);
        SuccessOrExit(err = tlvReader.GetBytes(msg_R3_Encrypted.Get(), static_cast<uint32_t>(msg_r3_encrypted_len_with_tag)));
        msg_r3_encrypted_len = msg_r3_encrypted_len_with_tag - CHIP_CRYPTO_AEAD_MIC_LENGTH_BYTES;

        // Step 1
        {
            MutableByteSpan saltSpan(msg_salt);
            SuccessOrExit(err = ConstructSaltSigma3(ByteSpan(mIPK), saltSpan));
            SuccessOrExit(err = DeriveSigmaKey(saltSpan, ByteSpan(kKDFSR3Info), sr3k));
        }

        SuccessOrExit(err = mCommissioningHash.AddData(ByteSpan{ buf, bufLen }));

        // Step 2 - Decrypt data blob
        SuccessOrExit(err = AES_CCM_decrypt(msg_R3_Encrypted.Get(), msg_r3_encrypted_len, nullptr, 0,
                                            msg_R3_Encrypted.Get() + msg_r3_encrypted_len, CHIP_CRYPTO_AEAD_MIC_LENGTH_BYTES,
                                            sr3k.KeyHandle(), kTBEData3_Nonce, kTBEDataNonceLength, msg_R3_Encrypted.Get()));

        decryptedDataTlvReader.Init(msg_R3_Encrypted.Get(), msg_r3_encrypted_len);
        containerType = TLV::kTLVType_Structure;
        SuccessOrExit(err = decryptedDataTlvReader.Next(containerType, TLV::AnonymousTag()));
        SuccessOrExit(err = decryptedDataTlvReader.EnterContainer(containerType));

        SuccessOrExit(err = decryptedDataTlvReader.Next(TLV::kTLVType_ByteString, TLV::ContextTag(kTag_TBEData_SenderNOC)));
        SuccessOrExit(err = decryptedDataTlvReader.Get(work.initiatorNOC));

        SuccessOrExit(err = decryptedDataTlvReader.Next());
        if (TLV::TagNumFromTag(decryptedDataTlvReader.GetTag()) == kTag_TBEData_SenderICAC)
        {
            VerifyOrExit(decryptedDataTlvReader.GetType() == TLV::kTLVType_ByteString, err = CHIP_ERROR_WRONG_TLV_TYPE);
            SuccessOrExit(err = decryptedDataTlvReader.Get(work.initiatorICAC));
            SuccessOrExit(err = decryptedDataTlvReader.Next(TLV::kTLVType_ByteString, TLV::ContextTag(kTag_TBEData_Signature)));
        }

        // Step 4 - Construct Sigma3 TBS Data
        work.msg_r3_signed_len = TLV::EstimateStructOverhead(sizeof(uint16_t), work.initiatorNOC.size(), work.initiatorICAC.size(),
                                                             kP256_PublicKey_Length, kP256_PublicKey_Length);

        VerifyOrExit(work.msg_R3_Signed.Alloc(work.msg_r3_signed_len), err = CHIP_ERROR_NO_MEMORY);

        SuccessOrExit(err = ConstructTBSData(work.initiatorNOC, work.initiatorICAC, ByteSpan(mRemotePubKey, mRemotePubKey.Length()),
                                             ByteSpan(mEphemeralKey->Pubkey(), mEphemeralKey->Pubkey().Length()),
                                             work.msg_R3_Signed.Get(), work.msg_r3_signed_len));

        VerifyOrExit(TLV::TagNumFromTag(decryptedDataTlvReader.GetTag()) == kTag_TBEData_Signature,
                     err = CHIP_ERROR_INVALID_TLV_TAG);
        VerifyOrExit(work.tbsData3Signature.Capacity() >= decryptedDataTlvReader.GetLength(), err = CHIP_ERROR_INVALID_TLV_ELEMENT);
        work.tbsData3Signature.SetLength(decryptedDataTlvReader.GetLength());
        SuccessOrExit(err = decryptedDataTlvReader.GetBytes(work.tbsData3Signature.Bytes(), work.tbsData3Signature.Length()));

        // Prepare for Step 5/6
        {
            MutableByteSpan fabricRCAC{ work.rootCertBuf };
            SuccessOrExit(err = mFabricsTable->FetchRootCert(mFabricIndex, fabricRCAC));
            work.fabricRCAC = fabricRCAC;
            // TODO probably should make SetEffectiveTime static and call closer to VerifyCredentials
            SuccessOrExit(err = SetEffectiveTime());
        }

        // Copy remaining needed data into work structure
        {
            work.validContext = mValidContext;

            // initiatorNOC and initiatorICAC are spans into msg_R3_Encrypted
            // which is going away, so to save memory, redirect them to their
            // copies in msg_R3_signed, which is staying around
            TLV::TLVReader signedDataTlvReader;
            signedDataTlvReader.Init(work.msg_R3_Signed.Get(), work.msg_r3_signed_len);
            SuccessOrExit(err = signedDataTlvReader.Next(TLV::kTLVType_Structure, TLV::AnonymousTag()));
            SuccessOrExit(err = signedDataTlvReader.EnterContainer(containerType));

            SuccessOrExit(err = signedDataTlvReader.Next(TLV::kTLVType_ByteString, TLV::ContextTag(kTag_TBSData_SenderNOC)));
            SuccessOrExit(err = signedDataTlvReader.Get(work.initiatorNOC));

            if (!work.initiatorICAC.empty())
            {
                SuccessOrExit(err = signedDataTlvReader.Next(TLV::kTLVType_ByteString, TLV::ContextTag(kTag_TBSData_SenderICAC)));
                SuccessOrExit(err = signedDataTlvReader.Get(work.initiatorICAC));
            }
        }

        SuccessOrExit(
            err = DeviceLayer::PlatformMgr().ScheduleBackgroundWork(
                [](intptr_t arg) { HandleSigma3b(*reinterpret_cast<HandleSigma3Work *>(arg)); }, reinterpret_cast<intptr_t>(&work)));
        workPtr = nullptr; // scheduling succeeded, so don't delete
        mExchangeCtxt->WillSendMessage();
        mState = State::kBackgroundPending;
    }

exit:
    Platform::Delete(workPtr);

    if (err != CHIP_NO_ERROR)
    {
        SendStatusReport(mExchangeCtxt, kProtocolCodeInvalidParam);
    }

    return err;
}

void CASESession::HandleSigma3b(HandleSigma3Work & work)
{
    CHIP_ERROR err = CHIP_NO_ERROR;

    // Step 5/6
    // Validate initiator identity located in msg->Start()
    // Constructing responder identity
    CompressedFabricId unused;
    FabricId initiatorFabricId;
    P256PublicKey initiatorPublicKey;
    SuccessOrExit(err = FabricTable::VerifyCredentials(work.initiatorNOC, work.initiatorICAC, work.fabricRCAC, work.validContext,
                                                       unused, initiatorFabricId, work.initiatorNodeId, initiatorPublicKey));
    VerifyOrExit(work.fabricId == initiatorFabricId, err = CHIP_ERROR_INVALID_CASE_PARAMETER);

    // TODO - Validate message signature prior to validating the received operational credentials.
    //        The op cert check requires traversal of cert chain, that is a more expensive operation.
    //        If message signature check fails, the cert chain check will be unnecessary, but with the
    //        current flow of code, a malicious node can trigger a DoS style attack on the device.
    //        The same change should be made in Sigma2 processing.
    // Step 7 - Validate Signature
#ifdef ENABLE_HSM_ECDSA_VERIFY
    {
        P256PublicKeyHSM initiatorPublicKeyHSM;
        memcpy(Uint8::to_uchar(initiatorPublicKeyHSM), initiatorPublicKey.Bytes(), initiatorPublicKey.Length());
        SuccessOrExit(err = initiatorPublicKeyHSM.ECDSA_validate_msg_signature(work.msg_R3_Signed.Get(), work.msg_r3_signed_len,
                                                                               work.tbsData3Signature));
    }
#else
    SuccessOrExit(err = initiatorPublicKey.ECDSA_validate_msg_signature(work.msg_R3_Signed.Get(), work.msg_r3_signed_len,
                                                                        work.tbsData3Signature));
#endif

exit:
    work.status = err;

    auto err2 = DeviceLayer::PlatformMgr().ScheduleWork(
        [](intptr_t arg) {
            auto & work2 = *reinterpret_cast<HandleSigma3Work *>(arg);
            work2.session->HandleSigma3c(work2);
        },
        reinterpret_cast<intptr_t>(&work));

    if (err2 != CHIP_NO_ERROR)
    {
        Platform::Delete(&work); // scheduling failed, so delete
    }
}

CHIP_ERROR CASESession::HandleSigma3c(HandleSigma3Work & work)
{
    CHIP_ERROR err     = CHIP_NO_ERROR;
    bool ignoreFailure = true;

    // Special case: if for whatever reason not in expected state or sequence,
    // don't do anything, including sending a status report or aborting the
    // pending establish.
    VerifyOrExit(mState == State::kBackgroundPending, err = CHIP_ERROR_INCORRECT_STATE);
    VerifyOrExit(mSequence == work.sequence, err = CHIP_ERROR_INCORRECT_STATE);

    ignoreFailure = false;

    SuccessOrExit(err = work.status);

    mPeerNodeId = work.initiatorNodeId;

    {
        MutableByteSpan messageDigestSpan(mMessageDigest);
        SuccessOrExit(err = mCommissioningHash.Finish(messageDigestSpan));
    }

    // Retrieve peer CASE Authenticated Tags (CATs) from peer's NOC.
    {
        SuccessOrExit(err = ExtractCATsFromOpCert(work.initiatorNOC, mPeerCATs));
    }

    if (mSessionResumptionStorage != nullptr)
    {
        CHIP_ERROR err2 = mSessionResumptionStorage->Save(GetPeer(), mNewResumptionId, mSharedSecret, mPeerCATs);
        if (err2 != CHIP_NO_ERROR)
        {
            ChipLogError(SecureChannel, "Unable to save session resumption state: %" CHIP_ERROR_FORMAT, err2.Format());
        }
    }

    SendStatusReport(mExchangeCtxt, kProtocolCodeSuccess);

    mState = State::kFinished;
    Finish();

exit:
    Platform::Delete(&work);

    if (err != CHIP_NO_ERROR && !ignoreFailure)
    {
        SendStatusReport(mExchangeCtxt, kProtocolCodeInvalidParam);
        // Abort the pending establish, which is normally done by CASESession::OnMessageReceived,
        // but in the background processing case must be done here.
        DiscardExchange();
        AbortPendingEstablish(err);
    }

    return err;
}

CHIP_ERROR CASESession::DeriveSigmaKey(const ByteSpan & salt, const ByteSpan & info, AutoReleaseSessionKey & key) const
{
    return mSessionManager->GetSessionKeystore()->DeriveKey(mSharedSecret, salt, info, key.KeyHandle());
}

CHIP_ERROR CASESession::ConstructSaltSigma2(const ByteSpan & rand, const Crypto::P256PublicKey & pubkey, const ByteSpan & ipk,
                                            MutableByteSpan & salt)
{
    uint8_t md[kSHA256_Hash_Length];
    memset(salt.data(), 0, salt.size());
    Encoding::LittleEndian::BufferWriter bbuf(salt.data(), salt.size());

    bbuf.Put(ipk.data(), ipk.size());
    bbuf.Put(rand.data(), kSigmaParamRandomNumberSize);
    bbuf.Put(pubkey, pubkey.Length());
    MutableByteSpan messageDigestSpan(md);
    ReturnErrorOnFailure(mCommissioningHash.GetDigest(messageDigestSpan));
    bbuf.Put(messageDigestSpan.data(), messageDigestSpan.size());

    size_t saltWritten = 0;
    VerifyOrReturnError(bbuf.Fit(saltWritten), CHIP_ERROR_BUFFER_TOO_SMALL);
    salt = salt.SubSpan(0, saltWritten);

    return CHIP_NO_ERROR;
}

CHIP_ERROR CASESession::ConstructSaltSigma3(const ByteSpan & ipk, MutableByteSpan & salt)
{
    uint8_t md[kSHA256_Hash_Length];
    memset(salt.data(), 0, salt.size());
    Encoding::LittleEndian::BufferWriter bbuf(salt.data(), salt.size());

    bbuf.Put(ipk.data(), ipk.size());
    MutableByteSpan messageDigestSpan(md);
    ReturnErrorOnFailure(mCommissioningHash.GetDigest(messageDigestSpan));
    bbuf.Put(messageDigestSpan.data(), messageDigestSpan.size());

    size_t saltWritten = 0;
    VerifyOrReturnError(bbuf.Fit(saltWritten), CHIP_ERROR_BUFFER_TOO_SMALL);
    salt = salt.SubSpan(0, saltWritten);

    return CHIP_NO_ERROR;
}

CHIP_ERROR CASESession::ConstructSigmaResumeKey(const ByteSpan & initiatorRandom, const ByteSpan & resumptionID,
                                                const ByteSpan & skInfo, const ByteSpan & nonce, AutoReleaseSessionKey & resumeKey)
{
    constexpr size_t saltSize = kSigmaParamRandomNumberSize + SessionResumptionStorage::kResumptionIdSize;
    uint8_t salt[saltSize];

    memset(salt, 0, saltSize);
    Encoding::LittleEndian::BufferWriter bbuf(salt, saltSize);

    bbuf.Put(initiatorRandom.data(), initiatorRandom.size());
    bbuf.Put(resumptionID.data(), resumptionID.size());

    size_t saltWritten = 0;
    VerifyOrReturnError(bbuf.Fit(saltWritten), CHIP_ERROR_BUFFER_TOO_SMALL);

    return DeriveSigmaKey(ByteSpan(salt, saltWritten), skInfo, resumeKey);
}

CHIP_ERROR CASESession::GenerateSigmaResumeMIC(const ByteSpan & initiatorRandom, const ByteSpan & resumptionID,
                                               const ByteSpan & skInfo, const ByteSpan & nonce, MutableByteSpan & resumeMIC)
{
    VerifyOrReturnError(resumeMIC.size() >= CHIP_CRYPTO_AEAD_MIC_LENGTH_BYTES, CHIP_ERROR_BUFFER_TOO_SMALL);

    AutoReleaseSessionKey srk(*mSessionManager->GetSessionKeystore());
    ReturnErrorOnFailure(ConstructSigmaResumeKey(initiatorRandom, resumptionID, skInfo, nonce, srk));
    ReturnErrorOnFailure(AES_CCM_encrypt(nullptr, 0, nullptr, 0, srk.KeyHandle(), nonce.data(), nonce.size(), nullptr,
                                         resumeMIC.data(), CHIP_CRYPTO_AEAD_MIC_LENGTH_BYTES));
    resumeMIC.reduce_size(CHIP_CRYPTO_AEAD_MIC_LENGTH_BYTES);

    return CHIP_NO_ERROR;
}

CHIP_ERROR CASESession::ValidateSigmaResumeMIC(const ByteSpan & resumeMIC, const ByteSpan & initiatorRandom,
                                               const ByteSpan & resumptionID, const ByteSpan & skInfo, const ByteSpan & nonce)
{
    VerifyOrReturnError(resumeMIC.size() == CHIP_CRYPTO_AEAD_MIC_LENGTH_BYTES, CHIP_ERROR_BUFFER_TOO_SMALL);

    AutoReleaseSessionKey srk(*mSessionManager->GetSessionKeystore());
    ReturnErrorOnFailure(ConstructSigmaResumeKey(initiatorRandom, resumptionID, skInfo, nonce, srk));
    ReturnErrorOnFailure(AES_CCM_decrypt(nullptr, 0, nullptr, 0, resumeMIC.data(), resumeMIC.size(), srk.KeyHandle(), nonce.data(),
                                         nonce.size(), nullptr));

    return CHIP_NO_ERROR;
}

CHIP_ERROR CASESession::ConstructTBSData(const ByteSpan & senderNOC, const ByteSpan & senderICAC, const ByteSpan & senderPubKey,
                                         const ByteSpan & receiverPubKey, uint8_t * tbsData, size_t & tbsDataLen)
{
    TLV::TLVWriter tlvWriter;
    TLV::TLVType outerContainerType = TLV::kTLVType_NotSpecified;

    tlvWriter.Init(tbsData, tbsDataLen);
    ReturnErrorOnFailure(tlvWriter.StartContainer(TLV::AnonymousTag(), TLV::kTLVType_Structure, outerContainerType));
    ReturnErrorOnFailure(tlvWriter.Put(TLV::ContextTag(kTag_TBSData_SenderNOC), senderNOC));
    if (!senderICAC.empty())
    {
        ReturnErrorOnFailure(tlvWriter.Put(TLV::ContextTag(kTag_TBSData_SenderICAC), senderICAC));
    }
    ReturnErrorOnFailure(tlvWriter.Put(TLV::ContextTag(kTag_TBSData_SenderPubKey), senderPubKey));
    ReturnErrorOnFailure(tlvWriter.Put(TLV::ContextTag(kTag_TBSData_ReceiverPubKey), receiverPubKey));
    ReturnErrorOnFailure(tlvWriter.EndContainer(outerContainerType));
    ReturnErrorOnFailure(tlvWriter.Finalize());
    tbsDataLen = static_cast<size_t>(tlvWriter.GetLengthWritten());

    return CHIP_NO_ERROR;
}

CHIP_ERROR CASESession::SetEffectiveTime()
{
    System::Clock::Milliseconds64 currentUnixTimeMS;
    CHIP_ERROR err = System::SystemClock().GetClock_RealTimeMS(currentUnixTimeMS);

    if (err == CHIP_NO_ERROR)
    {
        // If the system has given us a wall clock time, we must use it or
        // fail.  Conversion failures here are therefore always an error.
        System::Clock::Seconds32 currentUnixTime = std::chrono::duration_cast<System::Clock::Seconds32>(currentUnixTimeMS);
        ReturnErrorOnFailure(mValidContext.SetEffectiveTimeFromUnixTime<CurrentChipEpochTime>(currentUnixTime));
    }
    else
    {
        // If we don't have wall clock time, the spec dictates that we should
        // fall back to Last Known Good Time.  Ultimately, the calling application's
        // validity policy will determine whether this is permissible.
        System::Clock::Seconds32 lastKnownGoodChipEpochTime;
        ChipLogError(SecureChannel,
                     "The device does not support GetClock_RealTimeMS() API: %" CHIP_ERROR_FORMAT
                     ".  Falling back to Last Known Good UTC Time",
                     err.Format());
        VerifyOrReturnError(mFabricsTable != nullptr, CHIP_ERROR_INCORRECT_STATE);
        err = mFabricsTable->GetLastKnownGoodChipEpochTime(lastKnownGoodChipEpochTime);
        if (err != CHIP_NO_ERROR)
        {
            // If we have no time available, the Validity Policy will
            // determine what to do.
            ChipLogError(SecureChannel, "Failed to retrieve Last Known Good UTC Time");
        }
        else
        {
            mValidContext.SetEffectiveTime<LastKnownGoodChipEpochTime>(lastKnownGoodChipEpochTime);
        }
    }
    return CHIP_NO_ERROR;
}

void CASESession::OnSuccessStatusReport()
{
    ChipLogProgress(SecureChannel, "Success status report received. Session was established");

    if (mSessionResumptionStorage != nullptr)
    {
        CHIP_ERROR err2 = mSessionResumptionStorage->Save(GetPeer(), mNewResumptionId, mSharedSecret, mPeerCATs);
        if (err2 != CHIP_NO_ERROR)
            ChipLogError(SecureChannel, "Unable to save session resumption state: %" CHIP_ERROR_FORMAT, err2.Format());
    }

    switch (mState)
    {
    case State::kSentSigma3:
        mState = State::kFinished;
        break;
    case State::kSentSigma2Resume:
        mState = State::kFinishedViaResume;
        break;
    default:
        VerifyOrDie(false && "Reached invalid internal state keeping in CASE session");
        break;
    }

    Finish();
}

CHIP_ERROR CASESession::OnFailureStatusReport(Protocols::SecureChannel::GeneralStatusCode generalCode, uint16_t protocolCode)
{
    CHIP_ERROR err = CHIP_NO_ERROR;
    switch (protocolCode)
    {
    case kProtocolCodeInvalidParam:
        err = CHIP_ERROR_INVALID_CASE_PARAMETER;
        break;

    case kProtocolCodeNoSharedRoot:
        err = CHIP_ERROR_NO_SHARED_TRUSTED_ROOT;
        break;

    default:
        err = CHIP_ERROR_INTERNAL;
        break;
    };
    mState = State::kInitialized;
    ChipLogError(SecureChannel, "Received error (protocol code %d) during pairing process: %" CHIP_ERROR_FORMAT, protocolCode,
                 err.Format());
    return err;
}

CHIP_ERROR CASESession::ParseSigma1(TLV::ContiguousBufferTLVReader & tlvReader, ByteSpan & initiatorRandom,
                                    uint16_t & initiatorSessionId, ByteSpan & destinationId, ByteSpan & initiatorEphPubKey,
                                    bool & resumptionRequested, ByteSpan & resumptionId, ByteSpan & initiatorResumeMIC)
{
    using namespace TLV;

    constexpr uint8_t kInitiatorRandomTag    = 1;
    constexpr uint8_t kInitiatorSessionIdTag = 2;
    constexpr uint8_t kDestinationIdTag      = 3;
    constexpr uint8_t kInitiatorPubKeyTag    = 4;
    constexpr uint8_t kInitiatorMRPParamsTag = 5;
    constexpr uint8_t kResumptionIDTag       = 6;
    constexpr uint8_t kResume1MICTag         = 7;

    TLVType containerType = kTLVType_Structure;
    ReturnErrorOnFailure(tlvReader.Next(containerType, AnonymousTag()));
    ReturnErrorOnFailure(tlvReader.EnterContainer(containerType));

    ReturnErrorOnFailure(tlvReader.Next(ContextTag(kInitiatorRandomTag)));
    ReturnErrorOnFailure(tlvReader.GetByteView(initiatorRandom));
    VerifyOrReturnError(initiatorRandom.size() == kSigmaParamRandomNumberSize, CHIP_ERROR_INVALID_CASE_PARAMETER);

    ReturnErrorOnFailure(tlvReader.Next(ContextTag(kInitiatorSessionIdTag)));
    ReturnErrorOnFailure(tlvReader.Get(initiatorSessionId));

    ReturnErrorOnFailure(tlvReader.Next(ContextTag(kDestinationIdTag)));
    ReturnErrorOnFailure(tlvReader.GetByteView(destinationId));
    VerifyOrReturnError(destinationId.size() == kSHA256_Hash_Length, CHIP_ERROR_INVALID_CASE_PARAMETER);

    ReturnErrorOnFailure(tlvReader.Next(ContextTag(kInitiatorPubKeyTag)));
    ReturnErrorOnFailure(tlvReader.GetByteView(initiatorEphPubKey));
    VerifyOrReturnError(initiatorEphPubKey.size() == kP256_PublicKey_Length, CHIP_ERROR_INVALID_CASE_PARAMETER);

    // Optional members start here.
    CHIP_ERROR err = tlvReader.Next();
    if (err == CHIP_NO_ERROR && tlvReader.GetTag() == ContextTag(kInitiatorMRPParamsTag))
    {
        ReturnErrorOnFailure(DecodeMRPParametersIfPresent(TLV::ContextTag(kInitiatorMRPParamsTag), tlvReader));
        mExchangeCtxt->GetSessionHandle()->AsUnauthenticatedSession()->SetRemoteMRPConfig(mRemoteMRPConfig);
        err = tlvReader.Next();
    }

    bool resumptionIDTagFound = false;
    bool resume1MICTagFound   = false;

    if (err == CHIP_NO_ERROR && tlvReader.GetTag() == ContextTag(kResumptionIDTag))
    {
        resumptionIDTagFound = true;
        ReturnErrorOnFailure(tlvReader.GetByteView(resumptionId));
        VerifyOrReturnError(resumptionId.size() == SessionResumptionStorage::kResumptionIdSize, CHIP_ERROR_INVALID_CASE_PARAMETER);
        err = tlvReader.Next();
    }

    if (err == CHIP_NO_ERROR && tlvReader.GetTag() == ContextTag(kResume1MICTag))
    {
        resume1MICTagFound = true;
        ReturnErrorOnFailure(tlvReader.GetByteView(initiatorResumeMIC));
        VerifyOrReturnError(initiatorResumeMIC.size() == CHIP_CRYPTO_AEAD_MIC_LENGTH_BYTES, CHIP_ERROR_INVALID_CASE_PARAMETER);
        err = tlvReader.Next();
    }

    if (err == CHIP_END_OF_TLV)
    {
        // We ran out of struct members, but that's OK, because they were optional.
        err = CHIP_NO_ERROR;
    }

    ReturnErrorOnFailure(err);
    ReturnErrorOnFailure(tlvReader.ExitContainer(containerType));

    if (resumptionIDTagFound && resume1MICTagFound)
    {
        resumptionRequested = true;
    }
    else if (!resumptionIDTagFound && !resume1MICTagFound)
    {
        resumptionRequested = false;
    }
    else
    {
        return CHIP_ERROR_UNEXPECTED_TLV_ELEMENT;
    }

    return CHIP_NO_ERROR;
}

CHIP_ERROR CASESession::ValidateReceivedMessage(ExchangeContext * ec, const PayloadHeader & payloadHeader,
                                                const System::PacketBufferHandle & msg)
{
    VerifyOrReturnError(ec != nullptr, CHIP_ERROR_INVALID_ARGUMENT);

    // mExchangeCtxt can be nullptr if this is the first message (CASE_Sigma1) received by CASESession
    // via UnsolicitedMessageHandler. The exchange context is allocated by exchange manager and provided
    // to the handler (CASESession object).
    if (mExchangeCtxt != nullptr)
    {
        if (mExchangeCtxt != ec)
        {
            ReturnErrorOnFailure(CHIP_ERROR_INVALID_ARGUMENT);
        }
    }
    else
    {
        mExchangeCtxt = ec;
    }
    mExchangeCtxt->UseSuggestedResponseTimeout(kExpectedHighProcessingTime);

    VerifyOrReturnError(!msg.IsNull(), CHIP_ERROR_INVALID_ARGUMENT);
    return CHIP_NO_ERROR;
}

CHIP_ERROR CASESession::OnMessageReceived(ExchangeContext * ec, const PayloadHeader & payloadHeader,
                                          System::PacketBufferHandle && msg)
{
    CHIP_ERROR err                            = ValidateReceivedMessage(ec, payloadHeader, msg);
    Protocols::SecureChannel::MsgType msgType = static_cast<Protocols::SecureChannel::MsgType>(payloadHeader.GetMessageType());
    SuccessOrExit(err);

#if CONFIG_BUILD_FOR_HOST_UNIT_TEST
    if (mStopHandshakeAtState.HasValue() && mState == mStopHandshakeAtState.Value())
    {
        mStopHandshakeAtState = Optional<State>::Missing();
        // For testing purposes we are trying to stop a successful CASESession from happening by dropping part of the
        // handshake in the middle. We are trying to keep both sides of the CASESession establishment in an active
        // pending state. In order to keep this side open we have to tell the exchange context that we will send an
        // async message.
        //
        // Should you need to resume the CASESession, you could theoretically pass along the msg to a callback that gets
        // registered when setting mStopHandshakeAtState.
        mExchangeCtxt->WillSendMessage();
        return CHIP_NO_ERROR;
    }
#endif // CONFIG_BUILD_FOR_HOST_UNIT_TEST

#if CHIP_CONFIG_SLOW_CRYPTO
    if (msgType == Protocols::SecureChannel::MsgType::CASE_Sigma1 || msgType == Protocols::SecureChannel::MsgType::CASE_Sigma2 ||
        msgType == Protocols::SecureChannel::MsgType::CASE_Sigma2Resume ||
        msgType == Protocols::SecureChannel::MsgType::CASE_Sigma3)
    {
        SuccessOrExit(mExchangeCtxt->FlushAcks());
    }
#endif // CHIP_CONFIG_SLOW_CRYPTO

    // By default, CHIP_ERROR_INVALID_MESSAGE_TYPE is returned if in the current state
    // a message handler is not defined for the received message type.
    err = CHIP_ERROR_INVALID_MESSAGE_TYPE;

    switch (mState)
    {
    case State::kInitialized:
        if (msgType == Protocols::SecureChannel::MsgType::CASE_Sigma1)
        {
            err = HandleSigma1_and_SendSigma2(std::move(msg));
        }
        break;
    case State::kSentSigma1:
        switch (static_cast<Protocols::SecureChannel::MsgType>(payloadHeader.GetMessageType()))
        {
        case Protocols::SecureChannel::MsgType::CASE_Sigma2:
            err = HandleSigma2_and_SendSigma3(std::move(msg));
            break;

        case MsgType::StatusReport:
            err = HandleStatusReport(std::move(msg), /* successExpected*/ false);
            break;

        default:
            // Return the default error that was set above
            break;
        };
        break;
    case State::kSentSigma1Resume:
        switch (static_cast<Protocols::SecureChannel::MsgType>(payloadHeader.GetMessageType()))
        {
        case Protocols::SecureChannel::MsgType::CASE_Sigma2:
            err = HandleSigma2_and_SendSigma3(std::move(msg));
            break;

        case Protocols::SecureChannel::MsgType::CASE_Sigma2Resume:
            err = HandleSigma2Resume(std::move(msg));
            break;

        case MsgType::StatusReport:
            err = HandleStatusReport(std::move(msg), /* successExpected*/ false);
            break;

        default:
            // Return the default error that was set above
            break;
        };
        break;
    case State::kSentSigma2:
        switch (static_cast<Protocols::SecureChannel::MsgType>(payloadHeader.GetMessageType()))
        {
        case Protocols::SecureChannel::MsgType::CASE_Sigma3:
            err = HandleSigma3a(std::move(msg));
            break;

        case MsgType::StatusReport:
            err = HandleStatusReport(std::move(msg), /* successExpected*/ false);
            break;

        default:
            // Return the default error that was set above
            break;
        };
        break;
    case State::kSentSigma3:
    case State::kSentSigma2Resume:
        if (msgType == Protocols::SecureChannel::MsgType::StatusReport)
        {
            err = HandleStatusReport(std::move(msg), /* successExpected*/ true);
        }
        break;
    default:
        // Return the default error that was set above
        break;
    };

exit:

    if (err == CHIP_ERROR_INVALID_MESSAGE_TYPE)
    {
        ChipLogError(SecureChannel, "Received message (type %d) cannot be handled in %d state.", to_underlying(msgType),
                     to_underlying(mState));
    }

    // Call delegate to indicate session establishment failure.
    if (err != CHIP_NO_ERROR)
    {
        // Discard the exchange so that Clear() doesn't try aborting it.  The
        // exchange will handle that.
        DiscardExchange();
        AbortPendingEstablish(err);
    }
    return err;
}

} // namespace chip<|MERGE_RESOLUTION|>--- conflicted
+++ resolved
@@ -1140,12 +1140,8 @@
     // particular session establishment.
     int sequence;
 
-<<<<<<< HEAD
     FabricTable * fabricTable;
     FabricIndex fabricIndex;
-=======
-    AutoReleaseSessionKey sr3k(*mSessionManager->GetSessionKeystore());
->>>>>>> 4fbff761
 
     chip::Platform::ScopedMemoryBuffer<uint8_t> msg_R3_Signed;
     size_t msg_r3_signed_len;
@@ -1299,7 +1295,7 @@
 
     uint8_t msg_salt[kIPKSize + kSHA256_Hash_Length];
 
-    uint8_t sr3k[CHIP_CRYPTO_SYMMETRIC_KEY_LENGTH_BYTES];
+    AutoReleaseSessionKey sr3k(*mSessionManager->GetSessionKeystore());
 
     ChipLogError(DeviceLayer, "@@@@@@@@@@ SendSigma3c");
 
@@ -1321,16 +1317,9 @@
     }
 
     // Generated Encrypted data blob
-<<<<<<< HEAD
-    err = AES_CCM_encrypt(work.msg_R3_Encrypted.Get(), work.msg_r3_encrypted_len, nullptr, 0, sr3k, CHIP_CRYPTO_SYMMETRIC_KEY_LENGTH_BYTES,
-                        kTBEData3_Nonce, kTBEDataNonceLength, work.msg_R3_Encrypted.Get(),
-                        work.msg_R3_Encrypted.Get() + work.msg_r3_encrypted_len, CHIP_CRYPTO_AEAD_MIC_LENGTH_BYTES);
-    SuccessOrExit(err);
-=======
-    SuccessOrExit(err = AES_CCM_encrypt(msg_R3_Encrypted.Get(), msg_r3_encrypted_len, nullptr, 0, sr3k.KeyHandle(), kTBEData3_Nonce,
-                                        kTBEDataNonceLength, msg_R3_Encrypted.Get(), msg_R3_Encrypted.Get() + msg_r3_encrypted_len,
+    SuccessOrExit(err = AES_CCM_encrypt(work.msg_R3_Encrypted.Get(), work.msg_r3_encrypted_len, nullptr, 0, sr3k.KeyHandle(), kTBEData3_Nonce,
+                                        kTBEDataNonceLength, work.msg_R3_Encrypted.Get(), work.msg_R3_Encrypted.Get() + work.msg_r3_encrypted_len,
                                         CHIP_CRYPTO_AEAD_MIC_LENGTH_BYTES));
->>>>>>> 4fbff761
 
     // Generate Sigma3 Msg
     data_len = TLV::EstimateStructOverhead(CHIP_CRYPTO_AEAD_MIC_LENGTH_BYTES, work.msg_r3_encrypted_len);
