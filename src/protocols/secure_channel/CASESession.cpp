--- conflicted
+++ resolved
@@ -1362,20 +1362,12 @@
             SuccessOrExit(err);
 
             HKDF_sha_crypto mHKDF;
-            err = mHKDF.HKDF_SHA256(mSharedSecret, mSharedSecret.Length(), saltSpan.data(), saltSpan.size(), kKDFSR3Info,
+            err = mHKDF.HKDF_SHA256(mSharedSecret.ConstBytes(), mSharedSecret.Length(), saltSpan.data(), saltSpan.size(), kKDFSR3Info,
                                     kKDFInfoLength, sr3k, CHIP_CRYPTO_SYMMETRIC_KEY_LENGTH_BYTES);
             SuccessOrExit(err);
         }
 
-<<<<<<< HEAD
         SuccessOrExit(err = mCommissioningHash.AddData(ByteSpan{ buf, bufLen }));
-=======
-        HKDF_sha_crypto mHKDF;
-        err = mHKDF.HKDF_SHA256(mSharedSecret.ConstBytes(), mSharedSecret.Length(), saltSpan.data(), saltSpan.size(), kKDFSR3Info,
-                                kKDFInfoLength, sr3k, CHIP_CRYPTO_SYMMETRIC_KEY_LENGTH_BYTES);
-        SuccessOrExit(err);
-    }
->>>>>>> a722c187
 
         // Step 2 - Decrypt data blob
         SuccessOrExit(err = AES_CCM_decrypt(msg_R3_Encrypted.Get(), msg_r3_encrypted_len, nullptr, 0,
@@ -1412,7 +1404,7 @@
         VerifyOrExit(TLV::TagNumFromTag(decryptedDataTlvReader.GetTag()) == kTag_TBEData_Signature, err = CHIP_ERROR_INVALID_TLV_TAG);
         VerifyOrExit(work.tbsData3Signature.Capacity() >= decryptedDataTlvReader.GetLength(), err = CHIP_ERROR_INVALID_TLV_ELEMENT);
         work.tbsData3Signature.SetLength(decryptedDataTlvReader.GetLength());
-        SuccessOrExit(err = decryptedDataTlvReader.GetBytes(work.tbsData3Signature, work.tbsData3Signature.Length()));
+        SuccessOrExit(err = decryptedDataTlvReader.GetBytes(work.tbsData3Signature.Bytes(), work.tbsData3Signature.Length()));
 
         // Prepare for Step 5/6
         {
@@ -1467,7 +1459,6 @@
 {
     CHIP_ERROR err = CHIP_NO_ERROR;
 
-<<<<<<< HEAD
     // Step 5/6
     // Validate initiator identity located in msg->Start()
     // Constructing responder identity
@@ -1477,12 +1468,6 @@
     P256PublicKey initiatorPublicKey;
     SuccessOrExit(err = FabricTable::VerifyCredentials(work.initiatorNOC, work.initiatorICAC, fabricRCAC, work.validContext, unused, initiatorFabricId, work.initiatorNodeId, initiatorPublicKey));
     VerifyOrExit(work.fabricId == initiatorFabricId, err = CHIP_ERROR_INVALID_CASE_PARAMETER);
-=======
-    VerifyOrExit(TLV::TagNumFromTag(decryptedDataTlvReader.GetTag()) == kTag_TBEData_Signature, err = CHIP_ERROR_INVALID_TLV_TAG);
-    VerifyOrExit(tbsData3Signature.Capacity() >= decryptedDataTlvReader.GetLength(), err = CHIP_ERROR_INVALID_TLV_ELEMENT);
-    tbsData3Signature.SetLength(decryptedDataTlvReader.GetLength());
-    SuccessOrExit(err = decryptedDataTlvReader.GetBytes(tbsData3Signature.Bytes(), tbsData3Signature.Length()));
->>>>>>> a722c187
 
     // TODO - Validate message signature prior to validating the received operational credentials.
     //        The op cert check requires traversal of cert chain, that is a more expensive operation.
