--- conflicted
+++ resolved
@@ -1079,11 +1079,7 @@
     SetPeerSessionId(parsedSigma1.initiatorSessionId);
 
     // Set the Session parameters provided in the Sigma1 message
-<<<<<<< HEAD
-    if (parsedSigma1.initiatorSessionParamsPresent)
-=======
     if (parsedSigma1.initiatorSessionParamStructPresent)
->>>>>>> d5e98293
     {
         SetRemoteSessionParameters(parsedSigma1.initiatorSessionParams);
         mExchangeCtxt.Value()->GetSessionHandle()->AsUnauthenticatedSession()->SetRemoteSessionParameters(
@@ -1401,11 +1397,7 @@
 
     if (parsedSigma2Resume.responderSessionParamStructPresent)
     {
-<<<<<<< HEAD
         SetRemoteSessionParameters(parsedSigma2Resume.responderSessionParams);
-=======
-        SuccessOrExit(err = DecodeSessionParametersIfPresent(TLV::ContextTag(4), tlvReader, mRemoteSessionParams));
->>>>>>> d5e98293
         mExchangeCtxt.Value()->GetSessionHandle()->AsUnauthenticatedSession()->SetRemoteSessionParameters(
             GetRemoteSessionParameters());
     }
@@ -1463,8 +1455,8 @@
     CHIP_ERROR err = tlvReader.Next();
     if (err == CHIP_NO_ERROR && tlvReader.GetTag() == AsTlvContextTag(Sigma2ResumeTags::kResponderSessionParams))
     {
-        ReturnErrorOnFailure(DecodeMRPParametersIfPresent(AsTlvContextTag(Sigma2ResumeTags::kResponderSessionParams), tlvReader,
-                                                          outParsedSigma2Resume.responderSessionParams));
+        ReturnErrorOnFailure(DecodeSessionParametersIfPresent(AsTlvContextTag(Sigma2ResumeTags::kResponderSessionParams), tlvReader,
+                                                              outParsedSigma2Resume.responderSessionParams));
         err = tlvReader.Next();
     }
 
@@ -1669,18 +1661,11 @@
     CHIP_ERROR err = tlvReader.Next();
     if (err == CHIP_NO_ERROR && tlvReader.GetTag() == AsTlvContextTag(Sigma2Tags::kResponderSessionParams))
     {
-<<<<<<< HEAD
-        ReturnErrorOnFailure(DecodeMRPParametersIfPresent(AsTlvContextTag(Sigma2Tags::kResponderSessionParams), tlvReader,
-                                                          outParsedSigma2.responderSessionParams));
+        ReturnErrorOnFailure(DecodeSessionParametersIfPresent(AsTlvContextTag(Sigma2Tags::kResponderSessionParams), tlvReader,
+                                                              outParsedSigma2.responderSessionParams));
         outParsedSigma2.responderSessionParamStructPresent = true;
 
         err = tlvReader.Next();
-=======
-        SuccessOrExit(err = DecodeSessionParametersIfPresent(AsTlvContextTag(Sigma2Tags::kResponderSessionParams), tlvReader,
-                                                             mRemoteSessionParams));
-        mExchangeCtxt.Value()->GetSessionHandle()->AsUnauthenticatedSession()->SetRemoteSessionParameters(
-            GetRemoteSessionParameters());
->>>>>>> d5e98293
     }
     // Future-proofing: CHIP_NO_ERROR will be returned by Next() if we have additional non-parsed TLV Elements received, which could
     // happen in the future if the spec changes and we have additional elements.
@@ -2425,15 +2410,9 @@
     CHIP_ERROR err = tlvReader.Next();
     if (err == CHIP_NO_ERROR && tlvReader.GetTag() == AsTlvContextTag(Sigma1Tags::kInitiatorSessionParams))
     {
-<<<<<<< HEAD
-        ReturnErrorOnFailure(DecodeMRPParametersIfPresent(AsTlvContextTag(Sigma1Tags::kInitiatorSessionParams), tlvReader,
-                                                          outParsedSigma1.initiatorSessionParams));
-        outParsedSigma1.initiatorSessionParamsPresent = true;
-=======
         ReturnErrorOnFailure(DecodeSessionParametersIfPresent(AsTlvContextTag(Sigma1Tags::kInitiatorSessionParams), tlvReader,
                                                               outParsedSigma1.initiatorSessionParams));
         outParsedSigma1.initiatorSessionParamStructPresent = true;
->>>>>>> d5e98293
 
         err = tlvReader.Next();
     }
