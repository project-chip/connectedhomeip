/*
 *
 *    Copyright (c) 2021 Project CHIP Authors
 *    All rights reserved.
 *
 *    Licensed under the Apache License, Version 2.0 (the "License");
 *    you may not use this file except in compliance with the License.
 *    You may obtain a copy of the License at
 *
 *        http://www.apache.org/licenses/LICENSE-2.0
 *
 *    Unless required by applicable law or agreed to in writing, software
 *    distributed under the License is distributed on an "AS IS" BASIS,
 *    WITHOUT WARRANTIES OR CONDITIONS OF ANY KIND, either express or implied.
 *    See the License for the specific language governing permissions and
 *    limitations under the License.
 */

/**
 *    @file
 *      This file implements unit tests for the CASESession implementation.
 */

#include <credentials/CHIPCert.h>
#include <credentials/GroupDataProviderImpl.h>
#include <errno.h>
#include <lib/core/CHIPCore.h>
#include <lib/core/CHIPSafeCasts.h>
#include <lib/core/DataModelTypes.h>
#include <lib/support/CHIPMem.h>
#include <lib/support/CodeUtils.h>
#include <lib/support/ScopedBuffer.h>
#include <lib/support/TestPersistentStorageDelegate.h>
#include <lib/support/UnitTestRegistration.h>
#include <messaging/tests/MessagingContext.h>
#include <nlunit-test.h>
#include <protocols/secure_channel/CASEServer.h>
#include <protocols/secure_channel/CASESession.h>
#include <stdarg.h>
#include <transport/raw/tests/NetworkTestHelpers.h>

#include "credentials/tests/CHIPCert_test_vectors.h"

using namespace chip;
using namespace Credentials;
using namespace TestCerts;

using namespace chip;
using namespace chip::Inet;
using namespace chip::Transport;
using namespace chip::Messaging;
using namespace chip::Protocols;

using TestContext = Test::LoopbackMessagingContext<>;

namespace {
TestContext sContext;

auto & gLoopback = sContext.GetLoopback();

FabricTable gCommissionerFabrics;
FabricIndex gCommissionerFabricIndex;
GroupDataProviderImpl gCommissionerGroupDataProvider;
TestPersistentStorageDelegate gCommissionerStorageDelegate;

FabricTable gDeviceFabrics;
FabricIndex gDeviceFabricIndex;
GroupDataProviderImpl gDeviceGroupDataProvider;
TestPersistentStorageDelegate gDeviceStorageDelegate;

NodeId Node01_01 = 0xDEDEDEDE00010001;

class TestCASESecurePairingDelegate : public SessionEstablishmentDelegate
{
public:
    void OnSessionEstablishmentError(CHIP_ERROR error) override { mNumPairingErrors++; }

    void OnSessionEstablished() override { mNumPairingComplete++; }

    // TODO: Rename mNumPairing* to mNumEstablishment*
    uint32_t mNumPairingErrors   = 0;
    uint32_t mNumPairingComplete = 0;
};

class CASEServerForTest : public CASEServer
{
public:
    CASESession & GetSession() override { return mCaseSession; }

private:
    CASESession mCaseSession;
};

CHIP_ERROR InitTestIpk(GroupDataProvider & groupDataProvider, const FabricInfo & fabricInfo, size_t numIpks)
{
    VerifyOrReturnError((numIpks > 0) && (numIpks <= 3), CHIP_ERROR_INVALID_ARGUMENT);
    using KeySet         = chip::Credentials::GroupDataProvider::KeySet;
    using SecurityPolicy = chip::Credentials::GroupDataProvider::SecurityPolicy;

    KeySet ipkKeySet(GroupDataProvider::kIdentityProtectionKeySetId, SecurityPolicy::kTrustFirst, static_cast<uint8_t>(numIpks));

    for (size_t ipkIndex = 0; ipkIndex < numIpks; ++ipkIndex)
    {
        // Set start time to 0, 1000, 2000, etc
        ipkKeySet.epoch_keys[ipkIndex].start_time = static_cast<uint64_t>(ipkIndex * 1000);
        // Set IPK Epoch key to 00.....00, 01....01, 02.....02, etc
        memset(&ipkKeySet.epoch_keys[ipkIndex].key, static_cast<int>(ipkIndex), sizeof(ipkKeySet.epoch_keys[ipkIndex].key));
    }

    uint8_t compressedId[sizeof(uint64_t)];
    MutableByteSpan compressedIdSpan(compressedId);
    ReturnErrorOnFailure(fabricInfo.GetCompressedId(compressedIdSpan));
    return groupDataProvider.SetKeySet(fabricInfo.GetFabricIndex(), compressedIdSpan, ipkKeySet);
}

CHIP_ERROR InitCredentialSets()
{
    gCommissionerStorageDelegate.ClearStorage();
    gCommissionerGroupDataProvider.SetStorageDelegate(&gCommissionerStorageDelegate);
    ReturnErrorOnFailure(gCommissionerGroupDataProvider.Init());

    FabricInfo commissionerFabric;

    P256SerializedKeypair opKeysSerialized;
    // TODO: Rename gCommissioner* to gInitiator*
    memcpy((uint8_t *) (opKeysSerialized), sTestCert_Node01_02_PublicKey, sTestCert_Node01_02_PublicKey_Len);
    memcpy((uint8_t *) (opKeysSerialized) + sTestCert_Node01_02_PublicKey_Len, sTestCert_Node01_02_PrivateKey,
           sTestCert_Node01_02_PrivateKey_Len);

    ReturnErrorOnFailure(opKeysSerialized.SetLength(sTestCert_Node01_02_PublicKey_Len + sTestCert_Node01_02_PrivateKey_Len));

    P256Keypair opKey;
    ReturnErrorOnFailure(opKey.Deserialize(opKeysSerialized));
    ReturnErrorOnFailure(commissionerFabric.SetOperationalKeypair(&opKey));

    ReturnErrorOnFailure(commissionerFabric.SetRootCert(ByteSpan(sTestCert_Root01_Chip, sTestCert_Root01_Chip_Len)));
    ReturnErrorOnFailure(commissionerFabric.SetICACert(ByteSpan(sTestCert_ICA01_Chip, sTestCert_ICA01_Chip_Len)));
    ReturnErrorOnFailure(commissionerFabric.SetNOCCert(ByteSpan(sTestCert_Node01_02_Chip, sTestCert_Node01_02_Chip_Len)));

    ReturnErrorOnFailure(gCommissionerFabrics.AddNewFabric(commissionerFabric, &gCommissionerFabricIndex));

    FabricInfo * newFabric = gCommissionerFabrics.FindFabricWithIndex(gCommissionerFabricIndex);
    VerifyOrReturnError(newFabric != nullptr, CHIP_ERROR_INTERNAL);
    ReturnErrorOnFailure(InitTestIpk(gCommissionerGroupDataProvider, *newFabric, /* numIpks= */ 1));

    gDeviceStorageDelegate.ClearStorage();
    gDeviceGroupDataProvider.SetStorageDelegate(&gDeviceStorageDelegate);
    ReturnErrorOnFailure(gDeviceGroupDataProvider.Init());
    FabricInfo deviceFabric;

    memcpy((uint8_t *) (opKeysSerialized), sTestCert_Node01_01_PublicKey, sTestCert_Node01_01_PublicKey_Len);
    memcpy((uint8_t *) (opKeysSerialized) + sTestCert_Node01_01_PublicKey_Len, sTestCert_Node01_01_PrivateKey,
           sTestCert_Node01_01_PrivateKey_Len);

    ReturnErrorOnFailure(opKeysSerialized.SetLength(sTestCert_Node01_01_PublicKey_Len + sTestCert_Node01_01_PrivateKey_Len));

    ReturnErrorOnFailure(opKey.Deserialize(opKeysSerialized));
    ReturnErrorOnFailure(deviceFabric.SetOperationalKeypair(&opKey));

    ReturnErrorOnFailure(deviceFabric.SetRootCert(ByteSpan(sTestCert_Root01_Chip, sTestCert_Root01_Chip_Len)));
    ReturnErrorOnFailure(deviceFabric.SetICACert(ByteSpan(sTestCert_ICA01_Chip, sTestCert_ICA01_Chip_Len)));
    ReturnErrorOnFailure(deviceFabric.SetNOCCert(ByteSpan(sTestCert_Node01_01_Chip, sTestCert_Node01_01_Chip_Len)));

    ReturnErrorOnFailure(gDeviceFabrics.AddNewFabric(deviceFabric, &gDeviceFabricIndex));

    // TODO: Validate more cases of number of IPKs on both sides
    newFabric = gDeviceFabrics.FindFabricWithIndex(gDeviceFabricIndex);
    VerifyOrReturnError(newFabric != nullptr, CHIP_ERROR_INTERNAL);
    ReturnErrorOnFailure(InitTestIpk(gDeviceGroupDataProvider, *newFabric, /* numIpks= */ 1));

    return CHIP_NO_ERROR;
}

} // namespace

void CASE_SecurePairingWaitTest(nlTestSuite * inSuite, void * inContext)
{
    // Test all combinations of invalid parameters
    TestCASESecurePairingDelegate delegate;
    CASESession pairing;
    FabricTable fabrics;
    SessionManager sessionManager;

    NL_TEST_ASSERT(inSuite, pairing.GetSecureSessionType() == SecureSession::Type::kCASE);
    CATValues peerCATs;
    peerCATs = pairing.GetPeerCATs();
    NL_TEST_ASSERT(inSuite, memcmp(&peerCATs, &kUndefinedCATs, sizeof(CATValues)) == 0);

    pairing.SetGroupDataProvider(&gDeviceGroupDataProvider);
    NL_TEST_ASSERT(inSuite,
                   pairing.ListenForSessionEstablishment(sessionManager, nullptr, nullptr, nullptr) == CHIP_ERROR_INVALID_ARGUMENT);
    NL_TEST_ASSERT(
        inSuite, pairing.ListenForSessionEstablishment(sessionManager, nullptr, nullptr, &delegate) == CHIP_ERROR_INVALID_ARGUMENT);
    NL_TEST_ASSERT(inSuite, pairing.ListenForSessionEstablishment(sessionManager, &fabrics, nullptr, &delegate) == CHIP_NO_ERROR);
}

void CASE_SecurePairingStartTest(nlTestSuite * inSuite, void * inContext)
{
    TestContext & ctx = *reinterpret_cast<TestContext *>(inContext);

    // Test all combinations of invalid parameters
    TestCASESecurePairingDelegate delegate;
    CASESession pairing;
    pairing.SetGroupDataProvider(&gCommissionerGroupDataProvider);

    FabricInfo * fabric = gCommissionerFabrics.FindFabricWithIndex(gCommissionerFabricIndex);
    NL_TEST_ASSERT(inSuite, fabric != nullptr);
    SessionManager sessionManager;

    ExchangeContext * context = ctx.NewUnauthenticatedExchangeToBob(&pairing);

    NL_TEST_ASSERT(inSuite,
                   pairing.EstablishSession(sessionManager, Transport::PeerAddress(Transport::Type::kBle), nullptr, Node01_01,
                                            nullptr, nullptr, nullptr) != CHIP_NO_ERROR);
    ctx.DrainAndServiceIO();

    NL_TEST_ASSERT(inSuite,
                   pairing.EstablishSession(sessionManager, Transport::PeerAddress(Transport::Type::kBle), fabric, Node01_01,
                                            nullptr, nullptr, nullptr) != CHIP_NO_ERROR);
    ctx.DrainAndServiceIO();

    NL_TEST_ASSERT(inSuite,
                   pairing.EstablishSession(sessionManager, Transport::PeerAddress(Transport::Type::kBle), fabric, Node01_01,
                                            context, nullptr, &delegate) == CHIP_NO_ERROR);
    ctx.DrainAndServiceIO();

    NL_TEST_ASSERT(inSuite, gLoopback.mSentMessageCount == 1);

    // Clear pending packet in CRMP
    ReliableMessageMgr * rm     = ctx.GetExchangeManager().GetReliableMessageMgr();
    ReliableMessageContext * rc = context->GetReliableMessageContext();
    rm->ClearRetransTable(rc);

    gLoopback.mMessageSendError = CHIP_ERROR_BAD_REQUEST;

    CASESession pairing1;
    pairing1.SetGroupDataProvider(&gCommissionerGroupDataProvider);

    gLoopback.mSentMessageCount = 0;
    gLoopback.mMessageSendError = CHIP_ERROR_BAD_REQUEST;
    ExchangeContext * context1  = ctx.NewUnauthenticatedExchangeToBob(&pairing1);

    NL_TEST_ASSERT(inSuite,
                   pairing1.EstablishSession(sessionManager, Transport::PeerAddress(Transport::Type::kBle), fabric, Node01_01,
                                             context1, nullptr, &delegate) == CHIP_ERROR_BAD_REQUEST);
    ctx.DrainAndServiceIO();

    gLoopback.mMessageSendError = CHIP_NO_ERROR;
}

void CASE_SecurePairingHandshakeTestCommon(nlTestSuite * inSuite, void * inContext, CASESession & pairingCommissioner,
                                           TestCASESecurePairingDelegate & delegateCommissioner)
{
    TestContext & ctx = *reinterpret_cast<TestContext *>(inContext);

    // Test all combinations of invalid parameters
    TestCASESecurePairingDelegate delegateAccessory;
    CASESession pairingAccessory;
    SessionManager sessionManager;

    gLoopback.mSentMessageCount = 0;

    NL_TEST_ASSERT(inSuite,
                   ctx.GetExchangeManager().RegisterUnsolicitedMessageHandlerForType(Protocols::SecureChannel::MsgType::CASE_Sigma1,
                                                                                     &pairingAccessory) == CHIP_NO_ERROR);

    ExchangeContext * contextCommissioner = ctx.NewUnauthenticatedExchangeToBob(&pairingCommissioner);

    FabricInfo * fabric = gCommissionerFabrics.FindFabricWithIndex(gCommissionerFabricIndex);
    NL_TEST_ASSERT(inSuite, fabric != nullptr);

    pairingAccessory.SetGroupDataProvider(&gDeviceGroupDataProvider);
    NL_TEST_ASSERT(inSuite,
                   pairingAccessory.ListenForSessionEstablishment(sessionManager, &gDeviceFabrics, nullptr, &delegateAccessory) ==
                       CHIP_NO_ERROR);
    NL_TEST_ASSERT(inSuite,
                   pairingCommissioner.EstablishSession(sessionManager, Transport::PeerAddress(Transport::Type::kBle), fabric,
                                                        Node01_01, contextCommissioner, nullptr,
                                                        &delegateCommissioner) == CHIP_NO_ERROR);
    ctx.DrainAndServiceIO();

    NL_TEST_ASSERT(inSuite, gLoopback.mSentMessageCount == 5);
    NL_TEST_ASSERT(inSuite, delegateAccessory.mNumPairingComplete == 1);
    NL_TEST_ASSERT(inSuite, delegateCommissioner.mNumPairingComplete == 1);
}

void CASE_SecurePairingHandshakeTest(nlTestSuite * inSuite, void * inContext)
{
    TestCASESecurePairingDelegate delegateCommissioner;
    CASESession pairingCommissioner;
    pairingCommissioner.SetGroupDataProvider(&gCommissionerGroupDataProvider);
    CASE_SecurePairingHandshakeTestCommon(inSuite, inContext, pairingCommissioner, delegateCommissioner);
}

CASEServerForTest gPairingServer;

void CASE_SecurePairingHandshakeServerTest(nlTestSuite * inSuite, void * inContext)
{
    // TODO: Add cases for mismatching IPK config between initiator/responder

    TestCASESecurePairingDelegate delegateCommissioner;

    auto * pairingCommissioner = chip::Platform::New<CASESession>();
    pairingCommissioner->SetGroupDataProvider(&gCommissionerGroupDataProvider);

    TestContext & ctx = *reinterpret_cast<TestContext *>(inContext);

    gLoopback.mSentMessageCount = 0;

    // Use the same session manager on both CASE client and server sides to validate that both
    // components may work simultaneously on a single device.
    NL_TEST_ASSERT(inSuite,
                   gPairingServer.ListenForSessionEstablishment(&ctx.GetExchangeManager(), &ctx.GetTransportMgr(),
<<<<<<< HEAD
                                                                &ctx.GetSecureSessionManager(), &gDeviceFabrics,
=======
#if CONFIG_NETWORK_LAYER_BLE
                                                                nullptr,
#endif
                                                                &ctx.GetSecureSessionManager(), &gDeviceFabrics, nullptr,
>>>>>>> 03ea72d2
                                                                &gDeviceGroupDataProvider) == CHIP_NO_ERROR);

    ExchangeContext * contextCommissioner = ctx.NewUnauthenticatedExchangeToBob(pairingCommissioner);

    FabricInfo * fabric = gCommissionerFabrics.FindFabricWithIndex(gCommissionerFabricIndex);
    NL_TEST_ASSERT(inSuite, fabric != nullptr);

    NL_TEST_ASSERT(inSuite,
                   pairingCommissioner->EstablishSession(ctx.GetSecureSessionManager(),
                                                         Transport::PeerAddress(Transport::Type::kBle), fabric, Node01_01,
                                                         contextCommissioner, nullptr, &delegateCommissioner) == CHIP_NO_ERROR);
    ctx.DrainAndServiceIO();

    NL_TEST_ASSERT(inSuite, gLoopback.mSentMessageCount == 5);
    NL_TEST_ASSERT(inSuite, delegateCommissioner.mNumPairingComplete == 1);

    // Validate that secure session can be created after the pairing
    SessionHolder sessionHolder;
    NL_TEST_ASSERT(inSuite,
                   ctx.GetSecureSessionManager().NewPairing(sessionHolder, NullOptional, Node01_01, pairingCommissioner,
                                                            CryptoContext::SessionRole::kInitiator,
                                                            gCommissionerFabricIndex) == CHIP_NO_ERROR);

    auto * pairingCommissioner1 = chip::Platform::New<CASESession>();
    pairingCommissioner1->SetGroupDataProvider(&gCommissionerGroupDataProvider);
    ExchangeContext * contextCommissioner1 = ctx.NewUnauthenticatedExchangeToBob(pairingCommissioner1);

    NL_TEST_ASSERT(inSuite,
                   pairingCommissioner1->EstablishSession(ctx.GetSecureSessionManager(),
                                                          Transport::PeerAddress(Transport::Type::kBle), fabric, Node01_01,
                                                          contextCommissioner1, nullptr, &delegateCommissioner) == CHIP_NO_ERROR);
    ctx.DrainAndServiceIO();

    chip::Platform::Delete(pairingCommissioner);
    chip::Platform::Delete(pairingCommissioner1);
}

struct Sigma1Params
{
    // Purposefully not using constants like kSigmaParamRandomNumberSize that
    // the code uses, so we have a cross-check.
    static constexpr size_t initiatorRandomLen    = 32;
    static constexpr uint16_t initiatorSessionId  = 0;
    static constexpr size_t destinationIdLen      = 32;
    static constexpr size_t initiatorEphPubKeyLen = 65;
    static constexpr size_t resumptionIdLen       = 0; // Nonzero means include it.
    static constexpr size_t initiatorResumeMICLen = 0; // Nonzero means include it.

    static constexpr uint8_t initiatorRandomTag    = 1;
    static constexpr uint8_t initiatorSessionIdTag = 2;
    static constexpr uint8_t destinationIdTag      = 3;
    static constexpr uint8_t initiatorEphPubKeyTag = 4;
    static constexpr uint8_t resumptionIdTag       = 6;
    static constexpr uint8_t initiatorResumeMICTag = 7;
    static constexpr TLV::Tag NumToTag(uint8_t num) { return TLV::ContextTag(num); }

    static constexpr bool includeStructEnd = true;

    static constexpr bool expectSuccess = true;
};

void CASE_DestinationIdTest(nlTestSuite * inSuite, void * inContext)
{
    // Validate example test vector from CASE section of spec

    const uint8_t kRootPubKeyFromSpec[Crypto::CHIP_CRYPTO_PUBLIC_KEY_SIZE_BYTES] = {
        0x04, 0x4a, 0x9f, 0x42, 0xb1, 0xca, 0x48, 0x40, 0xd3, 0x72, 0x92, 0xbb, 0xc7, 0xf6, 0xa7, 0xe1, 0x1e,
        0x22, 0x20, 0x0c, 0x97, 0x6f, 0xc9, 0x00, 0xdb, 0xc9, 0x8a, 0x7a, 0x38, 0x3a, 0x64, 0x1c, 0xb8, 0x25,
        0x4a, 0x2e, 0x56, 0xd4, 0xe2, 0x95, 0xa8, 0x47, 0x94, 0x3b, 0x4e, 0x38, 0x97, 0xc4, 0xa7, 0x73, 0xe9,
        0x30, 0x27, 0x7b, 0x4d, 0x9f, 0xbe, 0xde, 0x8a, 0x05, 0x26, 0x86, 0xbf, 0xac, 0xfa
    };

    const uint8_t kIpkOperationalGroupKeyFromSpec[Crypto::CHIP_CRYPTO_SYMMETRIC_KEY_LENGTH_BYTES] = {
        0x9b, 0xc6, 0x1c, 0xd9, 0xc6, 0x2a, 0x2d, 0xf6, 0xd6, 0x4d, 0xfc, 0xaa, 0x9d, 0xc4, 0x72, 0xd4
    };

    const uint8_t kInitiatorRandomFromSpec[Sigma1Params::initiatorRandomLen] = { 0x7e, 0x17, 0x12, 0x31, 0x56, 0x8d, 0xfa, 0x17,
                                                                                 0x20, 0x6b, 0x3a, 0xcc, 0xf8, 0xfa, 0xec, 0x2f,
                                                                                 0x4d, 0x21, 0xb5, 0x80, 0x11, 0x31, 0x96, 0xf4,
                                                                                 0x7c, 0x7c, 0x4d, 0xeb, 0x81, 0x0a, 0x73, 0xdc };

    const uint8_t kExpectedDestinationIdFromSpec[Crypto::kSHA256_Hash_Length] = { 0xdc, 0x35, 0xdd, 0x5f, 0xc9, 0x13, 0x4c, 0xc5,
                                                                                  0x54, 0x45, 0x38, 0xc9, 0xc3, 0xfc, 0x42, 0x97,
                                                                                  0xc1, 0xec, 0x33, 0x70, 0xc8, 0x39, 0x13, 0x6a,
                                                                                  0x80, 0xe1, 0x07, 0x96, 0x45, 0x1d, 0x4c, 0x53 };

    const FabricId kFabricIdFromSpec = 0x2906C908D115D362;
    const NodeId kNodeIdFromSpec     = 0xCD5544AA7B13EF14;

    uint8_t destinationIdBuf[Crypto::kSHA256_Hash_Length] = { 0 };
    MutableByteSpan destinationIdSpan(destinationIdBuf);

    // Test exact example
    CHIP_ERROR err =
        GenerateCaseDestinationId(ByteSpan(kIpkOperationalGroupKeyFromSpec), ByteSpan(kInitiatorRandomFromSpec),
                                  ByteSpan(kRootPubKeyFromSpec), kFabricIdFromSpec, kNodeIdFromSpec, destinationIdSpan);
    NL_TEST_ASSERT(inSuite, CHIP_NO_ERROR == err);
    NL_TEST_ASSERT(inSuite, destinationIdSpan.size() == sizeof(destinationIdBuf));
    NL_TEST_ASSERT(inSuite, destinationIdSpan.data_equal(ByteSpan(kExpectedDestinationIdFromSpec)));

    memset(destinationIdSpan.data(), 0, destinationIdSpan.size());

    // Test changing input: should yield different
    err = GenerateCaseDestinationId(ByteSpan(kIpkOperationalGroupKeyFromSpec), ByteSpan(kInitiatorRandomFromSpec),
                                    ByteSpan(kRootPubKeyFromSpec), kFabricIdFromSpec,
                                    kNodeIdFromSpec + 1, // <--- Change node ID
                                    destinationIdSpan);
    NL_TEST_ASSERT(inSuite, CHIP_NO_ERROR == err);
    NL_TEST_ASSERT(inSuite, destinationIdSpan.size() == sizeof(destinationIdBuf));
    NL_TEST_ASSERT(inSuite, !destinationIdSpan.data_equal(ByteSpan(kExpectedDestinationIdFromSpec)));
}

template <typename Params>
static CHIP_ERROR EncodeSigma1(MutableByteSpan & buf)
{
    using namespace TLV;

    TLVWriter writer;
    writer.Init(buf);

    TLVType containerType;
    ReturnErrorOnFailure(writer.StartContainer(AnonymousTag(), kTLVType_Structure, containerType));
    uint8_t initiatorRandom[Params::initiatorRandomLen] = { 1 };
    ReturnErrorOnFailure(writer.Put(Params::NumToTag(Params::initiatorRandomTag), ByteSpan(initiatorRandom)));

    ReturnErrorOnFailure(writer.Put(Params::NumToTag(Params::initiatorSessionIdTag), Params::initiatorSessionId));

    uint8_t destinationId[Params::destinationIdLen] = { 2 };
    ReturnErrorOnFailure(writer.Put(Params::NumToTag(Params::destinationIdTag), ByteSpan(destinationId)));

    uint8_t initiatorEphPubKey[Params::initiatorEphPubKeyLen] = { 3 };
    ReturnErrorOnFailure(writer.Put(Params::NumToTag(Params::initiatorEphPubKeyTag), ByteSpan(initiatorEphPubKey)));

    // I wish we had "if constexpr" support here, so the compiler would know
    // resumptionIdLen is nonzero inside the block....
    if (Params::resumptionIdLen != 0)
    {
        uint8_t resumptionId[Params::resumptionIdLen];

        // to fix _FORTIFY_SOURCE issue, _FORTIFY_SOURCE=2 by default on Android
        (&memset)(resumptionId, 4, Params::resumptionIdLen);
        ReturnErrorOnFailure(
            writer.Put(Params::NumToTag(Params::resumptionIdTag), ByteSpan(resumptionId, Params::resumptionIdLen)));
    }

    if (Params::initiatorResumeMICLen != 0)
    {
        uint8_t initiatorResumeMIC[Params::initiatorResumeMICLen];
        // to fix _FORTIFY_SOURCE issue, _FORTIFY_SOURCE=2 by default on Android
        (&memset)(initiatorResumeMIC, 5, Params::initiatorResumeMICLen);
        ReturnErrorOnFailure(writer.Put(Params::NumToTag(Params::initiatorResumeMICTag),
                                        ByteSpan(initiatorResumeMIC, Params::initiatorResumeMICLen)));
    }

    if (Params::includeStructEnd)
    {
        ReturnErrorOnFailure(writer.EndContainer(containerType));
    }

    buf.reduce_size(writer.GetLengthWritten());
    return CHIP_NO_ERROR;
}

// A macro, so we can tell which test failed based on line number.
#define TestSigma1Parsing(inSuite, mem, bufferSize, params)                                                                        \
    do                                                                                                                             \
    {                                                                                                                              \
        MutableByteSpan buf(mem.Get(), bufferSize);                                                                                \
        CHIP_ERROR err = EncodeSigma1<params>(buf);                                                                                \
        NL_TEST_ASSERT(inSuite, err == CHIP_NO_ERROR);                                                                             \
                                                                                                                                   \
        TLV::ContiguousBufferTLVReader reader;                                                                                     \
        reader.Init(buf);                                                                                                          \
                                                                                                                                   \
        ByteSpan initiatorRandom;                                                                                                  \
        uint16_t initiatorSessionId;                                                                                               \
        ByteSpan destinationId;                                                                                                    \
        ByteSpan initiatorEphPubKey;                                                                                               \
        bool resumptionRequested;                                                                                                  \
        ByteSpan resumptionId;                                                                                                     \
        ByteSpan initiatorResumeMIC;                                                                                               \
        CASESession session;                                                                                                       \
        err = session.ParseSigma1(reader, initiatorRandom, initiatorSessionId, destinationId, initiatorEphPubKey,                  \
                                  resumptionRequested, resumptionId, initiatorResumeMIC);                                          \
        NL_TEST_ASSERT(inSuite, (err == CHIP_NO_ERROR) == params::expectSuccess);                                                  \
        if (params::expectSuccess)                                                                                                 \
        {                                                                                                                          \
            NL_TEST_ASSERT(inSuite, resumptionRequested == (params::resumptionIdLen != 0 && params::initiatorResumeMICLen != 0));  \
            /* Add other verification tests here as desired */                                                                     \
        }                                                                                                                          \
    } while (0)

struct BadSigma1ParamsBase : public Sigma1Params
{
    static constexpr bool expectSuccess = false;
};

struct Sigma1NoStructEnd : public BadSigma1ParamsBase
{
    static constexpr bool includeStructEnd = false;
};

struct Sigma1WrongTags : public BadSigma1ParamsBase
{
    static constexpr TLV::Tag NumToTag(uint8_t num) { return TLV::ProfileTag(0, num); }
};

struct Sigma1TooLongRandom : public BadSigma1ParamsBase
{
    static constexpr size_t initiatorRandomLen = 33;
};

struct Sigma1TooShortRandom : public BadSigma1ParamsBase
{
    static constexpr size_t initiatorRandomLen = 31;
};

struct Sigma1TooLongDest : public BadSigma1ParamsBase
{
    static constexpr size_t destinationIdLen = 33;
};

struct Sigma1TooShortDest : public BadSigma1ParamsBase
{
    static constexpr size_t destinationIdLen = 31;
};

struct Sigma1TooLongPubkey : public BadSigma1ParamsBase
{
    static constexpr size_t initiatorEphPubKeyLen = 66;
};

struct Sigma1TooShortPubkey : public BadSigma1ParamsBase
{
    static constexpr size_t initiatorEphPubKeyLen = 64;
};

struct Sigma1WithResumption : public Sigma1Params
{
    static constexpr size_t resumptionIdLen       = 16;
    static constexpr size_t initiatorResumeMICLen = 16;
};

struct Sigma1TooLongResumptionId : public Sigma1WithResumption
{
    static constexpr size_t resumptionIdLen = 17;
    static constexpr bool expectSuccess     = false;
};

struct Sigma1TooShortResumptionId : public BadSigma1ParamsBase
{
    static constexpr size_t resumptionIdLen = 15;
    static constexpr bool expectSuccess     = false;
};

struct Sigma1TooLongResumeMIC : public Sigma1WithResumption
{
    static constexpr size_t resumptionIdLen = 17;
    static constexpr bool expectSuccess     = false;
};

struct Sigma1TooShortResumeMIC : public Sigma1WithResumption
{
    static constexpr size_t initiatorResumeMICLen = 15;
    static constexpr bool expectSuccess           = false;
};

struct Sigma1SessionIdMax : public Sigma1Params
{
    static constexpr uint32_t initiatorSessionId = UINT16_MAX;
};

struct Sigma1SessionIdTooBig : public BadSigma1ParamsBase
{
    static constexpr uint32_t initiatorSessionId = UINT16_MAX + 1;
};

static void CASE_Sigma1ParsingTest(nlTestSuite * inSuite, void * inContext)
{
    // 1280 bytes must be enough by definition.
    constexpr size_t bufferSize = 1280;
    chip::Platform::ScopedMemoryBuffer<uint8_t> mem;
    NL_TEST_ASSERT(inSuite, mem.Calloc(bufferSize));

    TestSigma1Parsing(inSuite, mem, bufferSize, Sigma1Params);

    TestSigma1Parsing(inSuite, mem, bufferSize, Sigma1NoStructEnd);
    TestSigma1Parsing(inSuite, mem, bufferSize, Sigma1WrongTags);
    TestSigma1Parsing(inSuite, mem, bufferSize, Sigma1TooLongRandom);
    TestSigma1Parsing(inSuite, mem, bufferSize, Sigma1TooShortRandom);
    TestSigma1Parsing(inSuite, mem, bufferSize, Sigma1TooLongDest);
    TestSigma1Parsing(inSuite, mem, bufferSize, Sigma1TooShortDest);
    TestSigma1Parsing(inSuite, mem, bufferSize, Sigma1TooLongPubkey);
    TestSigma1Parsing(inSuite, mem, bufferSize, Sigma1TooShortPubkey);
    TestSigma1Parsing(inSuite, mem, bufferSize, Sigma1WithResumption);
    TestSigma1Parsing(inSuite, mem, bufferSize, Sigma1TooLongResumptionId);
    TestSigma1Parsing(inSuite, mem, bufferSize, Sigma1TooShortResumptionId);
    TestSigma1Parsing(inSuite, mem, bufferSize, Sigma1TooLongResumeMIC);
    TestSigma1Parsing(inSuite, mem, bufferSize, Sigma1TooShortResumeMIC);
    TestSigma1Parsing(inSuite, mem, bufferSize, Sigma1SessionIdMax);
    TestSigma1Parsing(inSuite, mem, bufferSize, Sigma1SessionIdTooBig);
}

// Test Suite

/**
 *  Test Suite that lists all the test functions.
 */
// clang-format off
static const nlTest sTests[] =
{
    NL_TEST_DEF("WaitInit",    CASE_SecurePairingWaitTest),
    NL_TEST_DEF("Start",       CASE_SecurePairingStartTest),
    NL_TEST_DEF("Handshake",   CASE_SecurePairingHandshakeTest),
    NL_TEST_DEF("ServerHandshake", CASE_SecurePairingHandshakeServerTest),
    NL_TEST_DEF("Sigma1Parsing", CASE_Sigma1ParsingTest),
    NL_TEST_DEF("DestinationId", CASE_DestinationIdTest),

    NL_TEST_SENTINEL()
};
// clang-format on

int CASE_TestSecurePairing_Setup(void * inContext);
int CASE_TestSecurePairing_Teardown(void * inContext);

// clang-format off
static nlTestSuite sSuite =
{
    "Test-CHIP-SecurePairing-CASE",
    &sTests[0],
    CASE_TestSecurePairing_Setup,
    CASE_TestSecurePairing_Teardown,
};
// clang-format on

namespace {
/*
 *  Set up the test suite.
 */
CHIP_ERROR CASETestSecurePairingSetup(void * inContext)
{
    TestContext & ctx = *reinterpret_cast<TestContext *>(inContext);

    ctx.ConfigInitializeNodes(false);
    ReturnErrorOnFailure(ctx.Init());
    ctx.EnableAsyncDispatch();

    gCommissionerFabrics.Init(&gCommissionerStorageDelegate);
    gDeviceFabrics.Init(&gDeviceStorageDelegate);

    return InitCredentialSets();
}
} // anonymous namespace

/**
 *  Set up the test suite.
 */
int CASE_TestSecurePairing_Setup(void * inContext)
{
    CHIP_ERROR err = CASETestSecurePairingSetup(inContext);
    if (err != CHIP_NO_ERROR)
    {
        ChipLogError(Support, "Failed to init tests %" CHIP_ERROR_FORMAT, err.Format());
        return FAILURE;
    }
    return SUCCESS;
}

/**
 *  Tear down the test suite.
 */
int CASE_TestSecurePairing_Teardown(void * inContext)
{
    gCommissionerStorageDelegate.ClearStorage();
    gDeviceStorageDelegate.ClearStorage();
    gCommissionerFabrics.DeleteAllFabrics();
    gDeviceFabrics.DeleteAllFabrics();
    static_cast<TestContext *>(inContext)->Shutdown();
    return SUCCESS;
}

/**
 *  Main
 */
int TestCASESession()
{
    // Run test suit against one context
    nlTestRunner(&sSuite, &sContext);

    return (nlTestRunnerStats(&sSuite));
}

CHIP_REGISTER_TEST_SUITE(TestCASESession)<|MERGE_RESOLUTION|>--- conflicted
+++ resolved
@@ -311,14 +311,7 @@
     // components may work simultaneously on a single device.
     NL_TEST_ASSERT(inSuite,
                    gPairingServer.ListenForSessionEstablishment(&ctx.GetExchangeManager(), &ctx.GetTransportMgr(),
-<<<<<<< HEAD
-                                                                &ctx.GetSecureSessionManager(), &gDeviceFabrics,
-=======
-#if CONFIG_NETWORK_LAYER_BLE
-                                                                nullptr,
-#endif
                                                                 &ctx.GetSecureSessionManager(), &gDeviceFabrics, nullptr,
->>>>>>> 03ea72d2
                                                                 &gDeviceGroupDataProvider) == CHIP_NO_ERROR);
 
     ExchangeContext * contextCommissioner = ctx.NewUnauthenticatedExchangeToBob(pairingCommissioner);
