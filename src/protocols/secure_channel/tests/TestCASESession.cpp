/*
 *
 *    Copyright (c) 2021 Project CHIP Authors
 *    All rights reserved.
 *
 *    Licensed under the Apache License, Version 2.0 (the "License");
 *    you may not use this file except in compliance with the License.
 *    You may obtain a copy of the License at
 *
 *        http://www.apache.org/licenses/LICENSE-2.0
 *
 *    Unless required by applicable law or agreed to in writing, software
 *    distributed under the License is distributed on an "AS IS" BASIS,
 *    WITHOUT WARRANTIES OR CONDITIONS OF ANY KIND, either express or implied.
 *    See the License for the specific language governing permissions and
 *    limitations under the License.
 */

/**
 *    @file
 *      This file implements unit tests for the CASESession implementation.
 */

#include <credentials/CHIPCert.h>
#include <credentials/GroupDataProviderImpl.h>
#include <errno.h>
#include <lib/core/CHIPCore.h>
#include <lib/core/CHIPSafeCasts.h>
#include <lib/core/DataModelTypes.h>
#include <lib/core/ScopedNodeId.h>
#include <lib/support/CHIPMem.h>
#include <lib/support/CodeUtils.h>
#include <lib/support/ScopedBuffer.h>
#include <lib/support/TestPersistentStorageDelegate.h>
#include <lib/support/UnitTestRegistration.h>
#include <messaging/tests/MessagingContext.h>
#include <nlunit-test.h>
#include <protocols/secure_channel/CASEServer.h>
#include <protocols/secure_channel/CASESession.h>
#include <stdarg.h>

#include "credentials/tests/CHIPCert_test_vectors.h"

using namespace chip;
using namespace Credentials;
using namespace TestCerts;

using namespace chip;
using namespace chip::Inet;
using namespace chip::Transport;
using namespace chip::Messaging;
using namespace chip::Protocols;

using TestContext = Test::LoopbackMessagingContext;

namespace {
class TestCASESecurePairingDelegate : public SessionEstablishmentDelegate
{
public:
    void OnSessionEstablishmentError(CHIP_ERROR error) override { mNumPairingErrors++; }

    void OnSessionEstablished(const SessionHandle & session) override
    {
        mSession.Grab(session);
        mNumPairingComplete++;
    }

    SessionHolder & GetSessionHolder() { return mSession; }

    SessionHolder mSession;

    // TODO: Rename mNumPairing* to mNumEstablishment*
    uint32_t mNumPairingErrors   = 0;
    uint32_t mNumPairingComplete = 0;
};

class CASEServerForTest : public CASEServer
{
public:
    CASESession & GetSession() override { return mCaseSession; }

private:
    CASESession mCaseSession;
};

class TestOperationalKeystore : public chip::Crypto::OperationalKeystore
{
public:
    void Init(FabricIndex fabricIndex, Platform::UniquePtr<P256Keypair> keypair)
    {
        mSingleFabricIndex = fabricIndex;
        mKeypair           = std::move(keypair);
    }

    bool HasPendingOpKeypair() const override { return false; }
    bool HasOpKeypairForFabric(FabricIndex fabricIndex) const override { return mSingleFabricIndex != kUndefinedFabricIndex; }

    CHIP_ERROR NewOpKeypairForFabric(FabricIndex fabricIndex, MutableByteSpan & outCertificateSigningRequest) override
    {
        return CHIP_ERROR_NOT_IMPLEMENTED;
    }

    CHIP_ERROR ActivateOpKeypairForFabric(FabricIndex fabricIndex, const Crypto::P256PublicKey & nocPublicKey) override
    {
        return CHIP_ERROR_NOT_IMPLEMENTED;
    }

    CHIP_ERROR CommitOpKeypairForFabric(FabricIndex fabricIndex) override { return CHIP_ERROR_NOT_IMPLEMENTED; }
    CHIP_ERROR RemoveOpKeypairForFabric(FabricIndex fabricIndex) override { return CHIP_ERROR_NOT_IMPLEMENTED; }

    void RevertPendingKeypair() override {}

    CHIP_ERROR SignWithOpKeypair(FabricIndex fabricIndex, const ByteSpan & message,
                                 Crypto::P256ECDSASignature & outSignature) const override
    {
        VerifyOrReturnError(mKeypair != nullptr, CHIP_ERROR_INCORRECT_STATE);
        VerifyOrReturnError(fabricIndex == mSingleFabricIndex, CHIP_ERROR_INVALID_FABRIC_INDEX);
        return mKeypair->ECDSA_sign_msg(message.data(), message.size(), outSignature);
    }

protected:
    Platform::UniquePtr<P256Keypair> mKeypair;
    FabricIndex mSingleFabricIndex = kUndefinedFabricIndex;
};

#if CHIP_CONFIG_SLOW_CRYPTO
constexpr uint32_t sTestCaseMessageCount           = 8;
constexpr uint32_t sTestCaseResumptionMessageCount = 6;
#else  // CHIP_CONFIG_SLOW_CRYPTO
constexpr uint32_t sTestCaseMessageCount           = 5;
constexpr uint32_t sTestCaseResumptionMessageCount = 4;
#endif // CHIP_CONFIG_SLOW_CRYPTO

FabricTable gCommissionerFabrics;
FabricIndex gCommissionerFabricIndex;
GroupDataProviderImpl gCommissionerGroupDataProvider;
TestPersistentStorageDelegate gCommissionerStorageDelegate;

FabricTable gDeviceFabrics;
FabricIndex gDeviceFabricIndex;
GroupDataProviderImpl gDeviceGroupDataProvider;
TestPersistentStorageDelegate gDeviceStorageDelegate;
TestOperationalKeystore gDeviceOperationalKeystore;

NodeId Node01_01 = 0xDEDEDEDE00010001;
NodeId Node01_02 = 0xDEDEDEDE00010002;

CHIP_ERROR InitTestIpk(GroupDataProvider & groupDataProvider, const FabricInfo & fabricInfo, size_t numIpks)
{
    VerifyOrReturnError((numIpks > 0) && (numIpks <= 3), CHIP_ERROR_INVALID_ARGUMENT);
    using KeySet         = chip::Credentials::GroupDataProvider::KeySet;
    using SecurityPolicy = chip::Credentials::GroupDataProvider::SecurityPolicy;

    KeySet ipkKeySet(GroupDataProvider::kIdentityProtectionKeySetId, SecurityPolicy::kTrustFirst, static_cast<uint8_t>(numIpks));

    for (size_t ipkIndex = 0; ipkIndex < numIpks; ++ipkIndex)
    {
        // Set start time to 0, 1000, 2000, etc
        ipkKeySet.epoch_keys[ipkIndex].start_time = static_cast<uint64_t>(ipkIndex * 1000);
        // Set IPK Epoch key to 00.....00, 01....01, 02.....02, etc
        memset(&ipkKeySet.epoch_keys[ipkIndex].key, static_cast<int>(ipkIndex), sizeof(ipkKeySet.epoch_keys[ipkIndex].key));
    }

    uint8_t compressedId[sizeof(uint64_t)];
    MutableByteSpan compressedIdSpan(compressedId);
    ReturnErrorOnFailure(fabricInfo.GetCompressedId(compressedIdSpan));
    return groupDataProvider.SetKeySet(fabricInfo.GetFabricIndex(), compressedIdSpan, ipkKeySet);
}

CHIP_ERROR InitCredentialSets()
{
    gCommissionerStorageDelegate.ClearStorage();
    gCommissionerGroupDataProvider.SetStorageDelegate(&gCommissionerStorageDelegate);
    ReturnErrorOnFailure(gCommissionerGroupDataProvider.Init());

    FabricInfo commissionerFabric;

    P256SerializedKeypair opKeysSerialized;
    // TODO: Rename gCommissioner* to gInitiator*
    memcpy((uint8_t *) (opKeysSerialized), sTestCert_Node01_02_PublicKey, sTestCert_Node01_02_PublicKey_Len);
    memcpy((uint8_t *) (opKeysSerialized) + sTestCert_Node01_02_PublicKey_Len, sTestCert_Node01_02_PrivateKey,
           sTestCert_Node01_02_PrivateKey_Len);

    ReturnErrorOnFailure(opKeysSerialized.SetLength(sTestCert_Node01_02_PublicKey_Len + sTestCert_Node01_02_PrivateKey_Len));

    P256Keypair opKey;
    ReturnErrorOnFailure(opKey.Deserialize(opKeysSerialized));
    ReturnErrorOnFailure(commissionerFabric.SetOperationalKeypair(&opKey));

    ReturnErrorOnFailure(commissionerFabric.SetRootCert(ByteSpan(sTestCert_Root01_Chip, sTestCert_Root01_Chip_Len)));
    ReturnErrorOnFailure(commissionerFabric.SetICACert(ByteSpan(sTestCert_ICA01_Chip, sTestCert_ICA01_Chip_Len)));
    ReturnErrorOnFailure(commissionerFabric.SetNOCCert(ByteSpan(sTestCert_Node01_02_Chip, sTestCert_Node01_02_Chip_Len)));

    ReturnErrorOnFailure(gCommissionerFabrics.AddNewFabric(commissionerFabric, &gCommissionerFabricIndex));

    FabricInfo * newFabric = gCommissionerFabrics.FindFabricWithIndex(gCommissionerFabricIndex);
    VerifyOrReturnError(newFabric != nullptr, CHIP_ERROR_INTERNAL);
    ReturnErrorOnFailure(InitTestIpk(gCommissionerGroupDataProvider, *newFabric, /* numIpks= */ 1));

    gDeviceStorageDelegate.ClearStorage();
    gDeviceGroupDataProvider.SetStorageDelegate(&gDeviceStorageDelegate);
    ReturnErrorOnFailure(gDeviceGroupDataProvider.Init());
    FabricInfo deviceFabric;

    auto deviceOpKey = Platform::MakeUnique<Crypto::P256Keypair>();
    memcpy((uint8_t *) (opKeysSerialized), sTestCert_Node01_01_PublicKey, sTestCert_Node01_01_PublicKey_Len);
    memcpy((uint8_t *) (opKeysSerialized) + sTestCert_Node01_01_PublicKey_Len, sTestCert_Node01_01_PrivateKey,
           sTestCert_Node01_01_PrivateKey_Len);

    ReturnErrorOnFailure(opKeysSerialized.SetLength(sTestCert_Node01_01_PublicKey_Len + sTestCert_Node01_01_PrivateKey_Len));

    ReturnErrorOnFailure(deviceOpKey->Deserialize(opKeysSerialized));

    gDeviceOperationalKeystore.Init(1, std::move(deviceOpKey));
    ReturnErrorOnFailure(gDeviceFabrics.Init(&gDeviceStorageDelegate, &gDeviceOperationalKeystore));

    ReturnErrorOnFailure(deviceFabric.SetRootCert(ByteSpan(sTestCert_Root01_Chip, sTestCert_Root01_Chip_Len)));
    ReturnErrorOnFailure(deviceFabric.SetICACert(ByteSpan(sTestCert_ICA01_Chip, sTestCert_ICA01_Chip_Len)));
    ReturnErrorOnFailure(deviceFabric.SetNOCCert(ByteSpan(sTestCert_Node01_01_Chip, sTestCert_Node01_01_Chip_Len)));

    ReturnErrorOnFailure(gDeviceFabrics.AddNewFabric(deviceFabric, &gDeviceFabricIndex));

    // TODO: Validate more cases of number of IPKs on both sides
    newFabric = gDeviceFabrics.FindFabricWithIndex(gDeviceFabricIndex);
    VerifyOrReturnError(newFabric != nullptr, CHIP_ERROR_INTERNAL);
    ReturnErrorOnFailure(InitTestIpk(gDeviceGroupDataProvider, *newFabric, /* numIpks= */ 1));

    return CHIP_NO_ERROR;
}

} // namespace

void CASE_SecurePairingWaitTest(nlTestSuite * inSuite, void * inContext)
{
    SessionManager sessionManager;

    // Test all combinations of invalid parameters
    TestCASESecurePairingDelegate delegate;
    FabricTable fabrics;
    // In normal operation scope of FabricTable outlives CASESession. Without this scoping we hit
    // ASAN test issue since FabricTable is not normally on the stack.
    {
        CASESession pairing;

        NL_TEST_ASSERT(inSuite, pairing.GetSecureSessionType() == SecureSession::Type::kCASE);

<<<<<<< HEAD
        pairing.SetGroupDataProvider(&gDeviceGroupDataProvider);
        NL_TEST_ASSERT(inSuite,
                       pairing.ListenForSessionEstablishment(sessionManager, nullptr, nullptr, nullptr, nullptr) ==
                           CHIP_ERROR_INVALID_ARGUMENT);
        NL_TEST_ASSERT(inSuite,
                       pairing.ListenForSessionEstablishment(sessionManager, nullptr, nullptr, nullptr, &delegate) ==
                           CHIP_ERROR_INVALID_ARGUMENT);
        NL_TEST_ASSERT(inSuite,
                       pairing.ListenForSessionEstablishment(sessionManager, &fabrics, nullptr, nullptr, &delegate) == CHIP_NO_ERROR);
    }
=======
    pairing.SetGroupDataProvider(&gDeviceGroupDataProvider);
    NL_TEST_ASSERT(inSuite,
                   pairing.PrepareForSessionEstablishment(sessionManager, nullptr, nullptr, nullptr, nullptr, ScopedNodeId()) ==
                       CHIP_ERROR_INVALID_ARGUMENT);
    NL_TEST_ASSERT(inSuite,
                   pairing.PrepareForSessionEstablishment(sessionManager, nullptr, nullptr, nullptr, &delegate, ScopedNodeId()) ==
                       CHIP_ERROR_INVALID_ARGUMENT);
    NL_TEST_ASSERT(inSuite,
                   pairing.PrepareForSessionEstablishment(sessionManager, &fabrics, nullptr, nullptr, &delegate, ScopedNodeId()) ==
                       CHIP_NO_ERROR);
>>>>>>> 2e0e22ae
}

void CASE_SecurePairingStartTest(nlTestSuite * inSuite, void * inContext)
{
    TestContext & ctx = *reinterpret_cast<TestContext *>(inContext);
    SessionManager sessionManager;

    // Test all combinations of invalid parameters
    TestCASESecurePairingDelegate delegate;
    CASESession pairing;
    pairing.SetGroupDataProvider(&gCommissionerGroupDataProvider);

    ExchangeContext * context = ctx.NewUnauthenticatedExchangeToBob(&pairing);

    NL_TEST_ASSERT(inSuite,
                   pairing.EstablishSession(sessionManager, nullptr, ScopedNodeId{ Node01_01, gCommissionerFabricIndex }, nullptr,
                                            nullptr, nullptr, nullptr) != CHIP_NO_ERROR);
    ctx.DrainAndServiceIO();

    NL_TEST_ASSERT(inSuite,
                   pairing.EstablishSession(sessionManager, &gCommissionerFabrics,
                                            ScopedNodeId{ Node01_01, gCommissionerFabricIndex }, nullptr, nullptr, nullptr,
                                            nullptr) != CHIP_NO_ERROR);
    ctx.DrainAndServiceIO();

    NL_TEST_ASSERT(inSuite,
                   pairing.EstablishSession(sessionManager, &gCommissionerFabrics,
                                            ScopedNodeId{ Node01_01, gCommissionerFabricIndex }, context, nullptr, nullptr,
                                            &delegate) == CHIP_NO_ERROR);
    ctx.DrainAndServiceIO();

    auto & loopback = ctx.GetLoopback();
    // There should have been two message sent: Sigma1 and an ack.
    NL_TEST_ASSERT(inSuite, loopback.mSentMessageCount == 2);

    ReliableMessageMgr * rm = ctx.GetExchangeManager().GetReliableMessageMgr();
    NL_TEST_ASSERT(inSuite, rm->TestGetCountRetransTable() == 0);

    loopback.mMessageSendError = CHIP_ERROR_BAD_REQUEST;

    CASESession pairing1;
    pairing1.SetGroupDataProvider(&gCommissionerGroupDataProvider);

    loopback.mSentMessageCount = 0;
    loopback.mMessageSendError = CHIP_ERROR_BAD_REQUEST;
    ExchangeContext * context1 = ctx.NewUnauthenticatedExchangeToBob(&pairing1);

    NL_TEST_ASSERT(inSuite,
                   pairing1.EstablishSession(sessionManager, &gCommissionerFabrics,
                                             ScopedNodeId{ Node01_01, gCommissionerFabricIndex }, context1, nullptr, nullptr,
                                             &delegate) == CHIP_ERROR_BAD_REQUEST);
    ctx.DrainAndServiceIO();

    loopback.mMessageSendError = CHIP_NO_ERROR;
}

void CASE_SecurePairingHandshakeTestCommon(nlTestSuite * inSuite, void * inContext, SessionManager & sessionManager,
                                           CASESession & pairingCommissioner, TestCASESecurePairingDelegate & delegateCommissioner)
{
    TestContext & ctx = *reinterpret_cast<TestContext *>(inContext);

    // Test all combinations of invalid parameters
    TestCASESecurePairingDelegate delegateAccessory;
    CASESession pairingAccessory;
    ReliableMessageProtocolConfig verySleepyAccessoryRmpConfig(System::Clock::Milliseconds32(360000),
                                                               System::Clock::Milliseconds32(100000));
    ReliableMessageProtocolConfig nonSleepyCommissionerRmpConfig(System::Clock::Milliseconds32(5000),
                                                                 System::Clock::Milliseconds32(300));

    auto & loopback            = ctx.GetLoopback();
    loopback.mSentMessageCount = 0;

    NL_TEST_ASSERT(inSuite,
                   ctx.GetExchangeManager().RegisterUnsolicitedMessageHandlerForType(Protocols::SecureChannel::MsgType::CASE_Sigma1,
                                                                                     &pairingAccessory) == CHIP_NO_ERROR);

    ExchangeContext * contextCommissioner = ctx.NewUnauthenticatedExchangeToBob(&pairingCommissioner);

    pairingAccessory.SetGroupDataProvider(&gDeviceGroupDataProvider);
    NL_TEST_ASSERT(inSuite,
                   pairingAccessory.PrepareForSessionEstablishment(sessionManager, &gDeviceFabrics, nullptr, nullptr,
                                                                   &delegateAccessory, ScopedNodeId(),
                                                                   MakeOptional(verySleepyAccessoryRmpConfig)) == CHIP_NO_ERROR);
    NL_TEST_ASSERT(inSuite,
                   pairingCommissioner.EstablishSession(sessionManager, &gCommissionerFabrics,
                                                        ScopedNodeId{ Node01_01, gCommissionerFabricIndex }, contextCommissioner,
                                                        nullptr, nullptr, &delegateCommissioner,
                                                        MakeOptional(nonSleepyCommissionerRmpConfig)) == CHIP_NO_ERROR);
    ctx.DrainAndServiceIO();

    NL_TEST_ASSERT(inSuite, loopback.mSentMessageCount == sTestCaseMessageCount);
    NL_TEST_ASSERT(inSuite, delegateAccessory.mNumPairingComplete == 1);
    NL_TEST_ASSERT(inSuite, delegateCommissioner.mNumPairingComplete == 1);
    NL_TEST_ASSERT(inSuite, pairingAccessory.GetRemoteMRPConfig().mIdleRetransTimeout == System::Clock::Milliseconds32(5000));
    NL_TEST_ASSERT(inSuite, pairingAccessory.GetRemoteMRPConfig().mActiveRetransTimeout == System::Clock::Milliseconds32(300));
    NL_TEST_ASSERT(inSuite, pairingCommissioner.GetRemoteMRPConfig().mIdleRetransTimeout == System::Clock::Milliseconds32(360000));
    NL_TEST_ASSERT(inSuite,
                   pairingCommissioner.GetRemoteMRPConfig().mActiveRetransTimeout == System::Clock::Milliseconds32(100000));
}

void CASE_SecurePairingHandshakeTest(nlTestSuite * inSuite, void * inContext)
{
    SessionManager sessionManager;
    TestCASESecurePairingDelegate delegateCommissioner;
    CASESession pairingCommissioner;
    pairingCommissioner.SetGroupDataProvider(&gCommissionerGroupDataProvider);
    CASE_SecurePairingHandshakeTestCommon(inSuite, inContext, sessionManager, pairingCommissioner, delegateCommissioner);
}

CASEServerForTest gPairingServer;

void CASE_SecurePairingHandshakeServerTest(nlTestSuite * inSuite, void * inContext)
{
    // TODO: Add cases for mismatching IPK config between initiator/responder

    TestCASESecurePairingDelegate delegateCommissioner;

    auto * pairingCommissioner = chip::Platform::New<CASESession>();
    pairingCommissioner->SetGroupDataProvider(&gCommissionerGroupDataProvider);

    TestContext & ctx = *reinterpret_cast<TestContext *>(inContext);

    auto & loopback            = ctx.GetLoopback();
    loopback.mSentMessageCount = 0;

    // Use the same session manager on both CASE client and server sides to validate that both
    // components may work simultaneously on a single device.
    NL_TEST_ASSERT(inSuite,
                   gPairingServer.ListenForSessionEstablishment(&ctx.GetExchangeManager(), &ctx.GetSecureSessionManager(),
                                                                &gDeviceFabrics, nullptr, nullptr,
                                                                &gDeviceGroupDataProvider) == CHIP_NO_ERROR);

    ExchangeContext * contextCommissioner = ctx.NewUnauthenticatedExchangeToBob(pairingCommissioner);

    NL_TEST_ASSERT(inSuite,
                   pairingCommissioner->EstablishSession(ctx.GetSecureSessionManager(), &gCommissionerFabrics,
                                                         ScopedNodeId{ Node01_01, gCommissionerFabricIndex }, contextCommissioner,
                                                         nullptr, nullptr, &delegateCommissioner) == CHIP_NO_ERROR);
    ctx.DrainAndServiceIO();

    NL_TEST_ASSERT(inSuite, loopback.mSentMessageCount == sTestCaseMessageCount);
    NL_TEST_ASSERT(inSuite, delegateCommissioner.mNumPairingComplete == 1);

    // Validate that secure session is created
    SessionHolder & holder = delegateCommissioner.GetSessionHolder();
    NL_TEST_ASSERT(inSuite, bool(holder));

    NL_TEST_ASSERT(inSuite, (holder->GetPeer() == chip::ScopedNodeId{ Node01_01, gCommissionerFabricIndex }));

    auto * pairingCommissioner1 = chip::Platform::New<CASESession>();
    pairingCommissioner1->SetGroupDataProvider(&gCommissionerGroupDataProvider);
    ExchangeContext * contextCommissioner1 = ctx.NewUnauthenticatedExchangeToBob(pairingCommissioner1);

    NL_TEST_ASSERT(inSuite,
                   pairingCommissioner1->EstablishSession(ctx.GetSecureSessionManager(), &gCommissionerFabrics,
                                                          ScopedNodeId{ Node01_01, gCommissionerFabricIndex }, contextCommissioner1,
                                                          nullptr, nullptr, &delegateCommissioner) == CHIP_NO_ERROR);
    ctx.DrainAndServiceIO();

    chip::Platform::Delete(pairingCommissioner);
    chip::Platform::Delete(pairingCommissioner1);
}

struct Sigma1Params
{
    // Purposefully not using constants like kSigmaParamRandomNumberSize that
    // the code uses, so we have a cross-check.
    static constexpr size_t initiatorRandomLen    = 32;
    static constexpr uint16_t initiatorSessionId  = 0;
    static constexpr size_t destinationIdLen      = 32;
    static constexpr size_t initiatorEphPubKeyLen = 65;
    static constexpr size_t resumptionIdLen       = 0; // Nonzero means include it.
    static constexpr size_t initiatorResumeMICLen = 0; // Nonzero means include it.

    static constexpr uint8_t initiatorRandomTag    = 1;
    static constexpr uint8_t initiatorSessionIdTag = 2;
    static constexpr uint8_t destinationIdTag      = 3;
    static constexpr uint8_t initiatorEphPubKeyTag = 4;
    static constexpr uint8_t resumptionIdTag       = 6;
    static constexpr uint8_t initiatorResumeMICTag = 7;
    static constexpr TLV::Tag NumToTag(uint8_t num) { return TLV::ContextTag(num); }

    static constexpr bool includeStructEnd = true;

    static constexpr bool expectSuccess = true;
};

void CASE_DestinationIdTest(nlTestSuite * inSuite, void * inContext)
{
    // Validate example test vector from CASE section of spec

    const uint8_t kRootPubKeyFromSpec[Crypto::CHIP_CRYPTO_PUBLIC_KEY_SIZE_BYTES] = {
        0x04, 0x4a, 0x9f, 0x42, 0xb1, 0xca, 0x48, 0x40, 0xd3, 0x72, 0x92, 0xbb, 0xc7, 0xf6, 0xa7, 0xe1, 0x1e,
        0x22, 0x20, 0x0c, 0x97, 0x6f, 0xc9, 0x00, 0xdb, 0xc9, 0x8a, 0x7a, 0x38, 0x3a, 0x64, 0x1c, 0xb8, 0x25,
        0x4a, 0x2e, 0x56, 0xd4, 0xe2, 0x95, 0xa8, 0x47, 0x94, 0x3b, 0x4e, 0x38, 0x97, 0xc4, 0xa7, 0x73, 0xe9,
        0x30, 0x27, 0x7b, 0x4d, 0x9f, 0xbe, 0xde, 0x8a, 0x05, 0x26, 0x86, 0xbf, 0xac, 0xfa
    };

    const uint8_t kIpkOperationalGroupKeyFromSpec[Crypto::CHIP_CRYPTO_SYMMETRIC_KEY_LENGTH_BYTES] = {
        0x9b, 0xc6, 0x1c, 0xd9, 0xc6, 0x2a, 0x2d, 0xf6, 0xd6, 0x4d, 0xfc, 0xaa, 0x9d, 0xc4, 0x72, 0xd4
    };

    const uint8_t kInitiatorRandomFromSpec[Sigma1Params::initiatorRandomLen] = { 0x7e, 0x17, 0x12, 0x31, 0x56, 0x8d, 0xfa, 0x17,
                                                                                 0x20, 0x6b, 0x3a, 0xcc, 0xf8, 0xfa, 0xec, 0x2f,
                                                                                 0x4d, 0x21, 0xb5, 0x80, 0x11, 0x31, 0x96, 0xf4,
                                                                                 0x7c, 0x7c, 0x4d, 0xeb, 0x81, 0x0a, 0x73, 0xdc };

    const uint8_t kExpectedDestinationIdFromSpec[Crypto::kSHA256_Hash_Length] = { 0xdc, 0x35, 0xdd, 0x5f, 0xc9, 0x13, 0x4c, 0xc5,
                                                                                  0x54, 0x45, 0x38, 0xc9, 0xc3, 0xfc, 0x42, 0x97,
                                                                                  0xc1, 0xec, 0x33, 0x70, 0xc8, 0x39, 0x13, 0x6a,
                                                                                  0x80, 0xe1, 0x07, 0x96, 0x45, 0x1d, 0x4c, 0x53 };

    const FabricId kFabricIdFromSpec = 0x2906C908D115D362;
    const NodeId kNodeIdFromSpec     = 0xCD5544AA7B13EF14;

    uint8_t destinationIdBuf[Crypto::kSHA256_Hash_Length] = { 0 };
    MutableByteSpan destinationIdSpan(destinationIdBuf);

    // Test exact example
    CHIP_ERROR err =
        GenerateCaseDestinationId(ByteSpan(kIpkOperationalGroupKeyFromSpec), ByteSpan(kInitiatorRandomFromSpec),
                                  ByteSpan(kRootPubKeyFromSpec), kFabricIdFromSpec, kNodeIdFromSpec, destinationIdSpan);
    NL_TEST_ASSERT(inSuite, CHIP_NO_ERROR == err);
    NL_TEST_ASSERT(inSuite, destinationIdSpan.size() == sizeof(destinationIdBuf));
    NL_TEST_ASSERT(inSuite, destinationIdSpan.data_equal(ByteSpan(kExpectedDestinationIdFromSpec)));

    memset(destinationIdSpan.data(), 0, destinationIdSpan.size());

    // Test changing input: should yield different
    err = GenerateCaseDestinationId(ByteSpan(kIpkOperationalGroupKeyFromSpec), ByteSpan(kInitiatorRandomFromSpec),
                                    ByteSpan(kRootPubKeyFromSpec), kFabricIdFromSpec,
                                    kNodeIdFromSpec + 1, // <--- Change node ID
                                    destinationIdSpan);
    NL_TEST_ASSERT(inSuite, CHIP_NO_ERROR == err);
    NL_TEST_ASSERT(inSuite, destinationIdSpan.size() == sizeof(destinationIdBuf));
    NL_TEST_ASSERT(inSuite, !destinationIdSpan.data_equal(ByteSpan(kExpectedDestinationIdFromSpec)));
}

template <typename Params>
static CHIP_ERROR EncodeSigma1(MutableByteSpan & buf)
{
    using namespace TLV;

    TLVWriter writer;
    writer.Init(buf);

    TLVType containerType;
    ReturnErrorOnFailure(writer.StartContainer(AnonymousTag(), kTLVType_Structure, containerType));
    uint8_t initiatorRandom[Params::initiatorRandomLen] = { 1 };
    ReturnErrorOnFailure(writer.Put(Params::NumToTag(Params::initiatorRandomTag), ByteSpan(initiatorRandom)));

    ReturnErrorOnFailure(writer.Put(Params::NumToTag(Params::initiatorSessionIdTag), Params::initiatorSessionId));

    uint8_t destinationId[Params::destinationIdLen] = { 2 };
    ReturnErrorOnFailure(writer.Put(Params::NumToTag(Params::destinationIdTag), ByteSpan(destinationId)));

    uint8_t initiatorEphPubKey[Params::initiatorEphPubKeyLen] = { 3 };
    ReturnErrorOnFailure(writer.Put(Params::NumToTag(Params::initiatorEphPubKeyTag), ByteSpan(initiatorEphPubKey)));

    // I wish we had "if constexpr" support here, so the compiler would know
    // resumptionIdLen is nonzero inside the block....
    if (Params::resumptionIdLen != 0)
    {
        uint8_t resumptionId[Params::resumptionIdLen];

        // to fix _FORTIFY_SOURCE issue, _FORTIFY_SOURCE=2 by default on Android
        (&memset)(resumptionId, 4, Params::resumptionIdLen);
        ReturnErrorOnFailure(
            writer.Put(Params::NumToTag(Params::resumptionIdTag), ByteSpan(resumptionId, Params::resumptionIdLen)));
    }

    if (Params::initiatorResumeMICLen != 0)
    {
        uint8_t initiatorResumeMIC[Params::initiatorResumeMICLen];
        // to fix _FORTIFY_SOURCE issue, _FORTIFY_SOURCE=2 by default on Android
        (&memset)(initiatorResumeMIC, 5, Params::initiatorResumeMICLen);
        ReturnErrorOnFailure(writer.Put(Params::NumToTag(Params::initiatorResumeMICTag),
                                        ByteSpan(initiatorResumeMIC, Params::initiatorResumeMICLen)));
    }

    if (Params::includeStructEnd)
    {
        ReturnErrorOnFailure(writer.EndContainer(containerType));
    }

    buf.reduce_size(writer.GetLengthWritten());
    return CHIP_NO_ERROR;
}

// A macro, so we can tell which test failed based on line number.
#define TestSigma1Parsing(inSuite, mem, bufferSize, params)                                                                        \
    do                                                                                                                             \
    {                                                                                                                              \
        MutableByteSpan buf(mem.Get(), bufferSize);                                                                                \
        CHIP_ERROR err = EncodeSigma1<params>(buf);                                                                                \
        NL_TEST_ASSERT(inSuite, err == CHIP_NO_ERROR);                                                                             \
                                                                                                                                   \
        TLV::ContiguousBufferTLVReader reader;                                                                                     \
        reader.Init(buf);                                                                                                          \
                                                                                                                                   \
        ByteSpan initiatorRandom;                                                                                                  \
        uint16_t initiatorSessionId;                                                                                               \
        ByteSpan destinationId;                                                                                                    \
        ByteSpan initiatorEphPubKey;                                                                                               \
        bool resumptionRequested;                                                                                                  \
        ByteSpan resumptionId;                                                                                                     \
        ByteSpan initiatorResumeMIC;                                                                                               \
        CASESession session;                                                                                                       \
        err = session.ParseSigma1(reader, initiatorRandom, initiatorSessionId, destinationId, initiatorEphPubKey,                  \
                                  resumptionRequested, resumptionId, initiatorResumeMIC);                                          \
        NL_TEST_ASSERT(inSuite, (err == CHIP_NO_ERROR) == params::expectSuccess);                                                  \
        if (params::expectSuccess)                                                                                                 \
        {                                                                                                                          \
            NL_TEST_ASSERT(inSuite, resumptionRequested == (params::resumptionIdLen != 0 && params::initiatorResumeMICLen != 0));  \
            /* Add other verification tests here as desired */                                                                     \
        }                                                                                                                          \
    } while (0)

struct BadSigma1ParamsBase : public Sigma1Params
{
    static constexpr bool expectSuccess = false;
};

struct Sigma1NoStructEnd : public BadSigma1ParamsBase
{
    static constexpr bool includeStructEnd = false;
};

struct Sigma1WrongTags : public BadSigma1ParamsBase
{
    static constexpr TLV::Tag NumToTag(uint8_t num) { return TLV::ProfileTag(0, num); }
};

struct Sigma1TooLongRandom : public BadSigma1ParamsBase
{
    static constexpr size_t initiatorRandomLen = 33;
};

struct Sigma1TooShortRandom : public BadSigma1ParamsBase
{
    static constexpr size_t initiatorRandomLen = 31;
};

struct Sigma1TooLongDest : public BadSigma1ParamsBase
{
    static constexpr size_t destinationIdLen = 33;
};

struct Sigma1TooShortDest : public BadSigma1ParamsBase
{
    static constexpr size_t destinationIdLen = 31;
};

struct Sigma1TooLongPubkey : public BadSigma1ParamsBase
{
    static constexpr size_t initiatorEphPubKeyLen = 66;
};

struct Sigma1TooShortPubkey : public BadSigma1ParamsBase
{
    static constexpr size_t initiatorEphPubKeyLen = 64;
};

struct Sigma1WithResumption : public Sigma1Params
{
    static constexpr size_t resumptionIdLen       = 16;
    static constexpr size_t initiatorResumeMICLen = 16;
};

struct Sigma1TooLongResumptionId : public Sigma1WithResumption
{
    static constexpr size_t resumptionIdLen = 17;
    static constexpr bool expectSuccess     = false;
};

struct Sigma1TooShortResumptionId : public BadSigma1ParamsBase
{
    static constexpr size_t resumptionIdLen = 15;
    static constexpr bool expectSuccess     = false;
};

struct Sigma1TooLongResumeMIC : public Sigma1WithResumption
{
    static constexpr size_t resumptionIdLen = 17;
    static constexpr bool expectSuccess     = false;
};

struct Sigma1TooShortResumeMIC : public Sigma1WithResumption
{
    static constexpr size_t initiatorResumeMICLen = 15;
    static constexpr bool expectSuccess           = false;
};

struct Sigma1SessionIdMax : public Sigma1Params
{
    static constexpr uint32_t initiatorSessionId = UINT16_MAX;
};

struct Sigma1SessionIdTooBig : public BadSigma1ParamsBase
{
    static constexpr uint32_t initiatorSessionId = UINT16_MAX + 1;
};

static void CASE_Sigma1ParsingTest(nlTestSuite * inSuite, void * inContext)
{
    // 1280 bytes must be enough by definition.
    constexpr size_t bufferSize = 1280;
    chip::Platform::ScopedMemoryBuffer<uint8_t> mem;
    NL_TEST_ASSERT(inSuite, mem.Calloc(bufferSize));

    TestSigma1Parsing(inSuite, mem, bufferSize, Sigma1Params);

    TestSigma1Parsing(inSuite, mem, bufferSize, Sigma1NoStructEnd);
    TestSigma1Parsing(inSuite, mem, bufferSize, Sigma1WrongTags);
    TestSigma1Parsing(inSuite, mem, bufferSize, Sigma1TooLongRandom);
    TestSigma1Parsing(inSuite, mem, bufferSize, Sigma1TooShortRandom);
    TestSigma1Parsing(inSuite, mem, bufferSize, Sigma1TooLongDest);
    TestSigma1Parsing(inSuite, mem, bufferSize, Sigma1TooShortDest);
    TestSigma1Parsing(inSuite, mem, bufferSize, Sigma1TooLongPubkey);
    TestSigma1Parsing(inSuite, mem, bufferSize, Sigma1TooShortPubkey);
    TestSigma1Parsing(inSuite, mem, bufferSize, Sigma1WithResumption);
    TestSigma1Parsing(inSuite, mem, bufferSize, Sigma1TooLongResumptionId);
    TestSigma1Parsing(inSuite, mem, bufferSize, Sigma1TooShortResumptionId);
    TestSigma1Parsing(inSuite, mem, bufferSize, Sigma1TooLongResumeMIC);
    TestSigma1Parsing(inSuite, mem, bufferSize, Sigma1TooShortResumeMIC);
    TestSigma1Parsing(inSuite, mem, bufferSize, Sigma1SessionIdMax);
    TestSigma1Parsing(inSuite, mem, bufferSize, Sigma1SessionIdTooBig);
}

struct SessionResumptionTestStorage : SessionResumptionStorage
{
    SessionResumptionTestStorage(CHIP_ERROR findMethodReturnCode, ScopedNodeId peerNodeId, ResumptionIdStorage * resumptionId,
                                 Crypto::P256ECDHDerivedSecret * sharedSecret) :
        mFindMethodReturnCode(findMethodReturnCode),
        mPeerNodeId(peerNodeId), mResumptionId(resumptionId), mSharedSecret(sharedSecret)
    {}
    SessionResumptionTestStorage(CHIP_ERROR findMethodReturnCode) : mFindMethodReturnCode(findMethodReturnCode) {}
    CHIP_ERROR FindByScopedNodeId(const ScopedNodeId & node, ResumptionIdStorage & resumptionId,
                                  Crypto::P256ECDHDerivedSecret & sharedSecret, CATValues & peerCATs) override
    {
        if (mResumptionId != nullptr)
        {
            memcpy(resumptionId.data(), mResumptionId->data(), mResumptionId->size());
        }
        if (mSharedSecret != nullptr)
        {
            memcpy(sharedSecret.Bytes(), mSharedSecret->Bytes(), mSharedSecret->Length());
            sharedSecret.SetLength(mSharedSecret->Length());
        }
        peerCATs = CATValues{};
        return mFindMethodReturnCode;
    }
    CHIP_ERROR FindByResumptionId(ConstResumptionIdView resumptionId, ScopedNodeId & node,
                                  Crypto::P256ECDHDerivedSecret & sharedSecret, CATValues & peerCATs) override
    {
        node = mPeerNodeId;
        if (mSharedSecret != nullptr)
        {
            memcpy(sharedSecret.Bytes(), mSharedSecret->Bytes(), mSharedSecret->Length());
            sharedSecret.SetLength(mSharedSecret->Length());
        }
        peerCATs = CATValues{};
        return mFindMethodReturnCode;
    }
    CHIP_ERROR Save(const ScopedNodeId & node, ConstResumptionIdView resumptionId,
                    const Crypto::P256ECDHDerivedSecret & sharedSecret, const CATValues & peerCATs) override
    {
        return CHIP_NO_ERROR;
    }
    CHIP_ERROR DeleteAll(const FabricIndex fabricIndex) override { return CHIP_NO_ERROR; }
    CHIP_ERROR mFindMethodReturnCode;
    ScopedNodeId mPeerNodeId;
    ResumptionIdStorage * mResumptionId           = nullptr;
    Crypto::P256ECDHDerivedSecret * mSharedSecret = nullptr;
};

static void CASE_SessionResumptionStorage(nlTestSuite * inSuite, void * inContext)
{
    // Test the SessionResumptionStorage external interface.
    //
    // Our build should accept any storage delegate injected that implements
    // this.  And if our delegate provides usable session resumption
    // information, session resumption should succeed.  In the case that the
    // delegate cannot provide the information needed for session resumption, or
    // if the peers have mismatched session resumption information, we should
    // fall back to CASE.

    TestContext & ctx = *reinterpret_cast<TestContext *>(inContext);
    TestCASESecurePairingDelegate delegateCommissioner;
    chip::SessionResumptionStorage::ResumptionIdStorage resumptionIdA;
    chip::SessionResumptionStorage::ResumptionIdStorage resumptionIdB;
    chip::Crypto::P256ECDHDerivedSecret sharedSecretA;
    chip::Crypto::P256ECDHDerivedSecret sharedSecretB;

    // Create our fabric-scoped node IDs.
    const FabricInfo * fabricInfo = gCommissionerFabrics.FindFabricWithIndex(gCommissionerFabricIndex);
    NL_TEST_ASSERT(inSuite, fabricInfo != nullptr);
    ScopedNodeId initiator = fabricInfo->GetScopedNodeIdForNode(Node01_02);
    ScopedNodeId responder = fabricInfo->GetScopedNodeIdForNode(Node01_01);

    // Generate a resumption IDs.
    NL_TEST_ASSERT(inSuite, CHIP_NO_ERROR == chip::Crypto::DRBG_get_bytes(resumptionIdA.data(), resumptionIdA.size()));
    NL_TEST_ASSERT(inSuite, CHIP_NO_ERROR == chip::Crypto::DRBG_get_bytes(resumptionIdB.data(), resumptionIdB.size()));

    // Generate a shared secrets.
    sharedSecretA.SetLength(sharedSecretA.Capacity());
    NL_TEST_ASSERT(inSuite, CHIP_NO_ERROR == chip::Crypto::DRBG_get_bytes(sharedSecretA.Bytes(), sharedSecretA.Length()));
    sharedSecretB.SetLength(sharedSecretB.Capacity());
    NL_TEST_ASSERT(inSuite, CHIP_NO_ERROR == chip::Crypto::DRBG_get_bytes(sharedSecretB.Bytes(), sharedSecretB.Length()));

    struct
    {
        SessionResumptionTestStorage initiatorStorage;
        SessionResumptionTestStorage responderStorage;
        uint32_t expectedSentMessageCount;
    } testVectors[] = {
        // Both peers have a matching session resumption record.
        // This should succeed.
        {
            .initiatorStorage = SessionResumptionTestStorage(CHIP_NO_ERROR, responder, &resumptionIdA, &sharedSecretA),
            .responderStorage = SessionResumptionTestStorage(CHIP_NO_ERROR, initiator, &resumptionIdA, &sharedSecretA),
            .expectedSentMessageCount =
                sTestCaseResumptionMessageCount, // we expect this number of sent messages with successful session resumption
        },
        // Peers have mismatched session resumption records.
        // This should succeed with fall back to CASE.
        {
            .initiatorStorage         = SessionResumptionTestStorage(CHIP_NO_ERROR, responder, &resumptionIdA, &sharedSecretA),
            .responderStorage         = SessionResumptionTestStorage(CHIP_ERROR_KEY_NOT_FOUND),
            .expectedSentMessageCount = sTestCaseMessageCount, // we expect this number of sent message when we fall back to CASE
        },
        // Peers both have record of the same resumption ID, but a different shared secret.
        // This should succeed with fall back to CASE.
        {
            .initiatorStorage         = SessionResumptionTestStorage(CHIP_NO_ERROR, responder, &resumptionIdA, &sharedSecretA),
            .responderStorage         = SessionResumptionTestStorage(CHIP_NO_ERROR, initiator, &resumptionIdA, &sharedSecretB),
            .expectedSentMessageCount = sTestCaseMessageCount, // we expect this number of sent message when we fall back to CASE
        },
        // Neither peer has a session resumption record.
        // This should succeed - no attempt at session resumption will be made.
        {
            .initiatorStorage = SessionResumptionTestStorage(CHIP_ERROR_KEY_NOT_FOUND),
            .responderStorage = SessionResumptionTestStorage(CHIP_ERROR_KEY_NOT_FOUND),
            .expectedSentMessageCount =
                sTestCaseMessageCount, // we expect this number of sent messages if we do not attempt session resumption
        },
    };

    auto & loopback = ctx.GetLoopback();
    for (size_t i = 0; i < sizeof(testVectors) / sizeof(testVectors[0]); ++i)
    {
        auto * pairingCommissioner = chip::Platform::New<CASESession>();
        pairingCommissioner->SetGroupDataProvider(&gCommissionerGroupDataProvider);
        loopback.mSentMessageCount = 0;
        NL_TEST_ASSERT(inSuite,
                       gPairingServer.ListenForSessionEstablishment(&ctx.GetExchangeManager(), &ctx.GetSecureSessionManager(),
                                                                    &gDeviceFabrics, &testVectors[i].responderStorage, nullptr,
                                                                    &gDeviceGroupDataProvider) == CHIP_NO_ERROR);
        ExchangeContext * contextCommissioner = ctx.NewUnauthenticatedExchangeToBob(pairingCommissioner);
        auto establishmentReturnVal           = pairingCommissioner->EstablishSession(
            ctx.GetSecureSessionManager(), &gCommissionerFabrics, ScopedNodeId{ Node01_01, gCommissionerFabricIndex },
            contextCommissioner, &testVectors[i].initiatorStorage, nullptr, &delegateCommissioner);
        ctx.DrainAndServiceIO();
        NL_TEST_ASSERT(inSuite, establishmentReturnVal == CHIP_NO_ERROR);
        NL_TEST_ASSERT(inSuite, loopback.mSentMessageCount == testVectors[i].expectedSentMessageCount);
        NL_TEST_ASSERT(inSuite, delegateCommissioner.mNumPairingComplete == i + 1);
        SessionHolder & holder = delegateCommissioner.GetSessionHolder();
        NL_TEST_ASSERT(inSuite, bool(holder));
        NL_TEST_ASSERT(inSuite, holder->GetPeer() == fabricInfo->GetScopedNodeIdForNode(Node01_01));
        chip::Platform::Delete(pairingCommissioner);
    }
}

// Test Suite

/**
 *  Test Suite that lists all the test functions.
 */
// clang-format off
static const nlTest sTests[] =
{
    NL_TEST_DEF("WaitInit",    CASE_SecurePairingWaitTest),
    NL_TEST_DEF("Start",       CASE_SecurePairingStartTest),
    NL_TEST_DEF("Handshake",   CASE_SecurePairingHandshakeTest),
    NL_TEST_DEF("ServerHandshake", CASE_SecurePairingHandshakeServerTest),
    NL_TEST_DEF("Sigma1Parsing", CASE_Sigma1ParsingTest),
    NL_TEST_DEF("DestinationId", CASE_DestinationIdTest),
    NL_TEST_DEF("SessionResumptionStorage", CASE_SessionResumptionStorage),

    NL_TEST_SENTINEL()
};
// clang-format on

int CASE_TestSecurePairing_Setup(void * inContext);
int CASE_TestSecurePairing_Teardown(void * inContext);

// clang-format off
static nlTestSuite sSuite =
{
    "Test-CHIP-SecurePairing-CASE",
    &sTests[0],
    CASE_TestSecurePairing_Setup,
    CASE_TestSecurePairing_Teardown,
};
// clang-format on

namespace {
/*
 *  Set up the test suite.
 */
CHIP_ERROR CASETestSecurePairingSetup(void * inContext)
{
    TestContext & ctx = *reinterpret_cast<TestContext *>(inContext);

    ctx.ConfigInitializeNodes(false);
    ReturnErrorOnFailure(ctx.Init());

    gCommissionerFabrics.Init(&gCommissionerStorageDelegate);

    return InitCredentialSets();
}
} // anonymous namespace

/**
 *  Set up the test suite.
 */
int CASE_TestSecurePairing_Setup(void * inContext)
{
    chip::Platform::MemoryInit();

    CHIP_ERROR err = CASETestSecurePairingSetup(inContext);
    if (err != CHIP_NO_ERROR)
    {
        ChipLogError(Support, "Failed to init tests %" CHIP_ERROR_FORMAT, err.Format());
        return FAILURE;
    }
    return SUCCESS;
}

/**
 *  Tear down the test suite.
 */
int CASE_TestSecurePairing_Teardown(void * inContext)
{
    gPairingServer.Shutdown();
    gCommissionerStorageDelegate.ClearStorage();
    gDeviceStorageDelegate.ClearStorage();
    gCommissionerFabrics.DeleteAllFabrics();
    gDeviceFabrics.DeleteAllFabrics();
    static_cast<TestContext *>(inContext)->Shutdown();
    return SUCCESS;
}

/**
 *  Main
 */
int TestCASESession()
{
    TestContext sContext;

    // Run test suit against one context
    nlTestRunner(&sSuite, &sContext);

    return (nlTestRunnerStats(&sSuite));
}

CHIP_REGISTER_TEST_SUITE(TestCASESession)<|MERGE_RESOLUTION|>--- conflicted
+++ resolved
@@ -244,29 +244,16 @@
 
         NL_TEST_ASSERT(inSuite, pairing.GetSecureSessionType() == SecureSession::Type::kCASE);
 
-<<<<<<< HEAD
         pairing.SetGroupDataProvider(&gDeviceGroupDataProvider);
         NL_TEST_ASSERT(inSuite,
-                       pairing.ListenForSessionEstablishment(sessionManager, nullptr, nullptr, nullptr, nullptr) ==
+                       pairing.PrepareForSessionEstablishment(sessionManager, nullptr, nullptr, nullptr, nullptr, ScopedNodeId()) ==
                            CHIP_ERROR_INVALID_ARGUMENT);
         NL_TEST_ASSERT(inSuite,
-                       pairing.ListenForSessionEstablishment(sessionManager, nullptr, nullptr, nullptr, &delegate) ==
+                       pairing.PrepareForSessionEstablishment(sessionManager, nullptr, nullptr, nullptr, &delegate, ScopedNodeId()) ==
                            CHIP_ERROR_INVALID_ARGUMENT);
         NL_TEST_ASSERT(inSuite,
-                       pairing.ListenForSessionEstablishment(sessionManager, &fabrics, nullptr, nullptr, &delegate) == CHIP_NO_ERROR);
-    }
-=======
-    pairing.SetGroupDataProvider(&gDeviceGroupDataProvider);
-    NL_TEST_ASSERT(inSuite,
-                   pairing.PrepareForSessionEstablishment(sessionManager, nullptr, nullptr, nullptr, nullptr, ScopedNodeId()) ==
-                       CHIP_ERROR_INVALID_ARGUMENT);
-    NL_TEST_ASSERT(inSuite,
-                   pairing.PrepareForSessionEstablishment(sessionManager, nullptr, nullptr, nullptr, &delegate, ScopedNodeId()) ==
-                       CHIP_ERROR_INVALID_ARGUMENT);
-    NL_TEST_ASSERT(inSuite,
-                   pairing.PrepareForSessionEstablishment(sessionManager, &fabrics, nullptr, nullptr, &delegate, ScopedNodeId()) ==
-                       CHIP_NO_ERROR);
->>>>>>> 2e0e22ae
+                       pairing.PrepareForSessionEstablishment(sessionManager, &fabrics, nullptr, nullptr, &delegate, ScopedNodeId()) ==
+                           CHIP_NO_ERROR);
 }
 
 void CASE_SecurePairingStartTest(nlTestSuite * inSuite, void * inContext)
