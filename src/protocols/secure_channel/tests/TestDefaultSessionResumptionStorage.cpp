--- conflicted
+++ resolved
@@ -16,10 +16,6 @@
  */
 
 #include <lib/support/CodeUtils.h>
-<<<<<<< HEAD
-#include <lib/support/DefaultStorageKeyAllocator.h>
-=======
->>>>>>> 4088a77f
 #include <lib/support/TestPersistentStorageDelegate.h>
 #include <lib/support/UnitTestRegistration.h>
 #include <nlunit-test.h>
@@ -260,26 +256,15 @@
     for (const auto & node : nodes)
     {
         uint16_t size = 0;
-<<<<<<< HEAD
-        chip::DefaultStorageKeyAllocator keyAlloc;
-        auto rv = storage.SyncGetKeyValue(chip::SimpleSessionResumptionStorage::StorageKey(keyAlloc, node), nullptr, size);
-=======
         auto rv       = storage.SyncGetKeyValue(chip::SimpleSessionResumptionStorage::GetStorageKey(node).KeyName(), nullptr, size);
->>>>>>> 4088a77f
         NL_TEST_ASSERT(inSuite, rv == CHIP_ERROR_PERSISTED_STORAGE_VALUE_NOT_FOUND);
     }
     // Verify no link table persistent storage entries were leaked.
     for (auto & vector : vectors)
     {
         uint16_t size = 0;
-<<<<<<< HEAD
-        chip::DefaultStorageKeyAllocator keyAlloc;
-        auto rv =
-            storage.SyncGetKeyValue(chip::SimpleSessionResumptionStorage::StorageKey(keyAlloc, vector.resumptionId), nullptr, size);
-=======
         auto rv       = storage.SyncGetKeyValue(chip::SimpleSessionResumptionStorage::GetStorageKey(vector.resumptionId).KeyName(),
                                           nullptr, size);
->>>>>>> 4088a77f
         NL_TEST_ASSERT(inSuite, rv == CHIP_ERROR_PERSISTED_STORAGE_VALUE_NOT_FOUND);
     }
 }
@@ -318,11 +303,7 @@
     }
 
     // Delete values in turn from storage and verify they are removed.
-<<<<<<< HEAD
-    for (size_t i = 0; i < ArraySize(vectors); ++i)
-=======
-    for (auto & vector : vectors)
->>>>>>> 4088a77f
+    for (auto & vector : vectors)
     {
         chip::ScopedNodeId outNode;
         chip::SessionResumptionStorage::ResumptionIdStorage outResumptionId;
@@ -346,23 +327,6 @@
         }
         {
             auto rv = storage.SyncGetKeyValue(chip::SimpleSessionResumptionStorage::GetStorageKey(vector.resumptionId).KeyName(),
-                                              nullptr, size);
-            NL_TEST_ASSERT(inSuite, rv == CHIP_ERROR_PERSISTED_STORAGE_VALUE_NOT_FOUND);
-        }
-    }
-
-    // Verify no state or link table persistent storage entries were leaked.
-    for (auto & vector : vectors)
-    {
-        uint16_t size = 0;
-        chip::DefaultStorageKeyAllocator keyAlloc;
-        {
-            auto rv =
-                storage.SyncGetKeyValue(chip::SimpleSessionResumptionStorage::StorageKey(keyAlloc, vector.node), nullptr, size);
-            NL_TEST_ASSERT(inSuite, rv == CHIP_ERROR_PERSISTED_STORAGE_VALUE_NOT_FOUND);
-        }
-        {
-            auto rv = storage.SyncGetKeyValue(chip::SimpleSessionResumptionStorage::StorageKey(keyAlloc, vector.resumptionId),
                                               nullptr, size);
             NL_TEST_ASSERT(inSuite, rv == CHIP_ERROR_PERSISTED_STORAGE_VALUE_NOT_FOUND);
         }
@@ -441,16 +405,6 @@
         for (auto & node : vector.nodes)
         {
             uint16_t size = 0;
-<<<<<<< HEAD
-            chip::DefaultStorageKeyAllocator keyAlloc;
-            {
-                auto rv =
-                    storage.SyncGetKeyValue(chip::SimpleSessionResumptionStorage::StorageKey(keyAlloc, node.node), nullptr, size);
-                NL_TEST_ASSERT(inSuite, rv == CHIP_ERROR_PERSISTED_STORAGE_VALUE_NOT_FOUND);
-            }
-            {
-                auto rv = storage.SyncGetKeyValue(chip::SimpleSessionResumptionStorage::StorageKey(keyAlloc, node.resumptionId),
-=======
             {
                 auto rv = storage.SyncGetKeyValue(chip::SimpleSessionResumptionStorage::GetStorageKey(node.node).KeyName(), nullptr,
                                                   size);
@@ -458,7 +412,6 @@
             }
             {
                 auto rv = storage.SyncGetKeyValue(chip::SimpleSessionResumptionStorage::GetStorageKey(node.resumptionId).KeyName(),
->>>>>>> 4088a77f
                                                   nullptr, size);
                 NL_TEST_ASSERT(inSuite, rv == CHIP_ERROR_PERSISTED_STORAGE_VALUE_NOT_FOUND);
             }
