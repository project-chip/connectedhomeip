--- conflicted
+++ resolved
@@ -40,21 +40,11 @@
     VerifyOrReturnError(sessionManager != nullptr, CHIP_ERROR_INVALID_ARGUMENT);
     VerifyOrReturnError(responderGroupDataProvider != nullptr, CHIP_ERROR_INVALID_ARGUMENT);
 
-<<<<<<< HEAD
-    mSessionManager    = sessionManager;
-    mFabrics           = fabrics;
-    mExchangeManager   = exchangeManager;
-    mGroupDataProvider = responderGroupDataProvider;
-=======
-#if CONFIG_NETWORK_LAYER_BLE
-    mBleLayer = bleLayer;
-#endif
     mSessionManager           = sessionManager;
     mSessionResumptionStorage = sessionResumptionStorage;
     mFabrics                  = fabrics;
     mExchangeManager          = exchangeManager;
     mGroupDataProvider        = responderGroupDataProvider;
->>>>>>> 03ea72d2
 
     Cleanup();
     return CHIP_NO_ERROR;
@@ -64,18 +54,6 @@
 {
     ReturnErrorCodeIf(ec == nullptr, CHIP_ERROR_INVALID_ARGUMENT);
 
-<<<<<<< HEAD
-=======
-#if CONFIG_NETWORK_LAYER_BLE
-    // Close all BLE connections now since a CASE handshake has been initiated.
-    if (mBleLayer != nullptr)
-    {
-        ChipLogProgress(Discovery, "CASE handshake initiated, closing all BLE Connections");
-        mBleLayer->CloseAllBleConnections();
-    }
-#endif
-
->>>>>>> 03ea72d2
     // Setup CASE state machine using the credentials for the current fabric.
     GetSession().SetGroupDataProvider(mGroupDataProvider);
     ReturnErrorOnFailure(
