--- conflicted
+++ resolved
@@ -43,13 +43,9 @@
     mExchangeManager = exchangeManager;
     mIDAllocator     = idAllocator;
 
-<<<<<<< HEAD
-    ReturnErrorOnFailure(GetSession().MessageDispatch().Init(transportMgr));
-=======
     Cleanup();
 
-    ReturnErrorOnFailure(mPairingSession.MessageDispatch().Init(transportMgr));
->>>>>>> 5d919590
+    ReturnErrorOnFailure(GetSession().MessageDispatch().Init(transportMgr));
 
     return CHIP_NO_ERROR;
 }
@@ -92,21 +88,15 @@
                                          const PayloadHeader & payloadHeader, System::PacketBufferHandle && payload)
 {
     ChipLogProgress(Inet, "CASE Server received SigmaR1 message. Starting handshake. EC %p", ec);
-<<<<<<< HEAD
-    ReturnErrorOnFailure(InitCASEHandshake(ec));
-
-    GetSession().OnMessageReceived(ec, packetHeader, payloadHeader, std::move(payload));
-=======
     CHIP_ERROR err = InitCASEHandshake(ec);
     SuccessOrExit(err);
->>>>>>> 5d919590
 
     // TODO - Enable multiple concurrent CASE session establishment
     // https://github.com/project-chip/connectedhomeip/issues/8342
     ChipLogProgress(Inet, "CASE Server disabling CASE session setups");
     mExchangeManager->UnregisterUnsolicitedMessageHandlerForType(Protocols::SecureChannel::MsgType::CASE_SigmaR1);
 
-    err = mPairingSession.OnMessageReceived(ec, packetHeader, payloadHeader, std::move(payload));
+    err = GetSession().OnMessageReceived(ec, packetHeader, payloadHeader, std::move(payload));
     SuccessOrExit(err);
 
 exit:
