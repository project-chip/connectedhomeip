/*
 *
 *    Copyright (c) 2021-2022 Project CHIP Authors
 *    All rights reserved.
 *
 *    Licensed under the Apache License, Version 2.0 (the "License");
 *    you may not use this file except in compliance with the License.
 *    You may obtain a copy of the License at
 *
 *        http://www.apache.org/licenses/LICENSE-2.0
 *
 *    Unless required by applicable law or agreed to in writing, software
 *    distributed under the License is distributed on an "AS IS" BASIS,
 *    WITHOUT WARRANTIES OR CONDITIONS OF ANY KIND, either express or implied.
 *    See the License for the specific language governing permissions and
 *    limitations under the License.
 */

/**
 *    @file
 *      This file defines the CHIP CASE Session object that provides
 *      APIs for constructing a secure session using a certificate from the device's
 *      operational credentials.
 */

#pragma once

#include <credentials/CHIPCert.h>
#include <crypto/CHIPCryptoPAL.h>
#if CHIP_CRYPTO_HSM
#include <crypto/hsm/CHIPCryptoPALHsm.h>
#endif
#include <credentials/CertificateValidityPolicy.h>
#include <credentials/FabricTable.h>
#include <credentials/GroupDataProvider.h>
#include <lib/core/CHIPTLV.h>
#include <lib/support/Base64.h>
#include <messaging/ExchangeContext.h>
#include <messaging/ExchangeDelegate.h>
#include <protocols/secure_channel/CASEDestinationId.h>
#include <protocols/secure_channel/Constants.h>
#include <protocols/secure_channel/PairingSession.h>
#include <protocols/secure_channel/SessionEstablishmentExchangeDispatch.h>
#include <protocols/secure_channel/SessionResumptionStorage.h>
#include <system/SystemPacketBuffer.h>
#include <transport/CryptoContext.h>
#include <transport/raw/MessageHeader.h>
#include <transport/raw/PeerAddress.h>

namespace chip {

#ifdef ENABLE_HSM_CASE_EPHEMERAL_KEY
#define CASE_EPHEMERAL_KEY 0xCA5EECD0
#endif

// TODO: temporary derive from Messaging::UnsolicitedMessageHandler, actually the CASEServer should be the umh, it will be fixed
// when implementing concurrent CASE session.
class DLL_EXPORT CASESession : public Messaging::UnsolicitedMessageHandler,
                               public Messaging::ExchangeDelegate,
                               public PairingSession
{
public:
    ~CASESession() override;

    Transport::SecureSession::Type GetSecureSessionType() const override { return Transport::SecureSession::Type::kCASE; }
    ScopedNodeId GetPeer() const override { return ScopedNodeId(mPeerNodeId, GetFabricIndex()); }
    ScopedNodeId GetLocalScopedNodeId() const override { return ScopedNodeId(mLocalNodeId, GetFabricIndex()); }
    CATValues GetPeerCATs() const override { return mPeerCATs; };

    /**
     * @brief
     *   Initialize using configured fabrics and wait for session establishment requests.
     *
     * @param sessionManager                session manager from which to allocate a secure session object
     * @param fabrics                       Table of fabrics that are currently configured on the device
     * @param policy                        Optional application-provided certificate validity policy
     * @param delegate                      Callback object
     * @param previouslyEstablishedPeer     If a session had previously been established successfully to a peer, this should
     *                                      be set to its scoped node-id. Else, this should be initialized to a
     *                                      default-constructed ScopedNodeId().
     * @param mrpConfig                     MRP configuration to encode into Sigma2. If not provided, it won't be encoded.
     *
     * @return CHIP_ERROR     The result of initialization
     */
    CHIP_ERROR PrepareForSessionEstablishment(
        SessionManager & sessionManager, FabricTable * fabrics, SessionResumptionStorage * sessionResumptionStorage,
<<<<<<< HEAD
        SessionEstablishmentDelegate * delegate, ScopedNodeId previouslyEstablishedPeer,
=======
        Credentials::CertificateValidityPolicy * policy, SessionEstablishmentDelegate * delegate,
>>>>>>> c868f81c
        Optional<ReliableMessageProtocolConfig> mrpConfig = Optional<ReliableMessageProtocolConfig>::Missing());

    /**
     * @brief
     *   Create and send session establishment request using device's operational credentials.
     *
     * @param sessionManager                session manager from which to allocate a secure session object
     * @param fabricTable                   The fabric table to be used for connecting with the peer
     * @param fabricIndex                   The index of the fabric to be used for connecting with the peer
     * @param peerNodeId                    Node id of the peer node
     * @param exchangeCtxt                  The exchange context to send and receive messages with the peer
     * @param policy                        Optional application-provided certificate validity policy
     * @param delegate                      Callback object
     *
     * @return CHIP_ERROR      The result of initialization
     */
    CHIP_ERROR
    EstablishSession(SessionManager & sessionManager, FabricTable * fabricTable, FabricIndex fabricIndex, NodeId peerNodeId,
                     Messaging::ExchangeContext * exchangeCtxt, SessionResumptionStorage * sessionResumptionStorage,
                     Credentials::CertificateValidityPolicy * policy, SessionEstablishmentDelegate * delegate,
                     Optional<ReliableMessageProtocolConfig> mrpConfig = Optional<ReliableMessageProtocolConfig>::Missing());

    /**
     * @brief Set the Group Data Provider which will be used to look up IPKs
     *
     * The GroupDataProvider set MUST have key sets available through `GetIpkKeySet` method
     * for the FabricIndex that is associated with the CASESession's FabricInfo.
     *
     * @param groupDataProvider - Pointer to the group data provider (if nullptr, will error at start of
     *                            establishment, not here).
     */
    void SetGroupDataProvider(Credentials::GroupDataProvider * groupDataProvider) { mGroupDataProvider = groupDataProvider; }

    /**
     * Parse a sigma1 message.  This function will return success only if the
     * message passes schema checks.  Specifically:
     *   * The tags come in order.
     *   * The required tags are present.
     *   * The values for the tags that are present satisfy schema requirements
     *     (e.g. constraints on octet string lengths)
     *   * Either resumptionID and initiatorResume1MIC are both present or both
     *     absent.
     *
     * On success, the initiatorRandom, initiatorSessionId, destinationId,
     * initiatorEphPubKey outparams will be set to the corresponding values in
     * the message.
     *
     * On success, either the resumptionRequested outparam will be set to true
     * and the  resumptionID and initiatorResumeMIC outparams will be set to
     * valid values, or the resumptionRequested outparam will be set to false.
     */
    CHIP_ERROR ParseSigma1(TLV::ContiguousBufferTLVReader & tlvReader, ByteSpan & initiatorRandom, uint16_t & initiatorSessionId,
                           ByteSpan & destinationId, ByteSpan & initiatorEphPubKey, bool & resumptionRequested,
                           ByteSpan & resumptionId, ByteSpan & initiatorResumeMIC);

    /**
     * @brief
     *   Derive a secure session from the established session. The API will return error if called before session is established.
     *
     * @param session     Reference to the secure session that will be initialized once session establishment is complete
     * @return CHIP_ERROR The result of session derivation
     */
    CHIP_ERROR DeriveSecureSession(CryptoContext & session) const override;

    //// UnsolicitedMessageHandler Implementation ////
    CHIP_ERROR OnUnsolicitedMessageReceived(const PayloadHeader & payloadHeader, ExchangeDelegate *& newDelegate) override
    {
        newDelegate = this;
        return CHIP_NO_ERROR;
    }

    //// ExchangeDelegate Implementation ////
    CHIP_ERROR OnMessageReceived(Messaging::ExchangeContext * ec, const PayloadHeader & payloadHeader,
                                 System::PacketBufferHandle && payload) override;
    void OnResponseTimeout(Messaging::ExchangeContext * ec) override;
    Messaging::ExchangeMessageDispatch & GetMessageDispatch() override { return SessionEstablishmentExchangeDispatch::Instance(); }

    //// SessionDelegate ////
    void OnSessionReleased() override;

    FabricIndex GetFabricIndex() const { return mFabricIndex; }

    // TODO: remove Clear, we should create a new instance instead reset the old instance.
    /** @brief This function zeroes out and resets the memory used by the object.
     **/
    void Clear();

private:
    enum class State : uint8_t
    {
        kInitialized       = 0,
        kSentSigma1        = 1,
        kSentSigma2        = 2,
        kSentSigma3        = 3,
        kSentSigma1Resume  = 4,
        kSentSigma2Resume  = 5,
        kFinished          = 6,
        kFinishedViaResume = 7,
    };

<<<<<<< HEAD
    /*
     * Initialize the object given a reference to the SessionManager and a delegate which will be notified
     * of any further progress on this session.
     *
     * If we're either establishing or finished establishing a session to a peer in either initiator or responder
     * roles, the node id of that peer should be provided in sessionEvictionHint. Else, it should be initialized
     * to a default-constructed ScopedNodeId().
     *
     */
    CHIP_ERROR Init(SessionManager & sessionManager, SessionEstablishmentDelegate * delegate, ScopedNodeId sessionEvictionHint);
=======
    CHIP_ERROR Init(SessionManager & sessionManager, Credentials::CertificateValidityPolicy * policy,
                    SessionEstablishmentDelegate * delegate);
>>>>>>> c868f81c

    // On success, sets mIpk to the correct value for outgoing Sigma1 based on internal state
    CHIP_ERROR RecoverInitiatorIpk();
    // On success, sets locally maching mFabricInfo in internal state to the entry matched by
    // destinationId/initiatorRandom from processing of Sigma1, and sets mIpk to the right IPK.
    CHIP_ERROR FindLocalNodeFromDestionationId(const ByteSpan & destinationId, const ByteSpan & initiatorRandom);

    CHIP_ERROR SendSigma1();
    CHIP_ERROR HandleSigma1_and_SendSigma2(System::PacketBufferHandle && msg);
    CHIP_ERROR HandleSigma1(System::PacketBufferHandle && msg);
    CHIP_ERROR TryResumeSession(SessionResumptionStorage::ConstResumptionIdView resumptionId, ByteSpan resume1MIC,
                                ByteSpan initiatorRandom);
    CHIP_ERROR SendSigma2();
    CHIP_ERROR HandleSigma2_and_SendSigma3(System::PacketBufferHandle && msg);
    CHIP_ERROR HandleSigma2(System::PacketBufferHandle && msg);
    CHIP_ERROR HandleSigma2Resume(System::PacketBufferHandle && msg);
    CHIP_ERROR SendSigma3();
    CHIP_ERROR HandleSigma3(System::PacketBufferHandle && msg);

    CHIP_ERROR SendSigma2Resume();

    CHIP_ERROR ConstructSaltSigma2(const ByteSpan & rand, const Crypto::P256PublicKey & pubkey, const ByteSpan & ipk,
                                   MutableByteSpan & salt);
    CHIP_ERROR ValidatePeerIdentity(const ByteSpan & peerNOC, const ByteSpan & peerICAC, NodeId & peerNodeId,
                                    Crypto::P256PublicKey & peerPublicKey);
    CHIP_ERROR ConstructTBSData(const ByteSpan & senderNOC, const ByteSpan & senderICAC, const ByteSpan & senderPubKey,
                                const ByteSpan & receiverPubKey, uint8_t * tbsData, size_t & tbsDataLen);
    CHIP_ERROR ConstructSaltSigma3(const ByteSpan & ipk, MutableByteSpan & salt);

    CHIP_ERROR ConstructSigmaResumeKey(const ByteSpan & initiatorRandom, const ByteSpan & resumptionID, const ByteSpan & skInfo,
                                       const ByteSpan & nonce, MutableByteSpan & resumeKey);

    CHIP_ERROR GenerateSigmaResumeMIC(const ByteSpan & initiatorRandom, const ByteSpan & resumptionID, const ByteSpan & skInfo,
                                      const ByteSpan & nonce, MutableByteSpan & resumeMIC);
    CHIP_ERROR ValidateSigmaResumeMIC(const ByteSpan & resumeMIC, const ByteSpan & initiatorRandom, const ByteSpan & resumptionID,
                                      const ByteSpan & skInfo, const ByteSpan & nonce);

    void OnSuccessStatusReport() override;
    CHIP_ERROR OnFailureStatusReport(Protocols::SecureChannel::GeneralStatusCode generalCode, uint16_t protocolCode) override;

    CHIP_ERROR GetHardcodedTime();

    CHIP_ERROR SetEffectiveTime();

    CHIP_ERROR ValidateReceivedMessage(Messaging::ExchangeContext * ec, const PayloadHeader & payloadHeader,
                                       const System::PacketBufferHandle & msg);

    Crypto::Hash_SHA256_stream mCommissioningHash;
    Crypto::P256PublicKey mRemotePubKey;
#ifdef ENABLE_HSM_CASE_EPHEMERAL_KEY
    Crypto::P256KeypairHSM mEphemeralKey;
#else
    Crypto::P256Keypair mEphemeralKey;
#endif
    Crypto::P256ECDHDerivedSecret mSharedSecret;
    Credentials::ValidationContext mValidContext;
    Credentials::GroupDataProvider * mGroupDataProvider = nullptr;

    uint8_t mMessageDigest[Crypto::kSHA256_Hash_Length];
    uint8_t mIPK[kIPKSize];

    SessionResumptionStorage * mSessionResumptionStorage = nullptr;

    FabricTable * mFabricsTable = nullptr;
    FabricIndex mFabricIndex    = kUndefinedFabricIndex;
    NodeId mPeerNodeId          = kUndefinedNodeId;
    NodeId mLocalNodeId         = kUndefinedNodeId;
    CATValues mPeerCATs;

    SessionResumptionStorage::ResumptionIdStorage mResumeResumptionId; // ResumptionId which is used to resume this session
    SessionResumptionStorage::ResumptionIdStorage mNewResumptionId;    // ResumptionId which is stored to resume future session
    // Sigma1 initiator random, maintained to be reused post-Sigma1, such as when generating Sigma2 S2RK key
    uint8_t mInitiatorRandom[kSigmaParamRandomNumberSize];

    State mState;
};

} // namespace chip<|MERGE_RESOLUTION|>--- conflicted
+++ resolved
@@ -84,11 +84,8 @@
      */
     CHIP_ERROR PrepareForSessionEstablishment(
         SessionManager & sessionManager, FabricTable * fabrics, SessionResumptionStorage * sessionResumptionStorage,
-<<<<<<< HEAD
-        SessionEstablishmentDelegate * delegate, ScopedNodeId previouslyEstablishedPeer,
-=======
         Credentials::CertificateValidityPolicy * policy, SessionEstablishmentDelegate * delegate,
->>>>>>> c868f81c
+        ScopedNodeId previouslyEstablishedPeer,
         Optional<ReliableMessageProtocolConfig> mrpConfig = Optional<ReliableMessageProtocolConfig>::Missing());
 
     /**
@@ -189,21 +186,17 @@
         kFinishedViaResume = 7,
     };
 
-<<<<<<< HEAD
     /*
-     * Initialize the object given a reference to the SessionManager and a delegate which will be notified
-     * of any further progress on this session.
+     * Initialize the object given a reference to the SessionManager, certificate validity policy and a delegate which will be
+     * notified of any further progress on this session.
      *
      * If we're either establishing or finished establishing a session to a peer in either initiator or responder
      * roles, the node id of that peer should be provided in sessionEvictionHint. Else, it should be initialized
      * to a default-constructed ScopedNodeId().
      *
      */
-    CHIP_ERROR Init(SessionManager & sessionManager, SessionEstablishmentDelegate * delegate, ScopedNodeId sessionEvictionHint);
-=======
     CHIP_ERROR Init(SessionManager & sessionManager, Credentials::CertificateValidityPolicy * policy,
-                    SessionEstablishmentDelegate * delegate);
->>>>>>> c868f81c
+                    SessionEstablishmentDelegate * delegate, ScopedNodeId sessionEvictionHint);
 
     // On success, sets mIpk to the correct value for outgoing Sigma1 based on internal state
     CHIP_ERROR RecoverInitiatorIpk();
