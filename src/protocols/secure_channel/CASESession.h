/*
 *
 *    Copyright (c) 2021-2022 Project CHIP Authors
 *    All rights reserved.
 *
 *    Licensed under the Apache License, Version 2.0 (the "License");
 *    you may not use this file except in compliance with the License.
 *    You may obtain a copy of the License at
 *
 *        http://www.apache.org/licenses/LICENSE-2.0
 *
 *    Unless required by applicable law or agreed to in writing, software
 *    distributed under the License is distributed on an "AS IS" BASIS,
 *    WITHOUT WARRANTIES OR CONDITIONS OF ANY KIND, either express or implied.
 *    See the License for the specific language governing permissions and
 *    limitations under the License.
 */

/**
 *    @file
 *      This file defines the CHIP CASE Session object that provides
 *      APIs for constructing a secure session using a certificate from the device's
 *      operational credentials.
 */

#pragma once

#include <credentials/CHIPCert.h>
#include <crypto/CHIPCryptoPAL.h>
#if CHIP_CRYPTO_HSM
#include <crypto/hsm/CHIPCryptoPALHsm.h>
#endif
#include <credentials/CertificateValidityPolicy.h>
#include <credentials/FabricTable.h>
#include <credentials/GroupDataProvider.h>
#include <lib/core/CHIPTLV.h>
#include <lib/core/ScopedNodeId.h>
#include <lib/support/Base64.h>
#include <messaging/ExchangeContext.h>
#include <messaging/ExchangeDelegate.h>
#include <protocols/secure_channel/CASEDestinationId.h>
#include <protocols/secure_channel/Constants.h>
#include <protocols/secure_channel/PairingSession.h>
#include <protocols/secure_channel/SessionEstablishmentExchangeDispatch.h>
#include <protocols/secure_channel/SessionResumptionStorage.h>
#include <system/SystemPacketBuffer.h>
#include <transport/CryptoContext.h>
#include <transport/raw/MessageHeader.h>
#include <transport/raw/PeerAddress.h>

namespace chip {

#ifdef ENABLE_HSM_CASE_EPHEMERAL_KEY
#define CASE_EPHEMERAL_KEY 0xCA5EECD0
#endif

// TODO: temporary derive from Messaging::UnsolicitedMessageHandler, actually the CASEServer should be the umh, it will be fixed
// when implementing concurrent CASE session.
class DLL_EXPORT CASESession : public Messaging::UnsolicitedMessageHandler,
                               public Messaging::ExchangeDelegate,
                               public PairingSession
{
public:
    ~CASESession() override;

    Transport::SecureSession::Type GetSecureSessionType() const override { return Transport::SecureSession::Type::kCASE; }
    ScopedNodeId GetPeer() const override { return ScopedNodeId(mPeerNodeId, GetFabricIndex()); }
    ScopedNodeId GetLocalScopedNodeId() const override { return ScopedNodeId(mLocalNodeId, GetFabricIndex()); }
    CATValues GetPeerCATs() const override { return mPeerCATs; };

    /**
     * @brief
     *   Initialize using configured fabrics and wait for session establishment requests.
     *
     * @param sessionManager                session manager from which to allocate a secure session object
     * @param fabricTable                   Table of fabrics that are currently configured on the device
     * @param policy                        Optional application-provided certificate validity policy
     * @param delegate                      Callback object
     * @param previouslyEstablishedPeer     If a session had previously been established successfully to a peer, this should
     *                                      be set to its scoped node-id. Else, this should be initialized to a
     *                                      default-constructed ScopedNodeId().
     * @param mrpConfig                     MRP configuration to encode into Sigma2. If not provided, it won't be encoded.
     *
     * @return CHIP_ERROR     The result of initialization
     */
<<<<<<< HEAD
    CHIP_ERROR ListenForSessionEstablishment(
        SessionManager & sessionManager, FabricTable * fabricTable, SessionResumptionStorage * sessionResumptionStorage,
=======
    CHIP_ERROR PrepareForSessionEstablishment(
        SessionManager & sessionManager, FabricTable * fabrics, SessionResumptionStorage * sessionResumptionStorage,
>>>>>>> 2e0e22ae
        Credentials::CertificateValidityPolicy * policy, SessionEstablishmentDelegate * delegate,
        ScopedNodeId previouslyEstablishedPeer,
        Optional<ReliableMessageProtocolConfig> mrpConfig = Optional<ReliableMessageProtocolConfig>::Missing());

    /**
     * @brief
     *   Create and send session establishment request using device's operational credentials.
     *
     * @param sessionManager                session manager from which to allocate a secure session object
     * @param fabricTable                   The fabric table that contains a fabric in common with the peer
     * @param peerScopedNodeId              Node to which we want to establish a session
     * @param exchangeCtxt                  The exchange context to send and receive messages with the peer
     * @param policy                        Optional application-provided certificate validity policy
     * @param delegate                      Callback object
     *
     * @return CHIP_ERROR      The result of initialization
     */
    CHIP_ERROR
    EstablishSession(SessionManager & sessionManager, FabricTable * fabricTable, ScopedNodeId peerScopedNodeId,
                     Messaging::ExchangeContext * exchangeCtxt, SessionResumptionStorage * sessionResumptionStorage,
                     Credentials::CertificateValidityPolicy * policy, SessionEstablishmentDelegate * delegate,
                     Optional<ReliableMessageProtocolConfig> mrpConfig = Optional<ReliableMessageProtocolConfig>::Missing());

    /**
     * @brief Set the Group Data Provider which will be used to look up IPKs
     *
     * The GroupDataProvider set MUST have key sets available through `GetIpkKeySet` method
     * for the FabricIndex that is associated with the CASESession's FabricInfo.
     *
     * @param groupDataProvider - Pointer to the group data provider (if nullptr, will error at start of
     *                            establishment, not here).
     */
    void SetGroupDataProvider(Credentials::GroupDataProvider * groupDataProvider) { mGroupDataProvider = groupDataProvider; }

    /**
     * Parse a sigma1 message.  This function will return success only if the
     * message passes schema checks.  Specifically:
     *   * The tags come in order.
     *   * The required tags are present.
     *   * The values for the tags that are present satisfy schema requirements
     *     (e.g. constraints on octet string lengths)
     *   * Either resumptionID and initiatorResume1MIC are both present or both
     *     absent.
     *
     * On success, the initiatorRandom, initiatorSessionId, destinationId,
     * initiatorEphPubKey outparams will be set to the corresponding values in
     * the message.
     *
     * On success, either the resumptionRequested outparam will be set to true
     * and the  resumptionID and initiatorResumeMIC outparams will be set to
     * valid values, or the resumptionRequested outparam will be set to false.
     */
    CHIP_ERROR ParseSigma1(TLV::ContiguousBufferTLVReader & tlvReader, ByteSpan & initiatorRandom, uint16_t & initiatorSessionId,
                           ByteSpan & destinationId, ByteSpan & initiatorEphPubKey, bool & resumptionRequested,
                           ByteSpan & resumptionId, ByteSpan & initiatorResumeMIC);

    /**
     * @brief
     *   Derive a secure session from the established session. The API will return error if called before session is established.
     *
     * @param session     Reference to the secure session that will be initialized once session establishment is complete
     * @return CHIP_ERROR The result of session derivation
     */
    CHIP_ERROR DeriveSecureSession(CryptoContext & session) const override;

    //// UnsolicitedMessageHandler Implementation ////
    CHIP_ERROR OnUnsolicitedMessageReceived(const PayloadHeader & payloadHeader, ExchangeDelegate *& newDelegate) override
    {
        newDelegate = this;
        return CHIP_NO_ERROR;
    }

    //// ExchangeDelegate Implementation ////
    CHIP_ERROR OnMessageReceived(Messaging::ExchangeContext * ec, const PayloadHeader & payloadHeader,
                                 System::PacketBufferHandle && payload) override;
    void OnResponseTimeout(Messaging::ExchangeContext * ec) override;
    Messaging::ExchangeMessageDispatch & GetMessageDispatch() override { return SessionEstablishmentExchangeDispatch::Instance(); }

    //// SessionDelegate ////
    void OnSessionReleased() override;

    FabricIndex GetFabricIndex() const { return mFabricIndex; }

    // TODO: remove Clear, we should create a new instance instead reset the old instance.
    /** @brief This function zeroes out and resets the memory used by the object.
     **/
    void Clear();

    void InvalidateIfPendingEstablishment();

private:
    class CASESessionFabricDelegate final : public chip::FabricTable::Delegate
    {
    public:
        CASESessionFabricDelegate(CASESession * caseSession) : mCASESession(caseSession) {}

        void OnFabricDeletedFromStorage(FabricTable & fabricTable, FabricIndex fabricIndex) override
        {
            (void) fabricTable;
            (void) fabricIndex;
            mCASESession->InvalidateIfPendingEstablishment();
        }

        void OnFabricRetrievedFromStorage(FabricTable & fabricTable, FabricIndex fabricIndex) override
        {
            (void) fabricTable;
            (void) fabricIndex;
        }

        void OnFabricPersistedToStorage(FabricTable & fabricTable, FabricIndex fabricIndex) override
        {
            (void) fabricTable;
            (void) fabricIndex;
        }

        void OnFabricNOCUpdated(chip::FabricTable & fabricTable, chip::FabricIndex fabricIndex) override
        {
            (void) fabricTable;
            (void) fabricIndex;
            mCASESession->InvalidateIfPendingEstablishment();
        }

    private:
        CASESession * mCASESession;
    };

    enum class State : uint8_t
    {
        kInitialized       = 0,
        kSentSigma1        = 1,
        kSentSigma2        = 2,
        kSentSigma3        = 3,
        kSentSigma1Resume  = 4,
        kSentSigma2Resume  = 5,
        kFinished          = 6,
        kFinishedViaResume = 7,
    };

    /*
     * Initialize the object given a reference to the SessionManager, certificate validity policy and a delegate which will be
     * notified of any further progress on this session.
     *
     * If we're either establishing or finished establishing a session to a peer in either initiator or responder
     * roles, the node id of that peer should be provided in sessionEvictionHint. Else, it should be initialized
     * to a default-constructed ScopedNodeId().
     *
     */
    CHIP_ERROR Init(SessionManager & sessionManager, Credentials::CertificateValidityPolicy * policy,
                    SessionEstablishmentDelegate * delegate, const ScopedNodeId & sessionEvictionHint);

    // On success, sets mIpk to the correct value for outgoing Sigma1 based on internal state
    CHIP_ERROR RecoverInitiatorIpk();
    // On success, sets locally maching mFabricInfo in internal state to the entry matched by
    // destinationId/initiatorRandom from processing of Sigma1, and sets mIpk to the right IPK.
    CHIP_ERROR FindLocalNodeFromDestionationId(const ByteSpan & destinationId, const ByteSpan & initiatorRandom);

    CHIP_ERROR SendSigma1();
    CHIP_ERROR HandleSigma1_and_SendSigma2(System::PacketBufferHandle && msg);
    CHIP_ERROR HandleSigma1(System::PacketBufferHandle && msg);
    CHIP_ERROR TryResumeSession(SessionResumptionStorage::ConstResumptionIdView resumptionId, ByteSpan resume1MIC,
                                ByteSpan initiatorRandom);
    CHIP_ERROR SendSigma2();
    CHIP_ERROR HandleSigma2_and_SendSigma3(System::PacketBufferHandle && msg);
    CHIP_ERROR HandleSigma2(System::PacketBufferHandle && msg);
    CHIP_ERROR HandleSigma2Resume(System::PacketBufferHandle && msg);
    CHIP_ERROR SendSigma3();
    CHIP_ERROR HandleSigma3(System::PacketBufferHandle && msg);

    CHIP_ERROR SendSigma2Resume();

    CHIP_ERROR ConstructSaltSigma2(const ByteSpan & rand, const Crypto::P256PublicKey & pubkey, const ByteSpan & ipk,
                                   MutableByteSpan & salt);
    CHIP_ERROR ValidatePeerIdentity(const ByteSpan & peerNOC, const ByteSpan & peerICAC, NodeId & peerNodeId,
                                    Crypto::P256PublicKey & peerPublicKey);
    CHIP_ERROR ConstructTBSData(const ByteSpan & senderNOC, const ByteSpan & senderICAC, const ByteSpan & senderPubKey,
                                const ByteSpan & receiverPubKey, uint8_t * tbsData, size_t & tbsDataLen);
    CHIP_ERROR ConstructSaltSigma3(const ByteSpan & ipk, MutableByteSpan & salt);

    CHIP_ERROR ConstructSigmaResumeKey(const ByteSpan & initiatorRandom, const ByteSpan & resumptionID, const ByteSpan & skInfo,
                                       const ByteSpan & nonce, MutableByteSpan & resumeKey);

    CHIP_ERROR GenerateSigmaResumeMIC(const ByteSpan & initiatorRandom, const ByteSpan & resumptionID, const ByteSpan & skInfo,
                                      const ByteSpan & nonce, MutableByteSpan & resumeMIC);
    CHIP_ERROR ValidateSigmaResumeMIC(const ByteSpan & resumeMIC, const ByteSpan & initiatorRandom, const ByteSpan & resumptionID,
                                      const ByteSpan & skInfo, const ByteSpan & nonce);

    void OnSuccessStatusReport() override;
    CHIP_ERROR OnFailureStatusReport(Protocols::SecureChannel::GeneralStatusCode generalCode, uint16_t protocolCode) override;

    void AbortPendingEstablish(CHIP_ERROR err);

    CHIP_ERROR GetHardcodedTime();

    CHIP_ERROR SetEffectiveTime();

    CHIP_ERROR ValidateReceivedMessage(Messaging::ExchangeContext * ec, const PayloadHeader & payloadHeader,
                                       const System::PacketBufferHandle & msg);

    Crypto::Hash_SHA256_stream mCommissioningHash;
    Crypto::P256PublicKey mRemotePubKey;
#ifdef ENABLE_HSM_CASE_EPHEMERAL_KEY
    Crypto::P256KeypairHSM mEphemeralKey;
#else
    Crypto::P256Keypair mEphemeralKey;
#endif
    Crypto::P256ECDHDerivedSecret mSharedSecret;
    Credentials::ValidationContext mValidContext;
    Credentials::GroupDataProvider * mGroupDataProvider = nullptr;

    uint8_t mMessageDigest[Crypto::kSHA256_Hash_Length];
    uint8_t mIPK[kIPKSize];

    SessionResumptionStorage * mSessionResumptionStorage = nullptr;

    FabricTable * mFabricsTable = nullptr;
    FabricIndex mFabricIndex    = kUndefinedFabricIndex;
    NodeId mPeerNodeId          = kUndefinedNodeId;
    NodeId mLocalNodeId         = kUndefinedNodeId;
    CATValues mPeerCATs;

    SessionResumptionStorage::ResumptionIdStorage mResumeResumptionId; // ResumptionId which is used to resume this session
    SessionResumptionStorage::ResumptionIdStorage mNewResumptionId;    // ResumptionId which is stored to resume future session
    // Sigma1 initiator random, maintained to be reused post-Sigma1, such as when generating Sigma2 S2RK key
    uint8_t mInitiatorRandom[kSigmaParamRandomNumberSize];

    CASESessionFabricDelegate mFabricDelegate{ this };
    State mState;
};

} // namespace chip<|MERGE_RESOLUTION|>--- conflicted
+++ resolved
@@ -83,13 +83,8 @@
      *
      * @return CHIP_ERROR     The result of initialization
      */
-<<<<<<< HEAD
-    CHIP_ERROR ListenForSessionEstablishment(
+    CHIP_ERROR PrepareForSessionEstablishment(
         SessionManager & sessionManager, FabricTable * fabricTable, SessionResumptionStorage * sessionResumptionStorage,
-=======
-    CHIP_ERROR PrepareForSessionEstablishment(
-        SessionManager & sessionManager, FabricTable * fabrics, SessionResumptionStorage * sessionResumptionStorage,
->>>>>>> 2e0e22ae
         Credentials::CertificateValidityPolicy * policy, SessionEstablishmentDelegate * delegate,
         ScopedNodeId previouslyEstablishedPeer,
         Optional<ReliableMessageProtocolConfig> mrpConfig = Optional<ReliableMessageProtocolConfig>::Missing());
