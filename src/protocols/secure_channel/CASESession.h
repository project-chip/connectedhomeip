--- conflicted
+++ resolved
@@ -256,12 +256,9 @@
     P256KeypairHSM mEphemeralKey;
 #else
     P256Keypair mEphemeralKey;
-<<<<<<< HEAD
 #endif
-=======
     // TODO: Remove mFabricSecret later
     P256ECDHDerivedSecret mFabricSecret;
->>>>>>> 0624ee43
     P256ECDHDerivedSecret mSharedSecret;
     OperationalCredentialSet * mOpCredSet;
     CertificateKeyId mTrustedRootId;
