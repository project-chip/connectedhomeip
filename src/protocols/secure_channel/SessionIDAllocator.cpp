/*
 *
 *    Copyright (c) 2021 Project CHIP Authors
 *
 *    Licensed under the Apache License, Version 2.0 (the "License");
 *    you may not use this file except in compliance with the License.
 *    You may obtain a copy of the License at
 *
 *        http://www.apache.org/licenses/LICENSE-2.0
 *
 *    Unless required by applicable law or agreed to in writing, software
 *    distributed under the License is distributed on an "AS IS" BASIS,
 *    WITHOUT WARRANTIES OR CONDITIONS OF ANY KIND, either express or implied.
 *    See the License for the specific language governing permissions and
 *    limitations under the License.
 */

#include <protocols/secure_channel/SessionIDAllocator.h>

#include <lib/support/CodeUtils.h>

namespace chip {

<<<<<<< HEAD
uint16_t SessionIDAllocator::mNextAvailable = 1;

CHIP_ERROR SessionIDAllocator::Allocate(uint16_t & id)
{
    VerifyOrReturnError(mNextAvailable < kMaxSessionID, CHIP_ERROR_NO_MEMORY);
    VerifyOrReturnError(mNextAvailable > kUnsecuredSessionId, CHIP_ERROR_INTERNAL);

    id = mNextAvailable;
=======
uint16_t SessionIDAllocator::sNextAvailable = 1;

CHIP_ERROR SessionIDAllocator::Allocate(uint16_t & id)
{
    VerifyOrReturnError(sNextAvailable < kMaxSessionID, CHIP_ERROR_NO_MEMORY);
    VerifyOrReturnError(sNextAvailable > kUnsecuredSessionId, CHIP_ERROR_INTERNAL);
    id = sNextAvailable;
>>>>>>> d6b2a6bb

    // TODO - Update SessionID allocator to use freed session IDs
    sNextAvailable++;

    return CHIP_NO_ERROR;
}

void SessionIDAllocator::Free(uint16_t id)
{
    // As per spec 4.4.1.3 Session ID of 0 is reserved for Unsecure communication
    if (sNextAvailable > (kUnsecuredSessionId + 1) && (sNextAvailable - 1) == id)
    {
        sNextAvailable--;
    }
}

CHIP_ERROR SessionIDAllocator::Reserve(uint16_t id)
{
    VerifyOrReturnError(id < kMaxSessionID, CHIP_ERROR_NO_MEMORY);
    if (id >= sNextAvailable)
    {
        sNextAvailable = id;
        sNextAvailable++;
    }

    // TODO - Check if ID is already allocated in SessionIDAllocator::Reserve()

    return CHIP_NO_ERROR;
}

CHIP_ERROR SessionIDAllocator::ReserveUpTo(uint16_t id)
{
    VerifyOrReturnError(id < kMaxSessionID, CHIP_ERROR_NO_MEMORY);
    if (id >= sNextAvailable)
    {
        sNextAvailable = id;
        sNextAvailable++;
    }

    // TODO - Update ReserveUpTo to mark all IDs in use
    // Current SessionIDAllocator only tracks the smallest unused session ID.
    // If/when we change it to track all in use IDs, we should also update ReserveUpTo
    // to reserve all individual session IDs, instead of just setting the sNextAvailable.

    return CHIP_NO_ERROR;
}

uint16_t SessionIDAllocator::Peek()
{
    return sNextAvailable;
}

} // namespace chip<|MERGE_RESOLUTION|>--- conflicted
+++ resolved
@@ -21,16 +21,6 @@
 
 namespace chip {
 
-<<<<<<< HEAD
-uint16_t SessionIDAllocator::mNextAvailable = 1;
-
-CHIP_ERROR SessionIDAllocator::Allocate(uint16_t & id)
-{
-    VerifyOrReturnError(mNextAvailable < kMaxSessionID, CHIP_ERROR_NO_MEMORY);
-    VerifyOrReturnError(mNextAvailable > kUnsecuredSessionId, CHIP_ERROR_INTERNAL);
-
-    id = mNextAvailable;
-=======
 uint16_t SessionIDAllocator::sNextAvailable = 1;
 
 CHIP_ERROR SessionIDAllocator::Allocate(uint16_t & id)
@@ -38,7 +28,6 @@
     VerifyOrReturnError(sNextAvailable < kMaxSessionID, CHIP_ERROR_NO_MEMORY);
     VerifyOrReturnError(sNextAvailable > kUnsecuredSessionId, CHIP_ERROR_INTERNAL);
     id = sNextAvailable;
->>>>>>> d6b2a6bb
 
     // TODO - Update SessionID allocator to use freed session IDs
     sNextAvailable++;
