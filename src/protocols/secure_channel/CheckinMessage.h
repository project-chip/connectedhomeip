--- conflicted
+++ resolved
@@ -82,15 +82,10 @@
      *         CHIP_ERROR_BUFFER_TOO_SMALL if appData buffer is too small
      *         CHIP_ERROR_INVALID_ARGUMENT if the provided arguments cannot be used to parse the Check-In message
      */
-<<<<<<< HEAD
 
-    static CHIP_ERROR ParseCheckinMessagePayload(Crypto::Aes128KeyHandle & key, const ByteSpan & payload, CounterType & counter,
-                                                 MutableByteSpan & appData);
-=======
     static CHIP_ERROR ParseCheckinMessagePayload(const Crypto::Aes128KeyHandle & aes128KeyHandle,
                                                  const Crypto::Hmac128KeyHandle & hmacKeyHandle, ByteSpan & payload,
                                                  CounterType & counter, MutableByteSpan & appData);
->>>>>>> 221e4665
 
     static inline size_t GetCheckinPayloadSize(size_t appDataSize) { return appDataSize + kMinPayloadSize; }
 
