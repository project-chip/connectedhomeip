--- conflicted
+++ resolved
@@ -65,11 +65,8 @@
      *                  GetAppDataSize(payload) + sizeof(CounterType)
      * @return CHIP_ERROR
      */
-<<<<<<< HEAD
+
     static CHIP_ERROR ParseCheckinMessagePayload(Crypto::Aes128KeyHandle & key, const ByteSpan & payload, CounterType & counter,
-=======
-    static CHIP_ERROR ParseCheckinMessagePayload(Crypto::Aes128BitsKeyHandle & key, ByteSpan & payload, CounterType & counter,
->>>>>>> 8c45ed83
                                                  MutableByteSpan & appData);
 
     static inline size_t GetCheckinPayloadSize(size_t appDataSize) { return appDataSize + sMinPayloadSize; }
