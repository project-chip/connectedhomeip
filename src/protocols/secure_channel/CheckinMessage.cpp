/*
 *    Copyright (c) 2020 Project CHIP Authors
 *    All rights reserved.
 *
 *    Licensed under the Apache License, Version 2.0 (the "License");
 *    you may not use this file except in compliance with the License.
 *    You may obtain a copy of the License at
 *
 *        http://www.apache.org/licenses/LICENSE-2.0
 *
 *    Unless required by applicable law or agreed to in writing, software
 *    distributed under the License is distributed on an "AS IS" BASIS,
 *    WITHOUT WARRANTIES OR CONDITIONS OF ANY KIND, either express or implied.
 *    See the License for the specific language governing permissions and
 *    limitations under the License.
 */

/**
 *    @file
 *      This file implements the Matter Checkin protocol.
 */

#include "CheckinMessage.h"
#include <lib/core/CHIPCore.h>

#include <lib/core/CHIPEncoding.h>
#include <protocols/secure_channel/Constants.h>

namespace chip {
namespace Protocols {
namespace SecureChannel {

CHIP_ERROR CheckinMessage::GenerateCheckinMessagePayload(const Crypto::Aes128KeyHandle & aes128KeyHandle,
                                                         const Crypto::Hmac128KeyHandle & hmacKeyHandle,
                                                         const CounterType & counter, const ByteSpan & appData,
                                                         MutableByteSpan & output)
{
    VerifyOrReturnError(output.size() >= (appData.size() + kMinPayloadSize), CHIP_ERROR_BUFFER_TOO_SMALL);
    size_t cursorIndex = 0;

    // Generate Nonce from Key and counter value
    {
        MutableByteSpan nonce = output.SubSpan(0, CHIP_CRYPTO_AEAD_NONCE_LENGTH_BYTES);
        cursorIndex += nonce.size();

        Encoding::LittleEndian::BufferWriter writer(nonce);
        ReturnErrorOnFailure(GenerateCheckInMessageNonce(hmacKeyHandle, counter, writer));
    }

    // Encrypt Counter and Application Data
    {
        MutableByteSpan payloadByteSpan = output.SubSpan(cursorIndex, sizeof(CounterType) + appData.size());
        cursorIndex += payloadByteSpan.size();

        Encoding::LittleEndian::BufferWriter payloadWriter(payloadByteSpan);

        payloadWriter.EndianPut(counter, sizeof(counter));
        payloadWriter.Put(appData.data(), appData.size());
        VerifyOrReturnError(payloadWriter.Fit(), CHIP_ERROR_INTERNAL);

        MutableByteSpan mic = output.SubSpan(cursorIndex, CHIP_CRYPTO_AEAD_MIC_LENGTH_BYTES);
        cursorIndex += mic.size();

        // Validate that the cursorIndex is within the available output space
        VerifyOrReturnError(cursorIndex <= output.size(), CHIP_ERROR_BUFFER_TOO_SMALL);
        // Validate that the cursorIndex matchs the message length
        VerifyOrReturnError(cursorIndex == appData.size() + kMinPayloadSize, CHIP_ERROR_INTERNAL);

        ReturnErrorOnFailure(Crypto::AES_CCM_encrypt(payloadByteSpan.data(), payloadByteSpan.size(), nullptr, 0, aes128KeyHandle,
                                                     output.data(), CHIP_CRYPTO_AEAD_NONCE_LENGTH_BYTES, payloadByteSpan.data(),
                                                     mic.data(), mic.size()));
    }

    output.reduce_size(appData.size() + kMinPayloadSize);
    return CHIP_NO_ERROR;
}

<<<<<<< HEAD
CHIP_ERROR CheckinMessage::ParseCheckinMessagePayload(Crypto::Aes128KeyHandle & key, const ByteSpan & payload,
=======
CHIP_ERROR CheckinMessage::ParseCheckinMessagePayload(const Crypto::Aes128KeyHandle & aes128KeyHandle,
                                                      const Crypto::Hmac128KeyHandle & hmacKeyHandle, ByteSpan & payload,
>>>>>>> 221e4665
                                                      CounterType & counter, MutableByteSpan & appData)
{
    size_t appDataSize = GetAppDataSize(payload);

    VerifyOrReturnError(payload.size() >= kMinPayloadSize, CHIP_ERROR_INVALID_MESSAGE_LENGTH);
    // To prevent workbuffer usage, appData size needs to be large enough to hold both the appData and the counter
    VerifyOrReturnError(appData.size() >= sizeof(CounterType) + appDataSize, CHIP_ERROR_BUFFER_TOO_SMALL);

    // Decrypt received data
    {
        size_t cursorIndex = 0;

        ByteSpan nonce = payload.SubSpan(cursorIndex, CHIP_CRYPTO_AEAD_NONCE_LENGTH_BYTES);
        cursorIndex += nonce.size();

        ByteSpan encryptedData = payload.SubSpan(cursorIndex, sizeof(CounterType) + appDataSize);
        cursorIndex += encryptedData.size();

        ByteSpan mic = payload.SubSpan(cursorIndex, CHIP_CRYPTO_AEAD_MIC_LENGTH_BYTES);
        cursorIndex += mic.size();

        // Return Invalid message length since the payload isn't the right size
        VerifyOrReturnError(cursorIndex == payload.size(), CHIP_ERROR_INVALID_MESSAGE_LENGTH);

        ReturnErrorOnFailure(Crypto::AES_CCM_decrypt(encryptedData.data(), encryptedData.size(), nullptr, 0, mic.data(), mic.size(),
                                                     aes128KeyHandle, nonce.data(), nonce.size(), appData.data()));
    }

    // Read decrypted counter and application data
    counter = Encoding::LittleEndian::Get32(appData.data());

    // TODO : Validate received nonce by calculating it with the hmacKeyHandle and received Counter value

    // Shift to remove the counter from the appData
    memmove(appData.data(), sizeof(CounterType) + appData.data(), appDataSize);
    appData.reduce_size(appDataSize);

    return CHIP_NO_ERROR;
}

CHIP_ERROR CheckinMessage::GenerateCheckInMessageNonce(const Crypto::Hmac128KeyHandle & hmacKeyHandle, CounterType counter,
                                                       Encoding::LittleEndian::BufferWriter & writer)
{
    VerifyOrReturnError(writer.Available() >= CHIP_CRYPTO_AEAD_NONCE_LENGTH_BYTES, CHIP_ERROR_BUFFER_TOO_SMALL);

    uint8_t hashWorkBuffer[CHIP_CRYPTO_HASH_LEN_BYTES] = { 0 };
    uint8_t counterBuffer[sizeof(CounterType)];

    // validate that Check-In counter is a uint32_t
    static_assert(sizeof(CounterType) == sizeof(uint32_t), "Expect counter to be 32 bits for correct encoding");
    Encoding::LittleEndian::Put32(counterBuffer, counter);

    chip::Crypto::HMAC_sha shaHandler;
    ReturnErrorOnFailure(
        shaHandler.HMAC_SHA256(hmacKeyHandle, counterBuffer, sizeof(CounterType), hashWorkBuffer, CHIP_CRYPTO_HASH_LEN_BYTES));

    writer.Put(hashWorkBuffer, CHIP_CRYPTO_AEAD_NONCE_LENGTH_BYTES);
    VerifyOrReturnError(writer.Fit(), CHIP_ERROR_BUFFER_TOO_SMALL);

    return CHIP_NO_ERROR;
}

size_t CheckinMessage::GetAppDataSize(const ByteSpan & payload)
{
    return (payload.size() <= kMinPayloadSize) ? 0 : payload.size() - kMinPayloadSize;
}

} // namespace SecureChannel
} // namespace Protocols
} // namespace chip<|MERGE_RESOLUTION|>--- conflicted
+++ resolved
@@ -75,12 +75,8 @@
     return CHIP_NO_ERROR;
 }
 
-<<<<<<< HEAD
-CHIP_ERROR CheckinMessage::ParseCheckinMessagePayload(Crypto::Aes128KeyHandle & key, const ByteSpan & payload,
-=======
 CHIP_ERROR CheckinMessage::ParseCheckinMessagePayload(const Crypto::Aes128KeyHandle & aes128KeyHandle,
                                                       const Crypto::Hmac128KeyHandle & hmacKeyHandle, ByteSpan & payload,
->>>>>>> 221e4665
                                                       CounterType & counter, MutableByteSpan & appData)
 {
     size_t appDataSize = GetAppDataSize(payload);
