/*
 *
 *    Copyright (c) 2020-2021 Project CHIP Authors
 *    All rights reserved.
 *
 *    Licensed under the Apache License, Version 2.0 (the "License");
 *    you may not use this file except in compliance with the License.
 *    You may obtain a copy of the License at
 *
 *        http://www.apache.org/licenses/LICENSE-2.0
 *
 *    Unless required by applicable law or agreed to in writing, software
 *    distributed under the License is distributed on an "AS IS" BASIS,
 *    WITHOUT WARRANTIES OR CONDITIONS OF ANY KIND, either express or implied.
 *    See the License for the specific language governing permissions and
 *    limitations under the License.
 */

/**
 *    @file
 *      Implements utility methods for working with some complex BDX messages.
 */

#include <protocols/bdx/BdxMessages.h>

#include <support/BufferReader.h>
#include <support/BufferWriter.h>
#include <support/CodeUtils.h>

#include <limits>
#include <utility>

namespace {
constexpr uint8_t kVersionMask = 0x0F;
} // namespace

using namespace chip;
using namespace chip::bdx;
using namespace chip::Encoding::LittleEndian;

// WARNING: this function should never return early, since MessageSize() relies on it to calculate
// the size of the message (even if the message is incomplete or filled out incorrectly).
<<<<<<< HEAD
BufferWriter & TransferInit::DerivedWriteToBuffer(BufferWriter & aBuffer) const
=======
BufBound & TransferInit::WriteToBuffer(BufBound & aBuffer) const
>>>>>>> 4a48188f
{
    uint8_t proposedTransferCtl = 0;
    bool widerange = (StartOffset > std::numeric_limits<uint32_t>::max()) || (MaxLength > std::numeric_limits<uint32_t>::max());

    proposedTransferCtl |= Version & kVersionMask;
    proposedTransferCtl = proposedTransferCtl | TransferCtlOptions.Raw();

    BitFlags<uint8_t, RangeControlFlags> rangeCtlFlags;
    rangeCtlFlags.Set(kRange_DefLen, MaxLength > 0);
    rangeCtlFlags.Set(kRange_StartOffset, StartOffset > 0);
    rangeCtlFlags.Set(kRange_Widerange, widerange);

    aBuffer.Put(proposedTransferCtl);
    aBuffer.Put(rangeCtlFlags.Raw());
    aBuffer.Put16(MaxBlockSize);

    if (StartOffset > 0)
    {
        if (widerange)
        {
            aBuffer.Put64(StartOffset);
        }
        else
        {
            aBuffer.Put32(static_cast<uint32_t>(StartOffset));
        }
    }

    if (MaxLength > 0)
    {
        if (widerange)
        {
            aBuffer.Put64(MaxLength);
        }
        else
        {
            aBuffer.Put32(static_cast<uint32_t>(MaxLength));
        }
    }

    aBuffer.Put16(FileDesLength);
    if (FileDesignator != nullptr)
    {
        aBuffer.Put(FileDesignator, static_cast<size_t>(FileDesLength));
    }

    if (Metadata != nullptr)
    {
        aBuffer.Put(Metadata, static_cast<size_t>(MetadataLength));
    }
    return aBuffer;
}

CHIP_ERROR TransferInit::Parse(System::PacketBufferHandle aBuffer)
{
    CHIP_ERROR err = CHIP_NO_ERROR;
    uint8_t proposedTransferCtl;
    uint8_t rangeCtl;
    uint32_t tmpUint32Value = 0; // Used for reading non-wide length and offset fields
    uint8_t * bufStart      = aBuffer->Start();
    Reader bufReader(bufStart, aBuffer->DataLength());
    BitFlags<uint8_t, RangeControlFlags> rangeCtlFlags;

    SuccessOrExit(bufReader.Read8(&proposedTransferCtl).Read8(&rangeCtl).Read16(&MaxBlockSize).StatusCode());

    Version = proposedTransferCtl & kVersionMask;
    TransferCtlOptions.SetRaw(static_cast<uint8_t>(proposedTransferCtl & ~kVersionMask));
    rangeCtlFlags.SetRaw(rangeCtl);

    StartOffset = 0;
    if (rangeCtlFlags.Has(kRange_StartOffset))
    {
        if (rangeCtlFlags.Has(kRange_Widerange))
        {
            SuccessOrExit(bufReader.Read64(&StartOffset).StatusCode());
        }
        else
        {
            SuccessOrExit(bufReader.Read32(&tmpUint32Value).StatusCode());
            StartOffset = tmpUint32Value;
        }
    }

    MaxLength = 0;
    if (rangeCtlFlags.Has(kRange_DefLen))
    {
        if (rangeCtlFlags.Has(kRange_Widerange))
        {
            SuccessOrExit(bufReader.Read64(&MaxLength).StatusCode());
        }
        else
        {
            SuccessOrExit(bufReader.Read32(&tmpUint32Value).StatusCode());
            MaxLength = tmpUint32Value;
        }
    }

    SuccessOrExit(bufReader.Read16(&FileDesLength).StatusCode());

    VerifyOrExit(bufReader.HasAtLeast(FileDesLength), err = CHIP_ERROR_MESSAGE_INCOMPLETE);
    FileDesignator = &bufStart[bufReader.OctetsRead()];

    // Rest of message is metadata (could be empty)
    Metadata       = nullptr;
    MetadataLength = 0;
    if (bufReader.Remaining() > FileDesLength)
    {
        uint16_t metadataStartIndex = static_cast<uint16_t>(bufReader.OctetsRead() + FileDesLength);
        Metadata                    = &bufStart[metadataStartIndex];
        MetadataLength              = static_cast<uint16_t>(aBuffer->DataLength() - metadataStartIndex);
    }

    // Retain ownership of the packet buffer so that the FileDesignator and Metadata pointers remain valid.
    Buffer = std::move(aBuffer);

exit:
    if (bufReader.StatusCode() != CHIP_NO_ERROR)
    {
        err = bufReader.StatusCode();
    }
    return err;
}

size_t TransferInit::MessageSize() const
{
    BufferWriter emptyBuf(nullptr, 0);
    return WriteToBuffer(emptyBuf).Needed();
}

bool TransferInit::operator==(const TransferInit & another) const
{
    if ((MetadataLength != another.MetadataLength) || (FileDesLength != another.FileDesLength))
    {
        return false;
    }

    bool fileDesMatches = true;
    if (FileDesLength > 0)
    {
        fileDesMatches = (memcmp(FileDesignator, another.FileDesignator, FileDesLength) == 0);
    }

    bool metadataMatches = true;
    if (MetadataLength > 0)
    {
        metadataMatches = (memcmp(Metadata, another.Metadata, MetadataLength) == 0);
    }

    return ((Version == another.Version) && (TransferCtlOptions.Raw() == another.TransferCtlOptions.Raw()) &&
            (StartOffset == another.StartOffset) && (MaxLength == another.MaxLength) && (MaxBlockSize == another.MaxBlockSize) &&
            fileDesMatches && metadataMatches);
}

// WARNING: this function should never return early, since MessageSize() relies on it to calculate
// the size of the message (even if the message is incomplete or filled out incorrectly).
<<<<<<< HEAD
BufferWriter & SendAccept::DerivedWriteToBuffer(BufferWriter & aBuffer) const
=======
BufBound & SendAccept::WriteToBuffer(BufBound & aBuffer) const
>>>>>>> 4a48188f
{
    uint8_t transferCtl = 0;

    transferCtl |= Version & kVersionMask;
    transferCtl = transferCtl | TransferCtlFlags.Raw();

    aBuffer.Put(transferCtl);
    aBuffer.Put16(MaxBlockSize);

    if (Metadata != nullptr)
    {
        aBuffer.Put(Metadata, static_cast<size_t>(MetadataLength));
    }
    return aBuffer;
}

CHIP_ERROR SendAccept::Parse(System::PacketBufferHandle aBuffer)
{
    CHIP_ERROR err      = CHIP_NO_ERROR;
    uint8_t transferCtl = 0;
    uint8_t * bufStart  = aBuffer->Start();
    Reader bufReader(bufStart, aBuffer->DataLength());

    SuccessOrExit(bufReader.Read8(&transferCtl).Read16(&MaxBlockSize).StatusCode());

    Version = transferCtl & kVersionMask;

    // Only one of these values should be set. It is up to the caller to verify this.
    TransferCtlFlags.SetRaw(static_cast<uint8_t>(transferCtl & ~kVersionMask));

    // Rest of message is metadata (could be empty)
    Metadata       = nullptr;
    MetadataLength = 0;
    if (bufReader.Remaining() > 0)
    {
        Metadata       = &bufStart[bufReader.OctetsRead()];
        MetadataLength = bufReader.Remaining();
    }

    // Retain ownership of the packet buffer so that the Metadata pointer remains valid.
    Buffer = std::move(aBuffer);

exit:
    if (bufReader.StatusCode() != CHIP_NO_ERROR)
    {
        err = bufReader.StatusCode();
    }
    return err;
}

size_t SendAccept::MessageSize() const
{
    BufferWriter emptyBuf(nullptr, 0);
    return WriteToBuffer(emptyBuf).Needed();
}

bool SendAccept::operator==(const SendAccept & another) const
{
    if (MetadataLength != another.MetadataLength)
    {
        return false;
    }

    bool metadataMatches = true;
    if (MetadataLength > 0)
    {
        metadataMatches = (memcmp(Metadata, another.Metadata, MetadataLength) == 0);
    }

    return ((Version == another.Version) && (TransferCtlFlags.Raw() == another.TransferCtlFlags.Raw()) &&
            (MaxBlockSize == another.MaxBlockSize) && metadataMatches);
}

// WARNING: this function should never return early, since MessageSize() relies on it to calculate
// the size of the message (even if the message is incomplete or filled out incorrectly).
<<<<<<< HEAD
BufferWriter & ReceiveAccept::DerivedWriteToBuffer(BufferWriter & aBuffer) const
=======
BufBound & ReceiveAccept::WriteToBuffer(BufBound & aBuffer) const
>>>>>>> 4a48188f
{
    uint8_t transferCtl = 0;
    bool widerange      = (StartOffset > std::numeric_limits<uint32_t>::max()) || (Length > std::numeric_limits<uint32_t>::max());

    transferCtl |= Version & kVersionMask;
    transferCtl = transferCtl | TransferCtlFlags.Raw();

    BitFlags<uint8_t, RangeControlFlags> rangeCtlFlags;
    rangeCtlFlags.Set(kRange_DefLen, Length > 0);
    rangeCtlFlags.Set(kRange_StartOffset, StartOffset > 0);
    rangeCtlFlags.Set(kRange_Widerange, widerange);

    aBuffer.Put(transferCtl);
    aBuffer.Put(rangeCtlFlags.Raw());
    aBuffer.Put16(MaxBlockSize);

    if (StartOffset > 0)
    {
        if (widerange)
        {
            aBuffer.Put64(StartOffset);
        }
        else
        {
            aBuffer.Put32(static_cast<uint32_t>(StartOffset));
        }
    }

    if (Length > 0)
    {
        if (widerange)
        {
            aBuffer.Put64(Length);
        }
        else
        {
            aBuffer.Put32(static_cast<uint32_t>(Length));
        }
    }

    if (Metadata != nullptr)
    {
        aBuffer.Put(Metadata, static_cast<size_t>(MetadataLength));
    }
    return aBuffer;
}

CHIP_ERROR ReceiveAccept::Parse(System::PacketBufferHandle aBuffer)
{
    CHIP_ERROR err          = CHIP_NO_ERROR;
    uint8_t transferCtl     = 0;
    uint8_t rangeCtl        = 0;
    uint32_t tmpUint32Value = 0; // Used for reading non-wide length and offset fields
    uint8_t * bufStart      = aBuffer->Start();
    Reader bufReader(bufStart, aBuffer->DataLength());
    BitFlags<uint8_t, RangeControlFlags> rangeCtlFlags;

    SuccessOrExit(bufReader.Read8(&transferCtl).Read8(&rangeCtl).Read16(&MaxBlockSize).StatusCode());

    Version = transferCtl & kVersionMask;

    // Only one of these values should be set. It is up to the caller to verify this.
    TransferCtlFlags.SetRaw(static_cast<uint8_t>(transferCtl & ~kVersionMask));

    rangeCtlFlags.SetRaw(rangeCtl);

    StartOffset = 0;
    if (rangeCtlFlags.Has(kRange_StartOffset))
    {
        if (rangeCtlFlags.Has(kRange_Widerange))
        {
            SuccessOrExit(bufReader.Read64(&StartOffset).StatusCode());
        }
        else
        {
            SuccessOrExit(bufReader.Read32(&tmpUint32Value).StatusCode());
            StartOffset = tmpUint32Value;
        }
    }

    Length = 0;
    if (rangeCtlFlags.Has(kRange_DefLen))
    {
        if (rangeCtlFlags.Has(kRange_Widerange))
        {
            SuccessOrExit(bufReader.Read64(&Length).StatusCode());
        }
        else
        {
            SuccessOrExit(bufReader.Read32(&tmpUint32Value).StatusCode());
            Length = tmpUint32Value;
        }
    }

    // Rest of message is metadata (could be empty)
    Metadata       = nullptr;
    MetadataLength = 0;
    if (bufReader.Remaining() > 0)
    {
        Metadata       = &bufStart[bufReader.OctetsRead()];
        MetadataLength = bufReader.Remaining();
    }

    // Retain ownership of the packet buffer so that the Metadata pointer remains valid.
    Buffer = std::move(aBuffer);

exit:
    if (bufReader.StatusCode() != CHIP_NO_ERROR)
    {
        err = bufReader.StatusCode();
    }
    return err;
}

size_t ReceiveAccept::MessageSize() const
{
    BufferWriter emptyBuf(nullptr, 0);
    return WriteToBuffer(emptyBuf).Needed();
}

bool ReceiveAccept::operator==(const ReceiveAccept & another) const
{
    if (MetadataLength != another.MetadataLength)
    {
        return false;
    }

    bool metadataMatches = true;
    if (MetadataLength > 0)
    {
        metadataMatches = (memcmp(Metadata, another.Metadata, MetadataLength) == 0);
    }

    return ((Version == another.Version) && (TransferCtlFlags.Raw() == another.TransferCtlFlags.Raw()) &&
            (StartOffset == another.StartOffset) && (MaxBlockSize == another.MaxBlockSize) && (Length == another.Length) &&
            metadataMatches);
}

// WARNING: this function should never return early, since MessageSize() relies on it to calculate
// the size of the message (even if the message is incomplete or filled out incorrectly).
<<<<<<< HEAD
BufferWriter & CounterMessage::DerivedWriteToBuffer(BufferWriter & aBuffer) const
=======
BufBound & CounterMessage::WriteToBuffer(BufBound & aBuffer) const
>>>>>>> 4a48188f
{
    return aBuffer.Put32(BlockCounter);
}

CHIP_ERROR CounterMessage::Parse(System::PacketBufferHandle aBuffer)
{
    uint8_t * bufStart = aBuffer->Start();
    Reader bufReader(bufStart, aBuffer->DataLength());
    return bufReader.Read32(&BlockCounter).StatusCode();
}

size_t CounterMessage::MessageSize() const
{
    BufferWriter emptyBuf(nullptr, 0);
    return WriteToBuffer(emptyBuf).Needed();
}

bool CounterMessage::operator==(const CounterMessage & another) const
{
    return (BlockCounter == another.BlockCounter);
}

// WARNING: this function should never return early, since MessageSize() relies on it to calculate
// the size of the message (even if the message is incomplete or filled out incorrectly).
<<<<<<< HEAD
BufferWriter & DataBlock::DerivedWriteToBuffer(BufferWriter & aBuffer) const
=======
BufBound & DataBlock::WriteToBuffer(BufBound & aBuffer) const
>>>>>>> 4a48188f
{
    aBuffer.Put32(BlockCounter);
    if (Data != nullptr)
    {
        aBuffer.Put(Data, DataLength);
    }
    return aBuffer;
}

CHIP_ERROR DataBlock::Parse(System::PacketBufferHandle aBuffer)
{
    CHIP_ERROR err     = CHIP_NO_ERROR;
    uint8_t * bufStart = aBuffer->Start();
    Reader bufReader(bufStart, aBuffer->DataLength());

    SuccessOrExit(bufReader.Read32(&BlockCounter).StatusCode());

    // Rest of message is data
    Data       = nullptr;
    DataLength = 0;
    if (bufReader.Remaining() > 0)
    {
        Data       = &bufStart[bufReader.OctetsRead()];
        DataLength = bufReader.Remaining();
    }

    // Retain ownership of the packet buffer so that the Data pointer remains valid.
    Buffer = std::move(aBuffer);

exit:
    if (bufReader.StatusCode() != CHIP_NO_ERROR)
    {
        err = bufReader.StatusCode();
    }
    return err;
}

size_t DataBlock::MessageSize() const
{
    BufferWriter emptyBuf(nullptr, 0);
    return WriteToBuffer(emptyBuf).Needed();
}

bool DataBlock::operator==(const DataBlock & another) const
{
    if (DataLength != another.DataLength)
    {
        return false;
    }

    bool dataMatches = true;
    if (DataLength > 0)
    {
        dataMatches = memcmp(Data, another.Data, DataLength) == 0;
    }

    return ((BlockCounter == another.BlockCounter) && dataMatches);
}<|MERGE_RESOLUTION|>--- conflicted
+++ resolved
@@ -40,11 +40,7 @@
 
 // WARNING: this function should never return early, since MessageSize() relies on it to calculate
 // the size of the message (even if the message is incomplete or filled out incorrectly).
-<<<<<<< HEAD
-BufferWriter & TransferInit::DerivedWriteToBuffer(BufferWriter & aBuffer) const
-=======
-BufBound & TransferInit::WriteToBuffer(BufBound & aBuffer) const
->>>>>>> 4a48188f
+BufferWriter & TransferInit::WriteToBuffer(BufferWriter & aBuffer) const
 {
     uint8_t proposedTransferCtl = 0;
     bool widerange = (StartOffset > std::numeric_limits<uint32_t>::max()) || (MaxLength > std::numeric_limits<uint32_t>::max());
@@ -200,11 +196,7 @@
 
 // WARNING: this function should never return early, since MessageSize() relies on it to calculate
 // the size of the message (even if the message is incomplete or filled out incorrectly).
-<<<<<<< HEAD
-BufferWriter & SendAccept::DerivedWriteToBuffer(BufferWriter & aBuffer) const
-=======
-BufBound & SendAccept::WriteToBuffer(BufBound & aBuffer) const
->>>>>>> 4a48188f
+Encoding::LittleEndian::BufferWriter & SendAccept::WriteToBuffer(Encoding::LittleEndian::BufferWriter & aBuffer) const
 {
     uint8_t transferCtl = 0;
 
@@ -280,11 +272,7 @@
 
 // WARNING: this function should never return early, since MessageSize() relies on it to calculate
 // the size of the message (even if the message is incomplete or filled out incorrectly).
-<<<<<<< HEAD
-BufferWriter & ReceiveAccept::DerivedWriteToBuffer(BufferWriter & aBuffer) const
-=======
-BufBound & ReceiveAccept::WriteToBuffer(BufBound & aBuffer) const
->>>>>>> 4a48188f
+Encoding::LittleEndian::BufferWriter & ReceiveAccept::WriteToBuffer(Encoding::LittleEndian::BufferWriter & aBuffer) const
 {
     uint8_t transferCtl = 0;
     bool widerange      = (StartOffset > std::numeric_limits<uint32_t>::max()) || (Length > std::numeric_limits<uint32_t>::max());
@@ -425,11 +413,7 @@
 
 // WARNING: this function should never return early, since MessageSize() relies on it to calculate
 // the size of the message (even if the message is incomplete or filled out incorrectly).
-<<<<<<< HEAD
-BufferWriter & CounterMessage::DerivedWriteToBuffer(BufferWriter & aBuffer) const
-=======
-BufBound & CounterMessage::WriteToBuffer(BufBound & aBuffer) const
->>>>>>> 4a48188f
+Encoding::LittleEndian::BufferWriter & CounterMessage::WriteToBuffer(Encoding::LittleEndian::BufferWriter & aBuffer) const
 {
     return aBuffer.Put32(BlockCounter);
 }
@@ -454,11 +438,7 @@
 
 // WARNING: this function should never return early, since MessageSize() relies on it to calculate
 // the size of the message (even if the message is incomplete or filled out incorrectly).
-<<<<<<< HEAD
-BufferWriter & DataBlock::DerivedWriteToBuffer(BufferWriter & aBuffer) const
-=======
-BufBound & DataBlock::WriteToBuffer(BufBound & aBuffer) const
->>>>>>> 4a48188f
+Encoding::LittleEndian::BufferWriter & DataBlock::WriteToBuffer(Encoding::LittleEndian::BufferWriter & aBuffer) const
 {
     aBuffer.Put32(BlockCounter);
     if (Data != nullptr)
