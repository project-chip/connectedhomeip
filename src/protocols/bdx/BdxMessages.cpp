/*
 *
 *    Copyright (c) 2020-2021 Project CHIP Authors
 *    All rights reserved.
 *
 *    Licensed under the Apache License, Version 2.0 (the "License");
 *    you may not use this file except in compliance with the License.
 *    You may obtain a copy of the License at
 *
 *        http://www.apache.org/licenses/LICENSE-2.0
 *
 *    Unless required by applicable law or agreed to in writing, software
 *    distributed under the License is distributed on an "AS IS" BASIS,
 *    WITHOUT WARRANTIES OR CONDITIONS OF ANY KIND, either express or implied.
 *    See the License for the specific language governing permissions and
 *    limitations under the License.
 */

/**
 *    @file
 *      Implements utility methods for working with some complex BDX messages.
 */

#include <protocols/bdx/BdxMessages.h>

#include <support/BufferReader.h>
#include <support/BufferWriter.h>
#include <support/CodeUtils.h>

#include <limits>
#include <utility>

namespace {
constexpr uint8_t kVersionMask = 0x0F;
} // namespace

using namespace chip;
using namespace chip::bdx;
using namespace chip::Encoding::LittleEndian;

// WARNING: this function should never return early, since MessageSize() relies on it to calculate
// the size of the message (even if the message is incomplete or filled out incorrectly).
<<<<<<< HEAD
Encoding::LittleEndian::BufferWriter & TransferInit::WriteToBuffer(Encoding::LittleEndian::BufferWriter & aBuffer) const
=======
BufBound & TransferInit::DerivedWriteToBuffer(BufBound & aBuffer) const
>>>>>>> 775e37f8
{
    uint8_t proposedTransferCtl = 0;
    bool widerange = (StartOffset > std::numeric_limits<uint32_t>::max()) || (MaxLength > std::numeric_limits<uint32_t>::max());

    proposedTransferCtl |= Version & kVersionMask;
    proposedTransferCtl = proposedTransferCtl | TransferCtlOptions.Raw();

    BitFlags<uint8_t, RangeControlFlags> rangeCtlFlags;
    rangeCtlFlags.Set(kRange_DefLen, MaxLength > 0);
    rangeCtlFlags.Set(kRange_StartOffset, StartOffset > 0);
    rangeCtlFlags.Set(kRange_Widerange, widerange);

    aBuffer.Put(proposedTransferCtl);
    aBuffer.Put(rangeCtlFlags.Raw());
    aBuffer.Put16(MaxBlockSize);

    if (StartOffset > 0)
    {
        if (widerange)
        {
            aBuffer.Put64(StartOffset);
        }
        else
        {
            aBuffer.Put32(static_cast<uint32_t>(StartOffset));
        }
    }

    if (MaxLength > 0)
    {
        if (widerange)
        {
            aBuffer.Put64(MaxLength);
        }
        else
        {
            aBuffer.Put32(static_cast<uint32_t>(MaxLength));
        }
    }

    aBuffer.Put16(FileDesLength);
    if (FileDesignator != nullptr)
    {
        aBuffer.Put(FileDesignator, static_cast<size_t>(FileDesLength));
    }

    if (Metadata != nullptr)
    {
        aBuffer.Put(Metadata, static_cast<size_t>(MetadataLength));
    }
    return aBuffer;
}

CHIP_ERROR TransferInit::DerivedParse(System::PacketBufferHandle aBuffer)
{
    CHIP_ERROR err = CHIP_NO_ERROR;
    uint8_t proposedTransferCtl;
    uint8_t rangeCtl;
    uint32_t tmpUint32Value = 0; // Used for reading non-wide length and offset fields
    uint8_t * bufStart      = aBuffer->Start();
    Reader bufReader(bufStart, aBuffer->DataLength());
    BitFlags<uint8_t, RangeControlFlags> rangeCtlFlags;

    SuccessOrExit(bufReader.Read8(&proposedTransferCtl).Read8(&rangeCtl).Read16(&MaxBlockSize).StatusCode());

    Version = proposedTransferCtl & kVersionMask;
    TransferCtlOptions.SetRaw(static_cast<uint8_t>(proposedTransferCtl & ~kVersionMask));
    rangeCtlFlags.SetRaw(rangeCtl);

    StartOffset = 0;
    if (rangeCtlFlags.Has(kRange_StartOffset))
    {
        if (rangeCtlFlags.Has(kRange_Widerange))
        {
            SuccessOrExit(bufReader.Read64(&StartOffset).StatusCode());
        }
        else
        {
            SuccessOrExit(bufReader.Read32(&tmpUint32Value).StatusCode());
            StartOffset = tmpUint32Value;
        }
    }

    MaxLength = 0;
    if (rangeCtlFlags.Has(kRange_DefLen))
    {
        if (rangeCtlFlags.Has(kRange_Widerange))
        {
            SuccessOrExit(bufReader.Read64(&MaxLength).StatusCode());
        }
        else
        {
            SuccessOrExit(bufReader.Read32(&tmpUint32Value).StatusCode());
            MaxLength = tmpUint32Value;
        }
    }

    SuccessOrExit(bufReader.Read16(&FileDesLength).StatusCode());

    VerifyOrExit(bufReader.HasAtLeast(FileDesLength), err = CHIP_ERROR_MESSAGE_INCOMPLETE);
    FileDesignator = &bufStart[bufReader.OctetsRead()];

    // Rest of message is metadata (could be empty)
    Metadata       = nullptr;
    MetadataLength = 0;
    if (bufReader.Remaining() > FileDesLength)
    {
        uint16_t metadataStartIndex = static_cast<uint16_t>(bufReader.OctetsRead() + FileDesLength);
        Metadata                    = &bufStart[metadataStartIndex];
        MetadataLength              = static_cast<uint16_t>(aBuffer->DataLength() - metadataStartIndex);
    }

    // Retain ownership of the packet buffer so that the FileDesignator and Metadata pointers remain valid.
    Buffer = std::move(aBuffer);

exit:
    if (bufReader.StatusCode() != CHIP_NO_ERROR)
    {
        err = bufReader.StatusCode();
    }
    return err;
}

size_t TransferInit::DerivedMessageSize() const
{
    Encoding::LittleEndian::BufferWriter emptyBuf(nullptr, 0);
    return WriteToBuffer(emptyBuf).Needed();
}

bool TransferInit::operator==(const TransferInit & another) const
{
    if ((MetadataLength != another.MetadataLength) || (FileDesLength != another.FileDesLength))
    {
        return false;
    }

    bool fileDesMatches = true;
    if (FileDesLength > 0)
    {
        fileDesMatches = (memcmp(FileDesignator, another.FileDesignator, FileDesLength) == 0);
    }

    bool metadataMatches = true;
    if (MetadataLength > 0)
    {
        metadataMatches = (memcmp(Metadata, another.Metadata, MetadataLength) == 0);
    }

    return ((Version == another.Version) && (TransferCtlOptions.Raw() == another.TransferCtlOptions.Raw()) &&
            (StartOffset == another.StartOffset) && (MaxLength == another.MaxLength) && (MaxBlockSize == another.MaxBlockSize) &&
            fileDesMatches && metadataMatches);
}

// WARNING: this function should never return early, since MessageSize() relies on it to calculate
// the size of the message (even if the message is incomplete or filled out incorrectly).
<<<<<<< HEAD
Encoding::LittleEndian::BufferWriter & SendAccept::WriteToBuffer(Encoding::LittleEndian::BufferWriter & aBuffer) const
=======
BufBound & SendAccept::DerivedWriteToBuffer(BufBound & aBuffer) const
>>>>>>> 775e37f8
{
    uint8_t transferCtl = 0;

    transferCtl |= Version & kVersionMask;
    transferCtl = transferCtl | TransferCtlFlags.Raw();

    aBuffer.Put(transferCtl);
    aBuffer.Put16(MaxBlockSize);

    if (Metadata != nullptr)
    {
        aBuffer.Put(Metadata, static_cast<size_t>(MetadataLength));
    }
    return aBuffer;
}

CHIP_ERROR SendAccept::DerivedParse(System::PacketBufferHandle aBuffer)
{
    CHIP_ERROR err      = CHIP_NO_ERROR;
    uint8_t transferCtl = 0;
    uint8_t * bufStart  = aBuffer->Start();
    Reader bufReader(bufStart, aBuffer->DataLength());

    SuccessOrExit(bufReader.Read8(&transferCtl).Read16(&MaxBlockSize).StatusCode());

    Version = transferCtl & kVersionMask;

    // Only one of these values should be set. It is up to the caller to verify this.
    TransferCtlFlags.SetRaw(static_cast<uint8_t>(transferCtl & ~kVersionMask));

    // Rest of message is metadata (could be empty)
    Metadata       = nullptr;
    MetadataLength = 0;
    if (bufReader.Remaining() > 0)
    {
        Metadata       = &bufStart[bufReader.OctetsRead()];
        MetadataLength = bufReader.Remaining();
    }

    // Retain ownership of the packet buffer so that the Metadata pointer remains valid.
    Buffer = std::move(aBuffer);

exit:
    if (bufReader.StatusCode() != CHIP_NO_ERROR)
    {
        err = bufReader.StatusCode();
    }
    return err;
}

size_t SendAccept::DerivedMessageSize() const
{
    Encoding::LittleEndian::BufferWriter emptyBuf(nullptr, 0);
    return WriteToBuffer(emptyBuf).Needed();
}

bool SendAccept::operator==(const SendAccept & another) const
{
    if (MetadataLength != another.MetadataLength)
    {
        return false;
    }

    bool metadataMatches = true;
    if (MetadataLength > 0)
    {
        metadataMatches = (memcmp(Metadata, another.Metadata, MetadataLength) == 0);
    }

    return ((Version == another.Version) && (TransferCtlFlags.Raw() == another.TransferCtlFlags.Raw()) &&
            (MaxBlockSize == another.MaxBlockSize) && metadataMatches);
}

// WARNING: this function should never return early, since MessageSize() relies on it to calculate
// the size of the message (even if the message is incomplete or filled out incorrectly).
<<<<<<< HEAD
Encoding::LittleEndian::BufferWriter & ReceiveAccept::WriteToBuffer(Encoding::LittleEndian::BufferWriter & aBuffer) const
=======
BufBound & ReceiveAccept::DerivedWriteToBuffer(BufBound & aBuffer) const
>>>>>>> 775e37f8
{
    uint8_t transferCtl = 0;
    bool widerange      = (StartOffset > std::numeric_limits<uint32_t>::max()) || (Length > std::numeric_limits<uint32_t>::max());

    transferCtl |= Version & kVersionMask;
    transferCtl = transferCtl | TransferCtlFlags.Raw();

    BitFlags<uint8_t, RangeControlFlags> rangeCtlFlags;
    rangeCtlFlags.Set(kRange_DefLen, Length > 0);
    rangeCtlFlags.Set(kRange_StartOffset, StartOffset > 0);
    rangeCtlFlags.Set(kRange_Widerange, widerange);

    aBuffer.Put(transferCtl);
    aBuffer.Put(rangeCtlFlags.Raw());
    aBuffer.Put16(MaxBlockSize);

    if (StartOffset > 0)
    {
        if (widerange)
        {
            aBuffer.Put64(StartOffset);
        }
        else
        {
            aBuffer.Put32(static_cast<uint32_t>(StartOffset));
        }
    }

    if (Length > 0)
    {
        if (widerange)
        {
            aBuffer.Put64(Length);
        }
        else
        {
            aBuffer.Put32(static_cast<uint32_t>(Length));
        }
    }

    if (Metadata != nullptr)
    {
        aBuffer.Put(Metadata, static_cast<size_t>(MetadataLength));
    }
    return aBuffer;
}

CHIP_ERROR ReceiveAccept::DerivedParse(System::PacketBufferHandle aBuffer)
{
    CHIP_ERROR err          = CHIP_NO_ERROR;
    uint8_t transferCtl     = 0;
    uint8_t rangeCtl        = 0;
    uint32_t tmpUint32Value = 0; // Used for reading non-wide length and offset fields
    uint8_t * bufStart      = aBuffer->Start();
    Reader bufReader(bufStart, aBuffer->DataLength());
    BitFlags<uint8_t, RangeControlFlags> rangeCtlFlags;

    SuccessOrExit(bufReader.Read8(&transferCtl).Read8(&rangeCtl).Read16(&MaxBlockSize).StatusCode());

    Version = transferCtl & kVersionMask;

    // Only one of these values should be set. It is up to the caller to verify this.
    TransferCtlFlags.SetRaw(static_cast<uint8_t>(transferCtl & ~kVersionMask));

    rangeCtlFlags.SetRaw(rangeCtl);

    StartOffset = 0;
    if (rangeCtlFlags.Has(kRange_StartOffset))
    {
        if (rangeCtlFlags.Has(kRange_Widerange))
        {
            SuccessOrExit(bufReader.Read64(&StartOffset).StatusCode());
        }
        else
        {
            SuccessOrExit(bufReader.Read32(&tmpUint32Value).StatusCode());
            StartOffset = tmpUint32Value;
        }
    }

    Length = 0;
    if (rangeCtlFlags.Has(kRange_DefLen))
    {
        if (rangeCtlFlags.Has(kRange_Widerange))
        {
            SuccessOrExit(bufReader.Read64(&Length).StatusCode());
        }
        else
        {
            SuccessOrExit(bufReader.Read32(&tmpUint32Value).StatusCode());
            Length = tmpUint32Value;
        }
    }

    // Rest of message is metadata (could be empty)
    Metadata       = nullptr;
    MetadataLength = 0;
    if (bufReader.Remaining() > 0)
    {
        Metadata       = &bufStart[bufReader.OctetsRead()];
        MetadataLength = bufReader.Remaining();
    }

    // Retain ownership of the packet buffer so that the Metadata pointer remains valid.
    Buffer = std::move(aBuffer);

exit:
    if (bufReader.StatusCode() != CHIP_NO_ERROR)
    {
        err = bufReader.StatusCode();
    }
    return err;
}

size_t ReceiveAccept::DerivedMessageSize() const
{
    Encoding::LittleEndian::BufferWriter emptyBuf(nullptr, 0);
    return WriteToBuffer(emptyBuf).Needed();
}

bool ReceiveAccept::operator==(const ReceiveAccept & another) const
{
    if (MetadataLength != another.MetadataLength)
    {
        return false;
    }

    bool metadataMatches = true;
    if (MetadataLength > 0)
    {
        metadataMatches = (memcmp(Metadata, another.Metadata, MetadataLength) == 0);
    }

    return ((Version == another.Version) && (TransferCtlFlags.Raw() == another.TransferCtlFlags.Raw()) &&
            (StartOffset == another.StartOffset) && (MaxBlockSize == another.MaxBlockSize) && (Length == another.Length) &&
            metadataMatches);
}

// WARNING: this function should never return early, since MessageSize() relies on it to calculate
// the size of the message (even if the message is incomplete or filled out incorrectly).
<<<<<<< HEAD
Encoding::LittleEndian::BufferWriter & CounterMessage::WriteToBuffer(Encoding::LittleEndian::BufferWriter & aBuffer) const
=======
BufBound & CounterMessage::DerivedWriteToBuffer(BufBound & aBuffer) const
>>>>>>> 775e37f8
{
    return aBuffer.Put32(BlockCounter);
}

CHIP_ERROR CounterMessage::DerivedParse(System::PacketBufferHandle aBuffer)
{
    uint8_t * bufStart = aBuffer->Start();
    Reader bufReader(bufStart, aBuffer->DataLength());
    return bufReader.Read32(&BlockCounter).StatusCode();
}

size_t CounterMessage::DerivedMessageSize() const
{
    Encoding::LittleEndian::BufferWriter emptyBuf(nullptr, 0);
    return WriteToBuffer(emptyBuf).Needed();
}

bool CounterMessage::operator==(const CounterMessage & another) const
{
    return (BlockCounter == another.BlockCounter);
}

// WARNING: this function should never return early, since MessageSize() relies on it to calculate
// the size of the message (even if the message is incomplete or filled out incorrectly).
<<<<<<< HEAD
Encoding::LittleEndian::BufferWriter & DataBlock::WriteToBuffer(Encoding::LittleEndian::BufferWriter & aBuffer) const
=======
BufBound & DataBlock::DerivedWriteToBuffer(BufBound & aBuffer) const
>>>>>>> 775e37f8
{
    aBuffer.Put32(BlockCounter);
    if (Data != nullptr)
    {
        aBuffer.Put(Data, DataLength);
    }
    return aBuffer;
}

CHIP_ERROR DataBlock::DerivedParse(System::PacketBufferHandle aBuffer)
{
    CHIP_ERROR err     = CHIP_NO_ERROR;
    uint8_t * bufStart = aBuffer->Start();
    Reader bufReader(bufStart, aBuffer->DataLength());

    SuccessOrExit(bufReader.Read32(&BlockCounter).StatusCode());

    // Rest of message is data
    Data       = nullptr;
    DataLength = 0;
    if (bufReader.Remaining() > 0)
    {
        Data       = &bufStart[bufReader.OctetsRead()];
        DataLength = bufReader.Remaining();
    }

    // Retain ownership of the packet buffer so that the Data pointer remains valid.
    Buffer = std::move(aBuffer);

exit:
    if (bufReader.StatusCode() != CHIP_NO_ERROR)
    {
        err = bufReader.StatusCode();
    }
    return err;
}

size_t DataBlock::DerivedMessageSize() const
{
    Encoding::LittleEndian::BufferWriter emptyBuf(nullptr, 0);
    return WriteToBuffer(emptyBuf).Needed();
}

bool DataBlock::operator==(const DataBlock & another) const
{
    if (DataLength != another.DataLength)
    {
        return false;
    }

    bool dataMatches = true;
    if (DataLength > 0)
    {
        dataMatches = memcmp(Data, another.Data, DataLength) == 0;
    }

    return ((BlockCounter == another.BlockCounter) && dataMatches);
}<|MERGE_RESOLUTION|>--- conflicted
+++ resolved
@@ -40,11 +40,7 @@
 
 // WARNING: this function should never return early, since MessageSize() relies on it to calculate
 // the size of the message (even if the message is incomplete or filled out incorrectly).
-<<<<<<< HEAD
-Encoding::LittleEndian::BufferWriter & TransferInit::WriteToBuffer(Encoding::LittleEndian::BufferWriter & aBuffer) const
-=======
-BufBound & TransferInit::DerivedWriteToBuffer(BufBound & aBuffer) const
->>>>>>> 775e37f8
+BufferWriter & TransferInit::DerivedWriteToBuffer(BufferWriter & aBuffer) const
 {
     uint8_t proposedTransferCtl = 0;
     bool widerange = (StartOffset > std::numeric_limits<uint32_t>::max()) || (MaxLength > std::numeric_limits<uint32_t>::max());
@@ -200,11 +196,7 @@
 
 // WARNING: this function should never return early, since MessageSize() relies on it to calculate
 // the size of the message (even if the message is incomplete or filled out incorrectly).
-<<<<<<< HEAD
-Encoding::LittleEndian::BufferWriter & SendAccept::WriteToBuffer(Encoding::LittleEndian::BufferWriter & aBuffer) const
-=======
-BufBound & SendAccept::DerivedWriteToBuffer(BufBound & aBuffer) const
->>>>>>> 775e37f8
+BufferWriter & SendAccept::DerivedWriteToBuffer(BufferWriter & aBuffer) const
 {
     uint8_t transferCtl = 0;
 
@@ -280,11 +272,7 @@
 
 // WARNING: this function should never return early, since MessageSize() relies on it to calculate
 // the size of the message (even if the message is incomplete or filled out incorrectly).
-<<<<<<< HEAD
-Encoding::LittleEndian::BufferWriter & ReceiveAccept::WriteToBuffer(Encoding::LittleEndian::BufferWriter & aBuffer) const
-=======
-BufBound & ReceiveAccept::DerivedWriteToBuffer(BufBound & aBuffer) const
->>>>>>> 775e37f8
+BufferWriter & ReceiveAccept::DerivedWriteToBuffer(BufferWriter & aBuffer) const
 {
     uint8_t transferCtl = 0;
     bool widerange      = (StartOffset > std::numeric_limits<uint32_t>::max()) || (Length > std::numeric_limits<uint32_t>::max());
@@ -425,11 +413,7 @@
 
 // WARNING: this function should never return early, since MessageSize() relies on it to calculate
 // the size of the message (even if the message is incomplete or filled out incorrectly).
-<<<<<<< HEAD
-Encoding::LittleEndian::BufferWriter & CounterMessage::WriteToBuffer(Encoding::LittleEndian::BufferWriter & aBuffer) const
-=======
-BufBound & CounterMessage::DerivedWriteToBuffer(BufBound & aBuffer) const
->>>>>>> 775e37f8
+BufferWriter & CounterMessage::DerivedWriteToBuffer(BufferWriter & aBuffer) const
 {
     return aBuffer.Put32(BlockCounter);
 }
@@ -454,11 +438,7 @@
 
 // WARNING: this function should never return early, since MessageSize() relies on it to calculate
 // the size of the message (even if the message is incomplete or filled out incorrectly).
-<<<<<<< HEAD
-Encoding::LittleEndian::BufferWriter & DataBlock::WriteToBuffer(Encoding::LittleEndian::BufferWriter & aBuffer) const
-=======
-BufBound & DataBlock::DerivedWriteToBuffer(BufBound & aBuffer) const
->>>>>>> 775e37f8
+BufferWriter & DataBlock::DerivedWriteToBuffer(BufferWriter & aBuffer) const
 {
     aBuffer.Put32(BlockCounter);
     if (Data != nullptr)
