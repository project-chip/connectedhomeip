--- conflicted
+++ resolved
@@ -15,6 +15,8 @@
 #include <support/ReturnMacros.h>
 #include <system/SystemPacketBuffer.h>
 #include <transport/SecureSessionMgr.h>
+
+#include <type_traits>
 
 namespace {
 constexpr uint8_t kBdxVersion = 0; ///< The version of this implementation of the BDX spec
@@ -504,18 +506,9 @@
     mState            = TransferState::kErrorState;
     mAwaitingResponse = false;
 
-<<<<<<< HEAD
     Protocols::SecureChannel::StatusReport report;
     ReturnErrorOnFailure(report.Parse(std::move(msg)));
-    VerifyOrReturnError((report.GetProtocolId() == Protocols::kProtocol_BDX), CHIP_ERROR_INVALID_MESSAGE_TYPE);
-=======
-    uint16_t generalCode  = 0;
-    uint32_t protocolId   = 0;
-    uint16_t protocolCode = 0;
-    Encoding::LittleEndian::Reader reader(msg->Start(), msg->DataLength());
-    ReturnErrorOnFailure(reader.Read16(&generalCode).Read32(&protocolId).Read16(&protocolCode).StatusCode());
-    VerifyOrReturnError((protocolId == Protocols::BDX::Id.ToFullyQualifiedSpecForm()), CHIP_ERROR_INVALID_MESSAGE_TYPE);
->>>>>>> f0b7f2b4
+    VerifyOrReturnError((report.GetProtocolId() == Protocols::BDX::Id.ToFullyQualifiedSpecForm()), CHIP_ERROR_INVALID_MESSAGE_TYPE);
 
     mStatusReportData.statusCode = static_cast<StatusCode>(report.GetProtocolCode());
 
@@ -852,20 +845,15 @@
 
 void TransferSession::PrepareStatusReport(StatusCode code)
 {
+    static_assert(std::is_same<std::underlying_type_t<decltype(code)>, uint16_t>::value, "Cast is not safe");
+
     mStatusReportData.statusCode = code;
 
     Protocols::SecureChannel::StatusReport report(Protocols::SecureChannel::GeneralStatusCode::kFailure,
-                                                  static_cast<uint32_t>(Protocols::kProtocol_BDX), static_cast<uint16_t>(code));
-
-<<<<<<< HEAD
+                                                  Protocols::BDX::Id.ToFullyQualifiedSpecForm(), static_cast<uint16_t>(code));
     size_t msgSize = report.Size();
     Encoding::LittleEndian::PacketBufferWriter bbuf(chip::MessagePacketBuffer::New(msgSize), msgSize);
     VerifyOrExit(!bbuf.IsNull(), mPendingOutput = OutputEventType::kInternalError);
-=======
-    bbuf.Put16(static_cast<uint16_t>(Protocols::SecureChannel::GeneralStatusCode::kFailure));
-    bbuf.Put32(Protocols::BDX::Id.ToFullyQualifiedSpecForm());
-    bbuf.Put16(static_cast<uint16_t>(mStatusReportData.statusCode));
->>>>>>> f0b7f2b4
 
     report.WriteToBuffer(bbuf);
     mPendingMsgHandle = bbuf.Finalize();
