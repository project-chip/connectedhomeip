--- conflicted
+++ resolved
@@ -313,12 +313,6 @@
     bool operator==(const CounterMessage &) const;
 
     uint32_t BlockCounter = 0;
-<<<<<<< HEAD
-=======
-
-    // Retain ownership of the packet buffer so that the FileDesignator and Metadata pointers remain valid.
-    System::PacketBufferHandle Buffer;
->>>>>>> 4f054630
 };
 
 using BlockQuery  = CounterMessage;
