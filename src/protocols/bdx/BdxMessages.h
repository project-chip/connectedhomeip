/*
 *
 *    Copyright (c) 2020-2021 Project CHIP Authors
 *    All rights reserved.
 *
 *    Licensed under the Apache License, Version 2.0 (the "License");
 *    you may not use this file except in compliance with the License.
 *    You may obtain a copy of the License at
 *
 *        http://www.apache.org/licenses/LICENSE-2.0
 *
 *    Unless required by applicable law or agreed to in writing, software
 *    distributed under the License is distributed on an "AS IS" BASIS,
 *    WITHOUT WARRANTIES OR CONDITIONS OF ANY KIND, either express or implied.
 *    See the License for the specific language governing permissions and
 *    limitations under the License.
 */

/**
 *    @file
 *      This file defines structures and utility methods for working with BDX
 *      messages, mainly for writing to and reading from PacketBuffers.
 */

#pragma once

#include <support/BitFlags.h>
#include <support/BufferWriter.h>
#include <support/CodeUtils.h>
#include <system/SystemPacketBuffer.h>
namespace chip {
namespace bdx {

enum MessageType : uint8_t
{
    kBdxMsg_SendInit      = 0x01,
    kBdxMsg_SendAccept    = 0x02,
    kBdxMsg_ReceiveInit   = 0x04,
    kBdxMsg_ReceiveAccept = 0x05,
    kBdxMsg_BlockQuery    = 0x10,
    kBdxMsg_Block         = 0x11,
    kBdxMsg_BlockEOF      = 0x12,
    kBdxMsg_BlockAck      = 0x13,
    kBdxMsg_BlockAckEOF   = 0x14,
};

enum StatusCode : uint16_t
{
    kStatus_None                       = 0x0000,
    kStatus_Overflow                   = 0x0011,
    kStatus_LengthTooLarge             = 0x0012,
    kStatus_LengthTooShort             = 0x0013,
    kStatus_LengthMismatch             = 0x0014,
    kStatus_LengthRequired             = 0x0015,
    kStatus_BadMessageContents         = 0x0016,
    kStatus_BadBlockCounter            = 0x0017,
    kStatus_TransferFailedUnknownError = 0x001F,
    kStatus_ServerBadState             = 0x0020,
    kStatus_FailureToSend              = 0x0021,
    kStatus_TransferMethodNotSupported = 0x0050,
    kStatus_FileDesignatorUnknown      = 0x0051,
    kStatus_StartOffsetNotSupported    = 0x0052,
    kStatus_VersionNotSupported        = 0x0053,
    kStatus_Unknown                    = 0x005F,
};

enum TransferControlFlags : uint8_t
{
    // first 4 bits reserved for version
    kControl_SenderDrive   = (1U << 4),
    kControl_ReceiverDrive = (1U << 5),
    kControl_Async         = (1U << 6),
};

enum RangeControlFlags : uint8_t
{
    kRange_DefLen      = (1U),
    kRange_StartOffset = (1U << 1),
    kRange_Widerange   = (1U << 4),
};

/**
 * @brief
 *   Interface for defining methods that apply to all BDX messages.
 */
struct BdxMessage
{
    /**
     * @brief
     *  Parse data from an PacketBuffer into a BdxMessage struct.
     *
     *  Note that this may store pointers that point into the passed PacketBuffer,
     *  so it is essential that the underlying PacketBuffer is not modified until after this
     *  struct is no longer needed.
     *
     * @param[in] aBuffer A PacketBufferHandle with a refernce to the PacketBuffer containing the data.
     *
     * @return CHIP_ERROR Return an error if the message format is invalid and/or can't be parsed
     */
    CHECK_RETURN_VALUE
    virtual CHIP_ERROR Parse(System::PacketBufferHandle aBuffer) = 0;

    /**
     * @brief
     *  Write the message fields to a buffer using the provided BufferWriter.
     *
     *  It is up to the caller to use BufferWriter::Fit() to verify that the write was
     *  successful. This method will also not check for correctness or completeness for
     *  any of the fields - it is the caller's responsibility to ensure that the fields
     *  align with BDX specifications.
     *
     * @param aBuffer A BufferWriter object that will be used to write the message
     */
<<<<<<< HEAD
    Encoding::LittleEndian::BufferWriter & WriteToBuffer(Encoding::LittleEndian::BufferWriter & aBuffer) const
    {
        return DerivedWriteToBuffer(aBuffer);
    }
=======
    virtual BufBound & WriteToBuffer(BufBound & aBuffer) const = 0;
>>>>>>> 4a48188f

    /**
     * @brief
     *  Returns the size of buffer needed to write the message.
     */
    virtual size_t MessageSize() const = 0;

    virtual ~BdxMessage() = default;
<<<<<<< HEAD

private:
    virtual CHIP_ERROR DerivedParse(System::PacketBufferHandle aBuffer)                                                       = 0;
    virtual Encoding::LittleEndian::BufferWriter & DerivedWriteToBuffer(Encoding::LittleEndian::BufferWriter & aBuffer) const = 0;
    virtual size_t DerivedMessageSize() const                                                                                 = 0;
=======
>>>>>>> 4a48188f
};

/*
 * A structure for representing a SendInit or ReceiveInit message (both contain
 * identical parameters).
 */
struct TransferInit : public BdxMessage
{
    /**
     * @brief
     *  Equality check method.
     */
    bool operator==(const TransferInit &) const;

    // Proposed Transfer Control (required)
    BitFlags<uint8_t, TransferControlFlags> TransferCtlOptions;
    uint8_t Version = 0; ///< The highest version supported by the sender

    // All required
    uint16_t MaxBlockSize = 0; ///< Proposed max block size to use in transfer
    uint64_t StartOffset  = 0; ///< Proposed start offset of data. 0 for no offset
    uint64_t MaxLength    = 0; ///< Proposed max length of data in transfer, 0 for indefinite

    // File designator (required) and additional metadata (optional, TLV format)
    // WARNING: there is no guarantee at any point that these pointers will point to valid memory. The Buffer field should be used
    // to hold a reference to the PacketBuffer containing the data in order to ensure the data is not freed.
    const uint8_t * FileDesignator = nullptr;
    uint16_t FileDesLength         = 0; ///< Length of file designator string (not including null-terminator)
    const uint8_t * Metadata       = nullptr;
    uint16_t MetadataLength        = 0;

    // Retain ownership of the packet buffer so that the FileDesignator and Metadata pointers remain valid.
    System::PacketBufferHandle Buffer;

<<<<<<< HEAD
private:
    CHIP_ERROR DerivedParse(System::PacketBufferHandle aBuffer) override;
    Encoding::LittleEndian::BufferWriter & DerivedWriteToBuffer(Encoding::LittleEndian::BufferWriter & aBuffer) const override;
    size_t DerivedMessageSize() const override;
=======
    CHIP_ERROR Parse(System::PacketBufferHandle aBuffer) override;
    BufBound & WriteToBuffer(BufBound & aBuffer) const override;
    size_t MessageSize() const override;
>>>>>>> 4a48188f
};

using SendInit    = TransferInit;
using ReceiveInit = TransferInit;

/*
 * A structure for representing a SendAccept message.
 */
struct SendAccept : public BdxMessage
{
    /**
     * @brief
     *  Equality check method.
     */
    bool operator==(const SendAccept &) const;

    // Transfer Control (required, only one should be set)
    BitFlags<uint8_t, TransferControlFlags> TransferCtlFlags;

    uint8_t Version       = 0; ///< The agreed upon version for the transfer (required)
    uint16_t MaxBlockSize = 0; ///< Chosen max block size to use in transfer (required)

    // Additional metadata (optional, TLV format)
    // WARNING: there is no guarantee at any point that this pointer will point to valid memory. The Buffer field should be used to
    // hold a reference to the PacketBuffer containing the data in order to ensure the data is not freed.
    const uint8_t * Metadata = nullptr;
    uint16_t MetadataLength  = 0;

    // Retain ownership of the packet buffer so that the FileDesignator and Metadata pointers remain valid.
    System::PacketBufferHandle Buffer;

<<<<<<< HEAD
private:
    CHIP_ERROR DerivedParse(System::PacketBufferHandle aBuffer) override;
    Encoding::LittleEndian::BufferWriter & DerivedWriteToBuffer(Encoding::LittleEndian::BufferWriter & aBuffer) const override;
    size_t DerivedMessageSize() const override;
=======
    CHIP_ERROR Parse(System::PacketBufferHandle aBuffer) override;
    BufBound & WriteToBuffer(BufBound & aBuffer) const override;
    size_t MessageSize() const override;
>>>>>>> 4a48188f
};

/**
 * A structure for representing ReceiveAccept messages.
 */
struct ReceiveAccept : public BdxMessage
{
    /**
     * @brief
     *  Equality check method.
     */
    bool operator==(const ReceiveAccept &) const;

    // Transfer Control (required, only one should be set)
    BitFlags<uint8_t, TransferControlFlags> TransferCtlFlags;

    // All required
    uint8_t Version       = 0; ///< The agreed upon version for the transfer
    uint16_t MaxBlockSize = 0; ///< Chosen max block size to use in transfer
    uint64_t StartOffset  = 0; ///< Chosen start offset of data. 0 for no offset.
    uint64_t Length       = 0; ///< Length of transfer. 0 if length is indefinite.

    // Additional metadata (optional, TLV format)
    // WARNING: there is no guarantee at any point that this pointer will point to valid memory. The Buffer field should be used to
    // hold a reference to the PacketBuffer containing the data in order to ensure the data is not freed.
    const uint8_t * Metadata = nullptr;
    uint16_t MetadataLength  = 0;

    // Retain ownership of the packet buffer so that the FileDesignator and Metadata pointers remain valid.
    System::PacketBufferHandle Buffer;

<<<<<<< HEAD
private:
    CHIP_ERROR DerivedParse(System::PacketBufferHandle aBuffer) override;
    Encoding::LittleEndian::BufferWriter & DerivedWriteToBuffer(Encoding::LittleEndian::BufferWriter & aBuffer) const override;
    size_t DerivedMessageSize() const override;
=======
    CHIP_ERROR Parse(System::PacketBufferHandle aBuffer) override;
    BufBound & WriteToBuffer(BufBound & aBuffer) const override;
    size_t MessageSize() const override;
>>>>>>> 4a48188f
};

/**
 * A struct for representing messages contiaining just a counter field. Can be used to
 * represent BlockQuery, BlockAck, and BlockAckEOF.
 */
struct CounterMessage : public BdxMessage
{
    /**
     * @brief
     *  Equality check method.
     */
    bool operator==(const CounterMessage &) const;

    uint32_t BlockCounter = 0;

<<<<<<< HEAD
private:
    CHIP_ERROR DerivedParse(System::PacketBufferHandle aBuffer) override;
    Encoding::LittleEndian::BufferWriter & DerivedWriteToBuffer(Encoding::LittleEndian::BufferWriter & aBuffer) const override;
    size_t DerivedMessageSize() const override;
=======
    CHIP_ERROR Parse(System::PacketBufferHandle aBuffer) override;
    BufBound & WriteToBuffer(BufBound & aBuffer) const override;
    size_t MessageSize() const override;
>>>>>>> 4a48188f
};

using BlockQuery  = CounterMessage;
using BlockAck    = CounterMessage;
using BlockAckEOF = CounterMessage;

/**
 * A struct that represents a message containing actual data (Block, BlockEOF).
 */
struct DataBlock : public BdxMessage
{
    /**
     * @brief
     *  Equality check method.
     */
    bool operator==(const DataBlock &) const;

    uint32_t BlockCounter = 0;

    // WARNING: there is no guarantee at any point that this pointer will point to valid memory. The Buffer field should be used to
    // hold a reference to the PacketBuffer containing the data in order to ensure the data is not freed.
    const uint8_t * Data = nullptr;
    uint16_t DataLength  = 0;

    // Retain ownership of the packet buffer so that the FileDesignator and Metadata pointers remain valid.
    System::PacketBufferHandle Buffer;

<<<<<<< HEAD
private:
    CHIP_ERROR DerivedParse(System::PacketBufferHandle aBuffer) override;
    Encoding::LittleEndian::BufferWriter & DerivedWriteToBuffer(Encoding::LittleEndian::BufferWriter & aBuffer) const override;
    size_t DerivedMessageSize() const override;
=======
    CHIP_ERROR Parse(System::PacketBufferHandle aBuffer) override;
    BufBound & WriteToBuffer(BufBound & aBuffer) const override;
    size_t MessageSize() const override;
>>>>>>> 4a48188f
};

using Block    = DataBlock;
using BlockEOF = DataBlock;

} // namespace bdx
} // namespace chip<|MERGE_RESOLUTION|>--- conflicted
+++ resolved
@@ -111,14 +111,7 @@
      *
      * @param aBuffer A BufferWriter object that will be used to write the message
      */
-<<<<<<< HEAD
-    Encoding::LittleEndian::BufferWriter & WriteToBuffer(Encoding::LittleEndian::BufferWriter & aBuffer) const
-    {
-        return DerivedWriteToBuffer(aBuffer);
-    }
-=======
-    virtual BufBound & WriteToBuffer(BufBound & aBuffer) const = 0;
->>>>>>> 4a48188f
+    virtual Encoding::LittleEndian::BufferWriter & WriteToBuffer(Encoding::LittleEndian::BufferWriter & aBuffer) const = 0;
 
     /**
      * @brief
@@ -127,14 +120,6 @@
     virtual size_t MessageSize() const = 0;
 
     virtual ~BdxMessage() = default;
-<<<<<<< HEAD
-
-private:
-    virtual CHIP_ERROR DerivedParse(System::PacketBufferHandle aBuffer)                                                       = 0;
-    virtual Encoding::LittleEndian::BufferWriter & DerivedWriteToBuffer(Encoding::LittleEndian::BufferWriter & aBuffer) const = 0;
-    virtual size_t DerivedMessageSize() const                                                                                 = 0;
-=======
->>>>>>> 4a48188f
 };
 
 /*
@@ -169,16 +154,10 @@
     // Retain ownership of the packet buffer so that the FileDesignator and Metadata pointers remain valid.
     System::PacketBufferHandle Buffer;
 
-<<<<<<< HEAD
 private:
-    CHIP_ERROR DerivedParse(System::PacketBufferHandle aBuffer) override;
-    Encoding::LittleEndian::BufferWriter & DerivedWriteToBuffer(Encoding::LittleEndian::BufferWriter & aBuffer) const override;
-    size_t DerivedMessageSize() const override;
-=======
-    CHIP_ERROR Parse(System::PacketBufferHandle aBuffer) override;
-    BufBound & WriteToBuffer(BufBound & aBuffer) const override;
-    size_t MessageSize() const override;
->>>>>>> 4a48188f
+    CHIP_ERROR Parse(System::PacketBufferHandle aBuffer) override;
+    Encoding::LittleEndian::BufferWriter & WriteToBuffer(Encoding::LittleEndian::BufferWriter & aBuffer) const override;
+    size_t MessageSize() const override;
 };
 
 using SendInit    = TransferInit;
@@ -210,16 +189,9 @@
     // Retain ownership of the packet buffer so that the FileDesignator and Metadata pointers remain valid.
     System::PacketBufferHandle Buffer;
 
-<<<<<<< HEAD
-private:
-    CHIP_ERROR DerivedParse(System::PacketBufferHandle aBuffer) override;
-    Encoding::LittleEndian::BufferWriter & DerivedWriteToBuffer(Encoding::LittleEndian::BufferWriter & aBuffer) const override;
-    size_t DerivedMessageSize() const override;
-=======
-    CHIP_ERROR Parse(System::PacketBufferHandle aBuffer) override;
-    BufBound & WriteToBuffer(BufBound & aBuffer) const override;
-    size_t MessageSize() const override;
->>>>>>> 4a48188f
+    CHIP_ERROR Parse(System::PacketBufferHandle aBuffer) override;
+    Encoding::LittleEndian::BufferWriter & WriteToBuffer(Encoding::LittleEndian::BufferWriter & aBuffer) const override;
+    size_t MessageSize() const override;
 };
 
 /**
@@ -251,16 +223,9 @@
     // Retain ownership of the packet buffer so that the FileDesignator and Metadata pointers remain valid.
     System::PacketBufferHandle Buffer;
 
-<<<<<<< HEAD
-private:
-    CHIP_ERROR DerivedParse(System::PacketBufferHandle aBuffer) override;
-    Encoding::LittleEndian::BufferWriter & DerivedWriteToBuffer(Encoding::LittleEndian::BufferWriter & aBuffer) const override;
-    size_t DerivedMessageSize() const override;
-=======
-    CHIP_ERROR Parse(System::PacketBufferHandle aBuffer) override;
-    BufBound & WriteToBuffer(BufBound & aBuffer) const override;
-    size_t MessageSize() const override;
->>>>>>> 4a48188f
+    CHIP_ERROR Parse(System::PacketBufferHandle aBuffer) override;
+    Encoding::LittleEndian::BufferWriter & WriteToBuffer(Encoding::LittleEndian::BufferWriter & aBuffer) const override;
+    size_t MessageSize() const override;
 };
 
 /**
@@ -277,16 +242,9 @@
 
     uint32_t BlockCounter = 0;
 
-<<<<<<< HEAD
-private:
-    CHIP_ERROR DerivedParse(System::PacketBufferHandle aBuffer) override;
-    Encoding::LittleEndian::BufferWriter & DerivedWriteToBuffer(Encoding::LittleEndian::BufferWriter & aBuffer) const override;
-    size_t DerivedMessageSize() const override;
-=======
-    CHIP_ERROR Parse(System::PacketBufferHandle aBuffer) override;
-    BufBound & WriteToBuffer(BufBound & aBuffer) const override;
-    size_t MessageSize() const override;
->>>>>>> 4a48188f
+    CHIP_ERROR Parse(System::PacketBufferHandle aBuffer) override;
+    Encoding::LittleEndian::BufferWriter & WriteToBuffer(Encoding::LittleEndian::BufferWriter & aBuffer) const override;
+    size_t MessageSize() const override;
 };
 
 using BlockQuery  = CounterMessage;
@@ -314,16 +272,9 @@
     // Retain ownership of the packet buffer so that the FileDesignator and Metadata pointers remain valid.
     System::PacketBufferHandle Buffer;
 
-<<<<<<< HEAD
-private:
-    CHIP_ERROR DerivedParse(System::PacketBufferHandle aBuffer) override;
-    Encoding::LittleEndian::BufferWriter & DerivedWriteToBuffer(Encoding::LittleEndian::BufferWriter & aBuffer) const override;
-    size_t DerivedMessageSize() const override;
-=======
-    CHIP_ERROR Parse(System::PacketBufferHandle aBuffer) override;
-    BufBound & WriteToBuffer(BufBound & aBuffer) const override;
-    size_t MessageSize() const override;
->>>>>>> 4a48188f
+    CHIP_ERROR Parse(System::PacketBufferHandle aBuffer) override;
+    Encoding::LittleEndian::BufferWriter & WriteToBuffer(Encoding::LittleEndian::BufferWriter & aBuffer) const override;
+    size_t MessageSize() const override;
 };
 
 using Block    = DataBlock;
