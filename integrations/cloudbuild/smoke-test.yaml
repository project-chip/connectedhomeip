steps:
<<<<<<< HEAD
    - name: "ghcr.io/project-chip/chip-build-vscode:118"
=======
    - name: "ghcr.io/project-chip/chip-build-vscode:119"
>>>>>>> 78e59328
      entrypoint: "bash"
      args:
          - "-c"
          - |
              git config --global --add safe.directory "*"
              python scripts/checkout_submodules.py --shallow --recursive --platform esp32 nrfconnect silabs linux android 
      id: Submodules
<<<<<<< HEAD
    - name: "ghcr.io/project-chip/chip-build-vscode:118"
=======
    - name: "ghcr.io/project-chip/chip-build-vscode:119"
>>>>>>> 78e59328
      # NOTE: silabs boostrap is NOT done with the rest as it requests a conflicting
      #       jinja2 version (asks for 3.1.3 when constraints.txt asks for 3.0.3)
      env:
          - PW_ENVIRONMENT_ROOT=/pwenv
      args:
          - "-c"
          - source ./scripts/bootstrap.sh -p all,esp32,nrfconnect,linux,android
      id: Bootstrap
      waitFor:
          - Submodules
      entrypoint: /usr/bin/bash
      volumes:
          - name: pwenv
            path: /pwenv
      timeout: 900s

<<<<<<< HEAD
    - name: "ghcr.io/project-chip/chip-build-vscode:118"
=======
    - name: "ghcr.io/project-chip/chip-build-vscode:119"
>>>>>>> 78e59328
      id: ESP32
      env:
          - PW_ENVIRONMENT_ROOT=/pwenv
      args:
          - >-
              perl -i -pe 's/^gdbgui==/# gdbgui==/' /opt/espressif/esp-idf/requirements.txt &&
              ./scripts/build/build_examples.py --enable-flashbundle --target
              esp32-devkitc-light-rpc --target
              esp32-m5stack-all-clusters-ipv6only --target
              esp32-m5stack-light --target
              esp32-m5stack-light-ipv6only --target
              esp32-m5stack-ota-requestor build --create-archives
              /workspace/artifacts/
      waitFor:
          - Bootstrap
      entrypoint: ./scripts/run_in_build_env.sh
      volumes:
          - name: pwenv
            path: /pwenv
<<<<<<< HEAD
    - name: "ghcr.io/project-chip/chip-build-vscode:118"
=======
    - name: "ghcr.io/project-chip/chip-build-vscode:119"
>>>>>>> 78e59328
      id: NRFConnect
      env:
          - PW_ENVIRONMENT_ROOT=/pwenv
      args:
          - >-
              ./scripts/build/build_examples.py --enable-flashbundle
              --target nrf-nrf52840dk-light
              --target nrf-nrf52840dk-light-rpc
              --target nrf-nrf52840dk-lock
              --target nrf-nrf52840dongle-light
              build
              --create-archives /workspace/artifacts/
      waitFor:
          - Bootstrap
          - ESP32
      entrypoint: ./scripts/run_in_build_env.sh
      volumes:
          - name: pwenv
            path: /pwenv

<<<<<<< HEAD
    - name: "ghcr.io/project-chip/chip-build-vscode:118"
=======
    - name: "ghcr.io/project-chip/chip-build-vscode:119"
>>>>>>> 78e59328
      id: EFR32
      env:
          - PW_ENVIRONMENT_ROOT=/pwenv
      args:
          - >-
              ./scripts/build/build_examples.py --enable-flashbundle
              --target efr32-brd4187c-light
              --target efr32-brd4187c-light-rpc
              --target efr32-brd4187c-lock-openthread-mtd
              --target efr32-brd4187c-lock-rpc-openthread-mtd
              --target efr32-brd4187c-unit-test
              build
              --create-archives /workspace/artifacts/
      waitFor:
          - Bootstrap
          - NRFConnect
      entrypoint: ./scripts/run_in_build_env.sh
      volumes:
          - name: pwenv
            path: /pwenv

<<<<<<< HEAD
    - name: "ghcr.io/project-chip/chip-build-vscode:118"
=======
    - name: "ghcr.io/project-chip/chip-build-vscode:119"
>>>>>>> 78e59328
      id: Linux
      env:
          - PW_ENVIRONMENT_ROOT=/pwenv
      args:
          - >-
              ./scripts/build/build_examples.py
              --enable-flashbundle
              --target linux-arm64-all-clusters-clang
              --target linux-arm64-all-clusters-nodeps-ipv6only
              --target linux-arm64-all-clusters-minimal-ipv6only-clang
              --target linux-arm64-bridge-ipv6only-clang
              --target linux-arm64-chip-tool-ipv6only-clang
              --target linux-arm64-chip-tool-nodeps-ipv6only
              --target linux-arm64-light-clang-rpc-ipv6only
              --target linux-arm64-light-clang-rpc-ipv6only-minmdns-verbose
              --target linux-arm64-lock-ipv6only-clang
              --target linux-arm64-minmdns-clang
              --target linux-arm64-ota-provider-nodeps-ipv6only
              --target linux-arm64-ota-requestor-nodeps-ipv6only
              --target linux-arm64-python-bindings-clang
              --target linux-arm64-shell-ipv6only-clang
              --target linux-arm64-thermostat-ipv6only-clang
              --target linux-x64-address-resolve-tool
              --target linux-x64-all-clusters-nodeps
              --target linux-x64-all-clusters-coverage
              --target linux-x64-bridge-ipv6only
              --target linux-x64-chip-cert
              --target linux-x64-chip-tool-ipv6only
              --target linux-x64-chip-tool-ipv6only-minmdns-verbose
              --target linux-x64-contact-sensor-no-ble-with-ui
              --target linux-x64-efr32-test-runner
              --target linux-x64-light-no-ble-with-ui
              --target linux-x64-light-rpc-ipv6only
              --target linux-x64-light-rpc-ipv6only-minmdns-verbose
              --target linux-x64-lock-ipv6only
              --target linux-x64-minmdns-ipv6only
              --target linux-x64-ota-provider-ipv6only
              --target linux-x64-ota-requestor-ipv6only
              --target linux-x64-python-bindings
              --target linux-x64-rpc-console
              --target linux-x64-shell-ipv6only
              --target linux-x64-thermostat-ipv6only
              build
              --create-archives /workspace/artifacts/
      waitFor:
          - Bootstrap
          - EFR32
      entrypoint: ./scripts/run_in_build_env.sh
      volumes:
          - name: pwenv
            path: /pwenv

<<<<<<< HEAD
    - name: "ghcr.io/project-chip/chip-build-vscode:118"
=======
    - name: "ghcr.io/project-chip/chip-build-vscode:119"
>>>>>>> 78e59328
      id: Android
      env:
          - PW_ENVIRONMENT_ROOT=/pwenv
      args:
          - >-
              ./scripts/build/build_examples.py --enable-flashbundle
              --target 'android-arm64-chip-tool'
              build
              --create-archives /workspace/artifacts/
      waitFor:
          - Bootstrap
          - Linux
      entrypoint: ./scripts/run_in_build_env.sh
      volumes:
          - name: pwenv
            path: /pwenv

logsBucket: matter-build-automation-build-logs

# Global timeout for all steps
timeout: 14400s
queueTtl: 21600s

artifacts:
    objects:
        location: "gs://matter-build-automation-artifacts/$PROJECT_ID/$COMMIT_SHA/"
        paths: ["/workspace/artifacts/*.tar.gz"]

# Using higher CPU machines generally speeds up builds by > 4x (faster as we spend more time
# building instead of docker download/checkout/bootstrap)
options:
    machineType: "E2_HIGHCPU_32"
    diskSizeGb: 500<|MERGE_RESOLUTION|>--- conflicted
+++ resolved
@@ -1,9 +1,6 @@
 steps:
-<<<<<<< HEAD
-    - name: "ghcr.io/project-chip/chip-build-vscode:118"
-=======
     - name: "ghcr.io/project-chip/chip-build-vscode:119"
->>>>>>> 78e59328
+
       entrypoint: "bash"
       args:
           - "-c"
@@ -11,11 +8,7 @@
               git config --global --add safe.directory "*"
               python scripts/checkout_submodules.py --shallow --recursive --platform esp32 nrfconnect silabs linux android 
       id: Submodules
-<<<<<<< HEAD
-    - name: "ghcr.io/project-chip/chip-build-vscode:118"
-=======
     - name: "ghcr.io/project-chip/chip-build-vscode:119"
->>>>>>> 78e59328
       # NOTE: silabs boostrap is NOT done with the rest as it requests a conflicting
       #       jinja2 version (asks for 3.1.3 when constraints.txt asks for 3.0.3)
       env:
@@ -32,11 +25,7 @@
             path: /pwenv
       timeout: 900s
 
-<<<<<<< HEAD
-    - name: "ghcr.io/project-chip/chip-build-vscode:118"
-=======
     - name: "ghcr.io/project-chip/chip-build-vscode:119"
->>>>>>> 78e59328
       id: ESP32
       env:
           - PW_ENVIRONMENT_ROOT=/pwenv
@@ -56,11 +45,7 @@
       volumes:
           - name: pwenv
             path: /pwenv
-<<<<<<< HEAD
-    - name: "ghcr.io/project-chip/chip-build-vscode:118"
-=======
     - name: "ghcr.io/project-chip/chip-build-vscode:119"
->>>>>>> 78e59328
       id: NRFConnect
       env:
           - PW_ENVIRONMENT_ROOT=/pwenv
@@ -81,11 +66,7 @@
           - name: pwenv
             path: /pwenv
 
-<<<<<<< HEAD
-    - name: "ghcr.io/project-chip/chip-build-vscode:118"
-=======
     - name: "ghcr.io/project-chip/chip-build-vscode:119"
->>>>>>> 78e59328
       id: EFR32
       env:
           - PW_ENVIRONMENT_ROOT=/pwenv
@@ -107,11 +88,7 @@
           - name: pwenv
             path: /pwenv
 
-<<<<<<< HEAD
-    - name: "ghcr.io/project-chip/chip-build-vscode:118"
-=======
     - name: "ghcr.io/project-chip/chip-build-vscode:119"
->>>>>>> 78e59328
       id: Linux
       env:
           - PW_ENVIRONMENT_ROOT=/pwenv
@@ -164,11 +141,7 @@
           - name: pwenv
             path: /pwenv
 
-<<<<<<< HEAD
-    - name: "ghcr.io/project-chip/chip-build-vscode:118"
-=======
     - name: "ghcr.io/project-chip/chip-build-vscode:119"
->>>>>>> 78e59328
       id: Android
       env:
           - PW_ENVIRONMENT_ROOT=/pwenv
