--- conflicted
+++ resolved
@@ -140,11 +140,7 @@
           - name: pwenv
             path: /pwenv
 
-<<<<<<< HEAD
     - name: "ghcr.io/project-chip/chip-build-vscode:113"
-=======
-    - name: "ghcr.io/project-chip/chip-build-vscode:112"
->>>>>>> 953c20e1
       id: Android
       env:
           - PW_ENVIRONMENT_ROOT=/pwenv
