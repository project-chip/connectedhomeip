steps:
<<<<<<< HEAD
    - name: "ghcr.io/project-chip/chip-build-vscode:44"
=======
    - name: "ghcr.io/project-chip/chip-build-vscode:41"
      entrypoint: "bash"
      args:
          - "-c"
          - |
              git config --global --add safe.directory "*"
              python scripts/checkout_submodules.py --shallow --recursive --platform esp32 nrfconnect silabs linux android 
      id: Submodules
    - name: "ghcr.io/project-chip/chip-build-vscode:41"
      # NOTE: silabs boostrap is NOT done with the rest as it requests a conflicting
      #       jinja2 version (asks for 3.1.3 when constraints.txt asks for 3.0.3)
>>>>>>> a7c9a7b9
      env:
          - PW_ENVIRONMENT_ROOT=/pwenv
      args:
          - "-c"
          - source ./scripts/bootstrap.sh -p all,esp32,nrfconnect,linux,android
      id: Bootstrap
      waitFor:
          - Submodules
      entrypoint: /usr/bin/bash
      volumes:
          - name: pwenv
            path: /pwenv
<<<<<<< HEAD
      timeout: 2700s

    - name: "ghcr.io/project-chip/chip-build-vscode:44"
=======
      timeout: 900s
    - name: "ghcr.io/project-chip/chip-build-vscode:41"
>>>>>>> a7c9a7b9
      env:
          - PW_ENVIRONMENT_ROOT=/pwenv
      args:
          - >-
              perl -i -pe 's/^gdbgui==/# gdbgui==/' /opt/espressif/esp-idf/requirements.txt &&
              ./examples/chef/chef.py --build_all --build_exclude noip\|roboticvacuumcleaner
      id: CompileAll
      waitFor:
          - Bootstrap
      entrypoint: ./scripts/run_in_build_env.sh
      volumes:
          - name: pwenv
            path: /pwenv

    - name: "ghcr.io/project-chip/chip-build-vscode:44"
      env:
          - PW_ENVIRONMENT_ROOT=/pwenv
      args:
          - ./examples/chef/chef.py --build_all --build_include
            linux_arm64_ipv6only.*noip
      # Temporarely allow failure since this is known to fail:
      #   AppMain tries to setup commissioning in general (even if all things are
      #   disabled, ethernet assumes network commissioning cluster) and link fails
      #   when the cluster is fully disabled
      # TODO: completely remove this target or fix compilation
      allowFailure: true
      id: CompileNoip
      waitFor:
          - CompileAll
      entrypoint: ./scripts/run_in_build_env.sh
      volumes:
          - name: pwenv
            path: /pwenv

    - name: "gcr.io/cloud-builders/docker"
      args:
          [
              "/workspace/examples/chef/create_docker.py",
              "--commit_sha",
              "$COMMIT_SHA",
              "--short_sha",
              "$SHORT_SHA",
              "--revision_id",
              "$REVISION_ID",
              "--build_id",
              "$BUILD_ID",
              "--image_name",
              "$_DOCKER_IMAGE_NAME",
              "--tar_path",
              "/workspace/artifacts",
          ]
      id: DockerAll
      entrypoint: python3
      waitFor:
          - CompileNoip

logsBucket: matter-build-automation-build-logs

# Global timeout for all steps
timeout: 36000s
queueTtl: 21600s

artifacts:
    objects:
        location: "gs://matter-build-automation-artifacts/$PROJECT_ID/$COMMIT_SHA/"
        paths: ["/workspace/artifacts/*.tar.gz"]
# Using higher CPU machines generally speeds up builds, except bootstrap is always
# slow.
options:
    machineType: "E2_HIGHCPU_32"
    diskSizeGb: 500<|MERGE_RESOLUTION|>--- conflicted
+++ resolved
@@ -1,8 +1,5 @@
 steps:
-<<<<<<< HEAD
     - name: "ghcr.io/project-chip/chip-build-vscode:44"
-=======
-    - name: "ghcr.io/project-chip/chip-build-vscode:41"
       entrypoint: "bash"
       args:
           - "-c"
@@ -10,10 +7,9 @@
               git config --global --add safe.directory "*"
               python scripts/checkout_submodules.py --shallow --recursive --platform esp32 nrfconnect silabs linux android 
       id: Submodules
-    - name: "ghcr.io/project-chip/chip-build-vscode:41"
+    - name: "ghcr.io/project-chip/chip-build-vscode:44"
       # NOTE: silabs boostrap is NOT done with the rest as it requests a conflicting
       #       jinja2 version (asks for 3.1.3 when constraints.txt asks for 3.0.3)
->>>>>>> a7c9a7b9
       env:
           - PW_ENVIRONMENT_ROOT=/pwenv
       args:
@@ -26,14 +22,8 @@
       volumes:
           - name: pwenv
             path: /pwenv
-<<<<<<< HEAD
-      timeout: 2700s
-
+      timeout: 900s
     - name: "ghcr.io/project-chip/chip-build-vscode:44"
-=======
-      timeout: 900s
-    - name: "ghcr.io/project-chip/chip-build-vscode:41"
->>>>>>> a7c9a7b9
       env:
           - PW_ENVIRONMENT_ROOT=/pwenv
       args:
