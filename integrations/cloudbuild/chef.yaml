steps:
<<<<<<< HEAD
    - name: "connectedhomeip/chip-build-vscode:0.5.77"
=======
    - name: "connectedhomeip/chip-build-vscode:0.5.79"
>>>>>>> 1e3f1204
      env:
          - PW_ENVIRONMENT_ROOT=/pwenv
      args:
          - "-c"
          - source ./scripts/bootstrap.sh
      id: Bootstrap
      entrypoint: /usr/bin/bash
      volumes:
          - name: pwenv
            path: /pwenv
      timeout: 900s

<<<<<<< HEAD
    - name: "connectedhomeip/chip-build-vscode:0.5.77"
=======
    - name: "connectedhomeip/chip-build-vscode:0.5.79"
>>>>>>> 1e3f1204
      env:
          - PW_ENVIRONMENT_ROOT=/pwenv
      args:
          - >-
              ./examples/chef/chef.py --build_all
      id: CompileAll
      waitFor:
          - Bootstrap
      entrypoint: ./scripts/run_in_build_env.sh
      volumes:
          - name: pwenv
            path: /pwenv

logsBucket: matter-build-automation-build-logs

# Global timeout for all steps
timeout: 14400s

artifacts:
    objects:
        location: "gs://matter-build-automation-artifacts/$PROJECT_ID/$COMMIT_SHA/"
        paths: ["/workspace/artifacts/*.tar.gz"]
# Using higher CPU machines generally speeds up builds, except bootstrap is always
# slow.
options:
    machineType: "E2_HIGHCPU_32"
    diskSizeGb: 200<|MERGE_RESOLUTION|>--- conflicted
+++ resolved
@@ -1,9 +1,5 @@
 steps:
-<<<<<<< HEAD
-    - name: "connectedhomeip/chip-build-vscode:0.5.77"
-=======
     - name: "connectedhomeip/chip-build-vscode:0.5.79"
->>>>>>> 1e3f1204
       env:
           - PW_ENVIRONMENT_ROOT=/pwenv
       args:
@@ -16,11 +12,7 @@
             path: /pwenv
       timeout: 900s
 
-<<<<<<< HEAD
-    - name: "connectedhomeip/chip-build-vscode:0.5.77"
-=======
     - name: "connectedhomeip/chip-build-vscode:0.5.79"
->>>>>>> 1e3f1204
       env:
           - PW_ENVIRONMENT_ROOT=/pwenv
       args:
