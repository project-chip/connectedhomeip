FROM ubuntu:focal

ARG OT_BR_POSIX_CHECKOUT=master

ENV DEBIAN_FRONTEND noninteractive
ENV PLATFORM ubuntu
ENV DOCKER 1
ENV OT_BR_POSIX_CHECKOUT=${OT_BR_POSIX_CHECKOUT}

RUN mkdir /app

WORKDIR /app

RUN apt-cache policy

# TODO: Use multi stage build for smaller image size.
RUN apt-get update \
  && apt-get install --no-install-recommends -y \
<<<<<<< HEAD
  avahi-daemon=0.7-4ubuntu7.1 \
  avahi-utils=0.7-4ubuntu7.1 \
  ca-certificates=20211016~20.04.1 \
  dhcpcd5=7.1.0-2build1 \
  gdb=9.2-0ubuntu1~20.04.1 \
  git \
  iproute2=5.5.0-1ubuntu1 \
  libavahi-client3=0.7-4ubuntu7.1 \
  libcairo2-dev=1.16.0-4ubuntu1 \
  libdbus-1-dev=1.12.16-2ubuntu2.2 \
  libgif-dev=5.1.9-1 \
  libgirepository1.0-dev=1.64.1-1~ubuntu20.04.1 \
  libglib2.0-dev=2.64.6-1~ubuntu20.04.4 \
  libjpeg-dev=8c-2ubuntu8 \
  psmisc=23.3-1 \
  python3-dev=3.8.2-0ubuntu2 \
  python3-pip=20.0.2-5ubuntu1.6 \
  python3=3.8.2-0ubuntu2 \
  sudo=1.8.31-1ubuntu1.2 \
  wireless-tools=30~pre9-13ubuntu1 \
  wpasupplicant=2:2.9-1ubuntu4.3 \
=======
  avahi-daemon \
  avahi-utils \
  ca-certificates \
  dhcpcd5 \
  gdb \
  git \
  iproute2 \
  libavahi-client3 \
  libcairo2-dev \
  libdbus-1-dev \
  libgif-dev \
  libgirepository1.0-dev \
  libglib2.0-dev \
  libjpeg-dev \
  psmisc \
  python3-dev \
  python3-pip \
  python3 \
  sudo \
  wireless-tools \
  wpasupplicant \
>>>>>>> 4088a77f
  && ln -fs /usr/share/zoneinfo/UTC /etc/localtime \
  && git clone https://github.com/openthread/ot-br-posix . \
  && git checkout $OT_BR_POSIX_CHECKOUT \
  && git submodule update --init --depth=1 \
  && ./script/bootstrap \
  && ./script/setup \
  && apt-get purge -y --auto-remove -o APT::AutoRemove::RecommendsImportant=false \
  git psmisc ninja-build cmake wget libreadline-dev libncurses-dev libcpputest-dev \
  libavahi-common-dev libavahi-client-dev libboost-dev libboost-filesystem-dev \
  libboost-system-dev libjsoncpp-dev libnetfilter-queue-dev cmake cpputest doxygen \
  && mkdir -p /etc/wpa_supplicant \
  && echo "ctrl_interface=/run/wpa_supplicant" >> /etc/wpa_supplicant/wpa_supplicant.conf \
  && echo "update_config=1" >> /etc/wpa_supplicant/wpa_supplicant.conf \
  && rm -rf /var/lib/apt/lists/* \
  && pip3 install --no-cache-dir click==8.0.3

COPY CHIPCirqueDaemon.py /bin/CHIPCirqueDaemon.py
COPY entrypoint.sh /opt/entrypoint.sh

WORKDIR /

ENTRYPOINT ["/opt/entrypoint.sh"]

EXPOSE 80<|MERGE_RESOLUTION|>--- conflicted
+++ resolved
@@ -16,29 +16,6 @@
 # TODO: Use multi stage build for smaller image size.
 RUN apt-get update \
   && apt-get install --no-install-recommends -y \
-<<<<<<< HEAD
-  avahi-daemon=0.7-4ubuntu7.1 \
-  avahi-utils=0.7-4ubuntu7.1 \
-  ca-certificates=20211016~20.04.1 \
-  dhcpcd5=7.1.0-2build1 \
-  gdb=9.2-0ubuntu1~20.04.1 \
-  git \
-  iproute2=5.5.0-1ubuntu1 \
-  libavahi-client3=0.7-4ubuntu7.1 \
-  libcairo2-dev=1.16.0-4ubuntu1 \
-  libdbus-1-dev=1.12.16-2ubuntu2.2 \
-  libgif-dev=5.1.9-1 \
-  libgirepository1.0-dev=1.64.1-1~ubuntu20.04.1 \
-  libglib2.0-dev=2.64.6-1~ubuntu20.04.4 \
-  libjpeg-dev=8c-2ubuntu8 \
-  psmisc=23.3-1 \
-  python3-dev=3.8.2-0ubuntu2 \
-  python3-pip=20.0.2-5ubuntu1.6 \
-  python3=3.8.2-0ubuntu2 \
-  sudo=1.8.31-1ubuntu1.2 \
-  wireless-tools=30~pre9-13ubuntu1 \
-  wpasupplicant=2:2.9-1ubuntu4.3 \
-=======
   avahi-daemon \
   avahi-utils \
   ca-certificates \
@@ -60,7 +37,6 @@
   sudo \
   wireless-tools \
   wpasupplicant \
->>>>>>> 4088a77f
   && ln -fs /usr/share/zoneinfo/UTC /etc/localtime \
   && git clone https://github.com/openthread/ot-br-posix . \
   && git checkout $OT_BR_POSIX_CHECKOUT \
