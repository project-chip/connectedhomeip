--- conflicted
+++ resolved
@@ -15,12 +15,8 @@
 
 RUN apt-get update \
   && apt-get install --no-install-recommends -y sudo git ca-certificates psmisc dhcpcd5 wpasupplicant wireless-tools \
-<<<<<<< HEAD
                                                 gdb python3 python3-pip libcairo2-dev libjpeg-dev libgif-dev python3-dev \
-  && apt-get install -y libglib2.0 avahi-daemon libavahi-client3 avahi-utils \
-=======
-  && apt-get install -y libglib2.0 avahi-daemon libavahi-client3 iproute2 \
->>>>>>> facecf68
+  && apt-get install -y libglib2.0 avahi-daemon libavahi-client3 avahi-utils iproute2 \
   && ln -fs /usr/share/zoneinfo/UTC /etc/localtime \
   && git clone https://github.com/openthread/ot-br-posix . \
   && git checkout $OT_BR_POSIX_CHECKOUT \
