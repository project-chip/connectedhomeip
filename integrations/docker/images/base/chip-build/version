--- conflicted
+++ resolved
@@ -1,5 +1 @@
-<<<<<<< HEAD
-66 : Update Tizen version to 8.0
-=======
-71 : [NXP] Update k32w1 SDK as it will use common NXP SDK
->>>>>>> 0ea43c9b
+72 : Update Tizen version to 8.0