<<<<<<< HEAD
33 : [Telink] Update Docker image (Zephyr update)
=======
33 : [K32W1] Update to SDK 2.12.6
>>>>>>> 062d49bc
<|MERGE_RESOLUTION|>--- conflicted
+++ resolved
@@ -1,5 +1 @@
-<<<<<<< HEAD
-33 : [Telink] Update Docker image (Zephyr update)
-=======
-33 : [K32W1] Update to SDK 2.12.6
->>>>>>> 062d49bc
+34 : [Telink] Update Docker image (Zephyr update)