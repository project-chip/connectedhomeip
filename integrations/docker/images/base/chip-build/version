<<<<<<< HEAD
107 : [Telink] Update Docker image (Zephyr SDK update)
=======
111 : [Android] Update android sdk and java version
>>>>>>> e86768b2
<|MERGE_RESOLUTION|>--- conflicted
+++ resolved
@@ -1,5 +1 @@
-<<<<<<< HEAD
-107 : [Telink] Update Docker image (Zephyr SDK update)
-=======
-111 : [Android] Update android sdk and java version
->>>>>>> e86768b2
+112 : [Telink] Update Docker image (Zephyr SDK update)