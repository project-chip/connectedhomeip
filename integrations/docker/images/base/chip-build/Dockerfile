--- conflicted
+++ resolved
@@ -127,11 +127,7 @@
     pygit \
     PyGithub \
     ruff \
-<<<<<<< HEAD
-    gcovr \
-=======
     gcovr==8.3 \
->>>>>>> e54ca8de
     && : # last line
 
 # Install bloat comparison tools
