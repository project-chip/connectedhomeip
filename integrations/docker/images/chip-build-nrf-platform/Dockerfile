ARG VERSION=latest
FROM connectedhomeip/chip-build:${VERSION}

# Compatible Nordic Connect SDK revision.
ARG NCS_REVISION=v1.5.0

# ==================================================
# nRF Connect SDK dependencies
# ==================================================

# Tools for building, flashing and accessing device logs
RUN set -x \
    && apt-get update \
    && apt-get install --no-install-recommends -fy device-tree-compiler \
    && (mkdir -p /opt/NordicSemiconductor/nRF5_tools/install && cd /opt/NordicSemiconductor/nRF5_tools/install \
    && curl https://www.nordicsemi.com/-/media/Software-and-other-downloads/Desktop-software/nRF-command-line-tools/sw/Versions-10-x-x/10-12-1/nRFCommandLineTools10121Linuxamd64.tar.gz \
    | tar zxvf - \
    && cd .. \
    && tar xvf install/JLink_Linux_V688a_x86_64.tgz \
    && tar xvf install/nRF-Command-Line-Tools_10_12_1.tar \
    && rm -rf ./install /var/lib/apt/lists/) \
    && : # last line

ENV NRF5_TOOLS_ROOT=/opt/NordicSemiconductor/nRF5_tools
ENV PATH=${NRF5_TOOLS_ROOT}/JLink_Linux_V688a_x86_64:${PATH}
ENV PATH=${NRF5_TOOLS_ROOT}/mergehex:${NRF5_TOOLS_ROOT}/nrfjprog:${PATH}
ENV LD_LIBRARY_PATH=${NRF5_TOOLS_ROOT}/JLink_Linux_V688a_x86_64:${LD_LIBRARY_PATH}

# GNU ARM Embedded toolchain, cross compiler for various platform builds
RUN set -x \
    && (mkdir -p /opt/ARM-software && cd /opt/ARM-software \
    && curl https://armkeil.blob.core.windows.net/developer/Files/downloads/gnu-rm/9-2019q4/gcc-arm-none-eabi-9-2019-q4-major-x86_64-linux.tar.bz2 \
    | tar jxvf -) \
    && : # last line

ENV ARM_GCC_INSTALL_ROOT=/opt/ARM-software/gcc-arm-none-eabi-9-2019-q4-major/bin/

# ==================================================
# nRF Connect SDK
# ==================================================
RUN set -x \
<<<<<<< HEAD
    # Device Tree Compiler 1.4.7
    && curl -o /tmp/dtc.deb http://mirrors.edge.kernel.org/ubuntu/pool/main/d/device-tree-compiler/device-tree-compiler_1.4.7-3ubuntu2_amd64.deb \
    && dpkg -i /tmp/dtc.deb \
    && (mkdir -p /opt/nrfconnect/sdk-nrf && cd /opt/nrfconnect/sdk-nrf \
    && pip3 install --no-cache-dir setuptools wheel cmake west \
=======
    && (mkdir -p /opt/NordicSemiconductor/nrfconnect && cd /opt/NordicSemiconductor/nrfconnect \
    && python3 -m pip install -U --no-cache-dir pip setuptools wheel cmake west \
>>>>>>> 72961b1c
    && west init -m https://github.com/nrfconnect/sdk-nrf --mr $NCS_REVISION \
    && west update \
    && python3 -m pip install --no-cache-dir -r zephyr/scripts/requirements.txt \
    && python3 -m pip install --no-cache-dir -r nrf/scripts/requirements.txt \
    && python3 -m pip install --no-cache-dir -r bootloader/mcuboot/scripts/requirements.txt) \
    && echo "source /opt/NordicSemiconductor/nrfconnect/zephyr/zephyr-env.sh" >> ~/.bashrc \
    && : # last line

ENV LC_ALL=C.UTF-8
ENV LANG=C.UTF-8
ENV ZEPHYR_BASE=/opt/NordicSemiconductor/nrfconnect/zephyr
ENV ZEPHYR_TOOLCHAIN_VARIANT=gnuarmemb
ENV GNUARMEMB_TOOLCHAIN_PATH=/opt/ARM-software/gcc-arm-none-eabi-9-2019-q4-major<|MERGE_RESOLUTION|>--- conflicted
+++ resolved
@@ -39,16 +39,8 @@
 # nRF Connect SDK
 # ==================================================
 RUN set -x \
-<<<<<<< HEAD
-    # Device Tree Compiler 1.4.7
-    && curl -o /tmp/dtc.deb http://mirrors.edge.kernel.org/ubuntu/pool/main/d/device-tree-compiler/device-tree-compiler_1.4.7-3ubuntu2_amd64.deb \
-    && dpkg -i /tmp/dtc.deb \
-    && (mkdir -p /opt/nrfconnect/sdk-nrf && cd /opt/nrfconnect/sdk-nrf \
-    && pip3 install --no-cache-dir setuptools wheel cmake west \
-=======
     && (mkdir -p /opt/NordicSemiconductor/nrfconnect && cd /opt/NordicSemiconductor/nrfconnect \
     && python3 -m pip install -U --no-cache-dir pip setuptools wheel cmake west \
->>>>>>> 72961b1c
     && west init -m https://github.com/nrfconnect/sdk-nrf --mr $NCS_REVISION \
     && west update \
     && python3 -m pip install --no-cache-dir -r zephyr/scripts/requirements.txt \
