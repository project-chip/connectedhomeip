--- conflicted
+++ resolved
@@ -17,14 +17,9 @@
     && zephyr-sdk-0.17.0/setup.sh -t riscv64-zephyr-elf \
     && : # last line
 
-<<<<<<< HEAD
 # Setup Zephyr version: 4.1.0; branch: develop
-ARG ZEPHYR_REVISION=ed037d7de7c23eb14c908453d2d481cdf782796a
-=======
-# Setup Zephyr version: 3.7.0; branch: develop
 ARG ZEPHYR_REVISION=9a6804cde48f744fa33ce782d2f50453abc9a767
 ARG N22_BIN_REVISION=05f9bcecde9df997a7d735ea119bb9a8212b8a8f
->>>>>>> f4efee0f
 WORKDIR /opt/telink/zephyrproject
 RUN set -x \
     && python3 -m pip install --break-system-packages -U --no-cache-dir west \
