--- conflicted
+++ resolved
@@ -124,7 +124,7 @@
 	# Download Ubuntu image for QEMU
 	&& curl https://cloud-images.ubuntu.com/minimal/releases/noble/release/ubuntu-24.04-minimal-cloudimg-amd64.img \
 	-o /tmp/workdir/ubuntu-24.04-minimal-cloudimg-amd64.img
-	# Prepare ubuntu image
+# Prepare ubuntu image
 RUN qemu-img create -f qcow2 -o preallocation=off $UBUNTU_QEMU_IMG 10G \
 	&& virt-resize --expand /dev/sda1 /tmp/workdir/ubuntu-24.04-minimal-cloudimg-amd64.img $UBUNTU_QEMU_IMG \
 	&& guestfish -a $UBUNTU_QEMU_IMG \
@@ -209,8 +209,8 @@
 	-append 'console=ttyS0 root=/dev/vda4' \
 	-netdev user,id=network0 \
 	-device e1000,netdev=network0,mac=52:54:00:12:34:56 \
-    -virtfs "local,path=/tmp,mount_tag=host0,security_model=passthrough,id=host0" \
-# tmp folder is mounted only to preserve error during boot
+	-virtfs "local,path=/tmp,mount_tag=host0,security_model=passthrough,id=host0" \
+	# tmp folder is mounted only to preserve error during boot
 	&& mkdir -p /chip \
 	&& rm -rf /opt/ubuntu-qemu/rootfs \
 	&& echo -n \
@@ -228,13 +228,8 @@
 	"  read -r -t 5 -p 'Press ENTER to access root shell...' && exit || echo ' timeout.'\n" \
 	"fi\n" \
 	"echo 'Shutting down emulated system...'\n" \
-<<<<<<< HEAD
 	"systemctl poweroff\n" \
-	| guestfish --rw -a $UBUNTU_QEMU_IMG -m /dev/sda3:/ upload - /launcher.sh : chmod 0755 /launcher.sh \
-=======
-	"echo o > /proc/sysrq-trigger\n" \
 	| guestfish --rw -a $UBUNTU_QEMU_IMG -m /dev/sda4:/ upload - /launcher.sh : chmod 0755 /launcher.sh \
->>>>>>> 8b905ab6
 	&& virt-sparsify --compress ${UBUNTU_QEMU_IMG} ${UBUNTU_QEMU_IMG}.compressed \
 	&& mv ${UBUNTU_QEMU_IMG}.compressed ${UBUNTU_QEMU_IMG} \
 	&& rm -rf /var/tmp/.guestfs-0/* \
