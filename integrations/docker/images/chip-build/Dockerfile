# start with Ubuntu 20.04LTS
FROM ubuntu:focal

VOLUME "/var/source"

# base build and check tools and libraries layer
RUN set -x \
    && apt-get update \
    && DEBIAN_FRONTEND=noninteractive apt-get install -fy \
    autoconf \
    automake \
    bison \
    bridge-utils \
    clang \
    clang-format \
    clang-tidy \
    cmake \
    curl \
    flex \
    g++ \
    git \
    gperf \
    iproute2 \
    jq \
    lcov \
    libavahi-client-dev \
    libavahi-common-dev \
    libcairo2-dev \
    libdbus-1-dev \
    libdbus-glib-1-dev \
    libgif-dev \
    libglib2.0-dev \
    libical-dev \
    libjpeg-dev \
    libmbedtls-dev \
<<<<<<< HEAD
=======
    python3 \
    python3-dev \
    python3-pip \
    python3-venv \
    libusb-1.0-0 \
>>>>>>> 4239bcf1
    libncurses5-dev \
    libncursesw5-dev \
    libnspr4-dev \
    libpango1.0-dev \
    libpixman-1-dev \
    libreadline-dev \
    libssl-dev \
    libtool \
    libudev-dev \
    libusb-1.0-0 \
    libusb-dev \
    libxml2-dev \
    make \
    net-tools \
    ninja-build \
    openjdk-11-jdk \
    pkg-config \
    python3 \
    python3-dev \
    python3-pip \
    python3-venv \
    shellcheck \
    strace \
    systemd \
    udev \
    unzip \
    wget \
    zlib1g-dev \
    && rm -rf /var/lib/apt/lists/ \
    && : # last line

# Python 2 and PIP
RUN set -x \
    && apt-get update \
    && DEBIAN_FRONTEND=noninteractive apt-get install -y software-properties-common \
    && add-apt-repository universe \
    && DEBIAN_FRONTEND=noninteractive apt-get install -y python python2 \
    && curl https://bootstrap.pypa.io/get-pip.py --output get-pip.py \
    && python2 get-pip.py \
    && rm -rf /var/lib/apt/lists/ \
    && : # last line

RUN set -x \
    && pip3 install circleci attrs coloredlogs PyGithub pygit future \
    portpicker mobly                                                 \
    && : # last line

# build and install gn
RUN set -x \
    && git clone https://gn.googlesource.com/gn \
    && cd gn \
    && python3 build/gen.py \
    && ninja -C out \
    && cp out/gn /usr/local/bin \
    && cd .. \
    && rm -rf gn \
    && : # last line

# Install bloat comparison tools
RUN set -x \
    && git clone https://github.com/google/bloaty.git \
    && mkdir -p bloaty/build \
    && cd bloaty/build \
    && cmake ../ \
    && make -j8 \
    && make install \
    && cd ../.. \
    && rm -rf bloaty \
    && : # last line

# NodeJS: install a newer version than what apt-get would read
# This installs the latest LTS version of nodejs
RUN set -x \
    && mkdir node_js \
    && cd node_js \
    && wget https://nodejs.org/dist/v12.19.0/node-v12.19.0-linux-x64.tar.xz \
    && tar xfvJ node-v12.19.0-linux-x64.tar.xz \
    && mv node-v12.19.0-linux-x64 /opt/ \
    && ln -s /opt/node-v12.19.0-linux-x64 /opt/node \
    && ln -s /opt/node/bin/* /usr/bin \
    && cd .. \
    && rm -rf node_js \
    && : # last line<|MERGE_RESOLUTION|>--- conflicted
+++ resolved
@@ -33,14 +33,6 @@
     libical-dev \
     libjpeg-dev \
     libmbedtls-dev \
-<<<<<<< HEAD
-=======
-    python3 \
-    python3-dev \
-    python3-pip \
-    python3-venv \
-    libusb-1.0-0 \
->>>>>>> 4239bcf1
     libncurses5-dev \
     libncursesw5-dev \
     libnspr4-dev \
@@ -56,7 +48,6 @@
     make \
     net-tools \
     ninja-build \
-    openjdk-11-jdk \
     pkg-config \
     python3 \
     python3-dev \
