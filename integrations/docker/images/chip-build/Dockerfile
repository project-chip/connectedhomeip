--- conflicted
+++ resolved
@@ -178,7 +178,6 @@
 
 # Install a known ZAP release
 # Only keep the cli version, since `zap` is 143MB and not usable (UI)
-<<<<<<< HEAD
 #
 # If you change this, make sure you also change (once used)
 #   - scripts/tools/zap/zap_execution.py
@@ -187,11 +186,8 @@
 #   - .github/workflows/darwin.yaml
 #   - .github/workflows/fuzzing-build.yaml
 #   - .github/workflows/tests.yaml
-ENV ZAP_VERSION=v2023.01.05-nightly
-
-=======
 ENV ZAP_VERSION=v2023.01.06-nightly
->>>>>>> 20db578a
+
 RUN set -x \
     && mkdir -p /opt/zap-${ZAP_VERSION} \
     && cd /opt/zap-${ZAP_VERSION} \
