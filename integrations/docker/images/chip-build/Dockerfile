--- conflicted
+++ resolved
@@ -178,14 +178,11 @@
 
 # Install a known ZAP release
 # Only keep the cli version, since `zap` is 143MB and not usable (UI)
-<<<<<<< HEAD
 #
 # If you change this, make sure you also change:
 #   - scripts/tools/zap/zap_execution.py
 ENV ZAP_VERSION=v2022.11.29-nightly
-=======
-ENV ZAP_VERSION=v2022.12.20-nightly
->>>>>>> 260307bf
+
 RUN set -x \
     && mkdir -p /opt/zap-${ZAP_VERSION} \
     && cd /opt/zap-${ZAP_VERSION} \
