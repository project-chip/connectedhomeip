<<<<<<< HEAD
0.7.12 Version bump reason: [Telink] Update Docker image (drivers update)
=======
0.7.12 Version bump reason: [Tizen] Add platform certificate
>>>>>>> cbd5dac9
<|MERGE_RESOLUTION|>--- conflicted
+++ resolved
@@ -1,5 +1 @@
-<<<<<<< HEAD
-0.7.12 Version bump reason: [Telink] Update Docker image (drivers update)
-=======
-0.7.12 Version bump reason: [Tizen] Add platform certificate
->>>>>>> cbd5dac9
+0.7.13 Version bump reason: [Telink] Update Docker image (drivers update)