# VS Code Configs
.vscode/*
!.vscode/tasks.json
!.vscode/launch.json
!.vscode/settings.json

# Platforms
.DS_Store

# Build System
out/

# Temporary Directories
.tmp/

# Xcode, other development environment stuff
*.pbxuser
*.mode1v3
*.mode2v3
*.perspectivev3
*.xcuserstate
project.xcworkspace/
xcuserdata/
*.xcodeproj/*
*.xcworkspace/*
TAGS

# Text editors
.*.sw[a-z]

# Patch files
*.rej
*.orig

# C-Lion / IDEA files
.idea/**

# Python bytecodes
__pycache__
*.pyc

# Doxygen outputs
docs/html

<<<<<<< HEAD
# Shared libs & JAR libs (those libs are copied into source tree for easy Android build).
*.so
*.jar
=======
# VSCode java extensions
.project
>>>>>>> 23e3f5ac
<|MERGE_RESOLUTION|>--- conflicted
+++ resolved
@@ -42,11 +42,9 @@
 # Doxygen outputs
 docs/html
 
-<<<<<<< HEAD
+# VSCode java extensions
+.project
+
 # Shared libs & JAR libs (those libs are copied into source tree for easy Android build).
 *.so
-*.jar
-=======
-# VSCode java extensions
-.project
->>>>>>> 23e3f5ac
+*.jar