--- conflicted
+++ resolved
@@ -36,10 +36,7 @@
 RUN curl https://raw.githubusercontent.com/restyled-io/restyler/master/bin/restyle-path -o /home/vscode/bin/restyle-path
 RUN chmod +x /home/vscode/bin/restyle-path
 RUN chown -R vscode:vscode /home/vscode
-<<<<<<< HEAD
+RUN echo "PATH=/home/vscode/bin:${PATH}" >> /home/vscode/.bashrc
 # vscode needs to own the esp-idf and tools for the examples to build
 RUN chown -R vscode:vscode /var/esp-idf
-RUN chown -R vscode:vscode /var/.espressif
-=======
-RUN echo "PATH=/home/vscode/bin:${PATH}" >> /home/vscode/.bashrc
->>>>>>> e439fd6b
+RUN chown -R vscode:vscode /var/.espressif