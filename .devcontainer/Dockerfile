--- conflicted
+++ resolved
@@ -32,14 +32,9 @@
     iproute2 procps lsb-release \
     bash-completion \
     build-essential cmake cppcheck valgrind \
-<<<<<<< HEAD
-    wget curl telnet bsdtar \
+    wget curl telnet \
     docker.io \
     iputils-ping net-tools
-=======
-    wget curl telnet \
-    docker.io
->>>>>>> 1fcb6dd0
 RUN groupadd -g $USER_GID $USERNAME
 RUN useradd -s /bin/bash -u $USER_UID -g $USER_GID -G docker -m $USERNAME
 RUN echo $USERNAME ALL=\(root\) NOPASSWD:ALL > /etc/sudoers.d/$USERNAME
