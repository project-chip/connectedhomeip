# Copyright (c) 2024 Project CHIP Authors
#
# Licensed under the Apache License, Version 2.0 (the "License");
# you may not use this file except in compliance with the License.
# You may obtain a copy of the License at
#
# http://www.apache.org/licenses/LICENSE-2.0
#
# Unless required by applicable law or agreed to in writing, software
# distributed under the License is distributed on an "AS IS" BASIS,
# WITHOUT WARRANTIES OR CONDITIONS OF ANY KIND, either express or implied.
# See the License for the specific language governing permissions and
# limitations under the License.

import("//build_overrides/build.gni")
import("//build_overrides/googletest.gni")
import("//build_overrides/pigweed.gni")

import("$dir_pigweed/targets/host/target_toolchains.gni")
import("${build_root}/toolchain/gcc_toolchain.gni")

# creating a secondary toolchain to be used with pw_fuzzer FuzzTests
# This toolchain is downstreamed from pigweed's pw_target_toolchain_host.clang_fuzz
# it allows us to specifically use googletest for fuzzing (instead of the lighter version of googletest used for unit testing)

gcc_toolchain("chip_pw_fuzztest") {
  forward_variables_from(pw_target_toolchain_host.clang_fuzz, "*", [ "name" ])

  toolchain_args = {
    # This is needed to have the defaults passed from pw_target_toolchain_host.clang_fuzz to the current scope
    forward_variables_from(defaults, "*")

    pw_unit_test_MAIN = "$dir_pw_fuzzer:fuzztest_main"
    pw_unit_test_BACKEND = "$dir_pw_fuzzer:gtest"

    # The next three lines are needed by the gcc_toolchain template
    current_os = host_os
    current_cpu = host_cpu
    is_clang = true

    # the upstream pigweed host_clang toolchain defines a default sysroot, which results in build errors
    # since it does not include SSL lib and is supposed to be minimal by design.
    # by removing this default config, we will use the system's libs. Otherwise we can define our own sysroot.
    # discussion on: https://discord.com/channels/691686718377558037/1275092695764959232
    remove_default_configs = [ "$dir_pw_toolchain/host_clang:linux_sysroot" ]

    # when is_debug = true, we pass -O0 to cflags and ldflags, while upstream pw_fuzzer toolchain defines "optimize_speed" config that passes -O2.
    # This condition was added to prevent mixing the flags
    if (is_debug) {
      remove_default_configs += [ "$dir_pw_build:optimize_speed" ]
    }

    # removing pigweed downstreamed configs related to warnings
    # These are triggering an error related to -Wcast-qual in third_party/nlio
    remove_default_configs += [
      "$dir_pw_build:strict_warnings",
      "$dir_pw_build:extra_strict_warnings",
    ]

    # the third_party abseil-cpp triggers warnings related to [-Wformat-nonliteral]
    treat_warnings_as_errors = false

    dir_pw_third_party_abseil_cpp = "//third_party/abseil-cpp/src"
    dir_pw_third_party_fuzztest = "//third_party/fuzztest"
    dir_pw_third_party_googletest = "$dir_googletest"

<<<<<<< HEAD
    # TODO: Seems that re2 support within FuzzTest was deprecated, keeping it defined is triggering a warning
    # Remove if re2 is indeed not needed
    # dir_pw_third_party_re2 = "//third_party/re2/src"
=======
    # Since pw_fuzzer uses GoogleTest, activating this allows us to benefit from supporting functions
    chip_build_tests_googletest = true
>>>>>>> 33f77387
  }
}<|MERGE_RESOLUTION|>--- conflicted
+++ resolved
@@ -64,13 +64,7 @@
     dir_pw_third_party_fuzztest = "//third_party/fuzztest"
     dir_pw_third_party_googletest = "$dir_googletest"
 
-<<<<<<< HEAD
-    # TODO: Seems that re2 support within FuzzTest was deprecated, keeping it defined is triggering a warning
-    # Remove if re2 is indeed not needed
-    # dir_pw_third_party_re2 = "//third_party/re2/src"
-=======
     # Since pw_fuzzer uses GoogleTest, activating this allows us to benefit from supporting functions
     chip_build_tests_googletest = true
->>>>>>> 33f77387
   }
 }