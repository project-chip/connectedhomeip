# Copyright (c) 2020 Project CHIP Authors
#
# Licensed under the Apache License, Version 2.0 (the "License");
# you may not use this file except in compliance with the License.
# You may obtain a copy of the License at
#
# http://www.apache.org/licenses/LICENSE-2.0
#
# Unless required by applicable law or agreed to in writing, software
# distributed under the License is distributed on an "AS IS" BASIS,
# WITHOUT WARRANTIES OR CONDITIONS OF ANY KIND, either express or implied.
# See the License for the specific language governing permissions and
# limitations under the License.

declare_args() {
  # Use clang to build.
  is_clang = current_os == "android"

  # Optimize for size by default.
  optimize_for_size = true

  # Optimize debug builds with -Og.
  optimize_debug = current_os == "freertos" || current_os == "zephyr" ||
                   current_os == "mbed" || current_os == "cmsis-rtos"

  # Optimization level for debug. Only has an effect if optimize_debug is true.
  optimize_debug_level = "g"

  # Symbol level for debugging.
  symbol_level = 2

  # Enable position independent code (-fPIC).
  enable_pic =
      current_os == "linux" || current_os == "mac" || current_os == "android"

  # Enable position independent executables (-pie).
  enable_pie = current_os == "linux"

  # Remove unwind tables from the binary to save space.
  exclude_unwind_tables = current_os != "android"

  # C standard level (value for -std flag).
  c_standard = "gnu11"

  # C++ standard level (value for -std flag).
<<<<<<< HEAD
  if (current_os == "linux" || current_os == "mac" || current_os == "android") {
=======
  if (current_os == "linux" || current_os == "mac" || current_os == "ios" ||
      current_os == "android") {
>>>>>>> b1b324e0
    cpp_standard = "gnu++17"
  } else {
    cpp_standard = "gnu++14"
  }

  # enable libfuzzer
  is_libfuzzer = false

  # Generate code coverage analysis artifacts when enabled.
  use_coverage = false

  # Enable address sanitizer
  is_asan = false

  # Debug prefix mapping (values for -fdebug-prefix-map=).
  prefix_mappings = []

  # Enable fuzzer build for OSS-Fuzz
  oss_fuzz = false
}<|MERGE_RESOLUTION|>--- conflicted
+++ resolved
@@ -43,12 +43,8 @@
   c_standard = "gnu11"
 
   # C++ standard level (value for -std flag).
-<<<<<<< HEAD
-  if (current_os == "linux" || current_os == "mac" || current_os == "android") {
-=======
   if (current_os == "linux" || current_os == "mac" || current_os == "ios" ||
       current_os == "android") {
->>>>>>> b1b324e0
     cpp_standard = "gnu++17"
   } else {
     cpp_standard = "gnu++14"
