# Copyright (c) 2020 Project CHIP Authors
#
# Licensed under the Apache License, Version 2.0 (the "License");
# you may not use this file except in compliance with the License.
# You may obtain a copy of the License at
#
# http://www.apache.org/licenses/LICENSE-2.0
#
# Unless required by applicable law or agreed to in writing, software
# distributed under the License is distributed on an "AS IS" BASIS,
# WITHOUT WARRANTIES OR CONDITIONS OF ANY KIND, either express or implied.
# See the License for the specific language governing permissions and
# limitations under the License.

import("//build_overrides/chip.gni")
import("//build_overrides/mbedtls.gni")
import("//build_overrides/nlassert.gni")
import("//build_overrides/nlio.gni")
import("//build_overrides/nlunit_test.gni")
import("//build_overrides/pigweed.gni")

# This build file should not be used in superproject builds.
assert(chip_root == "//")

import("${chip_root}/gn/chip/tests.gni")
import("${chip_root}/gn/chip/tools.gni")

if (current_toolchain != "${dir_pw_toolchain}/dummy:dummy") {
  # This is a real toolchain. Build CHIP.
  group("default") {
    deps = [ ":all" ]
  }

  group("all") {
    deps = [
      "${chip_root}/src/app",
      "${chip_root}/src/ble",
      "${chip_root}/src/controller",
      "${chip_root}/src/crypto",
      "${chip_root}/src/inet",
      "${chip_root}/src/lib",
      "${chip_root}/src/lib/core",
      "${chip_root}/src/lib/shell",
      "${chip_root}/src/lib/support",
      "${chip_root}/src/lwip:all",
      "${chip_root}/src/setup_payload",
      "${chip_root}/src/system",
      "${chip_root}/src/transport",
      "${mbedtls_root}:mbedtls",
      "${nlassert_root}:nlassert",
      "${nlio_root}:nlio",
      "${nlunit_test_root}:nlunit-test",
    ]

    # Temporary until RNG issue sorted out
    if (current_os != "android") {
      deps += [ "${chip_root}/src/lib/message" ]
    }

    if (chip_build_tests) {
      deps += [ "//src:tests" ]
    }

    if (chip_build_tools) {
      deps += [
        "${chip_root}/examples/shell",
        "${chip_root}/src/qrcodetool",
        "${chip_root}/src/setup_payload",
      ]
    }

    if (current_os == "android") {
      deps += [
        "${chip_root}/src/controller/java",
        "${chip_root}/src/setup_payload/java",
      ]
    }
  }

  group("check") {
    if (chip_link_tests) {
      deps = [ "//src:tests_run" ]
    }
  }
} else {
  # This is the unified build. Configure various real toolchains.
  import("${chip_root}/gn/chip/chip_build.gni")
  declare_args() {
    # Set this to false to disable all builds by default.
    enable_default_builds = true

    # Enable building for Android.
    enable_android_builds = false

    # Set this to true to enable nRF5 builds by default.
    enable_nrf5_builds = false

    # Set this to true to enable efr32 builds by default.
    enable_efr32_builds = false

    # Set this to true to enable qpg6100 builds by default.
    enable_qpg6100_builds = false
  }

  declare_args() {
    # Enable building chip with clang.
    enable_host_clang_build = enable_default_builds

    # Enable building chip with gcc.
    enable_host_gcc_build = enable_default_builds

    # Enable building chip with gcc & mbedtls.
    enable_host_gcc_mbedtls_build = enable_default_builds

    # Build the chip-tool example.
    enable_standalone_chip_tool_build = enable_default_builds

    # Build the shell example.
    enable_standalone_shell_build = enable_default_builds

    # Build the nRF5 lock app example.
    enable_nrf5_lock_app_build = enable_nrf5_builds

    # Build the nRF5 lighting app example.
    enable_nrf5_lighting_app_build = enable_nrf5_builds

    # Build the efr32 lock app example.
    enable_efr32_lock_app_build = enable_efr32_builds

<<<<<<< HEAD
    # Build the qpg6100 lock app example.
    enable_qpg6100_lock_app_build = enable_qpg6100_builds
=======
    # Build the efr32 lighting app example.
    enable_efr32_lighting_app_build = enable_efr32_builds
>>>>>>> 25e64548
  }

  chip_build("host_clang") {
    toolchain = "//build/toolchain/host:${host_os}_${host_cpu}_clang"
  }

  chip_build("host_gcc") {
    toolchain = "//build/toolchain/host:${host_os}_${host_cpu}_gcc"
  }

  chip_build("host_gcc_mbedtls") {
    toolchain = "${chip_root}/config/mbedtls/toolchain:${host_os}_${host_cpu}_gcc_mbedtls"
  }

  if (enable_android_builds) {
    chip_build("android_arm") {
      toolchain = "//build/toolchain/android:android_arm"
    }

    chip_build("android_arm64") {
      toolchain = "//build/toolchain/android:android_arm64"
    }

    chip_build("android_x64") {
      toolchain = "//build/toolchain/android:android_x64"
    }

    chip_build("android_x86") {
      toolchain = "//build/toolchain/android:android_x86"
    }
  }

  standalone_toolchain = "${chip_root}/config/standalone/toolchain:standalone"

  group("standalone_chip_tool") {
    deps = [ "${chip_root}/examples/chip-tool(${standalone_toolchain})" ]
  }

  group("standalone_shell") {
    deps = [ "${chip_root}/examples/shell(${standalone_toolchain})" ]
  }

  if (enable_nrf5_lock_app_build) {
    group("nrf5_lock_app") {
      deps = [ "${chip_root}/examples/lock-app/nrf5(${chip_root}/config/nrf5/toolchain:nrf5_lock_app)" ]
    }
  }

  if (enable_nrf5_lighting_app_build) {
    group("nrf5_lighting_app") {
      deps = [ "${chip_root}/examples/lighting-app/nrf5(${chip_root}/config/nrf5/toolchain:nrf5_lighting_app)" ]
    }
  }

  if (enable_efr32_lock_app_build) {
    group("efr32_lock_app") {
      deps = [ "${chip_root}/examples/lock-app/efr32(${chip_root}/config/efr32/toolchain:efr32_lock_app)" ]
    }
  }

<<<<<<< HEAD
  if (enable_qpg6100_lock_app_build) {
    group("qpg6100_lock_app") {
      deps = [ "${chip_root}/examples/lock-app/qpg6100(${chip_root}/config/qpg6100/toolchain:qpg6100_lock_app)" ]
=======
  if (enable_efr32_lighting_app_build) {
    group("efr32_lighting_app") {
      deps = [ "${chip_root}/examples/lighting-app/efr32(${chip_root}/config/efr32/toolchain:efr32_lighting_app)" ]
>>>>>>> 25e64548
    }
  }

  group("default") {
    deps = []
    if (enable_host_clang_build) {
      deps += [ ":all_host_clang" ]
    }
    if (enable_host_gcc_build) {
      deps += [ ":all_host_gcc" ]
    }
    if (enable_host_gcc_mbedtls_build) {
      deps += [ ":all_host_gcc_mbedtls" ]
    }
    if (enable_android_builds) {
      deps += [
        ":all_android_arm",
        ":all_android_arm64",
        ":all_android_x64",
        ":all_android_x86",
      ]
    }
    if (enable_standalone_chip_tool_build) {
      deps += [ ":standalone_chip_tool" ]
    }
    if (enable_standalone_shell_build) {
      deps += [ ":standalone_shell" ]
    }
    if (enable_nrf5_lock_app_build) {
      deps += [ ":nrf5_lock_app" ]
    }
    if (enable_nrf5_lighting_app_build) {
      deps += [ ":nrf5_lighting_app" ]
    }
    if (enable_efr32_lock_app_build) {
      deps += [ ":efr32_lock_app" ]
    }
  }

  group("check") {
    deps = []
    if (enable_host_clang_build) {
      deps += [ ":check_host_clang" ]
    }
    if (enable_host_gcc_build) {
      deps += [ ":check_host_gcc" ]
    }
    if (enable_host_gcc_mbedtls_build) {
      deps += [ ":check_host_gcc_mbedtls" ]
    }
  }
}<|MERGE_RESOLUTION|>--- conflicted
+++ resolved
@@ -127,13 +127,11 @@
     # Build the efr32 lock app example.
     enable_efr32_lock_app_build = enable_efr32_builds
 
-<<<<<<< HEAD
     # Build the qpg6100 lock app example.
     enable_qpg6100_lock_app_build = enable_qpg6100_builds
-=======
+
     # Build the efr32 lighting app example.
     enable_efr32_lighting_app_build = enable_efr32_builds
->>>>>>> 25e64548
   }
 
   chip_build("host_clang") {
@@ -194,15 +192,13 @@
     }
   }
 
-<<<<<<< HEAD
   if (enable_qpg6100_lock_app_build) {
     group("qpg6100_lock_app") {
       deps = [ "${chip_root}/examples/lock-app/qpg6100(${chip_root}/config/qpg6100/toolchain:qpg6100_lock_app)" ]
-=======
+
   if (enable_efr32_lighting_app_build) {
     group("efr32_lighting_app") {
       deps = [ "${chip_root}/examples/lighting-app/efr32(${chip_root}/config/efr32/toolchain:efr32_lighting_app)" ]
->>>>>>> 25e64548
     }
   }
 
