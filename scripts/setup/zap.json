--- conflicted
+++ resolved
@@ -8,21 +8,19 @@
                 "mac-amd64",
                 "windows-amd64"
             ],
-<<<<<<< HEAD
-            "tags": ["version:2@v2023.10.13-nightly.1"]
-=======
-            "tags": ["version:2@v2023.10.14-nightly.1"]
->>>>>>> 5cbdca61
+            "tags": [
+                "version:2@v2023.10.14-nightly.1"
+            ]
         },
         {
             "_comment": "Always get the amd64 version on mac until usable arm64 zap build is available",
             "path": "fuchsia/third_party/zap/mac-amd64",
-            "platforms": ["mac-arm64"],
-<<<<<<< HEAD
-            "tags": ["version:2@v2023.10.13-nightly.1"]
-=======
-            "tags": ["version:2@v2023.10.14-nightly.1"]
->>>>>>> 5cbdca61
+            "platforms": [
+                "mac-arm64"
+            ],
+            "tags": [
+                "version:2@v2023.10.14-nightly.1"
+            ]
         }
     ]
 }