#!/usr/bin/env bash

#
# Copyright (c) 2022 Project CHIP Authors
#
# Licensed under the Apache License, Version 2.0 (the "License");
# you may not use this file except in compliance with the License.
# You may obtain a copy of the License at
#
#     http://www.apache.org/licenses/LICENSE-2.0
#
# Unless required by applicable law or agreed to in writing, software
# distributed under the License is distributed on an "AS IS" BASIS,
# WITHOUT WARRANTIES OR CONDITIONS OF ANY KIND, either express or implied.
# See the License for the specific language governing permissions and
# limitations under the License.
#

set -e

_install_lcov() {
    if ! lcov --version >/dev/null 2>&1; then
        echo "lcov not installed. Installing..."
        case "$(uname)" in
            "Darwin")
                brew install lcov
                ;;
            "Linux")
                sudo apt-get update
                sudo apt-get install -y lcov
                ;;
            *)
                die
                ;;
        esac
    fi
}

_install_lcov

_install_gcovr() {
    if ! gcovr --version >/dev/null 2>&1; then
        echo "gcovr not installed. Installing..."
        pip3 install gcovr==8.3
    fi
}

_install_gcovr

_normpath() {
    python3 -c "import os.path; print(os.path.normpath('$@'))"
}

CHIP_ROOT=$(_normpath "$(dirname "$0")/..")
OUTPUT_ROOT="$CHIP_ROOT/out/coverage"
COVERAGE_ROOT="$OUTPUT_ROOT/coverage"
SUPPORTED_CODE=(core clusters all)
CODE="core"

skip_gn=false
TEST_TARGET=check

# By default, do not run YAML or Python tests
ENABLE_YAML=false
ENABLE_PYTHON=false

help() {
    echo "Usage: $file_name [--output_root=<output_root>] [--code=<core|clusters|all>] [Test options"
    echo
    echo "Misc:"
    echo "    -h, --help              Print this help, then exit."
    echo
    echo "Build/Output options:"
    echo "    -o, --output_root=DIR   Set the build output directory."
    echo "                            When set manually, script only runs lcov on the provided build output."
    echo "                            This directory must be built with 'use_coverage=true' and 'ninja check' must have run."
    echo
    echo "    -c, --code=TYPE         Specify which scope to collect coverage data. One of:"
    echo "        core      - (default) coverage from core stack in Matter SDK."
    echo "        clusters  - coverage from cluster implementations in Matter SDK."
    echo "        all       - coverage from entire Matter SDK."
    echo
    echo "Test options:"
    echo "    --yaml                  In addition to unit tests, run YAML-based tests."
    echo "    --python                In addition to unit tests, run Python-based tests."
    echo "                            Both can be combined if needed."
    echo
    echo "    --target=TARGET         Specific test target to run for unit tests (e.g. 'TestEmberAttributeBuffer.run')."
    echo
}

file_name=${0##*/}

# ------------------------------------------------------------------------------
# Parse arguments
# ------------------------------------------------------------------------------
for i in "$@"; do
    case $i in
        -h | --help)
            help
            exit 1
            ;;
        -c=* | --code=*)
            CODE="${i#*=}"
            shift
            ;;
        --target=*)
            TEST_TARGET="${i#*=}"
            shift
            ;;
        -o=* | --output_root=*)
            OUTPUT_ROOT="${i#*=}"
            COVERAGE_ROOT="$OUTPUT_ROOT/coverage"
            skip_gn=true
            shift
            ;;
        --yaml)
            ENABLE_YAML=true
            shift
            ;;
        --python)
            ENABLE_PYTHON=true
            shift
            ;;
        *)
            echo "Unknown Option \"$1\""
            echo
            help
            exit 1
            ;;
    esac
done

# Validate code argument
if [[ ! " ${SUPPORTED_CODE[@]} " =~ " ${CODE} " ]]; then
    echo "ERROR: Code $CODE not supported"
    exit 1
fi

# ------------------------------------------------------------------------------
# Build & Test
# ------------------------------------------------------------------------------
if [ "$skip_gn" == false ]; then
    # Ensure environment is set
    source "$CHIP_ROOT/scripts/activate.sh"

    # Generate ninja files
    EXTRA_GN_ARGS=""

    # We only need 'chip_build_all_clusters_app' if we run YAML tests
    if [ "$ENABLE_YAML" == true ]; then
        EXTRA_GN_ARGS="$EXTRA_GN_ARGS chip_build_all_clusters_app=true"
    else
        # Otherwise skip building tools
        EXTRA_GN_ARGS="$EXTRA_GN_ARGS chip_build_tools=false"
    fi

    gn --root="$CHIP_ROOT" gen "$OUTPUT_ROOT" --args="use_coverage=true $EXTRA_GN_ARGS"

    #
    # 1) Always run unit tests
    #
    ninja -C "$OUTPUT_ROOT" "$TEST_TARGET"

    #
    # 2) Run YAML tests if requested
    #
    if [ "$ENABLE_YAML" == true ]; then
        ninja -C "$OUTPUT_ROOT"

        scripts/run_in_build_env.sh \
            "./scripts/tests/run_test_suite.py \
             --runner chip_tool_python \
             --exclude-tags MANUAL \
             --exclude-tags FLAKY \
             --exclude-tags IN_DEVELOPMENT \
             --exclude-tags EXTRA_SLOW \
             --exclude-tags SLOW \
             --exclude-tags PURPOSEFUL_FAILURE \
             --chip-tool \"$OUTPUT_ROOT/chip-tool\" \
             --target TestUserLabelCluster \
             run \
             --iterations 1 \
             --test-timeout-seconds 120 \
             --all-clusters-app \"$OUTPUT_ROOT/chip-all-clusters-app\" \
            "
    fi

    #
    # 3) Run Python tests if requested
    #
    if [ "$ENABLE_PYTHON" == true ]; then
        echo "Running Python tests ..."
        # TODO: run python tests.
    fi

    # ----------------------------------------------------------------------------
    # Remove objects we do NOT want included in coverage
    # ----------------------------------------------------------------------------
    rm -rf "$OUTPUT_ROOT/obj/src/app/app-platform"
    rm -rf "$OUTPUT_ROOT/obj/src/app/common"
    rm -rf "$OUTPUT_ROOT/obj/src/app/util/mock"
    rm -rf "$OUTPUT_ROOT/obj/src/controller/python"
    rm -rf "$OUTPUT_ROOT/obj/src/lib/dnssd/platform"
    rm -rf "$OUTPUT_ROOT/obj/src/lib/shell"
    rm -rf "$OUTPUT_ROOT/obj/src/lwip"
    rm -rf "$OUTPUT_ROOT/obj/src/platform"
    rm -rf "$OUTPUT_ROOT/obj/src/tools"

    # Remove unit test objects from coverage
    find "$OUTPUT_ROOT/obj/src/" -depth -name 'tests' -exec rm -rf {} \;

    # Restrict coverage to 'core' or 'clusters' if specified
    if [ "$CODE" == "core" ]; then
        rm -rf "$OUTPUT_ROOT/obj/src/app/clusters"
    elif [ "$CODE" == "clusters" ]; then
        mv "$OUTPUT_ROOT/obj/src/app/clusters" "$OUTPUT_ROOT/obj/clusters"
        rm -rf "$OUTPUT_ROOT/obj/src"
        mkdir -p "$OUTPUT_ROOT/obj/src"
        mv "$OUTPUT_ROOT/obj/clusters" "$OUTPUT_ROOT/obj/src/clusters"
    fi
fi

# ------------------------------------------------------------------------------
# Coverage Generation
# ------------------------------------------------------------------------------
mkdir -p "$COVERAGE_ROOT"

lcov --initial --capture --directory "$OUTPUT_ROOT/obj/src" \
    --exclude="$PWD"/zzz_generated/* \
    --exclude="$PWD"/third_party/* \
    --exclude=/usr/include/* \
    --ignore-errors format,unsupported,inconsistent \
    --output-file "$COVERAGE_ROOT/lcov_base.info"

lcov --capture --directory "$OUTPUT_ROOT/obj/src" \
<<<<<<< HEAD
=======
    --ignore-errors format,unsupported,inconsistent \
>>>>>>> dbad1e07
    --exclude="$PWD"/zzz_generated/* \
    --exclude="$PWD"/third_party/* \
    --exclude=/usr/include/* \
    --output-file "$COVERAGE_ROOT/lcov_test.info"

<<<<<<< HEAD
lcov --add-tracefile "$COVERAGE_ROOT/lcov_base.info" \
=======
lcov --ignore-errors format,unsupported,inconsistent \
    --add-tracefile "$COVERAGE_ROOT/lcov_base.info" \
>>>>>>> dbad1e07
    --add-tracefile "$COVERAGE_ROOT/lcov_test.info" \
    --output-file "$COVERAGE_ROOT/lcov_final.info"

genhtml "$COVERAGE_ROOT/lcov_final.info" \
    --ignore-errors inconsistent,category,count \
    --rc max_message_count=1000 \
    --output-directory "$COVERAGE_ROOT/html" \
    --title "SHA:$(git rev-parse HEAD)" \
    --header-title "Matter SDK Coverage Report"

gcovr --exclude=zzz_generated/ \
    --exclude=third_party/ \
    --include=src/ \
    --gcov-ignore-parse-errors \
    --xml="$COVERAGE_ROOT"/coverage.xml

cp "$CHIP_ROOT/integrations/appengine/webapp_config.yaml" \
    "$COVERAGE_ROOT/webapp_config.yaml"

HTML_INDEX=$(_normpath "$COVERAGE_ROOT/html/index.html")
if [ -f "$HTML_INDEX" ]; then
    echo
    echo "============================================================"
    echo "Coverage report successfully generated:"
    echo "    file://$HTML_INDEX"
    echo "============================================================"
else
    echo "WARNING: Coverage HTML index was not found at expected path:"
    echo "    $HTML_INDEX"
fi<|MERGE_RESOLUTION|>--- conflicted
+++ resolved
@@ -234,21 +234,14 @@
     --output-file "$COVERAGE_ROOT/lcov_base.info"
 
 lcov --capture --directory "$OUTPUT_ROOT/obj/src" \
-<<<<<<< HEAD
-=======
     --ignore-errors format,unsupported,inconsistent \
->>>>>>> dbad1e07
     --exclude="$PWD"/zzz_generated/* \
     --exclude="$PWD"/third_party/* \
     --exclude=/usr/include/* \
     --output-file "$COVERAGE_ROOT/lcov_test.info"
 
-<<<<<<< HEAD
-lcov --add-tracefile "$COVERAGE_ROOT/lcov_base.info" \
-=======
 lcov --ignore-errors format,unsupported,inconsistent \
     --add-tracefile "$COVERAGE_ROOT/lcov_base.info" \
->>>>>>> dbad1e07
     --add-tracefile "$COVERAGE_ROOT/lcov_test.info" \
     --output-file "$COVERAGE_ROOT/lcov_final.info"
 
