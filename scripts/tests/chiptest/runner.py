--- conflicted
+++ resolved
@@ -26,14 +26,11 @@
 import typing
 from contextlib import suppress
 from dataclasses import dataclass
-<<<<<<< HEAD
 from enum import StrEnum
-=======
 from typing import IO, TYPE_CHECKING, Any, Literal, Protocol
 
 if TYPE_CHECKING:
     from .test_definition import AppsRegister, ExecutionCapture
->>>>>>> a2b64902
 
 log = logging.getLogger(__name__)
 
@@ -151,13 +148,8 @@
 class SubprocessInfo:
     # Restricted as this identifies the name of the network namespace in an executor implementing
     # test case isolation.
-<<<<<<< HEAD
     kind: SubprocessKind
-    path: pathlib.Path | str
-=======
-    kind: Literal['app', 'tool']
     path: pathlib.Path
->>>>>>> a2b64902
     wrapper: tuple[str, ...] = ()
     args: tuple[str, ...] = ()
 
