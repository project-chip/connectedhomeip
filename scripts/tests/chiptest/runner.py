--- conflicted
+++ resolved
@@ -161,22 +161,16 @@
 
 
 class Executor:
-<<<<<<< HEAD
-    def run(self, subproc: SubprocessInfo, stdin: IO[Any] | None = None,
-            stdout: IO[Any] | LogPipe | None = None,
-            stderr: IO[Any] | LogPipe | None = None):
+    CLEANUP_TIMEOUT_S = 5
+
+    def __init__(self) -> None:
+        self._processes: queue.Queue[subprocess.Popen[bytes]] = queue.Queue()
+
+    def run(self, subproc: SubprocessInfo, stdin: IO[Any] | None = None, stdout: IO[Any] | LogPipe | None = None, stderr: IO[Any] | LogPipe | None = None):
         # Seems like LogPipe has all what Popen needs to perceive it as stdout/stderr,
         # but mypy doesn't think the same.
-        return subprocess.Popen(subproc.to_cmd(), stdin=stdin,
-                                stdout=stdout, stderr=stderr)  # type: ignore[arg-type]
-=======
-    CLEANUP_TIMEOUT_S = 5
-
-    def __init__(self) -> None:
-        self._processes: queue.Queue[subprocess.Popen[bytes]] = queue.Queue()
-
-    def run(self, subproc: SubprocessInfo, stdin=None, stdout=None, stderr=None):
-        self._processes.put(process := subprocess.Popen(subproc.to_cmd(), stdin=stdin, stdout=stdout, stderr=stderr))
+        self._processes.put(process := subprocess.Popen(subproc.to_cmd(), stdin=stdin,
+                                                        stdout=stdout, stderr=stderr))  # type: ignore[arg-type]
         return process
 
     def terminate(self) -> None:
@@ -214,7 +208,6 @@
                 continue
 
             log.error('Failed to kill process "%s". It may become a zombie', cmd)
->>>>>>> ee3a6a15
 
 
 class Runner:
