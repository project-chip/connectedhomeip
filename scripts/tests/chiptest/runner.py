--- conflicted
+++ resolved
@@ -83,11 +83,7 @@
                     break
             except OSError:
                 break
-<<<<<<< HEAD
-            log.log(self.level, line.strip('\n'))
-=======
             log.log(self.level, line.strip())
->>>>>>> 2455ee49
             self.captured_logs.append(line)
             if self.capture_delegate:
                 self.capture_delegate.Log(self.name, line)
@@ -202,8 +198,4 @@
             else:
                 raise Exception('Command %r failed: %d' % (cmd, s.returncode))
 
-<<<<<<< HEAD
-        log.debug('Command %r completed with error code 0', cmd)
-=======
-        log.debug("Command %r completed with error code 0", cmd)
->>>>>>> 2455ee49
+        log.debug("Command %r completed with error code 0", cmd)