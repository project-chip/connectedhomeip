#
#    Copyright (c) 2021 Project CHIP Authors
#
#    Licensed under the Apache License, Version 2.0 (the "License");
#    you may not use this file except in compliance with the License.
#    You may obtain a copy of the License at
#
#        http://www.apache.org/licenses/LICENSE-2.0
#
#    Unless required by applicable law or agreed to in writing, software
#    distributed under the License is distributed on an "AS IS" BASIS,
#    WITHOUT WARRANTIES OR CONDITIONS OF ANY KIND, either express or implied.
#    See the License for the specific language governing permissions and
#    limitations under the License.

import filecmp
import logging
import os
import subprocess
import sys
import threading
from xmlrpc.server import SimpleXMLRPCServer

log = logging.getLogger(__name__)

_DEFAULT_CHIP_ROOT = os.path.abspath(
    os.path.join(os.path.dirname(__file__), '..', '..', '..'))

IP = '127.0.0.1'
PORT = 9000

if sys.platform == 'linux':
    IP = '10.10.10.5'


class AppsRegister:
    _instance = None
    __accessories = {}

    def init(self):
        self.__startXMLRPCServer()

    def uninit(self):
        self.__stopXMLRPCServer()

    @property
    def accessories(self):
        """List of registered accessory applications."""
        return self.__accessories.values()

    def add(self, name, accessory):
        self.__accessories[name] = accessory

    def remove(self, name):
        self.__accessories.pop(name)

    def removeAll(self):
        self.__accessories = {}

    def get(self, name):
        return self.__accessories[name]

    def kill(self, name):
        accessory = self.__accessories[name]
        if accessory:
            accessory.kill()

    def killAll(self):
        ok = True
        for accessory in self.__accessories.values():
            # make sure to do kill() on all of our apps, even if some of them returned False
            ok = accessory.kill() and ok
        return ok

    def start(self, name, args):
        accessory = self.__accessories[name]
        if accessory:
            # The args param comes directly from the sys.argv[2:] of Start.py and should contain a list of strings in
            # key-value pair, e.g. [option1, value1, option2, value2, ...]
            options = self.__createCommandLineOptions(args)
            return accessory.start(options)
        return False

    def stop(self, name):
        accessory = self.__accessories[name]
        if accessory:
            return accessory.stop()
        return False

    def reboot(self, name):
        accessory = self.__accessories[name]
        if accessory:
            return accessory.stop() and accessory.start()
        return False

    def factoryResetAll(self):
        for accessory in self.__accessories.values():
            accessory.factoryReset()

    def factoryReset(self, name):
        accessory = self.__accessories[name]
        if accessory:
            return accessory.factoryReset()
        return False

    def waitForMessage(self, name, message, timeoutInSeconds=10):
        accessory = self.__accessories[name]
        if accessory:
            # The message param comes directly from the sys.argv[2:] of WaitForMessage.py and should contain a list of strings that
            # comprise the entire message to wait for
            return accessory.waitForMessage(' '.join(message), timeoutInSeconds)
        return False

    def createOtaImage(self, otaImageFilePath, rawImageFilePath, rawImageContent, vid='0xDEAD', pid='0xBEEF'):
        # Write the raw image content
        with open(rawImageFilePath, 'w') as rawFile:
            rawFile.write(rawImageContent)

        # Add an OTA header to the raw file
        otaImageTool = _DEFAULT_CHIP_ROOT + '/src/app/ota_image_tool.py'
        cmd = [otaImageTool, 'create', '-v', vid, '-p', pid, '-vn', '2',
               '-vs', "2.0", '-da', 'sha256', rawImageFilePath, otaImageFilePath]
        s = subprocess.Popen(cmd)
        s.wait()
        if s.returncode != 0:
            raise Exception('Cannot create OTA image file')
        return True

    def compareFiles(self, file1, file2):
        if filecmp.cmp(file1, file2, shallow=False) is False:
            raise Exception('Files %s and %s do not match' % (file1, file2))
        return True

    def createFile(self, filePath, fileContent):
        with open(filePath, 'w') as rawFile:
            rawFile.write(fileContent)
        return True

    def deleteFile(self, filePath):
        if os.path.exists(filePath):
            os.remove(filePath)
        return True

    def __startXMLRPCServer(self):
        self.server = SimpleXMLRPCServer((IP, PORT))

        self.server.register_function(self.start, 'start')
        self.server.register_function(self.stop, 'stop')
        self.server.register_function(self.reboot, 'reboot')
        self.server.register_function(self.factoryReset, 'factoryReset')
        self.server.register_function(self.waitForMessage, 'waitForMessage')
        self.server.register_function(self.compareFiles, 'compareFiles')
        self.server.register_function(self.createOtaImage, 'createOtaImage')
        self.server.register_function(self.createFile, 'createFile')
        self.server.register_function(self.deleteFile, 'deleteFile')

        self.server_thread = threading.Thread(target=self.server.serve_forever)
        self.server_thread.start()

    def __stopXMLRPCServer(self):
        self.server.shutdown()

    def __createCommandLineOptions(self, args):
        if not args:
            return {}

        # args should contain a list of strings in key-value pair, e.g. [option1, value1, option2, value2, ...]
        if (len(args) % 2) != 0:
<<<<<<< HEAD
            log.warning("Unexpected command line options %r - not key/value pairs (odd length)", args)
=======
            log.warning("Unexpected command line options '%r' - not key/value pairs (odd length)", args)
>>>>>>> 2455ee49
            return {}

        # Create a dictionary from the key-value pair list
        options = {args[i]: args[i+1] for i in range(0, len(args), 2)}
        return options<|MERGE_RESOLUTION|>--- conflicted
+++ resolved
@@ -166,11 +166,7 @@
 
         # args should contain a list of strings in key-value pair, e.g. [option1, value1, option2, value2, ...]
         if (len(args) % 2) != 0:
-<<<<<<< HEAD
-            log.warning("Unexpected command line options %r - not key/value pairs (odd length)", args)
-=======
             log.warning("Unexpected command line options '%r' - not key/value pairs (odd length)", args)
->>>>>>> 2455ee49
             return {}
 
         # Create a dictionary from the key-value pair list
