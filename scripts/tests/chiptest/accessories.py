#
#    Copyright (c) 2021 Project CHIP Authors
#
#    Licensed under the Apache License, Version 2.0 (the "License");
#    you may not use this file except in compliance with the License.
#    You may obtain a copy of the License at
#
#        http://www.apache.org/licenses/LICENSE-2.0
#
#    Unless required by applicable law or agreed to in writing, software
#    distributed under the License is distributed on an "AS IS" BASIS,
#    WITHOUT WARRANTIES OR CONDITIONS OF ANY KIND, either express or implied.
#    See the License for the specific language governing permissions and
#    limitations under the License.

from __future__ import annotations

import filecmp
import functools
import logging
import subprocess
import sys
import threading
from pathlib import Path
<<<<<<< HEAD
from typing import TYPE_CHECKING
=======
from typing import Callable, Concatenate, ParamSpec, TypeVar
>>>>>>> ee3a6a15
from xmlrpc.server import SimpleXMLRPCServer

if TYPE_CHECKING:
    from .test_definition import App

log = logging.getLogger(__name__)

_DEFAULT_CHIP_ROOT = Path(__file__).parent.parent.parent.parent.absolute()

PORT = 9000
if sys.platform == 'linux':
    IP = '10.10.10.5'
else:
    IP = '127.0.0.1'


S = TypeVar("S", bound="AppsRegister")
P = ParamSpec("P")
R = TypeVar("R")


def with_accessories_lock(fn: Callable[Concatenate[S, P], R]) -> Callable[Concatenate[S, P], R]:
    """Decorator to acquire self._accessories_lock around instance method calls.

    As _accessories might be accessed either from the chiptest itself and from outside
    via the XMLRPC server it's good to have it available only under mutex.
    """
    @functools.wraps(fn)
    def wrapper(self: S, *args: P.args, **kwargs: P.kwargs) -> R:
        if (lock := getattr(self, "_accessories_lock", None)) is None:
            return fn(self, *args, **kwargs)
        with lock:
            return fn(self, *args, **kwargs)
    return wrapper


class AppsRegister:
    def __init__(self) -> None:
<<<<<<< HEAD
        self.__accessories: dict[str, App] = {}

    def init(self) -> None:
        self.__startXMLRPCServer()

    def uninit(self) -> None:
        self.__stopXMLRPCServer()
=======
        self._accessories = {}
        self._accessories_lock = threading.RLock()

    def init(self):
        self._start_xmlrpc_server()

    def uninit(self):
        self._stop_xmlrpc_server()
>>>>>>> ee3a6a15

    @property
    @with_accessories_lock
    def accessories(self):
        """List of registered accessory applications."""
        return self._accessories.values()

<<<<<<< HEAD
    def add(self, name: str, accessory: App) -> None:
        self.__accessories[name] = accessory

    def remove(self, name: str) -> None:
        self.__accessories.pop(name)

    def removeAll(self) -> None:
        self.__accessories = {}

    def get(self, name: str) -> App:
        return self.__accessories[name]

    def kill(self, name: str) -> bool:
        accessory = self.__accessories[name]
        if accessory:
            return accessory.kill()
        return False

    def killAll(self) -> bool:
        ok = True
        for accessory in self.__accessories.values():
            # make sure to do kill() on all of our apps, even if some of them returned False
            ok = accessory.kill() and ok
        return ok

    def start(self, name: str, args: list[str]) -> bool:
        accessory = self.__accessories[name]
        if accessory:
=======
    @with_accessories_lock
    def add(self, name, accessory):
        self._accessories[name] = accessory

    @with_accessories_lock
    def remove(self, name):
        self._accessories.pop(name)

    @with_accessories_lock
    def remove_all(self):
        self._accessories.clear()

    @with_accessories_lock
    def get(self, name):
        return self._accessories[name]

    @with_accessories_lock
    def kill(self, name):
        if accessory := self._accessories[name]:
            return accessory.kill()
        return False

    @with_accessories_lock
    def kill_all(self):
        # Make sure to do kill() on all of our apps, even if some of them returned False
        results = [accessory.kill() for accessory in self._accessories.values()]
        return all(results)

    @with_accessories_lock
    def start(self, name, args):
        if accessory := self._accessories[name]:
>>>>>>> ee3a6a15
            # The args param comes directly from the sys.argv[2:] of Start.py and should contain a list of strings in
            # key-value pair, e.g. [option1, value1, option2, value2, ...]
            return accessory.start(self._create_command_line_options(args))
        return False

<<<<<<< HEAD
    def stop(self, name: str) -> bool:
        accessory = self.__accessories[name]
        if accessory:
            return accessory.stop()
        return False

    def reboot(self, name: str) -> bool:
        accessory = self.__accessories[name]
        if accessory:
            return accessory.stop() and accessory.start()
        return False

    def factoryResetAll(self) -> None:
        for accessory in self.__accessories.values():
            accessory.factoryReset()

    def factoryReset(self, name: str) -> bool:
        accessory = self.__accessories[name]
        if accessory:
            return accessory.factoryReset()
        return False

    def waitForMessage(self, name: str, message: list[str], timeoutInSeconds: float = 10) -> bool:
        accessory = self.__accessories[name]
        if accessory:
=======
    @with_accessories_lock
    def stop(self, name):
        if accessory := self._accessories[name]:
            return accessory.stop()
        return False

    @with_accessories_lock
    def reboot(self, name):
        if accessory := self._accessories[name]:
            return accessory.stop() and accessory.start()
        return False

    @with_accessories_lock
    def factory_reset_all(self):
        for accessory in self._accessories.values():
            accessory.factoryReset()

    @with_accessories_lock
    def factory_reset(self, name):
        if accessory := self._accessories[name]:
            return accessory.factoryReset()
        return False

    @with_accessories_lock
    def wait_for_message(self, name, message, timeoutInSeconds=10):
        if accessory := self._accessories[name]:
>>>>>>> ee3a6a15
            # The message param comes directly from the sys.argv[2:] of WaitForMessage.py and should contain a list of strings that
            # comprise the entire message to wait for
            return accessory.waitForMessage(' '.join(message), timeoutInSeconds)
        return False

<<<<<<< HEAD
    def createOtaImage(self, otaImageFilePath: str, rawImageFilePath: str, rawImageContent: str, vid: str = '0xDEAD',
                       pid: str = '0xBEEF') -> bool:
=======
    def create_ota_image(self, otaImageFilePath, rawImageFilePath, rawImageContent, vid='0xDEAD', pid='0xBEEF'):
>>>>>>> ee3a6a15
        # Write the raw image content
        Path(rawImageFilePath).write_text(rawImageContent)

        # Add an OTA header to the raw file
        otaImageTool = _DEFAULT_CHIP_ROOT / 'src/app/ota_image_tool.py'
        cmd = [str(otaImageTool), 'create', '-v', vid, '-p', pid, '-vn', '2',
               '-vs', "2.0", '-da', 'sha256', rawImageFilePath, otaImageFilePath]
        s = subprocess.Popen(cmd)
        # We need to have some timeout so that in case the process hangs we don't wait infinitely in CI. 60 seconds is large enough
        # for the OTA tool.
        try:
            s.communicate(timeout=60)
        except subprocess.TimeoutExpired:
            s.kill()
            raise RuntimeError('OTA image tool timed out')
        if s.returncode != 0:
            raise RuntimeError('Cannot create OTA image file')
        return True

<<<<<<< HEAD
    def compareFiles(self, file1: str | Path, file2: str | Path) -> bool:
        if filecmp.cmp(file1, file2, shallow=False) is False:
            raise RuntimeError(f'Files {file1} and {file2} do not match')
        return True

    def createFile(self, filePath: str | Path, fileContent: str) -> bool:
        with open(filePath, 'w') as rawFile:
            rawFile.write(fileContent)
        return True

    def deleteFile(self, filePath: str | Path) -> bool:
        if os.path.exists(filePath):
            os.remove(filePath)
        return True

    def __startXMLRPCServer(self) -> None:
        self.server = SimpleXMLRPCServer((IP, PORT))

        # Typeshed issue: https://github.com/python/typeshed/issues/4837
        self.server.register_function(self.start, 'start')  # type: ignore[arg-type]
        self.server.register_function(self.stop, 'stop')  # type: ignore[arg-type]
        self.server.register_function(self.reboot, 'reboot')  # type: ignore[arg-type]
        self.server.register_function(self.factoryReset, 'factoryReset')  # type: ignore[arg-type]
        self.server.register_function(self.waitForMessage, 'waitForMessage')  # type: ignore[arg-type]
        self.server.register_function(self.compareFiles, 'compareFiles')  # type: ignore[arg-type]
        self.server.register_function(self.createOtaImage, 'createOtaImage')  # type: ignore[arg-type]
        self.server.register_function(self.createFile, 'createFile')  # type: ignore[arg-type]
        self.server.register_function(self.deleteFile, 'deleteFile')  # type: ignore[arg-type]
=======
    def compare_files(self, file1, file2):
        if not filecmp.cmp(file1, file2, shallow=False):
            raise RuntimeError(f'Files {file1} and {file2} do not match')
        return True

    def create_file(self, filePath, fileContent):
        Path(filePath).write_text(fileContent)
        return True

    def delete_file(self, filePath):
        Path(filePath).unlink(missing_ok=True)
        return True

    def _start_xmlrpc_server(self):
        self.server = SimpleXMLRPCServer((IP, PORT))

        self.server.register_function(self.start, 'start')
        self.server.register_function(self.stop, 'stop')
        self.server.register_function(self.reboot, 'reboot')
        self.server.register_function(self.factory_reset, 'factoryReset')
        self.server.register_function(self.wait_for_message, 'waitForMessage')
        self.server.register_function(self.compare_files, 'compareFiles')
        self.server.register_function(self.create_ota_image, 'createOtaImage')
        self.server.register_function(self.create_file, 'createFile')
        self.server.register_function(self.delete_file, 'deleteFile')
>>>>>>> ee3a6a15

        self.server_thread = threading.Thread(target=self.server.serve_forever)
        self.server_thread.start()

<<<<<<< HEAD
    def __stopXMLRPCServer(self) -> None:
        self.server.shutdown()

    def __createCommandLineOptions(self, args: list[str]) -> dict[str, str]:
        if not args:
            return {}

        # args should contain a list of strings in key-value pair, e.g. [option1, value1, option2, value2, ...]
        if (len(args) % 2) != 0:
=======
    def _stop_xmlrpc_server(self):
        self.server.shutdown()

    @staticmethod
    def _create_command_line_options(args):
        try:
            # Create a dictionary from the key-value pair list
            return dict(zip(args[::2], args[1::2], strict=True))
        except ValueError:
            # args should contain a list of strings in key-value pair, e.g. [option1, value1, option2, value2, ...]
>>>>>>> ee3a6a15
            log.warning("Unexpected command line options %r - not key/value pairs (odd length)", args)
            return {}<|MERGE_RESOLUTION|>--- conflicted
+++ resolved
@@ -22,11 +22,7 @@
 import sys
 import threading
 from pathlib import Path
-<<<<<<< HEAD
-from typing import TYPE_CHECKING
-=======
-from typing import Callable, Concatenate, ParamSpec, TypeVar
->>>>>>> ee3a6a15
+from typing import TYPE_CHECKING, Callable, Concatenate, ParamSpec, TypeVar
 from xmlrpc.server import SimpleXMLRPCServer
 
 if TYPE_CHECKING:
@@ -65,24 +61,14 @@
 
 class AppsRegister:
     def __init__(self) -> None:
-<<<<<<< HEAD
-        self.__accessories: dict[str, App] = {}
+        self._accessories: dict[str, App] = {}
+        self._accessories_lock = threading.RLock()
 
     def init(self) -> None:
-        self.__startXMLRPCServer()
+        self._start_xmlrpc_server()
 
     def uninit(self) -> None:
-        self.__stopXMLRPCServer()
-=======
-        self._accessories = {}
-        self._accessories_lock = threading.RLock()
-
-    def init(self):
-        self._start_xmlrpc_server()
-
-    def uninit(self):
         self._stop_xmlrpc_server()
->>>>>>> ee3a6a15
 
     @property
     @with_accessories_lock
@@ -90,138 +76,75 @@
         """List of registered accessory applications."""
         return self._accessories.values()
 
-<<<<<<< HEAD
+    @with_accessories_lock
     def add(self, name: str, accessory: App) -> None:
-        self.__accessories[name] = accessory
-
+        self._accessories[name] = accessory
+
+    @with_accessories_lock
     def remove(self, name: str) -> None:
-        self.__accessories.pop(name)
-
-    def removeAll(self) -> None:
-        self.__accessories = {}
-
+        self._accessories.pop(name)
+
+    @with_accessories_lock
+    def remove_all(self) -> None:
+        self._accessories.clear()
+
+    @with_accessories_lock
     def get(self, name: str) -> App:
-        return self.__accessories[name]
-
+        return self._accessories[name]
+
+    @with_accessories_lock
     def kill(self, name: str) -> bool:
-        accessory = self.__accessories[name]
-        if accessory:
+        if accessory := self._accessories[name]:
             return accessory.kill()
         return False
 
-    def killAll(self) -> bool:
-        ok = True
-        for accessory in self.__accessories.values():
-            # make sure to do kill() on all of our apps, even if some of them returned False
-            ok = accessory.kill() and ok
-        return ok
-
-    def start(self, name: str, args: list[str]) -> bool:
-        accessory = self.__accessories[name]
-        if accessory:
-=======
-    @with_accessories_lock
-    def add(self, name, accessory):
-        self._accessories[name] = accessory
-
-    @with_accessories_lock
-    def remove(self, name):
-        self._accessories.pop(name)
-
-    @with_accessories_lock
-    def remove_all(self):
-        self._accessories.clear()
-
-    @with_accessories_lock
-    def get(self, name):
-        return self._accessories[name]
-
-    @with_accessories_lock
-    def kill(self, name):
-        if accessory := self._accessories[name]:
-            return accessory.kill()
-        return False
-
-    @with_accessories_lock
-    def kill_all(self):
+    @with_accessories_lock
+    def kill_all(self) -> bool:
         # Make sure to do kill() on all of our apps, even if some of them returned False
         results = [accessory.kill() for accessory in self._accessories.values()]
         return all(results)
 
     @with_accessories_lock
-    def start(self, name, args):
-        if accessory := self._accessories[name]:
->>>>>>> ee3a6a15
+    def start(self, name: str, args: list[str]) -> bool:
+        if accessory := self._accessories[name]:
             # The args param comes directly from the sys.argv[2:] of Start.py and should contain a list of strings in
             # key-value pair, e.g. [option1, value1, option2, value2, ...]
             return accessory.start(self._create_command_line_options(args))
         return False
 
-<<<<<<< HEAD
+    @with_accessories_lock
     def stop(self, name: str) -> bool:
-        accessory = self.__accessories[name]
-        if accessory:
+        if accessory := self._accessories[name]:
             return accessory.stop()
         return False
 
+    @with_accessories_lock
     def reboot(self, name: str) -> bool:
-        accessory = self.__accessories[name]
-        if accessory:
+        if accessory := self._accessories[name]:
             return accessory.stop() and accessory.start()
         return False
 
-    def factoryResetAll(self) -> None:
-        for accessory in self.__accessories.values():
-            accessory.factoryReset()
-
-    def factoryReset(self, name: str) -> bool:
-        accessory = self.__accessories[name]
-        if accessory:
-            return accessory.factoryReset()
-        return False
-
-    def waitForMessage(self, name: str, message: list[str], timeoutInSeconds: float = 10) -> bool:
-        accessory = self.__accessories[name]
-        if accessory:
-=======
-    @with_accessories_lock
-    def stop(self, name):
-        if accessory := self._accessories[name]:
-            return accessory.stop()
-        return False
-
-    @with_accessories_lock
-    def reboot(self, name):
-        if accessory := self._accessories[name]:
-            return accessory.stop() and accessory.start()
-        return False
-
-    @with_accessories_lock
-    def factory_reset_all(self):
+    @with_accessories_lock
+    def factory_reset_all(self) -> None:
         for accessory in self._accessories.values():
             accessory.factoryReset()
 
     @with_accessories_lock
-    def factory_reset(self, name):
+    def factory_reset(self, name: str) -> bool:
         if accessory := self._accessories[name]:
             return accessory.factoryReset()
         return False
 
     @with_accessories_lock
-    def wait_for_message(self, name, message, timeoutInSeconds=10):
-        if accessory := self._accessories[name]:
->>>>>>> ee3a6a15
+    def wait_for_message(self, name: str, message: list[str], timeoutInSeconds: float = 10) -> bool:
+        if accessory := self._accessories[name]:
             # The message param comes directly from the sys.argv[2:] of WaitForMessage.py and should contain a list of strings that
             # comprise the entire message to wait for
             return accessory.waitForMessage(' '.join(message), timeoutInSeconds)
         return False
 
-<<<<<<< HEAD
-    def createOtaImage(self, otaImageFilePath: str, rawImageFilePath: str, rawImageContent: str, vid: str = '0xDEAD',
-                       pid: str = '0xBEEF') -> bool:
-=======
-    def create_ota_image(self, otaImageFilePath, rawImageFilePath, rawImageContent, vid='0xDEAD', pid='0xBEEF'):
->>>>>>> ee3a6a15
+    def create_ota_image(self, otaImageFilePath: str, rawImageFilePath: str, rawImageContent: str, vid: str = '0xDEAD',
+                         pid: str = '0xBEEF') -> bool:
         # Write the raw image content
         Path(rawImageFilePath).write_text(rawImageContent)
 
@@ -241,87 +164,45 @@
             raise RuntimeError('Cannot create OTA image file')
         return True
 
-<<<<<<< HEAD
-    def compareFiles(self, file1: str | Path, file2: str | Path) -> bool:
-        if filecmp.cmp(file1, file2, shallow=False) is False:
+    def compare_files(self, file1: str | Path, file2: str | Path) -> bool:
+        if not filecmp.cmp(file1, file2, shallow=False):
             raise RuntimeError(f'Files {file1} and {file2} do not match')
         return True
 
-    def createFile(self, filePath: str | Path, fileContent: str) -> bool:
-        with open(filePath, 'w') as rawFile:
-            rawFile.write(fileContent)
-        return True
-
-    def deleteFile(self, filePath: str | Path) -> bool:
-        if os.path.exists(filePath):
-            os.remove(filePath)
-        return True
-
-    def __startXMLRPCServer(self) -> None:
+    def create_file(self, filePath: str | Path, fileContent: str) -> bool:
+        Path(filePath).write_text(fileContent)
+        return True
+
+    def delete_file(self, filePath: str | Path) -> bool:
+        Path(filePath).unlink(missing_ok=True)
+        return True
+
+    def _start_xmlrpc_server(self) -> None:
         self.server = SimpleXMLRPCServer((IP, PORT))
 
         # Typeshed issue: https://github.com/python/typeshed/issues/4837
         self.server.register_function(self.start, 'start')  # type: ignore[arg-type]
         self.server.register_function(self.stop, 'stop')  # type: ignore[arg-type]
         self.server.register_function(self.reboot, 'reboot')  # type: ignore[arg-type]
-        self.server.register_function(self.factoryReset, 'factoryReset')  # type: ignore[arg-type]
-        self.server.register_function(self.waitForMessage, 'waitForMessage')  # type: ignore[arg-type]
-        self.server.register_function(self.compareFiles, 'compareFiles')  # type: ignore[arg-type]
-        self.server.register_function(self.createOtaImage, 'createOtaImage')  # type: ignore[arg-type]
-        self.server.register_function(self.createFile, 'createFile')  # type: ignore[arg-type]
-        self.server.register_function(self.deleteFile, 'deleteFile')  # type: ignore[arg-type]
-=======
-    def compare_files(self, file1, file2):
-        if not filecmp.cmp(file1, file2, shallow=False):
-            raise RuntimeError(f'Files {file1} and {file2} do not match')
-        return True
-
-    def create_file(self, filePath, fileContent):
-        Path(filePath).write_text(fileContent)
-        return True
-
-    def delete_file(self, filePath):
-        Path(filePath).unlink(missing_ok=True)
-        return True
-
-    def _start_xmlrpc_server(self):
-        self.server = SimpleXMLRPCServer((IP, PORT))
-
-        self.server.register_function(self.start, 'start')
-        self.server.register_function(self.stop, 'stop')
-        self.server.register_function(self.reboot, 'reboot')
-        self.server.register_function(self.factory_reset, 'factoryReset')
-        self.server.register_function(self.wait_for_message, 'waitForMessage')
-        self.server.register_function(self.compare_files, 'compareFiles')
-        self.server.register_function(self.create_ota_image, 'createOtaImage')
-        self.server.register_function(self.create_file, 'createFile')
-        self.server.register_function(self.delete_file, 'deleteFile')
->>>>>>> ee3a6a15
+        self.server.register_function(self.factory_reset, 'factoryReset')  # type: ignore[arg-type]
+        self.server.register_function(self.wait_for_message, 'waitForMessage')  # type: ignore[arg-type]
+        self.server.register_function(self.compare_files, 'compareFiles')  # type: ignore[arg-type]
+        self.server.register_function(self.create_ota_image, 'createOtaImage')  # type: ignore[arg-type]
+        self.server.register_function(self.create_file, 'createFile')  # type: ignore[arg-type]
+        self.server.register_function(self.delete_file, 'deleteFile')  # type: ignore[arg-type]
 
         self.server_thread = threading.Thread(target=self.server.serve_forever)
         self.server_thread.start()
 
-<<<<<<< HEAD
-    def __stopXMLRPCServer(self) -> None:
+    def _stop_xmlrpc_server(self) -> None:
         self.server.shutdown()
 
-    def __createCommandLineOptions(self, args: list[str]) -> dict[str, str]:
-        if not args:
-            return {}
-
-        # args should contain a list of strings in key-value pair, e.g. [option1, value1, option2, value2, ...]
-        if (len(args) % 2) != 0:
-=======
-    def _stop_xmlrpc_server(self):
-        self.server.shutdown()
-
     @staticmethod
-    def _create_command_line_options(args):
+    def _create_command_line_options(args: list[str]) -> dict[str, str]:
         try:
             # Create a dictionary from the key-value pair list
             return dict(zip(args[::2], args[1::2], strict=True))
         except ValueError:
             # args should contain a list of strings in key-value pair, e.g. [option1, value1, option2, value2, ...]
->>>>>>> ee3a6a15
             log.warning("Unexpected command line options %r - not key/value pairs (odd length)", args)
             return {}