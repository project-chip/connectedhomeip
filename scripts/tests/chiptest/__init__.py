#
#    Copyright (c) 2021 Project CHIP Authors
#
#    Licensed under the Apache License, Version 2.0 (the "License");
#    you may not use this file except in compliance with the License.
#    You may obtain a copy of the License at
#
#        http://www.apache.org/licenses/LICENSE-2.0
#
#    Unless required by applicable law or agreed to in writing, software
#    distributed under the License is distributed on an "AS IS" BASIS,
#    WITHOUT WARRANTIES OR CONDITIONS OF ANY KIND, either express or implied.
#    See the License for the specific language governing permissions and
#    limitations under the License.
#

import os
import subprocess
from pathlib import Path

from . import linux, runner
from .test_definition import ApplicationPaths, TestDefinition, TestTarget

_DEFAULT_CHIP_ROOT = os.path.abspath(
    os.path.join(os.path.dirname(__file__), "..", "..", ".."))
_YAML_TEST_SUITE_PATH = os.path.abspath(
    os.path.join(_DEFAULT_CHIP_ROOT, "src/app/tests/suites"))


def _AllYamlTests():
    yaml_test_suite_path = Path(_YAML_TEST_SUITE_PATH)

    if not yaml_test_suite_path.exists():
        raise FileNotFoundError(f"Expected directory {_YAML_TEST_SUITE_PATH} to exist")

    for path in yaml_test_suite_path.rglob("*.yaml"):
        if not path.is_file():
            continue
        yield path


def target_for_name(name: str):
    if name.startswith("TV_") or name.startswith("Test_TC_MC_") or name.startswith("Test_TC_LOWPOWER_") or name.startswith("Test_TC_KEYPADINPUT_") or name.startswith("Test_TC_APPLAUNCHER_") or name.startswith("Test_TC_MEDIAINPUT_") or name.startswith("Test_TC_WAKEONLAN_") or name.startswith("Test_TC_CHANNEL_") or name.startswith("Test_TC_MEDIAPLAYBACK_") or name.startswith("Test_TC_AUDIOOUTPUT_") or name.startswith("Test_TC_TGTNAV_") or name.startswith("Test_TC_APBSC_") or name.startswith("Test_TC_CONTENTLAUNCHER_") or name.startswith("Test_TC_ALOGIN_"):
        return TestTarget.TV
    if name.startswith("DL_") or name.startswith("Test_TC_DRLK_"):
        return TestTarget.LOCK
    if name.startswith("OTA_"):
        return TestTarget.OTA
    if name.startswith("Test_TC_BRBINFO_"):
        return TestTarget.BRIDGE
    return TestTarget.ALL_CLUSTERS


def tests_with_command(chip_tool: str, is_manual: bool):
    """Executes `chip_tool` binary to see what tests are available, using cmd
    to get the list.
    """
    cmd = "list"
    if is_manual:
        cmd += "-manual"

    result = subprocess.run([chip_tool, "tests", cmd], capture_output=True)

    for name in result.stdout.decode("utf8").split("\n"):
        if not name:
            continue

        target = target_for_name(name)

        yield TestDefinition(
            run_name=name, name=name, target=target, is_manual=is_manual
        )


# TODO We will move away from hardcoded list of yamltests to run all file when yamltests
# parser/runner reaches parity with the code gen version.
def _hardcoded_python_yaml_tests():
    currently_supported_yaml_tests = {
        "Test_TC_ACL_1_1.yaml",
        "Test_TC_ACL_2_1.yaml",
        "Test_TC_BOOL_1_1.yaml",
        "Test_TC_ACT_1_1.yaml",
        "Test_TC_BIND_1_1.yaml",
        "Test_TC_OPCREDS_1_2.yaml",
        "Test_TC_BINFO_1_1.yaml",
        "Test_TC_DESC_1_1.yaml",
        "Test_TC_DLOG_1_1.yaml",
        "Test_TC_FLW_1_1.yaml",
        "Test_TC_FLW_2_1.yaml",
        "Test_TC_FLABEL_1_1.yaml",
        "Test_TC_CGEN_1_1.yaml",
        "Test_TC_DGGEN_1_1.yaml",
        "Test_TC_I_1_1.yaml",
        "Test_TC_I_2_1.yaml",
        "Test_TC_ILL_1_1.yaml",
        "Test_TC_ILL_2_1.yaml",
<<<<<<< HEAD
        # "Test_TC_LVL_2_1.yaml", # TODO: Fix flakyness
=======
>>>>>>> 0620f272
        "Test_TC_LVL_2_2.yaml",
        "Test_TC_LCFG_1_1.yaml",
        "Test_TC_LTIME_1_2.yaml",
        "Test_TC_LOWPOWER_1_1.yaml",
        "Test_TC_WAKEONLAN_1_5.yaml",
        "Test_TC_AUDIOOUTPUT_1_8.yaml",
        "Test_TC_TGTNAV_1_9.yaml",
        "Test_TC_TGTNAV_8_2.yaml",
        "Test_TC_APBSC_1_10.yaml",
        "Test_TC_ALOGIN_1_12.yaml",
        "Test_TC_KEYPADINPUT_3_2.yaml",
        "Test_TC_KEYPADINPUT_3_3.yaml",
        "Test_TC_APPLAUNCHER_3_5.yaml",
        "Test_TC_APPLAUNCHER_3_6.yaml",
        "Test_TC_MEDIAINPUT_3_10.yaml",
        "Test_TC_MEDIAINPUT_3_11.yaml",
        "Test_TC_CHANNEL_5_1.yaml",
        "Test_TC_CONTENTLAUNCHER_10_1.yaml",
        "Test_TC_OCC_1_1.yaml",
        "Test_TC_PSCFG_1_1.yaml",
        "Test_TC_PSCFG_2_1.yaml",
        "Test_TC_RH_1_1.yaml",
        "Test_TC_RH_2_1.yaml",
        "Test_TC_SWTCH_2_1.yaml",
        "Test_TC_TMP_1_1.yaml",
        "Test_TC_TMP_2_1.yaml",
        "Test_TC_TSUIC_1_1.yaml",
        "Test_TC_TSUIC_2_1.yaml",
        "Test_TC_DGTHREAD_2_2.yaml",
        "Test_TC_DGTHREAD_2_4.yaml",
        "Test_TC_ULABEL_1_1.yaml",
        "Test_TC_ULABEL_2_1.yaml",
        "Test_TC_ULABEL_2_2.yaml",
        "Test_TC_ULABEL_2_3.yaml",
        "Test_TC_ULABEL_2_4.yaml",
        "Test_TC_DGWIFI_2_3.yaml",
        "TV_TargetNavigatorCluster.yaml",
        "TV_AudioOutputCluster.yaml",
        "TV_ApplicationLauncherCluster.yaml",
        "TV_KeypadInputCluster.yaml",
        "TV_AccountLoginCluster.yaml",
        "TV_WakeOnLanCluster.yaml",
        "TV_ApplicationBasicCluster.yaml",
        "TV_ChannelCluster.yaml",
        "TV_LowPowerCluster.yaml",
        "TV_ContentLauncherCluster.yaml",
        "TV_MediaInputCluster.yaml",
        "TestCluster.yaml",
        "TestConstraints.yaml",
        "TestSaveAs.yaml",
        "TestConfigVariables.yaml",
        "TestFabricRemovalWhileSubscribed.yaml",
        "TestIdentifyCluster.yaml",
        "TestSelfFabricRemoval.yaml",
        "TestBinding.yaml",
        "TestUserLabelClusterConstraints.yaml",
        "TestFanControl.yaml",
        "TestAccessControlConstraints.yaml",
        "TestCommissioningWindow.yaml",
        "TestSubscribe_OnOff.yaml",
        "TestClusterComplexTypes.yaml",
        "TestGroupsCluster.yaml",
        "TestOperationalCredentialsCluster.yaml",
        "Test_TC_AUDIOOUTPUT_7_1.yaml",
        "Test_TC_BOOL_2_1.yaml",
        "Test_TC_OO_2_1.yaml",
        "Test_TC_TGTNAV_8_1.yaml",
        "Test_TC_WNCV_2_3.yaml",
        "Test_TC_WNCV_4_3.yaml",
        "Test_TC_WNCV_4_4.yaml",
<<<<<<< HEAD
        # "DL_Schedules.yaml",  # TODO: Fix flakyness
=======
>>>>>>> 0620f272
        "DL_UsersAndCredentials.yaml",
    }

    invalid_tests = {
        "tests.yaml",  # src/app/tests/suites/certification/tests.yaml is not a real test
        "PICS.yaml",  # src/app/tests/suites/certification/PICS.yaml is not a real test
    }

    # By default assume all yaml files are valid test cases, however only a
    # smaller subset is known to pass, all the rest are marked "manual"
    # For sanity check, all known supported tests MUST exist
    found_supported_tests = set()
    for path in _AllYamlTests():
        if path.name in invalid_tests:
            continue

        is_supported = path.name in currently_supported_yaml_tests

        if is_supported:
            found_supported_tests.add(path.name)

        file_path = str(path)

        target = target_for_name(file_path)

        # `path.stem` converts "some/path/Test_ABC_1.2.yaml" to "Test_ABC.1.2"
        yield TestDefinition(
            run_name=file_path, name=path.stem, target=target, is_manual=not is_supported, use_chip_repl_yaml_tester=True
        )

    if found_supported_tests != currently_supported_yaml_tests:
        raise Exception("Did not find YAMLs for all supported tests: %r" % (currently_supported_yaml_tests - found_supported_tests))


def AllTests(chip_tool: str, run_yamltests_with_chip_repl: bool):
    if run_yamltests_with_chip_repl:
        for test in _hardcoded_python_yaml_tests():
            yield test
        return

    for test in tests_with_command(chip_tool, is_manual=False):
        yield test

    for test in tests_with_command(chip_tool, is_manual=True):
        yield test


__all__ = [
    "TestTarget",
    "TestDefinition",
    "AllTests",
    "ApplicationPaths",
    "linux",
    "runner",
]<|MERGE_RESOLUTION|>--- conflicted
+++ resolved
@@ -31,7 +31,8 @@
     yaml_test_suite_path = Path(_YAML_TEST_SUITE_PATH)
 
     if not yaml_test_suite_path.exists():
-        raise FileNotFoundError(f"Expected directory {_YAML_TEST_SUITE_PATH} to exist")
+        raise FileNotFoundError(
+            f"Expected directory {_YAML_TEST_SUITE_PATH} to exist")
 
     for path in yaml_test_suite_path.rglob("*.yaml"):
         if not path.is_file():
@@ -94,10 +95,7 @@
         "Test_TC_I_2_1.yaml",
         "Test_TC_ILL_1_1.yaml",
         "Test_TC_ILL_2_1.yaml",
-<<<<<<< HEAD
         # "Test_TC_LVL_2_1.yaml", # TODO: Fix flakyness
-=======
->>>>>>> 0620f272
         "Test_TC_LVL_2_2.yaml",
         "Test_TC_LCFG_1_1.yaml",
         "Test_TC_LTIME_1_2.yaml",
@@ -168,10 +166,7 @@
         "Test_TC_WNCV_2_3.yaml",
         "Test_TC_WNCV_4_3.yaml",
         "Test_TC_WNCV_4_4.yaml",
-<<<<<<< HEAD
         # "DL_Schedules.yaml",  # TODO: Fix flakyness
-=======
->>>>>>> 0620f272
         "DL_UsersAndCredentials.yaml",
     }
 
@@ -203,7 +198,8 @@
         )
 
     if found_supported_tests != currently_supported_yaml_tests:
-        raise Exception("Did not find YAMLs for all supported tests: %r" % (currently_supported_yaml_tests - found_supported_tests))
+        raise Exception("Did not find YAMLs for all supported tests: %r" % (
+            currently_supported_yaml_tests - found_supported_tests))
 
 
 def AllTests(chip_tool: str, run_yamltests_with_chip_repl: bool):
