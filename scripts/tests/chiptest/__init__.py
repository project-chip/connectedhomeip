#
#    Copyright (c) 2021 Project CHIP Authors
#
#    Licensed under the Apache License, Version 2.0 (the "License");
#    you may not use this file except in compliance with the License.
#    You may obtain a copy of the License at
#
#        http://www.apache.org/licenses/LICENSE-2.0
#
#    Unless required by applicable law or agreed to in writing, software
#    distributed under the License is distributed on an "AS IS" BASIS,
#    WITHOUT WARRANTIES OR CONDITIONS OF ANY KIND, either express or implied.
#    See the License for the specific language governing permissions and
#    limitations under the License.
#

import json
import os
import subprocess
from dataclasses import dataclass
from pathlib import Path
from typing import Iterator, Set

from . import linux, runner
from .test_definition import ApplicationPaths, TestDefinition, TestTag, TestTarget

_DEFAULT_CHIP_ROOT = os.path.abspath(
    os.path.join(os.path.dirname(__file__), "..", "..", ".."))
_YAML_TEST_SUITE_PATH = os.path.abspath(
    os.path.join(_DEFAULT_CHIP_ROOT, "src/app/tests/suites"))


@dataclass(eq=True, frozen=True)
class ManualTest:
    yaml: str
    reason: str


INVALID_TESTS = {
    "tests.yaml",  # certification/tests.yaml is not a real test
    "PICS.yaml",  # certification/PICS.yaml is not a real test

    # The items below are examples and will never work (likely)
    # completely exclude them
    "Config_Example.yaml",
    "Config_Variables_Example.yaml",
    "PICS_Example.yaml",
    "Response_Example.yaml",
    "Test_Example.yaml",
}


def _IsValidYamlTest(name: str) -> bool:
    """Check if the given file name is a valid YAML test.

    This returns invalid for examples, simulated and other specific tests.
    """

    # Simulated tests are not runnable by repl tests, need
    # separate infrastructure. Exclude them completely (they are
    # not even manual)
    if name.endswith('_Simulated.yaml'):
        return False

    return name not in INVALID_TESTS


def _LoadManualTestsJson(json_file_path: str) -> Iterator[str]:
    with open(json_file_path, 'rt') as f:
        data = json.load(f)
        for c in data["collection"]:
            for name in data[c]:
                yield f"{name}.yaml"


def _GetManualTests() -> Set[str]:
    manualtests = set()

    # Flagged as manual from: src/app/tests/suites/manualTests.json
    for item in _LoadManualTestsJson(os.path.join(_YAML_TEST_SUITE_PATH, "manualTests.json")):
        manualtests.add(item)

    return manualtests


def _GetFlakyTests() -> Set[str]:
    """List of flaky tests.

    While this list is empty, it remains here in case we need to quickly add a new test
    that is flaky.
    """
    return set()


def _GetSlowTests() -> Set[str]:
    """Generally tests using sleep() a bit too freely.

       10s seems like a good threshold to consider something slow
    """
    return {
        "DL_LockUnlock.yaml",                             # ~ 10 seconds
        "TestSubscribe_AdministratorCommissioning.yaml",  # ~ 15 seconds
        "Test_TC_CC_5_1.yaml",                            # ~ 30 seconds
        "Test_TC_CC_5_2.yaml",                            # ~ 30 seconds
        "Test_TC_CC_5_3.yaml",                            # ~ 25 seconds
        "Test_TC_CC_6_1.yaml",                            # ~ 35 seconds
        "Test_TC_CC_6_2.yaml",                            # ~ 60 seconds
        "Test_TC_CC_6_3.yaml",                            # ~ 50 seconds
        "Test_TC_CC_7_2.yaml",                            # ~ 65 seconds
        "Test_TC_CC_7_3.yaml",                            # ~ 70 seconds
        "Test_TC_CC_7_4.yaml",                            # ~ 25 seconds
        "Test_TC_CC_8_1.yaml",                            # ~ 60 seconds
        "Test_TC_DRLK_2_4.yaml",                          # ~ 60 seconds
        "Test_TC_I_2_2.yaml",                             # ~ 15 seconds
        "Test_TC_LVL_3_1.yaml",                           # ~ 35 seconds
        "Test_TC_LVL_4_1.yaml",                           # ~ 55 seconds
        "Test_TC_LVL_5_1.yaml",                           # ~ 35 seconds
        "Test_TC_LVL_6_1.yaml",                           # ~ 10 seconds
        "Test_TC_WNCV_3_1.yaml",                          # ~ 20 seconds
        "Test_TC_WNCV_3_2.yaml",                          # ~ 20 seconds
        "Test_TC_WNCV_3_3.yaml",                          # ~ 15 seconds
        "Test_TC_WNCV_3_4.yaml",                          # ~ 10 seconds
        "Test_TC_WNCV_3_5.yaml",                          # ~ 10 seconds
        "Test_TC_WNCV_4_1.yaml",                          # ~ 20 seconds
        "Test_TC_WNCV_4_2.yaml",                          # ~ 20 seconds
        "Test_TC_WNCV_4_5.yaml",                          # ~ 12 seconds
    }


def _GetInDevelopmentTests() -> Set[str]:
    """Tests that fail in YAML for some reason.

       Currently this is empty and returns an empty set, but this is kept around in case
       there are tests that are a work in progress.
    """
    return {
        "Test_AddNewFabricFromExistingFabric.yaml",     # chip-repl does not support GetCommissionerRootCertificate and IssueNocChain command
<<<<<<< HEAD
        "TestEqualities.yaml",                          # chip-repl does not support pseudo-cluster commands that return a value
        "TestClientMonitoringCluster.yaml",             # Client Monitoring Tests need a rework after the XML update
        "Test_TC_TIMESYNC_1_1.yaml"                     # Time sync SDK is not yet ready
=======
        "TestEqualities.yaml",              # chip-repl does not support pseudo-cluster commands that return a value
        "TestExampleCluster.yaml",          # chip-repl does not load custom pseudo clusters
        "TestClientMonitoringCluster.yaml"  # Client Monitoring Tests need a rework after the XML update
>>>>>>> bf959675
    }


def _AllYamlTests():
    yaml_test_suite_path = Path(_YAML_TEST_SUITE_PATH)

    if not yaml_test_suite_path.exists():
        raise FileNotFoundError(
            f"Expected directory {_YAML_TEST_SUITE_PATH} to exist")

    for path in yaml_test_suite_path.rglob("*.yaml"):
        if not path.is_file():
            continue

        yield path


def target_for_name(name: str):
    if (name.startswith("TV_") or name.startswith("Test_TC_MC_") or
            name.startswith("Test_TC_LOWPOWER_") or name.startswith("Test_TC_KEYPADINPUT_") or
            name.startswith("Test_TC_APPLAUNCHER_") or name.startswith("Test_TC_MEDIAINPUT_") or
            name.startswith("Test_TC_WAKEONLAN_") or name.startswith("Test_TC_CHANNEL_") or
            name.startswith("Test_TC_MEDIAPLAYBACK_") or name.startswith("Test_TC_AUDIOOUTPUT_") or
            name.startswith("Test_TC_TGTNAV_") or name.startswith("Test_TC_APBSC_") or
            name.startswith("Test_TC_CONTENTLAUNCHER_") or name.startswith("Test_TC_ALOGIN_")):
        return TestTarget.TV
    if name.startswith("DL_") or name.startswith("Test_TC_DRLK_"):
        return TestTarget.LOCK
    if name.startswith("OTA_"):
        return TestTarget.OTA
    if name.startswith("Test_TC_BRBINFO_"):
        return TestTarget.BRIDGE
    return TestTarget.ALL_CLUSTERS


def tests_with_command(chip_tool: str, is_manual: bool):
    """Executes `chip_tool` binary to see what tests are available, using cmd
    to get the list.
    """
    cmd = "list"
    if is_manual:
        cmd += "-manual"

    result = subprocess.run([chip_tool, "tests", cmd], capture_output=True)

    test_tags = set()
    if is_manual:
        test_tags.add(TestTag.MANUAL)

    in_development_tests = [s.replace(".yaml", "") for s in _GetInDevelopmentTests()]

    for name in result.stdout.decode("utf8").split("\n"):
        if not name:
            continue

        target = target_for_name(name)
        tags = test_tags.copy()
        if name in in_development_tests:
            tags.add(TestTag.IN_DEVELOPMENT)

        yield TestDefinition(
            run_name=name, name=name, target=target, tags=tags
        )


# TODO We will move away from hardcoded list of yamltests to run all file when yamltests
# parser/runner reaches parity with the code gen version.
def _hardcoded_python_yaml_tests():
    manual_tests = _GetManualTests()
    flaky_tests = _GetFlakyTests()
    slow_tests = _GetSlowTests()
    in_development_tests = _GetInDevelopmentTests()

    for path in _AllYamlTests():
        if not _IsValidYamlTest(path.name):
            continue

        tags = set()
        if path.name in manual_tests:
            tags.add(TestTag.MANUAL)

        if path.name in flaky_tests:
            tags.add(TestTag.FLAKY)

        if path.name in slow_tests:
            tags.add(TestTag.SLOW)

        if path.name in in_development_tests:
            tags.add(TestTag.IN_DEVELOPMENT)

        yield TestDefinition(
            run_name=str(path),
            name=path.stem,  # `path.stem` converts "some/path/Test_ABC_1.2.yaml" to "Test_ABC.1.2"
            target=target_for_name(path.name),
            tags=tags,
        )


def AllYamlTests():
    for test in _hardcoded_python_yaml_tests():
        yield test


def AllChipToolTests(chip_tool: str):
    for test in tests_with_command(chip_tool, is_manual=False):
        yield test

    for test in tests_with_command(chip_tool, is_manual=True):
        yield test


__all__ = [
    "TestTarget",
    "TestDefinition",
    "AllTests",
    "ApplicationPaths",
    "linux",
    "runner",
]<|MERGE_RESOLUTION|>--- conflicted
+++ resolved
@@ -135,15 +135,10 @@
     """
     return {
         "Test_AddNewFabricFromExistingFabric.yaml",     # chip-repl does not support GetCommissionerRootCertificate and IssueNocChain command
-<<<<<<< HEAD
-        "TestEqualities.yaml",                          # chip-repl does not support pseudo-cluster commands that return a value
-        "TestClientMonitoringCluster.yaml",             # Client Monitoring Tests need a rework after the XML update
-        "Test_TC_TIMESYNC_1_1.yaml"                     # Time sync SDK is not yet ready
-=======
         "TestEqualities.yaml",              # chip-repl does not support pseudo-cluster commands that return a value
         "TestExampleCluster.yaml",          # chip-repl does not load custom pseudo clusters
-        "TestClientMonitoringCluster.yaml"  # Client Monitoring Tests need a rework after the XML update
->>>>>>> bf959675
+        "TestClientMonitoringCluster.yaml", # Client Monitoring Tests need a rework after the XML update
+        "Test_TC_TIMESYNC_1_1.yaml"         # Time sync SDK is not yet ready
     }
 
 
