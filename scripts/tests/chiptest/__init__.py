--- conflicted
+++ resolved
@@ -138,21 +138,16 @@
         "TestAttributesById.yaml",           # chip-repl does not support AnyCommands (06/06/2023)
         "TestCommandsById.yaml",             # chip-repl does not support AnyCommands (06/06/2023)
         "TestEventsById.yaml",               # chip-repl does not support AnyCommands (06/06/2023)
-<<<<<<< HEAD
-        "Test_TC_DRLK_2_8.yaml",  # Test fails only in chip-repl: Refer--> https://github.com/project-chip/connectedhomeip/pull/27011#issuecomment-1593339855
-        "Test_TC_ACE_1_6.yaml",   # Test fails only in chip-repl: Refer--> https://github.com/project-chip/connectedhomeip/pull/27910#issuecomment-1632485584
-        "Test_TC_SMCO_2_2.yaml",  # chip-repl does not support timeout
-        "Test_TC_SMCO_2_3.yaml",  # chip-repl does not support timeout
-        "Test_TC_SMCO_2_4.yaml",  # chip-repl does not support timeout
-        "Test_TC_SMCO_2_5.yaml",  # chip-repl does not support timeout
-        "Test_TC_SMCO_2_6.yaml",  # chip-repl does not support timeout
-=======
         "Test_TC_DRLK_2_8.yaml",   # Test fails only in chip-repl: Refer--> https://github.com/project-chip/connectedhomeip/pull/27011#issuecomment-1593339855
         "Test_TC_ACE_1_6.yaml",    # Test fails only in chip-repl: Refer--> https://github.com/project-chip/connectedhomeip/pull/27910#issuecomment-1632485584
         "Test_TC_PSCFG_1_1.yaml",  # Power source configuration cluster is deprecated and removed from all-clusters
         "Test_TC_PSCFG_2_1.yaml",  # Power source configuration cluster is deprecated and removed from all-clusters
         "Test_TC_PSCFG_2_2.yaml",  # Power source configuration cluster is deprecated and removed from all-clusters
->>>>>>> 529d74b6
+        "Test_TC_SMCO_2_2.yaml",   # chip-repl does not support timeout (07/20/2023)
+        "Test_TC_SMCO_2_3.yaml",   # chip-repl does not support timeout (07/20/2023)
+        "Test_TC_SMCO_2_4.yaml",   # chip-repl does not support timeout (07/20/2023)
+        "Test_TC_SMCO_2_5.yaml",   # chip-repl does not support timeout (07/20/2023)
+        "Test_TC_SMCO_2_6.yaml",   # chip-repl does not support timeout (07/20/2023)
     }
 
 
