#
#    Copyright (c) 2021 Project CHIP Authors
#
#    Licensed under the Apache License, Version 2.0 (the "License");
#    you may not use this file except in compliance with the License.
#    You may obtain a copy of the License at
#
#        http://www.apache.org/licenses/LICENSE-2.0
#
#    Unless required by applicable law or agreed to in writing, software
#    distributed under the License is distributed on an "AS IS" BASIS,
#    WITHOUT WARRANTIES OR CONDITIONS OF ANY KIND, either express or implied.
#    See the License for the specific language governing permissions and
#    limitations under the License.

import logging
import os
import shlex
import shutil
import subprocess
import tempfile
import threading
import time
from collections.abc import Iterable
from dataclasses import dataclass, field
from datetime import datetime
from enum import Enum, StrEnum, auto
from pathlib import Path

from .accessories import AppsRegister
from .runner import LogPipe, Runner, SubprocessInfo

log = logging.getLogger(__name__)

TEST_NODE_ID = '0x12344321'
TEST_DISCRIMINATOR = '3840'
TEST_PASSCODE = '20202021'
TEST_SETUP_QR_CODE = 'MT:-24J042C00KA0648G00'


class App:
    def __init__(self, runner: Runner, subproc: SubprocessInfo):
        self.process: subprocess.Popen[bytes] | None = None
        self.outpipe: LogPipe | None = None
        self.runner = runner
        self.subproc = subproc
        self.cv_stopped = threading.Condition()
        self.stopped = True
        self.lastLogIndex = 0
        self.kvsPathSet = {'/tmp/chip_kvs'}
        self.options: dict[str, str] | None = None
        self.killed = False
        self.setupCode: str | None = None

    def __repr__(self) -> str:
        return repr(self.subproc)

    @property
    def returncode(self):
        """Exposes return code of the underlying process, so that
           common code can be used between subprocess.Popen and Apps.
        """
        if not self.process:
            return None
        return self.process.returncode

    def start(self, options: dict[str, str] | None = None) -> bool:
        if not self.process:
            # Cache command line options to be used for reboots
            if options:
                self.options = options
            # Make sure to assign self.process before we do any operations that
            # might fail, so attempts to kill us on failure actually work.
            self.process, self.outpipe, _ = self.__startServer()
            self.waitForApplicationUp()
            self.__updateSetUpCode()
            with self.cv_stopped:
                self.stopped = False
                self.cv_stopped.notify()
            return True
        return False

    def stop(self) -> bool:
        if self.process:
            with self.cv_stopped:
                self.stopped = True
                self.cv_stopped.notify()
            ok = self.__terminateProcess()
            if not ok:
                # For now just raise an exception; no other way to get tests to fail in this situation.
                raise Exception('Stopped subprocess terminated abnormally')
            return True
        return False

    def factoryReset(self) -> bool:
        wasRunning = (not self.killed) and self.stop()

        for kvs in self.kvsPathSet:
            if os.path.exists(kvs):
                os.unlink(kvs)

        if wasRunning:
            return self.start()

        return True

    def waitForApplicationUp(self):
        # Watch for both mDNS advertisement start as well as event loop start.
        # These two messages can appear in any order depending on the implementation.
        # Waiting for both makes the startup detection more robust.
        assert self.process is not None and self.outpipe is not None, "waitForAnyAdvertisement can be called only after start()"
        self.__waitFor(["mDNS service published:", "APP STATUS: Starting event loop"])

    def waitForMessage(self, message: str, timeoutInSeconds: float = 10):
        self.__waitFor([message], timeoutInSeconds=timeoutInSeconds)
        return True

    def kill(self) -> bool:
        ok = self.__terminateProcess()
        self.killed = True
        return ok

    def wait(self, timeout: float | None = None) -> int:
        while True:
            # If the App was never started, AND was killed, exit immediately
            if self.killed:
                return 0
            # If the App was never started, wait cannot be called on the process
            if self.process is None:
                time.sleep(0.1)
                continue
            code = self.process.wait(timeout)
            with self.cv_stopped:
                if not self.stopped:
                    return code
                # When the server is manually stopped, process waiting is
                # overridden so the other processes that depends on the
                # accessory being alive does not stop.
                while self.stopped:
                    self.cv_stopped.wait()

    def __startServer(self) -> tuple[subprocess.Popen[bytes], LogPipe, LogPipe]:
        subproc = self.subproc.with_args('--interface-id', '-1')

        if not self.options:
            log.debug("Executing application under test with default args")
        else:
            log.debug("Executing application under test with the following args:")
            for key, value in self.options.items():
                log.debug("   %s: %s", key, value)
                subproc = subproc.with_args(key, value)
                if key == '--KVS':
                    self.kvsPathSet.add(value)
        return self.runner.RunSubprocess(subproc, name='APP ', wait=False)

    def __waitFor(self, patterns: Iterable[str], timeoutInSeconds: float = 10):
        """
        Wait for all provided pattern strings to appear in the process output pipe (capture log).
        """
<<<<<<< HEAD
        assert self.process is not None and self.outpipe is not None, "__waitFor can be called only after start()"
        logging.debug('Waiting for all patterns %r', patterns)
=======
        log.debug('Waiting for all patterns %r', patterns)
>>>>>>> 0c62d0c4

        start_time = time.monotonic()

        def allPatternsFound() -> int | None:
            assert self.outpipe is not None
            lastLogIndex = self.lastLogIndex
            for p in patterns:
                found, index = self.outpipe.CapturedLogContains(p, self.lastLogIndex)
                if not found:
                    return None
                lastLogIndex = max(lastLogIndex, index)

            return lastLogIndex

        lastLogIndex = allPatternsFound()
        while lastLogIndex is None:
            if self.process.poll() is not None:
                died_str = f'Server died while waiting for {patterns!r}, returncode {self.process.returncode}'
                log.error(died_str)
                raise Exception(died_str)
            if time.monotonic() - start_time > timeoutInSeconds:
                raise Exception(f'Timeout while waiting for {patterns!r}')
            time.sleep(0.1)

            lastLogIndex = allPatternsFound()

        self.lastLogIndex = lastLogIndex + 1
        log.debug('Success waiting for: %r', patterns)

    def __updateSetUpCode(self):
        assert self.outpipe is not None, "__updateSetUpCode needs to happen after __startServer"
        qrLine = self.outpipe.FindLastMatchingLine('.*SetupQRCode: *\\[(.*)]')
        if not qrLine:
            raise Exception("Unable to find QR code")
        self.setupCode = qrLine.group(1)

    def __terminateProcess(self):
        """
        Returns False if the process existed and had a nonzero exit code.
        """
        if self.process:
            self.process.terminate()  # sends SIGTERM
            try:
                exit_code = self.process.wait(10)
                if exit_code:
                    log.error("Subprocess failed with exit code: %d", exit_code)
                    return False
            except subprocess.TimeoutExpired:
                log.debug("Subprocess did not terminate on SIGTERM, killing it now")
                self.process.kill()
                # The exit code when using Python subprocess will be the signal used to kill it.
                # Ideally, we would recover the original exit code, but the process was already
                # ignoring SIGTERM, indicating something was already wrong.
                self.process.wait(10)
            self.process = None
            self.outpipe = None
            self.lastLogIndex = 0
        return True


class TestTarget(Enum):
    ALL_CLUSTERS = auto()
    TV = auto()
    LOCK = auto()
    OTA = auto()
    BRIDGE = auto()
    LIT_ICD = auto()
    FABRIC_SYNC = auto()
    MWO = auto()
    RVC = auto()
    NETWORK_MANAGER = auto()
    ENERGY_GATEWAY = auto()
    ENERGY_MANAGEMENT = auto()
    CLOSURE = auto()


@dataclass
class ApplicationPaths:
    chip_tool: SubprocessInfo | None
    all_clusters_app: SubprocessInfo | None
    lock_app: SubprocessInfo | None
    fabric_bridge_app: SubprocessInfo | None
    ota_provider_app: SubprocessInfo | None
    ota_requestor_app: SubprocessInfo | None
    tv_app: SubprocessInfo | None
    bridge_app: SubprocessInfo | None
    lit_icd_app: SubprocessInfo | None
    microwave_oven_app: SubprocessInfo | None
    matter_repl_yaml_tester_cmd: SubprocessInfo | None
    chip_tool_with_python_cmd: SubprocessInfo | None
    rvc_app: SubprocessInfo | None
    network_manager_app: SubprocessInfo | None
    energy_gateway_app: SubprocessInfo | None
    energy_management_app: SubprocessInfo | None
    closure_app: SubprocessInfo | None

    def items(self) -> list[SubprocessInfo | None]:
        return [self.chip_tool, self.all_clusters_app, self.lock_app,
                self.fabric_bridge_app, self.ota_provider_app, self.ota_requestor_app,
                self.tv_app, self.bridge_app, self.lit_icd_app,
                self.microwave_oven_app, self.matter_repl_yaml_tester_cmd,
                self.chip_tool_with_python_cmd, self.rvc_app, self.network_manager_app,
                self.energy_gateway_app, self.energy_management_app, self.closure_app]

    def items_with_key(self) -> list[tuple[SubprocessInfo | None, str]]:
        """
        Returns all path items and also the corresponding "Application Key" which
        is the typical application name.

        This is to provide scripts a consistent way to reference a path, even if
        the paths used for individual appplications contain different names
        (e.g. they could be wrapper scripts).
        """
        return [
            (self.chip_tool, "chip-tool"),
            (self.all_clusters_app, "chip-all-clusters-app"),
            (self.lock_app, "chip-lock-app"),
            (self.fabric_bridge_app, "fabric-bridge-app"),
            (self.ota_provider_app, "chip-ota-provider-app"),
            (self.ota_requestor_app, "chip-ota-requestor-app"),
            (self.tv_app, "chip-tv-app"),
            (self.bridge_app, "chip-bridge-app"),
            (self.lit_icd_app, "lit-icd-app"),
            (self.microwave_oven_app, "chip-microwave-oven-app"),
            (self.matter_repl_yaml_tester_cmd, "yamltest_with_matter_repl_tester.py"),
            (
                # This path varies, however it is a fixed python tool so it may be ok
                self.chip_tool_with_python_cmd,
                (self.chip_tool_with_python_cmd.path.name
                 if self.chip_tool_with_python_cmd is not None
                 else "chiptool.py"),
            ),
            (self.rvc_app, "chip-rvc-app"),
            (self.network_manager_app, "matter-network-manager-app"),
            (self.energy_gateway_app, "chip-energy-gateway-app"),
            (self.energy_management_app, "chip-energy-management-app"),
            (self.closure_app, "closure-app"),
        ]


@dataclass
class CaptureLine:
    when: datetime
    source: str
    line: str


class ExecutionCapture:
    """
    Keeps track of output lines in a process, to help debug failures.
    """

    def __init__(self) -> None:
        self.lock = threading.Lock()
        self.captures: list[CaptureLine] = []

    def Log(self, source: str, line: str):
        with self.lock:
            self.captures.append(CaptureLine(
                when=datetime.now(),
                source=source,
                line=line.strip('\n')
            ))

    def LogContents(self):
        log.error("================ CAPTURED LOG START ==================")
        with self.lock:
            for entry in self.captures:
                log.error("%02d:%02d:%02d.%03d - %-10s: %s",
                          entry.when.hour,
                          entry.when.minute,
                          entry.when.second,
                          entry.when.microsecond/1000,
                          entry.source,
                          entry.line
                          )
        log.error("================ CAPTURED LOG END ====================")


class TestTag(StrEnum):
    MANUAL = auto()          # requires manual input. Generally not run automatically
    SLOW = auto()            # test uses Sleep and is generally slow (>=10s is a typical threshold)
    FLAKY = auto()           # test is considered flaky (usually a bug/time dependent issue)
    IN_DEVELOPMENT = auto()  # test may not pass or undergoes changes
    CHIP_TOOL_PYTHON_ONLY = auto()  # test uses YAML features only supported by the CHIP_TOOL_PYTHON runner.
    EXTRA_SLOW = auto()      # test uses Sleep and is generally _very_ slow (>= 60s is a typical threshold)
    PURPOSEFUL_FAILURE = auto()  # test fails on purpose

    def to_s(self):
        for (k, v) in TestTag.__members__.items():
            if self == v:
                return k
        raise Exception("Unknown tag: %r" % self)


class TestRunTime(Enum):
    CHIP_TOOL_PYTHON = auto()  # use the python yaml test parser with chip-tool
    DARWIN_FRAMEWORK_TOOL_PYTHON = auto()  # use the python yaml test parser with chip-tool
    MATTER_REPL_PYTHON = auto()       # use the python yaml test runner


@dataclass
class TestDefinition:
    name: str
    run_name: str
    target: TestTarget
    tags: set[TestTag] = field(default_factory=set[TestTag])

    @property
    def is_manual(self) -> bool:
        return TestTag.MANUAL in self.tags

    @property
    def is_slow(self) -> bool:
        return TestTag.SLOW in self.tags

    @property
    def is_flaky(self) -> bool:
        return TestTag.FLAKY in self.tags

    def tags_str(self) -> str:
        """Get a human readable list of tags applied to this test"""
        return ", ".join([t.to_s() for t in self.tags])

    def Run(self, runner: Runner, apps_register: AppsRegister, apps: ApplicationPaths,
            pics_file: Path, timeout_seconds: int | None, dry_run: bool = False,
            test_runtime: TestRunTime = TestRunTime.CHIP_TOOL_PYTHON,
            ble_controller_app: int | None = None,
            ble_controller_tool: int | None = None):
        """
        Executes the given test case using the provided runner for execution.
        """
        runner.capture_delegate = ExecutionCapture()

        tool_storage_dir = None

        loggedCapturedLogs = False

        try:
            if self.target == TestTarget.ALL_CLUSTERS:
                target_app = apps.all_clusters_app
            elif self.target == TestTarget.TV:
                target_app = apps.tv_app
            elif self.target == TestTarget.LOCK:
                target_app = apps.lock_app
            elif self.target == TestTarget.FABRIC_SYNC:
                target_app = apps.fabric_bridge_app
            elif self.target == TestTarget.OTA:
                target_app = apps.ota_requestor_app
            elif self.target == TestTarget.BRIDGE:
                target_app = apps.bridge_app
            elif self.target == TestTarget.LIT_ICD:
                target_app = apps.lit_icd_app
            elif self.target == TestTarget.MWO:
                target_app = apps.microwave_oven_app
            elif self.target == TestTarget.RVC:
                target_app = apps.rvc_app
            elif self.target == TestTarget.NETWORK_MANAGER:
                target_app = apps.network_manager_app
            elif self.target == TestTarget.ENERGY_GATEWAY:
                target_app = apps.energy_gateway_app
            elif self.target == TestTarget.ENERGY_MANAGEMENT:
                target_app = apps.energy_management_app
            elif self.target == TestTarget.CLOSURE:
                target_app = apps.closure_app
            else:
                raise Exception("Unknown test target - "
                                "don't know which application to run")

            if not dry_run:
                for command, key in apps.items_with_key():
                    # Do not add chip-tool or matter-repl-yaml-tester-cmd to the register
                    if (command == apps.chip_tool
                            or command == apps.matter_repl_yaml_tester_cmd
                            or command == apps.chip_tool_with_python_cmd):
                        continue

                    # Skip items where we don't actually have a path.  This can
                    # happen if the relevant application does not exist.  It's
                    # non-fatal as long as we are not trying to run any tests that
                    # need that application.
                    if command is None:
                        continue

                    # For the app indicated by self.target, give it the 'default' key to add to the register
                    if command == target_app:
                        key = 'default'
                    if ble_controller_app is not None:
                        command = command.with_args("--ble-controller", str(ble_controller_app), "--wifi")
                    app = App(runner, command)
                    # Add the App to the register immediately, so if it fails during
                    # start() we will be able to clean things up properly.
                    apps_register.add(key, app)
                    # Remove server application storage (factory reset),
                    # so it will be commissionable again.
                    app.factoryReset()

                    # It may sometimes be useful to run the same app multiple times depending
                    # on the implementation. So this code creates a duplicate entry but with a different
                    # key.
                    app = App(runner, command)
                    apps_register.add(f'{key}#2', app)
                    app.factoryReset()

            if dry_run:
                tool_storage_dir = None
                tool_storage_args = []
            else:
                tool_storage_dir = tempfile.mkdtemp()
                tool_storage_args = ['--storage-directory', tool_storage_dir]

            # Only start and pair the default app
            if dry_run:
                setupCode = '${SETUP_PAYLOAD}'
            else:
                app = apps_register.get('default')
                app.start()
                assert app.setupCode is not None, "Setup code should have been set in app.start()"
                setupCode = app.setupCode

            if test_runtime == TestRunTime.MATTER_REPL_PYTHON:
                assert apps.matter_repl_yaml_tester_cmd is not None, \
                    "Matter REPL YAML tester should have been set for selected test runtime"
                python_cmd = apps.matter_repl_yaml_tester_cmd.with_args(
                    '--setup-code', setupCode, '--yaml-path', self.run_name, "--pics-file", str(pics_file))

                if dry_run:
                    log.info(shlex.join(python_cmd.to_cmd()))
                else:
                    runner.RunSubprocess(python_cmd, name='MATTER_REPL_YAML_TESTER',
                                         dependencies=[apps_register], timeout_seconds=timeout_seconds)
            else:  # CHIP_TOOL_PYTHON
                assert apps.chip_tool is not None, \
                    "Chip tool should have been set for selected test runtime"
                assert apps.chip_tool_with_python_cmd is not None, \
                    "Chip tool with Python should have been set for selected test runtime"
                pairing_server_args = []

                if ble_controller_tool is not None:
                    pairing_cmd = apps.chip_tool_with_python_cmd.with_args(
                        "pairing", "code-wifi", TEST_NODE_ID, "MatterAP", "MatterAPPassword", TEST_SETUP_QR_CODE)
                    pairing_server_args = ["--ble-controller", str(ble_controller_tool)]
                else:
                    pairing_cmd = apps.chip_tool_with_python_cmd.with_args('pairing', 'code', TEST_NODE_ID, setupCode)

                if self.target == TestTarget.LIT_ICD and test_runtime == TestRunTime.CHIP_TOOL_PYTHON:
                    pairing_cmd = pairing_cmd.with_args('--icd-registration', 'true')

                test_cmd = apps.chip_tool_with_python_cmd.with_args('tests', self.run_name, '--PICS', str(pics_file))

                interactive_server_args = ['interactive server'] + tool_storage_args + pairing_server_args

                if test_runtime == TestRunTime.CHIP_TOOL_PYTHON:
                    interactive_server_args = interactive_server_args + ['--interface-id', '-1']

                server_args = (
                    '--server_path', str(apps.chip_tool.path),
                    '--server_arguments', ' '.join(interactive_server_args))

                pairing_cmd = pairing_cmd.with_args(*server_args)
                test_cmd = test_cmd.with_args(*server_args)

                if dry_run:
                    log.info(shlex.join(pairing_cmd.to_cmd()))
                    log.info(shlex.join(test_cmd.to_cmd()))
                else:
                    runner.RunSubprocess(pairing_cmd,
                                         name='PAIR', dependencies=[apps_register])
                    runner.RunSubprocess(
                        test_cmd,
                        name='TEST', dependencies=[apps_register],
                        timeout_seconds=timeout_seconds)

        except Exception:
            log.error("!!!!!!!!!!!!!!!!!!!! ERROR !!!!!!!!!!!!!!!!!!!!!!")
            runner.capture_delegate.LogContents()
            loggedCapturedLogs = True
            raise
        finally:
            ok = apps_register.killAll()
            apps_register.factoryResetAll()
            apps_register.removeAll()
            if tool_storage_dir is not None:
                shutil.rmtree(tool_storage_dir, ignore_errors=True)
            # If loggedCapturedLogs then we are already throwing, so no need to
            # try to trigger test failure due to our abnormal termination.
            if not ok and not loggedCapturedLogs:
                log.error("!!!!!!!!!!!!!!!!!!!! ERROR !!!!!!!!!!!!!!!!!!!!!!")
                runner.capture_delegate.LogContents()
                raise Exception('Subprocess terminated abnormally')<|MERGE_RESOLUTION|>--- conflicted
+++ resolved
@@ -157,12 +157,8 @@
         """
         Wait for all provided pattern strings to appear in the process output pipe (capture log).
         """
-<<<<<<< HEAD
         assert self.process is not None and self.outpipe is not None, "__waitFor can be called only after start()"
-        logging.debug('Waiting for all patterns %r', patterns)
-=======
         log.debug('Waiting for all patterns %r', patterns)
->>>>>>> 0c62d0c4
 
         start_time = time.monotonic()
 
