#
#    Copyright (c) 2021 Project CHIP Authors
#
#    Licensed under the Apache License, Version 2.0 (the "License");
#    you may not use this file except in compliance with the License.
#    You may obtain a copy of the License at
#
#        http://www.apache.org/licenses/LICENSE-2.0
#
#    Unless required by applicable law or agreed to in writing, software
#    distributed under the License is distributed on an "AS IS" BASIS,
#    WITHOUT WARRANTIES OR CONDITIONS OF ANY KIND, either express or implied.
#    See the License for the specific language governing permissions and
#    limitations under the License.

import logging
import os
import shutil
import subprocess
import tempfile
import threading
import time
import typing
from dataclasses import dataclass, field
from datetime import datetime
from enum import Enum, auto

TEST_NODE_ID = '0x12344321'
TEST_DISCRIMINATOR = '3840'
TEST_PASSCODE = '20202021'
TEST_SETUP_QR_CODE = 'MT:-24J042C00KA0648G00'


class App:

    def __init__(self, runner, command: typing.List[str]):
        self.process = None
        self.outpipe = None
        self.runner = runner
        self.command = command
        self.cv_stopped = threading.Condition()
        self.stopped = True
        self.lastLogIndex = 0
        self.kvsPathSet = {'/tmp/chip_kvs'}
        self.options = None
        self.killed = False

    def __repr__(self) -> str:
        return f'App[{self.command!r} - status {self.returncode}]'

    @property
    def returncode(self):
        """Exposes return code of the underlying process, so that
           common code can be used between subprocess.Popen and Apps.
        """
        if not self.process:
            return None
        return self.process.returncode

    def start(self, options=None):
        if not self.process:
            # Cache command line options to be used for reboots
            if options:
                self.options = options
            # Make sure to assign self.process before we do any operations that
            # might fail, so attempts to kill us on failure actually work.
            self.process, self.outpipe, _ = self.__startServer()
            self.waitForAnyAdvertisement()
            self.__updateSetUpCode()
            with self.cv_stopped:
                self.stopped = False
                self.cv_stopped.notify()
            return True
        return False

    def stop(self):
        if self.process:
            with self.cv_stopped:
                self.stopped = True
                self.cv_stopped.notify()
            self.__terminateProcess()
            return True
        return False

    def factoryReset(self):
        wasRunning = (not self.killed) and self.stop()

        for kvs in self.kvsPathSet:
            if os.path.exists(kvs):
                os.unlink(kvs)

        if wasRunning:
            return self.start()

        return True

    def waitForAnyAdvertisement(self):
        self.__waitFor("mDNS service published:", self.process, self.outpipe)

    def waitForMessage(self, message, timeoutInSeconds=10):
        self.__waitFor(message, self.process, self.outpipe, timeoutInSeconds)
        return True

    def kill(self):
        self.__terminateProcess()
        self.killed = True

    def wait(self, timeout=None):
        while True:
            # If the App was never started, AND was killed, exit immediately
            if self.killed:
                return 0
            # If the App was never started, wait cannot be called on the process
            if self.process is None:
                time.sleep(0.1)
                continue
            code = self.process.wait(timeout)
            with self.cv_stopped:
                if not self.stopped:
                    return code
                # When the server is manually stopped, process waiting is
                # overridden so the other processes that depends on the
                # accessory being alive does not stop.
                while self.stopped:
                    self.cv_stopped.wait()

    def __startServer(self):
        app_cmd = self.command + ['--interface-id', str(-1)]

        if not self.options:
            logging.debug('Executing application under test with default args')
        else:
            logging.debug('Executing application under test with the following args:')
            for key, value in self.options.items():
                logging.debug('   %s: %s' % (key, value))
                app_cmd = app_cmd + [key, value]
                if key == '--KVS':
                    self.kvsPathSet.add(value)
        return self.runner.RunSubprocess(app_cmd, name='APP ', wait=False)

    def __waitFor(self, waitForString, server_process, outpipe, timeoutInSeconds=10):
        logging.debug('Waiting for %s' % waitForString)

        start_time = time.monotonic()
        ready, self.lastLogIndex = outpipe.CapturedLogContains(
            waitForString, self.lastLogIndex)
        if ready:
            self.lastLogIndex += 1

        while not ready:
            if server_process.poll() is not None:
                died_str = ('Server died while waiting for %s, returncode %d' %
                            (waitForString, server_process.returncode))
                logging.error(died_str)
                raise Exception(died_str)
            if time.monotonic() - start_time > timeoutInSeconds:
                raise Exception('Timeout while waiting for %s' % waitForString)
            time.sleep(0.1)
            ready, self.lastLogIndex = outpipe.CapturedLogContains(
                waitForString, self.lastLogIndex)
            if ready:
                self.lastLogIndex += 1

        logging.debug('Success waiting for: %s' % waitForString)

    def __updateSetUpCode(self):
        qrLine = self.outpipe.FindLastMatchingLine('.*SetupQRCode: *\\[(.*)]')
        if not qrLine:
            raise Exception("Unable to find QR code")
        self.setupCode = qrLine.group(1)

    def __terminateProcess(self):
        if self.process:
            self.process.terminate()  # sends SIGTERM
            try:
                exit_code = self.process.wait(10)
                if exit_code:
                    raise Exception('Subprocess failed with exit code: %d' % exit_code)
            except subprocess.TimeoutExpired:
                logging.debug('Subprocess did not terminate on SIGTERM, killing it now')
                self.process.kill()
                # The exit code when using Python subprocess will be the signal used to kill it.
                # Ideally, we would recover the original exit code, but the process was already
                # ignoring SIGTERM, indicating something was already wrong.
                self.process.wait(10)
            self.process = None
            self.outpipe = None


class TestTarget(Enum):
    ALL_CLUSTERS = auto()
    TV = auto()
    LOCK = auto()
    OTA = auto()
    BRIDGE = auto()
    LIT_ICD = auto()
    FABRIC_SYNC = auto()
    MWO = auto()
    RVC = auto()
    NETWORK_MANAGER = auto()
    ENERGY_GATEWAY = auto()
    ENERGY_MANAGEMENT = auto()
    CLOSURE = auto()


@dataclass
class ApplicationPaths:
    chip_tool: typing.List[str]
    all_clusters_app: typing.List[str]
    lock_app: typing.List[str]
    fabric_bridge_app: typing.List[str]
    ota_provider_app: typing.List[str]
    ota_requestor_app: typing.List[str]
    tv_app: typing.List[str]
    bridge_app: typing.List[str]
    lit_icd_app: typing.List[str]
    microwave_oven_app: typing.List[str]
    matter_repl_yaml_tester_cmd: typing.List[str]
    chip_tool_with_python_cmd: typing.List[str]
    rvc_app: typing.List[str]
    network_manager_app: typing.List[str]
    energy_gateway_app: typing.List[str]
    energy_management_app: typing.List[str]
    closure_app: typing.List[str]

    def items(self):
        return [self.chip_tool, self.all_clusters_app, self.lock_app,
                self.fabric_bridge_app, self.ota_provider_app, self.ota_requestor_app,
                self.tv_app, self.bridge_app, self.lit_icd_app,
                self.microwave_oven_app, self.matter_repl_yaml_tester_cmd,
                self.chip_tool_with_python_cmd, self.rvc_app, self.network_manager_app,
                self.energy_gateway_app, self.energy_management_app, self.closure_app]

    def items_with_key(self):
        """
        Returns all path items and also the corresponding "Application Key" which
        is the typical application name.

        This is to provide scripts a consistent way to reference a path, even if
        the paths used for individual appplications contain different names
        (e.g. they could be wrapper scripts).
        """
        return [
            (self.chip_tool, "chip-tool"),
            (self.all_clusters_app, "chip-all-clusters-app"),
            (self.lock_app, "chip-lock-app"),
            (self.fabric_bridge_app, "fabric-bridge-app"),
            (self.ota_provider_app, "chip-ota-provider-app"),
            (self.ota_requestor_app, "chip-ota-requestor-app"),
            (self.tv_app, "chip-tv-app"),
            (self.bridge_app, "chip-bridge-app"),
            (self.lit_icd_app, "lit-icd-app"),
            (self.microwave_oven_app, "chip-microwave-oven-app"),
            (self.matter_repl_yaml_tester_cmd, "yamltest_with_matter_repl_tester.py"),
            (
                # This path varies, however it is a fixed python tool so it may be ok
                self.chip_tool_with_python_cmd,
                os.path.basename(self.chip_tool_with_python_cmd[-1]),
            ),
            (self.rvc_app, "chip-rvc-app"),
            (self.network_manager_app, "matter-network-manager-app"),
            (self.energy_gateway_app, "chip-energy-gateway-app"),
            (self.energy_management_app, "chip-energy-management-app"),
            (self.closure_app, "closure-app"),
        ]


@dataclass
class CaptureLine:
    when: datetime
    source: str
    line: str


class ExecutionCapture:
    """
    Keeps track of output lines in a process, to help debug failures.
    """

    def __init__(self):
        self.lock = threading.Lock()
        self.captures = []

    def Log(self, source, line):
        with self.lock:
            self.captures.append(CaptureLine(
                when=datetime.now(),
                source=source,
                line=line.strip('\n')
            ))

    def LogContents(self):
        logging.error('================ CAPTURED LOG START ==================')
        with self.lock:
            for entry in self.captures:
                logging.error('%02d:%02d:%02d.%03d - %-10s: %s',
                              entry.when.hour,
                              entry.when.minute,
                              entry.when.second,
                              entry.when.microsecond/1000,
                              entry.source,
                              entry.line
                              )
        logging.error('================ CAPTURED LOG END ====================')


class TestTag(Enum):
    MANUAL = auto()          # requires manual input. Generally not run automatically
    SLOW = auto()            # test uses Sleep and is generally slow (>=10s is a typical threshold)
    FLAKY = auto()           # test is considered flaky (usually a bug/time dependent issue)
    IN_DEVELOPMENT = auto()  # test may not pass or undergoes changes
    CHIP_TOOL_PYTHON_ONLY = auto()  # test uses YAML features only supported by the CHIP_TOOL_PYTHON runner.
    EXTRA_SLOW = auto()      # test uses Sleep and is generally _very_ slow (>= 60s is a typical threshold)
    PURPOSEFUL_FAILURE = auto()  # test fails on purpose

    def to_s(self):
        for (k, v) in TestTag.__members__.items():
            if self == v:
                return k
        raise Exception("Unknown tag: %r" % self)


class TestRunTime(Enum):
    CHIP_TOOL_PYTHON = auto()  # use the python yaml test parser with chip-tool
    DARWIN_FRAMEWORK_TOOL_PYTHON = auto()  # use the python yaml test parser with chip-tool
    MATTER_REPL_PYTHON = auto()       # use the python yaml test runner


@dataclass
class TestDefinition:
    name: str
    run_name: str
    target: TestTarget
    tags: typing.Set[TestTag] = field(default_factory=set)

    @property
    def is_manual(self) -> bool:
        return TestTag.MANUAL in self.tags

    @property
    def is_slow(self) -> bool:
        return TestTag.SLOW in self.tags

    @property
    def is_flaky(self) -> bool:
        return TestTag.FLAKY in self.tags

    def tags_str(self) -> str:
        """Get a human readable list of tags applied to this test"""
        return ", ".join([t.to_s() for t in self.tags])

    def Run(self, runner, apps_register, paths: ApplicationPaths, pics_file: str,
            timeout_seconds: typing.Optional[int], dry_run=False,
            test_runtime: TestRunTime = TestRunTime.CHIP_TOOL_PYTHON,
            ble_controller_app: typing.Optional[int] = None,
            ble_controller_tool: typing.Optional[int] = None):
        """
        Executes the given test case using the provided runner for execution.
        """
        runner.capture_delegate = ExecutionCapture()

        tool_storage_dir = None

        try:
            if self.target == TestTarget.ALL_CLUSTERS:
                target_app = paths.all_clusters_app
            elif self.target == TestTarget.TV:
                target_app = paths.tv_app
            elif self.target == TestTarget.LOCK:
                target_app = paths.lock_app
            elif self.target == TestTarget.FABRIC_SYNC:
                target_app = paths.fabric_bridge_app
            elif self.target == TestTarget.OTA:
                target_app = paths.ota_requestor_app
            elif self.target == TestTarget.BRIDGE:
                target_app = paths.bridge_app
            elif self.target == TestTarget.LIT_ICD:
                target_app = paths.lit_icd_app
            elif self.target == TestTarget.MWO:
                target_app = paths.microwave_oven_app
            elif self.target == TestTarget.RVC:
                target_app = paths.rvc_app
            elif self.target == TestTarget.NETWORK_MANAGER:
                target_app = paths.network_manager_app
            elif self.target == TestTarget.ENERGY_GATEWAY:
                target_app = paths.energy_gateway_app
            elif self.target == TestTarget.ENERGY_MANAGEMENT:
                target_app = paths.energy_management_app
            elif self.target == TestTarget.CLOSURE:
                target_app = paths.closure_app
            else:
                raise Exception("Unknown test target - "
                                "don't know which application to run")

            if not dry_run:
<<<<<<< HEAD
                for command, key in paths.items_with_key():
                    # Do not add chip-tool or chip-repl-yaml-tester-cmd to the register
                    if (command == paths.chip_tool
                            or command == paths.chip_repl_yaml_tester_cmd
                            or command == paths.chip_tool_with_python_cmd):
=======
                for path, key in paths.items_with_key():
                    # Do not add chip-tool or matter-repl-yaml-tester-cmd to the register
                    if path == paths.chip_tool or path == paths.matter_repl_yaml_tester_cmd or path == paths.chip_tool_with_python_cmd:
>>>>>>> f7581e7a
                        continue

                    # Skip items where we don't actually have a path.  This can
                    # happen if the relevant application does not exist.  It's
                    # non-fatal as long as we are not trying to run any tests that
                    # need that application.
                    if command[-1] is None:
                        continue

                    # For the app indicated by self.target, give it the 'default' key to add to the register
                    if command == target_app:
                        key = 'default'
                    if ble_controller_app is not None:
                        command += ["--ble-controller", str(ble_controller_app), "--wifi"]
                    app = App(runner, command)
                    # Add the App to the register immediately, so if it fails during
                    # start() we will be able to clean things up properly.
                    apps_register.add(key, app)
                    # Remove server application storage (factory reset),
                    # so it will be commissionable again.
                    app.factoryReset()

                    # It may sometimes be useful to run the same app multiple times depending
                    # on the implementation. So this code creates a duplicate entry but with a different
                    # key.
                    app = App(runner, command)
                    apps_register.add(f'{key}#2', app)
                    app.factoryReset()

            if dry_run:
                tool_storage_dir = None
                tool_storage_args = []
            else:
                tool_storage_dir = tempfile.mkdtemp()
                tool_storage_args = ['--storage-directory', tool_storage_dir]

            # Only start and pair the default app
            if dry_run:
                setupCode = '${SETUP_PAYLOAD}'
            else:
                app = apps_register.get('default')
                app.start()
                setupCode = app.setupCode

<<<<<<< HEAD
            if test_runtime == TestRunTime.CHIP_REPL_PYTHON:
                chip_repl_yaml_tester_cmd = paths.chip_repl_yaml_tester_cmd
                python_cmd = (chip_repl_yaml_tester_cmd
                              + ['--setup-code', setupCode]
                              + ['--yaml-path', self.run_name]
                              + ["--pics-file", pics_file])
=======
            if test_runtime == TestRunTime.MATTER_REPL_PYTHON:
                matter_repl_yaml_tester_cmd = paths.matter_repl_yaml_tester_cmd
                python_cmd = matter_repl_yaml_tester_cmd + \
                    ['--setup-code', setupCode] + ['--yaml-path', self.run_name] + ["--pics-file", pics_file]
>>>>>>> f7581e7a
                if dry_run:
                    logging.info(" ".join(python_cmd))
                else:
                    runner.RunSubprocess(python_cmd, name='MATTER_REPL_YAML_TESTER',
                                         dependencies=[apps_register], timeout_seconds=timeout_seconds)
            else:
                pairing_server_args = []
                if ble_controller_tool is not None:
                    pairing_cmd = paths.chip_tool_with_python_cmd + [
                        "pairing", "code-wifi", TEST_NODE_ID, "MatterAP", "MatterAPPassword", TEST_SETUP_QR_CODE]
                    pairing_server_args = ["--ble-controller", str(ble_controller_tool)]
                else:
                    pairing_cmd = paths.chip_tool_with_python_cmd + ['pairing', 'code', TEST_NODE_ID, setupCode]
                if self.target == TestTarget.LIT_ICD and test_runtime == TestRunTime.CHIP_TOOL_PYTHON:
                    pairing_cmd += ['--icd-registration', 'true']
                test_cmd = paths.chip_tool_with_python_cmd + ['tests', self.run_name] + ['--PICS', pics_file]
                server_args = ['--server_path', paths.chip_tool[-1]] + \
                    ['--server_arguments', 'interactive server' +
                        (' ' if len(tool_storage_args) else '') + ' '.join(tool_storage_args) +
                        (' ' if len(pairing_server_args) else '') + ' '.join(pairing_server_args)]
                pairing_cmd += server_args
                test_cmd += server_args

                if dry_run:
                    # Some of our command arguments have spaces in them, so if we are
                    # trying to log commands people can run we should quote those.
                    def quoter(arg): return f"'{arg}'" if ' ' in arg else arg
                    logging.info(" ".join(map(quoter, pairing_cmd)))
                    logging.info(" ".join(map(quoter, test_cmd)))
                else:
                    runner.RunSubprocess(pairing_cmd,
                                         name='PAIR', dependencies=[apps_register])
                    runner.RunSubprocess(
                        test_cmd,
                        name='TEST', dependencies=[apps_register],
                        timeout_seconds=timeout_seconds)

        except Exception:
            logging.error("!!!!!!!!!!!!!!!!!!!! ERROR !!!!!!!!!!!!!!!!!!!!!!")
            runner.capture_delegate.LogContents()
            raise
        finally:
            apps_register.killAll()
            apps_register.factoryResetAll()
            apps_register.removeAll()
            if tool_storage_dir is not None:
                shutil.rmtree(tool_storage_dir, ignore_errors=True)<|MERGE_RESOLUTION|>--- conflicted
+++ resolved
@@ -393,17 +393,11 @@
                                 "don't know which application to run")
 
             if not dry_run:
-<<<<<<< HEAD
                 for command, key in paths.items_with_key():
-                    # Do not add chip-tool or chip-repl-yaml-tester-cmd to the register
+                    # Do not add chip-tool or matter-repl-yaml-tester-cmd to the register
                     if (command == paths.chip_tool
-                            or command == paths.chip_repl_yaml_tester_cmd
+                            or command == paths.matter_repl_yaml_tester_cmd
                             or command == paths.chip_tool_with_python_cmd):
-=======
-                for path, key in paths.items_with_key():
-                    # Do not add chip-tool or matter-repl-yaml-tester-cmd to the register
-                    if path == paths.chip_tool or path == paths.matter_repl_yaml_tester_cmd or path == paths.chip_tool_with_python_cmd:
->>>>>>> f7581e7a
                         continue
 
                     # Skip items where we don't actually have a path.  This can
@@ -448,19 +442,11 @@
                 app.start()
                 setupCode = app.setupCode
 
-<<<<<<< HEAD
-            if test_runtime == TestRunTime.CHIP_REPL_PYTHON:
-                chip_repl_yaml_tester_cmd = paths.chip_repl_yaml_tester_cmd
-                python_cmd = (chip_repl_yaml_tester_cmd
+            if test_runtime == TestRunTime.MATTER_REPL_PYTHON:
+                python_cmd = (paths.matter_repl_yaml_tester_cmd
                               + ['--setup-code', setupCode]
                               + ['--yaml-path', self.run_name]
                               + ["--pics-file", pics_file])
-=======
-            if test_runtime == TestRunTime.MATTER_REPL_PYTHON:
-                matter_repl_yaml_tester_cmd = paths.matter_repl_yaml_tester_cmd
-                python_cmd = matter_repl_yaml_tester_cmd + \
-                    ['--setup-code', setupCode] + ['--yaml-path', self.run_name] + ["--pics-file", pics_file]
->>>>>>> f7581e7a
                 if dry_run:
                     logging.info(" ".join(python_cmd))
                 else:
