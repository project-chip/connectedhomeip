#
#    Copyright (c) 2021 Project CHIP Authors
#
#    Licensed under the Apache License, Version 2.0 (the "License");
#    you may not use this file except in compliance with the License.
#    You may obtain a copy of the License at
#
#        http://www.apache.org/licenses/LICENSE-2.0
#
#    Unless required by applicable law or agreed to in writing, software
#    distributed under the License is distributed on an "AS IS" BASIS,
#    WITHOUT WARRANTIES OR CONDITIONS OF ANY KIND, either express or implied.
#    See the License for the specific language governing permissions and
#    limitations under the License.

import logging
import os
import shlex
import shutil
import subprocess
import tempfile
import threading
import time
from collections.abc import Iterable
from dataclasses import dataclass, field
from datetime import datetime
from enum import Enum, StrEnum, auto
from pathlib import Path
<<<<<<< HEAD
from types import MappingProxyType

from .runner import SubprocessInfo, SubprocessKind
=======

from .accessories import AppsRegister
from .runner import LogPipe, Runner, SubprocessInfo
>>>>>>> a2b64902

log = logging.getLogger(__name__)

TEST_NODE_ID = '0x12344321'
TEST_DISCRIMINATOR = '3840'
TEST_PASSCODE = '20202021'
TEST_SETUP_QR_CODE = 'MT:-24J042C00KA0648G00'


class App:
    def __init__(self, runner: Runner, subproc: SubprocessInfo):
        self.process: subprocess.Popen[bytes] | None = None
        self.outpipe: LogPipe | None = None
        self.runner = runner
        self.subproc = subproc
        self.cv_stopped = threading.Condition()
        self.stopped = True
        self.lastLogIndex = 0
        self.kvsPathSet = {'/tmp/chip_kvs'}
        self.options: dict[str, str] | None = None
        self.killed = False
        self.setupCode: str | None = None

    def __repr__(self) -> str:
        return repr(self.subproc)

    @property
    def returncode(self):
        """Exposes return code of the underlying process, so that
           common code can be used between subprocess.Popen and Apps.
        """
        if not self.process:
            return None
        return self.process.returncode

    def start(self, options: dict[str, str] | None = None) -> bool:
        if not self.process:
            # Cache command line options to be used for reboots
            if options:
                self.options = options
            # Make sure to assign self.process before we do any operations that
            # might fail, so attempts to kill us on failure actually work.
            self.process, self.outpipe, _ = self.__startServer()
            self.waitForApplicationUp()
            self.__updateSetUpCode()
            with self.cv_stopped:
                self.stopped = False
                self.cv_stopped.notify()
            return True
        return False

    def stop(self) -> bool:
        if self.process:
            with self.cv_stopped:
                self.stopped = True
                self.cv_stopped.notify()
            ok = self.__terminateProcess()
            if not ok:
                # For now just raise an exception; no other way to get tests to fail in this situation.
                raise RuntimeError('Stopped subprocess terminated abnormally')
            return True
        return False

    def factoryReset(self) -> bool:
        wasRunning = (not self.killed) and self.stop()

        for kvs in self.kvsPathSet:
            if os.path.exists(kvs):
                os.unlink(kvs)

        if wasRunning:
            return self.start()

        return True

    def waitForApplicationUp(self):
        # Watch for both mDNS advertisement start as well as event loop start.
        # These two messages can appear in any order depending on the implementation.
        # Waiting for both makes the startup detection more robust.
        assert self.process is not None and self.outpipe is not None, "waitForAnyAdvertisement can be called only after start()"
        self.__waitFor(["mDNS service published:", "APP STATUS: Starting event loop"])

    def waitForMessage(self, message: str, timeoutInSeconds: float = 10):
        self.__waitFor([message], timeoutInSeconds=timeoutInSeconds)
        return True

    def kill(self) -> bool:
        ok = self.__terminateProcess()
        self.killed = True
        return ok

    def wait(self, timeout: float | None = None) -> int:
        while True:
            # If the App was never started, AND was killed, exit immediately
            if self.killed:
                return 0
            # If the App was never started, wait cannot be called on the process
            if self.process is None:
                time.sleep(0.1)
                continue
            code = self.process.wait(timeout)
            with self.cv_stopped:
                if not self.stopped:
                    return code
                # When the server is manually stopped, process waiting is
                # overridden so the other processes that depends on the
                # accessory being alive does not stop.
                while self.stopped:
                    self.cv_stopped.wait()

    def __startServer(self) -> tuple[subprocess.Popen[bytes], LogPipe, LogPipe]:
        subproc = self.subproc.with_args('--interface-id', '-1')

        if not self.options:
            log.debug("Executing application under test with default args")
        else:
            log.debug("Executing application under test with the following args:")
            for key, value in self.options.items():
                log.debug("   %s: %s", key, value)
                subproc = subproc.with_args(key, value)
                if key == '--KVS':
                    self.kvsPathSet.add(value)
        return self.runner.RunSubprocess(subproc, name='APP ', wait=False)

    def __waitFor(self, patterns: Iterable[str], timeoutInSeconds: float = 10):
        """
        Wait for all provided pattern strings to appear in the process output pipe (capture log).
        """
        assert self.process is not None and self.outpipe is not None, "__waitFor can be called only after start()"
        log.debug('Waiting for all patterns %r', patterns)

        start_time = time.monotonic()

        def allPatternsFound() -> int | None:
            assert self.outpipe is not None
            lastLogIndex = self.lastLogIndex
            for p in patterns:
                found, index = self.outpipe.CapturedLogContains(p, self.lastLogIndex)
                if not found:
                    return None
                lastLogIndex = max(lastLogIndex, index)

            return lastLogIndex

        lastLogIndex = allPatternsFound()
        while lastLogIndex is None:
            if self.process.poll() is not None:
                died_str = f'Server died while waiting for {patterns!r}, returncode {self.process.returncode}'
                log.error(died_str)
                raise RuntimeError(died_str)
            if time.monotonic() - start_time > timeoutInSeconds:
                raise TimeoutError(f'Timeout while waiting for {patterns!r}')
            time.sleep(0.1)

            lastLogIndex = allPatternsFound()

        self.lastLogIndex = lastLogIndex + 1
        log.debug('Success waiting for: %r', patterns)

    def __updateSetUpCode(self):
        assert self.outpipe is not None, "__updateSetUpCode needs to happen after __startServer"
        qrLine = self.outpipe.FindLastMatchingLine('.*SetupQRCode: *\\[(.*)]')
        if not qrLine:
            raise RuntimeError("Unable to find QR code")
        self.setupCode = qrLine.group(1)

    def __terminateProcess(self):
        """
        Returns False if the process existed and had a nonzero exit code.
        """
        if self.process:
            self.process.terminate()  # sends SIGTERM
            try:
                exit_code = self.process.wait(10)
                if exit_code:
                    log.error("Subprocess failed with exit code: %d", exit_code)
                    return False
            except subprocess.TimeoutExpired:
                log.debug("Subprocess did not terminate on SIGTERM, killing it now")
                self.process.kill()
                # The exit code when using Python subprocess will be the signal used to kill it.
                # Ideally, we would recover the original exit code, but the process was already
                # ignoring SIGTERM, indicating something was already wrong.
                self.process.wait(10)
            self.process = None
            self.outpipe = None
            self.lastLogIndex = 0
        return True


class TestTarget(StrEnum):
    ALL_CLUSTERS = 'all-clusters'
    TV = 'tv'
    LOCK = 'lock'
    OTA = 'ota-requestor'
    BRIDGE = 'bridge'
    LIT_ICD = 'lit-icd'
    FABRIC_SYNC = 'fabric-sync'
    MWO = 'microwave-oven'
    RVC = 'rvc'
    NETWORK_MANAGER = 'network-manager'
    ENERGY_GATEWAY = 'energy-gateway'
    ENERGY_MANAGEMENT = 'energy-management'
    CLOSURE = 'closure'


@dataclass
<<<<<<< HEAD
class KnownSubprocessEntry:
    kind: SubprocessKind
    target_name: str | None = None


BUILTIN_SUBPROC_DATA = MappingProxyType({
    # Matter applications
    'all-clusters': KnownSubprocessEntry(kind=SubprocessKind.APP, target_name='chip-all-clusters-app'),
    'all-devices': KnownSubprocessEntry(kind=SubprocessKind.APP, target_name='all-devices-app'),
    'air-purifier': KnownSubprocessEntry(kind=SubprocessKind.APP, target_name='chip-air-purifier-app'),
    'bridge': KnownSubprocessEntry(kind=SubprocessKind.APP, target_name='chip-bridge-app'),
    'camera': KnownSubprocessEntry(kind=SubprocessKind.APP, target_name='chip-camera-app'),
    'camera-controller': KnownSubprocessEntry(kind=SubprocessKind.APP, target_name='chip-camera-controller'),
    'closure': KnownSubprocessEntry(kind=SubprocessKind.APP, target_name='closure-app'),
    'energy-gateway': KnownSubprocessEntry(kind=SubprocessKind.APP, target_name='chip-energy-gateway-app'),
    'energy-management': KnownSubprocessEntry(kind=SubprocessKind.APP, target_name='chip-energy-management-app'),
    'fabric-bridge': KnownSubprocessEntry(kind=SubprocessKind.APP, target_name='fabric-bridge-app'),
    'fabric-admin': KnownSubprocessEntry(kind=SubprocessKind.APP, target_name='fabric-admin'),
    'fabric-sync': KnownSubprocessEntry(kind=SubprocessKind.APP, target_name='fabric-sync'),
    'jf-control': KnownSubprocessEntry(kind=SubprocessKind.APP, target_name='jfc-app'),
    'jf-admin': KnownSubprocessEntry(kind=SubprocessKind.APP, target_name='jfa-app'),
    'light': KnownSubprocessEntry(kind=SubprocessKind.APP, target_name='chip-lighting-app'),
    'lit-icd': KnownSubprocessEntry(kind=SubprocessKind.APP, target_name='lit-icd-app'),
    'lock': KnownSubprocessEntry(kind=SubprocessKind.APP, target_name='chip-lock-app'),
    'microwave-oven': KnownSubprocessEntry(kind=SubprocessKind.APP, target_name='chip-microwave-oven-app'),
    'network-manager': KnownSubprocessEntry(kind=SubprocessKind.APP, target_name='matter-network-manager-app'),
    'ota-provider': KnownSubprocessEntry(kind=SubprocessKind.APP, target_name='chip-ota-provider-app'),
    'ota-requestor': KnownSubprocessEntry(kind=SubprocessKind.APP, target_name='chip-ota-requestor-app'),
    'rvc': KnownSubprocessEntry(kind=SubprocessKind.APP, target_name='chip-rvc-app'),
    'terms-and-conditions': KnownSubprocessEntry(kind=SubprocessKind.APP, target_name='chip-terms-and-conditions-app'),
    'tv': KnownSubprocessEntry(kind=SubprocessKind.APP, target_name='chip-tv-app'),
    'water-leak-detector': KnownSubprocessEntry(kind=SubprocessKind.APP, target_name='water-leak-detector-app'),

    # Tools
    'chip-tool': KnownSubprocessEntry(kind=SubprocessKind.TOOL, target_name='chip-tool'),
    'darwin-framework-tool': KnownSubprocessEntry(kind=SubprocessKind.TOOL, target_name='darwin-framework-tool'),
    'matter-repl-yaml-tester': KnownSubprocessEntry(kind=SubprocessKind.TOOL, target_name='yamltest_with_matter_repl_tester.py'),

    # No target_name as this is either chiptool.py or darwinframework.py depending on the selected TestRunTime
    'chip-tool-with-python': KnownSubprocessEntry(kind=SubprocessKind.TOOL)
})


class PathsFinderProto(typing.Protocol):
    def get(self, target_name: str) -> Path | None:
        pass


class SubprocessInfoRepo(dict):
    # We don't want to explicitly reference PathsFinder type because we
    # don't want to create a dependency on the diskcache module which PathsFinder imports.
    # Instead we just want a dict-like object
    def __init__(self, paths: PathsFinderProto,
                 subproc_knowhow: dict[str, KnownSubprocessEntry] = BUILTIN_SUBPROC_DATA,
                 *args, **kwargs):
        super().__init__(*args, **kwargs)
        self.paths = paths
        self.subproc_knowhow = subproc_knowhow

    def addSpec(self, spec: str, kind: SubprocessKind | None = None):
        """Add a path to the repo as specified on the command line"""
        el = spec.split(':')
        if len(el) == 3:
            # <kind>:<key>:<path>
            kind_s, key, path = el
            kind = SubprocessKind(kind_s)
            path = Path(path)
        elif len(el) == 2:
            # <key>:<path>
            key, path = el
            path = Path(path)
            if kind is None:
                if key not in self.subproc_knowhow:
                    raise ValueError(f"Kind not provided for key '{key}' and not specified in know-how")
                kind = self.subproc_knowhow[key].kind
        else:
            raise ValueError(f"Cannot parse path spec '{spec}'")

        if key not in self.subproc_knowhow:
            log.warning("Key '%s' is not present in the subprocess repo know-how, possible typo", key)

        s = SubprocessInfo(kind=kind, path=path)
        if path.suffix == '.py':
            s = s.wrap_with('python3')
        self[key] = s

    def missing_keys(self):
=======
class ApplicationPaths:
    chip_tool: SubprocessInfo | None
    all_clusters_app: SubprocessInfo | None
    lock_app: SubprocessInfo | None
    fabric_bridge_app: SubprocessInfo | None
    ota_provider_app: SubprocessInfo | None
    ota_requestor_app: SubprocessInfo | None
    tv_app: SubprocessInfo | None
    bridge_app: SubprocessInfo | None
    lit_icd_app: SubprocessInfo | None
    microwave_oven_app: SubprocessInfo | None
    matter_repl_yaml_tester_cmd: SubprocessInfo | None
    chip_tool_with_python_cmd: SubprocessInfo | None
    rvc_app: SubprocessInfo | None
    network_manager_app: SubprocessInfo | None
    energy_gateway_app: SubprocessInfo | None
    energy_management_app: SubprocessInfo | None
    closure_app: SubprocessInfo | None

    def items(self) -> list[SubprocessInfo | None]:
        return [self.chip_tool, self.all_clusters_app, self.lock_app,
                self.fabric_bridge_app, self.ota_provider_app, self.ota_requestor_app,
                self.tv_app, self.bridge_app, self.lit_icd_app,
                self.microwave_oven_app, self.matter_repl_yaml_tester_cmd,
                self.chip_tool_with_python_cmd, self.rvc_app, self.network_manager_app,
                self.energy_gateway_app, self.energy_management_app, self.closure_app]

    def items_with_key(self) -> list[tuple[SubprocessInfo | None, str]]:
>>>>>>> a2b64902
        """
        Return a list of keys for tools or apps missing (not specified) based on the
        know-how dictionary.
        """
        return [k for k in self.subproc_knowhow if k not in self]

    def discover(self):
        """
        Try to discover paths to all apps and tools in the know-how which we are still missing.
        Reuse the `require` method but ignore failures, we expect the test-cases to fail if they
        depend on missing paths.
        """
        log.info("Discovering missing paths")
        start_ts = time.time()
        discovered_count = 0
        for key in self.missing_keys():
            try:
                self.require(key)
                discovered_count += 1
            except (LookupError, ValueError) as e:
                # Stack trace is not needed here
                log.warning("Exception while trying to discover '%s': %r", key, e)
        log.info("Discovery of %d paths took %.2f seconds", discovered_count, time.time() - start_ts)

    def require(self, key: str, kind: SubprocessKind | None = None, target_name: str | None = None):
        """
        Indicate that a subprocess path is required. Throw exception if it's not already in the repo
        and can't be discovered using the paths finder.
        """
<<<<<<< HEAD
        if key in self:
            return self[key]
        if kind is None:
            if key not in self.subproc_knowhow:
                raise ValueError(f"Key '{key}': kind neither provided nor specified in know-how")
            kind = self.subproc_knowhow[key].kind
        if target_name is None:
            if key not in self.subproc_knowhow:
                raise ValueError(f"Key '{key}': target name neither provided nor specified in know-how")
            target_name = self.subproc_knowhow[key].target_name
            if target_name is None:
                raise ValueError(f"Key '{key}': Key exists in know-how but no target name specified")
        if (path := self.paths.get(target_name)) is None:
            raise LookupError(f"Cannot find path for required {kind} key '{key}'")
        log.info("Discovered required key '%s' path '%s'", key, path)
        s = SubprocessInfo(kind=kind, path=path)
        if path.suffix == '.py':
            s = s.wrap_with('python3')
        self[key] = s
        return self[key]
=======
        return [
            (self.chip_tool, "chip-tool"),
            (self.all_clusters_app, "chip-all-clusters-app"),
            (self.lock_app, "chip-lock-app"),
            (self.fabric_bridge_app, "fabric-bridge-app"),
            (self.ota_provider_app, "chip-ota-provider-app"),
            (self.ota_requestor_app, "chip-ota-requestor-app"),
            (self.tv_app, "chip-tv-app"),
            (self.bridge_app, "chip-bridge-app"),
            (self.lit_icd_app, "lit-icd-app"),
            (self.microwave_oven_app, "chip-microwave-oven-app"),
            (self.matter_repl_yaml_tester_cmd, "yamltest_with_matter_repl_tester.py"),
            (
                # This path varies, however it is a fixed python tool so it may be ok
                self.chip_tool_with_python_cmd,
                (self.chip_tool_with_python_cmd.path.name
                 if self.chip_tool_with_python_cmd is not None
                 else "chiptool.py"),
            ),
            (self.rvc_app, "chip-rvc-app"),
            (self.network_manager_app, "matter-network-manager-app"),
            (self.energy_gateway_app, "chip-energy-gateway-app"),
            (self.energy_management_app, "chip-energy-management-app"),
            (self.closure_app, "closure-app"),
        ]
>>>>>>> a2b64902


@dataclass
class CaptureLine:
    when: datetime
    source: str
    line: str


class ExecutionCapture:
    """
    Keeps track of output lines in a process, to help debug failures.
    """

    def __init__(self) -> None:
        self.lock = threading.Lock()
        self.captures: list[CaptureLine] = []

    def Log(self, source: str, line: str):
        with self.lock:
            self.captures.append(CaptureLine(
                when=datetime.now(),
                source=source,
                line=line.strip('\n')
            ))

    def LogContents(self):
        log.error("================ CAPTURED LOG START ==================")
        with self.lock:
            for entry in self.captures:
                log.error("%02d:%02d:%02d.%03d - %-10s: %s",
                          entry.when.hour,
                          entry.when.minute,
                          entry.when.second,
                          entry.when.microsecond/1000,
                          entry.source,
                          entry.line
                          )
        log.error("================ CAPTURED LOG END ====================")


class TestTag(StrEnum):
    MANUAL = auto()          # requires manual input. Generally not run automatically
    SLOW = auto()            # test uses Sleep and is generally slow (>=10s is a typical threshold)
    FLAKY = auto()           # test is considered flaky (usually a bug/time dependent issue)
    IN_DEVELOPMENT = auto()  # test may not pass or undergoes changes
    CHIP_TOOL_PYTHON_ONLY = auto()  # test uses YAML features only supported by the CHIP_TOOL_PYTHON runner.
    EXTRA_SLOW = auto()      # test uses Sleep and is generally _very_ slow (>= 60s is a typical threshold)
    PURPOSEFUL_FAILURE = auto()  # test fails on purpose

    def to_s(self):
        for (k, v) in TestTag.__members__.items():
            if self == v:
                return k
        raise KeyError(f"Unknown tag: {self!r}")


class TestRunTime(Enum):
    CHIP_TOOL_PYTHON = auto()  # use the python yaml test parser with chip-tool
    DARWIN_FRAMEWORK_TOOL_PYTHON = auto()  # use the python yaml test parser with chip-tool
    MATTER_REPL_PYTHON = auto()       # use the python yaml test runner


@dataclass
class TestDefinition:
    name: str
    run_name: str
    target: TestTarget
    tags: set[TestTag] = field(default_factory=set)

    @property
    def is_manual(self) -> bool:
        return TestTag.MANUAL in self.tags

    @property
    def is_slow(self) -> bool:
        return TestTag.SLOW in self.tags

    @property
    def is_flaky(self) -> bool:
        return TestTag.FLAKY in self.tags

    def tags_str(self) -> str:
        """Get a human readable list of tags applied to this test"""
        return ", ".join([t.to_s() for t in self.tags])

<<<<<<< HEAD
    def Run(self, runner, apps_register, subproc_info_repo: SubprocessInfoRepo, pics_file: str,
            timeout_seconds: typing.Optional[int], dry_run=False,
=======
    def Run(self, runner: Runner, apps_register: AppsRegister, apps: ApplicationPaths,
            pics_file: Path, timeout_seconds: int | None, dry_run: bool = False,
>>>>>>> a2b64902
            test_runtime: TestRunTime = TestRunTime.CHIP_TOOL_PYTHON,
            ble_controller_app: int | None = None,
            ble_controller_tool: int | None = None):
        """
        Executes the given test case using the provided runner for execution.
        """
        runner.capture_delegate = ExecutionCapture()

        tool_storage_dir = None

        loggedCapturedLogs = False
        try:
            if self.target.value not in subproc_info_repo:
                log.warning("Path to default target '%s' for test '%s' is not known, test will likely fail",
                            self.target.value, self.name)
            if not dry_run:
                for key, subproc in subproc_info_repo.items():
                    # Do not add tools to the register
                    if subproc.kind == SubprocessKind.TOOL:
                        continue

                    # For the app indicated by self.target, give it the 'default' key to add to the register
                    if key == self.target.value:
                        key = 'default'
                    if ble_controller_app is not None:
                        subproc = subproc.with_args("--ble-controller", str(ble_controller_app), "--wifi")
                    app = App(runner, subproc)
                    # Add the App to the register immediately, so if it fails during
                    # start() we will be able to clean things up properly.
                    apps_register.add(key, app)
                    # Remove server application storage (factory reset),
                    # so it will be commissionable again.
                    app.factoryReset()

                    # It may sometimes be useful to run the same app multiple times depending
                    # on the implementation. So this code creates a duplicate entry but with a different
                    # key.
                    app = App(runner, subproc)
                    apps_register.add(f'{key}#2', app)
                    app.factoryReset()

            if dry_run:
                tool_storage_dir = None
                tool_storage_args = []
            else:
                tool_storage_dir = tempfile.mkdtemp()
                tool_storage_args = ['--storage-directory', tool_storage_dir]

            # Only start and pair the default app
            if dry_run:
                setupCode = '${SETUP_PAYLOAD}'
            else:
                app = apps_register.get('default')
                app.start()
                assert app.setupCode is not None, "Setup code should have been set in app.start()"
                setupCode = app.setupCode

            if test_runtime == TestRunTime.MATTER_REPL_PYTHON:
<<<<<<< HEAD
                python_cmd = subproc_info_repo['matter-repl-yaml-tester'].with_args(
                    '--setup-code', setupCode, '--yaml-path', self.run_name, "--pics-file", pics_file)
=======
                assert apps.matter_repl_yaml_tester_cmd is not None, \
                    "Matter REPL YAML tester should have been set for selected test runtime"
                python_cmd = apps.matter_repl_yaml_tester_cmd.with_args(
                    '--setup-code', setupCode, '--yaml-path', self.run_name, "--pics-file", str(pics_file))
>>>>>>> a2b64902

                if dry_run:
                    log.info(shlex.join(python_cmd.to_cmd()))
                else:
                    runner.RunSubprocess(python_cmd, name='MATTER_REPL_YAML_TESTER',
                                         dependencies=[apps_register], timeout_seconds=timeout_seconds)
            else:  # CHIP_TOOL_PYTHON
                assert apps.chip_tool is not None, \
                    "Chip tool should have been set for selected test runtime"
                assert apps.chip_tool_with_python_cmd is not None, \
                    "Chip tool with Python should have been set for selected test runtime"
                pairing_server_args = []

                pairing_cmd = subproc_info_repo['chip-tool-with-python']
                if ble_controller_tool is not None:
                    pairing_cmd = pairing_cmd.with_args(
                        "pairing", "code-wifi", TEST_NODE_ID, "MatterAP", "MatterAPPassword", TEST_SETUP_QR_CODE)
                    pairing_server_args = ["--ble-controller", str(ble_controller_tool)]
                else:
                    pairing_cmd = pairing_cmd.with_args('pairing', 'code', TEST_NODE_ID, setupCode)

                if self.target == TestTarget.LIT_ICD and test_runtime == TestRunTime.CHIP_TOOL_PYTHON:
                    pairing_cmd = pairing_cmd.with_args('--icd-registration', 'true')

<<<<<<< HEAD
                test_cmd = subproc_info_repo['chip-tool-with-python'].with_args('tests', self.run_name, '--PICS', pics_file)
=======
                test_cmd = apps.chip_tool_with_python_cmd.with_args('tests', self.run_name, '--PICS', str(pics_file))
>>>>>>> a2b64902

                interactive_server_args = ['interactive server'] + tool_storage_args + pairing_server_args

                if test_runtime == TestRunTime.CHIP_TOOL_PYTHON:
                    interactive_server_args = interactive_server_args + ['--interface-id', '-1']

                server_args = (
                    '--server_path', str(subproc_info_repo['chip-tool'].path),
                    '--server_arguments', ' '.join(interactive_server_args))

                pairing_cmd = pairing_cmd.with_args(*server_args)
                test_cmd = test_cmd.with_args(*server_args)

                if dry_run:
<<<<<<< HEAD
                    log.info("Pairing command: %s", shlex.join(pairing_cmd.to_cmd()))
                    log.info("Testcase command: %s", shlex.join(test_cmd.to_cmd()))
=======
                    log.info(shlex.join(pairing_cmd.to_cmd()))
                    log.info(shlex.join(test_cmd.to_cmd()))
>>>>>>> a2b64902
                else:
                    runner.RunSubprocess(pairing_cmd,
                                         name='PAIR', dependencies=[apps_register])
                    runner.RunSubprocess(
                        test_cmd,
                        name='TEST', dependencies=[apps_register],
                        timeout_seconds=timeout_seconds)

        except BaseException:
            log.error("!!!!!!!!!!!!!!!!!!!! ERROR !!!!!!!!!!!!!!!!!!!!!!")
            runner.capture_delegate.LogContents()
            loggedCapturedLogs = True
            raise
        finally:
            ok = apps_register.kill_all()
            apps_register.factory_reset_all()
            apps_register.remove_all()
            if tool_storage_dir is not None:
                shutil.rmtree(tool_storage_dir, ignore_errors=True)
            # If loggedCapturedLogs then we are already throwing, so no need to
            # try to trigger test failure due to our abnormal termination.
            if not ok and not loggedCapturedLogs:
                log.error("!!!!!!!!!!!!!!!!!!!! ERROR !!!!!!!!!!!!!!!!!!!!!!")
                runner.capture_delegate.LogContents()
                raise RuntimeError('Subprocess terminated abnormally')<|MERGE_RESOLUTION|>--- conflicted
+++ resolved
@@ -26,15 +26,10 @@
 from datetime import datetime
 from enum import Enum, StrEnum, auto
 from pathlib import Path
-<<<<<<< HEAD
 from types import MappingProxyType
 
-from .runner import SubprocessInfo, SubprocessKind
-=======
-
 from .accessories import AppsRegister
-from .runner import LogPipe, Runner, SubprocessInfo
->>>>>>> a2b64902
+from .runner import LogPipe, Runner, SubprocessInfo, SubprocessKind
 
 log = logging.getLogger(__name__)
 
@@ -242,7 +237,6 @@
 
 
 @dataclass
-<<<<<<< HEAD
 class KnownSubprocessEntry:
     kind: SubprocessKind
     target_name: str | None = None
@@ -330,36 +324,6 @@
         self[key] = s
 
     def missing_keys(self):
-=======
-class ApplicationPaths:
-    chip_tool: SubprocessInfo | None
-    all_clusters_app: SubprocessInfo | None
-    lock_app: SubprocessInfo | None
-    fabric_bridge_app: SubprocessInfo | None
-    ota_provider_app: SubprocessInfo | None
-    ota_requestor_app: SubprocessInfo | None
-    tv_app: SubprocessInfo | None
-    bridge_app: SubprocessInfo | None
-    lit_icd_app: SubprocessInfo | None
-    microwave_oven_app: SubprocessInfo | None
-    matter_repl_yaml_tester_cmd: SubprocessInfo | None
-    chip_tool_with_python_cmd: SubprocessInfo | None
-    rvc_app: SubprocessInfo | None
-    network_manager_app: SubprocessInfo | None
-    energy_gateway_app: SubprocessInfo | None
-    energy_management_app: SubprocessInfo | None
-    closure_app: SubprocessInfo | None
-
-    def items(self) -> list[SubprocessInfo | None]:
-        return [self.chip_tool, self.all_clusters_app, self.lock_app,
-                self.fabric_bridge_app, self.ota_provider_app, self.ota_requestor_app,
-                self.tv_app, self.bridge_app, self.lit_icd_app,
-                self.microwave_oven_app, self.matter_repl_yaml_tester_cmd,
-                self.chip_tool_with_python_cmd, self.rvc_app, self.network_manager_app,
-                self.energy_gateway_app, self.energy_management_app, self.closure_app]
-
-    def items_with_key(self) -> list[tuple[SubprocessInfo | None, str]]:
->>>>>>> a2b64902
         """
         Return a list of keys for tools or apps missing (not specified) based on the
         know-how dictionary.
@@ -389,7 +353,6 @@
         Indicate that a subprocess path is required. Throw exception if it's not already in the repo
         and can't be discovered using the paths finder.
         """
-<<<<<<< HEAD
         if key in self:
             return self[key]
         if kind is None:
@@ -410,33 +373,6 @@
             s = s.wrap_with('python3')
         self[key] = s
         return self[key]
-=======
-        return [
-            (self.chip_tool, "chip-tool"),
-            (self.all_clusters_app, "chip-all-clusters-app"),
-            (self.lock_app, "chip-lock-app"),
-            (self.fabric_bridge_app, "fabric-bridge-app"),
-            (self.ota_provider_app, "chip-ota-provider-app"),
-            (self.ota_requestor_app, "chip-ota-requestor-app"),
-            (self.tv_app, "chip-tv-app"),
-            (self.bridge_app, "chip-bridge-app"),
-            (self.lit_icd_app, "lit-icd-app"),
-            (self.microwave_oven_app, "chip-microwave-oven-app"),
-            (self.matter_repl_yaml_tester_cmd, "yamltest_with_matter_repl_tester.py"),
-            (
-                # This path varies, however it is a fixed python tool so it may be ok
-                self.chip_tool_with_python_cmd,
-                (self.chip_tool_with_python_cmd.path.name
-                 if self.chip_tool_with_python_cmd is not None
-                 else "chiptool.py"),
-            ),
-            (self.rvc_app, "chip-rvc-app"),
-            (self.network_manager_app, "matter-network-manager-app"),
-            (self.energy_gateway_app, "chip-energy-gateway-app"),
-            (self.energy_management_app, "chip-energy-management-app"),
-            (self.closure_app, "closure-app"),
-        ]
->>>>>>> a2b64902
 
 
 @dataclass
@@ -523,13 +459,8 @@
         """Get a human readable list of tags applied to this test"""
         return ", ".join([t.to_s() for t in self.tags])
 
-<<<<<<< HEAD
-    def Run(self, runner, apps_register, subproc_info_repo: SubprocessInfoRepo, pics_file: str,
-            timeout_seconds: typing.Optional[int], dry_run=False,
-=======
-    def Run(self, runner: Runner, apps_register: AppsRegister, apps: ApplicationPaths,
+    def Run(self, runner: Runner, apps_register: S, subproc_info_repo: SubprocessInfoRepo,
             pics_file: Path, timeout_seconds: int | None, dry_run: bool = False,
->>>>>>> a2b64902
             test_runtime: TestRunTime = TestRunTime.CHIP_TOOL_PYTHON,
             ble_controller_app: int | None = None,
             ble_controller_tool: int | None = None):
@@ -588,15 +519,13 @@
                 setupCode = app.setupCode
 
             if test_runtime == TestRunTime.MATTER_REPL_PYTHON:
-<<<<<<< HEAD
                 python_cmd = subproc_info_repo['matter-repl-yaml-tester'].with_args(
                     '--setup-code', setupCode, '--yaml-path', self.run_name, "--pics-file", pics_file)
-=======
-                assert apps.matter_repl_yaml_tester_cmd is not None, \
+
+                assert 'matter-repl-yaml-tester' in subproc_info_repo, \
                     "Matter REPL YAML tester should have been set for selected test runtime"
-                python_cmd = apps.matter_repl_yaml_tester_cmd.with_args(
+                python_cmd = subproc_info_repo['matter-repl-yaml-tester'].with_args(
                     '--setup-code', setupCode, '--yaml-path', self.run_name, "--pics-file", str(pics_file))
->>>>>>> a2b64902
 
                 if dry_run:
                     log.info(shlex.join(python_cmd.to_cmd()))
@@ -621,11 +550,7 @@
                 if self.target == TestTarget.LIT_ICD and test_runtime == TestRunTime.CHIP_TOOL_PYTHON:
                     pairing_cmd = pairing_cmd.with_args('--icd-registration', 'true')
 
-<<<<<<< HEAD
-                test_cmd = subproc_info_repo['chip-tool-with-python'].with_args('tests', self.run_name, '--PICS', pics_file)
-=======
-                test_cmd = apps.chip_tool_with_python_cmd.with_args('tests', self.run_name, '--PICS', str(pics_file))
->>>>>>> a2b64902
+                test_cmd = subproc_info_repo['chip-tool-with-python'].with_args('tests', self.run_name, '--PICS', str(pics_file))
 
                 interactive_server_args = ['interactive server'] + tool_storage_args + pairing_server_args
 
@@ -640,13 +565,8 @@
                 test_cmd = test_cmd.with_args(*server_args)
 
                 if dry_run:
-<<<<<<< HEAD
                     log.info("Pairing command: %s", shlex.join(pairing_cmd.to_cmd()))
                     log.info("Testcase command: %s", shlex.join(test_cmd.to_cmd()))
-=======
-                    log.info(shlex.join(pairing_cmd.to_cmd()))
-                    log.info(shlex.join(test_cmd.to_cmd()))
->>>>>>> a2b64902
                 else:
                     runner.RunSubprocess(pairing_cmd,
                                          name='PAIR', dependencies=[apps_register])
