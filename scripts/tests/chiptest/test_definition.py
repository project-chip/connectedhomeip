#
#    Copyright (c) 2021 Project CHIP Authors
#
#    Licensed under the Apache License, Version 2.0 (the "License");
#    you may not use this file except in compliance with the License.
#    You may obtain a copy of the License at
#
#        http://www.apache.org/licenses/LICENSE-2.0
#
#    Unless required by applicable law or agreed to in writing, software
#    distributed under the License is distributed on an "AS IS" BASIS,
#    WITHOUT WARRANTIES OR CONDITIONS OF ANY KIND, either express or implied.
#    See the License for the specific language governing permissions and
#    limitations under the License.

import logging
import os
import shlex
import shutil
import subprocess
import tempfile
import threading
import time
import typing
from collections.abc import Iterable
from dataclasses import dataclass, field
from datetime import datetime
from enum import Enum, auto

log = logging.getLogger(__name__)

TEST_NODE_ID = '0x12344321'
TEST_DISCRIMINATOR = '3840'
TEST_PASSCODE = '20202021'
TEST_SETUP_QR_CODE = 'MT:-24J042C00KA0648G00'


class App:

    def __init__(self, runner, command: typing.List[str]):
        self.process = None
        self.outpipe = None
        self.runner = runner
        self.command = command
        self.cv_stopped = threading.Condition()
        self.stopped = True
        self.lastLogIndex = 0
        self.kvsPathSet = {'/tmp/chip_kvs'}
        self.options = None
        self.killed = False

    def __repr__(self) -> str:
        return f'App[{self.command!r} - status {self.returncode}]'

    @property
    def returncode(self):
        """Exposes return code of the underlying process, so that
           common code can be used between subprocess.Popen and Apps.
        """
        if not self.process:
            return None
        return self.process.returncode

    def start(self, options=None):
        if not self.process:
            # Cache command line options to be used for reboots
            if options:
                self.options = options
            # Make sure to assign self.process before we do any operations that
            # might fail, so attempts to kill us on failure actually work.
            self.process, self.outpipe, _ = self.__startServer()
            self.waitForApplicationUp()
            self.__updateSetUpCode()
            with self.cv_stopped:
                self.stopped = False
                self.cv_stopped.notify()
            return True
        return False

    def stop(self):
        if self.process:
            with self.cv_stopped:
                self.stopped = True
                self.cv_stopped.notify()
            ok = self.__terminateProcess()
            if not ok:
                # For now just raise an exception; no other way to get tests to fail in this situation.
                raise Exception('Stopped subprocess terminated abnormally')
            return True
        return False

    def factoryReset(self):
        wasRunning = (not self.killed) and self.stop()

        for kvs in self.kvsPathSet:
            if os.path.exists(kvs):
                os.unlink(kvs)

        if wasRunning:
            return self.start()

        return True

    def waitForApplicationUp(self):
        # Watch for both mDNS advertisement start as well as event loop start.
        # These two messages can appear in any order depending on the implementation.
        # Waiting for both makes the startup detection more robust.
        self.__waitFor(["mDNS service published:", "Starting event loop"])

    def waitForMessage(self, message: str, timeoutInSeconds: int = 10):
        self.__waitFor([message], timeoutInSeconds=timeoutInSeconds)
        return True

    def kill(self):
        ok = self.__terminateProcess()
        self.killed = True
        return ok

    def wait(self, timeout=None):
        while True:
            # If the App was never started, AND was killed, exit immediately
            if self.killed:
                return 0
            # If the App was never started, wait cannot be called on the process
            if self.process is None:
                time.sleep(0.1)
                continue
            code = self.process.wait(timeout)
            with self.cv_stopped:
                if not self.stopped:
                    return code
                # When the server is manually stopped, process waiting is
                # overridden so the other processes that depends on the
                # accessory being alive does not stop.
                while self.stopped:
                    self.cv_stopped.wait()

    def __startServer(self):
        app_cmd = self.command + ['--interface-id', str(-1)]

        if not self.options:
            log.debug("Executing application under test with default args")
        else:
            log.debug("Executing application under test with the following args:")
            for key, value in self.options.items():
                log.debug("   %s: %s", key, value)
                app_cmd = app_cmd + [key, value]
                if key == '--KVS':
                    self.kvsPathSet.add(value)
        return self.runner.RunSubprocess(app_cmd, name='APP ', wait=False)

<<<<<<< HEAD
    def __waitFor(self, patterns: Iterable[str], timeoutInSeconds: int = 10):
        """
        Wait for all provided pattern strings to appear in the process output pipe (capture log).
        """
        logging.debug('Waiting for all patterns %r', patterns)

        start_time = time.monotonic()

        def allPatternsFound() -> int | None:
            lastLogIndex = self.lastLogIndex
            for p in patterns:
                found, index = self.outpipe.CapturedLogContains(p, self.lastLogIndex)
                if not found:
                    return None
                lastLogIndex = max(lastLogIndex, index)

            return lastLogIndex

        lastLogIndex = allPatternsFound()
        while lastLogIndex is None:
            if self.process.poll() is not None:
                died_str = f'Server died while waiting for {patterns!r}, returncode {self.process.returncode}'
                logging.error(died_str)
=======
    def __waitFor(self, waitForString, server_process, outpipe, timeoutInSeconds=10):
        log.debug("Waiting for '%s'", waitForString)

        start_time = time.monotonic()
        ready, self.lastLogIndex = outpipe.CapturedLogContains(
            waitForString, self.lastLogIndex)
        if ready:
            self.lastLogIndex += 1

        while not ready:
            if server_process.poll() is not None:
                died_str = ("Server died while waiting for %s, returncode %d" %
                            (waitForString, server_process.returncode))
                log.error(died_str)
>>>>>>> 2bd48cf6
                raise Exception(died_str)
            if time.monotonic() - start_time > timeoutInSeconds:
                raise Exception(f'Timeout while waiting for {patterns!r}')
            time.sleep(0.1)

<<<<<<< HEAD
            lastLogIndex = allPatternsFound()

        self.lastLogIndex = lastLogIndex + 1
        logging.debug('Success waiting for: %r', patterns)
=======
        log.debug("Success waiting for: '%s'", waitForString)
>>>>>>> 2bd48cf6

    def __updateSetUpCode(self):
        qrLine = self.outpipe.FindLastMatchingLine('.*SetupQRCode: *\\[(.*)]')
        if not qrLine:
            raise Exception("Unable to find QR code")
        self.setupCode = qrLine.group(1)

    def __terminateProcess(self):
        """
        Returns False if the process existed and had a nonzero exit code.
        """
        if self.process:
            self.process.terminate()  # sends SIGTERM
            try:
                exit_code = self.process.wait(10)
                if exit_code:
                    log.error("Subprocess failed with exit code: %d", exit_code)
                    return False
            except subprocess.TimeoutExpired:
                log.debug("Subprocess did not terminate on SIGTERM, killing it now")
                self.process.kill()
                # The exit code when using Python subprocess will be the signal used to kill it.
                # Ideally, we would recover the original exit code, but the process was already
                # ignoring SIGTERM, indicating something was already wrong.
                self.process.wait(10)
            self.process = None
            self.outpipe = None
            self.lastLogIndex = 0
        return True


class TestTarget(Enum):
    ALL_CLUSTERS = auto()
    TV = auto()
    LOCK = auto()
    OTA = auto()
    BRIDGE = auto()
    LIT_ICD = auto()
    FABRIC_SYNC = auto()
    MWO = auto()
    RVC = auto()
    NETWORK_MANAGER = auto()
    ENERGY_GATEWAY = auto()
    ENERGY_MANAGEMENT = auto()
    CLOSURE = auto()


@dataclass
class ApplicationPaths:
    chip_tool: typing.List[str]
    all_clusters_app: typing.List[str]
    lock_app: typing.List[str]
    fabric_bridge_app: typing.List[str]
    ota_provider_app: typing.List[str]
    ota_requestor_app: typing.List[str]
    tv_app: typing.List[str]
    bridge_app: typing.List[str]
    lit_icd_app: typing.List[str]
    microwave_oven_app: typing.List[str]
    matter_repl_yaml_tester_cmd: typing.List[str]
    chip_tool_with_python_cmd: typing.List[str]
    rvc_app: typing.List[str]
    network_manager_app: typing.List[str]
    energy_gateway_app: typing.List[str]
    energy_management_app: typing.List[str]
    closure_app: typing.List[str]

    def items(self):
        return [self.chip_tool, self.all_clusters_app, self.lock_app,
                self.fabric_bridge_app, self.ota_provider_app, self.ota_requestor_app,
                self.tv_app, self.bridge_app, self.lit_icd_app,
                self.microwave_oven_app, self.matter_repl_yaml_tester_cmd,
                self.chip_tool_with_python_cmd, self.rvc_app, self.network_manager_app,
                self.energy_gateway_app, self.energy_management_app, self.closure_app]

    def items_with_key(self):
        """
        Returns all path items and also the corresponding "Application Key" which
        is the typical application name.

        This is to provide scripts a consistent way to reference a path, even if
        the paths used for individual appplications contain different names
        (e.g. they could be wrapper scripts).
        """
        return [
            (self.chip_tool, "chip-tool"),
            (self.all_clusters_app, "chip-all-clusters-app"),
            (self.lock_app, "chip-lock-app"),
            (self.fabric_bridge_app, "fabric-bridge-app"),
            (self.ota_provider_app, "chip-ota-provider-app"),
            (self.ota_requestor_app, "chip-ota-requestor-app"),
            (self.tv_app, "chip-tv-app"),
            (self.bridge_app, "chip-bridge-app"),
            (self.lit_icd_app, "lit-icd-app"),
            (self.microwave_oven_app, "chip-microwave-oven-app"),
            (self.matter_repl_yaml_tester_cmd, "yamltest_with_matter_repl_tester.py"),
            (
                # This path varies, however it is a fixed python tool so it may be ok
                self.chip_tool_with_python_cmd,
                os.path.basename(self.chip_tool_with_python_cmd[-1]),
            ),
            (self.rvc_app, "chip-rvc-app"),
            (self.network_manager_app, "matter-network-manager-app"),
            (self.energy_gateway_app, "chip-energy-gateway-app"),
            (self.energy_management_app, "chip-energy-management-app"),
            (self.closure_app, "closure-app"),
        ]


@dataclass
class CaptureLine:
    when: datetime
    source: str
    line: str


class ExecutionCapture:
    """
    Keeps track of output lines in a process, to help debug failures.
    """

    def __init__(self):
        self.lock = threading.Lock()
        self.captures = []

    def Log(self, source, line):
        with self.lock:
            self.captures.append(CaptureLine(
                when=datetime.now(),
                source=source,
                line=line.strip('\n')
            ))

    def LogContents(self):
        log.error("================ CAPTURED LOG START ==================")
        with self.lock:
            for entry in self.captures:
                log.error("%02d:%02d:%02d.%03d - %-10s: %s",
                          entry.when.hour,
                          entry.when.minute,
                          entry.when.second,
                          entry.when.microsecond/1000,
                          entry.source,
                          entry.line
                          )
        log.error("================ CAPTURED LOG END ====================")


class TestTag(Enum):
    MANUAL = auto()          # requires manual input. Generally not run automatically
    SLOW = auto()            # test uses Sleep and is generally slow (>=10s is a typical threshold)
    FLAKY = auto()           # test is considered flaky (usually a bug/time dependent issue)
    IN_DEVELOPMENT = auto()  # test may not pass or undergoes changes
    CHIP_TOOL_PYTHON_ONLY = auto()  # test uses YAML features only supported by the CHIP_TOOL_PYTHON runner.
    EXTRA_SLOW = auto()      # test uses Sleep and is generally _very_ slow (>= 60s is a typical threshold)
    PURPOSEFUL_FAILURE = auto()  # test fails on purpose

    def to_s(self):
        for (k, v) in TestTag.__members__.items():
            if self == v:
                return k
        raise Exception("Unknown tag: %r" % self)


class TestRunTime(Enum):
    CHIP_TOOL_PYTHON = auto()  # use the python yaml test parser with chip-tool
    DARWIN_FRAMEWORK_TOOL_PYTHON = auto()  # use the python yaml test parser with chip-tool
    MATTER_REPL_PYTHON = auto()       # use the python yaml test runner


@dataclass
class TestDefinition:
    name: str
    run_name: str
    target: TestTarget
    tags: typing.Set[TestTag] = field(default_factory=set)

    @property
    def is_manual(self) -> bool:
        return TestTag.MANUAL in self.tags

    @property
    def is_slow(self) -> bool:
        return TestTag.SLOW in self.tags

    @property
    def is_flaky(self) -> bool:
        return TestTag.FLAKY in self.tags

    def tags_str(self) -> str:
        """Get a human readable list of tags applied to this test"""
        return ", ".join([t.to_s() for t in self.tags])

    def Run(self, runner, apps_register, paths: ApplicationPaths, pics_file: str,
            timeout_seconds: typing.Optional[int], dry_run=False,
            test_runtime: TestRunTime = TestRunTime.CHIP_TOOL_PYTHON,
            ble_controller_app: typing.Optional[int] = None,
            ble_controller_tool: typing.Optional[int] = None):
        """
        Executes the given test case using the provided runner for execution.
        """
        runner.capture_delegate = ExecutionCapture()

        tool_storage_dir = None

        loggedCapturedLogs = False

        try:
            if self.target == TestTarget.ALL_CLUSTERS:
                target_app = paths.all_clusters_app
            elif self.target == TestTarget.TV:
                target_app = paths.tv_app
            elif self.target == TestTarget.LOCK:
                target_app = paths.lock_app
            elif self.target == TestTarget.FABRIC_SYNC:
                target_app = paths.fabric_bridge_app
            elif self.target == TestTarget.OTA:
                target_app = paths.ota_requestor_app
            elif self.target == TestTarget.BRIDGE:
                target_app = paths.bridge_app
            elif self.target == TestTarget.LIT_ICD:
                target_app = paths.lit_icd_app
            elif self.target == TestTarget.MWO:
                target_app = paths.microwave_oven_app
            elif self.target == TestTarget.RVC:
                target_app = paths.rvc_app
            elif self.target == TestTarget.NETWORK_MANAGER:
                target_app = paths.network_manager_app
            elif self.target == TestTarget.ENERGY_GATEWAY:
                target_app = paths.energy_gateway_app
            elif self.target == TestTarget.ENERGY_MANAGEMENT:
                target_app = paths.energy_management_app
            elif self.target == TestTarget.CLOSURE:
                target_app = paths.closure_app
            else:
                raise Exception("Unknown test target - "
                                "don't know which application to run")

            if not dry_run:
                for command, key in paths.items_with_key():
                    # Do not add chip-tool or matter-repl-yaml-tester-cmd to the register
                    if (command == paths.chip_tool
                            or command == paths.matter_repl_yaml_tester_cmd
                            or command == paths.chip_tool_with_python_cmd):
                        continue

                    # Skip items where we don't actually have a path.  This can
                    # happen if the relevant application does not exist.  It's
                    # non-fatal as long as we are not trying to run any tests that
                    # need that application.
                    if command[-1] is None:
                        continue

                    # For the app indicated by self.target, give it the 'default' key to add to the register
                    if command == target_app:
                        key = 'default'
                    if ble_controller_app is not None:
                        command += ["--ble-controller", str(ble_controller_app), "--wifi"]
                    app = App(runner, command)
                    # Add the App to the register immediately, so if it fails during
                    # start() we will be able to clean things up properly.
                    apps_register.add(key, app)
                    # Remove server application storage (factory reset),
                    # so it will be commissionable again.
                    app.factoryReset()

                    # It may sometimes be useful to run the same app multiple times depending
                    # on the implementation. So this code creates a duplicate entry but with a different
                    # key.
                    app = App(runner, command)
                    apps_register.add(f'{key}#2', app)
                    app.factoryReset()

            if dry_run:
                tool_storage_dir = None
                tool_storage_args = []
            else:
                tool_storage_dir = tempfile.mkdtemp()
                tool_storage_args = ['--storage-directory', tool_storage_dir]

            # Only start and pair the default app
            if dry_run:
                setupCode = '${SETUP_PAYLOAD}'
            else:
                app = apps_register.get('default')
                app.start()
                setupCode = app.setupCode

            if test_runtime == TestRunTime.MATTER_REPL_PYTHON:
                python_cmd = (paths.matter_repl_yaml_tester_cmd
                              + ['--setup-code', setupCode]
                              + ['--yaml-path', self.run_name]
                              + ["--pics-file", pics_file])
                if dry_run:
                    log.info(shlex.join(python_cmd))
                else:
                    runner.RunSubprocess(python_cmd, name='MATTER_REPL_YAML_TESTER',
                                         dependencies=[apps_register], timeout_seconds=timeout_seconds)
            else:
                pairing_server_args = []
                if ble_controller_tool is not None:
                    pairing_cmd = paths.chip_tool_with_python_cmd + [
                        "pairing", "code-wifi", TEST_NODE_ID, "MatterAP", "MatterAPPassword", TEST_SETUP_QR_CODE]
                    pairing_server_args = ["--ble-controller", str(ble_controller_tool)]
                else:
                    pairing_cmd = paths.chip_tool_with_python_cmd + ['pairing', 'code', TEST_NODE_ID, setupCode]
                if self.target == TestTarget.LIT_ICD and test_runtime == TestRunTime.CHIP_TOOL_PYTHON:
                    pairing_cmd += ['--icd-registration', 'true']
                test_cmd = paths.chip_tool_with_python_cmd + ['tests', self.run_name] + ['--PICS', pics_file]
                server_args = ['--server_path', paths.chip_tool[-1]] + \
                    ['--server_arguments', 'interactive server' +
                        (' --interface-id -1' if test_runtime == TestRunTime.CHIP_TOOL_PYTHON else '') +
                        (' ' if len(tool_storage_args) else '') + ' '.join(tool_storage_args) +
                        (' ' if len(pairing_server_args) else '') + ' '.join(pairing_server_args)]
                pairing_cmd += server_args
                test_cmd += server_args

                if dry_run:
                    log.info(shlex.join(pairing_cmd))
                    log.info(shlex.join(test_cmd))
                else:
                    runner.RunSubprocess(pairing_cmd,
                                         name='PAIR', dependencies=[apps_register])
                    runner.RunSubprocess(
                        test_cmd,
                        name='TEST', dependencies=[apps_register],
                        timeout_seconds=timeout_seconds)

        except Exception:
            log.error("!!!!!!!!!!!!!!!!!!!! ERROR !!!!!!!!!!!!!!!!!!!!!!")
            runner.capture_delegate.LogContents()
            loggedCapturedLogs = True
            raise
        finally:
            ok = apps_register.killAll()
            apps_register.factoryResetAll()
            apps_register.removeAll()
            if tool_storage_dir is not None:
                shutil.rmtree(tool_storage_dir, ignore_errors=True)
            # If loggedCapturedLogs then we are already throwing, so no need to
            # try to trigger test failure due to our abnormal termination.
            if not ok and not loggedCapturedLogs:
                log.error("!!!!!!!!!!!!!!!!!!!! ERROR !!!!!!!!!!!!!!!!!!!!!!")
                runner.capture_delegate.LogContents()
                raise Exception('Subprocess terminated abnormally')<|MERGE_RESOLUTION|>--- conflicted
+++ resolved
@@ -149,7 +149,6 @@
                     self.kvsPathSet.add(value)
         return self.runner.RunSubprocess(app_cmd, name='APP ', wait=False)
 
-<<<<<<< HEAD
     def __waitFor(self, patterns: Iterable[str], timeoutInSeconds: int = 10):
         """
         Wait for all provided pattern strings to appear in the process output pipe (capture log).
@@ -173,35 +172,15 @@
             if self.process.poll() is not None:
                 died_str = f'Server died while waiting for {patterns!r}, returncode {self.process.returncode}'
                 logging.error(died_str)
-=======
-    def __waitFor(self, waitForString, server_process, outpipe, timeoutInSeconds=10):
-        log.debug("Waiting for '%s'", waitForString)
-
-        start_time = time.monotonic()
-        ready, self.lastLogIndex = outpipe.CapturedLogContains(
-            waitForString, self.lastLogIndex)
-        if ready:
-            self.lastLogIndex += 1
-
-        while not ready:
-            if server_process.poll() is not None:
-                died_str = ("Server died while waiting for %s, returncode %d" %
-                            (waitForString, server_process.returncode))
-                log.error(died_str)
->>>>>>> 2bd48cf6
                 raise Exception(died_str)
             if time.monotonic() - start_time > timeoutInSeconds:
                 raise Exception(f'Timeout while waiting for {patterns!r}')
             time.sleep(0.1)
 
-<<<<<<< HEAD
             lastLogIndex = allPatternsFound()
 
         self.lastLogIndex = lastLogIndex + 1
         logging.debug('Success waiting for: %r', patterns)
-=======
-        log.debug("Success waiting for: '%s'", waitForString)
->>>>>>> 2bd48cf6
 
     def __updateSetUpCode(self):
         qrLine = self.outpipe.FindLastMatchingLine('.*SetupQRCode: *\\[(.*)]')
