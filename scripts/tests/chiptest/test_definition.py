#
#    Copyright (c) 2021 Project CHIP Authors
#
#    Licensed under the Apache License, Version 2.0 (the "License");
#    you may not use this file except in compliance with the License.
#    You may obtain a copy of the License at
#
#        http://www.apache.org/licenses/LICENSE-2.0
#
#    Unless required by applicable law or agreed to in writing, software
#    distributed under the License is distributed on an "AS IS" BASIS,
#    WITHOUT WARRANTIES OR CONDITIONS OF ANY KIND, either express or implied.
#    See the License for the specific language governing permissions and
#    limitations under the License.

import logging
import os
import shutil
import subprocess
import tempfile
import threading
import time
import typing
from dataclasses import dataclass, field
from datetime import datetime
from enum import Enum, auto

TEST_NODE_ID = '0x12344321'
TEST_DISCRIMINATOR = '3840'
TEST_PASSCODE = '20202021'
TEST_SETUP_QR_CODE = 'MT:-24J042C00KA0648G00'


class App:

    def __init__(self, runner, command: typing.List[str]):
        self.process = None
        self.outpipe = None
        self.runner = runner
        self.command = command
        self.cv_stopped = threading.Condition()
        self.stopped = True
        self.lastLogIndex = 0
        self.kvsPathSet = {'/tmp/chip_kvs'}
        self.options = None
        self.killed = False

    def __repr__(self) -> str:
        return f'App[{self.command!r} - status {self.returncode}]'

    @property
    def returncode(self):
        """Exposes return code of the underlying process, so that
           common code can be used between subprocess.Popen and Apps.
        """
        if not self.process:
            return None
        return self.process.returncode

    def start(self, options=None):
        if not self.process:
            # Cache command line options to be used for reboots
            if options:
                self.options = options
            # Make sure to assign self.process before we do any operations that
            # might fail, so attempts to kill us on failure actually work.
            self.process, self.outpipe, _ = self.__startServer()
            self.waitForAnyAdvertisement()
            self.__updateSetUpCode()
            with self.cv_stopped:
                self.stopped = False
                self.cv_stopped.notify()
            return True
        return False

    def stop(self):
        if self.process:
            with self.cv_stopped:
                self.stopped = True
                self.cv_stopped.notify()
            self.__terminateProcess()
            return True
        return False

    def factoryReset(self):
        wasRunning = (not self.killed) and self.stop()

        for kvs in self.kvsPathSet:
            if os.path.exists(kvs):
                os.unlink(kvs)

        if wasRunning:
            return self.start()

        return True

    def waitForAnyAdvertisement(self):
        self.__waitFor("mDNS service published:", self.process, self.outpipe)

    def waitForMessage(self, message, timeoutInSeconds=10):
        self.__waitFor(message, self.process, self.outpipe, timeoutInSeconds)
        return True

    def kill(self):
        self.__terminateProcess()
        self.killed = True

    def wait(self, timeout=None):
        while True:
            # If the App was never started, AND was killed, exit immediately
            if self.killed:
                return 0
            # If the App was never started, wait cannot be called on the process
            if self.process is None:
                time.sleep(0.1)
                continue
            code = self.process.wait(timeout)
            with self.cv_stopped:
                if not self.stopped:
                    return code
                # When the server is manually stopped, process waiting is
                # overridden so the other processes that depends on the
                # accessory being alive does not stop.
                while self.stopped:
                    self.cv_stopped.wait()

    def __startServer(self):
        app_cmd = self.command + ['--interface-id', str(-1)]

        if not self.options:
            logging.debug('Executing application under test with default args')
        else:
            logging.debug('Executing application under test with the following args:')
            for key, value in self.options.items():
                logging.debug('   %s: %s' % (key, value))
                app_cmd = app_cmd + [key, value]
                if key == '--KVS':
                    self.kvsPathSet.add(value)
        return self.runner.RunSubprocess(app_cmd, name='APP ', wait=False)

    def __waitFor(self, waitForString, server_process, outpipe, timeoutInSeconds=10):
        logging.debug('Waiting for %s' % waitForString)

        start_time = time.monotonic()
        ready, self.lastLogIndex = outpipe.CapturedLogContains(
            waitForString, self.lastLogIndex)
        if ready:
            self.lastLogIndex += 1

        while not ready:
            if server_process.poll() is not None:
                died_str = ('Server died while waiting for %s, returncode %d' %
                            (waitForString, server_process.returncode))
                logging.error(died_str)
                raise Exception(died_str)
            if time.monotonic() - start_time > timeoutInSeconds:
                raise Exception('Timeout while waiting for %s' % waitForString)
            time.sleep(0.1)
            ready, self.lastLogIndex = outpipe.CapturedLogContains(
                waitForString, self.lastLogIndex)
            if ready:
                self.lastLogIndex += 1

        logging.debug('Success waiting for: %s' % waitForString)

    def __updateSetUpCode(self):
        qrLine = self.outpipe.FindLastMatchingLine('.*SetupQRCode: *\\[(.*)]')
        if not qrLine:
            raise Exception("Unable to find QR code")
        self.setupCode = qrLine.group(1)

    def __terminateProcess(self):
        if self.process:
            self.process.terminate()  # sends SIGTERM
            try:
                exit_code = self.process.wait(10)
                if exit_code:
                    raise Exception('Subprocess failed with exit code: %d' % exit_code)
            except subprocess.TimeoutExpired:
                logging.debug('Subprocess did not terminate on SIGTERM, killing it now')
                self.process.kill()
                # The exit code when using Python subprocess will be the signal used to kill it.
                # Ideally, we would recover the original exit code, but the process was already
                # ignoring SIGTERM, indicating something was already wrong.
                self.process.wait(10)
            self.process = None
            self.outpipe = None


class TestTarget(Enum):
    ALL_CLUSTERS = auto()
    TV = auto()
    LOCK = auto()
    OTA = auto()
    BRIDGE = auto()
    LIT_ICD = auto()
    FABRIC_SYNC = auto()
    MWO = auto()
    RVC = auto()
    NETWORK_MANAGER = auto()
    ENERGY_GATEWAY = auto()
    ENERGY_MANAGEMENT = auto()
    CLOSURE = auto()


@dataclass
class ApplicationPaths:
    chip_tool: typing.List[str]
    all_clusters_app: typing.List[str]
    lock_app: typing.List[str]
    fabric_bridge_app: typing.List[str]
    ota_provider_app: typing.List[str]
    ota_requestor_app: typing.List[str]
    tv_app: typing.List[str]
    bridge_app: typing.List[str]
    lit_icd_app: typing.List[str]
    microwave_oven_app: typing.List[str]
    matter_repl_yaml_tester_cmd: typing.List[str]
    chip_tool_with_python_cmd: typing.List[str]
    rvc_app: typing.List[str]
    network_manager_app: typing.List[str]
    energy_gateway_app: typing.List[str]
    energy_management_app: typing.List[str]
    closure_app: typing.List[str]

    def items(self):
        return [self.chip_tool, self.all_clusters_app, self.lock_app,
                self.fabric_bridge_app, self.ota_provider_app, self.ota_requestor_app,
                self.tv_app, self.bridge_app, self.lit_icd_app,
                self.microwave_oven_app, self.matter_repl_yaml_tester_cmd,
                self.chip_tool_with_python_cmd, self.rvc_app, self.network_manager_app,
                self.energy_gateway_app, self.energy_management_app, self.closure_app]

    def items_with_key(self):
        """
        Returns all path items and also the corresponding "Application Key" which
        is the typical application name.

        This is to provide scripts a consistent way to reference a path, even if
        the paths used for individual appplications contain different names
        (e.g. they could be wrapper scripts).
        """
        return [
            (self.chip_tool, "chip-tool"),
            (self.all_clusters_app, "chip-all-clusters-app"),
            (self.lock_app, "chip-lock-app"),
            (self.fabric_bridge_app, "fabric-bridge-app"),
            (self.ota_provider_app, "chip-ota-provider-app"),
            (self.ota_requestor_app, "chip-ota-requestor-app"),
            (self.tv_app, "chip-tv-app"),
            (self.bridge_app, "chip-bridge-app"),
            (self.lit_icd_app, "lit-icd-app"),
            (self.microwave_oven_app, "chip-microwave-oven-app"),
            (self.matter_repl_yaml_tester_cmd, "yamltest_with_matter_repl_tester.py"),
            (
                # This path varies, however it is a fixed python tool so it may be ok
                self.chip_tool_with_python_cmd,
                os.path.basename(self.chip_tool_with_python_cmd[-1]),
            ),
            (self.rvc_app, "chip-rvc-app"),
            (self.network_manager_app, "matter-network-manager-app"),
            (self.energy_gateway_app, "chip-energy-gateway-app"),
            (self.energy_management_app, "chip-energy-management-app"),
            (self.closure_app, "closure-app"),
        ]


@dataclass
class CaptureLine:
    when: datetime
    source: str
    line: str


class ExecutionCapture:
    """
    Keeps track of output lines in a process, to help debug failures.
    """

    def __init__(self):
        self.lock = threading.Lock()
        self.captures = []

    def Log(self, source, line):
        with self.lock:
            self.captures.append(CaptureLine(
                when=datetime.now(),
                source=source,
                line=line.strip('\n')
            ))

    def LogContents(self):
        logging.error('================ CAPTURED LOG START ==================')
        with self.lock:
            for entry in self.captures:
                logging.error('%02d:%02d:%02d.%03d - %-10s: %s',
                              entry.when.hour,
                              entry.when.minute,
                              entry.when.second,
                              entry.when.microsecond/1000,
                              entry.source,
                              entry.line
                              )
        logging.error('================ CAPTURED LOG END ====================')


class TestTag(Enum):
    MANUAL = auto()          # requires manual input. Generally not run automatically
    SLOW = auto()            # test uses Sleep and is generally slow (>=10s is a typical threshold)
    FLAKY = auto()           # test is considered flaky (usually a bug/time dependent issue)
    IN_DEVELOPMENT = auto()  # test may not pass or undergoes changes
    CHIP_TOOL_PYTHON_ONLY = auto()  # test uses YAML features only supported by the CHIP_TOOL_PYTHON runner.
    EXTRA_SLOW = auto()      # test uses Sleep and is generally _very_ slow (>= 60s is a typical threshold)
    PURPOSEFUL_FAILURE = auto()  # test fails on purpose

    def to_s(self):
        for (k, v) in TestTag.__members__.items():
            if self == v:
                return k
        raise Exception("Unknown tag: %r" % self)


class TestRunTime(Enum):
    CHIP_TOOL_PYTHON = auto()  # use the python yaml test parser with chip-tool
    DARWIN_FRAMEWORK_TOOL_PYTHON = auto()  # use the python yaml test parser with chip-tool
    MATTER_REPL_PYTHON = auto()       # use the python yaml test runner


@dataclass
class TestDefinition:
    name: str
    run_name: str
    target: TestTarget
    tags: typing.Set[TestTag] = field(default_factory=set)

    @property
    def is_manual(self) -> bool:
        return TestTag.MANUAL in self.tags

    @property
    def is_slow(self) -> bool:
        return TestTag.SLOW in self.tags

    @property
    def is_flaky(self) -> bool:
        return TestTag.FLAKY in self.tags

    def tags_str(self) -> str:
        """Get a human readable list of tags applied to this test"""
        return ", ".join([t.to_s() for t in self.tags])

    def Run(self, runner, apps_register, paths: ApplicationPaths, pics_file: str,
            timeout_seconds: typing.Optional[int], dry_run=False,
            test_runtime: TestRunTime = TestRunTime.CHIP_TOOL_PYTHON,
            ble_controller_app: typing.Optional[int] = None,
            ble_controller_tool: typing.Optional[int] = None):
        """
        Executes the given test case using the provided runner for execution.
        """
        runner.capture_delegate = ExecutionCapture()

        tool_storage_dir = None

        try:
            if self.target == TestTarget.ALL_CLUSTERS:
                target_app = paths.all_clusters_app
            elif self.target == TestTarget.TV:
                target_app = paths.tv_app
            elif self.target == TestTarget.LOCK:
                target_app = paths.lock_app
            elif self.target == TestTarget.FABRIC_SYNC:
                target_app = paths.fabric_bridge_app
            elif self.target == TestTarget.OTA:
                target_app = paths.ota_requestor_app
            elif self.target == TestTarget.BRIDGE:
                target_app = paths.bridge_app
            elif self.target == TestTarget.LIT_ICD:
                target_app = paths.lit_icd_app
            elif self.target == TestTarget.MWO:
                target_app = paths.microwave_oven_app
            elif self.target == TestTarget.RVC:
                target_app = paths.rvc_app
            elif self.target == TestTarget.NETWORK_MANAGER:
                target_app = paths.network_manager_app
            elif self.target == TestTarget.ENERGY_GATEWAY:
                target_app = paths.energy_gateway_app
            elif self.target == TestTarget.ENERGY_MANAGEMENT:
                target_app = paths.energy_management_app
            elif self.target == TestTarget.CLOSURE:
                target_app = paths.closure_app
            else:
                raise Exception("Unknown test target - "
                                "don't know which application to run")

            if not dry_run:
                for command, key in paths.items_with_key():
                    # Do not add chip-tool or matter-repl-yaml-tester-cmd to the register
                    if (command == paths.chip_tool
                            or command == paths.matter_repl_yaml_tester_cmd
                            or command == paths.chip_tool_with_python_cmd):
                        continue

                    # Skip items where we don't actually have a path.  This can
                    # happen if the relevant application does not exist.  It's
                    # non-fatal as long as we are not trying to run any tests that
                    # need that application.
                    if command[-1] is None:
                        continue

                    # For the app indicated by self.target, give it the 'default' key to add to the register
                    if command == target_app:
                        key = 'default'
                    if ble_controller_app is not None:
                        command += ["--ble-controller", str(ble_controller_app), "--wifi"]
                    app = App(runner, command)
                    # Add the App to the register immediately, so if it fails during
                    # start() we will be able to clean things up properly.
                    apps_register.add(key, app)
                    # Remove server application storage (factory reset),
                    # so it will be commissionable again.
                    app.factoryReset()

                    # It may sometimes be useful to run the same app multiple times depending
                    # on the implementation. So this code creates a duplicate entry but with a different
                    # key.
                    app = App(runner, command)
                    apps_register.add(f'{key}#2', app)
                    app.factoryReset()

            if dry_run:
                tool_storage_dir = None
                tool_storage_args = []
            else:
                tool_storage_dir = tempfile.mkdtemp()
                tool_storage_args = ['--storage-directory', tool_storage_dir]

            # Only start and pair the default app
            if dry_run:
                setupCode = '${SETUP_PAYLOAD}'
            else:
                app = apps_register.get('default')
                app.start()
                setupCode = app.setupCode

            if test_runtime == TestRunTime.MATTER_REPL_PYTHON:
                python_cmd = (paths.matter_repl_yaml_tester_cmd
                              + ['--setup-code', setupCode]
                              + ['--yaml-path', self.run_name]
                              + ["--pics-file", pics_file])
                if dry_run:
                    logging.info(" ".join(python_cmd))
                else:
                    runner.RunSubprocess(python_cmd, name='MATTER_REPL_YAML_TESTER',
                                         dependencies=[apps_register], timeout_seconds=timeout_seconds)
            else:
                pairing_server_args = []
                if ble_controller_tool is not None:
                    pairing_cmd = paths.chip_tool_with_python_cmd + [
                        "pairing", "code-wifi", TEST_NODE_ID, "MatterAP", "MatterAPPassword", TEST_SETUP_QR_CODE]
                    pairing_server_args = ["--ble-controller", str(ble_controller_tool)]
                else:
                    pairing_cmd = paths.chip_tool_with_python_cmd + ['pairing', 'code', TEST_NODE_ID, setupCode]
                if self.target == TestTarget.LIT_ICD and test_runtime == TestRunTime.CHIP_TOOL_PYTHON:
                    pairing_cmd += ['--icd-registration', 'true']
                test_cmd = paths.chip_tool_with_python_cmd + ['tests', self.run_name] + ['--PICS', pics_file]
                server_args = ['--server_path', paths.chip_tool[-1]] + \
                    ['--server_arguments', 'interactive server' +
<<<<<<< HEAD
                        (' ' if len(tool_storage_args) else '') + ' '.join(tool_storage_args) +
                        (' ' if len(pairing_server_args) else '') + ' '.join(pairing_server_args)]
=======
                        (' --interface-id -1' if test_runtime == TestRunTime.CHIP_TOOL_PYTHON else '') +
                        (' ' if len(tool_storage_args) else '') + ' '.join(tool_storage_args)]
>>>>>>> e72c900f
                pairing_cmd += server_args
                test_cmd += server_args

                if dry_run:
                    # Some of our command arguments have spaces in them, so if we are
                    # trying to log commands people can run we should quote those.
                    def quoter(arg): return f"'{arg}'" if ' ' in arg else arg
                    logging.info(" ".join(map(quoter, pairing_cmd)))
                    logging.info(" ".join(map(quoter, test_cmd)))
                else:
                    runner.RunSubprocess(pairing_cmd,
                                         name='PAIR', dependencies=[apps_register])
                    runner.RunSubprocess(
                        test_cmd,
                        name='TEST', dependencies=[apps_register],
                        timeout_seconds=timeout_seconds)

        except Exception:
            logging.error("!!!!!!!!!!!!!!!!!!!! ERROR !!!!!!!!!!!!!!!!!!!!!!")
            runner.capture_delegate.LogContents()
            raise
        finally:
            apps_register.killAll()
            apps_register.factoryResetAll()
            apps_register.removeAll()
            if tool_storage_dir is not None:
                shutil.rmtree(tool_storage_dir, ignore_errors=True)<|MERGE_RESOLUTION|>--- conflicted
+++ resolved
@@ -465,13 +465,9 @@
                 test_cmd = paths.chip_tool_with_python_cmd + ['tests', self.run_name] + ['--PICS', pics_file]
                 server_args = ['--server_path', paths.chip_tool[-1]] + \
                     ['--server_arguments', 'interactive server' +
-<<<<<<< HEAD
+                        (' --interface-id -1' if test_runtime == TestRunTime.CHIP_TOOL_PYTHON else '') +
                         (' ' if len(tool_storage_args) else '') + ' '.join(tool_storage_args) +
                         (' ' if len(pairing_server_args) else '') + ' '.join(pairing_server_args)]
-=======
-                        (' --interface-id -1' if test_runtime == TestRunTime.CHIP_TOOL_PYTHON else '') +
-                        (' ' if len(tool_storage_args) else '') + ' '.join(tool_storage_args)]
->>>>>>> e72c900f
                 pairing_cmd += server_args
                 test_cmd += server_args
 
