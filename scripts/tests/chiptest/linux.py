--- conflicted
+++ resolved
@@ -199,15 +199,10 @@
         super().__init__()
         self.ns = ns
 
-    def run(self, subproc: SubprocessInfo, stdin: IO[Any] | None = None,
-            stdout: IO[Any] | LogPipe | None = None,
+    def run(self, subproc: SubprocessInfo, stdin: IO[Any] | None = None, stdout: IO[Any] | LogPipe | None = None,
             stderr: IO[Any] | LogPipe | None = None):
         wrapped = subproc.wrap_with("ip", "netns", "exec", self.ns.netns_for_subprocess(subproc))
-<<<<<<< HEAD
-        return super().run(wrapped, stdin, stdout, stderr)
-=======
         return super().run(wrapped, stdin=stdin, stdout=stdout, stderr=stderr)
->>>>>>> ee3a6a15
 
 
 class DBusTestSystemBus(subprocess.Popen[bytes]):
