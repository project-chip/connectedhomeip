--- conflicted
+++ resolved
@@ -28,13 +28,9 @@
 
 import click
 import coloredlogs
-<<<<<<< HEAD
-=======
-from chip.testing.metadata import Metadata, MetadataReader
-from chip.testing.tasks import Subprocess
->>>>>>> 2651245d
 from colorama import Fore, Style
 from matter_testing_support.metadata import Metadata, MetadataReader
+from matter_testing_support.tasks import Subprocess
 
 DEFAULT_CHIP_ROOT = os.path.abspath(
     os.path.join(os.path.dirname(__file__), '..', '..'))
