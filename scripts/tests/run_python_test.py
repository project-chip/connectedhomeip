#!/usr/bin/env -S python3 -B

# Copyright (c) 2022 Project CHIP Authors
#
# Licensed under the Apache License, Version 2.0 (the "License");
# you may not use this file except in compliance with the License.
# You may obtain a copy of the License at
#
# http://www.apache.org/licenses/LICENSE-2.0
#
# Unless required by applicable law or agreed to in writing, software
# distributed under the License is distributed on an "AS IS" BASIS,
# WITHOUT WARRANTIES OR CONDITIONS OF ANY KIND, either express or implied.
# See the License for the specific language governing permissions and
# limitations under the License.

import datetime
import io
import logging
import os
import os.path
import queue
import re
import shlex
import signal
import subprocess
import sys
import threading
import time
import typing

import click
import coloredlogs
from chip.testing.metadata import Metadata, MetadataReader
from colorama import Fore, Style
<<<<<<< HEAD
from matter_testing_support.metadata import Metadata, MetadataReader
=======
>>>>>>> f54e3c8d

DEFAULT_CHIP_ROOT = os.path.abspath(
    os.path.join(os.path.dirname(__file__), '..', '..'))

MATTER_DEVELOPMENT_PAA_ROOT_CERTS = "credentials/development/paa-root-certs"


def EnqueueLogOutput(fp, tag, output_stream, q):
    for line in iter(fp.readline, b''):
        timestamp = time.time()
        if len(line) > len('[1646290606.901990]') and line[0:1] == b'[':
            try:
                timestamp = float(line[1:18].decode())
                line = line[19:]
            except Exception:
                pass
        output_stream.write(
            (f"[{datetime.datetime.fromtimestamp(timestamp).isoformat(sep=' ')}]").encode() + tag + line)
        sys.stdout.flush()
    fp.close()


def RedirectQueueThread(fp, tag, stream_output, queue) -> threading.Thread:
    log_queue_thread = threading.Thread(target=EnqueueLogOutput, args=(
        fp, tag, stream_output, queue))
    log_queue_thread.start()
    return log_queue_thread


def DumpProgramOutputToQueue(thread_list: typing.List[threading.Thread], tag: str, process: subprocess.Popen, stream_output, queue: queue.Queue):
    thread_list.append(RedirectQueueThread(process.stdout,
                                           (f"[{tag}][{Fore.YELLOW}STDOUT{Style.RESET_ALL}]").encode(), stream_output, queue))
    thread_list.append(RedirectQueueThread(process.stderr,
                                           (f"[{tag}][{Fore.RED}STDERR{Style.RESET_ALL}]").encode(), stream_output, queue))


@click.command()
@click.option("--app", type=click.Path(exists=True), default=None,
              help='Path to local application to use, omit to use external apps.')
@click.option("--factoryreset", is_flag=True,
              help='Remove app config and repl configs (/tmp/chip* and /tmp/repl*) before running the tests.')
@click.option("--factoryreset-app-only", is_flag=True,
              help='Remove app config and repl configs (/tmp/chip* and /tmp/repl*) before running the tests, but not the controller config')
@click.option("--app-args", type=str, default='',
              help='The extra arguments passed to the device. Can use placholders like {SCRIPT_BASE_NAME}')
@click.option("--script", type=click.Path(exists=True), default=os.path.join(DEFAULT_CHIP_ROOT,
                                                                             'src',
                                                                             'controller',
                                                                             'python',
                                                                             'test',
                                                                             'test_scripts',
                                                                             'mobile-device-test.py'), help='Test script to use.')
@click.option("--script-args", type=str, default='',
              help='Script arguments, can use placeholders like {SCRIPT_BASE_NAME}.')
@click.option("--script-start-delay", type=int, default=0,
              help='Delay in seconds before starting the script.')
@click.option("--script-gdb", is_flag=True,
              help='Run script through gdb')
@click.option("--quiet", is_flag=True, help="Do not print output from passing tests. Use this flag in CI to keep github log sizes manageable.")
@click.option("--load-from-env", default=None, help="YAML file that contains values for environment variables.")
def main(app: str, factoryreset: bool, factoryreset_app_only: bool, app_args: str,
         script: str, script_args: str, script_start_delay: int, script_gdb: bool, quiet: bool, load_from_env):
    if load_from_env:
        reader = MetadataReader(load_from_env)
        runs = reader.parse_script(script)
    else:
        runs = [
            Metadata(
                py_script_path=script,
                run="cmd-run",
                app=app,
                app_args=app_args,
                script_args=script_args,
                script_start_delay=script_start_delay,
                factoryreset=factoryreset,
                factoryreset_app_only=factoryreset_app_only,
                script_gdb=script_gdb,
                quiet=quiet
            )
        ]

    if not runs:
        raise Exception(
            "No valid runs were found. Make sure you add runs to your file, see https://github.com/project-chip/connectedhomeip/blob/master/docs/testing/python.md document for reference/example.")

    for run in runs:
        print(f"Executing {run.py_script_path.split('/')[-1]} {run.run}")
        main_impl(run.app, run.factoryreset, run.factoryreset_app_only, run.app_args,
                  run.py_script_path, run.script_args, run.script_start_delay, run.script_gdb, run.quiet)


def main_impl(app: str, factoryreset: bool, factoryreset_app_only: bool, app_args: str,
              script: str, script_args: str, script_start_delay: int, script_gdb: bool, quiet: bool):

    app_args = app_args.replace('{SCRIPT_BASE_NAME}', os.path.splitext(os.path.basename(script))[0])
    script_args = script_args.replace('{SCRIPT_BASE_NAME}', os.path.splitext(os.path.basename(script))[0])

    if factoryreset or factoryreset_app_only:
        # Remove native app config
        retcode = subprocess.call("rm -rf /tmp/chip* /tmp/repl*", shell=True)
        if retcode != 0:
            raise Exception("Failed to remove /tmp/chip* for factory reset.")

        # Remove native app KVS if that was used
        kvs_match = re.search(r"--KVS (?P<kvs_path>[^ ]+)", app_args)
        if kvs_match:
            kvs_path_to_remove = kvs_match.group("kvs_path")
            retcode = subprocess.call("rm -f %s" % kvs_path_to_remove, shell=True)
            print("Trying to remove KVS path %s" % kvs_path_to_remove)
            if retcode != 0:
                raise Exception("Failed to remove %s for factory reset." % kvs_path_to_remove)

    if factoryreset:
        # Remove Python test admin storage if provided
        storage_match = re.search(r"--storage-path (?P<storage_path>[^ ]+)", script_args)
        if storage_match:
            storage_path_to_remove = storage_match.group("storage_path")
            retcode = subprocess.call("rm -f %s" % storage_path_to_remove, shell=True)
            print("Trying to remove storage path %s" % storage_path_to_remove)
            if retcode != 0:
                raise Exception("Failed to remove %s for factory reset." % storage_path_to_remove)

    coloredlogs.install(level='INFO')

    log_queue = queue.Queue()
    log_cooking_threads = []

    app_process = None
    app_pid = 0

    stream_output = sys.stdout.buffer
    if quiet:
        stream_output = io.BytesIO()

    if app:
        if not os.path.exists(app):
            if app is None:
                raise FileNotFoundError(f"{app} not found")
        app_args = [app] + shlex.split(app_args)
        logging.info(f"Execute: {app_args}")
        app_process = subprocess.Popen(
            app_args, stdout=subprocess.PIPE, stderr=subprocess.PIPE, stdin=subprocess.PIPE, bufsize=0)
        app_process.stdin.close()
        app_pid = app_process.pid
        DumpProgramOutputToQueue(
            log_cooking_threads, Fore.GREEN + "APP " + Style.RESET_ALL, app_process, stream_output, log_queue)

    time.sleep(script_start_delay)

    script_command = [script, "--paa-trust-store-path", os.path.join(DEFAULT_CHIP_ROOT, MATTER_DEVELOPMENT_PAA_ROOT_CERTS),
                      '--log-format', '%(message)s', "--app-pid", str(app_pid)] + shlex.split(script_args)

    if script_gdb:
        #
        # When running through Popen, we need to preserve some space-delimited args to GDB as a single logical argument.
        # To do that, let's use '|' as a placeholder for the space character so that the initial split will not tokenize them,
        # and then replace that with the space char there-after.
        #
        script_command = ("gdb -batch -return-child-result -q -ex run -ex "
                          "thread|apply|all|bt --args python3".split() + script_command)
    else:
        script_command = "/usr/bin/env python3".split() + script_command

    final_script_command = [i.replace('|', ' ') for i in script_command]

    logging.info(f"Execute: {final_script_command}")
    test_script_process = subprocess.Popen(
        final_script_command, stdout=subprocess.PIPE, stderr=subprocess.PIPE, stdin=subprocess.PIPE)
    test_script_process.stdin.close()
    DumpProgramOutputToQueue(log_cooking_threads, Fore.GREEN + "TEST" + Style.RESET_ALL,
                             test_script_process, stream_output, log_queue)

    test_script_exit_code = test_script_process.wait()

    if test_script_exit_code != 0:
        logging.error("Test script exited with error %r" % test_script_exit_code)

    test_app_exit_code = 0
    if app_process:
        logging.warning("Stopping app with SIGINT")
        app_process.send_signal(signal.SIGINT.value)
        test_app_exit_code = app_process.wait()

    # There are some logs not cooked, so we wait until we have processed all logs.
    # This procedure should be very fast since the related processes are finished.
    for thread in log_cooking_threads:
        thread.join()

    # We expect both app and test script should exit with 0
    exit_code = test_script_exit_code if test_script_exit_code != 0 else test_app_exit_code

    if quiet:
        if exit_code:
            sys.stdout.write(stream_output.getvalue().decode('utf-8'))
        else:
            logging.info("Test completed successfully")

    if exit_code != 0:
        sys.exit(exit_code)


if __name__ == '__main__':
    main(auto_envvar_prefix='CHIP')<|MERGE_RESOLUTION|>--- conflicted
+++ resolved
@@ -33,10 +33,7 @@
 import coloredlogs
 from chip.testing.metadata import Metadata, MetadataReader
 from colorama import Fore, Style
-<<<<<<< HEAD
 from matter_testing_support.metadata import Metadata, MetadataReader
-=======
->>>>>>> f54e3c8d
 
 DEFAULT_CHIP_ROOT = os.path.abspath(
     os.path.join(os.path.dirname(__file__), '..', '..'))
