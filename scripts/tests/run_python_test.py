#!/usr/bin/env -S python3 -B

# Copyright (c) 2022 Project CHIP Authors
#
# Licensed under the Apache License, Version 2.0 (the "License");
# you may not use this file except in compliance with the License.
# You may obtain a copy of the License at
#
# http://www.apache.org/licenses/LICENSE-2.0
#
# Unless required by applicable law or agreed to in writing, software
# distributed under the License is distributed on an "AS IS" BASIS,
# WITHOUT WARRANTIES OR CONDITIONS OF ANY KIND, either express or implied.
# See the License for the specific language governing permissions and
# limitations under the License.

import contextlib
import datetime
import glob
import io
import logging
import os
import os.path
import pathlib
import re
import select
import shlex
import sys
import threading
import time
import typing
import uuid

import click
import coloredlogs
from colorama import Fore, Style

from matter.testing.metadata import Metadata, MetadataReader
from matter.testing.tasks import Subprocess

log = logging.getLogger(__name__)

DEFAULT_CHIP_ROOT = os.path.abspath(
    os.path.join(os.path.dirname(__file__), '..', '..'))

MATTER_DEVELOPMENT_PAA_ROOT_CERTS = "credentials/development/paa-root-certs"

TAG_PROCESS_APP = f"[{Fore.GREEN}APP {Style.RESET_ALL}]".encode()
TAG_PROCESS_TEST = f"[{Fore.GREEN}TEST{Style.RESET_ALL}]".encode()
TAG_STDOUT = f"[{Fore.YELLOW}STDOUT{Style.RESET_ALL}]".encode()
TAG_STDERR = f"[{Fore.RED}STDERR{Style.RESET_ALL}]".encode()

# RegExp which matches the timestamp in the output of CHIP application
OUTPUT_TIMESTAMP_MATCH = re.compile(r'(?P<prefix>.*)\[(?P<ts>\d+\.\d+)\](?P<suffix>\[\d+:\d+\].*)'.encode())


def chip_output_extract_timestamp(line: bytes) -> (float, bytes):
    """Try to extract timestamp from a CHIP application output line."""
    if match := OUTPUT_TIMESTAMP_MATCH.match(line):
        return float(match.group(2)), match.group(1) + match.group(3) + b'\n'
    return time.time(), line


def process_chip_output(line: bytes, is_stderr: bool, process_tag: bytes = b"") -> bytes:
    """Rewrite the output line to add the timestamp and the process tag."""
    timestamp, line = chip_output_extract_timestamp(line)
    timestamp = datetime.datetime.fromtimestamp(timestamp).isoformat(sep=' ')
    return f"[{timestamp}]".encode() + process_tag + (TAG_STDERR if is_stderr else TAG_STDOUT) + line


def process_chip_app_output(line, is_stderr):
    return process_chip_output(line, is_stderr, TAG_PROCESS_APP)


def process_test_script_output(line, is_stderr):
    return process_chip_output(line, is_stderr, TAG_PROCESS_TEST)


def forward_fifo(path: str, f_out: typing.BinaryIO, stop_event: threading.Event):
    """Forward the content of a named pipe to a file-like object."""
    if not os.path.exists(path):
        with contextlib.suppress(OSError):
            os.mkfifo(path)
    with open(os.open(path, os.O_RDONLY | os.O_NONBLOCK), 'rb') as f_in:
        while not stop_event.is_set():
            if select.select([f_in], [], [], 0.5)[0]:
                line = f_in.readline()
                if not line:
                    break
                f_out.write(line)
                f_out.flush()
    with contextlib.suppress(OSError):
        os.unlink(path)


class AppProcessManager:
    def __init__(self, app: str, app_args: str, app_ready_pattern: typing.Optional[str], stream_output: typing.BinaryIO, app_stdin_pipe: typing.Optional[str] = None):
        self.app = app
        self.app_args = app_args
        self.app_ready_pattern = app_ready_pattern
        self.stream_output = stream_output
        self.app_stdin_pipe = app_stdin_pipe
        self.app_process = None
        self.stdin_thread = None
        self.stdin_stop_event = threading.Event()

    def start(self):
        log.info("Starting app with args: '%s'", self.app_args)
        if self.app_ready_pattern and isinstance(self.app_ready_pattern, str):
            ready_pattern = re.compile(self.app_ready_pattern.encode())
        else:
            ready_pattern = self.app_ready_pattern
        self.app_process = Subprocess(self.app, *shlex.split(self.app_args),
                                      output_cb=process_chip_app_output,
                                      f_stdout=self.stream_output,
                                      f_stderr=self.stream_output)
        self.app_process.start(expected_output=ready_pattern, timeout=30)
        if self.app_stdin_pipe:
            log.info("Forwarding stdin from '%s' to app", self.app_stdin_pipe)
            self.stdin_stop_event.clear()
            self.stdin_thread = threading.Thread(
                target=forward_fifo, args=(self.app_stdin_pipe, self.app_process.p.stdin, self.stdin_stop_event))
            self.stdin_thread.start()
        else:
            self.app_process.p.stdin.close()

    def stop(self):
        if self.stdin_thread:
            self.stdin_stop_event.set()
            self.stdin_thread.join()
            self.stdin_thread = None
        if self.app_process:
            self.app_process.terminate()
            self.app_process = None

    def restart(self):
        self.stop()
        self.start()

    def get_process(self):
        return self.app_process


@click.command()
@click.option("--app", type=click.Path(exists=True), default=None,
              help='Path to local application to use, omit to use external apps.')
@click.option("--factory-reset/--no-factory-reset", default=None,
              help='Remove app config and repl configs (/tmp/chip* and /tmp/repl*) before running the tests.')
@click.option("--factory-reset-app-only/--no-factory-reset-app-only", default=None,
              help='Remove app config and repl configs (/tmp/chip* and /tmp/repl*) before running the tests, but not the controller config')
@click.option("--app-args", type=str, default='',
              help='The extra arguments passed to the device. Can use placeholders like {SCRIPT_BASE_NAME}')
@click.option("--app-ready-pattern", type=str, default=None,
              help='Delay test script start until given regular expression pattern is found in the application output.')
@click.option("--app-stdin-pipe", type=str, default=None,
              help='Path for a standard input redirection named pipe to be used by the test script.')
@click.option("--script", type=click.Path(exists=True), default=os.path.join(DEFAULT_CHIP_ROOT,
                                                                             'src',
                                                                             'controller',
                                                                             'python',
                                                                             'test',
                                                                             'test_scripts',
                                                                             'mobile-device-test.py'), help='Test script to use.')
@click.option("--script-args", type=str, default='',
              help='Script arguments, can use placeholders like {SCRIPT_BASE_NAME}.')
@click.option("--script-gdb/--no-script-gdb", default=None,
              help='Run script through gdb')
@click.option("--quiet/--no-quiet", default=None,
              help="Do not print output from passing tests. Use this flag in CI to keep GitHub log size manageable.")
@click.option("--load-from-env", default=None, help="YAML file that contains values for environment variables.")
@click.option("--run", type=str, multiple=True, help="Run only the specified test run(s).")
@click.option("--app-filter", type=str, default=None, help="Run only for the specified app(s). Comma separated.")
def main(app: str, factory_reset: bool, factory_reset_app_only: bool, app_args: str,
         app_ready_pattern: str, app_stdin_pipe: str, script: str, script_args: str,
         script_gdb: bool, quiet: bool, load_from_env, run, app_filter):
    if load_from_env:
        reader = MetadataReader(load_from_env)
        runs = reader.parse_script(script)
    else:
        runs = [
            Metadata(
                py_script_path=script,
                run="cmd-run",
                app=app,
                app_args=app_args,
                app_ready_pattern=app_ready_pattern,
                app_stdin_pipe=app_stdin_pipe,
                script_args=script_args,
                script_gdb=script_gdb,
            )
        ]

    if not runs:
        raise click.ClickException(
            "No valid runs were found. Make sure you add runs to your file, see "
            "https://github.com/project-chip/connectedhomeip/blob/master/docs/testing/python.md document for reference/example.")

    if run:
        # Filter runs based on the command line arguments
        runs = [r for r in runs if r.run in run]

    if app_filter:
        allowed_apps = [s.strip() for s in app_filter.split(',')]
        # app name in metadata is like "${APP_NAME}"
        allowed_apps_with_format = [f"${{{app}}}" for app in allowed_apps]
        runs = [r for r in runs if r.app in allowed_apps_with_format]

    # Override runs Metadata with the command line options
    for run in runs:
        if factory_reset is not None:
            run.factory_reset = factory_reset
        if factory_reset_app_only is not None:
            run.factory_reset_app_only = factory_reset_app_only
        if script_gdb is not None:
            run.script_gdb = script_gdb
        if quiet is not None:
            run.quiet = quiet

    for run in runs:
        log.info("Executing '%s' '%s'", run.py_script_path.split('/')[-1], run.run)
        main_impl(run.app, run.factory_reset, run.factory_reset_app_only, run.app_args or "", run.app_ready_pattern,
                  run.app_stdin_pipe, run.py_script_path, run.script_args or "", run.script_gdb, run.quiet)


def main_impl(app: str, factory_reset: bool, factory_reset_app_only: bool, app_args: str,
              app_ready_pattern: str, app_stdin_pipe: str, script: str, script_args: str,
              script_gdb: bool, quiet: bool):

    app_args = app_args.replace('{SCRIPT_BASE_NAME}', os.path.splitext(os.path.basename(script))[0])
    script_args = script_args.replace('{SCRIPT_BASE_NAME}', os.path.splitext(os.path.basename(script))[0])

    # Generate unique test run ID to avoid conflicts in concurrent test runs
    test_run_id = str(uuid.uuid4())[:8]  # Use first 8 characters for shorter paths
    restart_flag_file = f"/tmp/chip_test_restart_app_{test_run_id}"

    if factory_reset or factory_reset_app_only:
        # Remove native app config
        for path in glob.glob('/tmp/chip*') + glob.glob('/tmp/repl*'):
            pathlib.Path(path).unlink(missing_ok=True)

        # Remove native app KVS if that was used
        if match := re.search(r"--KVS (?P<path>[^ ]+)", app_args):
            log.info("Removing KVS path: '%s'", match.group("path"))
            pathlib.Path(match.group("path")).unlink(missing_ok=True)

    if factory_reset:
        # Remove Python test admin storage if provided
        if match := re.search(r"--storage-path (?P<path>[^ ]+)", script_args):
            log.info("Removing storage path: '%s'", match.group("path"))
            pathlib.Path(match.group("path")).unlink(missing_ok=True)

    app_manager_ref = None
    app_manager_lock = threading.Lock()
    restart_monitor_thread = None
    app_exit_code = 0
    stream_output = sys.stdout.buffer
    if quiet:
        stream_output = io.BytesIO()
    if app:
        if not os.path.exists(app):
            if app is None:
                raise FileNotFoundError(f"{app} not found")
        app_manager = AppProcessManager(app, app_args, app_ready_pattern, stream_output, app_stdin_pipe)
        app_manager.start()
        app_manager_ref = [app_manager]
        restart_monitor_thread = threading.Thread(
            target=monitor_app_restart_requests,
            args=(
                app_manager_ref,
                app_manager_lock,
                app,
                app_args,
                app_ready_pattern,
                stream_output,
                app_stdin_pipe,
                restart_flag_file),
            daemon=True)
        restart_monitor_thread.start()

    # TODO: Remove this below workaround once we understand if mobile-device-test needs to be run through Cirque and through this script for CI test pipeline, task PR: https://github.com/project-chip/matter-test-scripts/issues/681
    if "mobile-device-test.py" not in script:
        script_args += f" --restart-flag-file {restart_flag_file}"

    script_command = [
        script,
        "--fail-on-skipped",
        "--paa-trust-store-path", os.path.join(DEFAULT_CHIP_ROOT, MATTER_DEVELOPMENT_PAA_ROOT_CERTS)
    ] + shlex.split(script_args)

    if script_gdb:
        #
        # When running through Popen, we need to preserve some space-delimited args to GDB as a single logical argument.
        # To do that, let's use '|' as a placeholder for the space character so that the initial split will not tokenize them,
        # and then replace that with the space char there-after.
        #
        script_command = ("gdb -batch -return-child-result -q -ex run -ex "
                          "thread|apply|all|bt --args python3".split() + script_command)
    else:
        script_command = "/usr/bin/env python3 -X faulthandler".split() + script_command

    final_script_command = [i.replace('|', ' ') for i in script_command]

    test_script_process = Subprocess(final_script_command[0], *final_script_command[1:],
                                     output_cb=process_test_script_output,
                                     f_stdout=stream_output,
                                     f_stderr=stream_output)
    test_script_process.start()
    test_script_process.p.stdin.close()

    try:
        test_script_exit_code = test_script_process.wait()

        if test_script_exit_code != 0:
            log.error("Test script exited with returncode %d", test_script_exit_code)

        # Stop the restart monitor thread if it exists
        if restart_monitor_thread and restart_monitor_thread.is_alive():
            log.info("Stopping app restart monitor thread")
            restart_monitor_thread.join(2.0)

        # Get the current app manager if it exists
        current_app_manager = None
        if app_manager_ref:
            with app_manager_lock:
                current_app_manager = app_manager_ref[0]

        if current_app_manager:
            log.info("Stopping app with SIGTERM")
            current_app_manager.stop()
            if current_app_manager.get_process():
                app_exit_code = current_app_manager.get_process().returncode

        # We expect both app and test script should exit with 0
        exit_code = test_script_exit_code or app_exit_code

        if quiet:
            if exit_code:
                sys.stdout.write(stream_output.getvalue().decode('utf-8', errors='replace'))
            else:
                log.info("Test completed successfully")

        if exit_code != 0:
            log.error("SUBPROCESS failure: ")
            log.error("  TEST SCRIPT: %d (%r)", test_script_exit_code, final_script_command)
            log.error("  APP:         %d (%r)", app_exit_code, [app] + shlex.split(app_args))
            sys.exit(exit_code)

    finally:
        # Stop the restart monitor thread if it exists
        if restart_monitor_thread and restart_monitor_thread.is_alive():
            log.info("Stopping app restart monitor thread")
            restart_monitor_thread.join(2.0)

        # Clean up any leftover flag files if they exist - ensure this always executes
        log.info("Cleaning up flag files")
        if os.path.exists(restart_flag_file):
            try:
                os.unlink(restart_flag_file)
                log.info("Cleaned up flag file: '%s'", restart_flag_file)
            except Exception as e:
                log.warning("Failed to clean up flag file '%s': %r", restart_flag_file, e)


def monitor_app_restart_requests(
        app_manager_ref,
        app_manager_lock,
        app,
        app_args,
        app_ready_pattern,
        stream_output,
        app_stdin_pipe,
        restart_flag_file):
    while True:
        try:
            if os.path.exists(restart_flag_file):
                log.info("App restart requested by test script")
                # Remove the flag file immediately to prevent multiple restarts
                os.unlink(restart_flag_file)

                new_app_manager = AppProcessManager(app, app_args, app_ready_pattern, stream_output, app_stdin_pipe)
                app_manager_ref[0].stop()
                with app_manager_lock:
                    new_app_manager.start()
                    app_manager_ref[0] = new_app_manager

                # After restart is complete, we can exit the monitor thread
<<<<<<< HEAD
                logging.info("App restart completed, monitor thread exiting")
            else:
                time.sleep(0.5)
=======
                log.info("App restart completed, monitor thread exiting")
                break
            time.sleep(0.5)
>>>>>>> 0c656d27
        except Exception as e:
            log.error("Error in app restart monitor: %r", e)


if __name__ == '__main__':
    coloredlogs.install(level='INFO')
    main(auto_envvar_prefix='CHIP')<|MERGE_RESOLUTION|>--- conflicted
+++ resolved
@@ -382,17 +382,8 @@
                 with app_manager_lock:
                     new_app_manager.start()
                     app_manager_ref[0] = new_app_manager
-
-                # After restart is complete, we can exit the monitor thread
-<<<<<<< HEAD
-                logging.info("App restart completed, monitor thread exiting")
-            else:
-                time.sleep(0.5)
-=======
-                log.info("App restart completed, monitor thread exiting")
-                break
+                logging.info("App restart completed.")
             time.sleep(0.5)
->>>>>>> 0c656d27
         except Exception as e:
             log.error("Error in app restart monitor: %r", e)
 
