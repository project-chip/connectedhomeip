#!/usr/bin/env -S python3 -B

# Copyright (c) 2021 Project CHIP Authors
#
# Licensed under the Apache License, Version 2.0 (the "License");
# you may not use this file except in compliance with the License.
# You may obtain a copy of the License at
#
# http://www.apache.org/licenses/LICENSE-2.0
#
# Unless required by applicable law or agreed to in writing, software
# distributed under the License is distributed on an "AS IS" BASIS,
# WITHOUT WARRANTIES OR CONDITIONS OF ANY KIND, either express or implied.
# See the License for the specific language governing permissions and
# limitations under the License.

import enum
import logging
import os
import sys
import time
import typing
from dataclasses import dataclass, field

import chiptest
import click
import coloredlogs
from chiptest.accessories import AppsRegister
from chiptest.glob_matcher import GlobMatcher
from chiptest.test_definition import TestRunTime, TestTag
from chipyaml.paths_finder import PathsFinder

DEFAULT_CHIP_ROOT = os.path.abspath(
    os.path.join(os.path.dirname(__file__), '..', '..'))


class ManualHandling(enum.Enum):
    INCLUDE = enum.auto()
    SKIP = enum.auto()
    ONLY = enum.auto()


# Supported log levels, mapping string values required for argument
# parsing into logging constants
__LOG_LEVELS__ = {
    'debug': logging.DEBUG,
    'info': logging.INFO,
    'warn': logging.WARN,
    'fatal': logging.FATAL,
}


@dataclass
class RunContext:
    root: str
    tests: typing.List[chiptest.TestDefinition]
    in_unshare: bool
    chip_tool: str
    dry_run: bool
    runtime: TestRunTime

    # If not empty, include only the specified test tags
    include_tags: set(TestTag) = field(default_factory={})

    # If not empty, exclude tests tagged with these tags
    exclude_tags: set(TestTag) = field(default_factory={})


@click.group(chain=True)
@click.option(
    '--log-level',
    default='info',
    type=click.Choice(__LOG_LEVELS__.keys(), case_sensitive=False),
    help='Determines the verbosity of script output.')
@click.option(
    '--dry-run',
    default=False,
    is_flag=True,
    help='Only print out shell commands that would be executed')
@click.option(
    '--target',
    default=['all'],
    multiple=True,
    help='Test to run (use "all" to run all tests)'
)
@click.option(
    '--target-glob',
    default='',
    help='What targets to accept (glob)'
)
@click.option(
    '--target-skip-glob',
    default='',
    help='What targets to skip (glob)'
)
@click.option(
    '--no-log-timestamps',
    default=False,
    is_flag=True,
    help='Skip timestaps in log output')
@click.option(
    '--root',
    default=DEFAULT_CHIP_ROOT,
    help='Default directory path for CHIP. Used to copy run configurations')
@click.option(
    '--internal-inside-unshare',
    hidden=True,
    is_flag=True,
    default=False,
    help='Internal flag for running inside a unshared environment'
)
@click.option(
    '--include-tags',
    type=click.Choice(TestTag.__members__.keys(), case_sensitive=False),
    multiple=True,
    help='What test tags to include when running. Equivalent to "exlcude all except these" for priority purpuses.',
)
@click.option(
    '--exclude-tags',
    type=click.Choice(TestTag.__members__.keys(), case_sensitive=False),
    multiple=True,
    help='What test tags to exclude when running. Exclude options takes precedence over include.',
)
@click.option(
    '--runner',
    type=click.Choice(['chip_repl_python', 'chip_tool_python', 'darwin_framework_tool_python'], case_sensitive=False),
    default='chip_tool_python',
    help='Run YAML tests using the specified runner.')
@click.option(
    '--chip-tool',
    help='Binary path of chip tool app to use to run the test')
@click.pass_context
def main(context, dry_run, log_level, target, target_glob, target_skip_glob,
         no_log_timestamps, root, internal_inside_unshare, include_tags, exclude_tags, runner, chip_tool):
    # Ensures somewhat pretty logging of what is going on
    log_fmt = '%(asctime)s.%(msecs)03d %(levelname)-7s %(message)s'
    if no_log_timestamps:
        log_fmt = '%(levelname)-7s %(message)s'
    coloredlogs.install(level=__LOG_LEVELS__[log_level], fmt=log_fmt)

    runtime = TestRunTime.CHIP_TOOL_PYTHON
    if runner == 'chip_repl_python':
        runtime = TestRunTime.CHIP_REPL_PYTHON
    elif runner == 'darwin_framework_tool_python':
        runtime = TestRunTime.DARWIN_FRAMEWORK_TOOL_PYTHON

    if chip_tool is None and not runtime == TestRunTime.CHIP_REPL_PYTHON:
        paths_finder = PathsFinder()
        if runtime == TestRunTime.CHIP_TOOL_PYTHON:
            chip_tool = paths_finder.get('chip-tool')
        else:
            chip_tool = paths_finder.get('darwin-framework-tool')

    if include_tags:
        include_tags = set([TestTag.__members__[t] for t in include_tags])

    if exclude_tags:
        exclude_tags = set([TestTag.__members__[t] for t in exclude_tags])

    # Figures out selected test that match the given name(s)
    if runtime == TestRunTime.CHIP_REPL_PYTHON:
        all_tests = [test for test in chiptest.AllReplYamlTests()]
    elif runtime == TestRunTime.DARWIN_FRAMEWORK_TOOL_PYTHON:
        all_tests = [test for test in chiptest.AllDarwinFrameworkToolYamlTests()]
    else:
        all_tests = [test for test in chiptest.AllChipToolYamlTests()]

    tests = all_tests

    # If just defaults specified, do not run manual and in development
    # Specific target basically includes everything
    if 'all' in target and not include_tags and not exclude_tags:
        exclude_tags = {
            TestTag.MANUAL,
            TestTag.IN_DEVELOPMENT,
            TestTag.FLAKY,
            TestTag.EXTRA_SLOW,
            TestTag.PURPOSEFUL_FAILURE,
        }

        if runtime == TestRunTime.CHIP_REPL_PYTHON:
            exclude_tags.add(TestTag.CHIP_TOOL_PYTHON_ONLY)

    if 'all' not in target:
        tests = []
        for name in target:
            targeted = [test for test in all_tests if test.name.lower()
                        == name.lower()]
            if len(targeted) == 0:
                logging.error("Unknown target: %s" % name)
            tests.extend(targeted)

    if target_glob:
        matcher = GlobMatcher(target_glob.lower())
        tests = [test for test in tests if matcher.matches(test.name.lower())]

    if len(tests) == 0:
        logging.error("No targets match, exiting.")
        logging.error("Valid targets are (case-insensitive): %s" %
                      (", ".join(test.name for test in all_tests)))
        exit(1)

    if target_skip_glob:
        matcher = GlobMatcher(target_skip_glob.lower())
        tests = [test for test in tests if not matcher.matches(
            test.name.lower())]

    tests.sort(key=lambda x: x.name)

    context.obj = RunContext(root=root, tests=tests,
                             in_unshare=internal_inside_unshare,
                             chip_tool=chip_tool, dry_run=dry_run,
                             runtime=runtime,
                             include_tags=include_tags,
                             exclude_tags=exclude_tags)


@main.command(
    'list', help='List available test suites')
@click.pass_context
def cmd_list(context):
    for test in context.obj.tests:
        tags = test.tags_str()
        if tags:
            tags = f" ({tags})"

        print("%s%s" % (test.name, tags))


@main.command(
    'run', help='Execute the tests')
@click.option(
    '--iterations',
    default=1,
    help='Number of iterations to run')
@click.option(
    '--all-clusters-app',
    help='what all clusters app to use')
@click.option(
    '--lock-app',
    help='what lock app to use')
@click.option(
    '--fabric-bridge-app',
    help='what fabric bridge app to use')
@click.option(
    '--ota-provider-app',
    help='what ota provider app to use')
@click.option(
    '--ota-requestor-app',
    help='what ota requestor app to use')
@click.option(
    '--tv-app',
    help='what tv app to use')
@click.option(
    '--bridge-app',
    help='what bridge app to use')
@click.option(
    '--lit-icd-app',
    help='what lit-icd app to use')
@click.option(
    '--microwave-oven-app',
    help='what microwave oven app to use')
@click.option(
    '--rvc-app',
    help='what rvc app to use')
@click.option(
    '--network-manager-app',
    help='what network-manager app to use')
@click.option(
    '--chip-repl-yaml-tester',
    help='what python script to use for running yaml tests using chip-repl as controller')
@click.option(
    '--chip-tool-with-python',
    help='what python script to use for running yaml tests using chip-tool as controller')
@click.option(
    '--pics-file',
    type=click.Path(exists=True),
    default="src/app/tests/suites/certification/ci-pics-values",
    show_default=True,
    help='PICS file to use for test runs.')
@click.option(
    '--keep-going',
    is_flag=True,
    default=False,
    show_default=True,
    help='Keep running the rest of the tests even if a test fails.')
@click.option(
    '--test-timeout-seconds',
    default=None,
    type=int,
    help='If provided, fail if a test runs for longer than this time')
@click.option(
    '--expected-failures',
    type=int,
    default=0,
    show_default=True,
    help='Number of tests that are expected to fail in each iteration.  Overall test will pass if the number of failures matches this.  Nonzero values require --keep-going')
@click.option(
    '--ble-wifi',
    is_flag=True,
    default=False,
    show_default=True,
    help='Use a virtual wifi and bluetooth to commission device')
@click.pass_context
def cmd_run(context, iterations, all_clusters_app, lock_app, ota_provider_app, ota_requestor_app,
<<<<<<< HEAD
            tv_app, bridge_app, lit_icd_app, microwave_oven_app, rvc_app, chip_repl_yaml_tester, chip_tool_with_python, pics_file, keep_going, test_timeout_seconds, expected_failures, ble_wifi):
=======
            fabric_bridge_app, tv_app, bridge_app, lit_icd_app, microwave_oven_app, rvc_app, network_manager_app, chip_repl_yaml_tester,
            chip_tool_with_python, pics_file, keep_going, test_timeout_seconds, expected_failures):
>>>>>>> b9c192b7
    if expected_failures != 0 and not keep_going:
        logging.exception(f"'--expected-failures {expected_failures}' used without '--keep-going'")
        sys.exit(2)

    runner = chiptest.runner.Runner()

    paths_finder = PathsFinder()

    if all_clusters_app is None:
        all_clusters_app = paths_finder.get('chip-all-clusters-app')

    if lock_app is None:
        lock_app = paths_finder.get('chip-lock-app')

    if fabric_bridge_app is None:
        fabric_bridge_app = paths_finder.get('fabric-bridge-app')

    if ota_provider_app is None:
        ota_provider_app = paths_finder.get('chip-ota-provider-app')

    if ota_requestor_app is None:
        ota_requestor_app = paths_finder.get('chip-ota-requestor-app')

    if tv_app is None:
        tv_app = paths_finder.get('chip-tv-app')

    if bridge_app is None:
        bridge_app = paths_finder.get('chip-bridge-app')

    if lit_icd_app is None:
        lit_icd_app = paths_finder.get('lit-icd-app')

    if microwave_oven_app is None:
        microwave_oven_app = paths_finder.get('chip-microwave-oven-app')

    if rvc_app is None:
        rvc_app = paths_finder.get('chip-rvc-app')

    if network_manager_app is None:
        network_manager_app = paths_finder.get('matter-network-manager-app')

    if chip_repl_yaml_tester is None:
        chip_repl_yaml_tester = paths_finder.get('yamltest_with_chip_repl_tester.py')

    if chip_tool_with_python is None:
        if context.obj.runtime == TestRunTime.DARWIN_FRAMEWORK_TOOL_PYTHON:
            chip_tool_with_python = paths_finder.get('darwinframeworktool.py')
        else:
            chip_tool_with_python = paths_finder.get('chiptool.py')

    # Command execution requires an array
    paths = chiptest.ApplicationPaths(
        chip_tool=[context.obj.chip_tool],
        all_clusters_app=[all_clusters_app],
        lock_app=[lock_app],
        fabric_bridge_app=[fabric_bridge_app],
        ota_provider_app=[ota_provider_app],
        ota_requestor_app=[ota_requestor_app],
        tv_app=[tv_app],
        bridge_app=[bridge_app],
        lit_icd_app=[lit_icd_app],
        microwave_oven_app=[microwave_oven_app],
        rvc_app=[rvc_app],
        network_manager_app=[network_manager_app],
        chip_repl_yaml_tester_cmd=['python3'] + [chip_repl_yaml_tester],
        chip_tool_with_python_cmd=['python3'] + [chip_tool_with_python],
    )

    if sys.platform == 'linux':
        chiptest.linux.PrepareNamespacesForTestExecution(context.obj.in_unshare, ble_wifi)
        if ble_wifi:
            dbus = chiptest.linux.DbusTest()
            dbus.start()

            virt_wifi = chiptest.linux.VirtualWifi(
                "/usr/sbin/hostapd",
                "/usr/sbin/dnsmasq",
                "/usr/sbin/wpa_supplicant",
                dry_run=context.obj.dry_run,
            )
            virt_ble = chiptest.linux.VirtualBle(
                "/usr/bin/btvirt",
                "/usr/bin/bluetoothctl",
                dry_run=context.obj.dry_run,
            )
            virt_wifi.start()
            virt_ble.start()
        paths = chiptest.linux.PathsWithNetworkNamespaces(paths)

    logging.info("Each test will be executed %d times" % iterations)

    apps_register = AppsRegister()
    apps_register.init()

    def cleanup():
        apps_register.uninit()
        if sys.platform == 'linux':
            if ble_wifi:
                virt_wifi.stop()
                virt_ble.stop()
                dbus.stop()
            chiptest.linux.ShutdownNamespaceForTestExecution(ble_wifi)

    for i in range(iterations):
        logging.info("Starting iteration %d" % (i + 1))
        observed_failures = 0
        for test in context.obj.tests:
            if context.obj.include_tags:
                if not (test.tags & context.obj.include_tags):
                    logging.debug("Test %s not included" % test.name)
                    continue

            if context.obj.exclude_tags:
                if test.tags & context.obj.exclude_tags:
                    logging.debug("Test %s excluded" % test.name)
                    continue

            test_start = time.monotonic()
            try:
                if context.obj.dry_run:
                    logging.info("Would run test: %s" % test.name)
                else:
                    logging.info("%-20s - Starting test" % (test.name))
                if ble_wifi:
                    test.Run(
                        runner,
                        apps_register,
                        paths,
                        pics_file,
                        test_timeout_seconds,
                        context.obj.dry_run,
                        test_runtime=context.obj.runtime,
                        app_hci_number=virt_ble.ble_app.index,
                        tool_hci_number=virt_ble.ble_tool.index,
                    )
                else:
                    test.Run(
                        runner,
                        apps_register,
                        paths,
                        pics_file,
                        test_timeout_seconds,
                        context.obj.dry_run,
                        test_runtime=context.obj.runtime,
                    )
                if not context.obj.dry_run:
                    test_end = time.monotonic()
                    logging.info("%-30s - Completed in %0.2f seconds" % (test.name, (test_end - test_start)))
            except Exception:
                test_end = time.monotonic()
                logging.exception("%-30s - FAILED in %0.2f seconds" % (test.name, (test_end - test_start)))
                observed_failures += 1
                if not keep_going:
                    cleanup()
                    sys.exit(2)

        if observed_failures != expected_failures:
            logging.exception(f'Iteration {i}: expected failure count {expected_failures}, but got {observed_failures}')
            cleanup()
            sys.exit(2)

    cleanup()


# On linux, allow an execution shell to be prepared
if sys.platform == "linux":

    @main.command("shell", help=("Execute a bash shell in the environment (useful to test " "network namespaces)"))
    @click.pass_context
    def cmd_shell(context):
        chiptest.linux.PrepareNamespacesForTestExecution(context.obj.in_unshare)
        os.execvpe("bash", ["bash"], os.environ.copy())


if __name__ == "__main__":
    main(auto_envvar_prefix="CHIP")<|MERGE_RESOLUTION|>--- conflicted
+++ resolved
@@ -303,12 +303,8 @@
     help='Use a virtual wifi and bluetooth to commission device')
 @click.pass_context
 def cmd_run(context, iterations, all_clusters_app, lock_app, ota_provider_app, ota_requestor_app,
-<<<<<<< HEAD
-            tv_app, bridge_app, lit_icd_app, microwave_oven_app, rvc_app, chip_repl_yaml_tester, chip_tool_with_python, pics_file, keep_going, test_timeout_seconds, expected_failures, ble_wifi):
-=======
             fabric_bridge_app, tv_app, bridge_app, lit_icd_app, microwave_oven_app, rvc_app, network_manager_app, chip_repl_yaml_tester,
-            chip_tool_with_python, pics_file, keep_going, test_timeout_seconds, expected_failures):
->>>>>>> b9c192b7
+            chip_tool_with_python, pics_file, keep_going, test_timeout_seconds, expected_failures, ble_wifi):
     if expected_failures != 0 and not keep_going:
         logging.exception(f"'--expected-failures {expected_failures}' used without '--keep-going'")
         sys.exit(2)
@@ -474,14 +470,17 @@
 
 
 # On linux, allow an execution shell to be prepared
-if sys.platform == "linux":
-
-    @main.command("shell", help=("Execute a bash shell in the environment (useful to test " "network namespaces)"))
+if sys.platform == 'linux':
+    @main.command(
+        'shell',
+        help=('Execute a bash shell in the environment (useful to test '
+              'network namespaces)'))
     @click.pass_context
     def cmd_shell(context):
-        chiptest.linux.PrepareNamespacesForTestExecution(context.obj.in_unshare)
+        chiptest.linux.PrepareNamespacesForTestExecution(
+            context.obj.in_unshare)
         os.execvpe("bash", ["bash"], os.environ.copy())
 
 
-if __name__ == "__main__":
-    main(auto_envvar_prefix="CHIP")+if __name__ == '__main__':
+    main(auto_envvar_prefix='CHIP')