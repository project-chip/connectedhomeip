#!/usr/bin/env -S python3 -B

# Copyright (c) 2021 Project CHIP Authors
#
# Licensed under the Apache License, Version 2.0 (the "License");
# you may not use this file except in compliance with the License.
# You may obtain a copy of the License at
#
# http://www.apache.org/licenses/LICENSE-2.0
#
# Unless required by applicable law or agreed to in writing, software
# distributed under the License is distributed on an "AS IS" BASIS,
# WITHOUT WARRANTIES OR CONDITIONS OF ANY KIND, either express or implied.
# See the License for the specific language governing permissions and
# limitations under the License.

import enum
import logging
import os
import sys
import time
import typing
from dataclasses import dataclass, field

import chiptest
import click
import coloredlogs
from chiptest.accessories import AppsRegister
from chiptest.glob_matcher import GlobMatcher
from chiptest.runner import Executor, SubprocessKind
from chiptest.test_definition import SubprocessInfoRepo, TestRunTime, TestTag
from chipyaml.paths_finder import PathsFinder

log = logging.getLogger(__name__)

# If running on Linux platform load the Linux specific code.
if sys.platform == "linux":
    import chiptest.linux

if sys.platform == 'darwin':
    import chiptest.darwin

DEFAULT_CHIP_ROOT = os.path.abspath(
    os.path.join(os.path.dirname(__file__), '..', '..'))


class ManualHandling(enum.Enum):
    INCLUDE = enum.auto()
    SKIP = enum.auto()
    ONLY = enum.auto()


# Supported log levels, mapping string values required for argument
# parsing into logging constants
__LOG_LEVELS__ = logging.getLevelNamesMapping()


@dataclass
class RunContext:
    root: str
    tests: typing.List[chiptest.TestDefinition]
    in_unshare: bool
    runtime: TestRunTime
    find_path: typing.List[str]

    # If not empty, include only the specified test tags
    include_tags: set(TestTag) = field(default_factory={})

    # If not empty, exclude tests tagged with these tags
    exclude_tags: set(TestTag) = field(default_factory={})


@click.group(chain=True)
@click.option(
    '--log-level',
    default='info',
    type=click.Choice(__LOG_LEVELS__.keys(), case_sensitive=False),
    help='Determines the verbosity of script output.')
@click.option(
    '--target',
    default=['all'],
    multiple=True,
    help='Test to run (use "all" to run all tests)'
)
@click.option(
    '--target-glob',
    default='',
    help='What targets to accept (glob)'
)
@click.option(
    '--target-skip-glob',
    default='',
    help='What targets to skip (glob)'
)
@click.option(
    '--no-log-timestamps',
    default=False,
    is_flag=True,
    help='Skip timestaps in log output')
@click.option(
    '--root',
    default=DEFAULT_CHIP_ROOT,
    help='Default directory path for CHIP. Used to copy run configurations')
@click.option(
    '--internal-inside-unshare',
    hidden=True,
    is_flag=True,
    default=False,
    help='Internal flag for running inside a unshared environment'
)
@click.option(
    '--include-tags',
    type=click.Choice(TestTag.__members__.keys(), case_sensitive=False),
    multiple=True,
    help='What test tags to include when running. Equivalent to "exlcude all except these" for priority purpuses.',
)
@click.option(
    '--exclude-tags',
    type=click.Choice(TestTag.__members__.keys(), case_sensitive=False),
    multiple=True,
    help='What test tags to exclude when running. Exclude options takes precedence over include.',
)
@click.option(
    '--find-path',
    default=[DEFAULT_CHIP_ROOT],
    multiple=True,
    help='Default directory path for finding compiled targets.')
@click.option(
    '--runner',
    type=click.Choice(['matter_repl_python', 'chip_tool_python', 'darwin_framework_tool_python'], case_sensitive=False),
    default='chip_tool_python',
    help='Run YAML tests using the specified runner.')
@click.pass_context
<<<<<<< HEAD
def main(context, log_level, target, target_glob, target_skip_glob,
         no_log_timestamps, root, internal_inside_unshare, include_tags, exclude_tags, runner):
=======
def main(context, dry_run, log_level, target, target_glob, target_skip_glob,
         no_log_timestamps, root, internal_inside_unshare, include_tags, exclude_tags, find_path, runner, chip_tool):
>>>>>>> bed446fc
    # Ensures somewhat pretty logging of what is going on
    log_fmt = '%(asctime)s.%(msecs)03d %(levelname)-7s %(message)s'
    if no_log_timestamps:
        log_fmt = '%(levelname)-7s %(message)s'
    coloredlogs.install(level=__LOG_LEVELS__[log_level], fmt=log_fmt)

    runtime = TestRunTime.CHIP_TOOL_PYTHON
    if runner == 'matter_repl_python':
        runtime = TestRunTime.MATTER_REPL_PYTHON
    elif runner == 'darwin_framework_tool_python':
        runtime = TestRunTime.DARWIN_FRAMEWORK_TOOL_PYTHON

<<<<<<< HEAD
=======
    if chip_tool is not None:
        chip_tool = SubprocessInfo(kind='tool', path=chip_tool)
    elif runtime != TestRunTime.MATTER_REPL_PYTHON:
        paths_finder = PathsFinder(find_path)
        if runtime == TestRunTime.CHIP_TOOL_PYTHON:
            chip_tool_path = paths_finder.get('chip-tool')
        else:  # DARWIN_FRAMEWORK_TOOL_PYTHON
            chip_tool_path = paths_finder.get('darwin-framework-tool')

        if chip_tool_path is not None:
            chip_tool = SubprocessInfo(kind='tool', path=chip_tool_path)

>>>>>>> bed446fc
    if include_tags:
        include_tags = {TestTag.__members__[t] for t in include_tags}

    if exclude_tags:
        exclude_tags = {TestTag.__members__[t] for t in exclude_tags}

    # Figures out selected test that match the given name(s)
    if runtime == TestRunTime.MATTER_REPL_PYTHON:
        all_tests = list(chiptest.AllReplYamlTests())
    elif runtime == TestRunTime.DARWIN_FRAMEWORK_TOOL_PYTHON:
        all_tests = list(chiptest.AllDarwinFrameworkToolYamlTests())
    else:
        all_tests = list(chiptest.AllChipToolYamlTests())

    tests = all_tests

    # If just defaults specified, do not run manual and in development
    # Specific target basically includes everything
    if 'all' in target and not include_tags and not exclude_tags:
        exclude_tags = {
            TestTag.MANUAL,
            TestTag.IN_DEVELOPMENT,
            TestTag.FLAKY,
            TestTag.EXTRA_SLOW,
            TestTag.PURPOSEFUL_FAILURE,
        }

        if runtime == TestRunTime.MATTER_REPL_PYTHON:
            exclude_tags.add(TestTag.CHIP_TOOL_PYTHON_ONLY)

    if 'all' not in target:
        tests = []
        for name in target:
            targeted = [test for test in all_tests if test.name.lower()
                        == name.lower()]
            if len(targeted) == 0:
                log.error("Unknown target: '%s'", name)
            tests.extend(targeted)

    if target_glob:
        matcher = GlobMatcher(target_glob.lower())
        tests = [test for test in tests if matcher.matches(test.name.lower())]

    if len(tests) == 0:
        log.error("No targets match, exiting.")
        log.error("Valid targets are (case-insensitive): '%s'",
                  ", ".join(test.name for test in all_tests))
        exit(1)

    if target_skip_glob:
        matcher = GlobMatcher(target_skip_glob.lower())
        tests = [test for test in tests if not matcher.matches(
            test.name.lower())]

    tests.sort(key=lambda x: x.name)

    context.obj = RunContext(root=root, tests=tests,
                             in_unshare=internal_inside_unshare,
                             runtime=runtime,
                             find_path=find_path,
                             include_tags=include_tags,
                             exclude_tags=exclude_tags)


@main.command(
    'list', help='List available test suites')
@click.pass_context
def cmd_list(context):
    for test in context.obj.tests:
        tags = test.tags_str()
        if tags:
            tags = f" ({tags})"

        print("%s%s" % (test.name, tags))


@main.command(
    'run', help='Execute the tests')
@click.option(
    '--dry-run',
    default=False,
    is_flag=True,
    help='Only print out shell commands that would be executed')
@click.option(
    '--iterations',
    default=1,
    help='Number of iterations to run')
@click.option(
    '--app-path', multiple=True,
    help='Set path for an application (run in app network namespace), value should be <key>:<path>'
)
@click.option(
    '--tool-path', multiple=True,
    help='Set path for a tool (run in tool network namespace), value should be <key>:<path>'
)
@click.option(
    '--custom-path', multiple=True,
    help="Set path with a custom kind, value should be <kind>:<key>:<path>, valid kind values are "
    f"{[v.value for v in SubprocessKind.__members__.values()]}"
)
@click.option(
    '--discover-paths',
    is_flag=True,
    default=False,
    help='Discover missing paths for application and tool binaries'
)
@click.option(
    '--pics-file',
    type=click.Path(exists=True),
    default="src/app/tests/suites/certification/ci-pics-values",
    show_default=True,
    help='PICS file to use for test runs.')
@click.option(
    '--keep-going',
    is_flag=True,
    default=False,
    show_default=True,
    help='Keep running the rest of the tests even if a test fails.')
@click.option(
    '--test-timeout-seconds',
    default=None,
    type=int,
    help='If provided, fail if a test runs for longer than this time')
@click.option(
    '--expected-failures',
    type=int,
    default=0,
    show_default=True,
    help='Number of tests that are expected to fail in each iteration.  Overall test will pass if the number of failures matches this.  Nonzero values require --keep-going')
@click.option(
    '--ble-wifi',
    is_flag=True,
    default=False,
    show_default=True,
    help='Use Bluetooth and WiFi mock servers to perform BLE-WiFi commissioning. This option is available on Linux platform only.')
@click.pass_context
def cmd_run(context, dry_run, iterations, app_path, tool_path, custom_path, discover_paths,
            pics_file, keep_going, test_timeout_seconds, expected_failures, ble_wifi):
    if expected_failures != 0 and not keep_going:
        log.error("--expected-failures '%s' used without '--keep-going'", expected_failures)
        sys.exit(2)

<<<<<<< HEAD
    subproc_info_repo = SubprocessInfoRepo(paths=PathsFinder())

    for p in app_path:
        try:
            subproc_info_repo.addSpec(p, kind=SubprocessKind.APP)
        except ValueError as e:
            raise click.BadOptionUsage("app-path", f"Invalid app path specifier '{p}': {e}")
    for p in tool_path:
        try:
            subproc_info_repo.addSpec(p, kind=SubprocessKind.TOOL)
        except ValueError as e:
            raise click.BadOptionUsage("tool-path", f"Invalid tool path specifier '{p}': {e}")
    for p in custom_path:
        try:
            subproc_info_repo.addSpec(p)
        except ValueError as e:
            raise click.BadOptionUsage("custom-path", f"Invalid custom path specifier '{p}': {e}")

    if discover_paths:
        subproc_info_repo.discover()

    # We use require here as we want to throw an error as these tools are mandatory for any test run.
    try:

        if context.obj.runtime == TestRunTime.MATTER_REPL_PYTHON:
            subproc_info_repo.require('matter-repl-yaml-tester')
        elif context.obj.runtime == TestRunTime.CHIP_TOOL_PYTHON:
            subproc_info_repo.require('chip-tool')
            subproc_info_repo.require('chip-tool-with-python', target_name='chiptool.py')
        else:  # DARWIN_FRAMEWORK_TOOL_PYTHON
            # `chip-tool` on darwin is `darwin-framework-tool`
            subproc_info_repo['chip-tool'] = subproc_info_repo.require('darwin-framework-tool')
            subproc_info_repo.require('chip-tool-with-python', target_name='darwinframeworktool.py')
    except (ValueError, LookupError) as e:
        raise click.BadOptionUsage("{app,tool,custom}-path", f"Missing required path: {e}")
=======
    paths_finder = PathsFinder(context.obj.find_path)

    def build_app(arg_value, kind: str, key: str):
        app_path = arg_value if arg_value else paths_finder.get(key)
        if app_path is not None:
            return SubprocessInfo(kind=kind, path=app_path)
        return None

    all_clusters_app = build_app(all_clusters_app, 'app', 'chip-all-clusters-app')
    lock_app = build_app(lock_app, 'app', 'chip-lock-app')
    fabric_bridge_app = build_app(fabric_bridge_app, 'app', 'fabric-bridge-app')
    ota_provider_app = build_app(ota_provider_app, 'app', 'chip-ota-provider-app')
    ota_requestor_app = build_app(ota_requestor_app, 'app', 'chip-ota-requestor-app')
    tv_app = build_app(tv_app, 'app', 'chip-tv-app')
    bridge_app = build_app(bridge_app, 'app', 'chip-bridge-app')
    lit_icd_app = build_app(lit_icd_app, 'app', 'lit-icd-app')
    microwave_oven_app = build_app(microwave_oven_app, 'app', 'chip-microwave-oven-app')
    rvc_app = build_app(rvc_app, 'app', 'chip-rvc-app')
    network_manager_app = build_app(network_manager_app, 'app', 'matter-network-manager-app')
    energy_gateway_app = build_app(energy_gateway_app, 'app', 'chip-energy-gateway-app')
    energy_management_app = build_app(energy_management_app, 'app', 'chip-energy-management-app')
    closure_app = build_app(closure_app, 'app', 'closure-app')
    matter_repl_yaml_tester = build_app(matter_repl_yaml_tester, 'tool',
                                        'yamltest_with_matter_repl_tester.py').wrap_with('python3')

    if chip_tool_with_python is None:
        if context.obj.runtime == TestRunTime.DARWIN_FRAMEWORK_TOOL_PYTHON:
            chip_tool_with_python = build_app(None, 'tool', 'darwinframeworktool.py')
        else:
            chip_tool_with_python = build_app(None, 'tool', 'chiptool.py')

        if chip_tool_with_python is not None:
            chip_tool_with_python = chip_tool_with_python.wrap_with('python3')
>>>>>>> bed446fc

    if ble_wifi and sys.platform != "linux":
        raise click.BadOptionUsage("ble-wifi", "Option --ble-wifi is available on Linux platform only")

    ble_controller_app = None
    ble_controller_tool = None

    if sys.platform == 'linux':
        ns = chiptest.linux.IsolatedNetworkNamespace(
            index=0,
            # Do not bring up the app interface link automatically when doing BLE-WiFi commissioning.
            setup_app_link_up=not ble_wifi,
            # Change the app link name so the interface will be recognized as WiFi or Ethernet
            # depending on the commissioning method used.
            app_link_name='wlx-app' if ble_wifi else 'eth-app',
            unshared=context.obj.in_unshare)

        if ble_wifi:
            bus = chiptest.linux.DBusTestSystemBus()
            bluetooth = chiptest.linux.BluetoothMock()
            wifi = chiptest.linux.WpaSupplicantMock("MatterAP", "MatterAPPassword", ns)
            ble_controller_app = 0   # Bind app to the first BLE controller
            ble_controller_tool = 1  # Bind tool to the second BLE controller

        executor = chiptest.linux.LinuxNamespacedExecutor(ns)
    elif sys.platform == 'darwin':
        executor = chiptest.darwin.DarwinExecutor()
    else:
        log.warning("No platform-specific executor for '%s'", sys.platform)
        executor = Executor()

    runner = chiptest.runner.Runner(executor=executor)

    log.info("Each test will be executed %d times", iterations)

    apps_register = AppsRegister()
    apps_register.init()

    def cleanup():
        apps_register.uninit()
        if sys.platform == 'linux':
            if ble_wifi:
                wifi.terminate()
                bluetooth.terminate()
                bus.terminate()
            ns.terminate()

    for i in range(iterations):
        log.info("Starting iteration %d", i+1)
        observed_failures = 0
        for test in context.obj.tests:
            if context.obj.include_tags:
                if not (test.tags & context.obj.include_tags):
                    log.debug("Test '%s' not included", test.name)
                    continue

            if context.obj.exclude_tags:
                if test.tags & context.obj.exclude_tags:
                    log.debug("Test '%s' excluded", test.name)
                    continue

            test_start = time.monotonic()
            try:
                if dry_run:
                    log.info("Would run test: '%s'", test.name)
                else:
                    log.info("%-20s - Starting test", test.name)
                test.Run(
                    runner, apps_register, subproc_info_repo,
                    pics_file, test_timeout_seconds, dry_run,
                    test_runtime=context.obj.runtime,
                    ble_controller_app=ble_controller_app,
                    ble_controller_tool=ble_controller_tool,
                )
                if not dry_run:
                    test_end = time.monotonic()
                    log.info("%-30s - Completed in %0.2f seconds", test.name, test_end - test_start)
            except Exception:
                test_end = time.monotonic()
                log.exception("%-30s - FAILED in %0.2f seconds", test.name, test_end - test_start)
                observed_failures += 1
                if not keep_going:
                    cleanup()
                    sys.exit(2)

        if observed_failures != expected_failures:
            log.error("Iteration %d: expected failure count %d, but got %d", i, expected_failures, observed_failures)
            cleanup()
            sys.exit(2)

    cleanup()


# On linux, allow an execution shell to be prepared
if sys.platform == 'linux':
    @main.command(
        'shell',
        help=('Execute a bash shell in the environment (useful to test '
              'network namespaces)'))
    @click.pass_context
    def cmd_shell(context):
        chiptest.linux.IsolatedNetworkNamespace(unshared=context.obj.in_unshare)
        os.execvpe("bash", ["bash"], os.environ.copy())


if __name__ == '__main__':
    main(auto_envvar_prefix='CHIP')<|MERGE_RESOLUTION|>--- conflicted
+++ resolved
@@ -124,20 +124,15 @@
     '--find-path',
     default=[DEFAULT_CHIP_ROOT],
     multiple=True,
-    help='Default directory path for finding compiled targets.')
+    help='Default directory path for finding compiled apps and tools.')
 @click.option(
     '--runner',
     type=click.Choice(['matter_repl_python', 'chip_tool_python', 'darwin_framework_tool_python'], case_sensitive=False),
     default='chip_tool_python',
     help='Run YAML tests using the specified runner.')
 @click.pass_context
-<<<<<<< HEAD
 def main(context, log_level, target, target_glob, target_skip_glob,
-         no_log_timestamps, root, internal_inside_unshare, include_tags, exclude_tags, runner):
-=======
-def main(context, dry_run, log_level, target, target_glob, target_skip_glob,
-         no_log_timestamps, root, internal_inside_unshare, include_tags, exclude_tags, find_path, runner, chip_tool):
->>>>>>> bed446fc
+         no_log_timestamps, root, internal_inside_unshare, include_tags, exclude_tags, find_path, runner):
     # Ensures somewhat pretty logging of what is going on
     log_fmt = '%(asctime)s.%(msecs)03d %(levelname)-7s %(message)s'
     if no_log_timestamps:
@@ -150,21 +145,6 @@
     elif runner == 'darwin_framework_tool_python':
         runtime = TestRunTime.DARWIN_FRAMEWORK_TOOL_PYTHON
 
-<<<<<<< HEAD
-=======
-    if chip_tool is not None:
-        chip_tool = SubprocessInfo(kind='tool', path=chip_tool)
-    elif runtime != TestRunTime.MATTER_REPL_PYTHON:
-        paths_finder = PathsFinder(find_path)
-        if runtime == TestRunTime.CHIP_TOOL_PYTHON:
-            chip_tool_path = paths_finder.get('chip-tool')
-        else:  # DARWIN_FRAMEWORK_TOOL_PYTHON
-            chip_tool_path = paths_finder.get('darwin-framework-tool')
-
-        if chip_tool_path is not None:
-            chip_tool = SubprocessInfo(kind='tool', path=chip_tool_path)
-
->>>>>>> bed446fc
     if include_tags:
         include_tags = {TestTag.__members__[t] for t in include_tags}
 
@@ -307,8 +287,7 @@
         log.error("--expected-failures '%s' used without '--keep-going'", expected_failures)
         sys.exit(2)
 
-<<<<<<< HEAD
-    subproc_info_repo = SubprocessInfoRepo(paths=PathsFinder())
+    subproc_info_repo = SubprocessInfoRepo(paths=PathsFinder(context.obj.find_path))
 
     for p in app_path:
         try:
@@ -343,41 +322,6 @@
             subproc_info_repo.require('chip-tool-with-python', target_name='darwinframeworktool.py')
     except (ValueError, LookupError) as e:
         raise click.BadOptionUsage("{app,tool,custom}-path", f"Missing required path: {e}")
-=======
-    paths_finder = PathsFinder(context.obj.find_path)
-
-    def build_app(arg_value, kind: str, key: str):
-        app_path = arg_value if arg_value else paths_finder.get(key)
-        if app_path is not None:
-            return SubprocessInfo(kind=kind, path=app_path)
-        return None
-
-    all_clusters_app = build_app(all_clusters_app, 'app', 'chip-all-clusters-app')
-    lock_app = build_app(lock_app, 'app', 'chip-lock-app')
-    fabric_bridge_app = build_app(fabric_bridge_app, 'app', 'fabric-bridge-app')
-    ota_provider_app = build_app(ota_provider_app, 'app', 'chip-ota-provider-app')
-    ota_requestor_app = build_app(ota_requestor_app, 'app', 'chip-ota-requestor-app')
-    tv_app = build_app(tv_app, 'app', 'chip-tv-app')
-    bridge_app = build_app(bridge_app, 'app', 'chip-bridge-app')
-    lit_icd_app = build_app(lit_icd_app, 'app', 'lit-icd-app')
-    microwave_oven_app = build_app(microwave_oven_app, 'app', 'chip-microwave-oven-app')
-    rvc_app = build_app(rvc_app, 'app', 'chip-rvc-app')
-    network_manager_app = build_app(network_manager_app, 'app', 'matter-network-manager-app')
-    energy_gateway_app = build_app(energy_gateway_app, 'app', 'chip-energy-gateway-app')
-    energy_management_app = build_app(energy_management_app, 'app', 'chip-energy-management-app')
-    closure_app = build_app(closure_app, 'app', 'closure-app')
-    matter_repl_yaml_tester = build_app(matter_repl_yaml_tester, 'tool',
-                                        'yamltest_with_matter_repl_tester.py').wrap_with('python3')
-
-    if chip_tool_with_python is None:
-        if context.obj.runtime == TestRunTime.DARWIN_FRAMEWORK_TOOL_PYTHON:
-            chip_tool_with_python = build_app(None, 'tool', 'darwinframeworktool.py')
-        else:
-            chip_tool_with_python = build_app(None, 'tool', 'chiptool.py')
-
-        if chip_tool_with_python is not None:
-            chip_tool_with_python = chip_tool_with_python.wrap_with('python3')
->>>>>>> bed446fc
 
     if ble_wifi and sys.platform != "linux":
         raise click.BadOptionUsage("ble-wifi", "Option --ble-wifi is available on Linux platform only")
