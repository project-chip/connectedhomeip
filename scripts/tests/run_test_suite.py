#!/usr/bin/env -S python3 -B

# Copyright (c) 2021 Project CHIP Authors
#
# Licensed under the Apache License, Version 2.0 (the "License");
# you may not use this file except in compliance with the License.
# You may obtain a copy of the License at
#
# http://www.apache.org/licenses/LICENSE-2.0
#
# Unless required by applicable law or agreed to in writing, software
# distributed under the License is distributed on an "AS IS" BASIS,
# WITHOUT WARRANTIES OR CONDITIONS OF ANY KIND, either express or implied.
# See the License for the specific language governing permissions and
# limitations under the License.

import enum
import logging
import os
import sys
import time
import typing
from dataclasses import dataclass, field
from pathlib import Path
from typing import Literal

import chiptest
import click
import coloredlogs
from chiptest.accessories import AppsRegister
from chiptest.glob_matcher import GlobMatcher
from chiptest.runner import Executor, SubprocessInfo
from chiptest.test_definition import TestDefinition, TestRunTime, TestTag
from chipyaml.paths_finder import PathsFinder

log = logging.getLogger(__name__)

# If running on Linux platform load the Linux specific code.
if sys.platform == "linux":
    import chiptest.linux

if sys.platform == 'darwin':
    import chiptest.darwin

DEFAULT_CHIP_ROOT = os.path.abspath(
    os.path.join(os.path.dirname(__file__), '..', '..'))


class ManualHandling(enum.Enum):
    INCLUDE = enum.auto()
    SKIP = enum.auto()
    ONLY = enum.auto()


# Supported log levels, mapping string values required for argument
# parsing into logging constants
__LOG_LEVELS__ = logging.getLevelNamesMapping()


@dataclass
class RunContext:
    root: str
    tests: typing.List[chiptest.TestDefinition]
    in_unshare: bool
    chip_tool: SubprocessInfo | None
    dry_run: bool
    runtime: TestRunTime
    find_path: typing.List[str]

    # If not empty, include only the specified test tags
    include_tags: set[TestTag] = field(default_factory=set[TestTag])

    # If not empty, exclude tests tagged with these tags
    exclude_tags: set[TestTag] = field(default_factory=set[TestTag])


ExistingFilePath = click.Path(exists=True, dir_okay=False, path_type=Path)


@click.group(chain=True)
@click.option(
    '--log-level',
    default='info',
    type=click.Choice(tuple(__LOG_LEVELS__.keys()), case_sensitive=False),
    help='Determines the verbosity of script output.')
@click.option(
    '--dry-run',
    default=False,
    is_flag=True,
    help='Only print out shell commands that would be executed')
@click.option(
    '--target',
    default=['all'],
    multiple=True,
    help='Test to run (use "all" to run all tests)'
)
@click.option(
    '--target-glob',
    default='',
    help='What targets to accept (glob)'
)
@click.option(
    '--target-skip-glob',
    default='',
    help='What targets to skip (glob)'
)
@click.option(
    '--no-log-timestamps',
    default=False,
    is_flag=True,
    help='Skip timestaps in log output')
@click.option(
    '--root',
    default=DEFAULT_CHIP_ROOT,
    help='Default directory path for CHIP. Used to copy run configurations')
@click.option(
    '--internal-inside-unshare',
    hidden=True,
    is_flag=True,
    default=False,
    help='Internal flag for running inside a unshared environment'
)
@click.option(
    '--include-tags',
    # Click allows passing StrEnum class directly, but doesn't show it in type hints.
    type=click.Choice(TestTag, case_sensitive=False),  # type: ignore[arg-type]
    multiple=True,
    help='What test tags to include when running. Equivalent to "exclude all except these" for priority purposes.',
)
@click.option(
    '--exclude-tags',
    type=click.Choice(TestTag, case_sensitive=False),  # type: ignore[arg-type]
    multiple=True,
    help='What test tags to exclude when running. Exclude options takes precedence over include.',
)
@click.option(
    '--find-path',
    default=[DEFAULT_CHIP_ROOT],
    multiple=True,
    help='Default directory path for finding compiled targets.')
@click.option(
    '--runner',
    type=click.Choice(['matter_repl_python', 'chip_tool_python', 'darwin_framework_tool_python'], case_sensitive=False),
    default='chip_tool_python',
    help='Run YAML tests using the specified runner.')
@click.option(
    '--chip-tool',
    type=ExistingFilePath,
    help='Binary path of chip tool app to use to run the test')
@click.pass_context
<<<<<<< HEAD
def main(context: click.Context, dry_run: bool, log_level: str, target: str, target_glob: str, target_skip_glob: str,
         no_log_timestamps: bool, root: str, internal_inside_unshare: bool, include_tags: tuple[TestTag, ...],
         exclude_tags: tuple[TestTag, ...], runner: str, chip_tool: Path | None) -> None:
=======
def main(context, dry_run, log_level, target, target_glob, target_skip_glob,
         no_log_timestamps, root, internal_inside_unshare, include_tags, exclude_tags, find_path, runner, chip_tool):
>>>>>>> 1cfd51a0
    # Ensures somewhat pretty logging of what is going on
    log_fmt = '%(asctime)s.%(msecs)03d %(levelname)-7s %(message)s'
    if no_log_timestamps:
        log_fmt = '%(levelname)-7s %(message)s'
    coloredlogs.install(level=__LOG_LEVELS__[log_level], fmt=log_fmt)

    runtime = TestRunTime.CHIP_TOOL_PYTHON
    if runner == 'matter_repl_python':
        runtime = TestRunTime.MATTER_REPL_PYTHON
    elif runner == 'darwin_framework_tool_python':
        runtime = TestRunTime.DARWIN_FRAMEWORK_TOOL_PYTHON

    chip_tool_info: SubprocessInfo | None = None
    if chip_tool is not None:
        chip_tool_info = SubprocessInfo(kind='tool', path=chip_tool)
    elif runtime != TestRunTime.MATTER_REPL_PYTHON:
        paths_finder = PathsFinder(find_path)
        if runtime == TestRunTime.CHIP_TOOL_PYTHON:
            chip_tool_path = paths_finder.get('chip-tool')
        else:  # DARWIN_FRAMEWORK_TOOL_PYTHON
            chip_tool_path = paths_finder.get('darwin-framework-tool')

        if chip_tool_path is not None:
            chip_tool_info = SubprocessInfo(kind='tool', path=Path(chip_tool_path))

    # Figures out selected test that match the given name(s)
    if runtime == TestRunTime.MATTER_REPL_PYTHON:
        all_tests = list(chiptest.AllReplYamlTests())
    elif runtime == TestRunTime.DARWIN_FRAMEWORK_TOOL_PYTHON:
        all_tests = list(chiptest.AllDarwinFrameworkToolYamlTests())
    else:
        all_tests = list(chiptest.AllChipToolYamlTests())

    tests: list[TestDefinition] = all_tests

    # If just defaults specified, do not run manual and in development
    # Specific target basically includes everything
    exclude_tags_set = set(exclude_tags)
    if 'all' in target and not include_tags and not exclude_tags_set:
        exclude_tags_set = {
            TestTag.MANUAL,
            TestTag.IN_DEVELOPMENT,
            TestTag.FLAKY,
            TestTag.EXTRA_SLOW,
            TestTag.PURPOSEFUL_FAILURE,
        }

        if runtime == TestRunTime.MATTER_REPL_PYTHON:
            exclude_tags_set.add(TestTag.CHIP_TOOL_PYTHON_ONLY)

    if 'all' not in target:
        tests = []
        for name in target:
            targeted = [test for test in all_tests if test.name.lower()
                        == name.lower()]
            if len(targeted) == 0:
                log.error("Unknown target: '%s'", name)
            tests.extend(targeted)

    if target_glob:
        matcher = GlobMatcher(target_glob.lower())
        tests = [test for test in tests if matcher.matches(test.name.lower())]

    if len(tests) == 0:
        log.error("No targets match, exiting.")
        log.error("Valid targets are (case-insensitive): '%s'",
                  ", ".join(test.name for test in all_tests))
        exit(1)

    if target_skip_glob:
        matcher = GlobMatcher(target_skip_glob.lower())
        tests = [test for test in tests if not matcher.matches(
            test.name.lower())]

    tests.sort(key=lambda x: x.name)

    context.obj = RunContext(root=root, tests=tests,
                             in_unshare=internal_inside_unshare,
                             chip_tool=chip_tool_info, dry_run=dry_run,
                             runtime=runtime,
<<<<<<< HEAD
                             include_tags=set(include_tags),
                             exclude_tags=exclude_tags_set)
=======
                             find_path=find_path,
                             include_tags=include_tags,
                             exclude_tags=exclude_tags)
>>>>>>> 1cfd51a0


@main.command(
    'list', help='List available test suites')
@click.pass_context
def cmd_list(context: click.Context) -> None:
    assert isinstance(context.obj, RunContext)
    for test in context.obj.tests:
        tags = test.tags_str()
        if tags:
            tags = f" ({tags})"

        print("%s%s" % (test.name, tags))


@main.command(
    'run', help='Execute the tests')
@click.option(
    '--iterations',
    default=1,
    help='Number of iterations to run')
@click.option(
    '--all-clusters-app',
    type=ExistingFilePath,
    help='what all clusters app to use')
@click.option(
    '--lock-app',
    type=ExistingFilePath,
    help='what lock app to use')
@click.option(
    '--fabric-bridge-app',
    type=ExistingFilePath,
    help='what fabric bridge app to use')
@click.option(
    '--ota-provider-app',
    type=ExistingFilePath,
    help='what ota provider app to use')
@click.option(
    '--ota-requestor-app',
    type=ExistingFilePath,
    help='what ota requestor app to use')
@click.option(
    '--tv-app',
    type=ExistingFilePath,
    help='what tv app to use')
@click.option(
    '--bridge-app',
    type=ExistingFilePath,
    help='what bridge app to use')
@click.option(
    '--lit-icd-app',
    type=ExistingFilePath,
    help='what lit-icd app to use')
@click.option(
    '--microwave-oven-app',
    type=ExistingFilePath,
    help='what microwave oven app to use')
@click.option(
    '--rvc-app',
    type=ExistingFilePath,
    help='what rvc app to use')
@click.option(
    '--network-manager-app',
    type=ExistingFilePath,
    help='what network-manager app to use')
@click.option(
    '--energy-gateway-app',
    type=ExistingFilePath,
    help='what energy-gateway app to use')
@click.option(
    '--energy-management-app',
    type=ExistingFilePath,
    help='what energy-management app to use')
@click.option(
    '--closure-app',
    type=ExistingFilePath,
    help='what closure app to use')
@click.option(
    '--matter-repl-yaml-tester',
    type=ExistingFilePath,
    help='what python script to use for running yaml tests using matter-repl as controller')
@click.option(
    '--chip-tool-with-python',
    type=ExistingFilePath,
    help='what python script to use for running yaml tests using chip-tool as controller')
@click.option(
    '--pics-file',
    type=ExistingFilePath,
    default="src/app/tests/suites/certification/ci-pics-values",
    show_default=True,
    help='PICS file to use for test runs.')
@click.option(
    '--keep-going',
    is_flag=True,
    default=False,
    show_default=True,
    help='Keep running the rest of the tests even if a test fails.')
@click.option(
    '--test-timeout-seconds',
    default=None,
    type=int,
    help='If provided, fail if a test runs for longer than this time')
@click.option(
    '--expected-failures',
    type=click.IntRange(min=0),
    default=0,
    show_default=True,
    help='Number of tests that are expected to fail in each iteration.  Overall test will pass if the number of failures matches this.  Nonzero values require --keep-going')
@click.option(
    '--ble-wifi',
    is_flag=True,
    default=False,
    show_default=True,
    help='Use Bluetooth and WiFi mock servers to perform BLE-WiFi commissioning. This option is available on Linux platform only.')
@click.pass_context
def cmd_run(context: click.Context, iterations: int, all_clusters_app: Path | None, lock_app: Path | None,
            ota_provider_app: Path | None, ota_requestor_app: Path | None, fabric_bridge_app: Path | None, tv_app: Path | None,
            bridge_app: Path | None, lit_icd_app: Path | None, microwave_oven_app: Path | None, rvc_app: Path | None,
            network_manager_app: Path | None, energy_gateway_app: Path | None, energy_management_app: Path | None,
            closure_app: Path | None, matter_repl_yaml_tester: Path | None, chip_tool_with_python: Path | None, pics_file: Path,
            keep_going: bool, test_timeout_seconds: int | None, expected_failures: int, ble_wifi: bool) -> None:
    assert isinstance(context.obj, RunContext)

    if expected_failures != 0 and not keep_going:
        log.error("--expected-failures '%s' used without '--keep-going'", expected_failures)
        sys.exit(2)

    paths_finder = PathsFinder(context.obj.find_path)

    def build_app(arg_value: Path | None, kind: Literal['app', 'tool'], key: str) -> SubprocessInfo | None:
        log.debug("Constructing app %s...", key)
        app_path = arg_value if arg_value is not None else paths_finder.get(key)
        return None if app_path is None else SubprocessInfo(kind=kind, path=Path(app_path))

    all_clusters_app_info = build_app(all_clusters_app, 'app', 'chip-all-clusters-app')
    lock_app_info = build_app(lock_app, 'app', 'chip-lock-app')
    fabric_bridge_app_info = build_app(fabric_bridge_app, 'app', 'fabric-bridge-app')
    ota_provider_app_info = build_app(ota_provider_app, 'app', 'chip-ota-provider-app')
    ota_requestor_app_info = build_app(ota_requestor_app, 'app', 'chip-ota-requestor-app')
    tv_app_info = build_app(tv_app, 'app', 'chip-tv-app')
    bridge_app_info = build_app(bridge_app, 'app', 'chip-bridge-app')
    lit_icd_app_info = build_app(lit_icd_app, 'app', 'lit-icd-app')
    microwave_oven_app_info = build_app(microwave_oven_app, 'app', 'chip-microwave-oven-app')
    rvc_app_info = build_app(rvc_app, 'app', 'chip-rvc-app')
    network_manager_app_info = build_app(network_manager_app, 'app', 'matter-network-manager-app')
    energy_gateway_app_info = build_app(energy_gateway_app, 'app', 'chip-energy-gateway-app')
    energy_management_app_info = build_app(energy_management_app, 'app', 'chip-energy-management-app')
    closure_app_info = build_app(closure_app, 'app', 'closure-app')

    matter_repl_yaml_tester_info = build_app(matter_repl_yaml_tester, 'tool',
                                             'yamltest_with_matter_repl_tester.py')
    if matter_repl_yaml_tester_info is not None:
        matter_repl_yaml_tester_info = matter_repl_yaml_tester_info.wrap_with('python3')

    if context.obj.runtime == TestRunTime.DARWIN_FRAMEWORK_TOOL_PYTHON:
        chip_tool_with_python_info = build_app(chip_tool_with_python, 'tool', 'darwinframeworktool.py')
    else:
        chip_tool_with_python_info = build_app(chip_tool_with_python, 'tool', 'chiptool.py')

    if chip_tool_with_python_info is not None:
        chip_tool_with_python_info = chip_tool_with_python_info.wrap_with('python3')

    if ble_wifi and sys.platform != "linux":
        raise click.BadOptionUsage("ble-wifi", "Option --ble-wifi is available on Linux platform only")

    # Command execution requires an array
    paths = chiptest.ApplicationPaths(
        chip_tool=context.obj.chip_tool,
        all_clusters_app=all_clusters_app_info,
        lock_app=lock_app_info,
        fabric_bridge_app=fabric_bridge_app_info,
        ota_provider_app=ota_provider_app_info,
        ota_requestor_app=ota_requestor_app_info,
        tv_app=tv_app_info,
        bridge_app=bridge_app_info,
        lit_icd_app=lit_icd_app_info,
        microwave_oven_app=microwave_oven_app_info,
        rvc_app=rvc_app_info,
        network_manager_app=network_manager_app_info,
        energy_gateway_app=energy_gateway_app_info,
        energy_management_app=energy_management_app_info,
        closure_app=closure_app_info,
        matter_repl_yaml_tester_cmd=matter_repl_yaml_tester_info,
        chip_tool_with_python_cmd=chip_tool_with_python_info,
    )

    ble_controller_app = None
    ble_controller_tool = None

    if sys.platform == 'linux':
        ns = chiptest.linux.IsolatedNetworkNamespace(
            index=0,
            # Do not bring up the app interface link automatically when doing BLE-WiFi commissioning.
            setup_app_link_up=not ble_wifi,
            # Change the app link name so the interface will be recognized as WiFi or Ethernet
            # depending on the commissioning method used.
            app_link_name='wlx-app' if ble_wifi else 'eth-app',
            unshared=context.obj.in_unshare)

        if ble_wifi:
            bus = chiptest.linux.DBusTestSystemBus()
            bluetooth = chiptest.linux.BluetoothMock()
            wifi = chiptest.linux.WpaSupplicantMock("MatterAP", "MatterAPPassword", ns)
            ble_controller_app = 0   # Bind app to the first BLE controller
            ble_controller_tool = 1  # Bind tool to the second BLE controller

        executor = chiptest.linux.LinuxNamespacedExecutor(ns)
    elif sys.platform == 'darwin':
        executor = chiptest.darwin.DarwinExecutor()
    else:
        log.warning("No platform-specific executor for '%s'", sys.platform)
        executor = Executor()

    runner = chiptest.runner.Runner(executor=executor)

    log.info("Each test will be executed %d times", iterations)

    apps_register = AppsRegister()
    apps_register.init()

    def cleanup() -> None:
        apps_register.uninit()
        if sys.platform == 'linux':
            if ble_wifi:
                wifi.terminate()
                bluetooth.terminate()
                bus.terminate()
            ns.terminate()

    for i in range(iterations):
        log.info("Starting iteration %d", i+1)
        observed_failures = 0
        for test in context.obj.tests:
            if context.obj.include_tags:
                if not (test.tags & context.obj.include_tags):
                    log.debug("Test '%s' not included", test.name)
                    continue

            if context.obj.exclude_tags:
                if test.tags & context.obj.exclude_tags:
                    log.debug("Test '%s' excluded", test.name)
                    continue

            test_start = time.monotonic()
            try:
                if context.obj.dry_run:
                    log.info("Would run test: '%s'", test.name)
                else:
                    log.info("%-20s - Starting test", test.name)
                test.Run(
                    runner, apps_register, paths, pics_file, test_timeout_seconds, context.obj.dry_run,
                    test_runtime=context.obj.runtime,
                    ble_controller_app=ble_controller_app,
                    ble_controller_tool=ble_controller_tool,
                )
                if not context.obj.dry_run:
                    test_end = time.monotonic()
                    log.info("%-30s - Completed in %0.2f seconds", test.name, test_end - test_start)
            except Exception:
                test_end = time.monotonic()
                log.exception("%-30s - FAILED in %0.2f seconds", test.name, test_end - test_start)
                observed_failures += 1
                if not keep_going:
                    cleanup()
                    sys.exit(2)

        if observed_failures != expected_failures:
            log.error("Iteration %d: expected failure count %d, but got %d", i, expected_failures, observed_failures)
            cleanup()
            sys.exit(2)

    cleanup()


# On linux, allow an execution shell to be prepared
if sys.platform == 'linux':
    @main.command(
        'shell',
        help=('Execute a bash shell in the environment (useful to test '
              'network namespaces)'))
    @click.pass_context
    def cmd_shell(context: click.Context) -> None:
        assert isinstance(context.obj, RunContext)
        chiptest.linux.IsolatedNetworkNamespace(unshared=context.obj.in_unshare)
        os.execvpe("bash", ["bash"], os.environ.copy())


if __name__ == '__main__':
    main(auto_envvar_prefix='CHIP')<|MERGE_RESOLUTION|>--- conflicted
+++ resolved
@@ -137,6 +137,7 @@
     '--find-path',
     default=[DEFAULT_CHIP_ROOT],
     multiple=True,
+    type=click.Path(exists=True, file_okay=False, dir_okay=True),
     help='Default directory path for finding compiled targets.')
 @click.option(
     '--runner',
@@ -148,14 +149,9 @@
     type=ExistingFilePath,
     help='Binary path of chip tool app to use to run the test')
 @click.pass_context
-<<<<<<< HEAD
 def main(context: click.Context, dry_run: bool, log_level: str, target: str, target_glob: str, target_skip_glob: str,
          no_log_timestamps: bool, root: str, internal_inside_unshare: bool, include_tags: tuple[TestTag, ...],
-         exclude_tags: tuple[TestTag, ...], runner: str, chip_tool: Path | None) -> None:
-=======
-def main(context, dry_run, log_level, target, target_glob, target_skip_glob,
-         no_log_timestamps, root, internal_inside_unshare, include_tags, exclude_tags, find_path, runner, chip_tool):
->>>>>>> 1cfd51a0
+         exclude_tags: tuple[TestTag, ...], find_path: list[str], runner: str, chip_tool: Path | None) -> None:
     # Ensures somewhat pretty logging of what is going on
     log_fmt = '%(asctime)s.%(msecs)03d %(levelname)-7s %(message)s'
     if no_log_timestamps:
@@ -236,14 +232,9 @@
                              in_unshare=internal_inside_unshare,
                              chip_tool=chip_tool_info, dry_run=dry_run,
                              runtime=runtime,
-<<<<<<< HEAD
+                             find_path=find_path,
                              include_tags=set(include_tags),
                              exclude_tags=exclude_tags_set)
-=======
-                             find_path=find_path,
-                             include_tags=include_tags,
-                             exclude_tags=exclude_tags)
->>>>>>> 1cfd51a0
 
 
 @main.command(
