--- conflicted
+++ resolved
@@ -60,12 +60,7 @@
 class RunContext:
     root: str
     tests: typing.List[chiptest.TestDefinition]
-<<<<<<< HEAD
     in_unshare: bool
-=======
-    chip_tool: str
-    dry_run: bool
->>>>>>> 4b0a484d
     runtime: TestRunTime
     find_path: typing.List[str]
 
@@ -237,11 +232,7 @@
     tests.sort(key=lambda x: x.name)
 
     context.obj = RunContext(root=root, tests=tests,
-<<<<<<< HEAD
                              in_unshare=internal_inside_unshare,
-=======
-                             chip_tool=chip_tool, dry_run=dry_run,
->>>>>>> 4b0a484d
                              runtime=runtime,
                              find_path=find_path,
                              deprecated_chip_tool_path=chip_tool,
