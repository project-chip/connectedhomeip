--- conflicted
+++ resolved
@@ -68,7 +68,6 @@
     find_path: typing.List[str]
 
 
-<<<<<<< HEAD
 def validate_test_order(ctx: click.Context, param: click.Parameter, value: typing.Any) -> str | None:
     if not isinstance(value, str):
         raise click.BadParameter("Test order needs to be a string.")
@@ -83,10 +82,9 @@
             return value_split[1]
         raise click.BadParameter("Wrong format of random test order. Should be: 'random[:seed]'.")
     raise click.BadParameter("Wrong format of test order. Should be: 'alphabetic' or 'random[:seed]'.")
-=======
+
+
 ExistingFilePath = click.Path(exists=True, dir_okay=False, path_type=Path)
->>>>>>> f29f29d7
-
 
 @click.group(chain=True)
 @click.option(
@@ -168,14 +166,9 @@
     type=ExistingFilePath,
     help='Binary path of chip tool app to use to run the test')
 @click.pass_context
-<<<<<<< HEAD
-def main(context, dry_run, log_level, target, target_glob, target_skip_glob, no_log_timestamps, root, internal_inside_unshare,
-         include_tags, exclude_tags, random_seed: str | None, find_path, runner, chip_tool):
-=======
 def main(context: click.Context, dry_run: bool, log_level: str, target: str, target_glob: str, target_skip_glob: str,
          no_log_timestamps: bool, root: str, internal_inside_unshare: bool, include_tags: tuple[TestTag, ...],
-         exclude_tags: tuple[TestTag, ...], find_path: list[str], runner: str, chip_tool: Path | None) -> None:
->>>>>>> f29f29d7
+         exclude_tags: tuple[TestTag, ...], random_seed: str | None, find_path: list[str], runner: str, chip_tool: Path | None) -> None:
     # Ensures somewhat pretty logging of what is going on
     log_fmt = '%(asctime)s.%(msecs)03d %(levelname)-7s %(message)s'
     if no_log_timestamps:
