--- conflicted
+++ resolved
@@ -198,11 +198,7 @@
             targeted = [test for test in all_tests if test.name.lower()
                         == name.lower()]
             if len(targeted) == 0:
-<<<<<<< HEAD
-                log.error("Unknown target: %s" % name)
-=======
                 log.error("Unknown target: '%s'", name)
->>>>>>> 2455ee49
             tests.extend(targeted)
 
     if target_glob:
@@ -211,13 +207,8 @@
 
     if len(tests) == 0:
         log.error("No targets match, exiting.")
-<<<<<<< HEAD
-        log.error("Valid targets are (case-insensitive): %s" %
-                  (", ".join(test.name for test in all_tests)))
-=======
         log.error("Valid targets are (case-insensitive): '%s'",
                   ", ".join(test.name for test in all_tests))
->>>>>>> 2455ee49
         exit(1)
 
     if target_skip_glob:
@@ -336,11 +327,7 @@
             energy_gateway_app, energy_management_app, closure_app, matter_repl_yaml_tester,
             chip_tool_with_python, pics_file, keep_going, test_timeout_seconds, expected_failures, ble_wifi):
     if expected_failures != 0 and not keep_going:
-<<<<<<< HEAD
-        log.exception(f"'--expected-failures {expected_failures}' used without '--keep-going'")
-=======
         log.exception("--expected-failures '%s' used without '--keep-going'", expected_failures)
->>>>>>> 2455ee49
         sys.exit(2)
 
     paths_finder = PathsFinder()
@@ -421,7 +408,6 @@
             ble_controller_app = 0   # Bind app to the first BLE controller
             ble_controller_tool = 1  # Bind tool to the second BLE controller
 
-<<<<<<< HEAD
         executor = chiptest.linux.LinuxNamespacedExecutor(ns)
     elif sys.platform == 'darwin':
         executor = chiptest.darwin.DarwinExecutor()
@@ -431,10 +417,7 @@
 
     runner = chiptest.runner.Runner(executor=executor)
 
-    log.info("Each test will be executed %d times" % iterations)
-=======
     log.info("Each test will be executed %d times", iterations)
->>>>>>> 2455ee49
 
     apps_register = AppsRegister()
     apps_register.init()
@@ -449,43 +432,25 @@
             ns.terminate()
 
     for i in range(iterations):
-<<<<<<< HEAD
-        log.info("Starting iteration %d" % (i+1))
-=======
         log.info("Starting iteration %d", i+1)
->>>>>>> 2455ee49
         observed_failures = 0
         for test in context.obj.tests:
             if context.obj.include_tags:
                 if not (test.tags & context.obj.include_tags):
-<<<<<<< HEAD
-                    log.debug("Test %s not included" % test.name)
-=======
                     log.debug("Test '%s' not included", test.name)
->>>>>>> 2455ee49
                     continue
 
             if context.obj.exclude_tags:
                 if test.tags & context.obj.exclude_tags:
-<<<<<<< HEAD
-                    log.debug("Test %s excluded" % test.name)
-=======
                     log.debug("Test '%s' excluded", test.name)
->>>>>>> 2455ee49
                     continue
 
             test_start = time.monotonic()
             try:
                 if context.obj.dry_run:
-<<<<<<< HEAD
-                    log.info("Would run test: %s" % test.name)
-                else:
-                    log.info('%-20s - Starting test' % (test.name))
-=======
                     log.info("Would run test: '%s'", test.name)
                 else:
                     log.info("%-20s - Starting test", test.name)
->>>>>>> 2455ee49
                 test.Run(
                     runner, apps_register, paths, pics_file, test_timeout_seconds, context.obj.dry_run,
                     test_runtime=context.obj.runtime,
@@ -494,30 +459,17 @@
                 )
                 if not context.obj.dry_run:
                     test_end = time.monotonic()
-<<<<<<< HEAD
-                    log.info('%-30s - Completed in %0.2f seconds' %
-                             (test.name, (test_end - test_start)))
-            except Exception:
-                test_end = time.monotonic()
-                log.exception('%-30s - FAILED in %0.2f seconds' %
-                              (test.name, (test_end - test_start)))
-=======
                     log.info("%-30s - Completed in %0.2f seconds", test.name, test_end - test_start)
             except Exception:
                 test_end = time.monotonic()
                 log.exception("%-30s - FAILED in %0.2f seconds", test.name, test_end - test_start)
->>>>>>> 2455ee49
                 observed_failures += 1
                 if not keep_going:
                     cleanup()
                     sys.exit(2)
 
         if observed_failures != expected_failures:
-<<<<<<< HEAD
-            log.exception(f'Iteration {i}: expected failure count {expected_failures}, but got {observed_failures}')
-=======
             log.exception("Iteration %d: expected failure count %d, but got %d", i, expected_failures, observed_failures)
->>>>>>> 2455ee49
             cleanup()
             sys.exit(2)
 
