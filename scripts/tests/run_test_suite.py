#!/usr/bin/env -S python3 -B

# Copyright (c) 2021 Project CHIP Authors
#
# Licensed under the Apache License, Version 2.0 (the "License");
# you may not use this file except in compliance with the License.
# You may obtain a copy of the License at
#
# http://www.apache.org/licenses/LICENSE-2.0
#
# Unless required by applicable law or agreed to in writing, software
# distributed under the License is distributed on an "AS IS" BASIS,
# WITHOUT WARRANTIES OR CONDITIONS OF ANY KIND, either express or implied.
# See the License for the specific language governing permissions and
# limitations under the License.

import enum
import logging
import os
import sys
import time
import typing
import warnings
from dataclasses import dataclass
from pathlib import Path
from typing import Literal

import chiptest
import click
import coloredlogs
from chiptest.accessories import AppsRegister
from chiptest.glob_matcher import GlobMatcher
from chiptest.runner import Executor, SubprocessKind
from chiptest.test_definition import SubprocessInfoRepo, TestDefinition, TestRunTime, TestTag
from chipyaml.paths_finder import PathsFinder

log = logging.getLogger(__name__)

# If running on Linux platform load the Linux specific code.
if sys.platform == "linux":
    import chiptest.linux

if sys.platform == 'darwin':
    import chiptest.darwin

DEFAULT_CHIP_ROOT = os.path.abspath(
    os.path.join(os.path.dirname(__file__), '..', '..'))


class ManualHandling(enum.Enum):
    INCLUDE = enum.auto()
    SKIP = enum.auto()
    ONLY = enum.auto()


# Supported log levels, mapping string values required for argument
# parsing into logging constants
__LOG_LEVELS__ = logging.getLevelNamesMapping()


@dataclass
class RunContext:
    root: str
    tests: typing.List[chiptest.TestDefinition]
<<<<<<< HEAD
=======
    chip_tool: SubprocessInfo | None
    dry_run: bool
>>>>>>> a2b64902
    runtime: TestRunTime
    find_path: typing.List[str]

    # Deprecated options passed to `cmd_run`
    deprecated_chip_tool_path: str


# TODO: When we update click to >= 8.2.0 we will be able to use the builtin `deprecated` argument for Option
# and drop this implementation.
def deprecation_warning(context, param, value):
    # Hack: Try to reverse the conversion between flag and variable name which happens in click
    warnings.warn(f"Use '{param.replacement}' instead of '--{str.replace(param.name, '_', '-')}'", category=DeprecationWarning)
    return value


class DeprecatedOption(click.Option):
    def __init__(self, *args, **kwargs):
        self.replacement = kwargs.pop('replacement')
        kwargs['help'] += f" (DEPRECATED: Use '{self.replacement}')"
        super().__init__(*args, **kwargs, callback=deprecation_warning)


ExistingFilePath = click.Path(exists=True, dir_okay=False, path_type=Path)


@click.group(chain=True)
@click.option(
    '--log-level',
    default='info',
    type=click.Choice(tuple(__LOG_LEVELS__.keys()), case_sensitive=False),
    help='Determines the verbosity of script output.')
@click.option(
    '--target',
    default=['all'],
    multiple=True,
    help='Test to run (use "all" to run all tests)'
)
@click.option(
    '--target-glob',
    default='',
    help='What targets to accept (glob)'
)
@click.option(
    '--target-skip-glob',
    default='',
    help='What targets to skip (glob)'
)
@click.option(
    '--no-log-timestamps',
    default=False,
    is_flag=True,
    help='Skip timestaps in log output')
@click.option(
    '--root',
    default=DEFAULT_CHIP_ROOT,
    help='Default directory path for CHIP. Used to copy run configurations')
@click.option(
    '--internal-inside-unshare',
    hidden=True,
    is_flag=True,
    default=False,
    help='Internal flag for running inside a unshared environment'
)
@click.option(
    '--include-tags',
    # Click allows passing StrEnum class directly, but doesn't show it in type hints.
    type=click.Choice(TestTag, case_sensitive=False),  # type: ignore[arg-type]
    multiple=True,
    help='What test tags to include when running. Equivalent to "exclude all except these" for priority purposes.',
)
@click.option(
    '--exclude-tags',
    type=click.Choice(TestTag, case_sensitive=False),  # type: ignore[arg-type]
    multiple=True,
    help='What test tags to exclude when running. Exclude options takes precedence over include.',
)
@click.option(
    '--find-path',
    default=[DEFAULT_CHIP_ROOT],
    multiple=True,
<<<<<<< HEAD
    help='Default directory path for finding compiled apps and tools.')
=======
    type=click.Path(exists=True, file_okay=False, dir_okay=True),
    help='Default directory path for finding compiled targets.')
>>>>>>> a2b64902
@click.option(
    '--runner',
    type=click.Choice(['matter_repl_python', 'chip_tool_python', 'darwin_framework_tool_python'], case_sensitive=False),
    default='chip_tool_python',
    help='Run YAML tests using the specified runner.')
@click.option(
<<<<<<< HEAD
    '--chip-tool', cls=DeprecatedOption, replacement='--tool-path chip-tool:<path>',
    help='Binary path of chip tool app to use to run the test')
@click.pass_context
def main(context, log_level, target, target_glob, target_skip_glob,
         no_log_timestamps, root, internal_inside_unshare, include_tags,
         exclude_tags, find_path, runner, chip_tool):
=======
    '--chip-tool',
    type=ExistingFilePath,
    help='Binary path of chip tool app to use to run the test')
@click.pass_context
def main(context: click.Context, dry_run: bool, log_level: str, target: str, target_glob: str, target_skip_glob: str,
         no_log_timestamps: bool, root: str, internal_inside_unshare: bool, include_tags: tuple[TestTag, ...],
         exclude_tags: tuple[TestTag, ...], find_path: list[str], runner: str, chip_tool: Path | None) -> None:
>>>>>>> a2b64902
    # Ensures somewhat pretty logging of what is going on
    log_fmt = '%(asctime)s.%(msecs)03d %(levelname)-7s %(message)s'
    if no_log_timestamps:
        log_fmt = '%(levelname)-7s %(message)s'
    coloredlogs.install(level=__LOG_LEVELS__[log_level], fmt=log_fmt)

    if sys.platform == "linux":
        if not internal_inside_unshare:
            # If not running in an unshared network namespace yet, try to rerun the script with the 'unshare' command.
            chiptest.linux.ensure_network_namespace_availability()
        else:
            chiptest.linux.ensure_private_state()

    runtime = TestRunTime.CHIP_TOOL_PYTHON
    if runner == 'matter_repl_python':
        runtime = TestRunTime.MATTER_REPL_PYTHON
    elif runner == 'darwin_framework_tool_python':
        runtime = TestRunTime.DARWIN_FRAMEWORK_TOOL_PYTHON

<<<<<<< HEAD
    if include_tags:
        include_tags = {TestTag.__members__[t] for t in include_tags}

    if exclude_tags:
        exclude_tags = {TestTag.__members__[t] for t in exclude_tags}
=======
    chip_tool_info: SubprocessInfo | None = None
    if chip_tool is not None:
        chip_tool_info = SubprocessInfo(kind='tool', path=chip_tool)
    elif runtime != TestRunTime.MATTER_REPL_PYTHON:
        paths_finder = PathsFinder(find_path)
        if runtime == TestRunTime.CHIP_TOOL_PYTHON:
            chip_tool_path = paths_finder.get('chip-tool')
        else:  # DARWIN_FRAMEWORK_TOOL_PYTHON
            chip_tool_path = paths_finder.get('darwin-framework-tool')

        if chip_tool_path is not None:
            chip_tool_info = SubprocessInfo(kind='tool', path=Path(chip_tool_path))
>>>>>>> a2b64902

    # Figures out selected test that match the given name(s)
    if runtime == TestRunTime.MATTER_REPL_PYTHON:
        all_tests = list(chiptest.AllReplYamlTests())
    elif runtime == TestRunTime.DARWIN_FRAMEWORK_TOOL_PYTHON:
        all_tests = list(chiptest.AllDarwinFrameworkToolYamlTests())
    else:
        all_tests = list(chiptest.AllChipToolYamlTests())

    tests: list[TestDefinition] = all_tests

    # If just defaults specified, do not run manual and in development
    # Specific target basically includes everything
    exclude_tags_set = set(exclude_tags)
    include_tags_set = set(include_tags)
    if 'all' in target and not include_tags_set and not exclude_tags_set:
        exclude_tags_set = {
            TestTag.MANUAL,
            TestTag.IN_DEVELOPMENT,
            TestTag.FLAKY,
            TestTag.EXTRA_SLOW,
            TestTag.PURPOSEFUL_FAILURE,
        }

        if runtime == TestRunTime.MATTER_REPL_PYTHON:
            exclude_tags_set.add(TestTag.CHIP_TOOL_PYTHON_ONLY)

    if 'all' not in target:
        tests = []
        for name in target:
            targeted = [test for test in all_tests if test.name.lower()
                        == name.lower()]
            if len(targeted) == 0:
                log.error("Unknown target: '%s'", name)
            tests.extend(targeted)

    if target_glob:
        matcher = GlobMatcher(target_glob.lower())
        tests = [test for test in tests if matcher.matches(test.name.lower())]

    if len(tests) == 0:
        log.error("No targets match, exiting.")
        log.error("Valid targets are (case-insensitive): '%s'",
                  ", ".join(test.name for test in all_tests))
        exit(1)

    if target_skip_glob:
        matcher = GlobMatcher(target_skip_glob.lower())
        tests = [test for test in tests if not matcher.matches(
            test.name.lower())]

    tests_filtered: list[TestDefinition] = []
    for test in tests:
        if include_tags_set and not (test.tags & include_tags_set):
            log.debug("Test '%s' not included", test.name)
            continue

        if exclude_tags_set and test.tags & exclude_tags_set:
            log.debug("Test '%s' excluded", test.name)
            continue

        tests_filtered.append(test)

    tests_filtered.sort(key=lambda x: x.name)

    context.obj = RunContext(root=root, tests=tests_filtered,
<<<<<<< HEAD
                             runtime=runtime, find_path=find_path,
                             deprecated_chip_tool_path=chip_tool)
=======
                             chip_tool=chip_tool_info, dry_run=dry_run,
                             runtime=runtime,
                             find_path=find_path)
>>>>>>> a2b64902


@main.command(
    'list', help='List available test suites')
@click.pass_context
def cmd_list(context: click.Context) -> None:
    assert isinstance(context.obj, RunContext)
    for test in context.obj.tests:
        tags = test.tags_str()
        if tags:
            tags = f" ({tags})"

        print("%s%s" % (test.name, tags))


@main.command(
    'run', help='Execute the tests')
@click.option(
    '--dry-run',
    default=False,
    is_flag=True,
    help='Only print out shell commands that would be executed')
@click.option(
    '--iterations',
    default=1,
    help='Number of iterations to run')
# Deprecated flags:
@click.option(
<<<<<<< HEAD
    '--all-clusters-app', cls=DeprecatedOption, replacement='--app-path all-clusters:<path>',
    help='what all clusters app to use')
@click.option(
    '--lock-app', cls=DeprecatedOption, replacement='--app-path lock:<path>',
    help='what lock app to use')
@click.option(
    '--fabric-bridge-app', cls=DeprecatedOption, replacement='--app-path fabric-bridge:<path>',
    help='what fabric bridge app to use')
@click.option(
    '--ota-provider-app', cls=DeprecatedOption, replacement='--app-path ota-provider:<path>',
    help='what ota provider app to use')
@click.option(
    '--ota-requestor-app', cls=DeprecatedOption, replacement='--app-path ota-requestor:<path>',
    help='what ota requestor app to use')
@click.option(
    '--tv-app', cls=DeprecatedOption, replacement='--app-path tv:<path>',
    help='what tv app to use')
@click.option(
    '--bridge-app', cls=DeprecatedOption, replacement='--app-path bridge:<path>',
    help='what bridge app to use')
@click.option(
    '--lit-icd-app', cls=DeprecatedOption, replacement='--app-path lit-icd:<path>',
    help='what lit-icd app to use')
@click.option(
    '--microwave-oven-app', cls=DeprecatedOption, replacement='--app-path microwave-oven:<path>',
    help='what microwave oven app to use')
@click.option(
    '--rvc-app', cls=DeprecatedOption, replacement='--app-path rvc:<path>',
    help='what rvc app to use')
@click.option(
    '--network-manager-app', cls=DeprecatedOption, replacement='--app-path network-manager:<path>',
    help='what network-manager app to use')
@click.option(
    '--energy-gateway-app', cls=DeprecatedOption, replacement='--app-path energy-gateway:<path>',
    help='what energy-gateway app to use')
@click.option(
    '--energy-management-app', cls=DeprecatedOption, replacement='--app-path energy-management:<path>',
    help='what energy-management app to use')
@click.option(
    '--closure-app', cls=DeprecatedOption, replacement='--app-path closure:<path>',
    help='what closure app to use')
@click.option(
    '--matter-repl-yaml-tester', cls=DeprecatedOption, replacement='--tool-path matter-repl-yaml-tester:<path>',
    help='what python script to use for running yaml tests using matter-repl as controller')
@click.option(
    '--chip-tool-with-python', cls=DeprecatedOption, replacement='--tool-path chip-tool-with-python:<path>',
=======
    '--all-clusters-app',
    type=ExistingFilePath,
    help='what all clusters app to use')
@click.option(
    '--lock-app',
    type=ExistingFilePath,
    help='what lock app to use')
@click.option(
    '--fabric-bridge-app',
    type=ExistingFilePath,
    help='what fabric bridge app to use')
@click.option(
    '--ota-provider-app',
    type=ExistingFilePath,
    help='what ota provider app to use')
@click.option(
    '--ota-requestor-app',
    type=ExistingFilePath,
    help='what ota requestor app to use')
@click.option(
    '--tv-app',
    type=ExistingFilePath,
    help='what tv app to use')
@click.option(
    '--bridge-app',
    type=ExistingFilePath,
    help='what bridge app to use')
@click.option(
    '--lit-icd-app',
    type=ExistingFilePath,
    help='what lit-icd app to use')
@click.option(
    '--microwave-oven-app',
    type=ExistingFilePath,
    help='what microwave oven app to use')
@click.option(
    '--rvc-app',
    type=ExistingFilePath,
    help='what rvc app to use')
@click.option(
    '--network-manager-app',
    type=ExistingFilePath,
    help='what network-manager app to use')
@click.option(
    '--energy-gateway-app',
    type=ExistingFilePath,
    help='what energy-gateway app to use')
@click.option(
    '--energy-management-app',
    type=ExistingFilePath,
    help='what energy-management app to use')
@click.option(
    '--closure-app',
    type=ExistingFilePath,
    help='what closure app to use')
@click.option(
    '--matter-repl-yaml-tester',
    type=ExistingFilePath,
    help='what python script to use for running yaml tests using matter-repl as controller')
@click.option(
    '--chip-tool-with-python',
    type=ExistingFilePath,
>>>>>>> a2b64902
    help='what python script to use for running yaml tests using chip-tool as controller')
@click.option(
    '--app-path', multiple=True,
    help='Set path for an application (run in app network namespace), value should be <key>:<path>'
)
@click.option(
    '--tool-path', multiple=True,
    help='Set path for a tool (run in tool network namespace), value should be <key>:<path>'
)
@click.option(
    '--custom-path', multiple=True,
    help="Set path with a custom kind, value should be <kind>:<key>:<path>, valid kind values are "
    f"{[v.value for v in SubprocessKind]}"
)
@click.option(
    '--discover-paths',
    is_flag=True,
    default=False,
    help='Discover missing paths for application and tool binaries'
)
@click.option(
    '--pics-file',
    type=ExistingFilePath,
    default="src/app/tests/suites/certification/ci-pics-values",
    show_default=True,
    help='PICS file to use for test runs.')
@click.option(
    '--keep-going',
    is_flag=True,
    default=False,
    show_default=True,
    help='Keep running the rest of the tests even if a test fails.')
@click.option(
    '--test-timeout-seconds',
    default=None,
    type=int,
    help='If provided, fail if a test runs for longer than this time')
@click.option(
    '--expected-failures',
    type=click.IntRange(min=0),
    default=0,
    show_default=True,
    help='Number of tests that are expected to fail in each iteration.  Overall test will pass if the number of failures matches this.  Nonzero values require --keep-going')
@click.option(
    '--ble-wifi',
    is_flag=True,
    default=False,
    show_default=True,
    help='Use Bluetooth and WiFi mock servers to perform BLE-WiFi commissioning. This option is available on Linux platform only.')
@click.pass_context
<<<<<<< HEAD
def cmd_run(context, dry_run, iterations, app_path, tool_path, custom_path, discover_paths,
            all_clusters_app, lock_app, ota_provider_app, ota_requestor_app, fabric_bridge_app, tv_app, bridge_app, lit_icd_app,
            microwave_oven_app, rvc_app, network_manager_app, energy_gateway_app, energy_management_app, closure_app,
            matter_repl_yaml_tester, chip_tool_with_python,
            pics_file, keep_going, test_timeout_seconds, expected_failures, ble_wifi):
=======
def cmd_run(context: click.Context, iterations: int, all_clusters_app: Path | None, lock_app: Path | None,
            ota_provider_app: Path | None, ota_requestor_app: Path | None, fabric_bridge_app: Path | None, tv_app: Path | None,
            bridge_app: Path | None, lit_icd_app: Path | None, microwave_oven_app: Path | None, rvc_app: Path | None,
            network_manager_app: Path | None, energy_gateway_app: Path | None, energy_management_app: Path | None,
            closure_app: Path | None, matter_repl_yaml_tester: Path | None, chip_tool_with_python: Path | None, pics_file: Path,
            keep_going: bool, test_timeout_seconds: int | None, expected_failures: int, ble_wifi: bool) -> None:
    assert isinstance(context.obj, RunContext)

>>>>>>> a2b64902
    if expected_failures != 0 and not keep_going:
        log.error("--expected-failures '%s' used without '--keep-going'", expected_failures)
        sys.exit(2)

<<<<<<< HEAD
    subproc_info_repo = SubprocessInfoRepo(paths=PathsFinder(context.obj.find_path))

    def handle_deprecated_pathopt(key, path, kind):
        if path is not None:
            subproc_info_repo.addSpec(f"{key}:{path}", kind)

    handle_deprecated_pathopt('all-clusters', all_clusters_app, SubprocessKind.APP)
    handle_deprecated_pathopt('lock', lock_app, SubprocessKind.APP)
    handle_deprecated_pathopt('fabric-bridge', fabric_bridge_app, SubprocessKind.APP)
    handle_deprecated_pathopt('ota-provider', ota_provider_app, SubprocessKind.APP)
    handle_deprecated_pathopt('ota-requestor', ota_requestor_app, SubprocessKind.APP)
    handle_deprecated_pathopt('tv', tv_app, SubprocessKind.APP)
    handle_deprecated_pathopt('bridge', bridge_app, SubprocessKind.APP)
    handle_deprecated_pathopt('lit-icd', lit_icd_app, SubprocessKind.APP)
    handle_deprecated_pathopt('microwave-oven', microwave_oven_app, SubprocessKind.APP)
    handle_deprecated_pathopt('rvc', rvc_app, SubprocessKind.APP)
    handle_deprecated_pathopt('network-manager', network_manager_app, SubprocessKind.APP)
    handle_deprecated_pathopt('energy-gateway', energy_gateway_app, SubprocessKind.APP)
    handle_deprecated_pathopt('energy-management', energy_management_app, SubprocessKind.APP)
    handle_deprecated_pathopt('closure', closure_app, SubprocessKind.APP)

    handle_deprecated_pathopt('matter-repl-yaml-tester', matter_repl_yaml_tester, SubprocessKind.TOOL)
    handle_deprecated_pathopt('chip-tool-with-python', chip_tool_with_python, SubprocessKind.TOOL)
    handle_deprecated_pathopt('chip-tool', context.obj.deprecated_chip_tool_path, SubprocessKind.TOOL)

    # New-style options override the deprecated ones
    for p in app_path:
        try:
            subproc_info_repo.addSpec(p, kind=SubprocessKind.APP)
        except ValueError as e:
            raise click.BadOptionUsage("app-path", f"Invalid app path specifier '{p}': {e}")
    for p in tool_path:
        try:
            subproc_info_repo.addSpec(p, kind=SubprocessKind.TOOL)
        except ValueError as e:
            raise click.BadOptionUsage("tool-path", f"Invalid tool path specifier '{p}': {e}")
    for p in custom_path:
        try:
            subproc_info_repo.addSpec(p)
        except ValueError as e:
            raise click.BadOptionUsage("custom-path", f"Invalid custom path specifier '{p}': {e}")

    if discover_paths:
        subproc_info_repo.discover()

    # We use require here as we want to throw an error as these tools are mandatory for any test run.
    try:

        if context.obj.runtime == TestRunTime.MATTER_REPL_PYTHON:
            subproc_info_repo.require('matter-repl-yaml-tester')
        elif context.obj.runtime == TestRunTime.CHIP_TOOL_PYTHON:
            subproc_info_repo.require('chip-tool')
            subproc_info_repo.require('chip-tool-with-python', target_name='chiptool.py')
        else:  # DARWIN_FRAMEWORK_TOOL_PYTHON
            # `chip-tool` on darwin is `darwin-framework-tool`
            subproc_info_repo['chip-tool'] = subproc_info_repo.require('darwin-framework-tool')
            subproc_info_repo.require('chip-tool-with-python', target_name='darwinframeworktool.py')
    except (ValueError, LookupError) as e:
        raise click.BadOptionUsage("{app,tool,custom}-path", f"Missing required path: {e}")
=======
    paths_finder = PathsFinder(context.obj.find_path)

    def build_app(arg_value: Path | None, kind: Literal['app', 'tool'], key: str) -> SubprocessInfo | None:
        log.debug("Constructing app %s...", key)
        app_path = arg_value if arg_value is not None else paths_finder.get(key)
        return None if app_path is None else SubprocessInfo(kind=kind, path=Path(app_path))

    all_clusters_app_info = build_app(all_clusters_app, 'app', 'chip-all-clusters-app')
    lock_app_info = build_app(lock_app, 'app', 'chip-lock-app')
    fabric_bridge_app_info = build_app(fabric_bridge_app, 'app', 'fabric-bridge-app')
    ota_provider_app_info = build_app(ota_provider_app, 'app', 'chip-ota-provider-app')
    ota_requestor_app_info = build_app(ota_requestor_app, 'app', 'chip-ota-requestor-app')
    tv_app_info = build_app(tv_app, 'app', 'chip-tv-app')
    bridge_app_info = build_app(bridge_app, 'app', 'chip-bridge-app')
    lit_icd_app_info = build_app(lit_icd_app, 'app', 'lit-icd-app')
    microwave_oven_app_info = build_app(microwave_oven_app, 'app', 'chip-microwave-oven-app')
    rvc_app_info = build_app(rvc_app, 'app', 'chip-rvc-app')
    network_manager_app_info = build_app(network_manager_app, 'app', 'matter-network-manager-app')
    energy_gateway_app_info = build_app(energy_gateway_app, 'app', 'chip-energy-gateway-app')
    energy_management_app_info = build_app(energy_management_app, 'app', 'chip-energy-management-app')
    closure_app_info = build_app(closure_app, 'app', 'closure-app')

    matter_repl_yaml_tester_info = build_app(matter_repl_yaml_tester, 'tool',
                                             'yamltest_with_matter_repl_tester.py')
    if matter_repl_yaml_tester_info is not None:
        matter_repl_yaml_tester_info = matter_repl_yaml_tester_info.wrap_with('python3')

    if context.obj.runtime == TestRunTime.DARWIN_FRAMEWORK_TOOL_PYTHON:
        chip_tool_with_python_info = build_app(chip_tool_with_python, 'tool', 'darwinframeworktool.py')
    else:
        chip_tool_with_python_info = build_app(chip_tool_with_python, 'tool', 'chiptool.py')

    if chip_tool_with_python_info is not None:
        chip_tool_with_python_info = chip_tool_with_python_info.wrap_with('python3')
>>>>>>> a2b64902

    if ble_wifi and sys.platform != "linux":
        raise click.BadOptionUsage("ble-wifi", "Option --ble-wifi is available on Linux platform only")

<<<<<<< HEAD
=======
    # Command execution requires an array
    paths = chiptest.ApplicationPaths(
        chip_tool=context.obj.chip_tool,
        all_clusters_app=all_clusters_app_info,
        lock_app=lock_app_info,
        fabric_bridge_app=fabric_bridge_app_info,
        ota_provider_app=ota_provider_app_info,
        ota_requestor_app=ota_requestor_app_info,
        tv_app=tv_app_info,
        bridge_app=bridge_app_info,
        lit_icd_app=lit_icd_app_info,
        microwave_oven_app=microwave_oven_app_info,
        rvc_app=rvc_app_info,
        network_manager_app=network_manager_app_info,
        energy_gateway_app=energy_gateway_app_info,
        energy_management_app=energy_management_app_info,
        closure_app=closure_app_info,
        matter_repl_yaml_tester_cmd=matter_repl_yaml_tester_info,
        chip_tool_with_python_cmd=chip_tool_with_python_info,
    )

>>>>>>> a2b64902
    ble_controller_app = None
    ble_controller_tool = None

    if sys.platform == 'linux':
        ns = chiptest.linux.IsolatedNetworkNamespace(
            index=0,
            # Do not bring up the app interface link automatically when doing BLE-WiFi commissioning.
            setup_app_link_up=not ble_wifi,
            # Change the app link name so the interface will be recognized as WiFi or Ethernet
            # depending on the commissioning method used.
            app_link_name='wlx-app' if ble_wifi else 'eth-app')

        if ble_wifi:
            bus = chiptest.linux.DBusTestSystemBus()
            bluetooth = chiptest.linux.BluetoothMock()
            wifi = chiptest.linux.WpaSupplicantMock("MatterAP", "MatterAPPassword", ns)
            ble_controller_app = 0   # Bind app to the first BLE controller
            ble_controller_tool = 1  # Bind tool to the second BLE controller

        executor = chiptest.linux.LinuxNamespacedExecutor(ns)
    elif sys.platform == 'darwin':
        executor = chiptest.darwin.DarwinExecutor()
    else:
        log.warning("No platform-specific executor for '%s'", sys.platform)
        executor = Executor()

    runner = chiptest.runner.Runner(executor=executor)

    log.info("Each test will be executed %d times", iterations)

    apps_register = AppsRegister()
    apps_register.init()

    def cleanup() -> None:
        apps_register.uninit()
        executor.terminate()
        if sys.platform == 'linux':
            if ble_wifi:
                wifi.terminate()
                bluetooth.terminate()
                bus.terminate()
            ns.terminate()

    for i in range(iterations):
        log.info("Starting iteration %d", i+1)
        observed_failures = 0
        for test in context.obj.tests:
            test_start = time.monotonic()
            try:
                if dry_run:
                    log.info("Would run test: '%s'", test.name)
                else:
                    log.info("%-20s - Starting test", test.name)
                test.Run(
                    runner, apps_register, subproc_info_repo,
                    pics_file, test_timeout_seconds, dry_run,
                    test_runtime=context.obj.runtime,
                    ble_controller_app=ble_controller_app,
                    ble_controller_tool=ble_controller_tool,
                )
                if not dry_run:
                    test_end = time.monotonic()
                    log.info("%-30s - Completed in %0.2f seconds", test.name, test_end - test_start)
            except Exception:
                test_end = time.monotonic()
                log.exception("%-30s - FAILED in %0.2f seconds", test.name, test_end - test_start)
                observed_failures += 1
                if not keep_going:
                    cleanup()
                    sys.exit(2)

        if observed_failures != expected_failures:
            log.error("Iteration %d: expected failure count %d, but got %d", i, expected_failures, observed_failures)
            cleanup()
            sys.exit(2)

    cleanup()


# On linux, allow an execution shell to be prepared
if sys.platform == 'linux':
    @main.command(
        'shell',
        help=('Execute a bash shell in the environment (useful to test '
              'network namespaces)'))
    def cmd_shell() -> None:
        chiptest.linux.IsolatedNetworkNamespace()
        os.execvpe("bash", ["bash"], os.environ.copy())


if __name__ == '__main__':
    main(auto_envvar_prefix='CHIP')<|MERGE_RESOLUTION|>--- conflicted
+++ resolved
@@ -62,16 +62,11 @@
 class RunContext:
     root: str
     tests: typing.List[chiptest.TestDefinition]
-<<<<<<< HEAD
-=======
-    chip_tool: SubprocessInfo | None
-    dry_run: bool
->>>>>>> a2b64902
     runtime: TestRunTime
     find_path: typing.List[str]
 
     # Deprecated options passed to `cmd_run`
-    deprecated_chip_tool_path: str
+    deprecated_chip_tool_path: Path
 
 
 # TODO: When we update click to >= 8.2.0 we will be able to use the builtin `deprecated` argument for Option
@@ -147,34 +142,22 @@
     '--find-path',
     default=[DEFAULT_CHIP_ROOT],
     multiple=True,
-<<<<<<< HEAD
-    help='Default directory path for finding compiled apps and tools.')
-=======
     type=click.Path(exists=True, file_okay=False, dir_okay=True),
     help='Default directory path for finding compiled targets.')
->>>>>>> a2b64902
 @click.option(
     '--runner',
     type=click.Choice(['matter_repl_python', 'chip_tool_python', 'darwin_framework_tool_python'], case_sensitive=False),
     default='chip_tool_python',
     help='Run YAML tests using the specified runner.')
 @click.option(
-<<<<<<< HEAD
-    '--chip-tool', cls=DeprecatedOption, replacement='--tool-path chip-tool:<path>',
+
+    '--chip-tool', type=ExistingFilePath, cls=DeprecatedOption, replacement='--tool-path chip-tool:<path>',
     help='Binary path of chip tool app to use to run the test')
 @click.pass_context
-def main(context, log_level, target, target_glob, target_skip_glob,
-         no_log_timestamps, root, internal_inside_unshare, include_tags,
-         exclude_tags, find_path, runner, chip_tool):
-=======
-    '--chip-tool',
-    type=ExistingFilePath,
-    help='Binary path of chip tool app to use to run the test')
-@click.pass_context
-def main(context: click.Context, dry_run: bool, log_level: str, target: str, target_glob: str, target_skip_glob: str,
+def main(context: click.Context, log_level: str, target: str, target_glob: str, target_skip_glob: str,
          no_log_timestamps: bool, root: str, internal_inside_unshare: bool, include_tags: tuple[TestTag, ...],
          exclude_tags: tuple[TestTag, ...], find_path: list[str], runner: str, chip_tool: Path | None) -> None:
->>>>>>> a2b64902
+
     # Ensures somewhat pretty logging of what is going on
     log_fmt = '%(asctime)s.%(msecs)03d %(levelname)-7s %(message)s'
     if no_log_timestamps:
@@ -194,26 +177,11 @@
     elif runner == 'darwin_framework_tool_python':
         runtime = TestRunTime.DARWIN_FRAMEWORK_TOOL_PYTHON
 
-<<<<<<< HEAD
     if include_tags:
         include_tags = {TestTag.__members__[t] for t in include_tags}
 
     if exclude_tags:
         exclude_tags = {TestTag.__members__[t] for t in exclude_tags}
-=======
-    chip_tool_info: SubprocessInfo | None = None
-    if chip_tool is not None:
-        chip_tool_info = SubprocessInfo(kind='tool', path=chip_tool)
-    elif runtime != TestRunTime.MATTER_REPL_PYTHON:
-        paths_finder = PathsFinder(find_path)
-        if runtime == TestRunTime.CHIP_TOOL_PYTHON:
-            chip_tool_path = paths_finder.get('chip-tool')
-        else:  # DARWIN_FRAMEWORK_TOOL_PYTHON
-            chip_tool_path = paths_finder.get('darwin-framework-tool')
-
-        if chip_tool_path is not None:
-            chip_tool_info = SubprocessInfo(kind='tool', path=Path(chip_tool_path))
->>>>>>> a2b64902
 
     # Figures out selected test that match the given name(s)
     if runtime == TestRunTime.MATTER_REPL_PYTHON:
@@ -280,14 +248,8 @@
     tests_filtered.sort(key=lambda x: x.name)
 
     context.obj = RunContext(root=root, tests=tests_filtered,
-<<<<<<< HEAD
                              runtime=runtime, find_path=find_path,
-                             deprecated_chip_tool_path=chip_tool)
-=======
-                             chip_tool=chip_tool_info, dry_run=dry_run,
-                             runtime=runtime,
-                             find_path=find_path)
->>>>>>> a2b64902
+                             deprecated_chip_tool_path=Path(chip_tool))
 
 
 @main.command(
@@ -316,117 +278,52 @@
     help='Number of iterations to run')
 # Deprecated flags:
 @click.option(
-<<<<<<< HEAD
-    '--all-clusters-app', cls=DeprecatedOption, replacement='--app-path all-clusters:<path>',
+    '--all-clusters-app', type=ExistingFilePath, cls=DeprecatedOption, replacement='--app-path all-clusters:<path>',
     help='what all clusters app to use')
 @click.option(
-    '--lock-app', cls=DeprecatedOption, replacement='--app-path lock:<path>',
+    '--lock-app', type=ExistingFilePath, cls=DeprecatedOption, replacement='--app-path lock:<path>',
     help='what lock app to use')
 @click.option(
-    '--fabric-bridge-app', cls=DeprecatedOption, replacement='--app-path fabric-bridge:<path>',
+    '--fabric-bridge-app', type=ExistingFilePath, cls=DeprecatedOption, replacement='--app-path fabric-bridge:<path>',
     help='what fabric bridge app to use')
 @click.option(
-    '--ota-provider-app', cls=DeprecatedOption, replacement='--app-path ota-provider:<path>',
+    '--ota-provider-app', type=ExistingFilePath, cls=DeprecatedOption, replacement='--app-path ota-provider:<path>',
     help='what ota provider app to use')
 @click.option(
-    '--ota-requestor-app', cls=DeprecatedOption, replacement='--app-path ota-requestor:<path>',
+    '--ota-requestor-app', type=ExistingFilePath, cls=DeprecatedOption, replacement='--app-path ota-requestor:<path>',
     help='what ota requestor app to use')
 @click.option(
-    '--tv-app', cls=DeprecatedOption, replacement='--app-path tv:<path>',
+    '--tv-app', type=ExistingFilePath, cls=DeprecatedOption, replacement='--app-path tv:<path>',
     help='what tv app to use')
 @click.option(
-    '--bridge-app', cls=DeprecatedOption, replacement='--app-path bridge:<path>',
+    '--bridge-app', type=ExistingFilePath, cls=DeprecatedOption, replacement='--app-path bridge:<path>',
     help='what bridge app to use')
 @click.option(
-    '--lit-icd-app', cls=DeprecatedOption, replacement='--app-path lit-icd:<path>',
+    '--lit-icd-app', type=ExistingFilePath, cls=DeprecatedOption, replacement='--app-path lit-icd:<path>',
     help='what lit-icd app to use')
 @click.option(
-    '--microwave-oven-app', cls=DeprecatedOption, replacement='--app-path microwave-oven:<path>',
+    '--microwave-oven-app', type=ExistingFilePath, cls=DeprecatedOption, replacement='--app-path microwave-oven:<path>',
     help='what microwave oven app to use')
 @click.option(
-    '--rvc-app', cls=DeprecatedOption, replacement='--app-path rvc:<path>',
+    '--rvc-app', type=ExistingFilePath, cls=DeprecatedOption, replacement='--app-path rvc:<path>',
     help='what rvc app to use')
 @click.option(
-    '--network-manager-app', cls=DeprecatedOption, replacement='--app-path network-manager:<path>',
+    '--network-manager-app', type=ExistingFilePath, cls=DeprecatedOption, replacement='--app-path network-manager:<path>',
     help='what network-manager app to use')
 @click.option(
-    '--energy-gateway-app', cls=DeprecatedOption, replacement='--app-path energy-gateway:<path>',
+    '--energy-gateway-app', type=ExistingFilePath, cls=DeprecatedOption, replacement='--app-path energy-gateway:<path>',
     help='what energy-gateway app to use')
 @click.option(
-    '--energy-management-app', cls=DeprecatedOption, replacement='--app-path energy-management:<path>',
+    '--energy-management-app', type=ExistingFilePath, cls=DeprecatedOption, replacement='--app-path energy-management:<path>',
     help='what energy-management app to use')
 @click.option(
-    '--closure-app', cls=DeprecatedOption, replacement='--app-path closure:<path>',
+    '--closure-app', type=ExistingFilePath, cls=DeprecatedOption, replacement='--app-path closure:<path>',
     help='what closure app to use')
 @click.option(
-    '--matter-repl-yaml-tester', cls=DeprecatedOption, replacement='--tool-path matter-repl-yaml-tester:<path>',
+    '--matter-repl-yaml-tester', type=ExistingFilePath, cls=DeprecatedOption, replacement='--tool-path matter-repl-yaml-tester:<path>',
     help='what python script to use for running yaml tests using matter-repl as controller')
 @click.option(
-    '--chip-tool-with-python', cls=DeprecatedOption, replacement='--tool-path chip-tool-with-python:<path>',
-=======
-    '--all-clusters-app',
-    type=ExistingFilePath,
-    help='what all clusters app to use')
-@click.option(
-    '--lock-app',
-    type=ExistingFilePath,
-    help='what lock app to use')
-@click.option(
-    '--fabric-bridge-app',
-    type=ExistingFilePath,
-    help='what fabric bridge app to use')
-@click.option(
-    '--ota-provider-app',
-    type=ExistingFilePath,
-    help='what ota provider app to use')
-@click.option(
-    '--ota-requestor-app',
-    type=ExistingFilePath,
-    help='what ota requestor app to use')
-@click.option(
-    '--tv-app',
-    type=ExistingFilePath,
-    help='what tv app to use')
-@click.option(
-    '--bridge-app',
-    type=ExistingFilePath,
-    help='what bridge app to use')
-@click.option(
-    '--lit-icd-app',
-    type=ExistingFilePath,
-    help='what lit-icd app to use')
-@click.option(
-    '--microwave-oven-app',
-    type=ExistingFilePath,
-    help='what microwave oven app to use')
-@click.option(
-    '--rvc-app',
-    type=ExistingFilePath,
-    help='what rvc app to use')
-@click.option(
-    '--network-manager-app',
-    type=ExistingFilePath,
-    help='what network-manager app to use')
-@click.option(
-    '--energy-gateway-app',
-    type=ExistingFilePath,
-    help='what energy-gateway app to use')
-@click.option(
-    '--energy-management-app',
-    type=ExistingFilePath,
-    help='what energy-management app to use')
-@click.option(
-    '--closure-app',
-    type=ExistingFilePath,
-    help='what closure app to use')
-@click.option(
-    '--matter-repl-yaml-tester',
-    type=ExistingFilePath,
-    help='what python script to use for running yaml tests using matter-repl as controller')
-@click.option(
-    '--chip-tool-with-python',
-    type=ExistingFilePath,
->>>>>>> a2b64902
+    '--chip-tool-with-python', type=ExistingFilePath, cls=DeprecatedOption, replacement='--tool-path chip-tool-with-python:<path>',
     help='what python script to use for running yaml tests using chip-tool as controller')
 @click.option(
     '--app-path', multiple=True,
@@ -477,27 +374,21 @@
     show_default=True,
     help='Use Bluetooth and WiFi mock servers to perform BLE-WiFi commissioning. This option is available on Linux platform only.')
 @click.pass_context
-<<<<<<< HEAD
-def cmd_run(context, dry_run, iterations, app_path, tool_path, custom_path, discover_paths,
-            all_clusters_app, lock_app, ota_provider_app, ota_requestor_app, fabric_bridge_app, tv_app, bridge_app, lit_icd_app,
-            microwave_oven_app, rvc_app, network_manager_app, energy_gateway_app, energy_management_app, closure_app,
-            matter_repl_yaml_tester, chip_tool_with_python,
-            pics_file, keep_going, test_timeout_seconds, expected_failures, ble_wifi):
-=======
-def cmd_run(context: click.Context, iterations: int, all_clusters_app: Path | None, lock_app: Path | None,
-            ota_provider_app: Path | None, ota_requestor_app: Path | None, fabric_bridge_app: Path | None, tv_app: Path | None,
-            bridge_app: Path | None, lit_icd_app: Path | None, microwave_oven_app: Path | None, rvc_app: Path | None,
-            network_manager_app: Path | None, energy_gateway_app: Path | None, energy_management_app: Path | None,
-            closure_app: Path | None, matter_repl_yaml_tester: Path | None, chip_tool_with_python: Path | None, pics_file: Path,
-            keep_going: bool, test_timeout_seconds: int | None, expected_failures: int, ble_wifi: bool) -> None:
+def cmd_run(context: click.Context, dry_run: bool, iterations: int,
+            app_path: list[str], tool_path: list[str], custom_path: list[str], discover_paths: bool,
+            # Deprecated CLI flags
+            all_clusters_app: Path | None, lock_app: Path | None, ota_provider_app: Path | None, ota_requestor_app: Path | None,
+            fabric_bridge_app: Path | None, tv_app: Path | None, bridge_app: Path | None, lit_icd_app: Path | None,
+            microwave_oven_app: Path | None, rvc_app: Path | None, network_manager_app: Path | None, energy_gateway_app: Path | None,
+            energy_management_app: Path | None, closure_app: Path | None, matter_repl_yaml_tester: Path | None,
+            chip_tool_with_python: Path | None, pics_file: Path, keep_going: bool, test_timeout_seconds: int | None,
+            expected_failures: int, ble_wifi: bool) -> None:
     assert isinstance(context.obj, RunContext)
 
->>>>>>> a2b64902
     if expected_failures != 0 and not keep_going:
         log.error("--expected-failures '%s' used without '--keep-going'", expected_failures)
         sys.exit(2)
 
-<<<<<<< HEAD
     subproc_info_repo = SubprocessInfoRepo(paths=PathsFinder(context.obj.find_path))
 
     def handle_deprecated_pathopt(key, path, kind):
@@ -557,70 +448,10 @@
             subproc_info_repo.require('chip-tool-with-python', target_name='darwinframeworktool.py')
     except (ValueError, LookupError) as e:
         raise click.BadOptionUsage("{app,tool,custom}-path", f"Missing required path: {e}")
-=======
-    paths_finder = PathsFinder(context.obj.find_path)
-
-    def build_app(arg_value: Path | None, kind: Literal['app', 'tool'], key: str) -> SubprocessInfo | None:
-        log.debug("Constructing app %s...", key)
-        app_path = arg_value if arg_value is not None else paths_finder.get(key)
-        return None if app_path is None else SubprocessInfo(kind=kind, path=Path(app_path))
-
-    all_clusters_app_info = build_app(all_clusters_app, 'app', 'chip-all-clusters-app')
-    lock_app_info = build_app(lock_app, 'app', 'chip-lock-app')
-    fabric_bridge_app_info = build_app(fabric_bridge_app, 'app', 'fabric-bridge-app')
-    ota_provider_app_info = build_app(ota_provider_app, 'app', 'chip-ota-provider-app')
-    ota_requestor_app_info = build_app(ota_requestor_app, 'app', 'chip-ota-requestor-app')
-    tv_app_info = build_app(tv_app, 'app', 'chip-tv-app')
-    bridge_app_info = build_app(bridge_app, 'app', 'chip-bridge-app')
-    lit_icd_app_info = build_app(lit_icd_app, 'app', 'lit-icd-app')
-    microwave_oven_app_info = build_app(microwave_oven_app, 'app', 'chip-microwave-oven-app')
-    rvc_app_info = build_app(rvc_app, 'app', 'chip-rvc-app')
-    network_manager_app_info = build_app(network_manager_app, 'app', 'matter-network-manager-app')
-    energy_gateway_app_info = build_app(energy_gateway_app, 'app', 'chip-energy-gateway-app')
-    energy_management_app_info = build_app(energy_management_app, 'app', 'chip-energy-management-app')
-    closure_app_info = build_app(closure_app, 'app', 'closure-app')
-
-    matter_repl_yaml_tester_info = build_app(matter_repl_yaml_tester, 'tool',
-                                             'yamltest_with_matter_repl_tester.py')
-    if matter_repl_yaml_tester_info is not None:
-        matter_repl_yaml_tester_info = matter_repl_yaml_tester_info.wrap_with('python3')
-
-    if context.obj.runtime == TestRunTime.DARWIN_FRAMEWORK_TOOL_PYTHON:
-        chip_tool_with_python_info = build_app(chip_tool_with_python, 'tool', 'darwinframeworktool.py')
-    else:
-        chip_tool_with_python_info = build_app(chip_tool_with_python, 'tool', 'chiptool.py')
-
-    if chip_tool_with_python_info is not None:
-        chip_tool_with_python_info = chip_tool_with_python_info.wrap_with('python3')
->>>>>>> a2b64902
 
     if ble_wifi and sys.platform != "linux":
         raise click.BadOptionUsage("ble-wifi", "Option --ble-wifi is available on Linux platform only")
 
-<<<<<<< HEAD
-=======
-    # Command execution requires an array
-    paths = chiptest.ApplicationPaths(
-        chip_tool=context.obj.chip_tool,
-        all_clusters_app=all_clusters_app_info,
-        lock_app=lock_app_info,
-        fabric_bridge_app=fabric_bridge_app_info,
-        ota_provider_app=ota_provider_app_info,
-        ota_requestor_app=ota_requestor_app_info,
-        tv_app=tv_app_info,
-        bridge_app=bridge_app_info,
-        lit_icd_app=lit_icd_app_info,
-        microwave_oven_app=microwave_oven_app_info,
-        rvc_app=rvc_app_info,
-        network_manager_app=network_manager_app_info,
-        energy_gateway_app=energy_gateway_app_info,
-        energy_management_app=energy_management_app_info,
-        closure_app=closure_app_info,
-        matter_repl_yaml_tester_cmd=matter_repl_yaml_tester_info,
-        chip_tool_with_python_cmd=chip_tool_with_python_info,
-    )
-
->>>>>>> a2b64902
     ble_controller_app = None
     ble_controller_tool = None
 
