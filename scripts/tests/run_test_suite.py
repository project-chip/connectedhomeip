#!/usr/bin/env -S python3 -B

# Copyright (c) 2021 Project CHIP Authors
#
# Licensed under the Apache License, Version 2.0 (the "License");
# you may not use this file except in compliance with the License.
# You may obtain a copy of the License at
#
# http://www.apache.org/licenses/LICENSE-2.0
#
# Unless required by applicable law or agreed to in writing, software
# distributed under the License is distributed on an "AS IS" BASIS,
# WITHOUT WARRANTIES OR CONDITIONS OF ANY KIND, either express or implied.
# See the License for the specific language governing permissions and
# limitations under the License.

import enum
import logging
import os
import sys
import time
<<<<<<< HEAD
import typing
import warnings
from dataclasses import dataclass
from pathlib import Path
=======
from dataclasses import dataclass
from pathlib import Path
from typing import Protocol
>>>>>>> 91200d34

import chiptest
import click
import coloredlogs
from chiptest.accessories import AppsRegister
from chiptest.glob_matcher import GlobMatcher
<<<<<<< HEAD
from chiptest.runner import Executor, SubprocessKind
from chiptest.test_definition import SubprocessInfoRepo, TestDefinition, TestRunTime, TestTag
=======
from chiptest.runner import Executor, SubprocessInfo, SubprocessKind
from chiptest.test_definition import TestDefinition, TestRunTime, TestTag
>>>>>>> 91200d34
from chipyaml.paths_finder import PathsFinder

log = logging.getLogger(__name__)

# If running on Linux platform load the Linux specific code.
if sys.platform == "linux":
    import chiptest.linux

if sys.platform == 'darwin':
    import chiptest.darwin

DEFAULT_CHIP_ROOT = os.path.abspath(
    os.path.join(os.path.dirname(__file__), '..', '..'))


class ManualHandling(enum.Enum):
    INCLUDE = enum.auto()
    SKIP = enum.auto()
    ONLY = enum.auto()


# Supported log levels, mapping string values required for argument
# parsing into logging constants
__LOG_LEVELS__ = logging.getLevelNamesMapping()


@dataclass
class RunContext:
    root: str
<<<<<<< HEAD
    tests: typing.List[chiptest.TestDefinition]
=======
    tests: list[chiptest.TestDefinition]
    chip_tool: SubprocessInfo | None
    dry_run: bool
>>>>>>> 91200d34
    runtime: TestRunTime
    find_path: list[str]

    # Deprecated options passed to `cmd_run`
    deprecated_chip_tool_path: Path | None


# TODO: When we update click to >= 8.2.0 we will be able to use the builtin `deprecated` argument for Option
# and drop this implementation.
def deprecation_warning(context, param, value):
    # Hack: Try to reverse the conversion between flag and variable name which happens in click
    warnings.warn(f"Use '{param.replacement}' instead of '--{str.replace(param.name, '_', '-')}'", category=DeprecationWarning)
    return value


class DeprecatedOption(click.Option):
    def __init__(self, *args, **kwargs):
        self.replacement = kwargs.pop('replacement')
        kwargs['help'] += f" (DEPRECATED: Use '{self.replacement}')"
        super().__init__(*args, **kwargs, callback=deprecation_warning)


ExistingFilePath = click.Path(exists=True, dir_okay=False, path_type=Path)


@click.group(chain=True)
@click.option(
    '--log-level',
    default='info',
    type=click.Choice(tuple(__LOG_LEVELS__.keys()), case_sensitive=False),
    help='Determines the verbosity of script output.')
@click.option(
    '--target',
    default=['all'],
    multiple=True,
    help='Test to run (use "all" to run all tests)'
)
@click.option(
    '--target-glob',
    default='',
    help='What targets to accept (glob)'
)
@click.option(
    '--target-skip-glob',
    default='',
    help='What targets to skip (glob)'
)
@click.option(
    '--no-log-timestamps',
    default=False,
    is_flag=True,
    help='Skip timestaps in log output')
@click.option(
    '--root',
    default=DEFAULT_CHIP_ROOT,
    help='Default directory path for CHIP. Used to copy run configurations')
@click.option(
    '--internal-inside-unshare',
    hidden=True,
    is_flag=True,
    default=False,
    help='Internal flag for running inside a unshared environment'
)
@click.option(
    '--include-tags',
    # Click allows passing StrEnum class directly, but doesn't show it in type hints.
    type=click.Choice(TestTag, case_sensitive=False),  # type: ignore[arg-type]
    multiple=True,
    help='What test tags to include when running. Equivalent to "exclude all except these" for priority purposes.',
)
@click.option(
    '--exclude-tags',
    type=click.Choice(TestTag, case_sensitive=False),  # type: ignore[arg-type]
    multiple=True,
    help='What test tags to exclude when running. Exclude options takes precedence over include.',
)
@click.option(
    '--find-path',
    default=[DEFAULT_CHIP_ROOT],
    multiple=True,
    type=click.Path(exists=True, file_okay=False, dir_okay=True),
    help='Default directory path for finding compiled targets.')
@click.option(
    '--runner',
    type=click.Choice(['matter_repl_python', 'chip_tool_python', 'darwin_framework_tool_python'], case_sensitive=False),
    default='chip_tool_python',
    help='Run YAML tests using the specified runner.')
@click.option(

    '--chip-tool', type=ExistingFilePath, cls=DeprecatedOption, replacement='--tool-path chip-tool:<path>',
    help='Binary path of chip tool app to use to run the test')
@click.pass_context
def main(context: click.Context, log_level: str, target: str, target_glob: str, target_skip_glob: str,
         no_log_timestamps: bool, root: str, internal_inside_unshare: bool, include_tags: tuple[TestTag, ...],
         exclude_tags: tuple[TestTag, ...], find_path: list[str], runner: str, chip_tool: Path | None) -> None:

    # Ensures somewhat pretty logging of what is going on
    log_fmt = '%(asctime)s.%(msecs)03d %(levelname)-7s %(message)s'
    if no_log_timestamps:
        log_fmt = '%(levelname)-7s %(message)s'
    coloredlogs.install(level=__LOG_LEVELS__[log_level], fmt=log_fmt)

    if sys.platform == "linux":
        if not internal_inside_unshare:
            # If not running in an unshared network namespace yet, try to rerun the script with the 'unshare' command.
            chiptest.linux.ensure_network_namespace_availability()
        else:
            chiptest.linux.ensure_private_state()

    runtime = TestRunTime.CHIP_TOOL_PYTHON
    if runner == 'matter_repl_python':
        runtime = TestRunTime.MATTER_REPL_PYTHON
    elif runner == 'darwin_framework_tool_python':
        runtime = TestRunTime.DARWIN_FRAMEWORK_TOOL_PYTHON

<<<<<<< HEAD
    if include_tags:
        include_tags = {TestTag.__members__[t] for t in include_tags}

    if exclude_tags:
        exclude_tags = {TestTag.__members__[t] for t in exclude_tags}
=======
    chip_tool_info: SubprocessInfo | None = None
    if chip_tool is not None:
        chip_tool_info = SubprocessInfo(kind=SubprocessKind.TOOL, path=chip_tool)
    elif runtime != TestRunTime.MATTER_REPL_PYTHON:
        paths_finder = PathsFinder(find_path)
        if runtime == TestRunTime.CHIP_TOOL_PYTHON:
            chip_tool_path = paths_finder.get('chip-tool')
        else:  # DARWIN_FRAMEWORK_TOOL_PYTHON
            chip_tool_path = paths_finder.get('darwin-framework-tool')

        if chip_tool_path is not None:
            chip_tool_info = SubprocessInfo(kind=SubprocessKind.TOOL, path=Path(chip_tool_path))
>>>>>>> 91200d34

    # Figures out selected test that match the given name(s)
    if runtime == TestRunTime.MATTER_REPL_PYTHON:
        all_tests = list(chiptest.AllReplYamlTests())
    elif runtime == TestRunTime.DARWIN_FRAMEWORK_TOOL_PYTHON:
        all_tests = list(chiptest.AllDarwinFrameworkToolYamlTests())
    else:
        all_tests = list(chiptest.AllChipToolYamlTests())

    tests: list[TestDefinition] = all_tests

    # If just defaults specified, do not run manual and in development
    # Specific target basically includes everything
    exclude_tags_set = set(exclude_tags)
    include_tags_set = set(include_tags)
    if 'all' in target and not include_tags_set and not exclude_tags_set:
        exclude_tags_set = {
            TestTag.MANUAL,
            TestTag.IN_DEVELOPMENT,
            TestTag.FLAKY,
            TestTag.EXTRA_SLOW,
            TestTag.PURPOSEFUL_FAILURE,
        }

        if runtime == TestRunTime.MATTER_REPL_PYTHON:
            exclude_tags_set.add(TestTag.CHIP_TOOL_PYTHON_ONLY)

    if 'all' not in target:
        tests = []
        for name in target:
            targeted = [test for test in all_tests if test.name.lower()
                        == name.lower()]
            if len(targeted) == 0:
                log.error("Unknown target: '%s'", name)
            tests.extend(targeted)

    if target_glob:
        matcher = GlobMatcher(target_glob.lower())
        tests = [test for test in tests if matcher.matches(test.name.lower())]

    if len(tests) == 0:
        log.error("No targets match, exiting.")
        log.error("Valid targets are (case-insensitive): '%s'",
                  ", ".join(test.name for test in all_tests))
        exit(1)

    if target_skip_glob:
        matcher = GlobMatcher(target_skip_glob.lower())
        tests = [test for test in tests if not matcher.matches(
            test.name.lower())]

    tests_filtered: list[TestDefinition] = []
    for test in tests:
        if include_tags_set and not (test.tags & include_tags_set):
            log.debug("Test '%s' not included", test.name)
            continue

        if exclude_tags_set and test.tags & exclude_tags_set:
            log.debug("Test '%s' excluded", test.name)
            continue

        tests_filtered.append(test)

    tests_filtered.sort(key=lambda x: x.name)

    context.obj = RunContext(root=root, tests=tests_filtered,
                             runtime=runtime, find_path=find_path)
    if chip_tool:
        context.obj.deprecated_chip_tool_path = Path(chip_tool)


@main.command(
    'list', help='List available test suites')
@click.pass_context
def cmd_list(context: click.Context) -> None:
    assert isinstance(context.obj, RunContext)
    for test in context.obj.tests:
        tags = test.tags_str()
        if tags:
            tags = f" ({tags})"

        print("%s%s" % (test.name, tags))


class Terminable(Protocol):
    """Protocol for resources that can be explicitly terminated or cleaned up.

    Implement this protocol for any class that manages external resources (such as subprocesses, network connections, or files) that
    require explicit cleanup. The `terminate` method should perform any necessary actions to release or clean up the resource.
    """

    def terminate(self) -> None: ...


@main.command(
    'run', help='Execute the tests')
@click.option(
    '--dry-run',
    default=False,
    is_flag=True,
    help='Only print out shell commands that would be executed')
@click.option(
    '--iterations',
    default=1,
    help='Number of iterations to run')
# Deprecated flags:
@click.option(
    '--all-clusters-app', type=ExistingFilePath, cls=DeprecatedOption, replacement='--app-path all-clusters:<path>',
    help='what all clusters app to use')
@click.option(
    '--lock-app', type=ExistingFilePath, cls=DeprecatedOption, replacement='--app-path lock:<path>',
    help='what lock app to use')
@click.option(
    '--fabric-bridge-app', type=ExistingFilePath, cls=DeprecatedOption, replacement='--app-path fabric-bridge:<path>',
    help='what fabric bridge app to use')
@click.option(
    '--ota-provider-app', type=ExistingFilePath, cls=DeprecatedOption, replacement='--app-path ota-provider:<path>',
    help='what ota provider app to use')
@click.option(
    '--ota-requestor-app', type=ExistingFilePath, cls=DeprecatedOption, replacement='--app-path ota-requestor:<path>',
    help='what ota requestor app to use')
@click.option(
    '--tv-app', type=ExistingFilePath, cls=DeprecatedOption, replacement='--app-path tv:<path>',
    help='what tv app to use')
@click.option(
    '--bridge-app', type=ExistingFilePath, cls=DeprecatedOption, replacement='--app-path bridge:<path>',
    help='what bridge app to use')
@click.option(
    '--lit-icd-app', type=ExistingFilePath, cls=DeprecatedOption, replacement='--app-path lit-icd:<path>',
    help='what lit-icd app to use')
@click.option(
    '--microwave-oven-app', type=ExistingFilePath, cls=DeprecatedOption, replacement='--app-path microwave-oven:<path>',
    help='what microwave oven app to use')
@click.option(
    '--rvc-app', type=ExistingFilePath, cls=DeprecatedOption, replacement='--app-path rvc:<path>',
    help='what rvc app to use')
@click.option(
    '--network-manager-app', type=ExistingFilePath, cls=DeprecatedOption, replacement='--app-path network-manager:<path>',
    help='what network-manager app to use')
@click.option(
    '--energy-gateway-app', type=ExistingFilePath, cls=DeprecatedOption, replacement='--app-path energy-gateway:<path>',
    help='what energy-gateway app to use')
@click.option(
    '--energy-management-app', type=ExistingFilePath, cls=DeprecatedOption, replacement='--app-path energy-management:<path>',
    help='what energy-management app to use')
@click.option(
    '--closure-app', type=ExistingFilePath, cls=DeprecatedOption, replacement='--app-path closure:<path>',
    help='what closure app to use')
@click.option(
    '--matter-repl-yaml-tester', type=ExistingFilePath, cls=DeprecatedOption, replacement='--tool-path matter-repl-yaml-tester:<path>',
    help='what python script to use for running yaml tests using matter-repl as controller')
@click.option(
    '--chip-tool-with-python', type=ExistingFilePath, cls=DeprecatedOption, replacement='--tool-path chip-tool-with-python:<path>',
    help='what python script to use for running yaml tests using chip-tool as controller')
@click.option(
    '--app-path', multiple=True,
    help='Set path for an application (run in app network namespace), value should be <key>:<path>'
)
@click.option(
    '--tool-path', multiple=True,
    help='Set path for a tool (run in tool network namespace), value should be <key>:<path>'
)
@click.option(
    '--custom-path', multiple=True,
    help="Set path with a custom kind, value should be <kind>:<key>:<path>, valid kind values are "
    f"{[v.value for v in SubprocessKind]}"
)
@click.option(
    '--discover-paths',
    is_flag=True,
    default=False,
    help='Discover missing paths for application and tool binaries'
)
@click.option(
    '--pics-file',
    type=ExistingFilePath,
    default="src/app/tests/suites/certification/ci-pics-values",
    show_default=True,
    help='PICS file to use for test runs.')
@click.option(
    '--keep-going',
    is_flag=True,
    default=False,
    show_default=True,
    help='Keep running the rest of the tests even if a test fails.')
@click.option(
    '--test-timeout-seconds',
    default=None,
    type=int,
    help='If provided, fail if a test runs for longer than this time')
@click.option(
    '--expected-failures',
    type=click.IntRange(min=0),
    default=0,
    show_default=True,
    help='Number of tests that are expected to fail in each iteration.  Overall test will pass if the number of failures matches this.  Nonzero values require --keep-going')
@click.option(
    '--ble-wifi',
    is_flag=True,
    default=False,
    show_default=True,
    help='Use Bluetooth and WiFi mock servers to perform BLE-WiFi commissioning. This option is available on Linux platform only.')
@click.pass_context
def cmd_run(context: click.Context, dry_run: bool, iterations: int,
            app_path: list[str], tool_path: list[str], custom_path: list[str], discover_paths: bool,
            # Deprecated CLI flags
            all_clusters_app: Path | None, lock_app: Path | None, ota_provider_app: Path | None, ota_requestor_app: Path | None,
            fabric_bridge_app: Path | None, tv_app: Path | None, bridge_app: Path | None, lit_icd_app: Path | None,
            microwave_oven_app: Path | None, rvc_app: Path | None, network_manager_app: Path | None, energy_gateway_app: Path | None,
            energy_management_app: Path | None, closure_app: Path | None, matter_repl_yaml_tester: Path | None,
            chip_tool_with_python: Path | None, pics_file: Path, keep_going: bool, test_timeout_seconds: int | None,
            expected_failures: int, ble_wifi: bool) -> None:
    assert isinstance(context.obj, RunContext)

    if expected_failures != 0 and not keep_going:
        raise click.BadOptionUsage("--expected-failures", f"--expected-failures '{expected_failures}' used without '--keep-going'")

<<<<<<< HEAD
    subproc_info_repo = SubprocessInfoRepo(paths=PathsFinder(context.obj.find_path))

    def handle_deprecated_pathopt(key, path, kind):
        if path is not None:
            subproc_info_repo.addSpec(f"{key}:{path}", kind)

    handle_deprecated_pathopt('all-clusters', all_clusters_app, SubprocessKind.APP)
    handle_deprecated_pathopt('lock', lock_app, SubprocessKind.APP)
    handle_deprecated_pathopt('fabric-bridge', fabric_bridge_app, SubprocessKind.APP)
    handle_deprecated_pathopt('ota-provider', ota_provider_app, SubprocessKind.APP)
    handle_deprecated_pathopt('ota-requestor', ota_requestor_app, SubprocessKind.APP)
    handle_deprecated_pathopt('tv', tv_app, SubprocessKind.APP)
    handle_deprecated_pathopt('bridge', bridge_app, SubprocessKind.APP)
    handle_deprecated_pathopt('lit-icd', lit_icd_app, SubprocessKind.APP)
    handle_deprecated_pathopt('microwave-oven', microwave_oven_app, SubprocessKind.APP)
    handle_deprecated_pathopt('rvc', rvc_app, SubprocessKind.APP)
    handle_deprecated_pathopt('network-manager', network_manager_app, SubprocessKind.APP)
    handle_deprecated_pathopt('energy-gateway', energy_gateway_app, SubprocessKind.APP)
    handle_deprecated_pathopt('energy-management', energy_management_app, SubprocessKind.APP)
    handle_deprecated_pathopt('closure', closure_app, SubprocessKind.APP)

    handle_deprecated_pathopt('matter-repl-yaml-tester', matter_repl_yaml_tester, SubprocessKind.TOOL)
    handle_deprecated_pathopt('chip-tool-with-python', chip_tool_with_python, SubprocessKind.TOOL)
    handle_deprecated_pathopt('chip-tool', context.obj.deprecated_chip_tool_path, SubprocessKind.TOOL)

    # New-style options override the deprecated ones
    for p in app_path:
        try:
            subproc_info_repo.addSpec(p, kind=SubprocessKind.APP)
        except ValueError as e:
            raise click.BadOptionUsage("app-path", f"Invalid app path specifier '{p}': {e}")
    for p in tool_path:
        try:
            subproc_info_repo.addSpec(p, kind=SubprocessKind.TOOL)
        except ValueError as e:
            raise click.BadOptionUsage("tool-path", f"Invalid tool path specifier '{p}': {e}")
    for p in custom_path:
        try:
            subproc_info_repo.addSpec(p)
        except ValueError as e:
            raise click.BadOptionUsage("custom-path", f"Invalid custom path specifier '{p}': {e}")

    if discover_paths:
        subproc_info_repo.discover()

    # We use require here as we want to throw an error as these tools are mandatory for any test run.
    try:

        if context.obj.runtime == TestRunTime.MATTER_REPL_PYTHON:
            subproc_info_repo.require('matter-repl-yaml-tester')
        elif context.obj.runtime == TestRunTime.CHIP_TOOL_PYTHON:
            subproc_info_repo.require('chip-tool')
            subproc_info_repo.require('chip-tool-with-python', target_name='chiptool.py')
        else:  # DARWIN_FRAMEWORK_TOOL_PYTHON
            # `chip-tool` on darwin is `darwin-framework-tool`
            subproc_info_repo['chip-tool'] = subproc_info_repo.require('darwin-framework-tool')
            subproc_info_repo.require('chip-tool-with-python', target_name='darwinframeworktool.py')
    except (ValueError, LookupError) as e:
        raise click.BadOptionUsage("{app,tool,custom}-path", f"Missing required path: {e}")
=======
    paths_finder = PathsFinder(context.obj.find_path)

    def build_app(arg_value: Path | None, kind: SubprocessKind, key: str) -> SubprocessInfo | None:
        log.debug("Constructing app %s...", key)
        app_path = arg_value if arg_value is not None else paths_finder.get(key)
        return None if app_path is None else SubprocessInfo(kind=kind, path=Path(app_path))

    all_clusters_app_info = build_app(all_clusters_app, SubprocessKind.APP, 'chip-all-clusters-app')
    lock_app_info = build_app(lock_app, SubprocessKind.APP, 'chip-lock-app')
    fabric_bridge_app_info = build_app(fabric_bridge_app, SubprocessKind.APP, 'fabric-bridge-app')
    ota_provider_app_info = build_app(ota_provider_app, SubprocessKind.APP, 'chip-ota-provider-app')
    ota_requestor_app_info = build_app(ota_requestor_app, SubprocessKind.APP, 'chip-ota-requestor-app')
    tv_app_info = build_app(tv_app, SubprocessKind.APP, 'chip-tv-app')
    bridge_app_info = build_app(bridge_app, SubprocessKind.APP, 'chip-bridge-app')
    lit_icd_app_info = build_app(lit_icd_app, SubprocessKind.APP, 'lit-icd-app')
    microwave_oven_app_info = build_app(microwave_oven_app, SubprocessKind.APP, 'chip-microwave-oven-app')
    rvc_app_info = build_app(rvc_app, SubprocessKind.APP, 'chip-rvc-app')
    network_manager_app_info = build_app(network_manager_app, SubprocessKind.APP, 'matter-network-manager-app')
    energy_gateway_app_info = build_app(energy_gateway_app, SubprocessKind.APP, 'chip-energy-gateway-app')
    energy_management_app_info = build_app(energy_management_app, SubprocessKind.APP, 'chip-energy-management-app')
    closure_app_info = build_app(closure_app, SubprocessKind.APP, 'closure-app')

    matter_repl_yaml_tester_info = build_app(matter_repl_yaml_tester, SubprocessKind.TOOL,
                                             'yamltest_with_matter_repl_tester.py')
    if matter_repl_yaml_tester_info is not None:
        matter_repl_yaml_tester_info = matter_repl_yaml_tester_info.wrap_with('python3')

    if context.obj.runtime == TestRunTime.DARWIN_FRAMEWORK_TOOL_PYTHON:
        chip_tool_with_python_info = build_app(chip_tool_with_python, SubprocessKind.TOOL, 'darwinframeworktool.py')
    else:
        chip_tool_with_python_info = build_app(chip_tool_with_python, SubprocessKind.TOOL, 'chiptool.py')

    if chip_tool_with_python_info is not None:
        chip_tool_with_python_info = chip_tool_with_python_info.wrap_with('python3')
>>>>>>> 91200d34

    if ble_wifi and sys.platform != "linux":
        raise click.BadOptionUsage("ble-wifi", "Option --ble-wifi is available on Linux platform only")

    ble_controller_app = None
    ble_controller_tool = None
    to_terminate: list[Terminable] = []

    def cleanup() -> None:
        for item in reversed(to_terminate):
            try:
<<<<<<< HEAD
                if dry_run:
                    log.info("Would run test: '%s'", test.name)
                else:
                    log.info("%-20s - Starting test", test.name)
                test.Run(
                    runner, apps_register, subproc_info_repo,
                    pics_file, test_timeout_seconds, dry_run,
                    test_runtime=context.obj.runtime,
                    ble_controller_app=ble_controller_app,
                    ble_controller_tool=ble_controller_tool,
                )
                if not dry_run:
                    test_end = time.monotonic()
                    log.info("%-30s - Completed in %0.2f seconds", test.name, test_end - test_start)
            except Exception:
                test_end = time.monotonic()
                log.exception("%-30s - FAILED in %0.2f seconds", test.name, test_end - test_start)
                observed_failures += 1
                if not keep_going:
                    cleanup()
                    sys.exit(2)

        if observed_failures != expected_failures:
            log.error("Iteration %d: expected failure count %d, but got %d", i, expected_failures, observed_failures)
            cleanup()
            sys.exit(2)

    cleanup()
=======
                log.info("Cleaning up %s", item.__class__.__name__)
                item.terminate()
            except Exception as e:
                log.warning("Encountered exception during cleanup: %r", e)
        to_terminate.clear()
>>>>>>> 91200d34

    try:
        if sys.platform == 'linux':
            to_terminate.append(ns := chiptest.linux.IsolatedNetworkNamespace(
                index=0,
                # Do not bring up the app interface link automatically when doing BLE-WiFi commissioning.
                setup_app_link_up=not ble_wifi,
                # Change the app link name so the interface will be recognized as WiFi or Ethernet
                # depending on the commissioning method used.
                app_link_name='wlx-app' if ble_wifi else 'eth-app'))

            if ble_wifi:
                to_terminate.append(chiptest.linux.DBusTestSystemBus())
                to_terminate.append(chiptest.linux.BluetoothMock())
                to_terminate.append(chiptest.linux.WpaSupplicantMock("MatterAP", "MatterAPPassword", ns))
                ble_controller_app = 0   # Bind app to the first BLE controller
                ble_controller_tool = 1  # Bind tool to the second BLE controller

            to_terminate.append(executor := chiptest.linux.LinuxNamespacedExecutor(ns))
        elif sys.platform == 'darwin':
            to_terminate.append(executor := chiptest.darwin.DarwinExecutor())
        else:
            log.warning("No platform-specific executor for '%s'", sys.platform)
            to_terminate.append(executor := Executor())

        runner = chiptest.runner.Runner(executor=executor)

        log.info("Each test will be executed %d times", iterations)

        to_terminate.append(apps_register := AppsRegister())
        apps_register.init()

        for i in range(iterations):
            log.info("Starting iteration %d", i+1)
            observed_failures = 0
            for test in context.obj.tests:
                test_start = time.monotonic()
                try:
                    if context.obj.dry_run:
                        log.info("Would run test: '%s'", test.name)
                    else:
                        log.info("%-20s - Starting test", test.name)
                    test.Run(
                        runner, apps_register, paths, pics_file, test_timeout_seconds, context.obj.dry_run,
                        test_runtime=context.obj.runtime,
                        ble_controller_app=ble_controller_app,
                        ble_controller_tool=ble_controller_tool,
                    )
                    if not context.obj.dry_run:
                        test_end = time.monotonic()
                        log.info("%-30s - Completed in %0.2f seconds", test.name, test_end - test_start)
                except Exception:
                    test_end = time.monotonic()
                    log.exception("%-30s - FAILED in %0.2f seconds", test.name, test_end - test_start)
                    observed_failures += 1
                    if not keep_going:
                        sys.exit(2)

            if observed_failures != expected_failures:
                log.error("Iteration %d: expected failure count %d, but got %d", i, expected_failures, observed_failures)
                sys.exit(2)
    except KeyboardInterrupt:
        log.info("Interrupting execution on user request")
        raise
    except Exception as e:
        log.error("Caught exception during test execution: %s", e, exc_info=True)
        raise
    finally:
        cleanup()


# On Linux, allow an execution shell to be prepared
if sys.platform == 'linux':
    @main.command(
        'shell',
        help=('Execute a bash shell in the environment (useful to test network namespaces)'))
    @click.option(
        '--ns-index',
        default=0,
        type=click.IntRange(min=0),
        help='Index of Linux network namespace'
    )
    def cmd_shell(ns_index: int) -> None:
        chiptest.linux.IsolatedNetworkNamespace(ns_index)

        shell = os.environ.get("SHELL", "bash")
        os.execvpe(shell, [shell], os.environ.copy())


if __name__ == '__main__':
    main(auto_envvar_prefix='CHIP')<|MERGE_RESOLUTION|>--- conflicted
+++ resolved
@@ -19,29 +19,18 @@
 import os
 import sys
 import time
-<<<<<<< HEAD
-import typing
 import warnings
 from dataclasses import dataclass
 from pathlib import Path
-=======
-from dataclasses import dataclass
-from pathlib import Path
 from typing import Protocol
->>>>>>> 91200d34
 
 import chiptest
 import click
 import coloredlogs
 from chiptest.accessories import AppsRegister
 from chiptest.glob_matcher import GlobMatcher
-<<<<<<< HEAD
 from chiptest.runner import Executor, SubprocessKind
 from chiptest.test_definition import SubprocessInfoRepo, TestDefinition, TestRunTime, TestTag
-=======
-from chiptest.runner import Executor, SubprocessInfo, SubprocessKind
-from chiptest.test_definition import TestDefinition, TestRunTime, TestTag
->>>>>>> 91200d34
 from chipyaml.paths_finder import PathsFinder
 
 log = logging.getLogger(__name__)
@@ -71,18 +60,12 @@
 @dataclass
 class RunContext:
     root: str
-<<<<<<< HEAD
-    tests: typing.List[chiptest.TestDefinition]
-=======
     tests: list[chiptest.TestDefinition]
-    chip_tool: SubprocessInfo | None
-    dry_run: bool
->>>>>>> 91200d34
     runtime: TestRunTime
     find_path: list[str]
 
     # Deprecated options passed to `cmd_run`
-    deprecated_chip_tool_path: Path | None
+    deprecated_chip_tool_path: Path | None = None
 
 
 # TODO: When we update click to >= 8.2.0 we will be able to use the builtin `deprecated` argument for Option
@@ -192,27 +175,6 @@
         runtime = TestRunTime.MATTER_REPL_PYTHON
     elif runner == 'darwin_framework_tool_python':
         runtime = TestRunTime.DARWIN_FRAMEWORK_TOOL_PYTHON
-
-<<<<<<< HEAD
-    if include_tags:
-        include_tags = {TestTag.__members__[t] for t in include_tags}
-
-    if exclude_tags:
-        exclude_tags = {TestTag.__members__[t] for t in exclude_tags}
-=======
-    chip_tool_info: SubprocessInfo | None = None
-    if chip_tool is not None:
-        chip_tool_info = SubprocessInfo(kind=SubprocessKind.TOOL, path=chip_tool)
-    elif runtime != TestRunTime.MATTER_REPL_PYTHON:
-        paths_finder = PathsFinder(find_path)
-        if runtime == TestRunTime.CHIP_TOOL_PYTHON:
-            chip_tool_path = paths_finder.get('chip-tool')
-        else:  # DARWIN_FRAMEWORK_TOOL_PYTHON
-            chip_tool_path = paths_finder.get('darwin-framework-tool')
-
-        if chip_tool_path is not None:
-            chip_tool_info = SubprocessInfo(kind=SubprocessKind.TOOL, path=Path(chip_tool_path))
->>>>>>> 91200d34
 
     # Figures out selected test that match the given name(s)
     if runtime == TestRunTime.MATTER_REPL_PYTHON:
@@ -430,7 +392,6 @@
     if expected_failures != 0 and not keep_going:
         raise click.BadOptionUsage("--expected-failures", f"--expected-failures '{expected_failures}' used without '--keep-going'")
 
-<<<<<<< HEAD
     subproc_info_repo = SubprocessInfoRepo(paths=PathsFinder(context.obj.find_path))
 
     def handle_deprecated_pathopt(key, path, kind):
@@ -490,42 +451,6 @@
             subproc_info_repo.require('chip-tool-with-python', target_name='darwinframeworktool.py')
     except (ValueError, LookupError) as e:
         raise click.BadOptionUsage("{app,tool,custom}-path", f"Missing required path: {e}")
-=======
-    paths_finder = PathsFinder(context.obj.find_path)
-
-    def build_app(arg_value: Path | None, kind: SubprocessKind, key: str) -> SubprocessInfo | None:
-        log.debug("Constructing app %s...", key)
-        app_path = arg_value if arg_value is not None else paths_finder.get(key)
-        return None if app_path is None else SubprocessInfo(kind=kind, path=Path(app_path))
-
-    all_clusters_app_info = build_app(all_clusters_app, SubprocessKind.APP, 'chip-all-clusters-app')
-    lock_app_info = build_app(lock_app, SubprocessKind.APP, 'chip-lock-app')
-    fabric_bridge_app_info = build_app(fabric_bridge_app, SubprocessKind.APP, 'fabric-bridge-app')
-    ota_provider_app_info = build_app(ota_provider_app, SubprocessKind.APP, 'chip-ota-provider-app')
-    ota_requestor_app_info = build_app(ota_requestor_app, SubprocessKind.APP, 'chip-ota-requestor-app')
-    tv_app_info = build_app(tv_app, SubprocessKind.APP, 'chip-tv-app')
-    bridge_app_info = build_app(bridge_app, SubprocessKind.APP, 'chip-bridge-app')
-    lit_icd_app_info = build_app(lit_icd_app, SubprocessKind.APP, 'lit-icd-app')
-    microwave_oven_app_info = build_app(microwave_oven_app, SubprocessKind.APP, 'chip-microwave-oven-app')
-    rvc_app_info = build_app(rvc_app, SubprocessKind.APP, 'chip-rvc-app')
-    network_manager_app_info = build_app(network_manager_app, SubprocessKind.APP, 'matter-network-manager-app')
-    energy_gateway_app_info = build_app(energy_gateway_app, SubprocessKind.APP, 'chip-energy-gateway-app')
-    energy_management_app_info = build_app(energy_management_app, SubprocessKind.APP, 'chip-energy-management-app')
-    closure_app_info = build_app(closure_app, SubprocessKind.APP, 'closure-app')
-
-    matter_repl_yaml_tester_info = build_app(matter_repl_yaml_tester, SubprocessKind.TOOL,
-                                             'yamltest_with_matter_repl_tester.py')
-    if matter_repl_yaml_tester_info is not None:
-        matter_repl_yaml_tester_info = matter_repl_yaml_tester_info.wrap_with('python3')
-
-    if context.obj.runtime == TestRunTime.DARWIN_FRAMEWORK_TOOL_PYTHON:
-        chip_tool_with_python_info = build_app(chip_tool_with_python, SubprocessKind.TOOL, 'darwinframeworktool.py')
-    else:
-        chip_tool_with_python_info = build_app(chip_tool_with_python, SubprocessKind.TOOL, 'chiptool.py')
-
-    if chip_tool_with_python_info is not None:
-        chip_tool_with_python_info = chip_tool_with_python_info.wrap_with('python3')
->>>>>>> 91200d34
 
     if ble_wifi and sys.platform != "linux":
         raise click.BadOptionUsage("ble-wifi", "Option --ble-wifi is available on Linux platform only")
@@ -537,42 +462,11 @@
     def cleanup() -> None:
         for item in reversed(to_terminate):
             try:
-<<<<<<< HEAD
-                if dry_run:
-                    log.info("Would run test: '%s'", test.name)
-                else:
-                    log.info("%-20s - Starting test", test.name)
-                test.Run(
-                    runner, apps_register, subproc_info_repo,
-                    pics_file, test_timeout_seconds, dry_run,
-                    test_runtime=context.obj.runtime,
-                    ble_controller_app=ble_controller_app,
-                    ble_controller_tool=ble_controller_tool,
-                )
-                if not dry_run:
-                    test_end = time.monotonic()
-                    log.info("%-30s - Completed in %0.2f seconds", test.name, test_end - test_start)
-            except Exception:
-                test_end = time.monotonic()
-                log.exception("%-30s - FAILED in %0.2f seconds", test.name, test_end - test_start)
-                observed_failures += 1
-                if not keep_going:
-                    cleanup()
-                    sys.exit(2)
-
-        if observed_failures != expected_failures:
-            log.error("Iteration %d: expected failure count %d, but got %d", i, expected_failures, observed_failures)
-            cleanup()
-            sys.exit(2)
-
-    cleanup()
-=======
                 log.info("Cleaning up %s", item.__class__.__name__)
                 item.terminate()
             except Exception as e:
                 log.warning("Encountered exception during cleanup: %r", e)
         to_terminate.clear()
->>>>>>> 91200d34
 
     try:
         if sys.platform == 'linux':
@@ -611,17 +505,18 @@
             for test in context.obj.tests:
                 test_start = time.monotonic()
                 try:
-                    if context.obj.dry_run:
+                    if dry_run:
                         log.info("Would run test: '%s'", test.name)
                     else:
                         log.info("%-20s - Starting test", test.name)
                     test.Run(
-                        runner, apps_register, paths, pics_file, test_timeout_seconds, context.obj.dry_run,
+                        runner, apps_register, subproc_info_repo, pics_file,
+                        test_timeout_seconds, dry_run,
                         test_runtime=context.obj.runtime,
                         ble_controller_app=ble_controller_app,
                         ble_controller_tool=ble_controller_tool,
                     )
-                    if not context.obj.dry_run:
+                    if not dry_run:
                         test_end = time.monotonic()
                         log.info("%-30s - Completed in %0.2f seconds", test.name, test_end - test_start)
                 except Exception:
