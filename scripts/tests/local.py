#!/usr/bin/env python3

# Copyright (c) 2024 Project CHIP Authors
#
# Licensed under the Apache License, Version 2.0 (the "License");
# you may not use this file except in compliance with the License.
# You may obtain a copy of the License at
#
#   http://www.apache.org/licenses/LICENSE-2.0
#
# Unless required by applicable law or agreed to in writing, software
# distributed under the License is distributed on an "AS IS" BASIS,
# WITHOUT WARRANTIES OR CONDITIONS OF ANY KIND, either express or implied.
# See the License for the specific language governing permissions and
# limitations under the License.

import configparser
import enum
import fnmatch
import glob
import logging
import multiprocessing
import os
import platform
import shlex
import stat
import subprocess
import sys
import textwrap
import time
from dataclasses import dataclass
from typing import List, Optional

import alive_progress
import click
import colorama
import coloredlogs
import tabulate
import yaml


def _get_native_machine_target():
    """
    Returns the build prefix for applications, such as 'linux-x64'.
    """
    current_system_info = platform.uname()
    arch = current_system_info.machine
    if arch == "x86_64":
        arch = "x64"
    elif arch == "i386" or arch == "i686":
        arch = "x86"
    elif arch in ("aarch64", "aarch64_be", "armv8b", "armv8l"):
        arch = "arm64"

    return f"{current_system_info.system.lower()}-{arch}"


_CONFIG_PATH = "out/local_py.ini"


def get_coverage_default(coverage: Optional[bool]) -> bool:
    if coverage is not None:
        return coverage
    config = configparser.ConfigParser()
    try:
        config.read(_CONFIG_PATH)
        return config["OPTIONS"].getboolean("coverage")
    except Exception:
        return False


def _get_variants(coverage: Optional[bool]):
    """
    compute the build variant suffixes for the given options
    """
    variants = ["no-ble", "clang", "boringssl"]

    config = configparser.ConfigParser()
    config["OPTIONS"] = {}
    try:
        config.read(_CONFIG_PATH)
        logging.info("Defaults read from '%s'", _CONFIG_PATH)
    except Exception:
        config["OPTIONS"]["coverage"] = "true"

    if coverage is None:
        # Coverage is NOT passed in as an explicit flag, so try to
        # resume it from whatever last `build` flag was used
        coverage = config["OPTIONS"].getboolean("coverage")
        logging.info(
            "Coverage setting not provided via command line. Will use: %s", coverage
        )

    if coverage:
        variants.append("coverage")
        config["OPTIONS"]["coverage"] = "true"
    else:
        config["OPTIONS"]["coverage"] = "false"

    if not os.path.exists("./out"):
        os.mkdir("./out")
    with open(_CONFIG_PATH, "w") as f:
        config.write(f)

    return "-".join(variants)


@dataclass
class ApplicationTarget:
    key: str  # key for test_env running in python
    target: str  # target name for build_examples (and directory in out)
    binary: str  # elf binary to run after it is built


def _get_targets(coverage: Optional[bool]) -> list[ApplicationTarget]:
    target_prefix = _get_native_machine_target()
    suffix = _get_variants(coverage)

    targets = []

    targets.append(
        ApplicationTarget(
            key="CHIP_TOOL",
            target=f"{target_prefix}-chip-tool-{suffix}",
            binary="chip-tool",
        )
    )
    targets.append(
        ApplicationTarget(
            key="ALL_CLUSTERS_APP",
            target=f"{target_prefix}-all-clusters-{suffix}",
            binary="chip-all-clusters-app",
        )
    )
    targets.append(
        ApplicationTarget(
            key="CHIP_LOCK_APP",
            target=f"{target_prefix}-lock-{suffix}",
            binary="chip-lock-app",
        )
    )
    targets.append(
        ApplicationTarget(
            key="ENERGY_MANAGEMENT_APP",
            target=f"{target_prefix}-energy-management-{suffix}",
            binary="chip-energy-management-app",
        )
    )
    targets.append(
        ApplicationTarget(
            key="LIT_ICD_APP",
            target=f"{target_prefix}-lit-icd-{suffix}",
            binary="lit-icd-app",
        )
    )
    targets.append(
        ApplicationTarget(
            key="CHIP_MICROWAVE_OVEN_APP",
            target=f"{target_prefix}-microwave-oven-{suffix}",
            binary="chip-microwave-oven-app",
        )
    )
    targets.append(
        ApplicationTarget(
            key="CHIP_RVC_APP",
            target=f"{target_prefix}-rvc-{suffix}",
            binary="chip-rvc-app",
        )
    )
    targets.append(
        ApplicationTarget(
            key="NETWORK_MANAGEMENT_APP",
            target=f"{target_prefix}-network-manager-ipv6only-{suffix}",
            binary="matter-network-manager-app",
        )
    )
    targets.append(
        ApplicationTarget(
            key="FABRIC_ADMIN_APP",
            target=f"{target_prefix}-fabric-admin-no-wifi-rpc-ipv6only-{suffix}",
            binary="fabric-admin",
        )
    )
    targets.append(
        ApplicationTarget(
            key="FABRIC_BRIDGE_APP",
            target=f"{target_prefix}-fabric-bridge-no-wifi-rpc-ipv6only-{suffix}",
            binary="fabric-bridge-app",
        )
    )
    targets.append(
        ApplicationTarget(
            key="FABRIC_SYNC_APP",
            target=f"{target_prefix}-fabric-sync-no-wifi-ipv6only-{suffix}",
            binary="fabric-sync",
        )
    )
    targets.append(
        ApplicationTarget(
            key="LIGHTING_APP_NO_UNIQUE_ID",
            target=f"{target_prefix}-light-data-model-no-unique-id-ipv6only-no-wifi-{suffix}",
            binary="chip-lighting-app",
        )
    )

    # These are needed for chip tool tests
    targets.append(
        ApplicationTarget(
            key="OTA_PROVIDER_APP",
            target=f"{target_prefix}-ota-provider-{suffix}",
            binary="chip-ota-provider-app",
        )
    )
    targets.append(
        ApplicationTarget(
            key="OTA_REQUESTOR_APP",
            target=f"{target_prefix}-ota-requestor-{suffix}",
            binary="chip-ota-requestor-app",
        )
    )
    targets.append(
        ApplicationTarget(
            key="TV_APP",
            target=f"{target_prefix}-tv-app-{suffix}",
            binary="chip-tv-app",
        )
    )
    targets.append(
        ApplicationTarget(
            key="BRIDGE_APP",
            target=f"{target_prefix}-bridge-{suffix}",
            binary="chip-bridge-app",
        )
    )

    return targets


class BinaryRunner(enum.Enum):
    """
    Enumeration describing a wrapper runner for an application. Useful for debugging
    failures (i.e. running under memory validators or replayability for failures).
    """

    NONE = enum.auto()
    RR = enum.auto()
    VALGRIND = enum.auto()
    COVERAGE = enum.auto()

    def execute_str(self, path: str):
        if self == BinaryRunner.NONE:
            return path
        elif self == BinaryRunner.RR:
            return f"exec rr record {path}"
        elif self == BinaryRunner.VALGRIND:
            return f"exec valgrind {path}"
        elif self == BinaryRunner.COVERAGE:
            # Expected path is like "out/<target>/<binary>"
            #
            # We output up to 10K of separate profiles that will be merged as a
            # final step.
            rawname = os.path.basename(path[: path.rindex("/")] + "-run-%10000m.profraw")
            return f'export LLVM_PROFILE_FILE="out/profiling/{rawname}"; exec {path}'


__RUNNERS__ = {
    "none": BinaryRunner.NONE,
    "rr": BinaryRunner.RR,
    "valgrind": BinaryRunner.VALGRIND,
}

__LOG_LEVELS__ = {
    "debug": logging.DEBUG,
    "info": logging.INFO,
    "warn": logging.WARN,
    "fatal": logging.FATAL,
}


@dataclass
class ExecutionTimeInfo:
    """
    Contains information about duration that a script took to run
    """

    script: str
    duration_sec: float
    status: str


# Top level command, groups all other commands for the purpose of having
# common command line arguments.
@click.group()
@click.option(
    "--log-level",
    default="INFO",
    type=click.Choice(list(__LOG_LEVELS__.keys()), case_sensitive=False),
    help="Determines the verbosity of script output",
)
def cli(log_level):
    """
    Helper script design to make running tests localy simpler. Handles
    application/prerequisite builds and execution of tests.

    The binary is designed to be run in the root checkout and will
    compile things in `out/` and execute tests locally.

    These are examples for running "Python tests"

    \b
    local.py build                              # builds python and applications
    local.py python-tests                       # Runs ALL python tests
    local.py python-tests --test-filter TC_FAN  # Runs all *FAN* tests

    \b
    local.py build-apps                         # Re-build applications (if only those changed)
    local.py build-python                       # Re-build python module only
    """
    coloredlogs.install(
        level=__LOG_LEVELS__[log_level], fmt="%(asctime)s %(levelname)-7s %(message)s"
    )


def _with_activate(build_cmd: List[str], output_path=None) -> List[str]:
    """
    Given a bash command list, will generate a new command suitable for subprocess
    with an execution of `scripts/activate.sh` prepended to it
    """
    cmd = shlex.join(build_cmd)
    if output_path:
        cmd = cmd + f" >{output_path}"

    return [
        "bash",
        "-c",
        ";".join(["set -e", "source scripts/activate.sh", cmd])
    ]


def _do_build_python():
    """
    Builds a python virtual environment into `out/venv`
    """
    logging.info("Building python packages in out/venv ...")
    subprocess.run(
        ["./scripts/build_python.sh", "--install_virtual_env", "out/venv"], check=True
    )


def _do_build_apps(coverage: Optional[bool], ccache: bool):
    """
    Builds example python apps suitable for running all python_tests.

    This builds a LOT of apps (significant storage usage).
    """
    logging.info("Building example apps...")

    targets = [t.target for t in _get_targets(coverage)]

    cmd = ["./scripts/build/build_examples.py"]
    for target in targets:
        cmd.append("--target")
        cmd.append(target)

    if ccache:
        cmd.append("--pw-command-launcher=ccache")

    cmd.append("build")

    subprocess.run(_with_activate(cmd), check=True)


def _do_build_basic_apps(coverage: Optional[bool]):
    """
    Builds a minimal subset of test applications, specifically
    all-clusters and chip-tool only, for basic tests.
    """
    logging.info("Building example apps...")

    all_targets = dict([(t.key, t) for t in _get_targets(coverage)])
    targets = [
        all_targets["CHIP_TOOL"].target,
        all_targets["ALL_CLUSTERS_APP"].target,
    ]

    cmd = ["./scripts/build/build_examples.py"]
    for target in targets:
        cmd.append("--target")
        cmd.append(target)
    cmd.append("build")

    subprocess.run(_with_activate(cmd), check=True)


@cli.command()
@click.option("--coverage/--no-coverage", default=None)
def build_basic_apps(coverage):
    """Builds chip-tool and all-clusters app."""
    _do_build_basic_apps(coverage)


@cli.command()
def build_python():
    """
    Builds a python environment in out/pyenv.

    Generally used together with `python-tests`.
    To re-build the python environment use `build-apps`.
    To re-build both python and apps, use `build`
    """
    _do_build_python()


@cli.command()
@click.option("--coverage/--no-coverage", default=None)
@click.option("--ccache/--no-ccache", default=False)
def build_apps(coverage, ccache):
    """
    Builds MANY apps used by python-tests.

    Generally used together with `python-tests`.
    To re-build the python environment use `build-python`.
    To re-build both python and apps, use `build`
    """
    _do_build_apps(coverage, ccache)


@cli.command()
@click.option("--coverage/--no-coverage", default=None)
@click.option("--ccache/--no-ccache", default=False)
def build(coverage, ccache):
    """
    Builds both python and apps (same as build-python + build-apps)

    Generally used together with `python-tests`.
    """
    _do_build_python()
    _do_build_apps(coverage, ccache)


def _maybe_with_runner(script_name: str, path: str, runner: BinaryRunner):
    """
    Constructs a "real" path to execute, which may be replacing the input
    path with a wrapper script that executes things like valgrind or rr.
    """
    if runner == BinaryRunner.NONE:
        return path

    # create a separate runner script based on the app
    if not os.path.exists("out/runners"):
        os.mkdir("out/runners")

    script_name = f"out/runners/{script_name}.sh"
    with open(script_name, "wt") as f:
        f.write(
            textwrap.dedent(
                f"""\
                #!/usr/bin/env bash
                {runner.execute_str(path)} "$@"
                """
            )
        )
    st = os.stat(script_name)
    os.chmod(script_name, st.st_mode | stat.S_IEXEC)

    return script_name


def _add_target_to_cmd(cmd, flag, path, runner):
    """
    Handles the `--target` argument (or similar) to a command list.

    Specifically it figures out how to convert `path` into either itself or
    execution via a `runner` script.

    cmd will get "<flag> <executable>" appended to it, where executable
    is either the input path or a wrapper script to execute via the given
    input runner.
    """
    cmd.append(flag)
    cmd.append(_maybe_with_runner(flag[2:].replace("-", "_"), path, runner))


@dataclass
class GlobFilter:
    pattern: str

    def matches(self, txt: str) -> bool:
        return fnmatch.fnmatch(txt, self.pattern)


@dataclass
class FilterList:
    filters: list[GlobFilter]

    def any_matches(self, txt: str) -> bool:
        return any([f.matches(txt) for f in self.filters])


def _parse_filters(entry: str) -> FilterList:
    if not entry:
        entry = "*.*"

    if "," in entry:
        entry_list = entry.split(",")
    else:
        entry_list = [entry]

    filters = []
    for f in entry_list:
        if not f.startswith("*"):
            f = "*" + f
        if not f.endswith("*"):
            f = f + "*"
        filters.append(GlobFilter(pattern=f))

    return FilterList(filters=filters)


@dataclass
class RawProfile:
    raw_profile_paths: list[str]
    binary_path: str


def _raw_profile_to_info(profile: RawProfile):
    path = profile.raw_profile_paths[0]

    # Merge all per-app profiles into a single large profile
    data_path = path[:path.find("-run-")] + ".profdata"
    cmd = [
        "llvm-profdata",
        "merge",
        "-sparse",
    ]
    cmd.extend(["-o", data_path])
    cmd.extend(profile.raw_profile_paths)

    p = subprocess.run(_with_activate(cmd), check=True, capture_output=True)

    # Export to something lcov likes
    cmd = [
        "llvm-cov",
        "export",
        "-format=lcov",
        "--instr-profile",
        data_path,
        profile.binary_path
    ]

    # for -ignore-filename-regex
    ignore_paths = [
        "third_party/boringssl/.*",
        "third_party/perfetto/.*",
        "third_party/jsoncpp/.*",
        "third_party/editline/.*",
        "third_party/initpp/.*",
        "third_party/libwebsockets/.*",
        "third_party/pigweed/.*",
        "third_party/nanopb/.*",
        "third_party/nl.*",
        "/usr/include/.*",
        "/usr/lib/.*",
    ]

    for p in ignore_paths:
        cmd.append("-ignore-filename-regex")
        cmd.append(p)

    info_path = path.replace(".profraw", ".info")
    subprocess.run(_with_activate(cmd, output_path=info_path), check=True)
    logging.info("Generated %s", info_path)

    # !!!!! HACK ALERT !!!!!
    #
    # The paths for our examples are generally including CHIP as
    # examples/<name>/third_party/connectedhomeip/....
    # So we will replace every occurence of these to remove the extra indirection into third_party
    #
    # Generally we will replace every path (Shown as SF:...) with the corresponding item
    #
    # We assume that the info lines fit in RAM
    lines = []
    with open(info_path, 'rt') as f:
        for line in f.readlines():
            line = line.rstrip()
            if line.startswith("SF:"):
                # This is a source file line: "SF:..."
                path = line[3:]
                line = f"SF:{os.path.realpath(path)}\n"
            lines.append(line)

    # re-write it.
    with open(info_path, 'wt') as f:
        f.write("\n".join(lines))

    return info_path


@cli.command()
@click.option(
    "--flat",
    default=False,
    is_flag=True,
    show_default=True,
    help="Use a flat (1-directory) layout rather than hierarchical.",
)
def gen_coverage(flat):
    """
    Generate coverage from tests run with "--coverage"
    """
    # This assumes default.profraw exists, so it tries to
    # generate coverage out of it
    #
    # Each target gets its own profile

    raw_profiles = []
    for t in _get_targets(coverage=True):
        glob_str = os.path.join("./out", "profiling", f"{t.target}*.profraw")
        app_profiles = []
        for path in glob.glob(glob_str):
            app_profiles.append(path)

        if app_profiles:
            raw_profiles.append(RawProfile(
                raw_profile_paths=app_profiles,
                binary_path=os.path.join("./out", t.target, t.binary)
            ))
        else:
            logging.warning("No profiles for %s", t.target)

    with multiprocessing.Pool() as p:
        trace_files = p.map(_raw_profile_to_info, raw_profiles)

    if not trace_files:
        logging.error(
            "Could not find any trace files. Did you run tests with coverage enabled?"
        )
        return

    cmd = ["lcov"]
    for t in trace_files:
        cmd.append("--add-tracefile")
        cmd.append(t)

    errors_to_ignore = [
        "inconsistent", "range", "corrupt", "category"
    ]

    cmd.append("--output-file")
    cmd.append("out/profiling/merged.info")
    for e in errors_to_ignore:
        cmd.append("--ignore-errors")
        cmd.append(e)

    if os.path.exists("out/profiling/merged.info"):
        os.unlink("out/profiling/merged.info")

    subprocess.run(cmd, check=True)

    logging.info("Generating HTML...")
    cmd = ["genhtml"]
    for e in errors_to_ignore:
        cmd.append("--ignore-errors")
        cmd.append(e)

    cmd.append("--flat" if flat else "--hierarchical")
    cmd.append("--output-directory")
    cmd.append("out/coverage")
    cmd.append("out/profiling/merged.info")

    subprocess.run(cmd, check=True)
    logging.info("Coverage HTML should be available in out/coverage/index.html")


@cli.command()
@click.option(
    "--test-filter",
    default="*",
    show_default=True,
    help="Run only tests that match the given glob filter(s). Comma separated list of filters",
)
@click.option(
    "--skip",
    default="",
    show_default=True,
    help="Skip the tests matching the given glob. Comma separated list of filters. Empty for no skipping.",
)
@click.option(
    "--from-filter",
    default=None,
    help="Start running from the test matching the given glob pattern (including the test that matches).",
)
@click.option(
    "--from-skip-filter",
    default=None,
    help="Start from the first test matching the given glob, but skip the matching element (start right after).",
)
@click.option(
    "--dry-run",
    default=False,
    is_flag=True,
    show_default=True,
    help="Don't actually execute the tests, just print out the command that would be run.",
)
@click.option(
    "--no-show-timings",
    default=False,
    is_flag=True,
    help="At the end of the execution, show how many seconds each test took.",
)
@click.option(
    "--keep-going",
    default=False,
    is_flag=True,
    show_default=True,
    help="Keep going on errors. Will report all failed tests at the end.",
)
@click.option(
    "--fail-log-dir",
    default=None,
    help="Save failure logs into the specified directory instead of logging (as logging can be noisy/slow)",
    type=click.Path(file_okay=False, dir_okay=True),
)
@click.option("--coverage/--no-coverage", default=None)
@click.option(
    "--runner",
    default="none",
    type=click.Choice(list(__RUNNERS__.keys()), case_sensitive=False),
    help="Determines the verbosity of script output",
)
def python_tests(
    test_filter,
    skip,
    from_filter,
    from_skip_filter,
    dry_run,
    no_show_timings,
    runner,
    keep_going,
    coverage,
    fail_log_dir,
):
    """
    Run python tests via `run_python_test.py`

    Constructs the run yaml in `out/test_env.yaml`. Assumes that binaries
    were built already, generally with `build` (or separate `build-python` and `build-apps`).
    """
    runner = __RUNNERS__[runner]

    # make sure we are fully aware if running with or without coverage
    coverage = get_coverage_default(coverage)
    if coverage:
        if runner != BinaryRunner.NONE:
            logging.error("Runner for coverage is implict")
            sys.exit(1)

        # wrap around so we get a good LLVM_PROFILE_FILE
        runner = BinaryRunner.COVERAGE

    def as_runner(path):
        return _maybe_with_runner(os.path.basename(path), path, runner)

    # create an env file
<<<<<<< HEAD
    with open("./out/test_env.yaml", "wt") as f:
        for target in _get_targets(coverage):
            run_path = as_runner(f"out/{target.target}/{target.binary}")
            f.write(f"{target.key}: {run_path}\n")
        f.write("TRACE_APP: out/trace_data/app-{SCRIPT_BASE_NAME}\n")
        f.write("TRACE_TEST_JSON: out/trace_data/test-{SCRIPT_BASE_NAME}\n")
        f.write("TRACE_TEST_PERFETTO: out/trace_data/test-{SCRIPT_BASE_NAME}\n")

    if not test_filter:
        test_filter = "*"
    test_filter = _parse_filters(test_filter)

    if skip:
        print("SKIP IS %r" % skip)
        skip = _parse_filters(skip)
=======
    target_prefix = _get_native_machine_target()
    with open("out/test_env.yaml", "wt") as f:
        f.write(
            textwrap.dedent(
                f"""\
            ALL_CLUSTERS_APP: {as_runner(f'out/{target_prefix}-all-clusters-no-ble-clang-boringssl/chip-all-clusters-app')}
            CHIP_LOCK_APP: {as_runner(f'out/{target_prefix}-lock-no-ble-clang-boringssl/chip-lock-app')}
            ENERGY_MANAGEMENT_APP: {
                as_runner(f'out/{target_prefix}-energy-management-no-ble-clang-boringssl/chip-energy-management-app')}
            LIT_ICD_APP: {as_runner(f'out/{target_prefix}-lit-icd-no-ble-clang-boringssl/lit-icd-app')}
            CHIP_MICROWAVE_OVEN_APP: {
                as_runner(f'out/{target_prefix}-microwave-oven-no-ble-clang-boringssl/chip-microwave-oven-app')}
            CHIP_RVC_APP: {as_runner(f'out/{target_prefix}-rvc-no-ble-clang-boringssl/chip-rvc-app')}
            NETWORK_MANAGEMENT_APP: {
                as_runner(f'out/{target_prefix}-network-manager-ipv6only-no-ble-clang-boringssl/matter-network-manager-app')}
            FABRIC_ADMIN_APP: {
                as_runner(f'out/{target_prefix}-fabric-admin-no-ble-no-wifi-rpc-ipv6only-clang-boringssl/fabric-admin')}
            FABRIC_BRIDGE_APP: {
                as_runner(f'out/{target_prefix}-fabric-bridge-no-ble-no-wifi-rpc-ipv6only-clang-boringssl/fabric-bridge-app')}
            FABRIC_SYNC_APP: {
                as_runner(f'out/{target_prefix}-fabric-sync-no-ble-no-wifi-ipv6only-clang-boringssl/fabric-sync')}
            LIGHTING_APP_NO_UNIQUE_ID: {as_runner(f'out/{target_prefix}-light-data-model-no-unique-id-ipv6only-no-ble-no-wifi-clang/chip-lighting-app')}
            TERMS_AND_CONDITIONS_APP: {as_runner(f'out/{target_prefix}-terms-and-conditions/chip-terms-and-conditions-app')}
            TRACE_APP: out/trace_data/app-{{SCRIPT_BASE_NAME}}
            TRACE_TEST_JSON: out/trace_data/test-{{SCRIPT_BASE_NAME}}
            TRACE_TEST_PERFETTO: out/trace_data/test-{{SCRIPT_BASE_NAME}}
            """
            )
        )

    if not test_filter.startswith("*"):
        test_filter = "*" + test_filter
    if not test_filter.endswith("*"):
        test_filter = test_filter + "*"
>>>>>>> df5ee334

    if from_filter:
        if not from_filter.startswith("*"):
            from_filter = "*" + from_filter
        if not from_filter.endswith("*"):
            from_filter = from_filter + "*"

    if from_skip_filter:
        if not from_skip_filter.startswith("*"):
            from_skip_filter = "*" + from_skip_filter
        if not from_skip_filter.endswith("*"):
            from_skip_filter = from_skip_filter + "*"

    # This MUST be available or perfetto dies. This is VERY annoying to debug
    if not os.path.exists("out/trace_data"):
        os.mkdir("out/trace_data")

    if fail_log_dir and not os.path.exists(fail_log_dir):
        os.mkdir(fail_log_dir)

    metadata = yaml.full_load(open("src/python_testing/test_metadata.yaml"))
    excluded_patterns = set([item["name"] for item in metadata["not_automated"]])

    # NOTE: for slow tests. we add logs to not get impatient
    slow_test_duration = dict(
        [(item["name"], item["duration"]) for item in metadata["slow_tests"]]
    )

    if not os.path.isdir("src/python_testing"):
        raise Exception(
            "Script meant to be run from the CHIP checkout root (src/python_testing must exist)."
        )

    test_scripts = []
    for file in glob.glob(os.path.join("src/python_testing/", "*.py")):
        if os.path.basename(file) in excluded_patterns:
            continue
        test_scripts.append(file)
    test_scripts.append("src/controller/python/test/test_scripts/mobile-device-test.py")
    test_scripts.sort()  # order consistent

    execution_times = []
    failed_tests = []
    try:
        to_run = []
        for script in [t for t in test_scripts if test_filter.any_matches(t)]:
            if from_filter:
                if not fnmatch.fnmatch(script, from_filter):
                    logging.info("From-filter SKIP %s", script)
                    continue
                from_filter = None

            if from_skip_filter:
                if fnmatch.fnmatch(script, from_skip_filter):
                    from_skip_filter = None
                logging.info("From-skip-filter SKIP %s", script)
                continue
            if skip:
                if skip.any_matches(script):
                    logging.info("EXPLICIT SKIP %s", script)
                    continue

            to_run.append(script)

        with alive_progress.alive_bar(len(to_run), title="Running tests") as bar:
            for script in to_run:
                bar.text(script)
                cmd = [
                    "scripts/run_in_python_env.sh",
                    "out/venv",
                    f"./scripts/tests/run_python_test.py --load-from-env out/test_env.yaml --script {script}",
                ]

                if dry_run:
                    print(shlex.join(cmd))
                    continue

                base_name = os.path.basename(script)
                if base_name in slow_test_duration:
                    logging.warning(
                        "SLOW test '%s' is executing (expect to take around %s). Be patient...",
                        base_name,
                        slow_test_duration[base_name],
                    )

                tstart = time.time()
                result = subprocess.run(cmd, capture_output=True)
                tend = time.time()

                if result.returncode != 0:
                    logging.error("Test failed: %s", script)
                    if fail_log_dir:
                        out_name = os.path.join(fail_log_dir, f"{base_name}.out.log")
                        err_name = os.path.join(fail_log_dir, f"{base_name}.err.log")

                        logging.error("STDOUT IN %s", out_name)
                        logging.error("STDERR IN %s", err_name)

                        with open(out_name, "wb") as f:
                            f.write(result.stdout)
                        with open(err_name, "wb") as f:
                            f.write(result.stderr)

                    else:
                        logging.info("STDOUT:\n%s", result.stdout.decode("utf8"))
                        logging.warning("STDERR:\n%s", result.stderr.decode("utf8"))
                    if not keep_going:
                        sys.exit(1)
                    failed_tests.append(script)

                time_info = ExecutionTimeInfo(
                    script=base_name,
                    duration_sec=(tend - tstart),
                    status=(
                        "PASS"
                        if result.returncode == 0
                        else colorama.Fore.RED + "FAILURE" + colorama.Fore.RESET
                    ),
                )
                execution_times.append(time_info)

                if time_info.duration_sec > 20 and base_name not in slow_test_duration:
                    logging.warning(
                        "%s finished in %0.2f seconds",
                        time_info.script,
                        time_info.duration_sec,
                    )
                bar()
    finally:
        if failed_tests and keep_going:
            logging.error("FAILED TESTS:")
            for name in failed_tests:
                logging.error("  %s", name)

        if execution_times and not no_show_timings:
            execution_times.sort(
                key=lambda v: (0 if v.status == "PASS" else 1, v.duration_sec),
            )
            print(
                tabulate.tabulate(
                    execution_times, headers=["Script", "Duration(sec)", "Status"]
                )
            )

        if failed_tests:
            # Propagate the final failure
            sys.exit(1)


def _do_build_fabric_sync_apps(coverage: Optional[bool]):
    """
    Build applications used for fabric sync tests
    """
    target_prefix = _get_native_machine_target()
    suffix = _get_variants(coverage)
    targets = [
        f"{target_prefix}-fabric-admin-no-wifi-rpc-ipv6only-{suffix}",
        f"{target_prefix}-fabric-bridge-no-wifi-rpc-ipv6only-{suffix}",
        f"{target_prefix}-all-clusters-{suffix}",
    ]

    build_cmd = ["./scripts/build/build_examples.py"]
    for target in targets:
        build_cmd.append("--target")
        build_cmd.append(target)
    build_cmd.append("build")

    subprocess.run(_with_activate(build_cmd))


@cli.command()
@click.option("--coverage/--no-coverage", default=None)
def build_fabric_sync_apps(coverage):
    """
    Build fabric synchronizatio applications.
    """
    _do_build_fabric_sync_apps(coverage)


@cli.command()
@click.option("--coverage/--no-coverage", default=None)
def build_fabric_sync(coverage):
    """
    Builds both python environment and fabric sync applications
    """
    # fabric sync interfaces with python for convenience, so do that
    _do_build_python()
    _do_build_fabric_sync_apps(coverage)


@cli.command()
@click.option("--asan", is_flag=True, default=False, show_default=True)
def build_casting_apps(asan):
    """
    Builds Applications used for tv casting tests
    """
    tv_args = []
    casting_args = []

    casting_args.append("chip_casting_simplified=true")

    tv_args.append('chip_crypto="boringssl"')
    casting_args.append('chip_crypto="boringssl"')

    if asan:
        tv_args.append("is_asan=true is_clang=true")
        casting_args.append("is_asan=true is_clang=true")

    tv_args = " ".join(tv_args)
    casting_args = " ".join(casting_args)

    if tv_args:
        tv_args = f" '{tv_args}'"
    if casting_args:
        casting_args = f" '{casting_args}'"

    cmd = ";".join(
        [
            "set -e",
            "source scripts/activate.sh",
            f"./scripts/examples/gn_build_example.sh examples/tv-app/linux/ out/tv-app{tv_args}",
            f"./scripts/examples/gn_build_example.sh  examples/tv-casting-app/linux/ out/tv-casting-app{casting_args}",
        ]
    )
    subprocess.run(["bash", "-c", cmd], check=True)


@cli.command()
@click.option("--test", type=click.Choice(["basic", "passcode"]), default="basic")
@click.option("--log-directory", default=None)
@click.option(
    "--tv-app",
    type=str,
    default="out/tv-app/chip-tv-app",
)
@click.option(
    "--tv-casting-app",
    type=str,
    default="out/tv-casting-app/chip-tv-casting-app",
)
@click.option(
    "--runner",
    default="none",
    type=click.Choice(list(__RUNNERS__.keys()), case_sensitive=False),
    help="Determines the verbosity of script output",
)
def casting_test(test, log_directory, tv_app, tv_casting_app, runner):
    """
    Runs the tv casting tests.

    Generally used after `build-casting-apps`.
    """
    runner = __RUNNERS__[runner]

    script = "python3 scripts/tests/run_tv_casting_test.py"

    script += f" --tv-app-rel-path '{_maybe_with_runner('tv_app', tv_app, runner)}'"
    script += f" --tv-casting-app-rel-path '{_maybe_with_runner('casting_app', tv_casting_app, runner)}'"

    if test == "passcode":
        script += " --commissioner-generated-passcode true"

    if log_directory:
        script += f" --log-directory '{log_directory}'"

    cmd = ";".join(["set -e", "source scripts/activate.sh", script])
    subprocess.run(["bash", "-c", cmd], check=True)


@cli.command()
@click.option("--target", default=None)
@click.option("--target-glob", default=None)
@click.option("--include-tags", default=None)
@click.option("--expected-failures", default=None)
@click.option("--coverage/--no-coverage", default=None)
@click.option(
    "--keep-going",
    default=False,
    is_flag=True,
    show_default=True,
    help="Keep going on errors. Will report all failed tests at the end.",
)
@click.option(
    "--runner",
    default="none",
    type=click.Choice(list(__RUNNERS__.keys()), case_sensitive=False),
    help="Determines the verbosity of script output",
)
def chip_tool_tests(
    target, target_glob, include_tags, expected_failures, coverage, keep_going, runner
):
    """
    Run integration tests using chip-tool.

    Assumes `build-apps` was used to build applications, although build-basic-apps will be
    sufficient for all-clusters tests.
    """

    # This likely should be run in docker to not allow breaking things
    # run as:
    #
    # docker run --rm -it -v ~/devel/connectedhomeip:/workspace --privileged ghcr.io/project-chip/chip-build-vscode:64
    runner = __RUNNERS__[runner]

    # make sure we are fully aware if running with or without coverage
    coverage = get_coverage_default(coverage)
    if coverage:
        if runner != BinaryRunner.NONE:
            logging.error("Runner for coverage is implict")
            sys.exit(1)

        # wrap around so we get a good LLVM_PROFILE_FILE
        runner = BinaryRunner.COVERAGE

    cmd = [
        "./scripts/tests/run_test_suite.py",
        "--runner",
        "chip_tool_python",
    ]

    cmd.extend(["--exclude-tags", "MANUAL"])
    cmd.extend(["--exclude-tags", "IN_DEVELOPMENT"])
    cmd.extend(["--exclude-tags", "FLAKY"])
    cmd.extend(["--exclude-tags", "EXTRA_SLOW"])
    cmd.extend(["--exclude-tags", "PURPOSEFUL_FAILURE"])

    paths = dict(
        [(t.key, f"./out/{t.target}/{t.binary}") for t in _get_targets(coverage)]
    )

    if runner == BinaryRunner.COVERAGE:
        # when running with coveage, chip-tool also is covered
        cmd.extend(["--chip-tool", _maybe_with_runner("chip-tool", paths["CHIP_TOOL"], runner)])
    else:
        cmd.extend(["--chip-tool", paths["CHIP_TOOL"]])

    if target is not None:
        cmd.extend(["--target", target])

    if include_tags is not None:
        cmd.extend(["--include-tags", include_tags])

    if target_glob is not None:
        cmd.extend(["--target-glob", target_glob])

    cmd.append("run")
    cmd.extend(["--iterations", "1"])

    # NOTE: we allow all runs here except extra slow
    #       This means our timeout is quite large
    cmd.extend(["--test-timeout-seconds", "300"])

    if expected_failures is not None:
        cmd.extend(["--expected-failures", expected_failures])
        keep_going = True  # if we expect failures, we have to keep going

    if keep_going:
        cmd.append("--keep-going")

    target_flags = [
        ("--all-clusters-app", "ALL_CLUSTERS_APP"),
        ("--lock-app", "CHIP_LOCK_APP"),
        ("--ota-provider-app", "OTA_PROVIDER_APP"),
        ("--ota-requestor-app", "OTA_REQUESTOR_APP"),
        ("--tv-app", "TV_APP"),
        ("--bridge-app", "BRIDGE_APP"),
        ("--lit-icd-app", "LIT_ICD_APP"),
        ("--microwave-oven-app", "CHIP_MICROWAVE_OVEN_APP"),
        ("--rvc-app", "CHIP_RVC_APP"),
    ]

    for flag, path_key in target_flags:
        _add_target_to_cmd(cmd, flag, paths[path_key], runner)

    subprocess.run(_with_activate(cmd), check=True)


if __name__ == "__main__":
    cli()<|MERGE_RESOLUTION|>--- conflicted
+++ resolved
@@ -230,6 +230,13 @@
             key="BRIDGE_APP",
             target=f"{target_prefix}-bridge-{suffix}",
             binary="chip-bridge-app",
+        )
+    )
+    targets.append(
+        ApplicationTarget(
+            key="TERMS_AND_CONDITIONS_APP",
+            target=f"{target_prefix}-terms-and-conditions-{suffix}",
+            binary="chip-terms-and-conditions-app",
         )
     )
 
@@ -763,7 +770,6 @@
         return _maybe_with_runner(os.path.basename(path), path, runner)
 
     # create an env file
-<<<<<<< HEAD
     with open("./out/test_env.yaml", "wt") as f:
         for target in _get_targets(coverage):
             run_path = as_runner(f"out/{target.target}/{target.binary}")
@@ -779,42 +785,6 @@
     if skip:
         print("SKIP IS %r" % skip)
         skip = _parse_filters(skip)
-=======
-    target_prefix = _get_native_machine_target()
-    with open("out/test_env.yaml", "wt") as f:
-        f.write(
-            textwrap.dedent(
-                f"""\
-            ALL_CLUSTERS_APP: {as_runner(f'out/{target_prefix}-all-clusters-no-ble-clang-boringssl/chip-all-clusters-app')}
-            CHIP_LOCK_APP: {as_runner(f'out/{target_prefix}-lock-no-ble-clang-boringssl/chip-lock-app')}
-            ENERGY_MANAGEMENT_APP: {
-                as_runner(f'out/{target_prefix}-energy-management-no-ble-clang-boringssl/chip-energy-management-app')}
-            LIT_ICD_APP: {as_runner(f'out/{target_prefix}-lit-icd-no-ble-clang-boringssl/lit-icd-app')}
-            CHIP_MICROWAVE_OVEN_APP: {
-                as_runner(f'out/{target_prefix}-microwave-oven-no-ble-clang-boringssl/chip-microwave-oven-app')}
-            CHIP_RVC_APP: {as_runner(f'out/{target_prefix}-rvc-no-ble-clang-boringssl/chip-rvc-app')}
-            NETWORK_MANAGEMENT_APP: {
-                as_runner(f'out/{target_prefix}-network-manager-ipv6only-no-ble-clang-boringssl/matter-network-manager-app')}
-            FABRIC_ADMIN_APP: {
-                as_runner(f'out/{target_prefix}-fabric-admin-no-ble-no-wifi-rpc-ipv6only-clang-boringssl/fabric-admin')}
-            FABRIC_BRIDGE_APP: {
-                as_runner(f'out/{target_prefix}-fabric-bridge-no-ble-no-wifi-rpc-ipv6only-clang-boringssl/fabric-bridge-app')}
-            FABRIC_SYNC_APP: {
-                as_runner(f'out/{target_prefix}-fabric-sync-no-ble-no-wifi-ipv6only-clang-boringssl/fabric-sync')}
-            LIGHTING_APP_NO_UNIQUE_ID: {as_runner(f'out/{target_prefix}-light-data-model-no-unique-id-ipv6only-no-ble-no-wifi-clang/chip-lighting-app')}
-            TERMS_AND_CONDITIONS_APP: {as_runner(f'out/{target_prefix}-terms-and-conditions/chip-terms-and-conditions-app')}
-            TRACE_APP: out/trace_data/app-{{SCRIPT_BASE_NAME}}
-            TRACE_TEST_JSON: out/trace_data/test-{{SCRIPT_BASE_NAME}}
-            TRACE_TEST_PERFETTO: out/trace_data/test-{{SCRIPT_BASE_NAME}}
-            """
-            )
-        )
-
-    if not test_filter.startswith("*"):
-        test_filter = "*" + test_filter
-    if not test_filter.endswith("*"):
-        test_filter = test_filter + "*"
->>>>>>> df5ee334
 
     if from_filter:
         if not from_filter.startswith("*"):
