--- conflicted
+++ resolved
@@ -350,14 +350,10 @@
             self._attribute.definition.qualities |= FieldQuality.OPTIONAL
             return BaseHandler(self.context, handled=HandledDepth.ENTIRE_TREE)
         elif name == "mandatoryConform":
-<<<<<<< HEAD
-            return MandatoryConfirmFieldHandler(self.context, self._attribute.definition)
+            return MandatoryConformFieldHandler(self.context, self._attribute.definition)
         elif name == "provisionalConform":
             self._attribute.api_maturity = ApiMaturity.PROVISIONAL
             return BaseHandler(self.context, handled=HandledDepth.ENTIRE_TREE)
-=======
-            return MandatoryConformFieldHandler(self.context, self._attribute.definition)
->>>>>>> 1f9814e7
         elif name == "deprecateConform":
             self._deprecated = True
             return BaseHandler(self.context, handled=HandledDepth.ENTIRE_TREE)
