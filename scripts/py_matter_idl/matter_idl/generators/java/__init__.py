--- conflicted
+++ resolved
@@ -20,7 +20,7 @@
 from matter_idl.generators import CodeGenerator, GeneratorStorage
 from matter_idl.generators.types import (BasicInteger, BasicString, FundamentalType, IdlBitmapType, IdlEnumType, IdlType,
                                          ParseDataType, TypeLookupContext)
-from matter_idl.matter_idl_types import Attribute, Cluster, ClusterSide, Command, DataType, Field, FieldQuality, Idl, ClusterSide
+from matter_idl.matter_idl_types import Attribute, Cluster, ClusterSide, Command, DataType, Field, FieldQuality, Idl
 from stringcase import capitalcase
 
 
@@ -383,7 +383,6 @@
         Renders .CPP files required for JNI support.
         """
 
-<<<<<<< HEAD
         # Java generated code
         self.internal_render_one_output(
             template_path="java/ClusterWriteMapping.jinja",
@@ -394,8 +393,6 @@
             }
         )
 
-=======
->>>>>>> f459a4e2
         # Every cluster has its own impl, to avoid
         # very large compilations (running out of RAM)
         for cluster in self.idl.clusters:
