--- conflicted
+++ resolved
@@ -18,16 +18,11 @@
 
     from matter_idl.matter_idl_types import AccessPrivilege
 
-<<<<<<< HEAD
-from matter_idl.matter_idl_types import (Attribute, AttributeInstantiation, AttributeOperation, AttributeQuality, AttributeStorage,
-                                         Bitmap, Cluster, ClusterSide, Command, CommandInstantiation, CommandQuality, ConstantEntry,
-=======
 from matter_idl.matter_idl_types import (ApiMaturity, Attribute, AttributeInstantiation, AttributeOperation, AttributeQuality,
-                                         AttributeStorage, Bitmap, Cluster, ClusterSide, Command, CommandQuality, ConstantEntry,
->>>>>>> 74f75d1d
-                                         DataType, DeviceType, Endpoint, Enum, Event, EventPriority, EventQuality, Field,
-                                         FieldQuality, Idl, ParseMetaData, ServerClusterInstantiation, Struct, StructQuality,
-                                         StructTag)
+                                         AttributeStorage, Bitmap, Cluster, ClusterSide, Command, CommandInstantiation,
+                                         CommandQuality, ConstantEntry, DataType, DeviceType, Endpoint, Enum, Event, EventPriority,
+                                         EventQuality, Field, FieldQuality, Idl, ParseMetaData, ServerClusterInstantiation, Struct,
+                                         StructQuality, StructTag)
 
 
 def UnionOfAllFlags(flags_list):
