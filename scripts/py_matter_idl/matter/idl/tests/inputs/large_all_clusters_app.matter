// This IDL was generated automatically by ZAP.
// It is for view/code review purposes only.

enum AreaTypeTag : enum8 {
  kAisle = 0;
  kAttic = 1;
  kBackDoor = 2;
  kBackYard = 3;
  kBalcony = 4;
  kBallroom = 5;
  kBathroom = 6;
  kBedroom = 7;
  kBorder = 8;
  kBoxroom = 9;
  kBreakfastRoom = 10;
  kCarport = 11;
  kCellar = 12;
  kCloakroom = 13;
  kCloset = 14;
  kConservatory = 15;
  kCorridor = 16;
  kCraftRoom = 17;
  kCupboard = 18;
  kDeck = 19;
  kDen = 20;
  kDining = 21;
  kDrawingRoom = 22;
  kDressingRoom = 23;
  kDriveway = 24;
  kElevator = 25;
  kEnsuite = 26;
  kEntrance = 27;
  kEntryway = 28;
  kFamilyRoom = 29;
  kFoyer = 30;
  kFrontDoor = 31;
  kFrontYard = 32;
  kGameRoom = 33;
  kGarage = 34;
  kGarageDoor = 35;
  kGarden = 36;
  kGardenDoor = 37;
  kGuestBathroom = 38;
  kGuestBedroom = 39;
  kGuestRestroom = 40;
  kGuestRoom = 41;
  kGym = 42;
  kHallway = 43;
  kHearthRoom = 44;
  kKidsRoom = 45;
  kKidsBedroom = 46;
  kKitchen = 47;
  kLarder = 48;
  kLaundryRoom = 49;
  kLawn = 50;
  kLibrary = 51;
  kLivingRoom = 52;
  kLounge = 53;
  kMediaTVRoom = 54;
  kMudRoom = 55;
  kMusicRoom = 56;
  kNursery = 57;
  kOffice = 58;
  kOutdoorKitchen = 59;
  kOutside = 60;
  kPantry = 61;
  kParkingLot = 62;
  kParlor = 63;
  kPatio = 64;
  kPlayRoom = 65;
  kPoolRoom = 66;
  kPorch = 67;
  kPrimaryBathroom = 68;
  kPrimaryBedroom = 69;
  kRamp = 70;
  kReceptionRoom = 71;
  kRecreationRoom = 72;
  kRestroom = 73;
  kRoof = 74;
  kSauna = 75;
  kScullery = 76;
  kSewingRoom = 77;
  kShed = 78;
  kSideDoor = 79;
  kSideYard = 80;
  kSittingRoom = 81;
  kSnug = 82;
  kSpa = 83;
  kStaircase = 84;
  kSteamRoom = 85;
  kStorageRoom = 86;
  kStudio = 87;
  kStudy = 88;
  kSunRoom = 89;
  kSwimmingPool = 90;
  kTerrace = 91;
  kUtilityRoom = 92;
  kWard = 93;
  kWorkshop = 94;
}

enum AtomicRequestTypeEnum : enum8 {
  kBeginWrite = 0;
  kCommitWrite = 1;
  kRollbackWrite = 2;
}

enum FloorSurfaceTag : enum8 {
  kCarpet = 0;
  kCeramic = 1;
  kConcrete = 2;
  kCork = 3;
  kDeepCarpet = 4;
  kDirt = 5;
  kEngineeredWood = 6;
  kGlass = 7;
  kGrass = 8;
  kHardwood = 9;
  kLaminate = 10;
  kLinoleum = 11;
  kMat = 12;
  kMetal = 13;
  kPlastic = 14;
  kPolishedConcrete = 15;
  kRubber = 16;
  kRug = 17;
  kSand = 18;
  kStone = 19;
  kTatami = 20;
  kTerrazzo = 21;
  kTile = 22;
  kVinyl = 23;
}

enum LandmarkTag : enum8 {
  kAirConditioner = 0;
  kAirPurifier = 1;
  kBackDoor = 2;
  kBarStool = 3;
  kBathMat = 4;
  kBathtub = 5;
  kBed = 6;
  kBookshelf = 7;
  kChair = 8;
  kChristmasTree = 9;
  kCoatRack = 10;
  kCoffeeTable = 11;
  kCookingRange = 12;
  kCouch = 13;
  kCountertop = 14;
  kCradle = 15;
  kCrib = 16;
  kDesk = 17;
  kDiningTable = 18;
  kDishwasher = 19;
  kDoor = 20;
  kDresser = 21;
  kLaundryDryer = 22;
  kFan = 23;
  kFireplace = 24;
  kFreezer = 25;
  kFrontDoor = 26;
  kHighChair = 27;
  kKitchenIsland = 28;
  kLamp = 29;
  kLitterBox = 30;
  kMirror = 31;
  kNightstand = 32;
  kOven = 33;
  kPetBed = 34;
  kPetBowl = 35;
  kPetCrate = 36;
  kRefrigerator = 37;
  kScratchingPost = 38;
  kShoeRack = 39;
  kShower = 40;
  kSideDoor = 41;
  kSink = 42;
  kSofa = 43;
  kStove = 44;
  kTable = 45;
  kToilet = 46;
  kTrashCan = 47;
  kLaundryWasher = 48;
  kWindow = 49;
  kWineCooler = 50;
}

enum PositionTag : enum8 {
  kLeft = 0;
  kRight = 1;
  kTop = 2;
  kBottom = 3;
  kMiddle = 4;
  kRow = 5;
  kColumn = 6;
}

enum PowerThresholdSourceEnum : enum8 {
  kContract = 0;
  kRegulator = 1;
  kEquipment = 2;
}

enum RelativePositionTag : enum8 {
  kUnder = 0;
  kNextTo = 1;
  kAround = 2;
  kOn = 3;
  kAbove = 4;
  kFrontOf = 5;
  kBehind = 6;
}

enum TariffPriceTypeEnum : enum8 {
  kStandard = 0;
  kCritical = 1;
  kVirtual = 2;
  kIncentive = 3;
  kIncentiveSignal = 4;
}

enum TariffUnitEnum : enum8 {
  kKWh = 0;
  kKVAh = 1;
}

enum TestGlobalEnum : enum8 {
  kSomeValue = 0;
  kSomeOtherValue = 1;
  kFinalValue = 2;
}

enum ThreeLevelAutoEnum : enum8 {
  kAuto = 0;
  kLow = 1;
  kMedium = 2;
  kHigh = 3;
}

bitmap TestGlobalBitmap : bitmap32 {
  kFirstBit = 0x1;
  kSecondBit = 0x2;
}

struct CurrencyStruct {
  int16u currency = 0;
  int8u decimalPoints = 1;
}

struct PowerThresholdStruct {
  optional power_mw powerThreshold = 0;
  optional power_mva apparentPowerThreshold = 1;
  nullable PowerThresholdSourceEnum powerThresholdSource = 2;
}

struct TestGlobalStruct {
  char_string<128> name = 0;
  nullable TestGlobalBitmap myBitmap = 1;
  optional nullable TestGlobalEnum myEnum = 2;
}

struct LocationDescriptorStruct {
  char_string<128> locationName = 0;
  nullable int16s floorNumber = 1;
  nullable AreaTypeTag areaType = 2;
}

struct PriceStruct {
  money amount = 0;
  CurrencyStruct currency = 1;
}

struct AtomicAttributeStatusStruct {
  attrib_id attributeID = 0;
  status statusCode = 1;
}

/** Attributes and commands for putting a device into Identification mode (e.g. flashing a light). */
cluster Identify = 3 {
  revision 4;

  enum EffectIdentifierEnum : enum8 {
    kBlink = 0;
    kBreathe = 1;
    kOkay = 2;
    kChannelChange = 11;
    kFinishEffect = 254;
    kStopEffect = 255;
  }

  enum EffectVariantEnum : enum8 {
    kDefault = 0;
  }

  enum IdentifyTypeEnum : enum8 {
    kNone = 0;
    kLightOutput = 1;
    kVisibleIndicator = 2;
    kAudibleBeep = 3;
    kDisplay = 4;
    kActuator = 5;
  }

  attribute int16u identifyTime = 0;
  readonly attribute IdentifyTypeEnum identifyType = 1;
  readonly attribute command_id generatedCommandList[] = 65528;
  readonly attribute command_id acceptedCommandList[] = 65529;
  readonly attribute event_id eventList[] = 65530;
  readonly attribute attrib_id attributeList[] = 65531;
  readonly attribute bitmap32 featureMap = 65532;
  readonly attribute int16u clusterRevision = 65533;

  request struct IdentifyRequest {
    int16u identifyTime = 0;
  }

  request struct TriggerEffectRequest {
    EffectIdentifierEnum effectIdentifier = 0;
    EffectVariantEnum effectVariant = 1;
  }

  /** Command description for Identify */
  command access(invoke: manage) Identify(IdentifyRequest): DefaultSuccess = 0;
  /** Command description for TriggerEffect */
  command access(invoke: manage) TriggerEffect(TriggerEffectRequest): DefaultSuccess = 64;
}

/** Attributes and commands for group configuration and manipulation. */
cluster Groups = 4 {
  revision 4;

  bitmap Feature : bitmap32 {
    kGroupNames = 0x1;
  }

  bitmap NameSupportBitmap : bitmap8 {
    kGroupNames = 0x80;
  }

  readonly attribute NameSupportBitmap nameSupport = 0;
  readonly attribute command_id generatedCommandList[] = 65528;
  readonly attribute command_id acceptedCommandList[] = 65529;
  readonly attribute event_id eventList[] = 65530;
  readonly attribute attrib_id attributeList[] = 65531;
  readonly attribute bitmap32 featureMap = 65532;
  readonly attribute int16u clusterRevision = 65533;

  request struct AddGroupRequest {
    group_id groupID = 0;
    char_string<16> groupName = 1;
  }

  response struct AddGroupResponse = 0 {
    enum8 status = 0;
    group_id groupID = 1;
  }

  request struct ViewGroupRequest {
    group_id groupID = 0;
  }

  response struct ViewGroupResponse = 1 {
    enum8 status = 0;
    group_id groupID = 1;
    char_string<16> groupName = 2;
  }

  request struct GetGroupMembershipRequest {
    group_id groupList[] = 0;
  }

  response struct GetGroupMembershipResponse = 2 {
    nullable int8u capacity = 0;
    group_id groupList[] = 1;
  }

  request struct RemoveGroupRequest {
    group_id groupID = 0;
  }

  response struct RemoveGroupResponse = 3 {
    enum8 status = 0;
    group_id groupID = 1;
  }

  request struct AddGroupIfIdentifyingRequest {
    group_id groupID = 0;
    char_string<16> groupName = 1;
  }

  /** Command description for AddGroup */
  fabric command access(invoke: manage) AddGroup(AddGroupRequest): AddGroupResponse = 0;
  /** Command description for ViewGroup */
  fabric command ViewGroup(ViewGroupRequest): ViewGroupResponse = 1;
  /** Command description for GetGroupMembership */
  fabric command GetGroupMembership(GetGroupMembershipRequest): GetGroupMembershipResponse = 2;
  /** Command description for RemoveGroup */
  fabric command access(invoke: manage) RemoveGroup(RemoveGroupRequest): RemoveGroupResponse = 3;
  /** Command description for RemoveAllGroups */
  fabric command access(invoke: manage) RemoveAllGroups(): DefaultSuccess = 4;
  /** Command description for AddGroupIfIdentifying */
  fabric command access(invoke: manage) AddGroupIfIdentifying(AddGroupIfIdentifyingRequest): DefaultSuccess = 5;
}

/** Attributes and commands for switching devices between 'On' and 'Off' states. */
cluster OnOff = 6 {
  revision 6;

  enum DelayedAllOffEffectVariantEnum : enum8 {
    kDelayedOffFastFade = 0;
    kNoFade = 1;
    kDelayedOffSlowFade = 2;
  }

  enum DyingLightEffectVariantEnum : enum8 {
    kDyingLightFadeOff = 0;
  }

  enum EffectIdentifierEnum : enum8 {
    kDelayedAllOff = 0;
    kDyingLight = 1;
  }

  enum StartUpOnOffEnum : enum8 {
    kOff = 0;
    kOn = 1;
    kToggle = 2;
  }

  bitmap Feature : bitmap32 {
    kLighting = 0x1;
    kDeadFrontBehavior = 0x2;
    kOffOnly = 0x4;
  }

  bitmap OnOffControlBitmap : bitmap8 {
    kAcceptOnlyWhenOn = 0x1;
  }

  readonly attribute boolean onOff = 0;
  readonly attribute optional boolean globalSceneControl = 16384;
  attribute optional int16u onTime = 16385;
  attribute optional int16u offWaitTime = 16386;
  attribute access(write: manage) optional nullable StartUpOnOffEnum startUpOnOff = 16387;
  readonly attribute command_id generatedCommandList[] = 65528;
  readonly attribute command_id acceptedCommandList[] = 65529;
  readonly attribute event_id eventList[] = 65530;
  readonly attribute attrib_id attributeList[] = 65531;
  readonly attribute bitmap32 featureMap = 65532;
  readonly attribute int16u clusterRevision = 65533;

  request struct OffWithEffectRequest {
    EffectIdentifierEnum effectIdentifier = 0;
    enum8 effectVariant = 1;
  }

  request struct OnWithTimedOffRequest {
    OnOffControlBitmap onOffControl = 0;
    int16u onTime = 1;
    int16u offWaitTime = 2;
  }

  /** On receipt of this command, a device SHALL enter its ‘Off’ state. This state is device dependent, but it is recommended that it is used for power off or similar functions. On receipt of the Off command, the OnTime attribute SHALL be set to 0. */
  command Off(): DefaultSuccess = 0;
  /** On receipt of this command, a device SHALL enter its ‘On’ state. This state is device dependent, but it is recommended that it is used for power on or similar functions. On receipt of the On command, if the value of the OnTime attribute is equal to 0, the device SHALL set the OffWaitTime attribute to 0. */
  command On(): DefaultSuccess = 1;
  /** On receipt of this command, if a device is in its ‘Off’ state it SHALL enter its ‘On’ state. Otherwise, if it is in its ‘On’ state it SHALL enter its ‘Off’ state. On receipt of the Toggle command, if the value of the OnOff attribute is equal to FALSE and if the value of the OnTime attribute is equal to 0, the device SHALL set the OffWaitTime attribute to 0. If the value of the OnOff attribute is equal to TRUE, the OnTime attribute SHALL be set to 0. */
  command Toggle(): DefaultSuccess = 2;
  /** The OffWithEffect command allows devices to be turned off using enhanced ways of fading. */
  command OffWithEffect(OffWithEffectRequest): DefaultSuccess = 64;
  /** The OnWithRecallGlobalScene command allows the recall of the settings when the device was turned off. */
  command OnWithRecallGlobalScene(): DefaultSuccess = 65;
  /** The OnWithTimedOff command allows devices to be turned on for a specific duration with a guarded off duration so that SHOULD the device be subsequently switched off, further OnWithTimedOff commands, received during this time, are prevented from turning the devices back on. */
  command OnWithTimedOff(OnWithTimedOffRequest): DefaultSuccess = 66;
}

/** Attributes and commands for switching devices between 'On' and 'Off' states. */
cluster OnOff = 6 {
  revision 6;

  enum DelayedAllOffEffectVariantEnum : enum8 {
    kDelayedOffFastFade = 0;
    kNoFade = 1;
    kDelayedOffSlowFade = 2;
  }

  enum DyingLightEffectVariantEnum : enum8 {
    kDyingLightFadeOff = 0;
  }

  enum EffectIdentifierEnum : enum8 {
    kDelayedAllOff = 0;
    kDyingLight = 1;
  }

  enum StartUpOnOffEnum : enum8 {
    kOff = 0;
    kOn = 1;
    kToggle = 2;
  }

  bitmap Feature : bitmap32 {
    kLighting = 0x1;
    kDeadFrontBehavior = 0x2;
    kOffOnly = 0x4;
  }

  bitmap OnOffControlBitmap : bitmap8 {
    kAcceptOnlyWhenOn = 0x1;
  }

  readonly attribute boolean onOff = 0;
  readonly attribute optional boolean globalSceneControl = 16384;
  attribute optional int16u onTime = 16385;
  attribute optional int16u offWaitTime = 16386;
  attribute access(write: manage) optional nullable StartUpOnOffEnum startUpOnOff = 16387;
  readonly attribute command_id generatedCommandList[] = 65528;
  readonly attribute command_id acceptedCommandList[] = 65529;
  readonly attribute event_id eventList[] = 65530;
  readonly attribute attrib_id attributeList[] = 65531;
  readonly attribute bitmap32 featureMap = 65532;
  readonly attribute int16u clusterRevision = 65533;

  request struct OffWithEffectRequest {
    EffectIdentifierEnum effectIdentifier = 0;
    enum8 effectVariant = 1;
  }

  request struct OnWithTimedOffRequest {
    OnOffControlBitmap onOffControl = 0;
    int16u onTime = 1;
    int16u offWaitTime = 2;
  }

  /** On receipt of this command, a device SHALL enter its ‘Off’ state. This state is device dependent, but it is recommended that it is used for power off or similar functions. On receipt of the Off command, the OnTime attribute SHALL be set to 0. */
  command Off(): DefaultSuccess = 0;
  /** On receipt of this command, a device SHALL enter its ‘On’ state. This state is device dependent, but it is recommended that it is used for power on or similar functions. On receipt of the On command, if the value of the OnTime attribute is equal to 0, the device SHALL set the OffWaitTime attribute to 0. */
  command On(): DefaultSuccess = 1;
  /** On receipt of this command, if a device is in its ‘Off’ state it SHALL enter its ‘On’ state. Otherwise, if it is in its ‘On’ state it SHALL enter its ‘Off’ state. On receipt of the Toggle command, if the value of the OnOff attribute is equal to FALSE and if the value of the OnTime attribute is equal to 0, the device SHALL set the OffWaitTime attribute to 0. If the value of the OnOff attribute is equal to TRUE, the OnTime attribute SHALL be set to 0. */
  command Toggle(): DefaultSuccess = 2;
  /** The OffWithEffect command allows devices to be turned off using enhanced ways of fading. */
  command OffWithEffect(OffWithEffectRequest): DefaultSuccess = 64;
  /** The OnWithRecallGlobalScene command allows the recall of the settings when the device was turned off. */
  command OnWithRecallGlobalScene(): DefaultSuccess = 65;
  /** The OnWithTimedOff command allows devices to be turned on for a specific duration with a guarded off duration so that SHOULD the device be subsequently switched off, further OnWithTimedOff commands, received during this time, are prevented from turning the devices back on. */
  command OnWithTimedOff(OnWithTimedOffRequest): DefaultSuccess = 66;
}

/** Attributes and commands for controlling devices that can be set to a level between fully 'On' and fully 'Off.' */
cluster LevelControl = 8 {
  revision 6;

  enum MoveModeEnum : enum8 {
    kUp = 0;
    kDown = 1;
  }

  enum StepModeEnum : enum8 {
    kUp = 0;
    kDown = 1;
  }

  bitmap Feature : bitmap32 {
    kOnOff = 0x1;
    kLighting = 0x2;
    kFrequency = 0x4;
  }

  bitmap OptionsBitmap : bitmap8 {
    kExecuteIfOff = 0x1;
    kCoupleColorTempToLevel = 0x2;
  }

  readonly attribute nullable int8u currentLevel = 0;
  readonly attribute optional int16u remainingTime = 1;
  readonly attribute optional int8u minLevel = 2;
  readonly attribute optional int8u maxLevel = 3;
  readonly attribute optional int16u currentFrequency = 4;
  readonly attribute optional int16u minFrequency = 5;
  readonly attribute optional int16u maxFrequency = 6;
  attribute OptionsBitmap options = 15;
  attribute optional int16u onOffTransitionTime = 16;
  attribute nullable int8u onLevel = 17;
  attribute optional nullable int16u onTransitionTime = 18;
  attribute optional nullable int16u offTransitionTime = 19;
  attribute optional nullable int8u defaultMoveRate = 20;
  attribute access(write: manage) optional nullable int8u startUpCurrentLevel = 16384;
  readonly attribute command_id generatedCommandList[] = 65528;
  readonly attribute command_id acceptedCommandList[] = 65529;
  readonly attribute event_id eventList[] = 65530;
  readonly attribute attrib_id attributeList[] = 65531;
  readonly attribute bitmap32 featureMap = 65532;
  readonly attribute int16u clusterRevision = 65533;

  request struct MoveToLevelRequest {
    int8u level = 0;
    nullable int16u transitionTime = 1;
    OptionsBitmap optionsMask = 2;
    OptionsBitmap optionsOverride = 3;
  }

  request struct MoveRequest {
    MoveModeEnum moveMode = 0;
    nullable int8u rate = 1;
    OptionsBitmap optionsMask = 2;
    OptionsBitmap optionsOverride = 3;
  }

  request struct StepRequest {
    StepModeEnum stepMode = 0;
    int8u stepSize = 1;
    nullable int16u transitionTime = 2;
    OptionsBitmap optionsMask = 3;
    OptionsBitmap optionsOverride = 4;
  }

  request struct StopRequest {
    OptionsBitmap optionsMask = 0;
    OptionsBitmap optionsOverride = 1;
  }

  request struct MoveToLevelWithOnOffRequest {
    int8u level = 0;
    nullable int16u transitionTime = 1;
    OptionsBitmap optionsMask = 2;
    OptionsBitmap optionsOverride = 3;
  }

  request struct MoveWithOnOffRequest {
    MoveModeEnum moveMode = 0;
    nullable int8u rate = 1;
    OptionsBitmap optionsMask = 2;
    OptionsBitmap optionsOverride = 3;
  }

  request struct StepWithOnOffRequest {
    StepModeEnum stepMode = 0;
    int8u stepSize = 1;
    nullable int16u transitionTime = 2;
    OptionsBitmap optionsMask = 3;
    OptionsBitmap optionsOverride = 4;
  }

  request struct StopWithOnOffRequest {
    OptionsBitmap optionsMask = 0;
    OptionsBitmap optionsOverride = 1;
  }

  request struct MoveToClosestFrequencyRequest {
    int16u frequency = 0;
  }

  /** Command description for MoveToLevel */
  command MoveToLevel(MoveToLevelRequest): DefaultSuccess = 0;
  /** Command description for Move */
  command Move(MoveRequest): DefaultSuccess = 1;
  /** Command description for Step */
  command Step(StepRequest): DefaultSuccess = 2;
  /** Command description for Stop */
  command Stop(StopRequest): DefaultSuccess = 3;
  /** Command description for MoveToLevelWithOnOff */
  command MoveToLevelWithOnOff(MoveToLevelWithOnOffRequest): DefaultSuccess = 4;
  /** Command description for MoveWithOnOff */
  command MoveWithOnOff(MoveWithOnOffRequest): DefaultSuccess = 5;
  /** Command description for StepWithOnOff */
  command StepWithOnOff(StepWithOnOffRequest): DefaultSuccess = 6;
  /** Command description for StopWithOnOff */
  command StopWithOnOff(StopWithOnOffRequest): DefaultSuccess = 7;
  /** Change the currrent frequency to the provided one, or a close
        approximation if the exact provided one is not possible. */
  command MoveToClosestFrequency(MoveToClosestFrequencyRequest): DefaultSuccess = 8;
}

/** The Descriptor Cluster is meant to replace the support from the Zigbee Device Object (ZDO) for describing a node, its endpoints and clusters. */
cluster Descriptor = 29 {
  revision 2;

  bitmap Feature : bitmap32 {
    kTagList = 0x1;
  }

  shared struct DeviceTypeStruct {
    devtype_id deviceType = 0;
    int16u revision = 1;
  }

  struct SemanticTagStruct {
    nullable vendor_id mfgCode = 0;
    enum8 namespaceID = 1;
    enum8 tag = 2;
    optional nullable char_string label = 3;
  }

  readonly attribute DeviceTypeStruct deviceTypeList[] = 0;
  readonly attribute cluster_id serverList[] = 1;
  readonly attribute cluster_id clientList[] = 2;
  readonly attribute endpoint_no partsList[] = 3;
  readonly attribute optional SemanticTagStruct tagList[] = 4;
  readonly attribute command_id generatedCommandList[] = 65528;
  readonly attribute command_id acceptedCommandList[] = 65529;
  readonly attribute event_id eventList[] = 65530;
  readonly attribute attrib_id attributeList[] = 65531;
  readonly attribute bitmap32 featureMap = 65532;
  readonly attribute int16u clusterRevision = 65533;
}

/** The Binding Cluster is meant to replace the support from the Zigbee Device Object (ZDO) for supporting the binding table. */
cluster Binding = 30 {
  revision 1; // NOTE: Default/not specifically set

  fabric_scoped struct TargetStruct {
    optional node_id node = 1;
    optional group_id group = 2;
    optional endpoint_no endpoint = 3;
    optional cluster_id cluster = 4;
    fabric_idx fabricIndex = 254;
  }

  attribute access(write: manage) TargetStruct binding[] = 0;
  readonly attribute command_id generatedCommandList[] = 65528;
  readonly attribute command_id acceptedCommandList[] = 65529;
  readonly attribute event_id eventList[] = 65530;
  readonly attribute attrib_id attributeList[] = 65531;
  readonly attribute bitmap32 featureMap = 65532;
  readonly attribute int16u clusterRevision = 65533;
}

/** The Access Control Cluster exposes a data model view of a
      Node's Access Control List (ACL), which codifies the rules used to manage
      and enforce Access Control for the Node's endpoints and their associated
      cluster instances. */
cluster AccessControl = 31 {
  revision 2;

  enum AccessControlEntryAuthModeEnum : enum8 {
    kPASE = 1;
    kCASE = 2;
    kGroup = 3;
  }

  enum AccessControlEntryPrivilegeEnum : enum8 {
    kView = 1;
    kProxyView = 2;
    kOperate = 3;
    kManage = 4;
    kAdminister = 5;
  }

  enum AccessRestrictionTypeEnum : enum8 {
    kAttributeAccessForbidden = 0;
    kAttributeWriteForbidden = 1;
    kCommandForbidden = 2;
    kEventForbidden = 3;
  }

  enum ChangeTypeEnum : enum8 {
    kChanged = 0;
    kAdded = 1;
    kRemoved = 2;
  }

  bitmap Feature : bitmap32 {
    kExtension = 0x1;
    kManagedDevice = 0x2;
  }

  struct AccessRestrictionStruct {
    AccessRestrictionTypeEnum type = 0;
    nullable int32u id = 1;
  }

  struct CommissioningAccessRestrictionEntryStruct {
    endpoint_no endpoint = 0;
    cluster_id cluster = 1;
    AccessRestrictionStruct restrictions[] = 2;
  }

  fabric_scoped struct AccessRestrictionEntryStruct {
    fabric_sensitive endpoint_no endpoint = 0;
    fabric_sensitive cluster_id cluster = 1;
    fabric_sensitive AccessRestrictionStruct restrictions[] = 2;
    fabric_idx fabricIndex = 254;
  }

  struct AccessControlTargetStruct {
    nullable cluster_id cluster = 0;
    nullable endpoint_no endpoint = 1;
    nullable devtype_id deviceType = 2;
  }

  fabric_scoped struct AccessControlEntryStruct {
    fabric_sensitive AccessControlEntryPrivilegeEnum privilege = 1;
    fabric_sensitive AccessControlEntryAuthModeEnum authMode = 2;
    nullable fabric_sensitive int64u subjects[] = 3;
    nullable fabric_sensitive AccessControlTargetStruct targets[] = 4;
    fabric_idx fabricIndex = 254;
  }

  fabric_scoped struct AccessControlExtensionStruct {
    fabric_sensitive octet_string<128> data = 1;
    fabric_idx fabricIndex = 254;
  }

  fabric_sensitive info event access(read: administer) AccessControlEntryChanged = 0 {
    nullable node_id adminNodeID = 1;
    nullable int16u adminPasscodeID = 2;
    ChangeTypeEnum changeType = 3;
    nullable AccessControlEntryStruct latestValue = 4;
    fabric_idx fabricIndex = 254;
  }

  fabric_sensitive info event access(read: administer) AccessControlExtensionChanged = 1 {
    nullable node_id adminNodeID = 1;
    nullable int16u adminPasscodeID = 2;
    ChangeTypeEnum changeType = 3;
    nullable AccessControlExtensionStruct latestValue = 4;
    fabric_idx fabricIndex = 254;
  }

  fabric_sensitive info event access(read: administer) FabricRestrictionReviewUpdate = 2 {
    int64u token = 0;
    optional long_char_string instruction = 1;
    optional long_char_string ARLRequestFlowUrl = 2;
    fabric_idx fabricIndex = 254;
  }

  attribute access(read: administer, write: administer) AccessControlEntryStruct acl[] = 0;
  attribute access(read: administer, write: administer) optional AccessControlExtensionStruct extension[] = 1;
  readonly attribute int16u subjectsPerAccessControlEntry = 2;
  readonly attribute int16u targetsPerAccessControlEntry = 3;
  readonly attribute int16u accessControlEntriesPerFabric = 4;
  readonly attribute optional CommissioningAccessRestrictionEntryStruct commissioningARL[] = 5;
  readonly attribute optional AccessRestrictionEntryStruct arl[] = 6;
  readonly attribute command_id generatedCommandList[] = 65528;
  readonly attribute command_id acceptedCommandList[] = 65529;
  readonly attribute event_id eventList[] = 65530;
  readonly attribute attrib_id attributeList[] = 65531;
  readonly attribute bitmap32 featureMap = 65532;
  readonly attribute int16u clusterRevision = 65533;

  request struct ReviewFabricRestrictionsRequest {
    CommissioningAccessRestrictionEntryStruct arl[] = 0;
  }

  response struct ReviewFabricRestrictionsResponse = 1 {
    int64u token = 0;
  }

  /** This command signals to the service associated with the device vendor that the fabric administrator would like a review of the current restrictions on the accessing fabric. */
  fabric command access(invoke: administer) ReviewFabricRestrictions(ReviewFabricRestrictionsRequest): ReviewFabricRestrictionsResponse = 0;
}

/** This cluster provides a standardized way for a Node (typically a Bridge, but could be any Node) to expose action information. */
cluster Actions = 37 {
  revision 1; // NOTE: Default/not specifically set

  enum ActionErrorEnum : enum8 {
    kUnknown = 0;
    kInterrupted = 1;
  }

  enum ActionStateEnum : enum8 {
    kInactive = 0;
    kActive = 1;
    kPaused = 2;
    kDisabled = 3;
  }

  enum ActionTypeEnum : enum8 {
    kOther = 0;
    kScene = 1;
    kSequence = 2;
    kAutomation = 3;
    kException = 4;
    kNotification = 5;
    kAlarm = 6;
  }

  enum EndpointListTypeEnum : enum8 {
    kOther = 0;
    kRoom = 1;
    kZone = 2;
  }

  bitmap CommandBits : bitmap16 {
    kInstantAction = 0x1;
    kInstantActionWithTransition = 0x2;
    kStartAction = 0x4;
    kStartActionWithDuration = 0x8;
    kStopAction = 0x10;
    kPauseAction = 0x20;
    kPauseActionWithDuration = 0x40;
    kResumeAction = 0x80;
    kEnableAction = 0x100;
    kEnableActionWithDuration = 0x200;
    kDisableAction = 0x400;
    kDisableActionWithDuration = 0x800;
  }

  struct ActionStruct {
    int16u actionID = 0;
    char_string<32> name = 1;
    ActionTypeEnum type = 2;
    int16u endpointListID = 3;
    CommandBits supportedCommands = 4;
    ActionStateEnum state = 5;
  }

  struct EndpointListStruct {
    int16u endpointListID = 0;
    char_string<32> name = 1;
    EndpointListTypeEnum type = 2;
    endpoint_no endpoints[] = 3;
  }

  info event StateChanged = 0 {
    int16u actionID = 0;
    int32u invokeID = 1;
    ActionStateEnum newState = 2;
  }

  info event ActionFailed = 1 {
    int16u actionID = 0;
    int32u invokeID = 1;
    ActionStateEnum newState = 2;
    ActionErrorEnum error = 3;
  }

  readonly attribute ActionStruct actionList[] = 0;
  readonly attribute EndpointListStruct endpointLists[] = 1;
  readonly attribute optional long_char_string<512> setupURL = 2;
  readonly attribute command_id generatedCommandList[] = 65528;
  readonly attribute command_id acceptedCommandList[] = 65529;
  readonly attribute event_id eventList[] = 65530;
  readonly attribute attrib_id attributeList[] = 65531;
  readonly attribute bitmap32 featureMap = 65532;
  readonly attribute int16u clusterRevision = 65533;

  request struct InstantActionRequest {
    int16u actionID = 0;
    optional int32u invokeID = 1;
  }

  request struct InstantActionWithTransitionRequest {
    int16u actionID = 0;
    optional int32u invokeID = 1;
    int16u transitionTime = 2;
  }

  request struct StartActionRequest {
    int16u actionID = 0;
    optional int32u invokeID = 1;
  }

  request struct StartActionWithDurationRequest {
    int16u actionID = 0;
    optional int32u invokeID = 1;
    int32u duration = 2;
  }

  request struct StopActionRequest {
    int16u actionID = 0;
    optional int32u invokeID = 1;
  }

  request struct PauseActionRequest {
    int16u actionID = 0;
    optional int32u invokeID = 1;
  }

  request struct PauseActionWithDurationRequest {
    int16u actionID = 0;
    optional int32u invokeID = 1;
    int32u duration = 2;
  }

  request struct ResumeActionRequest {
    int16u actionID = 0;
    optional int32u invokeID = 1;
  }

  request struct EnableActionRequest {
    int16u actionID = 0;
    optional int32u invokeID = 1;
  }

  request struct EnableActionWithDurationRequest {
    int16u actionID = 0;
    optional int32u invokeID = 1;
    int32u duration = 2;
  }

  request struct DisableActionRequest {
    int16u actionID = 0;
    optional int32u invokeID = 1;
  }

  request struct DisableActionWithDurationRequest {
    int16u actionID = 0;
    optional int32u invokeID = 1;
    int32u duration = 2;
  }

  /** This command triggers an action (state change) on the involved endpoints. */
  command InstantAction(InstantActionRequest): DefaultSuccess = 0;
  /** This command triggers an action (state change) on the involved endpoints, with a specified time to transition from the current state to the new state. */
  command InstantActionWithTransition(InstantActionWithTransitionRequest): DefaultSuccess = 1;
  /** This command triggers the commencement of an action on the involved endpoints. */
  command StartAction(StartActionRequest): DefaultSuccess = 2;
  /** This command triggers the commencement of an action (with a duration) on the involved endpoints. */
  command StartActionWithDuration(StartActionWithDurationRequest): DefaultSuccess = 3;
  /** This command stops the ongoing action on the involved endpoints. */
  command StopAction(StopActionRequest): DefaultSuccess = 4;
  /** This command pauses an ongoing action. */
  command PauseAction(PauseActionRequest): DefaultSuccess = 5;
  /** This command pauses an ongoing action with a duration. */
  command PauseActionWithDuration(PauseActionWithDurationRequest): DefaultSuccess = 6;
  /** This command resumes a previously paused action. */
  command ResumeAction(ResumeActionRequest): DefaultSuccess = 7;
  /** This command enables a certain action or automation. */
  command EnableAction(EnableActionRequest): DefaultSuccess = 8;
  /** This command enables a certain action or automation with a duration. */
  command EnableActionWithDuration(EnableActionWithDurationRequest): DefaultSuccess = 9;
  /** This command disables a certain action or automation. */
  command DisableAction(DisableActionRequest): DefaultSuccess = 10;
  /** This command disables a certain action or automation with a duration. */
  command DisableActionWithDuration(DisableActionWithDurationRequest): DefaultSuccess = 11;
}

/** This cluster provides attributes and events for determining basic information about Nodes, which supports both
      Commissioning and operational determination of Node characteristics, such as Vendor ID, Product ID and serial number,
      which apply to the whole Node. Also allows setting user device information such as location. */
cluster BasicInformation = 40 {
  revision 3;

  enum ColorEnum : enum8 {
    kBlack = 0;
    kNavy = 1;
    kGreen = 2;
    kTeal = 3;
    kMaroon = 4;
    kPurple = 5;
    kOlive = 6;
    kGray = 7;
    kBlue = 8;
    kLime = 9;
    kAqua = 10;
    kRed = 11;
    kFuchsia = 12;
    kYellow = 13;
    kWhite = 14;
    kNickel = 15;
    kChrome = 16;
    kBrass = 17;
    kCopper = 18;
    kSilver = 19;
    kGold = 20;
  }

  enum ProductFinishEnum : enum8 {
    kOther = 0;
    kMatte = 1;
    kSatin = 2;
    kPolished = 3;
    kRugged = 4;
    kFabric = 5;
  }

  struct CapabilityMinimaStruct {
    int16u caseSessionsPerFabric = 0;
    int16u subscriptionsPerFabric = 1;
  }

  struct ProductAppearanceStruct {
    ProductFinishEnum finish = 0;
    nullable ColorEnum primaryColor = 1;
  }

  critical event StartUp = 0 {
    int32u softwareVersion = 0;
  }

  critical event ShutDown = 1 {
  }

  info event Leave = 2 {
    fabric_idx fabricIndex = 0;
  }

  info event ReachableChanged = 3 {
    boolean reachableNewValue = 0;
  }

  readonly attribute int16u dataModelRevision = 0;
  readonly attribute char_string<32> vendorName = 1;
  readonly attribute vendor_id vendorID = 2;
  readonly attribute char_string<32> productName = 3;
  readonly attribute int16u productID = 4;
  attribute access(write: manage) char_string<32> nodeLabel = 5;
  attribute access(write: administer) char_string<2> location = 6;
  readonly attribute int16u hardwareVersion = 7;
  readonly attribute char_string<64> hardwareVersionString = 8;
  readonly attribute int32u softwareVersion = 9;
  readonly attribute char_string<64> softwareVersionString = 10;
  readonly attribute optional char_string<16> manufacturingDate = 11;
  readonly attribute optional char_string<32> partNumber = 12;
  readonly attribute optional long_char_string<256> productURL = 13;
  readonly attribute optional char_string<64> productLabel = 14;
  readonly attribute optional char_string<32> serialNumber = 15;
  attribute access(write: manage) optional boolean localConfigDisabled = 16;
  readonly attribute optional boolean reachable = 17;
  readonly attribute char_string<32> uniqueID = 18;
  readonly attribute CapabilityMinimaStruct capabilityMinima = 19;
  readonly attribute optional ProductAppearanceStruct productAppearance = 20;
  readonly attribute int32u specificationVersion = 21;
  readonly attribute int16u maxPathsPerInvoke = 22;
  readonly attribute command_id generatedCommandList[] = 65528;
  readonly attribute command_id acceptedCommandList[] = 65529;
  readonly attribute event_id eventList[] = 65530;
  readonly attribute attrib_id attributeList[] = 65531;
  readonly attribute bitmap32 featureMap = 65532;
  readonly attribute int16u clusterRevision = 65533;

  command MfgSpecificPing(): DefaultSuccess = 0;
}

/** Provides an interface for providing OTA software updates */
cluster OtaSoftwareUpdateProvider = 41 {
  revision 1; // NOTE: Default/not specifically set

  enum ApplyUpdateActionEnum : enum8 {
    kProceed = 0;
    kAwaitNextAction = 1;
    kDiscontinue = 2;
  }

  enum DownloadProtocolEnum : enum8 {
    kBDXSynchronous = 0;
    kBDXAsynchronous = 1;
    kHTTPS = 2;
    kVendorSpecific = 3;
  }

  enum StatusEnum : enum8 {
    kUpdateAvailable = 0;
    kBusy = 1;
    kNotAvailable = 2;
    kDownloadProtocolNotSupported = 3;
  }

  readonly attribute command_id generatedCommandList[] = 65528;
  readonly attribute command_id acceptedCommandList[] = 65529;
  readonly attribute event_id eventList[] = 65530;
  readonly attribute attrib_id attributeList[] = 65531;
  readonly attribute bitmap32 featureMap = 65532;
  readonly attribute int16u clusterRevision = 65533;

  request struct QueryImageRequest {
    vendor_id vendorID = 0;
    int16u productID = 1;
    int32u softwareVersion = 2;
    DownloadProtocolEnum protocolsSupported[] = 3;
    optional int16u hardwareVersion = 4;
    optional char_string<2> location = 5;
    optional boolean requestorCanConsent = 6;
    optional octet_string<512> metadataForProvider = 7;
  }

  response struct QueryImageResponse = 1 {
    StatusEnum status = 0;
    optional int32u delayedActionTime = 1;
    optional char_string<256> imageURI = 2;
    optional int32u softwareVersion = 3;
    optional char_string<64> softwareVersionString = 4;
    optional octet_string<32> updateToken = 5;
    optional boolean userConsentNeeded = 6;
    optional octet_string<512> metadataForRequestor = 7;
  }

  request struct ApplyUpdateRequestRequest {
    octet_string<32> updateToken = 0;
    int32u newVersion = 1;
  }

  response struct ApplyUpdateResponse = 3 {
    ApplyUpdateActionEnum action = 0;
    int32u delayedActionTime = 1;
  }

  request struct NotifyUpdateAppliedRequest {
    octet_string<32> updateToken = 0;
    int32u softwareVersion = 1;
  }

  /** Determine availability of a new Software Image */
  command QueryImage(QueryImageRequest): QueryImageResponse = 0;
  /** Determine next action to take for a downloaded Software Image */
  command ApplyUpdateRequest(ApplyUpdateRequestRequest): ApplyUpdateResponse = 2;
  /** Notify OTA Provider that an update was applied */
  command NotifyUpdateApplied(NotifyUpdateAppliedRequest): DefaultSuccess = 4;
}

/** Provides an interface for downloading and applying OTA software updates */
cluster OtaSoftwareUpdateRequestor = 42 {
  revision 1; // NOTE: Default/not specifically set

  enum AnnouncementReasonEnum : enum8 {
    kSimpleAnnouncement = 0;
    kUpdateAvailable = 1;
    kUrgentUpdateAvailable = 2;
  }

  enum ChangeReasonEnum : enum8 {
    kUnknown = 0;
    kSuccess = 1;
    kFailure = 2;
    kTimeOut = 3;
    kDelayByProvider = 4;
  }

  enum UpdateStateEnum : enum8 {
    kUnknown = 0;
    kIdle = 1;
    kQuerying = 2;
    kDelayedOnQuery = 3;
    kDownloading = 4;
    kApplying = 5;
    kDelayedOnApply = 6;
    kRollingBack = 7;
    kDelayedOnUserConsent = 8;
  }

  fabric_scoped struct ProviderLocation {
    node_id providerNodeID = 1;
    endpoint_no endpoint = 2;
    fabric_idx fabricIndex = 254;
  }

  info event StateTransition = 0 {
    UpdateStateEnum previousState = 0;
    UpdateStateEnum newState = 1;
    ChangeReasonEnum reason = 2;
    nullable int32u targetSoftwareVersion = 3;
  }

  critical event VersionApplied = 1 {
    int32u softwareVersion = 0;
    int16u productID = 1;
  }

  info event DownloadError = 2 {
    int32u softwareVersion = 0;
    int64u bytesDownloaded = 1;
    nullable int8u progressPercent = 2;
    nullable int64s platformCode = 3;
  }

  attribute access(write: administer) ProviderLocation defaultOTAProviders[] = 0;
  readonly attribute boolean updatePossible = 1;
  readonly attribute UpdateStateEnum updateState = 2;
  readonly attribute nullable int8u updateStateProgress = 3;
  readonly attribute command_id generatedCommandList[] = 65528;
  readonly attribute command_id acceptedCommandList[] = 65529;
  readonly attribute event_id eventList[] = 65530;
  readonly attribute attrib_id attributeList[] = 65531;
  readonly attribute bitmap32 featureMap = 65532;
  readonly attribute int16u clusterRevision = 65533;

  request struct AnnounceOTAProviderRequest {
    node_id providerNodeID = 0;
    vendor_id vendorID = 1;
    AnnouncementReasonEnum announcementReason = 2;
    optional octet_string<512> metadataForNode = 3;
    endpoint_no endpoint = 4;
  }

  /** Announce the presence of an OTA Provider */
  command AnnounceOTAProvider(AnnounceOTAProviderRequest): DefaultSuccess = 0;
}

/** Nodes should be expected to be deployed to any and all regions of the world. These global regions
      may have differing common languages, units of measurements, and numerical formatting
      standards. As such, Nodes that visually or audibly convey information need a mechanism by which
      they can be configured to use a user’s preferred language, units, etc */
cluster LocalizationConfiguration = 43 {
  revision 1; // NOTE: Default/not specifically set

  attribute access(write: manage) char_string<35> activeLocale = 0;
  readonly attribute char_string supportedLocales[] = 1;
  readonly attribute command_id generatedCommandList[] = 65528;
  readonly attribute command_id acceptedCommandList[] = 65529;
  readonly attribute event_id eventList[] = 65530;
  readonly attribute attrib_id attributeList[] = 65531;
  readonly attribute bitmap32 featureMap = 65532;
  readonly attribute int16u clusterRevision = 65533;
}

/** Nodes should be expected to be deployed to any and all regions of the world. These global regions
      may have differing preferences for how dates and times are conveyed. As such, Nodes that visually
      or audibly convey time information need a mechanism by which they can be configured to use a
      user’s preferred format. */
cluster TimeFormatLocalization = 44 {
  revision 1; // NOTE: Default/not specifically set

  enum CalendarTypeEnum : enum8 {
    kBuddhist = 0;
    kChinese = 1;
    kCoptic = 2;
    kEthiopian = 3;
    kGregorian = 4;
    kHebrew = 5;
    kIndian = 6;
    kIslamic = 7;
    kJapanese = 8;
    kKorean = 9;
    kPersian = 10;
    kTaiwanese = 11;
    kUseActiveLocale = 255;
  }

  enum HourFormatEnum : enum8 {
    k12hr = 0;
    k24hr = 1;
    kUseActiveLocale = 255;
  }

  bitmap Feature : bitmap32 {
    kCalendarFormat = 0x1;
  }

  attribute access(write: manage) HourFormatEnum hourFormat = 0;
  attribute access(write: manage) optional CalendarTypeEnum activeCalendarType = 1;
  readonly attribute optional CalendarTypeEnum supportedCalendarTypes[] = 2;
  readonly attribute command_id generatedCommandList[] = 65528;
  readonly attribute command_id acceptedCommandList[] = 65529;
  readonly attribute event_id eventList[] = 65530;
  readonly attribute attrib_id attributeList[] = 65531;
  readonly attribute bitmap32 featureMap = 65532;
  readonly attribute int16u clusterRevision = 65533;
}

/** Nodes should be expected to be deployed to any and all regions of the world. These global regions
      may have differing preferences for the units in which values are conveyed in communication to a
      user. As such, Nodes that visually or audibly convey measurable values to the user need a
      mechanism by which they can be configured to use a user’s preferred unit. */
cluster UnitLocalization = 45 {
  revision 1;

  enum TempUnitEnum : enum8 {
    kFahrenheit = 0;
    kCelsius = 1;
    kKelvin = 2;
  }

  bitmap Feature : bitmap32 {
    kTemperatureUnit = 0x1;
  }

  attribute access(write: manage) optional TempUnitEnum temperatureUnit = 0;
  readonly attribute command_id generatedCommandList[] = 65528;
  readonly attribute command_id acceptedCommandList[] = 65529;
  readonly attribute event_id eventList[] = 65530;
  readonly attribute attrib_id attributeList[] = 65531;
  readonly attribute bitmap32 featureMap = 65532;
  readonly attribute int16u clusterRevision = 65533;
}

/** This cluster is used to describe the configuration and capabilities of a Device's power system. */
cluster PowerSourceConfiguration = 46 {
  revision 1;

  readonly attribute endpoint_no sources[] = 0;
  readonly attribute command_id generatedCommandList[] = 65528;
  readonly attribute command_id acceptedCommandList[] = 65529;
  readonly attribute event_id eventList[] = 65530;
  readonly attribute attrib_id attributeList[] = 65531;
  readonly attribute bitmap32 featureMap = 65532;
  readonly attribute int16u clusterRevision = 65533;
}

/** This cluster is used to describe the configuration and capabilities of a physical power source that provides power to the Node. */
cluster PowerSource = 47 {
  revision 1; // NOTE: Default/not specifically set

  enum BatApprovedChemistryEnum : enum16 {
    kUnspecified = 0;
    kAlkaline = 1;
    kLithiumCarbonFluoride = 2;
    kLithiumChromiumOxide = 3;
    kLithiumCopperOxide = 4;
    kLithiumIronDisulfide = 5;
    kLithiumManganeseDioxide = 6;
    kLithiumThionylChloride = 7;
    kMagnesium = 8;
    kMercuryOxide = 9;
    kNickelOxyhydride = 10;
    kSilverOxide = 11;
    kZincAir = 12;
    kZincCarbon = 13;
    kZincChloride = 14;
    kZincManganeseDioxide = 15;
    kLeadAcid = 16;
    kLithiumCobaltOxide = 17;
    kLithiumIon = 18;
    kLithiumIonPolymer = 19;
    kLithiumIronPhosphate = 20;
    kLithiumSulfur = 21;
    kLithiumTitanate = 22;
    kNickelCadmium = 23;
    kNickelHydrogen = 24;
    kNickelIron = 25;
    kNickelMetalHydride = 26;
    kNickelZinc = 27;
    kSilverZinc = 28;
    kSodiumIon = 29;
    kSodiumSulfur = 30;
    kZincBromide = 31;
    kZincCerium = 32;
  }

  enum BatChargeFaultEnum : enum8 {
    kUnspecified = 0;
    kAmbientTooHot = 1;
    kAmbientTooCold = 2;
    kBatteryTooHot = 3;
    kBatteryTooCold = 4;
    kBatteryAbsent = 5;
    kBatteryOverVoltage = 6;
    kBatteryUnderVoltage = 7;
    kChargerOverVoltage = 8;
    kChargerUnderVoltage = 9;
    kSafetyTimeout = 10;
  }

  enum BatChargeLevelEnum : enum8 {
    kOK = 0;
    kWarning = 1;
    kCritical = 2;
  }

  enum BatChargeStateEnum : enum8 {
    kUnknown = 0;
    kIsCharging = 1;
    kIsAtFullCharge = 2;
    kIsNotCharging = 3;
  }

  enum BatCommonDesignationEnum : enum16 {
    kUnspecified = 0;
    kAAA = 1;
    kAA = 2;
    kC = 3;
    kD = 4;
    k4v5 = 5;
    k6v0 = 6;
    k9v0 = 7;
    k12AA = 8;
    kAAAA = 9;
    kA = 10;
    kB = 11;
    kF = 12;
    kN = 13;
    kNo6 = 14;
    kSubC = 15;
    kA23 = 16;
    kA27 = 17;
    kBA5800 = 18;
    kDuplex = 19;
    k4SR44 = 20;
    k523 = 21;
    k531 = 22;
    k15v0 = 23;
    k22v5 = 24;
    k30v0 = 25;
    k45v0 = 26;
    k67v5 = 27;
    kJ = 28;
    kCR123A = 29;
    kCR2 = 30;
    k2CR5 = 31;
    kCRP2 = 32;
    kCRV3 = 33;
    kSR41 = 34;
    kSR43 = 35;
    kSR44 = 36;
    kSR45 = 37;
    kSR48 = 38;
    kSR54 = 39;
    kSR55 = 40;
    kSR57 = 41;
    kSR58 = 42;
    kSR59 = 43;
    kSR60 = 44;
    kSR63 = 45;
    kSR64 = 46;
    kSR65 = 47;
    kSR66 = 48;
    kSR67 = 49;
    kSR68 = 50;
    kSR69 = 51;
    kSR516 = 52;
    kSR731 = 53;
    kSR712 = 54;
    kLR932 = 55;
    kA5 = 56;
    kA10 = 57;
    kA13 = 58;
    kA312 = 59;
    kA675 = 60;
    kAC41E = 61;
    k10180 = 62;
    k10280 = 63;
    k10440 = 64;
    k14250 = 65;
    k14430 = 66;
    k14500 = 67;
    k14650 = 68;
    k15270 = 69;
    k16340 = 70;
    kRCR123A = 71;
    k17500 = 72;
    k17670 = 73;
    k18350 = 74;
    k18500 = 75;
    k18650 = 76;
    k19670 = 77;
    k25500 = 78;
    k26650 = 79;
    k32600 = 80;
  }

  enum BatFaultEnum : enum8 {
    kUnspecified = 0;
    kOverTemp = 1;
    kUnderTemp = 2;
  }

  enum BatReplaceabilityEnum : enum8 {
    kUnspecified = 0;
    kNotReplaceable = 1;
    kUserReplaceable = 2;
    kFactoryReplaceable = 3;
  }

  enum PowerSourceStatusEnum : enum8 {
    kUnspecified = 0;
    kActive = 1;
    kStandby = 2;
    kUnavailable = 3;
  }

  enum WiredCurrentTypeEnum : enum8 {
    kAC = 0;
    kDC = 1;
  }

  enum WiredFaultEnum : enum8 {
    kUnspecified = 0;
    kOverVoltage = 1;
    kUnderVoltage = 2;
  }

  bitmap Feature : bitmap32 {
    kWired = 0x1;
    kBattery = 0x2;
    kRechargeable = 0x4;
    kReplaceable = 0x8;
  }

  struct BatChargeFaultChangeType {
    BatChargeFaultEnum current[] = 0;
    BatChargeFaultEnum previous[] = 1;
  }

  struct BatFaultChangeType {
    BatFaultEnum current[] = 0;
    BatFaultEnum previous[] = 1;
  }

  struct WiredFaultChangeType {
    WiredFaultEnum current[] = 0;
    WiredFaultEnum previous[] = 1;
  }

  info event WiredFaultChange = 0 {
    WiredFaultEnum current[] = 0;
    WiredFaultEnum previous[] = 1;
  }

  info event BatFaultChange = 1 {
    BatFaultEnum current[] = 0;
    BatFaultEnum previous[] = 1;
  }

  info event BatChargeFaultChange = 2 {
    BatChargeFaultEnum current[] = 0;
    BatChargeFaultEnum previous[] = 1;
  }

  readonly attribute PowerSourceStatusEnum status = 0;
  readonly attribute int8u order = 1;
  readonly attribute char_string<60> description = 2;
  readonly attribute optional nullable int32u wiredAssessedInputVoltage = 3;
  readonly attribute optional nullable int16u wiredAssessedInputFrequency = 4;
  readonly attribute optional WiredCurrentTypeEnum wiredCurrentType = 5;
  readonly attribute optional nullable int32u wiredAssessedCurrent = 6;
  readonly attribute optional int32u wiredNominalVoltage = 7;
  readonly attribute optional int32u wiredMaximumCurrent = 8;
  readonly attribute optional boolean wiredPresent = 9;
  readonly attribute optional WiredFaultEnum activeWiredFaults[] = 10;
  readonly attribute optional nullable int32u batVoltage = 11;
  readonly attribute optional nullable int8u batPercentRemaining = 12;
  readonly attribute optional nullable int32u batTimeRemaining = 13;
  readonly attribute optional BatChargeLevelEnum batChargeLevel = 14;
  readonly attribute optional boolean batReplacementNeeded = 15;
  readonly attribute optional BatReplaceabilityEnum batReplaceability = 16;
  readonly attribute optional boolean batPresent = 17;
  readonly attribute optional BatFaultEnum activeBatFaults[] = 18;
  readonly attribute optional char_string<60> batReplacementDescription = 19;
  readonly attribute optional BatCommonDesignationEnum batCommonDesignation = 20;
  readonly attribute optional char_string<20> batANSIDesignation = 21;
  readonly attribute optional char_string<20> batIECDesignation = 22;
  readonly attribute optional BatApprovedChemistryEnum batApprovedChemistry = 23;
  readonly attribute optional int32u batCapacity = 24;
  readonly attribute optional int8u batQuantity = 25;
  readonly attribute optional BatChargeStateEnum batChargeState = 26;
  readonly attribute optional nullable int32u batTimeToFullCharge = 27;
  readonly attribute optional boolean batFunctionalWhileCharging = 28;
  readonly attribute optional nullable int32u batChargingCurrent = 29;
  readonly attribute optional BatChargeFaultEnum activeBatChargeFaults[] = 30;
  readonly attribute endpoint_no endpointList[] = 31;
  readonly attribute command_id generatedCommandList[] = 65528;
  readonly attribute command_id acceptedCommandList[] = 65529;
  readonly attribute event_id eventList[] = 65530;
  readonly attribute attrib_id attributeList[] = 65531;
  readonly attribute bitmap32 featureMap = 65532;
  readonly attribute int16u clusterRevision = 65533;
}

/** This cluster is used to manage global aspects of the Commissioning flow. */
cluster GeneralCommissioning = 48 {
  revision 1; // NOTE: Default/not specifically set

  enum CommissioningErrorEnum : enum8 {
    kOK = 0;
    kValueOutsideRange = 1;
    kInvalidAuthentication = 2;
    kNoFailSafe = 3;
    kBusyWithOtherAdmin = 4;
    kRequiredTCNotAccepted = 5;
    kTCAcknowledgementsNotReceived = 6;
    kTCMinVersionNotMet = 7;
  }

  enum RegulatoryLocationTypeEnum : enum8 {
    kIndoor = 0;
    kOutdoor = 1;
    kIndoorOutdoor = 2;
  }

  bitmap Feature : bitmap32 {
    kTermsAndConditions = 0x1;
  }

  struct BasicCommissioningInfo {
    int16u failSafeExpiryLengthSeconds = 0;
    int16u maxCumulativeFailsafeSeconds = 1;
  }

  attribute access(write: administer) int64u breadcrumb = 0;
  readonly attribute BasicCommissioningInfo basicCommissioningInfo = 1;
  readonly attribute RegulatoryLocationTypeEnum regulatoryConfig = 2;
  readonly attribute RegulatoryLocationTypeEnum locationCapability = 3;
  readonly attribute boolean supportsConcurrentConnection = 4;
  provisional readonly attribute access(read: administer) optional int16u TCAcceptedVersion = 5;
  provisional readonly attribute access(read: administer) optional int16u TCMinRequiredVersion = 6;
  provisional readonly attribute access(read: administer) optional bitmap16 TCAcknowledgements = 7;
  provisional readonly attribute access(read: administer) optional boolean TCAcknowledgementsRequired = 8;
  provisional readonly attribute access(read: administer) optional nullable int32u TCUpdateDeadline = 9;
  readonly attribute command_id generatedCommandList[] = 65528;
  readonly attribute command_id acceptedCommandList[] = 65529;
  readonly attribute event_id eventList[] = 65530;
  readonly attribute attrib_id attributeList[] = 65531;
  readonly attribute bitmap32 featureMap = 65532;
  readonly attribute int16u clusterRevision = 65533;

  request struct ArmFailSafeRequest {
    int16u expiryLengthSeconds = 0;
    int64u breadcrumb = 1;
  }

  response struct ArmFailSafeResponse = 1 {
    CommissioningErrorEnum errorCode = 0;
    char_string<128> debugText = 1;
  }

  request struct SetRegulatoryConfigRequest {
    RegulatoryLocationTypeEnum newRegulatoryConfig = 0;
    char_string<2> countryCode = 1;
    int64u breadcrumb = 2;
  }

  response struct SetRegulatoryConfigResponse = 3 {
    CommissioningErrorEnum errorCode = 0;
    char_string debugText = 1;
  }

  response struct CommissioningCompleteResponse = 5 {
    CommissioningErrorEnum errorCode = 0;
    char_string debugText = 1;
  }

  request struct SetTCAcknowledgementsRequest {
    int16u TCVersion = 0;
    bitmap16 TCUserResponse = 1;
  }

  response struct SetTCAcknowledgementsResponse = 7 {
    CommissioningErrorEnum errorCode = 0;
  }

  /** Arm the persistent fail-safe timer with an expiry time of now + ExpiryLengthSeconds using device clock */
  command access(invoke: administer) ArmFailSafe(ArmFailSafeRequest): ArmFailSafeResponse = 0;
  /** Set the regulatory configuration to be used during commissioning */
  command access(invoke: administer) SetRegulatoryConfig(SetRegulatoryConfigRequest): SetRegulatoryConfigResponse = 2;
  /** Signals the Server that the Client has successfully completed all steps of Commissioning/Recofiguration needed during fail-safe period. */
  fabric command access(invoke: administer) CommissioningComplete(): CommissioningCompleteResponse = 4;
  /** This command sets the user acknowledgements received in the Enhanced Setup Flow Terms and Conditions into the node. */
  command access(invoke: administer) SetTCAcknowledgements(SetTCAcknowledgementsRequest): SetTCAcknowledgementsResponse = 6;
}

/** Functionality to configure, enable, disable network credentials and access on a Matter device. */
cluster NetworkCommissioning = 49 {
  revision 1; // NOTE: Default/not specifically set

  enum NetworkCommissioningStatusEnum : enum8 {
    kSuccess = 0;
    kOutOfRange = 1;
    kBoundsExceeded = 2;
    kNetworkIDNotFound = 3;
    kDuplicateNetworkID = 4;
    kNetworkNotFound = 5;
    kRegulatoryError = 6;
    kAuthFailure = 7;
    kUnsupportedSecurity = 8;
    kOtherConnectionFailure = 9;
    kIPV6Failed = 10;
    kIPBindFailed = 11;
    kUnknownError = 12;
  }

  enum WiFiBandEnum : enum8 {
    k2G4 = 0;
    k3G65 = 1;
    k5G = 2;
    k6G = 3;
    k60G = 4;
    k1G = 5;
  }

  bitmap Feature : bitmap32 {
    kWiFiNetworkInterface = 0x1;
    kThreadNetworkInterface = 0x2;
    kEthernetNetworkInterface = 0x4;
    kPerDeviceCredentials = 0x8;
  }

  bitmap ThreadCapabilitiesBitmap : bitmap16 {
    kIsBorderRouterCapable = 0x1;
    kIsRouterCapable = 0x2;
    kIsSleepyEndDeviceCapable = 0x4;
    kIsFullThreadDevice = 0x8;
    kIsSynchronizedSleepyEndDeviceCapable = 0x10;
  }

  bitmap WiFiSecurityBitmap : bitmap8 {
    kUnencrypted = 0x1;
    kWEP = 0x2;
    kWPAPersonal = 0x4;
    kWPA2Personal = 0x8;
    kWPA3Personal = 0x10;
    kWPA3MatterPDC = 0x20;
  }

  struct NetworkInfoStruct {
    octet_string<32> networkID = 0;
    boolean connected = 1;
    optional nullable octet_string<20> networkIdentifier = 2;
    optional nullable octet_string<20> clientIdentifier = 3;
  }

  struct ThreadInterfaceScanResultStruct {
    int16u panId = 0;
    int64u extendedPanId = 1;
    char_string<16> networkName = 2;
    int16u channel = 3;
    int8u version = 4;
    octet_string<8> extendedAddress = 5;
    int8s rssi = 6;
    int8u lqi = 7;
  }

  struct WiFiInterfaceScanResultStruct {
    WiFiSecurityBitmap security = 0;
    octet_string<32> ssid = 1;
    octet_string<6> bssid = 2;
    int16u channel = 3;
    WiFiBandEnum wiFiBand = 4;
    int8s rssi = 5;
  }

  readonly attribute access(read: administer) int8u maxNetworks = 0;
  readonly attribute access(read: administer) NetworkInfoStruct networks[] = 1;
  readonly attribute optional int8u scanMaxTimeSeconds = 2;
  readonly attribute optional int8u connectMaxTimeSeconds = 3;
  attribute access(write: administer) boolean interfaceEnabled = 4;
  readonly attribute access(read: administer) nullable NetworkCommissioningStatusEnum lastNetworkingStatus = 5;
  readonly attribute access(read: administer) nullable octet_string<32> lastNetworkID = 6;
  readonly attribute access(read: administer) nullable int32s lastConnectErrorValue = 7;
  provisional readonly attribute optional WiFiBandEnum supportedWiFiBands[] = 8;
  provisional readonly attribute optional ThreadCapabilitiesBitmap supportedThreadFeatures = 9;
  provisional readonly attribute optional int16u threadVersion = 10;
  readonly attribute command_id generatedCommandList[] = 65528;
  readonly attribute command_id acceptedCommandList[] = 65529;
  readonly attribute event_id eventList[] = 65530;
  readonly attribute attrib_id attributeList[] = 65531;
  readonly attribute bitmap32 featureMap = 65532;
  readonly attribute int16u clusterRevision = 65533;

  request struct ScanNetworksRequest {
    optional nullable octet_string<32> ssid = 0;
    optional int64u breadcrumb = 1;
  }

  response struct ScanNetworksResponse = 1 {
    NetworkCommissioningStatusEnum networkingStatus = 0;
    optional char_string debugText = 1;
    optional WiFiInterfaceScanResultStruct wiFiScanResults[] = 2;
    optional ThreadInterfaceScanResultStruct threadScanResults[] = 3;
  }

  request struct AddOrUpdateWiFiNetworkRequest {
    octet_string<32> ssid = 0;
    octet_string<64> credentials = 1;
    optional int64u breadcrumb = 2;
    optional octet_string<140> networkIdentity = 3;
    optional octet_string<20> clientIdentifier = 4;
    optional octet_string<32> possessionNonce = 5;
  }

  request struct AddOrUpdateThreadNetworkRequest {
    octet_string<254> operationalDataset = 0;
    optional int64u breadcrumb = 1;
  }

  request struct RemoveNetworkRequest {
    octet_string<32> networkID = 0;
    optional int64u breadcrumb = 1;
  }

  response struct NetworkConfigResponse = 5 {
    NetworkCommissioningStatusEnum networkingStatus = 0;
    optional char_string<512> debugText = 1;
    optional int8u networkIndex = 2;
    optional octet_string<140> clientIdentity = 3;
    optional octet_string<64> possessionSignature = 4;
  }

  request struct ConnectNetworkRequest {
    octet_string<32> networkID = 0;
    optional int64u breadcrumb = 1;
  }

  response struct ConnectNetworkResponse = 7 {
    NetworkCommissioningStatusEnum networkingStatus = 0;
    optional char_string debugText = 1;
    nullable int32s errorValue = 2;
  }

  request struct ReorderNetworkRequest {
    octet_string<32> networkID = 0;
    int8u networkIndex = 1;
    optional int64u breadcrumb = 2;
  }

  request struct QueryIdentityRequest {
    octet_string<20> keyIdentifier = 0;
    optional octet_string<32> possessionNonce = 1;
  }

  response struct QueryIdentityResponse = 10 {
    octet_string<140> identity = 0;
    optional octet_string<64> possessionSignature = 1;
  }

  /** Detemine the set of networks the device sees as available. */
  command access(invoke: administer) ScanNetworks(ScanNetworksRequest): ScanNetworksResponse = 0;
  /** Add or update the credentials for a given Wi-Fi network. */
  command access(invoke: administer) AddOrUpdateWiFiNetwork(AddOrUpdateWiFiNetworkRequest): NetworkConfigResponse = 2;
  /** Add or update the credentials for a given Thread network. */
  command access(invoke: administer) AddOrUpdateThreadNetwork(AddOrUpdateThreadNetworkRequest): NetworkConfigResponse = 3;
  /** Remove the definition of a given network (including its credentials). */
  command access(invoke: administer) RemoveNetwork(RemoveNetworkRequest): NetworkConfigResponse = 4;
  /** Connect to the specified network, using previously-defined credentials. */
  command access(invoke: administer) ConnectNetwork(ConnectNetworkRequest): ConnectNetworkResponse = 6;
  /** Modify the order in which networks will be presented in the Networks attribute. */
  command access(invoke: administer) ReorderNetwork(ReorderNetworkRequest): NetworkConfigResponse = 8;
  /** Retrieve details about and optionally proof of possession of a network client identity. */
  command access(invoke: administer) QueryIdentity(QueryIdentityRequest): QueryIdentityResponse = 9;
}

/** The cluster provides commands for retrieving unstructured diagnostic logs from a Node that may be used to aid in diagnostics. */
cluster DiagnosticLogs = 50 {
  revision 1; // NOTE: Default/not specifically set

  enum IntentEnum : enum8 {
    kEndUserSupport = 0;
    kNetworkDiag = 1;
    kCrashLogs = 2;
  }

  enum StatusEnum : enum8 {
    kSuccess = 0;
    kExhausted = 1;
    kNoLogs = 2;
    kBusy = 3;
    kDenied = 4;
  }

  enum TransferProtocolEnum : enum8 {
    kResponsePayload = 0;
    kBDX = 1;
  }

  readonly attribute command_id generatedCommandList[] = 65528;
  readonly attribute command_id acceptedCommandList[] = 65529;
  readonly attribute event_id eventList[] = 65530;
  readonly attribute attrib_id attributeList[] = 65531;
  readonly attribute bitmap32 featureMap = 65532;
  readonly attribute int16u clusterRevision = 65533;

  request struct RetrieveLogsRequestRequest {
    IntentEnum intent = 0;
    TransferProtocolEnum requestedProtocol = 1;
    optional char_string<32> transferFileDesignator = 2;
  }

  response struct RetrieveLogsResponse = 1 {
    StatusEnum status = 0;
    long_octet_string logContent = 1;
    optional epoch_us UTCTimeStamp = 2;
    optional systime_us timeSinceBoot = 3;
  }

  /** Retrieving diagnostic logs from a Node */
  command RetrieveLogsRequest(RetrieveLogsRequestRequest): RetrieveLogsResponse = 0;
}

/** The General Diagnostics Cluster, along with other diagnostics clusters, provide a means to acquire standardized diagnostics metrics that MAY be used by a Node to assist a user or Administrative Node in diagnosing potential problems. */
cluster GeneralDiagnostics = 51 {
  revision 2;

  enum BootReasonEnum : enum8 {
    kUnspecified = 0;
    kPowerOnReboot = 1;
    kBrownOutReset = 2;
    kSoftwareWatchdogReset = 3;
    kHardwareWatchdogReset = 4;
    kSoftwareUpdateCompleted = 5;
    kSoftwareReset = 6;
  }

  enum HardwareFaultEnum : enum8 {
    kUnspecified = 0;
    kRadio = 1;
    kSensor = 2;
    kResettableOverTemp = 3;
    kNonResettableOverTemp = 4;
    kPowerSource = 5;
    kVisualDisplayFault = 6;
    kAudioOutputFault = 7;
    kUserInterfaceFault = 8;
    kNonVolatileMemoryError = 9;
    kTamperDetected = 10;
  }

  enum InterfaceTypeEnum : enum8 {
    kUnspecified = 0;
    kWiFi = 1;
    kEthernet = 2;
    kCellular = 3;
    kThread = 4;
  }

  enum NetworkFaultEnum : enum8 {
    kUnspecified = 0;
    kHardwareFailure = 1;
    kNetworkJammed = 2;
    kConnectionFailed = 3;
  }

  enum RadioFaultEnum : enum8 {
    kUnspecified = 0;
    kWiFiFault = 1;
    kCellularFault = 2;
    kThreadFault = 3;
    kNFCFault = 4;
    kBLEFault = 5;
    kEthernetFault = 6;
  }

  bitmap Feature : bitmap32 {
    kDataModelTest = 0x1;
  }

  struct NetworkInterface {
    char_string<32> name = 0;
    boolean isOperational = 1;
    nullable boolean offPremiseServicesReachableIPv4 = 2;
    nullable boolean offPremiseServicesReachableIPv6 = 3;
    octet_string<8> hardwareAddress = 4;
    octet_string IPv4Addresses[] = 5;
    octet_string IPv6Addresses[] = 6;
    InterfaceTypeEnum type = 7;
  }

  critical event HardwareFaultChange = 0 {
    HardwareFaultEnum current[] = 0;
    HardwareFaultEnum previous[] = 1;
  }

  critical event RadioFaultChange = 1 {
    RadioFaultEnum current[] = 0;
    RadioFaultEnum previous[] = 1;
  }

  critical event NetworkFaultChange = 2 {
    NetworkFaultEnum current[] = 0;
    NetworkFaultEnum previous[] = 1;
  }

  critical event BootReason = 3 {
    BootReasonEnum bootReason = 0;
  }

  readonly attribute NetworkInterface networkInterfaces[] = 0;
  readonly attribute int16u rebootCount = 1;
  readonly attribute optional int64u upTime = 2;
  readonly attribute optional int32u totalOperationalHours = 3;
  readonly attribute optional BootReasonEnum bootReason = 4;
  readonly attribute optional HardwareFaultEnum activeHardwareFaults[] = 5;
  readonly attribute optional RadioFaultEnum activeRadioFaults[] = 6;
  readonly attribute optional NetworkFaultEnum activeNetworkFaults[] = 7;
  readonly attribute boolean testEventTriggersEnabled = 8;
  readonly attribute command_id generatedCommandList[] = 65528;
  readonly attribute command_id acceptedCommandList[] = 65529;
  readonly attribute event_id eventList[] = 65530;
  readonly attribute attrib_id attributeList[] = 65531;
  readonly attribute bitmap32 featureMap = 65532;
  readonly attribute int16u clusterRevision = 65533;

  request struct TestEventTriggerRequest {
    octet_string<16> enableKey = 0;
    int64u eventTrigger = 1;
  }

  response struct TimeSnapshotResponse = 2 {
    systime_ms systemTimeMs = 0;
    nullable posix_ms posixTimeMs = 1;
  }

  request struct PayloadTestRequestRequest {
    octet_string<16> enableKey = 0;
    int8u value = 1;
    int16u count = 2;
  }

  response struct PayloadTestResponse = 4 {
    octet_string payload = 0;
  }

  /** Provide a means for certification tests to trigger some test-plan-specific events */
  command access(invoke: manage) TestEventTrigger(TestEventTriggerRequest): DefaultSuccess = 0;
  /** Take a snapshot of system time and epoch time. */
  command TimeSnapshot(): TimeSnapshotResponse = 1;
  /** Request a variable length payload response. */
  command access(invoke: manage) PayloadTestRequest(PayloadTestRequestRequest): PayloadTestResponse = 3;
}

/** The Software Diagnostics Cluster provides a means to acquire standardized diagnostics metrics that MAY be used by a Node to assist a user or Administrative Node in diagnosing potential problems. */
cluster SoftwareDiagnostics = 52 {
  revision 1; // NOTE: Default/not specifically set

  bitmap Feature : bitmap32 {
    kWatermarks = 0x1;
  }

  struct ThreadMetricsStruct {
    int64u id = 0;
    optional char_string<8> name = 1;
    optional int32u stackFreeCurrent = 2;
    optional int32u stackFreeMinimum = 3;
    optional int32u stackSize = 4;
  }

  info event SoftwareFault = 0 {
    int64u id = 0;
    optional char_string name = 1;
    optional octet_string faultRecording = 2;
  }

  readonly attribute optional ThreadMetricsStruct threadMetrics[] = 0;
  readonly attribute optional int64u currentHeapFree = 1;
  readonly attribute optional int64u currentHeapUsed = 2;
  readonly attribute optional int64u currentHeapHighWatermark = 3;
  readonly attribute command_id generatedCommandList[] = 65528;
  readonly attribute command_id acceptedCommandList[] = 65529;
  readonly attribute event_id eventList[] = 65530;
  readonly attribute attrib_id attributeList[] = 65531;
  readonly attribute bitmap32 featureMap = 65532;
  readonly attribute int16u clusterRevision = 65533;

  /** Reception of this command SHALL reset the values: The StackFreeMinimum field of the ThreadMetrics attribute, CurrentHeapHighWaterMark attribute. */
  command access(invoke: manage) ResetWatermarks(): DefaultSuccess = 0;
}

/** The Thread Network Diagnostics Cluster provides a means to acquire standardized diagnostics metrics that MAY be used by a Node to assist a user or Administrative Node in diagnosing potential problems */
cluster ThreadNetworkDiagnostics = 53 {
  revision 3;

  enum ConnectionStatusEnum : enum8 {
    kConnected = 0;
    kNotConnected = 1;
  }

  enum NetworkFaultEnum : enum8 {
    kUnspecified = 0;
    kLinkDown = 1;
    kHardwareFailure = 2;
    kNetworkJammed = 3;
  }

  enum RoutingRoleEnum : enum8 {
    kUnspecified = 0;
    kUnassigned = 1;
    kSleepyEndDevice = 2;
    kEndDevice = 3;
    kREED = 4;
    kRouter = 5;
    kLeader = 6;
  }

  bitmap Feature : bitmap32 {
    kPacketCounts = 0x1;
    kErrorCounts = 0x2;
    kMLECounts = 0x4;
    kMACCounts = 0x8;
  }

  struct NeighborTableStruct {
    int64u extAddress = 0;
    int32u age = 1;
    int16u rloc16 = 2;
    int32u linkFrameCounter = 3;
    int32u mleFrameCounter = 4;
    int8u lqi = 5;
    nullable int8s averageRssi = 6;
    nullable int8s lastRssi = 7;
    int8u frameErrorRate = 8;
    int8u messageErrorRate = 9;
    boolean rxOnWhenIdle = 10;
    boolean fullThreadDevice = 11;
    boolean fullNetworkData = 12;
    boolean isChild = 13;
  }

  struct OperationalDatasetComponents {
    boolean activeTimestampPresent = 0;
    boolean pendingTimestampPresent = 1;
    boolean masterKeyPresent = 2;
    boolean networkNamePresent = 3;
    boolean extendedPanIdPresent = 4;
    boolean meshLocalPrefixPresent = 5;
    boolean delayPresent = 6;
    boolean panIdPresent = 7;
    boolean channelPresent = 8;
    boolean pskcPresent = 9;
    boolean securityPolicyPresent = 10;
    boolean channelMaskPresent = 11;
  }

  struct RouteTableStruct {
    int64u extAddress = 0;
    int16u rloc16 = 1;
    int8u routerId = 2;
    int8u nextHop = 3;
    int8u pathCost = 4;
    int8u LQIIn = 5;
    int8u LQIOut = 6;
    int8u age = 7;
    boolean allocated = 8;
    boolean linkEstablished = 9;
  }

  struct SecurityPolicy {
    int16u rotationTime = 0;
    int16u flags = 1;
  }

  info event ConnectionStatus = 0 {
    ConnectionStatusEnum connectionStatus = 0;
  }

  info event NetworkFaultChange = 1 {
    NetworkFaultEnum current[] = 0;
    NetworkFaultEnum previous[] = 1;
  }

  readonly attribute nullable int16u channel = 0;
  readonly attribute nullable RoutingRoleEnum routingRole = 1;
  readonly attribute nullable char_string<16> networkName = 2;
  readonly attribute nullable int16u panId = 3;
  readonly attribute nullable int64u extendedPanId = 4;
  readonly attribute nullable octet_string<17> meshLocalPrefix = 5;
  readonly attribute optional int64u overrunCount = 6;
  readonly attribute NeighborTableStruct neighborTable[] = 7;
  readonly attribute RouteTableStruct routeTable[] = 8;
  readonly attribute nullable int32u partitionId = 9;
  readonly attribute nullable int16u weighting = 10;
  readonly attribute nullable int16u dataVersion = 11;
  readonly attribute nullable int16u stableDataVersion = 12;
  readonly attribute nullable int8u leaderRouterId = 13;
  readonly attribute optional int16u detachedRoleCount = 14;
  readonly attribute optional int16u childRoleCount = 15;
  readonly attribute optional int16u routerRoleCount = 16;
  readonly attribute optional int16u leaderRoleCount = 17;
  readonly attribute optional int16u attachAttemptCount = 18;
  readonly attribute optional int16u partitionIdChangeCount = 19;
  readonly attribute optional int16u betterPartitionAttachAttemptCount = 20;
  readonly attribute optional int16u parentChangeCount = 21;
  readonly attribute optional int32u txTotalCount = 22;
  readonly attribute optional int32u txUnicastCount = 23;
  readonly attribute optional int32u txBroadcastCount = 24;
  readonly attribute optional int32u txAckRequestedCount = 25;
  readonly attribute optional int32u txAckedCount = 26;
  readonly attribute optional int32u txNoAckRequestedCount = 27;
  readonly attribute optional int32u txDataCount = 28;
  readonly attribute optional int32u txDataPollCount = 29;
  readonly attribute optional int32u txBeaconCount = 30;
  readonly attribute optional int32u txBeaconRequestCount = 31;
  readonly attribute optional int32u txOtherCount = 32;
  readonly attribute optional int32u txRetryCount = 33;
  readonly attribute optional int32u txDirectMaxRetryExpiryCount = 34;
  readonly attribute optional int32u txIndirectMaxRetryExpiryCount = 35;
  readonly attribute optional int32u txErrCcaCount = 36;
  readonly attribute optional int32u txErrAbortCount = 37;
  readonly attribute optional int32u txErrBusyChannelCount = 38;
  readonly attribute optional int32u rxTotalCount = 39;
  readonly attribute optional int32u rxUnicastCount = 40;
  readonly attribute optional int32u rxBroadcastCount = 41;
  readonly attribute optional int32u rxDataCount = 42;
  readonly attribute optional int32u rxDataPollCount = 43;
  readonly attribute optional int32u rxBeaconCount = 44;
  readonly attribute optional int32u rxBeaconRequestCount = 45;
  readonly attribute optional int32u rxOtherCount = 46;
  readonly attribute optional int32u rxAddressFilteredCount = 47;
  readonly attribute optional int32u rxDestAddrFilteredCount = 48;
  readonly attribute optional int32u rxDuplicatedCount = 49;
  readonly attribute optional int32u rxErrNoFrameCount = 50;
  readonly attribute optional int32u rxErrUnknownNeighborCount = 51;
  readonly attribute optional int32u rxErrInvalidSrcAddrCount = 52;
  readonly attribute optional int32u rxErrSecCount = 53;
  readonly attribute optional int32u rxErrFcsCount = 54;
  readonly attribute optional int32u rxErrOtherCount = 55;
  readonly attribute optional nullable int64u activeTimestamp = 56;
  readonly attribute optional nullable int64u pendingTimestamp = 57;
  readonly attribute optional nullable int32u delay = 58;
  readonly attribute nullable SecurityPolicy securityPolicy = 59;
  readonly attribute nullable octet_string<4> channelPage0Mask = 60;
  readonly attribute nullable OperationalDatasetComponents operationalDatasetComponents = 61;
  readonly attribute NetworkFaultEnum activeNetworkFaultsList[] = 62;
  provisional readonly attribute nullable int64u extAddress = 63;
  provisional readonly attribute nullable int16u rloc16 = 64;
  readonly attribute command_id generatedCommandList[] = 65528;
  readonly attribute command_id acceptedCommandList[] = 65529;
  readonly attribute event_id eventList[] = 65530;
  readonly attribute attrib_id attributeList[] = 65531;
  readonly attribute bitmap32 featureMap = 65532;
  readonly attribute int16u clusterRevision = 65533;

  /** Reception of this command SHALL reset the following attributes to 0: */
  command access(invoke: manage) ResetCounts(): DefaultSuccess = 0;
}

/** The Wi-Fi Network Diagnostics Cluster provides a means to acquire standardized diagnostics metrics that MAY be used by a Node to assist a user or Administrative Node in diagnosing potential problems. */
cluster WiFiNetworkDiagnostics = 54 {
  revision 1; // NOTE: Default/not specifically set

  enum AssociationFailureCauseEnum : enum8 {
    kUnknown = 0;
    kAssociationFailed = 1;
    kAuthenticationFailed = 2;
    kSsidNotFound = 3;
  }

  enum ConnectionStatusEnum : enum8 {
    kConnected = 0;
    kNotConnected = 1;
  }

  enum SecurityTypeEnum : enum8 {
    kUnspecified = 0;
    kNone = 1;
    kWEP = 2;
    kWPA = 3;
    kWPA2 = 4;
    kWPA3 = 5;
  }

  enum WiFiVersionEnum : enum8 {
    kA = 0;
    kB = 1;
    kG = 2;
    kN = 3;
    kAc = 4;
    kAx = 5;
    kAh = 6;
  }

  bitmap Feature : bitmap32 {
    kPacketCounts = 0x1;
    kErrorCounts = 0x2;
  }

  info event Disconnection = 0 {
    int16u reasonCode = 0;
  }

  info event AssociationFailure = 1 {
    AssociationFailureCauseEnum associationFailureCause = 0;
    int16u status = 1;
  }

  info event ConnectionStatus = 2 {
    ConnectionStatusEnum connectionStatus = 0;
  }

  readonly attribute nullable octet_string<6> bssid = 0;
  readonly attribute nullable SecurityTypeEnum securityType = 1;
  readonly attribute nullable WiFiVersionEnum wiFiVersion = 2;
  readonly attribute nullable int16u channelNumber = 3;
  readonly attribute nullable int8s rssi = 4;
  readonly attribute optional nullable int32u beaconLostCount = 5;
  readonly attribute optional nullable int32u beaconRxCount = 6;
  readonly attribute optional nullable int32u packetMulticastRxCount = 7;
  readonly attribute optional nullable int32u packetMulticastTxCount = 8;
  readonly attribute optional nullable int32u packetUnicastRxCount = 9;
  readonly attribute optional nullable int32u packetUnicastTxCount = 10;
  readonly attribute optional nullable int64u currentMaxRate = 11;
  readonly attribute optional nullable int64u overrunCount = 12;
  readonly attribute command_id generatedCommandList[] = 65528;
  readonly attribute command_id acceptedCommandList[] = 65529;
  readonly attribute event_id eventList[] = 65530;
  readonly attribute attrib_id attributeList[] = 65531;
  readonly attribute bitmap32 featureMap = 65532;
  readonly attribute int16u clusterRevision = 65533;

  /** Reception of this command SHALL reset the Breacon and Packet related count attributes to 0 */
  command ResetCounts(): DefaultSuccess = 0;
}

/** The Ethernet Network Diagnostics Cluster provides a means to acquire standardized diagnostics metrics that MAY be used by a Node to assist a user or Administrative Node in diagnosing potential problems. */
cluster EthernetNetworkDiagnostics = 55 {
  revision 1; // NOTE: Default/not specifically set

  enum PHYRateEnum : enum8 {
    kRate10M = 0;
    kRate100M = 1;
    kRate1G = 2;
    kRate25G = 3;
    kRate5G = 4;
    kRate10G = 5;
    kRate40G = 6;
    kRate100G = 7;
    kRate200G = 8;
    kRate400G = 9;
  }

  bitmap Feature : bitmap32 {
    kPacketCounts = 0x1;
    kErrorCounts = 0x2;
  }

  readonly attribute optional nullable PHYRateEnum PHYRate = 0;
  readonly attribute optional nullable boolean fullDuplex = 1;
  readonly attribute optional int64u packetRxCount = 2;
  readonly attribute optional int64u packetTxCount = 3;
  readonly attribute optional int64u txErrCount = 4;
  readonly attribute optional int64u collisionCount = 5;
  readonly attribute optional int64u overrunCount = 6;
  readonly attribute optional nullable boolean carrierDetect = 7;
  readonly attribute optional int64u timeSinceReset = 8;
  readonly attribute command_id generatedCommandList[] = 65528;
  readonly attribute command_id acceptedCommandList[] = 65529;
  readonly attribute event_id eventList[] = 65530;
  readonly attribute attrib_id attributeList[] = 65531;
  readonly attribute bitmap32 featureMap = 65532;
  readonly attribute int16u clusterRevision = 65533;

  /** Reception of this command SHALL reset the attributes: PacketRxCount, PacketTxCount, TxErrCount, CollisionCount, OverrunCount to 0 */
  command access(invoke: manage) ResetCounts(): DefaultSuccess = 0;
}

/** Accurate time is required for a number of reasons, including scheduling, display and validating security materials. */
cluster TimeSynchronization = 56 {
  revision 2;

  enum GranularityEnum : enum8 {
    kNoTimeGranularity = 0;
    kMinutesGranularity = 1;
    kSecondsGranularity = 2;
    kMillisecondsGranularity = 3;
    kMicrosecondsGranularity = 4;
  }

  enum StatusCode : enum8 {
    kTimeNotAccepted = 2;
  }

  enum TimeSourceEnum : enum8 {
    kNone = 0;
    kUnknown = 1;
    kAdmin = 2;
    kNodeTimeCluster = 3;
    kNonMatterSNTP = 4;
    kNonMatterNTP = 5;
    kMatterSNTP = 6;
    kMatterNTP = 7;
    kMixedNTP = 8;
    kNonMatterSNTPNTS = 9;
    kNonMatterNTPNTS = 10;
    kMatterSNTPNTS = 11;
    kMatterNTPNTS = 12;
    kMixedNTPNTS = 13;
    kCloudSource = 14;
    kPTP = 15;
    kGNSS = 16;
  }

  enum TimeZoneDatabaseEnum : enum8 {
    kFull = 0;
    kPartial = 1;
    kNone = 2;
  }

  bitmap Feature : bitmap32 {
    kTimeZone = 0x1;
    kNTPClient = 0x2;
    kNTPServer = 0x4;
    kTimeSyncClient = 0x8;
  }

  struct DSTOffsetStruct {
    int32s offset = 0;
    epoch_us validStarting = 1;
    nullable epoch_us validUntil = 2;
  }

  struct FabricScopedTrustedTimeSourceStruct {
    node_id nodeID = 0;
    endpoint_no endpoint = 1;
  }

  struct TimeZoneStruct {
    int32s offset = 0;
    epoch_us validAt = 1;
    optional char_string<64> name = 2;
  }

  struct TrustedTimeSourceStruct {
    fabric_idx fabricIndex = 0;
    node_id nodeID = 1;
    endpoint_no endpoint = 2;
  }

  info event DSTTableEmpty = 0 {
  }

  info event DSTStatus = 1 {
    boolean DSTOffsetActive = 0;
  }

  info event TimeZoneStatus = 2 {
    int32s offset = 0;
    optional char_string name = 1;
  }

  info event TimeFailure = 3 {
  }

  info event MissingTrustedTimeSource = 4 {
  }

  readonly attribute nullable epoch_us UTCTime = 0;
  readonly attribute GranularityEnum granularity = 1;
  readonly attribute optional TimeSourceEnum timeSource = 2;
  readonly attribute optional nullable TrustedTimeSourceStruct trustedTimeSource = 3;
  readonly attribute optional nullable char_string<128> defaultNTP = 4;
  readonly attribute optional TimeZoneStruct timeZone[] = 5;
  readonly attribute optional DSTOffsetStruct DSTOffset[] = 6;
  readonly attribute optional nullable epoch_us localTime = 7;
  readonly attribute optional TimeZoneDatabaseEnum timeZoneDatabase = 8;
  readonly attribute optional boolean NTPServerAvailable = 9;
  readonly attribute optional int8u timeZoneListMaxSize = 10;
  readonly attribute optional int8u DSTOffsetListMaxSize = 11;
  readonly attribute optional boolean supportsDNSResolve = 12;
  readonly attribute command_id generatedCommandList[] = 65528;
  readonly attribute command_id acceptedCommandList[] = 65529;
  readonly attribute event_id eventList[] = 65530;
  readonly attribute attrib_id attributeList[] = 65531;
  readonly attribute bitmap32 featureMap = 65532;
  readonly attribute int16u clusterRevision = 65533;

  request struct SetUTCTimeRequest {
    epoch_us UTCTime = 0;
    GranularityEnum granularity = 1;
    optional TimeSourceEnum timeSource = 2;
  }

  request struct SetTrustedTimeSourceRequest {
    nullable FabricScopedTrustedTimeSourceStruct trustedTimeSource = 0;
  }

  request struct SetTimeZoneRequest {
    TimeZoneStruct timeZone[] = 0;
  }

  response struct SetTimeZoneResponse = 3 {
    boolean DSTOffsetRequired = 0;
  }

  request struct SetDSTOffsetRequest {
    DSTOffsetStruct DSTOffset[] = 0;
  }

  request struct SetDefaultNTPRequest {
    nullable char_string<128> defaultNTP = 0;
  }

  /** This command MAY be issued by Administrator to set the time. */
  command access(invoke: administer) SetUTCTime(SetUTCTimeRequest): DefaultSuccess = 0;
  /** This command SHALL set TrustedTimeSource. */
  fabric command access(invoke: administer) SetTrustedTimeSource(SetTrustedTimeSourceRequest): DefaultSuccess = 1;
  /** This command SHALL set TimeZone. */
  command access(invoke: manage) SetTimeZone(SetTimeZoneRequest): SetTimeZoneResponse = 2;
  /** This command SHALL set DSTOffset. */
  command access(invoke: manage) SetDSTOffset(SetDSTOffsetRequest): DefaultSuccess = 4;
  /** This command is used to set DefaultNTP. */
  command access(invoke: administer) SetDefaultNTP(SetDefaultNTPRequest): DefaultSuccess = 5;
}

/** This cluster exposes interactions with a switch device, for the purpose of using those interactions by other devices.
Two types of switch devices are supported: latching switch (e.g. rocker switch) and momentary switch (e.g. push button), distinguished with their feature flags.
Interactions with the switch device are exposed as attributes (for the latching switch) and as events (for both types of switches). An interested party MAY subscribe to these attributes/events and thus be informed of the interactions, and can perform actions based on this, for example by sending commands to perform an action such as controlling a light or a window shade. */
cluster Switch = 59 {
  revision 2;

  bitmap Feature : bitmap32 {
    kLatchingSwitch = 0x1;
    kMomentarySwitch = 0x2;
    kMomentarySwitchRelease = 0x4;
    kMomentarySwitchLongPress = 0x8;
    kMomentarySwitchMultiPress = 0x10;
    kActionSwitch = 0x20;
  }

  info event SwitchLatched = 0 {
    int8u newPosition = 0;
  }

  info event InitialPress = 1 {
    int8u newPosition = 0;
  }

  info event LongPress = 2 {
    int8u newPosition = 0;
  }

  info event ShortRelease = 3 {
    int8u previousPosition = 0;
  }

  info event LongRelease = 4 {
    int8u previousPosition = 0;
  }

  info event MultiPressOngoing = 5 {
    int8u newPosition = 0;
    int8u currentNumberOfPressesCounted = 1;
  }

  info event MultiPressComplete = 6 {
    int8u previousPosition = 0;
    int8u totalNumberOfPressesCounted = 1;
  }

  readonly attribute int8u numberOfPositions = 0;
  readonly attribute int8u currentPosition = 1;
  readonly attribute optional int8u multiPressMax = 2;
  readonly attribute command_id generatedCommandList[] = 65528;
  readonly attribute command_id acceptedCommandList[] = 65529;
  readonly attribute event_id eventList[] = 65530;
  readonly attribute attrib_id attributeList[] = 65531;
  readonly attribute bitmap32 featureMap = 65532;
  readonly attribute int16u clusterRevision = 65533;
}

/** Commands to trigger a Node to allow a new Administrator to commission it. */
cluster AdministratorCommissioning = 60 {
  revision 1; // NOTE: Default/not specifically set

  enum CommissioningWindowStatusEnum : enum8 {
    kWindowNotOpen = 0;
    kEnhancedWindowOpen = 1;
    kBasicWindowOpen = 2;
  }

  enum StatusCode : enum8 {
    kBusy = 2;
    kPAKEParameterError = 3;
    kWindowNotOpen = 4;
  }

  bitmap Feature : bitmap32 {
    kBasic = 0x1;
  }

  readonly attribute CommissioningWindowStatusEnum windowStatus = 0;
  readonly attribute nullable fabric_idx adminFabricIndex = 1;
  readonly attribute nullable vendor_id adminVendorId = 2;
  readonly attribute command_id generatedCommandList[] = 65528;
  readonly attribute command_id acceptedCommandList[] = 65529;
  readonly attribute event_id eventList[] = 65530;
  readonly attribute attrib_id attributeList[] = 65531;
  readonly attribute bitmap32 featureMap = 65532;
  readonly attribute int16u clusterRevision = 65533;

  request struct OpenCommissioningWindowRequest {
    int16u commissioningTimeout = 0;
    octet_string PAKEPasscodeVerifier = 1;
    int16u discriminator = 2;
    int32u iterations = 3;
    octet_string<32> salt = 4;
  }

  request struct OpenBasicCommissioningWindowRequest {
    int16u commissioningTimeout = 0;
  }

  /** This command is used by a current Administrator to instruct a Node to go into commissioning mode using enhanced commissioning method. */
  timed command access(invoke: administer) OpenCommissioningWindow(OpenCommissioningWindowRequest): DefaultSuccess = 0;
  /** This command is used by a current Administrator to instruct a Node to go into commissioning mode using basic commissioning method, if the node supports it. */
  timed command access(invoke: administer) OpenBasicCommissioningWindow(OpenBasicCommissioningWindowRequest): DefaultSuccess = 1;
  /** This command is used by a current Administrator to instruct a Node to revoke any active Open Commissioning Window or Open Basic Commissioning Window command. */
  timed command access(invoke: administer) RevokeCommissioning(): DefaultSuccess = 2;
}

/** This cluster is used to add or remove Operational Credentials on a Commissionee or Node, as well as manage the associated Fabrics. */
cluster OperationalCredentials = 62 {
  revision 2;

  enum CertificateChainTypeEnum : enum8 {
    kDACCertificate = 1;
    kPAICertificate = 2;
  }

  enum NodeOperationalCertStatusEnum : enum8 {
    kOK = 0;
    kInvalidPublicKey = 1;
    kInvalidNodeOpId = 2;
    kInvalidNOC = 3;
    kMissingCsr = 4;
    kTableFull = 5;
    kInvalidAdminSubject = 6;
    kFabricConflict = 9;
    kLabelConflict = 10;
    kInvalidFabricIndex = 11;
  }

  fabric_scoped struct FabricDescriptorStruct {
    octet_string<65> rootPublicKey = 1;
    vendor_id vendorID = 2;
    fabric_id fabricID = 3;
    node_id nodeID = 4;
    char_string<32> label = 5;
    optional octet_string<85> VIDVerificationStatement = 6;
    fabric_idx fabricIndex = 254;
  }

  fabric_scoped struct NOCStruct {
    octet_string<400> noc = 1;
    nullable octet_string<400> icac = 2;
    optional octet_string<400> vvsc = 3;
    fabric_idx fabricIndex = 254;
  }

  readonly attribute access(read: administer) NOCStruct NOCs[] = 0;
  readonly attribute FabricDescriptorStruct fabrics[] = 1;
  readonly attribute int8u supportedFabrics = 2;
  readonly attribute int8u commissionedFabrics = 3;
  readonly attribute octet_string trustedRootCertificates[] = 4;
  readonly attribute int8u currentFabricIndex = 5;
  readonly attribute command_id generatedCommandList[] = 65528;
  readonly attribute command_id acceptedCommandList[] = 65529;
  readonly attribute event_id eventList[] = 65530;
  readonly attribute attrib_id attributeList[] = 65531;
  readonly attribute bitmap32 featureMap = 65532;
  readonly attribute int16u clusterRevision = 65533;

  request struct AttestationRequestRequest {
    octet_string<32> attestationNonce = 0;
  }

  response struct AttestationResponse = 1 {
    octet_string attestationElements = 0;
    octet_string<64> attestationSignature = 1;
  }

  request struct CertificateChainRequestRequest {
    CertificateChainTypeEnum certificateType = 0;
  }

  response struct CertificateChainResponse = 3 {
    octet_string<600> certificate = 0;
  }

  request struct CSRRequestRequest {
    octet_string<32> CSRNonce = 0;
    optional boolean isForUpdateNOC = 1;
  }

  response struct CSRResponse = 5 {
    octet_string NOCSRElements = 0;
    octet_string<64> attestationSignature = 1;
  }

  request struct AddNOCRequest {
    octet_string<400> NOCValue = 0;
    optional octet_string<400> ICACValue = 1;
    octet_string<16> IPKValue = 2;
    int64u caseAdminSubject = 3;
    vendor_id adminVendorId = 4;
  }

  request struct UpdateNOCRequest {
    octet_string<400> NOCValue = 0;
    optional octet_string<400> ICACValue = 1;
  }

  response struct NOCResponse = 8 {
    NodeOperationalCertStatusEnum statusCode = 0;
    optional fabric_idx fabricIndex = 1;
    optional char_string<128> debugText = 2;
  }

  request struct UpdateFabricLabelRequest {
    char_string<32> label = 0;
  }

  request struct RemoveFabricRequest {
    fabric_idx fabricIndex = 0;
  }

  request struct AddTrustedRootCertificateRequest {
    octet_string<400> rootCACertificate = 0;
  }

  request struct SetVIDVerificationStatementRequest {
    optional vendor_id vendorID = 0;
    optional octet_string<85> VIDVerificationStatement = 1;
    optional octet_string<400> vvsc = 2;
  }

  request struct SignVIDVerificationRequestRequest {
    fabric_idx fabricIndex = 0;
    octet_string<32> clientChallenge = 1;
  }

  response struct SignVIDVerificationResponse = 14 {
    fabric_idx fabricIndex = 0;
    int8u fabricBindingVersion = 1;
    octet_string signature = 2;
  }

  /** Sender is requesting attestation information from the receiver. */
  command access(invoke: administer) AttestationRequest(AttestationRequestRequest): AttestationResponse = 0;
  /** Sender is requesting a device attestation certificate from the receiver. */
  command access(invoke: administer) CertificateChainRequest(CertificateChainRequestRequest): CertificateChainResponse = 2;
  /** Sender is requesting a certificate signing request (CSR) from the receiver. */
  command access(invoke: administer) CSRRequest(CSRRequestRequest): CSRResponse = 4;
  /** Sender is requesting to add the new node operational certificates. */
  command access(invoke: administer) AddNOC(AddNOCRequest): NOCResponse = 6;
  /** This command SHALL replace the NOC and optional associated ICAC (if present) scoped under the accessing fabric upon successful validation of all arguments and preconditions. */
  fabric command access(invoke: administer) UpdateNOC(UpdateNOCRequest): NOCResponse = 7;
  /** This command SHALL be used by an Administrative Node to set the user-visible Label field for a given Fabric, as reflected by entries in the Fabrics attribute. */
  fabric command access(invoke: administer) UpdateFabricLabel(UpdateFabricLabelRequest): NOCResponse = 9;
  /** This command is used by Administrative Nodes to remove a given fabric index and delete all associated fabric-scoped data. */
  command access(invoke: administer) RemoveFabric(RemoveFabricRequest): NOCResponse = 10;
  /** This command SHALL add a Trusted Root CA Certificate, provided as its CHIP Certificate representation. */
  command access(invoke: administer) AddTrustedRootCertificate(AddTrustedRootCertificateRequest): DefaultSuccess = 11;
  /** This command SHALL be used to update any of the accessing fabric's associated VendorID, VidVerificatioNStatement or VVSC (Vendor Verification Signing Certificate). */
  fabric command access(invoke: administer) SetVIDVerificationStatement(SetVIDVerificationStatementRequest): DefaultSuccess = 12;
  /** This command SHALL be used to request that the server authenticate the fabric associated with the FabricIndex given. */
  command access(invoke: administer) SignVIDVerificationRequest(SignVIDVerificationRequestRequest): SignVIDVerificationResponse = 13;
}

/** The Group Key Management Cluster is the mechanism by which group keys are managed. */
cluster GroupKeyManagement = 63 {
  revision 1; // NOTE: Default/not specifically set

  enum GroupKeySecurityPolicyEnum : enum8 {
    kTrustFirst = 0;
    kCacheAndSync = 1;
  }

  bitmap Feature : bitmap32 {
    kCacheAndSync = 0x1;
  }

  fabric_scoped struct GroupInfoMapStruct {
    group_id groupId = 1;
    endpoint_no endpoints[] = 2;
    optional char_string<16> groupName = 3;
    fabric_idx fabricIndex = 254;
  }

  fabric_scoped struct GroupKeyMapStruct {
    group_id groupId = 1;
    int16u groupKeySetID = 2;
    fabric_idx fabricIndex = 254;
  }

  struct GroupKeySetStruct {
    int16u groupKeySetID = 0;
    GroupKeySecurityPolicyEnum groupKeySecurityPolicy = 1;
    nullable octet_string<16> epochKey0 = 2;
    nullable epoch_us epochStartTime0 = 3;
    nullable octet_string<16> epochKey1 = 4;
    nullable epoch_us epochStartTime1 = 5;
    nullable octet_string<16> epochKey2 = 6;
    nullable epoch_us epochStartTime2 = 7;
  }

  attribute access(write: manage) GroupKeyMapStruct groupKeyMap[] = 0;
  readonly attribute GroupInfoMapStruct groupTable[] = 1;
  readonly attribute int16u maxGroupsPerFabric = 2;
  readonly attribute int16u maxGroupKeysPerFabric = 3;
  readonly attribute command_id generatedCommandList[] = 65528;
  readonly attribute command_id acceptedCommandList[] = 65529;
  readonly attribute event_id eventList[] = 65530;
  readonly attribute attrib_id attributeList[] = 65531;
  readonly attribute bitmap32 featureMap = 65532;
  readonly attribute int16u clusterRevision = 65533;

  request struct KeySetWriteRequest {
    GroupKeySetStruct groupKeySet = 0;
  }

  request struct KeySetReadRequest {
    int16u groupKeySetID = 0;
  }

  response struct KeySetReadResponse = 2 {
    GroupKeySetStruct groupKeySet = 0;
  }

  request struct KeySetRemoveRequest {
    int16u groupKeySetID = 0;
  }

  response struct KeySetReadAllIndicesResponse = 5 {
    int16u groupKeySetIDs[] = 0;
  }

  /** Write a new set of keys for the given key set id. */
  fabric command access(invoke: administer) KeySetWrite(KeySetWriteRequest): DefaultSuccess = 0;
  /** Read the keys for a given key set id. */
  fabric command access(invoke: administer) KeySetRead(KeySetReadRequest): KeySetReadResponse = 1;
  /** Revoke a Root Key from a Group */
  fabric command access(invoke: administer) KeySetRemove(KeySetRemoveRequest): DefaultSuccess = 3;
  /** Return the list of Group Key Sets associated with the accessing fabric */
  fabric command access(invoke: administer) KeySetReadAllIndices(): KeySetReadAllIndicesResponse = 4;
}

/** The Fixed Label Cluster provides a feature for the device to tag an endpoint with zero or more read only
labels. */
cluster FixedLabel = 64 {
  revision 1; // NOTE: Default/not specifically set

  shared struct LabelStruct {
    char_string<16> label = 0;
    char_string<16> value = 1;
  }

  readonly attribute LabelStruct labelList[] = 0;
  readonly attribute command_id generatedCommandList[] = 65528;
  readonly attribute command_id acceptedCommandList[] = 65529;
  readonly attribute event_id eventList[] = 65530;
  readonly attribute attrib_id attributeList[] = 65531;
  readonly attribute bitmap32 featureMap = 65532;
  readonly attribute int16u clusterRevision = 65533;
}

/** The User Label Cluster provides a feature to tag an endpoint with zero or more labels. */
cluster UserLabel = 65 {
  revision 1; // NOTE: Default/not specifically set

  shared struct LabelStruct {
    char_string<16> label = 0;
    char_string<16> value = 1;
  }

  attribute access(write: manage) LabelStruct labelList[] = 0;
  readonly attribute command_id generatedCommandList[] = 65528;
  readonly attribute command_id acceptedCommandList[] = 65529;
  readonly attribute event_id eventList[] = 65530;
  readonly attribute attrib_id attributeList[] = 65531;
  readonly attribute bitmap32 featureMap = 65532;
  readonly attribute int16u clusterRevision = 65533;
}

/** This cluster provides an interface to a boolean state called StateValue. */
cluster BooleanState = 69 {
  revision 1;

  info event StateChange = 0 {
    boolean stateValue = 0;
  }

  readonly attribute boolean stateValue = 0;
  readonly attribute command_id generatedCommandList[] = 65528;
  readonly attribute command_id acceptedCommandList[] = 65529;
  readonly attribute event_id eventList[] = 65530;
  readonly attribute attrib_id attributeList[] = 65531;
  readonly attribute bitmap32 featureMap = 65532;
  readonly attribute int16u clusterRevision = 65533;
}

/** This cluster supports remotely monitoring and, where supported, changing the operational state of an Oven. */
cluster OvenCavityOperationalState = 72 {
  revision 1;

  enum ErrorStateEnum : enum8 {
    kNoError = 0;
    kUnableToStartOrResume = 1;
    kUnableToCompleteOperation = 2;
    kCommandInvalidInState = 3;
  }

  enum OperationalStateEnum : enum8 {
    kStopped = 0;
    kRunning = 1;
    kPaused = 2;
    kError = 3;
  }

  shared struct ErrorStateStruct {
    enum8 errorStateID = 0;
    optional char_string<64> errorStateLabel = 1;
    optional char_string<64> errorStateDetails = 2;
  }

  shared struct OperationalStateStruct {
    enum8 operationalStateID = 0;
    optional char_string<64> operationalStateLabel = 1;
  }

  critical event OperationalError = 0 {
    ErrorStateStruct errorState = 0;
  }

  info event OperationCompletion = 1 {
    enum8 completionErrorCode = 0;
    optional nullable elapsed_s totalOperationalTime = 1;
    optional nullable elapsed_s pausedTime = 2;
  }

  readonly attribute nullable char_string phaseList[] = 0;
  readonly attribute nullable int8u currentPhase = 1;
  readonly attribute optional nullable elapsed_s countdownTime = 2;
  readonly attribute OperationalStateStruct operationalStateList[] = 3;
  readonly attribute OperationalStateEnum operationalState = 4;
  readonly attribute ErrorStateStruct operationalError = 5;
  readonly attribute command_id generatedCommandList[] = 65528;
  readonly attribute command_id acceptedCommandList[] = 65529;
  readonly attribute event_id eventList[] = 65530;
  readonly attribute attrib_id attributeList[] = 65531;
  readonly attribute bitmap32 featureMap = 65532;
  readonly attribute int16u clusterRevision = 65533;

  response struct OperationalCommandResponse = 4 {
    ErrorStateStruct commandResponseState = 0;
  }

  /** Upon receipt, the device SHALL pause its operation if it is possible based on the current function of the server. */
  command Pause(): OperationalCommandResponse = 0;
  /** Upon receipt, the device SHALL stop its operation if it is at a position where it is safe to do so and/or permitted. */
  command Stop(): OperationalCommandResponse = 1;
  /** Upon receipt, the device SHALL start its operation if it is safe to do so and the device is in an operational state from which it can be started. */
  command Start(): OperationalCommandResponse = 2;
  /** Upon receipt, the device SHALL resume its operation from the point it was at when it received the Pause command, or from the point when it was paused by means outside of this cluster (for example by manual button press). */
  command Resume(): OperationalCommandResponse = 3;
}

/** Attributes and commands for selecting a mode from a list of supported options. */
cluster OvenMode = 73 {
  revision 1;

  enum ModeTag : enum16 {
    kAuto = 0;
    kQuick = 1;
    kQuiet = 2;
    kLowNoise = 3;
    kLowEnergy = 4;
    kVacation = 5;
    kMin = 6;
    kMax = 7;
    kNight = 8;
    kDay = 9;
    kBake = 16384;
    kConvection = 16385;
    kGrill = 16386;
    kRoast = 16387;
    kClean = 16388;
    kConvectionBake = 16389;
    kConvectionRoast = 16390;
    kWarming = 16391;
    kProofing = 16392;
  }

  bitmap Feature : bitmap32 {
    kOnOff = 0x1;
  }

  shared struct ModeTagStruct {
    optional vendor_id mfgCode = 0;
    enum16 value = 1;
  }

  shared struct ModeOptionStruct {
    char_string<64> label = 0;
    int8u mode = 1;
    ModeTagStruct modeTags[] = 2;
  }

  readonly attribute ModeOptionStruct supportedModes[] = 0;
  readonly attribute int8u currentMode = 1;
  attribute optional nullable int8u startUpMode = 2;
  attribute optional nullable int8u onMode = 3;
  readonly attribute command_id generatedCommandList[] = 65528;
  readonly attribute command_id acceptedCommandList[] = 65529;
  readonly attribute event_id eventList[] = 65530;
  readonly attribute attrib_id attributeList[] = 65531;
  readonly attribute bitmap32 featureMap = 65532;
  readonly attribute int16u clusterRevision = 65533;

  request struct ChangeToModeRequest {
    int8u newMode = 0;
  }

  response struct ChangeToModeResponse = 1 {
    enum8 status = 0;
    optional char_string statusText = 1;
  }

  /** This command is used to change device modes.
        On receipt of this command the device SHALL respond with a ChangeToModeResponse command. */
  command ChangeToMode(ChangeToModeRequest): ChangeToModeResponse = 0;
}

/** This cluster provides a way to access options associated with the operation of
            a laundry dryer device type. */
cluster LaundryDryerControls = 74 {
  revision 1;

  enum DrynessLevelEnum : enum8 {
    kLow = 0;
    kNormal = 1;
    kExtra = 2;
    kMax = 3;
  }

  readonly attribute DrynessLevelEnum supportedDrynessLevels[] = 0;
  attribute nullable DrynessLevelEnum selectedDrynessLevel = 1;
  readonly attribute command_id generatedCommandList[] = 65528;
  readonly attribute command_id acceptedCommandList[] = 65529;
  readonly attribute event_id eventList[] = 65530;
  readonly attribute attrib_id attributeList[] = 65531;
  readonly attribute bitmap32 featureMap = 65532;
  readonly attribute int16u clusterRevision = 65533;
}

/** Attributes and commands for selecting a mode from a list of supported options. */
cluster ModeSelect = 80 {
  revision 2;

  bitmap Feature : bitmap32 {
    kOnOff = 0x1;
  }

  struct SemanticTagStruct {
    vendor_id mfgCode = 0;
    enum16 value = 1;
  }

  struct ModeOptionStruct {
    char_string<64> label = 0;
    int8u mode = 1;
    SemanticTagStruct semanticTags[] = 2;
  }

  readonly attribute char_string<64> description = 0;
  readonly attribute nullable enum16 standardNamespace = 1;
  readonly attribute ModeOptionStruct supportedModes[] = 2;
  readonly attribute int8u currentMode = 3;
  attribute optional nullable int8u startUpMode = 4;
  attribute optional nullable int8u onMode = 5;
  readonly attribute optional int8u manufacturerExtension = 4293984257;
  readonly attribute command_id generatedCommandList[] = 65528;
  readonly attribute command_id acceptedCommandList[] = 65529;
  readonly attribute event_id eventList[] = 65530;
  readonly attribute attrib_id attributeList[] = 65531;
  readonly attribute bitmap32 featureMap = 65532;
  readonly attribute int16u clusterRevision = 65533;

  request struct ChangeToModeRequest {
    int8u newMode = 0;
  }

  /** On receipt of this command, if the NewMode field matches the Mode field in an entry of the SupportedModes list, the server SHALL set the CurrentMode attribute to the NewMode value, otherwise, the server SHALL respond with an INVALID_COMMAND status response. */
  command ChangeToMode(ChangeToModeRequest): DefaultSuccess = 0;
  /** Sample manufacturer specific extension command */
  command SampleMfgExtensionCommand(): DefaultSuccess = 4293984257;
}

/** Attributes and commands for selecting a mode from a list of supported options. */
cluster LaundryWasherMode = 81 {
  revision 2;

  enum ModeTag : enum16 {
    kAuto = 0;
    kQuick = 1;
    kQuiet = 2;
    kLowNoise = 3;
    kLowEnergy = 4;
    kVacation = 5;
    kMin = 6;
    kMax = 7;
    kNight = 8;
    kDay = 9;
    kNormal = 16384;
    kDelicate = 16385;
    kHeavy = 16386;
    kWhites = 16387;
  }

  bitmap Feature : bitmap32 {
    kOnOff = 0x1;
  }

  shared struct ModeTagStruct {
    optional vendor_id mfgCode = 0;
    enum16 value = 1;
  }

  shared struct ModeOptionStruct {
    char_string<64> label = 0;
    int8u mode = 1;
    ModeTagStruct modeTags[] = 2;
  }

  readonly attribute ModeOptionStruct supportedModes[] = 0;
  readonly attribute int8u currentMode = 1;
  attribute optional nullable int8u startUpMode = 2;
  attribute optional nullable int8u onMode = 3;
  readonly attribute command_id generatedCommandList[] = 65528;
  readonly attribute command_id acceptedCommandList[] = 65529;
  readonly attribute event_id eventList[] = 65530;
  readonly attribute attrib_id attributeList[] = 65531;
  readonly attribute bitmap32 featureMap = 65532;
  readonly attribute int16u clusterRevision = 65533;

  request struct ChangeToModeRequest {
    int8u newMode = 0;
  }

  response struct ChangeToModeResponse = 1 {
    enum8 status = 0;
    optional char_string statusText = 1;
  }

  /** This command is used to change device modes.
        On receipt of this command the device SHALL respond with a ChangeToModeResponse command. */
  command ChangeToMode(ChangeToModeRequest): ChangeToModeResponse = 0;
}

/** Attributes and commands for selecting a mode from a list of supported options. */
cluster RefrigeratorAndTemperatureControlledCabinetMode = 82 {
  revision 2;

  enum ModeTag : enum16 {
    kAuto = 0;
    kQuick = 1;
    kQuiet = 2;
    kLowNoise = 3;
    kLowEnergy = 4;
    kVacation = 5;
    kMin = 6;
    kMax = 7;
    kNight = 8;
    kDay = 9;
    kRapidCool = 16384;
    kRapidFreeze = 16385;
  }

  bitmap Feature : bitmap32 {
    kOnOff = 0x1;
  }

  shared struct ModeTagStruct {
    optional vendor_id mfgCode = 0;
    enum16 value = 1;
  }

  shared struct ModeOptionStruct {
    char_string<64> label = 0;
    int8u mode = 1;
    ModeTagStruct modeTags[] = 2;
  }

  readonly attribute ModeOptionStruct supportedModes[] = 0;
  readonly attribute int8u currentMode = 1;
  attribute optional nullable int8u startUpMode = 2;
  attribute optional nullable int8u onMode = 3;
  readonly attribute command_id generatedCommandList[] = 65528;
  readonly attribute command_id acceptedCommandList[] = 65529;
  readonly attribute event_id eventList[] = 65530;
  readonly attribute attrib_id attributeList[] = 65531;
  readonly attribute bitmap32 featureMap = 65532;
  readonly attribute int16u clusterRevision = 65533;

  request struct ChangeToModeRequest {
    int8u newMode = 0;
  }

  response struct ChangeToModeResponse = 1 {
    enum8 status = 0;
    optional char_string statusText = 1;
  }

  /** This command is used to change device modes.
        On receipt of this command the device SHALL respond with a ChangeToModeResponse command. */
  command ChangeToMode(ChangeToModeRequest): ChangeToModeResponse = 0;
}

/** This cluster supports remotely monitoring and controlling the different types of functionality available to a washing device, such as a washing machine. */
cluster LaundryWasherControls = 83 {
  revision 1;

  enum NumberOfRinsesEnum : enum8 {
    kNone = 0;
    kNormal = 1;
    kExtra = 2;
    kMax = 3;
  }

  bitmap Feature : bitmap32 {
    kSpin = 0x1;
    kRinse = 0x2;
  }

  readonly attribute optional char_string spinSpeeds[] = 0;
  attribute optional nullable int8u spinSpeedCurrent = 1;
  attribute optional NumberOfRinsesEnum numberOfRinses = 2;
  readonly attribute optional NumberOfRinsesEnum supportedRinses[] = 3;
  readonly attribute command_id generatedCommandList[] = 65528;
  readonly attribute command_id acceptedCommandList[] = 65529;
  readonly attribute event_id eventList[] = 65530;
  readonly attribute attrib_id attributeList[] = 65531;
  readonly attribute bitmap32 featureMap = 65532;
  readonly attribute int16u clusterRevision = 65533;
}

/** Attributes and commands for selecting a mode from a list of supported options. */
cluster RvcRunMode = 84 {
  revision 3;

  enum ModeTag : enum16 {
    kAuto = 0;
    kQuick = 1;
    kQuiet = 2;
    kLowNoise = 3;
    kLowEnergy = 4;
    kVacation = 5;
    kMin = 6;
    kMax = 7;
    kNight = 8;
    kDay = 9;
    kIdle = 16384;
    kCleaning = 16385;
    kMapping = 16386;
  }

  enum StatusCode : enum8 {
    kStuck = 65;
    kDustBinMissing = 66;
    kDustBinFull = 67;
    kWaterTankEmpty = 68;
    kWaterTankMissing = 69;
    kWaterTankLidOpen = 70;
    kMopCleaningPadMissing = 71;
    kBatteryLow = 72;
  }

  bitmap Feature : bitmap32 {
    kDirectModeChange = 0x10000;
  }

  shared struct ModeTagStruct {
    optional vendor_id mfgCode = 0;
    enum16 value = 1;
  }

  shared struct ModeOptionStruct {
    char_string<64> label = 0;
    int8u mode = 1;
    ModeTagStruct modeTags[] = 2;
  }

  readonly attribute ModeOptionStruct supportedModes[] = 0;
  readonly attribute int8u currentMode = 1;
  readonly attribute command_id generatedCommandList[] = 65528;
  readonly attribute command_id acceptedCommandList[] = 65529;
  readonly attribute event_id eventList[] = 65530;
  readonly attribute attrib_id attributeList[] = 65531;
  readonly attribute bitmap32 featureMap = 65532;
  readonly attribute int16u clusterRevision = 65533;

  request struct ChangeToModeRequest {
    int8u newMode = 0;
  }

  response struct ChangeToModeResponse = 1 {
    enum8 status = 0;
    optional char_string statusText = 1;
  }

  /** This command is used to change device modes.
        On receipt of this command the device SHALL respond with a ChangeToModeResponse command. */
  command ChangeToMode(ChangeToModeRequest): ChangeToModeResponse = 0;
}

/** Attributes and commands for selecting a mode from a list of supported options. */
cluster RvcCleanMode = 85 {
  revision 3;

  enum ModeTag : enum16 {
    kAuto = 0;
    kQuick = 1;
    kQuiet = 2;
    kLowNoise = 3;
    kLowEnergy = 4;
    kVacation = 5;
    kMin = 6;
    kMax = 7;
    kNight = 8;
    kDay = 9;
    kDeepClean = 16384;
    kVacuum = 16385;
    kMop = 16386;
  }

  enum StatusCode : enum8 {
    kCleaningInProgress = 64;
  }

  bitmap Feature : bitmap32 {
    kDirectModeChange = 0x10000;
  }

  shared struct ModeTagStruct {
    optional vendor_id mfgCode = 0;
    enum16 value = 1;
  }

  shared struct ModeOptionStruct {
    char_string<64> label = 0;
    int8u mode = 1;
    ModeTagStruct modeTags[] = 2;
  }

  readonly attribute ModeOptionStruct supportedModes[] = 0;
  readonly attribute int8u currentMode = 1;
  readonly attribute command_id generatedCommandList[] = 65528;
  readonly attribute command_id acceptedCommandList[] = 65529;
  readonly attribute event_id eventList[] = 65530;
  readonly attribute attrib_id attributeList[] = 65531;
  readonly attribute bitmap32 featureMap = 65532;
  readonly attribute int16u clusterRevision = 65533;

  request struct ChangeToModeRequest {
    int8u newMode = 0;
  }

  response struct ChangeToModeResponse = 1 {
    enum8 status = 0;
    optional char_string statusText = 1;
  }

  /** This command is used to change device modes.
        On receipt of this command the device SHALL respond with a ChangeToModeResponse command. */
  command ChangeToMode(ChangeToModeRequest): ChangeToModeResponse = 0;
}

/** Attributes and commands for configuring the temperature control, and reporting temperature. */
cluster TemperatureControl = 86 {
  revision 1;

  bitmap Feature : bitmap32 {
    kTemperatureNumber = 0x1;
    kTemperatureLevel = 0x2;
    kTemperatureStep = 0x4;
  }

  readonly attribute optional temperature temperatureSetpoint = 0;
  readonly attribute optional temperature minTemperature = 1;
  readonly attribute optional temperature maxTemperature = 2;
  readonly attribute optional temperature step = 3;
  readonly attribute optional int8u selectedTemperatureLevel = 4;
  readonly attribute optional char_string supportedTemperatureLevels[] = 5;
  readonly attribute command_id generatedCommandList[] = 65528;
  readonly attribute command_id acceptedCommandList[] = 65529;
  readonly attribute event_id eventList[] = 65530;
  readonly attribute attrib_id attributeList[] = 65531;
  readonly attribute bitmap32 featureMap = 65532;
  readonly attribute int16u clusterRevision = 65533;

  request struct SetTemperatureRequest {
    optional temperature targetTemperature = 0;
    optional int8u targetTemperatureLevel = 1;
  }

  /** The SetTemperature command SHALL have the following data fields: */
  command SetTemperature(SetTemperatureRequest): DefaultSuccess = 0;
}

/** Attributes and commands for configuring the Refrigerator alarm. */
cluster RefrigeratorAlarm = 87 {
  revision 1; // NOTE: Default/not specifically set

  bitmap AlarmBitmap : bitmap32 {
    kDoorOpen = 0x1;
  }

  info event Notify = 0 {
    AlarmBitmap active = 0;
    AlarmBitmap inactive = 1;
    AlarmBitmap state = 2;
    AlarmBitmap mask = 3;
  }

  readonly attribute AlarmBitmap mask = 0;
  readonly attribute AlarmBitmap state = 2;
  readonly attribute AlarmBitmap supported = 3;
  readonly attribute command_id generatedCommandList[] = 65528;
  readonly attribute command_id acceptedCommandList[] = 65529;
  readonly attribute event_id eventList[] = 65530;
  readonly attribute attrib_id attributeList[] = 65531;
  readonly attribute bitmap32 featureMap = 65532;
  readonly attribute int16u clusterRevision = 65533;
}

/** Attributes and commands for selecting a mode from a list of supported options. */
cluster DishwasherMode = 89 {
  revision 2;

  enum ModeTag : enum16 {
    kAuto = 0;
    kQuick = 1;
    kQuiet = 2;
    kLowNoise = 3;
    kLowEnergy = 4;
    kVacation = 5;
    kMin = 6;
    kMax = 7;
    kNight = 8;
    kDay = 9;
    kNormal = 16384;
    kHeavy = 16385;
    kLight = 16386;
  }

  bitmap Feature : bitmap32 {
    kOnOff = 0x1;
  }

  shared struct ModeTagStruct {
    optional vendor_id mfgCode = 0;
    enum16 value = 1;
  }

  shared struct ModeOptionStruct {
    char_string<64> label = 0;
    int8u mode = 1;
    ModeTagStruct modeTags[] = 2;
  }

  readonly attribute ModeOptionStruct supportedModes[] = 0;
  readonly attribute int8u currentMode = 1;
  attribute optional nullable int8u startUpMode = 2;
  attribute optional nullable int8u onMode = 3;
  readonly attribute command_id generatedCommandList[] = 65528;
  readonly attribute command_id acceptedCommandList[] = 65529;
  readonly attribute event_id eventList[] = 65530;
  readonly attribute attrib_id attributeList[] = 65531;
  readonly attribute bitmap32 featureMap = 65532;
  readonly attribute int16u clusterRevision = 65533;

  request struct ChangeToModeRequest {
    int8u newMode = 0;
  }

  response struct ChangeToModeResponse = 1 {
    enum8 status = 0;
    optional char_string statusText = 1;
  }

  /** This command is used to change device modes.
        On receipt of this command the device SHALL respond with a ChangeToModeResponse command. */
  command ChangeToMode(ChangeToModeRequest): ChangeToModeResponse = 0;
}

/** Attributes for reporting air quality classification */
cluster AirQuality = 91 {
  revision 1;

  enum AirQualityEnum : enum8 {
    kUnknown = 0;
    kGood = 1;
    kFair = 2;
    kModerate = 3;
    kPoor = 4;
    kVeryPoor = 5;
    kExtremelyPoor = 6;
  }

  bitmap Feature : bitmap32 {
    kFair = 0x1;
    kModerate = 0x2;
    kVeryPoor = 0x4;
    kExtremelyPoor = 0x8;
  }

  readonly attribute AirQualityEnum airQuality = 0;
  readonly attribute command_id generatedCommandList[] = 65528;
  readonly attribute command_id acceptedCommandList[] = 65529;
  readonly attribute event_id eventList[] = 65530;
  readonly attribute attrib_id attributeList[] = 65531;
  readonly attribute bitmap32 featureMap = 65532;
  readonly attribute int16u clusterRevision = 65533;
}

/** This cluster provides an interface for observing and managing the state of smoke and CO alarms. */
cluster SmokeCoAlarm = 92 {
  revision 1;

  enum AlarmStateEnum : enum8 {
    kNormal = 0;
    kWarning = 1;
    kCritical = 2;
  }

  enum ContaminationStateEnum : enum8 {
    kNormal = 0;
    kLow = 1;
    kWarning = 2;
    kCritical = 3;
  }

  enum EndOfServiceEnum : enum8 {
    kNormal = 0;
    kExpired = 1;
  }

  enum ExpressedStateEnum : enum8 {
    kNormal = 0;
    kSmokeAlarm = 1;
    kCOAlarm = 2;
    kBatteryAlert = 3;
    kTesting = 4;
    kHardwareFault = 5;
    kEndOfService = 6;
    kInterconnectSmoke = 7;
    kInterconnectCO = 8;
  }

  enum MuteStateEnum : enum8 {
    kNotMuted = 0;
    kMuted = 1;
  }

  enum SensitivityEnum : enum8 {
    kHigh = 0;
    kStandard = 1;
    kLow = 2;
  }

  bitmap Feature : bitmap32 {
    kSmokeAlarm = 0x1;
    kCOAlarm = 0x2;
  }

  critical event SmokeAlarm = 0 {
    AlarmStateEnum alarmSeverityLevel = 0;
  }

  critical event COAlarm = 1 {
    AlarmStateEnum alarmSeverityLevel = 0;
  }

  info event LowBattery = 2 {
    AlarmStateEnum alarmSeverityLevel = 0;
  }

  info event HardwareFault = 3 {
  }

  info event EndOfService = 4 {
  }

  info event SelfTestComplete = 5 {
  }

  info event AlarmMuted = 6 {
  }

  info event MuteEnded = 7 {
  }

  critical event InterconnectSmokeAlarm = 8 {
    AlarmStateEnum alarmSeverityLevel = 0;
  }

  critical event InterconnectCOAlarm = 9 {
    AlarmStateEnum alarmSeverityLevel = 0;
  }

  info event AllClear = 10 {
  }

  readonly attribute ExpressedStateEnum expressedState = 0;
  readonly attribute optional AlarmStateEnum smokeState = 1;
  readonly attribute optional AlarmStateEnum COState = 2;
  readonly attribute AlarmStateEnum batteryAlert = 3;
  readonly attribute optional MuteStateEnum deviceMuted = 4;
  readonly attribute boolean testInProgress = 5;
  readonly attribute boolean hardwareFaultAlert = 6;
  readonly attribute EndOfServiceEnum endOfServiceAlert = 7;
  readonly attribute optional AlarmStateEnum interconnectSmokeAlarm = 8;
  readonly attribute optional AlarmStateEnum interconnectCOAlarm = 9;
  readonly attribute optional ContaminationStateEnum contaminationState = 10;
  attribute access(write: manage) optional SensitivityEnum smokeSensitivityLevel = 11;
  readonly attribute optional epoch_s expiryDate = 12;
  readonly attribute command_id generatedCommandList[] = 65528;
  readonly attribute command_id acceptedCommandList[] = 65529;
  readonly attribute event_id eventList[] = 65530;
  readonly attribute attrib_id attributeList[] = 65531;
  readonly attribute bitmap32 featureMap = 65532;
  readonly attribute int16u clusterRevision = 65533;

  /** This command SHALL initiate a device self-test. */
  command SelfTestRequest(): DefaultSuccess = 0;
}

/** Attributes and commands for configuring the Dishwasher alarm. */
cluster DishwasherAlarm = 93 {
  revision 1;

  bitmap AlarmBitmap : bitmap32 {
    kInflowError = 0x1;
    kDrainError = 0x2;
    kDoorError = 0x4;
    kTempTooLow = 0x8;
    kTempTooHigh = 0x10;
    kWaterLevelError = 0x20;
  }

  bitmap Feature : bitmap32 {
    kReset = 0x1;
  }

  info event Notify = 0 {
    AlarmBitmap active = 0;
    AlarmBitmap inactive = 1;
    AlarmBitmap state = 2;
    AlarmBitmap mask = 3;
  }

  readonly attribute AlarmBitmap mask = 0;
  readonly attribute optional AlarmBitmap latch = 1;
  readonly attribute AlarmBitmap state = 2;
  readonly attribute AlarmBitmap supported = 3;
  readonly attribute command_id generatedCommandList[] = 65528;
  readonly attribute command_id acceptedCommandList[] = 65529;
  readonly attribute event_id eventList[] = 65530;
  readonly attribute attrib_id attributeList[] = 65531;
  readonly attribute bitmap32 featureMap = 65532;
  readonly attribute int16u clusterRevision = 65533;

  request struct ResetRequest {
    AlarmBitmap alarms = 0;
  }

  request struct ModifyEnabledAlarmsRequest {
    AlarmBitmap mask = 0;
  }

  /** This command resets active and latched alarms (if possible). */
  command Reset(ResetRequest): DefaultSuccess = 0;
  /** This command allows a client to request that an alarm be enabled or suppressed at the server. */
  command ModifyEnabledAlarms(ModifyEnabledAlarmsRequest): DefaultSuccess = 1;
}

/** Attributes and commands for selecting a mode from a list of supported options. */
cluster MicrowaveOvenMode = 94 {
  revision 1;

  enum ModeTag : enum16 {
    kAuto = 0;
    kQuick = 1;
    kQuiet = 2;
    kLowNoise = 3;
    kLowEnergy = 4;
    kVacation = 5;
    kMin = 6;
    kMax = 7;
    kNight = 8;
    kDay = 9;
    kNormal = 16384;
    kDefrost = 16385;
  }

  bitmap Feature : bitmap32 {
    kOnOff = 0x1;
  }

  shared struct ModeTagStruct {
    optional vendor_id mfgCode = 0;
    enum16 value = 1;
  }

  shared struct ModeOptionStruct {
    char_string<64> label = 0;
    int8u mode = 1;
    ModeTagStruct modeTags[] = 2;
  }

  readonly attribute ModeOptionStruct supportedModes[] = 0;
  readonly attribute int8u currentMode = 1;
  readonly attribute command_id generatedCommandList[] = 65528;
  readonly attribute command_id acceptedCommandList[] = 65529;
  readonly attribute event_id eventList[] = 65530;
  readonly attribute attrib_id attributeList[] = 65531;
  readonly attribute bitmap32 featureMap = 65532;
  readonly attribute int16u clusterRevision = 65533;
}

/** This cluster supports remotely monitoring and, where supported, changing the operational state of any device where a state machine is a part of the operation. */
cluster OperationalState = 96 {
  revision 1;

  enum ErrorStateEnum : enum8 {
    kNoError = 0;
    kUnableToStartOrResume = 1;
    kUnableToCompleteOperation = 2;
    kCommandInvalidInState = 3;
  }

  enum OperationalStateEnum : enum8 {
    kStopped = 0;
    kRunning = 1;
    kPaused = 2;
    kError = 3;
  }

  shared struct ErrorStateStruct {
    enum8 errorStateID = 0;
    optional char_string<64> errorStateLabel = 1;
    optional char_string<64> errorStateDetails = 2;
  }

  shared struct OperationalStateStruct {
    enum8 operationalStateID = 0;
    optional char_string<64> operationalStateLabel = 1;
  }

  critical event OperationalError = 0 {
    ErrorStateStruct errorState = 0;
  }

  info event OperationCompletion = 1 {
    enum8 completionErrorCode = 0;
    optional nullable elapsed_s totalOperationalTime = 1;
    optional nullable elapsed_s pausedTime = 2;
  }

  readonly attribute nullable char_string phaseList[] = 0;
  readonly attribute nullable int8u currentPhase = 1;
  readonly attribute optional nullable elapsed_s countdownTime = 2;
  readonly attribute OperationalStateStruct operationalStateList[] = 3;
  readonly attribute OperationalStateEnum operationalState = 4;
  readonly attribute ErrorStateStruct operationalError = 5;
  readonly attribute command_id generatedCommandList[] = 65528;
  readonly attribute command_id acceptedCommandList[] = 65529;
  readonly attribute event_id eventList[] = 65530;
  readonly attribute attrib_id attributeList[] = 65531;
  readonly attribute bitmap32 featureMap = 65532;
  readonly attribute int16u clusterRevision = 65533;

  response struct OperationalCommandResponse = 4 {
    ErrorStateStruct commandResponseState = 0;
  }

  /** Upon receipt, the device SHALL pause its operation if it is possible based on the current function of the server. */
  command Pause(): OperationalCommandResponse = 0;
  /** Upon receipt, the device SHALL stop its operation if it is at a position where it is safe to do so and/or permitted. */
  command Stop(): OperationalCommandResponse = 1;
  /** Upon receipt, the device SHALL start its operation if it is safe to do so and the device is in an operational state from which it can be started. */
  command Start(): OperationalCommandResponse = 2;
  /** Upon receipt, the device SHALL resume its operation from the point it was at when it received the Pause command, or from the point when it was paused by means outside of this cluster (for example by manual button press). */
  command Resume(): OperationalCommandResponse = 3;
}

/** This cluster supports remotely monitoring and, where supported, changing the operational state of a Robotic Vacuum. */
cluster RvcOperationalState = 97 {
  revision 1;

  enum ErrorStateEnum : enum8 {
    kNoError = 0;
    kUnableToStartOrResume = 1;
    kUnableToCompleteOperation = 2;
    kCommandInvalidInState = 3;
    kFailedToFindChargingDock = 64;
    kStuck = 65;
    kDustBinMissing = 66;
    kDustBinFull = 67;
    kWaterTankEmpty = 68;
    kWaterTankMissing = 69;
    kWaterTankLidOpen = 70;
    kMopCleaningPadMissing = 71;
  }

  enum OperationalStateEnum : enum8 {
    kStopped = 0;
    kRunning = 1;
    kPaused = 2;
    kError = 3;
    kSeekingCharger = 64;
    kCharging = 65;
    kDocked = 66;
  }

  shared struct ErrorStateStruct {
    enum8 errorStateID = 0;
    optional char_string<64> errorStateLabel = 1;
    optional char_string<64> errorStateDetails = 2;
  }

  shared struct OperationalStateStruct {
    enum8 operationalStateID = 0;
    optional char_string<64> operationalStateLabel = 1;
  }

  critical event OperationalError = 0 {
    ErrorStateStruct errorState = 0;
  }

  info event OperationCompletion = 1 {
    enum8 completionErrorCode = 0;
    optional nullable elapsed_s totalOperationalTime = 1;
    optional nullable elapsed_s pausedTime = 2;
  }

  readonly attribute nullable char_string phaseList[] = 0;
  readonly attribute nullable int8u currentPhase = 1;
  readonly attribute optional nullable elapsed_s countdownTime = 2;
  readonly attribute OperationalStateStruct operationalStateList[] = 3;
  readonly attribute enum8 operationalState = 4;
  readonly attribute ErrorStateStruct operationalError = 5;
  readonly attribute command_id generatedCommandList[] = 65528;
  readonly attribute command_id acceptedCommandList[] = 65529;
  readonly attribute event_id eventList[] = 65530;
  readonly attribute attrib_id attributeList[] = 65531;
  readonly attribute bitmap32 featureMap = 65532;
  readonly attribute int16u clusterRevision = 65533;

  response struct OperationalCommandResponse = 4 {
    ErrorStateStruct commandResponseState = 0;
  }

  /** Upon receipt, the device SHALL pause its operation if it is possible based on the current function of the server. */
  command Pause(): OperationalCommandResponse = 0;
  /** Upon receipt, the device SHALL resume its operation from the point it was at when it received the Pause command, or from the point when it was paused by means outside of this cluster (for example by manual button press). */
  command Resume(): OperationalCommandResponse = 3;
  /** On receipt of this command, the device SHALL start seeking the charging dock, if possible in the current state of the device. */
  command GoHome(): OperationalCommandResponse = 128;
}

/** Attributes and commands for scene configuration and manipulation. */
provisional cluster ScenesManagement = 98 {
  revision 1;

  bitmap CopyModeBitmap : bitmap8 {
    kCopyAllScenes = 0x1;
  }

  bitmap Feature : bitmap32 {
    kSceneNames = 0x1;
  }

  struct AttributeValuePairStruct {
    attrib_id attributeID = 0;
    optional int8u valueUnsigned8 = 1;
    optional int8s valueSigned8 = 2;
    optional int16u valueUnsigned16 = 3;
    optional int16s valueSigned16 = 4;
    optional int32u valueUnsigned32 = 5;
    optional int32s valueSigned32 = 6;
    optional int64u valueUnsigned64 = 7;
    optional int64s valueSigned64 = 8;
  }

  struct ExtensionFieldSetStruct {
    cluster_id clusterID = 0;
    AttributeValuePairStruct attributeValueList[] = 1;
  }

  fabric_scoped struct SceneInfoStruct {
    int8u sceneCount = 0;
    fabric_sensitive int8u currentScene = 1;
    fabric_sensitive group_id currentGroup = 2;
    fabric_sensitive boolean sceneValid = 3;
    int8u remainingCapacity = 4;
    fabric_idx fabricIndex = 254;
  }

  readonly attribute int16u sceneTableSize = 1;
  readonly attribute SceneInfoStruct fabricSceneInfo[] = 2;
  readonly attribute command_id generatedCommandList[] = 65528;
  readonly attribute command_id acceptedCommandList[] = 65529;
  readonly attribute event_id eventList[] = 65530;
  readonly attribute attrib_id attributeList[] = 65531;
  readonly attribute bitmap32 featureMap = 65532;
  readonly attribute int16u clusterRevision = 65533;

  request struct AddSceneRequest {
    group_id groupID = 0;
    int8u sceneID = 1;
    int32u transitionTime = 2;
    char_string<16> sceneName = 3;
    ExtensionFieldSetStruct extensionFieldSetStructs[] = 4;
  }

  response struct AddSceneResponse = 0 {
    status status = 0;
    group_id groupID = 1;
    int8u sceneID = 2;
  }

  request struct ViewSceneRequest {
    group_id groupID = 0;
    int8u sceneID = 1;
  }

  response struct ViewSceneResponse = 1 {
    status status = 0;
    group_id groupID = 1;
    int8u sceneID = 2;
    optional int32u transitionTime = 3;
    optional char_string<16> sceneName = 4;
    optional ExtensionFieldSetStruct extensionFieldSetStructs[] = 5;
  }

  request struct RemoveSceneRequest {
    group_id groupID = 0;
    int8u sceneID = 1;
  }

  response struct RemoveSceneResponse = 2 {
    status status = 0;
    group_id groupID = 1;
    int8u sceneID = 2;
  }

  request struct RemoveAllScenesRequest {
    group_id groupID = 0;
  }

  response struct RemoveAllScenesResponse = 3 {
    status status = 0;
    group_id groupID = 1;
  }

  request struct StoreSceneRequest {
    group_id groupID = 0;
    int8u sceneID = 1;
  }

  response struct StoreSceneResponse = 4 {
    status status = 0;
    group_id groupID = 1;
    int8u sceneID = 2;
  }

  request struct RecallSceneRequest {
    group_id groupID = 0;
    int8u sceneID = 1;
    optional nullable int32u transitionTime = 2;
  }

  request struct GetSceneMembershipRequest {
    group_id groupID = 0;
  }

  response struct GetSceneMembershipResponse = 6 {
    status status = 0;
    nullable int8u capacity = 1;
    group_id groupID = 2;
    optional int8u sceneList[] = 3;
  }

  request struct CopySceneRequest {
    CopyModeBitmap mode = 0;
    group_id groupIdentifierFrom = 1;
    int8u sceneIdentifierFrom = 2;
    group_id groupIdentifierTo = 3;
    int8u sceneIdentifierTo = 4;
  }

  response struct CopySceneResponse = 64 {
    status status = 0;
    group_id groupIdentifierFrom = 1;
    int8u sceneIdentifierFrom = 2;
  }

  /** Add a scene to the scene table. Extension field sets are input as '{"ClusterID": VALUE, "AttributeValueList":[{"AttributeID": VALUE, "Value*": VALUE}]}'. */
  fabric command access(invoke: manage) AddScene(AddSceneRequest): AddSceneResponse = 0;
  /** Retrieves the requested scene entry from its Scene table. */
  fabric command ViewScene(ViewSceneRequest): ViewSceneResponse = 1;
  /** Removes the requested scene entry, corresponding to the value of the GroupID field, from its Scene Table */
  fabric command access(invoke: manage) RemoveScene(RemoveSceneRequest): RemoveSceneResponse = 2;
  /** Remove all scenes, corresponding to the value of the GroupID field, from its Scene Table */
  fabric command access(invoke: manage) RemoveAllScenes(RemoveAllScenesRequest): RemoveAllScenesResponse = 3;
  /** Adds the scene entry into its Scene Table along with all extension field sets corresponding to the current state of other clusters on the same endpoint */
  fabric command access(invoke: manage) StoreScene(StoreSceneRequest): StoreSceneResponse = 4;
  /** Set the attributes and corresponding state for each other cluster implemented on the endpoint accordingly to the resquested scene entry in the Scene Table */
  fabric command RecallScene(RecallSceneRequest): DefaultSuccess = 5;
  /** This command can be used to get the used scene identifiers within a certain group, for the endpoint that implements this cluster. */
  fabric command GetSceneMembership(GetSceneMembershipRequest): GetSceneMembershipResponse = 6;
  /** This command allows a client to efficiently copy scenes from one group/scene identifier pair to another group/scene identifier pair. */
  fabric command access(invoke: manage) CopyScene(CopySceneRequest): CopySceneResponse = 64;
}

/** Attributes and commands for monitoring HEPA filters in a device */
cluster HepaFilterMonitoring = 113 {
  revision 1; // NOTE: Default/not specifically set

  shared enum ChangeIndicationEnum : enum8 {
    kOK = 0;
    kWarning = 1;
    kCritical = 2;
  }

  shared enum DegradationDirectionEnum : enum8 {
    kUp = 0;
    kDown = 1;
  }

  shared enum ProductIdentifierTypeEnum : enum8 {
    kUPC = 0;
    kGTIN8 = 1;
    kEAN = 2;
    kGTIN14 = 3;
    kOEM = 4;
  }

  bitmap Feature : bitmap32 {
    kCondition = 0x1;
    kWarning = 0x2;
    kReplacementProductList = 0x4;
  }

  struct ReplacementProductStruct {
    ProductIdentifierTypeEnum productIdentifierType = 0;
    char_string<20> productIdentifierValue = 1;
  }

  readonly attribute optional percent condition = 0;
  readonly attribute optional DegradationDirectionEnum degradationDirection = 1;
  readonly attribute ChangeIndicationEnum changeIndication = 2;
  readonly attribute optional boolean inPlaceIndicator = 3;
  attribute optional nullable epoch_s lastChangedTime = 4;
  readonly attribute optional ReplacementProductStruct replacementProductList[] = 5;
  readonly attribute command_id generatedCommandList[] = 65528;
  readonly attribute command_id acceptedCommandList[] = 65529;
  readonly attribute event_id eventList[] = 65530;
  readonly attribute attrib_id attributeList[] = 65531;
  readonly attribute bitmap32 featureMap = 65532;
  readonly attribute int16u clusterRevision = 65533;

  /** Reset the condition of the replaceable to the non degraded state */
  command ResetCondition(): DefaultSuccess = 0;
}

/** Attributes and commands for monitoring activated carbon filters in a device */
cluster ActivatedCarbonFilterMonitoring = 114 {
  revision 1; // NOTE: Default/not specifically set

  shared enum ChangeIndicationEnum : enum8 {
    kOK = 0;
    kWarning = 1;
    kCritical = 2;
  }

  shared enum DegradationDirectionEnum : enum8 {
    kUp = 0;
    kDown = 1;
  }

  shared enum ProductIdentifierTypeEnum : enum8 {
    kUPC = 0;
    kGTIN8 = 1;
    kEAN = 2;
    kGTIN14 = 3;
    kOEM = 4;
  }

  bitmap Feature : bitmap32 {
    kCondition = 0x1;
    kWarning = 0x2;
    kReplacementProductList = 0x4;
  }

  struct ReplacementProductStruct {
    ProductIdentifierTypeEnum productIdentifierType = 0;
    char_string<20> productIdentifierValue = 1;
  }

  readonly attribute optional percent condition = 0;
  readonly attribute optional DegradationDirectionEnum degradationDirection = 1;
  readonly attribute ChangeIndicationEnum changeIndication = 2;
  readonly attribute optional boolean inPlaceIndicator = 3;
  attribute optional nullable epoch_s lastChangedTime = 4;
  readonly attribute optional ReplacementProductStruct replacementProductList[] = 5;
  readonly attribute command_id generatedCommandList[] = 65528;
  readonly attribute command_id acceptedCommandList[] = 65529;
  readonly attribute event_id eventList[] = 65530;
  readonly attribute attrib_id attributeList[] = 65531;
  readonly attribute bitmap32 featureMap = 65532;
  readonly attribute int16u clusterRevision = 65533;

  /** Reset the condition of the replaceable to the non degraded state */
  command ResetCondition(): DefaultSuccess = 0;
}

/** This cluster is used to configure a boolean sensor. */
cluster BooleanStateConfiguration = 128 {
  revision 1;

  bitmap AlarmModeBitmap : bitmap8 {
    kVisual = 0x1;
    kAudible = 0x2;
  }

  bitmap Feature : bitmap32 {
    kVisual = 0x1;
    kAudible = 0x2;
    kAlarmSuppress = 0x4;
    kSensitivityLevel = 0x8;
  }

  bitmap SensorFaultBitmap : bitmap16 {
    kGeneralFault = 0x1;
  }

  info event AlarmsStateChanged = 0 {
    AlarmModeBitmap alarmsActive = 0;
    optional AlarmModeBitmap alarmsSuppressed = 1;
  }

  info event SensorFault = 1 {
    SensorFaultBitmap sensorFault = 0;
  }

  attribute optional int8u currentSensitivityLevel = 0;
  readonly attribute optional int8u supportedSensitivityLevels = 1;
  readonly attribute optional int8u defaultSensitivityLevel = 2;
  readonly attribute optional AlarmModeBitmap alarmsActive = 3;
  readonly attribute optional AlarmModeBitmap alarmsSuppressed = 4;
  readonly attribute optional AlarmModeBitmap alarmsEnabled = 5;
  readonly attribute optional AlarmModeBitmap alarmsSupported = 6;
  readonly attribute optional SensorFaultBitmap sensorFault = 7;
  readonly attribute command_id generatedCommandList[] = 65528;
  readonly attribute command_id acceptedCommandList[] = 65529;
  readonly attribute event_id eventList[] = 65530;
  readonly attribute attrib_id attributeList[] = 65531;
  readonly attribute bitmap32 featureMap = 65532;
  readonly attribute int16u clusterRevision = 65533;

  request struct SuppressAlarmRequest {
    AlarmModeBitmap alarmsToSuppress = 0;
  }

  request struct EnableDisableAlarmRequest {
    AlarmModeBitmap alarmsToEnableDisable = 0;
  }

  /** This command is used to suppress the specified alarm mode. */
  command SuppressAlarm(SuppressAlarmRequest): DefaultSuccess = 0;
  /** This command is used to enable or disable the specified alarm mode. */
  command EnableDisableAlarm(EnableDisableAlarmRequest): DefaultSuccess = 1;
}

/** This cluster is used to configure a valve. */
cluster ValveConfigurationAndControl = 129 {
  revision 1;

  enum StatusCodeEnum : enum8 {
    kFailureDueToFault = 2;
  }

  enum ValveStateEnum : enum8 {
    kClosed = 0;
    kOpen = 1;
    kTransitioning = 2;
  }

  bitmap Feature : bitmap32 {
    kTimeSync = 0x1;
    kLevel = 0x2;
  }

  bitmap ValveFaultBitmap : bitmap16 {
    kGeneralFault = 0x1;
    kBlocked = 0x2;
    kLeaking = 0x4;
    kNotConnected = 0x8;
    kShortCircuit = 0x10;
    kCurrentExceeded = 0x20;
  }

  info event ValveStateChanged = 0 {
    ValveStateEnum valveState = 0;
    optional percent valveLevel = 1;
  }

  info event ValveFault = 1 {
    ValveFaultBitmap valveFault = 0;
  }

  readonly attribute nullable elapsed_s openDuration = 0;
  attribute nullable elapsed_s defaultOpenDuration = 1;
  readonly attribute optional nullable epoch_us autoCloseTime = 2;
  readonly attribute nullable elapsed_s remainingDuration = 3;
  readonly attribute nullable ValveStateEnum currentState = 4;
  readonly attribute nullable ValveStateEnum targetState = 5;
  readonly attribute optional nullable percent currentLevel = 6;
  readonly attribute optional nullable percent targetLevel = 7;
  attribute optional percent defaultOpenLevel = 8;
  readonly attribute optional ValveFaultBitmap valveFault = 9;
  readonly attribute optional int8u levelStep = 10;
  readonly attribute command_id generatedCommandList[] = 65528;
  readonly attribute command_id acceptedCommandList[] = 65529;
  readonly attribute event_id eventList[] = 65530;
  readonly attribute attrib_id attributeList[] = 65531;
  readonly attribute bitmap32 featureMap = 65532;
  readonly attribute int16u clusterRevision = 65533;

  request struct OpenRequest {
    optional nullable elapsed_s openDuration = 0;
    optional percent targetLevel = 1;
  }

  /** This command is used to set the valve to its open position. */
  command Open(OpenRequest): DefaultSuccess = 0;
  /** This command is used to set the valve to its closed position. */
  command Close(): DefaultSuccess = 1;
}

/** This cluster provides a mechanism for querying data about electrical power as measured by the server. */
cluster ElectricalPowerMeasurement = 144 {
  revision 1;

  shared enum MeasurementTypeEnum : enum16 {
    kUnspecified = 0;
    kVoltage = 1;
    kActiveCurrent = 2;
    kReactiveCurrent = 3;
    kApparentCurrent = 4;
    kActivePower = 5;
    kReactivePower = 6;
    kApparentPower = 7;
    kRMSVoltage = 8;
    kRMSCurrent = 9;
    kRMSPower = 10;
    kFrequency = 11;
    kPowerFactor = 12;
    kNeutralCurrent = 13;
    kElectricalEnergy = 14;
    kReactiveEnergy = 15;
    kApparentEnergy = 16;
  }

  enum PowerModeEnum : enum8 {
    kUnknown = 0;
    kDC = 1;
    kAC = 2;
  }

  bitmap Feature : bitmap32 {
    kDirectCurrent = 0x1;
    kAlternatingCurrent = 0x2;
    kPolyphasePower = 0x4;
    kHarmonics = 0x8;
    kPowerQuality = 0x10;
  }

  shared struct MeasurementAccuracyRangeStruct {
    int64s rangeMin = 0;
    int64s rangeMax = 1;
    optional percent100ths percentMax = 2;
    optional percent100ths percentMin = 3;
    optional percent100ths percentTypical = 4;
    optional int64u fixedMax = 5;
    optional int64u fixedMin = 6;
    optional int64u fixedTypical = 7;
  }

  shared struct MeasurementAccuracyStruct {
    MeasurementTypeEnum measurementType = 0;
    boolean measured = 1;
    int64s minMeasuredValue = 2;
    int64s maxMeasuredValue = 3;
    MeasurementAccuracyRangeStruct accuracyRanges[] = 4;
  }

  struct HarmonicMeasurementStruct {
    int8u order = 0;
    nullable int64s measurement = 1;
  }

  struct MeasurementRangeStruct {
    MeasurementTypeEnum measurementType = 0;
    int64s min = 1;
    int64s max = 2;
    optional epoch_s startTimestamp = 3;
    optional epoch_s endTimestamp = 4;
    optional epoch_s minTimestamp = 5;
    optional epoch_s maxTimestamp = 6;
    optional systime_ms startSystime = 7;
    optional systime_ms endSystime = 8;
    optional systime_ms minSystime = 9;
    optional systime_ms maxSystime = 10;
  }

  info event MeasurementPeriodRanges = 0 {
    MeasurementRangeStruct ranges[] = 0;
  }

  readonly attribute PowerModeEnum powerMode = 0;
  readonly attribute int8u numberOfMeasurementTypes = 1;
  readonly attribute MeasurementAccuracyStruct accuracy[] = 2;
  readonly attribute optional MeasurementRangeStruct ranges[] = 3;
  readonly attribute optional nullable voltage_mv voltage = 4;
  readonly attribute optional nullable amperage_ma activeCurrent = 5;
  readonly attribute optional nullable amperage_ma reactiveCurrent = 6;
  readonly attribute optional nullable amperage_ma apparentCurrent = 7;
  readonly attribute nullable power_mw activePower = 8;
  readonly attribute optional nullable power_mw reactivePower = 9;
  readonly attribute optional nullable power_mw apparentPower = 10;
  readonly attribute optional nullable voltage_mv RMSVoltage = 11;
  readonly attribute optional nullable amperage_ma RMSCurrent = 12;
  readonly attribute optional nullable power_mw RMSPower = 13;
  readonly attribute optional nullable int64s frequency = 14;
  readonly attribute optional nullable HarmonicMeasurementStruct harmonicCurrents[] = 15;
  readonly attribute optional nullable HarmonicMeasurementStruct harmonicPhases[] = 16;
  readonly attribute optional nullable int64s powerFactor = 17;
  readonly attribute optional nullable amperage_ma neutralCurrent = 18;
  readonly attribute command_id generatedCommandList[] = 65528;
  readonly attribute command_id acceptedCommandList[] = 65529;
  readonly attribute event_id eventList[] = 65530;
  readonly attribute attrib_id attributeList[] = 65531;
  readonly attribute bitmap32 featureMap = 65532;
  readonly attribute int16u clusterRevision = 65533;
}

/** This cluster provides a mechanism for querying data about the electrical energy imported or provided by the server. */
cluster ElectricalEnergyMeasurement = 145 {
  revision 1;

  shared enum MeasurementTypeEnum : enum16 {
    kUnspecified = 0;
    kVoltage = 1;
    kActiveCurrent = 2;
    kReactiveCurrent = 3;
    kApparentCurrent = 4;
    kActivePower = 5;
    kReactivePower = 6;
    kApparentPower = 7;
    kRMSVoltage = 8;
    kRMSCurrent = 9;
    kRMSPower = 10;
    kFrequency = 11;
    kPowerFactor = 12;
    kNeutralCurrent = 13;
    kElectricalEnergy = 14;
    kReactiveEnergy = 15;
    kApparentEnergy = 16;
  }

  bitmap Feature : bitmap32 {
    kImportedEnergy = 0x1;
    kExportedEnergy = 0x2;
    kCumulativeEnergy = 0x4;
    kPeriodicEnergy = 0x8;
  }

  shared struct MeasurementAccuracyRangeStruct {
    int64s rangeMin = 0;
    int64s rangeMax = 1;
    optional percent100ths percentMax = 2;
    optional percent100ths percentMin = 3;
    optional percent100ths percentTypical = 4;
    optional int64u fixedMax = 5;
    optional int64u fixedMin = 6;
    optional int64u fixedTypical = 7;
  }

  shared struct MeasurementAccuracyStruct {
    MeasurementTypeEnum measurementType = 0;
    boolean measured = 1;
    int64s minMeasuredValue = 2;
    int64s maxMeasuredValue = 3;
    MeasurementAccuracyRangeStruct accuracyRanges[] = 4;
  }

  struct CumulativeEnergyResetStruct {
    optional nullable epoch_s importedResetTimestamp = 0;
    optional nullable epoch_s exportedResetTimestamp = 1;
    optional nullable systime_ms importedResetSystime = 2;
    optional nullable systime_ms exportedResetSystime = 3;
  }

  struct EnergyMeasurementStruct {
    energy_mwh energy = 0;
    optional epoch_s startTimestamp = 1;
    optional epoch_s endTimestamp = 2;
    optional systime_ms startSystime = 3;
    optional systime_ms endSystime = 4;
  }

  info event CumulativeEnergyMeasured = 0 {
    optional EnergyMeasurementStruct energyImported = 0;
    optional EnergyMeasurementStruct energyExported = 1;
  }

  info event PeriodicEnergyMeasured = 1 {
    optional EnergyMeasurementStruct energyImported = 0;
    optional EnergyMeasurementStruct energyExported = 1;
  }

  readonly attribute MeasurementAccuracyStruct accuracy = 0;
  readonly attribute optional nullable EnergyMeasurementStruct cumulativeEnergyImported = 1;
  readonly attribute optional nullable EnergyMeasurementStruct cumulativeEnergyExported = 2;
  readonly attribute optional nullable EnergyMeasurementStruct periodicEnergyImported = 3;
  readonly attribute optional nullable EnergyMeasurementStruct periodicEnergyExported = 4;
  readonly attribute optional nullable CumulativeEnergyResetStruct cumulativeEnergyReset = 5;
  readonly attribute command_id generatedCommandList[] = 65528;
  readonly attribute command_id acceptedCommandList[] = 65529;
  readonly attribute event_id eventList[] = 65530;
  readonly attribute attrib_id attributeList[] = 65531;
  readonly attribute bitmap32 featureMap = 65532;
  readonly attribute int16u clusterRevision = 65533;
}

/** This cluster is used to allow clients to control the operation of a hot water heating appliance so that it can be used with energy management. */
provisional cluster WaterHeaterManagement = 148 {
  revision 2;

  enum BoostStateEnum : enum8 {
    kInactive = 0;
    kActive = 1;
  }

  bitmap Feature : bitmap32 {
    kEnergyManagement = 0x1;
    kTankPercent = 0x2;
  }

  bitmap WaterHeaterHeatSourceBitmap : bitmap8 {
    kImmersionElement1 = 0x1;
    kImmersionElement2 = 0x2;
    kHeatPump = 0x4;
    kBoiler = 0x8;
    kOther = 0x10;
  }

  struct WaterHeaterBoostInfoStruct {
    elapsed_s duration = 0;
    optional boolean oneShot = 1;
    optional boolean emergencyBoost = 2;
    optional temperature temporarySetpoint = 3;
    optional percent targetPercentage = 4;
    optional percent targetReheat = 5;
  }

  info event BoostStarted = 0 {
    WaterHeaterBoostInfoStruct boostInfo = 0;
  }

  info event BoostEnded = 1 {
  }

  readonly attribute WaterHeaterHeatSourceBitmap heaterTypes = 0;
  readonly attribute WaterHeaterHeatSourceBitmap heatDemand = 1;
  readonly attribute optional int16u tankVolume = 2;
  readonly attribute optional energy_mwh estimatedHeatRequired = 3;
  readonly attribute optional percent tankPercentage = 4;
  readonly attribute BoostStateEnum boostState = 5;
  readonly attribute command_id generatedCommandList[] = 65528;
  readonly attribute command_id acceptedCommandList[] = 65529;
  readonly attribute event_id eventList[] = 65530;
  readonly attribute attrib_id attributeList[] = 65531;
  readonly attribute bitmap32 featureMap = 65532;
  readonly attribute int16u clusterRevision = 65533;

  request struct BoostRequest {
    WaterHeaterBoostInfoStruct boostInfo = 0;
  }

  /** Allows a client to request that the water heater is put into a Boost state. */
  command access(invoke: manage) Boost(BoostRequest): DefaultSuccess = 0;
  /** Allows a client to cancel an ongoing Boost operation. */
  command access(invoke: manage) CancelBoost(): DefaultSuccess = 1;
}

/** This cluster allows a client to manage the power draw of a device. An example of such a client could be an Energy Management System (EMS) which controls an Energy Smart Appliance (ESA). */
provisional cluster DeviceEnergyManagement = 152 {
  revision 4;

  enum AdjustmentCauseEnum : enum8 {
    kLocalOptimization = 0;
    kGridOptimization = 1;
  }

  enum CauseEnum : enum8 {
    kNormalCompletion = 0;
    kOffline = 1;
    kFault = 2;
    kUserOptOut = 3;
    kCancelled = 4;
  }

  enum CostTypeEnum : enum8 {
    kFinancial = 0;
    kGHGEmissions = 1;
    kComfort = 2;
    kTemperature = 3;
  }

  enum ESAStateEnum : enum8 {
    kOffline = 0;
    kOnline = 1;
    kFault = 2;
    kPowerAdjustActive = 3;
    kPaused = 4;
  }

  enum ESATypeEnum : enum8 {
    kEVSE = 0;
    kSpaceHeating = 1;
    kWaterHeating = 2;
    kSpaceCooling = 3;
    kSpaceHeatingCooling = 4;
    kBatteryStorage = 5;
    kSolarPV = 6;
    kFridgeFreezer = 7;
    kWashingMachine = 8;
    kDishwasher = 9;
    kCooking = 10;
    kHomeWaterPump = 11;
    kIrrigationWaterPump = 12;
    kPoolPump = 13;
    kOther = 255;
  }

  enum ForecastUpdateReasonEnum : enum8 {
    kInternalOptimization = 0;
    kLocalOptimization = 1;
    kGridOptimization = 2;
  }

  enum OptOutStateEnum : enum8 {
    kNoOptOut = 0;
    kLocalOptOut = 1;
    kGridOptOut = 2;
    kOptOut = 3;
  }

  enum PowerAdjustReasonEnum : enum8 {
    kNoAdjustment = 0;
    kLocalOptimizationAdjustment = 1;
    kGridOptimizationAdjustment = 2;
  }

  bitmap Feature : bitmap32 {
    kPowerAdjustment = 0x1;
    kPowerForecastReporting = 0x2;
    kStateForecastReporting = 0x4;
    kStartTimeAdjustment = 0x8;
    kPausable = 0x10;
    kForecastAdjustment = 0x20;
    kConstraintBasedAdjustment = 0x40;
  }

  struct CostStruct {
    CostTypeEnum costType = 0;
    int32s value = 1;
    int8u decimalPoints = 2;
    optional int16u currency = 3;
  }

  struct PowerAdjustStruct {
    power_mw minPower = 0;
    power_mw maxPower = 1;
    elapsed_s minDuration = 2;
    elapsed_s maxDuration = 3;
  }

  struct PowerAdjustCapabilityStruct {
    nullable PowerAdjustStruct powerAdjustCapability[] = 0;
    PowerAdjustReasonEnum cause = 1;
  }

  struct SlotStruct {
    elapsed_s minDuration = 0;
    elapsed_s maxDuration = 1;
    elapsed_s defaultDuration = 2;
    elapsed_s elapsedSlotTime = 3;
    elapsed_s remainingSlotTime = 4;
    optional boolean slotIsPausable = 5;
    optional elapsed_s minPauseDuration = 6;
    optional elapsed_s maxPauseDuration = 7;
    optional int16u manufacturerESAState = 8;
    optional power_mw nominalPower = 9;
    optional power_mw minPower = 10;
    optional power_mw maxPower = 11;
    optional energy_mwh nominalEnergy = 12;
    optional CostStruct costs[] = 13;
    optional power_mw minPowerAdjustment = 14;
    optional power_mw maxPowerAdjustment = 15;
    optional elapsed_s minDurationAdjustment = 16;
    optional elapsed_s maxDurationAdjustment = 17;
  }

  struct ForecastStruct {
    int32u forecastID = 0;
    nullable int16u activeSlotNumber = 1;
    epoch_s startTime = 2;
    epoch_s endTime = 3;
    optional nullable epoch_s earliestStartTime = 4;
    optional epoch_s latestEndTime = 5;
    boolean isPausable = 6;
    SlotStruct slots[] = 7;
    ForecastUpdateReasonEnum forecastUpdateReason = 8;
  }

  struct ConstraintsStruct {
    epoch_s startTime = 0;
    elapsed_s duration = 1;
    optional power_mw nominalPower = 2;
    optional energy_mwh maximumEnergy = 3;
    optional int8s loadControl = 4;
  }

  struct SlotAdjustmentStruct {
    int8u slotIndex = 0;
    optional power_mw nominalPower = 1;
    elapsed_s duration = 2;
  }

  info event PowerAdjustStart = 0 {
  }

  info event PowerAdjustEnd = 1 {
    CauseEnum cause = 0;
    elapsed_s duration = 1;
    energy_mwh energyUse = 2;
  }

  info event Paused = 2 {
  }

  info event Resumed = 3 {
    CauseEnum cause = 0;
  }

  readonly attribute ESATypeEnum ESAType = 0;
  readonly attribute boolean ESACanGenerate = 1;
  readonly attribute ESAStateEnum ESAState = 2;
  readonly attribute power_mw absMinPower = 3;
  readonly attribute power_mw absMaxPower = 4;
  readonly attribute optional nullable PowerAdjustCapabilityStruct powerAdjustmentCapability = 5;
  readonly attribute optional nullable ForecastStruct forecast = 6;
  readonly attribute optional OptOutStateEnum optOutState = 7;
  readonly attribute command_id generatedCommandList[] = 65528;
  readonly attribute command_id acceptedCommandList[] = 65529;
  readonly attribute event_id eventList[] = 65530;
  readonly attribute attrib_id attributeList[] = 65531;
  readonly attribute bitmap32 featureMap = 65532;
  readonly attribute int16u clusterRevision = 65533;

  request struct PowerAdjustRequestRequest {
    power_mw power = 0;
    elapsed_s duration = 1;
    AdjustmentCauseEnum cause = 2;
  }

  request struct StartTimeAdjustRequestRequest {
    epoch_s requestedStartTime = 0;
    AdjustmentCauseEnum cause = 1;
  }

  request struct PauseRequestRequest {
    elapsed_s duration = 0;
    AdjustmentCauseEnum cause = 1;
  }

  request struct ModifyForecastRequestRequest {
    int32u forecastID = 0;
    SlotAdjustmentStruct slotAdjustments[] = 1;
    AdjustmentCauseEnum cause = 2;
  }

  request struct RequestConstraintBasedForecastRequest {
    ConstraintsStruct constraints[] = 0;
    AdjustmentCauseEnum cause = 1;
  }

  /** Allows a client to request an adjustment in the power consumption of an ESA for a specified duration. */
  command PowerAdjustRequest(PowerAdjustRequestRequest): DefaultSuccess = 0;
  /** Allows a client to cancel an ongoing PowerAdjustmentRequest operation. */
  command CancelPowerAdjustRequest(): DefaultSuccess = 1;
  /** Allows a client to adjust the start time of a Forecast sequence that has not yet started operation (i.e. where the current Forecast StartTime is in the future). */
  command StartTimeAdjustRequest(StartTimeAdjustRequestRequest): DefaultSuccess = 2;
  /** Allows a client to temporarily pause an operation and reduce the ESAs energy demand. */
  command PauseRequest(PauseRequestRequest): DefaultSuccess = 3;
  /** Allows a client to cancel the PauseRequest command and enable earlier resumption of operation. */
  command ResumeRequest(): DefaultSuccess = 4;
  /** Allows a client to modify a Forecast within the limits allowed by the ESA. */
  command ModifyForecastRequest(ModifyForecastRequestRequest): DefaultSuccess = 5;
  /** Allows a client to ask the ESA to recompute its Forecast based on power and time constraints. */
  command RequestConstraintBasedForecast(RequestConstraintBasedForecastRequest): DefaultSuccess = 6;
  /** Allows a client to request cancellation of a previous adjustment request in a StartTimeAdjustRequest, ModifyForecastRequest or RequestConstraintBasedForecast command. */
  command CancelRequest(): DefaultSuccess = 7;
}

/** Electric Vehicle Supply Equipment (EVSE) is equipment used to charge an Electric Vehicle (EV) or Plug-In Hybrid Electric Vehicle. This cluster provides an interface to the functionality of Electric Vehicle Supply Equipment (EVSE) management. */
cluster EnergyEvse = 153 {
  revision 3;

  enum EnergyTransferStoppedReasonEnum : enum8 {
    kEVStopped = 0;
    kEVSEStopped = 1;
    kOther = 2;
  }

  enum FaultStateEnum : enum8 {
    kNoError = 0;
    kMeterFailure = 1;
    kOverVoltage = 2;
    kUnderVoltage = 3;
    kOverCurrent = 4;
    kContactWetFailure = 5;
    kContactDryFailure = 6;
    kGroundFault = 7;
    kPowerLoss = 8;
    kPowerQuality = 9;
    kPilotShortCircuit = 10;
    kEmergencyStop = 11;
    kEVDisconnected = 12;
    kWrongPowerSupply = 13;
    kLiveNeutralSwap = 14;
    kOverTemperature = 15;
    kOther = 255;
  }

  enum StateEnum : enum8 {
    kNotPluggedIn = 0;
    kPluggedInNoDemand = 1;
    kPluggedInDemand = 2;
    kPluggedInCharging = 3;
    kPluggedInDischarging = 4;
    kSessionEnding = 5;
    kFault = 6;
  }

  enum SupplyStateEnum : enum8 {
    kDisabled = 0;
    kChargingEnabled = 1;
    kDischargingEnabled = 2;
    kDisabledError = 3;
    kDisabledDiagnostics = 4;
    kEnabled = 5;
  }

  bitmap Feature : bitmap32 {
    kChargingPreferences = 0x1;
    kSoCReporting = 0x2;
    kPlugAndCharge = 0x4;
    kRFID = 0x8;
    kV2X = 0x10;
  }

  bitmap TargetDayOfWeekBitmap : bitmap8 {
    kSunday = 0x1;
    kMonday = 0x2;
    kTuesday = 0x4;
    kWednesday = 0x8;
    kThursday = 0x10;
    kFriday = 0x20;
    kSaturday = 0x40;
  }

  struct ChargingTargetStruct {
    int16u targetTimeMinutesPastMidnight = 0;
    optional percent targetSoC = 1;
    optional energy_mwh addedEnergy = 2;
  }

  struct ChargingTargetScheduleStruct {
    TargetDayOfWeekBitmap dayOfWeekForSequence = 0;
    ChargingTargetStruct chargingTargets[] = 1;
  }

  info event EVConnected = 0 {
    int32u sessionID = 0;
  }

  info event EVNotDetected = 1 {
    int32u sessionID = 0;
    StateEnum state = 1;
    elapsed_s sessionDuration = 2;
    energy_mwh sessionEnergyCharged = 3;
    optional energy_mwh sessionEnergyDischarged = 4;
  }

  info event EnergyTransferStarted = 2 {
    int32u sessionID = 0;
    StateEnum state = 1;
    amperage_ma maximumCurrent = 2;
    optional amperage_ma maximumDischargeCurrent = 3;
  }

  info event EnergyTransferStopped = 3 {
    int32u sessionID = 0;
    StateEnum state = 1;
    EnergyTransferStoppedReasonEnum reason = 2;
    energy_mwh energyTransferred = 4;
    optional energy_mwh energyDischarged = 5;
  }

  critical event Fault = 4 {
    nullable int32u sessionID = 0;
    StateEnum state = 1;
    FaultStateEnum faultStatePreviousState = 2;
    FaultStateEnum faultStateCurrentState = 4;
  }

  info event RFID = 5 {
    octet_string uid = 0;
  }

  readonly attribute nullable StateEnum state = 0;
  readonly attribute SupplyStateEnum supplyState = 1;
  readonly attribute FaultStateEnum faultState = 2;
  readonly attribute nullable epoch_s chargingEnabledUntil = 3;
  readonly attribute optional nullable epoch_s dischargingEnabledUntil = 4;
  readonly attribute amperage_ma circuitCapacity = 5;
  readonly attribute amperage_ma minimumChargeCurrent = 6;
  readonly attribute amperage_ma maximumChargeCurrent = 7;
  readonly attribute optional amperage_ma maximumDischargeCurrent = 8;
  attribute access(write: manage) optional amperage_ma userMaximumChargeCurrent = 9;
  attribute access(write: manage) optional elapsed_s randomizationDelayWindow = 10;
  readonly attribute optional nullable epoch_s nextChargeStartTime = 35;
  readonly attribute optional nullable epoch_s nextChargeTargetTime = 36;
  readonly attribute optional nullable energy_mwh nextChargeRequiredEnergy = 37;
  readonly attribute optional nullable percent nextChargeTargetSoC = 38;
  attribute access(write: manage) optional nullable int16u approximateEVEfficiency = 39;
  readonly attribute optional nullable percent stateOfCharge = 48;
  readonly attribute optional nullable energy_mwh batteryCapacity = 49;
  readonly attribute optional nullable char_string<32> vehicleID = 50;
  readonly attribute nullable int32u sessionID = 64;
  readonly attribute nullable elapsed_s sessionDuration = 65;
  readonly attribute nullable energy_mwh sessionEnergyCharged = 66;
  readonly attribute optional nullable energy_mwh sessionEnergyDischarged = 67;
  readonly attribute command_id generatedCommandList[] = 65528;
  readonly attribute command_id acceptedCommandList[] = 65529;
  readonly attribute event_id eventList[] = 65530;
  readonly attribute attrib_id attributeList[] = 65531;
  readonly attribute bitmap32 featureMap = 65532;
  readonly attribute int16u clusterRevision = 65533;

  response struct GetTargetsResponse = 0 {
    ChargingTargetScheduleStruct chargingTargetSchedules[] = 0;
  }

  request struct EnableChargingRequest {
    nullable epoch_s chargingEnabledUntil = 0;
    amperage_ma minimumChargeCurrent = 1;
    amperage_ma maximumChargeCurrent = 2;
  }

  request struct EnableDischargingRequest {
    nullable epoch_s dischargingEnabledUntil = 0;
    amperage_ma maximumDischargeCurrent = 1;
  }

  request struct SetTargetsRequest {
    ChargingTargetScheduleStruct chargingTargetSchedules[] = 0;
  }

  /** Allows a client to disable the EVSE from charging and discharging. */
  timed command Disable(): DefaultSuccess = 1;
  /** This command allows a client to enable the EVSE to charge an EV, and to provide or update the maximum and minimum charge current. */
  timed command EnableCharging(EnableChargingRequest): DefaultSuccess = 2;
  /** Upon receipt, this SHALL allow a client to enable the discharge of an EV, and to provide or update the maximum discharge current. */
  timed command EnableDischarging(EnableDischargingRequest): DefaultSuccess = 3;
  /** Allows a client to put the EVSE into a self-diagnostics mode. */
  timed command StartDiagnostics(): DefaultSuccess = 4;
  /** Allows a client to set the user specified charging targets. */
  timed command SetTargets(SetTargetsRequest): DefaultSuccess = 5;
  /** Allows a client to retrieve the current set of charging targets. */
  timed command GetTargets(): GetTargetsResponse = 6;
  /** Allows a client to clear all stored charging targets. */
  timed command ClearTargets(): DefaultSuccess = 7;
}

/** This cluster provides an interface to specify preferences for how devices should consume energy. */
provisional cluster EnergyPreference = 155 {
  revision 1;

  enum EnergyPriorityEnum : enum8 {
    kComfort = 0;
    kSpeed = 1;
    kEfficiency = 2;
    kWaterConsumption = 3;
  }

  bitmap Feature : bitmap32 {
    kEnergyBalance = 0x1;
    kLowPowerModeSensitivity = 0x2;
  }

  struct BalanceStruct {
    percent step = 0;
    optional char_string<64> label = 1;
  }

  readonly attribute optional BalanceStruct energyBalances[] = 0;
  attribute optional int8u currentEnergyBalance = 1;
  readonly attribute optional EnergyPriorityEnum energyPriorities[] = 2;
  readonly attribute optional BalanceStruct lowPowerModeSensitivities[] = 3;
  attribute optional int8u currentLowPowerModeSensitivity = 4;
  readonly attribute command_id generatedCommandList[] = 65528;
  readonly attribute command_id acceptedCommandList[] = 65529;
  readonly attribute event_id eventList[] = 65530;
  readonly attribute attrib_id attributeList[] = 65531;
  readonly attribute bitmap32 featureMap = 65532;
  readonly attribute int16u clusterRevision = 65533;
}

/** The Power Topology Cluster provides a mechanism for expressing how power is flowing between endpoints. */
cluster PowerTopology = 156 {
  revision 1;

  bitmap Feature : bitmap32 {
    kNodeTopology = 0x1;
    kTreeTopology = 0x2;
    kSetTopology = 0x4;
    kDynamicPowerFlow = 0x8;
  }

  readonly attribute optional endpoint_no availableEndpoints[] = 0;
  readonly attribute optional endpoint_no activeEndpoints[] = 1;
  readonly attribute command_id generatedCommandList[] = 65528;
  readonly attribute command_id acceptedCommandList[] = 65529;
  readonly attribute event_id eventList[] = 65530;
  readonly attribute attrib_id attributeList[] = 65531;
  readonly attribute bitmap32 featureMap = 65532;
  readonly attribute int16u clusterRevision = 65533;
}

/** Attributes and commands for selecting a mode from a list of supported options. */
cluster EnergyEvseMode = 157 {
  revision 2;

  enum ModeTag : enum16 {
    kAuto = 0;
    kQuick = 1;
    kQuiet = 2;
    kLowNoise = 3;
    kLowEnergy = 4;
    kVacation = 5;
    kMin = 6;
    kMax = 7;
    kNight = 8;
    kDay = 9;
    kManual = 16384;
    kTimeOfUse = 16385;
    kSolarCharging = 16386;
    kV2X = 16387;
  }

  bitmap Feature : bitmap32 {
    kOnOff = 0x1;
  }

  shared struct ModeTagStruct {
    optional vendor_id mfgCode = 0;
    enum16 value = 1;
  }

  shared struct ModeOptionStruct {
    char_string<64> label = 0;
    int8u mode = 1;
    ModeTagStruct modeTags[] = 2;
  }

  readonly attribute ModeOptionStruct supportedModes[] = 0;
  readonly attribute int8u currentMode = 1;
  readonly attribute command_id generatedCommandList[] = 65528;
  readonly attribute command_id acceptedCommandList[] = 65529;
  readonly attribute event_id eventList[] = 65530;
  readonly attribute attrib_id attributeList[] = 65531;
  readonly attribute bitmap32 featureMap = 65532;
  readonly attribute int16u clusterRevision = 65533;

  request struct ChangeToModeRequest {
    int8u newMode = 0;
  }

  response struct ChangeToModeResponse = 1 {
    enum8 status = 0;
    optional char_string<64> statusText = 1;
  }

  /** This command is used to change device modes. */
  command ChangeToMode(ChangeToModeRequest): ChangeToModeResponse = 0;
}

/** Attributes and commands for selecting a mode from a list of supported options. */
cluster WaterHeaterMode = 158 {
  revision 1;

  enum ModeTag : enum16 {
    kAuto = 0;
    kQuick = 1;
    kQuiet = 2;
    kLowNoise = 3;
    kLowEnergy = 4;
    kVacation = 5;
    kMin = 6;
    kMax = 7;
    kNight = 8;
    kDay = 9;
    kOff = 16384;
    kManual = 16385;
    kTimed = 16386;
  }

  bitmap Feature : bitmap32 {
    kOnOff = 0x1;
  }

  shared struct ModeTagStruct {
    optional vendor_id mfgCode = 0;
    enum16 value = 1;
  }

  shared struct ModeOptionStruct {
    char_string<64> label = 0;
    int8u mode = 1;
    ModeTagStruct modeTags[] = 2;
  }

  readonly attribute ModeOptionStruct supportedModes[] = 0;
  readonly attribute int8u currentMode = 1;
  readonly attribute command_id generatedCommandList[] = 65528;
  readonly attribute command_id acceptedCommandList[] = 65529;
  readonly attribute event_id eventList[] = 65530;
  readonly attribute attrib_id attributeList[] = 65531;
  readonly attribute bitmap32 featureMap = 65532;
  readonly attribute int16u clusterRevision = 65533;

  request struct ChangeToModeRequest {
    int8u newMode = 0;
  }

  response struct ChangeToModeResponse = 1 {
    enum8 status = 0;
    optional char_string<64> statusText = 1;
  }

  /** This command is used to change device modes. */
  command ChangeToMode(ChangeToModeRequest): ChangeToModeResponse = 0;
}

/** Attributes and commands for selecting a mode from a list of supported options. */
provisional cluster DeviceEnergyManagementMode = 159 {
  revision 2;

  enum ModeTag : enum16 {
    kAuto = 0;
    kQuick = 1;
    kQuiet = 2;
    kLowNoise = 3;
    kLowEnergy = 4;
    kVacation = 5;
    kMin = 6;
    kMax = 7;
    kNight = 8;
    kDay = 9;
    kNoOptimization = 16384;
    kDeviceOptimization = 16385;
    kLocalOptimization = 16386;
    kGridOptimization = 16387;
  }

  bitmap Feature : bitmap32 {
    kOnOff = 0x1;
  }

  shared struct ModeTagStruct {
    optional vendor_id mfgCode = 0;
    enum16 value = 1;
  }

  shared struct ModeOptionStruct {
    char_string<64> label = 0;
    int8u mode = 1;
    ModeTagStruct modeTags[] = 2;
  }

  readonly attribute ModeOptionStruct supportedModes[] = 0;
  readonly attribute int8u currentMode = 1;
  readonly attribute command_id generatedCommandList[] = 65528;
  readonly attribute command_id acceptedCommandList[] = 65529;
  readonly attribute event_id eventList[] = 65530;
  readonly attribute attrib_id attributeList[] = 65531;
  readonly attribute bitmap32 featureMap = 65532;
  readonly attribute int16u clusterRevision = 65533;

  request struct ChangeToModeRequest {
    int8u newMode = 0;
  }

  response struct ChangeToModeResponse = 1 {
    enum8 status = 0;
    optional char_string<64> statusText = 1;
  }

  /** This command is used to change device modes. */
  command ChangeToMode(ChangeToModeRequest): ChangeToModeResponse = 0;
}

/** Provides an interface for controlling and adjusting automatic window coverings. */
cluster WindowCovering = 258 {
  revision 5;

  enum EndProductType : enum8 {
    kRollerShade = 0;
    kRomanShade = 1;
    kBalloonShade = 2;
    kWovenWood = 3;
    kPleatedShade = 4;
    kCellularShade = 5;
    kLayeredShade = 6;
    kLayeredShade2D = 7;
    kSheerShade = 8;
    kTiltOnlyInteriorBlind = 9;
    kInteriorBlind = 10;
    kVerticalBlindStripCurtain = 11;
    kInteriorVenetianBlind = 12;
    kExteriorVenetianBlind = 13;
    kLateralLeftCurtain = 14;
    kLateralRightCurtain = 15;
    kCentralCurtain = 16;
    kRollerShutter = 17;
    kExteriorVerticalScreen = 18;
    kAwningTerracePatio = 19;
    kAwningVerticalScreen = 20;
    kTiltOnlyPergola = 21;
    kSwingingShutter = 22;
    kSlidingShutter = 23;
    kUnknown = 255;
  }

  enum Type : enum8 {
    kRollerShade = 0;
    kRollerShade2Motor = 1;
    kRollerShadeExterior = 2;
    kRollerShadeExterior2Motor = 3;
    kDrapery = 4;
    kAwning = 5;
    kShutter = 6;
    kTiltBlindTiltOnly = 7;
    kTiltBlindLiftAndTilt = 8;
    kProjectorScreen = 9;
    kUnknown = 255;
  }

  bitmap ConfigStatus : bitmap8 {
    kOperational = 0x1;
    kOnlineReserved = 0x2;
    kLiftMovementReversed = 0x4;
    kLiftPositionAware = 0x8;
    kTiltPositionAware = 0x10;
    kLiftEncoderControlled = 0x20;
    kTiltEncoderControlled = 0x40;
  }

  bitmap Feature : bitmap32 {
    kLift = 0x1;
    kTilt = 0x2;
    kPositionAwareLift = 0x4;
    kAbsolutePosition = 0x8;
    kPositionAwareTilt = 0x10;
  }

  bitmap Mode : bitmap8 {
    kMotorDirectionReversed = 0x1;
    kCalibrationMode = 0x2;
    kMaintenanceMode = 0x4;
    kLedFeedback = 0x8;
  }

  bitmap OperationalStatus : bitmap8 {
    kGlobal = 0x3;
    kLift = 0xC;
    kTilt = 0x30;
  }

  bitmap SafetyStatus : bitmap16 {
    kRemoteLockout = 0x1;
    kTamperDetection = 0x2;
    kFailedCommunication = 0x4;
    kPositionFailure = 0x8;
    kThermalProtection = 0x10;
    kObstacleDetected = 0x20;
    kPower = 0x40;
    kStopInput = 0x80;
    kMotorJammed = 0x100;
    kHardwareFailure = 0x200;
    kManualOperation = 0x400;
    kProtection = 0x800;
  }

  readonly attribute Type type = 0;
  readonly attribute optional int16u physicalClosedLimitLift = 1;
  readonly attribute optional int16u physicalClosedLimitTilt = 2;
  readonly attribute optional nullable int16u currentPositionLift = 3;
  readonly attribute optional nullable int16u currentPositionTilt = 4;
  readonly attribute optional int16u numberOfActuationsLift = 5;
  readonly attribute optional int16u numberOfActuationsTilt = 6;
  readonly attribute ConfigStatus configStatus = 7;
  readonly attribute optional nullable percent currentPositionLiftPercentage = 8;
  readonly attribute optional nullable percent currentPositionTiltPercentage = 9;
  readonly attribute OperationalStatus operationalStatus = 10;
  readonly attribute optional nullable percent100ths targetPositionLiftPercent100ths = 11;
  readonly attribute optional nullable percent100ths targetPositionTiltPercent100ths = 12;
  readonly attribute EndProductType endProductType = 13;
  readonly attribute optional nullable percent100ths currentPositionLiftPercent100ths = 14;
  readonly attribute optional nullable percent100ths currentPositionTiltPercent100ths = 15;
  readonly attribute optional int16u installedOpenLimitLift = 16;
  readonly attribute optional int16u installedClosedLimitLift = 17;
  readonly attribute optional int16u installedOpenLimitTilt = 18;
  readonly attribute optional int16u installedClosedLimitTilt = 19;
  attribute access(write: manage) Mode mode = 23;
  readonly attribute optional SafetyStatus safetyStatus = 26;
  readonly attribute command_id generatedCommandList[] = 65528;
  readonly attribute command_id acceptedCommandList[] = 65529;
  readonly attribute event_id eventList[] = 65530;
  readonly attribute attrib_id attributeList[] = 65531;
  readonly attribute bitmap32 featureMap = 65532;
  readonly attribute int16u clusterRevision = 65533;

  request struct GoToLiftValueRequest {
    int16u liftValue = 0;
  }

  request struct GoToLiftPercentageRequest {
    percent100ths liftPercent100thsValue = 0;
  }

  request struct GoToTiltValueRequest {
    int16u tiltValue = 0;
  }

  request struct GoToTiltPercentageRequest {
    percent100ths tiltPercent100thsValue = 0;
  }

  /** Moves window covering to InstalledOpenLimitLift and InstalledOpenLimitTilt */
  command UpOrOpen(): DefaultSuccess = 0;
  /** Moves window covering to InstalledClosedLimitLift and InstalledCloseLimitTilt */
  command DownOrClose(): DefaultSuccess = 1;
  /** Stop any adjusting of window covering */
  command StopMotion(): DefaultSuccess = 2;
  /** Go to lift value specified */
  command GoToLiftValue(GoToLiftValueRequest): DefaultSuccess = 4;
  /** Go to lift percentage specified */
  command GoToLiftPercentage(GoToLiftPercentageRequest): DefaultSuccess = 5;
  /** Go to tilt value specified */
  command GoToTiltValue(GoToTiltValueRequest): DefaultSuccess = 7;
  /** Go to tilt percentage specified */
  command GoToTiltPercentage(GoToTiltPercentageRequest): DefaultSuccess = 8;
}

/** An interface for configuring and controlling pumps. */
cluster PumpConfigurationAndControl = 512 {
  revision 4;

  enum ControlModeEnum : enum8 {
    kConstantSpeed = 0;
    kConstantPressure = 1;
    kProportionalPressure = 2;
    kConstantFlow = 3;
    kConstantTemperature = 5;
    kAutomatic = 7;
  }

  enum OperationModeEnum : enum8 {
    kNormal = 0;
    kMinimum = 1;
    kMaximum = 2;
    kLocal = 3;
  }

  bitmap Feature : bitmap32 {
    kConstantPressure = 0x1;
    kCompensatedPressure = 0x2;
    kConstantFlow = 0x4;
    kConstantSpeed = 0x8;
    kConstantTemperature = 0x10;
    kAutomatic = 0x20;
    kLocalOperation = 0x40;
  }

  bitmap PumpStatusBitmap : bitmap16 {
    kDeviceFault = 0x1;
    kSupplyFault = 0x2;
    kSpeedLow = 0x4;
    kSpeedHigh = 0x8;
    kLocalOverride = 0x10;
    kRunning = 0x20;
    kRemotePressure = 0x40;
    kRemoteFlow = 0x80;
    kRemoteTemperature = 0x100;
  }

  info event SupplyVoltageLow = 0 {
  }

  info event SupplyVoltageHigh = 1 {
  }

  info event PowerMissingPhase = 2 {
  }

  info event SystemPressureLow = 3 {
  }

  info event SystemPressureHigh = 4 {
  }

  critical event DryRunning = 5 {
  }

  info event MotorTemperatureHigh = 6 {
  }

  critical event PumpMotorFatalFailure = 7 {
  }

  info event ElectronicTemperatureHigh = 8 {
  }

  critical event PumpBlocked = 9 {
  }

  info event SensorFailure = 10 {
  }

  info event ElectronicNonFatalFailure = 11 {
  }

  critical event ElectronicFatalFailure = 12 {
  }

  info event GeneralFault = 13 {
  }

  info event Leakage = 14 {
  }

  info event AirDetection = 15 {
  }

  info event TurbineOperation = 16 {
  }

  readonly attribute nullable int16s maxPressure = 0;
  readonly attribute nullable int16u maxSpeed = 1;
  readonly attribute nullable int16u maxFlow = 2;
  readonly attribute optional nullable int16s minConstPressure = 3;
  readonly attribute optional nullable int16s maxConstPressure = 4;
  readonly attribute optional nullable int16s minCompPressure = 5;
  readonly attribute optional nullable int16s maxCompPressure = 6;
  readonly attribute optional nullable int16u minConstSpeed = 7;
  readonly attribute optional nullable int16u maxConstSpeed = 8;
  readonly attribute optional nullable int16u minConstFlow = 9;
  readonly attribute optional nullable int16u maxConstFlow = 10;
  readonly attribute optional nullable int16s minConstTemp = 11;
  readonly attribute optional nullable int16s maxConstTemp = 12;
  readonly attribute optional PumpStatusBitmap pumpStatus = 16;
  readonly attribute OperationModeEnum effectiveOperationMode = 17;
  readonly attribute ControlModeEnum effectiveControlMode = 18;
  readonly attribute nullable int16s capacity = 19;
  readonly attribute optional nullable int16u speed = 20;
  attribute access(write: manage) optional nullable int24u lifetimeRunningHours = 21;
  readonly attribute optional nullable int24u power = 22;
  attribute access(write: manage) optional nullable int32u lifetimeEnergyConsumed = 23;
  attribute access(write: manage) OperationModeEnum operationMode = 32;
  attribute access(write: manage) optional ControlModeEnum controlMode = 33;
  readonly attribute command_id generatedCommandList[] = 65528;
  readonly attribute command_id acceptedCommandList[] = 65529;
  readonly attribute event_id eventList[] = 65530;
  readonly attribute attrib_id attributeList[] = 65531;
  readonly attribute bitmap32 featureMap = 65532;
  readonly attribute int16u clusterRevision = 65533;
}

/** An interface for configuring and controlling the functionality of a thermostat. */
cluster Thermostat = 513 {
  revision 7;

  enum ACCapacityFormatEnum : enum8 {
    kBTUh = 0;
  }

  enum ACCompressorTypeEnum : enum8 {
    kUnknown = 0;
    kT1 = 1;
    kT2 = 2;
    kT3 = 3;
  }

  enum ACLouverPositionEnum : enum8 {
    kClosed = 1;
    kOpen = 2;
    kQuarter = 3;
    kHalf = 4;
    kThreeQuarters = 5;
  }

  enum ACRefrigerantTypeEnum : enum8 {
    kUnknown = 0;
    kR22 = 1;
    kR410a = 2;
    kR407c = 3;
  }

  enum ACTypeEnum : enum8 {
    kUnknown = 0;
    kCoolingFixed = 1;
    kHeatPumpFixed = 2;
    kCoolingInverter = 3;
    kHeatPumpInverter = 4;
  }

  enum ControlSequenceOfOperationEnum : enum8 {
    kCoolingOnly = 0;
    kCoolingWithReheat = 1;
    kHeatingOnly = 2;
    kHeatingWithReheat = 3;
    kCoolingAndHeating = 4;
    kCoolingAndHeatingWithReheat = 5;
  }

  enum PresetScenarioEnum : enum8 {
    kOccupied = 1;
    kUnoccupied = 2;
    kSleep = 3;
    kWake = 4;
    kVacation = 5;
    kGoingToSleep = 6;
    kUserDefined = 254;
  }

  enum SetpointChangeSourceEnum : enum8 {
    kManual = 0;
    kSchedule = 1;
    kExternal = 2;
  }

  enum SetpointRaiseLowerModeEnum : enum8 {
    kHeat = 0;
    kCool = 1;
    kBoth = 2;
  }

  enum StartOfWeekEnum : enum8 {
    kSunday = 0;
    kMonday = 1;
    kTuesday = 2;
    kWednesday = 3;
    kThursday = 4;
    kFriday = 5;
    kSaturday = 6;
  }

  enum SystemModeEnum : enum8 {
    kOff = 0;
    kAuto = 1;
    kCool = 3;
    kHeat = 4;
    kEmergencyHeat = 5;
    kPrecooling = 6;
    kFanOnly = 7;
    kDry = 8;
    kSleep = 9;
  }

  enum TemperatureSetpointHoldEnum : enum8 {
    kSetpointHoldOff = 0;
    kSetpointHoldOn = 1;
  }

  enum ThermostatRunningModeEnum : enum8 {
    kOff = 0;
    kCool = 3;
    kHeat = 4;
  }

  bitmap ACErrorCodeBitmap : bitmap32 {
    kCompressorFail = 0x1;
    kRoomSensorFail = 0x2;
    kOutdoorSensorFail = 0x4;
    kCoilSensorFail = 0x8;
    kFanFail = 0x10;
  }

  bitmap Feature : bitmap32 {
    kHeating = 0x1;
    kCooling = 0x2;
    kOccupancy = 0x4;
    kScheduleConfiguration = 0x8;
    kSetback = 0x10;
    kAutoMode = 0x20;
    kLocalTemperatureNotExposed = 0x40;
    kMatterScheduleConfiguration = 0x80;
    kPresets = 0x100;
  }

  bitmap HVACSystemTypeBitmap : bitmap8 {
    kCoolingStage = 0x3;
    kHeatingStage = 0xC;
    kHeatingIsHeatPump = 0x10;
    kHeatingUsesFuel = 0x20;
  }

  bitmap OccupancyBitmap : bitmap8 {
    kOccupied = 0x1;
  }

  bitmap PresetTypeFeaturesBitmap : bitmap16 {
    kAutomatic = 0x1;
    kSupportsNames = 0x2;
  }

  bitmap ProgrammingOperationModeBitmap : bitmap8 {
    kScheduleActive = 0x1;
    kAutoRecovery = 0x2;
    kEconomy = 0x4;
  }

  bitmap RelayStateBitmap : bitmap16 {
    kHeat = 0x1;
    kCool = 0x2;
    kFan = 0x4;
    kHeatStage2 = 0x8;
    kCoolStage2 = 0x10;
    kFanStage2 = 0x20;
    kFanStage3 = 0x40;
  }

  bitmap RemoteSensingBitmap : bitmap8 {
    kLocalTemperature = 0x1;
    kOutdoorTemperature = 0x2;
    kOccupancy = 0x4;
  }

  bitmap ScheduleDayOfWeekBitmap : bitmap8 {
    kSunday = 0x1;
    kMonday = 0x2;
    kTuesday = 0x4;
    kWednesday = 0x8;
    kThursday = 0x10;
    kFriday = 0x20;
    kSaturday = 0x40;
    kAway = 0x80;
  }

  bitmap ScheduleModeBitmap : bitmap8 {
    kHeatSetpointPresent = 0x1;
    kCoolSetpointPresent = 0x2;
  }

  bitmap ScheduleTypeFeaturesBitmap : bitmap16 {
    kSupportsPresets = 0x1;
    kSupportsSetpoints = 0x2;
    kSupportsNames = 0x4;
    kSupportsOff = 0x8;
  }

  struct ScheduleTransitionStruct {
    ScheduleDayOfWeekBitmap dayOfWeek = 0;
    int16u transitionTime = 1;
    optional octet_string<16> presetHandle = 2;
    optional SystemModeEnum systemMode = 3;
    optional temperature coolingSetpoint = 4;
    optional temperature heatingSetpoint = 5;
  }

  struct ScheduleStruct {
    nullable octet_string<16> scheduleHandle = 0;
    SystemModeEnum systemMode = 1;
    optional char_string<64> name = 2;
    optional octet_string<16> presetHandle = 3;
    ScheduleTransitionStruct transitions[] = 4;
    nullable boolean builtIn = 5;
  }

  struct PresetStruct {
    nullable octet_string<16> presetHandle = 0;
    PresetScenarioEnum presetScenario = 1;
    optional nullable char_string<64> name = 2;
    optional temperature coolingSetpoint = 3;
    optional temperature heatingSetpoint = 4;
    nullable boolean builtIn = 5;
  }

  struct PresetTypeStruct {
    PresetScenarioEnum presetScenario = 0;
    int8u numberOfPresets = 1;
    PresetTypeFeaturesBitmap presetTypeFeatures = 2;
  }

  struct ScheduleTypeStruct {
    SystemModeEnum systemMode = 0;
    int8u numberOfSchedules = 1;
    ScheduleTypeFeaturesBitmap scheduleTypeFeatures = 2;
  }

  struct WeeklyScheduleTransitionStruct {
    int16u transitionTime = 0;
    nullable temperature heatSetpoint = 1;
    nullable temperature coolSetpoint = 2;
  }

  readonly attribute nullable temperature localTemperature = 0;
  readonly attribute optional nullable temperature outdoorTemperature = 1;
  readonly attribute optional OccupancyBitmap occupancy = 2;
  readonly attribute optional temperature absMinHeatSetpointLimit = 3;
  readonly attribute optional temperature absMaxHeatSetpointLimit = 4;
  readonly attribute optional temperature absMinCoolSetpointLimit = 5;
  readonly attribute optional temperature absMaxCoolSetpointLimit = 6;
  readonly attribute optional int8u PICoolingDemand = 7;
  readonly attribute optional int8u PIHeatingDemand = 8;
  attribute access(write: manage) optional HVACSystemTypeBitmap HVACSystemTypeConfiguration = 9;
  attribute access(write: manage) optional int8s localTemperatureCalibration = 16;
  attribute optional temperature occupiedCoolingSetpoint = 17;
  attribute optional temperature occupiedHeatingSetpoint = 18;
  attribute optional temperature unoccupiedCoolingSetpoint = 19;
  attribute optional temperature unoccupiedHeatingSetpoint = 20;
  attribute access(write: manage) optional temperature minHeatSetpointLimit = 21;
  attribute access(write: manage) optional temperature maxHeatSetpointLimit = 22;
  attribute access(write: manage) optional temperature minCoolSetpointLimit = 23;
  attribute access(write: manage) optional temperature maxCoolSetpointLimit = 24;
  attribute access(write: manage) optional int8s minSetpointDeadBand = 25;
  attribute access(write: manage) optional RemoteSensingBitmap remoteSensing = 26;
  attribute access(write: manage) ControlSequenceOfOperationEnum controlSequenceOfOperation = 27;
  attribute access(write: manage) SystemModeEnum systemMode = 28;
  readonly attribute optional ThermostatRunningModeEnum thermostatRunningMode = 30;
  readonly attribute optional StartOfWeekEnum startOfWeek = 32;
  readonly attribute optional int8u numberOfWeeklyTransitions = 33;
  readonly attribute optional int8u numberOfDailyTransitions = 34;
  attribute access(write: manage) optional TemperatureSetpointHoldEnum temperatureSetpointHold = 35;
  attribute access(write: manage) optional nullable int16u temperatureSetpointHoldDuration = 36;
  attribute access(write: manage) optional ProgrammingOperationModeBitmap thermostatProgrammingOperationMode = 37;
  readonly attribute optional RelayStateBitmap thermostatRunningState = 41;
  readonly attribute optional SetpointChangeSourceEnum setpointChangeSource = 48;
  readonly attribute optional nullable int16s setpointChangeAmount = 49;
  readonly attribute optional epoch_s setpointChangeSourceTimestamp = 50;
  attribute access(write: manage) optional nullable int8u occupiedSetback = 52;
  readonly attribute optional nullable int8u occupiedSetbackMin = 53;
  readonly attribute optional nullable int8u occupiedSetbackMax = 54;
  attribute access(write: manage) optional nullable int8u unoccupiedSetback = 55;
  readonly attribute optional nullable int8u unoccupiedSetbackMin = 56;
  readonly attribute optional nullable int8u unoccupiedSetbackMax = 57;
  attribute access(write: manage) optional int8u emergencyHeatDelta = 58;
  attribute access(write: manage) optional ACTypeEnum ACType = 64;
  attribute access(write: manage) optional int16u ACCapacity = 65;
  attribute access(write: manage) optional ACRefrigerantTypeEnum ACRefrigerantType = 66;
  attribute access(write: manage) optional ACCompressorTypeEnum ACCompressorType = 67;
  attribute access(write: manage) optional ACErrorCodeBitmap ACErrorCode = 68;
  attribute access(write: manage) optional ACLouverPositionEnum ACLouverPosition = 69;
  readonly attribute optional nullable temperature ACCoilTemperature = 70;
  attribute access(write: manage) optional ACCapacityFormatEnum ACCapacityformat = 71;
  readonly attribute optional PresetTypeStruct presetTypes[] = 72;
  readonly attribute optional ScheduleTypeStruct scheduleTypes[] = 73;
  readonly attribute optional int8u numberOfPresets = 74;
  readonly attribute optional int8u numberOfSchedules = 75;
  readonly attribute optional int8u numberOfScheduleTransitions = 76;
  readonly attribute optional nullable int8u numberOfScheduleTransitionPerDay = 77;
  readonly attribute optional nullable octet_string<16> activePresetHandle = 78;
  readonly attribute optional nullable octet_string<16> activeScheduleHandle = 79;
  attribute access(write: manage) optional PresetStruct presets[] = 80;
  attribute access(write: manage) optional ScheduleStruct schedules[] = 81;
  readonly attribute optional nullable epoch_s setpointHoldExpiryTimestamp = 82;
  readonly attribute command_id generatedCommandList[] = 65528;
  readonly attribute command_id acceptedCommandList[] = 65529;
  readonly attribute event_id eventList[] = 65530;
  readonly attribute attrib_id attributeList[] = 65531;
  readonly attribute bitmap32 featureMap = 65532;
  readonly attribute int16u clusterRevision = 65533;

  request struct SetpointRaiseLowerRequest {
    SetpointRaiseLowerModeEnum mode = 0;
    int8s amount = 1;
  }

  response struct GetWeeklyScheduleResponse = 0 {
    int8u numberOfTransitionsForSequence = 0;
    ScheduleDayOfWeekBitmap dayOfWeekForSequence = 1;
    ScheduleModeBitmap modeForSequence = 2;
    WeeklyScheduleTransitionStruct transitions[] = 3;
  }

  request struct SetWeeklyScheduleRequest {
    int8u numberOfTransitionsForSequence = 0;
    ScheduleDayOfWeekBitmap dayOfWeekForSequence = 1;
    ScheduleModeBitmap modeForSequence = 2;
    WeeklyScheduleTransitionStruct transitions[] = 3;
  }

  request struct GetWeeklyScheduleRequest {
    ScheduleDayOfWeekBitmap daysToReturn = 0;
    ScheduleModeBitmap modeToReturn = 1;
  }

  request struct SetActiveScheduleRequestRequest {
    octet_string<16> scheduleHandle = 0;
  }

  request struct SetActivePresetRequestRequest {
    nullable octet_string<16> presetHandle = 0;
  }

  response struct AtomicResponse = 253 {
    status statusCode = 0;
    AtomicAttributeStatusStruct attributeStatus[] = 1;
    optional int16u timeout = 2;
  }

  request struct AtomicRequestRequest {
    AtomicRequestTypeEnum requestType = 0;
    attrib_id attributeRequests[] = 1;
    optional int16u timeout = 2;
  }

  /** Upon receipt, the attributes for the indicated setpoint(s) SHALL have the amount specified in the Amount field added to them. */
  command SetpointRaiseLower(SetpointRaiseLowerRequest): DefaultSuccess = 0;
  /** This command is used to update the thermostat weekly setpoint schedule from a management system. */
  command access(invoke: manage) SetWeeklySchedule(SetWeeklyScheduleRequest): DefaultSuccess = 1;
  /** The Current Weekly Schedule Command is sent from the server in response to the Get Weekly Schedule Command. */
  command GetWeeklySchedule(GetWeeklyScheduleRequest): GetWeeklyScheduleResponse = 2;
  /** This command is used to clear the weekly schedule. */
  command access(invoke: manage) ClearWeeklySchedule(): DefaultSuccess = 3;
  /** Upon receipt, if the Schedules attribute contains a ScheduleStruct whose ScheduleHandle field matches the value of the ScheduleHandle field, the server SHALL set the thermostat's ActiveScheduleHandle attribute to the value of the ScheduleHandle field. */
  command SetActiveScheduleRequest(SetActiveScheduleRequestRequest): DefaultSuccess = 5;
  /** ID */
  command SetActivePresetRequest(SetActivePresetRequestRequest): DefaultSuccess = 6;
  /** Begins, Commits or Cancels an atomic write */
  command access(invoke: manage) AtomicRequest(AtomicRequestRequest): AtomicResponse = 254;
}

/** An interface for controlling a fan in a heating/cooling system. */
cluster FanControl = 514 {
  revision 5;

  enum AirflowDirectionEnum : enum8 {
    kForward = 0;
    kReverse = 1;
  }

  enum FanModeEnum : enum8 {
    kOff = 0;
    kLow = 1;
    kMedium = 2;
    kHigh = 3;
    kOn = 4;
    kAuto = 5;
    kSmart = 6;
  }

  enum FanModeSequenceEnum : enum8 {
    kOffLowMedHigh = 0;
    kOffLowHigh = 1;
    kOffLowMedHighAuto = 2;
    kOffLowHighAuto = 3;
    kOffHighAuto = 4;
    kOffHigh = 5;
  }

  enum StepDirectionEnum : enum8 {
    kIncrease = 0;
    kDecrease = 1;
  }

  bitmap Feature : bitmap32 {
    kMultiSpeed = 0x1;
    kAuto = 0x2;
    kRocking = 0x4;
    kWind = 0x8;
    kStep = 0x10;
    kAirflowDirection = 0x20;
  }

  bitmap RockBitmap : bitmap8 {
    kRockLeftRight = 0x1;
    kRockUpDown = 0x2;
    kRockRound = 0x4;
  }

  bitmap WindBitmap : bitmap8 {
    kSleepWind = 0x1;
    kNaturalWind = 0x2;
  }

  attribute FanModeEnum fanMode = 0;
  readonly attribute FanModeSequenceEnum fanModeSequence = 1;
  attribute nullable percent percentSetting = 2;
  readonly attribute percent percentCurrent = 3;
  readonly attribute optional int8u speedMax = 4;
  attribute optional nullable int8u speedSetting = 5;
  readonly attribute optional int8u speedCurrent = 6;
  readonly attribute optional RockBitmap rockSupport = 7;
  attribute optional RockBitmap rockSetting = 8;
  readonly attribute optional WindBitmap windSupport = 9;
  attribute optional WindBitmap windSetting = 10;
  attribute optional AirflowDirectionEnum airflowDirection = 11;
  readonly attribute command_id generatedCommandList[] = 65528;
  readonly attribute command_id acceptedCommandList[] = 65529;
  readonly attribute event_id eventList[] = 65530;
  readonly attribute attrib_id attributeList[] = 65531;
  readonly attribute bitmap32 featureMap = 65532;
  readonly attribute int16u clusterRevision = 65533;

  request struct StepRequest {
    StepDirectionEnum direction = 0;
    optional boolean wrap = 1;
    optional boolean lowestOff = 2;
  }

  /** This command speeds up or slows down the fan, in steps, without a client having to know the fan speed. */
  command Step(StepRequest): DefaultSuccess = 0;
}

/** An interface for configuring the user interface of a thermostat (which may be remote from the thermostat). */
cluster ThermostatUserInterfaceConfiguration = 516 {
  revision 2;

  enum KeypadLockoutEnum : enum8 {
    kNoLockout = 0;
    kLockout1 = 1;
    kLockout2 = 2;
    kLockout3 = 3;
    kLockout4 = 4;
    kLockout5 = 5;
  }

  enum ScheduleProgrammingVisibilityEnum : enum8 {
    kScheduleProgrammingPermitted = 0;
    kScheduleProgrammingDenied = 1;
  }

  enum TemperatureDisplayModeEnum : enum8 {
    kCelsius = 0;
    kFahrenheit = 1;
  }

  attribute TemperatureDisplayModeEnum temperatureDisplayMode = 0;
  attribute access(write: manage) KeypadLockoutEnum keypadLockout = 1;
  attribute access(write: manage) optional ScheduleProgrammingVisibilityEnum scheduleProgrammingVisibility = 2;
  readonly attribute command_id generatedCommandList[] = 65528;
  readonly attribute command_id acceptedCommandList[] = 65529;
  readonly attribute event_id eventList[] = 65530;
  readonly attribute attrib_id attributeList[] = 65531;
  readonly attribute bitmap32 featureMap = 65532;
  readonly attribute int16u clusterRevision = 65533;
}

/** Attributes and commands for controlling the color properties of a color-capable light. */
cluster ColorControl = 768 {
  revision 7;

  enum ColorLoopActionEnum : enum8 {
    kDeactivate = 0;
    kActivateFromColorLoopStartEnhancedHue = 1;
    kActivateFromEnhancedCurrentHue = 2;
  }

  enum ColorLoopDirectionEnum : enum8 {
    kDecrement = 0;
    kIncrement = 1;
  }

  enum ColorModeEnum : enum8 {
    kCurrentHueAndCurrentSaturation = 0;
    kCurrentXAndCurrentY = 1;
    kColorTemperatureMireds = 2;
  }

  enum DirectionEnum : enum8 {
    kShortest = 0;
    kLongest = 1;
    kUp = 2;
    kDown = 3;
  }

  enum DriftCompensationEnum : enum8 {
    kNone = 0;
    kOtherOrUnknown = 1;
    kTemperatureMonitoring = 2;
    kOpticalLuminanceMonitoringAndFeedback = 3;
    kOpticalColorMonitoringAndFeedback = 4;
  }

  enum EnhancedColorModeEnum : enum8 {
    kCurrentHueAndCurrentSaturation = 0;
    kCurrentXAndCurrentY = 1;
    kColorTemperatureMireds = 2;
    kEnhancedCurrentHueAndCurrentSaturation = 3;
  }

  enum MoveModeEnum : enum8 {
    kStop = 0;
    kUp = 1;
    kDown = 3;
  }

  enum StepModeEnum : enum8 {
    kUp = 1;
    kDown = 3;
  }

  bitmap ColorCapabilitiesBitmap : bitmap16 {
    kHueSaturation = 0x1;
    kEnhancedHue = 0x2;
    kColorLoop = 0x4;
    kXY = 0x8;
    kColorTemperature = 0x10;
  }

  bitmap Feature : bitmap32 {
    kHueAndSaturation = 0x1;
    kEnhancedHue = 0x2;
    kColorLoop = 0x4;
    kXY = 0x8;
    kColorTemperature = 0x10;
  }

  bitmap OptionsBitmap : bitmap8 {
    kExecuteIfOff = 0x1;
  }

  bitmap UpdateFlagsBitmap : bitmap8 {
    kUpdateAction = 0x1;
    kUpdateDirection = 0x2;
    kUpdateTime = 0x4;
    kUpdateStartHue = 0x8;
  }

  readonly attribute optional int8u currentHue = 0;
  readonly attribute optional int8u currentSaturation = 1;
  readonly attribute optional int16u remainingTime = 2;
  readonly attribute optional int16u currentX = 3;
  readonly attribute optional int16u currentY = 4;
  readonly attribute optional DriftCompensationEnum driftCompensation = 5;
  readonly attribute optional char_string<254> compensationText = 6;
  readonly attribute optional int16u colorTemperatureMireds = 7;
  readonly attribute ColorModeEnum colorMode = 8;
  attribute OptionsBitmap options = 15;
  readonly attribute nullable int8u numberOfPrimaries = 16;
  readonly attribute optional int16u primary1X = 17;
  readonly attribute optional int16u primary1Y = 18;
  readonly attribute optional nullable int8u primary1Intensity = 19;
  readonly attribute optional int16u primary2X = 21;
  readonly attribute optional int16u primary2Y = 22;
  readonly attribute optional nullable int8u primary2Intensity = 23;
  readonly attribute optional int16u primary3X = 25;
  readonly attribute optional int16u primary3Y = 26;
  readonly attribute optional nullable int8u primary3Intensity = 27;
  readonly attribute optional int16u primary4X = 32;
  readonly attribute optional int16u primary4Y = 33;
  readonly attribute optional nullable int8u primary4Intensity = 34;
  readonly attribute optional int16u primary5X = 36;
  readonly attribute optional int16u primary5Y = 37;
  readonly attribute optional nullable int8u primary5Intensity = 38;
  readonly attribute optional int16u primary6X = 40;
  readonly attribute optional int16u primary6Y = 41;
  readonly attribute optional nullable int8u primary6Intensity = 42;
  attribute access(write: manage) optional int16u whitePointX = 48;
  attribute access(write: manage) optional int16u whitePointY = 49;
  attribute access(write: manage) optional int16u colorPointRX = 50;
  attribute access(write: manage) optional int16u colorPointRY = 51;
  attribute access(write: manage) optional nullable int8u colorPointRIntensity = 52;
  attribute access(write: manage) optional int16u colorPointGX = 54;
  attribute access(write: manage) optional int16u colorPointGY = 55;
  attribute access(write: manage) optional nullable int8u colorPointGIntensity = 56;
  attribute access(write: manage) optional int16u colorPointBX = 58;
  attribute access(write: manage) optional int16u colorPointBY = 59;
  attribute access(write: manage) optional nullable int8u colorPointBIntensity = 60;
  readonly attribute optional int16u enhancedCurrentHue = 16384;
  readonly attribute EnhancedColorModeEnum enhancedColorMode = 16385;
  readonly attribute optional int8u colorLoopActive = 16386;
  readonly attribute optional int8u colorLoopDirection = 16387;
  readonly attribute optional int16u colorLoopTime = 16388;
  readonly attribute optional int16u colorLoopStartEnhancedHue = 16389;
  readonly attribute optional int16u colorLoopStoredEnhancedHue = 16390;
  readonly attribute ColorCapabilitiesBitmap colorCapabilities = 16394;
  readonly attribute optional int16u colorTempPhysicalMinMireds = 16395;
  readonly attribute optional int16u colorTempPhysicalMaxMireds = 16396;
  readonly attribute optional int16u coupleColorTempToLevelMinMireds = 16397;
  attribute access(write: manage) optional nullable int16u startUpColorTemperatureMireds = 16400;
  readonly attribute command_id generatedCommandList[] = 65528;
  readonly attribute command_id acceptedCommandList[] = 65529;
  readonly attribute event_id eventList[] = 65530;
  readonly attribute attrib_id attributeList[] = 65531;
  readonly attribute bitmap32 featureMap = 65532;
  readonly attribute int16u clusterRevision = 65533;

  request struct MoveToHueRequest {
    int8u hue = 0;
    DirectionEnum direction = 1;
    int16u transitionTime = 2;
    OptionsBitmap optionsMask = 3;
    OptionsBitmap optionsOverride = 4;
  }

  request struct MoveHueRequest {
    MoveModeEnum moveMode = 0;
    int8u rate = 1;
    OptionsBitmap optionsMask = 2;
    OptionsBitmap optionsOverride = 3;
  }

  request struct StepHueRequest {
    StepModeEnum stepMode = 0;
    int8u stepSize = 1;
    int8u transitionTime = 2;
    OptionsBitmap optionsMask = 3;
    OptionsBitmap optionsOverride = 4;
  }

  request struct MoveToSaturationRequest {
    int8u saturation = 0;
    int16u transitionTime = 1;
    OptionsBitmap optionsMask = 2;
    OptionsBitmap optionsOverride = 3;
  }

  request struct MoveSaturationRequest {
    MoveModeEnum moveMode = 0;
    int8u rate = 1;
    OptionsBitmap optionsMask = 2;
    OptionsBitmap optionsOverride = 3;
  }

  request struct StepSaturationRequest {
    StepModeEnum stepMode = 0;
    int8u stepSize = 1;
    int8u transitionTime = 2;
    OptionsBitmap optionsMask = 3;
    OptionsBitmap optionsOverride = 4;
  }

  request struct MoveToHueAndSaturationRequest {
    int8u hue = 0;
    int8u saturation = 1;
    int16u transitionTime = 2;
    OptionsBitmap optionsMask = 3;
    OptionsBitmap optionsOverride = 4;
  }

  request struct MoveToColorRequest {
    int16u colorX = 0;
    int16u colorY = 1;
    int16u transitionTime = 2;
    OptionsBitmap optionsMask = 3;
    OptionsBitmap optionsOverride = 4;
  }

  request struct MoveColorRequest {
    int16s rateX = 0;
    int16s rateY = 1;
    OptionsBitmap optionsMask = 2;
    OptionsBitmap optionsOverride = 3;
  }

  request struct StepColorRequest {
    int16s stepX = 0;
    int16s stepY = 1;
    int16u transitionTime = 2;
    OptionsBitmap optionsMask = 3;
    OptionsBitmap optionsOverride = 4;
  }

  request struct MoveToColorTemperatureRequest {
    int16u colorTemperatureMireds = 0;
    int16u transitionTime = 1;
    OptionsBitmap optionsMask = 2;
    OptionsBitmap optionsOverride = 3;
  }

  request struct EnhancedMoveToHueRequest {
    int16u enhancedHue = 0;
    DirectionEnum direction = 1;
    int16u transitionTime = 2;
    OptionsBitmap optionsMask = 3;
    OptionsBitmap optionsOverride = 4;
  }

  request struct EnhancedMoveHueRequest {
    MoveModeEnum moveMode = 0;
    int16u rate = 1;
    OptionsBitmap optionsMask = 2;
    OptionsBitmap optionsOverride = 3;
  }

  request struct EnhancedStepHueRequest {
    StepModeEnum stepMode = 0;
    int16u stepSize = 1;
    int16u transitionTime = 2;
    OptionsBitmap optionsMask = 3;
    OptionsBitmap optionsOverride = 4;
  }

  request struct EnhancedMoveToHueAndSaturationRequest {
    int16u enhancedHue = 0;
    int8u saturation = 1;
    int16u transitionTime = 2;
    OptionsBitmap optionsMask = 3;
    OptionsBitmap optionsOverride = 4;
  }

  request struct ColorLoopSetRequest {
    UpdateFlagsBitmap updateFlags = 0;
    ColorLoopActionEnum action = 1;
    ColorLoopDirectionEnum direction = 2;
    int16u time = 3;
    int16u startHue = 4;
    OptionsBitmap optionsMask = 5;
    OptionsBitmap optionsOverride = 6;
  }

  request struct StopMoveStepRequest {
    OptionsBitmap optionsMask = 0;
    OptionsBitmap optionsOverride = 1;
  }

  request struct MoveColorTemperatureRequest {
    MoveModeEnum moveMode = 0;
    int16u rate = 1;
    int16u colorTemperatureMinimumMireds = 2;
    int16u colorTemperatureMaximumMireds = 3;
    OptionsBitmap optionsMask = 4;
    OptionsBitmap optionsOverride = 5;
  }

  request struct StepColorTemperatureRequest {
    StepModeEnum stepMode = 0;
    int16u stepSize = 1;
    int16u transitionTime = 2;
    int16u colorTemperatureMinimumMireds = 3;
    int16u colorTemperatureMaximumMireds = 4;
    OptionsBitmap optionsMask = 5;
    OptionsBitmap optionsOverride = 6;
  }

  /** Move to specified hue. */
  command MoveToHue(MoveToHueRequest): DefaultSuccess = 0;
  /** Move hue up or down at specified rate. */
  command MoveHue(MoveHueRequest): DefaultSuccess = 1;
  /** Step hue up or down by specified size at specified rate. */
  command StepHue(StepHueRequest): DefaultSuccess = 2;
  /** Move to specified saturation. */
  command MoveToSaturation(MoveToSaturationRequest): DefaultSuccess = 3;
  /** Move saturation up or down at specified rate. */
  command MoveSaturation(MoveSaturationRequest): DefaultSuccess = 4;
  /** Step saturation up or down by specified size at specified rate. */
  command StepSaturation(StepSaturationRequest): DefaultSuccess = 5;
  /** Move to hue and saturation. */
  command MoveToHueAndSaturation(MoveToHueAndSaturationRequest): DefaultSuccess = 6;
  /** Move to specified color. */
  command MoveToColor(MoveToColorRequest): DefaultSuccess = 7;
  /** Moves the color. */
  command MoveColor(MoveColorRequest): DefaultSuccess = 8;
  /** Steps the lighting to a specific color. */
  command StepColor(StepColorRequest): DefaultSuccess = 9;
  /** Move to a specific color temperature. */
  command MoveToColorTemperature(MoveToColorTemperatureRequest): DefaultSuccess = 10;
  /** Command description for EnhancedMoveToHue */
  command EnhancedMoveToHue(EnhancedMoveToHueRequest): DefaultSuccess = 64;
  /** Command description for EnhancedMoveHue */
  command EnhancedMoveHue(EnhancedMoveHueRequest): DefaultSuccess = 65;
  /** Command description for EnhancedStepHue */
  command EnhancedStepHue(EnhancedStepHueRequest): DefaultSuccess = 66;
  /** Command description for EnhancedMoveToHueAndSaturation */
  command EnhancedMoveToHueAndSaturation(EnhancedMoveToHueAndSaturationRequest): DefaultSuccess = 67;
  /** Command description for ColorLoopSet */
  command ColorLoopSet(ColorLoopSetRequest): DefaultSuccess = 68;
  /** Command description for StopMoveStep */
  command StopMoveStep(StopMoveStepRequest): DefaultSuccess = 71;
  /** Command description for MoveColorTemperature */
  command MoveColorTemperature(MoveColorTemperatureRequest): DefaultSuccess = 75;
  /** Command description for StepColorTemperature */
  command StepColorTemperature(StepColorTemperatureRequest): DefaultSuccess = 76;
}

/** Attributes and commands for configuring a lighting ballast. */
provisional cluster BallastConfiguration = 769 {
  revision 4;

  bitmap BallastStatusBitmap : bitmap8 {
    kBallastNonOperational = 0x1;
    kLampFailure = 0x2;
  }

  bitmap LampAlarmModeBitmap : bitmap8 {
    kLampBurnHours = 0x1;
  }

  readonly attribute int8u physicalMinLevel = 0;
  readonly attribute int8u physicalMaxLevel = 1;
  readonly attribute optional BallastStatusBitmap ballastStatus = 2;
  attribute access(write: manage) int8u minLevel = 16;
  attribute access(write: manage) int8u maxLevel = 17;
  attribute access(write: manage) optional nullable int8u intrinsicBallastFactor = 20;
  attribute access(write: manage) optional nullable int8u ballastFactorAdjustment = 21;
  readonly attribute int8u lampQuantity = 32;
  attribute access(write: manage) optional char_string<16> lampType = 48;
  attribute access(write: manage) optional char_string<16> lampManufacturer = 49;
  attribute access(write: manage) optional nullable int24u lampRatedHours = 50;
  attribute access(write: manage) optional nullable int24u lampBurnHours = 51;
  attribute access(write: manage) optional LampAlarmModeBitmap lampAlarmMode = 52;
  attribute access(write: manage) optional nullable int24u lampBurnHoursTripPoint = 53;
  readonly attribute command_id generatedCommandList[] = 65528;
  readonly attribute command_id acceptedCommandList[] = 65529;
  readonly attribute event_id eventList[] = 65530;
  readonly attribute attrib_id attributeList[] = 65531;
  readonly attribute bitmap32 featureMap = 65532;
  readonly attribute int16u clusterRevision = 65533;
}

/** Attributes and commands for configuring the measurement of illuminance, and reporting illuminance measurements. */
cluster IlluminanceMeasurement = 1024 {
  revision 3;

  enum LightSensorTypeEnum : enum8 {
    kPhotodiode = 0;
    kCMOS = 1;
  }

  readonly attribute nullable int16u measuredValue = 0;
  readonly attribute nullable int16u minMeasuredValue = 1;
  readonly attribute nullable int16u maxMeasuredValue = 2;
  readonly attribute optional int16u tolerance = 3;
  readonly attribute optional nullable LightSensorTypeEnum lightSensorType = 4;
  readonly attribute command_id generatedCommandList[] = 65528;
  readonly attribute command_id acceptedCommandList[] = 65529;
  readonly attribute event_id eventList[] = 65530;
  readonly attribute attrib_id attributeList[] = 65531;
  readonly attribute bitmap32 featureMap = 65532;
  readonly attribute int16u clusterRevision = 65533;
}

/** Attributes and commands for configuring the measurement of temperature, and reporting temperature measurements. */
cluster TemperatureMeasurement = 1026 {
  revision 4;

  readonly attribute nullable temperature measuredValue = 0;
  readonly attribute nullable temperature minMeasuredValue = 1;
  readonly attribute nullable temperature maxMeasuredValue = 2;
  readonly attribute optional int16u tolerance = 3;
  readonly attribute command_id generatedCommandList[] = 65528;
  readonly attribute command_id acceptedCommandList[] = 65529;
  readonly attribute event_id eventList[] = 65530;
  readonly attribute attrib_id attributeList[] = 65531;
  readonly attribute bitmap32 featureMap = 65532;
  readonly attribute int16u clusterRevision = 65533;
}

/** Attributes and commands for configuring the measurement of pressure, and reporting pressure measurements. */
cluster PressureMeasurement = 1027 {
  revision 3;

  bitmap Feature : bitmap32 {
    kExtended = 0x1;
  }

  readonly attribute nullable int16s measuredValue = 0;
  readonly attribute nullable int16s minMeasuredValue = 1;
  readonly attribute nullable int16s maxMeasuredValue = 2;
  readonly attribute optional int16u tolerance = 3;
  readonly attribute optional nullable int16s scaledValue = 16;
  readonly attribute optional nullable int16s minScaledValue = 17;
  readonly attribute optional nullable int16s maxScaledValue = 18;
  readonly attribute optional int16u scaledTolerance = 19;
  readonly attribute optional int8s scale = 20;
  readonly attribute command_id generatedCommandList[] = 65528;
  readonly attribute command_id acceptedCommandList[] = 65529;
  readonly attribute event_id eventList[] = 65530;
  readonly attribute attrib_id attributeList[] = 65531;
  readonly attribute bitmap32 featureMap = 65532;
  readonly attribute int16u clusterRevision = 65533;
}

/** Attributes and commands for configuring the measurement of flow, and reporting flow measurements. */
cluster FlowMeasurement = 1028 {
  revision 1; // NOTE: Default/not specifically set

  readonly attribute nullable int16u measuredValue = 0;
  readonly attribute nullable int16u minMeasuredValue = 1;
  readonly attribute nullable int16u maxMeasuredValue = 2;
  readonly attribute optional int16u tolerance = 3;
  readonly attribute command_id generatedCommandList[] = 65528;
  readonly attribute command_id acceptedCommandList[] = 65529;
  readonly attribute event_id eventList[] = 65530;
  readonly attribute attrib_id attributeList[] = 65531;
  readonly attribute bitmap32 featureMap = 65532;
  readonly attribute int16u clusterRevision = 65533;
}

/** Attributes and commands for configuring the measurement of relative humidity, and reporting relative humidity measurements. */
cluster RelativeHumidityMeasurement = 1029 {
  revision 3;

  readonly attribute nullable int16u measuredValue = 0;
  readonly attribute nullable int16u minMeasuredValue = 1;
  readonly attribute nullable int16u maxMeasuredValue = 2;
  readonly attribute optional int16u tolerance = 3;
  readonly attribute command_id generatedCommandList[] = 65528;
  readonly attribute command_id acceptedCommandList[] = 65529;
  readonly attribute event_id eventList[] = 65530;
  readonly attribute attrib_id attributeList[] = 65531;
  readonly attribute bitmap32 featureMap = 65532;
  readonly attribute int16u clusterRevision = 65533;
}

/** The server cluster provides an interface to occupancy sensing functionality based on one or more sensing modalities, including configuration and provision of notifications of occupancy status. */
cluster OccupancySensing = 1030 {
  revision 5;

  enum OccupancySensorTypeEnum : enum8 {
    kPIR = 0;
    kUltrasonic = 1;
    kPIRAndUltrasonic = 2;
    kPhysicalContact = 3;
  }

  bitmap Feature : bitmap32 {
    kOther = 0x1;
    kPassiveInfrared = 0x2;
    kUltrasonic = 0x4;
    kPhysicalContact = 0x8;
    kActiveInfrared = 0x10;
    kRadar = 0x20;
    kRFSensing = 0x40;
    kVision = 0x80;
  }

  bitmap OccupancyBitmap : bitmap8 {
    kOccupied = 0x1;
  }

  bitmap OccupancySensorTypeBitmap : bitmap8 {
    kPIR = 0x1;
    kUltrasonic = 0x2;
    kPhysicalContact = 0x4;
  }

  struct HoldTimeLimitsStruct {
    int16u holdTimeMin = 0;
    int16u holdTimeMax = 1;
    int16u holdTimeDefault = 2;
  }

  info event OccupancyChanged = 0 {
    OccupancyBitmap occupancy = 0;
  }

  readonly attribute OccupancyBitmap occupancy = 0;
  readonly attribute OccupancySensorTypeEnum occupancySensorType = 1;
  readonly attribute OccupancySensorTypeBitmap occupancySensorTypeBitmap = 2;
  attribute access(write: manage) optional int16u holdTime = 3;
  readonly attribute optional HoldTimeLimitsStruct holdTimeLimits = 4;
  attribute access(write: manage) optional int16u PIROccupiedToUnoccupiedDelay = 16;
  attribute access(write: manage) optional int16u PIRUnoccupiedToOccupiedDelay = 17;
  attribute access(write: manage) optional int8u PIRUnoccupiedToOccupiedThreshold = 18;
  attribute access(write: manage) optional int16u ultrasonicOccupiedToUnoccupiedDelay = 32;
  attribute access(write: manage) optional int16u ultrasonicUnoccupiedToOccupiedDelay = 33;
  attribute access(write: manage) optional int8u ultrasonicUnoccupiedToOccupiedThreshold = 34;
  attribute access(write: manage) optional int16u physicalContactOccupiedToUnoccupiedDelay = 48;
  attribute access(write: manage) optional int16u physicalContactUnoccupiedToOccupiedDelay = 49;
  attribute access(write: manage) optional int8u physicalContactUnoccupiedToOccupiedThreshold = 50;
  readonly attribute command_id generatedCommandList[] = 65528;
  readonly attribute command_id acceptedCommandList[] = 65529;
  readonly attribute event_id eventList[] = 65530;
  readonly attribute attrib_id attributeList[] = 65531;
  readonly attribute bitmap32 featureMap = 65532;
  readonly attribute int16u clusterRevision = 65533;
}

/** Attributes for reporting carbon monoxide concentration measurements */
cluster CarbonMonoxideConcentrationMeasurement = 1036 {
  revision 3;

  shared enum LevelValueEnum : enum8 {
    kUnknown = 0;
    kLow = 1;
    kMedium = 2;
    kHigh = 3;
    kCritical = 4;
  }

  shared enum MeasurementMediumEnum : enum8 {
    kAir = 0;
    kWater = 1;
    kSoil = 2;
  }

  shared enum MeasurementUnitEnum : enum8 {
    kPPM = 0;
    kPPB = 1;
    kPPT = 2;
    kMGM3 = 3;
    kUGM3 = 4;
    kNGM3 = 5;
    kPM3 = 6;
    kBQM3 = 7;
  }

  bitmap Feature : bitmap32 {
    kNumericMeasurement = 0x1;
    kLevelIndication = 0x2;
    kMediumLevel = 0x4;
    kCriticalLevel = 0x8;
    kPeakMeasurement = 0x10;
    kAverageMeasurement = 0x20;
  }

  readonly attribute optional nullable single measuredValue = 0;
  readonly attribute optional nullable single minMeasuredValue = 1;
  readonly attribute optional nullable single maxMeasuredValue = 2;
  readonly attribute optional nullable single peakMeasuredValue = 3;
  readonly attribute optional elapsed_s peakMeasuredValueWindow = 4;
  readonly attribute optional nullable single averageMeasuredValue = 5;
  readonly attribute optional elapsed_s averageMeasuredValueWindow = 6;
  readonly attribute optional single uncertainty = 7;
  readonly attribute optional MeasurementUnitEnum measurementUnit = 8;
  readonly attribute optional MeasurementMediumEnum measurementMedium = 9;
  readonly attribute optional LevelValueEnum levelValue = 10;
  readonly attribute command_id generatedCommandList[] = 65528;
  readonly attribute command_id acceptedCommandList[] = 65529;
  readonly attribute event_id eventList[] = 65530;
  readonly attribute attrib_id attributeList[] = 65531;
  readonly attribute bitmap32 featureMap = 65532;
  readonly attribute int16u clusterRevision = 65533;
}

/** Attributes for reporting carbon dioxide concentration measurements */
cluster CarbonDioxideConcentrationMeasurement = 1037 {
  revision 3;

  shared enum LevelValueEnum : enum8 {
    kUnknown = 0;
    kLow = 1;
    kMedium = 2;
    kHigh = 3;
    kCritical = 4;
  }

  shared enum MeasurementMediumEnum : enum8 {
    kAir = 0;
    kWater = 1;
    kSoil = 2;
  }

  shared enum MeasurementUnitEnum : enum8 {
    kPPM = 0;
    kPPB = 1;
    kPPT = 2;
    kMGM3 = 3;
    kUGM3 = 4;
    kNGM3 = 5;
    kPM3 = 6;
    kBQM3 = 7;
  }

  bitmap Feature : bitmap32 {
    kNumericMeasurement = 0x1;
    kLevelIndication = 0x2;
    kMediumLevel = 0x4;
    kCriticalLevel = 0x8;
    kPeakMeasurement = 0x10;
    kAverageMeasurement = 0x20;
  }

  readonly attribute optional nullable single measuredValue = 0;
  readonly attribute optional nullable single minMeasuredValue = 1;
  readonly attribute optional nullable single maxMeasuredValue = 2;
  readonly attribute optional nullable single peakMeasuredValue = 3;
  readonly attribute optional elapsed_s peakMeasuredValueWindow = 4;
  readonly attribute optional nullable single averageMeasuredValue = 5;
  readonly attribute optional elapsed_s averageMeasuredValueWindow = 6;
  readonly attribute optional single uncertainty = 7;
  readonly attribute optional MeasurementUnitEnum measurementUnit = 8;
  readonly attribute optional MeasurementMediumEnum measurementMedium = 9;
  readonly attribute optional LevelValueEnum levelValue = 10;
  readonly attribute command_id generatedCommandList[] = 65528;
  readonly attribute command_id acceptedCommandList[] = 65529;
  readonly attribute event_id eventList[] = 65530;
  readonly attribute attrib_id attributeList[] = 65531;
  readonly attribute bitmap32 featureMap = 65532;
  readonly attribute int16u clusterRevision = 65533;
}

/** Attributes for reporting nitrogen dioxide concentration measurements */
cluster NitrogenDioxideConcentrationMeasurement = 1043 {
  revision 3;

  shared enum LevelValueEnum : enum8 {
    kUnknown = 0;
    kLow = 1;
    kMedium = 2;
    kHigh = 3;
    kCritical = 4;
  }

  shared enum MeasurementMediumEnum : enum8 {
    kAir = 0;
    kWater = 1;
    kSoil = 2;
  }

  shared enum MeasurementUnitEnum : enum8 {
    kPPM = 0;
    kPPB = 1;
    kPPT = 2;
    kMGM3 = 3;
    kUGM3 = 4;
    kNGM3 = 5;
    kPM3 = 6;
    kBQM3 = 7;
  }

  bitmap Feature : bitmap32 {
    kNumericMeasurement = 0x1;
    kLevelIndication = 0x2;
    kMediumLevel = 0x4;
    kCriticalLevel = 0x8;
    kPeakMeasurement = 0x10;
    kAverageMeasurement = 0x20;
  }

  readonly attribute optional nullable single measuredValue = 0;
  readonly attribute optional nullable single minMeasuredValue = 1;
  readonly attribute optional nullable single maxMeasuredValue = 2;
  readonly attribute optional nullable single peakMeasuredValue = 3;
  readonly attribute optional elapsed_s peakMeasuredValueWindow = 4;
  readonly attribute optional nullable single averageMeasuredValue = 5;
  readonly attribute optional elapsed_s averageMeasuredValueWindow = 6;
  readonly attribute optional single uncertainty = 7;
  readonly attribute optional MeasurementUnitEnum measurementUnit = 8;
  readonly attribute optional MeasurementMediumEnum measurementMedium = 9;
  readonly attribute optional LevelValueEnum levelValue = 10;
  readonly attribute command_id generatedCommandList[] = 65528;
  readonly attribute command_id acceptedCommandList[] = 65529;
  readonly attribute event_id eventList[] = 65530;
  readonly attribute attrib_id attributeList[] = 65531;
  readonly attribute bitmap32 featureMap = 65532;
  readonly attribute int16u clusterRevision = 65533;
}

/** Attributes for reporting ozone concentration measurements */
cluster OzoneConcentrationMeasurement = 1045 {
  revision 3;

  shared enum LevelValueEnum : enum8 {
    kUnknown = 0;
    kLow = 1;
    kMedium = 2;
    kHigh = 3;
    kCritical = 4;
  }

  shared enum MeasurementMediumEnum : enum8 {
    kAir = 0;
    kWater = 1;
    kSoil = 2;
  }

  shared enum MeasurementUnitEnum : enum8 {
    kPPM = 0;
    kPPB = 1;
    kPPT = 2;
    kMGM3 = 3;
    kUGM3 = 4;
    kNGM3 = 5;
    kPM3 = 6;
    kBQM3 = 7;
  }

  bitmap Feature : bitmap32 {
    kNumericMeasurement = 0x1;
    kLevelIndication = 0x2;
    kMediumLevel = 0x4;
    kCriticalLevel = 0x8;
    kPeakMeasurement = 0x10;
    kAverageMeasurement = 0x20;
  }

  readonly attribute optional nullable single measuredValue = 0;
  readonly attribute optional nullable single minMeasuredValue = 1;
  readonly attribute optional nullable single maxMeasuredValue = 2;
  readonly attribute optional nullable single peakMeasuredValue = 3;
  readonly attribute optional elapsed_s peakMeasuredValueWindow = 4;
  readonly attribute optional nullable single averageMeasuredValue = 5;
  readonly attribute optional elapsed_s averageMeasuredValueWindow = 6;
  readonly attribute optional single uncertainty = 7;
  readonly attribute optional MeasurementUnitEnum measurementUnit = 8;
  readonly attribute optional MeasurementMediumEnum measurementMedium = 9;
  readonly attribute optional LevelValueEnum levelValue = 10;
  readonly attribute command_id generatedCommandList[] = 65528;
  readonly attribute command_id acceptedCommandList[] = 65529;
  readonly attribute event_id eventList[] = 65530;
  readonly attribute attrib_id attributeList[] = 65531;
  readonly attribute bitmap32 featureMap = 65532;
  readonly attribute int16u clusterRevision = 65533;
}

/** Attributes for reporting PM2.5 concentration measurements */
cluster Pm25ConcentrationMeasurement = 1066 {
  revision 3;

  shared enum LevelValueEnum : enum8 {
    kUnknown = 0;
    kLow = 1;
    kMedium = 2;
    kHigh = 3;
    kCritical = 4;
  }

  shared enum MeasurementMediumEnum : enum8 {
    kAir = 0;
    kWater = 1;
    kSoil = 2;
  }

  shared enum MeasurementUnitEnum : enum8 {
    kPPM = 0;
    kPPB = 1;
    kPPT = 2;
    kMGM3 = 3;
    kUGM3 = 4;
    kNGM3 = 5;
    kPM3 = 6;
    kBQM3 = 7;
  }

  bitmap Feature : bitmap32 {
    kNumericMeasurement = 0x1;
    kLevelIndication = 0x2;
    kMediumLevel = 0x4;
    kCriticalLevel = 0x8;
    kPeakMeasurement = 0x10;
    kAverageMeasurement = 0x20;
  }

  readonly attribute optional nullable single measuredValue = 0;
  readonly attribute optional nullable single minMeasuredValue = 1;
  readonly attribute optional nullable single maxMeasuredValue = 2;
  readonly attribute optional nullable single peakMeasuredValue = 3;
  readonly attribute optional elapsed_s peakMeasuredValueWindow = 4;
  readonly attribute optional nullable single averageMeasuredValue = 5;
  readonly attribute optional elapsed_s averageMeasuredValueWindow = 6;
  readonly attribute optional single uncertainty = 7;
  readonly attribute optional MeasurementUnitEnum measurementUnit = 8;
  readonly attribute optional MeasurementMediumEnum measurementMedium = 9;
  readonly attribute optional LevelValueEnum levelValue = 10;
  readonly attribute command_id generatedCommandList[] = 65528;
  readonly attribute command_id acceptedCommandList[] = 65529;
  readonly attribute event_id eventList[] = 65530;
  readonly attribute attrib_id attributeList[] = 65531;
  readonly attribute bitmap32 featureMap = 65532;
  readonly attribute int16u clusterRevision = 65533;
}

/** Attributes for reporting formaldehyde concentration measurements */
cluster FormaldehydeConcentrationMeasurement = 1067 {
  revision 3;

  shared enum LevelValueEnum : enum8 {
    kUnknown = 0;
    kLow = 1;
    kMedium = 2;
    kHigh = 3;
    kCritical = 4;
  }

  shared enum MeasurementMediumEnum : enum8 {
    kAir = 0;
    kWater = 1;
    kSoil = 2;
  }

  shared enum MeasurementUnitEnum : enum8 {
    kPPM = 0;
    kPPB = 1;
    kPPT = 2;
    kMGM3 = 3;
    kUGM3 = 4;
    kNGM3 = 5;
    kPM3 = 6;
    kBQM3 = 7;
  }

  bitmap Feature : bitmap32 {
    kNumericMeasurement = 0x1;
    kLevelIndication = 0x2;
    kMediumLevel = 0x4;
    kCriticalLevel = 0x8;
    kPeakMeasurement = 0x10;
    kAverageMeasurement = 0x20;
  }

  readonly attribute optional nullable single measuredValue = 0;
  readonly attribute optional nullable single minMeasuredValue = 1;
  readonly attribute optional nullable single maxMeasuredValue = 2;
  readonly attribute optional nullable single peakMeasuredValue = 3;
  readonly attribute optional elapsed_s peakMeasuredValueWindow = 4;
  readonly attribute optional nullable single averageMeasuredValue = 5;
  readonly attribute optional elapsed_s averageMeasuredValueWindow = 6;
  readonly attribute optional single uncertainty = 7;
  readonly attribute optional MeasurementUnitEnum measurementUnit = 8;
  readonly attribute optional MeasurementMediumEnum measurementMedium = 9;
  readonly attribute optional LevelValueEnum levelValue = 10;
  readonly attribute command_id generatedCommandList[] = 65528;
  readonly attribute command_id acceptedCommandList[] = 65529;
  readonly attribute event_id eventList[] = 65530;
  readonly attribute attrib_id attributeList[] = 65531;
  readonly attribute bitmap32 featureMap = 65532;
  readonly attribute int16u clusterRevision = 65533;
}

/** Attributes for reporting PM1 concentration measurements */
cluster Pm1ConcentrationMeasurement = 1068 {
  revision 3;

  shared enum LevelValueEnum : enum8 {
    kUnknown = 0;
    kLow = 1;
    kMedium = 2;
    kHigh = 3;
    kCritical = 4;
  }

  shared enum MeasurementMediumEnum : enum8 {
    kAir = 0;
    kWater = 1;
    kSoil = 2;
  }

  shared enum MeasurementUnitEnum : enum8 {
    kPPM = 0;
    kPPB = 1;
    kPPT = 2;
    kMGM3 = 3;
    kUGM3 = 4;
    kNGM3 = 5;
    kPM3 = 6;
    kBQM3 = 7;
  }

  bitmap Feature : bitmap32 {
    kNumericMeasurement = 0x1;
    kLevelIndication = 0x2;
    kMediumLevel = 0x4;
    kCriticalLevel = 0x8;
    kPeakMeasurement = 0x10;
    kAverageMeasurement = 0x20;
  }

  readonly attribute optional nullable single measuredValue = 0;
  readonly attribute optional nullable single minMeasuredValue = 1;
  readonly attribute optional nullable single maxMeasuredValue = 2;
  readonly attribute optional nullable single peakMeasuredValue = 3;
  readonly attribute optional elapsed_s peakMeasuredValueWindow = 4;
  readonly attribute optional nullable single averageMeasuredValue = 5;
  readonly attribute optional elapsed_s averageMeasuredValueWindow = 6;
  readonly attribute optional single uncertainty = 7;
  readonly attribute optional MeasurementUnitEnum measurementUnit = 8;
  readonly attribute optional MeasurementMediumEnum measurementMedium = 9;
  readonly attribute optional LevelValueEnum levelValue = 10;
  readonly attribute command_id generatedCommandList[] = 65528;
  readonly attribute command_id acceptedCommandList[] = 65529;
  readonly attribute event_id eventList[] = 65530;
  readonly attribute attrib_id attributeList[] = 65531;
  readonly attribute bitmap32 featureMap = 65532;
  readonly attribute int16u clusterRevision = 65533;
}

/** Attributes for reporting PM10 concentration measurements */
cluster Pm10ConcentrationMeasurement = 1069 {
  revision 3;

  shared enum LevelValueEnum : enum8 {
    kUnknown = 0;
    kLow = 1;
    kMedium = 2;
    kHigh = 3;
    kCritical = 4;
  }

  shared enum MeasurementMediumEnum : enum8 {
    kAir = 0;
    kWater = 1;
    kSoil = 2;
  }

  shared enum MeasurementUnitEnum : enum8 {
    kPPM = 0;
    kPPB = 1;
    kPPT = 2;
    kMGM3 = 3;
    kUGM3 = 4;
    kNGM3 = 5;
    kPM3 = 6;
    kBQM3 = 7;
  }

  bitmap Feature : bitmap32 {
    kNumericMeasurement = 0x1;
    kLevelIndication = 0x2;
    kMediumLevel = 0x4;
    kCriticalLevel = 0x8;
    kPeakMeasurement = 0x10;
    kAverageMeasurement = 0x20;
  }

  readonly attribute optional nullable single measuredValue = 0;
  readonly attribute optional nullable single minMeasuredValue = 1;
  readonly attribute optional nullable single maxMeasuredValue = 2;
  readonly attribute optional nullable single peakMeasuredValue = 3;
  readonly attribute optional elapsed_s peakMeasuredValueWindow = 4;
  readonly attribute optional nullable single averageMeasuredValue = 5;
  readonly attribute optional elapsed_s averageMeasuredValueWindow = 6;
  readonly attribute optional single uncertainty = 7;
  readonly attribute optional MeasurementUnitEnum measurementUnit = 8;
  readonly attribute optional MeasurementMediumEnum measurementMedium = 9;
  readonly attribute optional LevelValueEnum levelValue = 10;
  readonly attribute command_id generatedCommandList[] = 65528;
  readonly attribute command_id acceptedCommandList[] = 65529;
  readonly attribute event_id eventList[] = 65530;
  readonly attribute attrib_id attributeList[] = 65531;
  readonly attribute bitmap32 featureMap = 65532;
  readonly attribute int16u clusterRevision = 65533;
}

/** Attributes for reporting total volatile organic compounds concentration measurements */
cluster TotalVolatileOrganicCompoundsConcentrationMeasurement = 1070 {
  revision 3;

  shared enum LevelValueEnum : enum8 {
    kUnknown = 0;
    kLow = 1;
    kMedium = 2;
    kHigh = 3;
    kCritical = 4;
  }

  shared enum MeasurementMediumEnum : enum8 {
    kAir = 0;
    kWater = 1;
    kSoil = 2;
  }

  shared enum MeasurementUnitEnum : enum8 {
    kPPM = 0;
    kPPB = 1;
    kPPT = 2;
    kMGM3 = 3;
    kUGM3 = 4;
    kNGM3 = 5;
    kPM3 = 6;
    kBQM3 = 7;
  }

  bitmap Feature : bitmap32 {
    kNumericMeasurement = 0x1;
    kLevelIndication = 0x2;
    kMediumLevel = 0x4;
    kCriticalLevel = 0x8;
    kPeakMeasurement = 0x10;
    kAverageMeasurement = 0x20;
  }

  readonly attribute optional nullable single measuredValue = 0;
  readonly attribute optional nullable single minMeasuredValue = 1;
  readonly attribute optional nullable single maxMeasuredValue = 2;
  readonly attribute optional nullable single peakMeasuredValue = 3;
  readonly attribute optional elapsed_s peakMeasuredValueWindow = 4;
  readonly attribute optional nullable single averageMeasuredValue = 5;
  readonly attribute optional elapsed_s averageMeasuredValueWindow = 6;
  readonly attribute optional single uncertainty = 7;
  readonly attribute optional MeasurementUnitEnum measurementUnit = 8;
  readonly attribute optional MeasurementMediumEnum measurementMedium = 9;
  readonly attribute optional LevelValueEnum levelValue = 10;
  readonly attribute command_id generatedCommandList[] = 65528;
  readonly attribute command_id acceptedCommandList[] = 65529;
  readonly attribute event_id eventList[] = 65530;
  readonly attribute attrib_id attributeList[] = 65531;
  readonly attribute bitmap32 featureMap = 65532;
  readonly attribute int16u clusterRevision = 65533;
}

/** Attributes for reporting radon concentration measurements */
cluster RadonConcentrationMeasurement = 1071 {
  revision 3;

  shared enum LevelValueEnum : enum8 {
    kUnknown = 0;
    kLow = 1;
    kMedium = 2;
    kHigh = 3;
    kCritical = 4;
  }

  shared enum MeasurementMediumEnum : enum8 {
    kAir = 0;
    kWater = 1;
    kSoil = 2;
  }

  shared enum MeasurementUnitEnum : enum8 {
    kPPM = 0;
    kPPB = 1;
    kPPT = 2;
    kMGM3 = 3;
    kUGM3 = 4;
    kNGM3 = 5;
    kPM3 = 6;
    kBQM3 = 7;
  }

  bitmap Feature : bitmap32 {
    kNumericMeasurement = 0x1;
    kLevelIndication = 0x2;
    kMediumLevel = 0x4;
    kCriticalLevel = 0x8;
    kPeakMeasurement = 0x10;
    kAverageMeasurement = 0x20;
  }

  readonly attribute optional nullable single measuredValue = 0;
  readonly attribute optional nullable single minMeasuredValue = 1;
  readonly attribute optional nullable single maxMeasuredValue = 2;
  readonly attribute optional nullable single peakMeasuredValue = 3;
  readonly attribute optional elapsed_s peakMeasuredValueWindow = 4;
  readonly attribute optional nullable single averageMeasuredValue = 5;
  readonly attribute optional elapsed_s averageMeasuredValueWindow = 6;
  readonly attribute optional single uncertainty = 7;
  readonly attribute optional MeasurementUnitEnum measurementUnit = 8;
  readonly attribute optional MeasurementMediumEnum measurementMedium = 9;
  readonly attribute optional LevelValueEnum levelValue = 10;
  readonly attribute command_id generatedCommandList[] = 65528;
  readonly attribute command_id acceptedCommandList[] = 65529;
  readonly attribute event_id eventList[] = 65530;
  readonly attribute attrib_id attributeList[] = 65531;
  readonly attribute bitmap32 featureMap = 65532;
  readonly attribute int16u clusterRevision = 65533;
}

/** This cluster provides an interface for managing low power mode on a device that supports the Wake On LAN protocol. */
cluster WakeOnLan = 1283 {
  revision 1;

  readonly attribute optional char_string<12> MACAddress = 0;
  provisional readonly attribute optional octet_string<16> linkLocalAddress = 1;
  readonly attribute command_id generatedCommandList[] = 65528;
  readonly attribute command_id acceptedCommandList[] = 65529;
  readonly attribute event_id eventList[] = 65530;
  readonly attribute attrib_id attributeList[] = 65531;
  readonly attribute bitmap32 featureMap = 65532;
  readonly attribute int16u clusterRevision = 65533;
}

/** This cluster provides an interface for managing low power mode on a device. */
cluster LowPower = 1288 {
  revision 1; // NOTE: Default/not specifically set

  readonly attribute command_id generatedCommandList[] = 65528;
  readonly attribute command_id acceptedCommandList[] = 65529;
  readonly attribute event_id eventList[] = 65530;
  readonly attribute attrib_id attributeList[] = 65531;
  readonly attribute bitmap32 featureMap = 65532;
  readonly attribute int16u clusterRevision = 65533;

  /** This command shall put the device into low power mode. */
  command Sleep(): DefaultSuccess = 0;
}

/** The Camera AV Stream Management cluster is used to allow clients to manage, control, and configure various audio, video, and snapshot streams on a camera. */
provisional cluster CameraAvStreamManagement = 1361 {
  revision 1;

  enum AudioCodecEnum : enum8 {
    kOPUS = 0;
    kAACLC = 1;
  }

  enum ImageCodecEnum : enum8 {
    kJPEG = 0;
  }

  shared enum StreamUsageEnum : enum8 {
    kInternal = 0;
    kRecording = 1;
    kAnalysis = 2;
    kLiveView = 3;
  }

  enum TriStateAutoEnum : enum8 {
    kOff = 0;
    kOn = 1;
    kAuto = 2;
  }

  enum TwoWayTalkSupportTypeEnum : enum8 {
    kNotSupported = 0;
    kHalfDuplex = 1;
    kFullDuplex = 2;
  }

  enum VideoCodecEnum : enum8 {
    kH264 = 0;
    kHEVC = 1;
    kVVC = 2;
    kAV1 = 3;
  }

  bitmap Feature : bitmap32 {
    kAudio = 0x1;
    kVideo = 0x2;
    kSnapshot = 0x4;
    kPrivacy = 0x8;
    kSpeaker = 0x10;
    kImageControl = 0x20;
    kWatermark = 0x40;
    kOnScreenDisplay = 0x80;
    kLocalStorage = 0x100;
    kHighDynamicRange = 0x200;
  }

  struct VideoResolutionStruct {
    int16u width = 0;
    int16u height = 1;
  }

  struct VideoStreamStruct {
    int16u videoStreamID = 0;
    StreamUsageEnum streamUsage = 1;
    VideoCodecEnum videoCodec = 2;
    int16u minFrameRate = 3;
    int16u maxFrameRate = 4;
    VideoResolutionStruct minResolution = 5;
    VideoResolutionStruct maxResolution = 6;
    int32u minBitRate = 7;
    int32u maxBitRate = 8;
    int16u minFragmentLen = 9;
    int16u maxFragmentLen = 10;
    optional boolean watermarkEnabled = 11;
    optional boolean OSDEnabled = 12;
    int8u referenceCount = 13;
  }

  struct SnapshotStreamStruct {
    int16u snapshotStreamID = 0;
    ImageCodecEnum imageCodec = 1;
    int16u frameRate = 2;
    int32u bitRate = 3;
    VideoResolutionStruct minResolution = 4;
    VideoResolutionStruct maxResolution = 5;
    int8u quality = 6;
    int8u referenceCount = 7;
  }

  struct SnapshotParamsStruct {
    VideoResolutionStruct resolution = 0;
    int16u maxFrameRate = 1;
    ImageCodecEnum imageCodec = 2;
  }

  struct RateDistortionTradeOffPointsStruct {
    VideoCodecEnum codec = 0;
    VideoResolutionStruct resolution = 1;
    int32u minBitRate = 2;
  }

  struct AudioCapabilitiesStruct {
    int8u maxNumberOfChannels = 0;
    AudioCodecEnum supportedCodecs[] = 1;
    int32u supportedSampleRates[] = 2;
    int8u supportedBitDepths[] = 3;
  }

  struct AudioStreamStruct {
    int16u audioStreamID = 0;
    StreamUsageEnum streamUsage = 1;
    AudioCodecEnum audioCodec = 2;
    int8u channelCount = 3;
    int32u sampleRate = 4;
    int32u bitRate = 5;
    int8u bitDepth = 6;
    int8u referenceCount = 7;
  }

  struct VideoSensorParamsStruct {
    int16u sensorWidth = 0;
    int16u sensorHeight = 1;
    int16u maxFPS = 2;
    optional int16u maxHDRFPS = 3;
  }

  shared struct ViewportStruct {
    int16u x1 = 0;
    int16u y1 = 1;
    int16u x2 = 2;
    int16u y2 = 3;
  }

  readonly attribute optional int8u maxConcurrentVideoEncoders = 0;
  readonly attribute optional int32u maxEncodedPixelRate = 1;
  readonly attribute optional VideoSensorParamsStruct videoSensorParams = 2;
  readonly attribute optional boolean nightVisionCapable = 3;
  readonly attribute optional VideoResolutionStruct minViewport = 4;
  readonly attribute optional RateDistortionTradeOffPointsStruct rateDistortionTradeOffPoints[] = 5;
  readonly attribute int32u maxContentBufferSize = 6;
  readonly attribute optional AudioCapabilitiesStruct microphoneCapabilities = 7;
  readonly attribute optional AudioCapabilitiesStruct speakerCapabilities = 8;
  readonly attribute optional TwoWayTalkSupportTypeEnum twoWayTalkSupport = 9;
  readonly attribute optional SnapshotParamsStruct supportedSnapshotParams[] = 10;
  readonly attribute int32u maxNetworkBandwidth = 11;
  readonly attribute optional int16u currentFrameRate = 12;
  attribute access(read: manage, write: manage) optional boolean HDRModeEnabled = 13;
  readonly attribute StreamUsageEnum supportedStreamUsages[] = 14;
  readonly attribute optional VideoStreamStruct allocatedVideoStreams[] = 15;
  readonly attribute optional AudioStreamStruct allocatedAudioStreams[] = 16;
  readonly attribute optional SnapshotStreamStruct allocatedSnapshotStreams[] = 17;
  readonly attribute optional StreamUsageEnum rankedVideoStreamPrioritiesList[] = 18;
  attribute optional boolean softRecordingPrivacyModeEnabled = 19;
  attribute optional boolean softLivestreamPrivacyModeEnabled = 20;
  readonly attribute optional boolean hardPrivacyModeOn = 21;
  attribute access(read: manage, write: manage) optional TriStateAutoEnum nightVision = 22;
  attribute access(read: manage, write: manage) optional TriStateAutoEnum nightVisionIllum = 23;
  attribute access(read: manage, write: manage) optional ViewportStruct viewport = 24;
  attribute access(read: manage, write: manage) optional boolean speakerMuted = 25;
  attribute access(read: manage, write: manage) optional int8u speakerVolumeLevel = 26;
  readonly attribute access(read: manage) optional int8u speakerMaxLevel = 27;
  readonly attribute access(read: manage) optional int8u speakerMinLevel = 28;
  attribute access(read: manage, write: manage) optional boolean microphoneMuted = 29;
  attribute access(read: manage, write: manage) optional int8u microphoneVolumeLevel = 30;
  readonly attribute access(read: manage) optional int8u microphoneMaxLevel = 31;
  readonly attribute access(read: manage) optional int8u microphoneMinLevel = 32;
  attribute access(read: manage, write: manage) optional boolean microphoneAGCEnabled = 33;
  attribute access(read: manage, write: manage) optional int16u imageRotation = 34;
  attribute access(read: manage, write: manage) optional boolean imageFlipHorizontal = 35;
  attribute access(read: manage, write: manage) optional boolean imageFlipVertical = 36;
  attribute access(read: manage, write: manage) optional boolean localVideoRecordingEnabled = 37;
  attribute access(read: manage, write: manage) optional boolean localSnapshotRecordingEnabled = 38;
  attribute access(read: manage, write: manage) optional boolean statusLightEnabled = 39;
  attribute access(read: manage, write: manage) optional ThreeLevelAutoEnum statusLightBrightness = 40;
  readonly attribute command_id generatedCommandList[] = 65528;
  readonly attribute command_id acceptedCommandList[] = 65529;
  readonly attribute event_id eventList[] = 65530;
  readonly attribute attrib_id attributeList[] = 65531;
  readonly attribute bitmap32 featureMap = 65532;
  readonly attribute int16u clusterRevision = 65533;

  request struct AudioStreamAllocateRequest {
    StreamUsageEnum streamUsage = 0;
    AudioCodecEnum audioCodec = 1;
    int8u channelCount = 2;
    int32u sampleRate = 3;
    int32u bitRate = 4;
    int8u bitDepth = 5;
  }

  response struct AudioStreamAllocateResponse = 1 {
    int16u audioStreamID = 0;
  }

  request struct AudioStreamDeallocateRequest {
    int16u audioStreamID = 0;
  }

  request struct VideoStreamAllocateRequest {
    StreamUsageEnum streamUsage = 0;
    VideoCodecEnum videoCodec = 1;
    int16u minFrameRate = 2;
    int16u maxFrameRate = 3;
    VideoResolutionStruct minResolution = 4;
    VideoResolutionStruct maxResolution = 5;
    int32u minBitRate = 6;
    int32u maxBitRate = 7;
    int16u minFragmentLen = 8;
    int16u maxFragmentLen = 9;
    optional boolean watermarkEnabled = 10;
    optional boolean OSDEnabled = 11;
  }

  response struct VideoStreamAllocateResponse = 4 {
    int16u videoStreamID = 0;
  }

  request struct VideoStreamModifyRequest {
    int16u videoStreamID = 0;
    optional boolean watermarkEnabled = 1;
    optional boolean OSDEnabled = 2;
  }

  request struct VideoStreamDeallocateRequest {
    int16u videoStreamID = 0;
  }

  request struct SnapshotStreamAllocateRequest {
    ImageCodecEnum imageCodec = 0;
    int16u maxFrameRate = 1;
    int32u bitRate = 2;
    VideoResolutionStruct minResolution = 3;
    VideoResolutionStruct maxResolution = 4;
    int8u quality = 5;
    optional boolean watermarkEnabled = 6;
    optional boolean OSDEnabled = 7;
  }

  response struct SnapshotStreamAllocateResponse = 8 {
    int16u snapshotStreamID = 0;
  }

  request struct SnapshotStreamModifyRequest {
    int16u snapshotStreamID = 0;
    optional boolean watermarkEnabled = 1;
    optional boolean OSDEnabled = 2;
  }

  request struct SnapshotStreamDeallocateRequest {
    int16u snapshotStreamID = 0;
  }

  request struct SetStreamPrioritiesRequest {
    StreamUsageEnum streamPriorities[] = 0;
  }

  request struct CaptureSnapshotRequest {
    int16u snapshotStreamID = 0;
    VideoResolutionStruct requestedResolution = 1;
  }

  response struct CaptureSnapshotResponse = 13 {
    octet_string data = 0;
    ImageCodecEnum imageCodec = 1;
    VideoResolutionStruct resolution = 2;
  }

  /** This command SHALL allocate an audio stream on the camera and return an allocated audio stream identifier. */
  command access(invoke: manage) AudioStreamAllocate(AudioStreamAllocateRequest): AudioStreamAllocateResponse = 0;
  /** This command SHALL deallocate an audio stream on the camera, corresponding to the given audio stream identifier. */
  command access(invoke: manage) AudioStreamDeallocate(AudioStreamDeallocateRequest): DefaultSuccess = 2;
  /** This command SHALL allocate a video stream on the camera and return an allocated video stream identifier. */
  command access(invoke: manage) VideoStreamAllocate(VideoStreamAllocateRequest): VideoStreamAllocateResponse = 3;
  /** This command SHALL be used to modify a stream specified by the VideoStreamID. */
  command access(invoke: manage) VideoStreamModify(VideoStreamModifyRequest): DefaultSuccess = 5;
  /** This command SHALL deallocate a video stream on the camera, corresponding to the given video stream identifier. */
  command access(invoke: manage) VideoStreamDeallocate(VideoStreamDeallocateRequest): DefaultSuccess = 6;
  /** This command SHALL allocate a snapshot stream on the device and return an allocated snapshot stream identifier. */
  command access(invoke: manage) SnapshotStreamAllocate(SnapshotStreamAllocateRequest): SnapshotStreamAllocateResponse = 7;
  /** This command SHALL be used to modify a stream specified by the VideoStreamID. */
  command access(invoke: manage) SnapshotStreamModify(SnapshotStreamModifyRequest): DefaultSuccess = 9;
  /** This command SHALL deallocate an snapshot stream on the camera, corresponding to the given snapshot stream identifier. */
  command access(invoke: manage) SnapshotStreamDeallocate(SnapshotStreamDeallocateRequest): DefaultSuccess = 10;
  /** This command SHALL set the relative priorities of the various stream usages on the camera. */
  command access(invoke: administer) SetStreamPriorities(SetStreamPrioritiesRequest): DefaultSuccess = 11;
  /** This command SHALL return a Snapshot from the camera. */
  command CaptureSnapshot(CaptureSnapshotRequest): CaptureSnapshotResponse = 12;
}

/** This cluster provides facilities to configure and play Chime sounds, such as those used in a doorbell. */
provisional cluster Chime = 1366 {
  revision 1;

  struct ChimeSoundStruct {
    int8u chimeID = 0;
    char_string<48> name = 1;
  }

  readonly attribute ChimeSoundStruct installedChimeSounds[] = 0;
  attribute int8u selectedChime = 1;
  attribute boolean enabled = 2;
  readonly attribute command_id generatedCommandList[] = 65528;
  readonly attribute command_id acceptedCommandList[] = 65529;
  readonly attribute event_id eventList[] = 65530;
  readonly attribute attrib_id attributeList[] = 65531;
  readonly attribute bitmap32 featureMap = 65532;
  readonly attribute int16u clusterRevision = 65533;

  command PlayChimeSound(): DefaultSuccess = 0;
}

/** The Test Cluster is meant to validate the generated code */
internal cluster UnitTesting = 4294048773 {
  revision 1; // NOTE: Default/not specifically set

  enum SimpleEnum : enum8 {
    kUnspecified = 0;
    kValueA = 1;
    kValueB = 2;
    kValueC = 3;
  }

  bitmap Bitmap16MaskMap : bitmap16 {
    kMaskVal1 = 0x1;
    kMaskVal2 = 0x2;
    kMaskVal3 = 0x4;
    kMaskVal4 = 0x4000;
  }

  bitmap Bitmap32MaskMap : bitmap32 {
    kMaskVal1 = 0x1;
    kMaskVal2 = 0x2;
    kMaskVal3 = 0x4;
    kMaskVal4 = 0x40000000;
  }

  bitmap Bitmap64MaskMap : bitmap64 {
    kMaskVal1 = 0x1;
    kMaskVal2 = 0x2;
    kMaskVal3 = 0x4;
    kMaskVal4 = 0x4000000000000000;
  }

  bitmap Bitmap8MaskMap : bitmap8 {
    kMaskVal1 = 0x1;
    kMaskVal2 = 0x2;
    kMaskVal3 = 0x4;
    kMaskVal4 = 0x40;
  }

  bitmap SimpleBitmap : bitmap8 {
    kValueA = 0x1;
    kValueB = 0x2;
    kValueC = 0x4;
  }

  struct SimpleStruct {
    int8u a = 0;
    boolean b = 1;
    SimpleEnum c = 2;
    octet_string d = 3;
    char_string e = 4;
    SimpleBitmap f = 5;
    single g = 6;
    double h = 7;
    optional TestGlobalEnum i = 8;
  }

  fabric_scoped struct TestFabricScoped {
    fabric_sensitive int8u fabricSensitiveInt8u = 1;
    optional fabric_sensitive int8u optionalFabricSensitiveInt8u = 2;
    nullable fabric_sensitive int8u nullableFabricSensitiveInt8u = 3;
    optional nullable fabric_sensitive int8u nullableOptionalFabricSensitiveInt8u = 4;
    fabric_sensitive char_string fabricSensitiveCharString = 5;
    fabric_sensitive SimpleStruct fabricSensitiveStruct = 6;
    fabric_sensitive int8u fabricSensitiveInt8uList[] = 7;
    fabric_idx fabricIndex = 254;
  }

  struct NullablesAndOptionalsStruct {
    nullable int16u nullableInt = 0;
    optional int16u optionalInt = 1;
    optional nullable int16u nullableOptionalInt = 2;
    nullable char_string nullableString = 3;
    optional char_string optionalString = 4;
    optional nullable char_string nullableOptionalString = 5;
    nullable SimpleStruct nullableStruct = 6;
    optional SimpleStruct optionalStruct = 7;
    optional nullable SimpleStruct nullableOptionalStruct = 8;
    nullable SimpleEnum nullableList[] = 9;
    optional SimpleEnum optionalList[] = 10;
    optional nullable SimpleEnum nullableOptionalList[] = 11;
  }

  struct NestedStruct {
    int8u a = 0;
    boolean b = 1;
    SimpleStruct c = 2;
    optional TestGlobalStruct d = 3;
  }

  struct NestedStructList {
    int8u a = 0;
    boolean b = 1;
    SimpleStruct c = 2;
    SimpleStruct d[] = 3;
    int32u e[] = 4;
    octet_string f[] = 5;
    int8u g[] = 6;
  }

  struct DoubleNestedStructList {
    NestedStructList a[] = 0;
  }

  struct TestListStructOctet {
    int64u member1 = 0;
    octet_string<32> member2 = 1;
  }

  info event TestEvent = 1 {
    int8u arg1 = 1;
    SimpleEnum arg2 = 2;
    boolean arg3 = 3;
    SimpleStruct arg4 = 4;
    SimpleStruct arg5[] = 5;
    SimpleEnum arg6[] = 6;
  }

  fabric_sensitive info event TestFabricScopedEvent = 2 {
    fabric_idx fabricIndex = 254;
  }

  info event TestDifferentVendorMeiEvent = 4294050030 {
    int8u arg1 = 1;
  }

  attribute boolean boolean = 0;
  attribute Bitmap8MaskMap bitmap8 = 1;
  attribute Bitmap16MaskMap bitmap16 = 2;
  attribute Bitmap32MaskMap bitmap32 = 3;
  attribute Bitmap64MaskMap bitmap64 = 4;
  attribute int8u int8u = 5;
  attribute int16u int16u = 6;
  attribute int24u int24u = 7;
  attribute int32u int32u = 8;
  attribute int40u int40u = 9;
  attribute int48u int48u = 10;
  attribute int56u int56u = 11;
  attribute int64u int64u = 12;
  attribute int8s int8s = 13;
  attribute int16s int16s = 14;
  attribute int24s int24s = 15;
  attribute int32s int32s = 16;
  attribute int40s int40s = 17;
  attribute int48s int48s = 18;
  attribute int56s int56s = 19;
  attribute int64s int64s = 20;
  attribute enum8 enum8 = 21;
  attribute enum16 enum16 = 22;
  attribute single floatSingle = 23;
  attribute double floatDouble = 24;
  attribute octet_string<10> octetString = 25;
  attribute int8u listInt8u[] = 26;
  attribute octet_string listOctetString[] = 27;
  attribute TestListStructOctet listStructOctetString[] = 28;
  attribute long_octet_string<1000> longOctetString = 29;
  attribute char_string<10> charString = 30;
  attribute long_char_string<1000> longCharString = 31;
  attribute epoch_us epochUs = 32;
  attribute epoch_s epochS = 33;
  attribute vendor_id vendorId = 34;
  attribute NullablesAndOptionalsStruct listNullablesAndOptionalsStruct[] = 35;
  attribute SimpleEnum enumAttr = 36;
  attribute SimpleStruct structAttr = 37;
  attribute int8u rangeRestrictedInt8u = 38;
  attribute int8s rangeRestrictedInt8s = 39;
  attribute int16u rangeRestrictedInt16u = 40;
  attribute int16s rangeRestrictedInt16s = 41;
  attribute long_octet_string listLongOctetString[] = 42;
  attribute TestFabricScoped listFabricScoped[] = 43;
  timedwrite attribute boolean timedWriteBoolean = 48;
  attribute boolean generalErrorBoolean = 49;
  attribute boolean clusterErrorBoolean = 50;
  attribute TestGlobalEnum globalEnum = 51;
  attribute TestGlobalStruct globalStruct = 52;
  attribute optional boolean unsupported = 255;
  attribute optional int8u readFailureCode = 12288;
  attribute optional int32u failureInt32U = 12289;
  attribute nullable boolean nullableBoolean = 16384;
  attribute nullable Bitmap8MaskMap nullableBitmap8 = 16385;
  attribute nullable Bitmap16MaskMap nullableBitmap16 = 16386;
  attribute nullable Bitmap32MaskMap nullableBitmap32 = 16387;
  attribute nullable Bitmap64MaskMap nullableBitmap64 = 16388;
  attribute nullable int8u nullableInt8u = 16389;
  attribute nullable int16u nullableInt16u = 16390;
  attribute nullable int24u nullableInt24u = 16391;
  attribute nullable int32u nullableInt32u = 16392;
  attribute nullable int40u nullableInt40u = 16393;
  attribute nullable int48u nullableInt48u = 16394;
  attribute nullable int56u nullableInt56u = 16395;
  attribute nullable int64u nullableInt64u = 16396;
  attribute nullable int8s nullableInt8s = 16397;
  attribute nullable int16s nullableInt16s = 16398;
  attribute nullable int24s nullableInt24s = 16399;
  attribute nullable int32s nullableInt32s = 16400;
  attribute nullable int40s nullableInt40s = 16401;
  attribute nullable int48s nullableInt48s = 16402;
  attribute nullable int56s nullableInt56s = 16403;
  attribute nullable int64s nullableInt64s = 16404;
  attribute nullable enum8 nullableEnum8 = 16405;
  attribute nullable enum16 nullableEnum16 = 16406;
  attribute nullable single nullableFloatSingle = 16407;
  attribute nullable double nullableFloatDouble = 16408;
  attribute nullable octet_string<10> nullableOctetString = 16409;
  attribute nullable char_string<10> nullableCharString = 16414;
  attribute nullable SimpleEnum nullableEnumAttr = 16420;
  attribute nullable SimpleStruct nullableStruct = 16421;
  attribute nullable int8u nullableRangeRestrictedInt8u = 16422;
  attribute nullable int8s nullableRangeRestrictedInt8s = 16423;
  attribute nullable int16u nullableRangeRestrictedInt16u = 16424;
  attribute nullable int16s nullableRangeRestrictedInt16s = 16425;
  attribute optional int8u writeOnlyInt8u = 16426;
  attribute nullable TestGlobalEnum nullableGlobalEnum = 16435;
  attribute nullable TestGlobalStruct nullableGlobalStruct = 16436;
  attribute int8u meiInt8u = 4294070017;
  readonly attribute command_id generatedCommandList[] = 65528;
  readonly attribute command_id acceptedCommandList[] = 65529;
  readonly attribute event_id eventList[] = 65530;
  readonly attribute attrib_id attributeList[] = 65531;
  readonly attribute bitmap32 featureMap = 65532;
  readonly attribute int16u clusterRevision = 65533;

  response struct TestSpecificResponse = 0 {
    int8u returnValue = 0;
  }

  response struct TestAddArgumentsResponse = 1 {
    int8u returnValue = 0;
  }

  response struct TestSimpleArgumentResponse = 2 {
    boolean returnValue = 0;
  }

  response struct TestStructArrayArgumentResponse = 3 {
    NestedStructList arg1[] = 0;
    SimpleStruct arg2[] = 1;
    SimpleEnum arg3[] = 2;
    boolean arg4[] = 3;
    SimpleEnum arg5 = 4;
    boolean arg6 = 5;
  }

  request struct TestAddArgumentsRequest {
    int8u arg1 = 0;
    int8u arg2 = 1;
  }

  response struct TestListInt8UReverseResponse = 4 {
    int8u arg1[] = 0;
  }

  request struct TestSimpleArgumentRequestRequest {
    boolean arg1 = 0;
  }

  response struct TestEnumsResponse = 5 {
    vendor_id arg1 = 0;
    SimpleEnum arg2 = 1;
  }

  request struct TestStructArrayArgumentRequestRequest {
    NestedStructList arg1[] = 0;
    SimpleStruct arg2[] = 1;
    SimpleEnum arg3[] = 2;
    boolean arg4[] = 3;
    SimpleEnum arg5 = 4;
    boolean arg6 = 5;
  }

  response struct TestNullableOptionalResponse = 6 {
    boolean wasPresent = 0;
    optional boolean wasNull = 1;
    optional int8u value = 2;
    optional nullable int8u originalValue = 3;
  }

  request struct TestStructArgumentRequestRequest {
    SimpleStruct arg1 = 0;
  }

  response struct TestComplexNullableOptionalResponse = 7 {
    boolean nullableIntWasNull = 0;
    optional int16u nullableIntValue = 1;
    boolean optionalIntWasPresent = 2;
    optional int16u optionalIntValue = 3;
    boolean nullableOptionalIntWasPresent = 4;
    optional boolean nullableOptionalIntWasNull = 5;
    optional int16u nullableOptionalIntValue = 6;
    boolean nullableStringWasNull = 7;
    optional char_string nullableStringValue = 8;
    boolean optionalStringWasPresent = 9;
    optional char_string optionalStringValue = 10;
    boolean nullableOptionalStringWasPresent = 11;
    optional boolean nullableOptionalStringWasNull = 12;
    optional char_string nullableOptionalStringValue = 13;
    boolean nullableStructWasNull = 14;
    optional SimpleStruct nullableStructValue = 15;
    boolean optionalStructWasPresent = 16;
    optional SimpleStruct optionalStructValue = 17;
    boolean nullableOptionalStructWasPresent = 18;
    optional boolean nullableOptionalStructWasNull = 19;
    optional SimpleStruct nullableOptionalStructValue = 20;
    boolean nullableListWasNull = 21;
    optional SimpleEnum nullableListValue[] = 22;
    boolean optionalListWasPresent = 23;
    optional SimpleEnum optionalListValue[] = 24;
    boolean nullableOptionalListWasPresent = 25;
    optional boolean nullableOptionalListWasNull = 26;
    optional SimpleEnum nullableOptionalListValue[] = 27;
  }

  request struct TestNestedStructArgumentRequestRequest {
    NestedStruct arg1 = 0;
  }

  response struct BooleanResponse = 8 {
    boolean value = 0;
  }

  request struct TestListStructArgumentRequestRequest {
    SimpleStruct arg1[] = 0;
  }

  response struct SimpleStructResponse = 9 {
    SimpleStruct arg1 = 0;
  }

  request struct TestListInt8UArgumentRequestRequest {
    int8u arg1[] = 0;
  }

  response struct TestEmitTestEventResponse = 10 {
    int64u value = 0;
  }

  request struct TestNestedStructListArgumentRequestRequest {
    NestedStructList arg1 = 0;
  }

  response struct TestEmitTestFabricScopedEventResponse = 11 {
    int64u value = 0;
  }

  request struct TestListNestedStructListArgumentRequestRequest {
    NestedStructList arg1[] = 0;
  }

  response struct TestBatchHelperResponse = 12 {
    octet_string<800> buffer = 0;
  }

  request struct TestListInt8UReverseRequestRequest {
    int8u arg1[] = 0;
  }

  response struct StringEchoResponse = 13 {
    octet_string payload = 0;
  }

  request struct TestEnumsRequestRequest {
    vendor_id arg1 = 0;
    SimpleEnum arg2 = 1;
  }

  response struct GlobalEchoResponse = 14 {
    TestGlobalStruct field1 = 0;
    TestGlobalEnum field2 = 1;
  }

  request struct TestNullableOptionalRequestRequest {
    optional nullable int8u arg1 = 0;
  }

  request struct TestComplexNullableOptionalRequestRequest {
    nullable int16u nullableInt = 0;
    optional int16u optionalInt = 1;
    optional nullable int16u nullableOptionalInt = 2;
    nullable char_string nullableString = 3;
    optional char_string optionalString = 4;
    optional nullable char_string nullableOptionalString = 5;
    nullable SimpleStruct nullableStruct = 6;
    optional SimpleStruct optionalStruct = 7;
    optional nullable SimpleStruct nullableOptionalStruct = 8;
    nullable SimpleEnum nullableList[] = 9;
    optional SimpleEnum optionalList[] = 10;
    optional nullable SimpleEnum nullableOptionalList[] = 11;
  }

  request struct SimpleStructEchoRequestRequest {
    SimpleStruct arg1 = 0;
  }

  request struct TestSimpleOptionalArgumentRequestRequest {
    optional boolean arg1 = 0;
  }

  request struct TestEmitTestEventRequestRequest {
    int8u arg1 = 0;
    SimpleEnum arg2 = 1;
    boolean arg3 = 2;
  }

  request struct TestEmitTestFabricScopedEventRequestRequest {
    int8u arg1 = 0;
  }

  request struct TestBatchHelperRequestRequest {
    int16u sleepBeforeResponseTimeMs = 0;
    int16u sizeOfResponseBuffer = 1;
    int8u fillCharacter = 2;
  }

  request struct TestSecondBatchHelperRequestRequest {
    int16u sleepBeforeResponseTimeMs = 0;
    int16u sizeOfResponseBuffer = 1;
    int8u fillCharacter = 2;
  }

  request struct StringEchoRequestRequest {
    octet_string payload = 0;
  }

  request struct GlobalEchoRequestRequest {
    TestGlobalStruct field1 = 0;
    TestGlobalEnum field2 = 1;
  }

  request struct TestDifferentVendorMeiRequestRequest {
    int8u arg1 = 0;
  }

  response struct TestDifferentVendorMeiResponse = 4294049979 {
    int8u arg1 = 0;
    int64u eventNumber = 1;
  }

  /** Simple command without any parameters and without a specific response.
        To aid in unit testing, this command will re-initialize attribute storage to defaults. */
  command Test(): DefaultSuccess = 0;
  /** Simple command without any parameters and without a specific response not handled by the server */
  command TestNotHandled(): DefaultSuccess = 1;
  /** Simple command without any parameters and with a specific response */
  command TestSpecific(): TestSpecificResponse = 2;
  /** Simple command that should not be added to the server. */
  command TestUnknownCommand(): DefaultSuccess = 3;
  /** Command that takes two arguments and returns their sum. */
  command TestAddArguments(TestAddArgumentsRequest): TestAddArgumentsResponse = 4;
  /** Command that takes an argument which is bool */
  command TestSimpleArgumentRequest(TestSimpleArgumentRequestRequest): TestSimpleArgumentResponse = 5;
  /** Command that takes various arguments that are arrays, including an array of structs which have a list member. */
  command TestStructArrayArgumentRequest(TestStructArrayArgumentRequestRequest): TestStructArrayArgumentResponse = 6;
  /** Command that takes an argument which is struct.  The response echoes the
        'b' field of the single arg. */
  command TestStructArgumentRequest(TestStructArgumentRequestRequest): BooleanResponse = 7;
  /** Command that takes an argument which is nested struct.  The response
        echoes the 'b' field of ar1.c. */
  command TestNestedStructArgumentRequest(TestNestedStructArgumentRequestRequest): BooleanResponse = 8;
  /** Command that takes an argument which is a list of structs.  The response
        returns false if there is some struct in the list whose 'b' field is
        false, and true otherwise (including if the list is empty). */
  command TestListStructArgumentRequest(TestListStructArgumentRequestRequest): BooleanResponse = 9;
  /** Command that takes an argument which is a list of INT8U.  The response
        returns false if the list contains a 0 in it, true otherwise (including
        if the list is empty). */
  command TestListInt8UArgumentRequest(TestListInt8UArgumentRequestRequest): BooleanResponse = 10;
  /** Command that takes an argument which is a Nested Struct List.  The
        response returns false if there is some struct in arg1 (either directly
        in arg1.c or in the arg1.d list) whose 'b' field is false, and true
        otherwise. */
  command TestNestedStructListArgumentRequest(TestNestedStructListArgumentRequestRequest): BooleanResponse = 11;
  /** Command that takes an argument which is a list of Nested Struct List.
        The response returns false if there is some struct in arg1 (either
        directly in as the 'c' field of an entry 'd' list of an entry) whose 'b'
        field is false, and true otherwise (including if the list is empty). */
  command TestListNestedStructListArgumentRequest(TestListNestedStructListArgumentRequestRequest): BooleanResponse = 12;
  /** Command that takes an argument which is a list of INT8U and expects a
        response that reverses the list. */
  command TestListInt8UReverseRequest(TestListInt8UReverseRequestRequest): TestListInt8UReverseResponse = 13;
  /** Command that sends a vendor id and an enum.  The server is expected to
        echo them back. */
  command TestEnumsRequest(TestEnumsRequestRequest): TestEnumsResponse = 14;
  /** Command that takes an argument which is nullable and optional.  The
        response returns a boolean indicating whether the argument was present,
        if that's true a boolean indicating whether the argument was null, and
        if that' false the argument it received. */
  command TestNullableOptionalRequest(TestNullableOptionalRequestRequest): TestNullableOptionalResponse = 15;
  /** Command that takes various arguments which can be nullable and/or optional.  The
        response returns information about which things were received and what
        their state was. */
  command TestComplexNullableOptionalRequest(TestComplexNullableOptionalRequestRequest): TestComplexNullableOptionalResponse = 16;
  /** Command that takes an argument which is a struct.  The response echoes
        the struct back. */
  command SimpleStructEchoRequest(SimpleStructEchoRequestRequest): SimpleStructResponse = 17;
  /** Command that just responds with a success status if the timed invoke
        conditions are met. */
  timed command TimedInvokeRequest(): DefaultSuccess = 18;
  /** Command that takes an optional argument which is bool. It responds with a success value if the optional is set to any value. */
  command TestSimpleOptionalArgumentRequest(TestSimpleOptionalArgumentRequestRequest): DefaultSuccess = 19;
  /** Command that takes identical arguments to the fields of the TestEvent and logs the TestEvent to the buffer.  Command returns an event ID as the response. */
  command TestEmitTestEventRequest(TestEmitTestEventRequestRequest): TestEmitTestEventResponse = 20;
  /** Command that takes identical arguments to the fields of the TestFabricScopedEvent and logs the TestFabricScopedEvent to the buffer.  Command returns an event ID as the response. */
  command TestEmitTestFabricScopedEventRequest(TestEmitTestFabricScopedEventRequestRequest): TestEmitTestFabricScopedEventResponse = 21;
  /** Command that responds after sleepBeforeResponseTimeMs with an octet_string the size requested with fillCharacter. */
  command TestBatchHelperRequest(TestBatchHelperRequestRequest): TestBatchHelperResponse = 22;
  /** Second command that responds after sleepBeforeResponseTimeMs with an octet_string the size requested with fillCharacter. */
  command TestSecondBatchHelperRequest(TestSecondBatchHelperRequestRequest): TestBatchHelperResponse = 23;
  /** Command that takes an argument which is an octet string.  The response echoes
        the string back. If the string is large then it would require a session that
        supports large payloads. */
  command StringEchoRequest(StringEchoRequestRequest): StringEchoResponse = 24;
  /** Command that takes arguments that are global structs/enums and the
        response just echoes them back. */
  command GlobalEchoRequest(GlobalEchoRequestRequest): GlobalEchoResponse = 25;
  /** Command having a different MEI vendor ID than the cluster. Also emits TestDifferentVendorMeiEvent. */
  command TestDifferentVendorMeiRequest(TestDifferentVendorMeiRequestRequest): TestDifferentVendorMeiResponse = 4294049962;
}

/** The Fault Injection Cluster provide a means for a test harness to configure faults(for example triggering a fault in the system). */
internal cluster FaultInjection = 4294048774 {
  revision 1; // NOTE: Default/not specifically set

  enum FaultType : enum8 {
    kUnspecified = 0;
    kSystemFault = 1;
    kInetFault = 2;
    kChipFault = 3;
    kCertFault = 4;
  }

  readonly attribute command_id generatedCommandList[] = 65528;
  readonly attribute command_id acceptedCommandList[] = 65529;
  readonly attribute event_id eventList[] = 65530;
  readonly attribute attrib_id attributeList[] = 65531;
  readonly attribute bitmap32 featureMap = 65532;
  readonly attribute int16u clusterRevision = 65533;

  request struct FailAtFaultRequest {
    FaultType type = 0;
    int32u id = 1;
    int32u numCallsToSkip = 2;
    int32u numCallsToFail = 3;
    boolean takeMutex = 4;
  }

  request struct FailRandomlyAtFaultRequest {
    FaultType type = 0;
    int32u id = 1;
    int8u percentage = 2;
  }

  /** Configure a fault to be triggered deterministically */
  command access(invoke: manage) FailAtFault(FailAtFaultRequest): DefaultSuccess = 0;
  /** Configure a fault to be triggered randomly, with a given probability defined as a percentage */
  command access(invoke: manage) FailRandomlyAtFault(FailRandomlyAtFaultRequest): DefaultSuccess = 1;
}

endpoint 0 {
  device type ma_rootdevice = 22, version 1;
  device type ma_powersource = 17, version 1;

  binding cluster OtaSoftwareUpdateProvider;

  server cluster Groups {
    ram      attribute nameSupport;
    ram      attribute featureMap default = 0;
    ram      attribute clusterRevision default = 4;

    handle command AddGroup;
    handle command AddGroupResponse;
    handle command ViewGroup;
    handle command ViewGroupResponse;
    handle command GetGroupMembership;
    handle command GetGroupMembershipResponse;
    handle command RemoveGroup;
    handle command RemoveGroupResponse;
    handle command RemoveAllGroups;
    handle command AddGroupIfIdentifying;
  }

  server cluster Descriptor {
    callback attribute deviceTypeList;
    callback attribute serverList;
    callback attribute clientList;
    callback attribute partsList;
    callback attribute tagList;
    callback attribute generatedCommandList;
    callback attribute acceptedCommandList;
    callback attribute attributeList;
    callback attribute featureMap;
    callback attribute clusterRevision;
  }

  server cluster Binding {
    callback attribute binding;
    ram      attribute featureMap default = 0;
    ram      attribute clusterRevision default = 1;
  }

  server cluster AccessControl {
    emits event AccessControlEntryChanged;
    emits event AccessControlExtensionChanged;
    callback attribute acl;
    callback attribute extension;
    callback attribute subjectsPerAccessControlEntry;
    callback attribute targetsPerAccessControlEntry;
    callback attribute accessControlEntriesPerFabric;
    callback attribute generatedCommandList;
    callback attribute acceptedCommandList;
    callback attribute attributeList;
    ram      attribute featureMap default = 0;
    callback attribute clusterRevision;
  }

  server cluster BasicInformation {
    emits event StartUp;
    emits event ShutDown;
    emits event Leave;
    callback attribute dataModelRevision;
    callback attribute vendorName;
    callback attribute vendorID;
    callback attribute productName;
    callback attribute productID;
    persist  attribute nodeLabel;
    callback attribute location;
    callback attribute hardwareVersion;
    callback attribute hardwareVersionString;
    callback attribute softwareVersion;
    callback attribute softwareVersionString;
    callback attribute manufacturingDate;
    callback attribute partNumber;
    callback attribute productURL;
    callback attribute productLabel;
    callback attribute serialNumber;
    persist  attribute localConfigDisabled default = 0;
    callback attribute uniqueID;
    callback attribute capabilityMinima;
    callback attribute productAppearance;
    callback attribute specificationVersion;
    callback attribute maxPathsPerInvoke;
    callback attribute generatedCommandList;
    callback attribute acceptedCommandList;
    callback attribute attributeList;
    ram      attribute featureMap default = 0;
    ram      attribute clusterRevision default = 3;
  }

  server cluster OtaSoftwareUpdateRequestor {
    emits event StateTransition;
    emits event VersionApplied;
    emits event DownloadError;
    callback attribute defaultOTAProviders;
    ram      attribute updatePossible default = 1;
    ram      attribute updateState default = 0;
    ram      attribute updateStateProgress default = 0;
    ram      attribute featureMap default = 0;
    ram      attribute clusterRevision default = 1;

    handle command AnnounceOTAProvider;
  }

  server cluster LocalizationConfiguration {
    persist  attribute activeLocale default = "en-US";
    callback attribute supportedLocales;
    callback attribute generatedCommandList;
    callback attribute acceptedCommandList;
    callback attribute attributeList;
    ram      attribute featureMap default = 0;
    ram      attribute clusterRevision default = 1;
  }

  server cluster TimeFormatLocalization {
    persist  attribute hourFormat default = 0;
    persist  attribute activeCalendarType default = 0;
    callback attribute supportedCalendarTypes;
    callback attribute generatedCommandList;
    callback attribute acceptedCommandList;
    callback attribute attributeList;
    ram      attribute featureMap default = 1;
    ram      attribute clusterRevision default = 1;
  }

  server cluster UnitLocalization {
    persist  attribute temperatureUnit default = 0;
    callback attribute generatedCommandList;
    callback attribute acceptedCommandList;
    callback attribute attributeList;
    ram      attribute featureMap default = 0x1;
    ram      attribute clusterRevision default = 1;
  }

  server cluster PowerSourceConfiguration {
    callback attribute sources;
    ram      attribute featureMap default = 0;
    ram      attribute clusterRevision default = 1;
  }

  server cluster PowerSource {
    ram      attribute status default = 0;
    ram      attribute order default = 3;
    ram      attribute description default = "B1";
    ram      attribute batChargeLevel default = 0;
    ram      attribute batReplacementNeeded;
    ram      attribute batReplaceability;
    callback attribute endpointList;
    callback attribute generatedCommandList;
    callback attribute acceptedCommandList;
    callback attribute attributeList;
    ram      attribute featureMap default = 2;
    ram      attribute clusterRevision default = 2;
  }

  server cluster GeneralCommissioning {
    ram      attribute breadcrumb default = 0x0000000000000000;
    callback attribute basicCommissioningInfo;
    callback attribute regulatoryConfig;
    callback attribute locationCapability;
    callback attribute supportsConcurrentConnection;
    callback attribute generatedCommandList;
    callback attribute acceptedCommandList;
    callback attribute attributeList;
    ram      attribute featureMap default = 0;
    ram      attribute clusterRevision default = 1;

    handle command ArmFailSafe;
    handle command ArmFailSafeResponse;
    handle command SetRegulatoryConfig;
    handle command SetRegulatoryConfigResponse;
    handle command CommissioningComplete;
    handle command CommissioningCompleteResponse;
  }

  server cluster NetworkCommissioning {
    ram      attribute maxNetworks;
    callback attribute networks;
    ram      attribute scanMaxTimeSeconds;
    ram      attribute connectMaxTimeSeconds;
    ram      attribute interfaceEnabled;
    ram      attribute lastNetworkingStatus;
    ram      attribute lastNetworkID;
    ram      attribute lastConnectErrorValue;
    callback attribute supportedWiFiBands;
    callback attribute supportedThreadFeatures;
    callback attribute threadVersion;
    callback attribute generatedCommandList;
    callback attribute acceptedCommandList;
    callback attribute attributeList;
    ram      attribute featureMap default = 2;
    ram      attribute clusterRevision default = 1;

    handle command ScanNetworks;
    handle command ScanNetworksResponse;
    handle command AddOrUpdateWiFiNetwork;
    handle command AddOrUpdateThreadNetwork;
    handle command RemoveNetwork;
    handle command NetworkConfigResponse;
    handle command ConnectNetwork;
    handle command ConnectNetworkResponse;
    handle command ReorderNetwork;
  }

  server cluster DiagnosticLogs {
    callback attribute generatedCommandList;
    callback attribute acceptedCommandList;
    callback attribute attributeList;
    ram      attribute featureMap default = 0;
    ram      attribute clusterRevision default = 1;

    handle command RetrieveLogsRequest;
    handle command RetrieveLogsResponse;
  }

  server cluster GeneralDiagnostics {
    emits event HardwareFaultChange;
    emits event RadioFaultChange;
    emits event NetworkFaultChange;
    emits event BootReason;
    callback attribute networkInterfaces;
    callback attribute rebootCount;
    callback attribute upTime;
    callback attribute totalOperationalHours;
    callback attribute bootReason;
    callback attribute activeHardwareFaults;
    callback attribute activeRadioFaults;
    callback attribute activeNetworkFaults;
    callback attribute testEventTriggersEnabled;
    callback attribute generatedCommandList;
    callback attribute acceptedCommandList;
    callback attribute attributeList;
    callback attribute featureMap;
    callback attribute clusterRevision;

    handle command TestEventTrigger;
    handle command TimeSnapshot;
    handle command TimeSnapshotResponse;
    handle command PayloadTestRequest;
    handle command PayloadTestResponse;
  }

  server cluster SoftwareDiagnostics {
    emits event SoftwareFault;
    callback attribute threadMetrics;
    callback attribute currentHeapFree;
    callback attribute currentHeapUsed;
    callback attribute currentHeapHighWatermark;
    callback attribute featureMap;
    ram      attribute clusterRevision default = 1;

    handle command ResetWatermarks;
  }

  server cluster ThreadNetworkDiagnostics {
    callback attribute channel;
    callback attribute routingRole;
    callback attribute networkName;
    callback attribute panId;
    callback attribute extendedPanId;
    callback attribute meshLocalPrefix;
    callback attribute overrunCount;
    callback attribute neighborTable;
    callback attribute routeTable;
    callback attribute partitionId;
    callback attribute weighting;
    callback attribute dataVersion;
    callback attribute stableDataVersion;
    callback attribute leaderRouterId;
    callback attribute detachedRoleCount;
    callback attribute childRoleCount;
    callback attribute routerRoleCount;
    callback attribute leaderRoleCount;
    callback attribute attachAttemptCount;
    callback attribute partitionIdChangeCount;
    callback attribute betterPartitionAttachAttemptCount;
    callback attribute parentChangeCount;
    callback attribute txTotalCount;
    callback attribute txUnicastCount;
    callback attribute txBroadcastCount;
    callback attribute txAckRequestedCount;
    callback attribute txAckedCount;
    callback attribute txNoAckRequestedCount;
    callback attribute txDataCount;
    callback attribute txDataPollCount;
    callback attribute txBeaconCount;
    callback attribute txBeaconRequestCount;
    callback attribute txOtherCount;
    callback attribute txRetryCount;
    callback attribute txDirectMaxRetryExpiryCount;
    callback attribute txIndirectMaxRetryExpiryCount;
    callback attribute txErrCcaCount;
    callback attribute txErrAbortCount;
    callback attribute txErrBusyChannelCount;
    callback attribute rxTotalCount;
    callback attribute rxUnicastCount;
    callback attribute rxBroadcastCount;
    callback attribute rxDataCount;
    callback attribute rxDataPollCount;
    callback attribute rxBeaconCount;
    callback attribute rxBeaconRequestCount;
    callback attribute rxOtherCount;
    callback attribute rxAddressFilteredCount;
    callback attribute rxDestAddrFilteredCount;
    callback attribute rxDuplicatedCount;
    callback attribute rxErrNoFrameCount;
    callback attribute rxErrUnknownNeighborCount;
    callback attribute rxErrInvalidSrcAddrCount;
    callback attribute rxErrSecCount;
    callback attribute rxErrFcsCount;
    callback attribute rxErrOtherCount;
    callback attribute activeTimestamp;
    callback attribute pendingTimestamp;
    callback attribute delay;
    callback attribute securityPolicy;
    callback attribute channelPage0Mask;
    callback attribute operationalDatasetComponents;
    callback attribute activeNetworkFaultsList;
    ram      attribute featureMap default = 0x000F;
    ram      attribute clusterRevision default = 2;

    handle command ResetCounts;
  }

  server cluster WiFiNetworkDiagnostics {
    emits event Disconnection;
    emits event AssociationFailure;
    emits event ConnectionStatus;
    callback attribute bssid;
    callback attribute securityType;
    callback attribute wiFiVersion;
    callback attribute channelNumber;
    callback attribute rssi;
    callback attribute beaconLostCount;
    callback attribute beaconRxCount;
    callback attribute packetMulticastRxCount;
    callback attribute packetMulticastTxCount;
    callback attribute packetUnicastRxCount;
    callback attribute packetUnicastTxCount;
    callback attribute currentMaxRate;
    callback attribute overrunCount;
    ram      attribute featureMap default = 3;
    ram      attribute clusterRevision default = 1;

    handle command ResetCounts;
  }

  server cluster EthernetNetworkDiagnostics {
    callback attribute PHYRate;
    callback attribute fullDuplex;
    callback attribute packetRxCount;
    callback attribute packetTxCount;
    callback attribute txErrCount;
    callback attribute collisionCount;
    callback attribute overrunCount;
    callback attribute carrierDetect;
    callback attribute timeSinceReset;
    ram      attribute featureMap default = 3;
    ram      attribute clusterRevision default = 1;

    handle command ResetCounts;
  }

  server cluster TimeSynchronization {
    emits event DSTTableEmpty;
    emits event DSTStatus;
    emits event TimeZoneStatus;
    emits event TimeFailure;
    emits event MissingTrustedTimeSource;
    callback attribute UTCTime;
    callback attribute granularity;
    ram      attribute timeSource default = 0x00;
    callback attribute trustedTimeSource;
    callback attribute defaultNTP;
    callback attribute timeZone;
    callback attribute DSTOffset;
    callback attribute localTime;
    ram      attribute timeZoneDatabase default = 0;
    callback attribute timeZoneListMaxSize;
    callback attribute DSTOffsetListMaxSize;
    ram      attribute supportsDNSResolve default = true;
    callback attribute generatedCommandList;
    callback attribute acceptedCommandList;
    callback attribute attributeList;
    ram      attribute featureMap default = 0x0B;
    ram      attribute clusterRevision default = 2;

    handle command SetUTCTime;
    handle command SetTrustedTimeSource;
    handle command SetTimeZone;
    handle command SetTimeZoneResponse;
    handle command SetDSTOffset;
    handle command SetDefaultNTP;
  }

  server cluster AdministratorCommissioning {
    callback attribute windowStatus;
    callback attribute adminFabricIndex;
    callback attribute adminVendorId;
    callback attribute generatedCommandList;
    callback attribute acceptedCommandList;
    callback attribute attributeList;
    ram      attribute featureMap default = 0;
    ram      attribute clusterRevision default = 1;

    handle command OpenCommissioningWindow;
    handle command OpenBasicCommissioningWindow;
    handle command RevokeCommissioning;
  }

  server cluster OperationalCredentials {
    callback attribute NOCs;
    callback attribute fabrics;
    callback attribute supportedFabrics;
    callback attribute commissionedFabrics;
    callback attribute trustedRootCertificates;
    callback attribute currentFabricIndex;
    callback attribute generatedCommandList;
    callback attribute acceptedCommandList;
    callback attribute attributeList;
    ram      attribute featureMap default = 0;
    ram      attribute clusterRevision default = 1;

    handle command AttestationRequest;
    handle command AttestationResponse;
    handle command CertificateChainRequest;
    handle command CertificateChainResponse;
    handle command CSRRequest;
    handle command CSRResponse;
    handle command AddNOC;
    handle command UpdateNOC;
    handle command NOCResponse;
    handle command UpdateFabricLabel;
    handle command RemoveFabric;
    handle command AddTrustedRootCertificate;
    handle command SetVIDVerificationStatement;
    handle command SignVIDVerificationRequest;
    handle command SignVIDVerificationResponse;
  }

  server cluster GroupKeyManagement {
    callback attribute groupKeyMap;
    callback attribute groupTable;
    callback attribute maxGroupsPerFabric;
    callback attribute maxGroupKeysPerFabric;
    callback attribute generatedCommandList;
    callback attribute acceptedCommandList;
    callback attribute attributeList;
    callback attribute featureMap;
    callback attribute clusterRevision;

    handle command KeySetWrite;
    handle command KeySetRead;
    handle command KeySetReadResponse;
    handle command KeySetRemove;
    handle command KeySetReadAllIndices;
    handle command KeySetReadAllIndicesResponse;
  }

  server cluster FixedLabel {
    callback attribute labelList;
    ram      attribute featureMap default = 0;
    ram      attribute clusterRevision default = 1;
  }

  server cluster UserLabel {
    callback attribute labelList;
    ram      attribute featureMap default = 0;
    ram      attribute clusterRevision default = 1;
  }

  server cluster RelativeHumidityMeasurement {
    ram      attribute measuredValue;
    ram      attribute minMeasuredValue default = 0;
    ram      attribute maxMeasuredValue default = 0x2710;
    ram      attribute featureMap default = 0;
    ram      attribute clusterRevision default = 3;
  }

  server cluster FaultInjection {
    callback attribute generatedCommandList;
    callback attribute acceptedCommandList;
    callback attribute attributeList;
    ram      attribute featureMap default = 0;
    ram      attribute clusterRevision default = 1;

    handle command FailAtFault;
    handle command FailRandomlyAtFault;
  }
}
endpoint 1 {
  device type ma_powersource = 17, version 1;
  device type ma_onofflight = 256, version 1;

  binding cluster OnOff;

  server cluster Identify {
    ram      attribute identifyTime default = 0x0000;
    ram      attribute identifyType default = 0x0;
    callback attribute generatedCommandList;
    callback attribute acceptedCommandList;
    callback attribute attributeList;
    ram      attribute featureMap default = 0;
    ram      attribute clusterRevision default = 4;

    handle command Identify;
    handle command TriggerEffect;
  }

  server cluster Groups {
    ram      attribute nameSupport;
    callback attribute generatedCommandList;
    callback attribute acceptedCommandList;
    callback attribute attributeList;
    ram      attribute featureMap default = 0;
    ram      attribute clusterRevision default = 4;

    handle command AddGroup;
    handle command AddGroupResponse;
    handle command ViewGroup;
    handle command ViewGroupResponse;
    handle command GetGroupMembership;
    handle command GetGroupMembershipResponse;
    handle command RemoveGroup;
    handle command RemoveGroupResponse;
    handle command RemoveAllGroups;
    handle command AddGroupIfIdentifying;
  }

  server cluster OnOff {
    persist  attribute onOff default = 0x00;
    ram      attribute globalSceneControl default = 0x01;
    ram      attribute onTime default = 0x0000;
    ram      attribute offWaitTime default = 0x0000;
    persist  attribute startUpOnOff default = 0xFF;
    callback attribute generatedCommandList;
    callback attribute acceptedCommandList;
    callback attribute attributeList;
    ram      attribute featureMap default = 0x0001;
    ram      attribute clusterRevision default = 6;

    handle command Off;
    handle command On;
    handle command Toggle;
    handle command OffWithEffect;
    handle command OnWithRecallGlobalScene;
    handle command OnWithTimedOff;
  }

  server cluster LevelControl {
    persist  attribute currentLevel default = 0xFE;
    ram      attribute remainingTime default = 0x0000;
    ram      attribute minLevel default = 0x01;
    ram      attribute maxLevel default = 0xFE;
    ram      attribute currentFrequency default = 0x0000;
    ram      attribute minFrequency default = 0x0000;
    ram      attribute maxFrequency default = 0x0000;
    ram      attribute options default = 0x00;
    ram      attribute onOffTransitionTime default = 0x0000;
    ram      attribute onLevel default = 0xFF;
    ram      attribute onTransitionTime;
    ram      attribute offTransitionTime;
    ram      attribute defaultMoveRate default = 50;
    persist  attribute startUpCurrentLevel default = 255;
    ram      attribute featureMap default = 3;
    ram      attribute clusterRevision default = 6;

    handle command MoveToLevel;
    handle command Move;
    handle command Step;
    handle command Stop;
    handle command MoveToLevelWithOnOff;
    handle command MoveWithOnOff;
    handle command StepWithOnOff;
    handle command StopWithOnOff;
  }

  server cluster Descriptor {
    callback attribute deviceTypeList;
    callback attribute serverList;
    callback attribute clientList;
    callback attribute partsList;
    callback attribute tagList;
    callback attribute generatedCommandList;
    callback attribute acceptedCommandList;
    callback attribute attributeList;
    callback attribute featureMap;
    callback attribute clusterRevision;
  }

  server cluster Binding {
    callback attribute binding;
    ram      attribute featureMap default = 0;
    ram      attribute clusterRevision default = 1;
  }

  server cluster Actions {
    callback attribute actionList;
    callback attribute endpointLists;
    ram      attribute setupURL default = "https://example.com";
    ram      attribute featureMap default = 0;
    ram      attribute clusterRevision default = 1;

    handle command InstantAction;
    handle command InstantActionWithTransition;
    handle command StartAction;
    handle command StartActionWithDuration;
    handle command StopAction;
    handle command PauseAction;
    handle command PauseActionWithDuration;
    handle command ResumeAction;
    handle command EnableAction;
    handle command EnableActionWithDuration;
    handle command DisableAction;
    handle command DisableActionWithDuration;
  }

  server cluster PowerSource {
    emits event BatFaultChange;
    ram      attribute status default = 0;
    ram      attribute order default = 2;
    ram      attribute description default = "B2";
    ram      attribute batChargeLevel default = 0;
    ram      attribute batReplacementNeeded;
    ram      attribute batReplaceability;
    callback attribute endpointList;
    callback attribute generatedCommandList;
    callback attribute acceptedCommandList;
    callback attribute attributeList;
    ram      attribute featureMap default = 2;
    ram      attribute clusterRevision default = 2;
  }

  server cluster Switch {
    emits event SwitchLatched;
    ram      attribute numberOfPositions default = 2;
    ram      attribute currentPosition;
    ram      attribute featureMap default = 1;
    ram      attribute clusterRevision default = 2;
  }

  server cluster FixedLabel {
    callback attribute labelList;
    ram      attribute featureMap default = 0;
    ram      attribute clusterRevision default = 1;
  }

  server cluster UserLabel {
    callback attribute labelList;
    ram      attribute featureMap default = 0;
    ram      attribute clusterRevision default = 1;
  }

  server cluster BooleanState {
    ram      attribute stateValue default = 0;
    ram      attribute featureMap default = 0;
    ram      attribute clusterRevision default = 1;
  }

  server cluster OvenCavityOperationalState {
    emits event OperationalError;
    emits event OperationCompletion;
    callback attribute phaseList;
    callback attribute currentPhase;
    callback attribute countdownTime;
    callback attribute operationalStateList;
    callback attribute operationalState;
    callback attribute operationalError;
    callback attribute generatedCommandList;
    callback attribute acceptedCommandList;
    callback attribute attributeList;
    ram      attribute featureMap default = 0;
    ram      attribute clusterRevision default = 1;

    handle command Pause;
    handle command Stop;
    handle command Start;
    handle command Resume;
    handle command OperationalCommandResponse;
  }

  server cluster OvenMode {
    callback attribute supportedModes;
    ram      attribute currentMode;
    callback attribute generatedCommandList;
    callback attribute acceptedCommandList;
    callback attribute attributeList;
    ram      attribute featureMap default = 0;
    ram      attribute clusterRevision default = 1;

    handle command ChangeToMode;
    handle command ChangeToModeResponse;
  }

  server cluster LaundryDryerControls {
    callback attribute supportedDrynessLevels;
    ram      attribute selectedDrynessLevel;
    callback attribute generatedCommandList;
    callback attribute acceptedCommandList;
    callback attribute attributeList;
    ram      attribute featureMap default = 0;
    ram      attribute clusterRevision default = 1;
  }

  server cluster ModeSelect {
    ram      attribute description default = "Coffee";
    ram      attribute standardNamespace default = 0;
    callback attribute supportedModes;
    persist  attribute currentMode default = 0;
    persist  attribute startUpMode default = 0;
    persist  attribute onMode default = 255;
    callback attribute generatedCommandList;
    callback attribute acceptedCommandList;
    callback attribute attributeList;
    ram      attribute featureMap default = 1;
    ram      attribute clusterRevision default = 2;
    ram      attribute manufacturerExtension default = 255;

    handle command ChangeToMode;
  }

  server cluster LaundryWasherMode {
    callback attribute supportedModes;
    callback attribute currentMode;
    callback attribute startUpMode;
    callback attribute onMode;
    callback attribute generatedCommandList;
    callback attribute acceptedCommandList;
    callback attribute attributeList;
    callback attribute featureMap;
    ram      attribute clusterRevision default = 2;

    handle command ChangeToMode;
    handle command ChangeToModeResponse;
  }

  server cluster RefrigeratorAndTemperatureControlledCabinetMode {
    callback attribute supportedModes;
    callback attribute currentMode;
    callback attribute startUpMode;
    callback attribute onMode;
    callback attribute generatedCommandList;
    callback attribute acceptedCommandList;
    callback attribute attributeList;
    callback attribute featureMap;
    ram      attribute clusterRevision default = 2;

    handle command ChangeToMode;
    handle command ChangeToModeResponse;
  }

  server cluster LaundryWasherControls {
    callback attribute spinSpeeds;
    ram      attribute spinSpeedCurrent;
    ram      attribute numberOfRinses;
    callback attribute supportedRinses;
    callback attribute generatedCommandList;
    callback attribute acceptedCommandList;
    callback attribute attributeList;
    ram      attribute featureMap default = 3;
    ram      attribute clusterRevision default = 1;
  }

  server cluster RvcRunMode {
    callback attribute supportedModes;
    callback attribute currentMode;
    callback attribute generatedCommandList;
    callback attribute acceptedCommandList;
    callback attribute attributeList;
    callback attribute featureMap;
    ram      attribute clusterRevision default = 3;

    handle command ChangeToMode;
    handle command ChangeToModeResponse;
  }

  server cluster RvcCleanMode {
    callback attribute supportedModes;
    callback attribute currentMode;
    callback attribute generatedCommandList;
    callback attribute acceptedCommandList;
    callback attribute attributeList;
    callback attribute featureMap;
    ram      attribute clusterRevision default = 3;

    handle command ChangeToMode;
    handle command ChangeToModeResponse;
  }

  server cluster TemperatureControl {
    ram      attribute selectedTemperatureLevel default = 0;
    callback attribute supportedTemperatureLevels;
    callback attribute generatedCommandList;
    callback attribute acceptedCommandList;
    callback attribute attributeList;
    ram      attribute featureMap default = 2;
    ram      attribute clusterRevision default = 1;

    handle command SetTemperature;
  }

  server cluster RefrigeratorAlarm {
    emits event Notify;
    ram      attribute mask default = 1;
    ram      attribute state default = 0;
    ram      attribute supported default = 1;
    callback attribute generatedCommandList;
    callback attribute acceptedCommandList;
    callback attribute attributeList;
    ram      attribute featureMap default = 0;
    ram      attribute clusterRevision default = 1;
  }

  server cluster DishwasherMode {
    callback attribute supportedModes;
    callback attribute currentMode;
    callback attribute startUpMode;
    callback attribute onMode;
    callback attribute generatedCommandList;
    callback attribute acceptedCommandList;
    callback attribute attributeList;
    callback attribute featureMap;
    ram      attribute clusterRevision default = 2;

    handle command ChangeToMode;
    handle command ChangeToModeResponse;
  }

<<<<<<< HEAD
  server cluster WiFiNetworkDiagnostics {
    callback attribute bssid;
    callback attribute securityType;
    callback attribute wiFiVersion;
    callback attribute channelNumber;
    callback attribute rssi;
    callback attribute beaconLostCount;
    callback attribute beaconRxCount;
    callback attribute packetMulticastRxCount;
    callback attribute packetMulticastTxCount;
    callback attribute packetUnicastRxCount;
    callback attribute packetUnicastTxCount;
    callback attribute currentMaxRate;
    callback attribute overrunCount;
    ram      attribute featureMap default = 0;
    ram      attribute clusterRevision default = 1;
  }

  server cluster EthernetNetworkDiagnostics {
    callback attribute PHYRate;
    callback attribute fullDuplex;
    callback attribute packetRxCount;
    callback attribute packetTxCount;
    callback attribute txErrCount;
    callback attribute collisionCount;
    callback attribute overrunCount;
    callback attribute carrierDetect;
    callback attribute timeSinceReset;
    ram      attribute featureMap default = 0;
=======
  server cluster AirQuality {
    callback attribute airQuality;
    callback attribute generatedCommandList;
    callback attribute acceptedCommandList;
    callback attribute attributeList;
    callback attribute featureMap;
    ram      attribute clusterRevision default = 1;
  }

  server cluster SmokeCoAlarm {
    emits event SmokeAlarm;
    emits event COAlarm;
    emits event LowBattery;
    emits event HardwareFault;
    emits event EndOfService;
    emits event SelfTestComplete;
    emits event AlarmMuted;
    emits event MuteEnded;
    emits event InterconnectSmokeAlarm;
    emits event InterconnectCOAlarm;
    emits event AllClear;
    persist  attribute expressedState default = 0;
    persist  attribute smokeState default = 0;
    persist  attribute COState default = 0;
    persist  attribute batteryAlert default = 0;
    persist  attribute deviceMuted default = 0;
    ram      attribute testInProgress default = 0;
    persist  attribute hardwareFaultAlert default = 0;
    persist  attribute endOfServiceAlert default = 0;
    ram      attribute interconnectSmokeAlarm default = 0;
    ram      attribute interconnectCOAlarm default = 0;
    ram      attribute contaminationState default = 0;
    ram      attribute smokeSensitivityLevel default = 1;
    ram      attribute expiryDate default = 0;
    ram      attribute featureMap default = 3;
>>>>>>> 7a696cea
    ram      attribute clusterRevision default = 1;

    handle command SelfTestRequest;
  }

  server cluster DishwasherAlarm {
    emits event Notify;
    ram      attribute mask default = 1;
    ram      attribute latch default = 1;
    ram      attribute state default = 0;
    ram      attribute supported default = 15;
    callback attribute generatedCommandList;
    callback attribute acceptedCommandList;
    callback attribute attributeList;
    ram      attribute featureMap default = 1;
    ram      attribute clusterRevision default = 1;

    handle command Reset;
    handle command ModifyEnabledAlarms;
  }

  server cluster MicrowaveOvenMode {
    callback attribute supportedModes;
    callback attribute currentMode;
    callback attribute generatedCommandList;
    callback attribute acceptedCommandList;
    callback attribute attributeList;
    callback attribute featureMap;
    ram      attribute clusterRevision default = 1;
  }

  server cluster OperationalState {
    emits event OperationalError;
    emits event OperationCompletion;
    callback attribute phaseList;
    callback attribute currentPhase;
    callback attribute countdownTime;
    callback attribute operationalStateList;
    callback attribute operationalState;
    callback attribute operationalError;
    callback attribute generatedCommandList;
    callback attribute acceptedCommandList;
    callback attribute attributeList;
    ram      attribute featureMap default = 0;
    ram      attribute clusterRevision default = 2;

    handle command Pause;
    handle command Stop;
    handle command Start;
    handle command Resume;
    handle command OperationalCommandResponse;
  }

  server cluster RvcOperationalState {
    emits event OperationalError;
    emits event OperationCompletion;
    callback attribute phaseList;
    callback attribute currentPhase;
    callback attribute countdownTime;
    callback attribute operationalStateList;
    callback attribute operationalState;
    callback attribute operationalError;
    callback attribute generatedCommandList;
    callback attribute acceptedCommandList;
    callback attribute attributeList;
    ram      attribute featureMap default = 0;
    ram      attribute clusterRevision default = 1;

    handle command Pause;
    handle command Resume;
    handle command OperationalCommandResponse;
    handle command GoHome;
  }

  server cluster ScenesManagement {
    ram      attribute sceneTableSize default = 16;
    callback attribute fabricSceneInfo;
    callback attribute generatedCommandList;
    callback attribute acceptedCommandList;
    callback attribute attributeList;
    ram      attribute featureMap default = 1;
    ram      attribute clusterRevision default = 1;

    handle command AddScene;
    handle command AddSceneResponse;
    handle command ViewScene;
    handle command ViewSceneResponse;
    handle command RemoveScene;
    handle command RemoveSceneResponse;
    handle command RemoveAllScenes;
    handle command RemoveAllScenesResponse;
    handle command StoreScene;
    handle command StoreSceneResponse;
    handle command RecallScene;
    handle command GetSceneMembership;
    handle command GetSceneMembershipResponse;
    handle command CopyScene;
    handle command CopySceneResponse;
  }

  server cluster HepaFilterMonitoring {
    callback attribute condition;
    callback attribute degradationDirection;
    callback attribute changeIndication;
    callback attribute inPlaceIndicator;
    callback attribute lastChangedTime;
    callback attribute replacementProductList;
    callback attribute generatedCommandList;
    callback attribute acceptedCommandList;
    callback attribute attributeList;
    callback attribute featureMap;
    ram      attribute clusterRevision default = 1;

    handle command ResetCondition;
  }

  server cluster ActivatedCarbonFilterMonitoring {
    callback attribute condition;
    callback attribute degradationDirection;
    callback attribute changeIndication;
    callback attribute inPlaceIndicator;
    callback attribute lastChangedTime;
    callback attribute replacementProductList;
    callback attribute generatedCommandList;
    callback attribute acceptedCommandList;
    callback attribute attributeList;
    callback attribute featureMap;
    ram      attribute clusterRevision default = 1;

    handle command ResetCondition;
  }

  server cluster BooleanStateConfiguration {
    emits event AlarmsStateChanged;
    emits event SensorFault;
    callback attribute currentSensitivityLevel;
    ram      attribute supportedSensitivityLevels default = 3;
    ram      attribute defaultSensitivityLevel default = 2;
    ram      attribute alarmsActive;
    ram      attribute alarmsSuppressed;
    persist  attribute alarmsEnabled;
    ram      attribute alarmsSupported default = 0x03;
    ram      attribute sensorFault default = 0;
    callback attribute generatedCommandList;
    callback attribute acceptedCommandList;
    callback attribute attributeList;
    ram      attribute featureMap default = 0x0F;
    ram      attribute clusterRevision default = 1;

    handle command SuppressAlarm;
    handle command EnableDisableAlarm;
  }

  server cluster ValveConfigurationAndControl {
    emits event ValveStateChanged;
    emits event ValveFault;
    ram      attribute openDuration;
    persist  attribute defaultOpenDuration;
    ram      attribute autoCloseTime;
    callback attribute remainingDuration;
    ram      attribute currentState;
    ram      attribute targetState;
    ram      attribute currentLevel;
    ram      attribute targetLevel;
    persist  attribute defaultOpenLevel default = 100;
    ram      attribute valveFault default = 0;
    ram      attribute levelStep default = 1;
    callback attribute generatedCommandList;
    callback attribute acceptedCommandList;
    callback attribute attributeList;
    ram      attribute featureMap default = 3;
    ram      attribute clusterRevision default = 1;

    handle command Open;
    handle command Close;
  }

  server cluster ElectricalPowerMeasurement {
    emits event MeasurementPeriodRanges;
    callback attribute powerMode;
    callback attribute numberOfMeasurementTypes;
    callback attribute accuracy;
    callback attribute ranges;
    callback attribute voltage;
    callback attribute activeCurrent;
    callback attribute reactiveCurrent;
    callback attribute apparentCurrent;
    callback attribute activePower;
    callback attribute reactivePower;
    callback attribute apparentPower;
    callback attribute RMSVoltage;
    callback attribute RMSCurrent;
    callback attribute RMSPower;
    callback attribute frequency;
    callback attribute harmonicCurrents;
    callback attribute harmonicPhases;
    callback attribute powerFactor;
    callback attribute neutralCurrent;
    callback attribute generatedCommandList;
    callback attribute acceptedCommandList;
    callback attribute attributeList;
    callback attribute featureMap;
    ram      attribute clusterRevision default = 1;
  }

  server cluster ElectricalEnergyMeasurement {
    emits event CumulativeEnergyMeasured;
    emits event PeriodicEnergyMeasured;
    callback attribute accuracy;
    callback attribute cumulativeEnergyImported;
    callback attribute cumulativeEnergyExported;
    callback attribute periodicEnergyImported;
    callback attribute periodicEnergyExported;
    callback attribute cumulativeEnergyReset;
    callback attribute generatedCommandList;
    callback attribute acceptedCommandList;
    callback attribute attributeList;
    callback attribute featureMap;
    ram      attribute clusterRevision default = 1;
  }

  server cluster WaterHeaterManagement {
    callback attribute heaterTypes;
    callback attribute heatDemand;
    callback attribute tankVolume;
    callback attribute estimatedHeatRequired;
    callback attribute tankPercentage;
    callback attribute boostState;
    callback attribute generatedCommandList;
    callback attribute acceptedCommandList;
    callback attribute attributeList;
    callback attribute featureMap;
    callback attribute clusterRevision;

    handle command Boost;
    handle command CancelBoost;
  }

  server cluster DeviceEnergyManagement {
    emits event PowerAdjustStart;
    emits event PowerAdjustEnd;
    emits event Paused;
    emits event Resumed;
    callback attribute ESAType;
    callback attribute ESACanGenerate;
    callback attribute ESAState;
    callback attribute absMinPower;
    callback attribute absMaxPower;
    callback attribute powerAdjustmentCapability;
    callback attribute forecast;
    callback attribute optOutState;
    callback attribute generatedCommandList;
    callback attribute acceptedCommandList;
    callback attribute attributeList;
    callback attribute featureMap;
    ram      attribute clusterRevision default = 3;

    handle command PowerAdjustRequest;
    handle command CancelPowerAdjustRequest;
    handle command StartTimeAdjustRequest;
    handle command PauseRequest;
    handle command ResumeRequest;
    handle command ModifyForecastRequest;
    handle command RequestConstraintBasedForecast;
    handle command CancelRequest;
  }

  server cluster EnergyEvse {
    emits event EVConnected;
    emits event EVNotDetected;
    emits event EnergyTransferStarted;
    emits event EnergyTransferStopped;
    emits event Fault;
    emits event RFID;
    callback attribute state;
    callback attribute supplyState;
    callback attribute faultState;
    callback attribute chargingEnabledUntil;
    callback attribute circuitCapacity;
    callback attribute minimumChargeCurrent;
    callback attribute maximumChargeCurrent;
    callback attribute userMaximumChargeCurrent;
    callback attribute randomizationDelayWindow;
    callback attribute nextChargeStartTime;
    callback attribute nextChargeTargetTime;
    callback attribute nextChargeRequiredEnergy;
    callback attribute nextChargeTargetSoC;
    callback attribute approximateEVEfficiency;
    callback attribute sessionID;
    callback attribute sessionDuration;
    callback attribute sessionEnergyCharged;
    callback attribute generatedCommandList;
    callback attribute acceptedCommandList;
    callback attribute attributeList;
    callback attribute featureMap;
    ram      attribute clusterRevision default = 2;

    handle command GetTargetsResponse;
    handle command Disable;
    handle command EnableCharging;
    handle command EnableDischarging;
    handle command StartDiagnostics;
    handle command SetTargets;
    handle command GetTargets;
    handle command ClearTargets;
  }

  server cluster EnergyPreference {
    callback attribute energyBalances;
    ram      attribute currentEnergyBalance;
    callback attribute energyPriorities;
    callback attribute lowPowerModeSensitivities;
    ram      attribute currentLowPowerModeSensitivity;
    callback attribute generatedCommandList;
    callback attribute acceptedCommandList;
    callback attribute attributeList;
    ram      attribute featureMap default = 3;
    ram      attribute clusterRevision default = 1;
  }

  server cluster PowerTopology {
    callback attribute availableEndpoints;
    callback attribute activeEndpoints;
    callback attribute generatedCommandList;
    callback attribute acceptedCommandList;
    callback attribute attributeList;
    callback attribute featureMap;
    ram      attribute clusterRevision default = 1;
  }

  server cluster EnergyEvseMode {
    callback attribute supportedModes;
    callback attribute currentMode;
    callback attribute generatedCommandList;
    callback attribute acceptedCommandList;
    callback attribute attributeList;
    callback attribute featureMap;
    ram      attribute clusterRevision default = 1;

    handle command ChangeToMode;
    handle command ChangeToModeResponse;
  }

  server cluster WaterHeaterMode {
    callback attribute supportedModes;
    callback attribute currentMode;
    callback attribute generatedCommandList;
    callback attribute acceptedCommandList;
    callback attribute attributeList;
    callback attribute featureMap;
    ram      attribute clusterRevision default = 1;

    handle command ChangeToMode;
    handle command ChangeToModeResponse;
  }

  server cluster DeviceEnergyManagementMode {
    callback attribute supportedModes;
    callback attribute currentMode;
    callback attribute generatedCommandList;
    callback attribute acceptedCommandList;
    callback attribute attributeList;
    callback attribute featureMap;
    ram      attribute clusterRevision default = 1;

    handle command ChangeToMode;
    handle command ChangeToModeResponse;
  }

  server cluster WindowCovering {
    ram      attribute type default = 0x08;
    ram      attribute physicalClosedLimitLift default = 0xFFFF;
    ram      attribute physicalClosedLimitTilt default = 0xFFFF;
    persist  attribute currentPositionLift default = 0x7FFF;
    persist  attribute currentPositionTilt default = 0x7FFF;
    persist  attribute numberOfActuationsLift default = 0x0000;
    persist  attribute numberOfActuationsTilt default = 0x0000;
    persist  attribute configStatus default = 0x03;
    persist  attribute currentPositionLiftPercentage default = 50;
    persist  attribute currentPositionTiltPercentage default = 50;
    ram      attribute operationalStatus default = 0x00;
    ram      attribute targetPositionLiftPercent100ths default = 5000;
    ram      attribute targetPositionTiltPercent100ths default = 5000;
    ram      attribute endProductType default = 0x00;
    persist  attribute currentPositionLiftPercent100ths default = 5000;
    persist  attribute currentPositionTiltPercent100ths default = 5000;
    persist  attribute installedOpenLimitLift default = 0x0000;
    persist  attribute installedClosedLimitLift default = 0xFFFF;
    persist  attribute installedOpenLimitTilt default = 0x0000;
    persist  attribute installedClosedLimitTilt default = 0xFFFF;
    persist  attribute mode default = 0x00;
    ram      attribute safetyStatus default = 0x00;
    callback attribute generatedCommandList;
    callback attribute acceptedCommandList;
    callback attribute attributeList;
    ram      attribute featureMap default = 0x17;
    ram      attribute clusterRevision default = 5;

    handle command UpOrOpen;
    handle command DownOrClose;
    handle command StopMotion;
    handle command GoToLiftValue;
    handle command GoToLiftPercentage;
    handle command GoToTiltValue;
    handle command GoToTiltPercentage;
  }

  server cluster PumpConfigurationAndControl {
    ram      attribute maxPressure;
    ram      attribute maxSpeed;
    ram      attribute maxFlow;
    ram      attribute minConstPressure;
    ram      attribute maxConstPressure;
    ram      attribute minCompPressure;
    ram      attribute maxCompPressure;
    ram      attribute minConstSpeed;
    ram      attribute maxConstSpeed;
    ram      attribute minConstFlow;
    ram      attribute maxConstFlow;
    ram      attribute minConstTemp;
    ram      attribute maxConstTemp;
    ram      attribute pumpStatus;
    ram      attribute effectiveOperationMode;
    ram      attribute effectiveControlMode;
    ram      attribute capacity;
    ram      attribute speed;
    ram      attribute lifetimeRunningHours default = 0x000000;
    ram      attribute power;
    ram      attribute lifetimeEnergyConsumed default = 0x00000000;
    ram      attribute operationMode default = 0x00;
    ram      attribute controlMode default = 0x00;
    ram      attribute featureMap default = 0x1F;
    ram      attribute clusterRevision default = 4;
  }

  server cluster Thermostat {
    ram      attribute localTemperature;
    ram      attribute absMinHeatSetpointLimit default = 0x02BC;
    ram      attribute absMaxHeatSetpointLimit default = 0x0BB8;
    ram      attribute absMinCoolSetpointLimit default = 0x0640;
    ram      attribute absMaxCoolSetpointLimit default = 0x0C80;
    ram      attribute localTemperatureCalibration default = 0x00;
    ram      attribute occupiedCoolingSetpoint default = 0x0A28;
    ram      attribute occupiedHeatingSetpoint default = 0x07D0;
    ram      attribute minHeatSetpointLimit default = 0x02BC;
    ram      attribute maxHeatSetpointLimit default = 0x0BB8;
    ram      attribute minCoolSetpointLimit default = 0x0640;
    ram      attribute maxCoolSetpointLimit default = 0x0C80;
    ram      attribute minSetpointDeadBand default = 0x19;
    ram      attribute controlSequenceOfOperation default = 0x04;
    ram      attribute systemMode default = 0x01;
    callback attribute presetTypes;
    callback attribute scheduleTypes;
    ram      attribute numberOfPresets default = 0;
    ram      attribute numberOfSchedules default = 0;
    ram      attribute numberOfScheduleTransitionPerDay default = 0xFF;
    ram      attribute activePresetHandle;
    ram      attribute activeScheduleHandle;
    callback attribute presets;
    callback attribute schedules;
    ram      attribute setpointHoldExpiryTimestamp;
    callback attribute generatedCommandList;
    callback attribute acceptedCommandList;
    callback attribute attributeList;
    ram      attribute featureMap default = 0x0123;
    ram      attribute clusterRevision default = 7;

    handle command SetpointRaiseLower;
    handle command SetActiveScheduleRequest;
    handle command SetActivePresetRequest;
    handle command AtomicResponse;
    handle command AtomicRequest;
  }

  server cluster FanControl {
    ram      attribute fanMode default = 0x00;
    ram      attribute fanModeSequence default = 0x02;
    ram      attribute percentSetting default = 0x00;
    ram      attribute percentCurrent default = 0x00;
    ram      attribute speedMax default = 100;
    ram      attribute speedSetting default = 0x00;
    ram      attribute speedCurrent default = 0x00;
    ram      attribute rockSupport default = 0x03;
    ram      attribute rockSetting default = 0x00;
    ram      attribute windSupport default = 0x03;
    ram      attribute windSetting default = 0x00;
    ram      attribute airflowDirection default = 0;
    ram      attribute featureMap default = 0x3F;
    ram      attribute clusterRevision default = 4;

    handle command Step;
  }

  server cluster ThermostatUserInterfaceConfiguration {
    ram      attribute temperatureDisplayMode default = 0x00;
    ram      attribute keypadLockout default = 0x00;
    ram      attribute scheduleProgrammingVisibility;
    ram      attribute featureMap default = 0;
    ram      attribute clusterRevision default = 2;
  }

  server cluster ColorControl {
    persist  attribute currentHue default = 0x00;
    persist  attribute currentSaturation default = 0x00;
    ram      attribute remainingTime default = 0x0000;
    persist  attribute currentX default = 0x616B;
    persist  attribute currentY default = 0x607D;
    ram      attribute driftCompensation;
    ram      attribute compensationText;
    persist  attribute colorTemperatureMireds default = 0x00FA;
    ram      attribute colorMode default = 0x01;
    ram      attribute options default = 0x00;
    ram      attribute numberOfPrimaries;
    ram      attribute primary1X;
    ram      attribute primary1Y;
    ram      attribute primary1Intensity;
    ram      attribute primary2X;
    ram      attribute primary2Y;
    ram      attribute primary2Intensity;
    ram      attribute primary3X;
    ram      attribute primary3Y;
    ram      attribute primary3Intensity;
    ram      attribute primary4X;
    ram      attribute primary4Y;
    ram      attribute primary4Intensity;
    ram      attribute primary5X;
    ram      attribute primary5Y;
    ram      attribute primary5Intensity;
    ram      attribute primary6X;
    ram      attribute primary6Y;
    ram      attribute primary6Intensity;
    ram      attribute whitePointX;
    ram      attribute whitePointY;
    ram      attribute colorPointRX;
    ram      attribute colorPointRY;
    ram      attribute colorPointRIntensity;
    ram      attribute colorPointGX;
    ram      attribute colorPointGY;
    ram      attribute colorPointGIntensity;
    ram      attribute colorPointBX;
    ram      attribute colorPointBY;
    ram      attribute colorPointBIntensity;
    persist  attribute enhancedCurrentHue default = 0x0000;
    persist  attribute enhancedColorMode default = 0x01;
    persist  attribute colorLoopActive default = 0x00;
    persist  attribute colorLoopDirection default = 0x00;
    persist  attribute colorLoopTime default = 0x0019;
    ram      attribute colorLoopStartEnhancedHue default = 0x2300;
    ram      attribute colorLoopStoredEnhancedHue default = 0x0000;
    ram      attribute colorCapabilities default = 0x1F;
    ram      attribute colorTempPhysicalMinMireds default = 0x009A;
    ram      attribute colorTempPhysicalMaxMireds default = 0x01C6;
    ram      attribute coupleColorTempToLevelMinMireds;
    persist  attribute startUpColorTemperatureMireds default = 0x00FA;
    ram      attribute featureMap default = 0x1F;
    ram      attribute clusterRevision default = 7;

    handle command MoveToHue;
    handle command MoveHue;
    handle command StepHue;
    handle command MoveToSaturation;
    handle command MoveSaturation;
    handle command StepSaturation;
    handle command MoveToHueAndSaturation;
    handle command MoveToColor;
    handle command MoveColor;
    handle command StepColor;
    handle command MoveToColorTemperature;
    handle command EnhancedMoveToHue;
    handle command EnhancedMoveHue;
    handle command EnhancedStepHue;
    handle command EnhancedMoveToHueAndSaturation;
    handle command ColorLoopSet;
    handle command StopMoveStep;
    handle command MoveColorTemperature;
    handle command StepColorTemperature;
  }

  server cluster BallastConfiguration {
    ram      attribute physicalMinLevel default = 0x01;
    ram      attribute physicalMaxLevel default = 0xFE;
    ram      attribute ballastStatus default = 0x00;
    ram      attribute minLevel default = 0x01;
    ram      attribute maxLevel default = 0xFE;
    ram      attribute intrinsicBallastFactor;
    ram      attribute ballastFactorAdjustment default = 0xFF;
    ram      attribute lampQuantity;
    ram      attribute lampType;
    ram      attribute lampManufacturer;
    ram      attribute lampRatedHours default = 0xFFFFFF;
    ram      attribute lampBurnHours default = 0x000000;
    ram      attribute lampAlarmMode default = 0x00;
    ram      attribute lampBurnHoursTripPoint default = 0xFFFFFF;
    callback attribute generatedCommandList;
    callback attribute acceptedCommandList;
    callback attribute attributeList;
    ram      attribute featureMap default = 0;
    ram      attribute clusterRevision default = 4;
  }

  server cluster IlluminanceMeasurement {
    ram      attribute measuredValue default = 0x0000;
    ram      attribute minMeasuredValue default = 0x01;
    ram      attribute maxMeasuredValue default = 0xFFFE;
    ram      attribute tolerance;
    ram      attribute lightSensorType default = 0xFF;
    ram      attribute featureMap default = 0;
    ram      attribute clusterRevision default = 3;
  }

  server cluster TemperatureMeasurement {
    ram      attribute measuredValue default = 0x8000;
    ram      attribute minMeasuredValue default = 0x8000;
    ram      attribute maxMeasuredValue default = 0x8000;
    ram      attribute tolerance;
    ram      attribute featureMap default = 0;
    ram      attribute clusterRevision default = 4;
  }

  server cluster PressureMeasurement {
    ram      attribute measuredValue default = 0x0000;
    ram      attribute minMeasuredValue;
    ram      attribute maxMeasuredValue;
    ram      attribute featureMap default = 0;
    ram      attribute clusterRevision default = 3;
  }

  server cluster FlowMeasurement {
    ram      attribute measuredValue default = 5;
    ram      attribute minMeasuredValue default = 0;
    ram      attribute maxMeasuredValue default = 100;
    ram      attribute tolerance default = 0;
    ram      attribute featureMap default = 0;
    ram      attribute clusterRevision default = 3;
  }

  server cluster RelativeHumidityMeasurement {
    ram      attribute measuredValue;
    ram      attribute minMeasuredValue default = 0;
    ram      attribute maxMeasuredValue default = 0x2710;
    ram      attribute tolerance;
    ram      attribute featureMap default = 0;
    ram      attribute clusterRevision default = 3;
  }

  server cluster OccupancySensing {
    ram      attribute occupancy;
    ram      attribute occupancySensorType;
    ram      attribute occupancySensorTypeBitmap default = 1;
    callback attribute holdTime;
    callback attribute holdTimeLimits;
    callback attribute PIROccupiedToUnoccupiedDelay;
    callback attribute featureMap;
    ram      attribute clusterRevision default = 5;
  }

  server cluster CarbonMonoxideConcentrationMeasurement {
    callback attribute measuredValue;
    callback attribute minMeasuredValue;
    callback attribute maxMeasuredValue;
    callback attribute peakMeasuredValue;
    callback attribute peakMeasuredValueWindow;
    callback attribute averageMeasuredValue;
    callback attribute averageMeasuredValueWindow;
    callback attribute uncertainty;
    callback attribute measurementUnit;
    callback attribute measurementMedium;
    callback attribute levelValue;
    callback attribute generatedCommandList;
    callback attribute acceptedCommandList;
    callback attribute attributeList;
    callback attribute featureMap;
    ram      attribute clusterRevision default = 3;
  }

  server cluster CarbonDioxideConcentrationMeasurement {
    callback attribute measuredValue;
    callback attribute minMeasuredValue;
    callback attribute maxMeasuredValue;
    callback attribute peakMeasuredValue;
    callback attribute peakMeasuredValueWindow;
    callback attribute averageMeasuredValue;
    callback attribute averageMeasuredValueWindow;
    callback attribute uncertainty;
    callback attribute measurementUnit;
    callback attribute measurementMedium;
    callback attribute levelValue;
    callback attribute generatedCommandList;
    callback attribute acceptedCommandList;
    callback attribute attributeList;
    callback attribute featureMap;
    ram      attribute clusterRevision default = 3;
  }

  server cluster NitrogenDioxideConcentrationMeasurement {
    callback attribute measuredValue;
    callback attribute minMeasuredValue;
    callback attribute maxMeasuredValue;
    callback attribute peakMeasuredValue;
    callback attribute peakMeasuredValueWindow;
    callback attribute averageMeasuredValue;
    callback attribute averageMeasuredValueWindow;
    callback attribute uncertainty;
    callback attribute measurementUnit;
    callback attribute measurementMedium;
    callback attribute levelValue;
    callback attribute generatedCommandList;
    callback attribute acceptedCommandList;
    callback attribute attributeList;
    callback attribute featureMap;
    ram      attribute clusterRevision default = 3;
  }

  server cluster OzoneConcentrationMeasurement {
    callback attribute measuredValue;
    callback attribute minMeasuredValue;
    callback attribute maxMeasuredValue;
    callback attribute peakMeasuredValue;
    callback attribute peakMeasuredValueWindow;
    callback attribute averageMeasuredValue;
    callback attribute averageMeasuredValueWindow;
    callback attribute uncertainty;
    callback attribute measurementUnit;
    callback attribute measurementMedium;
    callback attribute levelValue;
    callback attribute generatedCommandList;
    callback attribute acceptedCommandList;
    callback attribute attributeList;
    callback attribute featureMap;
    ram      attribute clusterRevision default = 3;
  }

  server cluster Pm25ConcentrationMeasurement {
    callback attribute measuredValue;
    callback attribute minMeasuredValue;
    callback attribute maxMeasuredValue;
    callback attribute peakMeasuredValue;
    callback attribute peakMeasuredValueWindow;
    callback attribute averageMeasuredValue;
    callback attribute averageMeasuredValueWindow;
    callback attribute uncertainty;
    callback attribute measurementUnit;
    callback attribute measurementMedium;
    callback attribute levelValue;
    callback attribute generatedCommandList;
    callback attribute acceptedCommandList;
    callback attribute attributeList;
    callback attribute featureMap;
    ram      attribute clusterRevision default = 3;
  }

  server cluster FormaldehydeConcentrationMeasurement {
    callback attribute measuredValue;
    callback attribute minMeasuredValue;
    callback attribute maxMeasuredValue;
    callback attribute peakMeasuredValue;
    callback attribute peakMeasuredValueWindow;
    callback attribute averageMeasuredValue;
    callback attribute averageMeasuredValueWindow;
    callback attribute uncertainty;
    callback attribute measurementUnit;
    callback attribute measurementMedium;
    callback attribute levelValue;
    callback attribute generatedCommandList;
    callback attribute acceptedCommandList;
    callback attribute attributeList;
    callback attribute featureMap;
    ram      attribute clusterRevision default = 3;
  }

  server cluster Pm1ConcentrationMeasurement {
    callback attribute measuredValue;
    callback attribute minMeasuredValue;
    callback attribute maxMeasuredValue;
    callback attribute peakMeasuredValue;
    callback attribute peakMeasuredValueWindow;
    callback attribute averageMeasuredValue;
    callback attribute averageMeasuredValueWindow;
    callback attribute uncertainty;
    callback attribute measurementUnit;
    callback attribute measurementMedium;
    callback attribute levelValue;
    callback attribute generatedCommandList;
    callback attribute acceptedCommandList;
    callback attribute attributeList;
    callback attribute featureMap;
    ram      attribute clusterRevision default = 3;
  }

  server cluster Pm10ConcentrationMeasurement {
    callback attribute measuredValue;
    callback attribute minMeasuredValue;
    callback attribute maxMeasuredValue;
    callback attribute peakMeasuredValue;
    callback attribute peakMeasuredValueWindow;
    callback attribute averageMeasuredValue;
    callback attribute averageMeasuredValueWindow;
    callback attribute uncertainty;
    callback attribute measurementUnit;
    callback attribute measurementMedium;
    callback attribute levelValue;
    callback attribute generatedCommandList;
    callback attribute acceptedCommandList;
    callback attribute attributeList;
    callback attribute featureMap;
    ram      attribute clusterRevision default = 3;
  }

  server cluster TotalVolatileOrganicCompoundsConcentrationMeasurement {
    callback attribute measuredValue;
    callback attribute minMeasuredValue;
    callback attribute maxMeasuredValue;
    callback attribute peakMeasuredValue;
    callback attribute peakMeasuredValueWindow;
    callback attribute averageMeasuredValue;
    callback attribute averageMeasuredValueWindow;
    callback attribute uncertainty;
    callback attribute measurementUnit;
    callback attribute measurementMedium;
    callback attribute levelValue;
    callback attribute generatedCommandList;
    callback attribute acceptedCommandList;
    callback attribute attributeList;
    callback attribute featureMap;
    ram      attribute clusterRevision default = 3;
  }

  server cluster RadonConcentrationMeasurement {
    callback attribute measuredValue;
    callback attribute minMeasuredValue;
    callback attribute maxMeasuredValue;
    callback attribute peakMeasuredValue;
    callback attribute peakMeasuredValueWindow;
    callback attribute averageMeasuredValue;
    callback attribute averageMeasuredValueWindow;
    callback attribute uncertainty;
    callback attribute measurementUnit;
    callback attribute measurementMedium;
    callback attribute levelValue;
    callback attribute generatedCommandList;
    callback attribute acceptedCommandList;
    callback attribute attributeList;
    callback attribute featureMap;
    ram      attribute clusterRevision default = 3;
  }

  server cluster WakeOnLan {
    ram      attribute MACAddress;
    ram      attribute featureMap default = 0;
    ram      attribute clusterRevision default = 1;
  }

  server cluster LowPower {
    ram      attribute featureMap default = 0;
    ram      attribute clusterRevision default = 1;

    handle command Sleep;
  }

  server cluster CameraAvStreamManagement {
    callback attribute maxContentBufferSize;
    callback attribute supportedSnapshotParams;
    callback attribute maxNetworkBandwidth;
    callback attribute supportedStreamUsages;
    callback attribute allocatedSnapshotStreams;
    callback attribute nightVision;
    callback attribute nightVisionIllum;
    callback attribute generatedCommandList;
    callback attribute acceptedCommandList;
    callback attribute attributeList;
    callback attribute featureMap;
    ram      attribute clusterRevision default = 1;

    handle command SnapshotStreamAllocate;
    handle command SnapshotStreamAllocateResponse;
    handle command SnapshotStreamDeallocate;
    handle command SetStreamPriorities;
    handle command CaptureSnapshot;
    handle command CaptureSnapshotResponse;
  }

  server cluster Chime {
    callback attribute installedChimeSounds;
    callback attribute selectedChime;
    callback attribute enabled;
    callback attribute generatedCommandList;
    callback attribute acceptedCommandList;
    callback attribute attributeList;
    ram      attribute featureMap default = 0;
    ram      attribute clusterRevision default = 1;

    handle command PlayChimeSound;
  }

  server cluster UnitTesting {
    emits event TestEvent;
    emits event TestFabricScopedEvent;
    emits event TestDifferentVendorMeiEvent;
    ram      attribute boolean default = false;
    ram      attribute bitmap8 default = 0;
    ram      attribute bitmap16 default = 0;
    ram      attribute bitmap32 default = 0;
    ram      attribute bitmap64 default = 0;
    ram      attribute int8u default = 0;
    ram      attribute int16u default = 0;
    ram      attribute int24u default = 0;
    ram      attribute int32u default = 0;
    ram      attribute int40u default = 0;
    ram      attribute int48u default = 0;
    ram      attribute int56u default = 0;
    ram      attribute int64u default = 0;
    ram      attribute int8s default = 0;
    ram      attribute int16s default = 0;
    ram      attribute int24s default = 0;
    ram      attribute int32s default = 0;
    ram      attribute int40s default = 0;
    ram      attribute int48s default = 0;
    ram      attribute int56s default = 0;
    ram      attribute int64s default = 0;
    ram      attribute enum8 default = 0;
    ram      attribute enum16 default = 0;
    ram      attribute floatSingle default = 0;
    ram      attribute floatDouble default = 0;
    ram      attribute octetString;
    callback attribute listInt8u;
    callback attribute listOctetString;
    callback attribute listStructOctetString;
    ram      attribute longOctetString;
    ram      attribute charString;
    ram      attribute longCharString;
    ram      attribute epochUs;
    ram      attribute epochS;
    ram      attribute vendorId;
    callback attribute listNullablesAndOptionalsStruct;
    ram      attribute enumAttr;
    callback attribute structAttr;
    ram      attribute rangeRestrictedInt8u default = 70;
    ram      attribute rangeRestrictedInt8s default = -20;
    ram      attribute rangeRestrictedInt16u default = 200;
    ram      attribute rangeRestrictedInt16s default = -100;
    callback attribute listLongOctetString;
    callback attribute listFabricScoped;
    ram      attribute timedWriteBoolean;
    callback attribute generalErrorBoolean;
    callback attribute clusterErrorBoolean;
    ram      attribute globalEnum;
    callback attribute globalStruct;
    ram      attribute readFailureCode default = 1;
    callback attribute failureInt32U default = 0;
    ram      attribute nullableBoolean default = false;
    ram      attribute nullableBitmap8 default = 0;
    ram      attribute nullableBitmap16 default = 0;
    ram      attribute nullableBitmap32 default = 0;
    ram      attribute nullableBitmap64 default = 0;
    ram      attribute nullableInt8u default = 0;
    ram      attribute nullableInt16u default = 0;
    ram      attribute nullableInt24u default = 0;
    ram      attribute nullableInt32u default = 0;
    ram      attribute nullableInt40u default = 0;
    ram      attribute nullableInt48u default = 0;
    ram      attribute nullableInt56u default = 0;
    ram      attribute nullableInt64u default = 0;
    ram      attribute nullableInt8s default = 0;
    ram      attribute nullableInt16s default = 0;
    ram      attribute nullableInt24s default = 0;
    ram      attribute nullableInt32s default = 0;
    ram      attribute nullableInt40s default = 0;
    ram      attribute nullableInt48s default = 0;
    ram      attribute nullableInt56s default = 0;
    ram      attribute nullableInt64s default = 0;
    ram      attribute nullableEnum8 default = 0;
    ram      attribute nullableEnum16 default = 0;
    ram      attribute nullableFloatSingle default = 0;
    ram      attribute nullableFloatDouble default = 0;
    ram      attribute nullableOctetString;
    ram      attribute nullableCharString;
    ram      attribute nullableEnumAttr;
    callback attribute nullableStruct;
    ram      attribute nullableRangeRestrictedInt8u default = 70;
    ram      attribute nullableRangeRestrictedInt8s default = -20;
    ram      attribute nullableRangeRestrictedInt16u default = 200;
    ram      attribute nullableRangeRestrictedInt16s default = -100;
    callback attribute writeOnlyInt8u default = 0;
    ram      attribute nullableGlobalEnum;
    callback attribute nullableGlobalStruct;
    ram      attribute featureMap default = 0;
    ram      attribute clusterRevision default = 1;
    ram      attribute meiInt8u default = 0;

    handle command Test;
    handle command TestSpecificResponse;
    handle command TestNotHandled;
    handle command TestAddArgumentsResponse;
    handle command TestSpecific;
    handle command TestAddArguments;
    handle command TestListInt8UReverseResponse;
    handle command TestEnumsResponse;
    handle command TestNullableOptionalResponse;
    handle command TestStructArgumentRequest;
    handle command TestNestedStructArgumentRequest;
    handle command TestListStructArgumentRequest;
    handle command SimpleStructResponse;
    handle command TestListInt8UArgumentRequest;
    handle command TestEmitTestEventResponse;
    handle command TestNestedStructListArgumentRequest;
    handle command TestEmitTestFabricScopedEventResponse;
    handle command TestListNestedStructListArgumentRequest;
    handle command TestListInt8UReverseRequest;
    handle command StringEchoResponse;
    handle command TestEnumsRequest;
    handle command GlobalEchoResponse;
    handle command TestNullableOptionalRequest;
    handle command SimpleStructEchoRequest;
    handle command TimedInvokeRequest;
    handle command TestSimpleOptionalArgumentRequest;
    handle command TestEmitTestEventRequest;
    handle command TestEmitTestFabricScopedEventRequest;
    handle command TestBatchHelperRequest;
    handle command TestSecondBatchHelperRequest;
    handle command StringEchoRequest;
    handle command GlobalEchoRequest;
    handle command TestDifferentVendorMeiRequest;
    handle command TestDifferentVendorMeiResponse;
  }
}
endpoint 2 {
  device type ma_powersource = 17, version 1;
  device type ma_onofflight = 256, version 1;


  server cluster Identify {
    ram      attribute identifyTime default = 0x0000;
    ram      attribute identifyType default = 0x00;
    callback attribute generatedCommandList;
    callback attribute acceptedCommandList;
    callback attribute attributeList;
    ram      attribute featureMap default = 0;
    ram      attribute clusterRevision default = 4;

    handle command Identify;
    handle command TriggerEffect;
  }

  server cluster Groups {
    ram      attribute nameSupport;
    callback attribute generatedCommandList;
    callback attribute acceptedCommandList;
    callback attribute attributeList;
    ram      attribute featureMap default = 0;
    ram      attribute clusterRevision default = 4;

    handle command AddGroup;
    handle command AddGroupResponse;
    handle command ViewGroup;
    handle command ViewGroupResponse;
    handle command GetGroupMembership;
    handle command GetGroupMembershipResponse;
    handle command RemoveGroup;
    handle command RemoveGroupResponse;
    handle command RemoveAllGroups;
    handle command AddGroupIfIdentifying;
  }

  server cluster OnOff {
    ram      attribute onOff default = 0x00;
    ram      attribute globalSceneControl default = 1;
    ram      attribute onTime default = 0;
    ram      attribute offWaitTime default = 0;
    ram      attribute startUpOnOff;
    callback attribute generatedCommandList;
    callback attribute acceptedCommandList;
    callback attribute attributeList;
    ram      attribute featureMap default = 0x0001;
    ram      attribute clusterRevision default = 6;

    handle command Off;
    handle command On;
    handle command Toggle;
    handle command OffWithEffect;
    handle command OnWithRecallGlobalScene;
    handle command OnWithTimedOff;
  }

  server cluster Descriptor {
    callback attribute deviceTypeList;
    callback attribute serverList;
    callback attribute clientList;
    callback attribute partsList;
    callback attribute tagList;
    callback attribute generatedCommandList;
    callback attribute acceptedCommandList;
    callback attribute attributeList;
    callback attribute featureMap;
    callback attribute clusterRevision;
  }

  server cluster PowerSource {
    ram      attribute status default = 0;
    ram      attribute order default = 1;
    ram      attribute description default = "B3";
    ram      attribute batChargeLevel default = 0;
    ram      attribute batReplacementNeeded;
    ram      attribute batReplaceability;
    callback attribute endpointList;
    callback attribute generatedCommandList;
    callback attribute acceptedCommandList;
    callback attribute attributeList;
    ram      attribute featureMap default = 2;
    ram      attribute clusterRevision default = 2;
  }

  server cluster ScenesManagement {
    ram      attribute sceneTableSize default = 16;
    callback attribute fabricSceneInfo;
    callback attribute generatedCommandList;
    callback attribute acceptedCommandList;
    callback attribute attributeList;
    ram      attribute featureMap default = 1;
    ram      attribute clusterRevision default = 1;

    handle command AddScene;
    handle command AddSceneResponse;
    handle command ViewScene;
    handle command ViewSceneResponse;
    handle command RemoveScene;
    handle command RemoveSceneResponse;
    handle command RemoveAllScenes;
    handle command RemoveAllScenesResponse;
    handle command StoreScene;
    handle command StoreSceneResponse;
    handle command RecallScene;
    handle command GetSceneMembership;
    handle command GetSceneMembershipResponse;
    handle command CopyScene;
    handle command CopySceneResponse;
  }

  server cluster OccupancySensing {
    ram      attribute occupancy;
    ram      attribute occupancySensorType;
    ram      attribute occupancySensorTypeBitmap default = 1;
    callback attribute holdTime;
    callback attribute holdTimeLimits;
    callback attribute PIROccupiedToUnoccupiedDelay;
    callback attribute featureMap;
    ram      attribute clusterRevision default = 5;
  }
}
endpoint 3 {
  device type ma_genericswitch = 15, version 3;


  server cluster Identify {
    ram      attribute identifyTime default = 0x0000;
    ram      attribute identifyType default = 0x00;
    callback attribute generatedCommandList;
    callback attribute acceptedCommandList;
    callback attribute attributeList;
    ram      attribute featureMap default = 0;
    ram      attribute clusterRevision default = 4;

    handle command Identify;
    handle command TriggerEffect;
  }

  server cluster Descriptor {
    callback attribute deviceTypeList;
    callback attribute serverList;
    callback attribute clientList;
    callback attribute partsList;
    callback attribute tagList;
    callback attribute generatedCommandList;
    callback attribute acceptedCommandList;
    callback attribute attributeList;
    callback attribute featureMap;
    callback attribute clusterRevision;
  }

  server cluster Switch {
    emits event InitialPress;
    emits event LongPress;
    emits event LongRelease;
    emits event MultiPressComplete;
    ram      attribute numberOfPositions default = 2;
    ram      attribute currentPosition default = 0;
    ram      attribute multiPressMax default = 3;
    ram      attribute featureMap default = 58;
    ram      attribute clusterRevision default = 2;
  }
}
endpoint 4 {
  device type ma_genericswitch = 15, version 3;


  server cluster Identify {
    ram      attribute identifyTime default = 0x0000;
    ram      attribute identifyType default = 0x00;
    callback attribute generatedCommandList;
    callback attribute acceptedCommandList;
    callback attribute attributeList;
    ram      attribute featureMap default = 0;
    ram      attribute clusterRevision default = 4;
  }

  server cluster Descriptor {
    callback attribute deviceTypeList;
    callback attribute serverList;
    callback attribute clientList;
    callback attribute partsList;
    callback attribute tagList;
    callback attribute generatedCommandList;
    callback attribute acceptedCommandList;
    callback attribute attributeList;
    callback attribute featureMap;
    callback attribute clusterRevision;
  }

  server cluster Switch {
    ram      attribute numberOfPositions default = 2;
    ram      attribute currentPosition default = 0;
    ram      attribute multiPressMax default = 3;
    ram      attribute featureMap default = 30;
    ram      attribute clusterRevision default = 2;
  }
}
endpoint 65534 {
  device type ma_secondary_network_interface = 25, version 1;


  server cluster Descriptor {
    callback attribute deviceTypeList;
    callback attribute serverList;
    callback attribute clientList;
    callback attribute partsList;
    callback attribute generatedCommandList;
    callback attribute acceptedCommandList;
    callback attribute attributeList;
    callback attribute featureMap;
    callback attribute clusterRevision;
  }

  server cluster NetworkCommissioning {
    callback attribute maxNetworks;
    callback attribute networks;
    callback attribute scanMaxTimeSeconds;
    callback attribute connectMaxTimeSeconds;
    callback attribute interfaceEnabled;
    callback attribute lastNetworkingStatus;
    callback attribute lastNetworkID;
    callback attribute lastConnectErrorValue;
    callback attribute generatedCommandList;
    callback attribute acceptedCommandList;
    callback attribute attributeList;
    callback attribute featureMap default = 0;
    callback attribute clusterRevision default = 1;

    handle command ScanNetworks;
    handle command ScanNetworksResponse;
    handle command AddOrUpdateWiFiNetwork;
    handle command AddOrUpdateThreadNetwork;
    handle command RemoveNetwork;
    handle command NetworkConfigResponse;
    handle command ConnectNetwork;
    handle command ConnectNetworkResponse;
    handle command ReorderNetwork;
  }
}

<|MERGE_RESOLUTION|>--- conflicted
+++ resolved
@@ -8259,7 +8259,7 @@
     callback attribute packetUnicastTxCount;
     callback attribute currentMaxRate;
     callback attribute overrunCount;
-    ram      attribute featureMap default = 3;
+    ram      attribute featureMap default = 0;
     ram      attribute clusterRevision default = 1;
 
     handle command ResetCounts;
@@ -8275,7 +8275,7 @@
     callback attribute overrunCount;
     callback attribute carrierDetect;
     callback attribute timeSinceReset;
-    ram      attribute featureMap default = 3;
+    ram      attribute featureMap default = 0;
     ram      attribute clusterRevision default = 1;
 
     handle command ResetCounts;
@@ -8746,37 +8746,6 @@
     handle command ChangeToModeResponse;
   }
 
-<<<<<<< HEAD
-  server cluster WiFiNetworkDiagnostics {
-    callback attribute bssid;
-    callback attribute securityType;
-    callback attribute wiFiVersion;
-    callback attribute channelNumber;
-    callback attribute rssi;
-    callback attribute beaconLostCount;
-    callback attribute beaconRxCount;
-    callback attribute packetMulticastRxCount;
-    callback attribute packetMulticastTxCount;
-    callback attribute packetUnicastRxCount;
-    callback attribute packetUnicastTxCount;
-    callback attribute currentMaxRate;
-    callback attribute overrunCount;
-    ram      attribute featureMap default = 0;
-    ram      attribute clusterRevision default = 1;
-  }
-
-  server cluster EthernetNetworkDiagnostics {
-    callback attribute PHYRate;
-    callback attribute fullDuplex;
-    callback attribute packetRxCount;
-    callback attribute packetTxCount;
-    callback attribute txErrCount;
-    callback attribute collisionCount;
-    callback attribute overrunCount;
-    callback attribute carrierDetect;
-    callback attribute timeSinceReset;
-    ram      attribute featureMap default = 0;
-=======
   server cluster AirQuality {
     callback attribute airQuality;
     callback attribute generatedCommandList;
@@ -8812,7 +8781,6 @@
     ram      attribute smokeSensitivityLevel default = 1;
     ram      attribute expiryDate default = 0;
     ram      attribute featureMap default = 3;
->>>>>>> 7a696cea
     ram      attribute clusterRevision default = 1;
 
     handle command SelfTestRequest;
