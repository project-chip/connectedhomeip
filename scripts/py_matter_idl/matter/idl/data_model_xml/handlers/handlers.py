--- conflicted
+++ resolved
@@ -467,12 +467,8 @@
         elif ("direction" in attrs) and attrs["direction"] == "responseFromServer":
             is_command = False  # response
         else:
-<<<<<<< HEAD
-            LOGGER.warning("Could not clearly determine command direction: %s", attrs.items())
-=======
             log.warning("Could not clearly determine command direction: %s",
-                        list(attrs.items()))
->>>>>>> 71302317
+                        attrs.items())
             # Do a best-guess. However we should NOT need to guess once
             # we have a good data set
             is_command = not attrs["name"].endswith("Response")
