// DO NOT EDIT MANUALLY - Generated file
//
// Cluster metadata information for cluster {{cluster.name}} (cluster code: {{"%d/0x%X" | format(cluster.code, cluster.code)}})
// based on {{input_name}}
#pragma once

#include <app/data-model-provider/MetadataTypes.h>
#include <lib/core/DataModelTypes.h>

#include <cstdint>

#include <clusters/{{cluster.name | upfirst}}/Ids.h>

namespace chip {
namespace app {
namespace Clusters {
namespace {{cluster.name}} {

inline constexpr uint32_t kRevision = {{cluster.revision}};

namespace Attributes {
{% for attribute in cluster.attributes | reject("global_attribute") -%}
namespace {{attribute.definition.name | upfirst}} {
inline constexpr DataModel::AttributeEntry kMetadataEntry{
    {{attribute.definition.name | upfirst}}::Id,
    BitFlags<DataModel::AttributeQualityFlags>{ {{ attribute | extract_attribute_quality_flags | join(", ") }} },
    {% if attribute.is_readable -%}
        {{attribute.readacl | as_privilege}}
      {%- else -%}
        std::nullopt
      {%- endif -%}
    ,
    {% if attribute.is_writable -%}
        {{attribute.writeacl | as_privilege}}
      {%- else -%}
        std::nullopt
      {%- endif -%}
};
} // namespace {{attribute.definition.name | upfirst}}
{% endfor %}

} // namespace Attributes

namespace Commands {
{% for command in cluster.commands -%}
namespace {{command.name | upfirst}} {
<<<<<<< HEAD
inline constexpr DataModel::AcceptedCommandEntry kMetadataEntry{
    {{cluster.name | upfirst}}::Commands::{{command.name | upfirst}}::Id,
    BitFlags<DataModel::CommandQualityFlags>{ {{ command | extract_command_quality_flags | join(", ") }} },
    {{ command.invokeacl | as_privilege}}
=======
inline constexpr DataModel::AcceptedCommandEntry kMetadataEntry = {
    .commandId       = {{command.name | upfirst}}::Id,
    .flags           = BitFlags<DataModel::CommandQualityFlags>{ {{ command | extract_command_quality_flags | join(", ") }} },
    .invokePrivilege = {{ command.invokeacl | as_privilege}},
>>>>>>> 95887348
};
} // namespace {{command.name | upfirst}}
{% endfor %}
} // namespace Commands
} // namespace {{cluster.name}}
} // namespace Clusters
} // namespace app
} // namespace chip<|MERGE_RESOLUTION|>--- conflicted
+++ resolved
@@ -44,17 +44,10 @@
 namespace Commands {
 {% for command in cluster.commands -%}
 namespace {{command.name | upfirst}} {
-<<<<<<< HEAD
 inline constexpr DataModel::AcceptedCommandEntry kMetadataEntry{
-    {{cluster.name | upfirst}}::Commands::{{command.name | upfirst}}::Id,
+    {{command.name | upfirst}}::Id,
     BitFlags<DataModel::CommandQualityFlags>{ {{ command | extract_command_quality_flags | join(", ") }} },
     {{ command.invokeacl | as_privilege}}
-=======
-inline constexpr DataModel::AcceptedCommandEntry kMetadataEntry = {
-    .commandId       = {{command.name | upfirst}}::Id,
-    .flags           = BitFlags<DataModel::CommandQualityFlags>{ {{ command | extract_command_quality_flags | join(", ") }} },
-    .invokePrivilege = {{ command.invokeacl | as_privilege}},
->>>>>>> 95887348
 };
 } // namespace {{command.name | upfirst}}
 {% endfor %}
