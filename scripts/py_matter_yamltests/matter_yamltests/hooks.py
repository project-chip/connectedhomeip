#
#    Copyright (c) 2023 Project CHIP Authors
#
#    Licensed under the Apache License, Version 2.0 (the 'License');
#    you may not use this file except in compliance with the License.
#    You may obtain a copy of the License at
#
#        http://www.apache.org/licenses/LICENSE-2.0
#
#    Unless required by applicable law or agreed to in writing, software
#    distributed under the License is distributed on an 'AS IS' BASIS,
#    WITHOUT WARRANTIES OR CONDITIONS OF ANY KIND, either express or implied.
#    See the License for the specific language governing permissions and
#    limitations under the License.

from .parser import TestStep


class TestParserHooks():
<<<<<<< HEAD
    def parsing_start(self, count: int):
=======
    __test__ = False

    def start(self, count: int):
>>>>>>> 39511c2d
        """
        This method is called when the parser starts parsing a set of files.

        Parameters
        ----------
        count: int
            The number of files that will be parsed.
        """
        pass

    def parsing_stop(self, duration: int):
        """
        This method is called when the parser is done parsing a set of files.

        Parameters
        ----------
        duration: int
            How long it took to parse the set of files, in milliseconds.
        """
        pass

    def test_parsing_start(self, name: str):
        """
        This method is called when the parser starts parsing a single file.

        Parameters
        ----------
        name: str
            The name of the file that will be parsed.
        """
        pass

    def test_parsing_failure(self, exception: Exception, duration: int):
        """
        This method is called when parsing a single file fails.

        Parameters
        ----------
        exception: Exception
            An exception describing why parsing the file has failed.
        duration: int
            How long it took to parse the file, in milliseconds.
        """
        pass

    def test_parsing_success(self, duration: int):
        """
        This method is called when parsing a single file succeeds.

        Parameters
        ----------
        duration: int
            How long it took to parse the file, in milliseconds.
        """
        pass


class TestRunnerHooks():
    __test__ = False

    def start(self, count: int):
        """
        This method is called when the runner starts running a set of tests.

        Parameters
        ----------
        count: int
            The number of files that will be run.
        """
        pass

    def stop(self, duration: int):
        """
        This method is called when the runner is done running a set of tests.

        Parameters
        ----------
        duration: int
            How long it took to run the set of tests, in milliseconds.
        """
        pass

    def test_start(self, filename: str, name: str, count: int):
        """
        This method is called when the runner starts running a single test.

        Parameters
        ----------
        filename: str
            The name of the file containing the test that is starting.

        name: str
            The name of the test that is starting.

        count: int
            The number of steps from the test that will be run.
        """
        pass

    def test_stop(self, exception: Exception, duration: int):
        """
        This method is called when the runner is done running a single test.

        Parameters
        ----------
        exception: Exception
            An optional exception describing why running the test has failed.

        duration: int
            How long it took to run the test, in milliseconds.
        """
        pass

    def step_skipped(self, name: str, expression: str):
        """
        This method is called when running a step is skipped.

        Parameters
        ----------
        name: str
            The name of the test step that is skipped.

        expression: str
            The PICS expression that results in the test step being skipped.
        """
        pass

    def step_start(self, request: TestStep):
        """
        This method is called when the runner starts running a step from the test.

        Parameters
        ----------
        request: TestStep
            The original request as defined by the test step.
        """
        pass

    def step_success(self, logger, logs, duration: int, request: TestStep):
        """
        This method is called when running a step succeeds.

        Parameters
        ----------
        logger:
            An object containing details about the different checks against the response.

        logs:
            Optional logs from the adapter.

        duration: int
            How long it took to run the test step, in milliseconds.

        request: TestStep
            The original request as defined by the test step.
        """
        pass

    def step_failure(self, logger, logs, duration: int, request: TestStep, received):
        """
        This method is called when running a step fails.

        Parameters
        ----------
        logger:
            An object containing details about the different checks against the response.

        logs:
            Optional logs from the adapter.

        duration: int
            How long it took to run the test step, in milliseconds.

        request: TestStep
            The original request as defined by the test step.

        received:
            The received response.
        """
        pass

    def step_unknown(self):
        """
        This method is called when the result of running a step is unknown. For example during a dry-run.
        """
        pass


class WebSocketRunnerHooks():
    def connecting(self, url: str):
        """
        This method is called when the websocket is attempting to connect to a remote.

        Parameters
        ----------
        url: str
            The url the websocket is trying to connect to.
        """
        pass

    def abort(self, url: str):
        """
        This method is called when the websocket connection fails and will not be retried.

        Parameters
        ----------
        url: str
            The url the websocket has failed to connect to.
        """
        pass

    def success(self, duration: int):
        """
        This method is called when the websocket connection is established.

        Parameters
        ----------
        duration: int
            How long it took to connect since the last retry, in milliseconds.
        """
        pass

    def failure(self, duration: int):
        """
        This method is called when the websocket connection fails and will be retried.

        Parameters
        ----------
        duration: int
            How long it took to fail since the last retry, in milliseconds.
        """
        pass

    def retry(self, interval_between_retries_in_seconds: int):
        """
        This method is called when the websocket connection will be retried in the given interval.

        Parameters
        ----------
        interval_between_retries_in_seconds: int
            How long we will wait before retrying to connect, in seconds.
        """
        pass<|MERGE_RESOLUTION|>--- conflicted
+++ resolved
@@ -17,13 +17,9 @@
 
 
 class TestParserHooks():
-<<<<<<< HEAD
+    __test__ = False
+
     def parsing_start(self, count: int):
-=======
-    __test__ = False
-
-    def start(self, count: int):
->>>>>>> 39511c2d
         """
         This method is called when the parser starts parsing a set of files.
 
