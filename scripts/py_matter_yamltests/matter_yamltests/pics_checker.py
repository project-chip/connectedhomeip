--- conflicted
+++ resolved
@@ -41,14 +41,9 @@
     """Class to compute a PICS expression"""
 
     def __init__(self, pics_file: str):
-<<<<<<< HEAD
-        self.__pics = None
-        self.__expression_index = 0
-=======
         self.__pics = {}
         self.__expression_index = 0
 
->>>>>>> 7c17463e
         if pics_file is not None:
             self.__pics = self.__parse(pics_file)
 
@@ -60,7 +55,6 @@
         tokens = self.__tokenize(pics)
         if self.__pics is not None:
             return self.__evaluate_expression(tokens, self.__pics)
-        return True
 
     def __parse(self, pics_file: str):
         pics = {}
