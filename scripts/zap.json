{
    "packages": [
        {
            "path": "fuchsia/third_party/zap/${platform}",
<<<<<<< HEAD
            "platforms": ["linux-amd64", "mac-amd64", "mac-arm64", "windows-amd64"],
            "tags": ["version:2@v2023.01.19-nightly.1"]
=======
            "platforms": ["linux-amd64", "mac-amd64", "windows-amd64"],
            "tags": ["version:2@v2023.01.31-nightly.1"]
>>>>>>> b12dbc35
        }
    ]
}<|MERGE_RESOLUTION|>--- conflicted
+++ resolved
@@ -2,13 +2,8 @@
     "packages": [
         {
             "path": "fuchsia/third_party/zap/${platform}",
-<<<<<<< HEAD
             "platforms": ["linux-amd64", "mac-amd64", "mac-arm64", "windows-amd64"],
-            "tags": ["version:2@v2023.01.19-nightly.1"]
-=======
-            "platforms": ["linux-amd64", "mac-amd64", "windows-amd64"],
             "tags": ["version:2@v2023.01.31-nightly.1"]
->>>>>>> b12dbc35
         }
     ]
 }