--- conflicted
+++ resolved
@@ -83,7 +83,8 @@
 
         # found the right path, try to figure out the actual path
         if package["pathRelativity"] == "relativeToZap":
-            path = os.path.abspath(os.path.join(os.path.dirname(zapFile), package["path"]))
+            path = os.path.abspath(os.path.join(
+                os.path.dirname(zapFile), package["path"]))
         else:
             path = package["path"]
 
@@ -93,45 +94,9 @@
 def runConversion(zap_file):
     templates_file = getFilePath('src/app/zap-templates/app-templates.json')
     zcl_file = detectZclFile(zap_file)
-<<<<<<< HEAD
     tool = ZapTool()
-    tool.run('convert', '-z', zcl_file, '-g', templates_file, '-o', zap_file, zap_file)
-=======
-
-    # Accepted environment variables, in order:
-    #
-    # ZAP_DEVELOPMENT_PATH - the path to a zap development environment. This is
-    #                        a zap checkout, used for local development
-    # ZAP_INSTALL_PATH     - the path where zap-cli exists. This is if zap-cli
-    #                        is NOT in the current path
-
-    if 'ZAP_DEVELOPMENT_PATH' in os.environ:
-        convert_cmd = ['node', 'src-script/zap-start.js', 'convert']
-        working_directory = os.environ['ZAP_DEVELOPMENT_PATH']
-        # Make sure we don't try to munge the package.json in the ZAP repo.
-        os.environ['ZAP_SKIP_REAL_VERSION'] = '1'
-    elif 'ZAP_INSTALL_PATH' in os.environ:
-        convert_cmd = [os.path.join(os.environ['ZAP_INSTALL_PATH'], 'zap-cli'), 'convert']
-        working_directory = None
-    else:
-        convert_cmd = ['zap-cli', 'convert']
-        working_directory = None
-
-    try:
-        subprocess.check_call(convert_cmd + ['-z', zcl_file, '-g', templates_file, '-o', zap_file, zap_file], cwd=working_directory)
-    except FileNotFoundError as e:
-        print(f'FAILED TO EXECUTE ZAP CONVERSION: {e.strerror} - "{e.filename}"')
-        print('*'*80)
-        print('* You may need to install zap. Please ensure one of these applies:')
-        print('* - `zap-cli` is in $PATH. Install from https://github.com/project-chip/zap/releases')
-        print('*   see docs/guides/BUILDING.md for details')
-        print('* - `zap-cli` is in $ZAP_INSTALL_PATH. Use this option if you')
-        print('*   installed zap but do not want to update $PATH')
-        print('* - Point $ZAP_DEVELOPMENT_PATH to your local copy of zap that you')
-        print('*   develop on (to use a developer build of zap)')
-        print('*'*80)
-        sys.exit(1)
->>>>>>> 260307bf
+    tool.run('convert', '-z', zcl_file, '-g',
+             templates_file, '-o', zap_file, zap_file)
 
 
 def main():
@@ -139,7 +104,8 @@
     zap_file, run_bootstrap = runArgumentsParser()
 
     if run_bootstrap:
-        subprocess.check_call(getFilePath("scripts/tools/zap/zap_bootstrap.sh"), shell=True)
+        subprocess.check_call(getFilePath(
+            "scripts/tools/zap/zap_bootstrap.sh"), shell=True)
 
     os.chdir(CHIP_ROOT_DIR)
 
