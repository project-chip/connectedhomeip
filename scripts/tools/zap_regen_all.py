--- conflicted
+++ resolved
@@ -94,6 +94,13 @@
             return f"ZAP:{self.zap_file}"
         return f"ZCL:{self.zcl_file}"
 
+    @property
+    def is_for_chef_example(self) -> bool:
+        if self.zap_file is None:
+            return False
+
+        return "chef" in self.zap_file
+
     def build_command(self, script: str) -> List[str]:
         """What command to execute for this zap input. """
         if self.zap_file:
@@ -191,7 +198,7 @@
         subprocess.check_call(cmd)
         generate_end = time.time()
 
-        if "chef" in self.zap_config.zap_file:
+        if self.zap_config.is_for_chef_example:
             idl_path = self.zap_config.zap_file.replace(".zap", ".matter")
             target_path = os.path.join("examples",
                                        "chef",
@@ -366,19 +373,6 @@
 
     targets.append(ZAPGenerateTarget.MatterIdlTarget(ZapInput.FromZcl('src/app/zap-templates/zcl/zcl.json'), client_side=True))
 
-<<<<<<< HEAD
-    # This generates app headers for darwin only, for easier/clearer include
-    # in .pbxproj files.
-    #
-    # TODO: These files can be code generated at compile time, we should figure
-    #       out a path for this codegen to not be required.
-    targets.append(ZAPGenerateTarget(
-        ZapInput.FromZcl('src/app/zap-templates/zcl/zcl.json'),
-        template="src/app/zap-templates/app-templates.json",
-        output_dir='zzz_generated/darwin/controller-clusters/zap-generated'))
-
-=======
->>>>>>> 25ba372e
     return targets
 
 
