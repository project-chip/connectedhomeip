--- conflicted
+++ resolved
@@ -144,7 +144,6 @@
         )
 
 
-<<<<<<< HEAD
 class GoldenTestImageTarget():
     def __init__(self):
         # NOTE: output-path is inside the tree. This is because clang-format
@@ -184,43 +183,6 @@
         logging.info("  %s" % " ".join(self.command))
 
 
-class ZAPPregenerateTarget:
-    def __init__(self, input_glob, output_dir, generator=None):
-        self.input_glob = input_glob
-        self.output_dir = output_dir
-        self.script = "./scripts/codepregen.py"
-        self.command = [self.script, "--input-glob", input_glob]
-        self.generator = generator
-
-        if generator is not None:
-            self.command.extend(["--generator", generator])
-        self.command.append(output_dir)
-
-    def distinct_output(self):
-        input_template = self.input_glob
-        if self.generator is not None:
-            input_template += " " + self.generator
-        return ZapDistinctOutput(input_template=input_template, output_directory=self.output_dir)
-
-    def log_command(self):
-        logging.info("  %s" % " ".join(self.command))
-
-    def generate(self) -> TargetRunStats:
-        logging.info("Generating target: %s" % " ".join(self.command))
-
-        generate_start = time.time()
-        subprocess.check_call(self.command)
-        generate_end = time.time()
-
-        return TargetRunStats(
-            generate_time=generate_end - generate_start,
-            config=self.script,
-            template=self.script,
-        )
-
-
-=======
->>>>>>> 4b0aefef
 def checkPythonVersion():
     if sys.version_info[0] < 3:
         print('Must use Python 3. Current version is ' +
