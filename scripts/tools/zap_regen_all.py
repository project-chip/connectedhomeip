--- conflicted
+++ resolved
@@ -144,7 +144,6 @@
         )
 
 
-<<<<<<< HEAD
 class GoldenTestImageTarget():
     def __init__(self):
         # NOTE: output-path is inside the tree. This is because clang-format
@@ -157,7 +156,8 @@
 
         # This runs a test, but the important bit is we pass `--regenerate`
         # to it and this will cause it to OVERWRITE golden images.
-        self.command = ["./scripts/tools/zap/test_generate.py", "--output", self.tempdir, "--regenerate"]
+        self.command = ["./scripts/tools/zap/test_generate.py",
+                        "--output", self.tempdir, "--regenerate"]
 
     def __del__(self):
         # Clean up
@@ -165,7 +165,24 @@
             shutil.rmtree(self.tempdir)
 
     def generate(self) -> TargetRunStats:
-=======
+        generate_start = time.time()
+        subprocess.check_call(self.command)
+        generate_end = time.time()
+
+        return TargetRunStats(
+            generate_time=generate_end - generate_start,
+            config='./scripts/tools/zap/test_generate.py',
+            template='./scripts/tools/zap/test_generate.py',
+        )
+
+    def distinct_output(self):
+        # Fake output - this is a single target that generates golden images
+        return ZapDistinctOutput(input_template='GOLDEN_IMAGES', output_directory='GOLDEN_IMAGES')
+
+    def log_command(self):
+        logging.info("  %s" % " ".join(self.command))
+
+
 class ZAPPregenerateTarget:
     def __init__(self, input_glob, output_dir, generator=None):
         self.input_glob = input_glob
@@ -190,31 +207,16 @@
     def generate(self) -> TargetRunStats:
         logging.info("Generating target: %s" % " ".join(self.command))
 
->>>>>>> 3445ac9b
         generate_start = time.time()
         subprocess.check_call(self.command)
         generate_end = time.time()
 
         return TargetRunStats(
             generate_time=generate_end - generate_start,
-<<<<<<< HEAD
-            config='./scripts/tools/zap/test_generate.py',
-            template='./scripts/tools/zap/test_generate.py',
-        )
-
-    def distinct_output(self):
-        # Fake output - this is a single target that generates golden images
-        return ZapDistinctOutput(input_template='GOLDEN_IMAGES', output_directory='GOLDEN_IMAGES')
-
-    def log_command(self):
-        logging.info("  %s" % " ".join(self.command))
-
-=======
             config=self.script,
             template=self.script,
         )
 
->>>>>>> 3445ac9b
 
 def checkPythonVersion():
     if sys.version_info[0] < 3:
@@ -247,7 +249,8 @@
         args.type = TargetType.ALL  # default instead of a list
     else:
         # convert the list into a single flag value
-        types = [t for t in map(lambda x: __TARGET_TYPES__[x.lower()], args.type)]
+        types = [t for t in map(lambda x: __TARGET_TYPES__[
+                                x.lower()], args.type)]
         args.type = types[0]
         for t in types:
             args.type = args.type | t
