--- conflicted
+++ resolved
@@ -16,15 +16,11 @@
 #
 
 import argparse
+import multiprocessing
 import os
 import subprocess
-<<<<<<< HEAD
 import sys
 from pathlib import Path
-=======
-import argparse
-import multiprocessing
->>>>>>> 20cd80f4
 
 CHIP_ROOT_DIR = os.path.realpath(
     os.path.join(os.path.dirname(__file__), '../..'))
