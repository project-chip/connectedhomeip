#!/usr/bin/env bash

#
# Copyright (c) 2021 Project CHIP Authors
#
# Licensed under the Apache License, Version 2.0 (the "License");
# you may not use this file except in compliance with the License.
# You may obtain a copy of the License at
#
#     http://www.apache.org/licenses/LICENSE-2.0
#
# Unless required by applicable law or agreed to in writing, software
# distributed under the License is distributed on an "AS IS" BASIS,
# WITHOUT WARRANTIES OR CONDITIONS OF ANY KIND, either express or implied.
# See the License for the specific language governing permissions and
# limitations under the License.
#

set -e

_normpath() {
    python -c "import os.path; print(os.path.normpath('$@'))"
}

echo_green() {
    echo -e "\033[0;32m$*\033[0m"
}

echo_blue() {
    echo -e "\033[1;34m$*\033[0m"
}

echo_bold_white() {
    echo -e "\033[1;37m$*\033[0m"
}

CHIP_ROOT=$(_normpath "$(dirname "$0")/..")
OUTPUT_ROOT="$CHIP_ROOT/out/python_lib"
ENVIRONMENT_ROOT="$CHIP_ROOT/out/python_env"

declare chip_detail_logging=false
declare chip_mdns="minimal"

help() {

    echo "Usage: $file_name [ options ... ] [ -chip_detail_logging ChipDetailLoggingValue  ] [ -chip_mdns ChipMDNSValue  ]"

    echo "General Options:
  -h, --help                Display this information.
Input Options:
  -d, --chip_detail_logging ChipDetailLoggingValue          Specify ChipDetailLoggingValue as true or false.
                                                            By default it is false.
  -m, --chip_mdns           ChipMDNSValue                   Specify ChipMDNSValue as platform or minimal.
                                                            By default it is minimal.
"
}

file_name=${0##*/}

while (($#)); do
    case $1 in
        --help | -h)
            help
            exit 1
            ;;
        --chip_detail_logging | -d)
            chip_detail_logging=$2
            shift
            ;;
        --chip_mdns | -m)
            chip_mdns=$2
            shift
            ;;
        -*)
            help
            echo "Unknown Option \"$1\""
            exit 1
            ;;
    esac
    shift
done

# Print input values
echo "Input values: chip_detail_logging = $chip_detail_logging , chip_mdns = \"$chip_mdns\""

# Ensure we have a compilation environment
source "$CHIP_ROOT/scripts/activate.sh"

# Generates ninja files
<<<<<<< HEAD
gn --root="$CHIP_ROOT" gen "$OUTPUT_ROOT" --args="chip_detail_logging=false chip_use_clusters_for_ip_commissioning=1"
=======
gn --root="$CHIP_ROOT" gen "$OUTPUT_ROOT" --args="chip_detail_logging=$chip_detail_logging chip_mdns=\"$chip_mdns\""
>>>>>>> a152b447

# Compiles python files
ninja -C "$OUTPUT_ROOT" python

# Create a virtual environment that has access to the built python tools
virtualenv --clear "$ENVIRONMENT_ROOT"

# Activate the new enviroment to register the python WHL
source "$ENVIRONMENT_ROOT"/bin/activate
"$ENVIRONMENT_ROOT"/bin/python -m pip install --upgrade pip
"$ENVIRONMENT_ROOT"/bin/pip install "$OUTPUT_ROOT"/controller/python/chip-*.whl

echo ""
echo_green "Compilation completed and WHL package installed in: "
echo_blue "  $ENVIRONMENT_ROOT"
echo ""
echo_green "To use please run:"
echo_bold_white "  source $ENVIRONMENT_ROOT/bin/activate"<|MERGE_RESOLUTION|>--- conflicted
+++ resolved
@@ -40,6 +40,7 @@
 
 declare chip_detail_logging=false
 declare chip_mdns="minimal"
+declare clusters=true
 
 help() {
 
@@ -52,6 +53,8 @@
                                                             By default it is false.
   -m, --chip_mdns           ChipMDNSValue                   Specify ChipMDNSValue as platform or minimal.
                                                             By default it is minimal.
+  -c, --clusters_for_ip_commissioning  true/false           Specify whether to use clusters for IP commissioning.
+                                                            By default it is true.
 "
 }
 
@@ -71,6 +74,10 @@
             chip_mdns=$2
             shift
             ;;
+        --clusters_for_ip_commissioning | -c)
+           clusters=$2
+           shift
+           ;;
         -*)
             help
             echo "Unknown Option \"$1\""
@@ -87,11 +94,7 @@
 source "$CHIP_ROOT/scripts/activate.sh"
 
 # Generates ninja files
-<<<<<<< HEAD
-gn --root="$CHIP_ROOT" gen "$OUTPUT_ROOT" --args="chip_detail_logging=false chip_use_clusters_for_ip_commissioning=1"
-=======
-gn --root="$CHIP_ROOT" gen "$OUTPUT_ROOT" --args="chip_detail_logging=$chip_detail_logging chip_mdns=\"$chip_mdns\""
->>>>>>> a152b447
+gn --root="$CHIP_ROOT" gen "$OUTPUT_ROOT" --args="chip_detail_logging=$chip_detail_logging chip_mdns=\"$chip_mdns\" chip_use_clusters_for_ip_commissioning=$clusters"
 
 # Compiles python files
 ninja -C "$OUTPUT_ROOT" python
