--- conflicted
+++ resolved
@@ -26,24 +26,12 @@
 import click
 import paths
 
-<<<<<<< HEAD
 # Calls to paths.py functions
 DEFAULT_CHIP_ROOT = paths.get_chip_root()
 DEFAULT_OUTPUT_DIR_1_3 = paths.get_data_model_path(paths.Branch.V1_3)
+DEFAULT_OUTPUT_DIR_IN_PROGRESS = paths.get_data_model_path(paths.Branch.IN_PROGRESS)
 DEFAULT_OUTPUT_DIR_TOT = paths.get_data_model_path(paths.Branch.MASTER)
 DEFAULT_DOCUMENTATION_FILE = os.path.join(DEFAULT_CHIP_ROOT, 'docs', 'spec_clusters.md')
-=======
-DEFAULT_CHIP_ROOT = os.path.abspath(
-    os.path.join(os.path.dirname(__file__), '..', '..'))
-DEFAULT_OUTPUT_DIR_1_3 = os.path.abspath(
-    os.path.join(DEFAULT_CHIP_ROOT, 'data_model', '1.3'))
-DEFAULT_OUTPUT_DIR_IN_PROGRESS = os.path.abspath(
-    os.path.join(DEFAULT_CHIP_ROOT, 'data_model', 'in_progress'))
-DEFAULT_OUTPUT_DIR_TOT = os.path.abspath(
-    os.path.join(DEFAULT_CHIP_ROOT, 'data_model', 'master'))
-DEFAULT_DOCUMENTATION_FILE = os.path.abspath(
-    os.path.join(DEFAULT_CHIP_ROOT, 'docs', 'spec_clusters.md'))
->>>>>>> dfa0987e
 
 # questions
 # is energy-calendar still in?
@@ -132,14 +120,8 @@
             print(f'skipping file: {base} as it is not compiled into the asciidoc')
             return
         xml_path = get_xml_path(filename, clusters_output_dir)
-<<<<<<< HEAD
         cmd = [scraper, 'cluster', '-i', filename, '-o', xml_path, '-nd']
         if include_in_progress:
-=======
-        cmd = [scraper, 'cluster', '-i', filename, '-o',
-               xml_path, '-nd']
-        if include_in_progress == 'All':
->>>>>>> dfa0987e
             cmd.extend(['--define', 'in-progress'])
         elif include_in_progress == 'Current':
             cmd.extend(['--define'])
