import logging
import os
import shutil

from enum import Enum, auto
from typing import Sequence

from .targets import Platform, Board, Application
from .factory import BuilderFactory, TargetRelations


def CommaSeparate(items) -> str:
  return ', '.join([x.ArgName for x in items])


# Supported platforms/boards/apps for generation/compilation
# note that not all combinations are supported, however command-line will
# accept all combinations
PLATFORMS = [x.ArgName for x in Platform]
BOARDS = [x.ArgName for x in Board]
APPLICATIONS = [x.ArgName for x in Application]


class BuildSteps(Enum):
  GENERATED = auto()


class Context:
  """Represents a grouped list of platform/board/app builders to use

       to generate make/ninja instructions and to compile.
    """

<<<<<<< HEAD
  def __init__(self, runner, repository_path, output_prefix):
=======
  def __init__(self, repository_path:str, output_prefix:str):
>>>>>>> 24b0749d
    self.builders = []
    self.builder_factory = BuilderFactory(runner, repository_path,
                                          output_prefix)
    self.completed_steps = set()

  def SetupBuilders(self, platforms: Sequence[Platform],
                    boards: Sequence[Board],
                    applications: Sequence[Application]):
    """Configures internal builders for the given platform/board/app combination.

        Handles smart default selection, so that users only need to specify
        part of platform/board/application information and the method tries
        to automatically deduce the rest of the arguments.
        """
    if not platforms and not boards:
      if applications:
        platforms = set().union(*[
            TargetRelations.PlatformsForApplication(app) for app in applications
        ])
      else:
        # when nothing is specified, start with a default host build
        # TODO: this is only for linux. Should be moved to 'HOST' as a platform
        # to also support building on MacOS
        platforms = [Platform.LINUX]

    # at this point, at least one of 'platforms' or 'boards' is non-empty
    if not boards:
      boards = set().union(*[
          TargetRelations.BoardsForPlatform(platform) for platform in platforms
      ])
    elif not platforms:
      platforms = set().union(
          *[TargetRelations.PlatformsForBoard(board) for board in boards])

    if not applications:
      applications = set().union(*[
          TargetRelations.ApplicationsForPlatform(platform)
          for platform in platforms
      ])

    platforms = set(platforms)
    boards = set(boards)
    applications = set(applications)

    logging.info('Platforms being built: %s', CommaSeparate(platforms))
    logging.info('Boards being built: %s', CommaSeparate(boards))
    logging.info('Applications being built: %s', CommaSeparate(applications))

    # Sanity check: ensure all input arguments generate at least an output
    platforms_with_builders = set()
    boards_with_builders = set()
    applications_with_builders = set()

    for platform in sorted(platforms):
      for board in sorted(boards):
        for application in sorted(applications):
          builder = self.builder_factory.Create(platform, board, application)
          if not builder:
            logging.debug('Builder not supported for tuple %s/%s/%s', platform,
                          board, application)
            continue

          self.builders.append(builder)
          platforms_with_builders.add(platform)
          boards_with_builders.add(board)
          applications_with_builders.add(application)

    if platforms != platforms_with_builders:
      logging.warn('Platforms without build output: %s',
                   CommaSeparate(platforms.difference(platforms_with_builders)))

    if boards != boards_with_builders:
      logging.warn('Boards without build output: %s',
                   CommaSeparate(boards.difference(boards_with_builders)))

    if applications != applications_with_builders:
      logging.warn(
          'Applications without build output: %s',
          CommaSeparate(applications.difference(applications_with_builders)))

    # whenever builders change, assume generation is required again
    self.completed_steps.discard(BuildSteps.GENERATED)

  def Generate(self):
    """Performs a build generation IFF code generation has not yet been performed."""
    if BuildSteps.GENERATED in self.completed_steps:
      return

    for builder in self.builders:
      logging.info('Generating %s', builder.output_dir)
      builder.generate()

    self.completed_steps.add(BuildSteps.GENERATED)

  def Build(self):
    self.Generate()

    for builder in self.builders:
      logging.info('Building %s', builder.output_dir)
      builder.build()

  def CleanOutputDirectories(self):
    for builder in self.builders:
      logging.warn('Cleaning %s', builder.output_dir)
      shutil.rmtree(builder.output_dir)

    # any generated output was cleaned
    self.completed_steps.discard(BuildSteps.GENERATED)

  def CopyArtifactsTo(self, path: str):
    logging.info('Copying build artifacts to %s', path)
    if not os.path.exists(path):
      os.makedirs(path)

    for builder in self.builders:
      # FIXME: builder subdir...
      builder.CopyArtifacts(os.path.join(path, builder.identifier))<|MERGE_RESOLUTION|>--- conflicted
+++ resolved
@@ -31,11 +31,7 @@
        to generate make/ninja instructions and to compile.
     """
 
-<<<<<<< HEAD
-  def __init__(self, runner, repository_path, output_prefix):
-=======
-  def __init__(self, repository_path:str, output_prefix:str):
->>>>>>> 24b0749d
+  def __init__(self, runner, repository_path:str, output_prefix:str):
     self.builders = []
     self.builder_factory = BuilderFactory(runner, repository_path,
                                           output_prefix)
