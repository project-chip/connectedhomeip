--- conflicted
+++ resolved
@@ -128,14 +128,11 @@
 _MATCHERS[Platform.NRF].AcceptApplication(Application.LIGHT, app=NrfApp.LIGHT)
 _MATCHERS[Platform.NRF].AcceptApplication(Application.SHELL, app=NrfApp.SHELL)
 
-<<<<<<< HEAD
 _MATCHERS[Platform.ANDROID].AcceptBoard(Board.ARM, board=AndroidBoard.ARM)
 _MATCHERS[Platform.ANDROID].AcceptBoard(Board.ARM64, board=AndroidBoard.ARM64)
 _MATCHERS[Platform.ANDROID].AcceptBoard(Board.X64, board=AndroidBoard.X64)
 _MATCHERS[Platform.ANDROID].AcceptApplication(Application.CHIP_TOOL)
 
-=======
->>>>>>> f0315008
 
 class BuilderFactory:
     """Creates application builders."""
@@ -155,17 +152,10 @@
             self.repository_path,
             output_prefix=self.output_prefix)
 
-<<<<<<< HEAD
-    if builder:
-      builder.SetIdentifier(platform.name.lower(), board.name.lower(),
-                            app.name.lower())
-      builder.enable_flashbundle(enable_flashbundle)
-=======
         if builder:
             builder.SetIdentifier(platform.name.lower(),
                                   board.name.lower(), app.name.lower())
             builder.enable_flashbundle(enable_flashbundle)
->>>>>>> f0315008
 
         return builder
 
