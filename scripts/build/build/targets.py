# Copyright (c) 2021 Project CHIP Authors
#
# Licensed under the Apache License, Version 2.0 (the "License");
# you may not use this file except in compliance with the License.
# You may obtain a copy of the License at
#
# http://www.apache.org/licenses/LICENSE-2.0
#
# Unless required by applicable law or agreed to in writing, software
# distributed under the License is distributed on an "AS IS" BASIS,
# WITHOUT WARRANTIES OR CONDITIONS OF ANY KIND, either express or implied.
# See the License for the specific language governing permissions and
# limitations under the License.

import os

from typing import Any, List
from itertools import combinations

from builders.ameba import AmebaApp, AmebaBoard, AmebaBuilder
from builders.android import AndroidBoard, AndroidApp, AndroidBuilder
from builders.cyw30739 import Cyw30739Builder, Cyw30739App, Cyw30739Board
from builders.efr32 import Efr32Builder, Efr32App, Efr32Board
from builders.esp32 import Esp32Builder, Esp32Board, Esp32App
from builders.host import HostBuilder, HostApp, HostBoard
from builders.infineon import InfineonBuilder, InfineonApp, InfineonBoard
from builders.k32w import K32WApp, K32WBuilder
from builders.mbed import MbedApp, MbedBoard, MbedProfile, MbedBuilder
from builders.nrf import NrfApp, NrfBoard, NrfConnectBuilder
from builders.qpg import QpgApp, QpgBoard, QpgBuilder
from builders.telink import TelinkApp, TelinkBoard, TelinkBuilder
from builders.tizen import TizenApp, TizenBoard, TizenBuilder


class Target:
    """Represents a build target:
        Has a name identifier plus parameters on how to build it (what
        builder class to use and what arguments are required to produce
        the specified build)
    """

    def __init__(self, name, builder_class, **kwargs):
        self.name = name
        self.builder_class = builder_class
        self.glob_blacklist_reason = None

        self.create_kw_args = kwargs

    def Clone(self):
        """Creates a clone of self."""

        clone = Target(self.name, self.builder_class,
                       **self.create_kw_args.copy())
        clone.glob_blacklist_reason = self.glob_blacklist_reason

        return clone

    def Extend(self, suffix, **kargs):
        """Creates a clone of the current object extending its build parameters.
        Arguments:
           suffix: appended with a "-" as separator to the clone name
           **kargs: arguments needed to produce the new build variant
        """
        clone = self.Clone()
        clone.name += "-" + suffix
        clone.create_kw_args.update(kargs)
        return clone

    def Create(self, runner, repository_path: str, output_prefix: str, enable_flashbundle: bool):
        builder = self.builder_class(
            repository_path, runner=runner, **self.create_kw_args)

        builder.target = self
        builder.identifier = self.name
        builder.output_dir = os.path.join(output_prefix, self.name)
        builder.enable_flashbundle(enable_flashbundle)

        return builder

    def GlobBlacklist(self, reason):
        clone = self.Clone()
        if clone.glob_blacklist_reason:
            clone.glob_blacklist_reason += ", "
            clone.glob_blacklist_reason += reason
        else:
            clone.glob_blacklist_reason = reason

        return clone

    @property
    def IsGlobBlacklisted(self):
        return self.glob_blacklist_reason is not None

    @property
    def GlobBlacklistReason(self):
        return self.glob_blacklist_reason


class AcceptAnyName:
    def Accept(self, name: str):
        return True


class AcceptNameWithSubstrings:
    def __init__(self, substr: List[str]):
        self.substr = substr

    def Accept(self, name: str):
        for s in self.substr:
            if s in name:
                return True
        return False


class BuildVariant:
    def __init__(self, name: str, validator=AcceptAnyName(), conflicts: List[str] = [], requires: List[str] = [], **buildargs):
        self.name = name
        self.validator = validator
        self.conflicts = conflicts
        self.buildargs = buildargs
        self.requires = requires


def HasConflicts(items: List[BuildVariant]) -> bool:
    for a, b in combinations(items, 2):
        if (a.name in b.conflicts) or (b.name in a.conflicts):
            return True
    return False


def AllRequirementsMet(items: List[BuildVariant]) -> bool:
    """
    Check that item.requires is satisfied for all items in the given list
    """
    available = set([item.name for item in items])

    for item in items:
        for requirement in item.requires:
            if not requirement in available:
                return False

    return True


class VariantBuilder:
    """Handles creating multiple build variants based on a starting target.
    """

    def __init__(self, targets: List[Target] = []):
        # note the clone in case the default arg is used
        self.targets = targets[:]
        self.variants = []
        self.glob_whitelist = []

    def WhitelistVariantNameForGlob(self, name):
        """
        Whitelist the specified variant to be allowed for globbing.

        By default we do not want a 'build all' to select all variants, so
        variants are generally glob-blacklisted.
        """
        self.glob_whitelist.append(name)

    def AppendVariant(self, **args):
        """
        Add another variant to accepted variants. Arguments are construction
        variants to BuildVariant.

        Example usage:

        builder.AppendVariant(name="ipv6only", enable_ipv4=False)
        """
        self.variants.append(BuildVariant(**args))

    def AllVariants(self):
        """
        Yields a list of acceptable variants for the given targets.

        Handles conflict resolution between build variants and globbing whiltelist
        targets.
        """
        for target in self.targets:
            yield target

            # skip variants that do not work for  this target
            ok_variants = [
                v for v in self.variants if v.validator.Accept(target.name)]

            # Build every possible variant
            for variant_count in range(1, len(ok_variants) + 1):
                for subgroup in combinations(ok_variants, variant_count):
                    if HasConflicts(subgroup):
                        continue

                    if not AllRequirementsMet(subgroup):
                        continue

                    # Target ready to be created - no conflicts
                    variant_target = target.Clone()
                    for option in subgroup:
                        variant_target = variant_target.Extend(
                            option.name, **option.buildargs)

                    # Only a few are whitelisted for globs
                    if '-'.join([o.name for o in subgroup]) not in self.glob_whitelist:
                        if not variant_target.glob_blacklist_reason:
                            variant_target = variant_target.GlobBlacklist(
                                'Reduce default build variants')

                    yield variant_target


def HostTargets():
    target = Target(HostBoard.NATIVE.PlatformName(), HostBuilder)
    targets = [
        target.Extend(HostBoard.NATIVE.BoardName(), board=HostBoard.NATIVE)
    ]

    # x64 linux  supports cross compile
    if (HostBoard.NATIVE.PlatformName() == 'linux') and (
            HostBoard.NATIVE.BoardName() != HostBoard.ARM64.BoardName()):
        targets.append(target.Extend('arm64', board=HostBoard.ARM64))

    app_targets = []

    # Don't cross  compile some builds
    app_targets.append(
        targets[0].Extend('rpc-console', app=HostApp.RPC_CONSOLE))
    app_targets.append(
        targets[0].Extend('tv-app', app=HostApp.TV_APP))

    for target in targets:
        app_targets.append(target.Extend(
            'all-clusters', app=HostApp.ALL_CLUSTERS))
        app_targets.append(target.Extend('chip-tool', app=HostApp.CHIP_TOOL))
        app_targets.append(target.Extend('thermostat', app=HostApp.THERMOSTAT))
        app_targets.append(target.Extend('minmdns', app=HostApp.MIN_MDNS))
        app_targets.append(target.Extend('door-lock', app=HostApp.LOCK))
        app_targets.append(target.Extend('shell', app=HostApp.SHELL))
        app_targets.append(target.Extend(
            'ota-provider', app=HostApp.OTA_PROVIDER, enable_ble=False))
        app_targets.append(target.Extend(
            'ota-requestor', app=HostApp.OTA_REQUESTOR, enable_ble=False))

    builder = VariantBuilder()

    # Possible build variants. Note that number of potential
    # builds is exponential here
<<<<<<< HEAD
    builder.AppendVariant(name="ipv4", enable_ipv4=True),
=======
    builder.AppendVariant(name="test-group", validator=AcceptNameWithSubstrings(
        ['-all-clusters', '-chip-tool']), test_group=True),
    builder.AppendVariant(name="same-event-loop", validator=AcceptNameWithSubstrings(
        ['-chip-tool']), separate_event_loop=False),
    builder.AppendVariant(name="ipv6only", enable_ipv4=False),
>>>>>>> f5e4aafd
    builder.AppendVariant(name="no-ble", enable_ble=False),
    builder.AppendVariant(name="no-wifi", enable_wifi=False),
    builder.AppendVariant(name="tsan", conflicts=['asan'], use_tsan=True),
    builder.AppendVariant(name="asan", conflicts=['tsan'], use_asan=True),
    builder.AppendVariant(name="libfuzzer", requires=[
                          "clang"], use_libfuzzer=True),
    builder.AppendVariant(name="clang", use_clang=True),

    builder.WhitelistVariantNameForGlob('ipv6only')

    for target in app_targets:
        if 'rpc-console' in target.name:
            # rpc console  has only one build variant right now
            yield target
        else:
            builder.targets.append(target)

    for target in builder.AllVariants():
        yield target

    # Without extra build variants
    yield targets[0].Extend('chip-cert', app=HostApp.CERT_TOOL)
    yield targets[0].Extend('address-resolve-tool', app=HostApp.ADDRESS_RESOLVE)
    yield targets[0].Extend('address-resolve-tool-clang', app=HostApp.ADDRESS_RESOLVE, use_clang=True).GlobBlacklist("Reduce default build variants")
    yield targets[0].Extend('address-resolve-tool-platform-mdns', app=HostApp.ADDRESS_RESOLVE, use_platform_mdns=True).GlobBlacklist("Reduce default build variants")
    yield targets[0].Extend('address-resolve-tool-platform-mdns-ipv4', app=HostApp.ADDRESS_RESOLVE, use_platform_mdns=True, enable_ipv4=True).GlobBlacklist("Reduce default build variants")

    test_target = Target(HostBoard.NATIVE.PlatformName(), HostBuilder)
    for board in [HostBoard.NATIVE, HostBoard.FAKE]:
        yield test_target.Extend(board.BoardName() + '-tests', board=board, app=HostApp.TESTS)


def Esp32Targets():
    esp32_target = Target('esp32', Esp32Builder)

    yield esp32_target.Extend('m5stack-all-clusters', board=Esp32Board.M5Stack, app=Esp32App.ALL_CLUSTERS)
    yield esp32_target.Extend('m5stack-all-clusters-ipv4', board=Esp32Board.M5Stack, app=Esp32App.ALL_CLUSTERS, enable_ipv4=True)
    yield esp32_target.Extend('m5stack-all-clusters-rpc', board=Esp32Board.M5Stack, app=Esp32App.ALL_CLUSTERS, enable_rpcs=True)
    yield esp32_target.Extend('m5stack-all-clusters-rpc-ipv4', board=Esp32Board.M5Stack, app=Esp32App.ALL_CLUSTERS, enable_rpcs=True, enable_ipv4=True)

    yield esp32_target.Extend('c3devkit-all-clusters', board=Esp32Board.C3DevKit, app=Esp32App.ALL_CLUSTERS)

    devkitc = esp32_target.Extend('devkitc', board=Esp32Board.DevKitC)

    yield devkitc.Extend('all-clusters', app=Esp32App.ALL_CLUSTERS)
    yield devkitc.Extend('all-clusters-ipv4', app=Esp32App.ALL_CLUSTERS, enable_ipv4=True)
    yield devkitc.Extend('shell', app=Esp32App.SHELL)
    yield devkitc.Extend('light', app=Esp32App.LIGHT)
    yield devkitc.Extend('lock', app=Esp32App.LOCK)
    yield devkitc.Extend('bridge', app=Esp32App.BRIDGE)
    yield devkitc.Extend('temperature-measurement', app=Esp32App.TEMPERATURE_MEASUREMENT)
    yield devkitc.Extend('temperature-measurement-rpc', app=Esp32App.TEMPERATURE_MEASUREMENT, enable_rpcs=True)

    yield esp32_target.Extend('qemu-tests', board=Esp32Board.QEMU, app=Esp32App.TESTS)


def Efr32Targets():
    efr_target = Target('efr32', Efr32Builder)

    board_targets = [
        efr_target.Extend('brd4161a', board=Efr32Board.BRD4161A),
        efr_target.Extend('brd4163a', board=Efr32Board.BRD4163A).GlobBlacklist(
            'only user requested'),
        efr_target.Extend('brd4164a', board=Efr32Board.BRD4164A).GlobBlacklist(
            'only user requested'),
        efr_target.Extend('brd4166a', board=Efr32Board.BRD4166A).GlobBlacklist(
            'only user requested'),
        efr_target.Extend('brd4170a', board=Efr32Board.BRD4170A).GlobBlacklist(
            'only user requested'),
        efr_target.Extend('brd4186a', board=Efr32Board.BRD4186A).GlobBlacklist(
            'only user requested'),
        efr_target.Extend('brd4187a', board=Efr32Board.BRD4187A).GlobBlacklist(
            'only user requested'),
        efr_target.Extend('brd4304a', board=Efr32Board.BRD4304A).GlobBlacklist(
            'only user requested')
    ]

    builder = VariantBuilder()

    for board_target in board_targets:
        builder.targets.append(board_target.Extend(
            'window-covering', app=Efr32App.WINDOW_COVERING))
        builder.targets.append(board_target.Extend(
            'switch', app=Efr32App.SWITCH))
        builder.targets.append(board_target.Extend(
            'unit-test', app=Efr32App.UNIT_TEST))
        builder.targets.append(
            board_target.Extend('light', app=Efr32App.LIGHT))
        builder.targets.append(board_target.Extend('lock', app=Efr32App.LOCK))

    # Possible build variants. Note that number of potential
    # builds is exponential here
    builder.AppendVariant(name="rpc", validator=AcceptNameWithSubstrings(
        ['-light', '-lock']), enable_rpcs=True)
    builder.AppendVariant(name="with-ota-requestor", enable_ota_requestor=True)

    builder.WhitelistVariantNameForGlob('rpc')

    for target in builder.AllVariants():
        yield target


def NrfTargets():
    target = Target('nrf', NrfConnectBuilder)

    yield target.Extend('native-posix-64-tests', board=NrfBoard.NATIVE_POSIX_64, app=NrfApp.UNIT_TESTS)

    targets = [
        target.Extend('nrf5340dk', board=NrfBoard.NRF5340DK),
        target.Extend('nrf52840dk', board=NrfBoard.NRF52840DK),
    ]

    # Enable nrf52840dongle for lighting app only
    yield target.Extend('nrf52840dongle-light', board=NrfBoard.NRF52840DONGLE, app=NrfApp.LIGHT)

    for target in targets:
        yield target.Extend('lock', app=NrfApp.LOCK)
        yield target.Extend('light', app=NrfApp.LIGHT)
        yield target.Extend('shell', app=NrfApp.SHELL)
        yield target.Extend('pump', app=NrfApp.PUMP)
        yield target.Extend('pump-controller', app=NrfApp.PUMP_CONTROLLER)

        rpc = target.Extend('light-rpc', app=NrfApp.LIGHT, enable_rpcs=True)

        if '-nrf5340dk-' in rpc.name:
            rpc = rpc.GlobBlacklist(
                'Compile failure due to pw_build args not forwarded to proto compiler. https://pigweed-review.googlesource.com/c/pigweed/pigweed/+/66760')

        yield rpc


def AndroidTargets():
    target = Target('android', AndroidBuilder)

    yield target.Extend('arm-chip-tool', board=AndroidBoard.ARM, app=AndroidApp.CHIP_TOOL)
    yield target.Extend('arm64-chip-tool', board=AndroidBoard.ARM64, app=AndroidApp.CHIP_TOOL)
    yield target.Extend('x64-chip-tool', board=AndroidBoard.X64, app=AndroidApp.CHIP_TOOL)
    yield target.Extend('x86-chip-tool', board=AndroidBoard.X86, app=AndroidApp.CHIP_TOOL)
    yield target.Extend('arm64-chip-test', board=AndroidBoard.ARM64, app=AndroidApp.CHIP_TEST)
    yield target.Extend('androidstudio-arm-chip-tool', board=AndroidBoard.AndroidStudio_ARM, app=AndroidApp.CHIP_TOOL)
    yield target.Extend('androidstudio-arm64-chip-tool', board=AndroidBoard.AndroidStudio_ARM64, app=AndroidApp.CHIP_TOOL)
    yield target.Extend('androidstudio-x86-chip-tool', board=AndroidBoard.AndroidStudio_X86, app=AndroidApp.CHIP_TOOL)
    yield target.Extend('androidstudio-x64-chip-tool', board=AndroidBoard.AndroidStudio_X64, app=AndroidApp.CHIP_TOOL)
    yield target.Extend('arm64-chip-tvserver', board=AndroidBoard.ARM64, app=AndroidApp.CHIP_TVServer)
    yield target.Extend('arm-chip-tvserver', board=AndroidBoard.ARM, app=AndroidApp.CHIP_TVServer)
    yield target.Extend('arm64-chip-tv-casting-app', board=AndroidBoard.ARM64, app=AndroidApp.CHIP_TV_CASTING_APP)
    yield target.Extend('arm-chip-tv-casting-app', board=AndroidBoard.ARM, app=AndroidApp.CHIP_TV_CASTING_APP)


def MbedTargets():
    target = Target('mbed', MbedBuilder)

    targets = [
        target.Extend('CY8CPROTO_062_4343W',
                      board=MbedBoard.CY8CPROTO_062_4343W),
    ]

    app_targets = []
    for target in targets:
        app_targets.append(target.Extend('lock', app=MbedApp.LOCK))
        app_targets.append(target.Extend('light', app=MbedApp.LIGHT))
        app_targets.append(target.Extend(
            'all-clusters', app=MbedApp.ALL_CLUSTERS))
        app_targets.append(target.Extend('pigweed', app=MbedApp.PIGWEED))
        app_targets.append(target.Extend('shell', app=MbedApp.SHELL))

    for target in app_targets:
        yield target.Extend('release', profile=MbedProfile.RELEASE)
        yield target.Extend('develop', profile=MbedProfile.DEVELOP).GlobBlacklist('Compile only for debugging purpose - https://os.mbed.com/docs/mbed-os/latest/program-setup/build-profiles-and-rules.html')
        yield target.Extend('debug', profile=MbedProfile.DEBUG).GlobBlacklist('Compile only for debugging purpose - https://os.mbed.com/docs/mbed-os/latest/program-setup/build-profiles-and-rules.html')


def InfineonTargets():
    target = Target('infineon', InfineonBuilder)

    yield target.Extend('p6-lock', board=InfineonBoard.P6BOARD, app=InfineonApp.LOCK)
    yield target.Extend('p6-all-clusters', board=InfineonBoard.P6BOARD, app=InfineonApp.ALL_CLUSTERS)
    yield target.Extend('p6-light', board=InfineonBoard.P6BOARD, app=InfineonApp.LIGHT)


def AmebaTargets():
    ameba_target = Target('ameba', AmebaBuilder)

    yield ameba_target.Extend('amebad-all-clusters', board=AmebaBoard.AMEBAD, app=AmebaApp.ALL_CLUSTERS)
    yield ameba_target.Extend('amebad-light', board=AmebaBoard.AMEBAD, app=AmebaApp.LIGHT)
    yield ameba_target.Extend('amebad-pigweed', board=AmebaBoard.AMEBAD, app=AmebaApp.PIGWEED)


def K32WTargets():
    target = Target('k32w', K32WBuilder)

    # This is for testing only  in case debug builds are to be fixed
    # Error is LWIP_DEBUG being redefined between 0 and 1 in debug builds in:
    #    third_party/connectedhomeip/src/lwip/k32w0/lwipopts.h
    #    gen/include/lwip/lwip_buildconfig.h
    yield target.Extend('light', app=K32WApp.LIGHT).GlobBlacklist("Debug builds broken due to LWIP_DEBUG redefition")

    yield target.Extend('light-release', app=K32WApp.LIGHT, release=True)
    yield target.Extend('light-tokenizer-release', app=K32WApp.LIGHT, tokenizer=True, release=True).GlobBlacklist("Only on demand build")
    yield target.Extend('shell-release', app=K32WApp.SHELL, release=True)
    yield target.Extend('lock-release', app=K32WApp.LOCK, release=True)
    yield target.Extend('lock-low-power-release', app=K32WApp.LOCK, low_power=True, release=True).GlobBlacklist("Only on demand build")


def Cyw30739Targets():
    yield Target('cyw30739-cyw930739m2evb_01-light', Cyw30739Builder, board=Cyw30739Board.CYW930739M2EVB_01, app=Cyw30739App.LIGHT)
    yield Target('cyw30739-cyw930739m2evb_01-lock', Cyw30739Builder, board=Cyw30739Board.CYW930739M2EVB_01, app=Cyw30739App.LOCK)
    yield Target('cyw30739-cyw930739m2evb_01-ota-requestor', Cyw30739Builder, board=Cyw30739Board.CYW930739M2EVB_01, app=Cyw30739App.OTA_REQUESTOR).GlobBlacklist("Running out of XIP flash space")
    yield Target('cyw30739-cyw930739m2evb_01-ota-requestor-no-progress-logging', Cyw30739Builder, board=Cyw30739Board.CYW930739M2EVB_01, app=Cyw30739App.OTA_REQUESTOR, progress_logging=False)


def QorvoTargets():
    target = Target('qpg', QpgBuilder)

    yield target.Extend('lock', board=QpgBoard.QPG6105, app=QpgApp.LOCK)
    yield target.Extend('light', board=QpgBoard.QPG6105, app=QpgApp.LIGHT)
    yield target.Extend('shell', board=QpgBoard.QPG6105, app=QpgApp.SHELL)
    yield target.Extend('persistent-storage', board=QpgBoard.QPG6105, app=QpgApp.PERSISTENT_STORAGE)


ALL = []

target_generators = [
    HostTargets(),
    Esp32Targets(),
    Efr32Targets(),
    NrfTargets(),
    AndroidTargets(),
    MbedTargets(),
    InfineonTargets(),
    AmebaTargets(),
    K32WTargets(),
    Cyw30739Targets(),
    QorvoTargets(),
]

for generator in target_generators:
    for target in generator:
        ALL.append(target)

# Simple targets added one by one
ALL.append(Target('telink-tlsr9518adk80d-light', TelinkBuilder,
                  board=TelinkBoard.TLSR9518ADK80D, app=TelinkApp.LIGHT))
ALL.append(Target('tizen-arm-light', TizenBuilder,
                  board=TizenBoard.ARM, app=TizenApp.LIGHT))

# have a consistent order overall
ALL.sort(key=lambda t: t.name)<|MERGE_RESOLUTION|>--- conflicted
+++ resolved
@@ -246,15 +246,11 @@
 
     # Possible build variants. Note that number of potential
     # builds is exponential here
-<<<<<<< HEAD
-    builder.AppendVariant(name="ipv4", enable_ipv4=True),
-=======
     builder.AppendVariant(name="test-group", validator=AcceptNameWithSubstrings(
         ['-all-clusters', '-chip-tool']), test_group=True),
     builder.AppendVariant(name="same-event-loop", validator=AcceptNameWithSubstrings(
         ['-chip-tool']), separate_event_loop=False),
-    builder.AppendVariant(name="ipv6only", enable_ipv4=False),
->>>>>>> f5e4aafd
+    builder.AppendVariant(name="ipv4", enable_ipv4=True),
     builder.AppendVariant(name="no-ble", enable_ble=False),
     builder.AppendVariant(name="no-wifi", enable_wifi=False),
     builder.AppendVariant(name="tsan", conflicts=['asan'], use_tsan=True),
