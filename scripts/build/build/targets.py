--- conflicted
+++ resolved
@@ -20,22 +20,13 @@
 
 
 class Platform(IntEnum):
-<<<<<<< HEAD
-  """Represents a supported build platform for compilation."""
-  HOST = auto()
-  QPG = auto()
-  ESP32 = auto()
-  EFR32 = auto()
-  NRF = auto()
-  ANDROID = auto()
-=======
     """Represents a supported build platform for compilation."""
     HOST = auto()
     QPG = auto()
     ESP32 = auto()
     EFR32 = auto()
     NRF = auto()
->>>>>>> f0315008
+    ANDROID = auto()
 
     @property
     def ArgName(self):
@@ -69,20 +60,14 @@
     NRF52840 = auto()
     NRF5340 = auto()
 
-<<<<<<< HEAD
-  # Android platform
-  ARM = auto()
-  ARM64 = auto()
-  X64 = auto()
+    # Android platform
+    ARM = auto()
+    ARM64 = auto()
+    X64 = auto()
 
-  @property
-  def ArgName(self):
-    return self.name.lower()
-=======
     @property
     def ArgName(self):
         return self.name.lower()
->>>>>>> f0315008
 
     @staticmethod
     def FromArgName(name):
