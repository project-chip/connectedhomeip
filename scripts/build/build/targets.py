# Copyright (c) 2021 Project CHIP Authors
#
# Licensed under the Apache License, Version 2.0 (the "License");
# you may not use this file except in compliance with the License.
# You may obtain a copy of the License at
#
# http://www.apache.org/licenses/LICENSE-2.0
#
# Unless required by applicable law or agreed to in writing, software
# distributed under the License is distributed on an "AS IS" BASIS,
# WITHOUT WARRANTIES OR CONDITIONS OF ANY KIND, either express or implied.
# See the License for the specific language governing permissions and
# limitations under the License.

import os

from typing import Any, List
from itertools import combinations

from builders.ameba import AmebaApp, AmebaBoard, AmebaBuilder
from builders.android import AndroidBoard, AndroidApp, AndroidBuilder
from builders.cyw30739 import Cyw30739Builder, Cyw30739App, Cyw30739Board
from builders.efr32 import Efr32Builder, Efr32App, Efr32Board
from builders.esp32 import Esp32Builder, Esp32Board, Esp32App
from builders.host import HostBuilder, HostApp, HostBoard
from builders.infineon import InfineonBuilder, InfineonApp, InfineonBoard
from builders.k32w import K32WApp, K32WBuilder
from builders.mbed import MbedApp, MbedBoard, MbedProfile, MbedBuilder
from builders.nrf import NrfApp, NrfBoard, NrfConnectBuilder
from builders.qpg import QpgApp, QpgBoard, QpgBuilder
from builders.telink import TelinkApp, TelinkBoard, TelinkBuilder
from builders.tizen import TizenApp, TizenBoard, TizenBuilder


class Target:
    """Represents a build target:
        Has a name identifier plus parameters on how to build it (what
        builder class to use and what arguments are required to produce
        the specified build)
    """

    def __init__(self, name, builder_class, **kwargs):
        self.name = name
        self.builder_class = builder_class
        self.glob_blacklist_reason = None

        self.create_kw_args = kwargs

    def Clone(self):
        """Creates a clone of self."""

        clone = Target(self.name, self.builder_class,
                       **self.create_kw_args.copy())
        clone.glob_blacklist_reason = self.glob_blacklist_reason

        return clone

    def Extend(self, suffix, **kargs):
        """Creates a clone of the current object extending its build parameters.
        Arguments:
           suffix: appended with a "-" as separator to the clone name
           **kargs: arguments needed to produce the new build variant
        """
        clone = self.Clone()
        clone.name += "-" + suffix
        clone.create_kw_args.update(kargs)
        return clone

    def Create(self, runner, repository_path: str, output_prefix: str, enable_flashbundle: bool):
        builder = self.builder_class(
            repository_path, runner=runner, **self.create_kw_args)

        builder.target = self
        builder.identifier = self.name
        builder.output_dir = os.path.join(output_prefix, self.name)
        builder.enable_flashbundle(enable_flashbundle)

        return builder

    def GlobBlacklist(self, reason):
        clone = self.Clone()
        if clone.glob_blacklist_reason:
            clone.glob_blacklist_reason += ", "
            clone.glob_blacklist_reason += reason
        else:
            clone.glob_blacklist_reason = reason

        return clone

    @property
    def IsGlobBlacklisted(self):
        return self.glob_blacklist_reason is not None

    @property
    def GlobBlacklistReason(self):
        return self.glob_blacklist_reason


class AcceptAnyName:
    def Accept(self, name: str):
        return True


class AcceptNameWithSubstrings:
    def __init__(self, substr: List[str]):
        self.substr = substr

    def Accept(self, name: str):
        for s in self.substr:
            if s in name:
                return True
        return False


class BuildVariant:
    def __init__(self, name: str, validator=AcceptAnyName(), conflicts: List[str] = [], requires: List[str] = [], **buildargs):
        self.name = name
        self.validator = validator
        self.conflicts = conflicts
        self.buildargs = buildargs
        self.requires = requires


def HasConflicts(items: List[BuildVariant]) -> bool:
    for a, b in combinations(items, 2):
        if (a.name in b.conflicts) or (b.name in a.conflicts):
            return True
    return False


def AllRequirementsMet(items: List[BuildVariant]) -> bool:
    """
    Check that item.requires is satisfied for all items in the given list
    """
    available = set([item.name for item in items])

    for item in items:
        for requirement in item.requires:
            if not requirement in available:
                return False

    return True


class VariantBuilder:
    """Handles creating multiple build variants based on a starting target.
    """

    def __init__(self, targets: List[Target] = []):
        # note the clone in case the default arg is used
        self.targets = targets[:]
        self.variants = []
        self.glob_whitelist = []

    def WhitelistVariantNameForGlob(self, name):
        """
        Whitelist the specified variant to be allowed for globbing.

        By default we do not want a 'build all' to select all variants, so
        variants are generally glob-blacklisted.
        """
        self.glob_whitelist.append(name)

    def AppendVariant(self, **args):
        """
        Add another variant to accepted variants. Arguments are construction
        variants to BuildVariant.

        Example usage:

        builder.AppendVariant(name="ipv6only", enable_ipv4=False)
        """
        self.variants.append(BuildVariant(**args))

    def AllVariants(self):
        """
        Yields a list of acceptable variants for the given targets.

        Handles conflict resolution between build variants and globbing whiltelist
        targets.
        """
        for target in self.targets:
            yield target

            # skip variants that do not work for  this target
            ok_variants = [
                v for v in self.variants if v.validator.Accept(target.name)]

            # Build every possible variant
            for variant_count in range(1, len(ok_variants) + 1):
                for subgroup in combinations(ok_variants, variant_count):
                    if HasConflicts(subgroup):
                        continue

                    if not AllRequirementsMet(subgroup):
                        continue

                    # Target ready to be created - no conflicts
                    variant_target = target.Clone()
                    for option in subgroup:
                        variant_target = variant_target.Extend(
                            option.name, **option.buildargs)

                    # Only a few are whitelisted for globs
                    if '-'.join([o.name for o in subgroup]) not in self.glob_whitelist:
                        if not variant_target.glob_blacklist_reason:
                            variant_target = variant_target.GlobBlacklist(
                                'Reduce default build variants')

                    yield variant_target


def HostTargets():
    target = Target(HostBoard.NATIVE.PlatformName(), HostBuilder)
    targets = [
        target.Extend(HostBoard.NATIVE.BoardName(), board=HostBoard.NATIVE)
    ]

    # x64 linux  supports cross compile
    if (HostBoard.NATIVE.PlatformName() == 'linux') and (
            HostBoard.NATIVE.BoardName() != HostBoard.ARM64.BoardName()):
        targets.append(target.Extend('arm64', board=HostBoard.ARM64))

    app_targets = []

    # Don't cross  compile some builds
    app_targets.append(
        targets[0].Extend('rpc-console', app=HostApp.RPC_CONSOLE))
    app_targets.append(
        targets[0].Extend('tv-app', app=HostApp.TV_APP))

    for target in targets:
        app_targets.append(target.Extend(
            'all-clusters', app=HostApp.ALL_CLUSTERS))
        app_targets.append(target.Extend('chip-tool', app=HostApp.CHIP_TOOL))
        app_targets.append(target.Extend('thermostat', app=HostApp.THERMOSTAT))
        app_targets.append(target.Extend('minmdns', app=HostApp.MIN_MDNS))
        app_targets.append(target.Extend('door-lock', app=HostApp.LOCK))
        app_targets.append(target.Extend('shell', app=HostApp.SHELL))
        app_targets.append(target.Extend(
            'ota-provider', app=HostApp.OTA_PROVIDER, enable_ble=False))
        app_targets.append(target.Extend(
            'ota-requestor', app=HostApp.OTA_REQUESTOR, enable_ble=False))

    builder = VariantBuilder()

    # Possible build variants. Note that number of potential
    # builds is exponential here
<<<<<<< HEAD
=======
    builder.AppendVariant(name="ipv6only", enable_ipv4=False),
    builder.AppendVariant(name="no-ble", enable_ble=False),
    builder.AppendVariant(name="no-wifi", enable_wifi=False),
    builder.AppendVariant(name="tsan", conflicts=['asan'], use_tsan=True),
    builder.AppendVariant(name="asan", conflicts=['tsan'], use_asan=True),
    builder.AppendVariant(
        name="libfuzzer", use_libfuzzer=True, use_clang=True),
>>>>>>> f68cca0b
    builder.AppendVariant(name="test-group", validator=AcceptNameWithSubstrings(
        ['-all-clusters', '-chip-tool']), test_group=True),
    builder.AppendVariant(name="same-event-loop", validator=AcceptNameWithSubstrings(
        ['-chip-tool']), separate_event_loop=False),
    builder.AppendVariant(name="ipv6only", enable_ipv4=False),
    builder.AppendVariant(name="no-ble", enable_ble=False),
    builder.AppendVariant(name="tsan", requires=["clang"], conflicts=[
                          'asan'], use_tsan=True),
    builder.AppendVariant(name="asan", requires=["clang"], conflicts=[
                          'tsan'], use_asan=True),
    builder.AppendVariant(name="libfuzzer", requires=[
                          "clang"], use_libfuzzer=True),
    builder.AppendVariant(name="clang", use_clang=True),

    builder.WhitelistVariantNameForGlob('ipv6only')

    for target in app_targets:
        if 'rpc-console' in target.name:
            # rpc console  has only one build variant right now
            yield target
        else:
            builder.targets.append(target)

    for target in builder.AllVariants():
        yield target

    # Without extra build variants
    yield targets[0].Extend('chip-cert', app=HostApp.CERT_TOOL)
    yield targets[0].Extend('address-resolve-tool', app=HostApp.ADDRESS_RESOLVE)
    yield targets[0].Extend('address-resolve-tool-clang', app=HostApp.ADDRESS_RESOLVE, use_clang=True).GlobBlacklist("Reduce default build variants")
    yield targets[0].Extend('address-resolve-tool-platform-mdns', app=HostApp.ADDRESS_RESOLVE, use_platform_mdns=True).GlobBlacklist("Reduce default build variants")
    yield targets[0].Extend('address-resolve-tool-platform-mdns-ipv6only', app=HostApp.ADDRESS_RESOLVE, use_platform_mdns=True, enable_ipv4=False).GlobBlacklist("Reduce default build variants")

    test_target = Target(HostBoard.NATIVE.PlatformName(), HostBuilder)
    for board in [HostBoard.NATIVE, HostBoard.FAKE]:
        yield test_target.Extend(board.BoardName() + '-tests', board=board, app=HostApp.TESTS)


def Esp32Targets():
    esp32_target = Target('esp32', Esp32Builder)

    yield esp32_target.Extend('m5stack-all-clusters', board=Esp32Board.M5Stack, app=Esp32App.ALL_CLUSTERS)
    yield esp32_target.Extend('m5stack-all-clusters-ipv6only', board=Esp32Board.M5Stack, app=Esp32App.ALL_CLUSTERS, enable_ipv4=False)
    yield esp32_target.Extend('m5stack-all-clusters-rpc', board=Esp32Board.M5Stack, app=Esp32App.ALL_CLUSTERS, enable_rpcs=True)
    yield esp32_target.Extend('m5stack-all-clusters-rpc-ipv6only', board=Esp32Board.M5Stack, app=Esp32App.ALL_CLUSTERS, enable_rpcs=True, enable_ipv4=False)

    yield esp32_target.Extend('c3devkit-all-clusters', board=Esp32Board.C3DevKit, app=Esp32App.ALL_CLUSTERS)

    devkitc = esp32_target.Extend('devkitc', board=Esp32Board.DevKitC)

    yield devkitc.Extend('all-clusters', app=Esp32App.ALL_CLUSTERS)
    yield devkitc.Extend('all-clusters-ipv6only', app=Esp32App.ALL_CLUSTERS, enable_ipv4=False)
    yield devkitc.Extend('shell', app=Esp32App.SHELL)
    yield devkitc.Extend('light', app=Esp32App.LIGHT)
    yield devkitc.Extend('lock', app=Esp32App.LOCK)
    yield devkitc.Extend('bridge', app=Esp32App.BRIDGE)
    yield devkitc.Extend('temperature-measurement', app=Esp32App.TEMPERATURE_MEASUREMENT)
    yield devkitc.Extend('temperature-measurement-rpc', app=Esp32App.TEMPERATURE_MEASUREMENT, enable_rpcs=True)

    yield esp32_target.Extend('qemu-tests', board=Esp32Board.QEMU, app=Esp32App.TESTS)


def Efr32Targets():
    efr_target = Target('efr32', Efr32Builder)

    board_targets = [
        efr_target.Extend('brd4161a', board=Efr32Board.BRD4161A),
        efr_target.Extend('brd4163a', board=Efr32Board.BRD4163A).GlobBlacklist(
            'only user requested'),
        efr_target.Extend('brd4164a', board=Efr32Board.BRD4164A).GlobBlacklist(
            'only user requested'),
        efr_target.Extend('brd4166a', board=Efr32Board.BRD4166A).GlobBlacklist(
            'only user requested'),
        efr_target.Extend('brd4170a', board=Efr32Board.BRD4170A).GlobBlacklist(
            'only user requested'),
        efr_target.Extend('brd4186a', board=Efr32Board.BRD4186A).GlobBlacklist(
            'only user requested'),
        efr_target.Extend('brd4187a', board=Efr32Board.BRD4187A).GlobBlacklist(
            'only user requested'),
        efr_target.Extend('brd4304a', board=Efr32Board.BRD4304A).GlobBlacklist(
            'only user requested')
    ]

    builder = VariantBuilder()

    for board_target in board_targets:
        builder.targets.append(board_target.Extend(
            'window-covering', app=Efr32App.WINDOW_COVERING))
        builder.targets.append(board_target.Extend(
            'switch', app=Efr32App.SWITCH))
        builder.targets.append(board_target.Extend(
            'unit-test', app=Efr32App.UNIT_TEST))
        builder.targets.append(
            board_target.Extend('light', app=Efr32App.LIGHT))
        builder.targets.append(board_target.Extend('lock', app=Efr32App.LOCK))

    # Possible build variants. Note that number of potential
    # builds is exponential here
    builder.AppendVariant(name="rpc", validator=AcceptNameWithSubstrings(
        ['-light', '-lock']), enable_rpcs=True)
    builder.AppendVariant(name="with-ota-requestor", enable_ota_requestor=True)

    builder.WhitelistVariantNameForGlob('rpc')

    for target in builder.AllVariants():
        yield target


def NrfTargets():
    target = Target('nrf', NrfConnectBuilder)

    yield target.Extend('native-posix-64-tests', board=NrfBoard.NATIVE_POSIX_64, app=NrfApp.UNIT_TESTS)

    targets = [
        target.Extend('nrf5340dk', board=NrfBoard.NRF5340DK),
        target.Extend('nrf52840dk', board=NrfBoard.NRF52840DK),
    ]

    # Enable nrf52840dongle for lighting app only
    yield target.Extend('nrf52840dongle-light', board=NrfBoard.NRF52840DONGLE, app=NrfApp.LIGHT)

    for target in targets:
        yield target.Extend('lock', app=NrfApp.LOCK)
        yield target.Extend('light', app=NrfApp.LIGHT)
        yield target.Extend('shell', app=NrfApp.SHELL)
        yield target.Extend('pump', app=NrfApp.PUMP)
        yield target.Extend('pump-controller', app=NrfApp.PUMP_CONTROLLER)

        rpc = target.Extend('light-rpc', app=NrfApp.LIGHT, enable_rpcs=True)

        if '-nrf5340dk-' in rpc.name:
            rpc = rpc.GlobBlacklist(
                'Compile failure due to pw_build args not forwarded to proto compiler. https://pigweed-review.googlesource.com/c/pigweed/pigweed/+/66760')

        yield rpc


def AndroidTargets():
    target = Target('android', AndroidBuilder)

    yield target.Extend('arm-chip-tool', board=AndroidBoard.ARM, app=AndroidApp.CHIP_TOOL)
    yield target.Extend('arm64-chip-tool', board=AndroidBoard.ARM64, app=AndroidApp.CHIP_TOOL)
    yield target.Extend('x64-chip-tool', board=AndroidBoard.X64, app=AndroidApp.CHIP_TOOL)
    yield target.Extend('x86-chip-tool', board=AndroidBoard.X86, app=AndroidApp.CHIP_TOOL)
    yield target.Extend('arm64-chip-test', board=AndroidBoard.ARM64, app=AndroidApp.CHIP_TEST)
    yield target.Extend('androidstudio-arm-chip-tool', board=AndroidBoard.AndroidStudio_ARM, app=AndroidApp.CHIP_TOOL)
    yield target.Extend('androidstudio-arm64-chip-tool', board=AndroidBoard.AndroidStudio_ARM64, app=AndroidApp.CHIP_TOOL)
    yield target.Extend('androidstudio-x86-chip-tool', board=AndroidBoard.AndroidStudio_X86, app=AndroidApp.CHIP_TOOL)
    yield target.Extend('androidstudio-x64-chip-tool', board=AndroidBoard.AndroidStudio_X64, app=AndroidApp.CHIP_TOOL)
    yield target.Extend('arm64-chip-tvserver', board=AndroidBoard.ARM64, app=AndroidApp.CHIP_TVServer)
    yield target.Extend('arm-chip-tvserver', board=AndroidBoard.ARM, app=AndroidApp.CHIP_TVServer)
    yield target.Extend('arm64-chip-tv-casting-app', board=AndroidBoard.ARM64, app=AndroidApp.CHIP_TV_CASTING_APP)
    yield target.Extend('arm-chip-tv-casting-app', board=AndroidBoard.ARM, app=AndroidApp.CHIP_TV_CASTING_APP)


def MbedTargets():
    target = Target('mbed', MbedBuilder)

    targets = [
        target.Extend('CY8CPROTO_062_4343W',
                      board=MbedBoard.CY8CPROTO_062_4343W),
    ]

    app_targets = []
    for target in targets:
        app_targets.append(target.Extend('lock', app=MbedApp.LOCK))
        app_targets.append(target.Extend('light', app=MbedApp.LIGHT))
        app_targets.append(target.Extend(
            'all-clusters', app=MbedApp.ALL_CLUSTERS))
        app_targets.append(target.Extend('pigweed', app=MbedApp.PIGWEED))
        app_targets.append(target.Extend('shell', app=MbedApp.SHELL))

    for target in app_targets:
        yield target.Extend('release', profile=MbedProfile.RELEASE)
        yield target.Extend('develop', profile=MbedProfile.DEVELOP).GlobBlacklist('Compile only for debugging purpose - https://os.mbed.com/docs/mbed-os/latest/program-setup/build-profiles-and-rules.html')
        yield target.Extend('debug', profile=MbedProfile.DEBUG).GlobBlacklist('Compile only for debugging purpose - https://os.mbed.com/docs/mbed-os/latest/program-setup/build-profiles-and-rules.html')


def InfineonTargets():
    target = Target('infineon', InfineonBuilder)

    yield target.Extend('p6-lock', board=InfineonBoard.P6BOARD, app=InfineonApp.LOCK)
    yield target.Extend('p6-all-clusters', board=InfineonBoard.P6BOARD, app=InfineonApp.ALL_CLUSTERS)
    yield target.Extend('p6-light', board=InfineonBoard.P6BOARD, app=InfineonApp.LIGHT)


def AmebaTargets():
    ameba_target = Target('ameba', AmebaBuilder)

    yield ameba_target.Extend('amebad-all-clusters', board=AmebaBoard.AMEBAD, app=AmebaApp.ALL_CLUSTERS)
    yield ameba_target.Extend('amebad-light', board=AmebaBoard.AMEBAD, app=AmebaApp.LIGHT)
    yield ameba_target.Extend('amebad-pigweed', board=AmebaBoard.AMEBAD, app=AmebaApp.PIGWEED)


def K32WTargets():
    target = Target('k32w', K32WBuilder)

    # This is for testing only  in case debug builds are to be fixed
    # Error is LWIP_DEBUG being redefined between 0 and 1 in debug builds in:
    #    third_party/connectedhomeip/src/lwip/k32w0/lwipopts.h
    #    gen/include/lwip/lwip_buildconfig.h
    yield target.Extend('light', app=K32WApp.LIGHT).GlobBlacklist("Debug builds broken due to LWIP_DEBUG redefition")

    yield target.Extend('light-release', app=K32WApp.LIGHT, release=True)
    yield target.Extend('light-tokenizer-release', app=K32WApp.LIGHT, tokenizer=True, release=True).GlobBlacklist("Only on demand build")
    yield target.Extend('shell-release', app=K32WApp.SHELL, release=True)
    yield target.Extend('lock-release', app=K32WApp.LOCK, release=True)
    yield target.Extend('lock-low-power-release', app=K32WApp.LOCK, low_power=True, release=True).GlobBlacklist("Only on demand build")


def Cyw30739Targets():
    yield Target('cyw30739-cyw930739m2evb_01-light', Cyw30739Builder, board=Cyw30739Board.CYW930739M2EVB_01, app=Cyw30739App.LIGHT)
    yield Target('cyw30739-cyw930739m2evb_01-lock', Cyw30739Builder, board=Cyw30739Board.CYW930739M2EVB_01, app=Cyw30739App.LOCK)
    yield Target('cyw30739-cyw930739m2evb_01-ota-requestor', Cyw30739Builder, board=Cyw30739Board.CYW930739M2EVB_01, app=Cyw30739App.OTA_REQUESTOR).GlobBlacklist("Running out of XIP flash space")
    yield Target('cyw30739-cyw930739m2evb_01-ota-requestor-no-progress-logging', Cyw30739Builder, board=Cyw30739Board.CYW930739M2EVB_01, app=Cyw30739App.OTA_REQUESTOR, progress_logging=False)


def QorvoTargets():
    target = Target('qpg', QpgBuilder)

    yield target.Extend('lock', board=QpgBoard.QPG6105, app=QpgApp.LOCK)
    yield target.Extend('light', board=QpgBoard.QPG6105, app=QpgApp.LIGHT)
    yield target.Extend('shell', board=QpgBoard.QPG6105, app=QpgApp.SHELL)
    yield target.Extend('persistent-storage', board=QpgBoard.QPG6105, app=QpgApp.PERSISTENT_STORAGE)


ALL = []

target_generators = [
    HostTargets(),
    Esp32Targets(),
    Efr32Targets(),
    NrfTargets(),
    AndroidTargets(),
    MbedTargets(),
    InfineonTargets(),
    AmebaTargets(),
    K32WTargets(),
    Cyw30739Targets(),
    QorvoTargets(),
]

for generator in target_generators:
    for target in generator:
        ALL.append(target)

# Simple targets added one by one
ALL.append(Target('telink-tlsr9518adk80d-light', TelinkBuilder,
                  board=TelinkBoard.TLSR9518ADK80D, app=TelinkApp.LIGHT))
ALL.append(Target('tizen-arm-light', TizenBuilder,
                  board=TizenBoard.ARM, app=TizenApp.LIGHT))

# have a consistent order overall
ALL.sort(key=lambda t: t.name)<|MERGE_RESOLUTION|>--- conflicted
+++ resolved
@@ -246,22 +246,13 @@
 
     # Possible build variants. Note that number of potential
     # builds is exponential here
-<<<<<<< HEAD
-=======
-    builder.AppendVariant(name="ipv6only", enable_ipv4=False),
-    builder.AppendVariant(name="no-ble", enable_ble=False),
-    builder.AppendVariant(name="no-wifi", enable_wifi=False),
-    builder.AppendVariant(name="tsan", conflicts=['asan'], use_tsan=True),
-    builder.AppendVariant(name="asan", conflicts=['tsan'], use_asan=True),
-    builder.AppendVariant(
-        name="libfuzzer", use_libfuzzer=True, use_clang=True),
->>>>>>> f68cca0b
     builder.AppendVariant(name="test-group", validator=AcceptNameWithSubstrings(
         ['-all-clusters', '-chip-tool']), test_group=True),
     builder.AppendVariant(name="same-event-loop", validator=AcceptNameWithSubstrings(
         ['-chip-tool']), separate_event_loop=False),
     builder.AppendVariant(name="ipv6only", enable_ipv4=False),
     builder.AppendVariant(name="no-ble", enable_ble=False),
+    builder.AppendVariant(name="no-wifi", enable_wifi=False),
     builder.AppendVariant(name="tsan", requires=["clang"], conflicts=[
                           'asan'], use_tsan=True),
     builder.AppendVariant(name="asan", requires=["clang"], conflicts=[
