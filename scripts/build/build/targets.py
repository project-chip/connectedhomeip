# Copyright (c) 2021 Project CHIP Authors
#
# Licensed under the Apache License, Version 2.0 (the "License");
# you may not use this file except in compliance with the License.
# You may obtain a copy of the License at
#
# http://www.apache.org/licenses/LICENSE-2.0
#
# Unless required by applicable law or agreed to in writing, software
# distributed under the License is distributed on an "AS IS" BASIS,
# WITHOUT WARRANTIES OR CONDITIONS OF ANY KIND, either express or implied.
# See the License for the specific language governing permissions and
# limitations under the License.

import os

from builders.android import AndroidBoard, AndroidApp, AndroidBuilder
from builders.efr32 import Efr32Builder, Efr32App, Efr32Board
from builders.esp32 import Esp32Builder, Esp32Board, Esp32App
from builders.host import HostBuilder, HostApp, HostBoard
from builders.nrf import NrfApp, NrfBoard, NrfConnectBuilder
from builders.qpg import QpgBuilder
from builders.infineon import InfineonBuilder, InfineonApp, InfineonBoard
from builders.telink import TelinkApp, TelinkBoard, TelinkBuilder
from builders.tizen import TizenApp, TizenBoard, TizenBuilder


class Target:
    """Represents a build target:

        Has a name identifier plus parameters on how to build it (what
        builder class to use and what arguments are required to produce
        the specified build)
    """

    def __init__(self, name, builder_class, **kwargs):
        self.name = name
        self.builder_class = builder_class
        self.create_kw_args = kwargs

    def Extend(self, suffix, **kargs):
        """Creates a clone of the current object extending its build parameters.

        Arguments:
           suffix: appended with a "-" as separator to the clone name
           **kargs: arguments needed to produce the new build variant
        """
        clone = Target(self.name, self.builder_class,
                       **self.create_kw_args.copy())
        clone.name += "-" + suffix
        clone.create_kw_args.update(kargs)
        return clone

    def Create(self, runner, repository_path: str, output_prefix: str, enable_flashbundle: bool):
        builder = self.builder_class(
            repository_path, runner=runner, **self.create_kw_args)

        builder.identifier = self.name
        builder.output_dir = os.path.join(output_prefix, self.name)
        builder.enable_flashbundle(enable_flashbundle)

        return builder


def HostTargets():
    target = Target(HostBoard.NATIVE.PlatformName(), HostBuilder)
    targets = [
        target.Extend(HostBoard.NATIVE.BoardName(), board=HostBoard.NATIVE)
    ]

    # x64 linux  supports cross compile
    if (HostBoard.NATIVE.PlatformName() == 'linux') and (
            HostBoard.NATIVE.BoardName() != HostBoard.ARM64.BoardName()):
        targets.append(target.Extend('arm64', board=HostBoard.ARM64))

    app_targets = []
    for target in targets:
        app_targets.append(target.Extend(
            'all-clusters', app=HostApp.ALL_CLUSTERS))
        app_targets.append(target.Extend('chip-tool', app=HostApp.CHIP_TOOL))
        app_targets.append(target.Extend('thermostat', app=HostApp.THERMOSTAT))

    for target in app_targets:
        yield target
        yield target.Extend('ipv6only', enable_ipv4=False)


def Esp32Targets():
    esp32_target = Target('esp32', Esp32Builder)

    yield esp32_target.Extend('c3devkit-all-clusters', board=Esp32Board.C3DevKit, app=Esp32App.ALL_CLUSTERS)

<<<<<<< HEAD
    yield target.Extend('m5stack-all-clusters', board=Esp32Board.M5Stack, app=Esp32App.ALL_CLUSTERS)
    yield target.Extend('m5stack-all-clusters-ipv6only', board=Esp32Board.M5Stack, app=Esp32App.ALL_CLUSTERS, enable_ipv4=False)
    yield target.Extend('m5stack-all-clusters-rpc', board=Esp32Board.M5Stack, app=Esp32App.ALL_CLUSTERS, enable_rpcs=True)
    yield target.Extend('c3devkit-all-clusters', board=Esp32Board.C3DevKit, app=Esp32App.ALL_CLUSTERS)
=======
    rpc_aware_targets = [
        esp32_target.Extend('m5stack-all-clusters',
                            board=Esp32Board.M5Stack, app=Esp32App.ALL_CLUSTERS)
    ]

    for target in rpc_aware_targets:
        yield target
        yield target.Extend('rpc', enable_rpcs=True)
>>>>>>> 267951cf

    devkitc = esp32_target.Extend('devkitc', board=Esp32Board.DevKitC)

    yield devkitc.Extend('all-clusters', app=Esp32App.ALL_CLUSTERS)
    yield devkitc.Extend('shell', app=Esp32App.SHELL)
    yield devkitc.Extend('lock', app=Esp32App.LOCK)
    yield devkitc.Extend('bridge', app=Esp32App.BRIDGE)
    yield devkitc.Extend('temperature-measurement', app=Esp32App.TEMPERATURE_MEASUREMENT)


def Efr32Targets():
    efr_target = Target('efr32-brd4161a', Efr32Builder,
                        board=Efr32Board.BRD4161A)

    yield efr_target.Extend('window-covering', app=Efr32App.WINDOW_COVERING)
    yield efr_target.Extend('lock', app=Efr32App.LOCK)

    rpc_aware_targets = [
        efr_target.Extend('light', app=Efr32App.LIGHT),
    ]

    for target in rpc_aware_targets:
        yield target
        yield target.Extend('rpc', enable_rpcs=True)


def NrfTargets():
    target = Target('nrf', NrfConnectBuilder)

    targets = [
        target.Extend('nrf5340', board=NrfBoard.NRF5340),
        target.Extend('nrf52840', board=NrfBoard.NRF52840),
    ]

    for target in targets:
        yield target.Extend('lock', app=NrfApp.LOCK)
        yield target.Extend('light', app=NrfApp.LIGHT)
        yield target.Extend('shell', app=NrfApp.SHELL)
        yield target.Extend('pump', app=NrfApp.PUMP)
        yield target.Extend('pump-controller', app=NrfApp.PUMP_CONTROLLER)


def AndroidTargets():
    target = Target('android', AndroidBuilder)

    yield target.Extend('arm-chip-tool', board=AndroidBoard.ARM, app=AndroidApp.CHIP_TOOL)
    yield target.Extend('arm64-chip-tool', board=AndroidBoard.ARM64, app=AndroidApp.CHIP_TOOL)
    yield target.Extend('x64-chip-tool', board=AndroidBoard.X64, app=AndroidApp.CHIP_TOOL)
    yield target.Extend('x86-chip-tool', board=AndroidBoard.X86, app=AndroidApp.CHIP_TOOL)
    yield target.Extend('arm64-chip-test', board=AndroidBoard.ARM64, app=AndroidApp.CHIP_TEST)
    # TODO: android studio build is broken:
    #   - When compile succeeds, build artifact copy fails with "No such file or
    #     directory: '<out_prefix>/android-androidstudio-chip-tool/outputs/apk/debug/app-debug.apk'
    #   - Compiling locally in the vscode image fails with
    #     "2 files found with path 'lib/armeabi-v7a/libCHIPController.so'"
    # yield target.Extend('androidstudio-chip-tool', board=AndroidBoard.AndroidStudio, app=AndroidApp.CHIP_TOOL)


ALL = []

target_generators = [
    HostTargets(),
    Esp32Targets(),
    Efr32Targets(),
    NrfTargets(),
    AndroidTargets(),
]

for generator in target_generators:
    for target in generator:
        ALL.append(target)

# Simple targets added one by one
ALL.append(Target('qpg-qpg6100-lock', QpgBuilder))
ALL.append(Target('telink-tlsr9518adk80d-light', TelinkBuilder,
                  board=TelinkBoard.TLSR9518ADK80D, app=TelinkApp.LIGHT))
ALL.append(Target('infineon-p6-lock', InfineonBuilder,
                  board=InfineonBoard.P6BOARD, app=InfineonApp.LOCK))
ALL.append(Target('tizen-arm-light', TizenBuilder,
                  board=TizenBoard.ARM, app=TizenApp.LIGHT))

# have a consistent order overall
ALL.sort(key=lambda t: t.name)<|MERGE_RESOLUTION|>--- conflicted
+++ resolved
@@ -88,23 +88,10 @@
 def Esp32Targets():
     esp32_target = Target('esp32', Esp32Builder)
 
+    yield esp32_target.Extend('m5stack-all-clusters', board=Esp32Board.M5Stack, app=Esp32App.ALL_CLUSTERS)
+    yield esp32_target.Extend('m5stack-all-clusters-ipv6only', board=Esp32Board.M5Stack, app=Esp32App.ALL_CLUSTERS, enable_ipv4=False)
+    yield esp32_target.Extend('m5stack-all-clusters-rpc', board=Esp32Board.M5Stack, app=Esp32App.ALL_CLUSTERS, enable_rpcs=True)
     yield esp32_target.Extend('c3devkit-all-clusters', board=Esp32Board.C3DevKit, app=Esp32App.ALL_CLUSTERS)
-
-<<<<<<< HEAD
-    yield target.Extend('m5stack-all-clusters', board=Esp32Board.M5Stack, app=Esp32App.ALL_CLUSTERS)
-    yield target.Extend('m5stack-all-clusters-ipv6only', board=Esp32Board.M5Stack, app=Esp32App.ALL_CLUSTERS, enable_ipv4=False)
-    yield target.Extend('m5stack-all-clusters-rpc', board=Esp32Board.M5Stack, app=Esp32App.ALL_CLUSTERS, enable_rpcs=True)
-    yield target.Extend('c3devkit-all-clusters', board=Esp32Board.C3DevKit, app=Esp32App.ALL_CLUSTERS)
-=======
-    rpc_aware_targets = [
-        esp32_target.Extend('m5stack-all-clusters',
-                            board=Esp32Board.M5Stack, app=Esp32App.ALL_CLUSTERS)
-    ]
-
-    for target in rpc_aware_targets:
-        yield target
-        yield target.Extend('rpc', enable_rpcs=True)
->>>>>>> 267951cf
 
     devkitc = esp32_target.Extend('devkitc', board=Esp32Board.DevKitC)
 
