# Copyright (c) 2021-2024 Project CHIP Authors
#
# Licensed under the Apache License, Version 2.0 (the "License");
# you may not use this file except in compliance with the License.
# You may obtain a copy of the License at
#
# http://www.apache.org/licenses/LICENSE-2.0
#
# Unless required by applicable law or agreed to in writing, software
# distributed under the License is distributed on an "AS IS" BASIS,
# WITHOUT WARRANTIES OR CONDITIONS OF ANY KIND, either express or implied.
# See the License for the specific language governing permissions and
# limitations under the License.

from builders.ameba import AmebaApp, AmebaBoard, AmebaBuilder
from builders.android import AndroidApp, AndroidBoard, AndroidBuilder, AndroidProfile
from builders.asr import ASRApp, ASRBoard, ASRBuilder
from builders.bouffalolab import BouffalolabApp, BouffalolabBoard, BouffalolabBuilder, BouffalolabThreadType
from builders.cc32xx import cc32xxApp, cc32xxBuilder
from builders.cyw30739 import Cyw30739App, Cyw30739Board, Cyw30739Builder
from builders.efr32 import Efr32App, Efr32Board, Efr32Builder
from builders.esp32 import Esp32App, Esp32Board, Esp32Builder
from builders.genio import GenioApp, GenioBuilder
from builders.host import HostApp, HostBoard, HostBuilder, HostCryptoLibrary, HostFuzzingType
from builders.imx import IMXApp, IMXBuilder
from builders.infineon import InfineonApp, InfineonBoard, InfineonBuilder
from builders.mbed import MbedApp, MbedBoard, MbedBuilder, MbedProfile
from builders.nrf import NrfApp, NrfBoard, NrfConnectBuilder
from builders.nuttx import NuttXApp, NuttXBoard, NuttXBuilder
from builders.nxp import NxpApp, NxpBoard, NxpBoardVariant, NxpBuilder, NxpBuildSystem, NxpLogLevel, NxpOsUsed
from builders.openiotsdk import OpenIotSdkApp, OpenIotSdkBuilder, OpenIotSdkCryptoBackend
from builders.qpg import QpgApp, QpgBoard, QpgBuilder
from builders.realtek import RealtekApp, RealtekBoard, RealtekBuilder
from builders.stm32 import stm32App, stm32Board, stm32Builder
from builders.telink import TelinkApp, TelinkBoard, TelinkBuilder
from builders.ti import TIApp, TIBoard, TIBuilder
from builders.tizen import TizenApp, TizenBoard, TizenBuilder

from .target import BuildTarget, TargetPart


def BuildHostTestRunnerTarget():
    target = BuildTarget(HostBoard.NATIVE.PlatformName(), HostBuilder)

    target.AppendFixedTargets([
        TargetPart(HostBoard.NATIVE.BoardName(), board=HostBoard.NATIVE),
    ])

    target.AppendFixedTargets([
        TargetPart('efr32-test-runner', app=HostApp.EFR32_TEST_RUNNER)
    ])

    target.AppendModifier('clang', use_clang=True)

    return target


def BuildHostFakeTarget():
    target = BuildTarget(HostBoard.NATIVE.PlatformName(), HostBuilder)

    target.AppendFixedTargets([
        TargetPart('fake', board=HostBoard.FAKE),
    ])

    target.AppendFixedTargets([
        TargetPart('tests', app=HostApp.TESTS),
    ])

    target.AppendModifier(
        "mbedtls", crypto_library=HostCryptoLibrary.MBEDTLS).ExceptIfRe('-boringssl')
    target.AppendModifier(
        "boringssl", crypto_library=HostCryptoLibrary.BORINGSSL).ExceptIfRe('-mbedtls')
    target.AppendModifier("asan", use_asan=True).ExceptIfRe("-tsan")
    target.AppendModifier("tsan", use_tsan=True).ExceptIfRe("-asan")
    target.AppendModifier("ubsan", use_ubsan=True)
    target.AppendModifier("libfuzzer", fuzzing_type=HostFuzzingType.LIB_FUZZER).OnlyIfRe(
        "-clang").ExceptIfRe('-ossfuzz')
    target.AppendModifier("ossfuzz", fuzzing_type=HostFuzzingType.OSS_FUZZ).OnlyIfRe(
        "-clang").ExceptIfRe('-libfuzzer')
    target.AppendModifier("pw-fuzztest", fuzzing_type=HostFuzzingType.PW_FUZZTEST).OnlyIfRe(
        "-clang").ExceptIfRe('-(libfuzzer|ossfuzz|asan)')
    target.AppendModifier('coverage', use_coverage=True)
    target.AppendModifier('dmalloc', use_dmalloc=True)
    target.AppendModifier('clang', use_clang=True)

    return target


def BuildHostTarget():
    native_board_name = HostBoard.NATIVE.BoardName()
    cross_compile = (HostBoard.NATIVE.PlatformName() == 'linux') and (
        native_board_name != HostBoard.ARM64.BoardName())

    target = BuildTarget(HostBoard.NATIVE.PlatformName(), HostBuilder)

    board_parts = [
        TargetPart(native_board_name, board=HostBoard.NATIVE),
    ]

    if cross_compile:
        board_parts.append(TargetPart(
            'arm64', board=HostBoard.ARM64).OnlyIfRe('-(clang|nodeps)'))

    target.AppendFixedTargets(board_parts)

    # Add all the applications
    app_parts = [
        TargetPart('rpc-console',
                   app=HostApp.RPC_CONSOLE).OnlyIfRe(f'{native_board_name}-'),
        TargetPart('all-clusters', app=HostApp.ALL_CLUSTERS),
        TargetPart('all-clusters-minimal', app=HostApp.ALL_CLUSTERS_MINIMAL),
        TargetPart('chip-tool', app=HostApp.CHIP_TOOL),
        TargetPart('thermostat', app=HostApp.THERMOSTAT),
        # TODO: controllers depending on a datamodel is odd. For now fix compile dependencies on ember.
        TargetPart('java-matter-controller', app=HostApp.JAVA_MATTER_CONTROLLER),
        TargetPart('kotlin-matter-controller', app=HostApp.KOTLIN_MATTER_CONTROLLER),
        TargetPart('minmdns', app=HostApp.MIN_MDNS),
        TargetPart('light', app=HostApp.LIGHT),
        TargetPart('light-data-model-no-unique-id', app=HostApp.LIGHT_DATA_MODEL_NO_UNIQUE_ID),
        TargetPart('lock', app=HostApp.LOCK),
        TargetPart('shell', app=HostApp.SHELL),
        TargetPart('ota-provider', app=HostApp.OTA_PROVIDER, enable_ble=False),
        TargetPart('ota-requestor', app=HostApp.OTA_REQUESTOR,
                   enable_ble=False, enable_wifipaf=False),
        TargetPart('simulated-app1', app=HostApp.SIMULATED_APP1,
                   enable_ble=False, enable_wifipaf=False),
        TargetPart('simulated-app2', app=HostApp.SIMULATED_APP2,
                   enable_ble=False, enable_wifipaf=False),
        TargetPart('python-bindings', app=HostApp.PYTHON_BINDINGS),
        TargetPart('tv-app', app=HostApp.TV_APP),
        TargetPart('tv-casting-app', app=HostApp.TV_CASTING),
        TargetPart('bridge', app=HostApp.BRIDGE),
        TargetPart('fabric-admin', app=HostApp.FABRIC_ADMIN).OnlyIfRe("-rpc"),
        TargetPart('fabric-bridge', app=HostApp.FABRIC_BRIDGE).OnlyIfRe("-rpc"),
        TargetPart('fabric-sync', app=HostApp.FABRIC_SYNC),
        TargetPart('tests', app=HostApp.TESTS),
        TargetPart('chip-cert', app=HostApp.CERT_TOOL),
        TargetPart('address-resolve-tool', app=HostApp.ADDRESS_RESOLVE),
        TargetPart('contact-sensor', app=HostApp.CONTACT_SENSOR),
        TargetPart('dishwasher', app=HostApp.DISHWASHER),
        TargetPart('microwave-oven', app=HostApp.MICROWAVE_OVEN),
        TargetPart('refrigerator', app=HostApp.REFRIGERATOR),
        TargetPart('rvc', app=HostApp.RVC),
        TargetPart('air-purifier', app=HostApp.AIR_PURIFIER),
        TargetPart('lit-icd', app=HostApp.LIT_ICD),
        TargetPart('air-quality-sensor', app=HostApp.AIR_QUALITY_SENSOR),
        TargetPart('network-manager', app=HostApp.NETWORK_MANAGER),
        TargetPart('energy-gateway', app=HostApp.ENERGY_GATEWAY),
        TargetPart('energy-management', app=HostApp.ENERGY_MANAGEMENT),
        TargetPart('water-leak-detector', app=HostApp.WATER_LEAK_DETECTOR),
        TargetPart('terms-and-conditions', app=HostApp.TERMS_AND_CONDITIONS),
        TargetPart('camera', app=HostApp.CAMERA),
        TargetPart('camera-controller', app=HostApp.CAMERA_CONTROLLER),
<<<<<<< HEAD
        TargetPart('closure', app=HostApp.CLOSURE),
=======
        TargetPart('jf-control-app', app=HostApp.JF_CONTROL),
        TargetPart('jf-admin-app', app=HostApp.JF_ADMIN),
>>>>>>> 83119489
    ]

    if (HostBoard.NATIVE.PlatformName() == 'darwin'):
        app_parts.append(TargetPart('darwin-framework-tool',
                         app=HostApp.CHIP_TOOL_DARWIN))

    target.AppendFixedTargets(app_parts)

    target.AppendModifier('nodeps', enable_ble=False, enable_wifi=False, enable_thread=False,
                          crypto_library=HostCryptoLibrary.MBEDTLS, use_clang=True).ExceptIfRe('-(clang|noble|boringssl|mbedtls)')

    target.AppendModifier('nlfaultinject', use_nl_fault_injection=True)
    target.AppendModifier('platform-mdns', use_platform_mdns=True)
    target.AppendModifier('minmdns-verbose', minmdns_high_verbosity=True)
    target.AppendModifier('libnl', minmdns_address_policy="libnl")
    target.AppendModifier(
        'same-event-loop', separate_event_loop=False).OnlyIfRe('-(chip-tool|darwin-framework-tool)')
    target.AppendModifier(
        'no-interactive', interactive_mode=False).OnlyIfRe('-chip-tool')
    target.AppendModifier("ipv6only", enable_ipv4=False)
    target.AppendModifier("no-ble", enable_ble=False)
    target.AppendModifier("no-wifipaf", enable_wifipaf=False)
    target.AppendModifier("no-wifi", enable_wifi=False)
    target.AppendModifier("no-thread", enable_thread=False)
    target.AppendModifier('nfc-commission', chip_enable_nfc_based_commissioning=True)
    target.AppendModifier('no-shell', disable_shell=True)
    target.AppendModifier(
        "mbedtls", crypto_library=HostCryptoLibrary.MBEDTLS).ExceptIfRe('-boringssl')
    target.AppendModifier(
        "boringssl", crypto_library=HostCryptoLibrary.BORINGSSL).ExceptIfRe('-mbedtls')
    target.AppendModifier("asan", use_asan=True).ExceptIfRe("-tsan")
    target.AppendModifier("tsan", use_tsan=True).ExceptIfRe("-asan")
    target.AppendModifier("ubsan", use_ubsan=True)
    target.AppendModifier("libfuzzer", fuzzing_type=HostFuzzingType.LIB_FUZZER).OnlyIfRe(
        "-clang").ExceptIfRe('-ossfuzz')
    target.AppendModifier("ossfuzz", fuzzing_type=HostFuzzingType.OSS_FUZZ).OnlyIfRe(
        "-clang").ExceptIfRe('-libfuzzer')
    target.AppendModifier("pw-fuzztest", fuzzing_type=HostFuzzingType.PW_FUZZTEST).OnlyIfRe(
        "-clang").ExceptIfRe('-(libfuzzer|ossfuzz|asan)')
    target.AppendModifier('coverage', use_coverage=True)
    target.AppendModifier('dmalloc', use_dmalloc=True)
    target.AppendModifier('clang', use_clang=True)
    target.AppendModifier('test', extra_tests=True)
    target.AppendModifier('rpc', enable_rpcs=True)
    target.AppendModifier('with-ui', imgui_ui=True)
    target.AppendModifier('evse-test-event', enable_test_event_triggers=['EVSE']).OnlyIfRe('-energy-management')
    target.AppendModifier('enable-dnssd-tests', enable_dnssd_tests=True).OnlyIfRe('-tests')
    target.AppendModifier('disable-dnssd-tests', enable_dnssd_tests=False).OnlyIfRe('-tests')
    target.AppendModifier('chip-casting-simplified', chip_casting_simplified=True).OnlyIfRe('-tv-casting-app')
    target.AppendModifier('googletest', use_googletest=True).OnlyIfRe('-tests')
    target.AppendModifier('terms-and-conditions', terms_and_conditions_required=True)

    return target


def BuildEsp32Target():
    target = BuildTarget('esp32', Esp32Builder)

    # boards
    target.AppendFixedTargets([
        TargetPart('m5stack', board=Esp32Board.M5Stack),
        TargetPart('c3devkit', board=Esp32Board.C3DevKit),
        TargetPart('devkitc', board=Esp32Board.DevKitC),
        TargetPart('qemu', board=Esp32Board.QEMU).OnlyIfRe('-tests'),
    ])

    # applications
    target.AppendFixedTargets([
        TargetPart('all-clusters', app=Esp32App.ALL_CLUSTERS),
        TargetPart('all-clusters-minimal', app=Esp32App.ALL_CLUSTERS_MINIMAL),
        TargetPart('energy-gateway', app=Esp32App.ENERGY_GATEWAY),
        TargetPart('energy-management', app=Esp32App.ENERGY_MANAGEMENT),
        TargetPart('ota-provider', app=Esp32App.OTA_PROVIDER),
        TargetPart('ota-requestor', app=Esp32App.OTA_REQUESTOR),
        TargetPart('shell', app=Esp32App.SHELL),
        TargetPart('light', app=Esp32App.LIGHT),
        TargetPart('lock', app=Esp32App.LOCK),
        TargetPart('bridge', app=Esp32App.BRIDGE),
        TargetPart('temperature-measurement',
                   app=Esp32App.TEMPERATURE_MEASUREMENT),
        TargetPart('ota-requestor', app=Esp32App.OTA_REQUESTOR),
        TargetPart('tests', app=Esp32App.TESTS).OnlyIfRe('-qemu-'),
    ])

    target.AppendModifier('rpc', enable_rpcs=True)
    target.AppendModifier('ipv6only', enable_ipv4=False)
    target.AppendModifier('tracing', enable_insights_trace=True).OnlyIfRe("light")

    return target


def BuildEfr32Target():
    target = BuildTarget('efr32', Efr32Builder)

    # board
    target.AppendFixedTargets([
        TargetPart('brd2704b', board=Efr32Board.BRD2704B),
        TargetPart('brd4316a', board=Efr32Board.BRD4316A),
        TargetPart('brd4317a', board=Efr32Board.BRD4317A),
        TargetPart('brd4318a', board=Efr32Board.BRD4318A),
        TargetPart('brd4319a', board=Efr32Board.BRD4319A),
        TargetPart('brd4186a', board=Efr32Board.BRD4186A),
        TargetPart('brd4187a', board=Efr32Board.BRD4187A),
        TargetPart('brd2601b', board=Efr32Board.BRD2601B),
        TargetPart('brd4187c', board=Efr32Board.BRD4187C),
        TargetPart('brd4186c', board=Efr32Board.BRD4186C),
        TargetPart('brd2703a', board=Efr32Board.BRD2703A),
        TargetPart('brd4338a', board=Efr32Board.BRD4338A, enable_wifi=True, enable_917_soc=True),
        TargetPart('brd2605a', board=Efr32Board.BRD2605A, enable_wifi=True, enable_917_soc=True),
        TargetPart('brd4343a', board=Efr32Board.BRD4343A, enable_wifi=True, enable_917_soc=True),
        TargetPart('brd4342a', board=Efr32Board.BRD4342A, enable_wifi=True, enable_917_soc=True),
    ])

    # apps
    target.AppendFixedTargets([
        TargetPart('window-covering', app=Efr32App.WINDOW_COVERING),
        TargetPart('switch', app=Efr32App.SWITCH),
        TargetPart('unit-test', app=Efr32App.UNIT_TEST),
        TargetPart('light', app=Efr32App.LIGHT),
        TargetPart('lock', app=Efr32App.LOCK),
        TargetPart('thermostat', app=Efr32App.THERMOSTAT),
        TargetPart('pump', app=Efr32App.PUMP),
        TargetPart('air-quality-sensor-app', app=Efr32App.AIR_QUALITY_SENSOR),
        TargetPart('closure', app=Efr32App.CLOSURE)
    ])

    target.AppendModifier('rpc', enable_rpcs=True)
    target.AppendModifier('with-ota-requestor', enable_ota_requestor=True)
    target.AppendModifier('icd', enable_icd=True)
    target.AppendModifier('low-power', enable_low_power=True).OnlyIfRe('-icd')
    target.AppendModifier('shell', chip_build_libshell=True)
    target.AppendModifier('no-logging', chip_logging=False)
    target.AppendModifier('openthread-mtd', chip_openthread_ftd=False)
    target.AppendModifier('heap-monitoring',
                          enable_heap_monitoring=True)
    target.AppendModifier('no-openthread-cli', enable_openthread_cli=False)
    target.AppendModifier(
        'show-qr-code', show_qr_code=True).ExceptIfRe('-low-power')
    target.AppendModifier('wifi', enable_wifi=True)
    target.AppendModifier('rs9116', enable_rs9116=True).OnlyIfRe('-wifi')
    target.AppendModifier('wf200', enable_wf200=True).OnlyIfRe('-wifi')
    target.AppendModifier('siwx917', enable_917_ncp=True).OnlyIfRe('-wifi')
    target.AppendModifier('ipv4', enable_wifi_ipv4=True).OnlyIfRe('-wifi')
    target.AppendModifier('additional-data-advertising',
                          enable_additional_data_advertising=True)
    target.AppendModifier('use-ot-lib', enable_ot_lib=True).ExceptIfRe(
        '-(wifi|use-ot-coap-lib)')
    target.AppendModifier('use-ot-coap-lib', enable_ot_coap_lib=True).ExceptIfRe(
        '-(wifi|use-ot-lib)')
    target.AppendModifier('no-version', no_version=True)
    target.AppendModifier('skip-rps-generation', use_rps_extension=False)

    return target


def BuildNrfNativeTarget():
    target = BuildTarget('nrf', NrfConnectBuilder)

    target.AppendFixedTargets([
        TargetPart('native-sim-tests',
                   board=NrfBoard.NATIVE_SIM, app=NrfApp.UNIT_TESTS),
    ])

    return target


def BuildNrfTarget():
    target = BuildTarget('nrf', NrfConnectBuilder)

    # board
    target.AppendFixedTargets([
        TargetPart('nrf5340dk', board=NrfBoard.NRF5340DK),
        TargetPart('nrf52840dk', board=NrfBoard.NRF52840DK),
        TargetPart('nrf52840dongle').OnlyIfRe('-(all-clusters|light)'),
    ])

    # apps
    target.AppendFixedTargets([
        TargetPart('all-clusters', app=NrfApp.ALL_CLUSTERS),
        TargetPart('all-clusters-minimal', app=NrfApp.ALL_CLUSTERS_MINIMAL),
        TargetPart('lock', app=NrfApp.LOCK),
        TargetPart('light', app=NrfApp.LIGHT),
        TargetPart('light-switch', app=NrfApp.SWITCH),
        TargetPart('shell', app=NrfApp.SHELL),
        TargetPart('pump', app=NrfApp.PUMP),
        TargetPart('pump-controller', app=NrfApp.PUMP_CONTROLLER),
        TargetPart('window-covering', app=NrfApp.WINDOW_COVERING),
    ])

    target.AppendModifier('rpc', enable_rpcs=True)

    return target


def BuildNuttXTarget():
    target = BuildTarget('nuttx', NuttXBuilder)

    # Boards
    target.AppendFixedTargets([
        TargetPart('x64', board=NuttXBoard.SIM),
    ])

    # Apps
    target.AppendFixedTargets([
        TargetPart('light', app=NuttXApp.LIGHT),
    ])

    return target


def BuildAndroidTarget():
    target = BuildTarget('android', AndroidBuilder)

    # board
    target.AppendFixedTargets([
        TargetPart('arm', board=AndroidBoard.ARM),
        TargetPart('arm64', board=AndroidBoard.ARM64),
        TargetPart('x86', board=AndroidBoard.X86),
        TargetPart('x64', board=AndroidBoard.X64),
        TargetPart('androidstudio-arm',
                   board=AndroidBoard.AndroidStudio_ARM).OnlyIfRe('chip-tool'),
        TargetPart('androidstudio-arm64',
                   board=AndroidBoard.AndroidStudio_ARM64).OnlyIfRe('chip-tool'),
        TargetPart('androidstudio-x86',
                   board=AndroidBoard.AndroidStudio_X86).OnlyIfRe('chip-tool'),
        TargetPart('androidstudio-x64',
                   board=AndroidBoard.AndroidStudio_X64).OnlyIfRe('chip-tool'),
    ])

    # apps
    target.AppendFixedTargets([
        TargetPart('chip-tool', app=AndroidApp.CHIP_TOOL),
        TargetPart('chip-test', app=AndroidApp.CHIP_TEST),
        TargetPart('tv-server', app=AndroidApp.TV_SERVER),
        TargetPart('tv-casting-app', app=AndroidApp.TV_CASTING_APP),
        TargetPart('java-matter-controller',
                   app=AndroidApp.JAVA_MATTER_CONTROLLER),
        TargetPart('kotlin-matter-controller',
                   app=AndroidApp.KOTLIN_MATTER_CONTROLLER),
        TargetPart('virtual-device-app',
                   app=AndroidApp.VIRTUAL_DEVICE_APP),
    ])

    # Modifiers
    target.AppendModifier('no-debug', profile=AndroidProfile.RELEASE)

    return target


def BuildMbedTarget():
    target = BuildTarget('mbed', MbedBuilder)

    # board
    target.AppendFixedTargets([
        TargetPart('CY8CPROTO_062_4343W', board=MbedBoard.CY8CPROTO_062_4343W),
    ])

    # apps
    target.AppendFixedTargets([
        TargetPart('lock', app=MbedApp.LOCK),
        TargetPart('light', app=MbedApp.LIGHT),
        TargetPart('all-clusters', app=MbedApp.ALL_CLUSTERS),
        TargetPart('all-clusters-minimal', app=MbedApp.ALL_CLUSTERS_MINIMAL),
        TargetPart('pigweed', app=MbedApp.PIGWEED),
        TargetPart('ota-requestor', app=MbedApp.OTA_REQUESTOR),
        TargetPart('shell', app=MbedApp.SHELL),
    ])

    # Modifiers
    target.AppendModifier('release', profile=MbedProfile.RELEASE).ExceptIfRe(
        '-(develop|debug)')
    target.AppendModifier('develop', profile=MbedProfile.DEVELOP).ExceptIfRe(
        '-(release|debug)')
    target.AppendModifier('debug', profile=MbedProfile.DEBUG).ExceptIfRe(
        '-(release|develop)')

    return target


def BuildInfineonTarget():
    target = BuildTarget('infineon', InfineonBuilder)

    # board
    target.AppendFixedTargets([
        TargetPart('psoc6', board=InfineonBoard.PSOC6BOARD)
    ])

    # apps
    target.AppendFixedTargets([
        TargetPart('lock', app=InfineonApp.LOCK),
        TargetPart('light', app=InfineonApp.LIGHT),
        TargetPart('all-clusters', app=InfineonApp.ALL_CLUSTERS),
        TargetPart('all-clusters-minimal',
                   app=InfineonApp.ALL_CLUSTERS_MINIMAL),
    ])

    # modifiers
    target.AppendModifier('ota', enable_ota_requestor=True)
    target.AppendModifier('updateimage', update_image=True)
    target.AppendModifier('trustm', enable_trustm=True)

    return target


def BuildAmebaTarget():
    target = BuildTarget('ameba', AmebaBuilder)

    # board
    target.AppendFixedTargets([
        TargetPart('amebad', board=AmebaBoard.AMEBAD),
    ])

    # apps
    target.AppendFixedTargets([
        TargetPart('all-clusters', app=AmebaApp.ALL_CLUSTERS),
        TargetPart('all-clusters-minimal', app=AmebaApp.ALL_CLUSTERS_MINIMAL),
        TargetPart('light', app=AmebaApp.LIGHT),
        TargetPart('light-switch', app=AmebaApp.LIGHT_SWITCH),
        TargetPart('pigweed', app=AmebaApp.PIGWEED),
    ])

    return target


def BuildASRTarget():
    target = BuildTarget('asr', ASRBuilder)

    # board
    target.AppendFixedTargets([
        TargetPart('asr582x', board=ASRBoard.ASR582X),
        TargetPart('asr595x', board=ASRBoard.ASR595X),
        TargetPart('asr550x', board=ASRBoard.ASR550X),
    ])

    # apps
    target.AppendFixedTargets([
        TargetPart('all-clusters', app=ASRApp.ALL_CLUSTERS),
        TargetPart('all-clusters-minimal', app=ASRApp.ALL_CLUSTERS_MINIMAL),
        TargetPart('lighting', app=ASRApp.LIGHT),
        TargetPart('light-switch', app=ASRApp.LIGHT_SWITCH),
        TargetPart('lock', app=ASRApp.LOCK),
        TargetPart('bridge', app=ASRApp.BRIDGE),
        TargetPart('temperature-measurement', app=ASRApp.TEMPERATURE_MEASUREMENT),
        TargetPart('thermostat', app=ASRApp.THERMOSTAT),
        TargetPart('ota-requestor', app=ASRApp.OTA_REQUESTOR),
        TargetPart('dishwasher', app=ASRApp.DISHWASHER),
        TargetPart('refrigerator', app=ASRApp.REFRIGERATOR),
    ])

    # modifiers
    target.AppendModifier('ota', enable_ota_requestor=True)
    target.AppendModifier('shell', chip_build_libshell=True)
    target.AppendModifier('no_logging', chip_logging=False)
    target.AppendModifier('factory', enable_factory=True)
    target.AppendModifier('rotating_id', enable_rotating_device_id=True)
    target.AppendModifier('rio', enable_lwip_ip6_hook=True)

    return target


def BuildNxpTarget():
    target = BuildTarget('nxp', NxpBuilder)

    # boards
    target.AppendFixedTargets([
        TargetPart('rt1060', board=NxpBoard.RT1060),
        TargetPart('rt1170', board=NxpBoard.RT1170),
        TargetPart('rw61x', board=NxpBoard.RW61X),
        TargetPart('mcxw71', board=NxpBoard.MCXW71)
    ])

    # OS
    target.AppendFixedTargets([
        TargetPart('zephyr', os_env=NxpOsUsed.ZEPHYR).OnlyIfRe('rw61x'),
        TargetPart('freertos', os_env=NxpOsUsed.FREERTOS),
    ])

    # apps
    target.AppendFixedTargets([
        TargetPart('lighting', app=NxpApp.LIGHTING).OnlyIfRe('mcxw71'),
        TargetPart('contact-sensor', app=NxpApp.CONTACT).OnlyIfRe('mcxw71'),
        TargetPart('lock-app', app=NxpApp.LOCK_APP).OnlyIfRe('mcxw71'),
        TargetPart('all-clusters', app=NxpApp.ALLCLUSTERS).OnlyIfRe('rt1060|rt1170|rw61x'),
        TargetPart('laundry-washer', app=NxpApp.LAUNDRYWASHER).OnlyIfRe('rt1060|rt1170|rw61x'),
        TargetPart('thermostat', app=NxpApp.THERMOSTAT).OnlyIfRe('rt1060|rt1170|rw61x')
    ])

    target.AppendModifier(name="factory", enable_factory_data=True)
    target.AppendModifier(name="low-power", low_power=True).OnlyIfRe('contact-sensor')
    target.AppendModifier(name="lit", enable_lit=True).OnlyIfRe('contact-sensor')
    target.AppendModifier(name="smu2", smu2=True).OnlyIfRe('mcxw71-freertos-lighting')
    target.AppendModifier(name="dac-conversion", convert_dac_pk=True).OnlyIfRe('factory').ExceptIfRe('rw61x')
    target.AppendModifier(name="rotating-id", enable_rotating_id=True).ExceptIfRe('rw61x')
    target.AppendModifier(name="sw-v2", has_sw_version_2=True)
    target.AppendModifier(name="ota", enable_ota=True).ExceptIfRe('zephyr')
    target.AppendModifier(name="wifi", enable_wifi=True).OnlyIfRe('rt1060|rt1170|rw61x')
    target.AppendModifier(name="ethernet", enable_ethernet=True).OnlyIfRe('rw61x')
    target.AppendModifier(name="thread", enable_thread=True).ExceptIfRe('zephyr')
    target.AppendModifier(name="matter-shell", enable_shell=True)
    target.AppendModifier(name="factory-build", enable_factory_data_build=True).OnlyIfRe('rt1060|rt1170|rw61x')
    target.AppendModifier(name="frdm", board_variant=NxpBoardVariant.FRDM).OnlyIfRe('rw61x|mcxw71')
    target.AppendModifier(name="cmake", build_system=NxpBuildSystem.CMAKE).ExceptIfRe(
        'laundry-washer|lock-app').OnlyIfRe('rt1060|rt1170|rw61x|mcxw71')
    target.AppendModifier(name="evkc", board_variant=NxpBoardVariant.EVKC).OnlyIfRe('rt1060')
    target.AppendModifier(name="iw416", iw416_transceiver=True).OnlyIfRe('rt1060')
    target.AppendModifier(name="w8801", w8801_transceiver=True).OnlyIfRe('rt1060')
    target.AppendModifier(name="iwx12", iwx12_transceiver=True).OnlyIfRe('rt1060|rt1170')
    target.AppendModifier(name="log-all", log_level=NxpLogLevel.ALL).ExceptIfRe("-log-(progress|error|none)")
    target.AppendModifier(name="log-progress", log_level=NxpLogLevel.PROGRESS).ExceptIfRe("-log-(all|error|none)")
    target.AppendModifier(name="log-error", log_level=NxpLogLevel.ERROR).ExceptIfRe("-log-(progress|all|none)")
    target.AppendModifier(name="log-none", log_level=NxpLogLevel.NONE).ExceptIfRe("-log-(progress|error|all)")
    target.AppendModifier(name="mtd", enable_mtd=True).OnlyIfRe("thread").OnlyIfRe("mcxw71")
    target.AppendModifier(name="no-ble", disable_ble=True)

    return target


def BuildCC13x4Target():
    target = BuildTarget('ti', TIBuilder)

    # board
    target.AppendFixedTargets([
        TargetPart('cc13x4_26x4', board=TIBoard.LP_EM_CC1354P10_6)
    ])

    target.AppendFixedTargets([
        TargetPart('lighting', app=TIApp.LIGHTING),
        TargetPart('lock', app=TIApp.LOCK, openthread_ftd=True),
        TargetPart('pump', app=TIApp.PUMP, openthread_ftd=False),
        TargetPart('pump-controller', app=TIApp.PUMP_CONTROLLER,
                   openthread_ftd=False),
    ])

    target.AppendModifier(name="mtd", openthread_ftd=False)
    target.AppendModifier(name="ftd", openthread_ftd=True)

    return target


def Buildcc32xxTarget():
    target = BuildTarget('cc32xx', cc32xxBuilder)

    # apps
    target.AppendFixedTargets([
        TargetPart('lock', app=cc32xxApp.LOCK),
        TargetPart('air-purifier', app=cc32xxApp.AIR_PURIFIER),

    ])

    return target


def BuildCyw30739Target():
    target = BuildTarget('cyw30739', Cyw30739Builder)
    # board
    target.AppendFixedTargets([
        TargetPart('cyw30739b2_p5_evk_01', board=Cyw30739Board.CYW30739B2_P5_EVK_01),
        TargetPart('cyw30739b2_p5_evk_02', board=Cyw30739Board.CYW30739B2_P5_EVK_02),
        TargetPart('cyw30739b2_p5_evk_03', board=Cyw30739Board.CYW30739B2_P5_EVK_03),
        TargetPart('cyw930739m2evb_01', board=Cyw30739Board.CYW930739M2EVB_01),
        TargetPart('cyw930739m2evb_02', board=Cyw30739Board.CYW930739M2EVB_02),
    ])

    # apps
    target.AppendFixedTargets([
        TargetPart('light', app=Cyw30739App.LIGHT),
        TargetPart('light-switch', app=Cyw30739App.LIGHT_SWITCH),
        TargetPart('lock', app=Cyw30739App.LOCK),
        TargetPart('thermostat', app=Cyw30739App.THERMOSTAT),
    ])

    return target


def BuildQorvoTarget():
    target = BuildTarget('qpg', QpgBuilder)

    # board
    target.AppendFixedTargets([
        TargetPart('qpg6200', board=QpgBoard.QPG6200),
    ])

    # apps
    target.AppendFixedTargets([
        TargetPart('lock', app=QpgApp.LOCK),
        TargetPart('light', app=QpgApp.LIGHT),
        TargetPart('shell', app=QpgApp.SHELL),
        TargetPart('persistent-storage', app=QpgApp.PERSISTENT_STORAGE),
        TargetPart('light-switch', app=QpgApp.LIGHT_SWITCH),
        TargetPart('thermostat', app=QpgApp.THERMOSTAT),
    ])

    target.AppendModifier('updateimage', update_image=True)

    return target


def BuildStm32Target():
    target = BuildTarget('stm32', stm32Builder)

    # board
    target.AppendFixedTargets([
        TargetPart('STM32WB5MM-DK', board=stm32Board.STM32WB55XX),
    ])

    # apps
    target.AppendFixedTargets([
        TargetPart('light', app=stm32App.LIGHT),
    ])

    return target


def BuildTizenTarget():
    target = BuildTarget('tizen', TizenBuilder)

    # board
    target.AppendFixedTargets([
        TargetPart('arm', board=TizenBoard.ARM),
        TargetPart('arm64', board=TizenBoard.ARM64),
    ])

    # apps
    target.AppendFixedTargets([
        TargetPart('all-clusters', app=TizenApp.ALL_CLUSTERS),
        TargetPart('chip-tool', app=TizenApp.CHIP_TOOL),
        TargetPart('light', app=TizenApp.LIGHT),
        TargetPart('tests', app=TizenApp.TESTS),
    ])

    target.AppendModifier("no-ble", enable_ble=False)
    target.AppendModifier("no-thread", enable_thread=False)
    target.AppendModifier("no-wifi", enable_wifi=False)
    target.AppendModifier("asan", use_asan=True)
    target.AppendModifier("ubsan", use_ubsan=True)
    target.AppendModifier('coverage', use_coverage=True).OnlyIfRe(
        '-tests')
    target.AppendModifier('with-ui', with_ui=True)

    return target


def BuildBouffalolabTarget():
    target = BuildTarget('bouffalolab', BouffalolabBuilder)

    # Boards
    target.AppendFixedTargets([
        TargetPart('BL602DK',
                   board=BouffalolabBoard.BL602DK, module_type="BL602"),
        TargetPart('BL616DK', board=BouffalolabBoard.BL616DK, module_type="BL616"),
        TargetPart('BL704LDK', board=BouffalolabBoard.BL704LDK, module_type="BL704L"),
        TargetPart('BL706DK',
                   board=BouffalolabBoard.BL706DK, module_type="BL706C-22"),
        TargetPart('BL602-NIGHT-LIGHT',
                   board=BouffalolabBoard.BL602_NIGHT_LIGHT, module_type="BL602", enable_resetCnt=True),
        TargetPart('BL706-NIGHT-LIGHT',
                   board=BouffalolabBoard.BL706_NIGHT_LIGHT, module_type="BL706C-22", enable_resetCnt=True),
        TargetPart('BL602-IoT-Matter-V1',
                   board=BouffalolabBoard.BL602_IoT_Matter_V1, module_type="BL602"),
        TargetPart('XT-ZB6-DevKit', board=BouffalolabBoard.XT_ZB6_DevKit,
                   module_type="BL706C-22"),
    ])

    target.AppendFixedTargets([
        TargetPart('light', app=BouffalolabApp.LIGHT),
        TargetPart('contact-sensor', app=BouffalolabApp.CONTACT, enable_pds=True).OnlyIfRe('-(bl704l)'),
    ])

    target.AppendFixedTargets([
        TargetPart('ethernet', enable_ethernet=True),
        TargetPart('wifi', enable_wifi=True),
        TargetPart('thread', enable_thread_type=BouffalolabThreadType.THREAD_FTD),
        TargetPart('thread-ftd', enable_thread_type=BouffalolabThreadType.THREAD_FTD),
        TargetPart('thread-mtd', enable_thread_type=BouffalolabThreadType.THREAD_MTD),
    ])

    target.AppendFixedTargets([
        TargetPart('easyflash', enable_easyflash=True),
        TargetPart('littlefs', enable_littlefs=True),
    ])

    target.AppendModifier('shell', enable_shell=True)
    target.AppendModifier('mfd', enable_mfd=True)
    target.AppendModifier('rotating_device_id', enable_rotating_device_id=True)
    target.AppendModifier('rpc', enable_rpcs=True, baudrate=115200).OnlyIfRe('-(bl602dk|bl704ldk|bl706dk)')
    target.AppendModifier('cdc', enable_cdc=True).OnlyIfRe('-(bl706dk)')
    target.AppendModifier('mot', use_matter_openthread=True).OnlyIfRe('-(thread)')
    target.AppendModifier('memmonitor', enable_heap_monitoring=True)
    target.AppendModifier('coredump', enable_debug_coredump=True)

    return target


def BuildIMXTarget():
    target = BuildTarget('imx', IMXBuilder)

    target.AppendFixedTargets([
        TargetPart('chip-tool', app=IMXApp.CHIP_TOOL),
        TargetPart('lighting-app', app=IMXApp.LIGHT),
        TargetPart('thermostat', app=IMXApp.THERMOSTAT),
        TargetPart('all-clusters-app', app=IMXApp.ALL_CLUSTERS),
        TargetPart('all-clusters-minimal-app',
                   app=IMXApp.ALL_CLUSTERS_MINIMAL),
        TargetPart('ota-provider-app', app=IMXApp.OTA_PROVIDER),
    ])

    target.AppendModifier('release', release=True)

    return target


def BuildGenioTarget():
    target = BuildTarget('genio', GenioBuilder)
    target.AppendFixedTargets([TargetPart('lighting-app', app=GenioApp.LIGHT)])
    return target


def BuildTelinkTarget():
    target = BuildTarget('telink', TelinkBuilder)

    target.AppendFixedTargets([
        TargetPart('tlsr9118bdk40d', board=TelinkBoard.TLRS9118BDK40D),
        TargetPart('tlsr9518adk80d', board=TelinkBoard.TLSR9518ADK80D),
        TargetPart('tlsr9528a', board=TelinkBoard.TLSR9528A),
        TargetPart('tlsr9528a_retention', board=TelinkBoard.TLSR9528A_RETENTION),
        TargetPart('tl3218x', board=TelinkBoard.TL3218X),
        TargetPart('tl3218x_retention', board=TelinkBoard.TL3218X_RETENTION),
        TargetPart('tl7218x', board=TelinkBoard.TL7218X),
        TargetPart('tl7218x_retention', board=TelinkBoard.TL7218X_RETENTION),
    ])

    target.AppendFixedTargets([
        TargetPart('air-quality-sensor', app=TelinkApp.AIR_QUALITY_SENSOR),
        TargetPart('all-clusters', app=TelinkApp.ALL_CLUSTERS),
        TargetPart('all-clusters-minimal', app=TelinkApp.ALL_CLUSTERS_MINIMAL),
        TargetPart('bridge', app=TelinkApp.BRIDGE),
        TargetPart('contact-sensor', app=TelinkApp.CONTACT_SENSOR),
        TargetPart('light', app=TelinkApp.LIGHT),
        TargetPart('light-switch', app=TelinkApp.SWITCH),
        TargetPart('lock', app=TelinkApp.LOCK),
        TargetPart('ota-requestor', app=TelinkApp.OTA_REQUESTOR),
        TargetPart('pump', app=TelinkApp.PUMP),
        TargetPart('pump-controller', app=TelinkApp.PUMP_CONTROLLER),
        TargetPart('shell', app=TelinkApp.SHELL),
        TargetPart('smoke-co-alarm', app=TelinkApp.SMOKE_CO_ALARM),
        TargetPart('temperature-measurement',
                   app=TelinkApp.TEMPERATURE_MEASUREMENT),
        TargetPart('thermostat', app=TelinkApp.THERMOSTAT),
        TargetPart('window-covering', app=TelinkApp.WINDOW_COVERING),
    ])

    target.AppendModifier('ota', enable_ota=True)
    target.AppendModifier('dfu', enable_dfu=True)
    target.AppendModifier('shell', enable_shell=True)
    target.AppendModifier('rpc', enable_rpcs=True)
    target.AppendModifier('factory-data', enable_factory_data=True)
    target.AppendModifier('4mb', enable_4mb_flash=True)
    target.AppendModifier('mars', mars_board_config=True)
    target.AppendModifier('usb', usb_board_config=True)
    target.AppendModifier('compress-lzma', compress_lzma_config=True)
    target.AppendModifier('thread-analyzer', thread_analyzer_config=True)
    target.AppendModifier('precompiled-ot', precompiled_ot_config=True)
    target.AppendModifier('tflm', tflm_config=True)

    return target


def BuildRealtekTarget():
    target = BuildTarget('realtek', RealtekBuilder)

    # board
    target.AppendFixedTargets([
        TargetPart('rtl8777g', board=RealtekBoard.RTL8777G),
    ])

    # apps
    target.AppendFixedTargets([
        TargetPart('lighting', app=RealtekApp.LIGHT),
        TargetPart('light-switch', app=RealtekApp.LIGHT_SWITCH),
        TargetPart('lock', app=RealtekApp.LOCK),
        TargetPart('window', app=RealtekApp.WINDOW),
        TargetPart('all-clusters', app=RealtekApp.ALL_CLUSTERS),
        TargetPart('ota-requestor', app=RealtekApp.OTA_REQUESTOR),
        TargetPart('thermostat', app=RealtekApp.THERMOSTAT),
    ])

    return target


def BuildOpenIotSdkTargets():
    target = BuildTarget('openiotsdk', OpenIotSdkBuilder)

    target.AppendFixedTargets([
        TargetPart('shell', app=OpenIotSdkApp.SHELL),
        TargetPart('lock', app=OpenIotSdkApp.LOCK),
    ])

    # Modifiers
    target.AppendModifier('mbedtls', crypto=OpenIotSdkCryptoBackend.MBEDTLS).ExceptIfRe('-(psa)')
    target.AppendModifier('psa', crypto=OpenIotSdkCryptoBackend.PSA).ExceptIfRe('-(mbedtls)')

    return target


BUILD_TARGETS = [
    BuildAmebaTarget(),
    BuildASRTarget(),
    BuildAndroidTarget(),
    BuildBouffalolabTarget(),
    Buildcc32xxTarget(),
    BuildCC13x4Target(),
    BuildCyw30739Target(),
    BuildEfr32Target(),
    BuildEsp32Target(),
    BuildGenioTarget(),
    BuildHostFakeTarget(),
    BuildHostTarget(),
    BuildHostTestRunnerTarget(),
    BuildIMXTarget(),
    BuildInfineonTarget(),
    BuildNxpTarget(),
    BuildMbedTarget(),
    BuildNrfTarget(),
    BuildNrfNativeTarget(),
    BuildNuttXTarget(),
    BuildQorvoTarget(),
    BuildRealtekTarget(),
    BuildStm32Target(),
    BuildTizenTarget(),
    BuildTelinkTarget(),
    BuildOpenIotSdkTargets(),
]<|MERGE_RESOLUTION|>--- conflicted
+++ resolved
@@ -151,12 +151,9 @@
         TargetPart('terms-and-conditions', app=HostApp.TERMS_AND_CONDITIONS),
         TargetPart('camera', app=HostApp.CAMERA),
         TargetPart('camera-controller', app=HostApp.CAMERA_CONTROLLER),
-<<<<<<< HEAD
         TargetPart('closure', app=HostApp.CLOSURE),
-=======
         TargetPart('jf-control-app', app=HostApp.JF_CONTROL),
         TargetPart('jf-admin-app', app=HostApp.JF_ADMIN),
->>>>>>> 83119489
     ]
 
     if (HostBoard.NATIVE.PlatformName() == 'darwin'):
