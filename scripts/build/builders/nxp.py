--- conflicted
+++ resolved
@@ -227,19 +227,10 @@
         self.iw416_transceiver = iw416_transceiver
         self.w8801_transceiver = w8801_transceiver
         self.iwx12_transceiver = iwx12_transceiver
-<<<<<<< HEAD
-        if self.low_power:
-            if log_level != NxpLogLevel.NONE:
-                logging.warning("Switching log level to 'NONE' for low power build")
-            self.log_level = NxpLogLevel.NONE
-        else:
-            self.log_level = log_level
-=======
         if self.low_power and log_level != NxpLogLevel.NONE:
             logging.warning("Switching log level to 'NONE' for low power build")
             log_level = NxpLogLevel.NONE
         self.log_level = log_level
->>>>>>> 8fa33f04
 
     def GnBuildArgs(self):
         args = []
