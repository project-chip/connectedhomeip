# Copyright (c) 2021-2024 Project CHIP Authors
#
# Licensed under the Apache License, Version 2.0 (the "License");
# you may not use this file except in compliance with the License.
# You may obtain a copy of the License at
#
# http://www.apache.org/licenses/LICENSE-2.0
#
# Unless required by applicable law or agreed to in writing, software
# distributed under the License is distributed on an "AS IS" BASIS,
# WITHOUT WARRANTIES OR CONDITIONS OF ANY KIND, either express or implied.
# See the License for the specific language governing permissions and
# limitations under the License.

import importlib.util
import logging
import os
from enum import Enum, auto
from typing import Optional

from .builder import BuilderOutput
from .gn import GnBuilder


class NxpOsUsed(Enum):
    FREERTOS = auto()
    ZEPHYR = auto()

    def OsEnv(self):
        if self == NxpOsUsed.ZEPHYR:
            return "zephyr"
        elif self == NxpOsUsed.FREERTOS:
            return "freertos"
        else:
            raise Exception("Unknown OS type: %r" % self)


class NxpBuildSystem(Enum):
    GN = auto()
    CMAKE = auto()

    def BuildSystem(self):
        if self == NxpBuildSystem.GN:
            return "gn"
        elif self == NxpBuildSystem.CMAKE:
            return "cmake"
        else:
            raise Exception("Unknown build system: %r" % self)


class NxpBoard(Enum):
    K32W0 = auto()
    K32W1 = auto()
    RT1060 = auto()
    RT1170 = auto()
    RW61X = auto()
    RW61X_ETH = auto()
    MCXW71 = auto()

    def Name(self, os_env):
        if self == NxpBoard.K32W0:
            return "k32w0x"
        elif self == NxpBoard.K32W1:
<<<<<<< HEAD
            return "k32w1"
=======
            return 'k32w1'
        elif self == NxpBoard.RT1060:
            return 'rt1060'
        elif self == NxpBoard.RT1170:
            return 'rt1170'
>>>>>>> d5886bc3
        elif (self == NxpBoard.RW61X) or (self == NxpBoard.RW61X_ETH):
            if os_env == NxpOsUsed.ZEPHYR:
                if self == NxpBoard.RW61X_ETH:
                    return "rd_rw612_bga/rw612/ethernet"
                else:
                    return "rd_rw612_bga"
            else:
                return "rw61x"
        elif self == NxpBoard.MCXW71:
            return "mcxw71"
        else:
            raise Exception("Unknown board type: %r" % self)

    def FolderName(self, os_env):
        if self == NxpBoard.K32W0:
            return "k32w0"
        elif self == NxpBoard.K32W1:
<<<<<<< HEAD
            return "k32w1"
=======
            return 'k32w1'
        elif self == NxpBoard.RT1060:
            return 'rt/rt1060'
        elif self == NxpBoard.RT1170:
            return 'rt/rt1170'
>>>>>>> d5886bc3
        elif (self == NxpBoard.RW61X) or (self == NxpBoard.RW61X_ETH):
            if os_env == NxpOsUsed.ZEPHYR:
                return "zephyr"
            else:
                return "rt/rw61x"
        elif self == NxpBoard.MCXW71:
            return "mcxw71"
        else:
            raise Exception("Unknown board type: %r" % self)


class NxpBoardVariant(Enum):
    RD = auto()
    FRDM = auto()
    EVKC = auto()
    EVKB = auto()

    def BoardVariantName(self, board):
<<<<<<< HEAD
        if board != NxpBoard.RW61X:
            raise Exception("Board variants only supported for RW61X")

=======
>>>>>>> d5886bc3
        if self == NxpBoardVariant.RD:
            return "rdrw612bga"
        elif self == NxpBoardVariant.FRDM:
            return "frdm"
        elif self == NxpBoardVariant.EVKC:
            return "evkcmimxrt1060"


class NxpApp(Enum):
    LIGHTING = auto()
    CONTACT = auto()
    ALLCLUSTERS = auto()
    LAUNDRYWASHER = auto()
    THERMOSTAT = auto()
    LOCK_APP = auto()

    def ExampleName(self):
        if self == NxpApp.LIGHTING:
            return "lighting-app"
        elif self == NxpApp.CONTACT:
            return "contact-sensor-app"
        elif self == NxpApp.ALLCLUSTERS:
            return "all-clusters-app"
        elif self == NxpApp.LAUNDRYWASHER:
            return "laundry-washer-app"
        elif self == NxpApp.THERMOSTAT:
            return "thermostat"
        elif self == NxpApp.LOCK_APP:
            return "lock-app"
        else:
            raise Exception("Unknown app type: %r" % self)

    def NameSuffix(self):
        if self == NxpApp.LIGHTING:
            return "light-example"
        elif self == NxpApp.CONTACT:
            return "contact-example"
        elif self == NxpApp.ALLCLUSTERS:
            return "all-cluster-example"
        elif self == NxpApp.LAUNDRYWASHER:
            return "laundry-washer-example"
        elif self == NxpApp.THERMOSTAT:
            return "thermostat-example"
        elif self == NxpApp.LOCK_APP:
            return "lock-example"
        else:
            raise Exception("Unknown app type: %r" % self)

    def BuildRoot(self, root, board, os_env):
        return os.path.join(
            root, "examples", self.ExampleName(), "nxp", board.FolderName(os_env)
        )


class NxpLogLevel(Enum):
    DEFAULT = auto()  # default everything
    ALL = auto()  # enable all logging
    PROGRESS = auto()  # progress and above
    ERROR = auto()  # error and above
    NONE = auto()  # no chip_logging at all


class NxpBuilder(GnBuilder):

<<<<<<< HEAD
    def __init__(
        self,
        root,
        runner,
        app: NxpApp = NxpApp.LIGHTING,
        board: NxpBoard = NxpBoard.K32W0,
        board_variant: Optional[NxpBoardVariant] = None,
        os_env: NxpOsUsed = NxpOsUsed.FREERTOS,
        build_system: NxpBuildSystem = NxpBuildSystem.GN,
        low_power: bool = False,
        smu2: bool = False,
        enable_factory_data: bool = False,
        convert_dac_pk: bool = False,
        use_fro32k: bool = False,
        enable_lit: bool = False,
        enable_rotating_id: bool = False,
        has_sw_version_2: bool = False,
        disable_ble: bool = False,
        enable_thread: bool = False,
        enable_wifi: bool = False,
        enable_ethernet: bool = False,
        enable_shell: bool = False,
        enable_ota: bool = False,
        data_model_interface: Optional[str] = None,
        enable_factory_data_build: bool = False,
        disable_pairing_autostart: bool = False,
        log_level: NxpLogLevel = NxpLogLevel.DEFAULT,
    ):
=======
    def __init__(self,
                 root,
                 runner,
                 app: NxpApp = NxpApp.LIGHTING,
                 board: NxpBoard = NxpBoard.K32W0,
                 board_variant: NxpBoardVariant = None,
                 os_env: NxpOsUsed = NxpOsUsed.FREERTOS,
                 build_system: NxpBuildSystem = NxpBuildSystem.GN,
                 low_power: bool = False,
                 smu2: bool = False,
                 enable_factory_data: bool = False,
                 convert_dac_pk: bool = False,
                 use_fro32k: bool = False,
                 enable_lit: bool = False,
                 enable_rotating_id: bool = False,
                 has_sw_version_2: bool = False,
                 disable_ble: bool = False,
                 enable_thread: bool = False,
                 enable_wifi: bool = False,
                 enable_ethernet: bool = False,
                 enable_shell: bool = False,
                 enable_ota: bool = False,
                 data_model_interface: Optional[str] = None,
                 enable_factory_data_build: bool = False,
                 disable_pairing_autostart: bool = False,
                 iw416_transceiver: bool = False,
                 w8801_transceiver: bool = False,
                 iwx12_transceiver: bool = False):
>>>>>>> d5886bc3
        super(NxpBuilder, self).__init__(
            root=app.BuildRoot(root, board, os_env), runner=runner
        )
        self.code_root = root
        self.app = app
        self.board = board
        self.os_env = os_env
        self.build_system = build_system
        self.low_power = low_power
        self.smu2 = smu2
        self.enable_factory_data = enable_factory_data
        self.convert_dac_pk = convert_dac_pk
        self.use_fro32k = use_fro32k
        self.enable_lit = enable_lit
        self.enable_rotating_id = enable_rotating_id
        self.has_sw_version_2 = has_sw_version_2
        self.disable_ble = disable_ble
        self.enable_thread = enable_thread
        self.enable_wifi = enable_wifi
        self.enable_ethernet = enable_ethernet
        self.enable_ota = enable_ota
        self.enable_shell = enable_shell
        self.data_model_interface = data_model_interface
        self.enable_factory_data_build = enable_factory_data_build
        self.disable_pairing_autostart = disable_pairing_autostart
        self.board_variant = board_variant
<<<<<<< HEAD
        if self.low_power:
            if log_level != NxpLogLevel.NONE:
                logging.warning("Switching log level to 'NONE' for low power build")
            self.log_level = NxpLogLevel.NONE
        else:
            self.log_level = log_level
=======
        self.iw416_transceiver = iw416_transceiver
        self.w8801_transceiver = w8801_transceiver
        self.iwx12_transceiver = iwx12_transceiver
>>>>>>> d5886bc3

    def GnBuildArgs(self):
        args = []

        if self.low_power:
            args.append("chip_with_low_power=1")
            if self.board == NxpBoard.K32W0:
                args.append("chip_pw_tokenizer_logging=false chip_with_OM15082=0")

        if self.smu2:
            args.append("use_smu2_static=true use_smu2_dynamic=true")

        if self.enable_factory_data:
            args.append("chip_with_factory_data=1")

        if self.convert_dac_pk:
            args.append("chip_convert_dac_private_key=1")

        if self.use_fro32k:
            args.append("use_fro_32k=1")

        if self.enable_lit:
            args.append("chip_enable_icd_lit=true")

        if self.enable_rotating_id:
            args.append(
                "chip_enable_rotating_device_id=1 chip_enable_additional_data_advertising=1"
            )

        if self.log_level == NxpLogLevel.DEFAULT:
            pass
        elif self.log_level == NxpLogLevel.ALL:
            args.append("chip_logging=true")
            args.append("chip_error_logging=true")
            args.append("chip_progress_logging=true")
            args.append("chip_detail_logging=true")
            args.append("chip_automation_logging=true")
        elif self.log_level == NxpLogLevel.PROGRESS:
            args.append("chip_logging=true")
            args.append("chip_error_logging=true")
            args.append("chip_progress_logging=true")
            args.append("chip_detail_logging=false")
            args.append("chip_automation_logging=false")
        elif self.log_level == NxpLogLevel.ERROR:
            args.append("chip_logging=true")
            args.append("chip_error_logging=true")
            args.append("chip_progress_logging=false")
            args.append("chip_detail_logging=false")
            args.append("chip_automation_logging=false")
        elif self.log_level == NxpLogLevel.NONE:
            args.append("chip_logging=false")
        else:
            raise Exception("Unknown log level: %r", self.log_level)

        if self.has_sw_version_2:
            args.append("nxp_software_version=2")

        if self.enable_ota:
            # OTA is enabled by default on kw32
            if self.board == NxpBoard.RW61X:
                args.append("chip_enable_ota_requestor=true no_mcuboot=false")

        if self.enable_wifi:
            args.append("chip_enable_wifi=true")

        if self.disable_ble:
            args.append("chip_enable_ble=false")

        if self.enable_shell:
            args.append("chip_enable_matter_cli=true")

        if self.enable_thread:
            # thread is enabled by default on kw32
            if self.board == NxpBoard.RW61X:
<<<<<<< HEAD
                args.append(
                    "chip_enable_openthread=true chip_inet_config_enable_ipv4=false"
                )
=======
                args.append('chip_enable_openthread=true chip_inet_config_enable_ipv4=false')
            if self.board == NxpBoard.RT1060:
                args.append('chip_enable_openthread=true chip_inet_config_enable_ipv4=false')
            if self.board == NxpBoard.RT1170:
                args.append('chip_enable_openthread=true chip_inet_config_enable_ipv4=false')
>>>>>>> d5886bc3

        if self.data_model_interface is not None:
            args.append(f'chip_use_data_model_interface="{self.data_model_interface}"')

        if self.board_variant:
            if self.board == NxpBoard.RT1060:
                flag_board_variant = "evkname=\\\"%s\\\"" % self.board_variant.BoardVariantName(self.board)
                args.append(flag_board_variant)
            if self.board == NxpBoard.RW61X:
                flag_board_variant = "board_version=\\\"%s\\\"" % self.board_variant.BoardVariantName(self.board)
                args.append(flag_board_variant)

        if self.iw416_transceiver:
            args.append('iw416_transceiver=true')

        if self.w8801_transceiver:
            # BLE not supported on this transceiver
            args.append('w8801_transceiver=true chip_enable_ble=false')

        if self.iwx12_transceiver:
            args.append('iwx12_transceiver=true')

        return args

    def CmakeBuildFlags(self):
        flags = []

        if self.enable_factory_data:
            if self.os_env == NxpOsUsed.ZEPHYR:
                flags.append("-DFILE_SUFFIX=fdata")
            else:
                flags.append("-DCONFIG_CHIP_FACTORY_DATA=true")

        if self.enable_ethernet:
            if self.os_env == NxpOsUsed.ZEPHYR:
                flags.append('-DEXTRA_CONF_FILE="prj_ethernet.conf"')

        if self.has_sw_version_2:
            flags.append("-DCONFIG_CHIP_DEVICE_SOFTWARE_VERSION=2")
            flags.append('-DCONFIG_CHIP_DEVICE_SOFTWARE_VERSION_STRING="2.0"')

        if self.data_model_interface:
            # NOTE: this is not supporting "check"
            enabled = "y" if self.data_model_interface.lower() == "enabled" else "n"
            flags.append(f"-DCONFIG_USE_CHIP_DATA_MODEL_INTERFACE={enabled}")

        if self.enable_ota:
            flags.append("-DCONFIG_CHIP_OTA_REQUESTOR=true")
            if self.os_env == NxpOsUsed.FREERTOS and self.board == NxpBoard.RW61X:
                flags.append("-DCONFIG_BOOTLOADER_MCUBOOT=true")

        if self.disable_ble:
            flags.append("-DCONFIG_BT=false")

        if self.enable_wifi:
            flags.append("-DCONFIG_CHIP_WIFI=true")

        if self.enable_thread:
            flags.append("-DCONFIG_NET_L2_OPENTHREAD=true -DCONFIG_CHIP_IPV4=false")

        if self.enable_factory_data_build:
            # Generate the factory data binary
            flags.append(
                "-DCONFIG_CHIP_FACTORY_DATA_BUILD=true -DCONFIG_CHIP_FACTORY_DATA=true"
            )

        if self.enable_shell:
            flags.append("-DCONFIG_CHIP_LIB_SHELL=true")

        if self.disable_pairing_autostart:
            flags.append("-DCONFIG_CHIP_ENABLE_PAIRING_AUTOSTART=false")

        if self.board_variant:
            flag_board_variant = (
                '-DCONFIG_BOARD_VARIANT="%s"'
                % self.board_variant.BoardVariantName(self.board)
            )
            flags.append(flag_board_variant)

        build_flags = " ".join(flags)

        return build_flags

    def generate(self):
        build_flags = self.CmakeBuildFlags()
        if self.os_env == NxpOsUsed.ZEPHYR:
            if "ZEPHYR_NXP_SDK_INSTALL_DIR" not in os.environ:
                raise Exception("ZEPHYR_NXP_SDK_INSTALL_DIR need to be set")

            if "ZEPHYR_NXP_BASE" not in os.environ:
                raise Exception("ZEPHYR_NXP_BASE need to be set")

            cmd = 'export ZEPHYR_SDK_INSTALL_DIR="$ZEPHYR_NXP_SDK_INSTALL_DIR"'
            cmd += '\nexport ZEPHYR_BASE="$ZEPHYR_NXP_BASE"'
            cmd += "\nunset ZEPHYR_TOOLCHAIN_VARIANT"

            cmd += "\nwest build -p --cmake-only -b {board_name} -d {out_folder} {example_folder} {build_flags}".format(
                board_name=self.board.Name(self.os_env),
                out_folder=self.output_dir,
                example_folder=self.app.BuildRoot(
                    self.code_root, self.board, self.os_env
                ),
                build_flags=build_flags,
            )
            self._Execute(["bash", "-c", cmd], title="Generating " + self.identifier)
        else:
            cmd = ""
            # will be used with next sdk version to get sdk path
            if "NXP_UPDATE_SDK_SCRIPT_DOCKER" in os.environ:
                # Dynamic import of a python file to get platforms sdk path
                spec = importlib.util.spec_from_file_location(
                    "None", os.environ["NXP_UPDATE_SDK_SCRIPT_DOCKER"]
                )
                module = importlib.util.module_from_spec(spec)
                spec.loader.exec_module(module)

                for p in module.ALL_PLATFORM_SDK:
                    if p.sdk_name == "k32w0":
                        cmd += (
                            'export NXP_K32W0_SDK_ROOT="'
                            + str(p.sdk_storage_location_abspath)
                            + '" \n '
                        )
                    elif p.sdk_name == "common":
                        cmd += (
                            'export NXP_SDK_ROOT="'
                            + str(p.sdk_storage_location_abspath)
                            + '" \n '
                        )

            if self.build_system == NxpBuildSystem.CMAKE:
                cmd += """
                cmake -GNinja {build_flags} -H{example_folder} -B{out_folder}
                """.format(
                    build_flags=build_flags,
                    example_folder=self.app.BuildRoot(
                        self.code_root, self.board, self.os_env
                    ),
                    out_folder=self.output_dir,
                ).strip()
                self._Execute(
                    ["bash", "-c", cmd], title="Generating " + self.identifier
                )

            elif self.build_system == NxpBuildSystem.GN:
                # add empty space at the end to avoid concatenation issue when there is no --args
                cmd += (
                    "gn gen --check --fail-on-unused-args --export-compile-commands --root=%s "
                    % self.root
                )

                extra_args = []

                if self.options.pw_command_launcher:
                    extra_args.append(
                        'pw_command_launcher="%s"' % self.options.pw_command_launcher
                    )

                if self.options.enable_link_map_file:
                    extra_args.append("chip_generate_link_map_file=true")

                if self.options.pregen_dir:
                    extra_args.append(
                        'chip_code_pre_generated_directory="%s"'
                        % self.options.pregen_dir
                    )

                extra_args.extend(self.GnBuildArgs() or [])
                if extra_args:
                    cmd += ' --args="%s' % " ".join(extra_args) + '" '

                cmd += self.output_dir

                title = "Generating " + self.identifier

                self._Execute(["bash", "-c", cmd], title=title)

    def build_outputs(self):
        name = "chip-%s-%s" % (self.board.Name(self.os_env), self.app.NameSuffix())
        if self.os_env == NxpOsUsed.ZEPHYR:
            yield BuilderOutput(
                os.path.join(self.output_dir, "zephyr", "zephyr.elf"), f"{name}.elf"
            )
            if self.options.enable_link_map_file:
                yield BuilderOutput(
                    os.path.join(self.output_dir, "zephyr", "zephyr.map"), f"{name}.map"
                )
        else:
            if self.build_system == NxpBuildSystem.GN:
                yield BuilderOutput(os.path.join(self.output_dir, name), f"{name}.elf")
                if self.options.enable_link_map_file:
                    yield BuilderOutput(
                        os.path.join(self.output_dir, f"{name}.map"), f"{name}.map"
                    )
            elif self.build_system == NxpBuildSystem.CMAKE:
                yield BuilderOutput(
                    os.path.join(self.output_dir, "out/debug", name), f"{name}.elf"
                )
                if self.options.enable_link_map_file:
                    yield BuilderOutput(
                        os.path.join(self.output_dir, "out/debug", f"{name}.map"),
                        f"{name}.map",
                    )<|MERGE_RESOLUTION|>--- conflicted
+++ resolved
@@ -61,15 +61,11 @@
         if self == NxpBoard.K32W0:
             return "k32w0x"
         elif self == NxpBoard.K32W1:
-<<<<<<< HEAD
             return "k32w1"
-=======
-            return 'k32w1'
         elif self == NxpBoard.RT1060:
-            return 'rt1060'
+            return "rt1060"
         elif self == NxpBoard.RT1170:
-            return 'rt1170'
->>>>>>> d5886bc3
+            return "rt1170"
         elif (self == NxpBoard.RW61X) or (self == NxpBoard.RW61X_ETH):
             if os_env == NxpOsUsed.ZEPHYR:
                 if self == NxpBoard.RW61X_ETH:
@@ -87,15 +83,11 @@
         if self == NxpBoard.K32W0:
             return "k32w0"
         elif self == NxpBoard.K32W1:
-<<<<<<< HEAD
             return "k32w1"
-=======
-            return 'k32w1'
         elif self == NxpBoard.RT1060:
-            return 'rt/rt1060'
+            return "rt/rt1060"
         elif self == NxpBoard.RT1170:
-            return 'rt/rt1170'
->>>>>>> d5886bc3
+            return "rt/rt1170"
         elif (self == NxpBoard.RW61X) or (self == NxpBoard.RW61X_ETH):
             if os_env == NxpOsUsed.ZEPHYR:
                 return "zephyr"
@@ -114,12 +106,6 @@
     EVKB = auto()
 
     def BoardVariantName(self, board):
-<<<<<<< HEAD
-        if board != NxpBoard.RW61X:
-            raise Exception("Board variants only supported for RW61X")
-
-=======
->>>>>>> d5886bc3
         if self == NxpBoardVariant.RD:
             return "rdrw612bga"
         elif self == NxpBoardVariant.FRDM:
@@ -184,7 +170,6 @@
 
 class NxpBuilder(GnBuilder):
 
-<<<<<<< HEAD
     def __init__(
         self,
         root,
@@ -211,38 +196,11 @@
         data_model_interface: Optional[str] = None,
         enable_factory_data_build: bool = False,
         disable_pairing_autostart: bool = False,
+        iw416_transceiver: bool = False,
+        w8801_transceiver: bool = False,
+        iwx12_transceiver: bool = False,
         log_level: NxpLogLevel = NxpLogLevel.DEFAULT,
     ):
-=======
-    def __init__(self,
-                 root,
-                 runner,
-                 app: NxpApp = NxpApp.LIGHTING,
-                 board: NxpBoard = NxpBoard.K32W0,
-                 board_variant: NxpBoardVariant = None,
-                 os_env: NxpOsUsed = NxpOsUsed.FREERTOS,
-                 build_system: NxpBuildSystem = NxpBuildSystem.GN,
-                 low_power: bool = False,
-                 smu2: bool = False,
-                 enable_factory_data: bool = False,
-                 convert_dac_pk: bool = False,
-                 use_fro32k: bool = False,
-                 enable_lit: bool = False,
-                 enable_rotating_id: bool = False,
-                 has_sw_version_2: bool = False,
-                 disable_ble: bool = False,
-                 enable_thread: bool = False,
-                 enable_wifi: bool = False,
-                 enable_ethernet: bool = False,
-                 enable_shell: bool = False,
-                 enable_ota: bool = False,
-                 data_model_interface: Optional[str] = None,
-                 enable_factory_data_build: bool = False,
-                 disable_pairing_autostart: bool = False,
-                 iw416_transceiver: bool = False,
-                 w8801_transceiver: bool = False,
-                 iwx12_transceiver: bool = False):
->>>>>>> d5886bc3
         super(NxpBuilder, self).__init__(
             root=app.BuildRoot(root, board, os_env), runner=runner
         )
@@ -269,18 +227,15 @@
         self.enable_factory_data_build = enable_factory_data_build
         self.disable_pairing_autostart = disable_pairing_autostart
         self.board_variant = board_variant
-<<<<<<< HEAD
+        self.iw416_transceiver = iw416_transceiver
+        self.w8801_transceiver = w8801_transceiver
+        self.iwx12_transceiver = iwx12_transceiver
         if self.low_power:
             if log_level != NxpLogLevel.NONE:
                 logging.warning("Switching log level to 'NONE' for low power build")
             self.log_level = NxpLogLevel.NONE
         else:
             self.log_level = log_level
-=======
-        self.iw416_transceiver = iw416_transceiver
-        self.w8801_transceiver = w8801_transceiver
-        self.iwx12_transceiver = iwx12_transceiver
->>>>>>> d5886bc3
 
     def GnBuildArgs(self):
         args = []
@@ -355,38 +310,43 @@
         if self.enable_thread:
             # thread is enabled by default on kw32
             if self.board == NxpBoard.RW61X:
-<<<<<<< HEAD
                 args.append(
                     "chip_enable_openthread=true chip_inet_config_enable_ipv4=false"
                 )
-=======
-                args.append('chip_enable_openthread=true chip_inet_config_enable_ipv4=false')
             if self.board == NxpBoard.RT1060:
-                args.append('chip_enable_openthread=true chip_inet_config_enable_ipv4=false')
+                args.append(
+                    "chip_enable_openthread=true chip_inet_config_enable_ipv4=false"
+                )
             if self.board == NxpBoard.RT1170:
-                args.append('chip_enable_openthread=true chip_inet_config_enable_ipv4=false')
->>>>>>> d5886bc3
+                args.append(
+                    "chip_enable_openthread=true chip_inet_config_enable_ipv4=false"
+                )
 
         if self.data_model_interface is not None:
             args.append(f'chip_use_data_model_interface="{self.data_model_interface}"')
 
         if self.board_variant:
             if self.board == NxpBoard.RT1060:
-                flag_board_variant = "evkname=\\\"%s\\\"" % self.board_variant.BoardVariantName(self.board)
+                flag_board_variant = (
+                    'evkname=\\"%s\\"' % self.board_variant.BoardVariantName(self.board)
+                )
                 args.append(flag_board_variant)
             if self.board == NxpBoard.RW61X:
-                flag_board_variant = "board_version=\\\"%s\\\"" % self.board_variant.BoardVariantName(self.board)
+                flag_board_variant = (
+                    'board_version=\\"%s\\"'
+                    % self.board_variant.BoardVariantName(self.board)
+                )
                 args.append(flag_board_variant)
 
         if self.iw416_transceiver:
-            args.append('iw416_transceiver=true')
+            args.append("iw416_transceiver=true")
 
         if self.w8801_transceiver:
             # BLE not supported on this transceiver
-            args.append('w8801_transceiver=true chip_enable_ble=false')
+            args.append("w8801_transceiver=true chip_enable_ble=false")
 
         if self.iwx12_transceiver:
-            args.append('iwx12_transceiver=true')
+            args.append("iwx12_transceiver=true")
 
         return args
 
