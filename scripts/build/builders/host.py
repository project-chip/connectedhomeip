--- conflicted
+++ resolved
@@ -521,41 +521,22 @@
 
     def PreBuildCommand(self):
         if self.app == HostApp.TESTS and self.use_coverage:
-<<<<<<< HEAD
-            self._Execute(['ninja', '-C', self.output_dir,
-                          'default'], title="Build-only")
-            self._Execute(['find', os.path.join(self.output_dir, 'obj/src/'), '-depth',
-                           '-name', 'tests', '-exec', 'rm -rf {} \\;'], title="Cleanup unit tests")
-            self._Execute(['lcov', '--initial', '--capture', '--directory', os.path.join(self.output_dir, 'obj'),
-                           '--exclude', os.path.join(self.chip_dir,
-                                                     'zzz_generated/*'),
-                           '--exclude', os.path.join(self.chip_dir,
-                                                     'third_party/*'),
-=======
             self._Execute(['ninja', '-C', self.output_dir, 'default'], title="Build-only")
             self._Execute(['lcov', '--initial', '--capture', '--directory', os.path.join(self.output_dir, 'obj'),
                            '--exclude', os.path.join(self.chip_dir, '**/tests/*'),
                            '--exclude', os.path.join(self.chip_dir, 'zzz_generated/*'),
                            '--exclude', os.path.join(self.chip_dir, 'third_party/*'),
                            '--exclude', os.path.join(self.chip_dir, 'out/*'),
->>>>>>> 416f6a31
                            '--exclude', '/usr/include/*',
                            '--output-file', os.path.join(self.coverage_dir, 'lcov_base.info')], title="Initial coverage baseline")
 
     def PostBuildCommand(self):
         if self.app == HostApp.TESTS and self.use_coverage:
             self._Execute(['lcov', '--capture', '--directory', os.path.join(self.output_dir, 'obj'),
-<<<<<<< HEAD
-                           '--exclude', os.path.join(self.chip_dir,
-                                                     'zzz_generated/*'),
-                           '--exclude', os.path.join(self.chip_dir,
-                                                     'third_party/*'),
-=======
                            '--exclude', os.path.join(self.chip_dir, '**/tests/*'),
                            '--exclude', os.path.join(self.chip_dir, 'zzz_generated/*'),
                            '--exclude', os.path.join(self.chip_dir, 'third_party/*'),
                            '--exclude', os.path.join(self.chip_dir, 'out/*'),
->>>>>>> 416f6a31
                            '--exclude', '/usr/include/*',
                            '--output-file', os.path.join(self.coverage_dir, 'lcov_test.info')], title="Update coverage")
             self._Execute(['lcov', '--add-tracefile', os.path.join(self.coverage_dir, 'lcov_base.info'),
