--- conflicted
+++ resolved
@@ -155,11 +155,7 @@
 
     def __init__(self, root, runner, app: HostApp, board=HostBoard.NATIVE, enable_ipv4=True,
                  enable_ble=True, enable_wifi=True, use_tsan=False,  use_asan=False, separate_event_loop=True,
-<<<<<<< HEAD
-                 test_group=False, extra_tests=False, use_libfuzzer=False, use_clang=False,
-=======
-                 test_group=False, use_libfuzzer=False, use_clang=False, interactive_mode=True,
->>>>>>> 11ab5a3c
+                 test_group=False, use_libfuzzer=False, use_clang=False, interactive_mode=True, extra_tests=False,
                  use_platform_mdns=False):
         super(HostBuilder, self).__init__(
             root=os.path.join(root, 'examples', app.ExamplePath()),
