# Copyright (c) 2021 Project CHIP Authors
#
# Licensed under the Apache License, Version 2.0 (the "License");
# you may not use this file except in compliance with the License.
# You may obtain a copy of the License at
#
# http://www.apache.org/licenses/LICENSE-2.0
#
# Unless required by applicable law or agreed to in writing, software
# distributed under the License is distributed on an "AS IS" BASIS,
# WITHOUT WARRANTIES OR CONDITIONS OF ANY KIND, either express or implied.
# See the License for the specific language governing permissions and
# limitations under the License.

import os
import shlex
from enum import Enum, auto
from platform import uname
from typing import Optional

from .builder import BuilderOutput
from .gn import GnBuilder


class HostCryptoLibrary(Enum):
    """Defines what cryptographic backend applications should use."""
    OPENSSL = auto()
    MBEDTLS = auto()
    BORINGSSL = auto()

    @property
    def gn_argument(self):
        if self == HostCryptoLibrary.OPENSSL:
            return 'chip_crypto="openssl"'
        elif self == HostCryptoLibrary.MBEDTLS:
            return 'chip_crypto="mbedtls"'
        elif self == HostCryptoLibrary.BORINGSSL:
            return 'chip_crypto="boringssl"'


class HostFuzzingType(Enum):
    """Defines fuzz target options available for host targets."""
    NONE = auto()
    LIB_FUZZER = auto()
    OSS_FUZZ = auto()
    PW_FUZZTEST = auto()


class HostApp(Enum):
    ALL_CLUSTERS = auto()
    ALL_CLUSTERS_MINIMAL = auto()
    CHIP_TOOL = auto()
    CHIP_TOOL_DARWIN = auto()
    THERMOSTAT = auto()
    RPC_CONSOLE = auto()
    MIN_MDNS = auto()
    ADDRESS_RESOLVE = auto()
    TV_APP = auto()
    TV_CASTING_APP = auto()
    LIGHT = auto()
    LIGHT_DATA_MODEL_NO_UNIQUE_ID = auto()
    LOCK = auto()
    TESTS = auto()
    SHELL = auto()
    CERT_TOOL = auto()
    OTA_PROVIDER = auto()
    OTA_REQUESTOR = auto()
    SIMULATED_APP1 = auto()
    SIMULATED_APP2 = auto()
    PYTHON_BINDINGS = auto()
    EFR32_TEST_RUNNER = auto()
    TV_CASTING = auto()
    BRIDGE = auto()
    FABRIC_ADMIN = auto()
    FABRIC_BRIDGE = auto()
    FABRIC_SYNC = auto()
    JAVA_MATTER_CONTROLLER = auto()
    KOTLIN_MATTER_CONTROLLER = auto()
    CONTACT_SENSOR = auto()
    DISHWASHER = auto()
    MICROWAVE_OVEN = auto()
    REFRIGERATOR = auto()
    RVC = auto()
    AIR_PURIFIER = auto()
    LIT_ICD = auto()
    AIR_QUALITY_SENSOR = auto()
    NETWORK_MANAGER = auto()
    ENERGY_GATEWAY = auto()
    ENERGY_MANAGEMENT = auto()
    WATER_LEAK_DETECTOR = auto()
    TERMS_AND_CONDITIONS = auto()
    CAMERA = auto()
    CAMERA_CONTROLLER = auto()
<<<<<<< HEAD
    CLOSURE = auto()
=======
    JF_CONTROL = auto()
    JF_ADMIN = auto()
>>>>>>> 83119489

    def ExamplePath(self):
        if self == HostApp.ALL_CLUSTERS:
            return 'all-clusters-app/linux'
        elif self == HostApp.ALL_CLUSTERS_MINIMAL:
            return 'all-clusters-minimal-app/linux'
        elif self == HostApp.CHIP_TOOL:
            return 'chip-tool'
        elif self == HostApp.CHIP_TOOL_DARWIN:
            return 'darwin-framework-tool'
        elif self == HostApp.THERMOSTAT:
            return 'thermostat/linux'
        elif self == HostApp.RPC_CONSOLE:
            return 'common/pigweed/rpc_console'
        elif self == HostApp.MIN_MDNS:
            return 'minimal-mdns'
        elif self == HostApp.TV_APP:
            return 'tv-app/linux'
        elif self == HostApp.TV_CASTING_APP:
            return 'tv-casting-app/linux'
        elif self == HostApp.LIGHT:
            return 'lighting-app/linux'
        elif self == HostApp.LIGHT_DATA_MODEL_NO_UNIQUE_ID:
            return 'lighting-app-data-mode-no-unique-id/linux'
        elif self == HostApp.LOCK:
            return 'lock-app/linux'
        elif self == HostApp.SHELL:
            return 'shell/standalone'
        elif self == HostApp.OTA_PROVIDER:
            return 'ota-provider-app/linux'
        elif self in [HostApp.SIMULATED_APP1, HostApp.SIMULATED_APP2]:
            return 'placeholder/linux/'
        elif self == HostApp.OTA_REQUESTOR:
            return 'ota-requestor-app/linux'
        elif self in [HostApp.ADDRESS_RESOLVE, HostApp.TESTS, HostApp.PYTHON_BINDINGS, HostApp.CERT_TOOL]:
            return '../'
        elif self == HostApp.EFR32_TEST_RUNNER:
            return '../src/test_driver/efr32'
        elif self == HostApp.TV_CASTING:
            return 'tv-casting-app/linux'
        elif self == HostApp.BRIDGE:
            return 'bridge-app/linux'
        elif self == HostApp.FABRIC_ADMIN:
            return 'fabric-admin'
        elif self == HostApp.FABRIC_BRIDGE:
            return 'fabric-bridge-app/linux'
        elif self == HostApp.FABRIC_SYNC:
            return 'fabric-sync'
        elif self == HostApp.JAVA_MATTER_CONTROLLER:
            return 'java-matter-controller'
        elif self == HostApp.KOTLIN_MATTER_CONTROLLER:
            return 'kotlin-matter-controller'
        elif self == HostApp.CONTACT_SENSOR:
            return 'contact-sensor-app/linux'
        elif self == HostApp.DISHWASHER:
            return 'dishwasher-app/linux'
        elif self == HostApp.MICROWAVE_OVEN:
            return 'microwave-oven-app/linux'
        elif self == HostApp.REFRIGERATOR:
            return 'refrigerator-app/linux'
        elif self == HostApp.RVC:
            return 'rvc-app/linux'
        elif self == HostApp.AIR_PURIFIER:
            return 'air-purifier-app/linux'
        elif self == HostApp.LIT_ICD:
            return 'lit-icd-app/linux'
        elif self == HostApp.AIR_QUALITY_SENSOR:
            return 'air-quality-sensor-app/linux'
        elif self == HostApp.NETWORK_MANAGER:
            return 'network-manager-app/linux'
        elif self == HostApp.ENERGY_GATEWAY:
            return 'energy-gateway-app/linux'
        elif self == HostApp.ENERGY_MANAGEMENT:
            return 'energy-management-app/linux'
        elif self == HostApp.WATER_LEAK_DETECTOR:
            return 'water-leak-detector-app/linux'
        elif self == HostApp.TERMS_AND_CONDITIONS:
            return 'terms-and-conditions-app/linux'
        elif self == HostApp.CAMERA:
            return 'camera-app/linux'
        elif self == HostApp.CAMERA_CONTROLLER:
            return 'camera-controller'
<<<<<<< HEAD
        elif self == HostApp.CLOSURE:
            return 'closure-app/linux'
=======
        elif self == HostApp.JF_CONTROL:
            return 'jf-control-app'
        elif self == HostApp.JF_ADMIN:
            return 'jf-admin-app/linux'
>>>>>>> 83119489
        else:
            raise Exception('Unknown app type: %r' % self)

    def OutputNames(self):
        if self == HostApp.ALL_CLUSTERS:
            yield 'chip-all-clusters-app'
            yield 'chip-all-clusters-app.map'
        elif self == HostApp.ALL_CLUSTERS_MINIMAL:
            yield 'chip-all-clusters-minimal-app'
            yield 'chip-all-clusters-minimal-app.map'
        elif self == HostApp.CHIP_TOOL:
            yield 'chip-tool'
            yield 'chip-tool.map'
        elif self == HostApp.CHIP_TOOL_DARWIN:
            yield 'darwin-framework-tool'
            yield 'darwin-framework-tool.map'
        elif self == HostApp.THERMOSTAT:
            yield 'thermostat-app'
            yield 'thermostat-app.map'
        elif self == HostApp.RPC_CONSOLE:
            yield 'chip_rpc_console_wheels'
        elif self == HostApp.MIN_MDNS:
            yield 'mdns-advertiser'
            yield 'mdns-advertiser.map'
            yield 'minimal-mdns-client'
            yield 'minimal-mdns-client.map'
            yield 'minimal-mdns-server'
            yield 'minimal-mdns-server.map'
        elif self == HostApp.ADDRESS_RESOLVE:
            yield 'address-resolve-tool'
            yield 'address-resolve-tool.map'
        elif self == HostApp.TV_APP:
            yield 'chip-tv-app'
            yield 'chip-tv-app.map'
        elif self == HostApp.TV_CASTING_APP:
            yield 'chip-tv-casting-app'
            yield 'chip-tv-casting-app.map'
        elif self == HostApp.LIGHT or self == HostApp.LIGHT_DATA_MODEL_NO_UNIQUE_ID:
            yield 'chip-lighting-app'
            yield 'chip-lighting-app.map'
        elif self == HostApp.LOCK:
            yield 'chip-lock-app'
            yield 'chip-lock-app.map'
        elif self == HostApp.TESTS:
            pass
        elif self == HostApp.SHELL:
            yield 'chip-shell'
            yield 'chip-shell.map'
        elif self == HostApp.CERT_TOOL:
            yield 'chip-cert'
            yield 'chip-cert.map'
        elif self == HostApp.SIMULATED_APP1:
            yield 'chip-app1'
            yield 'chip-app1.map'
        elif self == HostApp.SIMULATED_APP2:
            yield 'chip-app2'
            yield 'chip-app2.map'
        elif self == HostApp.OTA_PROVIDER:
            yield 'chip-ota-provider-app'
            yield 'chip-ota-provider-app.map'
        elif self == HostApp.OTA_REQUESTOR:
            yield 'chip-ota-requestor-app'
            yield 'chip-ota-requestor-app.map'
        elif self == HostApp.PYTHON_BINDINGS:
            yield 'controller/python'  # Directory containing WHL files
        elif self == HostApp.EFR32_TEST_RUNNER:
            yield 'chip_pw_test_runner_wheels'
        elif self == HostApp.TV_CASTING:
            yield 'chip-tv-casting-app'
            yield 'chip-tv-casting-app.map'
        elif self == HostApp.BRIDGE:
            yield 'chip-bridge-app'
            yield 'chip-bridge-app.map'
        elif self == HostApp.FABRIC_ADMIN:
            yield 'fabric-admin'
            yield 'fabric-admin.map'
        elif self == HostApp.FABRIC_BRIDGE:
            yield 'fabric-bridge-app'
            yield 'fabric-bridge-app.map'
        elif self == HostApp.FABRIC_SYNC:
            yield 'fabric-sync'
            yield 'fabric-sync.map'
        elif self == HostApp.JAVA_MATTER_CONTROLLER:
            yield 'java-matter-controller'
            yield 'java-matter-controller.map'
        elif self == HostApp.KOTLIN_MATTER_CONTROLLER:
            yield 'kotlin-matter-controller'
            yield 'kotlin-matter-controller.map'
        elif self == HostApp.CONTACT_SENSOR:
            yield 'contact-sensor-app'
            yield 'contact-sensor-app.map'
        elif self == HostApp.DISHWASHER:
            yield 'dishwasher-app'
            yield 'dishwasher-app.map'
        elif self == HostApp.MICROWAVE_OVEN:
            yield 'chip-microwave-oven-app'
            yield 'chip-microwave-oven-app.map'
        elif self == HostApp.REFRIGERATOR:
            yield 'refrigerator-app'
            yield 'refrigerator-app.map'
        elif self == HostApp.RVC:
            yield 'chip-rvc-app'
            yield 'chip-rvc-app.map'
        elif self == HostApp.AIR_PURIFIER:
            yield 'chip-air-purifier-app'
            yield 'chip-air-purifier-app.map'
        elif self == HostApp.LIT_ICD:
            yield 'lit-icd-app'
            yield 'lit-icd-app.map'
        elif self == HostApp.NETWORK_MANAGER:
            yield 'matter-network-manager-app'
            yield 'matter-network-manager-app.map'
        elif self == HostApp.ENERGY_GATEWAY:
            yield 'chip-energy-gateway-app'
            yield 'chip-energy-gateway-app.map'
        elif self == HostApp.ENERGY_MANAGEMENT:
            yield 'chip-energy-management-app'
            yield 'chip-energy-management-app.map'
        elif self == HostApp.WATER_LEAK_DETECTOR:
            yield 'water-leak-detector-app'
            yield 'water-leak-detector-app.map'
        elif self == HostApp.TERMS_AND_CONDITIONS:
            yield 'chip-terms-and-conditions-app'
            yield 'chip-terms-and-conditions-app.map'
        elif self == HostApp.CAMERA:
            yield 'chip-camera-app'
            yield 'chip-camera-app.map'
        elif self == HostApp.CAMERA_CONTROLLER:
            yield 'chip-camera-controller'
            yield 'chip-camera-controller.map'
<<<<<<< HEAD
        elif self == HostApp.CLOSURE:
            yield 'closure-app'
            yield 'closure-app.map'
=======
        elif self == HostApp.JF_CONTROL:
            yield 'jfc-app'
        elif self == HostApp.JF_ADMIN:
            yield 'jfa-app'
>>>>>>> 83119489
        else:
            raise Exception('Unknown app type: %r' % self)


class HostBoard(Enum):
    NATIVE = auto()

    # cross-compile support
    ARM64 = auto()

    # for test support
    FAKE = auto()

    def BoardName(self):
        if self == HostBoard.NATIVE:
            uname_result = uname()
            arch = uname_result.machine

            # standardize some common platforms
            if arch == 'x86_64':
                arch = 'x64'
            elif arch == 'i386' or arch == 'i686':
                arch = 'x86'
            elif arch in ('aarch64', 'aarch64_be', 'armv8b', 'armv8l'):
                arch = 'arm64'

            return arch
        elif self == HostBoard.ARM64:
            return 'arm64'
        elif self == HostBoard.FAKE:
            return 'fake'
        else:
            raise Exception('Unknown host board type: %r' % self)

    def PlatformName(self):
        if self == HostBoard.NATIVE:
            return uname().system.lower()
        elif self == HostBoard.FAKE:
            return 'fake'
        else:
            # Cross compilation assumes linux currently
            return 'linux'


class HostBuilder(GnBuilder):

    def __init__(self, root, runner, app: HostApp, board=HostBoard.NATIVE,
                 enable_ipv4=True, enable_ble=True, enable_wifi=True, enable_wifipaf=True,
                 enable_thread=True, use_tsan=False, use_asan=False, use_ubsan=False,
                 separate_event_loop=True, fuzzing_type: HostFuzzingType = HostFuzzingType.NONE, use_clang=False,
                 interactive_mode=True, extra_tests=False, use_nl_fault_injection=False, use_platform_mdns=False, enable_rpcs=False,
                 use_coverage=False, use_dmalloc=False, minmdns_address_policy=None,
                 minmdns_high_verbosity=False, imgui_ui=False, crypto_library: HostCryptoLibrary = None,
                 enable_test_event_triggers=None,
                 enable_dnssd_tests: Optional[bool] = None,
                 chip_casting_simplified: Optional[bool] = None,
                 disable_shell=False,
                 use_googletest=False,
                 terms_and_conditions_required: Optional[bool] = None, chip_enable_nfc_based_commissioning=None,
                 ):
        super(HostBuilder, self).__init__(
            root=os.path.join(root, 'examples', app.ExamplePath()),
            runner=runner)

        self.app = app
        self.board = board
        self.extra_gn_options = []
        self.build_env = {}
        self.fuzzing_type = fuzzing_type

        if enable_rpcs:
            self.extra_gn_options.append('import("//with_pw_rpc.gni")')

        if not enable_ipv4:
            self.extra_gn_options.append('chip_inet_config_enable_ipv4=false')

        if not enable_ble:
            self.extra_gn_options.append('chip_config_network_layer_ble=false')
            self.extra_gn_options.append('chip_enable_ble=false')

        if not enable_wifipaf:
            self.extra_gn_options.append('chip_device_config_enable_wifipaf=false')

        if not enable_wifi:
            self.extra_gn_options.append('chip_enable_wifi=false')

        if not enable_thread:
            self.extra_gn_options.append('chip_enable_openthread=false')

        if disable_shell:
            self.extra_gn_options.append('chip_build_libshell=false')

        if use_tsan:
            self.extra_gn_options.append('is_tsan=true')

        if use_asan:
            self.extra_gn_options.append('is_asan=true')

        if use_ubsan:
            self.extra_gn_options.append('is_ubsan=true')

        if use_dmalloc:
            self.extra_gn_options.append('chip_config_memory_debug_checks=true')
            self.extra_gn_options.append('chip_config_memory_debug_dmalloc=true')

            # this is from `dmalloc -b -l DMALLOC_LOG -i 1 high`
            self.build_env['DMALLOC_OPTIONS'] = 'debug=0x4f4ed03,inter=1,log=DMALLOC_LOG'

            # glib interop with dmalloc
            self.build_env['G_SLICE'] = 'always-malloc'

        if not separate_event_loop:
            self.extra_gn_options.append('config_use_separate_eventloop=false')

        if not interactive_mode:
            self.extra_gn_options.append('config_use_interactive_mode=false')

        if fuzzing_type == HostFuzzingType.LIB_FUZZER:
            self.extra_gn_options.append('is_libfuzzer=true')
        elif fuzzing_type == HostFuzzingType.OSS_FUZZ:
            self.extra_gn_options.append('oss_fuzz=true')
        elif fuzzing_type == HostFuzzingType.PW_FUZZTEST:
            self.extra_gn_options.append('pw_enable_fuzz_test_targets=true')

        if imgui_ui:
            self.extra_gn_options.append('chip_examples_enable_imgui_ui=true')

        self.use_coverage = use_coverage
        if use_coverage:
            self.extra_gn_options.append('use_coverage=true')

        self.use_clang = use_clang  # for usage in other commands
        if use_clang:
            self.extra_gn_options.append('is_clang=true')

            if self.board == HostBoard.FAKE:
                # Fake uses "//build/toolchain/fake:fake_x64_gcc"
                # so setting clang is not correct
                raise Exception('Fake host board is always gcc (not clang)')

        if use_nl_fault_injection:
            self.extra_gn_options.append('chip_with_nlfaultinjection=true')

        if minmdns_address_policy:
            if use_platform_mdns:
                raise Exception('Address policy applies to minmdns only')
            self.extra_gn_options.append('chip_minmdns_default_policy="%s"' % minmdns_address_policy)

        if use_platform_mdns:
            self.extra_gn_options.append('chip_mdns="platform"')

        if extra_tests:
            # Flag for testing purpose
            self.extra_gn_options.append(
                'chip_im_force_fabric_quota_check=true')

        if minmdns_high_verbosity:
            self.extra_gn_options.append('chip_minmdns_high_verbosity=true')

        if app == HostApp.TESTS:
            self.extra_gn_options.append('chip_build_tests=true')
            self.build_command = 'check'

        if app == HostApp.EFR32_TEST_RUNNER:
            self.build_command = 'runner'
            # board will NOT be used, but is required to be able to properly
            # include things added by the test_runner efr32 build
            self.extra_gn_options.append('silabs_board="BRD4187C"')

        # Crypto library has per-platform defaults (like openssl for linux/mac
        # and mbedtls for android/freertos/zephyr/mbed/...)
        if crypto_library:
            self.extra_gn_options.append(crypto_library.gn_argument)

        if enable_test_event_triggers is not None:
            if 'EVSE' in enable_test_event_triggers:
                self.extra_gn_options.append('chip_enable_energy_evse_trigger=true')

        if enable_dnssd_tests is not None:
            if enable_dnssd_tests:
                self.extra_gn_options.append('chip_enable_dnssd_tests=true')
            else:
                self.extra_gn_options.append('chip_enable_dnssd_tests=false')

        if chip_enable_nfc_based_commissioning is not None:
            if chip_enable_nfc_based_commissioning:
                self.extra_gn_options.append('chip_enable_nfc_based_commissioning=true')
            else:
                self.extra_gn_options.append('chip_enable_nfc_based_commissioning=false')

        if chip_casting_simplified is not None:
            self.extra_gn_options.append(f'chip_casting_simplified={str(chip_casting_simplified).lower()}')

        if terms_and_conditions_required is not None:
            if terms_and_conditions_required:
                self.extra_gn_options.append('chip_terms_and_conditions_required=true')
            else:
                self.extra_gn_options.append('chip_terms_and_conditions_required=false')

        if self.board == HostBoard.ARM64:
            if not use_clang:
                raise Exception("Cross compile only supported using clang")

        if app == HostApp.CERT_TOOL:
            # Certification only built for openssl
            if self.board == HostBoard.ARM64 and crypto_library == HostCryptoLibrary.MBEDTLS:
                raise Exception("MbedTLS not supported for cross compiling cert tool")
            self.build_command = 'src/tools/chip-cert'
        elif app == HostApp.ADDRESS_RESOLVE:
            self.build_command = 'src/lib/address_resolve:address-resolve-tool'
        elif app == HostApp.PYTHON_BINDINGS:
            self.extra_gn_options.append('enable_rtti=false')
            self.extra_gn_options.append('chip_project_config_include_dirs=["//config/python"]')
            self.build_command = 'chip-repl'

        if self.app == HostApp.SIMULATED_APP1:
            self.extra_gn_options.append('chip_tests_zap_config="app1"')

        if self.app == HostApp.SIMULATED_APP2:
            self.extra_gn_options.append('chip_tests_zap_config="app2"')

        if self.app == HostApp.TESTS and fuzzing_type != HostFuzzingType.NONE:
            self.build_command = 'fuzz_tests'

        if self.app == HostApp.TESTS and fuzzing_type == HostFuzzingType.PW_FUZZTEST:
            self.build_command = 'pw_fuzz_tests'

        if self.app == HostApp.TESTS and use_googletest:
            self.extra_gn_options.append('import("//build_overrides/pigweed.gni")')
            self.extra_gn_options.append('import("//build_overrides/googletest.gni")')
            self.extra_gn_options.append('pw_unit_test_BACKEND="$dir_pw_unit_test:googletest"')
            self.extra_gn_options.append('dir_pw_third_party_googletest="$dir_googletest"')
            self.extra_gn_options.append('chip_build_tests_googletest=true')

    def GnBuildArgs(self):
        if self.board == HostBoard.NATIVE:
            return self.extra_gn_options
        elif self.board == HostBoard.ARM64:
            self.extra_gn_options.extend(
                [
                    'target_cpu="arm64"',
                    'sysroot="%s"' % self.SysRootPath('SYSROOT_AARCH64')
                ]
            )

            return self.extra_gn_options
        elif self.board == HostBoard.FAKE:
            self.extra_gn_options.extend(
                [
                    'custom_toolchain="//build/toolchain/fake:fake_x64_gcc"',
                    'chip_link_tests=true',
                    'chip_device_platform="fake"',
                    'chip_fake_platform=true',
                ]
            )
            return self.extra_gn_options
        else:
            raise Exception('Unknown host board type: %r' % self)

    def createJavaExecutable(self, java_program):
        self._Execute(
            [
                "chmod",
                "+x",
                "%s/bin/%s" % (self.output_dir, java_program),
            ],
            title="Make Java program executable",
        )

    def GnBuildEnv(self):
        if self.board == HostBoard.ARM64:
            self.build_env['PKG_CONFIG_PATH'] = os.path.join(
                self.SysRootPath('SYSROOT_AARCH64'), 'lib/aarch64-linux-gnu/pkgconfig')
        if self.app == HostApp.TESTS and self.use_coverage and self.use_clang and self.fuzzing_type == HostFuzzingType.NONE:
            # Every test is expected to have a distinct build ID, so `%m` will be
            # distinct.
            #
            # Output is relative to "oputput_dir" since that is where GN executs
            self.build_env['LLVM_PROFILE_FILE'] = os.path.join("coverage", "profiles", "run_%b.profraw")

        return self.build_env

    def SysRootPath(self, name):
        if name not in os.environ:
            raise Exception('Missing environment variable "%s"' % name)
        return os.environ[name]

    def generate(self):
        super(HostBuilder, self).generate()
        if 'JAVA_HOME' in os.environ:
            self._Execute(
                ["third_party/java_deps/set_up_java_deps.sh"],
                title="Setting up Java deps",
            )

            exampleName = self.app.ExamplePath()
            if exampleName == "java-matter-controller":
                self._Execute(
                    [
                        "cp",
                        os.path.join(self.root, "Manifest.txt"),
                        self.output_dir,
                    ],
                    title="Copying Manifest.txt to " + self.output_dir,
                )
            if exampleName == "kotlin-matter-controller":
                self._Execute(
                    [
                        "cp",
                        os.path.join(self.root, "Manifest.txt"),
                        self.output_dir,
                    ],
                    title="Copying Manifest.txt to " + self.output_dir,
                )

        if self.app == HostApp.TESTS and self.use_coverage:
            self.coverage_dir = os.path.join(self.output_dir, 'coverage')
            self._Execute(['mkdir', '-p', self.coverage_dir], title="Create coverage output location")

    def PreBuildCommand(self):
        if self.app == HostApp.TESTS and self.use_coverage and not self.use_clang:
            cmd = ['ninja', '-C', self.output_dir]

            if self.ninja_jobs is not None:
                cmd.append('-j' + str(self.ninja_jobs))

            cmd.append('default')

            self._Execute(cmd, title="Build-only")
            self._Execute(['lcov', '--initial', '--capture', '--directory', os.path.join(self.output_dir, 'obj'),
                           '--exclude', os.path.join(self.chip_dir, '**/tests/*'),
                           '--exclude', os.path.join(self.chip_dir, 'zzz_generated/*'),
                           '--exclude', os.path.join(self.chip_dir, 'third_party/*'),
                           '--exclude', os.path.join(self.chip_dir, 'out/*'),
                           '--exclude', '/usr/include/*',
                           '--output-file', os.path.join(self.coverage_dir, 'lcov_base.info')], title="Initial coverage baseline")

    def PostBuildCommand(self):
        # TODO: CLANG coverage is not yet implemented, requires different tooling
        if self.app == HostApp.TESTS and self.use_coverage and not self.use_clang:
            self._Execute(['lcov', '--capture', '--directory', os.path.join(self.output_dir, 'obj'),
                           '--exclude', os.path.join(self.chip_dir, '**/tests/*'),
                           '--exclude', os.path.join(self.chip_dir, 'zzz_generated/*'),
                           '--exclude', os.path.join(self.chip_dir, 'third_party/*'),
                           '--exclude', os.path.join(self.chip_dir, 'out/*'),
                           '--exclude', '/usr/include/*',
                           '--output-file', os.path.join(self.coverage_dir, 'lcov_test.info')], title="Update coverage")
            self._Execute(['lcov', '--add-tracefile', os.path.join(self.coverage_dir, 'lcov_base.info'),
                           '--add-tracefile', os.path.join(self.coverage_dir, 'lcov_test.info'),
                           '--output-file', os.path.join(self.coverage_dir, 'lcov_final.info')
                           ], title="Final coverage info")
            self._Execute(['genhtml', os.path.join(self.coverage_dir, 'lcov_final.info'), '--output-directory',
                           os.path.join(self.coverage_dir, 'html')], title="HTML coverage")

        # coverage for clang works by having perfdata for every test run, which are in "*.profraw" files
        if self.app == HostApp.TESTS and self.use_coverage and self.use_clang and self.fuzzing_type == HostFuzzingType.NONE:
            # Clang coverage config generates "coverage/{name}.profraw" for each test indivdually
            # Here we are merging ALL raw profiles into a single indexed file

            _indexed_instrumentation = shlex.quote(os.path.join(self.coverage_dir, "merged.profdata"))

            self._Execute([
                "bash",
                "-c",
                f'find {shlex.quote(self.coverage_dir)} -name "*.profraw"'
                + f' | xargs -n 10240 llvm-profdata merge -sparse -o {_indexed_instrumentation}'
            ],
                title="Generating merged coverage data")

            _lcov_data = os.path.join(self.coverage_dir, "merged.lcov")

            self._Execute([
                "bash",
                "-c",
                f'find {shlex.quote(self.coverage_dir)} -name "*.profraw"'
                + ' | xargs -n1 basename | sed "s/\\.profraw//" '
                + f' | xargs -I @ echo -object {shlex.quote(os.path.join(self.output_dir, "tests", "@"))}'
                + f' | xargs -n 10240 llvm-cov export -format=lcov --instr-profile {_indexed_instrumentation} '
                # only care about SDK code. third_party is not considered sdk
                + ' --ignore-filename-regex "/third_party/"'
                # about 75K lines with almost 0% coverage
                + ' --ignore-filename-regex "/zzz_generated/"'
                # generated interface files. about 8K lines with little coverage
                + ' --ignore-filename-regex "/out/.*/Linux/dbus/"'
                # 100% coverage for 1K lines, but not relevant (test code)
                + ' --ignore-filename-regex "/out/.*/clang_static_coverage_config/"'
                # Tests are likely 100% or close to, want to see only "functionality tested"
                + ' --ignore-filename-regex "/tests/"'
                # Ignore system includes
                + ' --ignore-filename-regex "/usr/include/"'
                + ' --ignore-filename-regex "/usr/lib/"'
                + f' | cat >{shlex.quote(_lcov_data)}'
            ],
                title="Generating lcov data")

            self._Execute([
                "genhtml",
                "--ignore-errors",
                "inconsistent",
                "--ignore-errors",
                "range",
                # "--hierarchical" <- this may be interesting
                "--output",
                os.path.join(self.output_dir, "html"),
                os.path.join(self.coverage_dir, "merged.lcov"),
            ],
                title="Generating HTML coverage report")

        if self.app == HostApp.JAVA_MATTER_CONTROLLER:
            self.createJavaExecutable("java-matter-controller")

        if self.app == HostApp.KOTLIN_MATTER_CONTROLLER:
            self.createJavaExecutable("kotlin-matter-controller")

    def build_outputs(self):
        for name in self.app.OutputNames():
            if not self.options.enable_link_map_file and name.endswith(".map"):
                continue
            path = os.path.join(self.output_dir, name)
            if os.path.isdir(path):
                for root, dirs, files in os.walk(path):
                    for file in files:
                        yield BuilderOutput(os.path.join(root, file), file)
            else:
                yield BuilderOutput(os.path.join(self.output_dir, name), name)<|MERGE_RESOLUTION|>--- conflicted
+++ resolved
@@ -91,12 +91,9 @@
     TERMS_AND_CONDITIONS = auto()
     CAMERA = auto()
     CAMERA_CONTROLLER = auto()
-<<<<<<< HEAD
     CLOSURE = auto()
-=======
     JF_CONTROL = auto()
     JF_ADMIN = auto()
->>>>>>> 83119489
 
     def ExamplePath(self):
         if self == HostApp.ALL_CLUSTERS:
@@ -179,15 +176,12 @@
             return 'camera-app/linux'
         elif self == HostApp.CAMERA_CONTROLLER:
             return 'camera-controller'
-<<<<<<< HEAD
         elif self == HostApp.CLOSURE:
             return 'closure-app/linux'
-=======
         elif self == HostApp.JF_CONTROL:
             return 'jf-control-app'
         elif self == HostApp.JF_ADMIN:
             return 'jf-admin-app/linux'
->>>>>>> 83119489
         else:
             raise Exception('Unknown app type: %r' % self)
 
@@ -318,16 +312,13 @@
         elif self == HostApp.CAMERA_CONTROLLER:
             yield 'chip-camera-controller'
             yield 'chip-camera-controller.map'
-<<<<<<< HEAD
         elif self == HostApp.CLOSURE:
             yield 'closure-app'
             yield 'closure-app.map'
-=======
         elif self == HostApp.JF_CONTROL:
             yield 'jfc-app'
         elif self == HostApp.JF_ADMIN:
             yield 'jfa-app'
->>>>>>> 83119489
         else:
             raise Exception('Unknown app type: %r' % self)
 
