# Copyright (c) 2022-2024 Project CHIP Authors
#
# Licensed under the Apache License, Version 2.0 (the "License");
# you may not use this file except in compliance with the License.
# You may obtain a copy of the License at
#
# http://www.apache.org/licenses/LICENSE-2.0
#
# Unless required by applicable law or agreed to in writing, software
# distributed under the License is distributed on an "AS IS" BASIS,
# WITHOUT WARRANTIES OR CONDITIONS OF ANY KIND, either express or implied.
# See the License for the specific language governing permissions and
# limitations under the License.

import logging
import os
import shlex
from enum import Enum, auto
from typing import Optional

from .builder import Builder, BuilderOutput


class TelinkApp(Enum):
    AIR_QUALITY_SENSOR = auto()
    ALL_CLUSTERS = auto()
    ALL_CLUSTERS_MINIMAL = auto()
    BRIDGE = auto()
    CONTACT_SENSOR = auto()
    LIGHT = auto()
    SWITCH = auto()
    LOCK = auto()
    OTA_REQUESTOR = auto()
    PUMP = auto()
    PUMP_CONTROLLER = auto()
    SHELL = auto()
    SMOKE_CO_ALARM = auto()
    TEMPERATURE_MEASUREMENT = auto()
    THERMOSTAT = auto()
    WINDOW_COVERING = auto()

    def ExampleName(self):
        if self == TelinkApp.AIR_QUALITY_SENSOR:
            return 'air-quality-sensor-app'
        elif self == TelinkApp.ALL_CLUSTERS:
            return 'all-clusters-app'
        elif self == TelinkApp.ALL_CLUSTERS_MINIMAL:
            return 'all-clusters-minimal-app'
        elif self == TelinkApp.BRIDGE:
            return 'bridge-app'
        elif self == TelinkApp.CONTACT_SENSOR:
            return 'contact-sensor-app'
        elif self == TelinkApp.LIGHT:
            return 'lighting-app'
        elif self == TelinkApp.SWITCH:
            return 'light-switch-app'
        elif self == TelinkApp.LOCK:
            return 'lock-app'
        elif self == TelinkApp.OTA_REQUESTOR:
            return 'ota-requestor-app'
        elif self == TelinkApp.PUMP:
            return 'pump-app'
        elif self == TelinkApp.PUMP_CONTROLLER:
            return 'pump-controller-app'
        elif self == TelinkApp.SHELL:
            return 'shell'
        elif self == TelinkApp.SMOKE_CO_ALARM:
            return 'smoke-co-alarm-app'
        elif self == TelinkApp.TEMPERATURE_MEASUREMENT:
            return 'temperature-measurement-app'
        elif self == TelinkApp.THERMOSTAT:
            return 'thermostat'
        elif self == TelinkApp.WINDOW_COVERING:
            return 'window-app'
        else:
            raise Exception('Unknown app type: %r' % self)

    def AppNamePrefix(self):
        if self == TelinkApp.AIR_QUALITY_SENSOR:
            return 'chip-telink-air-quality-sensor-example'
        elif self == TelinkApp.ALL_CLUSTERS:
            return 'chip-telink-all-clusters-example'
        elif self == TelinkApp.ALL_CLUSTERS_MINIMAL:
            return 'chip-telink-all-clusters-minimal-example'
        elif self == TelinkApp.BRIDGE:
            return 'chip-telink-bridge-example'
        elif self == TelinkApp.CONTACT_SENSOR:
            return 'chip-telink-contact-sensor-example'
        elif self == TelinkApp.LIGHT:
            return 'chip-telink-lighting-example'
        elif self == TelinkApp.SWITCH:
            return 'chip-telink-light-switch-example'
        elif self == TelinkApp.LOCK:
            return 'chip-telink-lock-example'
        elif self == TelinkApp.OTA_REQUESTOR:
            return 'chip-telink-ota-requestor-example'
        elif self == TelinkApp.PUMP:
            return 'chip-telink-pump-example'
        elif self == TelinkApp.PUMP_CONTROLLER:
            return 'chip-telink-pump-controller-example'
        elif self == TelinkApp.RESOURCE_MONITORING:
            return 'chip-telink-resource-monitoring-example'
        elif self == TelinkApp.SHELL:
            return 'chip-telink-shell-example'
        elif self == TelinkApp.SMOKE_CO_ALARM:
            return 'chip-telink-smoke-co-alarm-example'
        elif self == TelinkApp.TEMPERATURE_MEASUREMENT:
            return 'chip-telink-temperature-measurement-example'
        elif self == TelinkApp.THERMOSTAT:
            return 'chip-telink-thermostat-example'
        elif self == TelinkApp.WINDOW_COVERING:
            return 'chip-telink-window-example'
        else:
            raise Exception('Unknown app type: %r' % self)


class TelinkBoard(Enum):
    TLRS9118BDK40D = auto()
    TLSR9518ADK80D = auto()
    TLSR9528A = auto()
    TLSR9528A_RETENTION = auto()
    TLSR9258A = auto()
    TLSR9258A_RETENTION = auto()

    def GnArgName(self):
        if self == TelinkBoard.TLRS9118BDK40D:
            return 'tlsr9118bdk40d'
        elif self == TelinkBoard.TLSR9518ADK80D:
            return 'tlsr9518adk80d'
        elif self == TelinkBoard.TLSR9528A:
            return 'tlsr9528a'
        elif self == TelinkBoard.TLSR9528A_RETENTION:
            return 'tlsr9528a_retention'
        elif self == TelinkBoard.TLSR9258A:
            return 'tlsr9258a'
        elif self == TelinkBoard.TLSR9258A_RETENTION:
            return 'tlsr9258a_retention'
        else:
            raise Exception('Unknown board type: %r' % self)


class TelinkBuilder(Builder):

    def __init__(self,
                 root,
                 runner,
                 app: TelinkApp = TelinkApp,
                 board: TelinkBoard = TelinkBoard,
                 enable_ota: bool = False,
                 enable_dfu: bool = False,
                 enable_shell: bool = False,
                 enable_rpcs: bool = False,
                 enable_factory_data: bool = False,
                 enable_4mb_flash: bool = False,
                 mars_board_config: bool = False,
                 usb_board_config: bool = False,
<<<<<<< HEAD
                 compress_lzma_config: bool = False,
                 use_data_model_interface: Optional[str] = None,
=======
>>>>>>> eb551f70
                 ):
        super(TelinkBuilder, self).__init__(root, runner)
        self.app = app
        self.board = board
        self.enable_ota = enable_ota
        self.enable_dfu = enable_dfu
        self.enable_shell = enable_shell
        self.enable_rpcs = enable_rpcs
        self.enable_factory_data = enable_factory_data
        self.enable_4mb_flash = enable_4mb_flash
        self.mars_board_config = mars_board_config
        self.usb_board_config = usb_board_config
<<<<<<< HEAD
        self.compress_lzma_config = compress_lzma_config
        self.use_data_model_interface = use_data_model_interface
=======
>>>>>>> eb551f70

    def get_cmd_prefixes(self):
        if not self._runner.dry_run:
            # Zephyr base
            if 'TELINK_ZEPHYR_BASE' not in os.environ:
                raise Exception("Telink builds require TELINK_ZEPHYR_BASE")

        cmd = 'export ZEPHYR_TOOLCHAIN_VARIANT=zephyr\n'
        cmd += 'export ZEPHYR_BASE="$TELINK_ZEPHYR_BASE"\n'

        if 'TELINK_ZEPHYR_SDK_DIR' in os.environ:
            cmd += 'export ZEPHYR_SDK_INSTALL_DIR="$TELINK_ZEPHYR_SDK_DIR"\n'

        return cmd

    def generate(self):
        if os.path.exists(self.output_dir):
            return

        flags = []
        if self.enable_ota:
            flags.append("-DCONFIG_CHIP_OTA_REQUESTOR=y")

        if self.enable_dfu:
            flags.append("-DCONFIG_BOOTLOADER_MCUBOOT=y")

        if self.enable_shell:
            flags.append("-DCONFIG_CHIP_LIB_SHELL=y")

        if self.enable_rpcs:
            flags.append("-DOVERLAY_CONFIG=rpc.overlay")

        if self.enable_factory_data:
            flags.append("-DCONFIG_CHIP_FACTORY_DATA=y -DCONFIG_CHIP_FACTORY_DATA_BUILD=y -DCONFIG_CHIP_FACTORY_DATA_MERGE_WITH_FIRMWARE=y")

        if self.enable_4mb_flash:
            flags.append("-DFLASH_SIZE=4m")

        if self.mars_board_config:
            flags.append("-DTLNK_MARS_BOARD=y")

        if self.usb_board_config:
            flags.append("-DTLNK_USB_DONGLE=y")

        if self.compress_lzma_config:
            flags.append("-DCONFIG_COMPRESS_LZMA=y")

        if self.options.pregen_dir:
            flags.append(f"-DCHIP_CODEGEN_PREGEN_DIR={shlex.quote(self.options.pregen_dir)}")

        build_flags = " -- " + " ".join(flags) if len(flags) > 0 else ""

        cmd = self.get_cmd_prefixes()
        cmd += '\nsource "$ZEPHYR_BASE/zephyr-env.sh";'

        cmd += '\nwest build --cmake-only -d {outdir} -b {board} {sourcedir}{build_flags}\n'.format(
            outdir=shlex.quote(self.output_dir),
            board=self.board.GnArgName(),
            sourcedir=shlex.quote(os.path.join(self.root, 'examples', self.app.ExampleName(), 'telink')),
            build_flags=build_flags).strip()

        self._Execute(['bash', '-c', cmd],
                      title='Generating ' + self.identifier)

    def _build(self):
        logging.info('Compiling Telink at %s', self.output_dir)

        cmd = self.get_cmd_prefixes() + ("ninja -C %s" % self.output_dir)

        if self.ninja_jobs is not None:
            cmd += " -j%s" % str(self.ninja_jobs)

        self._Execute(['bash', '-c', cmd], title='Building ' + self.identifier)

    def build_outputs(self):
        yield BuilderOutput(
            os.path.join(self.output_dir, 'zephyr', 'zephyr.elf'),
            '%s.elf' % self.app.AppNamePrefix())
        if self.options.enable_link_map_file:
            yield BuilderOutput(
                os.path.join(self.output_dir, 'zephyr', 'zephyr.map'),
                '%s.map' % self.app.AppNamePrefix())<|MERGE_RESOLUTION|>--- conflicted
+++ resolved
@@ -154,11 +154,7 @@
                  enable_4mb_flash: bool = False,
                  mars_board_config: bool = False,
                  usb_board_config: bool = False,
-<<<<<<< HEAD
                  compress_lzma_config: bool = False,
-                 use_data_model_interface: Optional[str] = None,
-=======
->>>>>>> eb551f70
                  ):
         super(TelinkBuilder, self).__init__(root, runner)
         self.app = app
@@ -171,11 +167,7 @@
         self.enable_4mb_flash = enable_4mb_flash
         self.mars_board_config = mars_board_config
         self.usb_board_config = usb_board_config
-<<<<<<< HEAD
         self.compress_lzma_config = compress_lzma_config
-        self.use_data_model_interface = use_data_model_interface
-=======
->>>>>>> eb551f70
 
     def get_cmd_prefixes(self):
         if not self._runner.dry_run:
