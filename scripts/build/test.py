#!/usr/bin/env python3

# Copyright (c) 2021 Project CHIP Authors
#
# Licensed under the Apache License, Version 2.0 (the "License");
# you may not use this file except in compliance with the License.
# You may obtain a copy of the License at
#
# http://www.apache.org/licenses/LICENSE-2.0
#
# Unless required by applicable law or agreed to in writing, software
# distributed under the License is distributed on an "AS IS" BASIS,
# WITHOUT WARRANTIES OR CONDITIONS OF ANY KIND, either express or implied.
# See the License for the specific language governing permissions and
# limitations under the License.

import click
import coloredlogs
import difflib
import logging
import os
import subprocess
import sys
import time

from builders.host import ConcretePlatformName

from typing import List

SCRIPT_ROOT = os.path.dirname(__file__)


def build_expected_output(root: str, out: str) -> List[str]:
<<<<<<< HEAD
  with open(
      os.path.join(SCRIPT_ROOT, 'expected_all_platform_commands.txt'),
      'rt') as f:
    for l in f.readlines():
      yield l.replace('{root}',
                      root).replace('{out}',
                                    out).replace('{real_platform}',
                                                 ConcretePlatformName())

def build_actual_output(root: str, out: str) -> List[str]:
  # Fake out that we have a project root

  binary = os.path.join(SCRIPT_ROOT, 'build_examples.py')

  runenv = {}
  runenv.update(os.environ)
  runenv.update({
    'PW_PROJECT_ROOT': root,
    'ANDROID_NDK_HOME': 'TEST_ANDROID_NDK_HOME',
    'ANDROID_HOME': 'TEST_ANDROID_HOME',
  })


  retval = subprocess.run(
      [
          binary, '--platform', 'all', '--log-level', 'FATAL', '--dry-run',
          '--repo', root, '--out-prefix', out, 'build'
      ],
      stdout=subprocess.PIPE,
      check=True,
      encoding='UTF-8',
      env=runenv
  )
=======
    with open(os.path.join(SCRIPT_ROOT, 'expected_all_platform_commands.txt'), 'rt') as f:
        for l in f.readlines():
            yield l.replace("{root}", root).replace("{out}", out).replace('{real_platform}', ConcretePlatformName())


def build_actual_output(root: str, out: str) -> List[str]:
    # Fake out that we have a project root
    os.environ['PW_PROJECT_ROOT'] = root

    binary = os.path.join(SCRIPT_ROOT, 'build_examples.py')

    retval = subprocess.run([
        binary,
        '--platform', 'all',
        '--log-level', 'FATAL',
        '--dry-run',
        '--repo', root,
        '--out-prefix', out,
        'build'
    ], stdout=subprocess.PIPE, check=True, encoding='UTF-8')
>>>>>>> f0315008

    return [l + '\n' for l in retval.stdout.split('\n')]


def main():
<<<<<<< HEAD
  coloredlogs.install(
      level=logging.INFO,
      fmt='%(asctime)s %(name)s %(levelname)-7s %(message)s')

  ROOT = '/TEST/BUILD/ROOT'
  OUT = '/OUTPUT/DIR'
=======
    coloredlogs.install(level=logging.INFO,
                        fmt='%(asctime)s %(name)s %(levelname)-7s %(message)s')
>>>>>>> f0315008

    ROOT = '/TEST/BUILD/ROOT'
    OUT = '/OUTPUT/DIR'

    expected = [l for l in build_expected_output(ROOT, OUT)]
    actual = [l for l in build_actual_output(ROOT, OUT)]

<<<<<<< HEAD
  if diffs:
    logging.error('DIFFERENCE between expected and generated output')
    for l in diffs:
      logging.warning('  ' + l.strip())
    sys.exit(1)
=======
    diffs = [line for line in difflib.unified_diff(expected, actual)]
>>>>>>> f0315008

    if diffs:
        logging.error("DIFFERENCE between expected and generated output")
        for l in diffs:
            logging.warning("  " + l.strip())
        sys.exit(1)

if __name__ == '__main__':
  main()<|MERGE_RESOLUTION|>--- conflicted
+++ resolved
@@ -31,41 +31,6 @@
 
 
 def build_expected_output(root: str, out: str) -> List[str]:
-<<<<<<< HEAD
-  with open(
-      os.path.join(SCRIPT_ROOT, 'expected_all_platform_commands.txt'),
-      'rt') as f:
-    for l in f.readlines():
-      yield l.replace('{root}',
-                      root).replace('{out}',
-                                    out).replace('{real_platform}',
-                                                 ConcretePlatformName())
-
-def build_actual_output(root: str, out: str) -> List[str]:
-  # Fake out that we have a project root
-
-  binary = os.path.join(SCRIPT_ROOT, 'build_examples.py')
-
-  runenv = {}
-  runenv.update(os.environ)
-  runenv.update({
-    'PW_PROJECT_ROOT': root,
-    'ANDROID_NDK_HOME': 'TEST_ANDROID_NDK_HOME',
-    'ANDROID_HOME': 'TEST_ANDROID_HOME',
-  })
-
-
-  retval = subprocess.run(
-      [
-          binary, '--platform', 'all', '--log-level', 'FATAL', '--dry-run',
-          '--repo', root, '--out-prefix', out, 'build'
-      ],
-      stdout=subprocess.PIPE,
-      check=True,
-      encoding='UTF-8',
-      env=runenv
-  )
-=======
     with open(os.path.join(SCRIPT_ROOT, 'expected_all_platform_commands.txt'), 'rt') as f:
         for l in f.readlines():
             yield l.replace("{root}", root).replace("{out}", out).replace('{real_platform}', ConcretePlatformName())
@@ -73,9 +38,15 @@
 
 def build_actual_output(root: str, out: str) -> List[str]:
     # Fake out that we have a project root
-    os.environ['PW_PROJECT_ROOT'] = root
+    binary = os.path.join(SCRIPT_ROOT, 'build_examples.py')
 
-    binary = os.path.join(SCRIPT_ROOT, 'build_examples.py')
+    runenv = {}
+    runenv.update(os.environ)
+    runenv.update({
+        'PW_PROJECT_ROOT': root,
+        'ANDROID_NDK_HOME': 'TEST_ANDROID_NDK_HOME',
+        'ANDROID_HOME': 'TEST_ANDROID_HOME',
+    })
 
     retval = subprocess.run([
         binary,
@@ -85,24 +56,14 @@
         '--repo', root,
         '--out-prefix', out,
         'build'
-    ], stdout=subprocess.PIPE, check=True, encoding='UTF-8')
->>>>>>> f0315008
+    ], stdout=subprocess.PIPE, check=True, encoding='UTF-8', env=runenv)
 
     return [l + '\n' for l in retval.stdout.split('\n')]
 
 
 def main():
-<<<<<<< HEAD
-  coloredlogs.install(
-      level=logging.INFO,
-      fmt='%(asctime)s %(name)s %(levelname)-7s %(message)s')
-
-  ROOT = '/TEST/BUILD/ROOT'
-  OUT = '/OUTPUT/DIR'
-=======
     coloredlogs.install(level=logging.INFO,
                         fmt='%(asctime)s %(name)s %(levelname)-7s %(message)s')
->>>>>>> f0315008
 
     ROOT = '/TEST/BUILD/ROOT'
     OUT = '/OUTPUT/DIR'
@@ -110,15 +71,7 @@
     expected = [l for l in build_expected_output(ROOT, OUT)]
     actual = [l for l in build_actual_output(ROOT, OUT)]
 
-<<<<<<< HEAD
-  if diffs:
-    logging.error('DIFFERENCE between expected and generated output')
-    for l in diffs:
-      logging.warning('  ' + l.strip())
-    sys.exit(1)
-=======
     diffs = [line for line in difflib.unified_diff(expected, actual)]
->>>>>>> f0315008
 
     if diffs:
         logging.error("DIFFERENCE between expected and generated output")
@@ -126,5 +79,6 @@
             logging.warning("  " + l.strip())
         sys.exit(1)
 
+
 if __name__ == '__main__':
-  main()+    main()