#!/bin/bash

# if [[ ! -f build/default/config.status ]]; then mkdir -p build/default; (cd build/default && ../../bootstrap-configure --enable-debug --enable-coverage); else ./bootstrap -w make; fi

if [[ ! -f build/default/config.status ]]; then
<<<<<<< HEAD
    mkdir -p build/default
    (cd build/default &&
        ../../bootstrap-configure -C --enable-debug --enable-coverage)
=======
  mkdir -p build/default
  (cd build/default &&
    ../../bootstrap-configure --enable-debug --enable-coverage)
>>>>>>> 89adae94
elif [[ configure.ac -nt configure ]]; then
    ./bootstrap
else
    ./bootstrap -w make
fi<|MERGE_RESOLUTION|>--- conflicted
+++ resolved
@@ -3,15 +3,9 @@
 # if [[ ! -f build/default/config.status ]]; then mkdir -p build/default; (cd build/default && ../../bootstrap-configure --enable-debug --enable-coverage); else ./bootstrap -w make; fi
 
 if [[ ! -f build/default/config.status ]]; then
-<<<<<<< HEAD
     mkdir -p build/default
     (cd build/default &&
-        ../../bootstrap-configure -C --enable-debug --enable-coverage)
-=======
-  mkdir -p build/default
-  (cd build/default &&
-    ../../bootstrap-configure --enable-debug --enable-coverage)
->>>>>>> 89adae94
+        ../../bootstrap-configure --enable-debug --enable-coverage)
 elif [[ configure.ac -nt configure ]]; then
     ./bootstrap
 else
