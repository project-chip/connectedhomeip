--- conflicted
+++ resolved
@@ -1,15 +1,9 @@
 #!/bin/bash
 
 if [[ ! -f build/default/config.status ]]; then
-<<<<<<< HEAD
-    mkdir -p build/default
-    (cd build/default &&
-        ../../bootstrap-configure --enable-debug --enable-coverage)
-=======
   mkdir -p build/default
   (cd build/default &&
     ../../bootstrap-configure -C --enable-debug --enable-coverage)
->>>>>>> 423c8dbd
 elif [[ configure.ac -nt configure ]]; then
     ./bootstrap
 else
