#!/usr/bin/env python
# Copyright (c) 2022 Project CHIP Authors
#
# Licensed under the Apache License, Version 2.0 (the "License");
# you may not use this file except in compliance with the License.
# You may obtain a copy of the License at
#
#   http://www.apache.org/licenses/LICENSE-2.0
#
# Unless required by applicable law or agreed to in writing, software
# distributed under the License is distributed on an "AS IS" BASIS,
# WITHOUT WARRANTIES OR CONDITIONS OF ANY KIND, either express or implied.
# See the License for the specific language governing permissions and
# limitations under the License.

import logging
import sys

import click

try:
    import coloredlogs
    _has_coloredlogs = True
except ImportError:
    _has_coloredlogs = False

try:
<<<<<<< HEAD
    from idl.matter_idl_parser import CreateParser
except ImportError:
=======
    from matter_idl.matter_idl_parser import CreateParser
except:
>>>>>>> 260307bf
    import os
    sys.path.append(os.path.abspath(os.path.join(os.path.dirname(__file__), 'py_matter_idl')))
    from matter_idl.matter_idl_parser import CreateParser

<<<<<<< HEAD
# isort: off
from idl.generators import FileSystemGeneratorStorage, GeneratorStorage
from idl.generators.registry import GENERATORS, CodeGenerator
=======
from matter_idl.generators import FileSystemGeneratorStorage, GeneratorStorage
from matter_idl.generators.registry import CodeGenerator, GENERATORS
>>>>>>> 260307bf


class ListGeneratedFilesStorage(GeneratorStorage):
    """
    A storage that prints out file names that would have content in them.
    """

    def __init__(self):
        super().__init__()

    def get_existing_data(self, relative_path: str):
        return None  # stdout has no pre-existing data

    def write_new_data(self, relative_path: str, content: str):
        print(relative_path)


# Supported log levels, mapping string values required for argument
# parsing into logging constants
__LOG_LEVELS__ = {
    'debug': logging.DEBUG,
    'info': logging.INFO,
    'warn': logging.WARN,
    'fatal': logging.FATAL,
}


@click.command()
@click.option(
    '--log-level',
    default='INFO',
    type=click.Choice(__LOG_LEVELS__.keys(), case_sensitive=False),
    help='Determines the verbosity of script output')
@click.option(
    '--generator',
    default='JAVA',
    type=click.Choice(GENERATORS.keys(), case_sensitive=False),
    help='What code generator to run')
@click.option(
    '--output-dir',
    type=click.Path(exists=False),
    default=".",
    help='Where to generate the code')
@click.option(
    '--dry-run',
    default=False,
    is_flag=True,
    help='If to actually generate')
@click.option(
    '--name-only',
    default=False,
    is_flag=True,
    help='Output just a list of file names that would be generated')
@click.option(
    '--expected-outputs',
    type=click.Path(exists=True),
    default=None,
    help='A file containing all expected outputs. Script will fail if outputs do not match')
@click.argument(
    'idl_path',
    type=click.Path(exists=True))
def main(log_level, generator, output_dir, dry_run, name_only, expected_outputs, idl_path):
    """
    Parses MATTER IDL files (.matter) and performs SDK code generation
    as set up by the program arguments.
    """
    if _has_coloredlogs:
        coloredlogs.install(level=__LOG_LEVELS__[
                            log_level], fmt='%(asctime)s %(levelname)-7s %(message)s')
    else:
        logging.basicConfig(
            level=__LOG_LEVELS__[log_level],
            format='%(asctime)s %(levelname)-7s %(message)s',
            datefmt='%Y-%m-%d %H:%M:%S'
        )

    logging.info("Parsing idl from %s" % idl_path)
    idl_tree = CreateParser().parse(open(idl_path, "rt").read())

    if name_only:
        storage = ListGeneratedFilesStorage()
    else:
        storage = FileSystemGeneratorStorage(output_dir)

    logging.info("Running code generator %s" % generator)
    generator = CodeGenerator.FromString(generator).Create(storage, idl=idl_tree)
    generator.render(dry_run)

    if expected_outputs:
        with open(expected_outputs, 'rt') as fin:
            expected = set()
            for l in fin.readlines():
                l = l.strip()
                if l:
                    expected.add(l)

            if expected != storage.generated_paths:
                logging.fatal("expected and generated files do not match.")

                extra = storage.generated_paths - expected
                missing = expected - storage.generated_paths

                for name in extra:
                    logging.fatal("   '%s' was generated but not expected" % name)

                for name in missing:
                    logging.fatal("   '%s' was expected but not generated" % name)

                sys.exit(1)

    logging.info("Done")


if __name__ == '__main__':
    main(auto_envvar_prefix='CHIP')<|MERGE_RESOLUTION|>--- conflicted
+++ resolved
@@ -25,25 +25,15 @@
     _has_coloredlogs = False
 
 try:
-<<<<<<< HEAD
-    from idl.matter_idl_parser import CreateParser
+    from matter_idl.matter_idl_parser import CreateParser
 except ImportError:
-=======
-    from matter_idl.matter_idl_parser import CreateParser
-except:
->>>>>>> 260307bf
     import os
     sys.path.append(os.path.abspath(os.path.join(os.path.dirname(__file__), 'py_matter_idl')))
     from matter_idl.matter_idl_parser import CreateParser
 
-<<<<<<< HEAD
 # isort: off
-from idl.generators import FileSystemGeneratorStorage, GeneratorStorage
-from idl.generators.registry import GENERATORS, CodeGenerator
-=======
 from matter_idl.generators import FileSystemGeneratorStorage, GeneratorStorage
 from matter_idl.generators.registry import CodeGenerator, GENERATORS
->>>>>>> 260307bf
 
 
 class ListGeneratedFilesStorage(GeneratorStorage):
