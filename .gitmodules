--- conflicted
+++ resolved
@@ -75,14 +75,10 @@
 	url = https://github.com/openweave/cirque.git
 	branch = master
 	ignore = dirty
-<<<<<<< HEAD
-	commit = f0214d37db6e7c91dce393493ca249129c442e6d
+	commit = bc42efe2e0e8f4e0eed7bd08a51e046943a11b98
 [submodule "third_party/happy"]
 	path = third_party/happy/repo
 	url = https://github.com/openweave/happy.git
 	branch = master
 	ignore = dirty
-	commit = 72102da049234815ba2c0184a7a13f1cb5ab4263
-=======
-	commit = bc42efe2e0e8f4e0eed7bd08a51e046943a11b98
->>>>>>> 728f6237
+	commit = 72102da049234815ba2c0184a7a13f1cb5ab4263