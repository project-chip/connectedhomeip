--- conflicted
+++ resolved
@@ -247,8 +247,6 @@
 	url = https://github.com/NXPmicro/mbedtls.git
 	branch = tinycrypt-mbedtls-2.28
 	platforms = k32w0
-<<<<<<< HEAD
-=======
 [submodule "third_party/silabs/matter_support"]
 	path = third_party/silabs/matter_support
 	url = https://github.com/SiliconLabs/sdk_support.git
@@ -263,5 +261,4 @@
 	path = third_party/silabs/wiseconnect-wifi-bt-sdk
 	url = https://github.com/SiliconLabs/wiseconnect-wifi-bt-sdk.git
 	branch = master
-	platforms = efr32
->>>>>>> 2517dd54
+	platforms = efr32