[submodule "nlassert"]
	path = third_party/nlassert/repo
	url = https://github.com/nestlabs/nlassert.git
	branch  = master
[submodule "nlfaultinjection"]
	path = third_party/nlfaultinjection/repo
	url = https://github.com/nestlabs/nlfaultinjection.git
	branch  = master
[submodule "nlio"]
	path = third_party/nlio/repo
	url = https://github.com/nestlabs/nlio.git
	branch  = master
[submodule "nlunit-test"]
	path = third_party/nlunit-test/repo
	url = https://github.com/nestlabs/nlunit-test.git
	branch  = master
[submodule "mbedtls"]
	path = third_party/mbedtls/repo
	url = https://github.com/ARMmbed/mbedtls.git
	branch = mbedtls-2.28
[submodule "qrcode"]
	path = examples/common/QRCode/repo
	url = https://github.com/nayuki/QR-Code-generator.git
	branch  = master
[submodule "m5stack-tft"]
	path = examples/common/m5stack-tft/repo
	url = https://github.com/jeremyjh/ESP32_TFT_library.git
	branch  = master
	platforms = esp32
[submodule "pigweed"]
	path = third_party/pigweed/repo
	url = https://github.com/google/pigweed.git
	branch  = main
[submodule "openthread"]
	path = third_party/openthread/repo
	url = https://github.com/openthread/openthread.git
	branch  = main
[submodule "ot-br-posix"]
	path = third_party/ot-br-posix/repo
	url = https://github.com/openthread/ot-br-posix.git
	branch  = main
	platforms = linux
[submodule "cirque"]
	path = third_party/cirque/repo
	url = https://github.com/openweave/cirque.git
	branch  = master
	platforms = linux
[submodule "nanopb"]
	path = third_party/nanopb/repo
	url = https://github.com/nanopb/nanopb.git
	branch  = master
[submodule "qpg_sdk"]
	path = third_party/qpg_sdk/repo
	url = https://github.com/Qorvo/QMatter
<<<<<<< HEAD
	branch  = v0.9.0.0-libs
=======
	branch  = vlatest-libs
>>>>>>> 4088a77f
	platforms = qpg
[submodule "freertos"]
	path = third_party/freertos/repo
	url = https://github.com/FreeRTOS/FreeRTOS-Kernel.git
	branch  = V10.3.1-kernel-only
<<<<<<< HEAD
	platforms = ameba,cc13xx_26xx,bouffalolab,efr32,esp32,k32w0,infineon,qpg
=======
	platforms = ameba,cc13x2_26x2,bouffalolab,efr32,esp32,k32w0,infineon,qpg
>>>>>>> 4088a77f
[submodule "simw-top-mini"]
	path = third_party/simw-top-mini/repo
	url = https://github.com/NXP/plug-and-trust.git
	branch  = int/CHIPSE_Release
	platforms = k32w0
[submodule "third_party/openthread/ot-nxp"]
	path = third_party/openthread/ot-nxp
	url = https://github.com/openthread/ot-nxp.git
	platforms = k32w0
[submodule "third_party/openthread/ot-qorvo"]
	path = third_party/openthread/ot-qorvo
	url = https://github.com/openthread/ot-qorvo.git
	platforms = qpg
[submodule "third_party/openthread/ot-efr32"]
	path = third_party/openthread/ot-efr32
	url = https://github.com/SiliconLabs/ot-efr32.git
	branch  = matter_sve
	platforms = efr32
[submodule "third_party/openthread/ot-ifx"]
	path = third_party/openthread/ot-ifx
	url = https://github.com/Infineon/ot-ifx-release.git
	platforms = infineon
[submodule "third_party/mbed-os/repo"]
	path = third_party/mbed-os/repo
	url = https://github.com/ARMmbed/mbed-os.git
	branch = master
	platforms = mbed
[submodule "third_party/mbed-os-posix-socket/repo"]
	path = third_party/mbed-os-posix-socket/repo
	url = https://github.com/ARMmbed/mbed-os-posix-socket.git
	branch  = main
	platforms = mbed
[submodule "mbed-os-cypress-capsense-button"]
	path = third_party/mbed-os-cypress-capsense-button/repo
	url = https://github.com/ARMmbed/mbed-os-cypress-capsense-button.git
	branch = main
	platforms = mbed
[submodule "p6/abstraction-rtos"]
	path = third_party/infineon/psoc6/psoc6_sdk/libs/abstraction-rtos
	url = https://github.com/Infineon/abstraction-rtos
	platforms = infineon
[submodule "p6/bluetooth-freertos"]
	path = third_party/infineon/psoc6/psoc6_sdk/libs/bluetooth-freertos
	url = https://github.com/Infineon/bluetooth-freertos
	branch  = v2.X
	platforms = infineon
[submodule "p6/btstack"]
	path = third_party/infineon/psoc6/psoc6_sdk/libs/btstack
	url = https://github.com/Infineon/btstack
	platforms = infineon
[submodule "p6/clib-support"]
	path = third_party/infineon/psoc6/psoc6_sdk/libs/clib-support
	url = https://github.com/Infineon/clib-support
	platforms = infineon
[submodule "p6/connectivity-utilities"]
	path = third_party/infineon/psoc6/psoc6_sdk/libs/connectivity-utilities
	url = https://github.com/Infineon/connectivity-utilities
	platforms = infineon
[submodule "p6/core-lib"]
	path = third_party/infineon/psoc6/psoc6_sdk/libs/core-lib
	url = https://github.com/Infineon/core-lib
	platforms = infineon
[submodule "p6/core-make"]
	path = third_party/infineon/psoc6/psoc6_sdk/libs/core-make
	url = https://github.com/Infineon/core-make
	platforms = infineon
[submodule "p6/kv-store"]
	path = third_party/infineon/psoc6/psoc6_sdk/libs/kv-store
	url = https://github.com/Infineon/kv-store
	platforms = infineon
[submodule "p6/mtb-hal-cat1"]
	path = third_party/infineon/psoc6/psoc6_sdk/libs/mtb-hal-cat1
	url = https://github.com/Infineon/mtb-hal-cat1
	platforms = infineon
[submodule "p6/mtb-pdl-cat1"]
	path = third_party/infineon/psoc6/psoc6_sdk/libs/mtb-pdl-cat1
	url = https://github.com/Infineon/mtb-pdl-cat1
	platforms = infineon
[submodule "p6/psoc6cm0p"]
	path = third_party/infineon/psoc6/psoc6_sdk/libs/psoc6cm0p
	url = https://github.com/Infineon/psoc6cm0p
	platforms = infineon
[submodule "p6/whd-bsp-integration"]
	path = third_party/infineon/psoc6/psoc6_sdk/libs/whd-bsp-integration
	url = https://github.com/Infineon/whd-bsp-integration
	platforms = infineon
[submodule "p6/wifi-connection-manager"]
	path = third_party/infineon/psoc6/psoc6_sdk/libs/wifi-connection-manager
	url = https://github.com/Infineon/wifi-connection-manager
	platforms = infineon
[submodule "p6/wifi-host-driver"]
	path = third_party/infineon/psoc6/psoc6_sdk/libs/wifi-host-driver
	url = https://github.com/Infineon/wifi-host-driver
	platforms = infineon
[submodule "p6/wifi-mw-core"]
	path = third_party/infineon/psoc6/psoc6_sdk/libs/wifi-mw-core
	url = https://github.com/Infineon/wifi-mw-core
	platforms = infineon
[submodule "p6/TARGET_CY8CKIT-062S2-43012"]
	path = third_party/infineon/psoc6/psoc6_sdk/libs/TARGET_CY8CKIT-062S2-43012
	url = https://github.com/Infineon/TARGET_CY8CKIT-062S2-43012
	platforms = infineon
[submodule "p6/freertos"]
	path = third_party/infineon/psoc6/psoc6_sdk/libs/freertos
	url = https://github.com/Infineon/freertos
	platforms = infineon
[submodule "p6/retarget-io"]
	path = third_party/infineon/psoc6/psoc6_sdk/libs/retarget-io
	url = https://github.com/Infineon/retarget-io
	platforms = infineon
[submodule "p6/mbedtls"]
	path = third_party/infineon/psoc6/psoc6_sdk/libs/mbedtls
	url = https://github.com/ARMmbed/mbedtls
	platforms = infineon
[submodule "p6/secure-sockets"]
	path = third_party/infineon/psoc6/psoc6_sdk/libs/secure-sockets
	url = https://github.com/Infineon/secure-sockets
	platforms = infineon
[submodule "p6/recipe-make-cat1a"]
	path = third_party/infineon/psoc6/psoc6_sdk/libs/recipe-make-cat1a
	url = https://github.com/Infineon/recipe-make-cat1a
	platforms = infineon
[submodule "third_party/pybind11/repo"]
	path = third_party/pybind11/repo
	url = https://github.com/pybind/pybind11
	branch  = stable
[submodule "p6/lwip"]
	path = third_party/infineon/psoc6/psoc6_sdk/libs/lwip
	url = https://github.com/lwip-tcpip/lwip.git
	platforms = infineon
[submodule "third_party/jsoncpp/repo"]
	path = third_party/jsoncpp/repo
	url = https://github.com/open-source-parsers/jsoncpp.git
[submodule "cyw30739_sdk/30739A0"]
	path = third_party/infineon/cyw30739_sdk/repos/30739A0
	url = https://github.com/Infineon/OT-Matter-30739A0.git
	platforms = infineon
[submodule "cyw30739_sdk/include"]
	path = third_party/infineon/cyw30739_sdk/repos/btsdk-include
	url = https://github.com/Infineon/btsdk-include.git
	platforms = infineon
[submodule "cyw30739_sdk/target"]
	path = third_party/infineon/cyw30739_sdk/repos/CYW930739M2EVB-01
	url = https://github.com/Infineon/OT-Matter-TARGET_CYW930739M2EVB-01.git
	platforms = infineon
[submodule "cyw30739_sdk/tools"]
	path = third_party/infineon/cyw30739_sdk/repos/btsdk-tools
	url = https://github.com/Infineon/btsdk-tools.git
	platforms = infineon
[submodule "third_party/p6/p6_sdk/libs/anycloud-ota"]
	path = third_party/infineon/psoc6/psoc6_sdk/libs/anycloud-ota
	url = https://github.com/Infineon/anycloud-ota
	platforms = infineon
[submodule "third_party/mbed-mcu-boot/repo"]
	path = third_party/mbed-mcu-boot/repo
	url = https://github.com/ATmobica/mcuboot.git
	platforms = mbed
[submodule "p6/serial-flash"]
	path = third_party/infineon/psoc6/psoc6_sdk/libs/serial-flash
	url = https://github.com/Infineon/serial-flash
	platforms = infineon
[submodule "ti_simplelink_sdk"]
	path = third_party/ti_simplelink_sdk/repo_cc13xx_cc26xx
	url = https://github.com/TexasInstruments/cc13xx_cc26xx_sdk.git
	branch = main
	platforms = cc13xx_26xx
[submodule "third_party/ti_simplelink_sdk/repo_cc32xx"]
	path = third_party/ti_simplelink_sdk/repo_cc32xx
	url = https://github.com/TexasInstruments/cc32xx_open_sdk.git
	branch = main
	platforms = cc32xx
[submodule "third_party/openthread/ot-ti"]
	path = third_party/openthread/ot-ti
	url = https://github.com/TexasInstruments/ot-ti.git
	branch = main
	platforms = cc13xx_26xx
[submodule "third_party/nxp/mw320_sdk/repo"]
	path = third_party/nxp/mw320_sdk/repo
	url = https://github.com/nxptest/mw320_sdk
	platforms = mw320
[submodule "third_party/nxp/libs/mbedtls/repo"]
	path = third_party/nxp/libs/mbedtls/repo
	url = https://github.com/NXPmicro/mbedtls.git
	branch = tinycrypt-mbedtls-2.28
	platforms = k32w0
[submodule "third_party/silabs/matter_support"]
	path = third_party/silabs/matter_support
	url = https://github.com/SiliconLabs/sdk_support.git
	branch = main
	platforms = efr32
[submodule "third_party/silabs/gecko_sdk"]
	path = third_party/silabs/gecko_sdk
	url = https://github.com/SiliconLabs/gecko_sdk.git
	branch = gsdk_4.1
	platforms = efr32
[submodule "third_party/silabs/wiseconnect-wifi-bt-sdk"]
	path = third_party/silabs/wiseconnect-wifi-bt-sdk
	url = https://github.com/SiliconLabs/wiseconnect-wifi-bt-sdk.git
	branch = master
	platforms = efr32
[submodule "editline"]
	path = third_party/editline/repo
	url = https://github.com/troglobit/editline.git
[submodule "third_party/boringssl/repo/src"]
	path = third_party/boringssl/repo/src
	url = https://github.com/google/boringssl.git
[submodule "third_party/mt793x_sdk/filogic"]
	path = third_party/mt793x_sdk/filogic
	url = https://github.com/MediaTek-Labs/genio-matter-bsp.git
	branch = main
	platforms = genio
[submodule "third_party/mt793x_sdk/mDNSResponder"]
	path = third_party/mt793x_sdk/mDNSResponder
	url = https://github.com/matter-mtk/genio-matter-mdnsresponder.git
	branch = main
	platforms = genio
[submodule "third_party/mt793x_sdk/lwip"]
	path = third_party/mt793x_sdk/lwip
	url = https://github.com/matter-mtk/genio-matter-lwip.git
	branch = main
	platforms = genio
<<<<<<< HEAD
[submodule "bouffalolab_sdk"]
        path = third_party/bouffalolab/repo
        url = https://github.com/bouffalolab/bl_iot_sdk_tiny.git
        branch = master
        platforms = bouffalolab
=======
[submodule "open-iot-sdk"]
	path = third_party/open-iot-sdk/sdk
	url = https://git.gitlab.arm.com/iot/open-iot-sdk/sdk.git
	branch = main
	platforms = openiotsdk
[submodule "open-iot-sdk-storage"]
	path = third_party/open-iot-sdk/storage
	url = https://git.gitlab.arm.com/iot/open-iot-sdk/storage.git
	branch = main
	platforms = openiotsdk
[submodule "bouffalolab_sdk"]
	path = third_party/bouffalolab/repo
	url = https://github.com/bouffalolab/bl_iot_sdk_tiny.git
        branch = main
        platforms = bouffalolab
>>>>>>> 4088a77f
<|MERGE_RESOLUTION|>--- conflicted
+++ resolved
@@ -52,21 +52,13 @@
 [submodule "qpg_sdk"]
 	path = third_party/qpg_sdk/repo
 	url = https://github.com/Qorvo/QMatter
-<<<<<<< HEAD
-	branch  = v0.9.0.0-libs
-=======
 	branch  = vlatest-libs
->>>>>>> 4088a77f
 	platforms = qpg
 [submodule "freertos"]
 	path = third_party/freertos/repo
 	url = https://github.com/FreeRTOS/FreeRTOS-Kernel.git
 	branch  = V10.3.1-kernel-only
-<<<<<<< HEAD
 	platforms = ameba,cc13xx_26xx,bouffalolab,efr32,esp32,k32w0,infineon,qpg
-=======
-	platforms = ameba,cc13x2_26x2,bouffalolab,efr32,esp32,k32w0,infineon,qpg
->>>>>>> 4088a77f
 [submodule "simw-top-mini"]
 	path = third_party/simw-top-mini/repo
 	url = https://github.com/NXP/plug-and-trust.git
@@ -288,13 +280,6 @@
 	url = https://github.com/matter-mtk/genio-matter-lwip.git
 	branch = main
 	platforms = genio
-<<<<<<< HEAD
-[submodule "bouffalolab_sdk"]
-        path = third_party/bouffalolab/repo
-        url = https://github.com/bouffalolab/bl_iot_sdk_tiny.git
-        branch = master
-        platforms = bouffalolab
-=======
 [submodule "open-iot-sdk"]
 	path = third_party/open-iot-sdk/sdk
 	url = https://git.gitlab.arm.com/iot/open-iot-sdk/sdk.git
@@ -309,5 +294,4 @@
 	path = third_party/bouffalolab/repo
 	url = https://github.com/bouffalolab/bl_iot_sdk_tiny.git
         branch = main
-        platforms = bouffalolab
->>>>>>> 4088a77f
+        platforms = bouffalolab