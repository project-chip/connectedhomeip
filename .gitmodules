--- conflicted
+++ resolved
@@ -353,12 +353,8 @@
 	path = third_party/libdatachannel/repo
 	url = https://github.com/paullouisageneau/libdatachannel.git
 	platforms = linux
-<<<<<<< HEAD
 	recursive = true
 [submodule "third_party/openthread/ot-realtek"]
 	path = third_party/openthread/ot-realtek
 	url = https://github.com/rtkconnectivity/ot-realtek.git
-	platforms = realtek_bee
-=======
-	recursive = true
->>>>>>> 7c1d6f75
+	platforms = realtek_bee