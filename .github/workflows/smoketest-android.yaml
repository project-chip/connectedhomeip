--- conflicted
+++ resolved
@@ -37,11 +37,7 @@
         if: github.actor != 'restyled-io[bot]'
 
         container:
-<<<<<<< HEAD
             image: ghcr.io/project-chip/chip-build-android:112
-=======
-            image: ghcr.io/project-chip/chip-build-android:108
->>>>>>> 03fe6534
             volumes:
                 - "/:/runner-root-volume"
                 - "/tmp/log_output:/tmp/test_logs"
