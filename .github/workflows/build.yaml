name: Builds

on:
    push:
    pull_request:

jobs:
    build:
        name: Build

        strategy:
            matrix:
                type: [main, clang, linux-embedded, mbedtls]
        env:
            BUILD_TYPE: ${{ matrix.type }}
<<<<<<< HEAD
=======
            BUILD_VERSION: 0.3.0
            BUILD_IMAGE: chip-build
            BUILD_ORG: connectedhomeip
>>>>>>> ace290d4

        runs-on: ubuntu-latest

        container:
<<<<<<< HEAD
            image: connectedhomeip/chip-build-openssl:0.2.17
=======
            image: "connectedhomeip/chip-build:0.3.0"
>>>>>>> ace290d4
            volumes:
                - "/tmp/log_output:/tmp/test_logs"

        steps:
            - name: Checkout
              uses: actions/checkout@v2
              with:
                 submodules: true
            - name: Bootstrap
              run: |
                  case $BUILD_TYPE in
                     "main") export BOOTSTRAP_ARGUMENTS="";;
                     "clang") export BOOTSTRAP_ARGUMENTS="CC=clang CXX=clang++";;
                     "linux-embedded") export BOOTSTRAP_ARGUMENTS="--with-device-layer=linux";;
                     "mbedtls") export BOOTSTRAP_ARGUMENTS="--with-crypto=mbedtls";;
                     *) ;;
                  esac

                  scripts/build/bootstrap.sh $BOOTSTRAP_ARGUMENTS
            - name: Run Build
              run: scripts/build/default.sh
            - name: Run mbedTLS Tests
              if: ${{ contains('mbedtls', env.BUILD_TYPE) }}
              run: scripts/tests/mbedtls_tests.sh
            - name: Run Crypto Tests
              if: ${{ contains('mbedtls,clang,main', env.BUILD_TYPE) }}
              run: scripts/tests/crypto_tests.sh
            - name: Run Setup Payload Tests
              if: ${{ contains('main,clang', env.BUILD_TYPE) }}
              run: scripts/tests/setup_payload_tests.sh
            - name: OpenSSL Tests
              if: ${{ contains('main,clang', env.BUILD_TYPE) }}
              run: scripts/tests/openssl_tests.sh
            - name: Run Embedded Platform Tests
              if: ${{ contains('linux-embedded', env.BUILD_TYPE) }}
              run: make -C build/default/src/platform check
            - name: Run Network Tests
              run: scripts/tests/inet_tests.sh
            - name: Run All Unit & Functional Tests
              if: ${{ contains('main,clang', env.BUILD_TYPE) }}
              run: scripts/tests/all_tests.sh
            - name: Copying Logs Aside
              run: scripts/tests/save_logs.sh /tmp/test_logs
            - name: Uploading Logs
              uses: actions/upload-artifact@v1
              with:
                  name: ${{ env.BUILD_TYPE }}-logs
                  path: /tmp/log_output
            - name: Deployment Check
              # if: ${{ contains('main', env.BUILD_TYPE) }}
              run: scripts/build/distribution_check.sh
            # - name: Run Code Coverage
            #   if: ${{ contains('main', env.BUILD_TYPE) }}
            #   run: scripts/tools/codecoverage.sh
            # - name: Upload Code Coverage
            #   if: ${{ contains('main', env.BUILD_TYPE) }}
            #   run: bash <(curl -s https://codecov.io/bash)
<|MERGE_RESOLUTION|>--- conflicted
+++ resolved
@@ -13,21 +13,11 @@
                 type: [main, clang, linux-embedded, mbedtls]
         env:
             BUILD_TYPE: ${{ matrix.type }}
-<<<<<<< HEAD
-=======
-            BUILD_VERSION: 0.3.0
-            BUILD_IMAGE: chip-build
-            BUILD_ORG: connectedhomeip
->>>>>>> ace290d4
 
         runs-on: ubuntu-latest
 
         container:
-<<<<<<< HEAD
-            image: connectedhomeip/chip-build-openssl:0.2.17
-=======
-            image: "connectedhomeip/chip-build:0.3.0"
->>>>>>> ace290d4
+            image: connectedhomeip/chip-build:0.3.0
             volumes:
                 - "/tmp/log_output:/tmp/test_logs"
 
