--- conflicted
+++ resolved
@@ -330,12 +330,6 @@
             - name: Setup Build, Run Build and Run Tests
               timeout-minutes: 120
               run: |
-<<<<<<< HEAD
-                  for BUILD_TYPE  in mac ios python_lib; do
-                      case $BUILD_TYPE in
-                          "mac") GN_ARGS='is_clang=true target_os="mac" is_asan=true';;
-                          "ios") GN_ARGS='target_os="ios" is_asan=true';;
-=======
                   for BUILD_TYPE in default python_lib; do
                       case $BUILD_TYPE in
                           # We want to build various standalone example apps
@@ -350,7 +344,6 @@
                           # * the "host clang" build, which uses the pigweed
                           #   clang.
                           "default") GN_ARGS='target_os="all" is_asan=true enable_host_clang_build=false enable_host_gcc_mbedtls_build=false pw_command_launcher="`pwd`/../scripts/helpers/clang-tidy-launcher.py"';;
->>>>>>> 4a33c987
                           "python_lib") GN_ARGS='enable_rtti=true enable_pylib=true';;
                       esac
                       BUILD_TYPE=$BUILD_TYPE scripts/build/gn_gen.sh --args="$GN_ARGS" --export-compile-commands
@@ -363,7 +356,7 @@
                   ./scripts/run_in_build_env.sh \
                     "./scripts/run-clang-tidy-on-compile-commands.py \
                        --no-log-timestamps \
-                       --compile-database out/mac/compile_commands.json \
+                       --compile-database out/default/compile_commands.json \
                        check \
                     "
             - name: Uploading diagnostic logs
