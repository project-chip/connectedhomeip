# Copyright (c) 2020-2021 Project CHIP Authors
#
# Licensed under the Apache License, Version 2.0 (the "License");
# you may not use this file except in compliance with the License.
# You may obtain a copy of the License at
#
# http://www.apache.org/licenses/LICENSE-2.0
#
# Unless required by applicable law or agreed to in writing, software
# distributed under the License is distributed on an "AS IS" BASIS,
# WITHOUT WARRANTIES OR CONDITIONS OF ANY KIND, either express or implied.
# See the License for the specific language governing permissions and
# limitations under the License.

name: Builds

on:
    push:
        branches-ignore:
            - 'dependabot/**'
    pull_request:
    merge_group:
    workflow_dispatch:
    workflow_call:
      inputs:
        run-codeql:
          required: false
          type: boolean

concurrency:
    group: ${{ github.ref }}-${{ github.workflow }}-${{ (github.event_name == 'pull_request' && github.event.number) || (github.event_name == 'workflow_dispatch' && github.run_number) || github.sha }}
    cancel-in-progress: true

env:
    CHIP_NO_LOG_TIMESTAMPS: true

jobs:
    build_linux_gcc_debug:
        name: Build on Linux (gcc_debug)

        runs-on: ubuntu-latest
        if: github.actor != 'restyled-io[bot]'

        container:
<<<<<<< HEAD
            image: ghcr.io/project-chip/chip-build:64
=======
            image: ghcr.io/project-chip/chip-build:65
>>>>>>> b88ac271
            volumes:
                - "/:/runner-root-volume"
                - "/tmp/log_output:/tmp/test_logs"
            options: --privileged --sysctl "net.ipv6.conf.all.disable_ipv6=0
                net.ipv4.conf.all.forwarding=1 net.ipv6.conf.all.forwarding=1"

        steps:
            - name: Dump GitHub context
              env:
                  GITHUB_CONTEXT: ${{ toJSON(github) }}
              run: echo "$GITHUB_CONTEXT"
            - name: Dump Concurrency context
              env:
                  CONCURRENCY_CONTEXT: ${{ github.ref }}-${{ github.workflow }}-${{ (github.event_name == 'pull_request' && github.event.number) || (github.event_name == 'workflow_dispatch' && github.run_number) || github.sha }}
              run: echo "$CONCURRENCY_CONTEXT"
            - name: Checkout
              uses: actions/checkout@v4
            - name: Try to ensure the directories for core dumping exist and we
                  can write them.
              run: |
                  mkdir /tmp/cores || true
                  sysctl -w kernel.core_pattern=/tmp/cores/core.%u.%p.%t || true
            - name: Checkout submodules & Bootstrap
              uses: ./.github/actions/checkout-submodules-and-bootstrap
              with:
                platform: linux
            - name: Initialize CodeQL
              if: ${{ inputs.run-codeql  }}
              uses: github/codeql-action/init@v3
              with:
                  languages: "cpp"
            - name: Setup Build
              run: scripts/build/gn_gen.sh --args="chip_config_memory_debug_checks=true chip_config_memory_debug_dmalloc=false"
            - name: Run Build
              run: scripts/run_in_build_env.sh "ninja -C ./out"
            - name: Run Tests
              run: scripts/tests/gn_tests.sh
            # TODO Log Upload https://github.com/project-chip/connectedhomeip/issues/2227
            # TODO https://github.com/project-chip/connectedhomeip/issues/1512
            # - name: Run Code Coverage
            #   if: ${{ contains('main', env.BUILD_TYPE) }}
            #   run: scripts/tools/codecoverage.sh
            # - name: Upload Code Coverage
            #   if: ${{ contains('main', env.BUILD_TYPE) }}
            #   run: bash <(curl -s https://codecov.io/bash)
            - name: Set up Build Without Detail Logging
              run: scripts/build/gn_gen.sh --args="chip_detail_logging=false"
            - name: Run Build Without Detail Logging
              run: scripts/run_in_build_env.sh "ninja -C ./out"
            - name: Set up Build Without Progress Logging
              run: scripts/build/gn_gen.sh --args="chip_detail_logging=false chip_progress_logging=false"
            - name: Run Build Without Progress Logging
              run: scripts/run_in_build_env.sh "ninja -C ./out"
            - name: Set up Build Without Error Logging
              run: scripts/build/gn_gen.sh --args="chip_detail_logging=false chip_progress_logging=false chip_error_logging=false"
            - name: Run Build Without Error Logging
              run: scripts/run_in_build_env.sh "ninja -C ./out"
            - name: Set up Build Without Logging
              run: scripts/build/gn_gen.sh --args="chip_logging=false"
            - name: Run Build Without Logging
              run: scripts/run_in_build_env.sh "ninja -C ./out"
            - name: Uploading core files
              uses: actions/upload-artifact@v4
              if: ${{ failure() && !env.ACT }}
              with:
                  name: crash-core-linux-gcc-debug
                  path: /tmp/cores/
                  # Cores are big; don't hold on to them too long.
                  retention-days: 5
            - name: Perform CodeQL Analysis
              if: ${{ inputs.run-codeql  }}
              uses: ./.github/actions/perform-codeql-analysis
              with:
                language: cpp
            # OBJDIR on linux is > 10K files and takes more than 50 minutes to upload, usually
            # having the job timeout.
            #
            # If re-enabling, some subset of this should be picked
            #
            # - name: Uploading objdir for debugging
            #   uses: actions/upload-artifact@v4
            #   if: ${{ failure() && !env.ACT }}
            #   with:
            #       name: crash-objdir-linux-gcc-debug
            #       path: out/
            #       # objdirs are big; don't hold on to them too long.
            #       retention-days: 5

    build_linux:
        name: Build on Linux (fake, gcc_release, clang, simulated)

        runs-on: ubuntu-latest
        if: github.actor != 'restyled-io[bot]'

        container:
            image: ghcr.io/project-chip/chip-build:64
            volumes:
                - "/:/runner-root-volume"
                - "/tmp/log_output:/tmp/test_logs"
            options: --privileged --sysctl "net.ipv6.conf.all.disable_ipv6=0
                net.ipv4.conf.all.forwarding=1 net.ipv6.conf.all.forwarding=1"

        steps:
            - name: Dump GitHub context
              env:
                  GITHUB_CONTEXT: ${{ toJSON(github) }}
              run: echo "$GITHUB_CONTEXT"
            - name: Dump Concurrency context
              env:
                  CONCURRENCY_CONTEXT: ${{ github.ref }}-${{ github.workflow }}-${{ (github.event_name == 'pull_request' && github.event.number) || (github.event_name == 'workflow_dispatch' && github.run_number) || github.sha }}
              run: echo "$CONCURRENCY_CONTEXT"
            - name: Checkout
              uses: actions/checkout@v4
            - name: Try to ensure the directories for core dumping exist and we
                  can write them.
              run: |
                  mkdir /tmp/cores || true
                  sysctl -w kernel.core_pattern=/tmp/cores/core.%u.%p.%t || true
            - name: Checkout submodules & Bootstrap
              uses: ./.github/actions/checkout-submodules-and-bootstrap
              with:
                platform: linux
            - name: Initialize CodeQL
              if: ${{ inputs.run-codeql  }}
              uses: github/codeql-action/init@v3
              with:
                  languages: "cpp"
            - name: Setup and Build Simulated Device
              run: |
                  BUILD_TYPE=simulated
                  GN_ARGS='chip_tests_zap_config="app1" chip_project_config_include_dirs=["../../examples/placeholder/linux/apps/app1/include", "../../config/standalone"] chip_config_network_layer_ble=false'
                  CHIP_ROOT_PATH=examples/placeholder/linux
                  CHIP_ROOT_PATH="$CHIP_ROOT_PATH" BUILD_TYPE="$BUILD_TYPE" scripts/build/gn_gen.sh --args="$GN_ARGS"
                  scripts/run_in_build_env.sh "ninja -C ./out/$BUILD_TYPE"
            - name: Setup Build, Run Build and Run Tests
              run: |
                  BUILD_TYPE=gcc_release scripts/build/gn_gen.sh --args="is_debug=false"
                  scripts/run_in_build_env.sh "ninja -C ./out/gcc_release"
                  BUILD_TYPE=gcc_release scripts/tests/gn_tests.sh
            - name: Clean output
              run: rm -rf ./out
            - name: Run Tests with sanitizers
              env:
                  LSAN_OPTIONS: detect_leaks=1
              run: |
                  for BUILD_TYPE in asan tsan ubsan; do
                      case $BUILD_TYPE in
                          "asan") GN_ARGS='is_clang=true is_asan=true';;
                          "msan") GN_ARGS='is_clang=true is_msan=true';;
                          "tsan") GN_ARGS='is_clang=true is_tsan=true chip_enable_wifi=false';;
                          "ubsan") GN_ARGS='is_clang=true is_ubsan=true';;
                      esac

                      rm -rf ./out/sanitizers
                      BUILD_TYPE=sanitizers scripts/build/gn_gen.sh --args="$GN_ARGS" --export-compile-commands
                      BUILD_TYPE=sanitizers scripts/tests/gn_tests.sh
                  done
            - name: Ensure codegen is done for sanitize
              run: |
                  ./scripts/run_in_build_env.sh "./scripts/run_codegen_targets.sh out/sanitizers"
            - name: Clang-tidy validation
              # NOTE: clang-tidy crashes on CodegenDataModel_Write due to Nullable/std::optional check.
              #       See https://github.com/llvm/llvm-project/issues/97426
              run: |
                  ./scripts/run_in_build_env.sh \
                    "./scripts/run-clang-tidy-on-compile-commands.py \
                       --compile-database out/sanitizers/compile_commands.json \
                       --file-exclude-regex '/(repo|zzz_generated|lwip/standalone)/|-ReadImpl|-InvokeSubscribeImpl|CodegenDataModel_Write|QuieterReporting' \
                       check \
                    "
            - name: Clean output
              run: rm -rf ./out
            - name: Build using build_examples.py
              run: |
                  ./scripts/run_in_build_env.sh \
                    "./scripts/build/build_examples.py \
                       --target linux-x64-minmdns-ipv6only-clang \
                       --target linux-x64-rpc-console \
                       build \
                    "
            - name: Create a pre-generate directory and ensure compile-time codegen would fail
              run: |
                  ./scripts/run_in_build_env.sh "./scripts/codepregen.py ./zzz_pregenerated"
                  mv scripts/codegen.py scripts/codegen.py.renamed
                  mv scripts/tools/zap/generate.py scripts/tools/zap/generate.py.renamed
            - name: Clean output
              run: rm -rf ./out
            - name: Build using build_examples.py (pregen)
              run: |
                  ./scripts/run_in_build_env.sh \
                    "./scripts/build/build_examples.py \
                       --target linux-x64-all-clusters-ipv6only-clang \
                       --target linux-x64-chip-tool-ipv6only-clang \
                       --pregen-dir ./zzz_pregenerated \
                       build \
                    "
            - name: Undo code pre-generation changes (make compile time codegen work again)
              run: |
                  rm -rf ./zzz_pregenerated
                  mv scripts/codegen.py.renamed scripts/codegen.py
                  mv scripts/tools/zap/generate.py.renamed scripts/tools/zap/generate.py
            - name: Run fake linux tests with build_examples
              run: |
                  ./scripts/run_in_build_env.sh \
                    "./scripts/build/build_examples.py --target linux-fake-tests build"
            - name: Perform CodeQL Analysis
              if: ${{ inputs.run-codeql  }}
              uses: ./.github/actions/perform-codeql-analysis
              with:
                language: cpp

            - name: Uploading core files
              uses: actions/upload-artifact@v4
              if: ${{ failure() && !env.ACT }}
              with:
                  name: crash-core-linux
                  path: /tmp/cores/
                  # Cores are big; don't hold on to them too long.
                  retention-days: 5
            # OBJDIR on linux is > 10K files and takes more than 50 minutes to upload, usually
            # having the job timeout.
            #
            # If re-enabling, some subset of this should be picked
            #
            # - name: Uploading objdir for debugging
            #   uses: actions/upload-artifact@v4
            #   if: ${{ failure() && !env.ACT }}
            #   with:
            #       name: crash-objdir-linux
            #       path: out/
            #       # objdirs are big; don't hold on to them too long.
            #       retention-days: 5

    build_linux_python_lib:
        name: Build on Linux (python_lib)

        runs-on: ubuntu-latest
        if: github.actor != 'restyled-io[bot]'

        container:
            image: ghcr.io/project-chip/chip-build:64
            volumes:
                - "/:/runner-root-volume"
                - "/tmp/log_output:/tmp/test_logs"
            options: --sysctl "net.ipv6.conf.all.disable_ipv6=0
                net.ipv4.conf.all.forwarding=1 net.ipv6.conf.all.forwarding=1"

        steps:
            - name: Dump GitHub context
              env:
                  GITHUB_CONTEXT: ${{ toJSON(github) }}
              run: echo "$GITHUB_CONTEXT"
            - name: Dump Concurrency context
              env:
                  CONCURRENCY_CONTEXT: ${{ github.ref }}-${{ github.workflow }}-${{ (github.event_name == 'pull_request' && github.event.number) || (github.event_name == 'workflow_dispatch' && github.run_number) || github.sha }}
              run: echo "$CONCURRENCY_CONTEXT"
            - name: Checkout
              uses: actions/checkout@v4
            - name: Checkout submodules & Bootstrap
              uses: ./.github/actions/checkout-submodules-and-bootstrap
              with:
                platform: linux

            - name: Setup Build, Run Build and Run Tests
              run: |
                  scripts/build/gn_gen.sh --args="enable_rtti=true enable_pylib=true chip_config_memory_debug_checks=false chip_config_memory_debug_dmalloc=false chip_generate_link_map_file=false"
                  scripts/run_in_build_env.sh "ninja -C ./out"
                  scripts/tests/gn_tests.sh
            - name: Setup test python environment
              shell: bash
              run: |
                  scripts/run_in_build_env.sh 'virtualenv pyenv'
                  source pyenv/bin/activate
                  pip3 install ./out/controller/python/chip_core-0.0-cp37-abi3-linux_x86_64.whl
                  pip3 install ./out/controller/python/chip_clusters-0.0-py3-none-any.whl
                  pip3 install ./out/controller/python/chip_repl-0.0-py3-none-any.whl

            - name: Run Python tests
              shell: bash
              run: |
                  source pyenv/bin/activate
                  cd src/controller/python/test/unit_tests/
                  python3 -m unittest -v
            - name: Clean previous outputs
              run: rm -rf out pyenv
            - name: Run Python Setup Payload Generator Test
              shell: bash
              run: |
                  scripts/run_in_build_env.sh 'scripts/examples/gn_build_example.sh examples/chip-tool out/'
                  scripts/run_in_build_env.sh 'virtualenv pyenv'
                  source pyenv/bin/activate
                  pip3 install -r scripts/setup/requirements.setuppayload.txt
                  python3 src/setup_payload/tests/run_python_setup_payload_test.py out/chip-tool

    build_linux_python_lighting_device:
        name: Build on Linux (python lighting-app)

        runs-on: ubuntu-latest
        if: github.actor != 'restyled-io[bot]'

        container:
            image: ghcr.io/project-chip/chip-build:64
            volumes:
                - "/:/runner-root-volume"
                - "/tmp/log_output:/tmp/test_logs"
            options: --sysctl "net.ipv6.conf.all.disable_ipv6=0
                net.ipv4.conf.all.forwarding=1 net.ipv6.conf.all.forwarding=1"

        steps:
            - name: Dump GitHub context
              env:
                  GITHUB_CONTEXT: ${{ toJSON(github) }}
              run: echo "$GITHUB_CONTEXT"
            - name: Dump Concurrency context
              env:
                  CONCURRENCY_CONTEXT: ${{ github.ref }}-${{ github.workflow }}-${{ (github.event_name == 'pull_request' && github.event.number) || (github.event_name == 'workflow_dispatch' && github.run_number) || github.sha }}
              run: echo "$CONCURRENCY_CONTEXT"
            - name: Checkout
              uses: actions/checkout@v4
            - name: Checkout submodules & Bootstrap
              uses: ./.github/actions/checkout-submodules-and-bootstrap
              with:
                platform: linux

            - name: Setup Build
              run: |
                  scripts/build_python_device.sh --chip_detail_logging true

    build_darwin:
        name: Build on Darwin (clang, python_lib, simulated)
        runs-on: macos-13
        if: github.actor != 'restyled-io[bot]'

        steps:
            - name: Checkout
              uses: actions/checkout@v4
            - name: Checkout submodules & Bootstrap
              uses: ./.github/actions/checkout-submodules-and-bootstrap
              with:
                platform: darwin
            - name: Try to ensure the directory for diagnostic log collection exists
              run: |
                  mkdir -p ~/Library/Logs/DiagnosticReports || true
            - name: Initialize CodeQL
              if: ${{ inputs.run-codeql  }}
              uses: github/codeql-action/init@v3
              with:
                  languages: "cpp"

            - name: Setup and Build Simulated Device
              run: |
                  BUILD_TYPE=simulated
                  GN_ARGS='chip_tests_zap_config="app1" chip_project_config_include_dirs=["../../examples/placeholder/linux/apps/app1/include", "../../config/standalone"] chip_config_network_layer_ble=false'
                  CHIP_ROOT_PATH=examples/placeholder/linux
                  CHIP_ROOT_PATH="$CHIP_ROOT_PATH" BUILD_TYPE="$BUILD_TYPE" scripts/build/gn_gen.sh --args="$GN_ARGS"
                  scripts/run_in_build_env.sh "ninja -C ./out/$BUILD_TYPE"
            - name: Setup Build, Run Build and Run Tests
              # We can't enable leak checking here in LSAN_OPTIONS, because on
              # Darwin that's only supported with a new enough clang, and we're
              # not building with the pigweed clang here.
              run: |
                  for BUILD_TYPE in default python_lib; do
                      case $BUILD_TYPE in
                          "default") GN_ARGS='target_os="all" is_asan=true enable_host_clang_build=false';;
                          "python_lib") GN_ARGS='enable_rtti=true enable_pylib=true';;
                      esac
                      BUILD_TYPE=$BUILD_TYPE scripts/build/gn_gen.sh --args="$GN_ARGS" --export-compile-commands
                      scripts/run_in_build_env.sh "ninja -C ./out/$BUILD_TYPE"
                      BUILD_TYPE=$BUILD_TYPE scripts/tests/gn_tests.sh
                  done
            - name: Ensure codegen is done for sanitize
              run: |
                  ./scripts/run_in_build_env.sh "./scripts/run_codegen_targets.sh out/default"
            - name: Clang-tidy validation
              # NOTE: clang-tidy crashes on CodegenDataModel_Write due to Nullable/std::optional check.
              #       See https://github.com/llvm/llvm-project/issues/97426
              run: |
                  ./scripts/run_in_build_env.sh \
                    "./scripts/run-clang-tidy-on-compile-commands.py \
                       --compile-database out/default/compile_commands.json \
                       --file-exclude-regex '/(repo|zzz_generated|lwip/standalone)/|CodegenDataModel_Write|QuieterReporting' \
                       check \
                    "
            - name: Uploading diagnostic logs
              uses: actions/upload-artifact@v4
              if: ${{ failure() && !env.ACT }}
              with:
                  name: crash-log-darwin
                  path: ~/Library/Logs/DiagnosticReports/

            - name: Perform CodeQL Analysis
              if: ${{ inputs.run-codeql  }}
              uses: ./.github/actions/perform-codeql-analysis
              with:
                language: cpp

            # TODO Log Upload https://github.com/project-chip/connectedhomeip/issues/2227
            # TODO https://github.com/project-chip/connectedhomeip/issues/1512

    build_linux_gcc_coverage:
        name: Build on Linux (coverage)

        runs-on: ubuntu-latest
        if: github.actor != 'restyled-io[bot]'

        container:
<<<<<<< HEAD
            image: ghcr.io/project-chip/chip-build:64
=======
            image: ghcr.io/project-chip/chip-build:65
>>>>>>> b88ac271
            volumes:
                - "/:/runner-root-volume"
                - "/tmp/log_output:/tmp/test_logs"
            options: --privileged --sysctl "net.ipv6.conf.all.disable_ipv6=0
                net.ipv4.conf.all.forwarding=1 net.ipv6.conf.all.forwarding=1"

        steps:
            - name: Checkout
              uses: actions/checkout@v4
            - name: Checkout submodules & Bootstrap
              uses: ./.github/actions/checkout-submodules-and-bootstrap
              with:
                platform: linux

            - name: Run Build Coverage
              run: ./scripts/build_coverage.sh<|MERGE_RESOLUTION|>--- conflicted
+++ resolved
@@ -42,11 +42,7 @@
         if: github.actor != 'restyled-io[bot]'
 
         container:
-<<<<<<< HEAD
-            image: ghcr.io/project-chip/chip-build:64
-=======
             image: ghcr.io/project-chip/chip-build:65
->>>>>>> b88ac271
             volumes:
                 - "/:/runner-root-volume"
                 - "/tmp/log_output:/tmp/test_logs"
@@ -453,11 +449,7 @@
         if: github.actor != 'restyled-io[bot]'
 
         container:
-<<<<<<< HEAD
-            image: ghcr.io/project-chip/chip-build:64
-=======
             image: ghcr.io/project-chip/chip-build:65
->>>>>>> b88ac271
             volumes:
                 - "/:/runner-root-volume"
                 - "/tmp/log_output:/tmp/test_logs"
