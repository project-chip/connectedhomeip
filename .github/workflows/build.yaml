--- conflicted
+++ resolved
@@ -70,41 +70,15 @@
               run: |
                   mkdir /tmp/cores || true
                   sysctl -w kernel.core_pattern=/tmp/cores/core.%u.%p.%t || true
-<<<<<<< HEAD
             - name: Checkout submodules & Bootstrap
               uses: ./.github/actions/checkout-submodules-and-bootstrap
-=======
-
-            - uses: Wandalen/wretry.action@v1.3.0
-              name: Bootstrap cache
-              continue-on-error: true
-              timeout-minutes: 10
-              with:
-                action: buildjet/cache@v3
-                attempt_limit: 3
-                attempt_delay: 2000
-                with: |
-                    key: ${{ runner.os }}-env-${{ hashFiles('scripts/setup/*', 'third_party/pigweed/**') }}
-                    path: |
-                        .environment
-                        build_overrides/pigweed_environment.gni
-            - name: Bootstrap
-              run: bash scripts/bootstrap.sh
-            - name: Uploading bootstrap logs
-              uses: actions/upload-artifact@v3
-              if: ${{ always() && !env.ACT }}
-              with:
-                  name: bootstrap-logs
-                  path: |
-                      .environment/gn_out/.ninja_log
-                      .environment/pigweed-venv/*.log
-
+              with:
+                platform: linux
             - name: Initialize CodeQL
               if: ${{ inputs.run-codeql  }}
               uses: github/codeql-action/init@v2
->>>>>>> 4f14a6c9
-              with:
-                platform: linux
+              with:
+                  languages: "cpp"
             - name: Setup Build
               run: scripts/build/gn_gen.sh --args="chip_config_memory_debug_checks=true chip_config_memory_debug_dmalloc=false"
             - name: Run Build
@@ -221,33 +195,12 @@
             - name: Checkout submodules & Bootstrap
               uses: ./.github/actions/checkout-submodules-and-bootstrap
               with:
-<<<<<<< HEAD
                 platform: linux
-=======
-                action: buildjet/cache@v3
-                attempt_limit: 3
-                attempt_delay: 2000
-                with: |
-                    key: ${{ runner.os }}-env-${{ hashFiles('scripts/setup/*', 'third_party/pigweed/**') }}
-                    path: |
-                        .environment
-                        build_overrides/pigweed_environment.gni
-            - name: Bootstrap
-              run: bash scripts/bootstrap.sh
-            - name: Uploading bootstrap logs
-              uses: actions/upload-artifact@v3
-              if: ${{ always() && !env.ACT }}
-              with:
-                  name: bootstrap-logs
-                  path: |
-                      .environment/gn_out/.ninja_log
-                      .environment/pigweed-venv/*.log
             - name: Initialize CodeQL
               if: ${{ inputs.run-codeql  }}
               uses: github/codeql-action/init@v2
               with:
                   languages: "cpp"
->>>>>>> 4f14a6c9
             - name: Setup and Build Simulated Device
               run: |
                   BUILD_TYPE=simulated
@@ -408,20 +361,10 @@
                   token: ${{ github.token }}
                 attempt_limit: 3
                 attempt_delay: 2000
-<<<<<<< HEAD
             - name: Checkout submodules & Bootstrap
               uses: ./.github/actions/checkout-submodules-and-bootstrap
               with:
                 platform: linux
-=======
-                with: |
-                    key: ${{ runner.os }}-env-${{ hashFiles('scripts/setup/*', 'third_party/pigweed/**') }}
-                    path: |
-                        .environment
-                        build_overrides/pigweed_environment.gni
-            - name: Bootstrap
-              run: bash scripts/bootstrap.sh
->>>>>>> 4f14a6c9
 
             - name: Setup Build, Run Build and Run Tests
               run: |
@@ -455,11 +398,6 @@
                   token: ${{ github.token }}
                 attempt_limit: 3
                 attempt_delay: 2000
-            #- name: Initialize CodeQL
-            #  if: ${{ github.event_name == 'push' && github.event.ref == 'refs/heads/master' }}
-            #  uses: github/codeql-action/init@v1
-            #  with:
-            #     languages: "cpp"
             - name: Checkout submodules & Bootstrap
               uses: ./.github/actions/checkout-submodules-and-bootstrap
               with:
@@ -467,39 +405,12 @@
             - name: Try to ensure the directory for diagnostic log collection exists
               run: |
                   mkdir -p ~/Library/Logs/DiagnosticReports || true
-
-<<<<<<< HEAD
-=======
-            - uses: Wandalen/wretry.action@v1.3.0
-              name: Bootstrap cache
-              continue-on-error: true
-              timeout-minutes: 10
-              with:
-                action: buildjet/cache@v3
-                attempt_limit: 3
-                attempt_delay: 2000
-                with: |
-                    key: ${{ runner.os }}-env-${{ hashFiles('scripts/setup/*', 'third_party/pigweed/**') }}
-                    path: |
-                        .environment
-                        build_overrides/pigweed_environment.gni
-            - name: Bootstrap
-              run: bash scripts/bootstrap.sh
-            - name: Uploading bootstrap logs
-              uses: actions/upload-artifact@v3
-              if: ${{ always() && !env.ACT }}
-              with:
-                  name: bootstrap-logs
-                  path: |
-                      .environment/gn_out/.ninja_log
-                      .environment/pigweed-venv/*.log
-
             - name: Initialize CodeQL
               if: ${{ inputs.run-codeql  }}
               uses: github/codeql-action/init@v2
               with:
                   languages: "cpp"
->>>>>>> 4f14a6c9
+
             - name: Setup and Build Simulated Device
               run: |
                   BUILD_TYPE=simulated
@@ -599,21 +510,8 @@
                   token: ${{ github.token }}
                 attempt_limit: 3
                 attempt_delay: 2000
-<<<<<<< HEAD
             - name: Checkout submodules & Bootstrap
               uses: ./.github/actions/checkout-submodules-and-bootstrap
-=======
-                with: |
-                    key: ${{ runner.os }}-env-${{ hashFiles('scripts/setup/*', 'third_party/pigweed/**') }}
-                    path: |
-                        .environment
-                        build_overrides/pigweed_environment.gni
-            - name: Bootstrap
-              run: bash scripts/bootstrap.sh
-            - name: Uploading bootstrap logs
-              uses: actions/upload-artifact@v3
-              if: ${{ always() && !env.ACT }}
->>>>>>> 4f14a6c9
               with:
                 platform: linux
 
