--- conflicted
+++ resolved
@@ -33,11 +33,7 @@
         runs-on: ubuntu-latest
 
         container:
-<<<<<<< HEAD
-            image: ghcr.io/project-chip/chip-build-minimal:55
-=======
             image: ghcr.io/project-chip/chip-build-minimal:60
->>>>>>> 2e0d4fc4
 
         steps:
             - name: Checkout
@@ -59,11 +55,7 @@
         runs-on: ubuntu-latest
 
         container:
-<<<<<<< HEAD
-            image: ghcr.io/project-chip/chip-build-minimal:55
-=======
             image: ghcr.io/project-chip/chip-build-minimal:60
->>>>>>> 2e0d4fc4
 
         steps:
             - name: Checkout
