# Copyright (c) 2023 Project CHIP Authors
#
# Licensed under the Apache License, Version 2.0 (the "License");
# you may not use this file except in compliance with the License.
# You may obtain a copy of the License at
#
# http://www.apache.org/licenses/LICENSE-2.0
#
# Unless required by applicable law or agreed to in writing, software
# distributed under the License is distributed on an "AS IS" BASIS,
# WITHOUT WARRANTIES OR CONDITIONS OF ANY KIND, either express or implied.
# See the License for the specific language governing permissions and
# limitations under the License.

name: Minimal Build (Linux / configure)

on:
    push:
        branches-ignore:
            - 'dependabot/**'
    pull_request:
    merge_group:

concurrency:
    group: ${{ github.ref }}-${{ github.workflow }}-${{ (github.event_name == 'pull_request' && github.event.number) || (github.event_name == 'workflow_dispatch' && github.run_number) || github.sha }}
    cancel-in-progress: true

jobs:
    minimal-all-clusters:
        name: Linux / configure build of all-clusters-app

        if: github.actor != 'restyled-io[bot]'
        runs-on: ubuntu-latest

        container:
<<<<<<< HEAD
            image: ghcr.io/project-chip/chip-build-minimal:64
=======
            image: ghcr.io/project-chip/chip-build-minimal:65
>>>>>>> 99ea3e63

        steps:
            - name: Checkout
              uses: actions/checkout@v4

            - name: Checkout submodules # but don't bootstrap!
              uses: ./.github/actions/checkout-submodules
              with:
                platform: linux

            - name: Configure and build All Clusters App
              run: |
                  CC=gcc CXX=g++ scripts/configure --project=examples/all-clusters-app/linux && ./ninja-build

    minimal-network-manager:
        name: Linux / configure build of network-manager-app

        if: github.actor != 'restyled-io[bot]'
        runs-on: ubuntu-latest

        container:
<<<<<<< HEAD
            image: ghcr.io/project-chip/chip-build-minimal:64
=======
            image: ghcr.io/project-chip/chip-build-minimal:65
>>>>>>> 99ea3e63

        steps:
            - name: Checkout
              uses: actions/checkout@v4

            - name: Checkout submodules # but don't bootstrap!
              uses: ./.github/actions/checkout-submodules
              with:
                platform: linux

            - name: Configure and build Network Manager App
              run: |
                  CC=gcc CXX=g++ scripts/configure --project=examples/network-manager-app/linux && ./ninja-build<|MERGE_RESOLUTION|>--- conflicted
+++ resolved
@@ -33,11 +33,7 @@
         runs-on: ubuntu-latest
 
         container:
-<<<<<<< HEAD
-            image: ghcr.io/project-chip/chip-build-minimal:64
-=======
             image: ghcr.io/project-chip/chip-build-minimal:65
->>>>>>> 99ea3e63
 
         steps:
             - name: Checkout
@@ -59,11 +55,7 @@
         runs-on: ubuntu-latest
 
         container:
-<<<<<<< HEAD
-            image: ghcr.io/project-chip/chip-build-minimal:64
-=======
             image: ghcr.io/project-chip/chip-build-minimal:65
->>>>>>> 99ea3e63
 
         steps:
             - name: Checkout
