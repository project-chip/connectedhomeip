# Copyright (c) 2022-2024 Project CHIP Authors
#
# Licensed under the Apache License, Version 2.0 (the "License");
# you may not use this file except in compliance with the License.
# You may obtain a copy of the License at
#
# http://www.apache.org/licenses/LICENSE-2.0
#
# Unless required by applicable law or agreed to in writing, software
# distributed under the License is distributed on an "AS IS" BASIS,
# WITHOUT WARRANTIES OR CONDITIONS OF ANY KIND, either express or implied.
# See the License for the specific language governing permissions and
# limitations under the License.

name: Build example - Telink

on:
    push:
        branches-ignore:
            - 'dependabot/**'
    pull_request:
    merge_group:

concurrency:
    group: ${{ github.ref }}-${{ github.workflow }}-${{ (github.event_name == 'pull_request' && github.event.number) || (github.event_name == 'workflow_dispatch' && github.run_number) || github.sha }}
    cancel-in-progress: true

env:
    CHIP_NO_LOG_TIMESTAMPS: true
    
jobs:
    telink:
        name: Telink
        env:
            BUILD_TYPE: telink

        runs-on: ubuntu-latest
        if: github.actor != 'restyled-io[bot]'

        container:
<<<<<<< HEAD
            image: ghcr.io/project-chip/chip-build-telink:59
=======
            image: ghcr.io/project-chip/chip-build-telink:57
>>>>>>> 9d56786e
            volumes:
                - "/tmp/bloat_reports:/tmp/bloat_reports"

        steps:
            - name: Checkout
              uses: actions/checkout@v4
            - name: Checkout submodules & Bootstrap
              uses: ./.github/actions/checkout-submodules-and-bootstrap
              with:
                platform: telink

            - name: Set up environment for size reports
              uses: ./.github/actions/setup-size-reports
              if: ${{ !env.ACT }}
              with:
                gh-context: ${{ toJson(github) }}

            # - name: Update Zephyr to specific revision (for developers purpose)
            #   run: scripts/run_in_build_env.sh "python3 scripts/tools/telink/update_zephyr.py ab81a585fca6a83b30e1f4e58a021113d6a3acb8"

            - name: Build example Telink (B92 retention) Air Quality Sensor App
              run: |
                  ./scripts/run_in_build_env.sh \
                    "./scripts/build/build_examples.py --target 'telink-tlsr9528a_retention-air-quality-sensor' build"
                  .environment/pigweed-venv/bin/python3 scripts/tools/memory/gh_sizes.py \
                    telink tlsr9528a_retention air-quality-sensor-app \
                    out/telink-tlsr9528a_retention-air-quality-sensor/zephyr/zephyr.elf \
                    /tmp/bloat_reports/

            - name: clean out build output
              run: rm -rf ./out

            - name: Build example Telink (W91) All Clusters App
              run: |
                  ./scripts/run_in_build_env.sh \
                    "./scripts/build/build_examples.py --target 'telink-tlsr9118bdk40d-all-clusters' build"
                  .environment/pigweed-venv/bin/python3 scripts/tools/memory/gh_sizes.py \
                    telink tlsr9118bdk40d all-clusters-app \
                    out/telink-tlsr9118bdk40d-all-clusters/zephyr/zephyr.elf \
                    /tmp/bloat_reports/

            - name: clean out build output
              run: rm -rf ./out

            - name: Build example Telink (B92) All Clusters Minimal App
              run: |
                  ./scripts/run_in_build_env.sh \
                    "./scripts/build/build_examples.py --target 'telink-tlsr9528a-all-clusters-minimal' build"
                  .environment/pigweed-venv/bin/python3 scripts/tools/memory/gh_sizes.py \
                    telink tlsr9528a all-clusters-minimal-app \
                    out/telink-tlsr9528a-all-clusters-minimal/zephyr/zephyr.elf \
                    /tmp/bloat_reports/

            - name: clean out build output
              run: rm -rf ./out

            - name: Build example Telink (B95) Bridge App
              run: |
                  ./scripts/run_in_build_env.sh \
                    "./scripts/build/build_examples.py --target 'telink-tlsr9258a-bridge' build"
                  .environment/pigweed-venv/bin/python3 scripts/tools/memory/gh_sizes.py \
                    telink tlsr9258a bridge-app \
                    out/telink-tlsr9258a-bridge/zephyr/zephyr.elf \
                    /tmp/bloat_reports/

            - name: clean out build output
              run: rm -rf ./out

            - name: Build example Telink (B92 retention) Contact Sensor App
              run: |
                  ./scripts/run_in_build_env.sh \
                    "./scripts/build/build_examples.py --target 'telink-tlsr9528a_retention-contact-sensor' build"
                  .environment/pigweed-venv/bin/python3 scripts/tools/memory/gh_sizes.py \
                    telink tlsr9528a_retention contact-sensor-app \
                    out/telink-tlsr9528a_retention-contact-sensor/zephyr/zephyr.elf \
                    /tmp/bloat_reports/

            - name: clean out build output
              run: rm -rf ./out

            - name: Build tools required for Factory Data
              run: |
                  ./scripts/checkout_submodules.py --allow-changing-global-git-config --shallow --platform linux
                  ./scripts/build/gn_gen.sh
                  ./scripts/run_in_build_env.sh "ninja -C ./out/$BUILD_TYPE chip-cert chip-tool spake2p"
                  mv ./out/$BUILD_TYPE/chip-cert ./out/$BUILD_TYPE/chip-tool ./out/$BUILD_TYPE/spake2p ./out

            - name: clean out build output (keep tools)
              run: rm -rf ./out/telink*

            - name: Build example Telink (W91) Lighting App with OTA, Factory Data
              run: |
                  ./scripts/run_in_build_env.sh \
                    "./scripts/build/build_examples.py --target 'telink-tlsr9118bdk40d-light-ota-factory-data' build"
                  .environment/pigweed-venv/bin/python3 scripts/tools/memory/gh_sizes.py \
                    telink tlsr9118bdk40d lighting-app-ota-factory-data \
                    out/telink-tlsr9118bdk40d-light-ota-factory-data/zephyr/zephyr.elf \
                    /tmp/bloat_reports/

            - name: clean out build output (keep tools)
              run: rm -rf ./out/telink*

            - name: Build example Telink (B91) Lighting App with OTA, RPC, Factory Data and 4Mb flash
              run: |
                  ./scripts/run_in_build_env.sh \
                    "./scripts/build/build_examples.py --target 'telink-tlsr9518adk80d-light-ota-rpc-factory-data-4mb' build"
                  .environment/pigweed-venv/bin/python3 scripts/tools/memory/gh_sizes.py \
                    telink tlsr9518adk80d lighting-app-ota-rpc-factory-data-4mb \
                    out/telink-tlsr9518adk80d-light-ota-rpc-factory-data-4mb/zephyr/zephyr.elf \
                    /tmp/bloat_reports/

            - name: clean out build output (keep tools)
              run: rm -rf ./out/telink*

            - name: Build example Telink (B92) Light Switch App with OTA, Shell, Factory Data
              run: |
                  ./scripts/run_in_build_env.sh \
                    "./scripts/build/build_examples.py --target 'telink-tlsr9528a-light-switch-ota-shell-factory-data' build"
                  .environment/pigweed-venv/bin/python3 scripts/tools/memory/gh_sizes.py \
                    telink tlsr9528a light-switch-app-ota-shell-factory-data \
                    out/telink-tlsr9528a-light-switch-ota-shell-factory-data/zephyr/zephyr.elf \
                    /tmp/bloat_reports/

            - name: clean out build output
              run: rm -rf ./out

            - name: Build example Telink (B92) Lock App with DFU
              run: |
                  ./scripts/run_in_build_env.sh \
                    "./scripts/build/build_examples.py --target 'telink-tlsr9528a-lock-dfu' build"
                  .environment/pigweed-venv/bin/python3 scripts/tools/memory/gh_sizes.py \
                    telink tlsr9528a lock-app-dfu \
                    out/telink-tlsr9528a-lock-dfu/zephyr/zephyr.elf \
                    /tmp/bloat_reports/

            - name: clean out build output
              run: rm -rf ./out

            - name: Build example Telink (B95) OTA Requestor App
              run: |
                  ./scripts/run_in_build_env.sh \
                    "./scripts/build/build_examples.py --target 'telink-tlsr9258a-ota-requestor' build"
                  .environment/pigweed-venv/bin/python3 scripts/tools/memory/gh_sizes.py \
                    telink tlsr9258a ota-requestor-app \
                    out/telink-tlsr9258a-ota-requestor/zephyr/zephyr.elf \
                    /tmp/bloat_reports/

            - name: clean out build output
              run: rm -rf ./out

            - name: Build example Telink (B91) Pump App
              run: |
                  ./scripts/run_in_build_env.sh \
                    "./scripts/build/build_examples.py --target 'telink-tlsr9518adk80d-pump' build"
                  .environment/pigweed-venv/bin/python3 scripts/tools/memory/gh_sizes.py \
                    telink tlsr9518adk80d pump-app \
                    out/telink-tlsr9518adk80d-pump/zephyr/zephyr.elf \
                    /tmp/bloat_reports/

            - name: clean out build output
              run: rm -rf ./out

            - name: Build example Telink (B91) Pump Controller App
              run: |
                  ./scripts/run_in_build_env.sh \
                    "./scripts/build/build_examples.py --target 'telink-tlsr9518adk80d-pump-controller' build"
                  .environment/pigweed-venv/bin/python3 scripts/tools/memory/gh_sizes.py \
                    telink tlsr9518adk80d pump-controller-app \
                    out/telink-tlsr9518adk80d-pump-controller/zephyr/zephyr.elf \
                    /tmp/bloat_reports/

            - name: clean out build output
              run: rm -rf ./out

            - name: Build example Telink (B91) Shell App
              run: |
                  ./scripts/run_in_build_env.sh \
                    "./scripts/build/build_examples.py --target 'telink-tlsr9518adk80d-shell' build"
                  .environment/pigweed-venv/bin/python3 scripts/tools/memory/gh_sizes.py \
                    telink tlsr9518adk80d shell \
                    out/telink-tlsr9518adk80d-shell/zephyr/zephyr.elf \
                    /tmp/bloat_reports/

            - name: clean out build output
              run: rm -rf ./out

            - name: Build example Telink (B92 retention) Smoke CO Alarm App
              run: |
                  ./scripts/run_in_build_env.sh \
                    "./scripts/build/build_examples.py --target 'telink-tlsr9528a_retention-smoke-co-alarm' build"
                  .environment/pigweed-venv/bin/python3 scripts/tools/memory/gh_sizes.py \
                    telink tlsr9528a_retention smoke_co_alarm-app \
                    out/telink-tlsr9528a_retention-smoke-co-alarm/zephyr/zephyr.elf \
                    /tmp/bloat_reports/

            - name: clean out build output
              run: rm -rf ./out

            - name: Build example Telink (B91 Mars) Temperature Measurement App with OTA
              run: |
                  ./scripts/run_in_build_env.sh \
                    "./scripts/build/build_examples.py --target 'telink-tlsr9518adk80d-temperature-measurement-mars-ota' build"
                  .environment/pigweed-venv/bin/python3 scripts/tools/memory/gh_sizes.py \
                    telink tlsr9518adk80d temperature-measurement-app-mars-ota \
                    out/telink-tlsr9518adk80d-temperature-measurement-mars-ota/zephyr/zephyr.elf \
                    /tmp/bloat_reports/

            - name: clean out build output
              run: rm -rf ./out

            - name: Build example Telink (B91) Thermostat App
              run: |
                  ./scripts/run_in_build_env.sh \
                    "./scripts/build/build_examples.py --target 'telink-tlsr9518adk80d-thermostat' build"
                  .environment/pigweed-venv/bin/python3 scripts/tools/memory/gh_sizes.py \
                    telink tlsr9518adk80d thermostat \
                    out/telink-tlsr9518adk80d-thermostat/zephyr/zephyr.elf \
                    /tmp/bloat_reports/

            - name: clean out build output
              run: rm -rf ./out

            - name: Build example Telink (W91) Window Covering App
              run: |
                  ./scripts/run_in_build_env.sh \
                    "./scripts/build/build_examples.py --target 'telink-tlsr9118bdk40d-window-covering' build"
                  .environment/pigweed-venv/bin/python3 scripts/tools/memory/gh_sizes.py \
                    telink tlsr9118bdk40d window-covering \
                    out/telink-tlsr9118bdk40d-window-covering/zephyr/zephyr.elf \
                    /tmp/bloat_reports/

            - name: clean out build output
              run: rm -rf ./out

            - name: Uploading Size Reports
              uses: ./.github/actions/upload-size-reports
              if: ${{ !env.ACT }}
              with:
                platform-name: Telink<|MERGE_RESOLUTION|>--- conflicted
+++ resolved
@@ -38,11 +38,7 @@
         if: github.actor != 'restyled-io[bot]'
 
         container:
-<<<<<<< HEAD
             image: ghcr.io/project-chip/chip-build-telink:59
-=======
-            image: ghcr.io/project-chip/chip-build-telink:57
->>>>>>> 9d56786e
             volumes:
                 - "/tmp/bloat_reports:/tmp/bloat_reports"
 
