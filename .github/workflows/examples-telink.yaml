# Copyright (c) 2022-2024 Project CHIP Authors
#
# Licensed under the Apache License, Version 2.0 (the "License");
# you may not use this file except in compliance with the License.
# You may obtain a copy of the License at
#
# http://www.apache.org/licenses/LICENSE-2.0
#
# Unless required by applicable law or agreed to in writing, software
# distributed under the License is distributed on an "AS IS" BASIS,
# WITHOUT WARRANTIES OR CONDITIONS OF ANY KIND, either express or implied.
# See the License for the specific language governing permissions and
# limitations under the License.

name: Build example - Telink

on:
    push:
        branches:
            - master
            - 'v*-branch'
    pull_request:
    merge_group:

concurrency:
    group: ${{ github.ref }}-${{ github.workflow }}-${{ (github.event_name == 'pull_request' && github.event.number) || (github.event_name == 'workflow_dispatch' && github.run_number) || github.sha }}
    cancel-in-progress: true

env:
    CHIP_NO_LOG_TIMESTAMPS: true
    # Required to Update Zephyr SDK (for developers purpose)
    TELINK_ZEPHYR_SDK_DIR: /opt/telink/zephyr-sdk-0.17.0

jobs:
    telink:
        name: Telink
        env:
            BUILD_TYPE: telink

        runs-on: ubuntu-latest
        if: github.actor != 'restyled-io[bot]'

        container:
            image: ghcr.io/project-chip/chip-build-telink:112
            volumes:
                - "/tmp/bloat_reports:/tmp/bloat_reports"

        steps:
            - name: Checkout
              uses: actions/checkout@v4

            - name: Update Zephyr SDK (for developers purpose)
              run: |
                  set -e
                  cd /opt/telink
                  rm -rf zephyr-sdk-0.16.1
                  curl --location https://github.com/zephyrproject-rtos/sdk-ng/releases/download/v0.17.0/zephyr-sdk-0.17.0_linux-x86_64_minimal.tar.xz --output zephyr-sdk-0.17.0_linux-x86_64_minimal.tar.xz
                  tar xvf zephyr-sdk-0.17.0_linux-x86_64_minimal.tar.xz
                  rm -rf zephyr-sdk-0.17.0_linux-x86_64_minimal.tar.xz
                  zephyr-sdk-0.17.0/setup.sh -t riscv64-zephyr-elf

            - name: Checkout submodules & Bootstrap
              uses: ./.github/actions/checkout-submodules-and-bootstrap
              with:
                platform: telink

            - name: Set up environment for size reports
              uses: ./.github/actions/setup-size-reports
              if: ${{ !env.ACT }}
              with:
                gh-context: ${{ toJson(github) }}

<<<<<<< HEAD
            - name: Update Zephyr to specific revision (for developers purpose)
              run: scripts/run_in_build_env.sh "python3 scripts/tools/telink/update_zephyr.py 4e9865ca0663c1cda6e8bfac58f030d20bc9977f"
=======
            # - name: Update Zephyr to specific revision (for developers purpose)
            #   run: scripts/run_in_build_env.sh "python3 scripts/tools/telink/update_zephyr.py ce4027fc0768b8509758af2e43f74e3fd2c7d58d"
>>>>>>> c36e74b4

            - name: Build example Telink (B92 retention) Air Quality Sensor App
              # Run test for master and s07641069 PRs
              if: github.event.pull_request.number == null || github.event.pull_request.head.repo.full_name == 's07641069/connectedhomeip'
              run: |
                  ./scripts/run_in_build_env.sh \
                    "./scripts/build/build_examples.py --target 'telink-tlsr9528a_retention-air-quality-sensor' build"
                  .environment/pigweed-venv/bin/python3 scripts/tools/memory/gh_sizes.py \
                    telink tlsr9528a_retention air-quality-sensor-app \
                    out/telink-tlsr9528a_retention-air-quality-sensor/zephyr/zephyr.elf \
                    /tmp/bloat_reports/

            - name: clean out build output
              run: rm -rf ./out

            - name: Build example Telink (W91) All Clusters App
              # Run test for master and s07641069 PRs
              if: github.event.pull_request.number == null || github.event.pull_request.head.repo.full_name == 's07641069/connectedhomeip'
              run: |
                  ./scripts/run_in_build_env.sh \
                    "./scripts/build/build_examples.py --target 'telink-tlsr9118bdk40d-all-clusters' build"
                  .environment/pigweed-venv/bin/python3 scripts/tools/memory/gh_sizes.py \
                    telink tlsr9118bdk40d all-clusters-app \
                    out/telink-tlsr9118bdk40d-all-clusters/zephyr/zephyr.elf \
                    /tmp/bloat_reports/

            - name: clean out build output
              run: rm -rf ./out

            - name: Build example Telink (B92) All Clusters Minimal App
              # Run test for master and s07641069 PRs
              if: github.event.pull_request.number == null || github.event.pull_request.head.repo.full_name == 's07641069/connectedhomeip'
              run: |
                  ./scripts/run_in_build_env.sh \
                    "./scripts/build/build_examples.py --target 'telink-tlsr9528a-all-clusters-minimal' build"
                  .environment/pigweed-venv/bin/python3 scripts/tools/memory/gh_sizes.py \
                    telink tlsr9528a all-clusters-minimal-app \
                    out/telink-tlsr9528a-all-clusters-minimal/zephyr/zephyr.elf \
                    /tmp/bloat_reports/

            - name: clean out build output
              run: rm -rf ./out

            - name: Build example Telink (tl721x) Bridge App
              # Run test for master and all PRs
              run: |
                  ./scripts/run_in_build_env.sh \
                    "./scripts/build/build_examples.py --target 'telink-tl7218x-bridge' build"
                  .environment/pigweed-venv/bin/python3 scripts/tools/memory/gh_sizes.py \
                    telink tl7218x bridge-app \
                    out/telink-tl7218x-bridge/zephyr/zephyr.elf \
                    /tmp/bloat_reports/

            - name: clean out build output
              run: rm -rf ./out

            - name: Build example Telink (B92 retention) Contact Sensor App
              # Run test for master and all PRs
              run: |
                  ./scripts/run_in_build_env.sh \
                    "./scripts/build/build_examples.py --target 'telink-tlsr9528a_retention-contact-sensor' build"
                  .environment/pigweed-venv/bin/python3 scripts/tools/memory/gh_sizes.py \
                    telink tlsr9528a_retention contact-sensor-app \
                    out/telink-tlsr9528a_retention-contact-sensor/zephyr/zephyr.elf \
                    /tmp/bloat_reports/

            - name: clean out build output
              run: rm -rf ./out

            - name: Build tools required for Factory Data
              # Run test for master and all PRs
              run: |
                  ./scripts/checkout_submodules.py --allow-changing-global-git-config --shallow --platform linux
                  ./scripts/build/gn_gen.sh
                  ./scripts/run_in_build_env.sh "ninja -C ./out/$BUILD_TYPE chip-cert chip-tool spake2p"
                  mv ./out/$BUILD_TYPE/chip-cert ./out/$BUILD_TYPE/chip-tool ./out/$BUILD_TYPE/spake2p ./out

            - name: clean out build output (keep tools)
              run: rm -rf ./out/telink*

            - name: Build example Telink (W91) Lighting App with OTA, Factory Data
              # Run test for master and all PRs
              run: |
                  ./scripts/run_in_build_env.sh \
                    "./scripts/build/build_examples.py --target 'telink-tlsr9118bdk40d-light-ota-factory-data' build"
                  .environment/pigweed-venv/bin/python3 scripts/tools/memory/gh_sizes.py \
                    telink tlsr9118bdk40d lighting-app-ota-factory-data \
                    out/telink-tlsr9118bdk40d-light-ota-factory-data/zephyr/zephyr.elf \
                    /tmp/bloat_reports/

            - name: clean out build output (keep tools)
              run: rm -rf ./out/telink*

            - name: Build example Telink (B91) Lighting App with OTA, RPC, Factory Data, 4Mb flash
              # Run test for master and all PRs
              run: |
                  ./scripts/run_in_build_env.sh \
                    "./scripts/build/build_examples.py --target 'telink-tlsr9518adk80d-light-ota-rpc-factory-data-4mb' build"
                  .environment/pigweed-venv/bin/python3 scripts/tools/memory/gh_sizes.py \
                    telink tlsr9518adk80d lighting-app-ota-rpc-factory-data-4mb \
                    out/telink-tlsr9518adk80d-light-ota-rpc-factory-data-4mb/zephyr/zephyr.elf \
                    /tmp/bloat_reports/

            - name: clean out build output (keep tools)
              run: rm -rf ./out/telink*

            - name: Build example Telink (tl321x) Lighting App with OTA, Factory Data
              # Run test for master and all PRs
              run: |
                  ./scripts/run_in_build_env.sh \
                    "./scripts/build/build_examples.py --target 'telink-tl3218x-light-ota-factory-data' build"
                  .environment/pigweed-venv/bin/python3 scripts/tools/memory/gh_sizes.py \
                    telink tl3218x light-app-ota-factory-data \
                    out/telink-tl3218x-light-ota-factory-data/zephyr/zephyr.elf \
                    /tmp/bloat_reports/

            - name: clean out build output (keep tools)
              run: rm -rf ./out/telink*

            - name: Build example Telink (tl721x) Lighting App with OTA, Shell, Factory Data
              # Run test for master and all PRs
              run: |
                  ./scripts/run_in_build_env.sh \
                    "./scripts/build/build_examples.py --target 'telink-tl7218x-light-ota-shell-factory-data' build"
                  .environment/pigweed-venv/bin/python3 scripts/tools/memory/gh_sizes.py \
                    telink tl7218x light-app-ota-shell-factory-data \
                    out/telink-tl7218x-light-ota-shell-factory-data/zephyr/zephyr.elf \
                    /tmp/bloat_reports/

            - name: clean out build output (keep tools)
              run: rm -rf ./out/telink*

            - name: Build example Telink (tl721x retention) Light Switch App with OTA (LZMA), Factory Data
              # Run test for master and all PRs
              run: |
                  ./scripts/run_in_build_env.sh \
                    "./scripts/build/build_examples.py --target 'telink-tl7218x_retention-light-switch-ota-compress-lzma-factory-data' build"
                  .environment/pigweed-venv/bin/python3 scripts/tools/memory/gh_sizes.py \
                    telink tl7218x_retention light-switch-app-ota-compress-lzma-factory-data \
                    out/telink-tl7218x_retention-light-switch-ota-compress-lzma-factory-data/zephyr/zephyr.elf \
                    /tmp/bloat_reports/

            - name: clean out build output (keep tools)
              run: rm -rf ./out/telink*

            - name: Build example Telink (B92) Light Switch App with OTA (LZMA), Shell, Factory Data
              # Run test for master and all PRs
              run: |
                  ./scripts/run_in_build_env.sh \
                    "./scripts/build/build_examples.py --target 'telink-tlsr9528a-light-switch-ota-compress-lzma-shell-factory-data' build"
                  .environment/pigweed-venv/bin/python3 scripts/tools/memory/gh_sizes.py \
                    telink tlsr9528a light-switch-app-ota-compress-lzma-shell-factory-data \
                    out/telink-tlsr9528a-light-switch-ota-compress-lzma-shell-factory-data/zephyr/zephyr.elf \
                    /tmp/bloat_reports/

            - name: clean out build output
              run: rm -rf ./out

            - name: Build example Telink (B92) Lock App with DFU
              # Run test for master and s07641069 PRs
              if: github.event.pull_request.number == null || github.event.pull_request.head.repo.full_name == 's07641069/connectedhomeip'
              run: |
                  ./scripts/run_in_build_env.sh \
                    "./scripts/build/build_examples.py --target 'telink-tlsr9528a-lock-dfu' build"
                  .environment/pigweed-venv/bin/python3 scripts/tools/memory/gh_sizes.py \
                    telink tlsr9528a lock-app-dfu \
                    out/telink-tlsr9528a-lock-dfu/zephyr/zephyr.elf \
                    /tmp/bloat_reports/

            - name: clean out build output
              run: rm -rf ./out

            - name: Build example Telink (tl321x) OTA Requestor App
              # Run test for master and s07641069 PRs
              if: github.event.pull_request.number == null || github.event.pull_request.head.repo.full_name == 's07641069/connectedhomeip'
              run: |
                  ./scripts/run_in_build_env.sh \
                    "./scripts/build/build_examples.py --target 'telink-tl3218x-ota-requestor' build"
                  .environment/pigweed-venv/bin/python3 scripts/tools/memory/gh_sizes.py \
                    telink tl3218x ota-requestor-app \
                    out/telink-tl3218x-ota-requestor/zephyr/zephyr.elf \
                    /tmp/bloat_reports/

            - name: clean out build output
              run: rm -rf ./out

            - name: Build example Telink (B91 USB) Pump App
              # Run test for master and s07641069 PRs
              if: github.event.pull_request.number == null || github.event.pull_request.head.repo.full_name == 's07641069/connectedhomeip'
              run: |
                  ./scripts/run_in_build_env.sh \
                    "./scripts/build/build_examples.py --target 'telink-tlsr9518adk80d-pump-usb' build"
                  .environment/pigweed-venv/bin/python3 scripts/tools/memory/gh_sizes.py \
                    telink tlsr9518adk80d pump-app-usb \
                    out/telink-tlsr9518adk80d-pump-usb/zephyr/zephyr.elf \
                    /tmp/bloat_reports/

            - name: clean out build output
              run: rm -rf ./out

            - name: Build example Telink (B91) Pump Controller App
              # Run test for master and s07641069 PRs
              if: github.event.pull_request.number == null || github.event.pull_request.head.repo.full_name == 's07641069/connectedhomeip'
              run: |
                  ./scripts/run_in_build_env.sh \
                    "./scripts/build/build_examples.py --target 'telink-tlsr9518adk80d-pump-controller' build"
                  .environment/pigweed-venv/bin/python3 scripts/tools/memory/gh_sizes.py \
                    telink tlsr9518adk80d pump-controller-app \
                    out/telink-tlsr9518adk80d-pump-controller/zephyr/zephyr.elf \
                    /tmp/bloat_reports/

            - name: clean out build output
              run: rm -rf ./out

            - name: Build example Telink (B91) Shell App
              # Run test for master and s07641069 PRs
              if: github.event.pull_request.number == null || github.event.pull_request.head.repo.full_name == 's07641069/connectedhomeip'
              run: |
                  ./scripts/run_in_build_env.sh \
                    "./scripts/build/build_examples.py --target 'telink-tlsr9518adk80d-shell' build"
                  .environment/pigweed-venv/bin/python3 scripts/tools/memory/gh_sizes.py \
                    telink tlsr9518adk80d shell \
                    out/telink-tlsr9518adk80d-shell/zephyr/zephyr.elf \
                    /tmp/bloat_reports/

            - name: clean out build output
              run: rm -rf ./out

            - name: Build example Telink (B92 retention) Smoke CO Alarm App
              # Run test for master and s07641069 PRs
              if: github.event.pull_request.number == null || github.event.pull_request.head.repo.full_name == 's07641069/connectedhomeip'
              run: |
                  ./scripts/run_in_build_env.sh \
                    "./scripts/build/build_examples.py --target 'telink-tlsr9528a_retention-smoke-co-alarm' build"
                  .environment/pigweed-venv/bin/python3 scripts/tools/memory/gh_sizes.py \
                    telink tlsr9528a_retention smoke_co_alarm-app \
                    out/telink-tlsr9528a_retention-smoke-co-alarm/zephyr/zephyr.elf \
                    /tmp/bloat_reports/

            - name: clean out build output
              run: rm -rf ./out

            - name: Build example Telink (B91 Mars) Temperature Measurement App with OTA
              # Run test for master and s07641069 PRs
              if: github.event.pull_request.number == null || github.event.pull_request.head.repo.full_name == 's07641069/connectedhomeip'
              run: |
                  ./scripts/run_in_build_env.sh \
                    "./scripts/build/build_examples.py --target 'telink-tlsr9518adk80d-temperature-measurement-mars-ota' build"
                  .environment/pigweed-venv/bin/python3 scripts/tools/memory/gh_sizes.py \
                    telink tlsr9518adk80d temperature-measurement-app-mars-ota \
                    out/telink-tlsr9518adk80d-temperature-measurement-mars-ota/zephyr/zephyr.elf \
                    /tmp/bloat_reports/

            - name: clean out build output
              run: rm -rf ./out

            - name: Build example Telink (B91) Thermostat App
              # Run test for master and s07641069 PRs
              if: github.event.pull_request.number == null || github.event.pull_request.head.repo.full_name == 's07641069/connectedhomeip'
              run: |
                  ./scripts/run_in_build_env.sh \
                    "./scripts/build/build_examples.py --target 'telink-tlsr9518adk80d-thermostat' build"
                  .environment/pigweed-venv/bin/python3 scripts/tools/memory/gh_sizes.py \
                    telink tlsr9518adk80d thermostat \
                    out/telink-tlsr9518adk80d-thermostat/zephyr/zephyr.elf \
                    /tmp/bloat_reports/

            - name: clean out build output
              run: rm -rf ./out

            - name: Build example Telink (tl721x) Window Covering App
              # Run test for master and s07641069 PRs
              if: github.event.pull_request.number == null || github.event.pull_request.head.repo.full_name == 's07641069/connectedhomeip'
              run: |
                  ./scripts/run_in_build_env.sh \
                    "./scripts/build/build_examples.py --target 'telink-tl7218x-window-covering' build"
                  .environment/pigweed-venv/bin/python3 scripts/tools/memory/gh_sizes.py \
                    telink tl7218x window-covering \
                    out/telink-tl7218x-window-covering/zephyr/zephyr.elf \
                    /tmp/bloat_reports/

            - name: clean out build output
              run: rm -rf ./out

            - name: Uploading Size Reports
              uses: ./.github/actions/upload-size-reports
              if: ${{ !env.ACT }}
              with:
                platform-name: Telink<|MERGE_RESOLUTION|>--- conflicted
+++ resolved
@@ -70,13 +70,8 @@
               with:
                 gh-context: ${{ toJson(github) }}
 
-<<<<<<< HEAD
             - name: Update Zephyr to specific revision (for developers purpose)
               run: scripts/run_in_build_env.sh "python3 scripts/tools/telink/update_zephyr.py 4e9865ca0663c1cda6e8bfac58f030d20bc9977f"
-=======
-            # - name: Update Zephyr to specific revision (for developers purpose)
-            #   run: scripts/run_in_build_env.sh "python3 scripts/tools/telink/update_zephyr.py ce4027fc0768b8509758af2e43f74e3fd2c7d58d"
->>>>>>> c36e74b4
 
             - name: Build example Telink (B92 retention) Air Quality Sensor App
               # Run test for master and s07641069 PRs
