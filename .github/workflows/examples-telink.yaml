--- conflicted
+++ resolved
@@ -57,13 +57,8 @@
               with:
                 gh-context: ${{ toJson(github) }}
 
-<<<<<<< HEAD
             - name: Update Zephyr to specific revision (for developers purpose)
               run: scripts/run_in_build_env.sh "python3 scripts/tools/telink/update_zephyr.py 46b82695b9390d74bcfa4b01a14a009c01b96895"
-=======
-            # - name: Update Zephyr to specific revision (for developers purpose)
-            #   run: scripts/run_in_build_env.sh "python3 scripts/tools/telink/update_zephyr.py fdccaba1ebc147908e9cca653e6c6743def3332b"
->>>>>>> 28c1d833
 
             - name: Build example Telink (B92 retention) Air Quality Sensor App
               # Run test for master and s07641069 PRs
@@ -170,7 +165,6 @@
             - name: clean out build output (keep tools)
               run: rm -rf ./out/telink*
 
-<<<<<<< HEAD
             - name: Build example Telink (tl321x) Lighting App with OTA (LZMA), Factory Data
               # Run test for master and all PRs
               run: |
@@ -179,26 +173,6 @@
                   .environment/pigweed-venv/bin/python3 scripts/tools/memory/gh_sizes.py \
                     telink tl3218x light-app-ota-compress-lzma-factory-data \
                     out/telink-tl3218x-light-ota-compress-lzma-factory-data/zephyr/zephyr.elf \
-=======
-            - name: Build example Telink (tl321x) Lighting App with OTA (LZMA), Shell, Factory Data
-              # Run test for master and all PRs
-              run: |
-                  ./scripts/run_in_build_env.sh \
-                    "./scripts/build/build_examples.py --target 'telink-tl3218x-light-ota-compress-lzma-shell-factory-data' build"
-                  .environment/pigweed-venv/bin/python3 scripts/tools/memory/gh_sizes.py \
-                    telink tl3218x light-app-ota-compress-lzma-shell-factory-data \
-                    out/telink-tl3218x-light-ota-compress-lzma-shell-factory-data/zephyr/zephyr.elf \
-                    /tmp/bloat_reports/
-
-            - name: Build example Telink (tl321x_retention) Light Switch App with OTA, Shell, Factory Data
-              # Run test for master and all PRs
-              run: |
-                  ./scripts/run_in_build_env.sh \
-                    "./scripts/build/build_examples.py --target 'telink-tl3218x_retention-light-switch-ota-shell-factory-data' build"
-                  .environment/pigweed-venv/bin/python3 scripts/tools/memory/gh_sizes.py \
-                    telink tl3218x_retention light-switch-app-ota-shell-factory-data \
-                    out/telink-tl3218x_retention-light-switch-ota-shell-factory-data/zephyr/zephyr.elf \
->>>>>>> 28c1d833
                     /tmp/bloat_reports/
 
             - name: clean out build output (keep tools)
