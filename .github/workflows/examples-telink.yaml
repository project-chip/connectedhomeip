--- conflicted
+++ resolved
@@ -58,12 +58,7 @@
                 gh-context: ${{ toJson(github) }}
 
             # - name: Update Zephyr version 3.7.0 (develop) to specific revision (for developers purpose)
-<<<<<<< HEAD
             #   run: scripts/run_in_build_env.sh "python3 scripts/tools/telink/update_zephyr.py 8f0b3c350ff99dce5569bf4879d322d3aa0a84fd"
-=======
-            #   run: scripts/run_in_build_env.sh "python3 scripts/tools/telink/update_zephyr.py deb9deef8014c14dff216ec80da7c79d9d6204d3"
->>>>>>> e2d54032
-
             - name: Build example Telink (B92 retention) Air Quality Sensor App
               # Run test for master and s07641069 PRs
               if: github.event.pull_request.number == null || github.event.pull_request.head.repo.full_name == 's07641069/connectedhomeip'
@@ -396,12 +391,7 @@
                 gh-context: ${{ toJson(github) }}
 
             # - name: Update Zephyr version 3.3.0 (develop_3.3) to specific revision (for developers purpose)
-<<<<<<< HEAD
             #   run: scripts/run_in_build_env.sh "python3 scripts/tools/telink/update_zephyr.py dc28389d22e984b61715ea3c965605c247854cab"
-=======
-            #   run: scripts/run_in_build_env.sh "python3 scripts/tools/telink/update_zephyr.py 0457e76f4b5f66ba7fb3ba13d1f90204e4da8b7e"
->>>>>>> e2d54032
-
             - name: Build example Telink (B92 retention) Air Quality Sensor App
               # Run test for master and s07641069 PRs
               if: github.event.pull_request.number == null || github.event.pull_request.head.repo.full_name == 's07641069/connectedhomeip'
