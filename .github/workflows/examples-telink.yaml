# Copyright (c) 2022-2024 Project CHIP Authors
#
# Licensed under the Apache License, Version 2.0 (the "License");
# you may not use this file except in compliance with the License.
# You may obtain a copy of the License at
#
# http://www.apache.org/licenses/LICENSE-2.0
#
# Unless required by applicable law or agreed to in writing, software
# distributed under the License is distributed on an "AS IS" BASIS,
# WITHOUT WARRANTIES OR CONDITIONS OF ANY KIND, either express or implied.
# See the License for the specific language governing permissions and
# limitations under the License.

name: Build example - Telink

on:
    push:
        branches:
            - master
            - 'v*-branch'
    pull_request:
    merge_group:

concurrency:
    group: ${{ github.ref }}-${{ github.workflow }}-${{ (github.event_name == 'pull_request' && github.event.number) || (github.event_name == 'workflow_dispatch' && github.run_number) || github.sha }}
    cancel-in-progress: true

env:
    CHIP_NO_LOG_TIMESTAMPS: true
    # Required to Update Zephyr SDK (for developers purpose)
    TELINK_ZEPHYR_SDK_DIR: /opt/telink/zephyr-sdk-0.17.0

jobs:
    telink:
        name: Telink
        env:
            BUILD_TYPE: telink

        runs-on: ubuntu-latest
        if: github.actor != 'restyled-io[bot]'

        container:
            image: ghcr.io/project-chip/chip-build-telink:104
            volumes:
                - "/tmp/bloat_reports:/tmp/bloat_reports"

        steps:
            - name: Checkout
              uses: actions/checkout@v4

            - name: Update Zephyr SDK (for developers purpose)
              run: |
                  set -e
                  cd /opt/telink
                  rm -rf zephyr-sdk-0.16.1
                  curl --location https://github.com/zephyrproject-rtos/sdk-ng/releases/download/v0.17.0/zephyr-sdk-0.17.0_linux-x86_64_minimal.tar.xz --output zephyr-sdk-0.17.0_linux-x86_64_minimal.tar.xz
                  tar xvf zephyr-sdk-0.17.0_linux-x86_64_minimal.tar.xz
                  rm -rf zephyr-sdk-0.17.0_linux-x86_64_minimal.tar.xz
                  zephyr-sdk-0.17.0/setup.sh -t riscv64-zephyr-elf

            - name: Checkout submodules & Bootstrap
              uses: ./.github/actions/checkout-submodules-and-bootstrap
              with:
                platform: telink

            - name: Set up environment for size reports
              uses: ./.github/actions/setup-size-reports
              if: ${{ !env.ACT }}
              with:
                gh-context: ${{ toJson(github) }}

<<<<<<< HEAD
            - name: Update Zephyr to specific revision (for developers purpose)
              run: scripts/run_in_build_env.sh "python3 scripts/tools/telink/update_zephyr.py 4f721330d76c861f5a6b0f2ebea16d70916dc87e"
=======
            # - name: Update Zephyr to specific revision (for developers purpose)
            #   run: scripts/run_in_build_env.sh "python3 scripts/tools/telink/update_zephyr.py 52c23bb5bfa7b08fb2499fda8c34cbd3418e0c1d"
>>>>>>> 4f956ecb

            - name: Build example Telink (B92 retention) Air Quality Sensor App
              # Run test for master and s07641069 PRs
              if: github.event.pull_request.number == null || github.event.pull_request.head.repo.full_name == 's07641069/connectedhomeip'
              run: |
                  ./scripts/run_in_build_env.sh \
                    "./scripts/build/build_examples.py --target 'telink-tlsr9528a_retention-air-quality-sensor' build"
                  .environment/pigweed-venv/bin/python3 scripts/tools/memory/gh_sizes.py \
                    telink tlsr9528a_retention air-quality-sensor-app \
                    out/telink-tlsr9528a_retention-air-quality-sensor/zephyr/zephyr.elf \
                    /tmp/bloat_reports/

            - name: clean out build output
              run: rm -rf ./out

            - name: Build example Telink (W91) All Clusters App
              # Run test for master and s07641069 PRs
              if: github.event.pull_request.number == null || github.event.pull_request.head.repo.full_name == 's07641069/connectedhomeip'
              run: |
                  ./scripts/run_in_build_env.sh \
                    "./scripts/build/build_examples.py --target 'telink-tlsr9118bdk40d-all-clusters' build"
                  .environment/pigweed-venv/bin/python3 scripts/tools/memory/gh_sizes.py \
                    telink tlsr9118bdk40d all-clusters-app \
                    out/telink-tlsr9118bdk40d-all-clusters/zephyr/zephyr.elf \
                    /tmp/bloat_reports/

            - name: clean out build output
              run: rm -rf ./out

            - name: Build example Telink (B92) All Clusters Minimal App
              # Run test for master and s07641069 PRs
              if: github.event.pull_request.number == null || github.event.pull_request.head.repo.full_name == 's07641069/connectedhomeip'
              run: |
                  ./scripts/run_in_build_env.sh \
                    "./scripts/build/build_examples.py --target 'telink-tlsr9528a-all-clusters-minimal' build"
                  .environment/pigweed-venv/bin/python3 scripts/tools/memory/gh_sizes.py \
                    telink tlsr9528a all-clusters-minimal-app \
                    out/telink-tlsr9528a-all-clusters-minimal/zephyr/zephyr.elf \
                    /tmp/bloat_reports/

            - name: clean out build output
              run: rm -rf ./out

<<<<<<< HEAD
            - name: Build example Telink (TL7218) Bridge App
              # Run test for master and all PRs
              run: |
                  ./scripts/run_in_build_env.sh \
                    "./scripts/build/build_examples.py --target 'telink-tl7218-bridge' build"
                  .environment/pigweed-venv/bin/python3 scripts/tools/memory/gh_sizes.py \
                    telink tl7218 bridge-app \
                    out/telink-tl7218-bridge/zephyr/zephyr.elf \
=======
            - name: Build example Telink (tl721x) Bridge App
              # Run test for master and all PRs
              run: |
                  ./scripts/run_in_build_env.sh \
                    "./scripts/build/build_examples.py --target 'telink-tl7218x-bridge' build"
                  .environment/pigweed-venv/bin/python3 scripts/tools/memory/gh_sizes.py \
                    telink tl7218x bridge-app \
                    out/telink-tl7218x-bridge/zephyr/zephyr.elf \
>>>>>>> 4f956ecb
                    /tmp/bloat_reports/

            - name: clean out build output
              run: rm -rf ./out

            - name: Build example Telink (B92 retention) Contact Sensor App
              # Run test for master and all PRs
              run: |
                  ./scripts/run_in_build_env.sh \
                    "./scripts/build/build_examples.py --target 'telink-tlsr9528a_retention-contact-sensor' build"
                  .environment/pigweed-venv/bin/python3 scripts/tools/memory/gh_sizes.py \
                    telink tlsr9528a_retention contact-sensor-app \
                    out/telink-tlsr9528a_retention-contact-sensor/zephyr/zephyr.elf \
                    /tmp/bloat_reports/

            - name: clean out build output
              run: rm -rf ./out

            - name: Build tools required for Factory Data
              # Run test for master and all PRs
              run: |
                  ./scripts/checkout_submodules.py --allow-changing-global-git-config --shallow --platform linux
                  ./scripts/build/gn_gen.sh
                  ./scripts/run_in_build_env.sh "ninja -C ./out/$BUILD_TYPE chip-cert chip-tool spake2p"
                  mv ./out/$BUILD_TYPE/chip-cert ./out/$BUILD_TYPE/chip-tool ./out/$BUILD_TYPE/spake2p ./out

            - name: clean out build output (keep tools)
              run: rm -rf ./out/telink*

            - name: Build example Telink (W91) Lighting App with OTA, Factory Data
              # Run test for master and all PRs
              run: |
                  ./scripts/run_in_build_env.sh \
                    "./scripts/build/build_examples.py --target 'telink-tlsr9118bdk40d-light-ota-factory-data' build"
                  .environment/pigweed-venv/bin/python3 scripts/tools/memory/gh_sizes.py \
                    telink tlsr9118bdk40d lighting-app-ota-factory-data \
                    out/telink-tlsr9118bdk40d-light-ota-factory-data/zephyr/zephyr.elf \
                    /tmp/bloat_reports/

            - name: clean out build output (keep tools)
              run: rm -rf ./out/telink*

            - name: Build example Telink (B91) Lighting App with OTA, RPC, Factory Data, 4Mb flash
              # Run test for master and all PRs
              run: |
                  ./scripts/run_in_build_env.sh \
                    "./scripts/build/build_examples.py --target 'telink-tlsr9518adk80d-light-ota-rpc-factory-data-4mb' build"
                  .environment/pigweed-venv/bin/python3 scripts/tools/memory/gh_sizes.py \
                    telink tlsr9518adk80d lighting-app-ota-rpc-factory-data-4mb \
                    out/telink-tlsr9518adk80d-light-ota-rpc-factory-data-4mb/zephyr/zephyr.elf \
                    /tmp/bloat_reports/

            - name: clean out build output (keep tools)
              run: rm -rf ./out/telink*

<<<<<<< HEAD
            - name: Build example Telink (TL3218) Lighting App with OTA, Factory Data
              # Run test for master and all PRs
              run: |
                  ./scripts/run_in_build_env.sh \
                    "./scripts/build/build_examples.py --target 'telink-tl3218-light-ota-factory-data' build"
                  .environment/pigweed-venv/bin/python3 scripts/tools/memory/gh_sizes.py \
                    telink tl3218 light-app-ota-factory-data \
                    out/telink-tl3218-light-ota-factory-data/zephyr/zephyr.elf \
=======
            - name: Build example Telink (tl321x) Lighting App with OTA, Shell, Factory Data
              # Run test for master and all PRs
              run: |
                  ./scripts/run_in_build_env.sh \
                    "./scripts/build/build_examples.py --target 'telink-tl3218x-light-ota-shell-factory-data' build"
                  .environment/pigweed-venv/bin/python3 scripts/tools/memory/gh_sizes.py \
                    telink tl3218x light-app-ota-shell-factory-data \
                    out/telink-tl3218x-light-ota-shell-factory-data/zephyr/zephyr.elf \
>>>>>>> 4f956ecb
                    /tmp/bloat_reports/

            - name: clean out build output (keep tools)
              run: rm -rf ./out/telink*

            - name: Build example Telink (TL7218) Lighting App with OTA, Shell, Factory Data
              # Run test for master and all PRs
              run: |
                  ./scripts/run_in_build_env.sh \
                    "./scripts/build/build_examples.py --target 'telink-tl7218-light-ota-shell-factory-data' build"
                  .environment/pigweed-venv/bin/python3 scripts/tools/memory/gh_sizes.py \
                    telink tl7218 light-app-ota-shell-factory-data \
                    out/telink-tl7218-light-ota-shell-factory-data/zephyr/zephyr.elf \
                    /tmp/bloat_reports/

            - name: clean out build output (keep tools)
              run: rm -rf ./out/telink*

            - name: Build example Telink (TL7218 retention) Light Switch App with OTA (LZMA), Factory Data
              # Run test for master and s07641069 PRs
              if: github.event.pull_request.number == null || github.event.pull_request.head.repo.full_name == 's07641069/connectedhomeip'
              run: |
                  ./scripts/run_in_build_env.sh \
                    "./scripts/build/build_examples.py --target 'telink-tl7218_retention-light-switch-ota-compress-lzma-factory-data' build"
                  .environment/pigweed-venv/bin/python3 scripts/tools/memory/gh_sizes.py \
                    telink tl7218_retention light-switch-app-ota-compress-lzma-factory-data \
                    out/telink-tl7218_retention-light-switch-ota-compress-lzma-factory-data/zephyr/zephyr.elf \
                    /tmp/bloat_reports/

            - name: clean out build output (keep tools)
              run: rm -rf ./out/telink*

<<<<<<< HEAD
            - name: Build example Telink (B92) Light Switch App with OTA (LZMA), Shell, Factory Data, 4Mb flash
=======
            - name: Build example Telink (tl721x retention) Light Switch App with OTA (LZMA), Factory Data
              # Run test for master and all PRs
              run: |
                  ./scripts/run_in_build_env.sh \
                    "./scripts/build/build_examples.py --target 'telink-tl7218x_retention-light-switch-ota-compress-lzma-factory-data' build"
                  .environment/pigweed-venv/bin/python3 scripts/tools/memory/gh_sizes.py \
                    telink tl7218x_retention light-switch-app-ota-compress-lzma-factory-data \
                    out/telink-tl7218x_retention-light-switch-ota-compress-lzma-factory-data/zephyr/zephyr.elf \
                    /tmp/bloat_reports/

            - name: clean out build output (keep tools)
              run: rm -rf ./out/telink*

            - name: Build example Telink (B92) Light Switch App with OTA (LZMA), Shell, Factory Data
>>>>>>> 4f956ecb
              # Run test for master and all PRs
              run: |
                  ./scripts/run_in_build_env.sh \
                    "./scripts/build/build_examples.py --target 'telink-tlsr9528a-light-switch-ota-compress-lzma-shell-factory-data-4mb' build"
                  .environment/pigweed-venv/bin/python3 scripts/tools/memory/gh_sizes.py \
                    telink tlsr9528a light-switch-app-ota-compress-lzma-shell-factory-data-4mb \
                    out/telink-tlsr9528a-light-switch-ota-compress-lzma-shell-factory-data-4mb/zephyr/zephyr.elf \
                    /tmp/bloat_reports/

            - name: clean out build output
              run: rm -rf ./out

            - name: Build example Telink (B92) Lock App with DFU
              # Run test for master and s07641069 PRs
              if: github.event.pull_request.number == null || github.event.pull_request.head.repo.full_name == 's07641069/connectedhomeip'
              run: |
                  ./scripts/run_in_build_env.sh \
                    "./scripts/build/build_examples.py --target 'telink-tlsr9528a-lock-dfu' build"
                  .environment/pigweed-venv/bin/python3 scripts/tools/memory/gh_sizes.py \
                    telink tlsr9528a lock-app-dfu \
                    out/telink-tlsr9528a-lock-dfu/zephyr/zephyr.elf \
                    /tmp/bloat_reports/

            - name: clean out build output
              run: rm -rf ./out

<<<<<<< HEAD
            - name: Build example Telink (TL3218) OTA Requestor App
=======
            - name: Build example Telink (tl321x) OTA Requestor App
>>>>>>> 4f956ecb
              # Run test for master and s07641069 PRs
              if: github.event.pull_request.number == null || github.event.pull_request.head.repo.full_name == 's07641069/connectedhomeip'
              run: |
                  ./scripts/run_in_build_env.sh \
<<<<<<< HEAD
                    "./scripts/build/build_examples.py --target 'telink-tl3218-ota-requestor' build"
                  .environment/pigweed-venv/bin/python3 scripts/tools/memory/gh_sizes.py \
                    telink tl3218 ota-requestor-app \
                    out/telink-tl3218-ota-requestor/zephyr/zephyr.elf \
=======
                    "./scripts/build/build_examples.py --target 'telink-tl3218x-ota-requestor' build"
                  .environment/pigweed-venv/bin/python3 scripts/tools/memory/gh_sizes.py \
                    telink tl3218x ota-requestor-app \
                    out/telink-tl3218x-ota-requestor/zephyr/zephyr.elf \
>>>>>>> 4f956ecb
                    /tmp/bloat_reports/

            - name: clean out build output
              run: rm -rf ./out

            - name: Build example Telink (B91 USB) Pump App
              # Run test for master and s07641069 PRs
              if: github.event.pull_request.number == null || github.event.pull_request.head.repo.full_name == 's07641069/connectedhomeip'
              run: |
                  ./scripts/run_in_build_env.sh \
                    "./scripts/build/build_examples.py --target 'telink-tlsr9518adk80d-pump-usb' build"
                  .environment/pigweed-venv/bin/python3 scripts/tools/memory/gh_sizes.py \
                    telink tlsr9518adk80d pump-app-usb \
                    out/telink-tlsr9518adk80d-pump-usb/zephyr/zephyr.elf \
                    /tmp/bloat_reports/

            - name: clean out build output
              run: rm -rf ./out

            - name: Build example Telink (B91) Pump Controller App
              # Run test for master and s07641069 PRs
              if: github.event.pull_request.number == null || github.event.pull_request.head.repo.full_name == 's07641069/connectedhomeip'
              run: |
                  ./scripts/run_in_build_env.sh \
                    "./scripts/build/build_examples.py --target 'telink-tlsr9518adk80d-pump-controller' build"
                  .environment/pigweed-venv/bin/python3 scripts/tools/memory/gh_sizes.py \
                    telink tlsr9518adk80d pump-controller-app \
                    out/telink-tlsr9518adk80d-pump-controller/zephyr/zephyr.elf \
                    /tmp/bloat_reports/

            - name: clean out build output
              run: rm -rf ./out

            - name: Build example Telink (B91) Shell App
              # Run test for master and s07641069 PRs
              if: github.event.pull_request.number == null || github.event.pull_request.head.repo.full_name == 's07641069/connectedhomeip'
              run: |
                  ./scripts/run_in_build_env.sh \
                    "./scripts/build/build_examples.py --target 'telink-tlsr9518adk80d-shell' build"
                  .environment/pigweed-venv/bin/python3 scripts/tools/memory/gh_sizes.py \
                    telink tlsr9518adk80d shell \
                    out/telink-tlsr9518adk80d-shell/zephyr/zephyr.elf \
                    /tmp/bloat_reports/

            - name: clean out build output
              run: rm -rf ./out

            - name: Build example Telink (B92 retention) Smoke CO Alarm App
              # Run test for master and s07641069 PRs
              if: github.event.pull_request.number == null || github.event.pull_request.head.repo.full_name == 's07641069/connectedhomeip'
              run: |
                  ./scripts/run_in_build_env.sh \
                    "./scripts/build/build_examples.py --target 'telink-tlsr9528a_retention-smoke-co-alarm' build"
                  .environment/pigweed-venv/bin/python3 scripts/tools/memory/gh_sizes.py \
                    telink tlsr9528a_retention smoke_co_alarm-app \
                    out/telink-tlsr9528a_retention-smoke-co-alarm/zephyr/zephyr.elf \
                    /tmp/bloat_reports/

            - name: clean out build output
              run: rm -rf ./out

            - name: Build example Telink (B91 Mars) Temperature Measurement App with OTA
              # Run test for master and s07641069 PRs
              if: github.event.pull_request.number == null || github.event.pull_request.head.repo.full_name == 's07641069/connectedhomeip'
              run: |
                  ./scripts/run_in_build_env.sh \
                    "./scripts/build/build_examples.py --target 'telink-tlsr9518adk80d-temperature-measurement-mars-ota' build"
                  .environment/pigweed-venv/bin/python3 scripts/tools/memory/gh_sizes.py \
                    telink tlsr9518adk80d temperature-measurement-app-mars-ota \
                    out/telink-tlsr9518adk80d-temperature-measurement-mars-ota/zephyr/zephyr.elf \
                    /tmp/bloat_reports/

            - name: clean out build output
              run: rm -rf ./out

            - name: Build example Telink (B91) Thermostat App
              # Run test for master and s07641069 PRs
              if: github.event.pull_request.number == null || github.event.pull_request.head.repo.full_name == 's07641069/connectedhomeip'
              run: |
                  ./scripts/run_in_build_env.sh \
                    "./scripts/build/build_examples.py --target 'telink-tlsr9518adk80d-thermostat' build"
                  .environment/pigweed-venv/bin/python3 scripts/tools/memory/gh_sizes.py \
                    telink tlsr9518adk80d thermostat \
                    out/telink-tlsr9518adk80d-thermostat/zephyr/zephyr.elf \
                    /tmp/bloat_reports/

            - name: clean out build output
              run: rm -rf ./out

            - name: Build example Telink (W91) Window Covering App
              # Run test for master and s07641069 PRs
              if: github.event.pull_request.number == null || github.event.pull_request.head.repo.full_name == 's07641069/connectedhomeip'
              run: |
                  ./scripts/run_in_build_env.sh \
                    "./scripts/build/build_examples.py --target 'telink-tlsr9118bdk40d-window-covering' build"
                  .environment/pigweed-venv/bin/python3 scripts/tools/memory/gh_sizes.py \
                    telink tlsr9118bdk40d window-covering \
                    out/telink-tlsr9118bdk40d-window-covering/zephyr/zephyr.elf \
                    /tmp/bloat_reports/

            - name: clean out build output
              run: rm -rf ./out

            - name: Uploading Size Reports
              uses: ./.github/actions/upload-size-reports
              if: ${{ !env.ACT }}
              with:
                platform-name: Telink<|MERGE_RESOLUTION|>--- conflicted
+++ resolved
@@ -70,13 +70,8 @@
               with:
                 gh-context: ${{ toJson(github) }}
 
-<<<<<<< HEAD
             - name: Update Zephyr to specific revision (for developers purpose)
               run: scripts/run_in_build_env.sh "python3 scripts/tools/telink/update_zephyr.py 4f721330d76c861f5a6b0f2ebea16d70916dc87e"
-=======
-            # - name: Update Zephyr to specific revision (for developers purpose)
-            #   run: scripts/run_in_build_env.sh "python3 scripts/tools/telink/update_zephyr.py 52c23bb5bfa7b08fb2499fda8c34cbd3418e0c1d"
->>>>>>> 4f956ecb
 
             - name: Build example Telink (B92 retention) Air Quality Sensor App
               # Run test for master and s07641069 PRs
@@ -120,7 +115,6 @@
             - name: clean out build output
               run: rm -rf ./out
 
-<<<<<<< HEAD
             - name: Build example Telink (TL7218) Bridge App
               # Run test for master and all PRs
               run: |
@@ -129,16 +123,6 @@
                   .environment/pigweed-venv/bin/python3 scripts/tools/memory/gh_sizes.py \
                     telink tl7218 bridge-app \
                     out/telink-tl7218-bridge/zephyr/zephyr.elf \
-=======
-            - name: Build example Telink (tl721x) Bridge App
-              # Run test for master and all PRs
-              run: |
-                  ./scripts/run_in_build_env.sh \
-                    "./scripts/build/build_examples.py --target 'telink-tl7218x-bridge' build"
-                  .environment/pigweed-venv/bin/python3 scripts/tools/memory/gh_sizes.py \
-                    telink tl7218x bridge-app \
-                    out/telink-tl7218x-bridge/zephyr/zephyr.elf \
->>>>>>> 4f956ecb
                     /tmp/bloat_reports/
 
             - name: clean out build output
@@ -194,7 +178,6 @@
             - name: clean out build output (keep tools)
               run: rm -rf ./out/telink*
 
-<<<<<<< HEAD
             - name: Build example Telink (TL3218) Lighting App with OTA, Factory Data
               # Run test for master and all PRs
               run: |
@@ -203,16 +186,6 @@
                   .environment/pigweed-venv/bin/python3 scripts/tools/memory/gh_sizes.py \
                     telink tl3218 light-app-ota-factory-data \
                     out/telink-tl3218-light-ota-factory-data/zephyr/zephyr.elf \
-=======
-            - name: Build example Telink (tl321x) Lighting App with OTA, Shell, Factory Data
-              # Run test for master and all PRs
-              run: |
-                  ./scripts/run_in_build_env.sh \
-                    "./scripts/build/build_examples.py --target 'telink-tl3218x-light-ota-shell-factory-data' build"
-                  .environment/pigweed-venv/bin/python3 scripts/tools/memory/gh_sizes.py \
-                    telink tl3218x light-app-ota-shell-factory-data \
-                    out/telink-tl3218x-light-ota-shell-factory-data/zephyr/zephyr.elf \
->>>>>>> 4f956ecb
                     /tmp/bloat_reports/
 
             - name: clean out build output (keep tools)
@@ -232,8 +205,7 @@
               run: rm -rf ./out/telink*
 
             - name: Build example Telink (TL7218 retention) Light Switch App with OTA (LZMA), Factory Data
-              # Run test for master and s07641069 PRs
-              if: github.event.pull_request.number == null || github.event.pull_request.head.repo.full_name == 's07641069/connectedhomeip'
+              # Run test for master and all PRs
               run: |
                   ./scripts/run_in_build_env.sh \
                     "./scripts/build/build_examples.py --target 'telink-tl7218_retention-light-switch-ota-compress-lzma-factory-data' build"
@@ -245,24 +217,7 @@
             - name: clean out build output (keep tools)
               run: rm -rf ./out/telink*
 
-<<<<<<< HEAD
             - name: Build example Telink (B92) Light Switch App with OTA (LZMA), Shell, Factory Data, 4Mb flash
-=======
-            - name: Build example Telink (tl721x retention) Light Switch App with OTA (LZMA), Factory Data
-              # Run test for master and all PRs
-              run: |
-                  ./scripts/run_in_build_env.sh \
-                    "./scripts/build/build_examples.py --target 'telink-tl7218x_retention-light-switch-ota-compress-lzma-factory-data' build"
-                  .environment/pigweed-venv/bin/python3 scripts/tools/memory/gh_sizes.py \
-                    telink tl7218x_retention light-switch-app-ota-compress-lzma-factory-data \
-                    out/telink-tl7218x_retention-light-switch-ota-compress-lzma-factory-data/zephyr/zephyr.elf \
-                    /tmp/bloat_reports/
-
-            - name: clean out build output (keep tools)
-              run: rm -rf ./out/telink*
-
-            - name: Build example Telink (B92) Light Switch App with OTA (LZMA), Shell, Factory Data
->>>>>>> 4f956ecb
               # Run test for master and all PRs
               run: |
                   ./scripts/run_in_build_env.sh \
@@ -289,26 +244,15 @@
             - name: clean out build output
               run: rm -rf ./out
 
-<<<<<<< HEAD
             - name: Build example Telink (TL3218) OTA Requestor App
-=======
-            - name: Build example Telink (tl321x) OTA Requestor App
->>>>>>> 4f956ecb
-              # Run test for master and s07641069 PRs
-              if: github.event.pull_request.number == null || github.event.pull_request.head.repo.full_name == 's07641069/connectedhomeip'
-              run: |
-                  ./scripts/run_in_build_env.sh \
-<<<<<<< HEAD
+              # Run test for master and s07641069 PRs
+              if: github.event.pull_request.number == null || github.event.pull_request.head.repo.full_name == 's07641069/connectedhomeip'
+              run: |
+                  ./scripts/run_in_build_env.sh \
                     "./scripts/build/build_examples.py --target 'telink-tl3218-ota-requestor' build"
                   .environment/pigweed-venv/bin/python3 scripts/tools/memory/gh_sizes.py \
                     telink tl3218 ota-requestor-app \
                     out/telink-tl3218-ota-requestor/zephyr/zephyr.elf \
-=======
-                    "./scripts/build/build_examples.py --target 'telink-tl3218x-ota-requestor' build"
-                  .environment/pigweed-venv/bin/python3 scripts/tools/memory/gh_sizes.py \
-                    telink tl3218x ota-requestor-app \
-                    out/telink-tl3218x-ota-requestor/zephyr/zephyr.elf \
->>>>>>> 4f956ecb
                     /tmp/bloat_reports/
 
             - name: clean out build output
