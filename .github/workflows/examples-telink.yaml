# Copyright (c) 2022-2024 Project CHIP Authors
#
# Licensed under the Apache License, Version 2.0 (the "License");
# you may not use this file except in compliance with the License.
# You may obtain a copy of the License at
#
# http://www.apache.org/licenses/LICENSE-2.0
#
# Unless required by applicable law or agreed to in writing, software
# distributed under the License is distributed on an "AS IS" BASIS,
# WITHOUT WARRANTIES OR CONDITIONS OF ANY KIND, either express or implied.
# See the License for the specific language governing permissions and
# limitations under the License.

name: Build example - Telink

on:
    push:
        branches-ignore:
            - 'dependabot/**'
    pull_request:
    merge_group:

concurrency:
    group: ${{ github.ref }}-${{ github.workflow }}-${{ (github.event_name == 'pull_request' && github.event.number) || (github.event_name == 'workflow_dispatch' && github.run_number) || github.sha }}
    cancel-in-progress: true

env:
    CHIP_NO_LOG_TIMESTAMPS: true
    
jobs:
    telink:
        name: Telink
        env:
            BUILD_TYPE: telink

        runs-on: ubuntu-latest
        if: github.actor != 'restyled-io[bot]'

        container:
<<<<<<< HEAD
            image: ghcr.io/project-chip/chip-build-telink:64
=======
            image: ghcr.io/project-chip/chip-build-telink:65
>>>>>>> 99ea3e63
            volumes:
                - "/tmp/bloat_reports:/tmp/bloat_reports"

        steps:
            - name: Checkout
              uses: actions/checkout@v4
            - name: Checkout submodules & Bootstrap
              uses: ./.github/actions/checkout-submodules-and-bootstrap
              with:
                platform: telink

            - name: Set up environment for size reports
              uses: ./.github/actions/setup-size-reports
              if: ${{ !env.ACT }}
              with:
                gh-context: ${{ toJson(github) }}

            # - name: Update Zephyr to specific revision (for developers purpose)
            #   run: scripts/run_in_build_env.sh "python3 scripts/tools/telink/update_zephyr.py ab81a585fca6a83b30e1f4e58a021113d6a3acb8"

            - name: Build example Telink (B92 retention) Air Quality Sensor App
              run: |
                  ./scripts/run_in_build_env.sh \
                    "./scripts/build/build_examples.py --target 'telink-tlsr9528a_retention-air-quality-sensor' build"
                  .environment/pigweed-venv/bin/python3 scripts/tools/memory/gh_sizes.py \
                    telink tlsr9528a_retention air-quality-sensor-app \
                    out/telink-tlsr9528a_retention-air-quality-sensor/zephyr/zephyr.elf \
                    /tmp/bloat_reports/

            - name: clean out build output
              run: rm -rf ./out

            - name: Build example Telink (W91) All Clusters App
              run: |
                  ./scripts/run_in_build_env.sh \
                    "./scripts/build/build_examples.py --target 'telink-tlsr9118bdk40d-all-clusters' build"
                  .environment/pigweed-venv/bin/python3 scripts/tools/memory/gh_sizes.py \
                    telink tlsr9118bdk40d all-clusters-app \
                    out/telink-tlsr9118bdk40d-all-clusters/zephyr/zephyr.elf \
                    /tmp/bloat_reports/

            - name: clean out build output
              run: rm -rf ./out

            - name: Build example Telink (B92) All Clusters Minimal App
              run: |
                  ./scripts/run_in_build_env.sh \
                    "./scripts/build/build_examples.py --target 'telink-tlsr9528a-all-clusters-minimal' build"
                  .environment/pigweed-venv/bin/python3 scripts/tools/memory/gh_sizes.py \
                    telink tlsr9528a all-clusters-minimal-app \
                    out/telink-tlsr9528a-all-clusters-minimal/zephyr/zephyr.elf \
                    /tmp/bloat_reports/

            - name: clean out build output
              run: rm -rf ./out

            - name: Build example Telink (B95) Bridge App
              run: |
                  ./scripts/run_in_build_env.sh \
                    "./scripts/build/build_examples.py --target 'telink-tlsr9258a-bridge' build"
                  .environment/pigweed-venv/bin/python3 scripts/tools/memory/gh_sizes.py \
                    telink tlsr9258a bridge-app \
                    out/telink-tlsr9258a-bridge/zephyr/zephyr.elf \
                    /tmp/bloat_reports/

            - name: clean out build output
              run: rm -rf ./out

            - name: Build example Telink (B92 retention) Contact Sensor App
              run: |
                  ./scripts/run_in_build_env.sh \
                    "./scripts/build/build_examples.py --target 'telink-tlsr9528a_retention-contact-sensor' build"
                  .environment/pigweed-venv/bin/python3 scripts/tools/memory/gh_sizes.py \
                    telink tlsr9528a_retention contact-sensor-app \
                    out/telink-tlsr9528a_retention-contact-sensor/zephyr/zephyr.elf \
                    /tmp/bloat_reports/

            - name: clean out build output
              run: rm -rf ./out

            - name: Build tools required for Factory Data
              run: |
                  ./scripts/checkout_submodules.py --allow-changing-global-git-config --shallow --platform linux
                  ./scripts/build/gn_gen.sh
                  ./scripts/run_in_build_env.sh "ninja -C ./out/$BUILD_TYPE chip-cert chip-tool spake2p"
                  mv ./out/$BUILD_TYPE/chip-cert ./out/$BUILD_TYPE/chip-tool ./out/$BUILD_TYPE/spake2p ./out

            - name: clean out build output (keep tools)
              run: rm -rf ./out/telink*

            - name: Build example Telink (W91) Lighting App with OTA, Factory Data
              run: |
                  ./scripts/run_in_build_env.sh \
                    "./scripts/build/build_examples.py --target 'telink-tlsr9118bdk40d-light-ota-factory-data' build"
                  .environment/pigweed-venv/bin/python3 scripts/tools/memory/gh_sizes.py \
                    telink tlsr9118bdk40d lighting-app-ota-factory-data \
                    out/telink-tlsr9118bdk40d-light-ota-factory-data/zephyr/zephyr.elf \
                    /tmp/bloat_reports/

            - name: clean out build output (keep tools)
              run: rm -rf ./out/telink*

            - name: Build example Telink (B91) Lighting App with OTA, RPC, Factory Data and 4Mb flash
              run: |
                  ./scripts/run_in_build_env.sh \
                    "./scripts/build/build_examples.py --target 'telink-tlsr9518adk80d-light-ota-rpc-factory-data-4mb' build"
                  .environment/pigweed-venv/bin/python3 scripts/tools/memory/gh_sizes.py \
                    telink tlsr9518adk80d lighting-app-ota-rpc-factory-data-4mb \
                    out/telink-tlsr9518adk80d-light-ota-rpc-factory-data-4mb/zephyr/zephyr.elf \
                    /tmp/bloat_reports/

            - name: clean out build output (keep tools)
              run: rm -rf ./out/telink*

            - name: Build example Telink (B92) Light Switch App with OTA, Shell, Factory Data
              run: |
                  ./scripts/run_in_build_env.sh \
                    "./scripts/build/build_examples.py --target 'telink-tlsr9528a-light-switch-ota-shell-factory-data' build"
                  .environment/pigweed-venv/bin/python3 scripts/tools/memory/gh_sizes.py \
                    telink tlsr9528a light-switch-app-ota-shell-factory-data \
                    out/telink-tlsr9528a-light-switch-ota-shell-factory-data/zephyr/zephyr.elf \
                    /tmp/bloat_reports/

            - name: clean out build output
              run: rm -rf ./out

            - name: Build example Telink (B92) Lock App with DFU
              run: |
                  ./scripts/run_in_build_env.sh \
                    "./scripts/build/build_examples.py --target 'telink-tlsr9528a-lock-dfu' build"
                  .environment/pigweed-venv/bin/python3 scripts/tools/memory/gh_sizes.py \
                    telink tlsr9528a lock-app-dfu \
                    out/telink-tlsr9528a-lock-dfu/zephyr/zephyr.elf \
                    /tmp/bloat_reports/

            - name: clean out build output
              run: rm -rf ./out

            - name: Build example Telink (B95) OTA Requestor App
              run: |
                  ./scripts/run_in_build_env.sh \
                    "./scripts/build/build_examples.py --target 'telink-tlsr9258a-ota-requestor' build"
                  .environment/pigweed-venv/bin/python3 scripts/tools/memory/gh_sizes.py \
                    telink tlsr9258a ota-requestor-app \
                    out/telink-tlsr9258a-ota-requestor/zephyr/zephyr.elf \
                    /tmp/bloat_reports/

            - name: clean out build output
              run: rm -rf ./out

            - name: Build example Telink (B91) Pump App
              run: |
                  ./scripts/run_in_build_env.sh \
                    "./scripts/build/build_examples.py --target 'telink-tlsr9518adk80d-pump' build"
                  .environment/pigweed-venv/bin/python3 scripts/tools/memory/gh_sizes.py \
                    telink tlsr9518adk80d pump-app \
                    out/telink-tlsr9518adk80d-pump/zephyr/zephyr.elf \
                    /tmp/bloat_reports/

            - name: clean out build output
              run: rm -rf ./out

            - name: Build example Telink (B91) Pump Controller App
              run: |
                  ./scripts/run_in_build_env.sh \
                    "./scripts/build/build_examples.py --target 'telink-tlsr9518adk80d-pump-controller' build"
                  .environment/pigweed-venv/bin/python3 scripts/tools/memory/gh_sizes.py \
                    telink tlsr9518adk80d pump-controller-app \
                    out/telink-tlsr9518adk80d-pump-controller/zephyr/zephyr.elf \
                    /tmp/bloat_reports/

            - name: clean out build output
              run: rm -rf ./out

            - name: Build example Telink (B91) Shell App
              run: |
                  ./scripts/run_in_build_env.sh \
                    "./scripts/build/build_examples.py --target 'telink-tlsr9518adk80d-shell' build"
                  .environment/pigweed-venv/bin/python3 scripts/tools/memory/gh_sizes.py \
                    telink tlsr9518adk80d shell \
                    out/telink-tlsr9518adk80d-shell/zephyr/zephyr.elf \
                    /tmp/bloat_reports/

            - name: clean out build output
              run: rm -rf ./out

            - name: Build example Telink (B92 retention) Smoke CO Alarm App
              run: |
                  ./scripts/run_in_build_env.sh \
                    "./scripts/build/build_examples.py --target 'telink-tlsr9528a_retention-smoke-co-alarm' build"
                  .environment/pigweed-venv/bin/python3 scripts/tools/memory/gh_sizes.py \
                    telink tlsr9528a_retention smoke_co_alarm-app \
                    out/telink-tlsr9528a_retention-smoke-co-alarm/zephyr/zephyr.elf \
                    /tmp/bloat_reports/

            - name: clean out build output
              run: rm -rf ./out

            - name: Build example Telink (B91 Mars) Temperature Measurement App with OTA
              run: |
                  ./scripts/run_in_build_env.sh \
                    "./scripts/build/build_examples.py --target 'telink-tlsr9518adk80d-temperature-measurement-mars-ota' build"
                  .environment/pigweed-venv/bin/python3 scripts/tools/memory/gh_sizes.py \
                    telink tlsr9518adk80d temperature-measurement-app-mars-ota \
                    out/telink-tlsr9518adk80d-temperature-measurement-mars-ota/zephyr/zephyr.elf \
                    /tmp/bloat_reports/

            - name: clean out build output
              run: rm -rf ./out

            - name: Build example Telink (B91) Thermostat App
              run: |
                  ./scripts/run_in_build_env.sh \
                    "./scripts/build/build_examples.py --target 'telink-tlsr9518adk80d-thermostat' build"
                  .environment/pigweed-venv/bin/python3 scripts/tools/memory/gh_sizes.py \
                    telink tlsr9518adk80d thermostat \
                    out/telink-tlsr9518adk80d-thermostat/zephyr/zephyr.elf \
                    /tmp/bloat_reports/

            - name: clean out build output
              run: rm -rf ./out

            - name: Build example Telink (W91) Window Covering App
              run: |
                  ./scripts/run_in_build_env.sh \
                    "./scripts/build/build_examples.py --target 'telink-tlsr9118bdk40d-window-covering' build"
                  .environment/pigweed-venv/bin/python3 scripts/tools/memory/gh_sizes.py \
                    telink tlsr9118bdk40d window-covering \
                    out/telink-tlsr9118bdk40d-window-covering/zephyr/zephyr.elf \
                    /tmp/bloat_reports/

            - name: clean out build output
              run: rm -rf ./out

            - name: Uploading Size Reports
              uses: ./.github/actions/upload-size-reports
              if: ${{ !env.ACT }}
              with:
                platform-name: Telink<|MERGE_RESOLUTION|>--- conflicted
+++ resolved
@@ -38,11 +38,7 @@
         if: github.actor != 'restyled-io[bot]'
 
         container:
-<<<<<<< HEAD
-            image: ghcr.io/project-chip/chip-build-telink:64
-=======
             image: ghcr.io/project-chip/chip-build-telink:65
->>>>>>> 99ea3e63
             volumes:
                 - "/tmp/bloat_reports:/tmp/bloat_reports"
 
