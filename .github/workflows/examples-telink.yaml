# Copyright (c) 2020 Project CHIP Authors
#
# Licensed under the Apache License, Version 2.0 (the "License");
# you may not use this file except in compliance with the License.
# You may obtain a copy of the License at
#
# http://www.apache.org/licenses/LICENSE-2.0
#
# Unless required by applicable law or agreed to in writing, software
# distributed under the License is distributed on an "AS IS" BASIS,
# WITHOUT WARRANTIES OR CONDITIONS OF ANY KIND, either express or implied.
# See the License for the specific language governing permissions and
# limitations under the License.

name: Build example - Telink

on:
    push:
    pull_request:

concurrency:
    group: ${{ github.ref }}-${{ github.workflow }}-${{ (github.event_name == 'pull_request' && github.event.number) || (github.event_name == 'workflow_dispatch' && github.run_number) || github.sha }}
    cancel-in-progress: true

jobs:
    telink:
        name: Telink
        env:
            BUILD_TYPE: telink
            GH_EVENT_PR: ${{ github.event_name == 'pull_request' && github.event.number || 0 }}
            GH_EVENT_HASH: ${{ github.event_name == 'pull_request' && github.event.pull_request.head.sha || github.sha }}
            GH_EVENT_PARENT: ${{ github.event_name == 'pull_request' && github.event.pull_request.base.sha || github.event.before }}

        runs-on: ubuntu-latest
        if: github.actor != 'restyled-io[bot]'

        container:
            image: connectedhomeip/chip-build-telink:latest
            volumes:
                - "/tmp/bloat_reports:/tmp/bloat_reports"

        steps:
            - name: Checkout
              uses: actions/checkout@v2
              with:
                  submodules: true
<<<<<<< HEAD
            - name: Build example Telink Lighting App on TLSR9518ADK80D
              run: |
                  scripts/examples/telink_example.sh lighting-app tlsr9518adk80d
                  .environment/pigweed-venv/bin/python3 scripts/tools/memory/gh_sizes.py \
                    telink tlsr9518adk80d lighting-app \
                    examples/lighting-app/telink/build/tlsr9518adk80d/zephyr/zephyr.elf \
                    /tmp/bloat_reports/
            - name: Uploading Size Reports
              uses: actions/upload-artifact@v2
              with:
                  name: Size,Telink-Examples,${{ env.GH_EVENT_PR }},${{ env.GH_EVENT_HASH }},${{ env.GH_EVENT_PARENT }}
                  path: |
                      /tmp/bloat_reports/
=======
            - name: Build example Telink Lighting App 
              run: |
                ./scripts/run_in_build_env.sh \
                  "./scripts/build/build_examples.py --no-log-timestamps --platform telink --app light build"
>>>>>>> 2addf001
<|MERGE_RESOLUTION|>--- conflicted
+++ resolved
@@ -44,23 +44,17 @@
               uses: actions/checkout@v2
               with:
                   submodules: true
-<<<<<<< HEAD
-            - name: Build example Telink Lighting App on TLSR9518ADK80D
+            - name: Build example Telink Lighting App
               run: |
-                  scripts/examples/telink_example.sh lighting-app tlsr9518adk80d
-                  .environment/pigweed-venv/bin/python3 scripts/tools/memory/gh_sizes.py \
-                    telink tlsr9518adk80d lighting-app \
-                    examples/lighting-app/telink/build/tlsr9518adk80d/zephyr/zephyr.elf \
-                    /tmp/bloat_reports/
+                ./scripts/run_in_build_env.sh \
+                  "./scripts/build/build_examples.py --no-log-timestamps --platform telink --app light build"
+                .environment/pigweed-venv/bin/python3 scripts/tools/memory/gh_sizes.py \
+                  telink tlsr9518adk80d lighting-app \
+                  examples/lighting-app/telink/build/tlsr9518adk80d/zephyr/zephyr.elf \
+                  /tmp/bloat_reports/
             - name: Uploading Size Reports
               uses: actions/upload-artifact@v2
               with:
                   name: Size,Telink-Examples,${{ env.GH_EVENT_PR }},${{ env.GH_EVENT_HASH }},${{ env.GH_EVENT_PARENT }}
                   path: |
-                      /tmp/bloat_reports/
-=======
-            - name: Build example Telink Lighting App 
-              run: |
-                ./scripts/run_in_build_env.sh \
-                  "./scripts/build/build_examples.py --no-log-timestamps --platform telink --app light build"
->>>>>>> 2addf001
+                      /tmp/bloat_reports/