--- conflicted
+++ resolved
@@ -57,13 +57,8 @@
               with:
                 gh-context: ${{ toJson(github) }}
 
-<<<<<<< HEAD
             - name: Update Zephyr version 4.1.0 (develop) to specific revision (for developers purpose)
-              run: scripts/run_in_build_env.sh "python3 scripts/tools/telink/update_zephyr.py e40edc8c253550af22eb5e87648bb4cd045aa317"
-=======
-            # - name: Update Zephyr version 3.7.0 (develop) to specific revision (for developers purpose)
-            #   run: scripts/run_in_build_env.sh "python3 scripts/tools/telink/update_zephyr.py ed037d7de7c23eb14c908453d2d481cdf782796a"
->>>>>>> 53ed908d
+              run: scripts/run_in_build_env.sh "python3 scripts/tools/telink/update_zephyr.py 1ef7697c36c94ba815826a2175c34a3a2b2cc5da"
 
             - name: Build example Telink (B92 retention) Air Quality Sensor App
               # Run test for master and s07641069 PRs
@@ -361,10 +356,7 @@
             BUILD_TYPE: telink
 
         runs-on: ubuntu-latest
-        # TODO: disabled due to flakes. Enable back when flakes are root caused and fixed
-        #       https://github.com/project-chip/connectedhomeip/issues/38882
-        # if: github.actor != 'restyled-io[bot]'
-        if: false
+        if: github.actor != 'restyled-io[bot]'
 
         container:
             image: ghcr.io/project-chip/chip-build-telink-zephyr_3_3:129
@@ -385,13 +377,8 @@
               with:
                 gh-context: ${{ toJson(github) }}
 
-<<<<<<< HEAD
             - name: Update Zephyr version 3.3.0 (develop_3.3) to specific revision (for developers purpose)
-              run: scripts/run_in_build_env.sh "python3 scripts/tools/telink/update_zephyr.py f960c22586738bdffcfa87622ab5cbb9123896e3"
-=======
-            # - name: Update Zephyr version 3.3.0 (develop_3.3) to specific revision (for developers purpose)
-            #   run: scripts/run_in_build_env.sh "python3 scripts/tools/telink/update_zephyr.py 2f112696a24c8921bcb196a3c4b90c4f8a37f710"
->>>>>>> 53ed908d
+              run: scripts/run_in_build_env.sh "python3 scripts/tools/telink/update_zephyr.py 116253bb621f08c30383b3fde09114b7ec572364"
 
             - name: Build example Telink (B92 retention) Air Quality Sensor App
               # Run test for master and s07641069 PRs
