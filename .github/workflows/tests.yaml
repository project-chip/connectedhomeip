# Copyright (c) 2020-2021 Project CHIP Authors
#
# Licensed under the Apache License, Version 2.0 (the "License");
# you may not use this file except in compliance with the License.
# You may obtain a copy of the License at
#
# http://www.apache.org/licenses/LICENSE-2.0
#
# Unless required by applicable law or agreed to in writing, software
# distributed under the License is distributed on an "AS IS" BASIS,
# WITHOUT WARRANTIES OR CONDITIONS OF ANY KIND, either express or implied.
# See the License for the specific language governing permissions and
# limitations under the License.

name: Tests

on:
    push:
        branches:
            - master
            - 'v*-branch'
    pull_request:
    merge_group:
    workflow_dispatch:

concurrency:
    group: ${{ github.ref }}-${{ github.workflow }}-${{ (github.event_name ==
        'pull_request' && github.event.number) || (github.event_name ==
        'workflow_dispatch' && github.run_number) || github.sha }}
    cancel-in-progress: true

env:
    CHIP_NO_LOG_TIMESTAMPS: true

jobs:
    test_suites_linux:
        name: Test Suites - Linux

        strategy:
            matrix:
                build_variant: [no-ble-no-shell-tsan-clang]
                chip_tool: [""]
        env:
            BUILD_VARIANT: ${{matrix.build_variant}}
            CHIP_TOOL_VARIANT: ${{matrix.chip_tool}}
            TSAN_OPTIONS: "halt_on_error=1 suppressions=scripts/tests/chiptest/tsan-linux-suppressions.txt"
            LSAN_OPTIONS: detect_leaks=1

        if: github.actor != 'restyled-io[bot]'
        runs-on: ubuntu-latest

        container:
            image: ghcr.io/project-chip/chip-build:125
            options: --privileged --sysctl "net.ipv6.conf.all.disable_ipv6=0
                net.ipv4.conf.all.forwarding=1 net.ipv6.conf.all.forwarding=1"

        steps:
            - name: Checkout
              uses: actions/checkout@v4
            # To use act like:
            #   act -j test_suites_linux
            #
            # Note you likely still need to have non submodules setup for the
            # local machine, like:
            #   git submodule deinit --all
            - uses: actions/checkout@v4
              if: ${{ env.ACT }}
              name: Checkout (ACT for local build)
            - name: Checkout submodules & Bootstrap
              uses: ./.github/actions/checkout-submodules-and-bootstrap
              with:
                platform: linux
                bootstrap-log-name: bootstrap-logs-linux-${{ matrix.build_variant }}${{ matrix.chip_tool }}
            - name: Try to ensure the directories for core dumping exist and we
                  can write them.
              run: |
                  mkdir /tmp/cores || true
                  sysctl -w kernel.core_pattern=/tmp/cores/core.%u.%p.%t || true
                  mkdir objdir-clone || true

            - name: Validate that xml are parsable
              # The sub-items being run here are the same as the input XMLs listed
              # at src/app/zap-templates/zcl/zcl.json
              #
              # This ensures that the syntax of the XML can always be parsed/validated, however it
              # does not enforce that the content is understood (that part is covered by parser
              # unit tests)
              #
              run: |
                  ./scripts/run_in_build_env.sh \
                    "./scripts/py_matter_idl/matter/idl/zapxml_parser.py \
                      --no-print \
                      --log-level info \
                      src/app/zap-templates/zcl/data-model/chip/global-attributes.xml \
                      src/app/zap-templates/zcl/data-model/chip/bridged-device-basic-information-cluster.xml \
                      src/app/zap-templates/zcl/data-model/chip/chime-cluster.xml \
                      src/app/zap-templates/zcl/data-model/chip/closure-control-cluster.xml \
<<<<<<< HEAD
                      src/app/zap-templates/zcl/data-model/chip/commodity-metering-cluster.xml \
                      src/app/zap-templates/zcl/data-model/chip/commodity-price-cluster.xml \
                      src/app/zap-templates/zcl/data-model/chip/commodity-tariff-cluster.xml \
=======
                      src/app/zap-templates/zcl/data-model/chip/closure-dimension-cluster.xml \
>>>>>>> 4e09dbd2
                      src/app/zap-templates/zcl/data-model/chip/global-bitmaps.xml \
                      src/app/zap-templates/zcl/data-model/chip/global-enums.xml \
                      src/app/zap-templates/zcl/data-model/chip/global-structs.xml \
                      src/app/zap-templates/zcl/data-model/chip/meter-identification-cluster.xml \
                      src/app/zap-templates/zcl/data-model/chip/push-av-stream-transport-cluster.xml \
                      src/app/zap-templates/zcl/data-model/chip/semantic-tag-namespace-enums.xml \
                      src/app/zap-templates/zcl/data-model/chip/access-control-definitions.xml \
                      src/app/zap-templates/zcl/data-model/chip/access-control-cluster.xml \
                      src/app/zap-templates/zcl/data-model/chip/account-login-cluster.xml \
                      src/app/zap-templates/zcl/data-model/chip/administrator-commissioning-cluster.xml \
                      src/app/zap-templates/zcl/data-model/chip/air-quality-cluster.xml \
                      src/app/zap-templates/zcl/data-model/chip/application-basic-cluster.xml \
                      src/app/zap-templates/zcl/data-model/chip/application-launcher-cluster.xml \
                      src/app/zap-templates/zcl/data-model/chip/audio-output-cluster.xml \
                      src/app/zap-templates/zcl/data-model/chip/ballast-configuration-cluster.xml \
                      src/app/zap-templates/zcl/data-model/chip/basic-information-cluster.xml \
                      src/app/zap-templates/zcl/data-model/chip/binding-cluster.xml \
                      src/app/zap-templates/zcl/data-model/chip/boolean-state-cluster.xml \
                      src/app/zap-templates/zcl/data-model/chip/actions-cluster.xml \
                      src/app/zap-templates/zcl/data-model/chip/camera-av-settings-user-level-management-cluster.xml \
                      src/app/zap-templates/zcl/data-model/chip/camera-av-stream-management-cluster.xml \
                      src/app/zap-templates/zcl/data-model/chip/chip-ota.xml \
                      src/app/zap-templates/zcl/data-model/chip/chip-types.xml \
                      src/app/zap-templates/zcl/data-model/chip/channel-cluster.xml \
                      src/app/zap-templates/zcl/data-model/chip/clusters-extensions.xml \
                      src/app/zap-templates/zcl/data-model/chip/color-control-cluster.xml \
                      src/app/zap-templates/zcl/data-model/chip/commissioner-control-cluster.xml \
                      src/app/zap-templates/zcl/data-model/chip/commodity-metering-cluster.xml \
                      src/app/zap-templates/zcl/data-model/chip/commodity-price-cluster.xml \
                      src/app/zap-templates/zcl/data-model/chip/commodity-tariff-cluster.xml \
                      src/app/zap-templates/zcl/data-model/chip/concentration-measurement-cluster.xml \
                      src/app/zap-templates/zcl/data-model/chip/content-launch-cluster.xml \
                      src/app/zap-templates/zcl/data-model/chip/content-app-observer-cluster.xml \
                      src/app/zap-templates/zcl/data-model/chip/content-control-cluster.xml \
                      src/app/zap-templates/zcl/data-model/chip/descriptor-cluster.xml \
                      src/app/zap-templates/zcl/data-model/chip/device-energy-management-cluster.xml \
                      src/app/zap-templates/zcl/data-model/chip/device-energy-management-mode-cluster.xml \
                      src/app/zap-templates/zcl/data-model/chip/diagnostic-logs-cluster.xml \
                      src/app/zap-templates/zcl/data-model/chip/dishwasher-alarm-cluster.xml \
                      src/app/zap-templates/zcl/data-model/chip/dishwasher-mode-cluster.xml \
                      src/app/zap-templates/zcl/data-model/chip/measurement-and-sensing.xml \
                      src/app/zap-templates/zcl/data-model/chip/microwave-oven-mode-cluster.xml \
                      src/app/zap-templates/zcl/data-model/chip/microwave-oven-control-cluster.xml \
                      src/app/zap-templates/zcl/data-model/chip/meter-identification-cluster.xml \
                      src/app/zap-templates/zcl/data-model/chip/door-lock-cluster.xml \
                      src/app/zap-templates/zcl/data-model/chip/ecosystem-information-cluster.xml \
                      src/app/zap-templates/zcl/data-model/chip/energy-evse-cluster.xml \
                      src/app/zap-templates/zcl/data-model/chip/energy-evse-mode-cluster.xml \
                      src/app/zap-templates/zcl/data-model/chip/ethernet-network-diagnostics-cluster.xml \
                      src/app/zap-templates/zcl/data-model/chip/fan-control-cluster.xml \
                      src/app/zap-templates/zcl/data-model/chip/fault-injection-cluster.xml \
                      src/app/zap-templates/zcl/data-model/chip/fixed-label-cluster.xml \
                      src/app/zap-templates/zcl/data-model/chip/flow-measurement-cluster.xml \
                      src/app/zap-templates/zcl/data-model/chip/general-commissioning-cluster.xml \
                      src/app/zap-templates/zcl/data-model/chip/general-diagnostics-cluster.xml \
                      src/app/zap-templates/zcl/data-model/chip/global-attributes.xml \
                      src/app/zap-templates/zcl/data-model/chip/groups-cluster.xml \
                      src/app/zap-templates/zcl/data-model/chip/group-key-mgmt-cluster.xml \
                      src/app/zap-templates/zcl/data-model/chip/identify-cluster.xml \
                      src/app/zap-templates/zcl/data-model/chip/illuminance-measurement-cluster.xml \
                      src/app/zap-templates/zcl/data-model/chip/keypad-input-cluster.xml \
                      src/app/zap-templates/zcl/data-model/chip/laundry-washer-mode-cluster.xml \
                      src/app/zap-templates/zcl/data-model/chip/laundry-dryer-controls-cluster.xml \
                      src/app/zap-templates/zcl/data-model/chip/level-control-cluster.xml \
                      src/app/zap-templates/zcl/data-model/chip/localization-configuration-cluster.xml \
                      src/app/zap-templates/zcl/data-model/chip/low-power-cluster.xml \
                      src/app/zap-templates/zcl/data-model/chip/media-input-cluster.xml \
                      src/app/zap-templates/zcl/data-model/chip/media-playback-cluster.xml \
                      src/app/zap-templates/zcl/data-model/chip/messages-cluster.xml \
                      src/app/zap-templates/zcl/data-model/chip/mode-base-cluster.xml \
                      src/app/zap-templates/zcl/data-model/chip/mode-select-cluster.xml \
                      src/app/zap-templates/zcl/data-model/chip/network-commissioning-cluster.xml \
                      src/app/zap-templates/zcl/data-model/chip/occupancy-sensing-cluster.xml \
                      src/app/zap-templates/zcl/data-model/chip/onoff-cluster.xml \
                      src/app/zap-templates/zcl/data-model/chip/operational-credentials-cluster.xml \
                      src/app/zap-templates/zcl/data-model/chip/operational-state-cluster.xml \
                      src/app/zap-templates/zcl/data-model/chip/operational-state-oven-cluster.xml \
                      src/app/zap-templates/zcl/data-model/chip/operational-state-rvc-cluster.xml \
                      src/app/zap-templates/zcl/data-model/chip/oven-mode-cluster.xml \
                      src/app/zap-templates/zcl/data-model/chip/power-topology-cluster.xml \
                      src/app/zap-templates/zcl/data-model/chip/pressure-measurement-cluster.xml \
                      src/app/zap-templates/zcl/data-model/chip/power-source-cluster.xml \
                      src/app/zap-templates/zcl/data-model/chip/power-source-configuration-cluster.xml \
                      src/app/zap-templates/zcl/data-model/chip/proxy-configuration-cluster.xml \
                      src/app/zap-templates/zcl/data-model/chip/proxy-discovery-cluster.xml \
                      src/app/zap-templates/zcl/data-model/chip/proxy-valid-cluster.xml \
                      src/app/zap-templates/zcl/data-model/chip/pump-configuration-and-control-cluster.xml \
                      src/app/zap-templates/zcl/data-model/chip/pwm-cluster.xml \
                      src/app/zap-templates/zcl/data-model/chip/refrigerator-and-temperature-controlled-cabinet-mode-cluster.xml \
                      src/app/zap-templates/zcl/data-model/chip/refrigerator-alarm.xml \
                      src/app/zap-templates/zcl/data-model/chip/relative-humidity-measurement-cluster.xml \
                      src/app/zap-templates/zcl/data-model/chip/rvc-clean-mode-cluster.xml \
                      src/app/zap-templates/zcl/data-model/chip/rvc-run-mode-cluster.xml \
                      src/app/zap-templates/zcl/data-model/chip/scene.xml \
                      src/app/zap-templates/zcl/data-model/chip/smoke-co-alarm-cluster.xml \
                      src/app/zap-templates/zcl/data-model/chip/software-diagnostics-cluster.xml \
                      src/app/zap-templates/zcl/data-model/chip/switch-cluster.xml \
                      src/app/zap-templates/zcl/data-model/chip/target-navigator-cluster.xml \
                      src/app/zap-templates/zcl/data-model/chip/temperature-control-cluster.xml \
                      src/app/zap-templates/zcl/data-model/chip/temperature-measurement-cluster.xml \
                      src/app/zap-templates/zcl/data-model/chip/test-cluster.xml \
                      src/app/zap-templates/zcl/data-model/chip/thermostat-user-interface-configuration-cluster.xml \
                      src/app/zap-templates/zcl/data-model/chip/thermostat-cluster.xml \
                      src/app/zap-templates/zcl/data-model/chip/thread-border-router-management-cluster.xml \
                      src/app/zap-templates/zcl/data-model/chip/thread-network-diagnostics-cluster.xml \
                      src/app/zap-templates/zcl/data-model/chip/thread-network-directory-cluster.xml \
                      src/app/zap-templates/zcl/data-model/chip/time-format-localization-cluster.xml \
                      src/app/zap-templates/zcl/data-model/chip/time-synchronization-cluster.xml \
                      src/app/zap-templates/zcl/data-model/chip/timer-cluster.xml \
                      src/app/zap-templates/zcl/data-model/chip/tls-certificate-management-cluster.xml \
                      src/app/zap-templates/zcl/data-model/chip/tls-client-management-cluster.xml \
                      src/app/zap-templates/zcl/data-model/chip/user-label-cluster.xml \
                      src/app/zap-templates/zcl/data-model/chip/unit-localization-cluster.xml \
                      src/app/zap-templates/zcl/data-model/chip/wake-on-lan-cluster.xml \
                      src/app/zap-templates/zcl/data-model/chip/washer-controls-cluster.xml \
                      src/app/zap-templates/zcl/data-model/chip/water-heater-management-cluster.xml \
                      src/app/zap-templates/zcl/data-model/chip/webrtc-requestor-cluster.xml \
                      src/app/zap-templates/zcl/data-model/chip/webrtc-provider-cluster.xml \
                      src/app/zap-templates/zcl/data-model/chip/wifi-network-diagnostics-cluster.xml \
                      src/app/zap-templates/zcl/data-model/chip/wifi-network-management-cluster.xml \
                      src/app/zap-templates/zcl/data-model/chip/window-covering.xml \
                      src/app/zap-templates/zcl/data-model/chip/temperature-control-cluster.xml \
                      src/app/zap-templates/zcl/data-model/chip/matter-devices.xml \
                      src/app/zap-templates/zcl/data-model/chip/resource-monitoring-cluster.xml \
                      src/app/zap-templates/zcl/data-model/chip/sample-mei-cluster.xml \
                      src/app/zap-templates/zcl/data-model/chip/electrical-energy-measurement-cluster.xml \
                      src/app/zap-templates/zcl/data-model/chip/electrical-power-measurement-cluster.xml \
                      src/app/zap-templates/zcl/data-model/chip/zone-management-cluster.xml \
                    "
            - name: Build Apps
              run: |
                  scripts/run_in_build_env.sh './scripts/build_python.sh --install_virtual_env out/venv'
                  ./scripts/run_in_build_env.sh \
                     "./scripts/build/build_examples.py \
                        --target linux-x64-chip-tool${CHIP_TOOL_VARIANT}-${BUILD_VARIANT} \
                        --target linux-x64-all-clusters-${BUILD_VARIANT} \
                        --target linux-x64-lock-${BUILD_VARIANT} \
                        --target linux-x64-ota-provider-${BUILD_VARIANT} \
                        --target linux-x64-ota-requestor-${BUILD_VARIANT} \
                        --target linux-x64-tv-app-${BUILD_VARIANT} \
                        --target linux-x64-bridge-${BUILD_VARIANT} \
                        --target linux-x64-lit-icd-${BUILD_VARIANT} \
                        --target linux-x64-microwave-oven-${BUILD_VARIANT} \
                        --target linux-x64-rvc-${BUILD_VARIANT} \
                        --target linux-x64-network-manager-${BUILD_VARIANT} \
                        build \
                        --copy-artifacts-to objdir-clone \
                     "

            - name: Run Tests using the python parser sending commands to chip-tool
              run: |
                  ./scripts/run_in_build_env.sh \
                  "./scripts/tests/run_test_suite.py \
                     --runner chip_tool_python \
                     --chip-tool ./out/linux-x64-chip-tool${CHIP_TOOL_VARIANT}-${BUILD_VARIANT}/chip-tool \
                     run \
                     --iterations 1 \
                     --test-timeout-seconds 120 \
                     --all-clusters-app ./out/linux-x64-all-clusters-${BUILD_VARIANT}/chip-all-clusters-app \
                     --lock-app ./out/linux-x64-lock-${BUILD_VARIANT}/chip-lock-app \
                     --ota-provider-app ./out/linux-x64-ota-provider-${BUILD_VARIANT}/chip-ota-provider-app \
                     --ota-requestor-app ./out/linux-x64-ota-requestor-${BUILD_VARIANT}/chip-ota-requestor-app \
                     --tv-app ./out/linux-x64-tv-app-${BUILD_VARIANT}/chip-tv-app \
                     --bridge-app ./out/linux-x64-bridge-${BUILD_VARIANT}/chip-bridge-app \
                     --lit-icd-app ./out/linux-x64-lit-icd-${BUILD_VARIANT}/lit-icd-app \
                     --microwave-oven-app ./out/linux-x64-microwave-oven-${BUILD_VARIANT}/chip-microwave-oven-app \
                     --rvc-app ./out/linux-x64-rvc-${BUILD_VARIANT}/chip-rvc-app \
                     --network-manager-app ./out/linux-x64-network-manager-${BUILD_VARIANT}/matter-network-manager-app \
                  "

            - name: Run purposeful failure tests using the python parser sending commands to chip-tool
              run: |
                  ./scripts/run_in_build_env.sh \
                  "./scripts/tests/run_test_suite.py \
                     --runner chip_tool_python \
                     --include-tags PURPOSEFUL_FAILURE \
                     --chip-tool ./out/linux-x64-chip-tool${CHIP_TOOL_VARIANT}-${BUILD_VARIANT}/chip-tool \
                     run \
                     --iterations 1 \
                     --expected-failures 3 \
                     --keep-going \
                     --test-timeout-seconds 120 \
                     --all-clusters-app ./out/linux-x64-all-clusters-${BUILD_VARIANT}/chip-all-clusters-app \
                  "

            - name: Run Tests using chip-repl (skip slow)
              if: github.event_name == 'pull_request'
              run: |
                  ./scripts/run_in_python_env.sh out/venv \
                  "./scripts/tests/run_test_suite.py \
                     --runner chip_repl_python \
                     --exclude-tags MANUAL \
                     --exclude-tags FLAKY \
                     --exclude-tags IN_DEVELOPMENT \
                     --exclude-tags EXTRA_SLOW \
                     --exclude-tags SLOW \
                     --exclude-tags PURPOSEFUL_FAILURE \
                     run \
                     --iterations 1 \
                     --test-timeout-seconds 120 \
                     --all-clusters-app ./out/linux-x64-all-clusters-${BUILD_VARIANT}/chip-all-clusters-app \
                     --lock-app ./out/linux-x64-lock-${BUILD_VARIANT}/chip-lock-app \
                     --ota-provider-app ./out/linux-x64-ota-provider-${BUILD_VARIANT}/chip-ota-provider-app \
                     --ota-requestor-app ./out/linux-x64-ota-requestor-${BUILD_VARIANT}/chip-ota-requestor-app \
                     --tv-app ./out/linux-x64-tv-app-${BUILD_VARIANT}/chip-tv-app \
                     --bridge-app ./out/linux-x64-bridge-${BUILD_VARIANT}/chip-bridge-app \
                     --lit-icd-app ./out/linux-x64-lit-icd-${BUILD_VARIANT}/lit-icd-app \
                     --microwave-oven-app ./out/linux-x64-microwave-oven-${BUILD_VARIANT}/chip-microwave-oven-app \
                     --rvc-app ./out/linux-x64-rvc-${BUILD_VARIANT}/chip-rvc-app \
                     --network-manager-app ./out/linux-x64-network-manager-${BUILD_VARIANT}/matter-network-manager-app \
                  "
            - name: Run Tests using chip-repl (including slow)
              if: github.event_name == 'push'
              run: |
                  ./scripts/run_in_python_env.sh out/venv \
                  "./scripts/tests/run_test_suite.py \
                     --runner chip_repl_python \
                     run \
                     --iterations 1 \
                     --test-timeout-seconds 120 \
                     --all-clusters-app ./out/linux-x64-all-clusters-${BUILD_VARIANT}/chip-all-clusters-app \
                     --lock-app ./out/linux-x64-lock-${BUILD_VARIANT}/chip-lock-app \
                     --ota-provider-app ./out/linux-x64-ota-provider-${BUILD_VARIANT}/chip-ota-provider-app \
                     --ota-requestor-app ./out/linux-x64-ota-requestor-${BUILD_VARIANT}/chip-ota-requestor-app \
                     --tv-app ./out/linux-x64-tv-app-${BUILD_VARIANT}/chip-tv-app \
                     --bridge-app ./out/linux-x64-bridge-${BUILD_VARIANT}/chip-bridge-app \
                     --lit-icd-app ./out/linux-x64-lit-icd-${BUILD_VARIANT}/lit-icd-app \
                     --microwave-oven-app ./out/linux-x64-microwave-oven-${BUILD_VARIANT}/chip-microwave-oven-app \
                     --rvc-app ./out/linux-x64-rvc-${BUILD_VARIANT}/chip-rvc-app \
                     --network-manager-app ./out/linux-x64-network-manager-${BUILD_VARIANT}/matter-network-manager-app \
                  "
            - name: Uploading core files
              uses: actions/upload-artifact@v4
              if: ${{ failure() && !env.ACT }}
              with:
                  name: crash-core-linux-${{ matrix.build_variant }}${{ matrix.chip_tool }}
                  path: /tmp/cores/
                  # Cores are big; don't hold on to them too long.
                  retention-days: 5
            - name: Uploading objdir for debugging
              uses: actions/upload-artifact@v4
              if: ${{ failure() && !env.ACT }}
              with:
                  name: crash-objdir-linux-${{ matrix.build_variant }}${{ matrix.chip_tool }}
                  path: objdir-clone/
                  # objdirs are big; don't hold on to them too long.
                  retention-days: 5

    test_suites_darwin:
        name: Test Suites - Darwin

        strategy:
            matrix:
                build_variant: [no-ble-no-shell-asan-clang, no-ble-no-shell-tsan-clang]
                chip_tool: [""]
        env:
            BUILD_VARIANT: ${{matrix.build_variant}}
            CHIP_TOOL_VARIANT: ${{matrix.chip_tool}}
            TSAN_OPTIONS: "halt_on_error=1"
            LSAN_OPTIONS: detect_leaks=1 suppressions=scripts/tests/chiptest/lsan-mac-suppressions.txt

        if: github.actor != 'restyled-io[bot]'
        runs-on: macos-13

        steps:
            - name: Checkout
              uses: actions/checkout@v4
            - name: Setup Environment
              # coreutils for stdbuf
              run: brew install coreutils
            - name:
                  Try to ensure the directories for core dumping and diagnostic
                  log collection exist and we can write them.
              run: |
                  sudo chown ${USER} /cores || true
                  mkdir -p ~/Library/Logs/DiagnosticReports || true
                  mkdir objdir-clone || true
            - name: Checkout submodules & Bootstrap
              uses: ./.github/actions/checkout-submodules-and-bootstrap
              with:
                platform: darwin
                bootstrap-log-name: bootstrap-logs-darwin-${{ matrix.build_variant }}${{ matrix.chip_tool }}


            - name: Build Apps
              run: |
                  ./scripts/run_in_build_env.sh \
                     "./scripts/build/build_examples.py \
                        --target darwin-x64-chip-tool${CHIP_TOOL_VARIANT}-${BUILD_VARIANT} \
                        --target darwin-x64-all-clusters-${BUILD_VARIANT} \
                        --target darwin-x64-lock-${BUILD_VARIANT} \
                        --target darwin-x64-ota-provider-${BUILD_VARIANT} \
                        --target darwin-x64-ota-requestor-${BUILD_VARIANT} \
                        --target darwin-x64-tv-app-${BUILD_VARIANT} \
                        --target darwin-x64-bridge-${BUILD_VARIANT} \
                        --target darwin-x64-lit-icd-${BUILD_VARIANT} \
                        --target darwin-x64-microwave-oven-${BUILD_VARIANT} \
                        --target darwin-x64-rvc-${BUILD_VARIANT} \
                        --target darwin-x64-network-manager-${BUILD_VARIANT} \
                        build \
                        --copy-artifacts-to objdir-clone \
                     "

            - name: Run Tests using the python parser sending commands to chip-tool
              run: |
                  ./scripts/run_in_build_env.sh \
                  "./scripts/tests/run_test_suite.py \
                     --runner chip_tool_python \
                     --chip-tool ./out/darwin-x64-chip-tool${CHIP_TOOL_VARIANT}-${BUILD_VARIANT}/chip-tool \
                     --target-skip-glob '{Test_TC_DGTHREAD_2_1,Test_TC_DGTHREAD_2_2,Test_TC_DGTHREAD_2_3,Test_TC_DGTHREAD_2_4}' \
                     run \
                     --iterations 1 \
                     --test-timeout-seconds 120 \
                     --all-clusters-app ./out/darwin-x64-all-clusters-${BUILD_VARIANT}/chip-all-clusters-app \
                     --lock-app ./out/darwin-x64-lock-${BUILD_VARIANT}/chip-lock-app \
                     --ota-provider-app ./out/darwin-x64-ota-provider-${BUILD_VARIANT}/chip-ota-provider-app \
                     --ota-requestor-app ./out/darwin-x64-ota-requestor-${BUILD_VARIANT}/chip-ota-requestor-app \
                     --tv-app ./out/darwin-x64-tv-app-${BUILD_VARIANT}/chip-tv-app \
                     --bridge-app ./out/darwin-x64-bridge-${BUILD_VARIANT}/chip-bridge-app \
                     --lit-icd-app ./out/darwin-x64-lit-icd-${BUILD_VARIANT}/lit-icd-app \
                     --microwave-oven-app ./out/darwin-x64-microwave-oven-${BUILD_VARIANT}/chip-microwave-oven-app \
                     --rvc-app ./out/darwin-x64-rvc-${BUILD_VARIANT}/chip-rvc-app \
                     --network-manager-app ./out/darwin-x64-network-manager-${BUILD_VARIANT}/matter-network-manager-app \
                  "

            - name: Run purposeful failure tests using the python parser sending commands to chip-tool
              run: |
                  ./scripts/run_in_build_env.sh \
                  "./scripts/tests/run_test_suite.py \
                     --runner chip_tool_python \
                     --include-tags PURPOSEFUL_FAILURE \
                     --chip-tool ./out/darwin-x64-chip-tool${CHIP_TOOL_VARIANT}-${BUILD_VARIANT}/chip-tool \
                     run \
                     --iterations 1 \
                     --expected-failures 3 \
                     --keep-going \
                     --test-timeout-seconds 120 \
                     --all-clusters-app ./out/darwin-x64-all-clusters-${BUILD_VARIANT}/chip-all-clusters-app \
                  "

            - name: Uploading core files
              uses: actions/upload-artifact@v4
              if: ${{ failure() && !env.ACT }}
              with:
                  name: crash-core-darwin-${{ matrix.build_variant }}${{ matrix.chip_tool }}
                  path: /cores/
                  # Cores are big; don't hold on to them too long.
                  retention-days: 5
            - name: Uploading diagnostic logs
              uses: actions/upload-artifact@v4
              if: ${{ failure() && !env.ACT }}
              with:
                  name: crash-log-darwin-${{ matrix.build_variant }}${{ matrix.chip_tool }}
                  path: ~/Library/Logs/DiagnosticReports/
            - name: Uploading objdir for debugging
              uses: actions/upload-artifact@v4
              if: ${{ failure() && !env.ACT }}
              with:
                  name: crash-objdir-darwin-${{ matrix.build_variant }}${{ matrix.chip_tool }}
                  path: objdir-clone/
                  # objdirs are big; don't hold on to them too long.
                  retention-days: 5

    repl_tests_linux:
        name: REPL Tests - Linux

        env:
            TSAN_OPTIONS: "halt_on_error=1 suppressions=scripts/tests/chiptest/tsan-linux-suppressions.txt"

        if: github.actor != 'restyled-io[bot]'
        runs-on: ubuntu-latest

        container:
            image: ghcr.io/project-chip/chip-build:125
            options: --privileged --sysctl "net.ipv6.conf.all.disable_ipv6=0
                net.ipv4.conf.all.forwarding=0 net.ipv6.conf.all.forwarding=0"

        steps:
            - name: Checkout
              uses: actions/checkout@v4
            - name: Checkout submodules & Bootstrap
              uses: ./.github/actions/checkout-submodules-and-bootstrap
              with:
                platform: linux
                bootstrap-log-name: bootstrap-logs-linux-${{ matrix.build_variant }}${{ matrix.chip_tool }}
            - name: Try to ensure the directories for core dumping exist and we
                  can write them.
              run: |
                  mkdir /tmp/cores || true
                  sysctl -w kernel.core_pattern=/tmp/cores/core.%u.%p.%t || true
                  mkdir objdir-clone || true

            - name: Build Python REPL and example apps
              # NOTE: the data-mode-check + check-failure-die is not 100% perfect as different
              #       encoding sizes for data that keeps changing may alter over time (e.g. anything relating to time
              #       or resources such as packet counts or other similar counters)
              #
              #       This may result in invalid errors, however for most purposes of our testing, we are unlikely to
              #       hit such cases so we remain very strict on testing here.
              run: |
                  scripts/run_in_build_env.sh './scripts/build_python.sh --install_virtual_env out/venv'
                  ./scripts/run_in_build_env.sh \
                   "./scripts/build/build_examples.py \
                      --target linux-x64-all-clusters-ipv6only-no-ble-no-wifi-tsan-clang-test \
                      --target linux-x64-lock-ipv6only-no-ble-no-wifi-tsan-clang-test \
                      --target linux-x64-lit-icd-ipv6only-no-ble-no-wifi-tsan-clang-test \
                      --target linux-x64-energy-management-ipv6only-no-ble-no-wifi-tsan-clang-test \
                      --target linux-x64-microwave-oven-ipv6only-no-ble-no-wifi-tsan-clang-test \
                      --target linux-x64-rvc-ipv6only-no-ble-no-wifi-tsan-clang-test \
                      --target linux-x64-network-manager-ipv6only-no-ble-no-wifi-tsan-clang-test \
                      --target linux-x64-fabric-admin-rpc-ipv6only-no-ble-no-wifi-clang \
                      --target linux-x64-fabric-bridge-rpc-ipv6only-no-ble-no-wifi-clang \
                      --target linux-x64-fabric-sync-ipv6only-no-ble-no-wifi-clang \
                      --target linux-x64-light-data-model-no-unique-id-ipv6only-no-ble-no-wifi-clang \
                      --target linux-x64-terms-and-conditions \
                      --target linux-x64-python-bindings \
                      build \
                      --copy-artifacts-to objdir-clone \
                   "
            - name: Generate an argument environment file
              run: |
                  echo -n "" >/tmp/test_env.yaml
                  echo "ALL_CLUSTERS_APP: out/linux-x64-all-clusters-ipv6only-no-ble-no-wifi-tsan-clang-test/chip-all-clusters-app" >> /tmp/test_env.yaml
                  echo "CHIP_LOCK_APP: out/linux-x64-lock-ipv6only-no-ble-no-wifi-tsan-clang-test/chip-lock-app" >> /tmp/test_env.yaml
                  echo "ENERGY_MANAGEMENT_APP: out/linux-x64-energy-management-ipv6only-no-ble-no-wifi-tsan-clang-test/chip-energy-management-app" >> /tmp/test_env.yaml
                  echo "LIT_ICD_APP: out/linux-x64-lit-icd-ipv6only-no-ble-no-wifi-tsan-clang-test/lit-icd-app" >> /tmp/test_env.yaml
                  echo "CHIP_MICROWAVE_OVEN_APP: out/linux-x64-microwave-oven-ipv6only-no-ble-no-wifi-tsan-clang-test/chip-microwave-oven-app" >> /tmp/test_env.yaml
                  echo "CHIP_RVC_APP: out/linux-x64-rvc-ipv6only-no-ble-no-wifi-tsan-clang-test/chip-rvc-app" >> /tmp/test_env.yaml
                  echo "NETWORK_MANAGEMENT_APP: out/linux-x64-network-manager-ipv6only-no-ble-no-wifi-tsan-clang-test/matter-network-manager-app" >> /tmp/test_env.yaml
                  echo "FABRIC_ADMIN_APP: out/linux-x64-fabric-admin-rpc-ipv6only-no-ble-no-wifi-clang/fabric-admin" >> /tmp/test_env.yaml
                  echo "FABRIC_BRIDGE_APP: out/linux-x64-fabric-bridge-rpc-ipv6only-no-ble-no-wifi-clang/fabric-bridge-app" >> /tmp/test_env.yaml
                  echo "FABRIC_SYNC_APP: out/linux-x64-fabric-sync-ipv6only-no-ble-no-wifi-clang/fabric-sync" >> /tmp/test_env.yaml
                  echo "LIGHTING_APP_NO_UNIQUE_ID: out/linux-x64-light-data-model-no-unique-id-ipv6only-no-ble-no-wifi-clang/chip-lighting-app" >> /tmp/test_env.yaml
                  echo "TERMS_AND_CONDITIONS_APP: out/linux-x64-terms-and-conditions/chip-terms-and-conditions-app" >> /tmp/test_env.yaml
                  echo "TRACE_APP: out/trace_data/app-{SCRIPT_BASE_NAME}" >> /tmp/test_env.yaml
                  echo "TRACE_TEST_JSON: out/trace_data/test-{SCRIPT_BASE_NAME}" >> /tmp/test_env.yaml
                  echo "TRACE_TEST_PERFETTO: out/trace_data/test-{SCRIPT_BASE_NAME}" >> /tmp/test_env.yaml

            - name: Verify Testing Support
              run: |
                  scripts/run_in_python_env.sh out/venv 'python3 src/python_testing/test_testing/test_IDM_10_4.py'
                  scripts/run_in_python_env.sh out/venv 'python3 src/python_testing/test_testing/test_TC_ICDM_2_1_full_pics.py'
                  scripts/run_in_python_env.sh out/venv 'python3 src/python_testing/test_testing/test_TC_ICDM_2_1_min_pics.py'
                  scripts/run_in_python_env.sh out/venv 'python3 src/python_testing/test_testing/test_TC_SC_7_1.py'
                  scripts/run_in_python_env.sh out/venv 'python3 src/python_testing/test_testing/TestDecorators.py'
                  scripts/run_in_python_env.sh out/venv 'python3 src/python_testing/TestChoiceConformanceSupport.py'
                  scripts/run_in_python_env.sh out/venv 'python3 src/python_testing/TestConformanceSupport.py'
                  scripts/run_in_python_env.sh out/venv 'python3 src/python_testing/TestConformanceTest.py'
                  scripts/run_in_python_env.sh out/venv 'python3 src/python_testing/TestIdChecks.py'
                  scripts/run_in_python_env.sh out/venv 'python3 src/python_testing/TestMatterTestingSupport.py'
                  scripts/run_in_python_env.sh out/venv 'python3 src/python_testing/TestSpecParsingDeviceType.py'
                  scripts/run_in_python_env.sh out/venv 'python3 src/python_testing/TestSpecParsingSelection.py'
                  scripts/run_in_python_env.sh out/venv 'python3 src/python_testing/TestSpecParsingSupport.py'

            - name: Run Tests
              run: |
                  mkdir -p out/trace_data
                  scripts/run_in_python_env.sh out/venv 'scripts/tests/run_python_test.py --load-from-env /tmp/test_env.yaml --script src/controller/python/test/test_scripts/mobile-device-test.py'
                  scripts/run_in_python_env.sh out/venv 'src/python_testing/execute_python_tests.py --env-file /tmp/test_env.yaml --search-directory src/python_testing'
                  scripts/run_in_python_env.sh out/venv 'scripts/tests/TestTimeSyncTrustedTimeSourceRunner.py --all-clusters out/linux-x64-all-clusters-ipv6only-no-ble-no-wifi-tsan-clang-test/chip-all-clusters-app'

            - name: Execute Jupyter Notebooks
              run: |
                  scripts/run_in_build_env.sh './scripts/build_python.sh --jupyter-lab --install_virtual_env out/venv'
                  ./scripts/run_in_build_env.sh \
                   "./scripts/build/build_examples.py \
                      --target linux-x64-all-clusters-ipv6only-no-ble-no-wifi-clang-test \
                      build \
                      --copy-artifacts-to objdir-clone \
                   "
                  scripts/run_in_python_env.sh out/venv \
                  "jupyter execute docs/development_controllers/chip-repl/Matter_REPL_Intro.ipynb \
                  docs/development_controllers/chip-repl/Matter_Basic_Interactions.ipynb \
                  docs/development_controllers/chip-repl/Matter_Access_Control.ipynb \
                  docs/development_controllers/chip-repl/Matter_Multi_Fabric_Commissioning.ipynb \
                  "

            - name: Uploading core files
              uses: actions/upload-artifact@v4
              if: ${{ failure() && !env.ACT }}
              with:
                  name: crash-core-linux-python-repl
                  path: /tmp/cores/
                  # Cores are big; don't hold on to them too long.
                  retention-days: 5
            - name: Uploading objdir for debugging
              uses: actions/upload-artifact@v4
              if: ${{ failure() && !env.ACT }}
              with:
                  name: crash-objdir-linux-python-repl
                  path: objdir-clone/
                  # objdirs are big; don't hold on to them too long.
                  retention-days: 5

    repl_tests_darwin:
        name: REPL Tests - Darwin

        strategy:
            matrix:
                build_variant: [no-ble-no-wifi-tsan-clang]
        env:
            BUILD_VARIANT: ${{matrix.build_variant}}
            TSAN_OPTIONS: "halt_on_error=1"

        if: github.actor != 'restyled-io[bot]' && false
        runs-on: macos-13

        steps:
            - name: Checkout
              uses: actions/checkout@v4
            - name: Setup Environment
              # coreutils for stdbuf
              run: brew install coreutils
            - name:
                  Try to ensure the directories for core dumping and diagnostic
                  log collection exist and we can write them.
              run: |
                  sudo chown ${USER} /cores || true
                  mkdir -p ~/Library/Logs/DiagnosticReports || true
                  mkdir objdir-clone || true
            - name: Checkout submodules & Bootstrap
              uses: ./.github/actions/checkout-submodules-and-bootstrap
              with:
                platform: darwin
                bootstrap-log-name: bootstrap-logs-darwin-${{ matrix.build_variant }}${{ matrix.chip_tool }}

            - name: Build Python REPL and example apps
              run: |
                  scripts/run_in_build_env.sh './scripts/build_python.sh --install_virtual_env out/venv'
                  ./scripts/run_in_build_env.sh \
                   "./scripts/build/build_examples.py \
                      --target darwin-x64-all-clusters-${BUILD_VARIANT}-test \
                      build \
                      --copy-artifacts-to objdir-clone \
                   "
            - name: Run Tests
              run: |
                  scripts/run_in_python_env.sh out/venv './scripts/tests/run_python_test.py --app out/darwin-x64-all-clusters-no-ble-no-wifi-tsan-clang-test/chip-all-clusters-app --factory-reset --quiet --app-args "--discriminator 3840 --interface-id -1" --script-args "-t 3600 --disable-test ClusterObjectTests.TestTimedRequestTimeout"'
            - name: Uploading core files
              uses: actions/upload-artifact@v4
              if: ${{ failure() && !env.ACT }}
              with:
                  name: crash-core-darwin-python-repl
                  path: /cores/
                  # Cores are big; don't hold on to them too long.
                  retention-days: 5
            - name: Uploading traces on failure
              uses: actions/upload-artifact@v4
              if: ${{ failure() && !env.ACT }}
              with:
                  name: trace-data-python-repl
                  path: out/trace_data/
                  retention-days: 5
            - name: Uploading diagnostic logs
              uses: actions/upload-artifact@v4
              if: ${{ failure() && !env.ACT }}
              with:
                  name: crash-log-darwin-python-repl
                  path: ~/Library/Logs/DiagnosticReports/
            - name: Uploading objdir for debugging
              uses: actions/upload-artifact@v4
              if: ${{ failure() && !env.ACT }}
              with:
                  name: crash-objdir-darwin-python-repl
                  path: objdir-clone/
                  # objdirs are big; don't hold on to them too long.
                  retention-days: 5<|MERGE_RESOLUTION|>--- conflicted
+++ resolved
@@ -95,17 +95,10 @@
                       src/app/zap-templates/zcl/data-model/chip/bridged-device-basic-information-cluster.xml \
                       src/app/zap-templates/zcl/data-model/chip/chime-cluster.xml \
                       src/app/zap-templates/zcl/data-model/chip/closure-control-cluster.xml \
-<<<<<<< HEAD
-                      src/app/zap-templates/zcl/data-model/chip/commodity-metering-cluster.xml \
-                      src/app/zap-templates/zcl/data-model/chip/commodity-price-cluster.xml \
-                      src/app/zap-templates/zcl/data-model/chip/commodity-tariff-cluster.xml \
-=======
                       src/app/zap-templates/zcl/data-model/chip/closure-dimension-cluster.xml \
->>>>>>> 4e09dbd2
                       src/app/zap-templates/zcl/data-model/chip/global-bitmaps.xml \
                       src/app/zap-templates/zcl/data-model/chip/global-enums.xml \
                       src/app/zap-templates/zcl/data-model/chip/global-structs.xml \
-                      src/app/zap-templates/zcl/data-model/chip/meter-identification-cluster.xml \
                       src/app/zap-templates/zcl/data-model/chip/push-av-stream-transport-cluster.xml \
                       src/app/zap-templates/zcl/data-model/chip/semantic-tag-namespace-enums.xml \
                       src/app/zap-templates/zcl/data-model/chip/access-control-definitions.xml \
