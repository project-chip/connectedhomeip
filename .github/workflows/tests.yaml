# Copyright (c) 2020-2021 Project CHIP Authors
#
# Licensed under the Apache License, Version 2.0 (the "License");
# you may not use this file except in compliance with the License.
# You may obtain a copy of the License at
#
# http://www.apache.org/licenses/LICENSE-2.0
#
# Unless required by applicable law or agreed to in writing, software
# distributed under the License is distributed on an "AS IS" BASIS,
# WITHOUT WARRANTIES OR CONDITIONS OF ANY KIND, either express or implied.
# See the License for the specific language governing permissions and
# limitations under the License.

name: Tests

on:
    push:
        branches:
            - master
            - 'v*-branch'
    pull_request:
    merge_group:
    workflow_dispatch:

concurrency:
    group: ${{ github.ref }}-${{ github.workflow }}-${{ (github.event_name ==
        'pull_request' && github.event.number) || (github.event_name ==
        'workflow_dispatch' && github.run_number) || github.sha }}
    cancel-in-progress: true

env:
    CHIP_NO_LOG_TIMESTAMPS: true

jobs:
    test_suites_linux:
        name: Test Suites - Linux

        strategy:
            matrix:
                build_variant: [no-ble-no-shell-tsan-clang]
                chip_tool: [""]
        env:
            BUILD_VARIANT: ${{matrix.build_variant}}
            CHIP_TOOL_VARIANT: ${{matrix.chip_tool}}
            TSAN_OPTIONS: "halt_on_error=1 suppressions=scripts/tests/chiptest/tsan-linux-suppressions.txt"
            LSAN_OPTIONS: detect_leaks=1

        if: github.actor != 'restyled-io[bot]'
        runs-on: ubuntu-latest

        container:
            image: ghcr.io/project-chip/chip-build:129
            options: --privileged --sysctl "net.ipv6.conf.all.disable_ipv6=0
                net.ipv4.conf.all.forwarding=1 net.ipv6.conf.all.forwarding=1"

        steps:
            - name: Checkout
              uses: actions/checkout@v4
            # To use act like:
            #   act -j test_suites_linux
            #
            # Note you likely still need to have non submodules setup for the
            # local machine, like:
            #   git submodule deinit --all
            - uses: actions/checkout@v4
              if: ${{ env.ACT }}
              name: Checkout (ACT for local build)
            - name: Checkout submodules & Bootstrap
              uses: ./.github/actions/checkout-submodules-and-bootstrap
              with:
                platform: linux
                bootstrap-log-name: bootstrap-logs-linux-${{ matrix.build_variant }}${{ matrix.chip_tool }}
            - name: Try to ensure the directories for core dumping exist and we
                  can write them.
              run: |
                  mkdir /tmp/cores || true
                  sysctl -w kernel.core_pattern=/tmp/cores/core.%u.%p.%t || true
                  mkdir objdir-clone || true

            - name: Validate that xml are parsable
              # The sub-items being run here are the same as the input XMLs listed
              # at src/app/zap-templates/zcl/zcl.json
              #
              # This ensures that the syntax of the XML can always be parsed/validated, however it
              # does not enforce that the content is understood (that part is covered by parser
              # unit tests)
              #
              run: |
                  ./scripts/run_in_build_env.sh \
                    "matter-zapxml-parser \
                      --no-print \
                      --log-level info \
                      src/app/zap-templates/zcl/data-model/chip/global-attributes.xml \
                      src/app/zap-templates/zcl/data-model/chip/bridged-device-basic-information-cluster.xml \
                      src/app/zap-templates/zcl/data-model/chip/chime-cluster.xml \
                      src/app/zap-templates/zcl/data-model/chip/closure-control-cluster.xml \
                      src/app/zap-templates/zcl/data-model/chip/closure-dimension-cluster.xml \
                      src/app/zap-templates/zcl/data-model/chip/commodity-metering-cluster.xml \
                      src/app/zap-templates/zcl/data-model/chip/commodity-price-cluster.xml \
                      src/app/zap-templates/zcl/data-model/chip/commodity-tariff-cluster.xml \
                      src/app/zap-templates/zcl/data-model/chip/global-bitmaps.xml \
                      src/app/zap-templates/zcl/data-model/chip/global-enums.xml \
                      src/app/zap-templates/zcl/data-model/chip/global-structs.xml \
                      src/app/zap-templates/zcl/data-model/chip/meter-identification-cluster.xml \
                      src/app/zap-templates/zcl/data-model/chip/push-av-stream-transport-cluster.xml \
                      src/app/zap-templates/zcl/data-model/chip/semantic-tag-namespace-enums.xml \
                      src/app/zap-templates/zcl/data-model/chip/access-control-definitions.xml \
                      src/app/zap-templates/zcl/data-model/chip/access-control-cluster.xml \
                      src/app/zap-templates/zcl/data-model/chip/account-login-cluster.xml \
                      src/app/zap-templates/zcl/data-model/chip/administrator-commissioning-cluster.xml \
                      src/app/zap-templates/zcl/data-model/chip/air-quality-cluster.xml \
                      src/app/zap-templates/zcl/data-model/chip/application-basic-cluster.xml \
                      src/app/zap-templates/zcl/data-model/chip/application-launcher-cluster.xml \
                      src/app/zap-templates/zcl/data-model/chip/audio-output-cluster.xml \
                      src/app/zap-templates/zcl/data-model/chip/ballast-configuration-cluster.xml \
                      src/app/zap-templates/zcl/data-model/chip/basic-information-cluster.xml \
                      src/app/zap-templates/zcl/data-model/chip/binding-cluster.xml \
                      src/app/zap-templates/zcl/data-model/chip/boolean-state-cluster.xml \
                      src/app/zap-templates/zcl/data-model/chip/actions-cluster.xml \
                      src/app/zap-templates/zcl/data-model/chip/camera-av-settings-user-level-management-cluster.xml \
                      src/app/zap-templates/zcl/data-model/chip/camera-av-stream-management-cluster.xml \
                      src/app/zap-templates/zcl/data-model/chip/chip-ota.xml \
                      src/app/zap-templates/zcl/data-model/chip/chip-types.xml \
                      src/app/zap-templates/zcl/data-model/chip/channel-cluster.xml \
                      src/app/zap-templates/zcl/data-model/chip/clusters-extensions.xml \
                      src/app/zap-templates/zcl/data-model/chip/color-control-cluster.xml \
                      src/app/zap-templates/zcl/data-model/chip/commissioner-control-cluster.xml \
                      src/app/zap-templates/zcl/data-model/chip/concentration-measurement-cluster.xml \
                      src/app/zap-templates/zcl/data-model/chip/content-launch-cluster.xml \
                      src/app/zap-templates/zcl/data-model/chip/content-app-observer-cluster.xml \
                      src/app/zap-templates/zcl/data-model/chip/content-control-cluster.xml \
                      src/app/zap-templates/zcl/data-model/chip/descriptor-cluster.xml \
                      src/app/zap-templates/zcl/data-model/chip/device-energy-management-cluster.xml \
                      src/app/zap-templates/zcl/data-model/chip/device-energy-management-mode-cluster.xml \
                      src/app/zap-templates/zcl/data-model/chip/diagnostic-logs-cluster.xml \
                      src/app/zap-templates/zcl/data-model/chip/dishwasher-alarm-cluster.xml \
                      src/app/zap-templates/zcl/data-model/chip/dishwasher-mode-cluster.xml \
                      src/app/zap-templates/zcl/data-model/chip/electrical-grid-conditions-cluster.xml \
                      src/app/zap-templates/zcl/data-model/chip/measurement-and-sensing.xml \
                      src/app/zap-templates/zcl/data-model/chip/microwave-oven-mode-cluster.xml \
                      src/app/zap-templates/zcl/data-model/chip/microwave-oven-control-cluster.xml \
                      src/app/zap-templates/zcl/data-model/chip/door-lock-cluster.xml \
                      src/app/zap-templates/zcl/data-model/chip/ecosystem-information-cluster.xml \
                      src/app/zap-templates/zcl/data-model/chip/energy-evse-cluster.xml \
                      src/app/zap-templates/zcl/data-model/chip/energy-evse-mode-cluster.xml \
                      src/app/zap-templates/zcl/data-model/chip/ethernet-network-diagnostics-cluster.xml \
                      src/app/zap-templates/zcl/data-model/chip/fan-control-cluster.xml \
                      src/app/zap-templates/zcl/data-model/chip/fault-injection-cluster.xml \
                      src/app/zap-templates/zcl/data-model/chip/fixed-label-cluster.xml \
                      src/app/zap-templates/zcl/data-model/chip/flow-measurement-cluster.xml \
                      src/app/zap-templates/zcl/data-model/chip/general-commissioning-cluster.xml \
                      src/app/zap-templates/zcl/data-model/chip/general-diagnostics-cluster.xml \
                      src/app/zap-templates/zcl/data-model/chip/global-attributes.xml \
                      src/app/zap-templates/zcl/data-model/chip/groups-cluster.xml \
                      src/app/zap-templates/zcl/data-model/chip/group-key-mgmt-cluster.xml \
                      src/app/zap-templates/zcl/data-model/chip/identify-cluster.xml \
                      src/app/zap-templates/zcl/data-model/chip/illuminance-measurement-cluster.xml \
                      src/app/zap-templates/zcl/data-model/chip/keypad-input-cluster.xml \
                      src/app/zap-templates/zcl/data-model/chip/laundry-washer-mode-cluster.xml \
                      src/app/zap-templates/zcl/data-model/chip/laundry-dryer-controls-cluster.xml \
                      src/app/zap-templates/zcl/data-model/chip/level-control-cluster.xml \
                      src/app/zap-templates/zcl/data-model/chip/localization-configuration-cluster.xml \
                      src/app/zap-templates/zcl/data-model/chip/low-power-cluster.xml \
                      src/app/zap-templates/zcl/data-model/chip/media-input-cluster.xml \
                      src/app/zap-templates/zcl/data-model/chip/media-playback-cluster.xml \
                      src/app/zap-templates/zcl/data-model/chip/messages-cluster.xml \
                      src/app/zap-templates/zcl/data-model/chip/mode-base-cluster.xml \
                      src/app/zap-templates/zcl/data-model/chip/mode-select-cluster.xml \
                      src/app/zap-templates/zcl/data-model/chip/network-commissioning-cluster.xml \
                      src/app/zap-templates/zcl/data-model/chip/occupancy-sensing-cluster.xml \
                      src/app/zap-templates/zcl/data-model/chip/onoff-cluster.xml \
                      src/app/zap-templates/zcl/data-model/chip/operational-credentials-cluster.xml \
                      src/app/zap-templates/zcl/data-model/chip/operational-state-cluster.xml \
                      src/app/zap-templates/zcl/data-model/chip/operational-state-oven-cluster.xml \
                      src/app/zap-templates/zcl/data-model/chip/operational-state-rvc-cluster.xml \
                      src/app/zap-templates/zcl/data-model/chip/oven-mode-cluster.xml \
                      src/app/zap-templates/zcl/data-model/chip/power-topology-cluster.xml \
                      src/app/zap-templates/zcl/data-model/chip/pressure-measurement-cluster.xml \
                      src/app/zap-templates/zcl/data-model/chip/power-source-cluster.xml \
                      src/app/zap-templates/zcl/data-model/chip/power-source-configuration-cluster.xml \
                      src/app/zap-templates/zcl/data-model/chip/proxy-configuration-cluster.xml \
                      src/app/zap-templates/zcl/data-model/chip/proxy-discovery-cluster.xml \
                      src/app/zap-templates/zcl/data-model/chip/proxy-valid-cluster.xml \
                      src/app/zap-templates/zcl/data-model/chip/pump-configuration-and-control-cluster.xml \
                      src/app/zap-templates/zcl/data-model/chip/pwm-cluster.xml \
                      src/app/zap-templates/zcl/data-model/chip/refrigerator-and-temperature-controlled-cabinet-mode-cluster.xml \
                      src/app/zap-templates/zcl/data-model/chip/refrigerator-alarm.xml \
                      src/app/zap-templates/zcl/data-model/chip/relative-humidity-measurement-cluster.xml \
                      src/app/zap-templates/zcl/data-model/chip/rvc-clean-mode-cluster.xml \
                      src/app/zap-templates/zcl/data-model/chip/rvc-run-mode-cluster.xml \
                      src/app/zap-templates/zcl/data-model/chip/scene.xml \
                      src/app/zap-templates/zcl/data-model/chip/smoke-co-alarm-cluster.xml \
                      src/app/zap-templates/zcl/data-model/chip/software-diagnostics-cluster.xml \
                      src/app/zap-templates/zcl/data-model/chip/soil-measurement-cluster.xml \
                      src/app/zap-templates/zcl/data-model/chip/switch-cluster.xml \
                      src/app/zap-templates/zcl/data-model/chip/target-navigator-cluster.xml \
                      src/app/zap-templates/zcl/data-model/chip/temperature-control-cluster.xml \
                      src/app/zap-templates/zcl/data-model/chip/temperature-measurement-cluster.xml \
                      src/app/zap-templates/zcl/data-model/chip/test-cluster.xml \
                      src/app/zap-templates/zcl/data-model/chip/thermostat-user-interface-configuration-cluster.xml \
                      src/app/zap-templates/zcl/data-model/chip/thermostat-cluster.xml \
                      src/app/zap-templates/zcl/data-model/chip/thread-border-router-management-cluster.xml \
                      src/app/zap-templates/zcl/data-model/chip/thread-network-diagnostics-cluster.xml \
                      src/app/zap-templates/zcl/data-model/chip/thread-network-directory-cluster.xml \
                      src/app/zap-templates/zcl/data-model/chip/time-format-localization-cluster.xml \
                      src/app/zap-templates/zcl/data-model/chip/time-synchronization-cluster.xml \
                      src/app/zap-templates/zcl/data-model/chip/timer-cluster.xml \
                      src/app/zap-templates/zcl/data-model/chip/tls-certificate-management-cluster.xml \
                      src/app/zap-templates/zcl/data-model/chip/tls-client-management-cluster.xml \
                      src/app/zap-templates/zcl/data-model/chip/user-label-cluster.xml \
                      src/app/zap-templates/zcl/data-model/chip/unit-localization-cluster.xml \
                      src/app/zap-templates/zcl/data-model/chip/wake-on-lan-cluster.xml \
                      src/app/zap-templates/zcl/data-model/chip/washer-controls-cluster.xml \
                      src/app/zap-templates/zcl/data-model/chip/water-heater-management-cluster.xml \
                      src/app/zap-templates/zcl/data-model/chip/webrtc-requestor-cluster.xml \
                      src/app/zap-templates/zcl/data-model/chip/webrtc-provider-cluster.xml \
                      src/app/zap-templates/zcl/data-model/chip/wifi-network-diagnostics-cluster.xml \
                      src/app/zap-templates/zcl/data-model/chip/wifi-network-management-cluster.xml \
                      src/app/zap-templates/zcl/data-model/chip/window-covering.xml \
                      src/app/zap-templates/zcl/data-model/chip/temperature-control-cluster.xml \
                      src/app/zap-templates/zcl/data-model/chip/matter-devices.xml \
                      src/app/zap-templates/zcl/data-model/chip/resource-monitoring-cluster.xml \
                      src/app/zap-templates/zcl/data-model/chip/sample-mei-cluster.xml \
                      src/app/zap-templates/zcl/data-model/chip/electrical-energy-measurement-cluster.xml \
                      src/app/zap-templates/zcl/data-model/chip/electrical-power-measurement-cluster.xml \
                      src/app/zap-templates/zcl/data-model/chip/zone-management-cluster.xml \
                    "
            - name: Build Apps
              run: |
                  scripts/run_in_build_env.sh './scripts/build_python.sh --install_virtual_env out/venv'
                  ./scripts/run_in_build_env.sh \
                     "./scripts/build/build_examples.py \
                        --target linux-x64-chip-tool${CHIP_TOOL_VARIANT}-${BUILD_VARIANT} \
                        --target linux-x64-all-clusters-${BUILD_VARIANT} \
                        --target linux-x64-lock-${BUILD_VARIANT} \
                        --target linux-x64-ota-provider-${BUILD_VARIANT} \
                        --target linux-x64-ota-requestor-${BUILD_VARIANT} \
                        --target linux-x64-tv-app-${BUILD_VARIANT} \
                        --target linux-x64-bridge-${BUILD_VARIANT} \
                        --target linux-x64-lit-icd-${BUILD_VARIANT} \
                        --target linux-x64-microwave-oven-${BUILD_VARIANT} \
                        --target linux-x64-rvc-${BUILD_VARIANT} \
                        --target linux-x64-network-manager-${BUILD_VARIANT} \
                        build \
                        --copy-artifacts-to objdir-clone \
                     "

            - name: Run Tests using the python parser sending commands to chip-tool
              run: |
                  ./scripts/run_in_build_env.sh \
                  "./scripts/tests/run_test_suite.py \
                     --runner chip_tool_python \
                     --chip-tool ./out/linux-x64-chip-tool${CHIP_TOOL_VARIANT}-${BUILD_VARIANT}/chip-tool \
                     run \
                     --iterations 1 \
                     --test-timeout-seconds 120 \
                     --all-clusters-app ./out/linux-x64-all-clusters-${BUILD_VARIANT}/chip-all-clusters-app \
                     --lock-app ./out/linux-x64-lock-${BUILD_VARIANT}/chip-lock-app \
                     --ota-provider-app ./out/linux-x64-ota-provider-${BUILD_VARIANT}/chip-ota-provider-app \
                     --ota-requestor-app ./out/linux-x64-ota-requestor-${BUILD_VARIANT}/chip-ota-requestor-app \
                     --tv-app ./out/linux-x64-tv-app-${BUILD_VARIANT}/chip-tv-app \
                     --bridge-app ./out/linux-x64-bridge-${BUILD_VARIANT}/chip-bridge-app \
                     --lit-icd-app ./out/linux-x64-lit-icd-${BUILD_VARIANT}/lit-icd-app \
                     --microwave-oven-app ./out/linux-x64-microwave-oven-${BUILD_VARIANT}/chip-microwave-oven-app \
                     --rvc-app ./out/linux-x64-rvc-${BUILD_VARIANT}/chip-rvc-app \
                     --network-manager-app ./out/linux-x64-network-manager-${BUILD_VARIANT}/matter-network-manager-app \
                  "

            - name: Run purposeful failure tests using the python parser sending commands to chip-tool
              run: |
                  ./scripts/run_in_build_env.sh \
                  "./scripts/tests/run_test_suite.py \
                     --runner chip_tool_python \
                     --include-tags PURPOSEFUL_FAILURE \
                     --chip-tool ./out/linux-x64-chip-tool${CHIP_TOOL_VARIANT}-${BUILD_VARIANT}/chip-tool \
                     run \
                     --iterations 1 \
                     --expected-failures 3 \
                     --keep-going \
                     --test-timeout-seconds 120 \
                     --all-clusters-app ./out/linux-x64-all-clusters-${BUILD_VARIANT}/chip-all-clusters-app \
                  "

            - name: Run Tests using chip-repl (skip slow)
              if: github.event_name == 'pull_request'
              run: |
                  ./scripts/run_in_python_env.sh out/venv \
                  "./scripts/tests/run_test_suite.py \
                     --runner chip_repl_python \
                     --exclude-tags MANUAL \
                     --exclude-tags FLAKY \
                     --exclude-tags IN_DEVELOPMENT \
                     --exclude-tags EXTRA_SLOW \
                     --exclude-tags SLOW \
                     --exclude-tags PURPOSEFUL_FAILURE \
                     run \
                     --iterations 1 \
                     --test-timeout-seconds 120 \
                     --all-clusters-app ./out/linux-x64-all-clusters-${BUILD_VARIANT}/chip-all-clusters-app \
                     --lock-app ./out/linux-x64-lock-${BUILD_VARIANT}/chip-lock-app \
                     --ota-provider-app ./out/linux-x64-ota-provider-${BUILD_VARIANT}/chip-ota-provider-app \
                     --ota-requestor-app ./out/linux-x64-ota-requestor-${BUILD_VARIANT}/chip-ota-requestor-app \
                     --tv-app ./out/linux-x64-tv-app-${BUILD_VARIANT}/chip-tv-app \
                     --bridge-app ./out/linux-x64-bridge-${BUILD_VARIANT}/chip-bridge-app \
                     --lit-icd-app ./out/linux-x64-lit-icd-${BUILD_VARIANT}/lit-icd-app \
                     --microwave-oven-app ./out/linux-x64-microwave-oven-${BUILD_VARIANT}/chip-microwave-oven-app \
                     --rvc-app ./out/linux-x64-rvc-${BUILD_VARIANT}/chip-rvc-app \
                     --network-manager-app ./out/linux-x64-network-manager-${BUILD_VARIANT}/matter-network-manager-app \
                  "
            - name: Run Tests using chip-repl (including slow)
              if: github.event_name == 'push'
              run: |
                  ./scripts/run_in_python_env.sh out/venv \
                  "./scripts/tests/run_test_suite.py \
                     --runner chip_repl_python \
                     run \
                     --iterations 1 \
                     --test-timeout-seconds 120 \
                     --all-clusters-app ./out/linux-x64-all-clusters-${BUILD_VARIANT}/chip-all-clusters-app \
                     --lock-app ./out/linux-x64-lock-${BUILD_VARIANT}/chip-lock-app \
                     --ota-provider-app ./out/linux-x64-ota-provider-${BUILD_VARIANT}/chip-ota-provider-app \
                     --ota-requestor-app ./out/linux-x64-ota-requestor-${BUILD_VARIANT}/chip-ota-requestor-app \
                     --tv-app ./out/linux-x64-tv-app-${BUILD_VARIANT}/chip-tv-app \
                     --bridge-app ./out/linux-x64-bridge-${BUILD_VARIANT}/chip-bridge-app \
                     --lit-icd-app ./out/linux-x64-lit-icd-${BUILD_VARIANT}/lit-icd-app \
                     --microwave-oven-app ./out/linux-x64-microwave-oven-${BUILD_VARIANT}/chip-microwave-oven-app \
                     --rvc-app ./out/linux-x64-rvc-${BUILD_VARIANT}/chip-rvc-app \
                     --network-manager-app ./out/linux-x64-network-manager-${BUILD_VARIANT}/matter-network-manager-app \
                  "
            - name: Uploading core files
              uses: actions/upload-artifact@v4
              if: ${{ failure() && !env.ACT }}
              with:
                  name: crash-core-linux-${{ matrix.build_variant }}${{ matrix.chip_tool }}
                  path: /tmp/cores/
                  # Cores are big; don't hold on to them too long.
                  retention-days: 5
            - name: Uploading objdir for debugging
              uses: actions/upload-artifact@v4
              if: ${{ failure() && !env.ACT }}
              with:
                  name: crash-objdir-linux-${{ matrix.build_variant }}${{ matrix.chip_tool }}
                  path: objdir-clone/
                  # objdirs are big; don't hold on to them too long.
                  retention-days: 5

    test_suites_darwin:
        name: Test Suites - Darwin

        strategy:
            matrix:
                build_variant: [no-ble-no-shell-asan-clang, no-ble-no-shell-tsan-clang]
                chip_tool: [""]
        env:
            BUILD_VARIANT: ${{matrix.build_variant}}
            CHIP_TOOL_VARIANT: ${{matrix.chip_tool}}
            TSAN_OPTIONS: "halt_on_error=1"
            LSAN_OPTIONS: detect_leaks=1 suppressions=scripts/tests/chiptest/lsan-mac-suppressions.txt

        if: github.actor != 'restyled-io[bot]'
        runs-on: macos-13

        steps:
            - name: Checkout
              uses: actions/checkout@v4
            - name: Setup Environment
              # coreutils for stdbuf
              run: brew install coreutils
            - name:
                  Try to ensure the directories for core dumping and diagnostic
                  log collection exist and we can write them.
              run: |
                  sudo chown ${USER} /cores || true
                  mkdir -p ~/Library/Logs/DiagnosticReports || true
                  mkdir objdir-clone || true
            - name: Checkout submodules & Bootstrap
              uses: ./.github/actions/checkout-submodules-and-bootstrap
              with:
                platform: darwin
                bootstrap-log-name: bootstrap-logs-darwin-${{ matrix.build_variant }}${{ matrix.chip_tool }}


            - name: Build Apps
              run: |
                  ./scripts/run_in_build_env.sh \
                     "./scripts/build/build_examples.py \
                        --target darwin-x64-chip-tool${CHIP_TOOL_VARIANT}-${BUILD_VARIANT} \
                        --target darwin-x64-all-clusters-${BUILD_VARIANT} \
                        --target darwin-x64-lock-${BUILD_VARIANT} \
                        --target darwin-x64-ota-provider-${BUILD_VARIANT} \
                        --target darwin-x64-ota-requestor-${BUILD_VARIANT} \
                        --target darwin-x64-tv-app-${BUILD_VARIANT} \
                        --target darwin-x64-bridge-${BUILD_VARIANT} \
                        --target darwin-x64-lit-icd-${BUILD_VARIANT} \
                        --target darwin-x64-microwave-oven-${BUILD_VARIANT} \
                        --target darwin-x64-rvc-${BUILD_VARIANT} \
                        --target darwin-x64-network-manager-${BUILD_VARIANT} \
                        build \
                        --copy-artifacts-to objdir-clone \
                     "

            - name: Run Tests using the python parser sending commands to chip-tool
              run: |
                  ./scripts/run_in_build_env.sh \
                  "./scripts/tests/run_test_suite.py \
                     --runner chip_tool_python \
                     --chip-tool ./out/darwin-x64-chip-tool${CHIP_TOOL_VARIANT}-${BUILD_VARIANT}/chip-tool \
                     --target-skip-glob '{Test_TC_DGTHREAD_2_1,Test_TC_DGTHREAD_2_2,Test_TC_DGTHREAD_2_3,Test_TC_DGTHREAD_2_4}' \
                     run \
                     --iterations 1 \
                     --test-timeout-seconds 120 \
                     --all-clusters-app ./out/darwin-x64-all-clusters-${BUILD_VARIANT}/chip-all-clusters-app \
                     --lock-app ./out/darwin-x64-lock-${BUILD_VARIANT}/chip-lock-app \
                     --ota-provider-app ./out/darwin-x64-ota-provider-${BUILD_VARIANT}/chip-ota-provider-app \
                     --ota-requestor-app ./out/darwin-x64-ota-requestor-${BUILD_VARIANT}/chip-ota-requestor-app \
                     --tv-app ./out/darwin-x64-tv-app-${BUILD_VARIANT}/chip-tv-app \
                     --bridge-app ./out/darwin-x64-bridge-${BUILD_VARIANT}/chip-bridge-app \
                     --lit-icd-app ./out/darwin-x64-lit-icd-${BUILD_VARIANT}/lit-icd-app \
                     --microwave-oven-app ./out/darwin-x64-microwave-oven-${BUILD_VARIANT}/chip-microwave-oven-app \
                     --rvc-app ./out/darwin-x64-rvc-${BUILD_VARIANT}/chip-rvc-app \
                     --network-manager-app ./out/darwin-x64-network-manager-${BUILD_VARIANT}/matter-network-manager-app \
                  "

            - name: Run purposeful failure tests using the python parser sending commands to chip-tool
              run: |
                  ./scripts/run_in_build_env.sh \
                  "./scripts/tests/run_test_suite.py \
                     --runner chip_tool_python \
                     --include-tags PURPOSEFUL_FAILURE \
                     --chip-tool ./out/darwin-x64-chip-tool${CHIP_TOOL_VARIANT}-${BUILD_VARIANT}/chip-tool \
                     run \
                     --iterations 1 \
                     --expected-failures 3 \
                     --keep-going \
                     --test-timeout-seconds 120 \
                     --all-clusters-app ./out/darwin-x64-all-clusters-${BUILD_VARIANT}/chip-all-clusters-app \
                  "

            - name: Uploading core files
              uses: actions/upload-artifact@v4
              if: ${{ failure() && !env.ACT }}
              with:
                  name: crash-core-darwin-${{ matrix.build_variant }}${{ matrix.chip_tool }}
                  path: /cores/
                  # Cores are big; don't hold on to them too long.
                  retention-days: 5
            - name: Uploading diagnostic logs
              uses: actions/upload-artifact@v4
              if: ${{ failure() && !env.ACT }}
              with:
                  name: crash-log-darwin-${{ matrix.build_variant }}${{ matrix.chip_tool }}
                  path: ~/Library/Logs/DiagnosticReports/
            - name: Uploading objdir for debugging
              uses: actions/upload-artifact@v4
              if: ${{ failure() && !env.ACT }}
              with:
                  name: crash-objdir-darwin-${{ matrix.build_variant }}${{ matrix.chip_tool }}
                  path: objdir-clone/
                  # objdirs are big; don't hold on to them too long.
                  retention-days: 5

    repl_tests_linux:
        name: REPL Tests - Linux
<<<<<<< HEAD

        strategy:
          matrix:
            # TODO: ipv6only should be re-enabled ideally, however mDNS seems currently broken someone
            #       see https://github.com/project-chip/connectedhomeip/issues/38822
            #   build_variant: [ ipv6only-no-ble-no-wifi]
            build_variant: [ no-ble-no-wifi]
=======
        # TODO: this NEEDS re-enabling after figuring out what causes IPV6 not to work
        #       in our GH environment
        # if: github.actor != 'restyled-io[bot]'
        if: false
>>>>>>> eea4ef65

        env:
            TSAN_OPTIONS: "halt_on_error=1 suppressions=scripts/tests/chiptest/tsan-linux-suppressions.txt"
            BUILD_VARIANT: ${{matrix.build_variant}}

        runs-on: ubuntu-latest

        container:
            image: ghcr.io/project-chip/chip-build:129
            options: --privileged --sysctl "net.ipv6.conf.all.disable_ipv6=0
                net.ipv4.conf.all.forwarding=0 net.ipv6.conf.all.forwarding=0"

        steps:
            - name: Checkout
              uses: actions/checkout@v4
            - name: Checkout submodules & Bootstrap
              uses: ./.github/actions/checkout-submodules-and-bootstrap
              with:
                platform: linux
                bootstrap-log-name: bootstrap-logs-linux-${{ matrix.build_variant }}${{ matrix.chip_tool }}
            - name: Try to ensure the directories for core dumping exist and we
                  can write them.
              run: |
                  mkdir /tmp/cores || true
                  sysctl -w kernel.core_pattern=/tmp/cores/core.%u.%p.%t || true
                  mkdir objdir-clone || true

            - name: Build Python REPL and example apps
              #  TODO: build variants seem to DIFFER and they should be updated to be consistent:
              #   - camera app needs clang support
              #   - T&C app needs variants (probably)
              #   - determine why some apps are tsan and some are not (and does that add runtime overhead? )
              run: |
                  scripts/run_in_build_env.sh './scripts/build_python.sh --install_virtual_env out/venv'
                  ./scripts/run_in_build_env.sh \
                   "./scripts/build/build_examples.py \
                      --target linux-x64-all-clusters-${BUILD_VARIANT}-tsan-clang-test \
                      --target linux-x64-bridge-${BUILD_VARIANT}-tsan-clang-test \
                      --target linux-x64-lock-${BUILD_VARIANT}-tsan-clang-test \
                      --target linux-x64-lit-icd-${BUILD_VARIANT}-tsan-clang-test \
                      --target linux-x64-air-purifier-${BUILD_VARIANT}-tsan-clang-test \
                      --target linux-x64-energy-gateway-${BUILD_VARIANT}-tsan-clang-test \
                      --target linux-x64-energy-management-${BUILD_VARIANT}-tsan-clang-test \
                      --target linux-x64-microwave-oven-${BUILD_VARIANT}-tsan-clang-test \
                      --target linux-x64-rvc-${BUILD_VARIANT}-tsan-clang-test \
                      --target linux-x64-network-manager-${BUILD_VARIANT}-tsan-clang-test \
                      --target linux-x64-fabric-admin-rpc-${BUILD_VARIANT}-clang \
                      --target linux-x64-fabric-bridge-rpc-${BUILD_VARIANT}-clang \
                      --target linux-x64-fabric-sync-${BUILD_VARIANT}-clang \
                      --target linux-x64-camera \
                      --target linux-x64-light-data-model-no-unique-id-${BUILD_VARIANT}-clang \
                      --target linux-x64-terms-and-conditions \
                      --target linux-x64-python-bindings \
                      build \
                      --copy-artifacts-to objdir-clone \
                   "
            - name: Generate an argument environment file
              run: |
                  echo -n "" >/tmp/test_env.yaml
                  echo "ALL_CLUSTERS_APP: out/linux-x64-all-clusters-${BUILD_VARIANT}-tsan-clang-test/chip-all-clusters-app" >> /tmp/test_env.yaml
                  echo "BRIDGE_APP: out/linux-x64-bridge-${BUILD_VARIANT}-tsan-clang-test/chip-bridge-app" >> /tmp/test_env.yaml
                  echo "CHIP_LOCK_APP: out/linux-x64-lock-${BUILD_VARIANT}-tsan-clang-test/chip-lock-app" >> /tmp/test_env.yaml
                  echo "CAMERA_APP: out/linux-x64-camera/chip-camera-app" >> /tmp/test_env.yaml
                  echo "ENERGY_MANAGEMENT_APP: out/linux-x64-energy-management-${BUILD_VARIANT}-tsan-clang-test/chip-energy-management-app" >> /tmp/test_env.yaml
                  echo "ENERGY_GATEWAY_APP: out/linux-x64-energy-gateway-${BUILD_VARIANT}-tsan-clang-test/chip-energy-gateway-app" >> /tmp/test_env.yaml
                  echo "LIT_ICD_APP: out/linux-x64-lit-icd-${BUILD_VARIANT}-tsan-clang-test/lit-icd-app" >> /tmp/test_env.yaml
                  echo "AIR_PURIFIER_APP: out/linux-x64-air-purifier-${BUILD_VARIANT}-tsan-clang-test/chip-air-purifier-app" >> /tmp/test_env.yaml
                  echo "CHIP_MICROWAVE_OVEN_APP: out/linux-x64-microwave-oven-${BUILD_VARIANT}-tsan-clang-test/chip-microwave-oven-app" >> /tmp/test_env.yaml
                  echo "CHIP_RVC_APP: out/linux-x64-rvc-${BUILD_VARIANT}-tsan-clang-test/chip-rvc-app" >> /tmp/test_env.yaml
                  echo "NETWORK_MANAGEMENT_APP: out/linux-x64-network-manager-${BUILD_VARIANT}-tsan-clang-test/matter-network-manager-app" >> /tmp/test_env.yaml
                  echo "FABRIC_ADMIN_APP: out/linux-x64-fabric-admin-rpc-${BUILD_VARIANT}-clang/fabric-admin" >> /tmp/test_env.yaml
                  echo "FABRIC_BRIDGE_APP: out/linux-x64-fabric-bridge-rpc-${BUILD_VARIANT}-clang/fabric-bridge-app" >> /tmp/test_env.yaml
                  echo "FABRIC_SYNC_APP: out/linux-x64-fabric-sync-${BUILD_VARIANT}-clang/fabric-sync" >> /tmp/test_env.yaml
                  echo "LIGHTING_APP_NO_UNIQUE_ID: out/linux-x64-light-data-model-no-unique-id-${BUILD_VARIANT}-clang/chip-lighting-app" >> /tmp/test_env.yaml
                  echo "TERMS_AND_CONDITIONS_APP: out/linux-x64-terms-and-conditions/chip-terms-and-conditions-app" >> /tmp/test_env.yaml
                  echo "TRACE_APP: out/trace_data/app-{SCRIPT_BASE_NAME}" >> /tmp/test_env.yaml
                  echo "TRACE_TEST_JSON: out/trace_data/test-{SCRIPT_BASE_NAME}" >> /tmp/test_env.yaml
                  echo "TRACE_TEST_PERFETTO: out/trace_data/test-{SCRIPT_BASE_NAME}" >> /tmp/test_env.yaml

            - name: Verify Testing Support
              run: |
                  scripts/run_in_python_env.sh out/venv 'python3 src/python_testing/test_testing/test_IDM_10_4.py'
                  scripts/run_in_python_env.sh out/venv 'python3 src/python_testing/test_testing/test_TC_ICDM_2_1_full_pics.py'
                  scripts/run_in_python_env.sh out/venv 'python3 src/python_testing/test_testing/test_TC_ICDM_2_1_min_pics.py'
                  scripts/run_in_python_env.sh out/venv 'python3 src/python_testing/test_testing/test_TC_SC_7_1.py'
                  scripts/run_in_python_env.sh out/venv 'python3 src/python_testing/test_testing/TestDecorators.py'
                  scripts/run_in_python_env.sh out/venv 'python3 src/python_testing/TestChoiceConformanceSupport.py'
                  scripts/run_in_python_env.sh out/venv 'python3 src/python_testing/TestConformanceSupport.py'
                  scripts/run_in_python_env.sh out/venv 'python3 src/python_testing/TestConformanceTest.py'
                  scripts/run_in_python_env.sh out/venv 'python3 src/python_testing/TestDefaultWarnings.py'
                  scripts/run_in_python_env.sh out/venv 'python3 src/python_testing/TestIdChecks.py'
                  scripts/run_in_python_env.sh out/venv 'python3 src/python_testing/TestMatterTestingSupport.py'
                  scripts/run_in_python_env.sh out/venv 'python3 src/python_testing/TestSpecParsingDeviceType.py'
                  scripts/run_in_python_env.sh out/venv 'python3 src/python_testing/TestSpecParsingSelection.py'
                  scripts/run_in_python_env.sh out/venv 'python3 src/python_testing/TestSpecParsingSupport.py'

            - name: Run Tests
              run: |
                  mkdir -p out/trace_data
                  scripts/run_in_python_env.sh out/venv 'scripts/tests/run_python_test.py --load-from-env /tmp/test_env.yaml --script src/controller/python/test/test_scripts/mobile-device-test.py'
                  scripts/run_in_python_env.sh out/venv 'src/python_testing/execute_python_tests.py --env-file /tmp/test_env.yaml --search-directory src/python_testing --keep-going'
                  scripts/run_in_python_env.sh out/venv "scripts/tests/TestTimeSyncTrustedTimeSourceRunner.py --all-clusters out/linux-x64-all-clusters-${BUILD_VARIANT}-tsan-clang-test/chip-all-clusters-app"

            - name: Execute Jupyter Notebooks
              run: |
                  scripts/run_in_build_env.sh './scripts/build_python.sh --jupyter-lab --install_virtual_env out/venv'
                  ./scripts/run_in_build_env.sh \
                   "./scripts/build/build_examples.py \
                      --target linux-x64-all-clusters-${BUILD_VARIANT}-clang-test \
                      build \
                      --copy-artifacts-to objdir-clone \
                   "
                  scripts/run_in_python_env.sh out/venv \
                  "jupyter execute docs/development_controllers/chip-repl/Matter_REPL_Intro.ipynb \
                  docs/development_controllers/chip-repl/Matter_Basic_Interactions.ipynb \
                  docs/development_controllers/chip-repl/Matter_Access_Control.ipynb \
                  docs/development_controllers/chip-repl/Matter_Multi_Fabric_Commissioning.ipynb \
                  "

            - name: Uploading core files
              uses: actions/upload-artifact@v4
              if: ${{ failure() && !env.ACT }}
              with:
                  name: crash-core-linux-python-repl
                  path: /tmp/cores/
                  # Cores are big; don't hold on to them too long.
                  retention-days: 5
            - name: Uploading objdir for debugging
              uses: actions/upload-artifact@v4
              if: ${{ failure() && !env.ACT }}
              with:
                  name: crash-objdir-linux-python-repl
                  path: objdir-clone/
                  # objdirs are big; don't hold on to them too long.
                  retention-days: 5

    repl_tests_darwin:
        name: REPL Tests - Darwin

        strategy:
            matrix:
                build_variant: [no-ble-no-wifi-tsan-clang]
        env:
            BUILD_VARIANT: ${{matrix.build_variant}}
            TSAN_OPTIONS: "halt_on_error=1"

        if: github.actor != 'restyled-io[bot]' && false
        runs-on: macos-13

        steps:
            - name: Checkout
              uses: actions/checkout@v4
            - name: Setup Environment
              # coreutils for stdbuf
              run: brew install coreutils
            - name:
                  Try to ensure the directories for core dumping and diagnostic
                  log collection exist and we can write them.
              run: |
                  sudo chown ${USER} /cores || true
                  mkdir -p ~/Library/Logs/DiagnosticReports || true
                  mkdir objdir-clone || true
            - name: Checkout submodules & Bootstrap
              uses: ./.github/actions/checkout-submodules-and-bootstrap
              with:
                platform: darwin
                bootstrap-log-name: bootstrap-logs-darwin-${{ matrix.build_variant }}${{ matrix.chip_tool }}

            - name: Build Python REPL and example apps
              run: |
                  scripts/run_in_build_env.sh './scripts/build_python.sh --install_virtual_env out/venv'
                  ./scripts/run_in_build_env.sh \
                   "./scripts/build/build_examples.py \
                      --target darwin-x64-all-clusters-${BUILD_VARIANT}-test \
                      build \
                      --copy-artifacts-to objdir-clone \
                   "
            - name: Run Tests
              run: |
                  scripts/run_in_python_env.sh out/venv './scripts/tests/run_python_test.py --app out/darwin-x64-all-clusters-no-ble-no-wifi-tsan-clang-test/chip-all-clusters-app --factory-reset --quiet --app-args "--discriminator 3840 --interface-id -1" --script-args "-t 3600 --disable-test ClusterObjectTests.TestTimedRequestTimeout"'
            - name: Uploading core files
              uses: actions/upload-artifact@v4
              if: ${{ failure() && !env.ACT }}
              with:
                  name: crash-core-darwin-python-repl
                  path: /cores/
                  # Cores are big; don't hold on to them too long.
                  retention-days: 5
            - name: Uploading traces on failure
              uses: actions/upload-artifact@v4
              if: ${{ failure() && !env.ACT }}
              with:
                  name: trace-data-python-repl
                  path: out/trace_data/
                  retention-days: 5
            - name: Uploading diagnostic logs
              uses: actions/upload-artifact@v4
              if: ${{ failure() && !env.ACT }}
              with:
                  name: crash-log-darwin-python-repl
                  path: ~/Library/Logs/DiagnosticReports/
            - name: Uploading objdir for debugging
              uses: actions/upload-artifact@v4
              if: ${{ failure() && !env.ACT }}
              with:
                  name: crash-objdir-darwin-python-repl
                  path: objdir-clone/
                  # objdirs are big; don't hold on to them too long.
                  retention-days: 5<|MERGE_RESOLUTION|>--- conflicted
+++ resolved
@@ -462,20 +462,12 @@
 
     repl_tests_linux:
         name: REPL Tests - Linux
-<<<<<<< HEAD
-
         strategy:
           matrix:
             # TODO: ipv6only should be re-enabled ideally, however mDNS seems currently broken someone
             #       see https://github.com/project-chip/connectedhomeip/issues/38822
             #   build_variant: [ ipv6only-no-ble-no-wifi]
             build_variant: [ no-ble-no-wifi]
-=======
-        # TODO: this NEEDS re-enabling after figuring out what causes IPV6 not to work
-        #       in our GH environment
-        # if: github.actor != 'restyled-io[bot]'
-        if: false
->>>>>>> eea4ef65
 
         env:
             TSAN_OPTIONS: "halt_on_error=1 suppressions=scripts/tests/chiptest/tsan-linux-suppressions.txt"
