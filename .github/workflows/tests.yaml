# Copyright (c) 2020-2021 Project CHIP Authors
#
# Licensed under the Apache License, Version 2.0 (the "License");
# you may not use this file except in compliance with the License.
# You may obtain a copy of the License at
#
# http://www.apache.org/licenses/LICENSE-2.0
#
# Unless required by applicable law or agreed to in writing, software
# distributed under the License is distributed on an "AS IS" BASIS,
# WITHOUT WARRANTIES OR CONDITIONS OF ANY KIND, either express or implied.
# See the License for the specific language governing permissions and
# limitations under the License.

name: Tests

on:
    push:
        branches:
            - master
            - 'v*-branch'
    pull_request:
    merge_group:
    workflow_dispatch:
        inputs:
            disable_ccache:
                description: 'Disable ccache restore and builds (sets CCACHE_DISABLE=1)'
                required: false
                default: 'false'
                type: choice
                options: ['false', 'true']
            cache_suffix:
                description: 'Optional suffix appended to ccache key to rotate (e.g. short hash)'
                required: false
                default: ''
                type: string

concurrency:
    group: ${{ github.ref }}-${{ github.workflow }}-${{ (github.event_name == 'pull_request' && github.event.number) || (github.event_name == 'workflow_dispatch' && github.run_number) || github.sha }}
    cancel-in-progress: true

env:
    CHIP_NO_LOG_TIMESTAMPS: true

jobs:
    test_suites_linux:
        name: Test Suites - Linux

        strategy:
            matrix:
                build_variant: [no-shell-tsan-clang]
                chip_tool: [""]
        env:
            BUILD_VARIANT: ${{matrix.build_variant}}
            CHIP_TOOL_VARIANT: ${{matrix.chip_tool}}
            LSAN_OPTIONS: detect_leaks=1
            DISABLE_CCACHE: ${{ (github.event_name == 'workflow_dispatch' && inputs.disable_ccache == 'true') && 'true' || (contains(github.event.head_commit.message, '[no-ccache]') && 'true') || 'false' }}
            CCACHE_KEY_SUFFIX: ${{ github.event_name == 'workflow_dispatch' && inputs.cache_suffix || '' }}

        if: github.actor != 'restyled-io[bot]'
        runs-on: ubuntu-latest

        container:
            image: ghcr.io/project-chip/chip-build:174
            options: >-
                --privileged --sysctl "net.ipv6.conf.all.disable_ipv6=0
                net.ipv4.conf.all.forwarding=1 net.ipv6.conf.all.forwarding=1"

        steps:
            - name: Set up additional environment
              run: |
                echo "TSAN_OPTIONS=halt_on_error=1 suppressions=${GITHUB_WORKSPACE}/scripts/tests/chiptest/tsan-linux-suppressions.txt" >> $GITHUB_ENV
                echo "CCACHE_DIR=${GITHUB_WORKSPACE}/.ccache" >> $GITHUB_ENV
            - name: Checkout
              uses: actions/checkout@v5
            # To use act like:
            #   act -j test_suites_linux
            #
            # Note you likely still need to have non submodules setup for the
            # local machine, like:
            #   git submodule deinit --all
            - uses: actions/checkout@v5
              if: ${{ env.ACT }}
              name: Checkout (ACT for local build)
            - name: Checkout submodules & Bootstrap
              uses: ./.github/actions/checkout-submodules-and-bootstrap
              with:
                  platform: linux
                  bootstrap-log-name: bootstrap-logs-linux-${{ matrix.build_variant }}${{ matrix.chip_tool }}
            - name: Try to ensure the directories for core dumping exist and we
                  can write them.
              run: |
                  mkdir /tmp/cores || true
                  sysctl -w kernel.core_pattern=/tmp/cores/core.%u.%p.%t || true
                  mkdir objdir-clone || true

            - name: Set up a IPV6 known environment
              uses: ./.github/actions/add-ipv6

            - name: Setup and Restore Cache
              id: ccache
              uses: ./.github/actions/setup-ccache
              with:
                build-variant: ${{ matrix.build_variant }}
                disable: ${{ env.DISABLE_CCACHE }}
                cache-suffix: ${{ env.CCACHE_KEY_SUFFIX }}

            - name: Validate that xml are parsable
              # The sub-items being run here are the same as the input XMLs listed
              # at src/app/zap-templates/zcl/zcl.json
              #
              # This ensures that the syntax of the XML can always be parsed/validated, however it
              # does not enforce that the content is understood (that part is covered by parser
              # unit tests)
              #
              run: |
                  ./scripts/run_in_build_env.sh \
                    "matter-zapxml-parser \
                      --no-print \
                      --log-level info \
                      src/app/zap-templates/zcl/data-model/chip/global-attributes.xml \
                      src/app/zap-templates/zcl/data-model/chip/bridged-device-basic-information-cluster.xml \
                      src/app/zap-templates/zcl/data-model/chip/chime-cluster.xml \
                      src/app/zap-templates/zcl/data-model/chip/closure-control-cluster.xml \
                      src/app/zap-templates/zcl/data-model/chip/closure-dimension-cluster.xml \
                      src/app/zap-templates/zcl/data-model/chip/commodity-metering-cluster.xml \
                      src/app/zap-templates/zcl/data-model/chip/commodity-price-cluster.xml \
                      src/app/zap-templates/zcl/data-model/chip/commodity-tariff-cluster.xml \
                      src/app/zap-templates/zcl/data-model/chip/global-bitmaps.xml \
                      src/app/zap-templates/zcl/data-model/chip/global-enums.xml \
                      src/app/zap-templates/zcl/data-model/chip/global-structs.xml \
                      src/app/zap-templates/zcl/data-model/chip/groupcast-cluster.xml \
                      src/app/zap-templates/zcl/data-model/chip/icd-management-cluster.xml \
                      src/app/zap-templates/zcl/data-model/chip/meter-identification-cluster.xml \
                      src/app/zap-templates/zcl/data-model/chip/push-av-stream-transport-cluster.xml \
                      src/app/zap-templates/zcl/data-model/chip/semantic-tag-namespace-enums.xml \
                      src/app/zap-templates/zcl/data-model/chip/access-control-definitions.xml \
                      src/app/zap-templates/zcl/data-model/chip/access-control-cluster.xml \
                      src/app/zap-templates/zcl/data-model/chip/account-login-cluster.xml \
                      src/app/zap-templates/zcl/data-model/chip/administrator-commissioning-cluster.xml \
                      src/app/zap-templates/zcl/data-model/chip/air-quality-cluster.xml \
                      src/app/zap-templates/zcl/data-model/chip/application-basic-cluster.xml \
                      src/app/zap-templates/zcl/data-model/chip/application-launcher-cluster.xml \
                      src/app/zap-templates/zcl/data-model/chip/audio-output-cluster.xml \
                      src/app/zap-templates/zcl/data-model/chip/ballast-configuration-cluster.xml \
                      src/app/zap-templates/zcl/data-model/chip/basic-information-cluster.xml \
                      src/app/zap-templates/zcl/data-model/chip/binding-cluster.xml \
                      src/app/zap-templates/zcl/data-model/chip/boolean-state-cluster.xml \
                      src/app/zap-templates/zcl/data-model/chip/actions-cluster.xml \
                      src/app/zap-templates/zcl/data-model/chip/camera-av-settings-user-level-management-cluster.xml \
                      src/app/zap-templates/zcl/data-model/chip/camera-av-stream-management-cluster.xml \
                      src/app/zap-templates/zcl/data-model/chip/chip-ota.xml \
                      src/app/zap-templates/zcl/data-model/chip/chip-types.xml \
                      src/app/zap-templates/zcl/data-model/chip/channel-cluster.xml \
                      src/app/zap-templates/zcl/data-model/chip/clusters-extensions.xml \
                      src/app/zap-templates/zcl/data-model/chip/color-control-cluster.xml \
                      src/app/zap-templates/zcl/data-model/chip/commissioner-control-cluster.xml \
                      src/app/zap-templates/zcl/data-model/chip/concentration-measurement-cluster.xml \
                      src/app/zap-templates/zcl/data-model/chip/content-launch-cluster.xml \
                      src/app/zap-templates/zcl/data-model/chip/content-app-observer-cluster.xml \
                      src/app/zap-templates/zcl/data-model/chip/content-control-cluster.xml \
                      src/app/zap-templates/zcl/data-model/chip/descriptor-cluster.xml \
                      src/app/zap-templates/zcl/data-model/chip/device-energy-management-cluster.xml \
                      src/app/zap-templates/zcl/data-model/chip/device-energy-management-mode-cluster.xml \
                      src/app/zap-templates/zcl/data-model/chip/diagnostic-logs-cluster.xml \
                      src/app/zap-templates/zcl/data-model/chip/dishwasher-alarm-cluster.xml \
                      src/app/zap-templates/zcl/data-model/chip/dishwasher-mode-cluster.xml \
                      src/app/zap-templates/zcl/data-model/chip/electrical-grid-conditions-cluster.xml \
                      src/app/zap-templates/zcl/data-model/chip/measurement-and-sensing.xml \
                      src/app/zap-templates/zcl/data-model/chip/microwave-oven-mode-cluster.xml \
                      src/app/zap-templates/zcl/data-model/chip/microwave-oven-control-cluster.xml \
                      src/app/zap-templates/zcl/data-model/chip/door-lock-cluster.xml \
                      src/app/zap-templates/zcl/data-model/chip/ecosystem-information-cluster.xml \
                      src/app/zap-templates/zcl/data-model/chip/energy-evse-cluster.xml \
                      src/app/zap-templates/zcl/data-model/chip/energy-evse-mode-cluster.xml \
                      src/app/zap-templates/zcl/data-model/chip/ethernet-network-diagnostics-cluster.xml \
                      src/app/zap-templates/zcl/data-model/chip/fan-control-cluster.xml \
                      src/app/zap-templates/zcl/data-model/chip/fault-injection-cluster.xml \
                      src/app/zap-templates/zcl/data-model/chip/fixed-label-cluster.xml \
                      src/app/zap-templates/zcl/data-model/chip/flow-measurement-cluster.xml \
                      src/app/zap-templates/zcl/data-model/chip/general-commissioning-cluster.xml \
                      src/app/zap-templates/zcl/data-model/chip/general-diagnostics-cluster.xml \
                      src/app/zap-templates/zcl/data-model/chip/global-attributes.xml \
                      src/app/zap-templates/zcl/data-model/chip/groups-cluster.xml \
                      src/app/zap-templates/zcl/data-model/chip/group-key-mgmt-cluster.xml \
                      src/app/zap-templates/zcl/data-model/chip/identify-cluster.xml \
                      src/app/zap-templates/zcl/data-model/chip/illuminance-measurement-cluster.xml \
                      src/app/zap-templates/zcl/data-model/chip/joint-fabric-datastore-cluster.xml \
                      src/app/zap-templates/zcl/data-model/chip/joint-fabric-administrator-cluster.xml \
                      src/app/zap-templates/zcl/data-model/chip/keypad-input-cluster.xml \
                      src/app/zap-templates/zcl/data-model/chip/laundry-washer-mode-cluster.xml \
                      src/app/zap-templates/zcl/data-model/chip/laundry-dryer-controls-cluster.xml \
                      src/app/zap-templates/zcl/data-model/chip/level-control-cluster.xml \
                      src/app/zap-templates/zcl/data-model/chip/localization-configuration-cluster.xml \
                      src/app/zap-templates/zcl/data-model/chip/low-power-cluster.xml \
                      src/app/zap-templates/zcl/data-model/chip/media-input-cluster.xml \
                      src/app/zap-templates/zcl/data-model/chip/media-playback-cluster.xml \
                      src/app/zap-templates/zcl/data-model/chip/messages-cluster.xml \
                      src/app/zap-templates/zcl/data-model/chip/mode-base-cluster.xml \
                      src/app/zap-templates/zcl/data-model/chip/mode-select-cluster.xml \
                      src/app/zap-templates/zcl/data-model/chip/network-commissioning-cluster.xml \
                      src/app/zap-templates/zcl/data-model/chip/occupancy-sensing-cluster.xml \
                      src/app/zap-templates/zcl/data-model/chip/onoff-cluster.xml \
                      src/app/zap-templates/zcl/data-model/chip/operational-credentials-cluster.xml \
                      src/app/zap-templates/zcl/data-model/chip/operational-state-cluster.xml \
                      src/app/zap-templates/zcl/data-model/chip/operational-state-oven-cluster.xml \
                      src/app/zap-templates/zcl/data-model/chip/operational-state-rvc-cluster.xml \
                      src/app/zap-templates/zcl/data-model/chip/oven-mode-cluster.xml \
                      src/app/zap-templates/zcl/data-model/chip/power-topology-cluster.xml \
                      src/app/zap-templates/zcl/data-model/chip/pressure-measurement-cluster.xml \
                      src/app/zap-templates/zcl/data-model/chip/power-source-cluster.xml \
                      src/app/zap-templates/zcl/data-model/chip/power-source-configuration-cluster.xml \
                      src/app/zap-templates/zcl/data-model/chip/proxy-configuration-cluster.xml \
                      src/app/zap-templates/zcl/data-model/chip/proxy-discovery-cluster.xml \
                      src/app/zap-templates/zcl/data-model/chip/proxy-valid-cluster.xml \
                      src/app/zap-templates/zcl/data-model/chip/pump-configuration-and-control-cluster.xml \
                      src/app/zap-templates/zcl/data-model/chip/pwm-cluster.xml \
                      src/app/zap-templates/zcl/data-model/chip/refrigerator-and-temperature-controlled-cabinet-mode-cluster.xml \
                      src/app/zap-templates/zcl/data-model/chip/refrigerator-alarm.xml \
                      src/app/zap-templates/zcl/data-model/chip/relative-humidity-measurement-cluster.xml \
                      src/app/zap-templates/zcl/data-model/chip/rvc-clean-mode-cluster.xml \
                      src/app/zap-templates/zcl/data-model/chip/rvc-run-mode-cluster.xml \
                      src/app/zap-templates/zcl/data-model/chip/scene.xml \
                      src/app/zap-templates/zcl/data-model/chip/service-area-cluster.xml \
                      src/app/zap-templates/zcl/data-model/chip/smoke-co-alarm-cluster.xml \
                      src/app/zap-templates/zcl/data-model/chip/software-diagnostics-cluster.xml \
                      src/app/zap-templates/zcl/data-model/chip/soil-measurement-cluster.xml \
                      src/app/zap-templates/zcl/data-model/chip/switch-cluster.xml \
                      src/app/zap-templates/zcl/data-model/chip/target-navigator-cluster.xml \
                      src/app/zap-templates/zcl/data-model/chip/temperature-control-cluster.xml \
                      src/app/zap-templates/zcl/data-model/chip/temperature-measurement-cluster.xml \
                      src/app/zap-templates/zcl/data-model/chip/test-cluster.xml \
                      src/app/zap-templates/zcl/data-model/chip/thermostat-user-interface-configuration-cluster.xml \
                      src/app/zap-templates/zcl/data-model/chip/thermostat-cluster.xml \
                      src/app/zap-templates/zcl/data-model/chip/thread-border-router-management-cluster.xml \
                      src/app/zap-templates/zcl/data-model/chip/thread-network-diagnostics-cluster.xml \
                      src/app/zap-templates/zcl/data-model/chip/thread-network-directory-cluster.xml \
                      src/app/zap-templates/zcl/data-model/chip/time-format-localization-cluster.xml \
                      src/app/zap-templates/zcl/data-model/chip/time-synchronization-cluster.xml \
                      src/app/zap-templates/zcl/data-model/chip/timer-cluster.xml \
                      src/app/zap-templates/zcl/data-model/chip/tls-certificate-management-cluster.xml \
                      src/app/zap-templates/zcl/data-model/chip/tls-client-management-cluster.xml \
                      src/app/zap-templates/zcl/data-model/chip/user-label-cluster.xml \
                      src/app/zap-templates/zcl/data-model/chip/unit-localization-cluster.xml \
                      src/app/zap-templates/zcl/data-model/chip/valve-configuration-and-control-cluster.xml \
                      src/app/zap-templates/zcl/data-model/chip/wake-on-lan-cluster.xml \
                      src/app/zap-templates/zcl/data-model/chip/washer-controls-cluster.xml \
                      src/app/zap-templates/zcl/data-model/chip/water-heater-management-cluster.xml \
                      src/app/zap-templates/zcl/data-model/chip/webrtc-requestor-cluster.xml \
                      src/app/zap-templates/zcl/data-model/chip/webrtc-provider-cluster.xml \
                      src/app/zap-templates/zcl/data-model/chip/wifi-network-diagnostics-cluster.xml \
                      src/app/zap-templates/zcl/data-model/chip/wifi-network-management-cluster.xml \
                      src/app/zap-templates/zcl/data-model/chip/window-covering.xml \
                      src/app/zap-templates/zcl/data-model/chip/temperature-control-cluster.xml \
                      src/app/zap-templates/zcl/data-model/chip/matter-devices.xml \
                      src/app/zap-templates/zcl/data-model/chip/resource-monitoring-cluster.xml \
                      src/app/zap-templates/zcl/data-model/chip/sample-mei-cluster.xml \
                      src/app/zap-templates/zcl/data-model/chip/electrical-energy-measurement-cluster.xml \
                      src/app/zap-templates/zcl/data-model/chip/electrical-power-measurement-cluster.xml \
                      src/app/zap-templates/zcl/data-model/chip/zone-management-cluster.xml \
                  "
<<<<<<< HEAD
            - name: Build Apps with Unified Build
              run: |
                  ./scripts/run_in_build_env.sh \
                     "./scripts/build/build_examples.py \
                        --target linux-x64-bridge-${BUILD_VARIANT}-unified \
                        --target linux-x64-lock-${BUILD_VARIANT}-unified \
                        --target linux-x64-microwave-oven-${BUILD_VARIANT}-unified \
                        --target linux-x64-rvc-${BUILD_VARIANT}-unified \
                        --target linux-x64-tv-app-${BUILD_VARIANT}-unified \
                        --pw-command-launcher=ccache \
                        build \
                        --copy-artifacts-to objdir-clone \
                     "
            - name: Clean out
              run: rm -rf out/
            - name: Build Remaining Apps (part 1)
              run: |
                  ./scripts/run_in_build_env.sh \
=======
            - name: Build Apps (part 1)
              run: |
                  ./scripts/run_in_build_env.sh \
>>>>>>> 5cd6e7f5
                     "./scripts/build/build_examples.py \
                        --target linux-x64-chip-tool${CHIP_TOOL_VARIANT}-${BUILD_VARIANT} \
                        --target linux-x64-all-clusters-${BUILD_VARIANT} \
                        --target linux-x64-ota-provider-${BUILD_VARIANT} \
                        --target linux-x64-ota-requestor-${BUILD_VARIANT} \
<<<<<<< HEAD
=======
                        --target linux-x64-tv-app-${BUILD_VARIANT} \
>>>>>>> 5cd6e7f5
                        --pw-command-launcher=ccache \
                        build \
                        --copy-artifacts-to objdir-clone \
                     "
            - name: Clean out
              run: rm -rf out/
<<<<<<< HEAD
            - name: Build Remaining Apps (part 2)
              run: |
                  ./scripts/run_in_build_env.sh \
                     "./scripts/build/build_examples.py \
=======
            - name: Build Apps (part 2)
              run: |
                  ./scripts/run_in_build_env.sh \
                     "./scripts/build/build_examples.py \
                        --target linux-x64-bridge-${BUILD_VARIANT} \
>>>>>>> 5cd6e7f5
                        --target linux-x64-lit-icd-${BUILD_VARIANT} \
                        --target linux-x64-network-manager-${BUILD_VARIANT} \
                        --target linux-x64-energy-gateway-${BUILD_VARIANT} \
                        --target linux-x64-energy-management-${BUILD_VARIANT} \
                        --pw-command-launcher=ccache \
                        build \
                        --copy-artifacts-to objdir-clone \
                     "
            - name: Clean out
              run: rm -rf out/
            - name: Build Python
              run: |
                  ./scripts/run_in_build_env.sh \
                     "./scripts/build_python.sh \
                        --install_virtual_env out/venv \
                        --include_pytest_deps yes \
                        $([ "${DISABLE_CCACHE}" != "true" ] && echo --enable-ccache) \
                     "
            - name: Run Tests using the python parser sending commands to chip-tool
              run: |
                  ./scripts/run_in_build_env.sh \
                  "./scripts/tests/run_test_suite.py \
                     --runner chip_tool_python \
                     --chip-tool ./objdir-clone/linux-x64-chip-tool${CHIP_TOOL_VARIANT}-${BUILD_VARIANT}/chip-tool \
                     run \
                     --iterations 1 \
                     --test-timeout-seconds 120 \
                     --all-clusters-app ./objdir-clone/linux-x64-all-clusters-${BUILD_VARIANT}/chip-all-clusters-app \
                     --lock-app ./objdir-clone/linux-x64-lock-${BUILD_VARIANT}/chip-lock-app \
<<<<<<< HEAD
                     --ota-provider-app ./objdir-clone/linux-x64-ota-provider-${BUILD_VARIANT}-unified/chip-ota-provider-app \
                     --ota-requestor-app ./objdir-clone/linux-x64-ota-requestor-${BUILD_VARIANT}/chip-ota-requestor-app \
                     --tv-app ./objdir-clone/linux-x64-tv-app-${BUILD_VARIANT}-unified/chip-tv-app \
                     --bridge-app ./objdir-clone/linux-x64-bridge-${BUILD_VARIANT}-unified/chip-bridge-app \
                     --lit-icd-app ./objdir-clone/linux-x64-lit-icd-${BUILD_VARIANT}/lit-icd-app \
                     --microwave-oven-app ./objdir-clone/linux-x64-microwave-oven-${BUILD_VARIANT}-unified/chip-microwave-oven-app \
                     --rvc-app ./objdir-clone/linux-x64-rvc-${BUILD_VARIANT}-unified/chip-rvc-app \
=======
                     --ota-provider-app ./objdir-clone/linux-x64-ota-provider-${BUILD_VARIANT}/chip-ota-provider-app \
                     --ota-requestor-app ./objdir-clone/linux-x64-ota-requestor-${BUILD_VARIANT}/chip-ota-requestor-app \
                     --tv-app ./objdir-clone/linux-x64-tv-app-${BUILD_VARIANT}/chip-tv-app \
                     --bridge-app ./objdir-clone/linux-x64-bridge-${BUILD_VARIANT}/chip-bridge-app \
                     --lit-icd-app ./objdir-clone/linux-x64-lit-icd-${BUILD_VARIANT}/lit-icd-app \
                     --microwave-oven-app ./objdir-clone/linux-x64-microwave-oven-${BUILD_VARIANT}/chip-microwave-oven-app \
                     --rvc-app ./objdir-clone/linux-x64-rvc-${BUILD_VARIANT}/chip-rvc-app \
>>>>>>> 5cd6e7f5
                     --network-manager-app ./objdir-clone/linux-x64-network-manager-${BUILD_VARIANT}/matter-network-manager-app \
                     --energy-gateway-app ./objdir-clone/linux-x64-energy-gateway-${BUILD_VARIANT}/chip-energy-gateway-app \
                     --energy-management-app ./objdir-clone/linux-x64-energy-management-${BUILD_VARIANT}/chip-energy-management-app \
                  "

            - name: Run purposeful failure tests using the python parser sending commands to chip-tool
              run: |
                  ./scripts/run_in_build_env.sh \
                  "./scripts/tests/run_test_suite.py \
                     --runner chip_tool_python \
                     --include-tags PURPOSEFUL_FAILURE \
                     --chip-tool ./objdir-clone/linux-x64-chip-tool${CHIP_TOOL_VARIANT}-${BUILD_VARIANT}/chip-tool \
                     run \
                     --iterations 1 \
                     --expected-failures 3 \
                     --keep-going \
                     --test-timeout-seconds 120 \
                     --all-clusters-app ./objdir-clone/linux-x64-all-clusters-${BUILD_VARIANT}/chip-all-clusters-app \
                  "

            - name: Run BLE-WiFi commissioning test
              env:
                # Disable TSAN bug reporting, as it reports tons of (hopefully) false positives.
                # The reason for that is BlueZ and WPA supplicant integration which involves GIO
                # globals (glib internals) that TSAN does not understand...
                TSAN_OPTIONS: report_bugs=0
              run: |
                  ./scripts/run_in_build_env.sh \
                  "./scripts/tests/run_test_suite.py \
                     --runner chip_tool_python \
                     --target TestOperationalState \
                     --chip-tool ./objdir-clone/linux-x64-chip-tool${CHIP_TOOL_VARIANT}-${BUILD_VARIANT}/chip-tool \
                     run \
                     --iterations 1 \
                     --test-timeout-seconds 120 \
                     --all-clusters-app ./objdir-clone/linux-x64-all-clusters-${BUILD_VARIANT}/chip-all-clusters-app \
                     --ble-wifi \
                  "

            - name: Run Tests using matter-repl (skip slow)
              if: github.event_name == 'pull_request'
              run: |
                  ./scripts/run_in_python_env.sh out/venv \
                  "./scripts/tests/run_test_suite.py \
                     --runner matter_repl_python \
                     --exclude-tags MANUAL \
                     --exclude-tags FLAKY \
                     --exclude-tags IN_DEVELOPMENT \
                     --exclude-tags EXTRA_SLOW \
                     --exclude-tags SLOW \
                     --exclude-tags PURPOSEFUL_FAILURE \
                     run \
                     --iterations 1 \
                     --test-timeout-seconds 120 \
                     --all-clusters-app ./objdir-clone/linux-x64-all-clusters-${BUILD_VARIANT}/chip-all-clusters-app \
<<<<<<< HEAD
                     --lock-app ./objdir-clone/linux-x64-lock-${BUILD_VARIANT}-unified/chip-lock-app \
                     --ota-provider-app ./objdir-clone/linux-x64-ota-provider-${BUILD_VARIANT}/chip-ota-provider-app \
                     --ota-requestor-app ./objdir-clone/linux-x64-ota-requestor-${BUILD_VARIANT}/chip-ota-requestor-app \
                     --tv-app ./objdir-clone/linux-x64-tv-app-${BUILD_VARIANT}-unified/chip-tv-app \
                     --bridge-app ./objdir-clone/linux-x64-bridge-${BUILD_VARIANT}-unified/chip-bridge-app \
                     --lit-icd-app ./objdir-clone/linux-x64-lit-icd-${BUILD_VARIANT}/lit-icd-app \
                     --microwave-oven-app ./objdir-clone/linux-x64-microwave-oven-${BUILD_VARIANT}-unified/chip-microwave-oven-app \
                     --rvc-app ./objdir-clone/linux-x64-rvc-${BUILD_VARIANT}-unified/chip-rvc-app \
=======
                     --lock-app ./objdir-clone/linux-x64-lock-${BUILD_VARIANT}/chip-lock-app \
                     --ota-provider-app ./objdir-clone/linux-x64-ota-provider-${BUILD_VARIANT}/chip-ota-provider-app \
                     --ota-requestor-app ./objdir-clone/linux-x64-ota-requestor-${BUILD_VARIANT}/chip-ota-requestor-app \
                     --tv-app ./objdir-clone/linux-x64-tv-app-${BUILD_VARIANT}/chip-tv-app \
                     --bridge-app ./objdir-clone/linux-x64-bridge-${BUILD_VARIANT}/chip-bridge-app \
                     --lit-icd-app ./objdir-clone/linux-x64-lit-icd-${BUILD_VARIANT}/lit-icd-app \
                     --microwave-oven-app ./objdir-clone/linux-x64-microwave-oven-${BUILD_VARIANT}/chip-microwave-oven-app \
                     --rvc-app ./objdir-clone/linux-x64-rvc-${BUILD_VARIANT}/chip-rvc-app \
>>>>>>> 5cd6e7f5
                     --network-manager-app ./objdir-clone/linux-x64-network-manager-${BUILD_VARIANT}/matter-network-manager-app \
                     --energy-gateway-app ./objdir-clone/linux-x64-energy-gateway-${BUILD_VARIANT}/chip-energy-gateway-app \
                     --energy-management-app ./objdir-clone/linux-x64-energy-management-${BUILD_VARIANT}/chip-energy-management-app \
                  "
            - name: Run Tests using matter-repl (including slow)
              if: github.event_name == 'push'
              run: |
                  ./scripts/run_in_python_env.sh out/venv \
                  "./scripts/tests/run_test_suite.py \
                     --runner matter_repl_python \
                     run \
                     --iterations 1 \
                     --test-timeout-seconds 120 \
                     --all-clusters-app ./objdir-clone/linux-x64-all-clusters-${BUILD_VARIANT}/chip-all-clusters-app \
<<<<<<< HEAD
                     --lock-app ./objdir-clone/linux-x64-lock-${BUILD_VARIANT}-unified/chip-lock-app \
                     --ota-provider-app ./objdir-clone/linux-x64-ota-provider-${BUILD_VARIANT}/chip-ota-provider-app \
                     --ota-requestor-app ./objdir-clone/linux-x64-ota-requestor-${BUILD_VARIANT}/chip-ota-requestor-app \
                     --tv-app ./objdir-clone/linux-x64-tv-app-${BUILD_VARIANT}-unified/chip-tv-app \
                     --bridge-app ./objdir-clone/linux-x64-bridge-${BUILD_VARIANT}-unified/chip-bridge-app \
                     --lit-icd-app ./objdir-clone/linux-x64-lit-icd-${BUILD_VARIANT}/lit-icd-app \
                     --microwave-oven-app ./objdir-clone/linux-x64-microwave-oven-${BUILD_VARIANT}-unified/chip-microwave-oven-app \
                     --rvc-app ./objdir-clone/linux-x64-rvc-${BUILD_VARIANT-unified}/chip-rvc-app \
=======
                     --lock-app ./objdir-clone/linux-x64-lock-${BUILD_VARIANT}/chip-lock-app \
                     --ota-provider-app ./objdir-clone/linux-x64-ota-provider-${BUILD_VARIANT}/chip-ota-provider-app \
                     --ota-requestor-app ./objdir-clone/linux-x64-ota-requestor-${BUILD_VARIANT}/chip-ota-requestor-app \
                     --tv-app ./objdir-clone/linux-x64-tv-app-${BUILD_VARIANT}/chip-tv-app \
                     --bridge-app ./objdir-clone/linux-x64-bridge-${BUILD_VARIANT}/chip-bridge-app \
                     --lit-icd-app ./objdir-clone/linux-x64-lit-icd-${BUILD_VARIANT}/lit-icd-app \
                     --microwave-oven-app ./objdir-clone/linux-x64-microwave-oven-${BUILD_VARIANT}/chip-microwave-oven-app \
                     --rvc-app ./objdir-clone/linux-x64-rvc-${BUILD_VARIANT}/chip-rvc-app \
>>>>>>> 5cd6e7f5
                     --network-manager-app ./objdir-clone/linux-x64-network-manager-${BUILD_VARIANT}/matter-network-manager-app \
                     --energy-gateway-app ./objdir-clone/linux-x64-energy-gateway-${BUILD_VARIANT}/chip-energy-gateway-app \
                     --energy-management-app ./objdir-clone/linux-x64-energy-management-${BUILD_VARIANT}/chip-energy-management-app \
                  "
            - name: Uploading core files
              uses: actions/upload-artifact@v5
              if: ${{ failure() && !env.ACT }}
              with:
                  name: crash-core-linux-${{ matrix.build_variant }}${{ matrix.chip_tool }}
                  path: /tmp/cores/
                  # Cores are big; don't hold on to them too long.
                  retention-days: 5
            - name: Uploading objdir for debugging
              uses: actions/upload-artifact@v5
              if: ${{ failure() && !env.ACT }}
              with:
                  name: crash-objdir-linux-${{ matrix.build_variant }}${{ matrix.chip_tool }}
                  path: objdir-clone/
                  # objdirs are big; don't hold on to them too long.
                  retention-days: 5
            - name: Delete existing ccache before save
              if: github.ref == 'refs/heads/master' && env.DISABLE_CCACHE != 'true'
              uses: ./.github/actions/delete-cache
              with:
                  cache-key: ${{ env.CCACHE_KEY }}
                  github-token: ${{ secrets.GITHUB_TOKEN }}
            - name: Save ccache
              if: github.ref == 'refs/heads/master' && env.DISABLE_CCACHE != 'true'
              uses: actions/cache/save@v4
              with:
                  path: .ccache
                  key: ${{ env.CCACHE_KEY }}

    test_suites_darwin:
        name: Test Suites - Darwin

        strategy:
            matrix:
                include:
                    - os: macos-14
                      arch: arm64     # observed, not configured
                      build_variant: no-ble-no-shell-asan-clang
                    - os: macos-14
                      arch: arm64     # observed, not configured
                      build_variant: no-ble-no-shell-tsan-clang
        env:
            BUILD_VARIANT: ${{matrix.build_variant}}
            CHIP_TOOL_VARIANT: ${{matrix.chip_tool}}
            TSAN_OPTIONS: "halt_on_error=1"
            LSAN_OPTIONS: detect_leaks=1 suppressions=scripts/tests/chiptest/lsan-mac-suppressions.txt

        if: github.actor != 'restyled-io[bot]'
        runs-on: ${{ matrix.os }}

        steps:
            - name: Checkout
              uses: actions/checkout@v5
            - name: Setup Environment
              # coreutils for stdbuf
              run: brew install coreutils
            - name: Try to ensure the directories for core dumping and diagnostic
                  log collection exist and we can write them.
              run: |
                  sudo chown ${USER} /cores || true
                  mkdir -p ~/Library/Logs/DiagnosticReports || true
                  mkdir objdir-clone || true
            - name: Checkout submodules & Bootstrap
              uses: ./.github/actions/checkout-submodules-and-bootstrap
              with:
                  platform: darwin
                  bootstrap-log-name: bootstrap-logs-darwin-${{ matrix.build_variant }}${{ matrix.chip_tool }}

            - name: Build Apps
              run: |
                  ./scripts/run_in_build_env.sh \
                     "./scripts/build/build_examples.py \
                        --target darwin-${{matrix.arch}}-chip-tool${CHIP_TOOL_VARIANT}-${BUILD_VARIANT} \
                        --target darwin-${{matrix.arch}}-all-clusters-${BUILD_VARIANT} \
                        --target darwin-${{matrix.arch}}-lock-${BUILD_VARIANT} \
                        --target darwin-${{matrix.arch}}-ota-provider-${BUILD_VARIANT} \
                        --target darwin-${{matrix.arch}}-ota-requestor-${BUILD_VARIANT} \
                        --target darwin-${{matrix.arch}}-tv-app-${BUILD_VARIANT} \
                        --target darwin-${{matrix.arch}}-bridge-${BUILD_VARIANT} \
                        --target darwin-${{matrix.arch}}-lit-icd-${BUILD_VARIANT} \
                        --target darwin-${{matrix.arch}}-microwave-oven-${BUILD_VARIANT} \
                        --target darwin-${{matrix.arch}}-rvc-${BUILD_VARIANT} \
                        --target darwin-${{matrix.arch}}-network-manager-${BUILD_VARIANT} \
                        --target darwin-${{matrix.arch}}-energy-gateway-${BUILD_VARIANT} \
                        --target darwin-${{matrix.arch}}-energy-management-${BUILD_VARIANT} \
                        build \
                        --copy-artifacts-to objdir-clone \
                     "

            - name: Run Tests using the python parser sending commands to chip-tool
              # tests that failed macOS 15/26 last check: TestGroupMessaging,Test_TC_ACE_1_6,Test_TC_G_*,Test_TC_GRPKEY_*,Test_TC_S_*
              run: |
                  ./scripts/run_in_build_env.sh \
                  "./scripts/tests/run_test_suite.py \
                     --runner chip_tool_python \
                     --chip-tool ./out/darwin-${{matrix.arch}}-chip-tool${CHIP_TOOL_VARIANT}-${BUILD_VARIANT}/chip-tool \
                     --target-skip-glob '{Test_TC_DGTHREAD_2_1,Test_TC_DGTHREAD_2_2,Test_TC_DGTHREAD_2_3,Test_TC_DGTHREAD_2_4}' \
                     run \
                     --iterations 1 \
                     --test-timeout-seconds 120 \
                     --all-clusters-app ./out/darwin-${{matrix.arch}}-all-clusters-${BUILD_VARIANT}/chip-all-clusters-app \
                     --lock-app ./out/darwin-${{matrix.arch}}-lock-${BUILD_VARIANT}/chip-lock-app \
                     --ota-provider-app ./out/darwin-${{matrix.arch}}-ota-provider-${BUILD_VARIANT}/chip-ota-provider-app \
                     --ota-requestor-app ./out/darwin-${{matrix.arch}}-ota-requestor-${BUILD_VARIANT}/chip-ota-requestor-app \
                     --tv-app ./out/darwin-${{matrix.arch}}-tv-app-${BUILD_VARIANT}/chip-tv-app \
                     --bridge-app ./out/darwin-${{matrix.arch}}-bridge-${BUILD_VARIANT}/chip-bridge-app \
                     --lit-icd-app ./out/darwin-${{matrix.arch}}-lit-icd-${BUILD_VARIANT}/lit-icd-app \
                     --microwave-oven-app ./out/darwin-${{matrix.arch}}-microwave-oven-${BUILD_VARIANT}/chip-microwave-oven-app \
                     --rvc-app ./out/darwin-${{matrix.arch}}-rvc-${BUILD_VARIANT}/chip-rvc-app \
                     --network-manager-app ./out/darwin-${{matrix.arch}}-network-manager-${BUILD_VARIANT}/matter-network-manager-app \
                     --energy-gateway-app ./out/darwin-${{matrix.arch}}-energy-gateway-${BUILD_VARIANT}/chip-energy-gateway-app \
                     --energy-management-app ./out/darwin-${{matrix.arch}}-energy-management-${BUILD_VARIANT}/chip-energy-management-app \
                  "

            - name: Run purposeful failure tests using the python parser sending commands to chip-tool
              run: |
                  ./scripts/run_in_build_env.sh \
                  "./scripts/tests/run_test_suite.py \
                     --runner chip_tool_python \
                     --include-tags PURPOSEFUL_FAILURE \
                     --chip-tool ./out/darwin-${{matrix.arch}}-chip-tool${CHIP_TOOL_VARIANT}-${BUILD_VARIANT}/chip-tool \
                     run \
                     --iterations 1 \
                     --expected-failures 3 \
                     --keep-going \
                     --test-timeout-seconds 120 \
                     --all-clusters-app ./out/darwin-${{matrix.arch}}-all-clusters-${BUILD_VARIANT}/chip-all-clusters-app \
                  "

            - name: Uploading core files
              uses: actions/upload-artifact@v5
              if: ${{ failure() && !env.ACT }}
              with:
                  name: crash-core-darwin-${{ matrix.build_variant }}${{ matrix.chip_tool }}
                  path: /cores/
                  # Cores are big; don't hold on to them too long.
                  retention-days: 5
            - name: Uploading diagnostic logs
              uses: actions/upload-artifact@v5
              if: ${{ failure() && !env.ACT }}
              with:
                  name: crash-log-darwin-${{ matrix.build_variant }}${{ matrix.chip_tool }}
                  path: ~/Library/Logs/DiagnosticReports/
            - name: Uploading objdir for debugging
              uses: actions/upload-artifact@v5
              if: ${{ failure() && !env.ACT }}
              with:
                  name: crash-objdir-darwin-${{ matrix.build_variant }}${{ matrix.chip_tool }}
                  path: objdir-clone/
                  # objdirs are big; don't hold on to them too long.
                  retention-days: 5

    repl_tests_linux_build:
        name: REPL Tests - Linux (BUILD)

        if: github.actor != 'restyled-io[bot]'

        env:
            BUILD_VARIANT: ipv6only-no-ble-no-wifi
            DISABLE_CCACHE: ${{ (github.event_name == 'workflow_dispatch' && inputs.disable_ccache == 'true') && 'true' || (contains(github.event.head_commit.message, '[no-ccache]') && 'true') || 'false' }}
            CCACHE_KEY_SUFFIX: ${{ github.event_name == 'workflow_dispatch' && inputs.cache_suffix || '' }}

        # Run on namespace.so instead of `ubuntu-latest`: since compilations are generally CPU
        # bound, we run these on larger/faster machines.
        runs-on: namespace-profile-16x32

        container:
            image: ghcr.io/project-chip/chip-build:174
            volumes:
                - /var/run/nsc/:/var/run/nsc/
            env:
                NSC_TOKEN_FILE: ${{ env.NSC_TOKEN_FILE }}
                NAMESPACE_ACTIONS_RESULTS_URL: ${{ env.NAMESPACE_ACTIONS_RESULTS_URL }}
                NAMESPACE_ACTIONS_RESULTS_SERVICE: ${{ env.NAMESPACE_ACTIONS_RESULTS_SERVICE }}
                NAMESPACE_ACTIONS_DIRECT_ZIP_UPLOAD: ${{ env.NAMESPACE_ACTIONS_DIRECT_ZIP_UPLOAD }}
            options: >-
                --privileged
                --sysctl net.ipv6.conf.all.disable_ipv6=0
                --sysctl net.ipv4.conf.all.forwarding=0
                --sysctl net.ipv6.conf.all.forwarding=0

        steps:
            - name: Set up additional environment
              run: |
                echo "TSAN_OPTIONS=halt_on_error=1 suppressions=${GITHUB_WORKSPACE}/scripts/tests/chiptest/tsan-linux-suppressions.txt" >> $GITHUB_ENV
                echo "CCACHE_DIR=${GITHUB_WORKSPACE}/.ccache" >> $GITHUB_ENV
            - name: Checkout
              uses: actions/checkout@v5
            - name: Checkout submodules & Bootstrap
              uses: ./.github/actions/checkout-submodules-and-bootstrap
              with:
                  platform: linux
                  bootstrap-log-name: bootstrap-logs-linux-${{ matrix.build_variant }}${{ matrix.chip_tool }}

            - name: Setup and Restore Cache
              id: ccache
              uses: ./.github/actions/setup-ccache
              with:
                build-variant: ${{ matrix.build_variant }}
                disable: ${{ env.DISABLE_CCACHE }}
                cache-suffix: ${{ env.CCACHE_KEY_SUFFIX }}

            - name: Build python env
              run: scripts/run_in_build_env.sh './scripts/build_python.sh --jupyter-lab --install_virtual_env out/venv $([ "${DISABLE_CCACHE}" != "true" ] && echo --enable-ccache)'

            - name: Build apps for REPL tests with unified build
              run: |
                  ./scripts/run_in_build_env.sh \
                     "./scripts/build/build_examples.py \
                        --target linux-x64-air-purifier-${BUILD_VARIANT}-tsan-clang-test-unified \
                        --target linux-x64-bridge-${BUILD_VARIANT}-tsan-clang-test-unified \
                        --target linux-x64-closure-${BUILD_VARIANT}-tsan-clang-test-unified \
                        --target linux-x64-light-${BUILD_VARIANT}-tsan-clang-test-unified \
                        --target linux-x64-lock-${BUILD_VARIANT}-tsan-clang-test-unified \
                        --target linux-x64-microwave-oven-${BUILD_VARIANT}-tsan-clang-test-unified \
                        --target linux-x64-ota-provider-${BUILD_VARIANT}-tsan-clang-test-unified \
                        --target linux-x64-rvc-${BUILD_VARIANT}-tsan-clang-test-unified \
                        --target linux-x64-thermostat-${BUILD_VARIANT}-tsan-clang-test-unified \
                        --target linux-x64-tv-app-${BUILD_VARIANT}-tsan-clang-test-unified \
                        --target linux-x64-water-leak-detector-${BUILD_VARIANT}-tsan-clang-test-unified \
                        --pw-command-launcher=ccache \
                        build \
                        --copy-artifacts-to objdir-clone \
                     "
                  rm -rf out/unified-build

            - name: Build linux-x64-all-clusters
              run: >-
                  ./scripts/run_in_build_env.sh "./scripts/build/build_examples.py
                  --target linux-x64-all-clusters-${BUILD_VARIANT}-tsan-clang-test
                  --pw-command-launcher=ccache build --copy-artifacts-to objdir-clone
                  && rm -rf out/linux-x64-all-clusters-${BUILD_VARIANT}-tsan-clang-test
                  "

            - name: Build linux-x64-all-devices-app
              run: >-
                  ./scripts/run_in_build_env.sh "./scripts/build/build_examples.py
                  --target linux-x64-all-devices-app-tsan-clang-test
                  --pw-command-launcher=ccache build --copy-artifacts-to objdir-clone
                  && rm -rf out/linux-x64-all-devices-app-tsan-clang-test"

            - name: Build linux-x64-lit-icd
              run: >-
                  ./scripts/run_in_build_env.sh "./scripts/build/build_examples.py
                  --target linux-x64-lit-icd-${BUILD_VARIANT}-tsan-clang-test
                  --pw-command-launcher=ccache build --copy-artifacts-to objdir-clone
                  && rm -rf out/linux-x64-lit-icd-${BUILD_VARIANT}-tsan-clang-test"

            - name: Build linux-x64-energy-gateway
              run: >-
                  ./scripts/run_in_build_env.sh "./scripts/build/build_examples.py
                  --target linux-x64-energy-gateway-${BUILD_VARIANT}-tsan-clang-test
                  --pw-command-launcher=ccache build --copy-artifacts-to objdir-clone
                  && rm -rf out/linux-x64-energy-gateway-${BUILD_VARIANT}-tsan-clang-test"

            - name: Build linux-x64-energy-management
              run: >-
                  ./scripts/run_in_build_env.sh "./scripts/build/build_examples.py
                  --target linux-x64-energy-management-${BUILD_VARIANT}-tsan-clang-test
                  --pw-command-launcher=ccache build --copy-artifacts-to objdir-clone
                  && rm -rf out/linux-x64-energy-management-${BUILD_VARIANT}-tsan-clang-test"

            - name: Build linux-x64-network-manager
              run: >-
                  ./scripts/run_in_build_env.sh "./scripts/build/build_examples.py
                  --target linux-x64-network-manager-${BUILD_VARIANT}-tsan-clang-test
                  --pw-command-launcher=ccache build --copy-artifacts-to objdir-clone
                  && rm -rf out/linux-x64-network-manager-${BUILD_VARIANT}-tsan-clang-test"

            - name: Build linux-x64-fabric-admin-rpc
              run: >-
                  ./scripts/run_in_build_env.sh "./scripts/build/build_examples.py
                  --target linux-x64-fabric-admin-rpc-${BUILD_VARIANT}-clang
                  --pw-command-launcher=ccache build --copy-artifacts-to objdir-clone
                  && rm -rf out/linux-x64-fabric-admin-rpc-${BUILD_VARIANT}-clang"

            - name: Build linux-x64-fabric-bridge-rpc
              run: >-
                  ./scripts/run_in_build_env.sh "./scripts/build/build_examples.py
                  --target linux-x64-fabric-bridge-rpc-${BUILD_VARIANT}-clang
                  --pw-command-launcher=ccache build --copy-artifacts-to objdir-clone
                  && rm -rf out/linux-x64-fabric-bridge-rpc-${BUILD_VARIANT}-clang"

            - name: Build linux-x64-fabric-sync
              run: >-
                  ./scripts/run_in_build_env.sh "./scripts/build/build_examples.py
                  --target linux-x64-fabric-sync-${BUILD_VARIANT}-clang
                  --pw-command-launcher=ccache build --copy-artifacts-to objdir-clone
                  && rm -rf out/linux-x64-fabric-sync-${BUILD_VARIANT}-clang"

            # TODO: camera app needs clang support
            - name: Build linux-x64-camera
              run: >-
                  ./scripts/run_in_build_env.sh "./scripts/build/build_examples.py
                  --target linux-x64-camera
                  --pw-command-launcher=ccache build --copy-artifacts-to objdir-clone
                  && rm -rf out/linux-x64-camera"

            - name: Build linux-x64-camera-controller
              run: >-
                  ./scripts/run_in_build_env.sh "./scripts/build/build_examples.py
                  --target linux-x64-camera-controller
                  --pw-command-launcher=ccache build --copy-artifacts-to objdir-clone
                  && rm -rf out/linux-x64-camera-controller"

            - name: Build linux-x64-light-data-model-no-unique-id
              run: >-
                  ./scripts/run_in_build_env.sh "./scripts/build/build_examples.py
                  --target linux-x64-light-data-model-no-unique-id-${BUILD_VARIANT}-clang
                  --pw-command-launcher=ccache build --copy-artifacts-to objdir-clone
                  && rm -rf out/linux-x64-light-data-model-no-unique-id-${BUILD_VARIANT}-clang"

            - name: Build linux-x64-terms-and-conditions
              run: >-
                  ./scripts/run_in_build_env.sh "./scripts/build/build_examples.py
                  --target linux-x64-terms-and-conditions
                  --pw-command-launcher=ccache build --copy-artifacts-to objdir-clone
                  && rm -rf out/linux-x64-terms-and-conditions"

            - name: Build linux-x64-python-bindings
              run: >-
                  ./scripts/run_in_build_env.sh "./scripts/build/build_examples.py
                  --target linux-x64-python-bindings-webrtc
                  --pw-command-launcher=ccache build --copy-artifacts-to objdir-clone
                  && rm -rf out/linux-x64-python-bindings-webrtc"

            - name: Build linux-x64-jf-control-app
              run: >-
                  ./scripts/run_in_build_env.sh "./scripts/build/build_examples.py
                  --target linux-x64-jf-control-app
                  --pw-command-launcher=ccache build --copy-artifacts-to objdir-clone
                  && rm -rf out/linux-x64-jf-control-app"

            - name: Build linux-x64-jf-admin-app
              run: >-
                  ./scripts/run_in_build_env.sh "./scripts/build/build_examples.py
                  --target linux-x64-jf-admin-app
                  --pw-command-launcher=ccache build --copy-artifacts-to objdir-clone
                  && rm -rf out/linux-x64-jf-admin-app"

            - name: ccache stats
              run: ccache -s

            - name: Build linux-x64-requestor-app
              run: >-
                  ./scripts/run_in_build_env.sh "./scripts/build/build_examples.py
                  --target linux-x64-ota-requestor-${BUILD_VARIANT}-tsan-clang-test
                  --pw-command-launcher=ccache build --copy-artifacts-to objdir-clone
                  && rm -rf out/linux-x64-ota-requestor-${BUILD_VARIANT}-tsan-clang-test"

            - name: Build linux-x64-provider-app
              run: >-
                  ./scripts/run_in_build_env.sh "./scripts/build/build_examples.py
                  --target linux-x64-ota-provider-${BUILD_VARIANT}-tsan-clang-test
                  --pw-command-launcher=ccache build --copy-artifacts-to objdir-clone
                  && rm -rf out/linux-x64-ota-provider-${BUILD_VARIANT}-tsan-clang-test"

            - name: Build Software Update ota images with new version.
              run: >-
                  ./scripts/run_in_build_env.sh "./scripts/build/build_ota_images.sh --out-prefix out/su_ota_images_min --max-range 2
                  && mv out/su_ota_images_min-v*/*.ota objdir-clone
                  && rm -rf out/su_ota_images_min-v*"

            - name: ccache stats
              run: ccache -s

            - name: Install push_av_server dependencies
              run: >-
                  ./scripts/run_in_python_env.sh out/venv \
                  "python3 -m pip install -r src/tools/push_av_server/requirements.txt \
                    && patch -d \$(python3 -m pip show hypercorn | grep 'Location: ' | sed 's/Location: //') -p0 < src/tools/push_av_server/hypercorn.patch \
                  "

            # We archive ourselves since upload-artifact seems to lose permission bits
            # We also remove some debug info to make artifacts smaller (otherwise they are 2GB for binaries)
            - name: Archive artifacts
              env:
                XZ_OPT: -T 0 -1
              run: |
                find objdir-clone -executable -type f | xargs -n 1 strip
                tar cfJ repl-build-data.tar.xz out/venv objdir-clone

            - name: Upload artifacts for running
              uses: namespace-actions/upload-artifact@v1
              with:
                name: repl-build-data
                path: repl-build-data.tar.xz
                retention-days: 2
                if-no-files-found: error
                overwrite: true

            - name: Delete existing ccache before save
              if: github.ref == 'refs/heads/master' && env.DISABLE_CCACHE != 'true'
              uses: ./.github/actions/delete-cache
              with:
                  cache-key: ${{ env.CCACHE_KEY }}
                  github-token: ${{ secrets.GITHUB_TOKEN }}
            - name: Save ccache
              if: github.ref == 'refs/heads/master' && env.DISABLE_CCACHE != 'true'
              uses: actions/cache/save@v4
              with:
                  path: .ccache
                  key: ${{ env.CCACHE_KEY }}

    repl_tests_linux_run:
        name: REPL Tests - Linux (RUN)
        needs: repl_tests_linux_build

        if: github.actor != 'restyled-io[bot]'

        strategy:
            matrix:
                # This list is empirically created to have a reasonable time split. The "" that runs the "other"
                # tests is reasonably fast, the others take about 20-30 minutes each at the time this was split.
                filter: ["", "TC_[A-C]", "TC_[D-O]", "!TC_[A-O]" ]

        env:
            BUILD_VARIANT: ipv6only-no-ble-no-wifi
            DISABLE_CCACHE: ${{ (github.event_name == 'workflow_dispatch' && inputs.disable_ccache == 'true') && 'true' || (contains(github.event.head_commit.message, '[no-ccache]') && 'true') || 'false' }}
            CCACHE_KEY_SUFFIX: ${{ github.event_name == 'workflow_dispatch' && inputs.cache_suffix || '' }}

        # Tests are I/O bound, so run on a smaller machine
        runs-on: namespace-profile-1x2

        container:
            image: ghcr.io/project-chip/chip-build:174
            volumes:
                - /var/run/nsc/:/var/run/nsc/
            env:
                NSC_TOKEN_FILE: ${{ env.NSC_TOKEN_FILE }}
                NAMESPACE_ACTIONS_RESULTS_URL: ${{ env.NAMESPACE_ACTIONS_RESULTS_URL }}
                NAMESPACE_ACTIONS_RESULTS_SERVICE: ${{ env.NAMESPACE_ACTIONS_RESULTS_SERVICE }}
                NAMESPACE_ACTIONS_DIRECT_ZIP_UPLOAD: ${{ env.NAMESPACE_ACTIONS_DIRECT_ZIP_UPLOAD }}
            options: >-
                --privileged
                --sysctl net.ipv6.conf.all.disable_ipv6=0
                --sysctl net.ipv4.conf.all.forwarding=0
                --sysctl net.ipv6.conf.all.forwarding=0

        steps:
            - name: Set up additional environment
              run: |
                echo "TSAN_OPTIONS=halt_on_error=1 suppressions=${GITHUB_WORKSPACE}/scripts/tests/chiptest/tsan-linux-suppressions.txt" >> $GITHUB_ENV
            - name: Checkout
              uses: actions/checkout@v5
            # NOTE: no bootstrap since we only use compile outputs from previous steps (including python venv in out/venv)
            - name: Set up a IPV6 known envionment
              uses: ./.github/actions/add-ipv6

            - name: Download artifacts for running
              uses: namespace-actions/download-artifact@v1
              with:
                name: repl-build-data

            - name: Unpack artifacts
              run: |
                tar xfJ repl-build-data.tar.xz

            - name: Generate an argument environment file
              run: |
                  echo -n "" >/tmp/test_env.yaml
                  echo "ALL_CLUSTERS_APP: objdir-clone/linux-x64-all-clusters-${BUILD_VARIANT}-tsan-clang-test/chip-all-clusters-app" >> /tmp/test_env.yaml
                  echo "ALL_DEVICES_APP: objdir-clone/linux-x64-all-devices-app-tsan-clang-test/all-devices-app" >> /tmp/test_env.yaml
                  echo "BRIDGE_APP: objdir-clone/linux-x64-bridge-${BUILD_VARIANT}-tsan-clang-test-unified/chip-bridge-app" >> /tmp/test_env.yaml
                  echo "CHIP_LOCK_APP: objdir-clone/linux-x64-lock-${BUILD_VARIANT}-tsan-clang-test-unified/chip-lock-app" >> /tmp/test_env.yaml
                  echo "CAMERA_APP: objdir-clone/linux-x64-camera/chip-camera-app" >> /tmp/test_env.yaml
                  echo "CAMERA_CONTROLLER_APP: objdir-clone/linux-x64-camera-controller/chip-camera-controller" >> /tmp/test_env.yaml
                  echo "ENERGY_MANAGEMENT_APP: objdir-clone/linux-x64-energy-management-${BUILD_VARIANT}-tsan-clang-test/chip-energy-management-app" >> /tmp/test_env.yaml
                  echo "ENERGY_GATEWAY_APP: objdir-clone/linux-x64-energy-gateway-${BUILD_VARIANT}-tsan-clang-test/chip-energy-gateway-app" >> /tmp/test_env.yaml
                  echo "LIT_ICD_APP: objdir-clone/linux-x64-lit-icd-${BUILD_VARIANT}-tsan-clang-test/lit-icd-app" >> /tmp/test_env.yaml
                  echo "AIR_PURIFIER_APP: objdir-clone/linux-x64-air-purifier-${BUILD_VARIANT}-tsan-clang-test-unified/chip-air-purifier-app" >> /tmp/test_env.yaml
                  echo "CHIP_MICROWAVE_OVEN_APP: objdir-clone/linux-x64-microwave-oven-${BUILD_VARIANT}-tsan-clang-test-unified/chip-microwave-oven-app" >> /tmp/test_env.yaml
                  echo "CHIP_RVC_APP: objdir-clone/linux-x64-rvc-${BUILD_VARIANT}-tsan-clang-test-unified/chip-rvc-app" >> /tmp/test_env.yaml
                  echo "NETWORK_MANAGEMENT_APP: objdir-clone/linux-x64-network-manager-${BUILD_VARIANT}-tsan-clang-test/matter-network-manager-app" >> /tmp/test_env.yaml
                  echo "FABRIC_ADMIN_APP: objdir-clone/linux-x64-fabric-admin-rpc-${BUILD_VARIANT}-clang/fabric-admin" >> /tmp/test_env.yaml
                  echo "FABRIC_BRIDGE_APP: objdir-clone/linux-x64-fabric-bridge-rpc-${BUILD_VARIANT}-clang/fabric-bridge-app" >> /tmp/test_env.yaml
                  echo "FABRIC_SYNC_APP: objdir-clone/linux-x64-fabric-sync-${BUILD_VARIANT}-clang/fabric-sync" >> /tmp/test_env.yaml
                  echo "LIGHTING_APP_NO_UNIQUE_ID: objdir-clone/linux-x64-light-data-model-no-unique-id-${BUILD_VARIANT}-clang/chip-lighting-app" >> /tmp/test_env.yaml
                  echo "TERMS_AND_CONDITIONS_APP: objdir-clone/linux-x64-terms-and-conditions/chip-terms-and-conditions-app" >> /tmp/test_env.yaml
                  echo "OTA_PROVIDER_APP: objdir-clone/linux-x64-ota-provider-${BUILD_VARIANT}-tsan-clang-test/chip-ota-provider-app" >> /tmp/test_env.yaml
                  echo "OTA_REQUESTOR_APP: objdir-clone/linux-x64-ota-requestor-${BUILD_VARIANT}-tsan-clang-test/chip-ota-requestor-app" >> /tmp/test_env.yaml
                  echo "TRACE_APP: out/trace_data/app-{SCRIPT_BASE_NAME}" >> /tmp/test_env.yaml
                  echo "JF_CONTROL_APP: objdir-clone/linux-x64-jf-control-app/jfc-app" >> /tmp/test_env.yaml
                  echo "JF_ADMIN_APP: objdir-clone/linux-x64-jf-admin-app/jfa-app" >> /tmp/test_env.yaml
                  echo "CLOSURE_APP: objdir-clone/linux-x64-closure-${BUILD_VARIANT}-tsan-clang-test-unified/closure-app" >> /tmp/test_env.yaml
                  echo "WATER_LEAK_DETECTOR_APP: objdir-clone/linux-x64-water-leak-detector-${BUILD_VARIANT}-tsan-clang-test-unified/water-leak-detector-app" >> /tmp/test_env.yaml
                  echo "PUSH_AV_SERVER: src/tools/push_av_server/server.py" >> /tmp/test_env.yaml

                  # SU OTA Images
                  echo "SU_OTA_REQUESTOR_V2: objdir-clone/chip-ota-requestor-app_v2.min.ota" >> /tmp/test_env.yaml

                  # Generic trace setups after applications
                  echo "TRACE_TEST_JSON: out/trace_data/test-{SCRIPT_BASE_NAME}" >> /tmp/test_env.yaml
                  echo "TRACE_TEST_PERFETTO: out/trace_data/test-{SCRIPT_BASE_NAME}" >> /tmp/test_env.yaml

            - name: Verify Testing Support
              if: ${{matrix.filter == ''}}
              run: |
                  scripts/run_in_python_env.sh out/venv 'python3 src/python_testing/test_testing/test_ota_images_versions.py -i objdir-clone/chip-ota-requestor-app_v2.min.ota -v 2'
                  scripts/run_in_python_env.sh out/venv 'python3 src/python_testing/test_testing/test_IDM_10_4.py'
                  scripts/run_in_python_env.sh out/venv 'python3 src/python_testing/test_testing/test_TC_ICDM_2_1_full_pics.py'
                  scripts/run_in_python_env.sh out/venv 'python3 src/python_testing/test_testing/test_TC_ICDM_2_1_min_pics.py'
                  scripts/run_in_python_env.sh out/venv 'python3 src/python_testing/test_testing/test_TC_SC_7_1.py'
                  scripts/run_in_python_env.sh out/venv 'python3 src/python_testing/test_testing/TestDecorators.py'
                  scripts/run_in_python_env.sh out/venv 'python3 src/python_testing/test_testing/TestChoiceConformanceSupport.py'
                  scripts/run_in_python_env.sh out/venv 'python3 src/python_testing/test_testing/TestConformanceSupport.py'
                  scripts/run_in_python_env.sh out/venv 'python3 src/python_testing/test_testing/TestConformanceTest.py'
                  scripts/run_in_python_env.sh out/venv 'python3 src/python_testing/test_testing/TestDefaultWarnings.py'
                  scripts/run_in_python_env.sh out/venv 'python3 src/python_testing/test_testing/TestIdChecks.py'
                  scripts/run_in_python_env.sh out/venv 'python3 src/python_testing/test_testing/TestMatterTestingSupport.py'
                  scripts/run_in_python_env.sh out/venv 'python3 src/python_testing/test_testing/TestPics.py'
                  scripts/run_in_python_env.sh out/venv 'python3 src/python_testing/test_testing/TestSpecParsingDataType.py'
                  scripts/run_in_python_env.sh out/venv 'python3 src/python_testing/test_testing/TestSpecParsingDeviceType.py'
                  scripts/run_in_python_env.sh out/venv 'python3 src/python_testing/test_testing/TestSpecParsingNamespace.py'
                  scripts/run_in_python_env.sh out/venv 'python3 src/python_testing/test_testing/TestSpecParsingSelection.py'
                  scripts/run_in_python_env.sh out/venv 'python3 src/python_testing/test_testing/TestSpecParsingSupport.py'
                  scripts/run_in_python_env.sh out/venv 'PYTHONPATH=src/python_testing:$PYTHONPATH python3 -m unittest discover -s src/python_testing/mdns_discovery/tests -p "test_*.py"'
            - name: Run Tests (individual)
              if: ${{matrix.filter == ''}}
              run: |
                  mkdir -p out/trace_data
                  scripts/run_in_python_env.sh out/venv 'scripts/tests/run_python_test.py --load-from-env /tmp/test_env.yaml --script src/controller/python/tests/scripts/mobile-device-test.py'
                  scripts/run_in_python_env.sh out/venv "scripts/tests/TestTimeSyncTrustedTimeSourceRunner.py --all-clusters objdir-clone/linux-x64-all-clusters-${BUILD_VARIANT}-tsan-clang-test/chip-all-clusters-app"

            - name: Run Tests ${{matrix.filter}}
              if: ${{matrix.filter != ''}}
              run: |
                  scripts/run_in_python_env.sh out/venv 'src/python_testing/execute_python_tests.py --env-file /tmp/test_env.yaml --search-directory src/python_testing --regex "${{matrix.filter}}"'

            - name: Execute Jupyter Notebooks
              if: ${{matrix.filter == ''}}
              run: |
                  # TODO: ipynb HARD CODES paths to all-clusters app. create a symlink to them
                  ln -s ../objdir-clone/linux-x64-all-clusters-${BUILD_VARIANT}-tsan-clang-test out/linux-x64-all-clusters

                  scripts/run_in_python_env.sh out/venv \
                  "jupyter execute docs/development_controllers/matter-repl/Matter_REPL_Intro.ipynb \
                  docs/development_controllers/matter-repl/Matter_Basic_Interactions.ipynb \
                  docs/development_controllers/matter-repl/Matter_Access_Control.ipynb \
                  docs/development_controllers/matter-repl/Matter_Multi_Fabric_Commissioning.ipynb \
                  "

            # Example debug breakpoint:
            #
            # - name: Breakpoint if tests failed
            #   if: failure()
            #   uses: namespacelabs/breakpoint-action@v0
            #   with:
            #     duration: 30m
            #     authorized-users: andy31415

    repl_tests_darwin:
        name: REPL Tests - Darwin (Build Only)

        strategy:
            matrix:
                include:
                - os: macos-14
                  arch: arm64   # observed, not configured
                  build_variant: no-ble-no-wifi-tsan-clang
                # - os: macos-15-intel
                #   arch: x64   # observed, not configured
                #   build_variant: no-ble-no-wifi-tsan-clang`
                # - os: macos-15
                #   arch: arm64   # observed, not configured
                #   build_variant: no-ble-no-wifi-tsan-clang`
        env:
            BUILD_VARIANT: ${{matrix.build_variant}}
            TSAN_OPTIONS: "halt_on_error=1"

        if: github.actor != 'restyled-io[bot]'
        runs-on: ${{ matrix.os }}

        steps:
            - name: Checkout
              uses: actions/checkout@v5
            - name: Setup Environment
              # coreutils for stdbuf
              run: brew install coreutils
            - name: Try to ensure the directories for core dumping and diagnostic
                  log collection exist and we can write them.
              run: |
                  sudo chown ${USER} /cores || true
                  mkdir -p ~/Library/Logs/DiagnosticReports || true
                  mkdir objdir-clone || true
            - name: Checkout submodules & Bootstrap
              uses: ./.github/actions/checkout-submodules-and-bootstrap
              with:
                  platform: darwin
                  bootstrap-log-name: bootstrap-logs-darwin-${{ matrix.build_variant }}${{ matrix.chip_tool }}

            - name: Build Python REPL and example apps
              run: |
                  scripts/run_in_build_env.sh './scripts/build_python.sh --install_virtual_env out/venv'
                  ./scripts/run_in_build_env.sh \
                   "./scripts/build/build_examples.py \
                      --target darwin-${{matrix.arch}}-all-clusters-${BUILD_VARIANT}-test \
                      build \
                      --copy-artifacts-to objdir-clone \
                   "
            - name: Run Tests
              if: false # disable darwin test runs for now as they were very flaky in the past
              run: |
                  scripts/run_in_python_env.sh out/venv './scripts/tests/run_python_test.py --app out/darwin-${{matrix.arch}}-all-clusters-no-ble-no-wifi-tsan-clang-test/chip-all-clusters-app --factory-reset --quiet --app-args "--discriminator 3840 --interface-id -1" --script-args "-t 3600 --disable-test ClusterObjectTests.TestTimedRequestTimeout"'
            - name: Uploading core files
              uses: actions/upload-artifact@v5
              if: ${{ failure() && !env.ACT }}
              with:
                  name: crash-core-darwin-python-repl
                  path: /cores/
                  # Cores are big; don't hold on to them too long.
                  retention-days: 5
            - name: Uploading traces on failure
              uses: actions/upload-artifact@v5
              if: ${{ failure() && !env.ACT }}
              with:
                  name: trace-data-python-repl
                  path: out/trace_data/
                  retention-days: 5
            - name: Uploading diagnostic logs
              uses: actions/upload-artifact@v5
              if: ${{ failure() && !env.ACT }}
              with:
                  name: crash-log-darwin-python-repl
                  path: ~/Library/Logs/DiagnosticReports/
            - name: Uploading objdir for debugging
              uses: actions/upload-artifact@v5
              if: ${{ failure() && !env.ACT }}
              with:
                  name: crash-objdir-darwin-python-repl
                  path: objdir-clone/
                  # objdirs are big; don't hold on to them too long.
                  retention-days: 5<|MERGE_RESOLUTION|>--- conflicted
+++ resolved
@@ -259,7 +259,6 @@
                       src/app/zap-templates/zcl/data-model/chip/electrical-power-measurement-cluster.xml \
                       src/app/zap-templates/zcl/data-model/chip/zone-management-cluster.xml \
                   "
-<<<<<<< HEAD
             - name: Build Apps with Unified Build
               run: |
                   ./scripts/run_in_build_env.sh \
@@ -278,38 +277,21 @@
             - name: Build Remaining Apps (part 1)
               run: |
                   ./scripts/run_in_build_env.sh \
-=======
-            - name: Build Apps (part 1)
-              run: |
-                  ./scripts/run_in_build_env.sh \
->>>>>>> 5cd6e7f5
                      "./scripts/build/build_examples.py \
                         --target linux-x64-chip-tool${CHIP_TOOL_VARIANT}-${BUILD_VARIANT} \
                         --target linux-x64-all-clusters-${BUILD_VARIANT} \
                         --target linux-x64-ota-provider-${BUILD_VARIANT} \
                         --target linux-x64-ota-requestor-${BUILD_VARIANT} \
-<<<<<<< HEAD
-=======
-                        --target linux-x64-tv-app-${BUILD_VARIANT} \
->>>>>>> 5cd6e7f5
                         --pw-command-launcher=ccache \
                         build \
                         --copy-artifacts-to objdir-clone \
                      "
             - name: Clean out
               run: rm -rf out/
-<<<<<<< HEAD
             - name: Build Remaining Apps (part 2)
               run: |
                   ./scripts/run_in_build_env.sh \
                      "./scripts/build/build_examples.py \
-=======
-            - name: Build Apps (part 2)
-              run: |
-                  ./scripts/run_in_build_env.sh \
-                     "./scripts/build/build_examples.py \
-                        --target linux-x64-bridge-${BUILD_VARIANT} \
->>>>>>> 5cd6e7f5
                         --target linux-x64-lit-icd-${BUILD_VARIANT} \
                         --target linux-x64-network-manager-${BUILD_VARIANT} \
                         --target linux-x64-energy-gateway-${BUILD_VARIANT} \
@@ -339,7 +321,6 @@
                      --test-timeout-seconds 120 \
                      --all-clusters-app ./objdir-clone/linux-x64-all-clusters-${BUILD_VARIANT}/chip-all-clusters-app \
                      --lock-app ./objdir-clone/linux-x64-lock-${BUILD_VARIANT}/chip-lock-app \
-<<<<<<< HEAD
                      --ota-provider-app ./objdir-clone/linux-x64-ota-provider-${BUILD_VARIANT}-unified/chip-ota-provider-app \
                      --ota-requestor-app ./objdir-clone/linux-x64-ota-requestor-${BUILD_VARIANT}/chip-ota-requestor-app \
                      --tv-app ./objdir-clone/linux-x64-tv-app-${BUILD_VARIANT}-unified/chip-tv-app \
@@ -347,15 +328,6 @@
                      --lit-icd-app ./objdir-clone/linux-x64-lit-icd-${BUILD_VARIANT}/lit-icd-app \
                      --microwave-oven-app ./objdir-clone/linux-x64-microwave-oven-${BUILD_VARIANT}-unified/chip-microwave-oven-app \
                      --rvc-app ./objdir-clone/linux-x64-rvc-${BUILD_VARIANT}-unified/chip-rvc-app \
-=======
-                     --ota-provider-app ./objdir-clone/linux-x64-ota-provider-${BUILD_VARIANT}/chip-ota-provider-app \
-                     --ota-requestor-app ./objdir-clone/linux-x64-ota-requestor-${BUILD_VARIANT}/chip-ota-requestor-app \
-                     --tv-app ./objdir-clone/linux-x64-tv-app-${BUILD_VARIANT}/chip-tv-app \
-                     --bridge-app ./objdir-clone/linux-x64-bridge-${BUILD_VARIANT}/chip-bridge-app \
-                     --lit-icd-app ./objdir-clone/linux-x64-lit-icd-${BUILD_VARIANT}/lit-icd-app \
-                     --microwave-oven-app ./objdir-clone/linux-x64-microwave-oven-${BUILD_VARIANT}/chip-microwave-oven-app \
-                     --rvc-app ./objdir-clone/linux-x64-rvc-${BUILD_VARIANT}/chip-rvc-app \
->>>>>>> 5cd6e7f5
                      --network-manager-app ./objdir-clone/linux-x64-network-manager-${BUILD_VARIANT}/matter-network-manager-app \
                      --energy-gateway-app ./objdir-clone/linux-x64-energy-gateway-${BUILD_VARIANT}/chip-energy-gateway-app \
                      --energy-management-app ./objdir-clone/linux-x64-energy-management-${BUILD_VARIANT}/chip-energy-management-app \
@@ -411,7 +383,6 @@
                      --iterations 1 \
                      --test-timeout-seconds 120 \
                      --all-clusters-app ./objdir-clone/linux-x64-all-clusters-${BUILD_VARIANT}/chip-all-clusters-app \
-<<<<<<< HEAD
                      --lock-app ./objdir-clone/linux-x64-lock-${BUILD_VARIANT}-unified/chip-lock-app \
                      --ota-provider-app ./objdir-clone/linux-x64-ota-provider-${BUILD_VARIANT}/chip-ota-provider-app \
                      --ota-requestor-app ./objdir-clone/linux-x64-ota-requestor-${BUILD_VARIANT}/chip-ota-requestor-app \
@@ -420,16 +391,6 @@
                      --lit-icd-app ./objdir-clone/linux-x64-lit-icd-${BUILD_VARIANT}/lit-icd-app \
                      --microwave-oven-app ./objdir-clone/linux-x64-microwave-oven-${BUILD_VARIANT}-unified/chip-microwave-oven-app \
                      --rvc-app ./objdir-clone/linux-x64-rvc-${BUILD_VARIANT}-unified/chip-rvc-app \
-=======
-                     --lock-app ./objdir-clone/linux-x64-lock-${BUILD_VARIANT}/chip-lock-app \
-                     --ota-provider-app ./objdir-clone/linux-x64-ota-provider-${BUILD_VARIANT}/chip-ota-provider-app \
-                     --ota-requestor-app ./objdir-clone/linux-x64-ota-requestor-${BUILD_VARIANT}/chip-ota-requestor-app \
-                     --tv-app ./objdir-clone/linux-x64-tv-app-${BUILD_VARIANT}/chip-tv-app \
-                     --bridge-app ./objdir-clone/linux-x64-bridge-${BUILD_VARIANT}/chip-bridge-app \
-                     --lit-icd-app ./objdir-clone/linux-x64-lit-icd-${BUILD_VARIANT}/lit-icd-app \
-                     --microwave-oven-app ./objdir-clone/linux-x64-microwave-oven-${BUILD_VARIANT}/chip-microwave-oven-app \
-                     --rvc-app ./objdir-clone/linux-x64-rvc-${BUILD_VARIANT}/chip-rvc-app \
->>>>>>> 5cd6e7f5
                      --network-manager-app ./objdir-clone/linux-x64-network-manager-${BUILD_VARIANT}/matter-network-manager-app \
                      --energy-gateway-app ./objdir-clone/linux-x64-energy-gateway-${BUILD_VARIANT}/chip-energy-gateway-app \
                      --energy-management-app ./objdir-clone/linux-x64-energy-management-${BUILD_VARIANT}/chip-energy-management-app \
@@ -444,7 +405,6 @@
                      --iterations 1 \
                      --test-timeout-seconds 120 \
                      --all-clusters-app ./objdir-clone/linux-x64-all-clusters-${BUILD_VARIANT}/chip-all-clusters-app \
-<<<<<<< HEAD
                      --lock-app ./objdir-clone/linux-x64-lock-${BUILD_VARIANT}-unified/chip-lock-app \
                      --ota-provider-app ./objdir-clone/linux-x64-ota-provider-${BUILD_VARIANT}/chip-ota-provider-app \
                      --ota-requestor-app ./objdir-clone/linux-x64-ota-requestor-${BUILD_VARIANT}/chip-ota-requestor-app \
@@ -453,16 +413,6 @@
                      --lit-icd-app ./objdir-clone/linux-x64-lit-icd-${BUILD_VARIANT}/lit-icd-app \
                      --microwave-oven-app ./objdir-clone/linux-x64-microwave-oven-${BUILD_VARIANT}-unified/chip-microwave-oven-app \
                      --rvc-app ./objdir-clone/linux-x64-rvc-${BUILD_VARIANT-unified}/chip-rvc-app \
-=======
-                     --lock-app ./objdir-clone/linux-x64-lock-${BUILD_VARIANT}/chip-lock-app \
-                     --ota-provider-app ./objdir-clone/linux-x64-ota-provider-${BUILD_VARIANT}/chip-ota-provider-app \
-                     --ota-requestor-app ./objdir-clone/linux-x64-ota-requestor-${BUILD_VARIANT}/chip-ota-requestor-app \
-                     --tv-app ./objdir-clone/linux-x64-tv-app-${BUILD_VARIANT}/chip-tv-app \
-                     --bridge-app ./objdir-clone/linux-x64-bridge-${BUILD_VARIANT}/chip-bridge-app \
-                     --lit-icd-app ./objdir-clone/linux-x64-lit-icd-${BUILD_VARIANT}/lit-icd-app \
-                     --microwave-oven-app ./objdir-clone/linux-x64-microwave-oven-${BUILD_VARIANT}/chip-microwave-oven-app \
-                     --rvc-app ./objdir-clone/linux-x64-rvc-${BUILD_VARIANT}/chip-rvc-app \
->>>>>>> 5cd6e7f5
                      --network-manager-app ./objdir-clone/linux-x64-network-manager-${BUILD_VARIANT}/matter-network-manager-app \
                      --energy-gateway-app ./objdir-clone/linux-x64-energy-gateway-${BUILD_VARIANT}/chip-energy-gateway-app \
                      --energy-management-app ./objdir-clone/linux-x64-energy-management-${BUILD_VARIANT}/chip-energy-management-app \
