# Copyright (c) 2020-2021 Project CHIP Authors
#
# Licensed under the Apache License, Version 2.0 (the "License");
# you may not use this file except in compliance with the License.
# You may obtain a copy of the License at
#
# http://www.apache.org/licenses/LICENSE-2.0
#
# Unless required by applicable law or agreed to in writing, software
# distributed under the License is distributed on an "AS IS" BASIS,
# WITHOUT WARRANTIES OR CONDITIONS OF ANY KIND, either express or implied.
# See the License for the specific language governing permissions and
# limitations under the License.

name: Tests

on:
    push:
    pull_request:
    workflow_dispatch:

concurrency:
    group:
        ${{ github.ref }}-${{ github.workflow }}-${{ (github.event_name ==
        'pull_request' && github.event.number) || (github.event_name ==
        'workflow_dispatch' && github.run_number) || github.sha }}
    cancel-in-progress: true

jobs:
    test_suites_linux:
        name: Test Suites - Linux
        timeout-minutes: 150

        strategy:
            matrix:
                build_variant: [no-ble-tsan]
                chip_tool: ["", -same-event-loop]
        env:
            BUILD_VARIANT: ${{matrix.build_variant}}
            CHIP_TOOL_VARIANT: ${{matrix.chip_tool}}
            TSAN_OPTIONS: "halt_on_error=1 suppressions=scripts/tests/chiptest/tsan-linux-suppressions.txt"

        if: github.actor != 'restyled-io[bot]'
        runs-on: ubuntu-latest

        container:
            image: connectedhomeip/chip-build:0.5.56
            options:
                --privileged --sysctl "net.ipv6.conf.all.disable_ipv6=0
                net.ipv4.conf.all.forwarding=1 net.ipv6.conf.all.forwarding=1"

        steps:
            - name: Checkout
              uses: actions/checkout@v2
              with:
<<<<<<< HEAD
                  action: actions/checkout@v3
                  with: |
                      submodules: true
                      token: ${{ github.token }}
                  attempt_limit: 3
                  attempt_delay: 2000
            - name: Try to ensure the directories for core dumping exist and we                  
=======
                  submodules: true
            - name:
                  Try to ensure the directories for core dumping exist and we
>>>>>>> ebae3314
                  can write them.
              run: |
                  mkdir /tmp/cores || true
                  sysctl -w kernel.core_pattern=/tmp/cores/core.%u.%p.%t || true
                  mkdir objdir-clone || true
            - name: Bootstrap
              timeout-minutes: 10
              run: scripts/build/gn_bootstrap.sh
            - name: Uploading bootstrap logs
              uses: actions/upload-artifact@v2
              if: ${{ always() }} && ${{ !env.ACT }}
              with:
                  name:
                      bootstrap-logs-linux-${{ matrix.build_variant }}${{ matrix.chip_tool }}
                  path: |
                      .environment/gn_out/.ninja_log
                      .environment/pigweed-venv/*.log
            - name: Build Apps
              timeout-minutes: 30
              run: |
                  ./scripts/run_in_build_env.sh \
                     "./scripts/build/build_examples.py \
                        --target linux-x64-chip-tool-${BUILD_VARIANT}${CHIP_TOOL_VARIANT} \
                        --target linux-x64-all-clusters-${BUILD_VARIANT}-test-group \
                        --target linux-x64-tv-app-${BUILD_VARIANT} \
                        build \
                        --copy-artifacts-to objdir-clone \
                     "
            - name: Run Tests
              timeout-minutes: 30
              run: |
                  ./scripts/run_in_build_env.sh \
                  "./scripts/tests/run_test_suite.py \
                     --chip-tool ./out/linux-x64-chip-tool-${BUILD_VARIANT}${CHIP_TOOL_VARIANT}/chip-tool \
                     run \
                     --iterations 1 \
                     --all-clusters-app ./out/linux-x64-all-clusters-${BUILD_VARIANT}-test-group/chip-all-clusters-app \
                     --tv-app ./out/linux-x64-tv-app-${BUILD_VARIANT}/chip-tv-app \
                  "
            - name: Build and run OTA example
              timeout-minutes: 30
              run: |
                  rm -rf /tmp/ota/
                  mkdir -p /tmp/ota/
                  scripts/examples/gn_build_example.sh examples/ota-provider-app/linux out/ota_provider_debug chip_config_network_layer_ble=false
                  scripts/examples/gn_build_example.sh examples/ota-requestor-app/linux out/ota_requestor_debug chip_config_network_layer_ble=false
                  bash scripts/tests/ota_test.sh
            - name: Uploading OTA logs
              if: always()
              uses: actions/upload-artifact@v2
              with:
                  name: OTA,Linux-Examples,${{ env.GH_EVENT_PR }},${{ env.GH_EVENT_HASH }},${{ env.GH_EVENT_PARENT }},${{ github.event_name }}
                  path: |
                      /tmp/ota/
            - name: Uploading core files
              uses: actions/upload-artifact@v2
              if: ${{ failure() }} && ${{ !env.ACT }}
              with:
                  name:
                      crash-core-linux-${{ matrix.build_variant }}${{ matrix.chip_tool }}
                  path: /tmp/cores/
                  # Cores are big; don't hold on to them too long.
                  retention-days: 5
            - name: Uploading objdir for debugging
              uses: actions/upload-artifact@v2
              if: ${{ failure() }} && ${{ !env.ACT }}
              with:
                  name:
                      crash-objdir-linux-${{ matrix.build_variant }}${{ matrix.chip_tool }}
                  path: objdir-clone/
                  # objdirs are big; don't hold on to them too long.
                  retention-days: 5
    test_suites_darwin:
        name: Test Suites - Darwin
        timeout-minutes: 150

        strategy:
            matrix:
                build_variant: [no-ble-tsan, no-ble-asan]
                chip_tool: ["", -same-event-loop]
        env:
            BUILD_VARIANT: ${{matrix.build_variant}}
            CHIP_TOOL_VARIANT: ${{matrix.chip_tool}}
            TSAN_OPTIONS: "halt_on_error=1"

        if: github.actor != 'restyled-io[bot]'
        runs-on: macos-latest

        steps:
            - name: Checkout
              uses: actions/checkout@v2
              with:
                  submodules: true
            - name: Setup Environment
              # coreutils for stdbuf
              run: brew install openssl pkg-config coreutils
            - name:
                  Try to ensure the directories for core dumping and diagnostic
                  log collection exist and we can write them.
              run: |
                  sudo chown ${USER} /cores || true
                  mkdir -p ~/Library/Logs/DiagnosticReports || true
                  mkdir objdir-clone || true
            - name: Fix pkgconfig link
              working-directory: /usr/local/lib/pkgconfig
              run: |
                  pwd
                  ls -la /usr/local/Cellar/
                  ls -la /usr/local/Cellar/openssl@1.1
                  OPEN_SSL_VERSION=`ls -la /usr/local/Cellar/openssl@1.1 | cat | tail -n1 | awk '{print $NF}'`
                  ln -s /usr/local/Cellar/openssl@1.1/$OPEN_SSL_VERSION/lib/pkgconfig/* .
            - name: Bootstrap
              timeout-minutes: 25
              run: scripts/build/gn_bootstrap.sh
            - name: Uploading bootstrap logs
              uses: actions/upload-artifact@v2
              if: ${{ always() }} && ${{ !env.ACT }}
              with:
                  name:
                      bootstrap-logs-darwin-${{ matrix.build_variant }}${{ matrix.chip_tool }}
                  path: |
                      .environment/gn_out/.ninja_log
                      .environment/pigweed-venv/*.log
            - name: Build Apps
              timeout-minutes: 30
              run: |
                  ./scripts/run_in_build_env.sh \
                     "./scripts/build/build_examples.py \
                        --target darwin-x64-chip-tool-${BUILD_VARIANT}${CHIP_TOOL_VARIANT} \
                        --target darwin-x64-all-clusters-${BUILD_VARIANT} \
                        build \
                        --copy-artifacts-to objdir-clone \
                     "
            - name: Run Tests
              timeout-minutes: 45
              run: |
                  ./scripts/run_in_build_env.sh \
                  "./scripts/tests/run_test_suite.py \
                     --chip-tool ./out/darwin-x64-chip-tool-${BUILD_VARIANT}${CHIP_TOOL_VARIANT}/chip-tool \
                     --target-skip-glob '{TestGroupMessaging,TV_*}' \
                     run \
                     --iterations 1 \
                     --all-clusters-app ./out/darwin-x64-all-clusters-${BUILD_VARIANT}/chip-all-clusters-app \
                  "
            - name: Build and run OTA example
              timeout-minutes: 30
              run: |
                  brew install openssl pkg-config coreutils
                  rm -rf /tmp/ota/
                  mkdir -p /tmp/ota/
                  scripts/examples/gn_build_example.sh examples/ota-provider-app/linux out/ota_provider_debug chip_config_network_layer_ble=false
                  scripts/examples/gn_build_example.sh examples/ota-requestor-app/linux out/ota_requestor_debug chip_config_network_layer_ble=false
                  bash scripts/tests/ota_test.sh
            - name: Uploading OTA logs
              if: always()
              uses: actions/upload-artifact@v2
              with:
                  name: OTA,Darwin-Examples,${{ env.GH_EVENT_PR }},${{ env.GH_EVENT_HASH }},${{ env.GH_EVENT_PARENT }},${{ github.event_name }}
                  path: |
                      /tmp/ota/
            - name: Uploading core files
              uses: actions/upload-artifact@v2
              if: ${{ failure() }} && ${{ !env.ACT }}
              with:
                  name:
                      crash-core-darwin-${{ matrix.build_variant }}${{ matrix.chip_tool }}
                  path: /cores/
                  # Cores are big; don't hold on to them too long.
                  retention-days: 5
            - name: Uploading diagnostic logs
              uses: actions/upload-artifact@v2
              if: ${{ failure() }} && ${{ !env.ACT }}
              with:
                  name:
                      crash-log-darwin-${{ matrix.build_variant }}${{ matrix.chip_tool }}
                  path: ~/Library/Logs/DiagnosticReports/
            - name: Uploading objdir for debugging
              uses: actions/upload-artifact@v2
              if: ${{ failure() }} && ${{ !env.ACT }}
              with:
                  name:
                      crash-objdir-darwin-${{ matrix.build_variant }}${{ matrix.chip_tool }}
                  path: objdir-clone/
                  # objdirs are big; don't hold on to them too long.
                  retention-days: 5<|MERGE_RESOLUTION|>--- conflicted
+++ resolved
@@ -53,7 +53,6 @@
             - name: Checkout
               uses: actions/checkout@v2
               with:
-<<<<<<< HEAD
                   action: actions/checkout@v3
                   with: |
                       submodules: true
@@ -61,11 +60,6 @@
                   attempt_limit: 3
                   attempt_delay: 2000
             - name: Try to ensure the directories for core dumping exist and we                  
-=======
-                  submodules: true
-            - name:
-                  Try to ensure the directories for core dumping exist and we
->>>>>>> ebae3314
                   can write them.
               run: |
                   mkdir /tmp/cores || true
