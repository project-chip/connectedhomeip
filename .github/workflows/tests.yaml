# Copyright (c) 2020-2021 Project CHIP Authors
#
# Licensed under the Apache License, Version 2.0 (the "License");
# you may not use this file except in compliance with the License.
# You may obtain a copy of the License at
#
# http://www.apache.org/licenses/LICENSE-2.0
#
# Unless required by applicable law or agreed to in writing, software
# distributed under the License is distributed on an "AS IS" BASIS,
# WITHOUT WARRANTIES OR CONDITIONS OF ANY KIND, either express or implied.
# See the License for the specific language governing permissions and
# limitations under the License.

name: Tests

on:
    push:
        branches-ignore:
            - 'dependabot/**'
    pull_request:
    merge_group:
    workflow_dispatch:

concurrency:
    group: ${{ github.ref }}-${{ github.workflow }}-${{ (github.event_name ==
        'pull_request' && github.event.number) || (github.event_name ==
        'workflow_dispatch' && github.run_number) || github.sha }}
    cancel-in-progress: true

env:
    CHIP_NO_LOG_TIMESTAMPS: true

jobs:
    test_suites_linux:
        name: Test Suites - Linux

        strategy:
            matrix:
                build_variant: [no-ble-tsan-clang]
                chip_tool: [""]
        env:
            BUILD_VARIANT: ${{matrix.build_variant}}
            CHIP_TOOL_VARIANT: ${{matrix.chip_tool}}
            TSAN_OPTIONS: "halt_on_error=1 suppressions=scripts/tests/chiptest/tsan-linux-suppressions.txt"
            LSAN_OPTIONS: detect_leaks=1

        if: github.actor != 'restyled-io[bot]'
        runs-on: ubuntu-latest

        container:
<<<<<<< HEAD
            image: ghcr.io/project-chip/chip-build:65
=======
            image: ghcr.io/project-chip/chip-build:74
>>>>>>> b823a29a
            options: --privileged --sysctl "net.ipv6.conf.all.disable_ipv6=0
                net.ipv4.conf.all.forwarding=1 net.ipv6.conf.all.forwarding=1"

        steps:
            - name: Checkout
              uses: actions/checkout@v4
            # To use act like:
            #   act -j test_suites_linux
            #
            # Note you likely still need to have non submodules setup for the
            # local machine, like:
            #   git submodule deinit --all
            - uses: actions/checkout@v4
              if: ${{ env.ACT }}
              name: Checkout (ACT for local build)
            - name: Checkout submodules & Bootstrap
              uses: ./.github/actions/checkout-submodules-and-bootstrap
              with:
                platform: linux
                bootstrap-log-name: bootstrap-logs-linux-${{ matrix.build_variant }}${{ matrix.chip_tool }}
            - name: Try to ensure the directories for core dumping exist and we
                  can write them.
              run: |
                  mkdir /tmp/cores || true
                  sysctl -w kernel.core_pattern=/tmp/cores/core.%u.%p.%t || true
                  mkdir objdir-clone || true

            - name: Validate that xml are parsable
              # The sub-items being run here are the same as the input XMLs listed
              # at src/app/zap-templates/zcl/zcl.json
              #
              # This ensures that the syntax of the XML can always be parsed/validated, however it
              # does not enforce that the content is understood (that part is covered by parser
              # unit tests)
              #
              run: |
                  ./scripts/run_in_build_env.sh \
                    "./scripts/py_matter_idl/matter_idl/zapxml_parser.py \
                      --no-print \
                      --log-level info \
                      src/app/zap-templates/zcl/data-model/chip/global-attributes.xml \
                      src/app/zap-templates/zcl/data-model/chip/global-bitmaps.xml \
                      src/app/zap-templates/zcl/data-model/chip/global-enums.xml \
                      src/app/zap-templates/zcl/data-model/chip/global-structs.xml \
                      src/app/zap-templates/zcl/data-model/chip/semantic-tag-namespace-enums.xml \
                      src/app/zap-templates/zcl/data-model/chip/access-control-definitions.xml \
                      src/app/zap-templates/zcl/data-model/chip/access-control-cluster.xml \
                      src/app/zap-templates/zcl/data-model/chip/account-login-cluster.xml \
                      src/app/zap-templates/zcl/data-model/chip/administrator-commissioning-cluster.xml \
                      src/app/zap-templates/zcl/data-model/chip/air-quality-cluster.xml \
                      src/app/zap-templates/zcl/data-model/chip/application-basic-cluster.xml \
                      src/app/zap-templates/zcl/data-model/chip/application-launcher-cluster.xml \
                      src/app/zap-templates/zcl/data-model/chip/audio-output-cluster.xml \
                      src/app/zap-templates/zcl/data-model/chip/ballast-configuration-cluster.xml \
                      src/app/zap-templates/zcl/data-model/chip/basic-information-cluster.xml \
                      src/app/zap-templates/zcl/data-model/chip/binding-cluster.xml \
                      src/app/zap-templates/zcl/data-model/chip/boolean-state-cluster.xml \
                      src/app/zap-templates/zcl/data-model/chip/actions-cluster.xml \
                      src/app/zap-templates/zcl/data-model/chip/bridged-device-basic-information.xml \
                      src/app/zap-templates/zcl/data-model/chip/chip-ota.xml \
                      src/app/zap-templates/zcl/data-model/chip/chip-types.xml \
                      src/app/zap-templates/zcl/data-model/chip/channel-cluster.xml \
                      src/app/zap-templates/zcl/data-model/chip/clusters-extensions.xml \
                      src/app/zap-templates/zcl/data-model/chip/color-control-cluster.xml \
                      src/app/zap-templates/zcl/data-model/chip/commissioner-control-cluster.xml \
                      src/app/zap-templates/zcl/data-model/chip/concentration-measurement-cluster.xml \
                      src/app/zap-templates/zcl/data-model/chip/content-launch-cluster.xml \
                      src/app/zap-templates/zcl/data-model/chip/content-app-observer-cluster.xml \
                      src/app/zap-templates/zcl/data-model/chip/content-control-cluster.xml \
                      src/app/zap-templates/zcl/data-model/chip/descriptor-cluster.xml \
                      src/app/zap-templates/zcl/data-model/chip/device-energy-management-cluster.xml \
                      src/app/zap-templates/zcl/data-model/chip/device-energy-management-mode-cluster.xml \
                      src/app/zap-templates/zcl/data-model/chip/diagnostic-logs-cluster.xml \
                      src/app/zap-templates/zcl/data-model/chip/dishwasher-alarm-cluster.xml \
                      src/app/zap-templates/zcl/data-model/chip/dishwasher-mode-cluster.xml \
                      src/app/zap-templates/zcl/data-model/chip/measurement-and-sensing.xml \
                      src/app/zap-templates/zcl/data-model/chip/microwave-oven-mode-cluster.xml \
                      src/app/zap-templates/zcl/data-model/chip/microwave-oven-control-cluster.xml \
                      src/app/zap-templates/zcl/data-model/chip/door-lock-cluster.xml \
                      src/app/zap-templates/zcl/data-model/chip/ecosystem-information-cluster.xml \
                      src/app/zap-templates/zcl/data-model/chip/energy-evse-cluster.xml \
                      src/app/zap-templates/zcl/data-model/chip/energy-evse-mode-cluster.xml \
                      src/app/zap-templates/zcl/data-model/chip/ethernet-network-diagnostics-cluster.xml \
                      src/app/zap-templates/zcl/data-model/chip/fan-control-cluster.xml \
                      src/app/zap-templates/zcl/data-model/chip/fault-injection-cluster.xml \
                      src/app/zap-templates/zcl/data-model/chip/fixed-label-cluster.xml \
                      src/app/zap-templates/zcl/data-model/chip/flow-measurement-cluster.xml \
                      src/app/zap-templates/zcl/data-model/chip/general-commissioning-cluster.xml \
                      src/app/zap-templates/zcl/data-model/chip/general-diagnostics-cluster.xml \
                      src/app/zap-templates/zcl/data-model/chip/global-attributes.xml \
                      src/app/zap-templates/zcl/data-model/chip/groups-cluster.xml \
                      src/app/zap-templates/zcl/data-model/chip/group-key-mgmt-cluster.xml \
                      src/app/zap-templates/zcl/data-model/chip/identify-cluster.xml \
                      src/app/zap-templates/zcl/data-model/chip/illuminance-measurement-cluster.xml \
                      src/app/zap-templates/zcl/data-model/chip/keypad-input-cluster.xml \
                      src/app/zap-templates/zcl/data-model/chip/laundry-washer-mode-cluster.xml \
                      src/app/zap-templates/zcl/data-model/chip/laundry-dryer-controls-cluster.xml \
                      src/app/zap-templates/zcl/data-model/chip/level-control-cluster.xml \
                      src/app/zap-templates/zcl/data-model/chip/localization-configuration-cluster.xml \
                      src/app/zap-templates/zcl/data-model/chip/low-power-cluster.xml \
                      src/app/zap-templates/zcl/data-model/chip/media-input-cluster.xml \
                      src/app/zap-templates/zcl/data-model/chip/media-playback-cluster.xml \
                      src/app/zap-templates/zcl/data-model/chip/messages-cluster.xml \
                      src/app/zap-templates/zcl/data-model/chip/mode-base-cluster.xml \
                      src/app/zap-templates/zcl/data-model/chip/mode-select-cluster.xml \
                      src/app/zap-templates/zcl/data-model/chip/network-commissioning-cluster.xml \
                      src/app/zap-templates/zcl/data-model/chip/occupancy-sensing-cluster.xml \
                      src/app/zap-templates/zcl/data-model/chip/onoff-cluster.xml \
                      src/app/zap-templates/zcl/data-model/chip/operational-credentials-cluster.xml \
                      src/app/zap-templates/zcl/data-model/chip/operational-state-cluster.xml \
                      src/app/zap-templates/zcl/data-model/chip/operational-state-oven-cluster.xml \
                      src/app/zap-templates/zcl/data-model/chip/operational-state-rvc-cluster.xml \
                      src/app/zap-templates/zcl/data-model/chip/oven-mode-cluster.xml \
                      src/app/zap-templates/zcl/data-model/chip/power-topology-cluster.xml \
                      src/app/zap-templates/zcl/data-model/chip/pressure-measurement-cluster.xml \
                      src/app/zap-templates/zcl/data-model/chip/power-source-cluster.xml \
                      src/app/zap-templates/zcl/data-model/chip/power-source-configuration-cluster.xml \
                      src/app/zap-templates/zcl/data-model/chip/proxy-configuration-cluster.xml \
                      src/app/zap-templates/zcl/data-model/chip/proxy-discovery-cluster.xml \
                      src/app/zap-templates/zcl/data-model/chip/proxy-valid-cluster.xml \
                      src/app/zap-templates/zcl/data-model/chip/pump-configuration-and-control-cluster.xml \
                      src/app/zap-templates/zcl/data-model/chip/pwm-cluster.xml \
                      src/app/zap-templates/zcl/data-model/chip/refrigerator-and-temperature-controlled-cabinet-mode-cluster.xml \
                      src/app/zap-templates/zcl/data-model/chip/refrigerator-alarm.xml \
                      src/app/zap-templates/zcl/data-model/chip/relative-humidity-measurement-cluster.xml \
                      src/app/zap-templates/zcl/data-model/chip/rvc-clean-mode-cluster.xml \
                      src/app/zap-templates/zcl/data-model/chip/rvc-run-mode-cluster.xml \
                      src/app/zap-templates/zcl/data-model/chip/scene.xml \
                      src/app/zap-templates/zcl/data-model/chip/smoke-co-alarm-cluster.xml \
                      src/app/zap-templates/zcl/data-model/chip/software-diagnostics-cluster.xml \
                      src/app/zap-templates/zcl/data-model/chip/switch-cluster.xml \
                      src/app/zap-templates/zcl/data-model/chip/target-navigator-cluster.xml \
                      src/app/zap-templates/zcl/data-model/chip/temperature-measurement-cluster.xml \
                      src/app/zap-templates/zcl/data-model/chip/test-cluster.xml \
                      src/app/zap-templates/zcl/data-model/chip/thermostat-user-interface-configuration-cluster.xml \
                      src/app/zap-templates/zcl/data-model/chip/thermostat-cluster.xml \
                      src/app/zap-templates/zcl/data-model/chip/thread-border-router-management-cluster.xml \
                      src/app/zap-templates/zcl/data-model/chip/thread-network-diagnostics-cluster.xml \
                      src/app/zap-templates/zcl/data-model/chip/thread-network-directory-cluster.xml \
                      src/app/zap-templates/zcl/data-model/chip/time-format-localization-cluster.xml \
                      src/app/zap-templates/zcl/data-model/chip/time-synchronization-cluster.xml \
                      src/app/zap-templates/zcl/data-model/chip/timer-cluster.xml \
                      src/app/zap-templates/zcl/data-model/chip/user-label-cluster.xml \
                      src/app/zap-templates/zcl/data-model/chip/unit-localization-cluster.xml \
                      src/app/zap-templates/zcl/data-model/chip/wake-on-lan-cluster.xml \
                      src/app/zap-templates/zcl/data-model/chip/washer-controls-cluster.xml \
                      src/app/zap-templates/zcl/data-model/chip/water-heater-management-cluster.xml \
                      src/app/zap-templates/zcl/data-model/chip/wifi-network-diagnostics-cluster.xml \
                      src/app/zap-templates/zcl/data-model/chip/wifi-network-management-cluster.xml \
                      src/app/zap-templates/zcl/data-model/chip/window-covering.xml \
                      src/app/zap-templates/zcl/data-model/chip/temperature-control-cluster.xml \
                      src/app/zap-templates/zcl/data-model/chip/matter-devices.xml \
                      src/app/zap-templates/zcl/data-model/draft/barrier-control-cluster.xml \
                      src/app/zap-templates/zcl/data-model/draft/electrical-measurement-cluster.xml \
                      src/app/zap-templates/zcl/data-model/draft/input-output-value-clusters.xml \
                      src/app/zap-templates/zcl/data-model/draft/onoff-switch-configuration-cluster.xml \
                      src/app/zap-templates/zcl/data-model/chip/resource-monitoring-cluster.xml \
                      src/app/zap-templates/zcl/data-model/chip/sample-mei-cluster.xml \
                      src/app/zap-templates/zcl/data-model/chip/electrical-energy-measurement-cluster.xml \
                      src/app/zap-templates/zcl/data-model/chip/electrical-power-measurement-cluster.xml \
                    "
            - name: Build Apps
              run: |
                  scripts/run_in_build_env.sh './scripts/build_python.sh --install_virtual_env out/venv'
                  ./scripts/run_in_build_env.sh \
                     "./scripts/build/build_examples.py \
                        --target linux-x64-chip-tool${CHIP_TOOL_VARIANT}-${BUILD_VARIANT} \
                        --target linux-x64-all-clusters-${BUILD_VARIANT} \
                        --target linux-x64-lock-${BUILD_VARIANT} \
                        --target linux-x64-ota-provider-${BUILD_VARIANT} \
                        --target linux-x64-ota-requestor-${BUILD_VARIANT} \
                        --target linux-x64-tv-app-${BUILD_VARIANT} \
                        --target linux-x64-bridge-${BUILD_VARIANT} \
                        --target linux-x64-lit-icd-${BUILD_VARIANT} \
                        --target linux-x64-microwave-oven-${BUILD_VARIANT} \
                        --target linux-x64-rvc-${BUILD_VARIANT} \
                        --target linux-x64-network-manager-${BUILD_VARIANT} \
                        build \
                        --copy-artifacts-to objdir-clone \
                     "

            - name: Run Tests using the python parser sending commands to chip-tool
              run: |
                  ./scripts/run_in_build_env.sh \
                  "./scripts/tests/run_test_suite.py \
                     --runner chip_tool_python \
                     --chip-tool ./out/linux-x64-chip-tool${CHIP_TOOL_VARIANT}-${BUILD_VARIANT}/chip-tool \
                     run \
                     --iterations 1 \
                     --test-timeout-seconds 120 \
                     --all-clusters-app ./out/linux-x64-all-clusters-${BUILD_VARIANT}/chip-all-clusters-app \
                     --lock-app ./out/linux-x64-lock-${BUILD_VARIANT}/chip-lock-app \
                     --ota-provider-app ./out/linux-x64-ota-provider-${BUILD_VARIANT}/chip-ota-provider-app \
                     --ota-requestor-app ./out/linux-x64-ota-requestor-${BUILD_VARIANT}/chip-ota-requestor-app \
                     --tv-app ./out/linux-x64-tv-app-${BUILD_VARIANT}/chip-tv-app \
                     --bridge-app ./out/linux-x64-bridge-${BUILD_VARIANT}/chip-bridge-app \
                     --lit-icd-app ./out/linux-x64-lit-icd-${BUILD_VARIANT}/lit-icd-app \
                     --microwave-oven-app ./out/linux-x64-microwave-oven-${BUILD_VARIANT}/chip-microwave-oven-app \
                     --rvc-app ./out/linux-x64-rvc-${BUILD_VARIANT}/chip-rvc-app \
                     --network-manager-app ./out/linux-x64-network-manager-${BUILD_VARIANT}/matter-network-manager-app \
                  "

            - name: Run purposeful failure tests using the python parser sending commands to chip-tool
              run: |
                  ./scripts/run_in_build_env.sh \
                  "./scripts/tests/run_test_suite.py \
                     --runner chip_tool_python \
                     --include-tags PURPOSEFUL_FAILURE \
                     --chip-tool ./out/linux-x64-chip-tool${CHIP_TOOL_VARIANT}-${BUILD_VARIANT}/chip-tool \
                     run \
                     --iterations 1 \
                     --expected-failures 3 \
                     --keep-going \
                     --test-timeout-seconds 120 \
                     --all-clusters-app ./out/linux-x64-all-clusters-${BUILD_VARIANT}/chip-all-clusters-app \
                  "

            - name: Run Tests using chip-repl (skip slow)
              if: github.event_name == 'pull_request'
              run: |
                  ./scripts/run_in_python_env.sh out/venv \
                  "./scripts/tests/run_test_suite.py \
                     --runner chip_repl_python \
                     --exclude-tags MANUAL \
                     --exclude-tags FLAKY \
                     --exclude-tags IN_DEVELOPMENT \
                     --exclude-tags EXTRA_SLOW \
                     --exclude-tags SLOW \
                     --exclude-tags PURPOSEFUL_FAILURE \
                     run \
                     --iterations 1 \
                     --test-timeout-seconds 120 \
                     --all-clusters-app ./out/linux-x64-all-clusters-${BUILD_VARIANT}/chip-all-clusters-app \
                     --lock-app ./out/linux-x64-lock-${BUILD_VARIANT}/chip-lock-app \
                     --ota-provider-app ./out/linux-x64-ota-provider-${BUILD_VARIANT}/chip-ota-provider-app \
                     --ota-requestor-app ./out/linux-x64-ota-requestor-${BUILD_VARIANT}/chip-ota-requestor-app \
                     --tv-app ./out/linux-x64-tv-app-${BUILD_VARIANT}/chip-tv-app \
                     --bridge-app ./out/linux-x64-bridge-${BUILD_VARIANT}/chip-bridge-app \
                     --lit-icd-app ./out/linux-x64-lit-icd-${BUILD_VARIANT}/lit-icd-app \
                     --microwave-oven-app ./out/linux-x64-microwave-oven-${BUILD_VARIANT}/chip-microwave-oven-app \
                     --rvc-app ./out/linux-x64-rvc-${BUILD_VARIANT}/chip-rvc-app \
                     --network-manager-app ./out/linux-x64-network-manager-${BUILD_VARIANT}/matter-network-manager-app \
                  "
            - name: Run Tests using chip-repl (including slow)
              if: github.event_name == 'push'
              run: |
                  ./scripts/run_in_python_env.sh out/venv \
                  "./scripts/tests/run_test_suite.py \
                     --runner chip_repl_python \
                     run \
                     --iterations 1 \
                     --test-timeout-seconds 120 \
                     --all-clusters-app ./out/linux-x64-all-clusters-${BUILD_VARIANT}/chip-all-clusters-app \
                     --lock-app ./out/linux-x64-lock-${BUILD_VARIANT}/chip-lock-app \
                     --ota-provider-app ./out/linux-x64-ota-provider-${BUILD_VARIANT}/chip-ota-provider-app \
                     --ota-requestor-app ./out/linux-x64-ota-requestor-${BUILD_VARIANT}/chip-ota-requestor-app \
                     --tv-app ./out/linux-x64-tv-app-${BUILD_VARIANT}/chip-tv-app \
                     --bridge-app ./out/linux-x64-bridge-${BUILD_VARIANT}/chip-bridge-app \
                     --lit-icd-app ./out/linux-x64-lit-icd-${BUILD_VARIANT}/lit-icd-app \
                     --microwave-oven-app ./out/linux-x64-microwave-oven-${BUILD_VARIANT}/chip-microwave-oven-app \
                     --rvc-app ./out/linux-x64-rvc-${BUILD_VARIANT}/chip-rvc-app \
                     --network-manager-app ./out/linux-x64-network-manager-${BUILD_VARIANT}/matter-network-manager-app \
                  "
            - name: Uploading core files
              uses: actions/upload-artifact@v4
              if: ${{ failure() && !env.ACT }}
              with:
                  name: crash-core-linux-${{ matrix.build_variant }}${{ matrix.chip_tool }}
                  path: /tmp/cores/
                  # Cores are big; don't hold on to them too long.
                  retention-days: 5
            - name: Uploading objdir for debugging
              uses: actions/upload-artifact@v4
              if: ${{ failure() && !env.ACT }}
              with:
                  name: crash-objdir-linux-${{ matrix.build_variant }}${{ matrix.chip_tool }}
                  path: objdir-clone/
                  # objdirs are big; don't hold on to them too long.
                  retention-days: 5

    test_suites_darwin:
        name: Test Suites - Darwin

        strategy:
            matrix:
                build_variant: [no-ble-asan-clang, no-ble-tsan-clang]
                chip_tool: [""]
        env:
            BUILD_VARIANT: ${{matrix.build_variant}}
            CHIP_TOOL_VARIANT: ${{matrix.chip_tool}}
            TSAN_OPTIONS: "halt_on_error=1"
            LSAN_OPTIONS: detect_leaks=1 suppressions=scripts/tests/chiptest/lsan-mac-suppressions.txt

        if: github.actor != 'restyled-io[bot]'
        runs-on: macos-13

        steps:
            - name: Checkout
              uses: actions/checkout@v4
            - name: Setup Environment
              # coreutils for stdbuf
              run: brew install coreutils
            - name:
                  Try to ensure the directories for core dumping and diagnostic
                  log collection exist and we can write them.
              run: |
                  sudo chown ${USER} /cores || true
                  mkdir -p ~/Library/Logs/DiagnosticReports || true
                  mkdir objdir-clone || true
            - name: Checkout submodules & Bootstrap
              uses: ./.github/actions/checkout-submodules-and-bootstrap
              with:
                platform: darwin
                bootstrap-log-name: bootstrap-logs-darwin-${{ matrix.build_variant }}${{ matrix.chip_tool }}


            - name: Build Apps
              run: |
                  ./scripts/run_in_build_env.sh \
                     "./scripts/build/build_examples.py \
                        --target darwin-x64-chip-tool${CHIP_TOOL_VARIANT}-${BUILD_VARIANT} \
                        --target darwin-x64-all-clusters-${BUILD_VARIANT} \
                        --target darwin-x64-lock-${BUILD_VARIANT} \
                        --target darwin-x64-ota-provider-${BUILD_VARIANT} \
                        --target darwin-x64-ota-requestor-${BUILD_VARIANT} \
                        --target darwin-x64-tv-app-${BUILD_VARIANT} \
                        --target darwin-x64-bridge-${BUILD_VARIANT} \
                        --target darwin-x64-lit-icd-${BUILD_VARIANT} \
                        --target darwin-x64-microwave-oven-${BUILD_VARIANT} \
                        --target darwin-x64-rvc-${BUILD_VARIANT} \
                        --target darwin-x64-network-manager-${BUILD_VARIANT} \
                        build \
                        --copy-artifacts-to objdir-clone \
                     "

            - name: Run Tests using the python parser sending commands to chip-tool
              run: |
                  ./scripts/run_in_build_env.sh \
                  "./scripts/tests/run_test_suite.py \
                     --runner chip_tool_python \
                     --chip-tool ./out/darwin-x64-chip-tool${CHIP_TOOL_VARIANT}-${BUILD_VARIANT}/chip-tool \
                     --target-skip-glob '{Test_TC_DGTHREAD_2_1,Test_TC_DGTHREAD_2_2,Test_TC_DGTHREAD_2_3,Test_TC_DGTHREAD_2_4}' \
                     run \
                     --iterations 1 \
                     --test-timeout-seconds 120 \
                     --all-clusters-app ./out/darwin-x64-all-clusters-${BUILD_VARIANT}/chip-all-clusters-app \
                     --lock-app ./out/darwin-x64-lock-${BUILD_VARIANT}/chip-lock-app \
                     --ota-provider-app ./out/darwin-x64-ota-provider-${BUILD_VARIANT}/chip-ota-provider-app \
                     --ota-requestor-app ./out/darwin-x64-ota-requestor-${BUILD_VARIANT}/chip-ota-requestor-app \
                     --tv-app ./out/darwin-x64-tv-app-${BUILD_VARIANT}/chip-tv-app \
                     --bridge-app ./out/darwin-x64-bridge-${BUILD_VARIANT}/chip-bridge-app \
                     --lit-icd-app ./out/darwin-x64-lit-icd-${BUILD_VARIANT}/lit-icd-app \
                     --microwave-oven-app ./out/darwin-x64-microwave-oven-${BUILD_VARIANT}/chip-microwave-oven-app \
                     --rvc-app ./out/darwin-x64-rvc-${BUILD_VARIANT}/chip-rvc-app \
                     --network-manager-app ./out/darwin-x64-network-manager-${BUILD_VARIANT}/matter-network-manager-app \
                  "

            - name: Run purposeful failure tests using the python parser sending commands to chip-tool
              run: |
                  ./scripts/run_in_build_env.sh \
                  "./scripts/tests/run_test_suite.py \
                     --runner chip_tool_python \
                     --include-tags PURPOSEFUL_FAILURE \
                     --chip-tool ./out/darwin-x64-chip-tool${CHIP_TOOL_VARIANT}-${BUILD_VARIANT}/chip-tool \
                     run \
                     --iterations 1 \
                     --expected-failures 3 \
                     --keep-going \
                     --test-timeout-seconds 120 \
                     --all-clusters-app ./out/darwin-x64-all-clusters-${BUILD_VARIANT}/chip-all-clusters-app \
                  "

            - name: Uploading core files
              uses: actions/upload-artifact@v4
              if: ${{ failure() && !env.ACT }}
              with:
                  name: crash-core-darwin-${{ matrix.build_variant }}${{ matrix.chip_tool }}
                  path: /cores/
                  # Cores are big; don't hold on to them too long.
                  retention-days: 5
            - name: Uploading diagnostic logs
              uses: actions/upload-artifact@v4
              if: ${{ failure() && !env.ACT }}
              with:
                  name: crash-log-darwin-${{ matrix.build_variant }}${{ matrix.chip_tool }}
                  path: ~/Library/Logs/DiagnosticReports/
            - name: Uploading objdir for debugging
              uses: actions/upload-artifact@v4
              if: ${{ failure() && !env.ACT }}
              with:
                  name: crash-objdir-darwin-${{ matrix.build_variant }}${{ matrix.chip_tool }}
                  path: objdir-clone/
                  # objdirs are big; don't hold on to them too long.
                  retention-days: 5

    repl_tests_linux:
        name: REPL Tests - Linux

        env:
            TSAN_OPTIONS: "halt_on_error=1 suppressions=scripts/tests/chiptest/tsan-linux-suppressions.txt"

        if: github.actor != 'restyled-io[bot]'
        runs-on: ubuntu-latest

        container:
            image: ghcr.io/project-chip/chip-build:74
            options: --privileged --sysctl "net.ipv6.conf.all.disable_ipv6=0
                net.ipv4.conf.all.forwarding=0 net.ipv6.conf.all.forwarding=0"

        steps:
            - name: Checkout
              uses: actions/checkout@v4
            - name: Checkout submodules & Bootstrap
              uses: ./.github/actions/checkout-submodules-and-bootstrap
              with:
                platform: linux
                bootstrap-log-name: bootstrap-logs-linux-${{ matrix.build_variant }}${{ matrix.chip_tool }}
            - name: Try to ensure the directories for core dumping exist and we
                  can write them.
              run: |
                  mkdir /tmp/cores || true
                  sysctl -w kernel.core_pattern=/tmp/cores/core.%u.%p.%t || true
                  mkdir objdir-clone || true

            - name: Build Python REPL and example apps
              run: |
                  scripts/run_in_build_env.sh './scripts/build_python.sh --install_virtual_env out/venv'
                  ./scripts/run_in_build_env.sh \
                   "./scripts/build/build_examples.py \
                      --target linux-x64-all-clusters-ipv6only-no-ble-no-wifi-tsan-clang-test \
                      --target linux-x64-lock-ipv6only-no-ble-no-wifi-tsan-clang-test \
                      --target linux-x64-lit-icd-ipv6only-no-ble-no-wifi-tsan-clang-test \
                      --target linux-x64-energy-management-ipv6only-no-ble-no-wifi-tsan-clang-test \
                      --target linux-x64-microwave-oven-ipv6only-no-ble-no-wifi-tsan-clang-test \
                      --target linux-x64-rvc-ipv6only-no-ble-no-wifi-tsan-clang-test \
                      --target linux-x64-python-bindings \
                      build \
                      --copy-artifacts-to objdir-clone \
                   "
            - name: Generate an argument environment file
              run: |
                  echo -n "" >/tmp/test_env.yaml
                  echo "ALL_CLUSTERS_APP: out/linux-x64-all-clusters-ipv6only-no-ble-no-wifi-tsan-clang-test/chip-all-clusters-app" >> /tmp/test_env.yaml
                  echo "CHIP_LOCK_APP: out/linux-x64-lock-ipv6only-no-ble-no-wifi-tsan-clang-test/chip-lock-app" >> /tmp/test_env.yaml
                  echo "ENERGY_MANAGEMENT_APP: out/linux-x64-energy-management-ipv6only-no-ble-no-wifi-tsan-clang-test/chip-energy-management-app" >> /tmp/test_env.yaml
                  echo "LIT_ICD_APP: out/linux-x64-lit-icd-ipv6only-no-ble-no-wifi-tsan-clang-test/lit-icd-app" >> /tmp/test_env.yaml
                  echo "CHIP_MICROWAVE_OVEN_APP: out/linux-x64-microwave-oven-ipv6only-no-ble-no-wifi-tsan-clang-test/chip-microwave-oven-app" >> /tmp/test_env.yaml
                  echo "CHIP_RVC_APP: out/linux-x64-rvc-ipv6only-no-ble-no-wifi-tsan-clang-test/chip-rvc-app" >> /tmp/test_env.yaml
                  echo "TRACE_APP: out/trace_data/app-{SCRIPT_BASE_NAME}" >> /tmp/test_env.yaml
                  echo "TRACE_TEST_JSON: out/trace_data/test-{SCRIPT_BASE_NAME}" >> /tmp/test_env.yaml
                  echo "TRACE_TEST_PERFETTO: out/trace_data/test-{SCRIPT_BASE_NAME}" >> /tmp/test_env.yaml

            - name: Run Tests
              run: |
                  mkdir -p out/trace_data
                  scripts/run_in_python_env.sh out/venv './scripts/tests/run_python_test.py --load-from-env /tmp/test_env.yaml --script src/controller/python/test/test_scripts/mobile-device-test.py'
                  scripts/run_in_python_env.sh out/venv 'python3 ./src/python_testing/execute_python_tests.py --env-file /tmp/test_env.yaml --search-directory src/python_testing'
                  scripts/run_in_python_env.sh out/venv './scripts/tests/run_python_test.py --script "src/python_testing/TestMatterTestingSupport.py" --script-args "--trace-to json:out/trace_data/test-{SCRIPT_BASE_NAME}.json --trace-to perfetto:out/trace_data/test-{SCRIPT_BASE_NAME}.perfetto"'
                  scripts/run_in_python_env.sh out/venv './scripts/tests/run_python_test.py --script "src/python_testing/TestSpecParsingSupport.py" --script-args "--trace-to json:out/trace_data/test-{SCRIPT_BASE_NAME}.json --trace-to perfetto:out/trace_data/test-{SCRIPT_BASE_NAME}.perfetto"'
                  scripts/run_in_python_env.sh out/venv './scripts/tests/TestTimeSyncTrustedTimeSourceRunner.py'
                  scripts/run_in_python_env.sh out/venv './src/python_testing/test_testing/test_TC_ICDM_2_1.py'
                  scripts/run_in_python_env.sh out/venv 'python3 ./src/python_testing/TestIdChecks.py'
                  scripts/run_in_python_env.sh out/venv 'python3 ./src/python_testing/TestSpecParsingDeviceType.py'
                  scripts/run_in_python_env.sh out/venv 'python3 ./src/python_testing/TestConformanceSupport.py'
                  scripts/run_in_python_env.sh out/venv 'python3 ./src/python_testing/TestChoiceConformanceSupport.py'
                  scripts/run_in_python_env.sh out/venv 'python3 ./src/python_testing/test_testing/test_IDM_10_4.py'
                  scripts/run_in_python_env.sh out/venv 'python3 ./src/python_testing/test_testing/test_TC_SC_7_1.py'
                  scripts/run_in_python_env.sh out/venv 'python3 ./src/python_testing/test_testing/TestDecorators.py'


            - name: Uploading core files
              uses: actions/upload-artifact@v4
              if: ${{ failure() && !env.ACT }}
              with:
                  name: crash-core-linux-python-repl
                  path: /tmp/cores/
                  # Cores are big; don't hold on to them too long.
                  retention-days: 5
            - name: Uploading objdir for debugging
              uses: actions/upload-artifact@v4
              if: ${{ failure() && !env.ACT }}
              with:
                  name: crash-objdir-linux-python-repl
                  path: objdir-clone/
                  # objdirs are big; don't hold on to them too long.
                  retention-days: 5

    repl_tests_darwin:
        name: REPL Tests - Darwin

        strategy:
            matrix:
                build_variant: [no-ble-no-wifi-tsan-clang]
        env:
            BUILD_VARIANT: ${{matrix.build_variant}}
            TSAN_OPTIONS: "halt_on_error=1"

        if: github.actor != 'restyled-io[bot]' && false
        runs-on: macos-13

        steps:
            - name: Checkout
              uses: actions/checkout@v4
            - name: Setup Environment
              # coreutils for stdbuf
              run: brew install coreutils
            - name:
                  Try to ensure the directories for core dumping and diagnostic
                  log collection exist and we can write them.
              run: |
                  sudo chown ${USER} /cores || true
                  mkdir -p ~/Library/Logs/DiagnosticReports || true
                  mkdir objdir-clone || true
            - name: Checkout submodules & Bootstrap
              uses: ./.github/actions/checkout-submodules-and-bootstrap
              with:
                platform: darwin
                bootstrap-log-name: bootstrap-logs-darwin-${{ matrix.build_variant }}${{ matrix.chip_tool }}

            - name: Build Python REPL and example apps
              run: |
                  scripts/run_in_build_env.sh './scripts/build_python.sh --install_virtual_env out/venv'
                  ./scripts/run_in_build_env.sh \
                   "./scripts/build/build_examples.py \
                      --target darwin-x64-all-clusters-${BUILD_VARIANT}-test \
                      build \
                      --copy-artifacts-to objdir-clone \
                   "
            - name: Run Tests
              run: |
                  scripts/run_in_python_env.sh out/venv './scripts/tests/run_python_test.py --app out/darwin-x64-all-clusters-no-ble-no-wifi-tsan-clang-test/chip-all-clusters-app --factoryreset --quiet --app-args "--discriminator 3840 --interface-id -1" --script-args "-t 3600 --disable-test ClusterObjectTests.TestTimedRequestTimeout"'
            - name: Uploading core files
              uses: actions/upload-artifact@v4
              if: ${{ failure() && !env.ACT }}
              with:
                  name: crash-core-darwin-python-repl
                  path: /cores/
                  # Cores are big; don't hold on to them too long.
                  retention-days: 5
            - name: Uploading traces on failure
              uses: actions/upload-artifact@v4
              if: ${{ failure() && !env.ACT }}
              with:
                  name: trace-data-python-repl
                  path: out/trace_data/
                  retention-days: 5
            - name: Uploading diagnostic logs
              uses: actions/upload-artifact@v4
              if: ${{ failure() && !env.ACT }}
              with:
                  name: crash-log-darwin-python-repl
                  path: ~/Library/Logs/DiagnosticReports/
            - name: Uploading objdir for debugging
              uses: actions/upload-artifact@v4
              if: ${{ failure() && !env.ACT }}
              with:
                  name: crash-objdir-darwin-python-repl
                  path: objdir-clone/
                  # objdirs are big; don't hold on to them too long.
                  retention-days: 5<|MERGE_RESOLUTION|>--- conflicted
+++ resolved
@@ -49,11 +49,7 @@
         runs-on: ubuntu-latest
 
         container:
-<<<<<<< HEAD
-            image: ghcr.io/project-chip/chip-build:65
-=======
             image: ghcr.io/project-chip/chip-build:74
->>>>>>> b823a29a
             options: --privileged --sysctl "net.ipv6.conf.all.disable_ipv6=0
                 net.ipv4.conf.all.forwarding=1 net.ipv6.conf.all.forwarding=1"
 
