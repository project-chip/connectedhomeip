# Copyright (c) 2020-2021 Project CHIP Authors
#
# Licensed under the Apache License, Version 2.0 (the "License");
# you may not use this file except in compliance with the License.
# You may obtain a copy of the License at
#
# http://www.apache.org/licenses/LICENSE-2.0
#
# Unless required by applicable law or agreed to in writing, software
# distributed under the License is distributed on an "AS IS" BASIS,
# WITHOUT WARRANTIES OR CONDITIONS OF ANY KIND, either express or implied.
# See the License for the specific language governing permissions and
# limitations under the License.

name: Tests

on:
    push:
        branches:
            - master
            - 'v*-branch'
    pull_request:
    merge_group:
    workflow_dispatch:
        inputs:
            disable_ccache:
                description: 'Disable ccache restore and builds (sets CCACHE_DISABLE=1)'
                required: false
                default: 'false'
                type: choice
                options: ['false', 'true']
            cache_suffix:
                description: 'Optional suffix appended to ccache key to rotate (e.g. short hash)'
                required: false
                default: ''
                type: string

concurrency:
    group: ${{ github.ref }}-${{ github.workflow }}-${{ (github.event_name == 'pull_request' && github.event.number) || (github.event_name == 'workflow_dispatch' && github.run_number) || github.sha }}
    cancel-in-progress: true

env:
    CHIP_NO_LOG_TIMESTAMPS: true

jobs:
    test_suites_linux:
        name: Test Suites - Linux

        strategy:
            matrix:
                build_variant: [no-shell-tsan-clang]
                chip_tool: [""]
        env:
            BUILD_VARIANT: ${{matrix.build_variant}}
            CHIP_TOOL_VARIANT: ${{matrix.chip_tool}}
            LSAN_OPTIONS: detect_leaks=1
            DISABLE_CCACHE: ${{ (github.event_name == 'workflow_dispatch' && inputs.disable_ccache == 'true') && 'true' || (contains(github.event.head_commit.message, '[no-ccache]') && 'true') || 'false' }}
            CCACHE_KEY_SUFFIX: ${{ github.event_name == 'workflow_dispatch' && inputs.cache_suffix || '' }}

        if: github.actor != 'restyled-io[bot]'
        runs-on: ubuntu-latest

        container:
            image: ghcr.io/project-chip/chip-build:177
            options: >-
                --privileged --sysctl "net.ipv6.conf.all.disable_ipv6=0
                net.ipv4.conf.all.forwarding=1 net.ipv6.conf.all.forwarding=1"

        steps:
            - name: Set up additional environment
              run: |
                echo "TSAN_OPTIONS=halt_on_error=1 suppressions=${GITHUB_WORKSPACE}/scripts/tests/chiptest/tsan-linux-suppressions.txt" >> $GITHUB_ENV
                echo "CCACHE_DIR=${GITHUB_WORKSPACE}/.ccache" >> $GITHUB_ENV
            - name: Checkout
              uses: actions/checkout@v5
            # To use act like:
            #   act -j test_suites_linux
            #
            # Note you likely still need to have non submodules setup for the
            # local machine, like:
            #   git submodule deinit --all
            - uses: actions/checkout@v5
              if: ${{ env.ACT }}
              name: Checkout (ACT for local build)
            - name: Checkout submodules & Bootstrap
              uses: ./.github/actions/checkout-submodules-and-bootstrap
              with:
                  platform: linux
                  bootstrap-log-name: bootstrap-logs-linux-${{ matrix.build_variant }}${{ matrix.chip_tool }}
            - name: Try to ensure the directories for core dumping exist and we
                  can write them.
              run: |
                  mkdir /tmp/cores || true
                  sysctl -w kernel.core_pattern=/tmp/cores/core.%u.%p.%t || true
                  mkdir objdir-clone || true

            - name: Set up a IPV6 known environment
              uses: ./.github/actions/add-ipv6

            - name: Setup and Restore Cache
              id: ccache
              uses: ./.github/actions/setup-ccache
              with:
                build-variant: ${{ matrix.build_variant }}
                disable: ${{ env.DISABLE_CCACHE }}
                cache-suffix: ${{ env.CCACHE_KEY_SUFFIX }}

            - name: Validate that xml are parsable
              # The sub-items being run here are the same as the input XMLs listed
              # at src/app/zap-templates/zcl/zcl.json
              #
              # This ensures that the syntax of the XML can always be parsed/validated, however it
              # does not enforce that the content is understood (that part is covered by parser
              # unit tests)
              #
              run: |
                  scripts/run_in_build_env.sh \
                    "matter-zapxml-parser \
                      --no-print \
                      --log-level info \
                      src/app/zap-templates/zcl/data-model/chip/global-attributes.xml \
                      src/app/zap-templates/zcl/data-model/chip/bridged-device-basic-information-cluster.xml \
                      src/app/zap-templates/zcl/data-model/chip/chime-cluster.xml \
                      src/app/zap-templates/zcl/data-model/chip/closure-control-cluster.xml \
                      src/app/zap-templates/zcl/data-model/chip/closure-dimension-cluster.xml \
                      src/app/zap-templates/zcl/data-model/chip/commodity-metering-cluster.xml \
                      src/app/zap-templates/zcl/data-model/chip/commodity-price-cluster.xml \
                      src/app/zap-templates/zcl/data-model/chip/commodity-tariff-cluster.xml \
                      src/app/zap-templates/zcl/data-model/chip/global-bitmaps.xml \
                      src/app/zap-templates/zcl/data-model/chip/global-enums.xml \
                      src/app/zap-templates/zcl/data-model/chip/global-structs.xml \
                      src/app/zap-templates/zcl/data-model/chip/groupcast-cluster.xml \
                      src/app/zap-templates/zcl/data-model/chip/icd-management-cluster.xml \
                      src/app/zap-templates/zcl/data-model/chip/meter-identification-cluster.xml \
                      src/app/zap-templates/zcl/data-model/chip/push-av-stream-transport-cluster.xml \
                      src/app/zap-templates/zcl/data-model/chip/semantic-tag-namespace-enums.xml \
                      src/app/zap-templates/zcl/data-model/chip/access-control-definitions.xml \
                      src/app/zap-templates/zcl/data-model/chip/access-control-cluster.xml \
                      src/app/zap-templates/zcl/data-model/chip/account-login-cluster.xml \
                      src/app/zap-templates/zcl/data-model/chip/administrator-commissioning-cluster.xml \
                      src/app/zap-templates/zcl/data-model/chip/air-quality-cluster.xml \
                      src/app/zap-templates/zcl/data-model/chip/application-basic-cluster.xml \
                      src/app/zap-templates/zcl/data-model/chip/application-launcher-cluster.xml \
                      src/app/zap-templates/zcl/data-model/chip/audio-output-cluster.xml \
                      src/app/zap-templates/zcl/data-model/chip/ballast-configuration-cluster.xml \
                      src/app/zap-templates/zcl/data-model/chip/basic-information-cluster.xml \
                      src/app/zap-templates/zcl/data-model/chip/binding-cluster.xml \
                      src/app/zap-templates/zcl/data-model/chip/boolean-state-cluster.xml \
                      src/app/zap-templates/zcl/data-model/chip/actions-cluster.xml \
                      src/app/zap-templates/zcl/data-model/chip/camera-av-settings-user-level-management-cluster.xml \
                      src/app/zap-templates/zcl/data-model/chip/camera-av-stream-management-cluster.xml \
                      src/app/zap-templates/zcl/data-model/chip/chip-ota.xml \
                      src/app/zap-templates/zcl/data-model/chip/chip-types.xml \
                      src/app/zap-templates/zcl/data-model/chip/channel-cluster.xml \
                      src/app/zap-templates/zcl/data-model/chip/clusters-extensions.xml \
                      src/app/zap-templates/zcl/data-model/chip/color-control-cluster.xml \
                      src/app/zap-templates/zcl/data-model/chip/commissioner-control-cluster.xml \
                      src/app/zap-templates/zcl/data-model/chip/concentration-measurement-cluster.xml \
                      src/app/zap-templates/zcl/data-model/chip/content-launch-cluster.xml \
                      src/app/zap-templates/zcl/data-model/chip/content-app-observer-cluster.xml \
                      src/app/zap-templates/zcl/data-model/chip/content-control-cluster.xml \
                      src/app/zap-templates/zcl/data-model/chip/descriptor-cluster.xml \
                      src/app/zap-templates/zcl/data-model/chip/device-energy-management-cluster.xml \
                      src/app/zap-templates/zcl/data-model/chip/device-energy-management-mode-cluster.xml \
                      src/app/zap-templates/zcl/data-model/chip/diagnostic-logs-cluster.xml \
                      src/app/zap-templates/zcl/data-model/chip/dishwasher-alarm-cluster.xml \
                      src/app/zap-templates/zcl/data-model/chip/dishwasher-mode-cluster.xml \
                      src/app/zap-templates/zcl/data-model/chip/electrical-grid-conditions-cluster.xml \
                      src/app/zap-templates/zcl/data-model/chip/measurement-and-sensing.xml \
                      src/app/zap-templates/zcl/data-model/chip/microwave-oven-mode-cluster.xml \
                      src/app/zap-templates/zcl/data-model/chip/microwave-oven-control-cluster.xml \
                      src/app/zap-templates/zcl/data-model/chip/door-lock-cluster.xml \
                      src/app/zap-templates/zcl/data-model/chip/ecosystem-information-cluster.xml \
                      src/app/zap-templates/zcl/data-model/chip/energy-evse-cluster.xml \
                      src/app/zap-templates/zcl/data-model/chip/energy-evse-mode-cluster.xml \
                      src/app/zap-templates/zcl/data-model/chip/ethernet-network-diagnostics-cluster.xml \
                      src/app/zap-templates/zcl/data-model/chip/fan-control-cluster.xml \
                      src/app/zap-templates/zcl/data-model/chip/fault-injection-cluster.xml \
                      src/app/zap-templates/zcl/data-model/chip/fixed-label-cluster.xml \
                      src/app/zap-templates/zcl/data-model/chip/flow-measurement-cluster.xml \
                      src/app/zap-templates/zcl/data-model/chip/general-commissioning-cluster.xml \
                      src/app/zap-templates/zcl/data-model/chip/general-diagnostics-cluster.xml \
                      src/app/zap-templates/zcl/data-model/chip/global-attributes.xml \
                      src/app/zap-templates/zcl/data-model/chip/groups-cluster.xml \
                      src/app/zap-templates/zcl/data-model/chip/group-key-mgmt-cluster.xml \
                      src/app/zap-templates/zcl/data-model/chip/identify-cluster.xml \
                      src/app/zap-templates/zcl/data-model/chip/illuminance-measurement-cluster.xml \
                      src/app/zap-templates/zcl/data-model/chip/joint-fabric-datastore-cluster.xml \
                      src/app/zap-templates/zcl/data-model/chip/joint-fabric-administrator-cluster.xml \
                      src/app/zap-templates/zcl/data-model/chip/keypad-input-cluster.xml \
                      src/app/zap-templates/zcl/data-model/chip/laundry-washer-mode-cluster.xml \
                      src/app/zap-templates/zcl/data-model/chip/laundry-dryer-controls-cluster.xml \
                      src/app/zap-templates/zcl/data-model/chip/level-control-cluster.xml \
                      src/app/zap-templates/zcl/data-model/chip/localization-configuration-cluster.xml \
                      src/app/zap-templates/zcl/data-model/chip/low-power-cluster.xml \
                      src/app/zap-templates/zcl/data-model/chip/media-input-cluster.xml \
                      src/app/zap-templates/zcl/data-model/chip/media-playback-cluster.xml \
                      src/app/zap-templates/zcl/data-model/chip/messages-cluster.xml \
                      src/app/zap-templates/zcl/data-model/chip/mode-base-cluster.xml \
                      src/app/zap-templates/zcl/data-model/chip/mode-select-cluster.xml \
                      src/app/zap-templates/zcl/data-model/chip/network-commissioning-cluster.xml \
                      src/app/zap-templates/zcl/data-model/chip/occupancy-sensing-cluster.xml \
                      src/app/zap-templates/zcl/data-model/chip/onoff-cluster.xml \
                      src/app/zap-templates/zcl/data-model/chip/operational-credentials-cluster.xml \
                      src/app/zap-templates/zcl/data-model/chip/operational-state-cluster.xml \
                      src/app/zap-templates/zcl/data-model/chip/operational-state-oven-cluster.xml \
                      src/app/zap-templates/zcl/data-model/chip/operational-state-rvc-cluster.xml \
                      src/app/zap-templates/zcl/data-model/chip/oven-mode-cluster.xml \
                      src/app/zap-templates/zcl/data-model/chip/power-topology-cluster.xml \
                      src/app/zap-templates/zcl/data-model/chip/pressure-measurement-cluster.xml \
                      src/app/zap-templates/zcl/data-model/chip/power-source-cluster.xml \
                      src/app/zap-templates/zcl/data-model/chip/power-source-configuration-cluster.xml \
                      src/app/zap-templates/zcl/data-model/chip/proxy-configuration-cluster.xml \
                      src/app/zap-templates/zcl/data-model/chip/proxy-discovery-cluster.xml \
                      src/app/zap-templates/zcl/data-model/chip/proxy-valid-cluster.xml \
                      src/app/zap-templates/zcl/data-model/chip/pump-configuration-and-control-cluster.xml \
                      src/app/zap-templates/zcl/data-model/chip/pwm-cluster.xml \
                      src/app/zap-templates/zcl/data-model/chip/refrigerator-and-temperature-controlled-cabinet-mode-cluster.xml \
                      src/app/zap-templates/zcl/data-model/chip/refrigerator-alarm.xml \
                      src/app/zap-templates/zcl/data-model/chip/relative-humidity-measurement-cluster.xml \
                      src/app/zap-templates/zcl/data-model/chip/rvc-clean-mode-cluster.xml \
                      src/app/zap-templates/zcl/data-model/chip/rvc-run-mode-cluster.xml \
                      src/app/zap-templates/zcl/data-model/chip/scene.xml \
                      src/app/zap-templates/zcl/data-model/chip/service-area-cluster.xml \
                      src/app/zap-templates/zcl/data-model/chip/smoke-co-alarm-cluster.xml \
                      src/app/zap-templates/zcl/data-model/chip/software-diagnostics-cluster.xml \
                      src/app/zap-templates/zcl/data-model/chip/soil-measurement-cluster.xml \
                      src/app/zap-templates/zcl/data-model/chip/switch-cluster.xml \
                      src/app/zap-templates/zcl/data-model/chip/target-navigator-cluster.xml \
                      src/app/zap-templates/zcl/data-model/chip/temperature-control-cluster.xml \
                      src/app/zap-templates/zcl/data-model/chip/temperature-measurement-cluster.xml \
                      src/app/zap-templates/zcl/data-model/chip/test-cluster.xml \
                      src/app/zap-templates/zcl/data-model/chip/thermostat-user-interface-configuration-cluster.xml \
                      src/app/zap-templates/zcl/data-model/chip/thermostat-cluster.xml \
                      src/app/zap-templates/zcl/data-model/chip/thread-border-router-management-cluster.xml \
                      src/app/zap-templates/zcl/data-model/chip/thread-network-diagnostics-cluster.xml \
                      src/app/zap-templates/zcl/data-model/chip/thread-network-directory-cluster.xml \
                      src/app/zap-templates/zcl/data-model/chip/time-format-localization-cluster.xml \
                      src/app/zap-templates/zcl/data-model/chip/time-synchronization-cluster.xml \
                      src/app/zap-templates/zcl/data-model/chip/timer-cluster.xml \
                      src/app/zap-templates/zcl/data-model/chip/tls-certificate-management-cluster.xml \
                      src/app/zap-templates/zcl/data-model/chip/tls-client-management-cluster.xml \
                      src/app/zap-templates/zcl/data-model/chip/user-label-cluster.xml \
                      src/app/zap-templates/zcl/data-model/chip/unit-localization-cluster.xml \
                      src/app/zap-templates/zcl/data-model/chip/valve-configuration-and-control-cluster.xml \
                      src/app/zap-templates/zcl/data-model/chip/wake-on-lan-cluster.xml \
                      src/app/zap-templates/zcl/data-model/chip/washer-controls-cluster.xml \
                      src/app/zap-templates/zcl/data-model/chip/water-heater-management-cluster.xml \
                      src/app/zap-templates/zcl/data-model/chip/webrtc-requestor-cluster.xml \
                      src/app/zap-templates/zcl/data-model/chip/webrtc-provider-cluster.xml \
                      src/app/zap-templates/zcl/data-model/chip/wifi-network-diagnostics-cluster.xml \
                      src/app/zap-templates/zcl/data-model/chip/wifi-network-management-cluster.xml \
                      src/app/zap-templates/zcl/data-model/chip/window-covering.xml \
                      src/app/zap-templates/zcl/data-model/chip/temperature-control-cluster.xml \
                      src/app/zap-templates/zcl/data-model/chip/matter-devices.xml \
                      src/app/zap-templates/zcl/data-model/chip/resource-monitoring-cluster.xml \
                      src/app/zap-templates/zcl/data-model/chip/sample-mei-cluster.xml \
                      src/app/zap-templates/zcl/data-model/chip/electrical-energy-measurement-cluster.xml \
                      src/app/zap-templates/zcl/data-model/chip/electrical-power-measurement-cluster.xml \
                      src/app/zap-templates/zcl/data-model/chip/zone-management-cluster.xml \
                  "
            - name: Build Apps with Unified Build
              run: |
                  scripts/run_in_build_env.sh \
                     "scripts/build/build_examples.py \
                        --target linux-x64-bridge-${BUILD_VARIANT}-unified \
                        --target linux-x64-lock-${BUILD_VARIANT}-unified \
                        --target linux-x64-microwave-oven-${BUILD_VARIANT}-unified \
                        --target linux-x64-rvc-${BUILD_VARIANT}-unified \
                        --target linux-x64-ota-provider-${BUILD_VARIANT}-unified \
                        --pw-command-launcher=ccache \
                        build \
                        --copy-artifacts-to objdir-clone \
                     "
            - name: Clean out
              run: rm -rf out/
            - name: Build Remaining Apps (part 1)
              run: |
                  scripts/run_in_build_env.sh \
                     "scripts/build/build_examples.py \
                        --target linux-x64-chip-tool${CHIP_TOOL_VARIANT}-${BUILD_VARIANT} \
                        --target linux-x64-all-clusters-${BUILD_VARIANT} \
                        --target linux-x64-ota-requestor-${BUILD_VARIANT} \
                        --target linux-x64-tv-app-${BUILD_VARIANT} \
                        --pw-command-launcher=ccache \
                        build \
                        --copy-artifacts-to objdir-clone \
                     "
            - name: Clean out
              run: rm -rf out/
            - name: Build Remaining Apps (part 2)
              run: |
                  scripts/run_in_build_env.sh \
                     "scripts/build/build_examples.py \
                        --target linux-x64-lit-icd-${BUILD_VARIANT} \
                        --target linux-x64-network-manager-${BUILD_VARIANT} \
                        --target linux-x64-energy-gateway-${BUILD_VARIANT} \
                        --target linux-x64-energy-management-${BUILD_VARIANT} \
                        --pw-command-launcher=ccache \
                        build \
                        --copy-artifacts-to objdir-clone \
                     "
            - name: Clean out
              run: rm -rf out/
            - name: Build Python
              run: |
                  scripts/run_in_build_env.sh \
                     "scripts/build_python.sh \
                        --install_virtual_env out/venv \
                        --include_pytest_deps yes \
                        $([ "${DISABLE_CCACHE}" != "true" ] && echo --enable-ccache) \
                     "
            - name: Run Tests using the python parser sending commands to chip-tool
              run: |
<<<<<<< HEAD
                  scripts/run_in_build_env.sh \
                  "scripts/tests/run_test_suite.py \
=======
                  ./scripts/run_in_build_env.sh \
                  "./scripts/tests/run_test_suite.py \
                     --find-path $PWD/objdir-clone \
                     --find-path $PWD/scripts \
>>>>>>> bed446fc
                     --runner chip_tool_python \
                     run \
                     --iterations 1 \
                     --test-timeout-seconds 120 \
                     --tool-path chip-tool:objdir-clone/linux-x64-chip-tool${CHIP_TOOL_VARIANT}-${BUILD_VARIANT}/chip-tool \
                     --app-path all-clusters:objdir-clone/linux-x64-all-clusters-${BUILD_VARIANT}/chip-all-clusters-app \
                     --app-path lock:objdir-clone/linux-x64-lock-${BUILD_VARIANT}-unified/chip-lock-app \
                     --app-path ota-provider:objdir-clone/linux-x64-ota-provider-${BUILD_VARIANT}-unified/chip-ota-provider-app \
                     --app-path ota-requestor:objdir-clone/linux-x64-ota-requestor-${BUILD_VARIANT}/chip-ota-requestor-app \
                     --app-path tv:objdir-clone/linux-x64-tv-app-${BUILD_VARIANT}/chip-tv-app \
                     --app-path bridge:objdir-clone/linux-x64-bridge-${BUILD_VARIANT}-unified/chip-bridge-app \
                     --app-path lit-icd:objdir-clone/linux-x64-lit-icd-${BUILD_VARIANT}/lit-icd-app \
                     --app-path microwave-oven:objdir-clone/linux-x64-microwave-oven-${BUILD_VARIANT}-unified/chip-microwave-oven-app \
                     --app-path rvc:objdir-clone/linux-x64-rvc-${BUILD_VARIANT}-unified/chip-rvc-app \
                     --app-path network-manager:objdir-clone/linux-x64-network-manager-${BUILD_VARIANT}/matter-network-manager-app \
                     --app-path energy-gateway:objdir-clone/linux-x64-energy-gateway-${BUILD_VARIANT}/chip-energy-gateway-app \
                     --app-path energy-management:objdir-clone/linux-x64-energy-management-${BUILD_VARIANT}/chip-energy-management-app \
                  "

            - name: Run purposeful failure tests using the python parser sending commands to chip-tool
              run: |
<<<<<<< HEAD
                  scripts/run_in_build_env.sh \
                  "scripts/tests/run_test_suite.py \
=======
                  ./scripts/run_in_build_env.sh \
                  "./scripts/tests/run_test_suite.py \
                     --find-path $PWD/objdir-clone \
                     --find-path $PWD/scripts \
>>>>>>> bed446fc
                     --runner chip_tool_python \
                     --include-tags PURPOSEFUL_FAILURE \
                     run \
                     --iterations 1 \
                     --expected-failures 3 \
                     --keep-going \
                     --test-timeout-seconds 120 \
                     --tool-path chip-tool:objdir-clone/linux-x64-chip-tool${CHIP_TOOL_VARIANT}-${BUILD_VARIANT}/chip-tool \
                     --app-path all-clusters:objdir-clone/linux-x64-all-clusters-${BUILD_VARIANT}/chip-all-clusters-app \
                  "

            - name: Run BLE-WiFi commissioning test
              env:
                # Disable TSAN bug reporting, as it reports tons of (hopefully) false positives.
                # The reason for that is BlueZ and WPA supplicant integration which involves GIO
                # globals (glib internals) that TSAN does not understand...
                TSAN_OPTIONS: report_bugs=0
              run: |
<<<<<<< HEAD
                  scripts/run_in_build_env.sh \
                  "scripts/tests/run_test_suite.py \
=======
                  ./scripts/run_in_build_env.sh \
                  "./scripts/tests/run_test_suite.py \
                     --find-path $PWD/objdir-clone \
                     --find-path $PWD/scripts \
>>>>>>> bed446fc
                     --runner chip_tool_python \
                     --target TestOperationalState \
                     run \
                     --iterations 1 \
                     --test-timeout-seconds 120 \
                     --tool-path chip-tool:objdir-clone/linux-x64-chip-tool${CHIP_TOOL_VARIANT}-${BUILD_VARIANT}/chip-tool \
                     --app-path all-clusters:objdir-clone/linux-x64-all-clusters-${BUILD_VARIANT}/chip-all-clusters-app \
                     --ble-wifi \
                  "

            - name: Run Tests using matter-repl (skip slow)
              if: github.event_name == 'pull_request'
              run: |
<<<<<<< HEAD
                  scripts/run_in_python_env.sh out/venv \
                  "scripts/tests/run_test_suite.py \
=======
                  ./scripts/run_in_python_env.sh out/venv \
                  "./scripts/tests/run_test_suite.py \
                     --find-path $PWD/objdir-clone \
                     --find-path $PWD/scripts \
>>>>>>> bed446fc
                     --runner matter_repl_python \
                     --exclude-tags MANUAL \
                     --exclude-tags FLAKY \
                     --exclude-tags IN_DEVELOPMENT \
                     --exclude-tags EXTRA_SLOW \
                     --exclude-tags SLOW \
                     --exclude-tags PURPOSEFUL_FAILURE \
                     run \
                     --iterations 1 \
                     --test-timeout-seconds 120 \
                     --app-path all-clusters:objdir-clone/linux-x64-all-clusters-${BUILD_VARIANT}/chip-all-clusters-app \
                     --app-path lock:objdir-clone/linux-x64-lock-${BUILD_VARIANT}-unified/chip-lock-app \
                     --app-path ota-provider:objdir-clone/linux-x64-ota-provider-${BUILD_VARIANT}-unified/chip-ota-provider-app \
                     --app-path ota-requestor:objdir-clone/linux-x64-ota-requestor-${BUILD_VARIANT}/chip-ota-requestor-app \
                     --app-path tv:objdir-clone/linux-x64-tv-app-${BUILD_VARIANT}/chip-tv-app \
                     --app-path bridge:objdir-clone/linux-x64-bridge-${BUILD_VARIANT}-unified/chip-bridge-app \
                     --app-path lit-icd:objdir-clone/linux-x64-lit-icd-${BUILD_VARIANT}/lit-icd-app \
                     --app-path microwave-oven:objdir-clone/linux-x64-microwave-oven-${BUILD_VARIANT}-unified/chip-microwave-oven-app \
                     --app-path rvc:objdir-clone/linux-x64-rvc-${BUILD_VARIANT}-unified/chip-rvc-app \
                     --app-path network-manager:objdir-clone/linux-x64-network-manager-${BUILD_VARIANT}/matter-network-manager-app \
                     --app-path energy-gateway:objdir-clone/linux-x64-energy-gateway-${BUILD_VARIANT}/chip-energy-gateway-app \
                     --app-path energy-management:objdir-clone/linux-x64-energy-management-${BUILD_VARIANT}/chip-energy-management-app \
                  "
            - name: Run Tests using matter-repl (including slow)
              if: github.event_name == 'push'
              run: |
<<<<<<< HEAD
                  scripts/run_in_python_env.sh out/venv \
                  "scripts/tests/run_test_suite.py \
=======
                  ./scripts/run_in_python_env.sh out/venv \
                  "./scripts/tests/run_test_suite.py \
                     --find-path $PWD/objdir-clone \
                     --find-path $PWD/scripts \
>>>>>>> bed446fc
                     --runner matter_repl_python \
                     run \
                     --iterations 1 \
                     --test-timeout-seconds 120 \
                     --app-path all-clusters:objdir-clone/linux-x64-all-clusters-${BUILD_VARIANT}/chip-all-clusters-app \
                     --app-path lock:objdir-clone/linux-x64-lock-${BUILD_VARIANT}-unified/chip-lock-app \
                     --app-path ota-provider:objdir-clone/linux-x64-ota-provider-${BUILD_VARIANT}-unified/chip-ota-provider-app \
                     --app-path ota-requestor:objdir-clone/linux-x64-ota-requestor-${BUILD_VARIANT}/chip-ota-requestor-app \
                     --app-path tv:objdir-clone/linux-x64-tv-app-${BUILD_VARIANT}/chip-tv-app \
                     --app-path bridge:objdir-clone/linux-x64-bridge-${BUILD_VARIANT}-unified/chip-bridge-app \
                     --app-path lit-icd:objdir-clone/linux-x64-lit-icd-${BUILD_VARIANT}/lit-icd-app \
                     --app-path microwave-oven:objdir-clone/linux-x64-microwave-oven-${BUILD_VARIANT}-unified/chip-microwave-oven-app \
                     --app-path rvc:objdir-clone/linux-x64-rvc-${BUILD_VARIANT}-unified/chip-rvc-app \
                     --app-path network-manager:objdir-clone/linux-x64-network-manager-${BUILD_VARIANT}/matter-network-manager-app \
                     --app-path energy-gateway:objdir-clone/linux-x64-energy-gateway-${BUILD_VARIANT}/chip-energy-gateway-app \
                     --app-path energy-management:objdir-clone/linux-x64-energy-management-${BUILD_VARIANT}/chip-energy-management-app \
                  "
            - name: Uploading core files
              uses: actions/upload-artifact@v5
              if: ${{ failure() && !env.ACT }}
              with:
                  name: crash-core-linux-${{ matrix.build_variant }}${{ matrix.chip_tool }}
                  path: /tmp/cores/
                  # Cores are big; don't hold on to them too long.
                  retention-days: 5
            - name: Uploading objdir for debugging
              uses: actions/upload-artifact@v5
              if: ${{ failure() && !env.ACT }}
              with:
                  name: crash-objdir-linux-${{ matrix.build_variant }}${{ matrix.chip_tool }}
                  path: objdir-clone/
                  # objdirs are big; don't hold on to them too long.
                  retention-days: 5
            - name: Ensure only useful ccache is kept
              if: github.ref == 'refs/heads/master' && env.DISABLE_CCACHE != 'true'
              run: ccache --evict-older-than 1d || true
            - name: Delete existing ccache before save
              if: github.ref == 'refs/heads/master' && env.DISABLE_CCACHE != 'true'
              uses: ./.github/actions/delete-cache
              with:
                  cache-key: ${{ env.CCACHE_KEY }}
                  github-token: ${{ secrets.GITHUB_TOKEN }}
            - name: Save ccache
              if: github.ref == 'refs/heads/master' && env.DISABLE_CCACHE != 'true'
              uses: actions/cache/save@v4
              with:
                  path: .ccache
                  key: ${{ env.CCACHE_KEY }}

    test_suites_darwin:
        name: Test Suites - Darwin

        strategy:
            matrix:
                include:
                    - os: macos-26
                      arch: arm64     # observed, not configured
                      build_variant: no-ble-no-shell-asan-clang
                    - os: macos-26
                      arch: arm64     # observed, not configured
                      build_variant: no-ble-no-shell-tsan-clang
        env:
            BUILD_VARIANT: ${{matrix.build_variant}}
            CHIP_TOOL_VARIANT: ${{matrix.chip_tool}}
            TSAN_OPTIONS: "halt_on_error=1"
            LSAN_OPTIONS: detect_leaks=1 suppressions=scripts/tests/chiptest/lsan-mac-suppressions.txt
            DISABLE_CCACHE: ${{ (github.event_name == 'workflow_dispatch' && inputs.disable_ccache == 'true') && 'true' || (contains(github.event.head_commit.message, '[no-ccache]') && 'true') || 'false' }}
            CCACHE_KEY_SUFFIX: ${{ github.event_name == 'workflow_dispatch' && inputs.cache_suffix || '' }}

        if: github.actor != 'restyled-io[bot]'
        runs-on: ${{ matrix.os }}

        steps:
            - name: Set up additional environment
              run: |
                echo "CCACHE_DIR=${GITHUB_WORKSPACE}/.ccache" >> $GITHUB_ENV
            - name: Checkout
              uses: actions/checkout@v5
            - name: Setup Environment
              # coreutils for stdbuf
              run: brew install coreutils
            - name: Install ccache
              run: |
                brew install ccache
            - name: Verify ccache installation
              run: which ccache
            - name: Try to ensure the directories for core dumping and diagnostic
                  log collection exist and we can write them.
              run: |
                  sudo chown ${USER} /cores || true
                  mkdir -p ~/Library/Logs/DiagnosticReports || true
                  mkdir objdir-clone || true
            - name: Checkout submodules & Bootstrap
              uses: ./.github/actions/checkout-submodules-and-bootstrap
              with:
                  platform: darwin
                  bootstrap-log-name: bootstrap-logs-darwin-${{ matrix.build_variant }}${{ matrix.chip_tool }}
            - name: Setup and Restore Cache
              id: ccache
              uses: ./.github/actions/setup-ccache
              with:
                build-variant: ${{ matrix.build_variant }}
                disable: ${{ env.DISABLE_CCACHE }}
                cache-suffix: ${{ env.CCACHE_KEY_SUFFIX }}
            - name: Build Apps Using Unified Build
              run: |
                  scripts/run_in_build_env.sh \
                     "scripts/build/build_examples.py \
                        --target darwin-${{matrix.arch}}-lock-${BUILD_VARIANT}-unified \
                        --target darwin-${{matrix.arch}}-bridge-${BUILD_VARIANT}-unified \
                        --target darwin-${{matrix.arch}}-microwave-oven-${BUILD_VARIANT}-unified \
                        --target darwin-${{matrix.arch}}-rvc-${BUILD_VARIANT}-unified \
                        --target darwin-${{matrix.arch}}-ota-provider-${BUILD_VARIANT}-unified \
                        --pw-command-launcher=ccache \
                        build \
                        --copy-artifacts-to objdir-clone \
                     "
            - name: Clean out
              run: rm -rf out/
            - name: Build Remaining Apps That Don't Support Unified Build
              run: |
                  scripts/run_in_build_env.sh \
                     "scripts/build/build_examples.py \
                        --target darwin-${{matrix.arch}}-chip-tool${CHIP_TOOL_VARIANT}-${BUILD_VARIANT} \
                        --target darwin-${{matrix.arch}}-all-clusters-${BUILD_VARIANT} \
                        --target darwin-${{matrix.arch}}-ota-requestor-${BUILD_VARIANT} \
                        --target darwin-${{matrix.arch}}-lit-icd-${BUILD_VARIANT} \
                        --target darwin-${{matrix.arch}}-network-manager-${BUILD_VARIANT} \
                        --target darwin-${{matrix.arch}}-energy-gateway-${BUILD_VARIANT} \
                        --target darwin-${{matrix.arch}}-energy-management-${BUILD_VARIANT} \
                        --target darwin-${{matrix.arch}}-tv-app-${BUILD_VARIANT} \
                        --pw-command-launcher=ccache \
                        build \
                        --copy-artifacts-to objdir-clone \
                     "
            - name: ccache stats
              run: ccache -s
            - name: Clean out
              run: rm -rf out/
            - name: Run Tests using the python parser sending commands to chip-tool
              # Use sudo to avoid Local Network Privacy restrictions on macOS 15+.
              # macOS 15 introduced Local Network Privacy which restricts multicast traffic in several ways.
              # Running from ssh, running from Terminal.app, or accepting a UI prompt can allow access, but those
              # aren't great options in CI.
              # Processes run as root are exempt from these restrictions.
              # For details, see https://developer.apple.com/documentation/technotes/tn3179-understanding-local-network-privacy#macOS-considerations
              run: |
<<<<<<< HEAD
                  scripts/run_in_build_env.sh \
                  "scripts/tests/run_test_suite.py \
=======
                  sudo ./scripts/run_in_build_env.sh \
                  "./scripts/tests/run_test_suite.py \
                     --find-path $PWD/objdir-clone \
                     --find-path $PWD/scripts \
>>>>>>> bed446fc
                     --runner chip_tool_python \
                     --target-skip-glob '{Test_TC_DGTHREAD_2_1,Test_TC_DGTHREAD_2_2,Test_TC_DGTHREAD_2_3,Test_TC_DGTHREAD_2_4}' \
                     run \
                     --iterations 1 \
                     --test-timeout-seconds 120 \
                     --tool-path chip-tool:objdir-clone/darwin-${{matrix.arch}}-chip-tool${CHIP_TOOL_VARIANT}-${BUILD_VARIANT}/chip-tool \
                     --app-path all-clusters:objdir-clone/darwin-${{matrix.arch}}-all-clusters-${BUILD_VARIANT}/chip-all-clusters-app \
                     --app-path lock:objdir-clone/darwin-${{matrix.arch}}-lock-${BUILD_VARIANT}-unified/chip-lock-app \
                     --app-path ota-provider:objdir-clone/darwin-${{matrix.arch}}-ota-provider-${BUILD_VARIANT}-unified/chip-ota-provider-app \
                     --app-path ota-requestor:objdir-clone/darwin-${{matrix.arch}}-ota-requestor-${BUILD_VARIANT}/chip-ota-requestor-app \
                     --app-path tv:objdir-clone/darwin-${{matrix.arch}}-tv-app-${BUILD_VARIANT}/chip-tv-app \
                     --app-path bridge:objdir-clone/darwin-${{matrix.arch}}-bridge-${BUILD_VARIANT}-unified/chip-bridge-app \
                     --app-path lit-icd:objdir-clone/darwin-${{matrix.arch}}-lit-icd-${BUILD_VARIANT}/lit-icd-app \
                     --app-path microwave-oven:objdir-clone/darwin-${{matrix.arch}}-microwave-oven-${BUILD_VARIANT}-unified/chip-microwave-oven-app \
                     --app-path rvc:objdir-clone/darwin-${{matrix.arch}}-rvc-${BUILD_VARIANT}-unified/chip-rvc-app \
                     --app-path network-manager:objdir-clone/darwin-${{matrix.arch}}-network-manager-${BUILD_VARIANT}/matter-network-manager-app \
                     --app-path energy-gateway:objdir-clone/darwin-${{matrix.arch}}-energy-gateway-${BUILD_VARIANT}/chip-energy-gateway-app \
                     --app-path energy-management:objdir-clone/darwin-${{matrix.arch}}-energy-management-${BUILD_VARIANT}/chip-energy-management-app \
                  "

            - name: Run purposeful failure tests using the python parser sending commands to chip-tool
              # Use sudo to avoid Local Network Privacy restrictions on macOS 15+.
              # See comment on earlier step about Local Network Privacy and root exemption.
              run: |
<<<<<<< HEAD
                  scripts/run_in_build_env.sh \
                  "scripts/tests/run_test_suite.py \
=======
                  sudo ./scripts/run_in_build_env.sh \
                  "./scripts/tests/run_test_suite.py \
                     --find-path $PWD/objdir-clone \
                     --find-path $PWD/scripts \
>>>>>>> bed446fc
                     --runner chip_tool_python \
                     --include-tags PURPOSEFUL_FAILURE \
                     run \
                     --iterations 1 \
                     --expected-failures 3 \
                     --keep-going \
                     --test-timeout-seconds 120 \
                     --tool-path chip-tool:objdir-clone/darwin-${{matrix.arch}}-chip-tool${CHIP_TOOL_VARIANT}-${BUILD_VARIANT}/chip-tool \
                     --app-path all-clusters:objdir-clone/darwin-${{matrix.arch}}-all-clusters-${BUILD_VARIANT}/chip-all-clusters-app \
                  "

            - name: Uploading core files
              uses: actions/upload-artifact@v5
              if: ${{ failure() && !env.ACT }}
              with:
                  name: crash-core-darwin-${{ matrix.build_variant }}${{ matrix.chip_tool }}
                  path: /cores/
                  # Cores are big; don't hold on to them too long.
                  retention-days: 5
            - name: Uploading diagnostic logs
              uses: actions/upload-artifact@v5
              if: ${{ failure() && !env.ACT }}
              with:
                  name: crash-log-darwin-${{ matrix.build_variant }}${{ matrix.chip_tool }}
                  path: ~/Library/Logs/DiagnosticReports/
            - name: Uploading objdir for debugging
              uses: actions/upload-artifact@v5
              if: ${{ failure() && !env.ACT }}
              with:
                  name: crash-objdir-darwin-${{ matrix.build_variant }}${{ matrix.chip_tool }}
                  path: objdir-clone/
                  # objdirs are big; don't hold on to them too long.
                  retention-days: 5
            - name: Ensure only useful ccache is kept
              if: github.ref == 'refs/heads/master' && env.DISABLE_CCACHE != 'true'
              run: ccache --evict-older-than 1d || true
            - name: Delete existing ccache before save
              if: github.ref == 'refs/heads/master' && env.DISABLE_CCACHE != 'true'
              uses: ./.github/actions/delete-cache
              with:
                  cache-key: ${{ env.CCACHE_KEY }}
                  github-token: ${{ secrets.GITHUB_TOKEN }}
            - name: Save ccache
              if: github.ref == 'refs/heads/master' && env.DISABLE_CCACHE != 'true'
              uses: actions/cache/save@v4
              with:
                  path: .ccache
                  key: ${{ env.CCACHE_KEY }}

    repl_tests_linux_build:
        name: REPL Tests - Linux (BUILD)

        if: github.actor != 'restyled-io[bot]'

        env:
            BUILD_VARIANT: ipv6only-no-ble-no-wifi
            DISABLE_CCACHE: ${{ (github.event_name == 'workflow_dispatch' && inputs.disable_ccache == 'true') && 'true' || (contains(github.event.head_commit.message, '[no-ccache]') && 'true') || 'false' }}
            CCACHE_KEY_SUFFIX: ${{ github.event_name == 'workflow_dispatch' && inputs.cache_suffix || '' }}

        # Run on namespace.so instead of `ubuntu-latest`: since compilations are generally CPU
        # bound, we run these on larger/faster machines.
        runs-on: namespace-profile-16x32

        container:
            image: ghcr.io/project-chip/chip-build:177
            volumes:
                - /var/run/nsc/:/var/run/nsc/
            env:
                NSC_TOKEN_FILE: ${{ env.NSC_TOKEN_FILE }}
                NAMESPACE_ACTIONS_RESULTS_URL: ${{ env.NAMESPACE_ACTIONS_RESULTS_URL }}
                NAMESPACE_ACTIONS_RESULTS_SERVICE: ${{ env.NAMESPACE_ACTIONS_RESULTS_SERVICE }}
                NAMESPACE_ACTIONS_DIRECT_ZIP_UPLOAD: ${{ env.NAMESPACE_ACTIONS_DIRECT_ZIP_UPLOAD }}
            options: >-
                --privileged
                --sysctl net.ipv6.conf.all.disable_ipv6=0
                --sysctl net.ipv4.conf.all.forwarding=0
                --sysctl net.ipv6.conf.all.forwarding=0

        steps:
            - name: Set up additional environment
              run: |
                echo "TSAN_OPTIONS=halt_on_error=1 suppressions=${GITHUB_WORKSPACE}/scripts/tests/chiptest/tsan-linux-suppressions.txt" >> $GITHUB_ENV
                echo "CCACHE_DIR=${GITHUB_WORKSPACE}/.ccache" >> $GITHUB_ENV
            - name: Checkout
              uses: actions/checkout@v5
            - name: Checkout submodules & Bootstrap
              uses: ./.github/actions/checkout-submodules-and-bootstrap
              with:
                  platform: linux
                  bootstrap-log-name: bootstrap-logs-linux-${{ matrix.build_variant }}${{ matrix.chip_tool }}

            - name: Setup and Restore Cache
              id: ccache
              uses: ./.github/actions/setup-ccache
              with:
                build-variant: ${{ matrix.build_variant }}
                disable: ${{ env.DISABLE_CCACHE }}
                cache-suffix: ${{ env.CCACHE_KEY_SUFFIX }}

            - name: Build python env
              run: scripts/run_in_build_env.sh 'scripts/build_python.sh --jupyter-lab --install_virtual_env out/venv $([ "${DISABLE_CCACHE}" != "true" ] && echo --enable-ccache)'

            - name: Build apps for REPL tests with unified build
              run: |
                  scripts/run_in_build_env.sh \
                     "scripts/build/build_examples.py \
                        --target linux-x64-air-purifier-${BUILD_VARIANT}-tsan-clang-test-unified \
                        --target linux-x64-bridge-${BUILD_VARIANT}-tsan-clang-test-unified \
                        --target linux-x64-closure-${BUILD_VARIANT}-tsan-clang-test-unified \
                        --target linux-x64-light-${BUILD_VARIANT}-tsan-clang-test-unified \
                        --target linux-x64-lock-${BUILD_VARIANT}-tsan-clang-test-unified \
                        --target linux-x64-microwave-oven-${BUILD_VARIANT}-tsan-clang-test-unified \
                        --target linux-x64-ota-provider-${BUILD_VARIANT}-tsan-clang-test-unified \
                        --target linux-x64-rvc-${BUILD_VARIANT}-tsan-clang-test-unified \
                        --target linux-x64-thermostat-${BUILD_VARIANT}-tsan-clang-test-unified \
                        --target linux-x64-tv-app-${BUILD_VARIANT}-tsan-clang-test-unified \
                        --target linux-x64-water-leak-detector-${BUILD_VARIANT}-tsan-clang-test-unified \
                        --pw-command-launcher=ccache \
                        build \
                        --copy-artifacts-to objdir-clone \
                     "
                  rm -rf out/unified-build

            - name: Build linux-x64-all-clusters
              run: >-
                  scripts/run_in_build_env.sh "scripts/build/build_examples.py
                  --target linux-x64-all-clusters-${BUILD_VARIANT}-tsan-clang-test
                  --pw-command-launcher=ccache build --copy-artifacts-to objdir-clone
                  && rm -rf out/linux-x64-all-clusters-${BUILD_VARIANT}-tsan-clang-test
                  "

            - name: Build linux-x64-all-devices-app
              run: >-
                  scripts/run_in_build_env.sh "scripts/build/build_examples.py
                  --target linux-x64-all-devices-app-tsan-clang-test
                  --pw-command-launcher=ccache build --copy-artifacts-to objdir-clone
                  && rm -rf out/linux-x64-all-devices-app-tsan-clang-test"

            - name: Build linux-x64-lit-icd
              run: >-
                  scripts/run_in_build_env.sh "scripts/build/build_examples.py
                  --target linux-x64-lit-icd-${BUILD_VARIANT}-tsan-clang-test
                  --pw-command-launcher=ccache build --copy-artifacts-to objdir-clone
                  && rm -rf out/linux-x64-lit-icd-${BUILD_VARIANT}-tsan-clang-test"

            - name: Build linux-x64-energy-gateway
              run: >-
                  scripts/run_in_build_env.sh "scripts/build/build_examples.py
                  --target linux-x64-energy-gateway-${BUILD_VARIANT}-tsan-clang-test
                  --pw-command-launcher=ccache build --copy-artifacts-to objdir-clone
                  && rm -rf out/linux-x64-energy-gateway-${BUILD_VARIANT}-tsan-clang-test"

            - name: Build linux-x64-energy-management
              run: >-
                  scripts/run_in_build_env.sh "scripts/build/build_examples.py
                  --target linux-x64-energy-management-${BUILD_VARIANT}-tsan-clang-test
                  --pw-command-launcher=ccache build --copy-artifacts-to objdir-clone
                  && rm -rf out/linux-x64-energy-management-${BUILD_VARIANT}-tsan-clang-test"

            - name: Build linux-x64-network-manager
              run: >-
                  scripts/run_in_build_env.sh "scripts/build/build_examples.py
                  --target linux-x64-network-manager-${BUILD_VARIANT}-tsan-clang-test
                  --pw-command-launcher=ccache build --copy-artifacts-to objdir-clone
                  && rm -rf out/linux-x64-network-manager-${BUILD_VARIANT}-tsan-clang-test"

            - name: Build linux-x64-fabric-admin-rpc
              run: >-
                  scripts/run_in_build_env.sh "scripts/build/build_examples.py
                  --target linux-x64-fabric-admin-rpc-${BUILD_VARIANT}-clang
                  --pw-command-launcher=ccache build --copy-artifacts-to objdir-clone
                  && rm -rf out/linux-x64-fabric-admin-rpc-${BUILD_VARIANT}-clang"

            - name: Build linux-x64-fabric-bridge-rpc
              run: >-
                  scripts/run_in_build_env.sh "scripts/build/build_examples.py
                  --target linux-x64-fabric-bridge-rpc-${BUILD_VARIANT}-clang
                  --pw-command-launcher=ccache build --copy-artifacts-to objdir-clone
                  && rm -rf out/linux-x64-fabric-bridge-rpc-${BUILD_VARIANT}-clang"

            - name: Build linux-x64-fabric-sync
              run: >-
                  scripts/run_in_build_env.sh "scripts/build/build_examples.py
                  --target linux-x64-fabric-sync-${BUILD_VARIANT}-clang
                  --pw-command-launcher=ccache build --copy-artifacts-to objdir-clone
                  && rm -rf out/linux-x64-fabric-sync-${BUILD_VARIANT}-clang"

            # TODO: camera app needs clang support
            - name: Build linux-x64-camera
              run: >-
                  scripts/run_in_build_env.sh "scripts/build/build_examples.py
                  --target linux-x64-camera
                  --pw-command-launcher=ccache build --copy-artifacts-to objdir-clone
                  && rm -rf out/linux-x64-camera"

            - name: Build linux-x64-camera-controller
              run: >-
                  scripts/run_in_build_env.sh "scripts/build/build_examples.py
                  --target linux-x64-camera-controller
                  --pw-command-launcher=ccache build --copy-artifacts-to objdir-clone
                  && rm -rf out/linux-x64-camera-controller"

            - name: Build linux-x64-light-data-model-no-unique-id
              run: >-
                  scripts/run_in_build_env.sh "scripts/build/build_examples.py
                  --target linux-x64-light-data-model-no-unique-id-${BUILD_VARIANT}-clang
                  --pw-command-launcher=ccache build --copy-artifacts-to objdir-clone
                  && rm -rf out/linux-x64-light-data-model-no-unique-id-${BUILD_VARIANT}-clang"

            - name: Build linux-x64-terms-and-conditions
              run: >-
                  scripts/run_in_build_env.sh "scripts/build/build_examples.py
                  --target linux-x64-terms-and-conditions
                  --pw-command-launcher=ccache build --copy-artifacts-to objdir-clone
                  && rm -rf out/linux-x64-terms-and-conditions"

            - name: Build linux-x64-python-bindings
              run: >-
                  scripts/run_in_build_env.sh "scripts/build/build_examples.py
                  --target linux-x64-python-bindings-webrtc
                  --pw-command-launcher=ccache build --copy-artifacts-to objdir-clone
                  && rm -rf out/linux-x64-python-bindings-webrtc"

            - name: Build linux-x64-jf-control-app
              run: >-
                  scripts/run_in_build_env.sh "scripts/build/build_examples.py
                  --target linux-x64-jf-control-app
                  --pw-command-launcher=ccache build --copy-artifacts-to objdir-clone
                  && rm -rf out/linux-x64-jf-control-app"

            - name: Build linux-x64-jf-admin-app
              run: >-
                  scripts/run_in_build_env.sh "scripts/build/build_examples.py
                  --target linux-x64-jf-admin-app
                  --pw-command-launcher=ccache build --copy-artifacts-to objdir-clone
                  && rm -rf out/linux-x64-jf-admin-app"

            - name: ccache stats
              run: ccache -s

            - name: Build linux-x64-requestor-app
              run: >-
                  scripts/run_in_build_env.sh "scripts/build/build_examples.py
                  --target linux-x64-ota-requestor-${BUILD_VARIANT}-tsan-clang-test
                  --pw-command-launcher=ccache build --copy-artifacts-to objdir-clone
                  && rm -rf out/linux-x64-ota-requestor-${BUILD_VARIANT}-tsan-clang-test"

            - name: Build linux-x64-provider-app
              run: >-
                  scripts/run_in_build_env.sh "scripts/build/build_examples.py
                  --target linux-x64-ota-provider-${BUILD_VARIANT}-tsan-clang-test
                  --pw-command-launcher=ccache build --copy-artifacts-to objdir-clone
                  && rm -rf out/linux-x64-ota-provider-${BUILD_VARIANT}-tsan-clang-test"

            - name: Build Software Update ota images with new version.
              run: >-
                  scripts/run_in_build_env.sh "scripts/build/build_ota_images.sh --out-prefix out/su_ota_images_min --max-range 2
                  && mv out/su_ota_images_min-v*/*.ota objdir-clone
                  && rm -rf out/su_ota_images_min-v*"

            - name: ccache stats
              run: ccache -s

            - name: Install push_av_server dependencies
              run: >-
                  scripts/run_in_python_env.sh out/venv \
                  "python3 -m pip install -r src/tools/push_av_server/requirements.txt \
                    && patch -d \$(python3 -m pip show hypercorn | grep 'Location: ' | sed 's/Location: //') -p0 < src/tools/push_av_server/hypercorn.patch \
                  "

            # We archive ourselves since upload-artifact seems to lose permission bits
            # We also remove some debug info to make artifacts smaller (otherwise they are 2GB for binaries)
            - name: Archive artifacts
              env:
                XZ_OPT: -T 0 -1
              run: |
                find objdir-clone -executable -type f | xargs -n 1 strip
                tar cfJ repl-build-data.tar.xz out/venv objdir-clone

            - name: Upload artifacts for running
              uses: namespace-actions/upload-artifact@v1
              with:
                name: repl-build-data
                path: repl-build-data.tar.xz
                retention-days: 2
                if-no-files-found: error
                overwrite: true
            - name: Ensure only useful ccache is kept
              if: github.ref == 'refs/heads/master' && env.DISABLE_CCACHE != 'true'
              run: ccache --evict-older-than 1d || true
            - name: Delete existing ccache before save
              if: github.ref == 'refs/heads/master' && env.DISABLE_CCACHE != 'true'
              uses: ./.github/actions/delete-cache
              with:
                  cache-key: ${{ env.CCACHE_KEY }}
                  github-token: ${{ secrets.GITHUB_TOKEN }}
            - name: Save ccache
              if: github.ref == 'refs/heads/master' && env.DISABLE_CCACHE != 'true'
              uses: actions/cache/save@v4
              with:
                  path: .ccache
                  key: ${{ env.CCACHE_KEY }}

    repl_tests_linux_run:
        name: REPL Tests - Linux (RUN)
        needs: repl_tests_linux_build
        timeout-minutes: 45

        if: github.actor != 'restyled-io[bot]'

        strategy:
            # Since some of these tests can be flaky, do not fail all matrix parts when a single one fails
            fail-fast: false
            matrix:
                # This list is empirically created to have a reasonable time split. The "" that runs the "other"
                # tests is reasonably fast, the others take about 20-30 minutes each at the time this was split.
                filter: ["", "TC_[A-C]", "TC_[D-O]", "!TC_[A-O]" ]

        env:
            BUILD_VARIANT: ipv6only-no-ble-no-wifi
            DISABLE_CCACHE: ${{ (github.event_name == 'workflow_dispatch' && inputs.disable_ccache == 'true') && 'true' || (contains(github.event.head_commit.message, '[no-ccache]') && 'true') || 'false' }}
            CCACHE_KEY_SUFFIX: ${{ github.event_name == 'workflow_dispatch' && inputs.cache_suffix || '' }}

        # Tests are I/O bound, so run on a smaller machine
        runs-on: namespace-profile-1x2

        container:
            image: ghcr.io/project-chip/chip-build:177
            volumes:
                - /var/run/nsc/:/var/run/nsc/
            env:
                NSC_TOKEN_FILE: ${{ env.NSC_TOKEN_FILE }}
                NAMESPACE_ACTIONS_RESULTS_URL: ${{ env.NAMESPACE_ACTIONS_RESULTS_URL }}
                NAMESPACE_ACTIONS_RESULTS_SERVICE: ${{ env.NAMESPACE_ACTIONS_RESULTS_SERVICE }}
                NAMESPACE_ACTIONS_DIRECT_ZIP_UPLOAD: ${{ env.NAMESPACE_ACTIONS_DIRECT_ZIP_UPLOAD }}
            options: >-
                --privileged
                --sysctl net.ipv6.conf.all.disable_ipv6=0
                --sysctl net.ipv4.conf.all.forwarding=0
                --sysctl net.ipv6.conf.all.forwarding=0

        steps:
            - name: Set up additional environment
              run: |
                echo "TSAN_OPTIONS=halt_on_error=1 suppressions=${GITHUB_WORKSPACE}/scripts/tests/chiptest/tsan-linux-suppressions.txt" >> $GITHUB_ENV
            - name: Checkout
              uses: actions/checkout@v5
            # NOTE: no bootstrap since we only use compile outputs from previous steps (including python venv in out/venv)
            - name: Set up a IPV6 known envionment
              uses: ./.github/actions/add-ipv6

            - name: Download artifacts for running
              uses: namespace-actions/download-artifact@v2
              with:
                name: repl-build-data

            - name: Unpack artifacts
              run: |
                tar xfJ repl-build-data.tar.xz

            - name: Generate an argument environment file
              run: |
                  echo -n "" >/tmp/test_env.yaml
                  echo "ALL_CLUSTERS_APP: objdir-clone/linux-x64-all-clusters-${BUILD_VARIANT}-tsan-clang-test/chip-all-clusters-app" >> /tmp/test_env.yaml
                  echo "ALL_DEVICES_APP: objdir-clone/linux-x64-all-devices-app-tsan-clang-test/all-devices-app" >> /tmp/test_env.yaml
                  echo "BRIDGE_APP: objdir-clone/linux-x64-bridge-${BUILD_VARIANT}-tsan-clang-test-unified/chip-bridge-app" >> /tmp/test_env.yaml
                  echo "CHIP_LOCK_APP: objdir-clone/linux-x64-lock-${BUILD_VARIANT}-tsan-clang-test-unified/chip-lock-app" >> /tmp/test_env.yaml
                  echo "CAMERA_APP: objdir-clone/linux-x64-camera/chip-camera-app" >> /tmp/test_env.yaml
                  echo "CAMERA_CONTROLLER_APP: objdir-clone/linux-x64-camera-controller/chip-camera-controller" >> /tmp/test_env.yaml
                  echo "ENERGY_MANAGEMENT_APP: objdir-clone/linux-x64-energy-management-${BUILD_VARIANT}-tsan-clang-test/chip-energy-management-app" >> /tmp/test_env.yaml
                  echo "ENERGY_GATEWAY_APP: objdir-clone/linux-x64-energy-gateway-${BUILD_VARIANT}-tsan-clang-test/chip-energy-gateway-app" >> /tmp/test_env.yaml
                  echo "LIT_ICD_APP: objdir-clone/linux-x64-lit-icd-${BUILD_VARIANT}-tsan-clang-test/lit-icd-app" >> /tmp/test_env.yaml
                  echo "AIR_PURIFIER_APP: objdir-clone/linux-x64-air-purifier-${BUILD_VARIANT}-tsan-clang-test-unified/chip-air-purifier-app" >> /tmp/test_env.yaml
                  echo "CHIP_MICROWAVE_OVEN_APP: objdir-clone/linux-x64-microwave-oven-${BUILD_VARIANT}-tsan-clang-test-unified/chip-microwave-oven-app" >> /tmp/test_env.yaml
                  echo "CHIP_RVC_APP: objdir-clone/linux-x64-rvc-${BUILD_VARIANT}-tsan-clang-test-unified/chip-rvc-app" >> /tmp/test_env.yaml
                  echo "NETWORK_MANAGEMENT_APP: objdir-clone/linux-x64-network-manager-${BUILD_VARIANT}-tsan-clang-test/matter-network-manager-app" >> /tmp/test_env.yaml
                  echo "FABRIC_ADMIN_APP: objdir-clone/linux-x64-fabric-admin-rpc-${BUILD_VARIANT}-clang/fabric-admin" >> /tmp/test_env.yaml
                  echo "FABRIC_BRIDGE_APP: objdir-clone/linux-x64-fabric-bridge-rpc-${BUILD_VARIANT}-clang/fabric-bridge-app" >> /tmp/test_env.yaml
                  echo "FABRIC_SYNC_APP: objdir-clone/linux-x64-fabric-sync-${BUILD_VARIANT}-clang/fabric-sync" >> /tmp/test_env.yaml
                  echo "LIGHTING_APP_NO_UNIQUE_ID: objdir-clone/linux-x64-light-data-model-no-unique-id-${BUILD_VARIANT}-clang/chip-lighting-app" >> /tmp/test_env.yaml
                  echo "TERMS_AND_CONDITIONS_APP: objdir-clone/linux-x64-terms-and-conditions/chip-terms-and-conditions-app" >> /tmp/test_env.yaml
                  echo "OTA_PROVIDER_APP: objdir-clone/linux-x64-ota-provider-${BUILD_VARIANT}-tsan-clang-test/chip-ota-provider-app" >> /tmp/test_env.yaml
                  echo "OTA_REQUESTOR_APP: objdir-clone/linux-x64-ota-requestor-${BUILD_VARIANT}-tsan-clang-test/chip-ota-requestor-app" >> /tmp/test_env.yaml
                  echo "TRACE_APP: out/trace_data/app-{SCRIPT_BASE_NAME}" >> /tmp/test_env.yaml
                  echo "JF_CONTROL_APP: objdir-clone/linux-x64-jf-control-app/jfc-app" >> /tmp/test_env.yaml
                  echo "JF_ADMIN_APP: objdir-clone/linux-x64-jf-admin-app/jfa-app" >> /tmp/test_env.yaml
                  echo "CLOSURE_APP: objdir-clone/linux-x64-closure-${BUILD_VARIANT}-tsan-clang-test-unified/closure-app" >> /tmp/test_env.yaml
                  echo "WATER_LEAK_DETECTOR_APP: objdir-clone/linux-x64-water-leak-detector-${BUILD_VARIANT}-tsan-clang-test-unified/water-leak-detector-app" >> /tmp/test_env.yaml
                  echo "PUSH_AV_SERVER: src/tools/push_av_server/server.py" >> /tmp/test_env.yaml

                  # SU OTA Images
                  echo "SU_OTA_REQUESTOR_V2: objdir-clone/chip-ota-requestor-app_v2.min.ota" >> /tmp/test_env.yaml

                  # Generic trace setups after applications
                  echo "TRACE_TEST_JSON: out/trace_data/test-{SCRIPT_BASE_NAME}" >> /tmp/test_env.yaml
                  echo "TRACE_TEST_PERFETTO: out/trace_data/test-{SCRIPT_BASE_NAME}" >> /tmp/test_env.yaml

            - name: Verify Testing Support
              if: ${{matrix.filter == ''}}
              run: |
                  scripts/run_in_python_env.sh out/venv 'python3 src/python_testing/test_testing/test_ota_images_versions.py -i objdir-clone/chip-ota-requestor-app_v2.min.ota -v 2'
                  scripts/run_in_python_env.sh out/venv 'python3 src/python_testing/test_testing/test_IDM_10_4.py'
                  scripts/run_in_python_env.sh out/venv 'python3 src/python_testing/test_testing/test_TC_ICDM_2_1_full_pics.py'
                  scripts/run_in_python_env.sh out/venv 'python3 src/python_testing/test_testing/test_TC_ICDM_2_1_min_pics.py'
                  scripts/run_in_python_env.sh out/venv 'python3 src/python_testing/test_testing/test_TC_SC_7_1.py'
                  scripts/run_in_python_env.sh out/venv 'python3 src/python_testing/test_testing/TestDecorators.py'
                  scripts/run_in_python_env.sh out/venv 'python3 src/python_testing/test_testing/TestChoiceConformanceSupport.py'
                  scripts/run_in_python_env.sh out/venv 'python3 src/python_testing/test_testing/TestConformanceSupport.py'
                  scripts/run_in_python_env.sh out/venv 'python3 src/python_testing/test_testing/TestConformanceTest.py'
                  scripts/run_in_python_env.sh out/venv 'python3 src/python_testing/test_testing/TestDefaultWarnings.py'
                  scripts/run_in_python_env.sh out/venv 'python3 src/python_testing/test_testing/TestIdChecks.py'
                  scripts/run_in_python_env.sh out/venv 'python3 src/python_testing/test_testing/TestMatterTestingSupport.py'
                  scripts/run_in_python_env.sh out/venv 'python3 src/python_testing/test_testing/TestPics.py'
                  scripts/run_in_python_env.sh out/venv 'python3 src/python_testing/test_testing/TestSpecParsingDataType.py'
                  scripts/run_in_python_env.sh out/venv 'python3 src/python_testing/test_testing/TestSpecParsingDeviceType.py'
                  scripts/run_in_python_env.sh out/venv 'python3 src/python_testing/test_testing/TestSpecParsingNamespace.py'
                  scripts/run_in_python_env.sh out/venv 'python3 src/python_testing/test_testing/TestSpecParsingSelection.py'
                  scripts/run_in_python_env.sh out/venv 'python3 src/python_testing/test_testing/TestSpecParsingSupport.py'
                  scripts/run_in_python_env.sh out/venv 'PYTHONPATH=src/python_testing:$PYTHONPATH python3 -m unittest discover -s src/python_testing/mdns_discovery/tests -p "test_*.py"'
            - name: Run Tests (individual)
              if: ${{matrix.filter == ''}}
              run: |
                  mkdir -p out/trace_data
                  scripts/run_in_python_env.sh out/venv 'scripts/tests/run_python_test.py --load-from-env /tmp/test_env.yaml --script src/controller/python/tests/scripts/mobile-device-test.py'
                  scripts/run_in_python_env.sh out/venv "scripts/tests/TestTimeSyncTrustedTimeSourceRunner.py --all-clusters objdir-clone/linux-x64-all-clusters-${BUILD_VARIANT}-tsan-clang-test/chip-all-clusters-app"

            - name: Run Tests ${{matrix.filter}}
              if: ${{matrix.filter != ''}}
              run: |
                  scripts/run_in_python_env.sh out/venv 'src/python_testing/execute_python_tests.py --env-file /tmp/test_env.yaml --search-directory src/python_testing --regex "${{matrix.filter}}"'

            - name: Execute Jupyter Notebooks
              if: ${{matrix.filter == ''}}
              run: |
                  # TODO: ipynb HARD CODES paths to all-clusters app. create a symlink to them
                  ln -s ../objdir-clone/linux-x64-all-clusters-${BUILD_VARIANT}-tsan-clang-test out/linux-x64-all-clusters

                  scripts/run_in_python_env.sh out/venv \
                  "jupyter execute docs/development_controllers/matter-repl/Matter_REPL_Intro.ipynb \
                  docs/development_controllers/matter-repl/Matter_Basic_Interactions.ipynb \
                  docs/development_controllers/matter-repl/Matter_Access_Control.ipynb \
                  docs/development_controllers/matter-repl/Matter_Multi_Fabric_Commissioning.ipynb \
                  "

            # Example debug breakpoint:
            #
            # - name: Breakpoint if tests failed
            #   if: failure()
            #   uses: namespacelabs/breakpoint-action@v0
            #   with:
            #     duration: 30m
            #     authorized-users: andy31415

    repl_tests_darwin:
        name: REPL Tests - Darwin (Build Only)

        strategy:
            matrix:
                include:
                - os: macos-26
                  arch: arm64   # observed, not configured
                  build_variant: no-ble-no-wifi-tsan-clang
                # - os: macos-15-intel
                #   arch: x64   # observed, not configured
                #   build_variant: no-ble-no-wifi-tsan-clang`
                # - os: macos-15
                #   arch: arm64   # observed, not configured
                #   build_variant: no-ble-no-wifi-tsan-clang`
        env:
            BUILD_VARIANT: ${{matrix.build_variant}}
            TSAN_OPTIONS: "halt_on_error=1"

        if: github.actor != 'restyled-io[bot]'
        runs-on: ${{ matrix.os }}

        steps:
            - name: Checkout
              uses: actions/checkout@v5
            - name: Setup Environment
              # coreutils for stdbuf
              run: brew install coreutils
            - name: Try to ensure the directories for core dumping and diagnostic
                  log collection exist and we can write them.
              run: |
                  sudo chown ${USER} /cores || true
                  mkdir -p ~/Library/Logs/DiagnosticReports || true
                  mkdir objdir-clone || true
            - name: Checkout submodules & Bootstrap
              uses: ./.github/actions/checkout-submodules-and-bootstrap
              with:
                  platform: darwin
                  bootstrap-log-name: bootstrap-logs-darwin-${{ matrix.build_variant }}${{ matrix.chip_tool }}

            - name: Build Python REPL and example apps
              run: |
                  scripts/run_in_build_env.sh 'scripts/build_python.sh --install_virtual_env out/venv'
                  scripts/run_in_build_env.sh \
                   "scripts/build/build_examples.py \
                      --target darwin-${{matrix.arch}}-all-clusters-${BUILD_VARIANT}-test \
                      build \
                      --copy-artifacts-to objdir-clone \
                   "
            - name: Run Tests
              if: false # disable darwin test runs for now as they were very flaky in the past
              run: |
                  scripts/run_in_python_env.sh out/venv 'scripts/tests/run_python_test.py --app out/darwin-${{matrix.arch}}-all-clusters-no-ble-no-wifi-tsan-clang-test/chip-all-clusters-app --factory-reset --quiet --app-args "--discriminator 3840 --interface-id -1" --script-args "-t 3600 --disable-test ClusterObjectTests.TestTimedRequestTimeout"'
            - name: Uploading core files
              uses: actions/upload-artifact@v5
              if: ${{ failure() && !env.ACT }}
              with:
                  name: crash-core-darwin-python-repl
                  path: /cores/
                  # Cores are big; don't hold on to them too long.
                  retention-days: 5
            - name: Uploading traces on failure
              uses: actions/upload-artifact@v5
              if: ${{ failure() && !env.ACT }}
              with:
                  name: trace-data-python-repl
                  path: out/trace_data/
                  retention-days: 5
            - name: Uploading diagnostic logs
              uses: actions/upload-artifact@v5
              if: ${{ failure() && !env.ACT }}
              with:
                  name: crash-log-darwin-python-repl
                  path: ~/Library/Logs/DiagnosticReports/
            - name: Uploading objdir for debugging
              uses: actions/upload-artifact@v5
              if: ${{ failure() && !env.ACT }}
              with:
                  name: crash-objdir-darwin-python-repl
                  path: objdir-clone/
                  # objdirs are big; don't hold on to them too long.
                  retention-days: 5<|MERGE_RESOLUTION|>--- conflicted
+++ resolved
@@ -312,15 +312,10 @@
                      "
             - name: Run Tests using the python parser sending commands to chip-tool
               run: |
-<<<<<<< HEAD
                   scripts/run_in_build_env.sh \
                   "scripts/tests/run_test_suite.py \
-=======
-                  ./scripts/run_in_build_env.sh \
-                  "./scripts/tests/run_test_suite.py \
                      --find-path $PWD/objdir-clone \
                      --find-path $PWD/scripts \
->>>>>>> bed446fc
                      --runner chip_tool_python \
                      run \
                      --iterations 1 \
@@ -342,15 +337,10 @@
 
             - name: Run purposeful failure tests using the python parser sending commands to chip-tool
               run: |
-<<<<<<< HEAD
                   scripts/run_in_build_env.sh \
                   "scripts/tests/run_test_suite.py \
-=======
-                  ./scripts/run_in_build_env.sh \
-                  "./scripts/tests/run_test_suite.py \
                      --find-path $PWD/objdir-clone \
                      --find-path $PWD/scripts \
->>>>>>> bed446fc
                      --runner chip_tool_python \
                      --include-tags PURPOSEFUL_FAILURE \
                      run \
@@ -369,15 +359,10 @@
                 # globals (glib internals) that TSAN does not understand...
                 TSAN_OPTIONS: report_bugs=0
               run: |
-<<<<<<< HEAD
                   scripts/run_in_build_env.sh \
                   "scripts/tests/run_test_suite.py \
-=======
-                  ./scripts/run_in_build_env.sh \
-                  "./scripts/tests/run_test_suite.py \
                      --find-path $PWD/objdir-clone \
                      --find-path $PWD/scripts \
->>>>>>> bed446fc
                      --runner chip_tool_python \
                      --target TestOperationalState \
                      run \
@@ -391,15 +376,10 @@
             - name: Run Tests using matter-repl (skip slow)
               if: github.event_name == 'pull_request'
               run: |
-<<<<<<< HEAD
                   scripts/run_in_python_env.sh out/venv \
                   "scripts/tests/run_test_suite.py \
-=======
-                  ./scripts/run_in_python_env.sh out/venv \
-                  "./scripts/tests/run_test_suite.py \
                      --find-path $PWD/objdir-clone \
                      --find-path $PWD/scripts \
->>>>>>> bed446fc
                      --runner matter_repl_python \
                      --exclude-tags MANUAL \
                      --exclude-tags FLAKY \
@@ -426,15 +406,10 @@
             - name: Run Tests using matter-repl (including slow)
               if: github.event_name == 'push'
               run: |
-<<<<<<< HEAD
                   scripts/run_in_python_env.sh out/venv \
                   "scripts/tests/run_test_suite.py \
-=======
-                  ./scripts/run_in_python_env.sh out/venv \
-                  "./scripts/tests/run_test_suite.py \
                      --find-path $PWD/objdir-clone \
                      --find-path $PWD/scripts \
->>>>>>> bed446fc
                      --runner matter_repl_python \
                      run \
                      --iterations 1 \
@@ -582,15 +557,10 @@
               # Processes run as root are exempt from these restrictions.
               # For details, see https://developer.apple.com/documentation/technotes/tn3179-understanding-local-network-privacy#macOS-considerations
               run: |
-<<<<<<< HEAD
-                  scripts/run_in_build_env.sh \
-                  "scripts/tests/run_test_suite.py \
-=======
                   sudo ./scripts/run_in_build_env.sh \
                   "./scripts/tests/run_test_suite.py \
                      --find-path $PWD/objdir-clone \
                      --find-path $PWD/scripts \
->>>>>>> bed446fc
                      --runner chip_tool_python \
                      --target-skip-glob '{Test_TC_DGTHREAD_2_1,Test_TC_DGTHREAD_2_2,Test_TC_DGTHREAD_2_3,Test_TC_DGTHREAD_2_4}' \
                      run \
@@ -615,15 +585,10 @@
               # Use sudo to avoid Local Network Privacy restrictions on macOS 15+.
               # See comment on earlier step about Local Network Privacy and root exemption.
               run: |
-<<<<<<< HEAD
-                  scripts/run_in_build_env.sh \
+                  sudo scripts/run_in_build_env.sh \
                   "scripts/tests/run_test_suite.py \
-=======
-                  sudo ./scripts/run_in_build_env.sh \
-                  "./scripts/tests/run_test_suite.py \
                      --find-path $PWD/objdir-clone \
                      --find-path $PWD/scripts \
->>>>>>> bed446fc
                      --runner chip_tool_python \
                      --include-tags PURPOSEFUL_FAILURE \
                      run \
