--- conflicted
+++ resolved
@@ -764,14 +764,10 @@
                   --pw-command-launcher=ccache build --copy-artifacts-to objdir-clone
                   && rm -rf out/linux-x64-closure-${BUILD_VARIANT}-tsan-clang-test"
 
-<<<<<<< HEAD
             - name: ccache stats
               run: ccache -s
 
-            - name: Copy push_av_server and install dependencies
-=======
             - name: Install push_av_server dependencies
->>>>>>> 374941b0
               run: >-
                   ./scripts/run_in_python_env.sh out/venv \
                   "python3 -m pip install -r src/tools/push_av_server/requirements.txt"
