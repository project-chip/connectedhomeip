--- conflicted
+++ resolved
@@ -581,11 +581,8 @@
                   scripts/run_in_python_env.sh out/venv './scripts/tests/TestTimeSyncTrustedTimeSourceRunner.py'
                   scripts/run_in_python_env.sh out/venv './src/python_testing/test_testing/test_TC_ICDM_2_1.py'
                   scripts/run_in_python_env.sh out/venv 'python3 ./src/python_testing/TestIdChecks.py'
-<<<<<<< HEAD
                   scripts/run_in_python_env.sh out/venv 'python3 ./src/python_testing/TestConformanceSupport.py'
-=======
                   scripts/run_in_python_env.sh out/venv 'python3 ./src/python_testing/test_testing/test_IDM_10_4.py'
->>>>>>> c6af6749
 
             - name: Uploading core files
               uses: actions/upload-artifact@v4
