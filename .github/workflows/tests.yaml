--- conflicted
+++ resolved
@@ -48,11 +48,7 @@
         runs-on: ubuntu-latest
 
         container:
-<<<<<<< HEAD
-            image: ghcr.io/project-chip/chip-build:146
-=======
             image: ghcr.io/project-chip/chip-build:148
->>>>>>> 5b58cd13
             options: >-
                 --privileged --sysctl "net.ipv6.conf.all.disable_ipv6=0
                 net.ipv4.conf.all.forwarding=1 net.ipv6.conf.all.forwarding=1"
@@ -500,11 +496,7 @@
         runs-on: ubuntu-latest
 
         container:
-<<<<<<< HEAD
-            image: ghcr.io/project-chip/chip-build:146
-=======
             image: ghcr.io/project-chip/chip-build:148
->>>>>>> 5b58cd13
             options: >-
                 --privileged
                 --sysctl net.ipv6.conf.all.disable_ipv6=0
