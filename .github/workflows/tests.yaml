# Copyright (c) 2020-2021 Project CHIP Authors
#
# Licensed under the Apache License, Version 2.0 (the "License");
# you may not use this file except in compliance with the License.
# You may obtain a copy of the License at
#
# http://www.apache.org/licenses/LICENSE-2.0
#
# Unless required by applicable law or agreed to in writing, software
# distributed under the License is distributed on an "AS IS" BASIS,
# WITHOUT WARRANTIES OR CONDITIONS OF ANY KIND, either express or implied.
# See the License for the specific language governing permissions and
# limitations under the License.

name: Tests

on:
    push:
        branches:
            - master
            - 'v*-branch'
    pull_request:
    merge_group:
    workflow_dispatch:
        inputs:
            disable_ccache:
                description: 'Disable ccache restore and builds (sets CCACHE_DISABLE=1)'
                required: false
                default: 'false'
                type: choice
                options: ['false', 'true']
            cache_suffix:
                description: 'Optional suffix appended to ccache key to rotate (e.g. short hash)'
                required: false
                default: ''
                type: string

concurrency:
    group: ${{ github.ref }}-${{ github.workflow }}-${{ (github.event_name == 'pull_request' && github.event.number) || (github.event_name == 'workflow_dispatch' && github.run_number) || github.sha }}
    cancel-in-progress: true

env:
    CHIP_NO_LOG_TIMESTAMPS: true

jobs:
    test_suites_linux:
        name: Test Suites - Linux

        strategy:
            matrix:
                build_variant: [no-shell-tsan-clang]
                chip_tool: [""]
        env:
            BUILD_VARIANT: ${{matrix.build_variant}}
            CHIP_TOOL_VARIANT: ${{matrix.chip_tool}}
            TSAN_OPTIONS: "halt_on_error=1 suppressions=scripts/tests/chiptest/tsan-linux-suppressions.txt"
            LSAN_OPTIONS: detect_leaks=1
            DISABLE_CCACHE: ${{ (github.event_name == 'workflow_dispatch' && inputs.disable_ccache == 'true') && 'true' || (contains(github.event.head_commit.message, '[no-ccache]') && 'true') || 'false' }}
            CCACHE_KEY_SUFFIX: ${{ github.event_name == 'workflow_dispatch' && inputs.cache_suffix || '' }}

        if: github.actor != 'restyled-io[bot]'
        runs-on: ubuntu-latest

        container:
            image: ghcr.io/project-chip/chip-build:169
            options: >-
                --privileged --sysctl "net.ipv6.conf.all.disable_ipv6=0
                net.ipv4.conf.all.forwarding=1 net.ipv6.conf.all.forwarding=1"

        steps:
            - name: Checkout
              uses: actions/checkout@v5
            # To use act like:
            #   act -j test_suites_linux
            #
            # Note you likely still need to have non submodules setup for the
            # local machine, like:
            #   git submodule deinit --all
            - uses: actions/checkout@v5
              if: ${{ env.ACT }}
              name: Checkout (ACT for local build)
            - name: Checkout submodules & Bootstrap
              uses: ./.github/actions/checkout-submodules-and-bootstrap
              with:
                  platform: linux
                  bootstrap-log-name: bootstrap-logs-linux-${{ matrix.build_variant }}${{ matrix.chip_tool }}
            - name: Try to ensure the directories for core dumping exist and we
                  can write them.
              run: |
                  mkdir /tmp/cores || true
                  sysctl -w kernel.core_pattern=/tmp/cores/core.%u.%p.%t || true
                  mkdir objdir-clone || true

            - name: Set up a IPV6 known environment
              uses: ./.github/actions/add-ipv6

            - name: Setup and Restore Cache
              id: ccache
              uses: ./.github/actions/setup-ccache
              with:
                build-variant: ${{ matrix.build_variant }}
                disable: ${{ env.DISABLE_CCACHE }}
                cache-suffix: ${{ env.CCACHE_KEY_SUFFIX }}

            - name: Validate that xml are parsable
              # The sub-items being run here are the same as the input XMLs listed
              # at src/app/zap-templates/zcl/zcl.json
              #
              # This ensures that the syntax of the XML can always be parsed/validated, however it
              # does not enforce that the content is understood (that part is covered by parser
              # unit tests)
              #
              run: |
                  ./scripts/run_in_build_env.sh \
                    "matter-zapxml-parser \
                      --no-print \
                      --log-level info \
                      src/app/zap-templates/zcl/data-model/chip/global-attributes.xml \
                      src/app/zap-templates/zcl/data-model/chip/bridged-device-basic-information-cluster.xml \
                      src/app/zap-templates/zcl/data-model/chip/chime-cluster.xml \
                      src/app/zap-templates/zcl/data-model/chip/closure-control-cluster.xml \
                      src/app/zap-templates/zcl/data-model/chip/closure-dimension-cluster.xml \
                      src/app/zap-templates/zcl/data-model/chip/commodity-metering-cluster.xml \
                      src/app/zap-templates/zcl/data-model/chip/commodity-price-cluster.xml \
                      src/app/zap-templates/zcl/data-model/chip/commodity-tariff-cluster.xml \
                      src/app/zap-templates/zcl/data-model/chip/global-bitmaps.xml \
                      src/app/zap-templates/zcl/data-model/chip/global-enums.xml \
                      src/app/zap-templates/zcl/data-model/chip/global-structs.xml \
                      src/app/zap-templates/zcl/data-model/chip/groupcast-cluster.xml \
<<<<<<< HEAD
                      src/app/zap-templates/zcl/data-model/chip/humidistat-cluster.xml \
=======
                      src/app/zap-templates/zcl/data-model/chip/icd-management-cluster.xml \
>>>>>>> c1f377d6
                      src/app/zap-templates/zcl/data-model/chip/meter-identification-cluster.xml \
                      src/app/zap-templates/zcl/data-model/chip/push-av-stream-transport-cluster.xml \
                      src/app/zap-templates/zcl/data-model/chip/semantic-tag-namespace-enums.xml \
                      src/app/zap-templates/zcl/data-model/chip/access-control-definitions.xml \
                      src/app/zap-templates/zcl/data-model/chip/access-control-cluster.xml \
                      src/app/zap-templates/zcl/data-model/chip/account-login-cluster.xml \
                      src/app/zap-templates/zcl/data-model/chip/administrator-commissioning-cluster.xml \
                      src/app/zap-templates/zcl/data-model/chip/air-quality-cluster.xml \
                      src/app/zap-templates/zcl/data-model/chip/application-basic-cluster.xml \
                      src/app/zap-templates/zcl/data-model/chip/application-launcher-cluster.xml \
                      src/app/zap-templates/zcl/data-model/chip/audio-output-cluster.xml \
                      src/app/zap-templates/zcl/data-model/chip/ballast-configuration-cluster.xml \
                      src/app/zap-templates/zcl/data-model/chip/basic-information-cluster.xml \
                      src/app/zap-templates/zcl/data-model/chip/binding-cluster.xml \
                      src/app/zap-templates/zcl/data-model/chip/boolean-state-cluster.xml \
                      src/app/zap-templates/zcl/data-model/chip/actions-cluster.xml \
                      src/app/zap-templates/zcl/data-model/chip/camera-av-settings-user-level-management-cluster.xml \
                      src/app/zap-templates/zcl/data-model/chip/camera-av-stream-management-cluster.xml \
                      src/app/zap-templates/zcl/data-model/chip/chip-ota.xml \
                      src/app/zap-templates/zcl/data-model/chip/chip-types.xml \
                      src/app/zap-templates/zcl/data-model/chip/channel-cluster.xml \
                      src/app/zap-templates/zcl/data-model/chip/clusters-extensions.xml \
                      src/app/zap-templates/zcl/data-model/chip/color-control-cluster.xml \
                      src/app/zap-templates/zcl/data-model/chip/commissioner-control-cluster.xml \
                      src/app/zap-templates/zcl/data-model/chip/concentration-measurement-cluster.xml \
                      src/app/zap-templates/zcl/data-model/chip/content-launch-cluster.xml \
                      src/app/zap-templates/zcl/data-model/chip/content-app-observer-cluster.xml \
                      src/app/zap-templates/zcl/data-model/chip/content-control-cluster.xml \
                      src/app/zap-templates/zcl/data-model/chip/descriptor-cluster.xml \
                      src/app/zap-templates/zcl/data-model/chip/device-energy-management-cluster.xml \
                      src/app/zap-templates/zcl/data-model/chip/device-energy-management-mode-cluster.xml \
                      src/app/zap-templates/zcl/data-model/chip/diagnostic-logs-cluster.xml \
                      src/app/zap-templates/zcl/data-model/chip/dishwasher-alarm-cluster.xml \
                      src/app/zap-templates/zcl/data-model/chip/dishwasher-mode-cluster.xml \
                      src/app/zap-templates/zcl/data-model/chip/electrical-grid-conditions-cluster.xml \
                      src/app/zap-templates/zcl/data-model/chip/measurement-and-sensing.xml \
                      src/app/zap-templates/zcl/data-model/chip/microwave-oven-mode-cluster.xml \
                      src/app/zap-templates/zcl/data-model/chip/microwave-oven-control-cluster.xml \
                      src/app/zap-templates/zcl/data-model/chip/door-lock-cluster.xml \
                      src/app/zap-templates/zcl/data-model/chip/ecosystem-information-cluster.xml \
                      src/app/zap-templates/zcl/data-model/chip/energy-evse-cluster.xml \
                      src/app/zap-templates/zcl/data-model/chip/energy-evse-mode-cluster.xml \
                      src/app/zap-templates/zcl/data-model/chip/ethernet-network-diagnostics-cluster.xml \
                      src/app/zap-templates/zcl/data-model/chip/fan-control-cluster.xml \
                      src/app/zap-templates/zcl/data-model/chip/fault-injection-cluster.xml \
                      src/app/zap-templates/zcl/data-model/chip/fixed-label-cluster.xml \
                      src/app/zap-templates/zcl/data-model/chip/flow-measurement-cluster.xml \
                      src/app/zap-templates/zcl/data-model/chip/general-commissioning-cluster.xml \
                      src/app/zap-templates/zcl/data-model/chip/general-diagnostics-cluster.xml \
                      src/app/zap-templates/zcl/data-model/chip/global-attributes.xml \
                      src/app/zap-templates/zcl/data-model/chip/groups-cluster.xml \
                      src/app/zap-templates/zcl/data-model/chip/group-key-mgmt-cluster.xml \
                      src/app/zap-templates/zcl/data-model/chip/identify-cluster.xml \
                      src/app/zap-templates/zcl/data-model/chip/illuminance-measurement-cluster.xml \
                      src/app/zap-templates/zcl/data-model/chip/joint-fabric-datastore-cluster.xml \
                      src/app/zap-templates/zcl/data-model/chip/joint-fabric-administrator-cluster.xml \
                      src/app/zap-templates/zcl/data-model/chip/keypad-input-cluster.xml \
                      src/app/zap-templates/zcl/data-model/chip/laundry-washer-mode-cluster.xml \
                      src/app/zap-templates/zcl/data-model/chip/laundry-dryer-controls-cluster.xml \
                      src/app/zap-templates/zcl/data-model/chip/level-control-cluster.xml \
                      src/app/zap-templates/zcl/data-model/chip/localization-configuration-cluster.xml \
                      src/app/zap-templates/zcl/data-model/chip/low-power-cluster.xml \
                      src/app/zap-templates/zcl/data-model/chip/media-input-cluster.xml \
                      src/app/zap-templates/zcl/data-model/chip/media-playback-cluster.xml \
                      src/app/zap-templates/zcl/data-model/chip/messages-cluster.xml \
                      src/app/zap-templates/zcl/data-model/chip/mode-base-cluster.xml \
                      src/app/zap-templates/zcl/data-model/chip/mode-select-cluster.xml \
                      src/app/zap-templates/zcl/data-model/chip/network-commissioning-cluster.xml \
                      src/app/zap-templates/zcl/data-model/chip/occupancy-sensing-cluster.xml \
                      src/app/zap-templates/zcl/data-model/chip/onoff-cluster.xml \
                      src/app/zap-templates/zcl/data-model/chip/operational-credentials-cluster.xml \
                      src/app/zap-templates/zcl/data-model/chip/operational-state-cluster.xml \
                      src/app/zap-templates/zcl/data-model/chip/operational-state-oven-cluster.xml \
                      src/app/zap-templates/zcl/data-model/chip/operational-state-rvc-cluster.xml \
                      src/app/zap-templates/zcl/data-model/chip/oven-mode-cluster.xml \
                      src/app/zap-templates/zcl/data-model/chip/power-topology-cluster.xml \
                      src/app/zap-templates/zcl/data-model/chip/pressure-measurement-cluster.xml \
                      src/app/zap-templates/zcl/data-model/chip/power-source-cluster.xml \
                      src/app/zap-templates/zcl/data-model/chip/power-source-configuration-cluster.xml \
                      src/app/zap-templates/zcl/data-model/chip/proxy-configuration-cluster.xml \
                      src/app/zap-templates/zcl/data-model/chip/proxy-discovery-cluster.xml \
                      src/app/zap-templates/zcl/data-model/chip/proxy-valid-cluster.xml \
                      src/app/zap-templates/zcl/data-model/chip/pump-configuration-and-control-cluster.xml \
                      src/app/zap-templates/zcl/data-model/chip/pwm-cluster.xml \
                      src/app/zap-templates/zcl/data-model/chip/refrigerator-and-temperature-controlled-cabinet-mode-cluster.xml \
                      src/app/zap-templates/zcl/data-model/chip/refrigerator-alarm.xml \
                      src/app/zap-templates/zcl/data-model/chip/relative-humidity-measurement-cluster.xml \
                      src/app/zap-templates/zcl/data-model/chip/rvc-clean-mode-cluster.xml \
                      src/app/zap-templates/zcl/data-model/chip/rvc-run-mode-cluster.xml \
                      src/app/zap-templates/zcl/data-model/chip/scene.xml \
                      src/app/zap-templates/zcl/data-model/chip/service-area-cluster.xml \
                      src/app/zap-templates/zcl/data-model/chip/smoke-co-alarm-cluster.xml \
                      src/app/zap-templates/zcl/data-model/chip/software-diagnostics-cluster.xml \
                      src/app/zap-templates/zcl/data-model/chip/soil-measurement-cluster.xml \
                      src/app/zap-templates/zcl/data-model/chip/switch-cluster.xml \
                      src/app/zap-templates/zcl/data-model/chip/target-navigator-cluster.xml \
                      src/app/zap-templates/zcl/data-model/chip/temperature-control-cluster.xml \
                      src/app/zap-templates/zcl/data-model/chip/temperature-measurement-cluster.xml \
                      src/app/zap-templates/zcl/data-model/chip/test-cluster.xml \
                      src/app/zap-templates/zcl/data-model/chip/thermostat-user-interface-configuration-cluster.xml \
                      src/app/zap-templates/zcl/data-model/chip/thermostat-cluster.xml \
                      src/app/zap-templates/zcl/data-model/chip/thread-border-router-management-cluster.xml \
                      src/app/zap-templates/zcl/data-model/chip/thread-network-diagnostics-cluster.xml \
                      src/app/zap-templates/zcl/data-model/chip/thread-network-directory-cluster.xml \
                      src/app/zap-templates/zcl/data-model/chip/time-format-localization-cluster.xml \
                      src/app/zap-templates/zcl/data-model/chip/time-synchronization-cluster.xml \
                      src/app/zap-templates/zcl/data-model/chip/timer-cluster.xml \
                      src/app/zap-templates/zcl/data-model/chip/tls-certificate-management-cluster.xml \
                      src/app/zap-templates/zcl/data-model/chip/tls-client-management-cluster.xml \
                      src/app/zap-templates/zcl/data-model/chip/user-label-cluster.xml \
                      src/app/zap-templates/zcl/data-model/chip/unit-localization-cluster.xml \
                      src/app/zap-templates/zcl/data-model/chip/valve-configuration-and-control-cluster.xml \
                      src/app/zap-templates/zcl/data-model/chip/wake-on-lan-cluster.xml \
                      src/app/zap-templates/zcl/data-model/chip/washer-controls-cluster.xml \
                      src/app/zap-templates/zcl/data-model/chip/water-heater-management-cluster.xml \
                      src/app/zap-templates/zcl/data-model/chip/webrtc-requestor-cluster.xml \
                      src/app/zap-templates/zcl/data-model/chip/webrtc-provider-cluster.xml \
                      src/app/zap-templates/zcl/data-model/chip/wifi-network-diagnostics-cluster.xml \
                      src/app/zap-templates/zcl/data-model/chip/wifi-network-management-cluster.xml \
                      src/app/zap-templates/zcl/data-model/chip/window-covering.xml \
                      src/app/zap-templates/zcl/data-model/chip/temperature-control-cluster.xml \
                      src/app/zap-templates/zcl/data-model/chip/matter-devices.xml \
                      src/app/zap-templates/zcl/data-model/chip/resource-monitoring-cluster.xml \
                      src/app/zap-templates/zcl/data-model/chip/sample-mei-cluster.xml \
                      src/app/zap-templates/zcl/data-model/chip/electrical-energy-measurement-cluster.xml \
                      src/app/zap-templates/zcl/data-model/chip/electrical-power-measurement-cluster.xml \
                      src/app/zap-templates/zcl/data-model/chip/zone-management-cluster.xml \
                  "
            - name: Build Apps
              id: build_with_cache
              continue-on-error: true
              env:
                  CCACHE_DIR: "${{ github.workspace }}/.ccache"
              run: |
                  ./scripts/run_in_build_env.sh \
                     "./scripts/build_python.sh \
                        --install_virtual_env out/venv \
                        --include_pytest_deps yes \
                        $([ "${DISABLE_CCACHE}" != "true" ] && echo --enable-ccache) \
                     "
                  ./scripts/run_in_build_env.sh \
                     "./scripts/build/build_examples.py \
                        --target linux-x64-chip-tool${CHIP_TOOL_VARIANT}-${BUILD_VARIANT} \
                        --target linux-x64-all-clusters-${BUILD_VARIANT} \
                        --target linux-x64-lock-${BUILD_VARIANT} \
                        --target linux-x64-ota-provider-${BUILD_VARIANT} \
                        --target linux-x64-ota-requestor-${BUILD_VARIANT} \
                        --target linux-x64-tv-app-${BUILD_VARIANT} \
                        --target linux-x64-bridge-${BUILD_VARIANT} \
                        --target linux-x64-lit-icd-${BUILD_VARIANT} \
                        --target linux-x64-microwave-oven-${BUILD_VARIANT} \
                        --target linux-x64-rvc-${BUILD_VARIANT} \
                        --target linux-x64-network-manager-${BUILD_VARIANT} \
                        --target linux-x64-energy-gateway-${BUILD_VARIANT} \
                        --target linux-x64-energy-management-${BUILD_VARIANT} \
                        --pw-command-launcher=ccache \
                        build \
                        --copy-artifacts-to objdir-clone \
                     "
            - name: Retry build without cache on master
              if: ${{ steps.build_with_cache.outcome == 'failure' && github.ref == 'refs/heads/master' }}
              env:
                  CCACHE_DIR: "${{ github.workspace }}/.ccache"
              run: |
                  echo "CCACHE_DISABLE=1" >> $GITHUB_ENV
                  rm -rf "${{ github.workspace }}/.ccache" || true
                  ./scripts/run_in_build_env.sh \
                     "./scripts/build_python.sh \
                        --install_virtual_env out/venv \
                        --include_pytest_deps yes \
                     "
                  ./scripts/run_in_build_env.sh \
                     "./scripts/build/build_examples.py \
                        --target linux-x64-chip-tool${CHIP_TOOL_VARIANT}-${BUILD_VARIANT} \
                        --target linux-x64-all-clusters-${BUILD_VARIANT} \
                        --target linux-x64-lock-${BUILD_VARIANT} \
                        --target linux-x64-ota-provider-${BUILD_VARIANT} \
                        --target linux-x64-ota-requestor-${BUILD_VARIANT} \
                        --target linux-x64-tv-app-${BUILD_VARIANT} \
                        --target linux-x64-bridge-${BUILD_VARIANT} \
                        --target linux-x64-lit-icd-${BUILD_VARIANT} \
                        --target linux-x64-microwave-oven-${BUILD_VARIIANT} \
                        --target linux-x64-rvc-${BUILD_VARIANT} \
                        --target linux-x64-network-manager-${BUILD_VARIANT} \
                        --target linux-x64-energy-gateway-${BUILD_VARIIANT} \
                        --target linux-x64-energy-management-${BUILD_VARIANT} \
                        build \
                        --copy-artifacts-to objdir-clone \
                     "

            - name: Run Tests using the python parser sending commands to chip-tool
              run: |
                  ./scripts/run_in_build_env.sh \
                  "./scripts/tests/run_test_suite.py \
                     --runner chip_tool_python \
                     --chip-tool ./out/linux-x64-chip-tool${CHIP_TOOL_VARIANT}-${BUILD_VARIANT}/chip-tool \
                     run \
                     --iterations 1 \
                     --test-timeout-seconds 120 \
                     --all-clusters-app ./out/linux-x64-all-clusters-${BUILD_VARIANT}/chip-all-clusters-app \
                     --lock-app ./out/linux-x64-lock-${BUILD_VARIANT}/chip-lock-app \
                     --ota-provider-app ./out/linux-x64-ota-provider-${BUILD_VARIANT}/chip-ota-provider-app \
                     --ota-requestor-app ./out/linux-x64-ota-requestor-${BUILD_VARIANT}/chip-ota-requestor-app \
                     --tv-app ./out/linux-x64-tv-app-${BUILD_VARIANT}/chip-tv-app \
                     --bridge-app ./out/linux-x64-bridge-${BUILD_VARIANT}/chip-bridge-app \
                     --lit-icd-app ./out/linux-x64-lit-icd-${BUILD_VARIANT}/lit-icd-app \
                     --microwave-oven-app ./out/linux-x64-microwave-oven-${BUILD_VARIANT}/chip-microwave-oven-app \
                     --rvc-app ./out/linux-x64-rvc-${BUILD_VARIANT}/chip-rvc-app \
                     --network-manager-app ./out/linux-x64-network-manager-${BUILD_VARIANT}/matter-network-manager-app \
                     --energy-gateway-app ./out/linux-x64-energy-gateway-${BUILD_VARIANT}/chip-energy-gateway-app \
                     --energy-management-app ./out/linux-x64-energy-management-${BUILD_VARIANT}/chip-energy-management-app \
                  "

            - name: Run purposeful failure tests using the python parser sending commands to chip-tool
              run: |
                  ./scripts/run_in_build_env.sh \
                  "./scripts/tests/run_test_suite.py \
                     --runner chip_tool_python \
                     --include-tags PURPOSEFUL_FAILURE \
                     --chip-tool ./out/linux-x64-chip-tool${CHIP_TOOL_VARIANT}-${BUILD_VARIANT}/chip-tool \
                     run \
                     --iterations 1 \
                     --expected-failures 3 \
                     --keep-going \
                     --test-timeout-seconds 120 \
                     --all-clusters-app ./out/linux-x64-all-clusters-${BUILD_VARIANT}/chip-all-clusters-app \
                  "

            - name: Run BLE-WiFi commissioning test
              env:
                # Disable TSAN bug reporting, as it reports tons of (hopefully) false positives.
                # The reason for that is BlueZ and WPA supplicant integration which involves GIO
                # globals (glib internals) that TSAN does not understand...
                TSAN_OPTIONS: report_bugs=0
              run: |
                  ./scripts/run_in_build_env.sh \
                  "./scripts/tests/run_test_suite.py \
                     --runner chip_tool_python \
                     --target TestOperationalState \
                     --chip-tool ./out/linux-x64-chip-tool${CHIP_TOOL_VARIANT}-${BUILD_VARIANT}/chip-tool \
                     run \
                     --iterations 1 \
                     --test-timeout-seconds 120 \
                     --all-clusters-app ./out/linux-x64-all-clusters-${BUILD_VARIANT}/chip-all-clusters-app \
                     --ble-wifi \
                  "

            - name: Run Tests using matter-repl (skip slow)
              if: github.event_name == 'pull_request'
              run: |
                  ./scripts/run_in_python_env.sh out/venv \
                  "./scripts/tests/run_test_suite.py \
                     --runner matter_repl_python \
                     --exclude-tags MANUAL \
                     --exclude-tags FLAKY \
                     --exclude-tags IN_DEVELOPMENT \
                     --exclude-tags EXTRA_SLOW \
                     --exclude-tags SLOW \
                     --exclude-tags PURPOSEFUL_FAILURE \
                     run \
                     --iterations 1 \
                     --test-timeout-seconds 120 \
                     --all-clusters-app ./out/linux-x64-all-clusters-${BUILD_VARIANT}/chip-all-clusters-app \
                     --lock-app ./out/linux-x64-lock-${BUILD_VARIANT}/chip-lock-app \
                     --ota-provider-app ./out/linux-x64-ota-provider-${BUILD_VARIANT}/chip-ota-provider-app \
                     --ota-requestor-app ./out/linux-x64-ota-requestor-${BUILD_VARIANT}/chip-ota-requestor-app \
                     --tv-app ./out/linux-x64-tv-app-${BUILD_VARIANT}/chip-tv-app \
                     --bridge-app ./out/linux-x64-bridge-${BUILD_VARIANT}/chip-bridge-app \
                     --lit-icd-app ./out/linux-x64-lit-icd-${BUILD_VARIANT}/lit-icd-app \
                     --microwave-oven-app ./out/linux-x64-microwave-oven-${BUILD_VARIANT}/chip-microwave-oven-app \
                     --rvc-app ./out/linux-x64-rvc-${BUILD_VARIANT}/chip-rvc-app \
                     --network-manager-app ./out/linux-x64-network-manager-${BUILD_VARIANT}/matter-network-manager-app \
                     --energy-gateway-app ./out/linux-x64-energy-gateway-${BUILD_VARIANT}/chip-energy-gateway-app \
                     --energy-management-app ./out/linux-x64-energy-management-${BUILD_VARIANT}/chip-energy-management-app \
                  "
            - name: Run Tests using matter-repl (including slow)
              if: github.event_name == 'push'
              run: |
                  ./scripts/run_in_python_env.sh out/venv \
                  "./scripts/tests/run_test_suite.py \
                     --runner matter_repl_python \
                     run \
                     --iterations 1 \
                     --test-timeout-seconds 120 \
                     --all-clusters-app ./out/linux-x64-all-clusters-${BUILD_VARIANT}/chip-all-clusters-app \
                     --lock-app ./out/linux-x64-lock-${BUILD_VARIANT}/chip-lock-app \
                     --ota-provider-app ./out/linux-x64-ota-provider-${BUILD_VARIANT}/chip-ota-provider-app \
                     --ota-requestor-app ./out/linux-x64-ota-requestor-${BUILD_VARIANT}/chip-ota-requestor-app \
                     --tv-app ./out/linux-x64-tv-app-${BUILD_VARIANT}/chip-tv-app \
                     --bridge-app ./out/linux-x64-bridge-${BUILD_VARIANT}/chip-bridge-app \
                     --lit-icd-app ./out/linux-x64-lit-icd-${BUILD_VARIANT}/lit-icd-app \
                     --microwave-oven-app ./out/linux-x64-microwave-oven-${BUILD_VARIANT}/chip-microwave-oven-app \
                     --rvc-app ./out/linux-x64-rvc-${BUILD_VARIANT}/chip-rvc-app \
                     --network-manager-app ./out/linux-x64-network-manager-${BUILD_VARIANT}/matter-network-manager-app \
                     --energy-gateway-app ./out/linux-x64-energy-gateway-${BUILD_VARIANT}/chip-energy-gateway-app \
                     --energy-management-app ./out/linux-x64-energy-management-${BUILD_VARIANT}/chip-energy-management-app \
                  "
            - name: Uploading core files
              uses: actions/upload-artifact@v4
              if: ${{ failure() && !env.ACT }}
              with:
                  name: crash-core-linux-${{ matrix.build_variant }}${{ matrix.chip_tool }}
                  path: /tmp/cores/
                  # Cores are big; don't hold on to them too long.
                  retention-days: 5
            - name: Uploading objdir for debugging
              uses: actions/upload-artifact@v4
              if: ${{ failure() && !env.ACT }}
              with:
                  name: crash-objdir-linux-${{ matrix.build_variant }}${{ matrix.chip_tool }}
                  path: objdir-clone/
                  # objdirs are big; don't hold on to them too long.
                  retention-days: 5
            - name: Save ccache
              if: github.ref == 'refs/heads/master' && steps.ccache.outputs.cache-hit != 'true' && env.DISABLE_CCACHE != 'true' && env.CCACHE_DISABLE != '1'
              uses: actions/cache/save@v4
              with:
                  path: .ccache
                  key: ${{ env.CCACHE_KEY }}

    test_suites_darwin:
        name: Test Suites - Darwin

        strategy:
            matrix:
                include:
                    - os: macos-14
                      arch: arm64     # observed, not configured
                      build_variant: no-ble-no-shell-asan-clang
                    - os: macos-14
                      arch: arm64     # observed, not configured
                      build_variant: no-ble-no-shell-tsan-clang
        env:
            BUILD_VARIANT: ${{matrix.build_variant}}
            CHIP_TOOL_VARIANT: ${{matrix.chip_tool}}
            TSAN_OPTIONS: "halt_on_error=1"
            LSAN_OPTIONS: detect_leaks=1 suppressions=scripts/tests/chiptest/lsan-mac-suppressions.txt

        if: github.actor != 'restyled-io[bot]'
        runs-on: ${{ matrix.os }}

        steps:
            - name: Checkout
              uses: actions/checkout@v5
            - name: Setup Environment
              # coreutils for stdbuf
              run: brew install coreutils
            - name: Try to ensure the directories for core dumping and diagnostic
                  log collection exist and we can write them.
              run: |
                  sudo chown ${USER} /cores || true
                  mkdir -p ~/Library/Logs/DiagnosticReports || true
                  mkdir objdir-clone || true
            - name: Checkout submodules & Bootstrap
              uses: ./.github/actions/checkout-submodules-and-bootstrap
              with:
                  platform: darwin
                  bootstrap-log-name: bootstrap-logs-darwin-${{ matrix.build_variant }}${{ matrix.chip_tool }}

            - name: Build Apps
              run: |
                  ./scripts/run_in_build_env.sh \
                     "./scripts/build/build_examples.py \
                        --target darwin-${{matrix.arch}}-chip-tool${CHIP_TOOL_VARIANT}-${BUILD_VARIANT} \
                        --target darwin-${{matrix.arch}}-all-clusters-${BUILD_VARIANT} \
                        --target darwin-${{matrix.arch}}-lock-${BUILD_VARIANT} \
                        --target darwin-${{matrix.arch}}-ota-provider-${BUILD_VARIANT} \
                        --target darwin-${{matrix.arch}}-ota-requestor-${BUILD_VARIANT} \
                        --target darwin-${{matrix.arch}}-tv-app-${BUILD_VARIANT} \
                        --target darwin-${{matrix.arch}}-bridge-${BUILD_VARIANT} \
                        --target darwin-${{matrix.arch}}-lit-icd-${BUILD_VARIANT} \
                        --target darwin-${{matrix.arch}}-microwave-oven-${BUILD_VARIANT} \
                        --target darwin-${{matrix.arch}}-rvc-${BUILD_VARIANT} \
                        --target darwin-${{matrix.arch}}-network-manager-${BUILD_VARIANT} \
                        --target darwin-${{matrix.arch}}-energy-gateway-${BUILD_VARIANT} \
                        --target darwin-${{matrix.arch}}-energy-management-${BUILD_VARIANT} \
                        build \
                        --copy-artifacts-to objdir-clone \
                     "

            - name: Run Tests using the python parser sending commands to chip-tool
              # tests that failed macOS 15/26 last check: TestGroupMessaging,Test_TC_ACE_1_6,Test_TC_G_*,Test_TC_GRPKEY_*,Test_TC_S_*
              run: |
                  ./scripts/run_in_build_env.sh \
                  "./scripts/tests/run_test_suite.py \
                     --runner chip_tool_python \
                     --chip-tool ./out/darwin-${{matrix.arch}}-chip-tool${CHIP_TOOL_VARIANT}-${BUILD_VARIANT}/chip-tool \
                     --target-skip-glob '{Test_TC_DGTHREAD_2_1,Test_TC_DGTHREAD_2_2,Test_TC_DGTHREAD_2_3,Test_TC_DGTHREAD_2_4}' \
                     run \
                     --iterations 1 \
                     --test-timeout-seconds 120 \
                     --all-clusters-app ./out/darwin-${{matrix.arch}}-all-clusters-${BUILD_VARIANT}/chip-all-clusters-app \
                     --lock-app ./out/darwin-${{matrix.arch}}-lock-${BUILD_VARIANT}/chip-lock-app \
                     --ota-provider-app ./out/darwin-${{matrix.arch}}-ota-provider-${BUILD_VARIANT}/chip-ota-provider-app \
                     --ota-requestor-app ./out/darwin-${{matrix.arch}}-ota-requestor-${BUILD_VARIANT}/chip-ota-requestor-app \
                     --tv-app ./out/darwin-${{matrix.arch}}-tv-app-${BUILD_VARIANT}/chip-tv-app \
                     --bridge-app ./out/darwin-${{matrix.arch}}-bridge-${BUILD_VARIANT}/chip-bridge-app \
                     --lit-icd-app ./out/darwin-${{matrix.arch}}-lit-icd-${BUILD_VARIANT}/lit-icd-app \
                     --microwave-oven-app ./out/darwin-${{matrix.arch}}-microwave-oven-${BUILD_VARIANT}/chip-microwave-oven-app \
                     --rvc-app ./out/darwin-${{matrix.arch}}-rvc-${BUILD_VARIANT}/chip-rvc-app \
                     --network-manager-app ./out/darwin-${{matrix.arch}}-network-manager-${BUILD_VARIANT}/matter-network-manager-app \
                     --energy-gateway-app ./out/darwin-${{matrix.arch}}-energy-gateway-${BUILD_VARIANT}/chip-energy-gateway-app \
                     --energy-management-app ./out/darwin-${{matrix.arch}}-energy-management-${BUILD_VARIANT}/chip-energy-management-app \
                  "

            - name: Run purposeful failure tests using the python parser sending commands to chip-tool
              run: |
                  ./scripts/run_in_build_env.sh \
                  "./scripts/tests/run_test_suite.py \
                     --runner chip_tool_python \
                     --include-tags PURPOSEFUL_FAILURE \
                     --chip-tool ./out/darwin-${{matrix.arch}}-chip-tool${CHIP_TOOL_VARIANT}-${BUILD_VARIANT}/chip-tool \
                     run \
                     --iterations 1 \
                     --expected-failures 3 \
                     --keep-going \
                     --test-timeout-seconds 120 \
                     --all-clusters-app ./out/darwin-${{matrix.arch}}-all-clusters-${BUILD_VARIANT}/chip-all-clusters-app \
                  "

            - name: Uploading core files
              uses: actions/upload-artifact@v4
              if: ${{ failure() && !env.ACT }}
              with:
                  name: crash-core-darwin-${{ matrix.build_variant }}${{ matrix.chip_tool }}
                  path: /cores/
                  # Cores are big; don't hold on to them too long.
                  retention-days: 5
            - name: Uploading diagnostic logs
              uses: actions/upload-artifact@v4
              if: ${{ failure() && !env.ACT }}
              with:
                  name: crash-log-darwin-${{ matrix.build_variant }}${{ matrix.chip_tool }}
                  path: ~/Library/Logs/DiagnosticReports/
            - name: Uploading objdir for debugging
              uses: actions/upload-artifact@v4
              if: ${{ failure() && !env.ACT }}
              with:
                  name: crash-objdir-darwin-${{ matrix.build_variant }}${{ matrix.chip_tool }}
                  path: objdir-clone/
                  # objdirs are big; don't hold on to them too long.
                  retention-days: 5

    repl_tests_linux:
        name: REPL Tests - Linux

        if: github.actor != 'restyled-io[bot]'

        strategy:
            matrix:
                build_variant: [ipv6only-no-ble-no-wifi]

        env:
            TSAN_OPTIONS: "halt_on_error=1 suppressions=scripts/tests/chiptest/tsan-linux-suppressions.txt"
            BUILD_VARIANT: ${{matrix.build_variant}}

        runs-on: ubuntu-latest

        container:
            image: ghcr.io/project-chip/chip-build:169
            options: >-
                --privileged
                --sysctl net.ipv6.conf.all.disable_ipv6=0
                --sysctl net.ipv4.conf.all.forwarding=0
                --sysctl net.ipv6.conf.all.forwarding=0

        steps:
            - name: Checkout
              uses: actions/checkout@v5
            - name: Checkout submodules & Bootstrap
              uses: ./.github/actions/checkout-submodules-and-bootstrap
              with:
                  platform: linux
                  bootstrap-log-name: bootstrap-logs-linux-${{ matrix.build_variant }}${{ matrix.chip_tool }}
            - name: Try to ensure the directories for core dumping exist and we
                  can write them.
              run: |
                  mkdir /tmp/cores || true
                  sysctl -w kernel.core_pattern=/tmp/cores/core.%u.%p.%t || true
                  mkdir objdir-clone || true

            - name: Set up a IPV6 known envionment
              uses: ./.github/actions/add-ipv6

            - name: Setup and Restore Cache
              id: ccache
              uses: ./.github/actions/setup-ccache
              with:
                build-variant: ${{ matrix.build_variant }}

            - name: Build python env
              run: scripts/run_in_build_env.sh './scripts/build_python.sh --install_virtual_env out/venv --enable-ccache'

            - name: Build linux-x64-all-clusters
              env:
                  CCACHE_DIR: "${{ github.workspace }}/.ccache"
              run: >-
                  ./scripts/run_in_build_env.sh "./scripts/build/build_examples.py
                  --target linux-x64-all-clusters-${BUILD_VARIANT}-tsan-clang-test
                  --pw-command-launcher=ccache build --copy-artifacts-to objdir-clone
                  && rm -rf out/linux-x64-all-clusters-${BUILD_VARIANT}-tsan-clang-test
                  "
            # TODO: determine why some apps are tsan and some are not (and does that add runtime overhead? )
            - name: Build linux-x64-bridge
              env:
                  CCACHE_DIR: "${{ github.workspace }}/.ccache"
              run: >-
                  ./scripts/run_in_build_env.sh "./scripts/build/build_examples.py
                  --target linux-x64-bridge-${BUILD_VARIANT}-tsan-clang-test
                  --pw-command-launcher=ccache build --copy-artifacts-to objdir-clone
                  && rm -rf out/linux-x64-bridge-${BUILD_VARIANT}-tsan-clang-test"

            - name: Build linux-x64-lock
              env:
                  CCACHE_DIR: "${{ github.workspace }}/.ccache"
              run: >-
                  ./scripts/run_in_build_env.sh "./scripts/build/build_examples.py
                  --target linux-x64-lock-${BUILD_VARIANT}-tsan-clang-test
                  --pw-command-launcher=ccache build --copy-artifacts-to objdir-clone
                  && rm -rf out/linux-x64-lock-${BUILD_VARIANT}-tsan-clang-test"

            - name: Build linux-x64-lit-icd
              env:
                  CCACHE_DIR: "${{ github.workspace }}/.ccache"
              run: >-
                  ./scripts/run_in_build_env.sh "./scripts/build/build_examples.py
                  --target linux-x64-lit-icd-${BUILD_VARIANT}-tsan-clang-test
                  --pw-command-launcher=ccache build --copy-artifacts-to objdir-clone
                  && rm -rf out/linux-x64-lit-icd-${BUILD_VARIANT}-tsan-clang-test"

            - name: Build linux-x64-air-purifier
              env:
                  CCACHE_DIR: "${{ github.workspace }}/.ccache"
              run: >-
                  ./scripts/run_in_build_env.sh "./scripts/build/build_examples.py
                  --target linux-x64-air-purifier-${BUILD_VARIANT}-tsan-clang-test
                  --pw-command-launcher=ccache build --copy-artifacts-to objdir-clone
                  && rm -rf out/linux-x64-air-purifier-${BUILD_VARIANT}-tsan-clang-test"

            - name: Build linux-x64-energy-gateway
              env:
                  CCACHE_DIR: "${GITHUB_WORKSPACE}/.ccache"
              run: >-
                  ./scripts/run_in_build_env.sh "./scripts/build/build_examples.py
                  --target linux-x64-energy-gateway-${BUILD_VARIANT}-tsan-clang-test
                  --pw-command-launcher=ccache build --copy-artifacts-to objdir-clone
                  && rm -rf out/linux-x64-energy-gateway-${BUILD_VARIANT}-tsan-clang-test"

            - name: Build linux-x64-energy-management
              env:
                  CCACHE_DIR: "${GITHUB_WORKSPACE}/.ccache"
              run: >-
                  ./scripts/run_in_build_env.sh "./scripts/build/build_examples.py
                  --target linux-x64-energy-management-${BUILD_VARIANT}-tsan-clang-test
                  --pw-command-launcher=ccache build --copy-artifacts-to objdir-clone
                  && rm -rf out/linux-x64-energy-management-${BUILD_VARIANT}-tsan-clang-test"

            - name: Build linux-x64-microwave-oven
              env:
                  CCACHE_DIR: "${GITHUB_WORKSPACE}/.ccache"
              run: >-
                  ./scripts/run_in_build_env.sh "./scripts/build/build_examples.py
                  --target linux-x64-microwave-oven-${BUILD_VARIANT}-tsan-clang-test
                  --pw-command-launcher=ccache build --copy-artifacts-to objdir-clone
                  && rm -rf out/linux-x64-microwave-oven-${BUILD_VARIANT}-tsan-clang-test"

            - name: Build linux-x64-rvc
              env:
                  CCACHE_DIR: "${GITHUB_WORKSPACE}/.ccache"
              run: >-
                  ./scripts/run_in_build_env.sh "./scripts/build/build_examples.py
                  --target linux-x64-rvc-${BUILD_VARIANT}-tsan-clang-test
                  --pw-command-launcher=ccache build --copy-artifacts-to objdir-clone
                  && rm -rf out/linux-x64-rvc-${BUILD_VARIANT}-tsan-clang-test"

            - name: Build linux-x64-network-manager
              env:
                  CCACHE_DIR: "${GITHUB_WORKSPACE}/.ccache"
              run: >-
                  ./scripts/run_in_build_env.sh "./scripts/build/build_examples.py
                  --target linux-x64-network-manager-${BUILD_VARIANT}-tsan-clang-test
                  --pw-command-launcher=ccache build --copy-artifacts-to objdir-clone
                  && rm -rf out/linux-x64-network-manager-${BUILD_VARIANT}-tsan-clang-test"

            - name: Build linux-x64-fabric-admin-rpc
              env:
                  CCACHE_DIR: "${GITHUB_WORKSPACE}/.ccache"
              run: >-
                  ./scripts/run_in_build_env.sh "./scripts/build/build_examples.py
                  --target linux-x64-fabric-admin-rpc-${BUILD_VARIANT}-clang
                  --pw-command-launcher=ccache build --copy-artifacts-to objdir-clone
                  && rm -rf out/linux-x64-fabric-admin-rpc-${BUILD_VARIANT}-clang"

            - name: Build linux-x64-fabric-bridge-rpc
              env:
                  CCACHE_DIR: "${GITHUB_WORKSPACE}/.ccache"
              run: >-
                  ./scripts/run_in_build_env.sh "./scripts/build/build_examples.py
                  --target linux-x64-fabric-bridge-rpc-${BUILD_VARIANT}-clang
                  --pw-command-launcher=ccache build --copy-artifacts-to objdir-clone
                  && rm -rf out/linux-x64-fabric-bridge-rpc-${BUILD_VARIANT}-clang"

            - name: Build linux-x64-fabric-sync
              env:
                  CCACHE_DIR: "${GITHUB_WORKSPACE}/.ccache"
              run: >-
                  ./scripts/run_in_build_env.sh "./scripts/build/build_examples.py
                  --target linux-x64-fabric-sync-${BUILD_VARIANT}-clang
                  --pw-command-launcher=ccache build --copy-artifacts-to objdir-clone
                  && rm -rf out/linux-x64-fabric-sync-${BUILD_VARIANT}-clang"

            # TODO: camera app needs clang support
            - name: Build linux-x64-camera
              env:
                  CCACHE_DIR: "${{ github.workspace }}/.ccache"
              run: >-
                  ./scripts/run_in_build_env.sh "./scripts/build/build_examples.py
                  --target linux-x64-camera
                  --pw-command-launcher=ccache build --copy-artifacts-to objdir-clone
                  && rm -rf out/linux-x64-camera"

            - name: Build linux-x64-camera-controller
              env:
                  CCACHE_DIR: "${GITHUB_WORKSPACE}/.ccache"
              run: >-
                  ./scripts/run_in_build_env.sh "./scripts/build/build_examples.py
                  --target linux-x64-camera-controller
                  --pw-command-launcher=ccache build --copy-artifacts-to objdir-clone
                  && rm -rf out/linux-x64-camera-controller"

            - name: Build linux-x64-light-data-model-no-unique-id
              env:
                  CCACHE_DIR: "${GITHUB_WORKSPACE}/.ccache"
              run: >-
                  ./scripts/run_in_build_env.sh "./scripts/build/build_examples.py
                  --target linux-x64-light-data-model-no-unique-id-${BUILD_VARIANT}-clang
                  --pw-command-launcher=ccache build --copy-artifacts-to objdir-clone
                  && rm -rf out/linux-x64-light-data-model-no-unique-id-${BUILD_VARIANT}-clang"

            - name: Build linux-x64-terms-and-conditions
              env:
                  CCACHE_DIR: "${GITHUB_WORKSPACE}/.ccache"
              run: >-
                  ./scripts/run_in_build_env.sh "./scripts/build/build_examples.py
                  --target linux-x64-terms-and-conditions
                  --pw-command-launcher=ccache build --copy-artifacts-to objdir-clone
                  && rm -rf out/linux-x64-terms-and-conditions"

            - name: Build linux-x64-python-bindings
              env:
                  CCACHE_DIR: "${GITHUB_WORKSPACE}/.ccache"
              run: >-
                  ./scripts/run_in_build_env.sh "./scripts/build/build_examples.py
                  --target linux-x64-python-bindings-webrtc
                  --pw-command-launcher=ccache build --copy-artifacts-to objdir-clone
                  && rm -rf out/linux-x64-python-bindings-webrtc"

            - name: Build linux-x64-jf-control-app
              env:
                  CCACHE_DIR: "${GITHUB_WORKSPACE}/.ccache"
              run: >-
                  ./scripts/run_in_build_env.sh "./scripts/build/build_examples.py
                  --target linux-x64-jf-control-app
                  --pw-command-launcher=ccache build --copy-artifacts-to objdir-clone
                  && rm -rf out/linux-x64-jf-control-app"

            - name: Build linux-x64-jf-admin-app
              env:
                  CCACHE_DIR: "${GITHUB_WORKSPACE}/.ccache"
              run: >-
                  ./scripts/run_in_build_env.sh "./scripts/build/build_examples.py
                  --target linux-x64-jf-admin-app
                  --pw-command-launcher=ccache build --copy-artifacts-to objdir-clone
                  && rm -rf out/linux-x64-jf-admin-app"

            - name: Build linux-x64-closure-app
              env:
                  CCACHE_DIR: "${GITHUB_WORKSPACE}/.ccache"
              run: >-
                  ./scripts/run_in_build_env.sh "./scripts/build/build_examples.py
                  --target linux-x64-closure-${BUILD_VARIANT}-tsan-clang-test
                  --pw-command-launcher=ccache build --copy-artifacts-to objdir-clone
                  && rm -rf out/linux-x64-closure-${BUILD_VARIANT}-tsan-clang-test"

            - name: Build linux-x64-water-leak-detector
              env:
                  CCACHE_DIR: "${GITHUB_WORKSPACE}/.ccache"
              run: >-
                  ./scripts/run_in_build_env.sh "./scripts/build/build_examples.py
                  --target linux-x64-water-leak-detector-${BUILD_VARIANT}-tsan-clang-test
                  --pw-command-launcher=ccache build --copy-artifacts-to objdir-clone
                  && rm -rf out/linux-x64-water-leak-detector-${BUILD_VARIANT}-tsan-clang-test"

            - name: Install push_av_server dependencies
              run: >-
                  ./scripts/run_in_python_env.sh out/venv \
                  "python3 -m pip install -r src/tools/push_av_server/requirements.txt \
                    && patch -d \$(python3 -m pip show hypercorn | grep 'Location: ' | sed 's/Location: //') -p0 < src/tools/push_av_server/hypercorn.patch \
                  "

            - name: Generate an argument environment file
              run: |
                  echo -n "" >/tmp/test_env.yaml
                  echo "ALL_CLUSTERS_APP: objdir-clone/linux-x64-all-clusters-${BUILD_VARIANT}-tsan-clang-test/chip-all-clusters-app" >> /tmp/test_env.yaml
                  echo "BRIDGE_APP: objdir-clone/linux-x64-bridge-${BUILD_VARIANT}-tsan-clang-test/chip-bridge-app" >> /tmp/test_env.yaml
                  echo "CHIP_LOCK_APP: objdir-clone/linux-x64-lock-${BUILD_VARIANT}-tsan-clang-test/chip-lock-app" >> /tmp/test_env.yaml
                  echo "CAMERA_APP: objdir-clone/linux-x64-camera/chip-camera-app" >> /tmp/test_env.yaml
                  echo "CAMERA_CONTROLLER_APP: objdir-clone/linux-x64-camera-controller/chip-camera-controller" >> /tmp/test_env.yaml
                  echo "ENERGY_MANAGEMENT_APP: objdir-clone/linux-x64-energy-management-${BUILD_VARIANT}-tsan-clang-test/chip-energy-management-app" >> /tmp/test_env.yaml
                  echo "ENERGY_GATEWAY_APP: objdir-clone/linux-x64-energy-gateway-${BUILD_VARIANT}-tsan-clang-test/chip-energy-gateway-app" >> /tmp/test_env.yaml
                  echo "LIT_ICD_APP: objdir-clone/linux-x64-lit-icd-${BUILD_VARIANT}-tsan-clang-test/lit-icd-app" >> /tmp/test_env.yaml
                  echo "AIR_PURIFIER_APP: objdir-clone/linux-x64-air-purifier-${BUILD_VARIANT}-tsan-clang-test/chip-air-purifier-app" >> /tmp/test_env.yaml
                  echo "CHIP_MICROWAVE_OVEN_APP: objdir-clone/linux-x64-microwave-oven-${BUILD_VARIANT}-tsan-clang-test/chip-microwave-oven-app" >> /tmp/test_env.yaml
                  echo "CHIP_RVC_APP: objdir-clone/linux-x64-rvc-${BUILD_VARIANT}-tsan-clang-test/chip-rvc-app" >> /tmp/test_env.yaml
                  echo "NETWORK_MANAGEMENT_APP: objdir-clone/linux-x64-network-manager-${BUILD_VARIANT}-tsan-clang-test/matter-network-manager-app" >> /tmp/test_env.yaml
                  echo "FABRIC_ADMIN_APP: objdir-clone/linux-x64-fabric-admin-rpc-${BUILD_VARIANT}-clang/fabric-admin" >> /tmp/test_env.yaml
                  echo "FABRIC_BRIDGE_APP: objdir-clone/linux-x64-fabric-bridge-rpc-${BUILD_VARIANT}-clang/fabric-bridge-app" >> /tmp/test_env.yaml
                  echo "FABRIC_SYNC_APP: objdir-clone/linux-x64-fabric-sync-${BUILD_VARIANT}-clang/fabric-sync" >> /tmp/test_env.yaml
                  echo "LIGHTING_APP_NO_UNIQUE_ID: objdir-clone/linux-x64-light-data-model-no-unique-id-${BUILD_VARIANT}-clang/chip-lighting-app" >> /tmp/test_env.yaml
                  echo "TERMS_AND_CONDITIONS_APP: objdir-clone/linux-x64-terms-and-conditions/chip-terms-and-conditions-app" >> /tmp/test_env.yaml
                  echo "TRACE_APP: out/trace_data/app-{SCRIPT_BASE_NAME}" >> /tmp/test_env.yaml
                  echo "JF_CONTROL_APP: objdir-clone/linux-x64-jf-control-app/jfc-app" >> /tmp/test_env.yaml
                  echo "JF_ADMIN_APP: objdir-clone/linux-x64-jf-admin-app/jfa-app" >> /tmp/test_env.yaml
                  echo "CLOSURE_APP: objdir-clone/linux-x64-closure-${BUILD_VARIANT}-tsan-clang-test/closure-app" >> /tmp/test_env.yaml
                  echo "WATER_LEAK_DETECTOR_APP: objdir-clone/linux-x64-water-leak-detector-${BUILD_VARIANT}-tsan-clang-test/water-leak-detector-app" >> /tmp/test_env.yaml
                  echo "PUSH_AV_SERVER: src/tools/push_av_server/server.py" >> /tmp/test_env.yaml

                  # Generic trace setups after applications
                  echo "TRACE_TEST_JSON: out/trace_data/test-{SCRIPT_BASE_NAME}" >> /tmp/test_env.yaml
                  echo "TRACE_TEST_PERFETTO: out/trace_data/test-{SCRIPT_BASE_NAME}" >> /tmp/test_env.yaml

            - name: Verify Testing Support
              run: |
                  scripts/run_in_python_env.sh out/venv 'python3 src/python_testing/test_testing/test_IDM_10_4.py'
                  scripts/run_in_python_env.sh out/venv 'python3 src/python_testing/test_testing/test_TC_ICDM_2_1_full_pics.py'
                  scripts/run_in_python_env.sh out/venv 'python3 src/python_testing/test_testing/test_TC_ICDM_2_1_min_pics.py'
                  scripts/run_in_python_env.sh out/venv 'python3 src/python_testing/test_testing/test_TC_SC_7_1.py'
                  scripts/run_in_python_env.sh out/venv 'python3 src/python_testing/test_testing/TestDecorators.py'
                  scripts/run_in_python_env.sh out/venv 'python3 src/python_testing/test_testing/TestChoiceConformanceSupport.py'
                  scripts/run_in_python_env.sh out/venv 'python3 src/python_testing/test_testing/TestConformanceSupport.py'
                  scripts/run_in_python_env.sh out/venv 'python3 src/python_testing/test_testing/TestConformanceTest.py'
                  scripts/run_in_python_env.sh out/venv 'python3 src/python_testing/test_testing/TestDefaultWarnings.py'
                  scripts/run_in_python_env.sh out/venv 'python3 src/python_testing/test_testing/TestIdChecks.py'
                  scripts/run_in_python_env.sh out/venv 'python3 src/python_testing/test_testing/TestMatterTestingSupport.py'
                  scripts/run_in_python_env.sh out/venv 'python3 src/python_testing/test_testing/TestPics.py'
                  scripts/run_in_python_env.sh out/venv 'python3 src/python_testing/test_testing/TestSpecParsingDataType.py'
                  scripts/run_in_python_env.sh out/venv 'python3 src/python_testing/test_testing/TestSpecParsingDeviceType.py'
                  scripts/run_in_python_env.sh out/venv 'python3 src/python_testing/test_testing/TestSpecParsingNamespace.py'
                  scripts/run_in_python_env.sh out/venv 'python3 src/python_testing/test_testing/TestSpecParsingSelection.py'
                  scripts/run_in_python_env.sh out/venv 'python3 src/python_testing/test_testing/TestSpecParsingSupport.py'
                  scripts/run_in_python_env.sh out/venv 'PYTHONPATH=src/python_testing:$PYTHONPATH python3 -m unittest discover -s src/python_testing/mdns_discovery/tests -p "test_*.py"'

            - name: Run Tests
              run: |
                  mkdir -p out/trace_data
                  scripts/run_in_python_env.sh out/venv 'scripts/tests/run_python_test.py --load-from-env /tmp/test_env.yaml --script src/controller/python/tests/scripts/mobile-device-test.py'
                  scripts/run_in_python_env.sh out/venv 'src/python_testing/execute_python_tests.py --env-file /tmp/test_env.yaml --search-directory src/python_testing'
                  scripts/run_in_python_env.sh out/venv "scripts/tests/TestTimeSyncTrustedTimeSourceRunner.py --all-clusters objdir-clone/linux-x64-all-clusters-${BUILD_VARIANT}-tsan-clang-test/chip-all-clusters-app"

            - name: Execute Jupyter Notebooks
              run: |
                  scripts/run_in_build_env.sh './scripts/build_python.sh --jupyter-lab --install_virtual_env out/venv'
                  ./scripts/run_in_build_env.sh \
                   "./scripts/build/build_examples.py \
                      --target linux-x64-all-clusters-${BUILD_VARIANT}-clang-test \
                      build \
                      --copy-artifacts-to objdir-clone \
                   "
                  # TODO: ipynb HARD CODES paths to all-clusters app. create a symlink to them
                  ln -s linux-x64-all-clusters-${BUILD_VARIANT}-clang-test out/linux-x64-all-clusters

                  scripts/run_in_python_env.sh out/venv \
                  "jupyter execute docs/development_controllers/matter-repl/Matter_REPL_Intro.ipynb \
                  docs/development_controllers/matter-repl/Matter_Basic_Interactions.ipynb \
                  docs/development_controllers/matter-repl/Matter_Access_Control.ipynb \
                  docs/development_controllers/matter-repl/Matter_Multi_Fabric_Commissioning.ipynb \
                  "

            - name: Uploading core files
              uses: actions/upload-artifact@v4
              if: ${{ failure() && !env.ACT }}
              with:
                  name: crash-core-linux-python-repl
                  path: /tmp/cores/
                  # Cores are big; don't hold on to them too long.
                  retention-days: 5
            - name: Uploading objdir for debugging
              uses: actions/upload-artifact@v4
              if: ${{ failure() && !env.ACT }}
              with:
                  name: crash-objdir-linux-python-repl
                  path: objdir-clone/
                  # objdirs are big; don't hold on to them too long.
                  retention-days: 5
            - name: Save ccache
              if: github.ref == 'refs/heads/master' && steps.ccache.outputs.cache-hit != 'true'
              uses: actions/cache/save@v4
              with:
                  path: .ccache
                  key: ${{ env.CCACHE_KEY }}

    repl_tests_darwin:
        name: REPL Tests - Darwin (Build Only)

        strategy:
            matrix:
                include:
                - os: macos-14
                  arch: arm64   # observed, not configured
                  build_variant: no-ble-no-wifi-tsan-clang
                # - os: macos-15-intel
                #   arch: x64   # observed, not configured
                #   build_variant: no-ble-no-wifi-tsan-clang`
                # - os: macos-15
                #   arch: arm64   # observed, not configured
                #   build_variant: no-ble-no-wifi-tsan-clang`
        env:
            BUILD_VARIANT: ${{matrix.build_variant}}
            TSAN_OPTIONS: "halt_on_error=1"

        if: github.actor != 'restyled-io[bot]'
        runs-on: ${{ matrix.os }}

        steps:
            - name: Checkout
              uses: actions/checkout@v5
            - name: Setup Environment
              # coreutils for stdbuf
              run: brew install coreutils
            - name: Try to ensure the directories for core dumping and diagnostic
                  log collection exist and we can write them.
              run: |
                  sudo chown ${USER} /cores || true
                  mkdir -p ~/Library/Logs/DiagnosticReports || true
                  mkdir objdir-clone || true
            - name: Checkout submodules & Bootstrap
              uses: ./.github/actions/checkout-submodules-and-bootstrap
              with:
                  platform: darwin
                  bootstrap-log-name: bootstrap-logs-darwin-${{ matrix.build_variant }}${{ matrix.chip_tool }}

            - name: Build Python REPL and example apps
              run: |
                  scripts/run_in_build_env.sh './scripts/build_python.sh --install_virtual_env out/venv'
                  ./scripts/run_in_build_env.sh \
                   "./scripts/build/build_examples.py \
                      --target darwin-${{matrix.arch}}-all-clusters-${BUILD_VARIANT}-test \
                      build \
                      --copy-artifacts-to objdir-clone \
                   "
            - name: Run Tests
              if: false # disable darwin test runs for now as they were very flaky in the past
              run: |
                  scripts/run_in_python_env.sh out/venv './scripts/tests/run_python_test.py --app out/darwin-${{matrix.arch}}-all-clusters-no-ble-no-wifi-tsan-clang-test/chip-all-clusters-app --factory-reset --quiet --app-args "--discriminator 3840 --interface-id -1" --script-args "-t 3600 --disable-test ClusterObjectTests.TestTimedRequestTimeout"'
            - name: Uploading core files
              uses: actions/upload-artifact@v4
              if: ${{ failure() && !env.ACT }}
              with:
                  name: crash-core-darwin-python-repl
                  path: /cores/
                  # Cores are big; don't hold on to them too long.
                  retention-days: 5
            - name: Uploading traces on failure
              uses: actions/upload-artifact@v4
              if: ${{ failure() && !env.ACT }}
              with:
                  name: trace-data-python-repl
                  path: out/trace_data/
                  retention-days: 5
            - name: Uploading diagnostic logs
              uses: actions/upload-artifact@v4
              if: ${{ failure() && !env.ACT }}
              with:
                  name: crash-log-darwin-python-repl
                  path: ~/Library/Logs/DiagnosticReports/
            - name: Uploading objdir for debugging
              uses: actions/upload-artifact@v4
              if: ${{ failure() && !env.ACT }}
              with:
                  name: crash-objdir-darwin-python-repl
                  path: objdir-clone/
                  # objdirs are big; don't hold on to them too long.
                  retention-days: 5<|MERGE_RESOLUTION|>--- conflicted
+++ resolved
@@ -127,11 +127,8 @@
                       src/app/zap-templates/zcl/data-model/chip/global-enums.xml \
                       src/app/zap-templates/zcl/data-model/chip/global-structs.xml \
                       src/app/zap-templates/zcl/data-model/chip/groupcast-cluster.xml \
-<<<<<<< HEAD
                       src/app/zap-templates/zcl/data-model/chip/humidistat-cluster.xml \
-=======
                       src/app/zap-templates/zcl/data-model/chip/icd-management-cluster.xml \
->>>>>>> c1f377d6
                       src/app/zap-templates/zcl/data-model/chip/meter-identification-cluster.xml \
                       src/app/zap-templates/zcl/data-model/chip/push-av-stream-transport-cluster.xml \
                       src/app/zap-templates/zcl/data-model/chip/semantic-tag-namespace-enums.xml \
