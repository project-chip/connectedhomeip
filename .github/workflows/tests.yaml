--- conflicted
+++ resolved
@@ -173,11 +173,8 @@
                       src/app/zap-templates/zcl/data-model/chip/proxy-valid-cluster.xml \
                       src/app/zap-templates/zcl/data-model/chip/pump-configuration-and-control-cluster.xml \
                       src/app/zap-templates/zcl/data-model/chip/pwm-cluster.xml \
-<<<<<<< HEAD
                       src/app/zap-templates/zcl/data-model/chip/refrigerator-and-temperature-controlled-cabinet-mode-select-cluster.xml \
-=======
                       src/app/zap-templates/zcl/data-model/chip/refrigerator-alarm.xml \
->>>>>>> ae5b16d1
                       src/app/zap-templates/zcl/data-model/chip/relative-humidity-measurement-cluster.xml \
                       src/app/zap-templates/zcl/data-model/chip/rvc-clean-mode-select-cluster.xml \
                       src/app/zap-templates/zcl/data-model/chip/rvc-run-mode-select-cluster.xml \
