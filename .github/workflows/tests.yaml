--- conflicted
+++ resolved
@@ -84,33 +84,6 @@
                   sysctl -w kernel.core_pattern=/tmp/cores/core.%u.%p.%t || true
                   mkdir objdir-clone || true
 
-<<<<<<< HEAD
-=======
-            - uses: Wandalen/wretry.action@v1.3.0
-              name: Bootstrap cache
-              continue-on-error: true
-              timeout-minutes: 10
-              with:
-                action: buildjet/cache@v3
-                attempt_limit: 3
-                attempt_delay: 2000
-                with: |
-                    key: ${{ runner.os }}-env-${{ hashFiles('scripts/setup/*', 'third_party/pigweed/**') }}
-                    path: |
-                        .environment
-                        build_overrides/pigweed_environment.gni
-            - name: Bootstrap
-              run: bash scripts/bootstrap.sh
-            - name: Uploading bootstrap logs
-              uses: actions/upload-artifact@v3
-              if: ${{ always() && !env.ACT }}
-              with:
-                  name: bootstrap-logs-linux-${{ matrix.build_variant }}${{ matrix.chip_tool }}
-                  path: |
-                      .environment/gn_out/.ninja_log
-                      .environment/pigweed-venv/*.log
-
->>>>>>> 4f14a6c9
             - name: Validate that xml are parsable
               # The sub-items being run here are the same as the input XMLs listed
               # at src/app/zap-templates/zcl/zcl.json
@@ -357,30 +330,9 @@
             - name: Checkout submodules & Bootstrap
               uses: ./.github/actions/checkout-submodules-and-bootstrap
               with:
-<<<<<<< HEAD
                 platform: darwin
                 bootstrap-log-name: bootstrap-logs-darwin-${{ matrix.build_variant }}${{ matrix.chip_tool }}
 
-=======
-                action: buildjet/cache@v3
-                attempt_limit: 3
-                attempt_delay: 2000
-                with: |
-                    key: ${{ runner.os }}-env-${{ hashFiles('scripts/setup/*', 'third_party/pigweed/**') }}
-                    path: |
-                        .environment
-                        build_overrides/pigweed_environment.gni
-            - name: Bootstrap
-              run: bash scripts/bootstrap.sh
-            - name: Uploading bootstrap logs
-              uses: actions/upload-artifact@v3
-              if: ${{ always() && !env.ACT }}
-              with:
-                  name: bootstrap-logs-darwin-${{ matrix.build_variant }}${{ matrix.chip_tool }}
-                  path: |
-                      .environment/gn_out/.ninja_log
-                      .environment/pigweed-venv/*.log
->>>>>>> 4f14a6c9
 
             - name: Build Apps
               run: |
@@ -484,33 +436,6 @@
                   sysctl -w kernel.core_pattern=/tmp/cores/core.%u.%p.%t || true
                   mkdir objdir-clone || true
 
-<<<<<<< HEAD
-=======
-            - uses: Wandalen/wretry.action@v1.3.0
-              name: Bootstrap cache
-              continue-on-error: true
-              timeout-minutes: 10
-              with:
-                action: buildjet/cache@v3
-                attempt_limit: 3
-                attempt_delay: 2000
-                with: |
-                    key: ${{ runner.os }}-env-${{ hashFiles('scripts/setup/*', 'third_party/pigweed/**') }}
-                    path: |
-                        .environment
-                        build_overrides/pigweed_environment.gni
-            - name: Bootstrap
-              run: bash scripts/bootstrap.sh
-            - name: Uploading bootstrap logs
-              uses: actions/upload-artifact@v3
-              if: ${{ always() && !env.ACT }}
-              with:
-                  name: bootstrap-logs-linux-${{ matrix.build_variant }}${{ matrix.chip_tool }}
-                  path: |
-                      .environment/gn_out/.ninja_log
-                      .environment/pigweed-venv/*.log
-
->>>>>>> 4f14a6c9
             - name: Build Python REPL and example apps
               run: |
                   scripts/run_in_build_env.sh './scripts/build_python.sh --install_virtual_env out/venv --extra_packages "mobly"'
@@ -580,30 +505,8 @@
                   sudo chown ${USER} /cores || true
                   mkdir -p ~/Library/Logs/DiagnosticReports || true
                   mkdir objdir-clone || true
-<<<<<<< HEAD
             - name: Checkout submodules & Bootstrap
               uses: ./.github/actions/checkout-submodules-and-bootstrap
-=======
-
-            - uses: Wandalen/wretry.action@v1.3.0
-              name: Bootstrap cache
-              continue-on-error: true
-              timeout-minutes: 10
-              with:
-                action: buildjet/cache@v3
-                attempt_limit: 3
-                attempt_delay: 2000
-                with: |
-                    key: ${{ runner.os }}-env-${{ hashFiles('scripts/setup/*', 'third_party/pigweed/**') }}
-                    path: |
-                        .environment
-                        build_overrides/pigweed_environment.gni
-            - name: Bootstrap
-              run: bash scripts/bootstrap.sh
-            - name: Uploading bootstrap logs
-              uses: actions/upload-artifact@v3
-              if: ${{ always() && !env.ACT }}
->>>>>>> 4f14a6c9
               with:
                 platform: darwin
                 bootstrap-log-name: bootstrap-logs-darwin-${{ matrix.build_variant }}${{ matrix.chip_tool }}
