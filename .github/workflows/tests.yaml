# Copyright (c) 2020-2021 Project CHIP Authors
#
# Licensed under the Apache License, Version 2.0 (the "License");
# you may not use this file except in compliance with the License.
# You may obtain a copy of the License at
#
# http://www.apache.org/licenses/LICENSE-2.0
#
# Unless required by applicable law or agreed to in writing, software
# distributed under the License is distributed on an "AS IS" BASIS,
# WITHOUT WARRANTIES OR CONDITIONS OF ANY KIND, either express or implied.
# See the License for the specific language governing permissions and
# limitations under the License.

name: Tests

on:
    push:
        branches:
            - master
            - 'v*-branch'
    pull_request:
    merge_group:
    workflow_dispatch:
        inputs:
            disable_ccache:
                description: 'Disable ccache restore and builds (sets CCACHE_DISABLE=1)'
                required: false
                default: 'false'
                type: choice
                options: ['false', 'true']
            cache_suffix:
                description: 'Optional suffix appended to ccache key to rotate (e.g. short hash)'
                required: false
                default: ''
                type: string

concurrency:
    group: ${{ github.ref }}-${{ github.workflow }}-${{ (github.event_name == 'pull_request' && github.event.number) || (github.event_name == 'workflow_dispatch' && github.run_number) || github.sha }}
    cancel-in-progress: true

env:
    CHIP_NO_LOG_TIMESTAMPS: true

jobs:
    changed_paths:
      uses: ./.github/workflows/analyze-changed-paths.yaml

    test_suites_linux:
        name: Test Suites - Linux
        needs: changed_paths
        strategy:
            matrix:
                build_variant: [no-ble-no-shell-tsan-clang]
                chip_tool: [""]
        env:
            BUILD_VARIANT: ${{matrix.build_variant}}
            CHIP_TOOL_VARIANT: ${{matrix.chip_tool}}
            TSAN_OPTIONS: "halt_on_error=1 suppressions=scripts/tests/chiptest/tsan-linux-suppressions.txt"
            LSAN_OPTIONS: detect_leaks=1
            DISABLE_CCACHE: ${{ (github.event_name == 'workflow_dispatch' && inputs.disable_ccache == 'true') && 'true' || (contains(github.event.head_commit.message, '[no-ccache]') && 'true') || 'false' }}
            CCACHE_KEY_SUFFIX: ${{ github.event_name == 'workflow_dispatch' && inputs.cache_suffix || '' }}

        if: github.actor != 'restyled-io[bot]' && needs.changed_paths.outputs.non_md_changes == 'true'
        runs-on: ubuntu-latest

        container:
            image: ghcr.io/project-chip/chip-build:167
            options: >-
                --privileged --sysctl "net.ipv6.conf.all.disable_ipv6=0
                net.ipv4.conf.all.forwarding=1 net.ipv6.conf.all.forwarding=1"

        steps:
            - name: Checkout
              uses: actions/checkout@v5
            # To use act like:
            #   act -j test_suites_linux
            #
            # Note you likely still need to have non submodules setup for the
            # local machine, like:
            #   git submodule deinit --all
            - uses: actions/checkout@v5
              if: ${{ env.ACT }}
              name: Checkout (ACT for local build)
            - name: Checkout submodules & Bootstrap
              uses: ./.github/actions/checkout-submodules-and-bootstrap
              with:
                  platform: linux
                  bootstrap-log-name: bootstrap-logs-linux-${{ matrix.build_variant }}${{ matrix.chip_tool }}
            - name: Try to ensure the directories for core dumping exist and we
                  can write them.
              run: |
                  mkdir /tmp/cores || true
                  sysctl -w kernel.core_pattern=/tmp/cores/core.%u.%p.%t || true
                  mkdir objdir-clone || true

            - name: Set up a IPV6 known environment
              uses: ./.github/actions/add-ipv6

            - name: Setup and Restore Cache
              id: ccache
              uses: ./.github/actions/setup-ccache
              with:
                build-variant: ${{ matrix.build_variant }}
                disable: ${{ env.DISABLE_CCACHE }}
                cache-suffix: ${{ env.CCACHE_KEY_SUFFIX }}

            - name: Validate that xml are parsable
              # The sub-items being run here are the same as the input XMLs listed
              # at src/app/zap-templates/zcl/zcl.json
              #
              # This ensures that the syntax of the XML can always be parsed/validated, however it
              # does not enforce that the content is understood (that part is covered by parser
              # unit tests)
              #
              run: |
                  ./scripts/run_in_build_env.sh \
                    "matter-zapxml-parser \
                      --no-print \
                      --log-level info \
                      src/app/zap-templates/zcl/data-model/chip/global-attributes.xml \
                      src/app/zap-templates/zcl/data-model/chip/bridged-device-basic-information-cluster.xml \
                      src/app/zap-templates/zcl/data-model/chip/chime-cluster.xml \
                      src/app/zap-templates/zcl/data-model/chip/closure-control-cluster.xml \
                      src/app/zap-templates/zcl/data-model/chip/closure-dimension-cluster.xml \
                      src/app/zap-templates/zcl/data-model/chip/commodity-metering-cluster.xml \
                      src/app/zap-templates/zcl/data-model/chip/commodity-price-cluster.xml \
                      src/app/zap-templates/zcl/data-model/chip/commodity-tariff-cluster.xml \
                      src/app/zap-templates/zcl/data-model/chip/global-bitmaps.xml \
                      src/app/zap-templates/zcl/data-model/chip/global-enums.xml \
                      src/app/zap-templates/zcl/data-model/chip/global-structs.xml \
                      src/app/zap-templates/zcl/data-model/chip/groupcast-cluster.xml \
                      src/app/zap-templates/zcl/data-model/chip/meter-identification-cluster.xml \
                      src/app/zap-templates/zcl/data-model/chip/push-av-stream-transport-cluster.xml \
                      src/app/zap-templates/zcl/data-model/chip/semantic-tag-namespace-enums.xml \
                      src/app/zap-templates/zcl/data-model/chip/access-control-definitions.xml \
                      src/app/zap-templates/zcl/data-model/chip/access-control-cluster.xml \
                      src/app/zap-templates/zcl/data-model/chip/account-login-cluster.xml \
                      src/app/zap-templates/zcl/data-model/chip/administrator-commissioning-cluster.xml \
                      src/app/zap-templates/zcl/data-model/chip/air-quality-cluster.xml \
                      src/app/zap-templates/zcl/data-model/chip/application-basic-cluster.xml \
                      src/app/zap-templates/zcl/data-model/chip/application-launcher-cluster.xml \
                      src/app/zap-templates/zcl/data-model/chip/audio-output-cluster.xml \
                      src/app/zap-templates/zcl/data-model/chip/ballast-configuration-cluster.xml \
                      src/app/zap-templates/zcl/data-model/chip/basic-information-cluster.xml \
                      src/app/zap-templates/zcl/data-model/chip/binding-cluster.xml \
                      src/app/zap-templates/zcl/data-model/chip/boolean-state-cluster.xml \
                      src/app/zap-templates/zcl/data-model/chip/actions-cluster.xml \
                      src/app/zap-templates/zcl/data-model/chip/camera-av-settings-user-level-management-cluster.xml \
                      src/app/zap-templates/zcl/data-model/chip/camera-av-stream-management-cluster.xml \
                      src/app/zap-templates/zcl/data-model/chip/chip-ota.xml \
                      src/app/zap-templates/zcl/data-model/chip/chip-types.xml \
                      src/app/zap-templates/zcl/data-model/chip/channel-cluster.xml \
                      src/app/zap-templates/zcl/data-model/chip/clusters-extensions.xml \
                      src/app/zap-templates/zcl/data-model/chip/color-control-cluster.xml \
                      src/app/zap-templates/zcl/data-model/chip/commissioner-control-cluster.xml \
                      src/app/zap-templates/zcl/data-model/chip/concentration-measurement-cluster.xml \
                      src/app/zap-templates/zcl/data-model/chip/content-launch-cluster.xml \
                      src/app/zap-templates/zcl/data-model/chip/content-app-observer-cluster.xml \
                      src/app/zap-templates/zcl/data-model/chip/content-control-cluster.xml \
                      src/app/zap-templates/zcl/data-model/chip/descriptor-cluster.xml \
                      src/app/zap-templates/zcl/data-model/chip/device-energy-management-cluster.xml \
                      src/app/zap-templates/zcl/data-model/chip/device-energy-management-mode-cluster.xml \
                      src/app/zap-templates/zcl/data-model/chip/diagnostic-logs-cluster.xml \
                      src/app/zap-templates/zcl/data-model/chip/dishwasher-alarm-cluster.xml \
                      src/app/zap-templates/zcl/data-model/chip/dishwasher-mode-cluster.xml \
                      src/app/zap-templates/zcl/data-model/chip/electrical-grid-conditions-cluster.xml \
                      src/app/zap-templates/zcl/data-model/chip/measurement-and-sensing.xml \
                      src/app/zap-templates/zcl/data-model/chip/microwave-oven-mode-cluster.xml \
                      src/app/zap-templates/zcl/data-model/chip/microwave-oven-control-cluster.xml \
                      src/app/zap-templates/zcl/data-model/chip/door-lock-cluster.xml \
                      src/app/zap-templates/zcl/data-model/chip/ecosystem-information-cluster.xml \
                      src/app/zap-templates/zcl/data-model/chip/energy-evse-cluster.xml \
                      src/app/zap-templates/zcl/data-model/chip/energy-evse-mode-cluster.xml \
                      src/app/zap-templates/zcl/data-model/chip/ethernet-network-diagnostics-cluster.xml \
                      src/app/zap-templates/zcl/data-model/chip/fan-control-cluster.xml \
                      src/app/zap-templates/zcl/data-model/chip/fault-injection-cluster.xml \
                      src/app/zap-templates/zcl/data-model/chip/fixed-label-cluster.xml \
                      src/app/zap-templates/zcl/data-model/chip/flow-measurement-cluster.xml \
                      src/app/zap-templates/zcl/data-model/chip/general-commissioning-cluster.xml \
                      src/app/zap-templates/zcl/data-model/chip/general-diagnostics-cluster.xml \
                      src/app/zap-templates/zcl/data-model/chip/global-attributes.xml \
                      src/app/zap-templates/zcl/data-model/chip/groups-cluster.xml \
                      src/app/zap-templates/zcl/data-model/chip/group-key-mgmt-cluster.xml \
                      src/app/zap-templates/zcl/data-model/chip/identify-cluster.xml \
                      src/app/zap-templates/zcl/data-model/chip/illuminance-measurement-cluster.xml \
                      src/app/zap-templates/zcl/data-model/chip/joint-fabric-datastore-cluster.xml \
                      src/app/zap-templates/zcl/data-model/chip/joint-fabric-administrator-cluster.xml \
                      src/app/zap-templates/zcl/data-model/chip/keypad-input-cluster.xml \
                      src/app/zap-templates/zcl/data-model/chip/laundry-washer-mode-cluster.xml \
                      src/app/zap-templates/zcl/data-model/chip/laundry-dryer-controls-cluster.xml \
                      src/app/zap-templates/zcl/data-model/chip/level-control-cluster.xml \
                      src/app/zap-templates/zcl/data-model/chip/localization-configuration-cluster.xml \
                      src/app/zap-templates/zcl/data-model/chip/low-power-cluster.xml \
                      src/app/zap-templates/zcl/data-model/chip/media-input-cluster.xml \
                      src/app/zap-templates/zcl/data-model/chip/media-playback-cluster.xml \
                      src/app/zap-templates/zcl/data-model/chip/messages-cluster.xml \
                      src/app/zap-templates/zcl/data-model/chip/mode-base-cluster.xml \
                      src/app/zap-templates/zcl/data-model/chip/mode-select-cluster.xml \
                      src/app/zap-templates/zcl/data-model/chip/network-commissioning-cluster.xml \
                      src/app/zap-templates/zcl/data-model/chip/occupancy-sensing-cluster.xml \
                      src/app/zap-templates/zcl/data-model/chip/onoff-cluster.xml \
                      src/app/zap-templates/zcl/data-model/chip/operational-credentials-cluster.xml \
                      src/app/zap-templates/zcl/data-model/chip/operational-state-cluster.xml \
                      src/app/zap-templates/zcl/data-model/chip/operational-state-oven-cluster.xml \
                      src/app/zap-templates/zcl/data-model/chip/operational-state-rvc-cluster.xml \
                      src/app/zap-templates/zcl/data-model/chip/oven-mode-cluster.xml \
                      src/app/zap-templates/zcl/data-model/chip/power-topology-cluster.xml \
                      src/app/zap-templates/zcl/data-model/chip/pressure-measurement-cluster.xml \
                      src/app/zap-templates/zcl/data-model/chip/power-source-cluster.xml \
                      src/app/zap-templates/zcl/data-model/chip/power-source-configuration-cluster.xml \
                      src/app/zap-templates/zcl/data-model/chip/proxy-configuration-cluster.xml \
                      src/app/zap-templates/zcl/data-model/chip/proxy-discovery-cluster.xml \
                      src/app/zap-templates/zcl/data-model/chip/proxy-valid-cluster.xml \
                      src/app/zap-templates/zcl/data-model/chip/pump-configuration-and-control-cluster.xml \
                      src/app/zap-templates/zcl/data-model/chip/pwm-cluster.xml \
                      src/app/zap-templates/zcl/data-model/chip/refrigerator-and-temperature-controlled-cabinet-mode-cluster.xml \
                      src/app/zap-templates/zcl/data-model/chip/refrigerator-alarm.xml \
                      src/app/zap-templates/zcl/data-model/chip/relative-humidity-measurement-cluster.xml \
                      src/app/zap-templates/zcl/data-model/chip/rvc-clean-mode-cluster.xml \
                      src/app/zap-templates/zcl/data-model/chip/rvc-run-mode-cluster.xml \
                      src/app/zap-templates/zcl/data-model/chip/scene.xml \
                      src/app/zap-templates/zcl/data-model/chip/service-area-cluster.xml \
                      src/app/zap-templates/zcl/data-model/chip/smoke-co-alarm-cluster.xml \
                      src/app/zap-templates/zcl/data-model/chip/software-diagnostics-cluster.xml \
                      src/app/zap-templates/zcl/data-model/chip/soil-measurement-cluster.xml \
                      src/app/zap-templates/zcl/data-model/chip/switch-cluster.xml \
                      src/app/zap-templates/zcl/data-model/chip/target-navigator-cluster.xml \
                      src/app/zap-templates/zcl/data-model/chip/temperature-control-cluster.xml \
                      src/app/zap-templates/zcl/data-model/chip/temperature-measurement-cluster.xml \
                      src/app/zap-templates/zcl/data-model/chip/test-cluster.xml \
                      src/app/zap-templates/zcl/data-model/chip/thermostat-user-interface-configuration-cluster.xml \
                      src/app/zap-templates/zcl/data-model/chip/thermostat-cluster.xml \
                      src/app/zap-templates/zcl/data-model/chip/thread-border-router-management-cluster.xml \
                      src/app/zap-templates/zcl/data-model/chip/thread-network-diagnostics-cluster.xml \
                      src/app/zap-templates/zcl/data-model/chip/thread-network-directory-cluster.xml \
                      src/app/zap-templates/zcl/data-model/chip/time-format-localization-cluster.xml \
                      src/app/zap-templates/zcl/data-model/chip/time-synchronization-cluster.xml \
                      src/app/zap-templates/zcl/data-model/chip/timer-cluster.xml \
                      src/app/zap-templates/zcl/data-model/chip/tls-certificate-management-cluster.xml \
                      src/app/zap-templates/zcl/data-model/chip/tls-client-management-cluster.xml \
                      src/app/zap-templates/zcl/data-model/chip/user-label-cluster.xml \
                      src/app/zap-templates/zcl/data-model/chip/unit-localization-cluster.xml \
                      src/app/zap-templates/zcl/data-model/chip/valve-configuration-and-control-cluster.xml \
                      src/app/zap-templates/zcl/data-model/chip/wake-on-lan-cluster.xml \
                      src/app/zap-templates/zcl/data-model/chip/washer-controls-cluster.xml \
                      src/app/zap-templates/zcl/data-model/chip/water-heater-management-cluster.xml \
                      src/app/zap-templates/zcl/data-model/chip/webrtc-requestor-cluster.xml \
                      src/app/zap-templates/zcl/data-model/chip/webrtc-provider-cluster.xml \
                      src/app/zap-templates/zcl/data-model/chip/wifi-network-diagnostics-cluster.xml \
                      src/app/zap-templates/zcl/data-model/chip/wifi-network-management-cluster.xml \
                      src/app/zap-templates/zcl/data-model/chip/window-covering.xml \
                      src/app/zap-templates/zcl/data-model/chip/temperature-control-cluster.xml \
                      src/app/zap-templates/zcl/data-model/chip/matter-devices.xml \
                      src/app/zap-templates/zcl/data-model/chip/resource-monitoring-cluster.xml \
                      src/app/zap-templates/zcl/data-model/chip/sample-mei-cluster.xml \
                      src/app/zap-templates/zcl/data-model/chip/electrical-energy-measurement-cluster.xml \
                      src/app/zap-templates/zcl/data-model/chip/electrical-power-measurement-cluster.xml \
                      src/app/zap-templates/zcl/data-model/chip/zone-management-cluster.xml \
                  "
            - name: Build Apps
              id: build_with_cache
              continue-on-error: true
              env:
                  CCACHE_DIR: "${{ github.workspace }}/.ccache"
              run: |
                  ./scripts/run_in_build_env.sh \
                     "./scripts/build_python.sh \
                        --install_virtual_env out/venv \
                        --include_pytest_deps yes \
                        $([ "${DISABLE_CCACHE}" != "true" ] && echo --enable-ccache) \
                     "
                  ./scripts/run_in_build_env.sh \
                     "./scripts/build/build_examples.py \
                        --target linux-x64-chip-tool${CHIP_TOOL_VARIANT}-${BUILD_VARIANT} \
                        --target linux-x64-all-clusters-${BUILD_VARIANT} \
                        --target linux-x64-lock-${BUILD_VARIANT} \
                        --target linux-x64-ota-provider-${BUILD_VARIANT} \
                        --target linux-x64-ota-requestor-${BUILD_VARIANT} \
                        --target linux-x64-tv-app-${BUILD_VARIANT} \
                        --target linux-x64-bridge-${BUILD_VARIANT} \
                        --target linux-x64-lit-icd-${BUILD_VARIANT} \
                        --target linux-x64-microwave-oven-${BUILD_VARIANT} \
                        --target linux-x64-rvc-${BUILD_VARIANT} \
                        --target linux-x64-network-manager-${BUILD_VARIANT} \
                        --target linux-x64-energy-gateway-${BUILD_VARIANT} \
                        --target linux-x64-energy-management-${BUILD_VARIANT} \
                        --pw-command-launcher=ccache \
                        build \
                        --copy-artifacts-to objdir-clone \
                     "
            - name: Retry build without cache on master
              if: ${{ steps.build_with_cache.outcome == 'failure' && github.ref == 'refs/heads/master' }}
              env:
                  CCACHE_DIR: "${{ github.workspace }}/.ccache"
              run: |
                  echo "CCACHE_DISABLE=1" >> $GITHUB_ENV
                  rm -rf "${{ github.workspace }}/.ccache" || true
                  ./scripts/run_in_build_env.sh \
                     "./scripts/build_python.sh \
                        --install_virtual_env out/venv \
                        --include_pytest_deps yes \
                     "
                  ./scripts/run_in_build_env.sh \
                     "./scripts/build/build_examples.py \
                        --target linux-x64-chip-tool${CHIP_TOOL_VARIANT}-${BUILD_VARIANT} \
                        --target linux-x64-all-clusters-${BUILD_VARIANT} \
                        --target linux-x64-lock-${BUILD_VARIANT} \
                        --target linux-x64-ota-provider-${BUILD_VARIANT} \
                        --target linux-x64-ota-requestor-${BUILD_VARIANT} \
                        --target linux-x64-tv-app-${BUILD_VARIANT} \
                        --target linux-x64-bridge-${BUILD_VARIANT} \
                        --target linux-x64-lit-icd-${BUILD_VARIANT} \
                        --target linux-x64-microwave-oven-${BUILD_VARIIANT} \
                        --target linux-x64-rvc-${BUILD_VARIANT} \
                        --target linux-x64-network-manager-${BUILD_VARIANT} \
                        --target linux-x64-energy-gateway-${BUILD_VARIIANT} \
                        --target linux-x64-energy-management-${BUILD_VARIANT} \
                        build \
                        --copy-artifacts-to objdir-clone \
                     "

            - name: ccache stats
              run: ccache -s

            - name: Run Tests using the python parser sending commands to chip-tool
              run: |
                  ./scripts/run_in_build_env.sh \
                  "./scripts/tests/run_test_suite.py \
                     --runner chip_tool_python \
                     --chip-tool ./out/linux-x64-chip-tool${CHIP_TOOL_VARIANT}-${BUILD_VARIANT}/chip-tool \
                     run \
                     --iterations 1 \
                     --test-timeout-seconds 120 \
                     --all-clusters-app ./out/linux-x64-all-clusters-${BUILD_VARIANT}/chip-all-clusters-app \
                     --lock-app ./out/linux-x64-lock-${BUILD_VARIANT}/chip-lock-app \
                     --ota-provider-app ./out/linux-x64-ota-provider-${BUILD_VARIANT}/chip-ota-provider-app \
                     --ota-requestor-app ./out/linux-x64-ota-requestor-${BUILD_VARIANT}/chip-ota-requestor-app \
                     --tv-app ./out/linux-x64-tv-app-${BUILD_VARIANT}/chip-tv-app \
                     --bridge-app ./out/linux-x64-bridge-${BUILD_VARIANT}/chip-bridge-app \
                     --lit-icd-app ./out/linux-x64-lit-icd-${BUILD_VARIANT}/lit-icd-app \
                     --microwave-oven-app ./out/linux-x64-microwave-oven-${BUILD_VARIANT}/chip-microwave-oven-app \
                     --rvc-app ./out/linux-x64-rvc-${BUILD_VARIANT}/chip-rvc-app \
                     --network-manager-app ./out/linux-x64-network-manager-${BUILD_VARIANT}/matter-network-manager-app \
                     --energy-gateway-app ./out/linux-x64-energy-gateway-${BUILD_VARIANT}/chip-energy-gateway-app \
                     --energy-management-app ./out/linux-x64-energy-management-${BUILD_VARIANT}/chip-energy-management-app \
                  "

            - name: Run purposeful failure tests using the python parser sending commands to chip-tool
              run: |
                  ./scripts/run_in_build_env.sh \
                  "./scripts/tests/run_test_suite.py \
                     --runner chip_tool_python \
                     --include-tags PURPOSEFUL_FAILURE \
                     --chip-tool ./out/linux-x64-chip-tool${CHIP_TOOL_VARIANT}-${BUILD_VARIANT}/chip-tool \
                     run \
                     --iterations 1 \
                     --expected-failures 3 \
                     --keep-going \
                     --test-timeout-seconds 120 \
                     --all-clusters-app ./out/linux-x64-all-clusters-${BUILD_VARIANT}/chip-all-clusters-app \
                  "

            - name: Run Tests using matter-repl (skip slow)
              if: github.event_name == 'pull_request'
              run: |
                  ./scripts/run_in_python_env.sh out/venv \
                  "./scripts/tests/run_test_suite.py \
                     --runner matter_repl_python \
                     --exclude-tags MANUAL \
                     --exclude-tags FLAKY \
                     --exclude-tags IN_DEVELOPMENT \
                     --exclude-tags EXTRA_SLOW \
                     --exclude-tags SLOW \
                     --exclude-tags PURPOSEFUL_FAILURE \
                     run \
                     --iterations 1 \
                     --test-timeout-seconds 120 \
                     --all-clusters-app ./out/linux-x64-all-clusters-${BUILD_VARIANT}/chip-all-clusters-app \
                     --lock-app ./out/linux-x64-lock-${BUILD_VARIANT}/chip-lock-app \
                     --ota-provider-app ./out/linux-x64-ota-provider-${BUILD_VARIANT}/chip-ota-provider-app \
                     --ota-requestor-app ./out/linux-x64-ota-requestor-${BUILD_VARIANT}/chip-ota-requestor-app \
                     --tv-app ./out/linux-x64-tv-app-${BUILD_VARIANT}/chip-tv-app \
                     --bridge-app ./out/linux-x64-bridge-${BUILD_VARIANT}/chip-bridge-app \
                     --lit-icd-app ./out/linux-x64-lit-icd-${BUILD_VARIANT}/lit-icd-app \
                     --microwave-oven-app ./out/linux-x64-microwave-oven-${BUILD_VARIANT}/chip-microwave-oven-app \
                     --rvc-app ./out/linux-x64-rvc-${BUILD_VARIANT}/chip-rvc-app \
                     --network-manager-app ./out/linux-x64-network-manager-${BUILD_VARIANT}/matter-network-manager-app \
                     --energy-gateway-app ./out/linux-x64-energy-gateway-${BUILD_VARIANT}/chip-energy-gateway-app \
                     --energy-management-app ./out/linux-x64-energy-management-${BUILD_VARIANT}/chip-energy-management-app \
                  "
            - name: Run Tests using matter-repl (including slow)
              if: github.event_name == 'push'
              run: |
                  ./scripts/run_in_python_env.sh out/venv \
                  "./scripts/tests/run_test_suite.py \
                     --runner matter_repl_python \
                     run \
                     --iterations 1 \
                     --test-timeout-seconds 120 \
                     --all-clusters-app ./out/linux-x64-all-clusters-${BUILD_VARIANT}/chip-all-clusters-app \
                     --lock-app ./out/linux-x64-lock-${BUILD_VARIANT}/chip-lock-app \
                     --ota-provider-app ./out/linux-x64-ota-provider-${BUILD_VARIANT}/chip-ota-provider-app \
                     --ota-requestor-app ./out/linux-x64-ota-requestor-${BUILD_VARIANT}/chip-ota-requestor-app \
                     --tv-app ./out/linux-x64-tv-app-${BUILD_VARIANT}/chip-tv-app \
                     --bridge-app ./out/linux-x64-bridge-${BUILD_VARIANT}/chip-bridge-app \
                     --lit-icd-app ./out/linux-x64-lit-icd-${BUILD_VARIANT}/lit-icd-app \
                     --microwave-oven-app ./out/linux-x64-microwave-oven-${BUILD_VARIANT}/chip-microwave-oven-app \
                     --rvc-app ./out/linux-x64-rvc-${BUILD_VARIANT}/chip-rvc-app \
                     --network-manager-app ./out/linux-x64-network-manager-${BUILD_VARIANT}/matter-network-manager-app \
                     --energy-gateway-app ./out/linux-x64-energy-gateway-${BUILD_VARIANT}/chip-energy-gateway-app \
                     --energy-management-app ./out/linux-x64-energy-management-${BUILD_VARIANT}/chip-energy-management-app \
                  "
            - name: Uploading core files
              uses: actions/upload-artifact@v4
              if: ${{ failure() && !env.ACT }}
              with:
                  name: crash-core-linux-${{ matrix.build_variant }}${{ matrix.chip_tool }}
                  path: /tmp/cores/
                  # Cores are big; don't hold on to them too long.
                  retention-days: 5
            - name: Uploading objdir for debugging
              uses: actions/upload-artifact@v4
              if: ${{ failure() && !env.ACT }}
              with:
                  name: crash-objdir-linux-${{ matrix.build_variant }}${{ matrix.chip_tool }}
                  path: objdir-clone/
                  # objdirs are big; don't hold on to them too long.
                  retention-days: 5
            - name: Save ccache
              if: github.ref == 'refs/heads/master' && steps.ccache.outputs.cache-hit != 'true' && env.DISABLE_CCACHE != 'true' && env.CCACHE_DISABLE != '1'
              uses: actions/cache/save@v4
              with:
                  path: .ccache
                  key: ${{ env.CCACHE_KEY }}

    test_suites_darwin:
        name: Test Suites - Darwin
        needs: changed_paths
        strategy:
            matrix:
                build_variant: [no-ble-no-shell-asan-clang, no-ble-no-shell-tsan-clang]
                chip_tool: [""]
        env:
            BUILD_VARIANT: ${{matrix.build_variant}}
            CHIP_TOOL_VARIANT: ${{matrix.chip_tool}}
            TSAN_OPTIONS: "halt_on_error=1"
            LSAN_OPTIONS: detect_leaks=1 suppressions=scripts/tests/chiptest/lsan-mac-suppressions.txt

        if: github.actor != 'restyled-io[bot]' && needs.changed_paths.outputs.non_md_changes == 'true'
        runs-on: macos-13

        steps:
            - name: Checkout
              uses: actions/checkout@v5
            - name: Setup Environment
              # coreutils for stdbuf
              run: brew install coreutils
            - name: Try to ensure the directories for core dumping and diagnostic
                  log collection exist and we can write them.
              run: |
                  sudo chown ${USER} /cores || true
                  mkdir -p ~/Library/Logs/DiagnosticReports || true
                  mkdir objdir-clone || true
            - name: Checkout submodules & Bootstrap
              uses: ./.github/actions/checkout-submodules-and-bootstrap
              with:
                  platform: darwin
                  bootstrap-log-name: bootstrap-logs-darwin-${{ matrix.build_variant }}${{ matrix.chip_tool }}

            - name: Build Apps
              run: |
                  ./scripts/run_in_build_env.sh \
                     "./scripts/build/build_examples.py \
                        --target darwin-x64-chip-tool${CHIP_TOOL_VARIANT}-${BUILD_VARIANT} \
                        --target darwin-x64-all-clusters-${BUILD_VARIANT} \
                        --target darwin-x64-lock-${BUILD_VARIANT} \
                        --target darwin-x64-ota-provider-${BUILD_VARIANT} \
                        --target darwin-x64-ota-requestor-${BUILD_VARIANT} \
                        --target darwin-x64-tv-app-${BUILD_VARIANT} \
                        --target darwin-x64-bridge-${BUILD_VARIANT} \
                        --target darwin-x64-lit-icd-${BUILD_VARIANT} \
                        --target darwin-x64-microwave-oven-${BUILD_VARIANT} \
                        --target darwin-x64-rvc-${BUILD_VARIANT} \
                        --target darwin-x64-network-manager-${BUILD_VARIANT} \
                        --target darwin-x64-energy-gateway-${BUILD_VARIANT} \
                        --target darwin-x64-energy-management-${BUILD_VARIANT} \
                        build \
                        --copy-artifacts-to objdir-clone \
                     "

            - name: Run Tests using the python parser sending commands to chip-tool
              run: |
                  ./scripts/run_in_build_env.sh \
                  "./scripts/tests/run_test_suite.py \
                     --runner chip_tool_python \
                     --chip-tool ./out/darwin-x64-chip-tool${CHIP_TOOL_VARIANT}-${BUILD_VARIANT}/chip-tool \
                     --target-skip-glob '{Test_TC_DGTHREAD_2_1,Test_TC_DGTHREAD_2_2,Test_TC_DGTHREAD_2_3,Test_TC_DGTHREAD_2_4}' \
                     run \
                     --iterations 1 \
                     --test-timeout-seconds 120 \
                     --all-clusters-app ./out/darwin-x64-all-clusters-${BUILD_VARIANT}/chip-all-clusters-app \
                     --lock-app ./out/darwin-x64-lock-${BUILD_VARIANT}/chip-lock-app \
                     --ota-provider-app ./out/darwin-x64-ota-provider-${BUILD_VARIANT}/chip-ota-provider-app \
                     --ota-requestor-app ./out/darwin-x64-ota-requestor-${BUILD_VARIANT}/chip-ota-requestor-app \
                     --tv-app ./out/darwin-x64-tv-app-${BUILD_VARIANT}/chip-tv-app \
                     --bridge-app ./out/darwin-x64-bridge-${BUILD_VARIANT}/chip-bridge-app \
                     --lit-icd-app ./out/darwin-x64-lit-icd-${BUILD_VARIANT}/lit-icd-app \
                     --microwave-oven-app ./out/darwin-x64-microwave-oven-${BUILD_VARIANT}/chip-microwave-oven-app \
                     --rvc-app ./out/darwin-x64-rvc-${BUILD_VARIANT}/chip-rvc-app \
                     --network-manager-app ./out/darwin-x64-network-manager-${BUILD_VARIANT}/matter-network-manager-app \
                     --energy-gateway-app ./out/darwin-x64-energy-gateway-${BUILD_VARIANT}/chip-energy-gateway-app \
                     --energy-management-app ./out/darwin-x64-energy-management-${BUILD_VARIANT}/chip-energy-management-app \
                  "

            - name: Run purposeful failure tests using the python parser sending commands to chip-tool
              run: |
                  ./scripts/run_in_build_env.sh \
                  "./scripts/tests/run_test_suite.py \
                     --runner chip_tool_python \
                     --include-tags PURPOSEFUL_FAILURE \
                     --chip-tool ./out/darwin-x64-chip-tool${CHIP_TOOL_VARIANT}-${BUILD_VARIANT}/chip-tool \
                     run \
                     --iterations 1 \
                     --expected-failures 3 \
                     --keep-going \
                     --test-timeout-seconds 120 \
                     --all-clusters-app ./out/darwin-x64-all-clusters-${BUILD_VARIANT}/chip-all-clusters-app \
                  "

            - name: Uploading core files
              uses: actions/upload-artifact@v4
              if: ${{ failure() && !env.ACT }}
              with:
                  name: crash-core-darwin-${{ matrix.build_variant }}${{ matrix.chip_tool }}
                  path: /cores/
                  # Cores are big; don't hold on to them too long.
                  retention-days: 5
            - name: Uploading diagnostic logs
              uses: actions/upload-artifact@v4
              if: ${{ failure() && !env.ACT }}
              with:
                  name: crash-log-darwin-${{ matrix.build_variant }}${{ matrix.chip_tool }}
                  path: ~/Library/Logs/DiagnosticReports/
            - name: Uploading objdir for debugging
              uses: actions/upload-artifact@v4
              if: ${{ failure() && !env.ACT }}
              with:
                  name: crash-objdir-darwin-${{ matrix.build_variant }}${{ matrix.chip_tool }}
                  path: objdir-clone/
                  # objdirs are big; don't hold on to them too long.
                  retention-days: 5

    repl_tests_linux:
        name: REPL Tests - Linux
        needs: changed_paths
        if: github.actor != 'restyled-io[bot]' && needs.changed_paths.outputs.non_md_changes == 'true'

        strategy:
            matrix:
                build_variant: [ipv6only-no-ble-no-wifi]

        env:
            TSAN_OPTIONS: "halt_on_error=1 suppressions=scripts/tests/chiptest/tsan-linux-suppressions.txt"
            BUILD_VARIANT: ${{matrix.build_variant}}

        runs-on: ubuntu-latest

        container:
            image: ghcr.io/project-chip/chip-build:167
            options: >-
                --privileged
                --sysctl net.ipv6.conf.all.disable_ipv6=0
                --sysctl net.ipv4.conf.all.forwarding=0
                --sysctl net.ipv6.conf.all.forwarding=0

        steps:
            - name: Checkout
              uses: actions/checkout@v5
            - name: Checkout submodules & Bootstrap
              uses: ./.github/actions/checkout-submodules-and-bootstrap
              with:
                  platform: linux
                  bootstrap-log-name: bootstrap-logs-linux-${{ matrix.build_variant }}${{ matrix.chip_tool }}
            - name: Try to ensure the directories for core dumping exist and we
                  can write them.
              run: |
                  mkdir /tmp/cores || true
                  sysctl -w kernel.core_pattern=/tmp/cores/core.%u.%p.%t || true
                  mkdir objdir-clone || true

            - name: Set up a IPV6 known envionment
              uses: ./.github/actions/add-ipv6

            - name: Setup and Restore Cache
              id: ccache
              uses: ./.github/actions/setup-ccache
              with:
                build-variant: ${{ matrix.build_variant }}

            - name: Build python env
              run: scripts/run_in_build_env.sh './scripts/build_python.sh --install_virtual_env out/venv --enable-ccache'

            - name: Build linux-x64-all-clusters
              env:
                  CCACHE_DIR: "${{ github.workspace }}/.ccache"
              run: >-
                  ./scripts/run_in_build_env.sh "./scripts/build/build_examples.py
                  --target linux-x64-all-clusters-${BUILD_VARIANT}-tsan-clang-test
                  --pw-command-launcher=ccache build --copy-artifacts-to objdir-clone
                  && rm -rf out/linux-x64-all-clusters-${BUILD_VARIANT}-tsan-clang-test
                  "
            # TODO: determine why some apps are tsan and some are not (and does that add runtime overhead? )
            - name: Build linux-x64-bridge
              env:
                  CCACHE_DIR: "${{ github.workspace }}/.ccache"
              run: >-
                  ./scripts/run_in_build_env.sh "./scripts/build/build_examples.py
                  --target linux-x64-bridge-${BUILD_VARIANT}-tsan-clang-test
                  --pw-command-launcher=ccache build --copy-artifacts-to objdir-clone
                  && rm -rf out/linux-x64-bridge-${BUILD_VARIANT}-tsan-clang-test"

            - name: Build linux-x64-lock
              env:
                  CCACHE_DIR: "${{ github.workspace }}/.ccache"
              run: >-
                  ./scripts/run_in_build_env.sh "./scripts/build/build_examples.py
                  --target linux-x64-lock-${BUILD_VARIANT}-tsan-clang-test
                  --pw-command-launcher=ccache build --copy-artifacts-to objdir-clone
                  && rm -rf out/linux-x64-lock-${BUILD_VARIANT}-tsan-clang-test"

            - name: Build linux-x64-lit-icd
              env:
                  CCACHE_DIR: "${{ github.workspace }}/.ccache"
              run: >-
                  ./scripts/run_in_build_env.sh "./scripts/build/build_examples.py
                  --target linux-x64-lit-icd-${BUILD_VARIANT}-tsan-clang-test
                  --pw-command-launcher=ccache build --copy-artifacts-to objdir-clone
                  && rm -rf out/linux-x64-lit-icd-${BUILD_VARIANT}-tsan-clang-test"

            - name: Build linux-x64-air-purifier
              env:
                  CCACHE_DIR: "${{ github.workspace }}/.ccache"
              run: >-
                  ./scripts/run_in_build_env.sh "./scripts/build/build_examples.py
                  --target linux-x64-air-purifier-${BUILD_VARIANT}-tsan-clang-test
                  --pw-command-launcher=ccache build --copy-artifacts-to objdir-clone
                  && rm -rf out/linux-x64-air-purifier-${BUILD_VARIANT}-tsan-clang-test"

            - name: Build linux-x64-energy-gateway
              env:
                  CCACHE_DIR: "${GITHUB_WORKSPACE}/.ccache"
              run: >-
                  ./scripts/run_in_build_env.sh "./scripts/build/build_examples.py
                  --target linux-x64-energy-gateway-${BUILD_VARIANT}-tsan-clang-test
                  --pw-command-launcher=ccache build --copy-artifacts-to objdir-clone
                  && rm -rf out/linux-x64-energy-gateway-${BUILD_VARIANT}-tsan-clang-test"

            - name: Build linux-x64-energy-management
              env:
                  CCACHE_DIR: "${GITHUB_WORKSPACE}/.ccache"
              run: >-
                  ./scripts/run_in_build_env.sh "./scripts/build/build_examples.py
                  --target linux-x64-energy-management-${BUILD_VARIANT}-tsan-clang-test
                  --pw-command-launcher=ccache build --copy-artifacts-to objdir-clone
                  && rm -rf out/linux-x64-energy-management-${BUILD_VARIANT}-tsan-clang-test"

            - name: Build linux-x64-microwave-oven
              env:
                  CCACHE_DIR: "${GITHUB_WORKSPACE}/.ccache"
              run: >-
                  ./scripts/run_in_build_env.sh "./scripts/build/build_examples.py
                  --target linux-x64-microwave-oven-${BUILD_VARIANT}-tsan-clang-test
                  --pw-command-launcher=ccache build --copy-artifacts-to objdir-clone
                  && rm -rf out/linux-x64-microwave-oven-${BUILD_VARIANT}-tsan-clang-test"

            - name: Build linux-x64-rvc
              env:
                  CCACHE_DIR: "${GITHUB_WORKSPACE}/.ccache"
              run: >-
                  ./scripts/run_in_build_env.sh "./scripts/build/build_examples.py
                  --target linux-x64-rvc-${BUILD_VARIANT}-tsan-clang-test
                  --pw-command-launcher=ccache build --copy-artifacts-to objdir-clone
                  && rm -rf out/linux-x64-rvc-${BUILD_VARIANT}-tsan-clang-test"

            - name: Build linux-x64-network-manager
              env:
                  CCACHE_DIR: "${GITHUB_WORKSPACE}/.ccache"
              run: >-
                  ./scripts/run_in_build_env.sh "./scripts/build/build_examples.py
                  --target linux-x64-network-manager-${BUILD_VARIANT}-tsan-clang-test
                  --pw-command-launcher=ccache build --copy-artifacts-to objdir-clone
                  && rm -rf out/linux-x64-network-manager-${BUILD_VARIANT}-tsan-clang-test"

            - name: Build linux-x64-fabric-admin-rpc
              env:
                  CCACHE_DIR: "${GITHUB_WORKSPACE}/.ccache"
              run: >-
                  ./scripts/run_in_build_env.sh "./scripts/build/build_examples.py
                  --target linux-x64-fabric-admin-rpc-${BUILD_VARIANT}-clang
                  --pw-command-launcher=ccache build --copy-artifacts-to objdir-clone
                  && rm -rf out/linux-x64-fabric-admin-rpc-${BUILD_VARIANT}-clang"

            - name: Build linux-x64-fabric-bridge-rpc
              env:
                  CCACHE_DIR: "${GITHUB_WORKSPACE}/.ccache"
              run: >-
                  ./scripts/run_in_build_env.sh "./scripts/build/build_examples.py
                  --target linux-x64-fabric-bridge-rpc-${BUILD_VARIANT}-clang
                  --pw-command-launcher=ccache build --copy-artifacts-to objdir-clone
                  && rm -rf out/linux-x64-fabric-bridge-rpc-${BUILD_VARIANT}-clang"

            - name: Build linux-x64-fabric-sync
              env:
                  CCACHE_DIR: "${GITHUB_WORKSPACE}/.ccache"
              run: >-
                  ./scripts/run_in_build_env.sh "./scripts/build/build_examples.py
                  --target linux-x64-fabric-sync-${BUILD_VARIANT}-clang
                  --pw-command-launcher=ccache build --copy-artifacts-to objdir-clone
                  && rm -rf out/linux-x64-fabric-sync-${BUILD_VARIANT}-clang"

            # TODO: camera app needs clang support
            - name: Build linux-x64-camera
              env:
                  CCACHE_DIR: "${{ github.workspace }}/.ccache"
              run: >-
                  ./scripts/run_in_build_env.sh "./scripts/build/build_examples.py
                  --target linux-x64-camera
                  --pw-command-launcher=ccache build --copy-artifacts-to objdir-clone
                  && rm -rf out/linux-x64-camera"

            - name: Build linux-x64-camera-controller
              env:
                  CCACHE_DIR: "${GITHUB_WORKSPACE}/.ccache"
              run: >-
                  ./scripts/run_in_build_env.sh "./scripts/build/build_examples.py
                  --target linux-x64-camera-controller
                  --pw-command-launcher=ccache build --copy-artifacts-to objdir-clone
                  && rm -rf out/linux-x64-camera-controller"

            - name: Build linux-x64-light-data-model-no-unique-id
              env:
                  CCACHE_DIR: "${GITHUB_WORKSPACE}/.ccache"
              run: >-
                  ./scripts/run_in_build_env.sh "./scripts/build/build_examples.py
                  --target linux-x64-light-data-model-no-unique-id-${BUILD_VARIANT}-clang
                  --pw-command-launcher=ccache build --copy-artifacts-to objdir-clone
                  && rm -rf out/linux-x64-light-data-model-no-unique-id-${BUILD_VARIANT}-clang"

            - name: Build linux-x64-terms-and-conditions
              env:
                  CCACHE_DIR: "${GITHUB_WORKSPACE}/.ccache"
              run: >-
                  ./scripts/run_in_build_env.sh "./scripts/build/build_examples.py
                  --target linux-x64-terms-and-conditions
                  --pw-command-launcher=ccache build --copy-artifacts-to objdir-clone
                  && rm -rf out/linux-x64-terms-and-conditions"

            - name: Build linux-x64-python-bindings
              env:
                  CCACHE_DIR: "${GITHUB_WORKSPACE}/.ccache"
              run: >-
                  ./scripts/run_in_build_env.sh "./scripts/build/build_examples.py
                  --target linux-x64-python-bindings-webrtc
                  --pw-command-launcher=ccache build --copy-artifacts-to objdir-clone
                  && rm -rf out/linux-x64-python-bindings-webrtc"

            - name: Build linux-x64-jf-control-app
              env:
                  CCACHE_DIR: "${GITHUB_WORKSPACE}/.ccache"
              run: >-
                  ./scripts/run_in_build_env.sh "./scripts/build/build_examples.py
                  --target linux-x64-jf-control-app
                  --pw-command-launcher=ccache build --copy-artifacts-to objdir-clone
                  && rm -rf out/linux-x64-jf-control-app"

            - name: Build linux-x64-jf-admin-app
              env:
                  CCACHE_DIR: "${GITHUB_WORKSPACE}/.ccache"
              run: >-
                  ./scripts/run_in_build_env.sh "./scripts/build/build_examples.py
                  --target linux-x64-jf-admin-app
                  --pw-command-launcher=ccache build --copy-artifacts-to objdir-clone
                  && rm -rf out/linux-x64-jf-admin-app"

            - name: Build linux-x64-closure-app
              env:
                  CCACHE_DIR: "${GITHUB_WORKSPACE}/.ccache"
              run: >-
                  ./scripts/run_in_build_env.sh "./scripts/build/build_examples.py
                  --target linux-x64-closure-${BUILD_VARIANT}-tsan-clang-test
                  --pw-command-launcher=ccache build --copy-artifacts-to objdir-clone
                  && rm -rf out/linux-x64-closure-${BUILD_VARIANT}-tsan-clang-test"

            - name: Build linux-x64-water-leak-detector
              env:
                  CCACHE_DIR: "${GITHUB_WORKSPACE}/.ccache"
              run: >-
                  ./scripts/run_in_build_env.sh "./scripts/build/build_examples.py
                  --target linux-x64-water-leak-detector-${BUILD_VARIANT}-tsan-clang-test
                  --pw-command-launcher=ccache build --copy-artifacts-to objdir-clone
                  && rm -rf out/linux-x64-water-leak-detector-${BUILD_VARIANT}-tsan-clang-test"

            - name: ccache stats
              run: ccache -s

            - name: Install push_av_server dependencies
              run: >-
                  ./scripts/run_in_python_env.sh out/venv \
                  "python3 -m pip install -r src/tools/push_av_server/requirements.txt \
                    && patch -d \$(python3 -m pip show hypercorn | grep 'Location: ' | sed 's/Location: //') -p0 < src/tools/push_av_server/hypercorn.patch \
                  "

            - name: Generate an argument environment file
              run: |
                  echo -n "" >/tmp/test_env.yaml
                  echo "ALL_CLUSTERS_APP: objdir-clone/linux-x64-all-clusters-${BUILD_VARIANT}-tsan-clang-test/chip-all-clusters-app" >> /tmp/test_env.yaml
                  echo "BRIDGE_APP: objdir-clone/linux-x64-bridge-${BUILD_VARIANT}-tsan-clang-test/chip-bridge-app" >> /tmp/test_env.yaml
                  echo "CHIP_LOCK_APP: objdir-clone/linux-x64-lock-${BUILD_VARIANT}-tsan-clang-test/chip-lock-app" >> /tmp/test_env.yaml
                  echo "CAMERA_APP: objdir-clone/linux-x64-camera/chip-camera-app" >> /tmp/test_env.yaml
                  echo "CAMERA_CONTROLLER_APP: objdir-clone/linux-x64-camera-controller/chip-camera-controller" >> /tmp/test_env.yaml
                  echo "ENERGY_MANAGEMENT_APP: objdir-clone/linux-x64-energy-management-${BUILD_VARIANT}-tsan-clang-test/chip-energy-management-app" >> /tmp/test_env.yaml
                  echo "ENERGY_GATEWAY_APP: objdir-clone/linux-x64-energy-gateway-${BUILD_VARIANT}-tsan-clang-test/chip-energy-gateway-app" >> /tmp/test_env.yaml
                  echo "LIT_ICD_APP: objdir-clone/linux-x64-lit-icd-${BUILD_VARIANT}-tsan-clang-test/lit-icd-app" >> /tmp/test_env.yaml
                  echo "AIR_PURIFIER_APP: objdir-clone/linux-x64-air-purifier-${BUILD_VARIANT}-tsan-clang-test/chip-air-purifier-app" >> /tmp/test_env.yaml
                  echo "CHIP_MICROWAVE_OVEN_APP: objdir-clone/linux-x64-microwave-oven-${BUILD_VARIANT}-tsan-clang-test/chip-microwave-oven-app" >> /tmp/test_env.yaml
                  echo "CHIP_RVC_APP: objdir-clone/linux-x64-rvc-${BUILD_VARIANT}-tsan-clang-test/chip-rvc-app" >> /tmp/test_env.yaml
                  echo "NETWORK_MANAGEMENT_APP: objdir-clone/linux-x64-network-manager-${BUILD_VARIANT}-tsan-clang-test/matter-network-manager-app" >> /tmp/test_env.yaml
                  echo "FABRIC_ADMIN_APP: objdir-clone/linux-x64-fabric-admin-rpc-${BUILD_VARIANT}-clang/fabric-admin" >> /tmp/test_env.yaml
                  echo "FABRIC_BRIDGE_APP: objdir-clone/linux-x64-fabric-bridge-rpc-${BUILD_VARIANT}-clang/fabric-bridge-app" >> /tmp/test_env.yaml
                  echo "FABRIC_SYNC_APP: objdir-clone/linux-x64-fabric-sync-${BUILD_VARIANT}-clang/fabric-sync" >> /tmp/test_env.yaml
                  echo "LIGHTING_APP_NO_UNIQUE_ID: objdir-clone/linux-x64-light-data-model-no-unique-id-${BUILD_VARIANT}-clang/chip-lighting-app" >> /tmp/test_env.yaml
                  echo "TERMS_AND_CONDITIONS_APP: objdir-clone/linux-x64-terms-and-conditions/chip-terms-and-conditions-app" >> /tmp/test_env.yaml
                  echo "TRACE_APP: out/trace_data/app-{SCRIPT_BASE_NAME}" >> /tmp/test_env.yaml
                  echo "JF_CONTROL_APP: objdir-clone/linux-x64-jf-control-app/jfc-app" >> /tmp/test_env.yaml
                  echo "JF_ADMIN_APP: objdir-clone/linux-x64-jf-admin-app/jfa-app" >> /tmp/test_env.yaml
                  echo "CLOSURE_APP: objdir-clone/linux-x64-closure-${BUILD_VARIANT}-tsan-clang-test/closure-app" >> /tmp/test_env.yaml
                  echo "WATER_LEAK_DETECTOR_APP: objdir-clone/linux-x64-water-leak-detector-${BUILD_VARIANT}-tsan-clang-test/water-leak-detector-app" >> /tmp/test_env.yaml
                  echo "PUSH_AV_SERVER: src/tools/push_av_server/server.py" >> /tmp/test_env.yaml

                  # Generic trace setups after applications
                  echo "TRACE_TEST_JSON: out/trace_data/test-{SCRIPT_BASE_NAME}" >> /tmp/test_env.yaml
                  echo "TRACE_TEST_PERFETTO: out/trace_data/test-{SCRIPT_BASE_NAME}" >> /tmp/test_env.yaml

            - name: Verify Testing Support
              run: |
                  scripts/run_in_python_env.sh out/venv 'python3 src/python_testing/test_testing/test_IDM_10_4.py'
                  scripts/run_in_python_env.sh out/venv 'python3 src/python_testing/test_testing/test_TC_ICDM_2_1_full_pics.py'
                  scripts/run_in_python_env.sh out/venv 'python3 src/python_testing/test_testing/test_TC_ICDM_2_1_min_pics.py'
                  scripts/run_in_python_env.sh out/venv 'python3 src/python_testing/test_testing/test_TC_SC_7_1.py'
                  scripts/run_in_python_env.sh out/venv 'python3 src/python_testing/test_testing/TestDecorators.py'
                  scripts/run_in_python_env.sh out/venv 'python3 src/python_testing/TestChoiceConformanceSupport.py'
                  scripts/run_in_python_env.sh out/venv 'python3 src/python_testing/TestConformanceSupport.py'
                  scripts/run_in_python_env.sh out/venv 'python3 src/python_testing/TestConformanceTest.py'
                  scripts/run_in_python_env.sh out/venv 'python3 src/python_testing/TestDefaultWarnings.py'
                  scripts/run_in_python_env.sh out/venv 'python3 src/python_testing/TestIdChecks.py'
                  scripts/run_in_python_env.sh out/venv 'python3 src/python_testing/TestMatterTestingSupport.py'
<<<<<<< HEAD
                  scripts/run_in_python_env.sh out/venv 'python3 src/python_testing/TestSpecParsingDataType.py'
=======
                  scripts/run_in_python_env.sh out/venv 'python3 src/python_testing/TestPics.py'
>>>>>>> a951b047
                  scripts/run_in_python_env.sh out/venv 'python3 src/python_testing/TestSpecParsingDeviceType.py'
                  scripts/run_in_python_env.sh out/venv 'python3 src/python_testing/TestSpecParsingNamespace.py'
                  scripts/run_in_python_env.sh out/venv 'python3 src/python_testing/TestSpecParsingSelection.py'
                  scripts/run_in_python_env.sh out/venv 'python3 src/python_testing/TestSpecParsingSupport.py'
                  scripts/run_in_python_env.sh out/venv 'PYTHONPATH=src/python_testing:$PYTHONPATH python3 -m unittest discover -s src/python_testing/mdns_discovery/tests -p "test_*.py"'

            - name: Run Tests
              run: |
                  mkdir -p out/trace_data
                  scripts/run_in_python_env.sh out/venv 'scripts/tests/run_python_test.py --load-from-env /tmp/test_env.yaml --script src/controller/python/tests/scripts/mobile-device-test.py'
                  scripts/run_in_python_env.sh out/venv 'src/python_testing/execute_python_tests.py --env-file /tmp/test_env.yaml --search-directory src/python_testing'
                  scripts/run_in_python_env.sh out/venv "scripts/tests/TestTimeSyncTrustedTimeSourceRunner.py --all-clusters objdir-clone/linux-x64-all-clusters-${BUILD_VARIANT}-tsan-clang-test/chip-all-clusters-app"

            - name: Execute Jupyter Notebooks
              run: |
                  scripts/run_in_build_env.sh './scripts/build_python.sh --jupyter-lab --install_virtual_env out/venv'
                  ./scripts/run_in_build_env.sh \
                   "./scripts/build/build_examples.py \
                      --target linux-x64-all-clusters-${BUILD_VARIANT}-clang-test \
                      build \
                      --copy-artifacts-to objdir-clone \
                   "
                  # TODO: ipynb HARD CODES paths to all-clusters app. create a symlink to them
                  ln -s linux-x64-all-clusters-${BUILD_VARIANT}-clang-test out/linux-x64-all-clusters

                  scripts/run_in_python_env.sh out/venv \
                  "jupyter execute docs/development_controllers/matter-repl/Matter_REPL_Intro.ipynb \
                  docs/development_controllers/matter-repl/Matter_Basic_Interactions.ipynb \
                  docs/development_controllers/matter-repl/Matter_Access_Control.ipynb \
                  docs/development_controllers/matter-repl/Matter_Multi_Fabric_Commissioning.ipynb \
                  "

            - name: Uploading core files
              uses: actions/upload-artifact@v4
              if: ${{ failure() && !env.ACT }}
              with:
                  name: crash-core-linux-python-repl
                  path: /tmp/cores/
                  # Cores are big; don't hold on to them too long.
                  retention-days: 5
            - name: Uploading objdir for debugging
              uses: actions/upload-artifact@v4
              if: ${{ failure() && !env.ACT }}
              with:
                  name: crash-objdir-linux-python-repl
                  path: objdir-clone/
                  # objdirs are big; don't hold on to them too long.
                  retention-days: 5
            - name: Save ccache
              if: github.ref == 'refs/heads/master' && steps.ccache.outputs.cache-hit != 'true'
              uses: actions/cache/save@v4
              with:
                  path: .ccache
                  key: ${{ env.CCACHE_KEY }}

    repl_tests_darwin:
        name: REPL Tests - Darwin (Build Only)
        needs: changed_paths
        strategy:
            matrix:
                build_variant: [no-ble-no-wifi-tsan-clang]
        env:
            BUILD_VARIANT: ${{matrix.build_variant}}
            TSAN_OPTIONS: "halt_on_error=1"

        if: github.actor != 'restyled-io[bot]' && needs.changed_paths.outputs.non_md_changes == 'true'
        runs-on: macos-13

        steps:
            - name: Checkout
              uses: actions/checkout@v5
            - name: Setup Environment
              # coreutils for stdbuf
              run: brew install coreutils
            - name: Try to ensure the directories for core dumping and diagnostic
                  log collection exist and we can write them.
              run: |
                  sudo chown ${USER} /cores || true
                  mkdir -p ~/Library/Logs/DiagnosticReports || true
                  mkdir objdir-clone || true
            - name: Checkout submodules & Bootstrap
              uses: ./.github/actions/checkout-submodules-and-bootstrap
              with:
                  platform: darwin
                  bootstrap-log-name: bootstrap-logs-darwin-${{ matrix.build_variant }}${{ matrix.chip_tool }}

            - name: Build Python REPL and example apps
              run: |
                  scripts/run_in_build_env.sh './scripts/build_python.sh --install_virtual_env out/venv'
                  ./scripts/run_in_build_env.sh \
                   "./scripts/build/build_examples.py \
                      --target darwin-x64-all-clusters-${BUILD_VARIANT}-test \
                      build \
                      --copy-artifacts-to objdir-clone \
                   "
            - name: Run Tests
              if: false # disable darwin test runs for now as they were very flaky in the past
              run: |
                  scripts/run_in_python_env.sh out/venv './scripts/tests/run_python_test.py --app out/darwin-x64-all-clusters-no-ble-no-wifi-tsan-clang-test/chip-all-clusters-app --factory-reset --quiet --app-args "--discriminator 3840 --interface-id -1" --script-args "-t 3600 --disable-test ClusterObjectTests.TestTimedRequestTimeout"'
            - name: Uploading core files
              uses: actions/upload-artifact@v4
              if: ${{ failure() && !env.ACT }}
              with:
                  name: crash-core-darwin-python-repl
                  path: /cores/
                  # Cores are big; don't hold on to them too long.
                  retention-days: 5
            - name: Uploading traces on failure
              uses: actions/upload-artifact@v4
              if: ${{ failure() && !env.ACT }}
              with:
                  name: trace-data-python-repl
                  path: out/trace_data/
                  retention-days: 5
            - name: Uploading diagnostic logs
              uses: actions/upload-artifact@v4
              if: ${{ failure() && !env.ACT }}
              with:
                  name: crash-log-darwin-python-repl
                  path: ~/Library/Logs/DiagnosticReports/
            - name: Uploading objdir for debugging
              uses: actions/upload-artifact@v4
              if: ${{ failure() && !env.ACT }}
              with:
                  name: crash-objdir-darwin-python-repl
                  path: objdir-clone/
                  # objdirs are big; don't hold on to them too long.
                  retention-days: 5<|MERGE_RESOLUTION|>--- conflicted
+++ resolved
@@ -855,11 +855,8 @@
                   scripts/run_in_python_env.sh out/venv 'python3 src/python_testing/TestDefaultWarnings.py'
                   scripts/run_in_python_env.sh out/venv 'python3 src/python_testing/TestIdChecks.py'
                   scripts/run_in_python_env.sh out/venv 'python3 src/python_testing/TestMatterTestingSupport.py'
-<<<<<<< HEAD
                   scripts/run_in_python_env.sh out/venv 'python3 src/python_testing/TestSpecParsingDataType.py'
-=======
                   scripts/run_in_python_env.sh out/venv 'python3 src/python_testing/TestPics.py'
->>>>>>> a951b047
                   scripts/run_in_python_env.sh out/venv 'python3 src/python_testing/TestSpecParsingDeviceType.py'
                   scripts/run_in_python_env.sh out/venv 'python3 src/python_testing/TestSpecParsingNamespace.py'
                   scripts/run_in_python_env.sh out/venv 'python3 src/python_testing/TestSpecParsingSelection.py'
