--- conflicted
+++ resolved
@@ -30,8 +30,10 @@
 
         strategy:
           matrix:
-             chip_tool: [no-ble-tsan, no-ble-tsan-same-event-loop]
+             build_variant: [no-ble-tsan, no-ble-asan]
+             chip_tool: [, -same-event-loop]
         env:
+            BUILD_VARIANT: ${{matrix.build_variant}}
             CHIP_TOOL_VARIANT: ${{matrix.chip_tool}}
 
         if: github.actor != 'restyled-io[bot]'
@@ -69,9 +71,9 @@
               run: |
                   ./scripts/run_in_build_env.sh \
                      "./scripts/build/build_examples.py \
-                        --target linux-x64-chip-tool-${CHIP_TOOL_VARIANT} \
-                        --target linux-x64-all-clusters-no-ble-tsan \
-                        --target linux-x64-tv-app-no-ble-tsan \
+                        --target linux-x64-chip-tool-${BUILD_VARIANT}${CHIP_TOOL_VARIANT} \
+                        --target linux-x64-all-clusters-${BUILD_VARIANT} \
+                        --target linux-x64-tv-app-${BUILD_VARIANT} \
                         build \
                         --copy-artifacts-to objdir-clone \
                      "
@@ -81,9 +83,9 @@
                   ./scripts/run_in_build_env.sh \
                   "./scripts/tests/run_test_suite.py run \
                      --iterations 2 \
-                     --chip-tool ./out/linux-x64-chip-tool-${CHIP_TOOL_VARIANT}/chip-tool \
-                     --all-clusters-app ./out/linux-x64-all-clusters-no-ble-tsan/chip-all-clusters-app \
-                     --tv-app ./out/linux-x64-tv-app-no-ble-tsan/chip-tv-app \
+                     --chip-tool ./out/linux-x64-chip-tool-${BUILD_VARIANT}${CHIP_TOOL_VARIANT}/chip-tool \
+                     --all-clusters-app ./out/linux-x64-all-clusters-${BUILD_VARIANT}/chip-all-clusters-app \
+                     --tv-app ./out/linux-x64-tv-app-${BUILD_VARIANT}/chip-tv-app \
                   "
             - name: Uploading core files
               uses: actions/upload-artifact@v2
@@ -107,16 +109,11 @@
 
         strategy:
           matrix:
-<<<<<<< HEAD
-             chip_tool: [no-ble-tsan, no-ble-tsan-same-event-loop]
-=======
-            type: [tsan, asan]
-            eventloop: [eventloop_same, eventloop_separate]
->>>>>>> 7e994543
+             build_variant: [no-ble-tsan, no-ble-asan]
+             chip_tool: [, -same-event-loop]
         env:
+            BUILD_VARIANT: ${{matrix.build_variant}}
             CHIP_TOOL_VARIANT: ${{matrix.chip_tool}}
-
-            USE_ASAN: ${{ matrix.type == 'asan' }}
 
         if: github.actor != 'restyled-io[bot]'
         runs-on: macos-latest
@@ -156,36 +153,23 @@
             - name: Build Apps
               timeout-minutes: 20
               run: |
-<<<<<<< HEAD
                   ./scripts/run_in_build_env.sh \
                      "./scripts/build/build_examples.py \
-                        --target darwin-x64-chip-tool-${CHIP_TOOL_VARIANT} \
-                        --target darwin-x64-all-clusters-no-ble-tsan \
-                        --target darwin-x64-tv-app-no-ble-tsan \
+                        --target darwin-x64-chip-tool-${BUILD_VARIANT}${CHIP_TOOL_VARIANT} \
+                        --target darwin-x64-all-clusters-${BUILD_VARIANT} \
+                        --target darwin-x64-tv-app-${BUILD_VARIANT} \
                         build \
                         --copy-artifacts-to objdir-clone \
                      "
-=======
-                  scripts/examples/gn_build_example.sh examples/all-clusters-app/linux out/debug/standalone/ chip_config_network_layer_ble=false is_tsan=${USE_TSAN} is_asan=${USE_ASAN}
-            - name: Build chip-tool
-              timeout-minutes: 10
-              run: |
-                  scripts/examples/gn_build_example.sh examples/chip-tool out/debug/standalone/ is_tsan=${USE_TSAN} is_asan=${USE_ASAN} config_use_separate_eventloop=${USE_SEPARATE_EVENTLOOP}
-            - name: Copy objdir
-              run: |
-                  # The idea is to not upload our objdir unless builds have
-                  # actually succeeded, because that just wastes space.
-                  rsync -a out/debug/standalone/ objdir-clone || true
->>>>>>> 7e994543
             - name: Run Tests
               timeout-minutes: 45
               run: |
                   ./scripts/run_in_build_env.sh \
                   "./scripts/tests/run_test_suite.py run \
                      --iterations 2 \
-                     --chip-tool ./out/darwin-x64-chip-tool-${CHIP_TOOL_VARIANT}/chip-tool \
-                     --all-clusters-app ./out/darwin-x64-all-clusters-no-ble-tsan/chip-all-clusters-app \
-                     --tv-app ./out/darwin-x64-tv-app-no-ble-tsan/chip-tv-app \
+                     --chip-tool ./out/darwin-x64-chip-tool-${BUILD_VARIANT}${CHIP_TOOL_VARIANT}/chip-tool \
+                     --all-clusters-app ./out/darwin-x64-all-clusters-${BUILD_VARIANT}/chip-all-clusters-app \
+                     --tv-app ./out/darwin-x64-tv-app-${BUILD_VARIANT}/chip-tv-app \
                   "
             - name: Uploading core files
               uses: actions/upload-artifact@v2
