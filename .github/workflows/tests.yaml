--- conflicted
+++ resolved
@@ -714,28 +714,8 @@
                   --pw-command-launcher=ccache build --copy-artifacts-to objdir-clone
                   && rm -rf out/linux-x64-jf-admin-app"
 
-<<<<<<< HEAD
             - name: ccache stats
               run: ccache -s
-=======
-            - name: Build linux-x64-closure-app
-              env:
-                  CCACHE_DIR: "${GITHUB_WORKSPACE}/.ccache"
-              run: >-
-                  ./scripts/run_in_build_env.sh "./scripts/build/build_examples.py
-                  --target linux-x64-closure-${BUILD_VARIANT}-tsan-clang-test
-                  --pw-command-launcher=ccache build --copy-artifacts-to objdir-clone
-                  && rm -rf out/linux-x64-closure-${BUILD_VARIANT}-tsan-clang-test"
-
-            - name: Build linux-x64-water-leak-detector
-              env:
-                  CCACHE_DIR: "${GITHUB_WORKSPACE}/.ccache"
-              run: >-
-                  ./scripts/run_in_build_env.sh "./scripts/build/build_examples.py
-                  --target linux-x64-water-leak-detector-${BUILD_VARIANT}-tsan-clang-test
-                  --pw-command-launcher=ccache build --copy-artifacts-to objdir-clone
-                  && rm -rf out/linux-x64-water-leak-detector-${BUILD_VARIANT}-tsan-clang-test"
->>>>>>> 1f47e8d0
 
             - name: Install push_av_server dependencies
               run: >-
