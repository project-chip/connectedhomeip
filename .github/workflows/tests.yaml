# Copyright (c) 2020-2021 Project CHIP Authors
#
# Licensed under the Apache License, Version 2.0 (the "License");
# you may not use this file except in compliance with the License.
# You may obtain a copy of the License at
#
# http://www.apache.org/licenses/LICENSE-2.0
#
# Unless required by applicable law or agreed to in writing, software
# distributed under the License is distributed on an "AS IS" BASIS,
# WITHOUT WARRANTIES OR CONDITIONS OF ANY KIND, either express or implied.
# See the License for the specific language governing permissions and
# limitations under the License.

name: Tests

on:
    push:
        branches-ignore:
            - 'dependabot/**'
    pull_request:
    merge_group:
    workflow_dispatch:

concurrency:
    group: ${{ github.ref }}-${{ github.workflow }}-${{ (github.event_name ==
        'pull_request' && github.event.number) || (github.event_name ==
        'workflow_dispatch' && github.run_number) || github.sha }}
    cancel-in-progress: true

env:
    CHIP_NO_LOG_TIMESTAMPS: true

jobs:
    test_suites_linux:
        name: Test Suites - Linux

        strategy:
            matrix:
                build_variant: [no-ble-tsan-clang]
                chip_tool: [""]
        env:
            BUILD_VARIANT: ${{matrix.build_variant}}
            CHIP_TOOL_VARIANT: ${{matrix.chip_tool}}
            TSAN_OPTIONS: "halt_on_error=1 suppressions=scripts/tests/chiptest/tsan-linux-suppressions.txt"
            LSAN_OPTIONS: detect_leaks=1

        if: github.actor != 'restyled-io[bot]'
        runs-on: ubuntu-latest

        container:
            image: ghcr.io/project-chip/chip-build:74
            options: --privileged --sysctl "net.ipv6.conf.all.disable_ipv6=0
                net.ipv4.conf.all.forwarding=1 net.ipv6.conf.all.forwarding=1"

        steps:
            - name: Checkout
              uses: actions/checkout@v4
            # To use act like:
            #   act -j test_suites_linux
            #
            # Note you likely still need to have non submodules setup for the
            # local machine, like:
            #   git submodule deinit --all
            - uses: actions/checkout@v4
              if: ${{ env.ACT }}
              name: Checkout (ACT for local build)
            - name: Checkout submodules & Bootstrap
              uses: ./.github/actions/checkout-submodules-and-bootstrap
              with:
                platform: linux
                bootstrap-log-name: bootstrap-logs-linux-${{ matrix.build_variant }}${{ matrix.chip_tool }}
            - name: Try to ensure the directories for core dumping exist and we
                  can write them.
              run: |
                  mkdir /tmp/cores || true
                  sysctl -w kernel.core_pattern=/tmp/cores/core.%u.%p.%t || true
                  mkdir objdir-clone || true

            - name: Validate that xml are parsable
              # The sub-items being run here are the same as the input XMLs listed
              # at src/app/zap-templates/zcl/zcl.json
              #
              # This ensures that the syntax of the XML can always be parsed/validated, however it
              # does not enforce that the content is understood (that part is covered by parser
              # unit tests)
              #
              run: |
                  ./scripts/run_in_build_env.sh \
                    "./scripts/py_matter_idl/matter_idl/zapxml_parser.py \
                      --no-print \
                      --log-level info \
                      src/app/zap-templates/zcl/data-model/chip/global-attributes.xml \
                      src/app/zap-templates/zcl/data-model/chip/global-bitmaps.xml \
                      src/app/zap-templates/zcl/data-model/chip/global-enums.xml \
                      src/app/zap-templates/zcl/data-model/chip/global-structs.xml \
                      src/app/zap-templates/zcl/data-model/chip/semantic-tag-namespace-enums.xml \
                      src/app/zap-templates/zcl/data-model/chip/access-control-definitions.xml \
                      src/app/zap-templates/zcl/data-model/chip/access-control-cluster.xml \
                      src/app/zap-templates/zcl/data-model/chip/account-login-cluster.xml \
                      src/app/zap-templates/zcl/data-model/chip/administrator-commissioning-cluster.xml \
                      src/app/zap-templates/zcl/data-model/chip/air-quality-cluster.xml \
                      src/app/zap-templates/zcl/data-model/chip/application-basic-cluster.xml \
                      src/app/zap-templates/zcl/data-model/chip/application-launcher-cluster.xml \
                      src/app/zap-templates/zcl/data-model/chip/audio-output-cluster.xml \
                      src/app/zap-templates/zcl/data-model/chip/ballast-configuration-cluster.xml \
                      src/app/zap-templates/zcl/data-model/chip/basic-information-cluster.xml \
                      src/app/zap-templates/zcl/data-model/chip/binding-cluster.xml \
                      src/app/zap-templates/zcl/data-model/chip/boolean-state-cluster.xml \
                      src/app/zap-templates/zcl/data-model/chip/actions-cluster.xml \
                      src/app/zap-templates/zcl/data-model/chip/bridged-device-basic-information.xml \
                      src/app/zap-templates/zcl/data-model/chip/chip-ota.xml \
                      src/app/zap-templates/zcl/data-model/chip/chip-types.xml \
                      src/app/zap-templates/zcl/data-model/chip/channel-cluster.xml \
                      src/app/zap-templates/zcl/data-model/chip/clusters-extensions.xml \
                      src/app/zap-templates/zcl/data-model/chip/color-control-cluster.xml \
                      src/app/zap-templates/zcl/data-model/chip/commissioner-control-cluster.xml \
                      src/app/zap-templates/zcl/data-model/chip/concentration-measurement-cluster.xml \
                      src/app/zap-templates/zcl/data-model/chip/content-launch-cluster.xml \
                      src/app/zap-templates/zcl/data-model/chip/content-app-observer-cluster.xml \
                      src/app/zap-templates/zcl/data-model/chip/content-control-cluster.xml \
                      src/app/zap-templates/zcl/data-model/chip/descriptor-cluster.xml \
                      src/app/zap-templates/zcl/data-model/chip/device-energy-management-cluster.xml \
                      src/app/zap-templates/zcl/data-model/chip/device-energy-management-mode-cluster.xml \
                      src/app/zap-templates/zcl/data-model/chip/diagnostic-logs-cluster.xml \
                      src/app/zap-templates/zcl/data-model/chip/dishwasher-alarm-cluster.xml \
                      src/app/zap-templates/zcl/data-model/chip/dishwasher-mode-cluster.xml \
                      src/app/zap-templates/zcl/data-model/chip/measurement-and-sensing.xml \
                      src/app/zap-templates/zcl/data-model/chip/microwave-oven-mode-cluster.xml \
                      src/app/zap-templates/zcl/data-model/chip/microwave-oven-control-cluster.xml \
                      src/app/zap-templates/zcl/data-model/chip/door-lock-cluster.xml \
                      src/app/zap-templates/zcl/data-model/chip/ecosystem-information-cluster.xml \
                      src/app/zap-templates/zcl/data-model/chip/energy-evse-cluster.xml \
                      src/app/zap-templates/zcl/data-model/chip/energy-evse-mode-cluster.xml \
                      src/app/zap-templates/zcl/data-model/chip/ethernet-network-diagnostics-cluster.xml \
                      src/app/zap-templates/zcl/data-model/chip/fan-control-cluster.xml \
                      src/app/zap-templates/zcl/data-model/chip/fault-injection-cluster.xml \
                      src/app/zap-templates/zcl/data-model/chip/fixed-label-cluster.xml \
                      src/app/zap-templates/zcl/data-model/chip/flow-measurement-cluster.xml \
                      src/app/zap-templates/zcl/data-model/chip/general-commissioning-cluster.xml \
                      src/app/zap-templates/zcl/data-model/chip/general-diagnostics-cluster.xml \
                      src/app/zap-templates/zcl/data-model/chip/global-attributes.xml \
                      src/app/zap-templates/zcl/data-model/chip/groups-cluster.xml \
                      src/app/zap-templates/zcl/data-model/chip/group-key-mgmt-cluster.xml \
                      src/app/zap-templates/zcl/data-model/chip/identify-cluster.xml \
                      src/app/zap-templates/zcl/data-model/chip/illuminance-measurement-cluster.xml \
                      src/app/zap-templates/zcl/data-model/chip/keypad-input-cluster.xml \
                      src/app/zap-templates/zcl/data-model/chip/laundry-washer-mode-cluster.xml \
                      src/app/zap-templates/zcl/data-model/chip/laundry-dryer-controls-cluster.xml \
                      src/app/zap-templates/zcl/data-model/chip/level-control-cluster.xml \
                      src/app/zap-templates/zcl/data-model/chip/localization-configuration-cluster.xml \
                      src/app/zap-templates/zcl/data-model/chip/low-power-cluster.xml \
                      src/app/zap-templates/zcl/data-model/chip/media-input-cluster.xml \
                      src/app/zap-templates/zcl/data-model/chip/media-playback-cluster.xml \
                      src/app/zap-templates/zcl/data-model/chip/messages-cluster.xml \
                      src/app/zap-templates/zcl/data-model/chip/mode-base-cluster.xml \
                      src/app/zap-templates/zcl/data-model/chip/mode-select-cluster.xml \
                      src/app/zap-templates/zcl/data-model/chip/network-commissioning-cluster.xml \
                      src/app/zap-templates/zcl/data-model/chip/occupancy-sensing-cluster.xml \
                      src/app/zap-templates/zcl/data-model/chip/onoff-cluster.xml \
                      src/app/zap-templates/zcl/data-model/chip/operational-credentials-cluster.xml \
                      src/app/zap-templates/zcl/data-model/chip/operational-state-cluster.xml \
                      src/app/zap-templates/zcl/data-model/chip/operational-state-oven-cluster.xml \
                      src/app/zap-templates/zcl/data-model/chip/operational-state-rvc-cluster.xml \
                      src/app/zap-templates/zcl/data-model/chip/oven-mode-cluster.xml \
                      src/app/zap-templates/zcl/data-model/chip/power-topology-cluster.xml \
                      src/app/zap-templates/zcl/data-model/chip/pressure-measurement-cluster.xml \
                      src/app/zap-templates/zcl/data-model/chip/power-source-cluster.xml \
                      src/app/zap-templates/zcl/data-model/chip/power-source-configuration-cluster.xml \
                      src/app/zap-templates/zcl/data-model/chip/proxy-configuration-cluster.xml \
                      src/app/zap-templates/zcl/data-model/chip/proxy-discovery-cluster.xml \
                      src/app/zap-templates/zcl/data-model/chip/proxy-valid-cluster.xml \
                      src/app/zap-templates/zcl/data-model/chip/pump-configuration-and-control-cluster.xml \
                      src/app/zap-templates/zcl/data-model/chip/pwm-cluster.xml \
                      src/app/zap-templates/zcl/data-model/chip/refrigerator-and-temperature-controlled-cabinet-mode-cluster.xml \
                      src/app/zap-templates/zcl/data-model/chip/refrigerator-alarm.xml \
                      src/app/zap-templates/zcl/data-model/chip/relative-humidity-measurement-cluster.xml \
                      src/app/zap-templates/zcl/data-model/chip/rvc-clean-mode-cluster.xml \
                      src/app/zap-templates/zcl/data-model/chip/rvc-run-mode-cluster.xml \
                      src/app/zap-templates/zcl/data-model/chip/scene.xml \
                      src/app/zap-templates/zcl/data-model/chip/smoke-co-alarm-cluster.xml \
                      src/app/zap-templates/zcl/data-model/chip/software-diagnostics-cluster.xml \
                      src/app/zap-templates/zcl/data-model/chip/switch-cluster.xml \
                      src/app/zap-templates/zcl/data-model/chip/target-navigator-cluster.xml \
                      src/app/zap-templates/zcl/data-model/chip/temperature-measurement-cluster.xml \
                      src/app/zap-templates/zcl/data-model/chip/test-cluster.xml \
                      src/app/zap-templates/zcl/data-model/chip/thermostat-user-interface-configuration-cluster.xml \
                      src/app/zap-templates/zcl/data-model/chip/thermostat-cluster.xml \
                      src/app/zap-templates/zcl/data-model/chip/thread-border-router-management-cluster.xml \
                      src/app/zap-templates/zcl/data-model/chip/thread-network-diagnostics-cluster.xml \
                      src/app/zap-templates/zcl/data-model/chip/thread-network-directory-cluster.xml \
                      src/app/zap-templates/zcl/data-model/chip/time-format-localization-cluster.xml \
                      src/app/zap-templates/zcl/data-model/chip/time-synchronization-cluster.xml \
                      src/app/zap-templates/zcl/data-model/chip/timer-cluster.xml \
                      src/app/zap-templates/zcl/data-model/chip/user-label-cluster.xml \
                      src/app/zap-templates/zcl/data-model/chip/unit-localization-cluster.xml \
                      src/app/zap-templates/zcl/data-model/chip/wake-on-lan-cluster.xml \
                      src/app/zap-templates/zcl/data-model/chip/washer-controls-cluster.xml \
                      src/app/zap-templates/zcl/data-model/chip/water-heater-management-cluster.xml \
                      src/app/zap-templates/zcl/data-model/chip/wifi-network-diagnostics-cluster.xml \
                      src/app/zap-templates/zcl/data-model/chip/wifi-network-management-cluster.xml \
                      src/app/zap-templates/zcl/data-model/chip/window-covering.xml \
                      src/app/zap-templates/zcl/data-model/chip/temperature-control-cluster.xml \
                      src/app/zap-templates/zcl/data-model/chip/matter-devices.xml \
                      src/app/zap-templates/zcl/data-model/draft/barrier-control-cluster.xml \
                      src/app/zap-templates/zcl/data-model/draft/electrical-measurement-cluster.xml \
                      src/app/zap-templates/zcl/data-model/draft/input-output-value-clusters.xml \
                      src/app/zap-templates/zcl/data-model/draft/onoff-switch-configuration-cluster.xml \
                      src/app/zap-templates/zcl/data-model/chip/resource-monitoring-cluster.xml \
                      src/app/zap-templates/zcl/data-model/chip/sample-mei-cluster.xml \
                      src/app/zap-templates/zcl/data-model/chip/electrical-energy-measurement-cluster.xml \
                      src/app/zap-templates/zcl/data-model/chip/electrical-power-measurement-cluster.xml \
                    "
            - name: Build Apps
              run: |
                  scripts/run_in_build_env.sh './scripts/build_python.sh --install_virtual_env out/venv'
                  ./scripts/run_in_build_env.sh \
                     "./scripts/build/build_examples.py \
                        --target linux-x64-chip-tool${CHIP_TOOL_VARIANT}-${BUILD_VARIANT} \
                        --target linux-x64-all-clusters-${BUILD_VARIANT} \
                        --target linux-x64-lock-${BUILD_VARIANT} \
                        --target linux-x64-ota-provider-${BUILD_VARIANT} \
                        --target linux-x64-ota-requestor-${BUILD_VARIANT} \
                        --target linux-x64-tv-app-${BUILD_VARIANT} \
                        --target linux-x64-bridge-${BUILD_VARIANT} \
                        --target linux-x64-lit-icd-${BUILD_VARIANT} \
                        --target linux-x64-microwave-oven-${BUILD_VARIANT} \
                        --target linux-x64-rvc-${BUILD_VARIANT} \
                        --target linux-x64-network-manager-${BUILD_VARIANT} \
                        build \
                        --copy-artifacts-to objdir-clone \
                     "

            - name: Run Tests using the python parser sending commands to chip-tool
              run: |
                  ./scripts/run_in_build_env.sh \
                  "./scripts/tests/run_test_suite.py \
                     --runner chip_tool_python \
                     --chip-tool ./out/linux-x64-chip-tool${CHIP_TOOL_VARIANT}-${BUILD_VARIANT}/chip-tool \
                     run \
                     --iterations 1 \
                     --test-timeout-seconds 120 \
                     --all-clusters-app ./out/linux-x64-all-clusters-${BUILD_VARIANT}/chip-all-clusters-app \
                     --lock-app ./out/linux-x64-lock-${BUILD_VARIANT}/chip-lock-app \
                     --ota-provider-app ./out/linux-x64-ota-provider-${BUILD_VARIANT}/chip-ota-provider-app \
                     --ota-requestor-app ./out/linux-x64-ota-requestor-${BUILD_VARIANT}/chip-ota-requestor-app \
                     --tv-app ./out/linux-x64-tv-app-${BUILD_VARIANT}/chip-tv-app \
                     --bridge-app ./out/linux-x64-bridge-${BUILD_VARIANT}/chip-bridge-app \
                     --lit-icd-app ./out/linux-x64-lit-icd-${BUILD_VARIANT}/lit-icd-app \
                     --microwave-oven-app ./out/linux-x64-microwave-oven-${BUILD_VARIANT}/chip-microwave-oven-app \
                     --rvc-app ./out/linux-x64-rvc-${BUILD_VARIANT}/chip-rvc-app \
                     --network-manager-app ./out/linux-x64-network-manager-${BUILD_VARIANT}/matter-network-manager-app \
                  "

            - name: Run purposeful failure tests using the python parser sending commands to chip-tool
              run: |
                  ./scripts/run_in_build_env.sh \
                  "./scripts/tests/run_test_suite.py \
                     --runner chip_tool_python \
                     --include-tags PURPOSEFUL_FAILURE \
                     --chip-tool ./out/linux-x64-chip-tool${CHIP_TOOL_VARIANT}-${BUILD_VARIANT}/chip-tool \
                     run \
                     --iterations 1 \
                     --expected-failures 3 \
                     --keep-going \
                     --test-timeout-seconds 120 \
                     --all-clusters-app ./out/linux-x64-all-clusters-${BUILD_VARIANT}/chip-all-clusters-app \
                  "

            - name: Run Tests using chip-repl (skip slow)
              if: github.event_name == 'pull_request'
              run: |
                  ./scripts/run_in_python_env.sh out/venv \
                  "./scripts/tests/run_test_suite.py \
                     --runner chip_repl_python \
                     --exclude-tags MANUAL \
                     --exclude-tags FLAKY \
                     --exclude-tags IN_DEVELOPMENT \
                     --exclude-tags EXTRA_SLOW \
                     --exclude-tags SLOW \
                     --exclude-tags PURPOSEFUL_FAILURE \
                     run \
                     --iterations 1 \
                     --test-timeout-seconds 120 \
                     --all-clusters-app ./out/linux-x64-all-clusters-${BUILD_VARIANT}/chip-all-clusters-app \
                     --lock-app ./out/linux-x64-lock-${BUILD_VARIANT}/chip-lock-app \
                     --ota-provider-app ./out/linux-x64-ota-provider-${BUILD_VARIANT}/chip-ota-provider-app \
                     --ota-requestor-app ./out/linux-x64-ota-requestor-${BUILD_VARIANT}/chip-ota-requestor-app \
                     --tv-app ./out/linux-x64-tv-app-${BUILD_VARIANT}/chip-tv-app \
                     --bridge-app ./out/linux-x64-bridge-${BUILD_VARIANT}/chip-bridge-app \
                     --lit-icd-app ./out/linux-x64-lit-icd-${BUILD_VARIANT}/lit-icd-app \
                     --microwave-oven-app ./out/linux-x64-microwave-oven-${BUILD_VARIANT}/chip-microwave-oven-app \
                     --rvc-app ./out/linux-x64-rvc-${BUILD_VARIANT}/chip-rvc-app \
                     --network-manager-app ./out/linux-x64-network-manager-${BUILD_VARIANT}/matter-network-manager-app \
                  "
            - name: Run Tests using chip-repl (including slow)
              if: github.event_name == 'push'
              run: |
                  ./scripts/run_in_python_env.sh out/venv \
                  "./scripts/tests/run_test_suite.py \
                     --runner chip_repl_python \
                     run \
                     --iterations 1 \
                     --test-timeout-seconds 120 \
                     --all-clusters-app ./out/linux-x64-all-clusters-${BUILD_VARIANT}/chip-all-clusters-app \
                     --lock-app ./out/linux-x64-lock-${BUILD_VARIANT}/chip-lock-app \
                     --ota-provider-app ./out/linux-x64-ota-provider-${BUILD_VARIANT}/chip-ota-provider-app \
                     --ota-requestor-app ./out/linux-x64-ota-requestor-${BUILD_VARIANT}/chip-ota-requestor-app \
                     --tv-app ./out/linux-x64-tv-app-${BUILD_VARIANT}/chip-tv-app \
                     --bridge-app ./out/linux-x64-bridge-${BUILD_VARIANT}/chip-bridge-app \
                     --lit-icd-app ./out/linux-x64-lit-icd-${BUILD_VARIANT}/lit-icd-app \
                     --microwave-oven-app ./out/linux-x64-microwave-oven-${BUILD_VARIANT}/chip-microwave-oven-app \
                     --rvc-app ./out/linux-x64-rvc-${BUILD_VARIANT}/chip-rvc-app \
                     --network-manager-app ./out/linux-x64-network-manager-${BUILD_VARIANT}/matter-network-manager-app \
                  "
            - name: Uploading core files
              uses: actions/upload-artifact@v4
              if: ${{ failure() && !env.ACT }}
              with:
                  name: crash-core-linux-${{ matrix.build_variant }}${{ matrix.chip_tool }}
                  path: /tmp/cores/
                  # Cores are big; don't hold on to them too long.
                  retention-days: 5
            - name: Uploading objdir for debugging
              uses: actions/upload-artifact@v4
              if: ${{ failure() && !env.ACT }}
              with:
                  name: crash-objdir-linux-${{ matrix.build_variant }}${{ matrix.chip_tool }}
                  path: objdir-clone/
                  # objdirs are big; don't hold on to them too long.
                  retention-days: 5

    test_suites_darwin:
        name: Test Suites - Darwin

        strategy:
            matrix:
                build_variant: [no-ble-asan-clang, no-ble-tsan-clang]
                chip_tool: [""]
        env:
            BUILD_VARIANT: ${{matrix.build_variant}}
            CHIP_TOOL_VARIANT: ${{matrix.chip_tool}}
            TSAN_OPTIONS: "halt_on_error=1"
            LSAN_OPTIONS: detect_leaks=1 suppressions=scripts/tests/chiptest/lsan-mac-suppressions.txt

        if: github.actor != 'restyled-io[bot]'
        runs-on: macos-13

        steps:
            - name: Checkout
              uses: actions/checkout@v4
            - name: Setup Environment
              # coreutils for stdbuf
              run: brew install coreutils
            - name:
                  Try to ensure the directories for core dumping and diagnostic
                  log collection exist and we can write them.
              run: |
                  sudo chown ${USER} /cores || true
                  mkdir -p ~/Library/Logs/DiagnosticReports || true
                  mkdir objdir-clone || true
            - name: Checkout submodules & Bootstrap
              uses: ./.github/actions/checkout-submodules-and-bootstrap
              with:
                platform: darwin
                bootstrap-log-name: bootstrap-logs-darwin-${{ matrix.build_variant }}${{ matrix.chip_tool }}


            - name: Build Apps
              run: |
                  ./scripts/run_in_build_env.sh \
                     "./scripts/build/build_examples.py \
                        --target darwin-x64-chip-tool${CHIP_TOOL_VARIANT}-${BUILD_VARIANT} \
                        --target darwin-x64-all-clusters-${BUILD_VARIANT} \
                        --target darwin-x64-lock-${BUILD_VARIANT} \
                        --target darwin-x64-ota-provider-${BUILD_VARIANT} \
                        --target darwin-x64-ota-requestor-${BUILD_VARIANT} \
                        --target darwin-x64-tv-app-${BUILD_VARIANT} \
                        --target darwin-x64-bridge-${BUILD_VARIANT} \
                        --target darwin-x64-lit-icd-${BUILD_VARIANT} \
                        --target darwin-x64-microwave-oven-${BUILD_VARIANT} \
                        --target darwin-x64-rvc-${BUILD_VARIANT} \
                        --target darwin-x64-network-manager-${BUILD_VARIANT} \
                        build \
                        --copy-artifacts-to objdir-clone \
                     "

            - name: Run Tests using the python parser sending commands to chip-tool
              run: |
                  ./scripts/run_in_build_env.sh \
                  "./scripts/tests/run_test_suite.py \
                     --runner chip_tool_python \
                     --chip-tool ./out/darwin-x64-chip-tool${CHIP_TOOL_VARIANT}-${BUILD_VARIANT}/chip-tool \
                     --target-skip-glob '{Test_TC_DGTHREAD_2_1,Test_TC_DGTHREAD_2_2,Test_TC_DGTHREAD_2_3,Test_TC_DGTHREAD_2_4}' \
                     run \
                     --iterations 1 \
                     --test-timeout-seconds 120 \
                     --all-clusters-app ./out/darwin-x64-all-clusters-${BUILD_VARIANT}/chip-all-clusters-app \
                     --lock-app ./out/darwin-x64-lock-${BUILD_VARIANT}/chip-lock-app \
                     --ota-provider-app ./out/darwin-x64-ota-provider-${BUILD_VARIANT}/chip-ota-provider-app \
                     --ota-requestor-app ./out/darwin-x64-ota-requestor-${BUILD_VARIANT}/chip-ota-requestor-app \
                     --tv-app ./out/darwin-x64-tv-app-${BUILD_VARIANT}/chip-tv-app \
                     --bridge-app ./out/darwin-x64-bridge-${BUILD_VARIANT}/chip-bridge-app \
                     --lit-icd-app ./out/darwin-x64-lit-icd-${BUILD_VARIANT}/lit-icd-app \
                     --microwave-oven-app ./out/darwin-x64-microwave-oven-${BUILD_VARIANT}/chip-microwave-oven-app \
                     --rvc-app ./out/darwin-x64-rvc-${BUILD_VARIANT}/chip-rvc-app \
                     --network-manager-app ./out/darwin-x64-network-manager-${BUILD_VARIANT}/matter-network-manager-app \
                  "

            - name: Run purposeful failure tests using the python parser sending commands to chip-tool
              run: |
                  ./scripts/run_in_build_env.sh \
                  "./scripts/tests/run_test_suite.py \
                     --runner chip_tool_python \
                     --include-tags PURPOSEFUL_FAILURE \
                     --chip-tool ./out/darwin-x64-chip-tool${CHIP_TOOL_VARIANT}-${BUILD_VARIANT}/chip-tool \
                     run \
                     --iterations 1 \
                     --expected-failures 3 \
                     --keep-going \
                     --test-timeout-seconds 120 \
                     --all-clusters-app ./out/darwin-x64-all-clusters-${BUILD_VARIANT}/chip-all-clusters-app \
                  "

            - name: Uploading core files
              uses: actions/upload-artifact@v4
              if: ${{ failure() && !env.ACT }}
              with:
                  name: crash-core-darwin-${{ matrix.build_variant }}${{ matrix.chip_tool }}
                  path: /cores/
                  # Cores are big; don't hold on to them too long.
                  retention-days: 5
            - name: Uploading diagnostic logs
              uses: actions/upload-artifact@v4
              if: ${{ failure() && !env.ACT }}
              with:
                  name: crash-log-darwin-${{ matrix.build_variant }}${{ matrix.chip_tool }}
                  path: ~/Library/Logs/DiagnosticReports/
            - name: Uploading objdir for debugging
              uses: actions/upload-artifact@v4
              if: ${{ failure() && !env.ACT }}
              with:
                  name: crash-objdir-darwin-${{ matrix.build_variant }}${{ matrix.chip_tool }}
                  path: objdir-clone/
                  # objdirs are big; don't hold on to them too long.
                  retention-days: 5

    repl_tests_linux:
        name: REPL Tests - Linux

        env:
            TSAN_OPTIONS: "halt_on_error=1 suppressions=scripts/tests/chiptest/tsan-linux-suppressions.txt"

        if: github.actor != 'restyled-io[bot]'
        runs-on: ubuntu-latest

        container:
            image: ghcr.io/project-chip/chip-build:74
            options: --privileged --sysctl "net.ipv6.conf.all.disable_ipv6=0
                net.ipv4.conf.all.forwarding=0 net.ipv6.conf.all.forwarding=0"

        steps:
            - name: Checkout
              uses: actions/checkout@v4
            - name: Checkout submodules & Bootstrap
              uses: ./.github/actions/checkout-submodules-and-bootstrap
              with:
                platform: linux
                bootstrap-log-name: bootstrap-logs-linux-${{ matrix.build_variant }}${{ matrix.chip_tool }}
            - name: Try to ensure the directories for core dumping exist and we
                  can write them.
              run: |
                  mkdir /tmp/cores || true
                  sysctl -w kernel.core_pattern=/tmp/cores/core.%u.%p.%t || true
                  mkdir objdir-clone || true

            - name: Build Python REPL and example apps
              run: |
                  scripts/run_in_build_env.sh './scripts/build_python.sh --install_virtual_env out/venv'
                  ./scripts/run_in_build_env.sh \
                   "./scripts/build/build_examples.py \
                      --target linux-x64-all-clusters-ipv6only-no-ble-no-wifi-tsan-clang-test \
                      --target linux-x64-lock-ipv6only-no-ble-no-wifi-tsan-clang-test \
                      --target linux-x64-lit-icd-ipv6only-no-ble-no-wifi-tsan-clang-test \
                      --target linux-x64-energy-management-ipv6only-no-ble-no-wifi-tsan-clang-test \
                      --target linux-x64-microwave-oven-ipv6only-no-ble-no-wifi-tsan-clang-test \
                      --target linux-x64-rvc-ipv6only-no-ble-no-wifi-tsan-clang-test \
                      --target linux-x64-python-bindings \
                      build \
                      --copy-artifacts-to objdir-clone \
                   "
            - name: Generate an argument environment file
              run: |
                  echo -n "" >/tmp/test_env.yaml
                  echo "ALL_CLUSTERS_APP: out/linux-x64-all-clusters-ipv6only-no-ble-no-wifi-tsan-clang-test/chip-all-clusters-app" >> /tmp/test_env.yaml
                  echo "CHIP_LOCK_APP: out/linux-x64-lock-ipv6only-no-ble-no-wifi-tsan-clang-test/chip-lock-app" >> /tmp/test_env.yaml
                  echo "ENERGY_MANAGEMENT_APP: out/linux-x64-energy-management-ipv6only-no-ble-no-wifi-tsan-clang-test/chip-energy-management-app" >> /tmp/test_env.yaml
                  echo "LIT_ICD_APP: out/linux-x64-lit-icd-ipv6only-no-ble-no-wifi-tsan-clang-test/lit-icd-app" >> /tmp/test_env.yaml
                  echo "CHIP_MICROWAVE_OVEN_APP: out/linux-x64-microwave-oven-ipv6only-no-ble-no-wifi-tsan-clang-test/chip-microwave-oven-app" >> /tmp/test_env.yaml
                  echo "CHIP_RVC_APP: out/linux-x64-rvc-ipv6only-no-ble-no-wifi-tsan-clang-test/chip-rvc-app" >> /tmp/test_env.yaml
                  echo "TRACE_APP: out/trace_data/app-{SCRIPT_BASE_NAME}" >> /tmp/test_env.yaml
                  echo "TRACE_TEST_JSON: out/trace_data/test-{SCRIPT_BASE_NAME}" >> /tmp/test_env.yaml
                  echo "TRACE_TEST_PERFETTO: out/trace_data/test-{SCRIPT_BASE_NAME}" >> /tmp/test_env.yaml

            - name: Run Tests
              run: |
                  mkdir -p out/trace_data
                  scripts/run_in_python_env.sh out/venv './scripts/tests/run_python_test.py --load-from-env /tmp/test_env.yaml --script src/controller/python/test/test_scripts/mobile-device-test.py'
<<<<<<< HEAD
                  scripts/run_in_python_env.sh out/venv './scripts/tests/run_python_test.py --load-from-env /tmp/test_env.yaml --script src/python_testing/TC_ACE_1_2.py'
                  scripts/run_in_python_env.sh out/venv './scripts/tests/run_python_test.py --load-from-env /tmp/test_env.yaml --script src/python_testing/TC_ACE_1_3.py'
                  scripts/run_in_python_env.sh out/venv './scripts/tests/run_python_test.py --load-from-env /tmp/test_env.yaml --script src/python_testing/TC_ACE_1_4.py'
                  scripts/run_in_python_env.sh out/venv './scripts/tests/run_python_test.py --load-from-env /tmp/test_env.yaml --script src/python_testing/TC_ACE_1_5.py'
                  scripts/run_in_python_env.sh out/venv './scripts/tests/run_python_test.py --load-from-env /tmp/test_env.yaml --script src/python_testing/TC_AccessChecker.py'
                  scripts/run_in_python_env.sh out/venv './scripts/tests/run_python_test.py --load-from-env /tmp/test_env.yaml --script src/python_testing/TC_CC_2_2.py'
                  scripts/run_in_python_env.sh out/venv './scripts/tests/run_python_test.py --load-from-env /tmp/test_env.yaml --script src/python_testing/TC_CC_10_1.py'
                  scripts/run_in_python_env.sh out/venv './scripts/tests/run_python_test.py --load-from-env /tmp/test_env.yaml --script src/python_testing/TC_CADMIN_1_9.py'
                  scripts/run_in_python_env.sh out/venv './scripts/tests/run_python_test.py --load-from-env /tmp/test_env.yaml --script src/python_testing/TC_CGEN_2_4.py'
                  scripts/run_in_python_env.sh out/venv './scripts/tests/run_python_test.py --load-from-env /tmp/test_env.yaml --script src/python_testing/TC_CNET_1_4.py'
                  scripts/run_in_python_env.sh out/venv './scripts/tests/run_python_test.py --load-from-env /tmp/test_env.yaml --script src/python_testing/TC_DA_1_2.py'
                  scripts/run_in_python_env.sh out/venv './scripts/tests/run_python_test.py --load-from-env /tmp/test_env.yaml --script src/python_testing/TC_DA_1_5.py'
                  scripts/run_in_python_env.sh out/venv './scripts/tests/run_python_test.py --load-from-env /tmp/test_env.yaml --script src/python_testing/TC_DA_1_7.py'
                  scripts/run_in_python_env.sh out/venv './scripts/tests/run_python_test.py --load-from-env /tmp/test_env.yaml --script src/python_testing/TC_DGGEN_2_4.py'
                  scripts/run_in_python_env.sh out/venv './scripts/tests/run_python_test.py --load-from-env /tmp/test_env.yaml --script src/python_testing/TC_DRLK_2_12.py'
                  scripts/run_in_python_env.sh out/venv './scripts/tests/run_python_test.py --load-from-env /tmp/test_env.yaml --script src/python_testing/TC_DRLK_2_2.py'
                  scripts/run_in_python_env.sh out/venv './scripts/tests/run_python_test.py --load-from-env /tmp/test_env.yaml --script src/python_testing/TC_DRLK_2_3.py'
                  scripts/run_in_python_env.sh out/venv './scripts/tests/run_python_test.py --load-from-env /tmp/test_env.yaml --script src/python_testing/TC_DeviceBasicComposition.py'
                  scripts/run_in_python_env.sh out/venv './scripts/tests/run_python_test.py --load-from-env /tmp/test_env.yaml --script src/python_testing/TC_DeviceConformance.py'
                  scripts/run_in_python_env.sh out/venv './scripts/tests/run_python_test.py --load-from-env /tmp/test_env.yaml --script src/python_testing/TC_DEM_2_2.py'
                  scripts/run_in_python_env.sh out/venv './scripts/tests/run_python_test.py --load-from-env /tmp/test_env.yaml --script src/python_testing/TC_DEM_2_3.py'
                  scripts/run_in_python_env.sh out/venv './scripts/tests/run_python_test.py --load-from-env /tmp/test_env.yaml --script src/python_testing/TC_DEM_2_4.py'
                  scripts/run_in_python_env.sh out/venv './scripts/tests/run_python_test.py --load-from-env /tmp/test_env.yaml --script src/python_testing/TC_DEM_2_5.py'
                  scripts/run_in_python_env.sh out/venv './scripts/tests/run_python_test.py --load-from-env /tmp/test_env.yaml --script src/python_testing/TC_DEM_2_6.py'
                  scripts/run_in_python_env.sh out/venv './scripts/tests/run_python_test.py --load-from-env /tmp/test_env.yaml --script src/python_testing/TC_DEM_2_7.py'
                  scripts/run_in_python_env.sh out/venv './scripts/tests/run_python_test.py --load-from-env /tmp/test_env.yaml --script src/python_testing/TC_DEM_2_8.py'
                  scripts/run_in_python_env.sh out/venv './scripts/tests/run_python_test.py --load-from-env /tmp/test_env.yaml --script src/python_testing/TC_DEM_2_9.py'
                  scripts/run_in_python_env.sh out/venv './scripts/tests/run_python_test.py --load-from-env /tmp/test_env.yaml --script src/python_testing/TC_EEM_2_1.py'
                  scripts/run_in_python_env.sh out/venv './scripts/tests/run_python_test.py --load-from-env /tmp/test_env.yaml --script src/python_testing/TC_EEM_2_2.py'
                  scripts/run_in_python_env.sh out/venv './scripts/tests/run_python_test.py --load-from-env /tmp/test_env.yaml --script src/python_testing/TC_EEM_2_3.py'
                  scripts/run_in_python_env.sh out/venv './scripts/tests/run_python_test.py --load-from-env /tmp/test_env.yaml --script src/python_testing/TC_EEM_2_4.py'
                  scripts/run_in_python_env.sh out/venv './scripts/tests/run_python_test.py --load-from-env /tmp/test_env.yaml --script src/python_testing/TC_EEM_2_5.py'
                  scripts/run_in_python_env.sh out/venv './scripts/tests/run_python_test.py --load-from-env /tmp/test_env.yaml --script src/python_testing/TC_EEVSE_2_2.py'
                  scripts/run_in_python_env.sh out/venv './scripts/tests/run_python_test.py --load-from-env /tmp/test_env.yaml --script src/python_testing/TC_EEVSE_2_3.py'
                  scripts/run_in_python_env.sh out/venv './scripts/tests/run_python_test.py --load-from-env /tmp/test_env.yaml --script src/python_testing/TC_EEVSE_2_4.py'
                  scripts/run_in_python_env.sh out/venv './scripts/tests/run_python_test.py --load-from-env /tmp/test_env.yaml --script src/python_testing/TC_EEVSE_2_5.py'
                  scripts/run_in_python_env.sh out/venv './scripts/tests/run_python_test.py --load-from-env /tmp/test_env.yaml --script src/python_testing/TC_EPM_2_1.py'
                  scripts/run_in_python_env.sh out/venv './scripts/tests/run_python_test.py --load-from-env /tmp/test_env.yaml --script src/python_testing/TC_EPM_2_2.py'
                  scripts/run_in_python_env.sh out/venv './scripts/tests/run_python_test.py --load-from-env /tmp/test_env.yaml --script src/python_testing/TC_FAN_3_1.py'
                  scripts/run_in_python_env.sh out/venv './scripts/tests/run_python_test.py --load-from-env /tmp/test_env.yaml --script src/python_testing/TC_FAN_3_2.py'
                  scripts/run_in_python_env.sh out/venv './scripts/tests/run_python_test.py --load-from-env /tmp/test_env.yaml --script src/python_testing/TC_FAN_3_3.py'
                  scripts/run_in_python_env.sh out/venv './scripts/tests/run_python_test.py --load-from-env /tmp/test_env.yaml --script src/python_testing/TC_FAN_3_4.py'
                  scripts/run_in_python_env.sh out/venv './scripts/tests/run_python_test.py --load-from-env /tmp/test_env.yaml --script src/python_testing/TC_FAN_3_5.py'
                  scripts/run_in_python_env.sh out/venv './scripts/tests/run_python_test.py --load-from-env /tmp/test_env.yaml --script src/python_testing/TC_ICDM_2_1.py'
                  scripts/run_in_python_env.sh out/venv './scripts/tests/run_python_test.py --load-from-env /tmp/test_env.yaml --script src/python_testing/TC_ICDM_3_1.py'
                  scripts/run_in_python_env.sh out/venv './scripts/tests/run_python_test.py --load-from-env /tmp/test_env.yaml --script src/python_testing/TC_ICDM_3_3.py'
                  scripts/run_in_python_env.sh out/venv './scripts/tests/run_python_test.py --load-from-env /tmp/test_env.yaml --script src/python_testing/TC_ICDM_5_1.py'
                  scripts/run_in_python_env.sh out/venv './scripts/tests/run_python_test.py --load-from-env /tmp/test_env.yaml --script src/python_testing/TC_ICDManagementCluster.py'
                  scripts/run_in_python_env.sh out/venv './scripts/tests/run_python_test.py --load-from-env /tmp/test_env.yaml --script src/python_testing/TC_IDM_1_2.py'
                  scripts/run_in_python_env.sh out/venv './scripts/tests/run_python_test.py --load-from-env /tmp/test_env.yaml --script src/python_testing/TC_IDM_1_4.py'
                  scripts/run_in_python_env.sh out/venv './scripts/tests/run_python_test.py --load-from-env /tmp/test_env.yaml --script src/python_testing/TC_IDM_4_2.py'
                  scripts/run_in_python_env.sh out/venv './scripts/tests/run_python_test.py --load-from-env /tmp/test_env.yaml --script src/python_testing/TC_PWRTL_2_1.py'
                  scripts/run_in_python_env.sh out/venv './scripts/tests/run_python_test.py --load-from-env /tmp/test_env.yaml --script src/python_testing/TC_RR_1_1.py'
                  scripts/run_in_python_env.sh out/venv './scripts/tests/run_python_test.py --load-from-env /tmp/test_env.yaml --script src/python_testing/TC_SC_3_6.py'
                  scripts/run_in_python_env.sh out/venv './scripts/tests/run_python_test.py --load-from-env /tmp/test_env.yaml --script src/python_testing/TC_TIMESYNC_2_1.py'
                  scripts/run_in_python_env.sh out/venv './scripts/tests/run_python_test.py --load-from-env /tmp/test_env.yaml --script src/python_testing/TC_TIMESYNC_2_10.py'
                  scripts/run_in_python_env.sh out/venv './scripts/tests/run_python_test.py --load-from-env /tmp/test_env.yaml --script src/python_testing/TC_TIMESYNC_2_11.py'
                  scripts/run_in_python_env.sh out/venv './scripts/tests/run_python_test.py --load-from-env /tmp/test_env.yaml --script src/python_testing/TC_TIMESYNC_2_12.py'
                  scripts/run_in_python_env.sh out/venv './scripts/tests/run_python_test.py --load-from-env /tmp/test_env.yaml --script src/python_testing/TC_TIMESYNC_2_13.py'
                  scripts/run_in_python_env.sh out/venv './scripts/tests/run_python_test.py --load-from-env /tmp/test_env.yaml --script src/python_testing/TC_TIMESYNC_2_2.py'
                  scripts/run_in_python_env.sh out/venv './scripts/tests/run_python_test.py --load-from-env /tmp/test_env.yaml --script src/python_testing/TC_TIMESYNC_2_4.py'
                  scripts/run_in_python_env.sh out/venv './scripts/tests/run_python_test.py --load-from-env /tmp/test_env.yaml --script src/python_testing/TC_TIMESYNC_2_5.py'
                  scripts/run_in_python_env.sh out/venv './scripts/tests/run_python_test.py --load-from-env /tmp/test_env.yaml --script src/python_testing/TC_TIMESYNC_2_6.py'
                  scripts/run_in_python_env.sh out/venv './scripts/tests/run_python_test.py --load-from-env /tmp/test_env.yaml --script src/python_testing/TC_TIMESYNC_2_7.py'
                  scripts/run_in_python_env.sh out/venv './scripts/tests/run_python_test.py --load-from-env /tmp/test_env.yaml --script src/python_testing/TC_TIMESYNC_2_8.py'
                  scripts/run_in_python_env.sh out/venv './scripts/tests/run_python_test.py --load-from-env /tmp/test_env.yaml --script src/python_testing/TC_TIMESYNC_2_9.py'
                  scripts/run_in_python_env.sh out/venv './scripts/tests/run_python_test.py --load-from-env /tmp/test_env.yaml --script src/python_testing/TC_TIMESYNC_3_1.py'
                  scripts/run_in_python_env.sh out/venv './scripts/tests/run_python_test.py --load-from-env /tmp/test_env.yaml --script src/python_testing/TC_TestEventTrigger.py'
                  scripts/run_in_python_env.sh out/venv './scripts/tests/run_python_test.py --load-from-env /tmp/test_env.yaml --script src/python_testing/TestBatchInvoke.py'
                  scripts/run_in_python_env.sh out/venv './scripts/tests/run_python_test.py --load-from-env /tmp/test_env.yaml --script src/python_testing/TestGroupTableReports.py'
                  scripts/run_in_python_env.sh out/venv './scripts/tests/run_python_test.py --load-from-env /tmp/test_env.yaml --script src/python_testing/TC_OCC_2_1.py'
                  scripts/run_in_python_env.sh out/venv './scripts/tests/run_python_test.py --load-from-env /tmp/test_env.yaml --script src/python_testing/TC_OCC_2_2.py'
                  scripts/run_in_python_env.sh out/venv './scripts/tests/run_python_test.py --load-from-env /tmp/test_env.yaml --script src/python_testing/TC_OCC_2_3.py'
                  scripts/run_in_python_env.sh out/venv './scripts/tests/run_python_test.py --load-from-env /tmp/test_env.yaml --script src/python_testing/TC_OPCREDS_3_1.py'
                  scripts/run_in_python_env.sh out/venv './scripts/tests/run_python_test.py --load-from-env /tmp/test_env.yaml --script src/python_testing/TC_OPCREDS_3_2.py'
                  scripts/run_in_python_env.sh out/venv './scripts/tests/run_python_test.py --load-from-env /tmp/test_env.yaml --script src/python_testing/TC_OPSTATE_2_1.py'
                  scripts/run_in_python_env.sh out/venv './scripts/tests/run_python_test.py --load-from-env /tmp/test_env.yaml --script src/python_testing/TC_OPSTATE_2_2.py'
                  scripts/run_in_python_env.sh out/venv './scripts/tests/run_python_test.py --load-from-env /tmp/test_env.yaml --script src/python_testing/TC_OPSTATE_2_3.py'
                  scripts/run_in_python_env.sh out/venv './scripts/tests/run_python_test.py --load-from-env /tmp/test_env.yaml --script src/python_testing/TC_OPSTATE_2_4.py'
                  scripts/run_in_python_env.sh out/venv './scripts/tests/run_python_test.py --load-from-env /tmp/test_env.yaml --script src/python_testing/TC_OPSTATE_2_5.py'
                  scripts/run_in_python_env.sh out/venv './scripts/tests/run_python_test.py --load-from-env /tmp/test_env.yaml --script src/python_testing/TC_OPSTATE_2_6.py'
                  scripts/run_in_python_env.sh out/venv './scripts/tests/run_python_test.py --load-from-env /tmp/test_env.yaml --script src/python_testing/TC_OVENOPSTATE_2_1.py'
                  scripts/run_in_python_env.sh out/venv './scripts/tests/run_python_test.py --load-from-env /tmp/test_env.yaml --script src/python_testing/TC_OVENOPSTATE_2_2.py'
                  scripts/run_in_python_env.sh out/venv './scripts/tests/run_python_test.py --load-from-env /tmp/test_env.yaml --script src/python_testing/TC_OVENOPSTATE_2_3.py'
                  scripts/run_in_python_env.sh out/venv './scripts/tests/run_python_test.py --load-from-env /tmp/test_env.yaml --script src/python_testing/TC_OVENOPSTATE_2_4.py'
                  scripts/run_in_python_env.sh out/venv './scripts/tests/run_python_test.py --load-from-env /tmp/test_env.yaml --script src/python_testing/TC_OVENOPSTATE_2_5.py'
                  scripts/run_in_python_env.sh out/venv './scripts/tests/run_python_test.py --load-from-env /tmp/test_env.yaml --script src/python_testing/TC_MWOCTRL_2_1.py'
                  scripts/run_in_python_env.sh out/venv './scripts/tests/run_python_test.py --load-from-env /tmp/test_env.yaml --script src/python_testing/TC_MWOCTRL_2_2.py'
                  scripts/run_in_python_env.sh out/venv './scripts/tests/run_python_test.py --load-from-env /tmp/test_env.yaml --script src/python_testing/TC_MWOCTRL_2_4.py'
                  scripts/run_in_python_env.sh out/venv './scripts/tests/run_python_test.py --load-from-env /tmp/test_env.yaml --script src/python_testing/TC_MWOM_1_2.py'
                  scripts/run_in_python_env.sh out/venv './scripts/tests/run_python_test.py --load-from-env /tmp/test_env.yaml --script src/python_testing/TC_PS_2_3.py'
                  scripts/run_in_python_env.sh out/venv './scripts/tests/run_python_test.py --load-from-env /tmp/test_env.yaml --script src/python_testing/TC_RVCRUNM_1_2.py'
                  scripts/run_in_python_env.sh out/venv './scripts/tests/run_python_test.py --load-from-env /tmp/test_env.yaml --script src/python_testing/TC_RVCRUNM_2_1.py'
                  scripts/run_in_python_env.sh out/venv './scripts/tests/run_python_test.py --load-from-env /tmp/test_env.yaml --script src/python_testing/TC_RVCRUNM_2_2.py'
                  scripts/run_in_python_env.sh out/venv './scripts/tests/run_python_test.py --load-from-env /tmp/test_env.yaml --script src/python_testing/TC_RVCCLEANM_1_2.py'
                  scripts/run_in_python_env.sh out/venv './scripts/tests/run_python_test.py --load-from-env /tmp/test_env.yaml --script src/python_testing/TC_RVCCLEANM_2_1.py'
                  scripts/run_in_python_env.sh out/venv './scripts/tests/run_python_test.py --load-from-env /tmp/test_env.yaml --script src/python_testing/TC_RVCCLEANM_2_2.py'
                  scripts/run_in_python_env.sh out/venv './scripts/tests/run_python_test.py --load-from-env /tmp/test_env.yaml --script src/python_testing/TC_RVCOPSTATE_2_1.py'
                  scripts/run_in_python_env.sh out/venv './scripts/tests/run_python_test.py --load-from-env /tmp/test_env.yaml --script src/python_testing/TC_RVCOPSTATE_2_3.py'
                  scripts/run_in_python_env.sh out/venv './scripts/tests/run_python_test.py --load-from-env /tmp/test_env.yaml --script src/python_testing/TC_RVCOPSTATE_2_4.py'
                  scripts/run_in_python_env.sh out/venv './scripts/tests/run_python_test.py --load-from-env /tmp/test_env.yaml --script src/python_testing/TC_SC_7_1.py'
                  scripts/run_in_python_env.sh out/venv './scripts/tests/run_python_test.py --load-from-env /tmp/test_env.yaml --script src/python_testing/TC_SWTCH.py'
                  scripts/run_in_python_env.sh out/venv './scripts/tests/run_python_test.py --load-from-env /tmp/test_env.yaml --script src/python_testing/TC_WHM_1_2.py'
                  scripts/run_in_python_env.sh out/venv './scripts/tests/run_python_test.py --load-from-env /tmp/test_env.yaml --script src/python_testing/TC_WHM_2_1.py'
                  scripts/run_in_python_env.sh out/venv './scripts/tests/run_python_test.py --load-from-env /tmp/test_env.yaml --script src/python_testing/TC_LVL_2_3.py'
                  scripts/run_in_python_env.sh out/venv './scripts/tests/run_python_test.py --load-from-env /tmp/test_env.yaml --script src/python_testing/TCP_Tests.py'
                  scripts/run_in_python_env.sh out/venv './scripts/tests/run_python_test.py --script "src/python_testing/TestConformanceSupport.py" --script-args "--trace-to json:out/trace_data/test-{SCRIPT_BASE_NAME}.json --trace-to perfetto:out/trace_data/test-{SCRIPT_BASE_NAME}.perfetto"'
=======
                  scripts/run_in_python_env.sh out/venv 'python3 ./src/python_testing/execute_python_tests.py --env-file /tmp/test_env.yaml --search-directory src/python_testing'
>>>>>>> b7b67388
                  scripts/run_in_python_env.sh out/venv './scripts/tests/run_python_test.py --script "src/python_testing/TestMatterTestingSupport.py" --script-args "--trace-to json:out/trace_data/test-{SCRIPT_BASE_NAME}.json --trace-to perfetto:out/trace_data/test-{SCRIPT_BASE_NAME}.perfetto"'
                  scripts/run_in_python_env.sh out/venv './scripts/tests/run_python_test.py --script "src/python_testing/TestSpecParsingSupport.py" --script-args "--trace-to json:out/trace_data/test-{SCRIPT_BASE_NAME}.json --trace-to perfetto:out/trace_data/test-{SCRIPT_BASE_NAME}.perfetto"'
                  scripts/run_in_python_env.sh out/venv './scripts/tests/TestTimeSyncTrustedTimeSourceRunner.py'
                  scripts/run_in_python_env.sh out/venv './src/python_testing/test_testing/test_TC_ICDM_2_1.py'
                  scripts/run_in_python_env.sh out/venv 'python3 ./src/python_testing/TestIdChecks.py'
                  scripts/run_in_python_env.sh out/venv 'python3 ./src/python_testing/TestSpecParsingDeviceType.py'
                  scripts/run_in_python_env.sh out/venv 'python3 ./src/python_testing/TestConformanceSupport.py'
                  scripts/run_in_python_env.sh out/venv 'python3 ./src/python_testing/TestChoiceConformanceSupport.py'
                  scripts/run_in_python_env.sh out/venv 'python3 ./src/python_testing/test_testing/test_IDM_10_4.py'
                  scripts/run_in_python_env.sh out/venv 'python3 ./src/python_testing/test_testing/test_TC_SC_7_1.py'
                  scripts/run_in_python_env.sh out/venv 'python3 ./src/python_testing/test_testing/TestDecorators.py'


            - name: Uploading core files
              uses: actions/upload-artifact@v4
              if: ${{ failure() && !env.ACT }}
              with:
                  name: crash-core-linux-python-repl
                  path: /tmp/cores/
                  # Cores are big; don't hold on to them too long.
                  retention-days: 5
            - name: Uploading objdir for debugging
              uses: actions/upload-artifact@v4
              if: ${{ failure() && !env.ACT }}
              with:
                  name: crash-objdir-linux-python-repl
                  path: objdir-clone/
                  # objdirs are big; don't hold on to them too long.
                  retention-days: 5

    repl_tests_darwin:
        name: REPL Tests - Darwin

        strategy:
            matrix:
                build_variant: [no-ble-no-wifi-tsan-clang]
        env:
            BUILD_VARIANT: ${{matrix.build_variant}}
            TSAN_OPTIONS: "halt_on_error=1"

        if: github.actor != 'restyled-io[bot]' && false
        runs-on: macos-13

        steps:
            - name: Checkout
              uses: actions/checkout@v4
            - name: Setup Environment
              # coreutils for stdbuf
              run: brew install coreutils
            - name:
                  Try to ensure the directories for core dumping and diagnostic
                  log collection exist and we can write them.
              run: |
                  sudo chown ${USER} /cores || true
                  mkdir -p ~/Library/Logs/DiagnosticReports || true
                  mkdir objdir-clone || true
            - name: Checkout submodules & Bootstrap
              uses: ./.github/actions/checkout-submodules-and-bootstrap
              with:
                platform: darwin
                bootstrap-log-name: bootstrap-logs-darwin-${{ matrix.build_variant }}${{ matrix.chip_tool }}

            - name: Build Python REPL and example apps
              run: |
                  scripts/run_in_build_env.sh './scripts/build_python.sh --install_virtual_env out/venv'
                  ./scripts/run_in_build_env.sh \
                   "./scripts/build/build_examples.py \
                      --target darwin-x64-all-clusters-${BUILD_VARIANT}-test \
                      build \
                      --copy-artifacts-to objdir-clone \
                   "
            - name: Run Tests
              run: |
                  scripts/run_in_python_env.sh out/venv './scripts/tests/run_python_test.py --app out/darwin-x64-all-clusters-no-ble-no-wifi-tsan-clang-test/chip-all-clusters-app --factoryreset --quiet --app-args "--discriminator 3840 --interface-id -1" --script-args "-t 3600 --disable-test ClusterObjectTests.TestTimedRequestTimeout"'
            - name: Uploading core files
              uses: actions/upload-artifact@v4
              if: ${{ failure() && !env.ACT }}
              with:
                  name: crash-core-darwin-python-repl
                  path: /cores/
                  # Cores are big; don't hold on to them too long.
                  retention-days: 5
            - name: Uploading traces on failure
              uses: actions/upload-artifact@v4
              if: ${{ failure() && !env.ACT }}
              with:
                  name: trace-data-python-repl
                  path: out/trace_data/
                  retention-days: 5
            - name: Uploading diagnostic logs
              uses: actions/upload-artifact@v4
              if: ${{ failure() && !env.ACT }}
              with:
                  name: crash-log-darwin-python-repl
                  path: ~/Library/Logs/DiagnosticReports/
            - name: Uploading objdir for debugging
              uses: actions/upload-artifact@v4
              if: ${{ failure() && !env.ACT }}
              with:
                  name: crash-objdir-darwin-python-repl
                  path: objdir-clone/
                  # objdirs are big; don't hold on to them too long.
                  retention-days: 5<|MERGE_RESOLUTION|>--- conflicted
+++ resolved
@@ -506,7 +506,6 @@
               run: |
                   mkdir -p out/trace_data
                   scripts/run_in_python_env.sh out/venv './scripts/tests/run_python_test.py --load-from-env /tmp/test_env.yaml --script src/controller/python/test/test_scripts/mobile-device-test.py'
-<<<<<<< HEAD
                   scripts/run_in_python_env.sh out/venv './scripts/tests/run_python_test.py --load-from-env /tmp/test_env.yaml --script src/python_testing/TC_ACE_1_2.py'
                   scripts/run_in_python_env.sh out/venv './scripts/tests/run_python_test.py --load-from-env /tmp/test_env.yaml --script src/python_testing/TC_ACE_1_3.py'
                   scripts/run_in_python_env.sh out/venv './scripts/tests/run_python_test.py --load-from-env /tmp/test_env.yaml --script src/python_testing/TC_ACE_1_4.py'
@@ -614,9 +613,7 @@
                   scripts/run_in_python_env.sh out/venv './scripts/tests/run_python_test.py --load-from-env /tmp/test_env.yaml --script src/python_testing/TC_LVL_2_3.py'
                   scripts/run_in_python_env.sh out/venv './scripts/tests/run_python_test.py --load-from-env /tmp/test_env.yaml --script src/python_testing/TCP_Tests.py'
                   scripts/run_in_python_env.sh out/venv './scripts/tests/run_python_test.py --script "src/python_testing/TestConformanceSupport.py" --script-args "--trace-to json:out/trace_data/test-{SCRIPT_BASE_NAME}.json --trace-to perfetto:out/trace_data/test-{SCRIPT_BASE_NAME}.perfetto"'
-=======
                   scripts/run_in_python_env.sh out/venv 'python3 ./src/python_testing/execute_python_tests.py --env-file /tmp/test_env.yaml --search-directory src/python_testing'
->>>>>>> b7b67388
                   scripts/run_in_python_env.sh out/venv './scripts/tests/run_python_test.py --script "src/python_testing/TestMatterTestingSupport.py" --script-args "--trace-to json:out/trace_data/test-{SCRIPT_BASE_NAME}.json --trace-to perfetto:out/trace_data/test-{SCRIPT_BASE_NAME}.perfetto"'
                   scripts/run_in_python_env.sh out/venv './scripts/tests/run_python_test.py --script "src/python_testing/TestSpecParsingSupport.py" --script-args "--trace-to json:out/trace_data/test-{SCRIPT_BASE_NAME}.json --trace-to perfetto:out/trace_data/test-{SCRIPT_BASE_NAME}.perfetto"'
                   scripts/run_in_python_env.sh out/venv './scripts/tests/TestTimeSyncTrustedTimeSourceRunner.py'
