--- conflicted
+++ resolved
@@ -39,11 +39,7 @@
         if: github.actor != 'restyled-io[bot]'
 
         container:
-<<<<<<< HEAD
-            image: ghcr.io/project-chip/chip-build-k32w:69
-=======
-            image: ghcr.io/project-chip/chip-build-k32w:71
->>>>>>> 5e37f1ef
+            image: ghcr.io/project-chip/chip-build-k32w:72
             volumes:
                 - "/tmp/bloat_reports:/tmp/bloat_reports"
         steps:
