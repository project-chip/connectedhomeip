--- conflicted
+++ resolved
@@ -39,11 +39,7 @@
         if: github.actor != 'restyled-io[bot]'
 
         container:
-<<<<<<< HEAD
             image: ghcr.io/project-chip/chip-build-k32w:81
-=======
-            image: ghcr.io/project-chip/chip-build-nxp:80
->>>>>>> 9c6c3651
             volumes:
                 - "/tmp/bloat_reports:/tmp/bloat_reports"
         steps:
@@ -222,11 +218,7 @@
         if: github.actor != 'restyled-io[bot]'
 
         container:
-<<<<<<< HEAD
             image: ghcr.io/project-chip/chip-build-nxp:81
-=======
-            image: ghcr.io/project-chip/chip-build-nxp:80
->>>>>>> 9c6c3651
             volumes:
                 - "/tmp/bloat_reports:/tmp/bloat_reports"
         steps:
@@ -287,11 +279,7 @@
         if: github.actor != 'restyled-io[bot]'
 
         container:
-<<<<<<< HEAD
             image: ghcr.io/project-chip/chip-build-nxp-zephyr:81
-=======
-            image: ghcr.io/project-chip/chip-build-nxp-zephyr:80
->>>>>>> 9c6c3651
 
         steps:
             - name: Checkout
