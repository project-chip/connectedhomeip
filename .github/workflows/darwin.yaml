--- conflicted
+++ resolved
@@ -45,23 +45,10 @@
                   token: ${{ github.token }}
                 attempt_limit: 3
                 attempt_delay: 2000
-<<<<<<< HEAD
             - name: Setup Environment
               run: brew install python@3.9
             - name: Checkout submodules & Bootstrap
               uses: ./.github/actions/checkout-submodules-and-bootstrap
-=======
-                with: |
-                    key: ${{ runner.os }}-env-${{ hashFiles('scripts/setup/*', 'third_party/pigweed/**') }}
-                    path: |
-                        .environment
-                        build_overrides/pigweed_environment.gni
-            - name: Bootstrap
-              run: bash scripts/bootstrap.sh
-            - name: Uploading bootstrap logs
-              uses: actions/upload-artifact@v3
-              if: ${{ always() && !env.ACT }}
->>>>>>> 4f14a6c9
               with:
                 platform: darwin
             - name: Block zap-cli from being used
