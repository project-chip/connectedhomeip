# Copyright (c) 2020 Project CHIP Authors
#
# Licensed under the Apache License, Version 2.0 (the "License");
# you may not use this file except in compliance with the License.
# You may obtain a copy of the License at
#
# http://www.apache.org/licenses/LICENSE-2.0
#
# Unless required by applicable law or agreed to in writing, software
# distributed under the License is distributed on an "AS IS" BASIS,
# WITHOUT WARRANTIES OR CONDITIONS OF ANY KIND, either express or implied.
# See the License for the specific language governing permissions and
# limitations under the License.

name: Build example - BouffaloLab

on:
  push:
  pull_request:
  workflow_dispatch:

concurrency:
  group: ${{ github.ref }}-${{ github.workflow }}-${{ (github.event_name == 'pull_request' && github.event.number) || (github.event_name == 'workflow_dispatch' && github.run_number) || github.sha }}
  cancel-in-progress: true

jobs:
  bouffalolab:
    name: Bouffalo Lab
    timeout-minutes: 90

    runs-on: ubuntu-latest
    if: github.actor != 'restyled-io[bot]'

    container:
      image: connectedhomeip/chip-build-bouffalolab:0.6.17
      volumes:
        - "/tmp/bloat_reports:/tmp/bloat_reports"
    steps:
      - uses: Wandalen/wretry.action@v1.0.36
        name: Checkout
        with:
          action: actions/checkout@v3
          with: |
            token: ${{ github.token }}
          attempt_limit: 3
          attempt_delay: 2000
      - name: Checkout submodules
        run: scripts/checkout_submodules.py --shallow --platform bouffalolab --recursive

      - name: Set up environment for size reports
        if: ${{ !env.ACT }}
        env:
          GH_CONTEXT: ${{ toJson(github) }}
        run: scripts/tools/memory/gh_sizes_environment.py "${GH_CONTEXT}"
      
      - name: Bootstrap
        timeout-minutes: 25
        run: scripts/build/gn_bootstrap.sh
      - name: Uploading bootstrap logs
        uses: actions/upload-artifact@v3
        if: ${{ always() && !env.ACT }}
        with:
          name: bootstrap-logs
          path: |
            .environment/gn_out/.ninja_log
            .environment/pigweed-venv/*.log
      - name: Build example BL602 Lighting App
        timeout-minutes: 30
        run: |
          ./scripts/run_in_build_env.sh \
            "./scripts/build/build_examples.py \
              --target bouffalolab-bl602-iot-matter-v1-light \
              --target bouffalolab-bl602-iot-matter-v1-light-115200-rpc \
              build \
              --copy-artifacts-to out/artifacts \
            "
      - name: Prepare some bloat report from the previous builds
        run: |
<<<<<<< HEAD
          .environment/pigweed-venv/bin/python3 scripts/tools/memory/gh_sizes.py \
              bl602 bl602 lighting-app \
              out/artifacts/bouffalolab-bl602-iot-matter-v1-light/chip-bl602-lighting-example.out \
              /tmp/bloat_reports/
          .environment/pigweed-venv/bin/python3 scripts/tools/memory/gh_sizes.py \
              bl602 bl602+rpc lighting-app \
              out/artifacts/bouffalolab-bl602-iot-matter-v1-light-115200-rpc/chip-bl602-lighting-example.out \
              /tmp/bloat_reports/
      - name: Clean out build output
        run: rm -rf ./out
=======
          ./scripts/run_in_build_env.sh \
            "./scripts/build/build_examples.py --target bouffalolab-bl602-iot-matter-v1-light-115200-rpc build"
          .environment/pigweed-venv/bin/python3 scripts/tools/memory/gh_sizes.py bl602 bl602+rpc lighting-app \
            out/bouffalolab-bl602-iot-matter-v1-light-115200-rpc/chip-bl602-lighting-example.out /tmp/bloat_reports/

      - name: Uploading Size Reports
        uses: actions/upload-artifact@v3
        if: ${{ !env.ACT }}
        with:
          name: Size,BL602-Examples,${{ env.GH_EVENT_PR }},${{ env.GH_EVENT_HASH }},${{ env.GH_EVENT_PARENT }},${{ github.event_name }}
          path: |
            /tmp/bloat_reports/

  bl702:
    name: BL702
    timeout-minutes: 90

    runs-on: ubuntu-latest
    if: github.actor != 'restyled-io[bot]'

    container:
      image: connectedhomeip/chip-build-bouffalolab:0.6.17
      volumes:
        - "/tmp/bloat_reports:/tmp/bloat_reports"
    steps:
      - uses: Wandalen/wretry.action@v1.0.36
        name: Checkout
        with:
          action: actions/checkout@v3
          with: |
            token: ${{ github.token }}
          attempt_limit: 3
          attempt_delay: 2000
      - name: Checkout submodules
        run: scripts/checkout_submodules.py --shallow --platform bouffalolab --recursive

      - name: Set up environment for size reports
        if: ${{ !env.ACT }}
        env:
          GH_CONTEXT: ${{ toJson(github) }}
        run: scripts/tools/memory/gh_sizes_environment.py "${GH_CONTEXT}"

>>>>>>> f9d94570

      - name: Build example BL702 Lighting App
        timeout-minutes: 30
        run: |
          ./scripts/run_in_build_env.sh \
            "./scripts/build/build_examples.py \
              --target bouffalolab-xt-zb6-devkit-light \
              --target bouffalolab-xt-zb6-devkit-light-115200-rpc \
              build \
              --copy-artifacts-to out/artifacts \
            "
      - name: Prepare some bloat report from the previous builds
        run: |
          .environment/pigweed-venv/bin/python3 scripts/tools/memory/gh_sizes.py \
              bl702 bl702 lighting-app \
              out/artifacts/bouffalolab-xt-zb6-devkit-light/chip-bl702-lighting-example.out \
              /tmp/bloat_reports/
          .environment/pigweed-venv/bin/python3 scripts/tools/memory/gh_sizes.py \
              bl702 bl702+rpc lighting-app \
              out/artifacts/bouffalolab-xt-zb6-devkit-light-115200-rpc/chip-bl702-lighting-example.out \
              /tmp/bloat_reports/
      - name: Clean out build output
        run: rm -rf ./out

      - name: Uploading Size Reports
        uses: actions/upload-artifact@v3
        if: ${{ !env.ACT }}
        with:
          name: Size,BouffaloLab-Examples,${{ env.GH_EVENT_PR }},${{ env.GH_EVENT_HASH }},${{ env.GH_EVENT_PARENT }},${{ github.event_name }}
          path: |
            /tmp/bloat_reports/<|MERGE_RESOLUTION|>--- conflicted
+++ resolved
@@ -76,7 +76,6 @@
             "
       - name: Prepare some bloat report from the previous builds
         run: |
-<<<<<<< HEAD
           .environment/pigweed-venv/bin/python3 scripts/tools/memory/gh_sizes.py \
               bl602 bl602 lighting-app \
               out/artifacts/bouffalolab-bl602-iot-matter-v1-light/chip-bl602-lighting-example.out \
@@ -87,50 +86,6 @@
               /tmp/bloat_reports/
       - name: Clean out build output
         run: rm -rf ./out
-=======
-          ./scripts/run_in_build_env.sh \
-            "./scripts/build/build_examples.py --target bouffalolab-bl602-iot-matter-v1-light-115200-rpc build"
-          .environment/pigweed-venv/bin/python3 scripts/tools/memory/gh_sizes.py bl602 bl602+rpc lighting-app \
-            out/bouffalolab-bl602-iot-matter-v1-light-115200-rpc/chip-bl602-lighting-example.out /tmp/bloat_reports/
-
-      - name: Uploading Size Reports
-        uses: actions/upload-artifact@v3
-        if: ${{ !env.ACT }}
-        with:
-          name: Size,BL602-Examples,${{ env.GH_EVENT_PR }},${{ env.GH_EVENT_HASH }},${{ env.GH_EVENT_PARENT }},${{ github.event_name }}
-          path: |
-            /tmp/bloat_reports/
-
-  bl702:
-    name: BL702
-    timeout-minutes: 90
-
-    runs-on: ubuntu-latest
-    if: github.actor != 'restyled-io[bot]'
-
-    container:
-      image: connectedhomeip/chip-build-bouffalolab:0.6.17
-      volumes:
-        - "/tmp/bloat_reports:/tmp/bloat_reports"
-    steps:
-      - uses: Wandalen/wretry.action@v1.0.36
-        name: Checkout
-        with:
-          action: actions/checkout@v3
-          with: |
-            token: ${{ github.token }}
-          attempt_limit: 3
-          attempt_delay: 2000
-      - name: Checkout submodules
-        run: scripts/checkout_submodules.py --shallow --platform bouffalolab --recursive
-
-      - name: Set up environment for size reports
-        if: ${{ !env.ACT }}
-        env:
-          GH_CONTEXT: ${{ toJson(github) }}
-        run: scripts/tools/memory/gh_sizes_environment.py "${GH_CONTEXT}"
-
->>>>>>> f9d94570
 
       - name: Build example BL702 Lighting App
         timeout-minutes: 30
