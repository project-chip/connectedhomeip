--- conflicted
+++ resolved
@@ -27,116 +27,7 @@
 
 jobs:
   analyze:
-<<<<<<< HEAD
     uses: project-chip/connectedhomeip/.github/workflows/build.yml@main
     with:
       run-codeql: true
-  
-=======
-    name: CodeQL Analysis
-    runs-on: ${{ (matrix.language == 'swift' && 'macos-latest') || 'ubuntu-latest' }}
-    timeout-minutes: ${{ (matrix.language == 'swift' && 120) || 360 }}
-    permissions:
-      actions: read
-      contents: read
-      security-events: write
-
-    container:
-        image: connectedhomeip/chip-build:0.7.3
-        volumes:
-            - "/tmp/log_output:/tmp/test_logs"
-        options: --privileged --sysctl "net.ipv6.conf.all.disable_ipv6=0
-            net.ipv4.conf.all.forwarding=1 net.ipv6.conf.all.forwarding=1"
-
-    strategy:
-      fail-fast: false
-      matrix:
-        language: [ 'cpp' ]
-    #         language: [ 'cpp', 'java', 'javascript', 'python' ]
-        # CodeQL supports [ 'cpp', 'csharp', 'go', 'java', 'javascript', 'python', 'ruby', 'swift' ]
-        # Use only 'java' to analyze code written in Java, Kotlin or both
-        # Use only 'javascript' to analyze code written in JavaScript, TypeScript or both
-        # Learn more about CodeQL language support at https://aka.ms/codeql-docs/language-support
-
-
-    steps:
-      - name: Dump GitHub context
-        env:
-            GITHUB_CONTEXT: ${{ toJSON(github) }}
-        run: echo "$GITHUB_CONTEXT"
-      - name: Dump Concurrency context
-        env:
-            CONCURRENCY_CONTEXT: ${{ github.ref }}-${{ github.workflow }}-${{ (github.event_name == 'pull_request' && github.event.number) || (github.event_name == 'workflow_dispatch' && github.run_number) || github.sha }}
-        run: echo "$CONCURRENCY_CONTEXT"
-      - uses: Wandalen/wretry.action@v1.3.0
-        name: Checkout
-        with:
-            action: actions/checkout@v3.5.2
-            with: |
-                token: ${{ github.token }}
-            attempt_limit: 3
-            attempt_delay: 2000
-      - name: Checkout submodules
-        run: scripts/checkout_submodules.py --allow-changing-global-git-config --shallow --platform linux
-      - name: Try to ensure the directories for core dumping exist and we
-            can write them.
-        run: |
-            mkdir /tmp/cores || true
-            sysctl -w kernel.core_pattern=/tmp/cores/core.%u.%p.%t || true
-
-      - uses: Wandalen/wretry.action@v1.3.0
-        name: Bootstrap cache
-        continue-on-error: true
-        timeout-minutes: 10
-        with:
-          action: buildjet/cache@v3
-          attempt_limit: 3
-          attempt_delay: 2000
-          with: |
-              key: ${{ runner.os }}-env-${{ hashFiles('scripts/setup/*', 'third_party/pigweed/**') }}
-              path: |
-                  .environment
-                  build_overrides/pigweed_environment.gni
-      - name: Bootstrap
-        run: bash scripts/bootstrap.sh
-
-      - name: Initialize CodeQL
-        uses: github/codeql-action/init@v2
-        with:
-          languages: ${{ matrix.language }}
-
-      - name: Setup Build
-        run: scripts/build/gn_gen.sh --args="chip_config_memory_debug_checks=true chip_config_memory_debug_dmalloc=false"
-      - name: Run Build
-        run: scripts/run_in_build_env.sh "ninja -C ./out"
-      - name: Run Tests
-        run: scripts/tests/gn_tests.sh
-      - name: Perform CodeQL Analysis
-        uses: github/codeql-action/analyze@v2
-        with:
-          category: "/language:${{matrix.language}}"
-          upload: False
-          output: sarif-results
-  
-      - name: filter-sarif
-        uses: advanced-security/filter-sarif@v1
-        with:
-          patterns: |
-            -**/app/tests/**
-            -**/third_party/**
-            -**/scripts/**
-          input: "sarif-results/${{matrix.language}}.sarif"
-          output: "sarif-results/${{matrix.language}}.sarif"
-  
-      - name: Upload SARIF
-        uses: github/codeql-action/upload-sarif@v2
-        with:
-          sarif_file: "sarif-results/${{matrix.language}}.sarif"
-  
-      - name: Upload loc as a Build Artifact
-        uses: actions/upload-artifact@v2.2.0
-        with:
-          name: sarif-results
-          path: sarif-results
-          retention-days: 1
->>>>>>> 6d7e256b
+  