# Copyright (c) 2021 Project CHIP Authors
#
# Licensed under the Apache License, Version 2.0 (the "License");
# you may not use this file except in compliance with the License.
# You may obtain a copy of the License at
#
# http://www.apache.org/licenses/LICENSE-2.0
#
# Unless required by applicable law or agreed to in writing, software
# distributed under the License is distributed on an "AS IS" BASIS,
# WITHOUT WARRANTIES OR CONDITIONS OF ANY KIND, either express or implied.
# See the License for the specific language governing permissions and
# limitations under the License.

name: Build example - Ameba

on:
    push:
        branches:
            - master
            - 'v*-branch'
    pull_request:
    merge_group:

concurrency:
    group: ${{ github.ref }}-${{ github.workflow }}-${{ (github.event_name == 'pull_request' && github.event.number) || (github.event_name == 'workflow_dispatch' && github.run_number) || github.sha }}
    cancel-in-progress: true

env:
    CHIP_NO_LOG_TIMESTAMPS: true

jobs:
    ameba:
        name: Ameba
        env:
            BUILD_TYPE: ameba

        runs-on: ubuntu-latest
        if: github.actor != 'restyled-io[bot]'

        container:
<<<<<<< HEAD
            image: ghcr.io/project-chip/chip-build-ameba:91
=======
            image: ghcr.io/project-chip/chip-build-ameba:92
>>>>>>> 61121b84
            options: --user root

        steps:
            - name: Checkout
              uses: actions/checkout@v4
            - name: Checkout submodules & Bootstrap
              uses: ./.github/actions/checkout-submodules-and-bootstrap
              with:
                platform: ameba
            - name: Build example Ameba All Clusters App
              run: |
                  ./scripts/run_in_build_env.sh \
                     "./scripts/build/build_examples.py \
                        --target ameba-amebad-all-clusters \
                        --target ameba-amebad-all-clusters-minimal \
                        --target ameba-amebad-light \
                        --target ameba-amebad-pigweed \
                        build \
                     "<|MERGE_RESOLUTION|>--- conflicted
+++ resolved
@@ -39,11 +39,7 @@
         if: github.actor != 'restyled-io[bot]'
 
         container:
-<<<<<<< HEAD
-            image: ghcr.io/project-chip/chip-build-ameba:91
-=======
             image: ghcr.io/project-chip/chip-build-ameba:92
->>>>>>> 61121b84
             options: --user root
 
         steps:
