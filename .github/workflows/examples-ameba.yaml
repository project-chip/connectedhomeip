# Copyright (c) 2021 Project CHIP Authors
#
# Licensed under the Apache License, Version 2.0 (the "License");
# you may not use this file except in compliance with the License.
# You may obtain a copy of the License at
#
# http://www.apache.org/licenses/LICENSE-2.0
#
# Unless required by applicable law or agreed to in writing, software
# distributed under the License is distributed on an "AS IS" BASIS,
# WITHOUT WARRANTIES OR CONDITIONS OF ANY KIND, either express or implied.
# See the License for the specific language governing permissions and
# limitations under the License.

name: Build example - Ameba

on:
    push:
        branches-ignore:
            - 'dependabot/**'
    pull_request:
    merge_group:

concurrency:
    group: ${{ github.ref }}-${{ github.workflow }}-${{ (github.event_name == 'pull_request' && github.event.number) || (github.event_name == 'workflow_dispatch' && github.run_number) || github.sha }}
    cancel-in-progress: true

env:
    CHIP_NO_LOG_TIMESTAMPS: true
    
jobs:
    ameba:
        name: Ameba
        env:
            BUILD_TYPE: ameba

        runs-on: ubuntu-latest
        if: github.actor != 'restyled-io[bot]'

        container:
<<<<<<< HEAD
            image: ghcr.io/project-chip/chip-build-ameba:65
=======
            image: ghcr.io/project-chip/chip-build-ameba:74
>>>>>>> b823a29a
            options: --user root

        steps:
            - name: Checkout
              uses: actions/checkout@v4
            - name: Checkout submodules & Bootstrap
              uses: ./.github/actions/checkout-submodules-and-bootstrap
              with:
                platform: ameba
            - name: Build example Ameba All Clusters App
              run: |
                  ./scripts/run_in_build_env.sh \
                     "./scripts/build/build_examples.py \
                        --target ameba-amebad-all-clusters \
                        --target ameba-amebad-all-clusters-minimal \
                        --target ameba-amebad-light \
                        --target ameba-amebad-pigweed \
                        build \
                     "<|MERGE_RESOLUTION|>--- conflicted
+++ resolved
@@ -38,11 +38,7 @@
         if: github.actor != 'restyled-io[bot]'
 
         container:
-<<<<<<< HEAD
-            image: ghcr.io/project-chip/chip-build-ameba:65
-=======
             image: ghcr.io/project-chip/chip-build-ameba:74
->>>>>>> b823a29a
             options: --user root
 
         steps:
