--- conflicted
+++ resolved
@@ -35,11 +35,7 @@
         if: github.actor != 'restyled-io[bot]'
 
         container:
-<<<<<<< HEAD
-            image: connectedhomeip/chip-build-ameba:0.6.03
-=======
             image: connectedhomeip/chip-build-ameba:0.6.18
->>>>>>> 4088a77f
             options: --user root
 
         steps:
