--- conflicted
+++ resolved
@@ -90,13 +90,10 @@
             src/python_testing/matter_testing_infrastructure/matter/testing/commissioning.py \
             src/python_testing/matter_testing_infrastructure/matter/testing/decorators.py \
             src/python_testing/matter_testing_infrastructure/matter/testing/basic_composition.py \
-<<<<<<< HEAD
             src/python_testing/matter_testing_infrastructure/matter/testing/conformance.py \
             src/python_testing/matter_testing_infrastructure/matter/testing/spec_parsing.py \
-            src/python_testing/matter_testing_infrastructure/matter/testing/metadata.py"
-=======
+            src/python_testing/matter_testing_infrastructure/matter/testing/metadata.py \
             src/python_testing/matter_testing_infrastructure/matter/testing/matter_testing.py"
->>>>>>> d7dbf9a1
 
           # Print a reminder about expanding coverage
           echo "⚠️ NOTE: Currently only checking a subset of files. Remember to expand coverage!"