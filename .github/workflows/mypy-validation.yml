--- conflicted
+++ resolved
@@ -58,15 +58,11 @@
             src/python_testing/matter_testing_infrastructure/chip/testing/tasks.py \
             src/python_testing/matter_testing_infrastructure/chip/testing/taglist_and_topology_test.py \
             src/python_testing/matter_testing_infrastructure/chip/testing/pics.py \
-<<<<<<< HEAD
             src/python_testing/matter_testing_infrastructure/chip/testing/basic_composition.py \
             src/python_testing/matter_testing_infrastructure/chip/testing/conformance.py \
             src/python_testing/matter_testing_infrastructure/chip/testing/spec_parsing.py \
             src/python_testing/matter_testing_infrastructure/chip/testing/metadata.py"
-=======
-            src/python_testing/matter_testing_infrastructure/chip/testing/decorators.py \
-            src/python_testing/matter_testing_infrastructure/chip/testing/basic_composition.py"
->>>>>>> 57827d75
+            src/python_testing/matter_testing_infrastructure/chip/testing/decorators.py"
           
           # Print a reminder about expanding coverage
           echo "⚠️ NOTE: Currently only checking a subset of files. Remember to expand coverage!" 