# Copyright (c) 2025 Project CHIP Authors
#
# Licensed under the Apache License, Version 2.0 (the "License");
# you may not use this file except in compliance with the License.
# You may obtain a copy of the License at
#
# http://www.apache.org/licenses/LICENSE-2.0
#
# Unless required by applicable law or agreed to in writing, software
# distributed under the License is distributed on an "AS IS" BASIS,
# WITHOUT WARRANTIES OR CONDITIONS OF ANY KIND, either express or implied.
# See the License for the specific language governing permissions and
# limitations under the License.

name: Mypy Type Validation

on:
  push:
    branches: [ master ]
    paths:
      - 'src/python_testing/matter_testing_infrastructure/**/*.py'
  pull_request:
    paths:
      - 'src/python_testing/matter_testing_infrastructure/**/*.py'

jobs:
  mypy-check:
    runs-on: ubuntu-latest
    if: github.actor != 'restyled-io[bot]'
    
    container:
      image: ghcr.io/project-chip/chip-build:140
      options: --privileged --sysctl "net.ipv6.conf.all.disable_ipv6=0 net.ipv4.conf.all.forwarding=1 net.ipv6.conf.all.forwarding=1"
    
    steps:
      - name: Checkout
        uses: actions/checkout@v4
      
      - name: Checkout submodules & Bootstrap
        uses: ./.github/actions/checkout-submodules-and-bootstrap
        with:
          platform: linux
      
      - name: Build Python environment
        run: |
          scripts/run_in_build_env.sh './scripts/build_python.sh --install_virtual_env out/venv'
      
      - name: Run mypy validation
        run: |
          # List the directory to debug the file structure
          ls -la src/python_testing/matter_testing_infrastructure/chip/testing/
          
          # TODO: Expand this list to include more files once they are mypy-compatible
          # Eventually we should just check all files in the chip/testing directory
          
          ./scripts/run_in_python_env.sh out/venv "mypy --config-file=src/python_testing/matter_testing_infrastructure/mypy.ini \
            src/python_testing/matter_testing_infrastructure/chip/testing/apps.py \
            src/python_testing/matter_testing_infrastructure/chip/testing/tasks.py \
            src/python_testing/matter_testing_infrastructure/chip/testing/taglist_and_topology_test.py \
            src/python_testing/matter_testing_infrastructure/chip/testing/pics.py \
<<<<<<< HEAD
            src/python_testing/matter_testing_infrastructure/chip/testing/runner.py \
=======
            src/python_testing/matter_testing_infrastructure/chip/testing/choice_conformance.py \
            src/python_testing/matter_testing_infrastructure/chip/testing/commissioning.py \
            src/python_testing/matter_testing_infrastructure/chip/testing/decorators.py \
>>>>>>> 83f21ca6
            src/python_testing/matter_testing_infrastructure/chip/testing/basic_composition.py"
          
          # Print a reminder about expanding coverage
          echo "⚠️ NOTE: Currently only checking a subset of files. Remember to expand coverage!" <|MERGE_RESOLUTION|>--- conflicted
+++ resolved
@@ -58,13 +58,10 @@
             src/python_testing/matter_testing_infrastructure/chip/testing/tasks.py \
             src/python_testing/matter_testing_infrastructure/chip/testing/taglist_and_topology_test.py \
             src/python_testing/matter_testing_infrastructure/chip/testing/pics.py \
-<<<<<<< HEAD
             src/python_testing/matter_testing_infrastructure/chip/testing/runner.py \
-=======
             src/python_testing/matter_testing_infrastructure/chip/testing/choice_conformance.py \
             src/python_testing/matter_testing_infrastructure/chip/testing/commissioning.py \
             src/python_testing/matter_testing_infrastructure/chip/testing/decorators.py \
->>>>>>> 83f21ca6
             src/python_testing/matter_testing_infrastructure/chip/testing/basic_composition.py"
           
           # Print a reminder about expanding coverage
