# Copyright (c) 2024 Project CHIP Authors
#
# Licensed under the Apache License, Version 2.0 (the "License");
# you may not use this file except in compliance with the License.
# You may obtain a copy of the License at
#
# http://www.apache.org/licenses/LICENSE-2.0
#
# Unless required by applicable law or agreed to in writing, software
# distributed under the License is distributed on an "AS IS" BASIS,
# WITHOUT WARRANTIES OR CONDITIONS OF ANY KIND, either express or implied.
# See the License for the specific language governing permissions and
# limitations under the License.

name: Test TV Casting Example

on:
    push:
        branches-ignore:
            - "dependabot/**"
    pull_request:
    merge_group:

concurrency:
    group:
        ${{ github.ref }}-${{ github.workflow }}-${{ (github.event_name ==
        'pull_request' && github.event.number) || (github.event_name ==
        'workflow_dispatch' && github.run_number) || github.sha }}
    cancel-in-progress: true

jobs:
    Linux-test:
        name: Linux Test

        runs-on: ubuntu-latest
        if: github.actor != 'restyled-io[bot]'

        container:
<<<<<<< HEAD
            image: ghcr.io/project-chip/chip-build:55
=======
            image: ghcr.io/project-chip/chip-build:60
>>>>>>> 2e0d4fc4

        steps:
            - name: Checkout
              uses: actions/checkout@v4

            - name: Checkout submodules & Bootstrap
              uses: ./.github/actions/checkout-submodules-and-bootstrap
              with:
                  platform: linux

            - name: Set Up Environment for Size Reports
              uses: ./.github/actions/setup-size-reports
              if: ${{ !env.ACT }}
              with:
                  gh-context: ${{ toJson(github) }}

            - name: Build Linux tv-app
              run: |
                  ./scripts/run_in_build_env.sh \
                    "scripts/examples/gn_build_example.sh examples/tv-app/linux/ out/tv-app"

            - name: Build Linux tv-casting-app
              run: |
                  ./scripts/run_in_build_env.sh \
                    "scripts/examples/gn_build_example.sh examples/tv-casting-app/linux/ out/tv-casting-app"

            - name: Test casting from Linux tv-casting-app to Linux tv-app
              run: |
                  ./scripts/run_in_build_env.sh \
                    "python3 ./scripts/tests/run_tv_casting_test.py"
              timeout-minutes: 2 # Comment this out to debug if GitHub Action times out.

            - name: Uploading Size Reports
              uses: ./.github/actions/upload-size-reports
              if: ${{ !env.ACT }}
              with:
                  platform-name: Linux<|MERGE_RESOLUTION|>--- conflicted
+++ resolved
@@ -36,11 +36,7 @@
         if: github.actor != 'restyled-io[bot]'
 
         container:
-<<<<<<< HEAD
-            image: ghcr.io/project-chip/chip-build:55
-=======
             image: ghcr.io/project-chip/chip-build:60
->>>>>>> 2e0d4fc4
 
         steps:
             - name: Checkout
