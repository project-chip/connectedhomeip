--- conflicted
+++ resolved
@@ -32,11 +32,7 @@
         runs-on: ubuntu-latest
 
         container:
-<<<<<<< HEAD
-            image: ghcr.io/project-chip/chip-build-esp32:55
-=======
             image: ghcr.io/project-chip/chip-build-esp32:60
->>>>>>> 2e0d4fc4
 
         steps:
             - name: Checkout
@@ -68,11 +64,7 @@
         runs-on: ubuntu-latest
 
         container:
-<<<<<<< HEAD
-            image: ghcr.io/project-chip/chip-build-efr32:55
-=======
             image: ghcr.io/project-chip/chip-build-efr32:60
->>>>>>> 2e0d4fc4
         steps:
             - name: Checkout
               uses: actions/checkout@v4
