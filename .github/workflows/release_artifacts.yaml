--- conflicted
+++ resolved
@@ -64,11 +64,7 @@
         runs-on: ubuntu-latest
 
         container:
-<<<<<<< HEAD
-            image: ghcr.io/project-chip/chip-build-efr32:65
-=======
             image: ghcr.io/project-chip/chip-build-efr32:74
->>>>>>> b823a29a
         steps:
             - name: Checkout
               uses: actions/checkout@v4
