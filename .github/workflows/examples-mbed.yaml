--- conflicted
+++ resolved
@@ -42,11 +42,7 @@
         if: github.actor != 'restyled-io[bot]'
 
         container:
-<<<<<<< HEAD
-            image: ghcr.io/project-chip/chip-build-mbed-os:64
-=======
             image: ghcr.io/project-chip/chip-build-mbed-os:65
->>>>>>> 99ea3e63
             volumes:
                 - "/tmp/bloat_reports:/tmp/bloat_reports"
 
