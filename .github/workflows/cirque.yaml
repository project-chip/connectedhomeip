--- conflicted
+++ resolved
@@ -42,11 +42,7 @@
         # need to run with privilege, which isn't supported by job.XXX.contaner
         #  https://github.com/actions/container-action/issues/2
         #         container:
-<<<<<<< HEAD
-        #             image: ghcr.io/project-chip/chip-build-cirque:55
-=======
         #             image: ghcr.io/project-chip/chip-build-cirque:60
->>>>>>> 2e0d4fc4
         #             volumes:
         #                 - "/tmp:/tmp"
         #                 - "/dev/pts:/dev/pts"
