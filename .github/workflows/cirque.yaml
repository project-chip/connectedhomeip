--- conflicted
+++ resolved
@@ -71,11 +71,7 @@
             - name: Get Cirque Bootstrap cache key
               id: cirque-bootstrap-cache-key
               run: echo "val=$(scripts/tests/cirque_tests.sh cachekeyhash)" >> $GITHUB_OUTPUT
-<<<<<<< HEAD
-            - uses: Wandalen/wretry.action@v1.4.9
-=======
             - uses: Wandalen/wretry.action@v1.4.10
->>>>>>> 9ff6b46b
               name: Cirque Bootstrap cache
               if: ${{ !env.ACT }}
               continue-on-error: true
