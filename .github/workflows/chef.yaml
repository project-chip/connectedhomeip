# Copyright (c) 2021 Project CHIP Authors
#
# Licensed under the Apache License, Version 2.0 (the "License");
# you may not use this file except in compliance with the License.
# You may obtain a copy of the License at
#
# http://www.apache.org/licenses/LICENSE-2.0
#
# Unless required by applicable law or agreed to in writing, software
# distributed under the License is distributed on an "AS IS" BASIS,
# WITHOUT WARRANTIES OR CONDITIONS OF ANY KIND, either express or implied.
# See the License for the specific language governing permissions and
# limitations under the License.

name: Build Chef CI examples on all platforms

on:
    push:
        branches-ignore:
            - 'dependabot/**'
    pull_request:
    merge_group:

concurrency:
    group: ${{ github.ref }}-${{ github.workflow }}-${{ (github.event_name == 'pull_request' && github.event.number) || (github.event_name == 'workflow_dispatch' && github.run_number) || github.sha }}
    cancel-in-progress: true

env:
    CHIP_NO_LOG_TIMESTAMPS: true
    
jobs:
    chef_linux:
        name: Chef - Linux CI Examples
        runs-on: ubuntu-latest
        if: github.actor != 'restyled-io[bot]'

        container:
<<<<<<< HEAD
            image: ghcr.io/project-chip/chip-build:55
=======
            image: ghcr.io/project-chip/chip-build:60
>>>>>>> 2e0d4fc4
            options: --user root

        steps:
            - name: Checkout
              uses: actions/checkout@v4
            - name: Checkout submodules & Bootstrap
              uses: ./.github/actions/checkout-submodules-and-bootstrap
              with:
                platform: linux
            - name: CI Examples Linux
              shell: bash
              run: |
                  ./scripts/run_in_build_env.sh "./examples/chef/chef.py --ci -t linux"

    chef_esp32:
        name: Chef - ESP32 CI Examples
        runs-on: ubuntu-latest
        if: github.actor != 'restyled-io[bot]'

        container:
<<<<<<< HEAD
            image: ghcr.io/project-chip/chip-build-esp32:55
=======
            image: ghcr.io/project-chip/chip-build-esp32:60
>>>>>>> 2e0d4fc4
            options: --user root

        steps:
            - name: Checkout
              uses: actions/checkout@v4
            - name: Checkout submodules
              uses: ./.github/actions/checkout-submodules-and-bootstrap
              with:
                platform: esp32
            - name: CI Examples ESP32
              shell: bash
              run: |
                  ./scripts/run_in_build_env.sh "./examples/chef/chef.py --ci -t esp32"

    chef_nrfconnect:
        name: Chef - NRFConnect CI Examples
        runs-on: ubuntu-latest
        if: github.actor != 'restyled-io[bot]'

        container:
<<<<<<< HEAD
            image: ghcr.io/project-chip/chip-build-nrf-platform:55
=======
            image: ghcr.io/project-chip/chip-build-nrf-platform:60
>>>>>>> 2e0d4fc4
            options: --user root

        steps:
            - name: Checkout
              uses: actions/checkout@v4
            - name: Checkout submodules & Bootstrap
              uses: ./.github/actions/checkout-submodules-and-bootstrap
              with:
                platform: nrfconnect
            - name: CI Examples NRFConnect
              shell: bash
              run: |
                  ./scripts/run_in_build_env.sh "./examples/chef/chef.py --ci -t nrfconnect"

    chef_telink:
        name: Chef - Telink CI Examples
        runs-on: ubuntu-latest
        if: github.actor != 'restyled-io[bot]'

        container:
<<<<<<< HEAD
            image: ghcr.io/project-chip/chip-build-telink:55
=======
            image: ghcr.io/project-chip/chip-build-telink:60
>>>>>>> 2e0d4fc4
            options: --user root

        steps:
            - name: Checkout
              uses: actions/checkout@v4
            - name: Checkout submodules & Bootstrap
              uses: ./.github/actions/checkout-submodules-and-bootstrap
              with:
                platform: telink
            # - name: Update Zephyr to specific revision (for developers purpose)
            #   shell: bash
            #   run: scripts/run_in_build_env.sh "python3 scripts/tools/telink/update_zephyr.py ab81a585fca6a83b30e1f4e58a021113d6a3acb8"
            - name: CI Examples Telink
              shell: bash
              run: |
                  ./scripts/run_in_build_env.sh "./examples/chef/chef.py --ci -t telink"<|MERGE_RESOLUTION|>--- conflicted
+++ resolved
@@ -35,11 +35,7 @@
         if: github.actor != 'restyled-io[bot]'
 
         container:
-<<<<<<< HEAD
-            image: ghcr.io/project-chip/chip-build:55
-=======
             image: ghcr.io/project-chip/chip-build:60
->>>>>>> 2e0d4fc4
             options: --user root
 
         steps:
@@ -60,11 +56,7 @@
         if: github.actor != 'restyled-io[bot]'
 
         container:
-<<<<<<< HEAD
-            image: ghcr.io/project-chip/chip-build-esp32:55
-=======
             image: ghcr.io/project-chip/chip-build-esp32:60
->>>>>>> 2e0d4fc4
             options: --user root
 
         steps:
@@ -85,11 +77,7 @@
         if: github.actor != 'restyled-io[bot]'
 
         container:
-<<<<<<< HEAD
-            image: ghcr.io/project-chip/chip-build-nrf-platform:55
-=======
             image: ghcr.io/project-chip/chip-build-nrf-platform:60
->>>>>>> 2e0d4fc4
             options: --user root
 
         steps:
@@ -110,11 +98,7 @@
         if: github.actor != 'restyled-io[bot]'
 
         container:
-<<<<<<< HEAD
-            image: ghcr.io/project-chip/chip-build-telink:55
-=======
             image: ghcr.io/project-chip/chip-build-telink:60
->>>>>>> 2e0d4fc4
             options: --user root
 
         steps:
