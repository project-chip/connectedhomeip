# Copyright (c) 2021-2025 Project CHIP Authors
#
# Licensed under the Apache License, Version 2.0 (the "License");
# you may not use this file except in compliance with the License.
# You may obtain a copy of the License at
#
# http://www.apache.org/licenses/LICENSE-2.0
#
# Unless required by applicable law or agreed to in writing, software
# distributed under the License is distributed on an "AS IS" BASIS,
# WITHOUT WARRANTIES OR CONDITIONS OF ANY KIND, either express or implied.
# See the License for the specific language governing permissions and
# limitations under the License.

name: Build Chef CI examples on all platforms

on:
    push:
        branches:
            - master
            - 'v*-branch'
    pull_request:
    merge_group:

concurrency:
    group: ${{ github.ref }}-${{ github.workflow }}-${{ (github.event_name == 'pull_request' && github.event.number) || (github.event_name == 'workflow_dispatch' && github.run_number) || github.sha }}
    cancel-in-progress: true

env:
    CHIP_NO_LOG_TIMESTAMPS: true

jobs:
    chef_linux:
        name: Chef - Linux CI Examples
        runs-on: ubuntu-latest
        if: github.actor != 'restyled-io[bot]'

        container:
            image: ghcr.io/project-chip/chip-build:133
            options: --user root

        steps:
            - name: Checkout
              uses: actions/checkout@v4
            - name: Checkout submodules & Bootstrap
              uses: ./.github/actions/checkout-submodules-and-bootstrap
              with:
                platform: linux
            - name: CI Examples Linux
              shell: bash
              run: |
                  ./scripts/run_in_build_env.sh "./examples/chef/chef.py --ci -t linux"

    chef_linux_all_devices:
        name: Chef - Linux CI Examples (All chef devices)
        timeout-minutes: 60
        runs-on: ubuntu-latest
        if: github.actor != 'restyled-io[bot]'

        container:
            image: ghcr.io/project-chip/chip-build:133
            options: --user root

        steps:
            - name: Checkout
              uses: actions/checkout@v4
            - name: Checkout submodules & Bootstrap
              uses: ./.github/actions/checkout-submodules-and-bootstrap
              with:
                platform: linux
            - name: CI Examples Linux
              shell: bash
              run: |
                  ./scripts/run_in_build_env.sh "./examples/chef/chef.py --ci_linux"

    chef_esp32:
        name: Chef - ESP32 CI Examples
        runs-on: ubuntu-latest
        if: github.actor != 'restyled-io[bot]'

        container:
            image: ghcr.io/project-chip/chip-build-esp32:133
            options: --user root

        steps:
            - name: Checkout
              uses: actions/checkout@v4
            - name: Checkout submodules
              uses: ./.github/actions/checkout-submodules-and-bootstrap
              with:
                platform: esp32
            - name: CI Examples ESP32
              shell: bash
              run: |
                  ./scripts/run_in_build_env.sh "./examples/chef/chef.py --ci -t esp32"

    chef_nrfconnect:
        name: Chef - NRFConnect CI Examples
        runs-on: ubuntu-latest
        if: github.actor != 'restyled-io[bot]'

        container:
            image: ghcr.io/project-chip/chip-build-nrf-platform:133
            options: --user root

        steps:
            - name: Checkout
              uses: actions/checkout@v4
            - name: Checkout submodules & Bootstrap
              uses: ./.github/actions/checkout-submodules-and-bootstrap
              with:
                platform: nrfconnect
            - name: CI Examples NRFConnect
              shell: bash
              run: |
                  ./scripts/run_in_build_env.sh "./examples/chef/chef.py --ci -t nrfconnect"

    chef_telink:
        name: Chef - Telink CI Examples
        runs-on: ubuntu-latest
        if: github.actor != 'restyled-io[bot]'

        container:
            image: ghcr.io/project-chip/chip-build-telink:133
            options: --user root

        steps:
            - name: Checkout
              uses: actions/checkout@v4
            - name: Checkout submodules & Bootstrap
              uses: ./.github/actions/checkout-submodules-and-bootstrap
              with:
                platform: telink
<<<<<<< HEAD
            - name: Update Zephyr to specific revision (for developers purpose)
              shell: bash
              run: scripts/run_in_build_env.sh "python3 scripts/tools/telink/update_zephyr.py 1ef7697c36c94ba815826a2175c34a3a2b2cc5da"
=======
            # - name: Update Zephyr to specific revision (for developers purpose)
            #   shell: bash
            #   run: scripts/run_in_build_env.sh "python3 scripts/tools/telink/update_zephyr.py 8f0b3c350ff99dce5569bf4879d322d3aa0a84fd"
>>>>>>> f4efee0f
            - name: CI Examples Telink
              shell: bash
              run: |
                  ./scripts/run_in_build_env.sh "./examples/chef/chef.py --ci -t telink"<|MERGE_RESOLUTION|>--- conflicted
+++ resolved
@@ -131,15 +131,9 @@
               uses: ./.github/actions/checkout-submodules-and-bootstrap
               with:
                 platform: telink
-<<<<<<< HEAD
             - name: Update Zephyr to specific revision (for developers purpose)
               shell: bash
-              run: scripts/run_in_build_env.sh "python3 scripts/tools/telink/update_zephyr.py 1ef7697c36c94ba815826a2175c34a3a2b2cc5da"
-=======
-            # - name: Update Zephyr to specific revision (for developers purpose)
-            #   shell: bash
-            #   run: scripts/run_in_build_env.sh "python3 scripts/tools/telink/update_zephyr.py 8f0b3c350ff99dce5569bf4879d322d3aa0a84fd"
->>>>>>> f4efee0f
+              run: scripts/run_in_build_env.sh "python3 scripts/tools/telink/update_zephyr.py 4b909d41ac1af033bd99311172c6f2b1a625e59c"
             - name: CI Examples Telink
               shell: bash
               run: |
