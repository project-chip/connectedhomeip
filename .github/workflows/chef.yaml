--- conflicted
+++ resolved
@@ -120,15 +120,9 @@
               uses: ./.github/actions/checkout-submodules-and-bootstrap
               with:
                 platform: telink
-<<<<<<< HEAD
             - name: Update Zephyr to specific revision (for developers purpose)
               shell: bash
               run: scripts/run_in_build_env.sh "python3 scripts/tools/telink/update_zephyr.py 4f721330d76c861f5a6b0f2ebea16d70916dc87e"
-=======
-            # - name: Update Zephyr to specific revision (for developers purpose)
-            #   shell: bash
-            #   run: scripts/run_in_build_env.sh "python3 scripts/tools/telink/update_zephyr.py 52c23bb5bfa7b08fb2499fda8c34cbd3418e0c1d"
->>>>>>> 4f956ecb
             - name: CI Examples Telink
               shell: bash
               run: |
