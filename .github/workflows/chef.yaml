--- conflicted
+++ resolved
@@ -120,15 +120,9 @@
               uses: ./.github/actions/checkout-submodules-and-bootstrap
               with:
                 platform: telink
-<<<<<<< HEAD
             - name: Update Zephyr to specific revision (for developers purpose)
               shell: bash
               run: scripts/run_in_build_env.sh "python3 scripts/tools/telink/update_zephyr.py a7da81c749aa3fba2e97089d62cd5bf04c7b4680"
-=======
-            # - name: Update Zephyr to specific revision (for developers purpose)
-            #   shell: bash
-            #   run: scripts/run_in_build_env.sh "python3 scripts/tools/telink/update_zephyr.py c05c461b1119782cc839cf436fa04ec5e1fb2c8c"
->>>>>>> e7f6d0eb
             - name: CI Examples Telink
               shell: bash
               run: |
