# Copyright (c) 2021 Project CHIP Authors
#
# Licensed under the Apache License, Version 2.0 (the "License");
# you may not use this file except in compliance with the License.
# You may obtain a copy of the License at
#
# http://www.apache.org/licenses/LICENSE-2.0
#
# Unless required by applicable law or agreed to in writing, software
# distributed under the License is distributed on an "AS IS" BASIS,
# WITHOUT WARRANTIES OR CONDITIONS OF ANY KIND, either express or implied.
# See the License for the specific language governing permissions and
# limitations under the License.

name: Build Chef CI examples on all platforms

on:
    push:
        branches:
            - master
            - 'v*-branch'
    pull_request:
    merge_group:

concurrency:
    group: ${{ github.ref }}-${{ github.workflow }}-${{ (github.event_name == 'pull_request' && github.event.number) || (github.event_name == 'workflow_dispatch' && github.run_number) || github.sha }}
    cancel-in-progress: true

env:
    CHIP_NO_LOG_TIMESTAMPS: true

jobs:
    chef_linux:
        name: Chef - Linux CI Examples
        runs-on: ubuntu-latest
        if: github.actor != 'restyled-io[bot]'

        container:
            image: ghcr.io/project-chip/chip-build:115
            options: --user root

        steps:
            - name: Checkout
              uses: actions/checkout@v4
            - name: Checkout submodules & Bootstrap
              uses: ./.github/actions/checkout-submodules-and-bootstrap
              with:
                platform: linux
            - name: CI Examples Linux
              shell: bash
              run: |
                  ./scripts/run_in_build_env.sh "./examples/chef/chef.py --ci -t linux"

    chef_esp32:
        name: Chef - ESP32 CI Examples
        runs-on: ubuntu-latest
        if: github.actor != 'restyled-io[bot]'

        container:
            image: ghcr.io/project-chip/chip-build-esp32:115
            options: --user root

        steps:
            - name: Checkout
              uses: actions/checkout@v4
            - name: Checkout submodules
              uses: ./.github/actions/checkout-submodules-and-bootstrap
              with:
                platform: esp32
            - name: CI Examples ESP32
              shell: bash
              run: |
                  ./scripts/run_in_build_env.sh "./examples/chef/chef.py --ci -t esp32"

    chef_nrfconnect:
        name: Chef - NRFConnect CI Examples
        runs-on: ubuntu-latest
        if: github.actor != 'restyled-io[bot]'

        container:
            image: ghcr.io/project-chip/chip-build-nrf-platform:115
            options: --user root

        steps:
            - name: Checkout
              uses: actions/checkout@v4
            - name: Checkout submodules & Bootstrap
              uses: ./.github/actions/checkout-submodules-and-bootstrap
              with:
                platform: nrfconnect
            - name: CI Examples NRFConnect
              shell: bash
              run: |
                  ./scripts/run_in_build_env.sh "./examples/chef/chef.py --ci -t nrfconnect"

    chef_telink:
        name: Chef - Telink CI Examples
        runs-on: ubuntu-latest
        if: github.actor != 'restyled-io[bot]'

        container:
            image: ghcr.io/project-chip/chip-build-telink:115
            options: --user root

        steps:
            - name: Checkout
              uses: actions/checkout@v4
            - name: Checkout submodules & Bootstrap
              uses: ./.github/actions/checkout-submodules-and-bootstrap
              with:
                platform: telink
<<<<<<< HEAD
            - name: Update Zephyr to specific revision (for developers purpose)
              shell: bash
              run: scripts/run_in_build_env.sh "python3 scripts/tools/telink/update_zephyr.py fdccaba1ebc147908e9cca653e6c6743def3332b"
=======
            # - name: Update Zephyr to specific revision (for developers purpose)
            #   shell: bash
            #   run: scripts/run_in_build_env.sh "python3 scripts/tools/telink/update_zephyr.py ce4027fc0768b8509758af2e43f74e3fd2c7d58d"
>>>>>>> a8e2ae5d
            - name: CI Examples Telink
              shell: bash
              run: |
                  ./scripts/run_in_build_env.sh "./examples/chef/chef.py --ci -t telink"<|MERGE_RESOLUTION|>--- conflicted
+++ resolved
@@ -109,15 +109,9 @@
               uses: ./.github/actions/checkout-submodules-and-bootstrap
               with:
                 platform: telink
-<<<<<<< HEAD
             - name: Update Zephyr to specific revision (for developers purpose)
               shell: bash
               run: scripts/run_in_build_env.sh "python3 scripts/tools/telink/update_zephyr.py fdccaba1ebc147908e9cca653e6c6743def3332b"
-=======
-            # - name: Update Zephyr to specific revision (for developers purpose)
-            #   shell: bash
-            #   run: scripts/run_in_build_env.sh "python3 scripts/tools/telink/update_zephyr.py ce4027fc0768b8509758af2e43f74e3fd2c7d58d"
->>>>>>> a8e2ae5d
             - name: CI Examples Telink
               shell: bash
               run: |
