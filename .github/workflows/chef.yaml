--- conflicted
+++ resolved
@@ -58,17 +58,12 @@
         timeout-minutes: 90
         runs-on: ubuntu-latest
         container:
-<<<<<<< HEAD
-            image: ghcr.io/project-chip/chip-build:146
-            options: --user root
-=======
             image: ghcr.io/project-chip/chip-build:140
             options: >-
                 --privileged
                 --sysctl net.ipv6.conf.all.disable_ipv6=0
                 --sysctl net.ipv4.conf.all.forwarding=0
                 --sysctl net.ipv6.conf.all.forwarding=0
->>>>>>> 5b58cd13
 
         steps:
             - name: Checkout
