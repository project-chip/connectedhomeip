# Copyright (c) 2023 Project CHIP Authors
#
# Licensed under the Apache License, Version 2.0 (the "License");
# you may not use this file except in compliance with the License.
# You may obtain a copy of the License at
#
# http://www.apache.org/licenses/LICENSE-2.0
#
# Unless required by applicable law or agreed to in writing, software
# distributed under the License is distributed on an "AS IS" BASIS,
# WITHOUT WARRANTIES OR CONDITIONS OF ANY KIND, either express or implied.
# See the License for the specific language governing permissions and
# limitations under the License.

name: Java Tests

on:
    push:
        branches:
            - master
            - 'v*-branch'
    pull_request:
    merge_group:
    workflow_dispatch:

concurrency:
    group: ${{ github.ref }}-${{ github.workflow }}-${{ (github.event_name ==
        'pull_request' && github.event.number) || (github.event_name ==
        'workflow_dispatch' && github.run_number) || github.sha }}
    cancel-in-progress: true

env:
    CHIP_NO_LOG_TIMESTAMPS: true

jobs:
    java_tests_linux:
        name: Linux

        env:
            TSAN_OPTIONS: "halt_on_error=1 suppressions=scripts/tests/chiptest/tsan-linux-suppressions.txt"

        if: github.actor != 'restyled-io[bot]'
        runs-on: ubuntu-latest

        container:
<<<<<<< HEAD
            image: ghcr.io/project-chip/chip-build-java:104
=======
            image: ghcr.io/project-chip/chip-build-java:98
>>>>>>> d7c12708
            options: --privileged --sysctl "net.ipv6.conf.all.disable_ipv6=0
                net.ipv4.conf.all.forwarding=0 net.ipv6.conf.all.forwarding=0"

        steps:
            - name: Checkout
              uses: actions/checkout@v4
            - name: Checkout submodules & Bootstrap
              uses: ./.github/actions/checkout-submodules-and-bootstrap
              with:
                platform: linux
                bootstrap-log-name: bootstrap-logs-linux-${{ matrix.build_variant }}${{ matrix.chip_tool }}
            - name: Try to ensure the directories for core dumping exist and we
                  can write them.
              run: |
                  mkdir /tmp/cores || true
                  sysctl -w kernel.core_pattern=/tmp/cores/core.%u.%p.%t || true
                  mkdir objdir-clone || true
            - name: Generate unit tests
              run: |
                  scripts/run_in_build_env.sh \
                  './scripts/build/build_examples.py \
                     --target linux-x64-tests \
                     gen \
                  '
            - name: Build unit tests
              run: scripts/run_in_build_env.sh 'ninja -C out/linux-x64-tests src:java_controller_tests'

            - name: Run unit tests
              # TODO: this direct path loading is not maintainable. Our build system should define and
              #       support test classes.
              run: |
                 $JAVA_PATH/bin/java \
                   -cp 'third_party/java_deps/artifacts/*:out/linux-x64-tests/lib/src/controller/java/*' \
                   org.junit.runner.JUnitCore       \
                   matter.tlv.TlvWriterTest           \
                   matter.tlv.TlvReadWriteTest        \
                   matter.tlv.TlvReaderTest           \
                   matter.jsontlv.JsonToTlvToJsonTest \
                   matter.onboardingpayload.ManualCodeTest \
                   matter.onboardingpayload.QRCodeTest
            - name: Build Java Matter Controller and all clusters app
              run: |
                  scripts/run_in_build_env.sh './scripts/build_python.sh --install_virtual_env out/venv'
                  scripts/run_in_python_env.sh out/venv 'pip install -r scripts/setup/requirements.build.txt'
                  scripts/run_in_python_env.sh out/venv 'pip install colorama'
                  ./scripts/run_in_build_env.sh \
                   "./scripts/build/build_examples.py \
                      --target linux-x64-all-clusters-ipv6only-no-ble-no-wifi-tsan-clang-test \
                      --target linux-x64-java-matter-controller \
                      --target linux-x64-lit-icd-ipv6only \
                      --target linux-x64-ota-requestor \
                      build \
                   "
            - name: Build Kotlin Matter Controller
              run: |
                  ./scripts/run_in_build_env.sh \
                   "./scripts/build/build_examples.py \
                      --target linux-x64-kotlin-matter-controller \
                      build \
                   "
            - name: Run Discover Commissionables Test
              # Generally completes in seconds
              timeout-minutes: 2
              run: |
                  scripts/run_in_python_env.sh out/venv \
                  './scripts/tests/run_java_test.py \
                     --app out/linux-x64-all-clusters-ipv6only-no-ble-no-wifi-tsan-clang-test/chip-all-clusters-app \
                     --app-args "--discriminator 3840 --interface-id -1" \
                     --tool-path out/linux-x64-java-matter-controller \
                     --tool-cluster "discover" \
                     --tool-args "commissionables" \
                     --factoryreset \
                  '
            - name: Run Pairing Onnetwork Test
              # Generally completes in seconds
              timeout-minutes: 2
              run: |
                  scripts/run_in_python_env.sh out/venv \
                  './scripts/tests/run_java_test.py \
                     --app out/linux-x64-all-clusters-ipv6only-no-ble-no-wifi-tsan-clang-test/chip-all-clusters-app \
                     --app-args "--discriminator 3840 --interface-id -1" \
                     --tool-path out/linux-x64-java-matter-controller \
                     --tool-cluster "pairing" \
                     --tool-args "onnetwork-long --nodeid 1 --setup-pin-code 20202021 --discriminator 3840 -t 1000" \
                     --factoryreset \
                  '
            - name: Run IM Invoke Test
              # Generally completes in seconds
              timeout-minutes: 2
              run: |
                  scripts/run_in_python_env.sh out/venv \
                  './scripts/tests/run_java_test.py \
                     --app out/linux-x64-all-clusters-ipv6only-no-ble-no-wifi-tsan-clang-test/chip-all-clusters-app \
                     --app-args "--discriminator 3840 --interface-id -1" \
                     --tool-path out/linux-x64-java-matter-controller \
                     --tool-cluster "im" \
                     --tool-args "onnetwork-long-im-invoke --nodeid 1 --setup-pin-code 20202021 --discriminator 3840 -t 1000" \
                     --factoryreset \
                  '
            - name: Run IM Extendable Invoke Test
              # Generally completes in seconds
              timeout-minutes: 2
              run: |
                  scripts/run_in_python_env.sh out/venv \
                  './scripts/tests/run_java_test.py \
                     --app out/linux-x64-all-clusters-ipv6only-no-ble-no-wifi-tsan-clang-test/chip-all-clusters-app \
                     --app-args "--discriminator 3840 --interface-id -1" \
                     --tool-path out/linux-x64-java-matter-controller \
                     --tool-cluster "im" \
                     --tool-args "onnetwork-long-im-extendable-invoke --nodeid 1 --setup-pin-code 20202021 --discriminator 3840 -t 1000" \
                     --factoryreset \
                  '
            - name: Run IM Read Test
              # Generally completes in seconds
              timeout-minutes: 2
              run: |
                  scripts/run_in_python_env.sh out/venv \
                  './scripts/tests/run_java_test.py \
                     --app out/linux-x64-all-clusters-ipv6only-no-ble-no-wifi-tsan-clang-test/chip-all-clusters-app \
                     --app-args "--discriminator 3840 --interface-id -1" \
                     --tool-path out/linux-x64-java-matter-controller \
                     --tool-cluster "im" \
                     --tool-args "onnetwork-long-im-read --nodeid 1 --setup-pin-code 20202021 --discriminator 3840 -t 3000" \
                     --factoryreset \
                  '
            - name: Run IM Write Test
              # Generally completes in seconds
              timeout-minutes: 2
              run: |
                  scripts/run_in_python_env.sh out/venv \
                  './scripts/tests/run_java_test.py \
                     --app out/linux-x64-all-clusters-ipv6only-no-ble-no-wifi-tsan-clang-test/chip-all-clusters-app \
                     --app-args "--discriminator 3840 --interface-id -1" \
                     --tool-path out/linux-x64-java-matter-controller \
                     --tool-cluster "im" \
                     --tool-args "onnetwork-long-im-write --nodeid 1 --setup-pin-code 20202021 --discriminator 3840 -t 1000" \
                     --factoryreset \
                  '
            - name: Run IM Subscribe Test
              # Generally completes in seconds
              timeout-minutes: 2
              run: |
                  scripts/run_in_python_env.sh out/venv \
                  './scripts/tests/run_java_test.py \
                     --app out/linux-x64-all-clusters-ipv6only-no-ble-no-wifi-tsan-clang-test/chip-all-clusters-app \
                     --app-args "--discriminator 3840 --interface-id -1" \
                     --tool-path out/linux-x64-java-matter-controller \
                     --tool-cluster "im" \
                     --tool-args "onnetwork-long-im-subscribe --nodeid 1 --setup-pin-code 20202021 --discriminator 3840 -t 3000" \
                     --factoryreset \
                  '
            - name: Run Pairing AlreadyDiscovered Test
              # Generally completes in seconds
              timeout-minutes: 2
              run: |
                  scripts/run_in_python_env.sh out/venv \
                  './scripts/tests/run_java_test.py \
                     --app out/linux-x64-all-clusters-ipv6only-no-ble-no-wifi-tsan-clang-test/chip-all-clusters-app \
                     --app-args "--discriminator 3840 --interface-id -1" \
                     --tool-path out/linux-x64-java-matter-controller \
                     --tool-cluster "pairing" \
                     --tool-args "already-discovered --nodeid 1 --setup-pin-code 20202021 --address ::1 --port 5540 -t 1000" \
                     --factoryreset \
                  '
            - name: Run Pairing Address-PaseOnly Test
              # Disabled due to failure: https://github.com/project-chip/connectedhomeip/issues/27361
              if: false
              run: |
                 scripts/run_in_python_env.sh out/venv \
                  './scripts/tests/run_java_test.py \
                     --app out/linux-x64-all-clusters-ipv6only-no-ble-no-wifi-tsan-clang-test/chip-all-clusters-app \
                     --app-args "--discriminator 3840 --interface-id -1" \
                     --tool-path out/linux-x64-java-matter-controller \
                     --tool-cluster "pairing" \
                     --tool-args "address-paseonly --nodeid 1 --setup-pin-code 20202021 --address ::1 --port 5540 -t 1000" \
                     --factoryreset \
                  '
            - name: Run Pairing SetupQRCode Test
              # Generally completes in seconds
              timeout-minutes: 2
              run: |
                  scripts/run_in_python_env.sh out/venv \
                  './scripts/tests/run_java_test.py \
                     --app out/linux-x64-all-clusters-ipv6only-no-ble-no-wifi-tsan-clang-test/chip-all-clusters-app \
                     --app-args "--discriminator 3840 --interface-id -1" \
                     --tool-path out/linux-x64-java-matter-controller \
                     --tool-cluster "pairing" \
                     --tool-args "code --nodeid 1 --setup-payload MT:-24J0AFN00KA0648G00 --discover-once 1 --use-only-onnetwork-discovery 0 -t 1000" \
                     --factoryreset \
                  '
            - name: Run Pairing ManualCode Test
              # Generally completes in seconds
              timeout-minutes: 2
              run: |
                  scripts/run_in_python_env.sh out/venv \
                  './scripts/tests/run_java_test.py \
                     --app out/linux-x64-all-clusters-ipv6only-no-ble-no-wifi-tsan-clang-test/chip-all-clusters-app \
                     --app-args "--discriminator 3840 --interface-id -1" \
                     --tool-path out/linux-x64-java-matter-controller \
                     --tool-cluster "pairing" \
                     --tool-args "code --nodeid 1 --setup-payload 34970112332 --discover-once 1 --use-only-onnetwork-discovery 0 -t 1000" \
                     --factoryreset \
                  '
            - name: Run Pairing ICD Onnetwork Test
              # Generally completes in seconds
              timeout-minutes: 2
              run: |
                  scripts/run_in_python_env.sh out/venv \
                  './scripts/tests/run_java_test.py \
                     --app out/linux-x64-lit-icd-ipv6only/lit-icd-app \
                     --app-args "--discriminator 3840 --interface-id -1" \
                     --tool-path out/linux-x64-java-matter-controller \
                     --tool-cluster "pairing" \
                     --tool-args "onnetwork-long --nodeid 1 --setup-pin-code 20202021 --discriminator 3840 -t 1000" \
                     --factoryreset \
                  '
            - name: Run Pairing ICD Onnetwork and OTA test
              # Generally completes in seconds
              timeout-minutes: 2
              run: |
                  scripts/run_in_python_env.sh out/venv \
                  './scripts/tests/run_java_test.py \
                     --app out/linux-x64-ota-requestor/chip-ota-requestor-app \
                     --app-args "--discriminator 3840 --interface-id -1" \
                     --tool-path out/linux-x64-java-matter-controller \
                     --tool-cluster "ota" \
                     --tool-args "onnetwork-long-ota-over-bdx  --nodeid 1 --setup-pin-code 20202021 --discriminator 3840 -t 1000" \
                     --factoryreset \
                  '
            - name: Run Pairing Onnetwork and get diagnostic log Test
              run: |
                  scripts/run_in_python_env.sh out/venv \
                  './scripts/tests/run_java_test.py \
                     --app out/linux-x64-all-clusters-ipv6only-no-ble-no-wifi-tsan-clang-test/chip-all-clusters-app \
                     --app-args "--discriminator 3840 --interface-id -1 --crash_log ./crashLog.log --end_user_support_log ./enduser.log --network_diagnostics_log ./network.log" \
                     --tool-path out/linux-x64-java-matter-controller \
                     --tool-cluster "bdx" \
                     --tool-args "onnetwork-long-downloadLog --nodeid 1 --setup-pin-code 20202021 --discriminator 3840 -t 3000 --logType CrashLogs --fileName ./crashLog.log" \
                     --factoryreset \
                  '
            - name: Run Pairing Onnetwork Test
              # Generally completes in seconds
              timeout-minutes: 2
              run: |
                  scripts/run_in_python_env.sh out/venv \
                  './scripts/tests/run_kotlin_test.py \
                     --app out/linux-x64-all-clusters-ipv6only-no-ble-no-wifi-tsan-clang-test/chip-all-clusters-app \
                     --app-args "--discriminator 3840 --interface-id -1" \
                     --tool-path out/linux-x64-kotlin-matter-controller \
                     --tool-cluster "pairing" \
                     --tool-args "onnetwork-long --nodeid 1 --setup-pin-code 20202021 --discriminator 3840 -t 1000" \
                     --factoryreset \
                  '
            - name: Run Kotlin IM Invoke Test
              # Generally completes in seconds
              timeout-minutes: 2
              run: |
                  scripts/run_in_python_env.sh out/venv \
                  './scripts/tests/run_kotlin_test.py \
                     --app out/linux-x64-all-clusters-ipv6only-no-ble-no-wifi-tsan-clang-test/chip-all-clusters-app \
                     --app-args "--discriminator 3840 --interface-id -1" \
                     --tool-path out/linux-x64-kotlin-matter-controller \
                     --tool-cluster "im" \
                     --tool-args "onnetwork-long-im-invoke --nodeid 1 --setup-pin-code 20202021 --discriminator 3840 -t 1000" \
                     --factoryreset \
                  '
            - name: Run Kotlin IM Read Test
              # Generally completes in seconds
              timeout-minutes: 2
              run: |
                  scripts/run_in_python_env.sh out/venv \
                  './scripts/tests/run_kotlin_test.py \
                     --app out/linux-x64-all-clusters-ipv6only-no-ble-no-wifi-tsan-clang-test/chip-all-clusters-app \
                     --app-args "--discriminator 3840 --interface-id -1" \
                     --tool-path out/linux-x64-kotlin-matter-controller \
                     --tool-cluster "im" \
                     --tool-args "onnetwork-long-im-read --nodeid 1 --setup-pin-code 20202021 --discriminator 3840 -t 3000" \
                     --factoryreset \
                  '
            - name: Run Kotlin IM Write Test
              # Generally completes in seconds
              timeout-minutes: 2
              run: |
                  scripts/run_in_python_env.sh out/venv \
                  './scripts/tests/run_kotlin_test.py \
                     --app out/linux-x64-all-clusters-ipv6only-no-ble-no-wifi-tsan-clang-test/chip-all-clusters-app \
                     --app-args "--discriminator 3840 --interface-id -1" \
                     --tool-path out/linux-x64-kotlin-matter-controller \
                     --tool-cluster "im" \
                     --tool-args "onnetwork-long-im-write --nodeid 1 --setup-pin-code 20202021 --discriminator 3840 -t 1000" \
                     --factoryreset \
                  '
            - name: Run Kotlin IM Subscribe Test
              # Generally completes in seconds
              timeout-minutes: 2
              run: |
                  scripts/run_in_python_env.sh out/venv \
                  './scripts/tests/run_kotlin_test.py \
                     --app out/linux-x64-all-clusters-ipv6only-no-ble-no-wifi-tsan-clang-test/chip-all-clusters-app \
                     --app-args "--discriminator 3840 --interface-id -1" \
                     --tool-path out/linux-x64-kotlin-matter-controller \
                     --tool-cluster "im" \
                     --tool-args "onnetwork-long-im-subscribe --nodeid 1 --setup-pin-code 20202021 --discriminator 3840 -t 3000" \
                     --factoryreset \
                  '
            - name: Uploading core files
              uses: actions/upload-artifact@v4
              if: ${{ failure() && !env.ACT }}
              with:
                  name: crash-core-linux-java-controller
                  path: /tmp/cores/
                  # Cores are big; don't hold on to them too long.
                  retention-days: 5
            - name: Uploading objdir for debugging
              uses: actions/upload-artifact@v4
              if: ${{ failure() && !env.ACT }}
              with:
                  name: crash-objdir-linux-java-controller
                  path: objdir-clone/
                  # objdirs are big; don't hold on to them too long.
                  retention-days: 5<|MERGE_RESOLUTION|>--- conflicted
+++ resolved
@@ -43,11 +43,7 @@
         runs-on: ubuntu-latest
 
         container:
-<<<<<<< HEAD
             image: ghcr.io/project-chip/chip-build-java:104
-=======
-            image: ghcr.io/project-chip/chip-build-java:98
->>>>>>> d7c12708
             options: --privileged --sysctl "net.ipv6.conf.all.disable_ipv6=0
                 net.ipv4.conf.all.forwarding=0 net.ipv6.conf.all.forwarding=0"
 
