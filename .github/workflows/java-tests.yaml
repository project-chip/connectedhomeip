# Copyright (c) 2023 Project CHIP Authors
#
# Licensed under the Apache License, Version 2.0 (the "License");
# you may not use this file except in compliance with the License.
# You may obtain a copy of the License at
#
# http://www.apache.org/licenses/LICENSE-2.0
#
# Unless required by applicable law or agreed to in writing, software
# distributed under the License is distributed on an "AS IS" BASIS,
# WITHOUT WARRANTIES OR CONDITIONS OF ANY KIND, either express or implied.
# See the License for the specific language governing permissions and
# limitations under the License.

name: Java Tests

on:
    push:
        branches:
            - master
            - 'v*-branch'
    pull_request:
    merge_group:
    workflow_dispatch:

concurrency:
    group: ${{ github.ref }}-${{ github.workflow }}-${{ (github.event_name ==
        'pull_request' && github.event.number) || (github.event_name ==
        'workflow_dispatch' && github.run_number) || github.sha }}
    cancel-in-progress: true

env:
    CHIP_NO_LOG_TIMESTAMPS: true

jobs:
    java_tests_linux:
        name: Linux

        env:
            PW_PROJECT_ROOT: ${{ github.workspace }}
            TSAN_OPTIONS: "halt_on_error=1 suppressions=scripts/tests/chiptest/tsan-linux-suppressions.txt"

        if: github.actor != 'restyled-io[bot]'
        runs-on: ubuntu-latest

        container:
<<<<<<< HEAD
            image: ghcr.io/project-chip/chip-build-java:146
=======
            image: ghcr.io/project-chip/chip-build-java:148
>>>>>>> 5b58cd13
            options: --privileged --sysctl "net.ipv6.conf.all.disable_ipv6=0
                net.ipv4.conf.all.forwarding=0 net.ipv6.conf.all.forwarding=0"

        steps:
            - name: Checkout
              uses: actions/checkout@v4
            - name: Checkout submodules & Bootstrap
              uses: ./.github/actions/checkout-submodules-and-bootstrap
              with:
                platform: linux
                bootstrap-log-name: bootstrap-logs-linux-${{ matrix.build_variant }}${{ matrix.chip_tool }}
            - name: Try to ensure the directories for core dumping exist and we
                  can write them.
              run: |
                  mkdir /tmp/cores || true
                  sysctl -w kernel.core_pattern=/tmp/cores/core.%u.%p.%t || true
                  mkdir objdir-clone || true
            - name: Generate unit tests
              run: |
                  scripts/run_in_build_env.sh \
                  './scripts/build/build_examples.py \
                     --target linux-x64-tests \
                     gen \
                  '
            - name: Build unit tests
              run: scripts/run_in_build_env.sh 'ninja -C out/linux-x64-tests src:java_controller_tests'

            - name: Run unit tests
              # TODO: this direct path loading is not maintainable. Our build system should define and
              #       support test classes.
              run: |
                 $JAVA_HOME/bin/java \
                   -cp 'third_party/java_deps/artifacts/*:out/linux-x64-tests/lib/src/controller/java/*' \
                   org.junit.runner.JUnitCore       \
                   matter.tlv.TlvWriterTest           \
                   matter.tlv.TlvReadWriteTest        \
                   matter.tlv.TlvReaderTest           \
                   matter.jsontlv.JsonToTlvToJsonTest \
                   matter.onboardingpayload.ManualCodeTest \
                   matter.onboardingpayload.QRCodeTest
            - name: Build Java Matter Controller and all clusters app
              run: |
                  scripts/run_in_build_env.sh './scripts/build_python.sh --install_virtual_env out/venv'
                  scripts/run_in_python_env.sh out/venv 'pip install -r scripts/setup/requirements.build.txt'
                  scripts/run_in_python_env.sh out/venv 'pip install colorama'
                  ./scripts/run_in_build_env.sh \
                   "./scripts/build/build_examples.py \
                      --target linux-x64-all-clusters-ipv6only-no-ble-no-wifi-tsan-clang-test \
                      --target linux-x64-java-matter-controller \
                      --target linux-x64-lit-icd-ipv6only \
                      --target linux-x64-ota-requestor \
                      build \
                   "
            - name: Build Kotlin Matter Controller
              run: |
                  ./scripts/run_in_build_env.sh \
                   "./scripts/build/build_examples.py \
                      --target linux-x64-kotlin-matter-controller \
                      build \
                   "
            - name: Run Discover Commissionables Test
              # Generally completes in seconds
              timeout-minutes: 2
              run: |
                  scripts/run_in_python_env.sh out/venv \
                  './scripts/tests/run_java_test.py \
                     --app out/linux-x64-all-clusters-ipv6only-no-ble-no-wifi-tsan-clang-test/chip-all-clusters-app \
                     --app-args "--discriminator 3840 --interface-id -1" \
                     --tool-path out/linux-x64-java-matter-controller \
                     --tool-cluster "discover" \
                     --tool-args "commissionables" \
                     --factoryreset \
                  '
            - name: Run Pairing Onnetwork Test
              # Generally completes in seconds
              timeout-minutes: 2
              run: |
                  scripts/run_in_python_env.sh out/venv \
                  './scripts/tests/run_java_test.py \
                     --app out/linux-x64-all-clusters-ipv6only-no-ble-no-wifi-tsan-clang-test/chip-all-clusters-app \
                     --app-args "--discriminator 3840 --interface-id -1" \
                     --tool-path out/linux-x64-java-matter-controller \
                     --tool-cluster "pairing" \
                     --tool-args "onnetwork-long --nodeid 1 --setup-pin-code 20202021 --discriminator 3840 --timeout 5000" \
                     --factoryreset \
                  '
            - name: Run IM Invoke Test
              # Generally completes in seconds
              timeout-minutes: 2
              run: |
                  scripts/run_in_python_env.sh out/venv \
                  './scripts/tests/run_java_test.py \
                     --app out/linux-x64-all-clusters-ipv6only-no-ble-no-wifi-tsan-clang-test/chip-all-clusters-app \
                     --app-args "--discriminator 3840 --interface-id -1" \
                     --tool-path out/linux-x64-java-matter-controller \
                     --tool-cluster "im" \
                     --tool-args "onnetwork-long-im-invoke --nodeid 1 --setup-pin-code 20202021 --discriminator 3840 --timeout 5000" \
                     --factoryreset \
                  '
            - name: Run IM Extendable Invoke Test
              # Generally completes in seconds
              timeout-minutes: 2
              run: |
                  scripts/run_in_python_env.sh out/venv \
                  './scripts/tests/run_java_test.py \
                     --app out/linux-x64-all-clusters-ipv6only-no-ble-no-wifi-tsan-clang-test/chip-all-clusters-app \
                     --app-args "--discriminator 3840 --interface-id -1" \
                     --tool-path out/linux-x64-java-matter-controller \
                     --tool-cluster "im" \
                     --tool-args "onnetwork-long-im-extendable-invoke --nodeid 1 --setup-pin-code 20202021 --discriminator 3840 --timeout 5000" \
                     --factoryreset \
                  '
            - name: Run IM Read Test
              # Generally completes in seconds
              timeout-minutes: 2
              run: |
                  scripts/run_in_python_env.sh out/venv \
                  './scripts/tests/run_java_test.py \
                     --app out/linux-x64-all-clusters-ipv6only-no-ble-no-wifi-tsan-clang-test/chip-all-clusters-app \
                     --app-args "--discriminator 3840 --interface-id -1" \
                     --tool-path out/linux-x64-java-matter-controller \
                     --tool-cluster "im" \
                     --tool-args "onnetwork-long-im-read --nodeid 1 --setup-pin-code 20202021 --discriminator 3840 --timeout 8000" \
                     --factoryreset \
                  '
            - name: Run IM Write Test
              # Generally completes in seconds
              timeout-minutes: 2
              run: |
                  scripts/run_in_python_env.sh out/venv \
                  './scripts/tests/run_java_test.py \
                     --app out/linux-x64-all-clusters-ipv6only-no-ble-no-wifi-tsan-clang-test/chip-all-clusters-app \
                     --app-args "--discriminator 3840 --interface-id -1" \
                     --tool-path out/linux-x64-java-matter-controller \
                     --tool-cluster "im" \
                     --tool-args "onnetwork-long-im-write --nodeid 1 --setup-pin-code 20202021 --discriminator 3840 --timeout 5000" \
                     --factoryreset \
                  '
            - name: Run IM Subscribe Test
              # Generally completes in seconds
              timeout-minutes: 2
              run: |
                  scripts/run_in_python_env.sh out/venv \
                  './scripts/tests/run_java_test.py \
                     --app out/linux-x64-all-clusters-ipv6only-no-ble-no-wifi-tsan-clang-test/chip-all-clusters-app \
                     --app-args "--discriminator 3840 --interface-id -1" \
                     --tool-path out/linux-x64-java-matter-controller \
                     --tool-cluster "im" \
                     --tool-args "onnetwork-long-im-subscribe --nodeid 1 --setup-pin-code 20202021 --discriminator 3840 --timeout 5000" \
                     --factoryreset \
                  '
            - name: Run Pairing AlreadyDiscovered Test
              # Generally completes in seconds
              timeout-minutes: 2
              run: |
                  scripts/run_in_python_env.sh out/venv \
                  './scripts/tests/run_java_test.py \
                     --app out/linux-x64-all-clusters-ipv6only-no-ble-no-wifi-tsan-clang-test/chip-all-clusters-app \
                     --app-args "--discriminator 3840 --interface-id -1" \
                     --tool-path out/linux-x64-java-matter-controller \
                     --tool-cluster "pairing" \
                     --tool-args "already-discovered --nodeid 1 --setup-pin-code 20202021 --address ::1 --port 5540 -t 5000" \
                     --factoryreset \
                  '
            - name: Run Pairing Address-PaseOnly Test
              # Disabled due to failure: https://github.com/project-chip/connectedhomeip/issues/27361
              if: false
              run: |
                 scripts/run_in_python_env.sh out/venv \
                  './scripts/tests/run_java_test.py \
                     --app out/linux-x64-all-clusters-ipv6only-no-ble-no-wifi-tsan-clang-test/chip-all-clusters-app \
                     --app-args "--discriminator 3840 --interface-id -1" \
                     --tool-path out/linux-x64-java-matter-controller \
                     --tool-cluster "pairing" \
                     --tool-args "address-paseonly --nodeid 1 --setup-pin-code 20202021 --address ::1 --port 5540 -t 5000" \
                     --factoryreset \
                  '
            - name: Run Pairing SetupQRCode Test
              # Generally completes in seconds
              timeout-minutes: 2
              run: |
                  scripts/run_in_python_env.sh out/venv \
                  './scripts/tests/run_java_test.py \
                     --app out/linux-x64-all-clusters-ipv6only-no-ble-no-wifi-tsan-clang-test/chip-all-clusters-app \
                     --app-args "--discriminator 3840 --interface-id -1" \
                     --tool-path out/linux-x64-java-matter-controller \
                     --tool-cluster "pairing" \
                     --tool-args "code --nodeid 1 --setup-payload MT:-24J0AFN00KA0648G00 --discover-once 1 --use-only-onnetwork-discovery 0 -t 5000" \
                     --factoryreset \
                  '
            - name: Run Pairing ManualCode Test
              # Generally completes in seconds
              timeout-minutes: 2
              run: |
                  scripts/run_in_python_env.sh out/venv \
                  './scripts/tests/run_java_test.py \
                     --app out/linux-x64-all-clusters-ipv6only-no-ble-no-wifi-tsan-clang-test/chip-all-clusters-app \
                     --app-args "--discriminator 3840 --interface-id -1" \
                     --tool-path out/linux-x64-java-matter-controller \
                     --tool-cluster "pairing" \
                     --tool-args "code --nodeid 1 --setup-payload 34970112332 --discover-once 1 --use-only-onnetwork-discovery 0 -t 5000" \
                     --factoryreset \
                  '
            - name: Run Pairing ICD Onnetwork Test
              # Generally completes in seconds
              timeout-minutes: 2
              run: |
                  scripts/run_in_python_env.sh out/venv \
                  './scripts/tests/run_java_test.py \
                     --app out/linux-x64-lit-icd-ipv6only/lit-icd-app \
                     --app-args "--discriminator 3840 --interface-id -1" \
                     --tool-path out/linux-x64-java-matter-controller \
                     --tool-cluster "pairing" \
                     --tool-args "onnetwork-long --nodeid 1 --setup-pin-code 20202021 --discriminator 3840 --timeout 5000" \
                     --factoryreset \
                  '
            - name: Run Pairing ICD Onnetwork and OTA test
              # Generally completes in seconds
              timeout-minutes: 2
              run: |
                  scripts/run_in_python_env.sh out/venv \
                  './scripts/tests/run_java_test.py \
                     --app out/linux-x64-ota-requestor/chip-ota-requestor-app \
                     --app-args "--discriminator 3840 --interface-id -1" \
                     --tool-path out/linux-x64-java-matter-controller \
                     --tool-cluster "ota" \
                     --tool-args "onnetwork-long-ota-over-bdx  --nodeid 1 --setup-pin-code 20202021 --discriminator 3840 --timeout 5000" \
                     --factoryreset \
                  '
            - name: Run Pairing Onnetwork and get diagnostic log Test
              run: |
                  scripts/run_in_python_env.sh out/venv \
                  './scripts/tests/run_java_test.py \
                     --app out/linux-x64-all-clusters-ipv6only-no-ble-no-wifi-tsan-clang-test/chip-all-clusters-app \
                     --app-args "--discriminator 3840 --interface-id -1 --crash_log ./crashLog.log --end_user_support_log ./enduser.log --network_diagnostics_log ./network.log" \
                     --tool-path out/linux-x64-java-matter-controller \
                     --tool-cluster "bdx" \
                     --tool-args "onnetwork-long-downloadLog --nodeid 1 --setup-pin-code 20202021 --discriminator 3840 --timeout 3000 --logType CrashLogs --fileName ./crashLog.log" \
                     --factoryreset \
                  '
            - name: Run Pairing Onnetwork Test
              # Generally completes in seconds
              timeout-minutes: 2
              run: |
                  scripts/run_in_python_env.sh out/venv \
                  './scripts/tests/run_kotlin_test.py \
                     --app out/linux-x64-all-clusters-ipv6only-no-ble-no-wifi-tsan-clang-test/chip-all-clusters-app \
                     --app-args "--discriminator 3840 --interface-id -1" \
                     --tool-path out/linux-x64-kotlin-matter-controller \
                     --tool-cluster "pairing" \
                     --tool-args "onnetwork-long --nodeid 1 --setup-pin-code 20202021 --discriminator 3840 --timeout 5000" \
                     --factoryreset \
                  '
            - name: Run Kotlin IM Invoke Test
              # Generally completes in seconds
              timeout-minutes: 2
              run: |
                  scripts/run_in_python_env.sh out/venv \
                  './scripts/tests/run_kotlin_test.py \
                     --app out/linux-x64-all-clusters-ipv6only-no-ble-no-wifi-tsan-clang-test/chip-all-clusters-app \
                     --app-args "--discriminator 3840 --interface-id -1" \
                     --tool-path out/linux-x64-kotlin-matter-controller \
                     --tool-cluster "im" \
                     --tool-args "onnetwork-long-im-invoke --nodeid 1 --setup-pin-code 20202021 --discriminator 3840 --timeout 5000" \
                     --factoryreset \
                  '
            - name: Run Kotlin IM Read Test
              # Generally completes in seconds
              timeout-minutes: 2
              run: |
                  scripts/run_in_python_env.sh out/venv \
                  './scripts/tests/run_kotlin_test.py \
                     --app out/linux-x64-all-clusters-ipv6only-no-ble-no-wifi-tsan-clang-test/chip-all-clusters-app \
                     --app-args "--discriminator 3840 --interface-id -1" \
                     --tool-path out/linux-x64-kotlin-matter-controller \
                     --tool-cluster "im" \
                     --tool-args "onnetwork-long-im-read --nodeid 1 --setup-pin-code 20202021 --discriminator 3840 --timeout 5000" \
                     --factoryreset \
                  '
            - name: Run Kotlin IM Write Test
              # Generally completes in seconds
              timeout-minutes: 2
              run: |
                  scripts/run_in_python_env.sh out/venv \
                  './scripts/tests/run_kotlin_test.py \
                     --app out/linux-x64-all-clusters-ipv6only-no-ble-no-wifi-tsan-clang-test/chip-all-clusters-app \
                     --app-args "--discriminator 3840 --interface-id -1" \
                     --tool-path out/linux-x64-kotlin-matter-controller \
                     --tool-cluster "im" \
                     --tool-args "onnetwork-long-im-write --nodeid 1 --setup-pin-code 20202021 --discriminator 3840 --timeout 5000" \
                     --factoryreset \
                  '
            - name: Run Kotlin IM Subscribe Test
              # Generally completes in seconds
              timeout-minutes: 2
              run: |
                  scripts/run_in_python_env.sh out/venv \
                  './scripts/tests/run_kotlin_test.py \
                     --app out/linux-x64-all-clusters-ipv6only-no-ble-no-wifi-tsan-clang-test/chip-all-clusters-app \
                     --app-args "--discriminator 3840 --interface-id -1" \
                     --tool-path out/linux-x64-kotlin-matter-controller \
                     --tool-cluster "im" \
                     --tool-args "onnetwork-long-im-subscribe --nodeid 1 --setup-pin-code 20202021 --discriminator 3840 --timeout 8000" \
                     --factoryreset \
                  '
            - name: Uploading core files
              uses: actions/upload-artifact@v4
              if: ${{ failure() && !env.ACT }}
              with:
                  name: crash-core-linux-java-controller
                  path: /tmp/cores/
                  # Cores are big; don't hold on to them too long.
                  retention-days: 5
            - name: Uploading objdir for debugging
              uses: actions/upload-artifact@v4
              if: ${{ failure() && !env.ACT }}
              with:
                  name: crash-objdir-linux-java-controller
                  path: objdir-clone/
                  # objdirs are big; don't hold on to them too long.
                  retention-days: 5<|MERGE_RESOLUTION|>--- conflicted
+++ resolved
@@ -44,11 +44,7 @@
         runs-on: ubuntu-latest
 
         container:
-<<<<<<< HEAD
-            image: ghcr.io/project-chip/chip-build-java:146
-=======
             image: ghcr.io/project-chip/chip-build-java:148
->>>>>>> 5b58cd13
             options: --privileged --sysctl "net.ipv6.conf.all.disable_ipv6=0
                 net.ipv4.conf.all.forwarding=0 net.ipv6.conf.all.forwarding=0"
 
