--- conflicted
+++ resolved
@@ -64,25 +64,15 @@
             - name: Build example K32W Lock App
               timeout-minutes: 5
               run: scripts/examples/k32w_example.sh
-                   examples/lock-app/k32w out/lock_app_release
+                   examples/lock-app/k32w out/lock_app_debug
             - name: Build example K32W Lighting App
               timeout-minutes: 5
               run: scripts/examples/k32w_example.sh
-<<<<<<< HEAD
-                   examples/lighting-app/k32w out/lighting_app_release
-            - name: Build example K32W Lock App with Secure Element
-              run: scripts/examples/k32w_se_example.sh
-                   examples/lock-app/k32w out/lock_app_se_release
-            - name: Build example K32W Lighting App with Secure Element
-              run: scripts/examples/k32w_se_example.sh
-                   examples/lighting-app/k32w out/lighting_app_se_release
-=======
                    examples/lighting-app/k32w out/lighting_app_debug
             - name: Build example K32W Shell App
               timeout-minutes: 5
               run: scripts/examples/k32w_example.sh
                    examples/shell/k32w out/shell_app_debug
->>>>>>> 5c61344a
             - name: Binary artifact suffix
               id: outsuffix
               uses: haya14busa/action-cond@v1.0.0
@@ -97,13 +87,8 @@
                       ${{ env.BUILD_TYPE }}-example-build-${{
                       steps.outsuffix.outputs.value }}
                   path: |
-<<<<<<< HEAD
-                      out/lighting_app_release/chip-k32w061-light-example
-                      out/lighting_app_release/chip-k32w061-light-example.map
-=======
                       out/lock_app_debug/chip-k32w061-lock-example.out
                       out/lock_app_debug/chip-k32w061-lock-example.out.map
->>>>>>> 5c61344a
             - name: Remove third_party binaries for CodeQL Analysis
               run: find out -type d -name "third_party" -exec rm -rf {} +
 #            - name: Perform CodeQL Analysis
