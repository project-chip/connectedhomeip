--- conflicted
+++ resolved
@@ -37,11 +37,7 @@
         if: github.actor != 'restyled-io[bot]'
 
         container:
-<<<<<<< HEAD
-            image: connectedhomeip/chip-build-k32w:0.6.02
-=======
             image: connectedhomeip/chip-build-k32w:0.6.18
->>>>>>> 4088a77f
             volumes:
                 - "/tmp/bloat_reports:/tmp/bloat_reports"
         steps:
@@ -78,19 +74,11 @@
               run: |
                   scripts/run_in_build_env.sh "\
                       ./scripts/build/build_examples.py \
-<<<<<<< HEAD
-                      --target k32w-light-ota-se \
-                      --target k32w-light-release-no-ota \
-                      --target k32w-lock-low-power-release \
-                      --target k32w-contact-low-power-release \
-                      --target k32w-shell-release \
-=======
                       --target k32w-light-no-ble-se05x \
                       --target k32w-light-no-ota \
                       --target k32w-lock-low-power-nologs \
                       --target k32w-contact-low-power-nologs \
                       --target k32w-shell \
->>>>>>> 4088a77f
                       build \
                       --copy-artifacts-to out/artifacts \
                   "
