--- conflicted
+++ resolved
@@ -65,25 +65,6 @@
                   GH_CONTEXT: ${{ toJson(github) }}
               run: scripts/tools/memory/gh_sizes_environment.py "${GH_CONTEXT}"
 
-<<<<<<< HEAD
-=======
-            - uses: Wandalen/wretry.action@v1.3.0
-              name: Bootstrap cache
-              continue-on-error: true
-              timeout-minutes: 10
-              with:
-                action: buildjet/cache@v3
-                attempt_limit: 3
-                attempt_delay: 2000
-                with: |
-                    key: ${{ runner.os }}-env-${{ hashFiles('scripts/setup/*', 'third_party/pigweed/**') }}
-                    path: |
-                        .environment
-                        build_overrides/pigweed_environment.gni
-            - name: Bootstrap
-              run: bash scripts/bootstrap.sh
-
->>>>>>> 4f14a6c9
             - name: Build and install Python controller
               run: |
                   scripts/run_in_build_env.sh './scripts/build_python.sh --install_virtual_env out/venv'
