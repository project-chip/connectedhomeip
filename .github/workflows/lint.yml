--- conflicted
+++ resolved
@@ -64,11 +64,6 @@
                  for idl_file in $(find . -name '*.matter'); do
                      # TODO: all these conformance failures should be fixed
                      #       Issues exist for most of them:
-<<<<<<< HEAD
-                     #       https://github.com/project-chip/connectedhomeip/issues/19180
-=======
-                     #       https://github.com/project-chip/connectedhomeip/issues/19176
->>>>>>> af1b471f
                      #       https://github.com/project-chip/connectedhomeip/issues/19175
                      #       https://github.com/project-chip/connectedhomeip/issues/19173
                      #       https://github.com/project-chip/connectedhomeip/issues/19169
