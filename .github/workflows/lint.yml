# Copyright (c) 2020-2021 Project CHIP Authors
#
# Licensed under the Apache License, Version 2.0 (the "License");
# you may not use this file except in compliance with the License.
# You may obtain a copy of the License at
#
# http://www.apache.org/licenses/LICENSE-2.0
#
# Unless required by applicable law or agreed to in writing, software
# distributed under the License is distributed on an "AS IS" BASIS,
# WITHOUT WARRANTIES OR CONDITIONS OF ANY KIND, either express or implied.
# See the License for the specific language governing permissions and
# limitations under the License.

name: Lint Code Base
on:
    push:
    pull_request:
    merge_group:
    workflow_dispatch:

concurrency:
    group: ${{ github.ref }}-${{ github.workflow }}-${{ (github.event_name == 'pull_request' && github.event.number) || (github.event_name == 'workflow_dispatch' && github.run_number) || github.sha }}
    cancel-in-progress: true

jobs:
    code-lints:
        runs-on: ubuntu-latest
        if: github.actor != 'restyled-io[bot]'

        container:
            image: ghcr.io/project-chip/chip-build:35

        steps:
            - name: Checkout
              uses: actions/checkout@v4

            # Bootstrap and checkout for internal scripts (like idl_lint)
            # to run
            - name: Checkout submodules & Bootstrap
              uses: ./.github/actions/checkout-submodules-and-bootstrap
              with:
                platform: linux

            - name: Check for orphaned gn files
              if: always()
              # We should enforce that ALL new files are referenced in our build scripts.
              # Several things do not have a clear fix path:
              #   - various platform implementations (including darwin-specific files as they
              #     are not using GN)
              #   - app/clusters (they are fetched dynamically - this should probably be fixed)
              #
              # All the rest of the exceptions should be driven down to 0: chip should fully
              # be defined in build rules.
              #
              # This check enforces that for any newly added file, it must be part of some
              # BUILD.gn file
              run: |
                  ./scripts/run_in_build_env.sh "./scripts/tools/not_known_to_gn.py \
                     src \
                     --skip-dir app/clusters \
                     --skip-dir darwin \
                     --skip-dir include \
                     --skip-dir platform/Ameba \
                     --skip-dir platform/android \
                     --skip-dir platform/ASR \
                     --skip-dir platform/Beken \
                     --skip-dir platform/bouffalolab \
                     --skip-dir platform/cc13xx_26xx \
                     --skip-dir platform/cc32xx \
                     --skip-dir platform/Darwin \
                     --skip-dir platform/ESP32 \
                     --skip-dir platform/fake \
                     --skip-dir platform/FreeRTOS \
                     --skip-dir platform/Infineon \
                     --skip-dir platform/Linux \
                     --skip-dir platform/mbed \
                     --skip-dir platform/mt793x \
                     --skip-dir platform/nxp \
                     --skip-dir platform/OpenThread \
                     --skip-dir platform/qpg \
                     --skip-dir platform/silabs \
                     --skip-dir platform/telink \
                     --skip-dir platform/webos \
                     --skip-dir platform/Zephyr \
                     --skip-dir test_driver \
                     --known-failure app/app-platform/ContentApp.cpp \
                     --known-failure app/app-platform/ContentApp.h \
                     --known-failure app/app-platform/ContentAppPlatform.cpp \
                     --known-failure app/app-platform/ContentAppPlatform.h \
                     --known-failure controller/ExamplePersistentStorage.cpp \
                     --known-failure controller/ExamplePersistentStorage.h \
                     --known-failure app/AttributeAccessInterface.h \
                     --known-failure app/AttributeAccessToken.h \
                     --known-failure app/att-storage.h \
                     --known-failure app/BufferedReadCallback.h \
                     --known-failure app/CommandHandler.h \
                     --known-failure app/CommandHandlerInterface.h \
                     --known-failure app/CommandPathParams.h \
                     --known-failure app/CommandPathRegistry.h \
                     --known-failure app/CommandResponseSender.h \
                     --known-failure app/CommandSender.h \
                     --known-failure app/CommandSenderLegacyCallback.h \
                     --known-failure app/CompatEnumNames.h \
                     --known-failure app/ConcreteAttributePath.h \
                     --known-failure app/ConcreteCommandPath.h \
                     --known-failure app/data-model/ListLargeSystemExtensions.h \
                     --known-failure app/EventHeader.h \
                     --known-failure app/EventLoggingDelegate.h \
                     --known-failure app/EventLogging.h \
                     --known-failure app/EventLoggingTypes.h \
                     --known-failure app/EventManagement.h \
                     --known-failure app/InteractionModelHelper.h \
                     --known-failure app/ObjectList.h \
                     --known-failure app/ReadClient.h \
                     --known-failure app/ReadHandler.h \
                     --known-failure app/ReadPrepareParams.h \
                     --known-failure app/reporting/tests/MockReportScheduler.cpp \
                     --known-failure app/reporting/tests/MockReportScheduler.h \
                     --known-failure app/server/AppDelegate.h \
                     --known-failure app/TestEventTriggerDelegate.h \
                     --known-failure app/util/af-enums.h \
                     --known-failure app/util/af.h \
                     --known-failure app/util/af-types.h \
                     --known-failure app/util/attribute-metadata.h \
                     --known-failure app/util/attribute-storage.cpp \
                     --known-failure app/util/attribute-storage.h \
                     --known-failure app/util/attribute-storage-null-handling.h \
                     --known-failure app/util/attribute-table.cpp \
                     --known-failure app/util/attribute-table.h \
                     --known-failure app/util/binding-table.cpp \
                     --known-failure app/util/binding-table.h \
                     --known-failure app/util/common.h \
                     --known-failure app/util/config.h \
                     --known-failure app/util/DataModelHandler.cpp \
                     --known-failure app/util/DataModelHandler.h \
                     --known-failure app/util/ember-compatibility-functions.cpp \
                     --known-failure app/util/endpoint-config-api.h \
                     --known-failure app/util/endpoint-config-defines.h \
                     --known-failure app/util/error-mapping.h \
                     --known-failure app/util/generic-callbacks.h \
                     --known-failure app/util/generic-callback-stubs.cpp \
                     --known-failure app/util/im-client-callbacks.h \
                     --known-failure app/util/MatterCallbacks.h \
                     --known-failure app/util/message.cpp \
                     --known-failure app/util/mock/Constants.h \
                     --known-failure app/util/mock/Functions.h \
                     --known-failure app/util/mock/MockNodeConfig.h \
                     --known-failure app/util/odd-sized-integers.h \
                     --known-failure app/util/types_stub.h \
                     --known-failure app/util/util.cpp \
                     --known-failure app/util/util.h \
                     --known-failure app/WriteClient.h \
                     --known-failure app/WriteHandler.h \
                     --known-failure lib/core/CHIPVendorIdentifiers.hpp \
<<<<<<< HEAD
                     --known-failure lib/dnssd/Constants.h \
                     --known-failure lib/dnssd/minimal_mdns/core/FlatAllocatedQName.h \
                     --known-failure lib/dnssd/minimal_mdns/core/HeapQName.h \
                     --known-failure lib/dnssd/minimal_mdns/ListenIterator.h \
                     --known-failure lib/dnssd/minimal_mdns/tests/CheckOnlyServer.h \
                     --known-failure lib/dnssd/platform/DnssdBrowseDelegate.h \
=======
                     --known-failure lib/support/CHIPArgParser.hpp \
                     --known-failure messaging/tests/echo/common.h \
>>>>>>> 0748472b
                     --known-failure platform/DeviceSafeQueue.cpp \
                     --known-failure platform/DeviceSafeQueue.h \
                     --known-failure platform/GLibTypeDeleter.h \
                     --known-failure platform/SingletonConfigurationManager.cpp \
                  "

            - name: Check for matter lint errors
              if: always()
              run: |
                  for idl_file in $(find . -name '*.matter'); do
                      # TODO: all these conformance failures should be fixed
                      #       Issues exist for most of them:
                      #       https://github.com/project-chip/connectedhomeip/issues/19176
                      #       https://github.com/project-chip/connectedhomeip/issues/19175
                      #       https://github.com/project-chip/connectedhomeip/issues/19173
                      if [ "$idl_file" = './examples/log-source-app/log-source-common/log-source-app.matter' ]; then continue; fi
                      if [ "$idl_file" = './examples/placeholder/linux/apps/app1/config.matter' ]; then continue; fi
                      if [ "$idl_file" = './examples/placeholder/linux/apps/app2/config.matter' ]; then continue; fi
                      if [ "$idl_file" = './examples/thermostat/thermostat-common/thermostat.matter' ]; then continue; fi
                      if [ "$idl_file" = './examples/window-app/common/window-app.matter' ]; then continue; fi

                      # Test files are intentionally small and not spec-compilant, just parse-compliant
                      if [ "$idl_file" = "./scripts/py_matter_idl/matter_idl/tests/inputs/cluster_struct_attribute.matter" ]; then continue; fi
                      if [ "$idl_file" = "./scripts/py_matter_idl/matter_idl/tests/inputs/global_struct_attribute.matter" ]; then continue; fi
                      if [ "$idl_file" = "./scripts/py_matter_idl/matter_idl/tests/inputs/optional_argument.matter" ]; then continue; fi
                      if [ "$idl_file" = "./scripts/py_matter_idl/matter_idl/tests/inputs/several_clusters.matter" ]; then continue; fi
                      if [ "$idl_file" = "./scripts/py_matter_idl/matter_idl/tests/inputs/simple_attribute.matter" ]; then continue; fi
                      if [ "$idl_file" = "./scripts/py_matter_idl/matter_idl/tests/inputs/large_lighting_app.matter" ]; then continue; fi
                      if [ "$idl_file" = "./scripts/py_matter_idl/matter_idl/tests/inputs/large_all_clusters_app.matter" ]; then continue; fi

                      ./scripts/run_in_build_env.sh "./scripts/idl_lint.py --log-level warn $idl_file" >/dev/null || exit 1
                  done

            - name: Check broken links
              # On-push disabled until the job can run fully green
              # At that point the step should be enabled.
              if: github.event_name == 'workflow_dispatch'
              uses: gaurav-nelson/github-action-markdown-link-check@v1

            # git grep exits with 0 if it finds a match, but we want
            # to fail (exit nonzero) on match.  And we want to exclude this file,
            # to avoid our grep regexp matching itself.
            - name: Check for incorrect error use in VerifyOrExit
              if: always()
              run: |
                  git grep -n "VerifyOrExit(.*, [A-Za-z]*_ERROR" -- './*' ':(exclude).github/workflows/lint.yml' && exit 1 || exit 0

            # git grep exits with 0 if it finds a match, but we want
            # to fail (exit nonzero) on match.  And we want to exclude this file,
            # to avoid our grep regexp matching itself.
            - name: Check for use of PRI*8, which are not supported on some libcs.
              if: always()
              run: |
                  git grep -n "PRI.8" -- './*' ':(exclude).github/workflows/lint.yml' ':(exclude)third_party/lwip/repo/lwip/src/include/lwip/arch.h' && exit 1 || exit 0

            # git grep exits with 0 if it finds a match, but we want
            # to fail (exit nonzero) on match.  And we want to exclude this file,
            # to avoid our grep regexp matching itself.
            - name: Check for use of PRI*16, which are not supported on some libcs.
              if: always()
              run: |
                  git grep -n "PRI.16" -- './*' ':(exclude).github/workflows/lint.yml' ':(exclude)third_party/lwip/repo/lwip/src/include/lwip/arch.h' && exit 1 || exit 0

            # git grep exits with 0 if it finds a match, but we want
            # to fail (exit nonzero) on match.  And we want to exclude this file,
            # to avoid our grep regexp matching itself.
            - name: Check for use of PRI*64, which are not supported on some libcs.
              if: always()
              run: |
                  # TODO: MessageDefHelper should ideally not be excluded here.
                  # TODO: chip_im_initiatore should ideally not be excluded here.
                  # TODO: TLVDebug should ideally not be excluded here.
                  # TODO: protocol_decoder.cpp should ideally not be excluded here.
                  # TODO: PersistentStorageMacros.h should ideally not be excluded here.
                  git grep -n "PRI.64" -- './*' ':(exclude).github/workflows/lint.yml' ':(exclude)examples/chip-tool' ':(exclude)examples/tv-casting-app' ':(exclude)src/app/MessageDef/MessageDefHelper.cpp' ':(exclude)src/app/tests/integration/chip_im_initiator.cpp' ':(exclude)src/lib/core/TLVDebug.cpp' ':(exclude)src/lib/dnssd/tests/TestTxtFields.cpp' ':(exclude)src/lib/format/protocol_decoder.cpp' ':(exclude)src/lib/support/PersistentStorageMacros.h' ':(exclude)src/messaging/tests/echo/echo_requester.cpp' ':(exclude)src/platform/Linux' ':(exclude)src/platform/Ameba' ':(exclude)src/platform/ESP32' ':(exclude)src/platform/webos' ':(exclude)zzz_generated/chip-tool' ':(exclude)src/tools/chip-cert/Cmd_PrintCert.cpp' && exit 1 || exit 0

            # git grep exits with 0 if it finds a match, but we want
            # to fail (exit nonzero) on match.  And we want to exclude this file,
            # to avoid our grep regexp matching itself.
            - name: Check for use of %zu, which are not supported on some libcs.
              if: always()
              run: |
                  git grep -n "%zu" -- './*' ':(exclude).github/workflows/lint.yml' && exit 1 || exit 0

            # Comments like '{{! ... }}' should be used in zap files
            - name: Do not allow TODO in generated files
              if: always()
              run: |
                  git grep -n 'TODO:' -- ./zzz_generated './*/zap-generated/*' && exit 1 || exit 0

            - name: Check for disallowed include files
              if: always()
              run: scripts/tools/check_includes.sh

            - name: Check for zcl.json and extension sync status
              if: always()
              run: scripts/tools/check_zcl_file_sync.py .

            - name: Ensure all PICS are set for tests (to true or false)
              if: always()
              run: |
                  scripts/tools/check_test_pics.py src/app/tests/suites/certification/ci-pics-values src/app/tests/suites/certification/PICS.yaml

            # git grep exits with 0 if it finds a match, but we want
            # to fail (exit nonzero) on match.  And we want to exclude this file,
            # to avoid our grep regexp matching itself.
            - name: Check for use of 0x%u and the like, which lead to misleading output.
              if: always()
              run: |
                  git grep -n '0x%[0-9l.-]*[^0-9lxX".-]' -- './*' ':(exclude).github/workflows/lint.yml' && exit 1 || exit 0

            # git grep exits with 0 if it finds a match, but we want
            # to fail (exit nonzero) on match.  And we want to exclude this file,
            # to avoid our grep regexp matching itself.
            - name: Check for use of '"0x" PRIu*' and the like, which lead to misleading output.
              if: always()
              run: |
                  git grep -n '0x%[0-9-]*" *PRI[^xX]' -- './*' ':(exclude).github/workflows/lint.yml' && exit 1 || exit 0

            # git grep exits with 0 if it finds a match, but we want
            # to fail (exit nonzero) on match.
            - name: Check for use of NSLog instead of Matter logging in Matter framework
              if: always()
              run: |
                  git grep -n 'NSLog(' -- src/darwin/Framework/CHIP && exit 1 || exit 0

            # git grep exits with 0 if it finds a match, but we want
            # to fail (exit nonzero) on match.  And we want to exclude this file,
            # to avoid our grep regexp matching itself, as well as excluding the files
            # that implement the type-safe accessors
            - name: Check for use of 'emberAfReadAttribute' instead of the type-safe getters
              if: always()
              run: |
                  git grep -n 'emberAfReadAttribute' -- './*' ':(exclude).github/workflows/lint.yml' ':(exclude)src/app/util/af.h' ':(exclude)zzz_generated/app-common/app-common/zap-generated/attributes/Accessors.cpp' ':(exclude)src/app/zap-templates/templates/app/attributes/Accessors-src.zapt' ':(exclude)src/app/util/attribute-table.cpp'  && exit 1 || exit 0

            # git grep exits with 0 if it finds a match, but we want
            # to fail (exit nonzero) on match.  And we want to exclude this file,
            # to avoid our grep regexp matching itself, as well as excluding the files
            # that implement the type-safe accessors, attribute writing from the wire, and some
            # Pigweed RPC code that seems hard to update.
            - name: Check for use of 'emberAfWriteAttribute' instead of the type-safe setters
              if: always()
              run: |
                  git grep -n 'emberAfWriteAttribute' -- './*' ':(exclude).github/workflows/lint.yml' ':(exclude)src/app/util/af.h' ':(exclude)zzz_generated/app-common/app-common/zap-generated/attributes/Accessors.cpp' ':(exclude)src/app/zap-templates/templates/app/attributes/Accessors-src.zapt' ':(exclude)src/app/util/attribute-table.cpp' ':(exclude)examples/common/pigweed/rpc_services/Attributes.h' ':(exclude)src/app/util/attribute-table.h' ':(exclude)src/app/util/ember-compatibility-functions.cpp' && exit 1 || exit 0

            # Run python Linter (flake8) and verify python files
            # ignore some style errors, restyler should do that
            - name: Check for errors using flake8 Python linter
              if: always()
              run: |
                  flake8 --extend-ignore=E501,W391

            # git grep exits with 0 if it finds a match, but we want
            # to fail (exit nonzero) on match.  And we want to exclude this file,
            # to avoid our grep regexp matching itself.
            - name: Check for use of "SuccessOrExit(CHIP_ERROR_*)", which should probably be "SuccessOrExit(err = CHIP_ERROR_*)"
              if: always()
              run: |
                  git grep -n 'SuccessOrExit(CHIP_ERROR' -- './*' ':(exclude).github/workflows/lint.yml' && exit 1 || exit 0

            # git grep exits with 0 if it finds a match, but we want
            # to fail (exit nonzero) on match.  And we want to exclude this file,
            # to avoid our grep regexp matching itself.
            - name: Check for use of "SuccessOrExit(something-without-assignment(", which should probably be "SuccessOrExit(err = something("
              if: always()
              run: |
                  git grep -n 'SuccessOrExit([^=)]*(' -- './*' ':(exclude).github/workflows/lint.yml' && exit 1 || exit 0<|MERGE_RESOLUTION|>--- conflicted
+++ resolved
@@ -153,17 +153,6 @@
                      --known-failure app/WriteClient.h \
                      --known-failure app/WriteHandler.h \
                      --known-failure lib/core/CHIPVendorIdentifiers.hpp \
-<<<<<<< HEAD
-                     --known-failure lib/dnssd/Constants.h \
-                     --known-failure lib/dnssd/minimal_mdns/core/FlatAllocatedQName.h \
-                     --known-failure lib/dnssd/minimal_mdns/core/HeapQName.h \
-                     --known-failure lib/dnssd/minimal_mdns/ListenIterator.h \
-                     --known-failure lib/dnssd/minimal_mdns/tests/CheckOnlyServer.h \
-                     --known-failure lib/dnssd/platform/DnssdBrowseDelegate.h \
-=======
-                     --known-failure lib/support/CHIPArgParser.hpp \
-                     --known-failure messaging/tests/echo/common.h \
->>>>>>> 0748472b
                      --known-failure platform/DeviceSafeQueue.cpp \
                      --known-failure platform/DeviceSafeQueue.h \
                      --known-failure platform/GLibTypeDeleter.h \
