--- conflicted
+++ resolved
@@ -37,11 +37,7 @@
         if: github.actor != 'restyled-io[bot]'
 
         container:
-<<<<<<< HEAD
-            image: ghcr.io/project-chip/chip-build-infineon:55
-=======
             image: ghcr.io/project-chip/chip-build-infineon:60
->>>>>>> 2e0d4fc4
             volumes:
                 - "/tmp/bloat_reports:/tmp/bloat_reports"
         steps:
