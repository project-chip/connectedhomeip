--- conflicted
+++ resolved
@@ -39,11 +39,7 @@
         if: github.actor != 'restyled-io[bot]'
 
         container:
-<<<<<<< HEAD
             image: ghcr.io/project-chip/chip-build-android:112
-=======
-            image: ghcr.io/project-chip/chip-build-android:108
->>>>>>> 03fe6534
             volumes:
                 - "/tmp/log_output:/tmp/test_logs"
 
