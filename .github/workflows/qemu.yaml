# Copyright (c) 2020 Project CHIP Authors
#
# Licensed under the Apache License, Version 2.0 (the "License");
# you may not use this file except in compliance with the License.
# You may obtain a copy of the License at
#
# http://www.apache.org/licenses/LICENSE-2.0
#
# Unless required by applicable law or agreed to in writing, software
# distributed under the License is distributed on an "AS IS" BASIS,
# WITHOUT WARRANTIES OR CONDITIONS OF ANY KIND, either express or implied.
# See the License for the specific language governing permissions and
# limitations under the License.

name: QEMU

on:
    push:
        branches-ignore:
            - 'dependabot/**'
    pull_request:
    merge_group:

concurrency:
    group: ${{ github.ref }}-${{ github.workflow }}-${{ (github.event_name == 'pull_request' && github.event.number) || (github.event_name == 'workflow_dispatch' && github.run_number) || github.sha }}
    cancel-in-progress: true

env:
    CHIP_NO_LOG_TIMESTAMPS: true
    
jobs:

    qemu-esp32:
        name: ESP32

        env:
            BUILD_TYPE: esp32-qemu

        runs-on: ubuntu-latest
        if: github.actor != 'restyled-io[bot]'

        container:
<<<<<<< HEAD
            image: ghcr.io/project-chip/chip-build-esp32-qemu:55
=======
            image: ghcr.io/project-chip/chip-build-esp32-qemu:60
>>>>>>> 2e0d4fc4
            volumes:
                - "/tmp/log_output:/tmp/test_logs"

        steps:
            - name: Checkout
              uses: actions/checkout@v4
            - name: Checkout submodules & Bootstrap
              uses: ./.github/actions/checkout-submodules-and-bootstrap
              with:
                platform: esp32

            - name: Build ESP32 QEMU test images
              run: |
                  scripts/run_in_build_env.sh "         \
                      ./scripts/build/build_examples.py \
                      --target esp32-qemu-tests         \
                      build                             \
                  "
            - name: Run all tests
              run: |
                  src/test_driver/esp32/run_qemu_image.py \
                    --verbose                             \
                    --file-image-list ./out/esp32-qemu-tests/test_images.txt
            - name: Uploading Logs
              uses: actions/upload-artifact@v4
              if: ${{ !env.ACT }}
              with:
                  name: qemu-esp32-logs
                  path: /tmp/log_output

    qemu-tizen:
        name: Tizen

        runs-on: ubuntu-latest
        if: github.actor != 'restyled-io[bot]'

        container:
<<<<<<< HEAD
            image: ghcr.io/project-chip/chip-build-tizen-qemu:55
=======
            image: ghcr.io/project-chip/chip-build-tizen-qemu:60
>>>>>>> 2e0d4fc4
            volumes:
                - "/tmp/log_output:/tmp/test_logs"

        steps:
            - name: Checkout
              uses: actions/checkout@v4
            - name: Checkout submodules & Bootstrap
              uses: ./.github/actions/checkout-submodules-and-bootstrap
              with:
                platform: tizen

            - name: Build and run tests
              run: |
                ./scripts/run_in_build_env.sh \
                    "./scripts/build/build_examples.py \
                        --target tizen-arm-tests-no-ble-no-thread \
                        build
                    "

    qemu-linux:
        name: ubuntu

        runs-on: ubuntu-latest
        if: github.actor != 'restyled-io[bot]'

        container:
            image: ghcr.io/project-chip/chip-build-linux-qemu:55
            volumes:
                - "/tmp/log_output:/tmp/test_logs"
            # Required for using KVM
            options: --privileged

        steps:
            - name: Checkout
              uses: actions/checkout@v4
            - name: Checkout submodules & Bootstrap
              uses: ./.github/actions/checkout-submodules-and-bootstrap
              with:
                platform: linux

            - name: Build Apps
              run: |
                  scripts/run_in_build_env.sh './scripts/build_python.sh --install_virtual_env out/venv'
                  ./scripts/run_in_build_env.sh \
                     "./scripts/build/build_examples.py \
                        --target linux-x64-chip-tool \
                        --target linux-x64-all-clusters \
                        build \
                        --copy-artifacts-to objdir-clone \
                     "
            # There is no enough space for running the test withouth cleaning the environment
            - name: Clean up
              run: |
                rm -rf out/*/obj
                rm -rf out/*/lib
                rm -rf out/*/*.map
                rm -rf $PW_ENVIRONMENT_ROOT
                git clean -fdx --exclude out
            # Without all required apps paths provided as argument, script starts to search for them in the current directory and it takes a lot of time.
            - name: Run ble commission test using the python parser sending commands to chip-tool
              run: |
                ./scripts/run_in_vm.sh \
                "scripts/run_in_build_env.sh 'pip3 install -r scripts/setup/requirements.ble-wifi-testing.txt' && \
                ./scripts/run_in_build_env.sh \
                \"./scripts/tests/run_test_suite.py \
                  --runner chip_tool_python \
                  --target TestCommissionerNodeId \
                  --chip-tool ./out/linux-x64-chip-tool/chip-tool \
                  run \
                    --iterations 1 \
                    --test-timeout-seconds 120 \
                    --all-clusters-app ./out/linux-x64-all-clusters/chip-all-clusters-app \
                    --lock-app ./out/linux-x64-lock/chip-lock-app \
                    --ota-provider-app ./out/linux-x64-ota-provider/chip-ota-provider-app \
                    --ota-requestor-app ./out/linux-x64-ota-requestor/chip-ota-requestor-app \
                    --tv-app ./out/linux-x64-tv-app/chip-tv-app \
                    --bridge-app ./out/linux-x64-bridge/chip-bridge-app \
                    --lit-icd-app ./out/linux-x64-lit-icd/lit-icd-app \
                    --microwave-oven-app .out/linux-x64-microwave-oven/chip-microwave-oven-app  \
                    --rvc-app .out/linux-x64-rvc/chip-rvc-app  \
                    --ble-wifi \
                \" \
                "<|MERGE_RESOLUTION|>--- conflicted
+++ resolved
@@ -40,11 +40,7 @@
         if: github.actor != 'restyled-io[bot]'
 
         container:
-<<<<<<< HEAD
-            image: ghcr.io/project-chip/chip-build-esp32-qemu:55
-=======
             image: ghcr.io/project-chip/chip-build-esp32-qemu:60
->>>>>>> 2e0d4fc4
             volumes:
                 - "/tmp/log_output:/tmp/test_logs"
 
@@ -82,11 +78,7 @@
         if: github.actor != 'restyled-io[bot]'
 
         container:
-<<<<<<< HEAD
-            image: ghcr.io/project-chip/chip-build-tizen-qemu:55
-=======
             image: ghcr.io/project-chip/chip-build-tizen-qemu:60
->>>>>>> 2e0d4fc4
             volumes:
                 - "/tmp/log_output:/tmp/test_logs"
 
