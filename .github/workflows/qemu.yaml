--- conflicted
+++ resolved
@@ -40,11 +40,7 @@
         if: github.actor != 'restyled-io[bot]'
 
         container:
-<<<<<<< HEAD
-            image: ghcr.io/project-chip/chip-build-esp32-qemu:46
-=======
             image: ghcr.io/project-chip/chip-build-esp32-qemu:47
->>>>>>> 80b2f617
             volumes:
                 - "/tmp/log_output:/tmp/test_logs"
 
