# Copyright (c) 2020 Project CHIP Authors
#
# Licensed under the Apache License, Version 2.0 (the "License");
# you may not use this file except in compliance with the License.
# You may obtain a copy of the License at
#
# http://www.apache.org/licenses/LICENSE-2.0
#
# Unless required by applicable law or agreed to in writing, software
# distributed under the License is distributed on an "AS IS" BASIS,
# WITHOUT WARRANTIES OR CONDITIONS OF ANY KIND, either express or implied.
# See the License for the specific language governing permissions and
# limitations under the License.

name: QEMU

on:
    push:
    pull_request:
    merge_group:

concurrency:
    group: ${{ github.ref }}-${{ github.workflow }}-${{ (github.event_name == 'pull_request' && github.event.number) || (github.event_name == 'workflow_dispatch' && github.run_number) || github.sha }}
    cancel-in-progress: true

env:
    CHIP_NO_LOG_TIMESTAMPS: true
    # XXX: Workaround for https://github.com/actions/cache/issues/1141
    SEGMENT_DOWNLOAD_TIMEOUT_MINS: 3

jobs:

    qemu-esp32:
        name: ESP32

        env:
            BUILD_TYPE: esp32-qemu

        runs-on: ubuntu-latest
        if: github.actor != 'restyled-io[bot]'

        container:
            image: connectedhomeip/chip-build-esp32-qemu:0.7.3
            volumes:
                - "/tmp/log_output:/tmp/test_logs"

        steps:
            - uses: Wandalen/wretry.action@v1.3.0
              name: Checkout
              with:
                action: actions/checkout@v3.5.2
                with: |
                  token: ${{ github.token }}
                attempt_limit: 3
                attempt_delay: 2000
<<<<<<< HEAD
            - name: Checkout submodules & Bootstrap
              uses: ./.github/actions/checkout-submodules-and-bootstrap
=======
                with: |
                    key: ${{ runner.os }}-env-${{ hashFiles('scripts/setup/*', 'third_party/pigweed/**') }}
                    path: |
                        .environment
                        build_overrides/pigweed_environment.gni
            - name: Bootstrap
              run: bash scripts/bootstrap.sh
            - name: Uploading bootstrap logs
              uses: actions/upload-artifact@v3
              if: ${{ always() && !env.ACT }}
>>>>>>> 4f14a6c9
              with:
                platform: esp32

            - name: Build ESP32 QEMU test images
              run: |
                  scripts/run_in_build_env.sh "         \
                      ./scripts/build/build_examples.py \
                      --target esp32-qemu-tests         \
                      build                             \
                  "
            - name: Run all tests
              run: |
                  src/test_driver/esp32/run_qemu_image.py \
                    --verbose                             \
                    --file-image-list ./out/esp32-qemu-tests/test_images.txt
            - name: Uploading Logs
              uses: actions/upload-artifact@v3
              if: ${{ !env.ACT }}
              with:
                  name: qemu-esp32-logs
                  path: /tmp/log_output

    qemu-tizen:
        name: Tizen

        runs-on: ubuntu-latest
        if: github.actor != 'restyled-io[bot]'

        container:
            image: connectedhomeip/chip-build-tizen-qemu:0.7.3
            volumes:
                - "/tmp/log_output:/tmp/test_logs"

        steps:
            - uses: Wandalen/wretry.action@v1.3.0
              name: Checkout
              with:
                action: actions/checkout@v3.5.2
                with: |
                  token: ${{ github.token }}
                attempt_limit: 3
                attempt_delay: 2000
<<<<<<< HEAD
            - name: Checkout submodules & Bootstrap
              uses: ./.github/actions/checkout-submodules-and-bootstrap
              with:
                platform: tizen
=======
                with: |
                    key: ${{ runner.os }}-env-${{ hashFiles('scripts/setup/*', 'third_party/pigweed/**') }}
                    path: |
                        .environment
                        build_overrides/pigweed_environment.gni
            - name: Bootstrap
              run: bash scripts/bootstrap.sh
>>>>>>> 4f14a6c9

            - name: Build and run tests
              run: |
                ./scripts/run_in_build_env.sh \
                    "./scripts/build/build_examples.py \
                        --target tizen-arm-tests-no-ble-no-thread \
                        build
                    "<|MERGE_RESOLUTION|>--- conflicted
+++ resolved
@@ -53,21 +53,8 @@
                   token: ${{ github.token }}
                 attempt_limit: 3
                 attempt_delay: 2000
-<<<<<<< HEAD
             - name: Checkout submodules & Bootstrap
               uses: ./.github/actions/checkout-submodules-and-bootstrap
-=======
-                with: |
-                    key: ${{ runner.os }}-env-${{ hashFiles('scripts/setup/*', 'third_party/pigweed/**') }}
-                    path: |
-                        .environment
-                        build_overrides/pigweed_environment.gni
-            - name: Bootstrap
-              run: bash scripts/bootstrap.sh
-            - name: Uploading bootstrap logs
-              uses: actions/upload-artifact@v3
-              if: ${{ always() && !env.ACT }}
->>>>>>> 4f14a6c9
               with:
                 platform: esp32
 
@@ -110,20 +97,10 @@
                   token: ${{ github.token }}
                 attempt_limit: 3
                 attempt_delay: 2000
-<<<<<<< HEAD
             - name: Checkout submodules & Bootstrap
               uses: ./.github/actions/checkout-submodules-and-bootstrap
               with:
                 platform: tizen
-=======
-                with: |
-                    key: ${{ runner.os }}-env-${{ hashFiles('scripts/setup/*', 'third_party/pigweed/**') }}
-                    path: |
-                        .environment
-                        build_overrides/pigweed_environment.gni
-            - name: Bootstrap
-              run: bash scripts/bootstrap.sh
->>>>>>> 4f14a6c9
 
             - name: Build and run tests
               run: |
