--- conflicted
+++ resolved
@@ -36,11 +36,7 @@
         if: github.actor != 'restyled-io[bot]'
 
         container:
-<<<<<<< HEAD
-            image: ghcr.io/project-chip/chip-build-ti:44
-=======
             image: ghcr.io/project-chip/chip-build-ti:46
->>>>>>> a7c9a7b9
             volumes:
                 - "/tmp/bloat_reports:/tmp/bloat_reports"
         steps:
