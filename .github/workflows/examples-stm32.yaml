--- conflicted
+++ resolved
@@ -40,11 +40,7 @@
         if: github.actor != 'restyled-io[bot]'
 
         container:
-<<<<<<< HEAD
-            image: ghcr.io/project-chip/chip-build:64
-=======
             image: ghcr.io/project-chip/chip-build:65
->>>>>>> b88ac271
             volumes:
                 - "/tmp/bloat_reports:/tmp/bloat_reports"
         steps:
