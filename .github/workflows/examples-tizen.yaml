# Copyright (c) 2021 Project CHIP Authors
#
# Licensed under the Apache License, Version 2.0 (the "License");
# you may not use this file except in compliance with the License.
# You may obtain a copy of the License at
#
# http://www.apache.org/licenses/LICENSE-2.0
#
# Unless required by applicable law or agreed to in writing, software
# distributed under the License is distributed on an "AS IS" BASIS,
# WITHOUT WARRANTIES OR CONDITIONS OF ANY KIND, either express or implied.
# See the License for the specific language governing permissions and
# limitations under the License.

name: Build example - Tizen

on:
    push:
    pull_request:

concurrency:
    group: ${{ github.ref }}-${{ github.workflow }}-${{ (github.event_name == 'pull_request' && github.event.number) || (github.event_name == 'workflow_dispatch' && github.run_number) || github.sha }}
    cancel-in-progress: true

jobs:
    tizen:
        name: Tizen
        env:
            BUILD_TYPE: tizen

        runs-on: ubuntu-latest
        if: github.actor != 'restyled-io[bot]'

        container:
<<<<<<< HEAD
            image: connectedhomeip/chip-build-tizen:0.5.70
=======
            image: connectedhomeip/chip-build-tizen:0.5.71
>>>>>>> 837b939a
            options: --user root
            volumes:
                - "/tmp/bloat_reports:/tmp/bloat_reports"
                - "/tmp/output_binaries:/tmp/output_binaries"

        steps:
            - uses: Wandalen/wretry.action@v1.0.11
              name: Checkout
              with:
                  action: actions/checkout@v3
                  with: |
                      token: ${{ github.token }}
                  attempt_limit: 3
                  attempt_delay: 2000
            - name: Checkout submodules
              run: scripts/checkout_submodules.py --shallow --platform tizen
            - name: Build example Tizen lighting app
              run: scripts/run_in_build_env.sh "./scripts/build/build_examples.py --target-glob 'tizen-*' build"<|MERGE_RESOLUTION|>--- conflicted
+++ resolved
@@ -32,11 +32,7 @@
         if: github.actor != 'restyled-io[bot]'
 
         container:
-<<<<<<< HEAD
-            image: connectedhomeip/chip-build-tizen:0.5.70
-=======
             image: connectedhomeip/chip-build-tizen:0.5.71
->>>>>>> 837b939a
             options: --user root
             volumes:
                 - "/tmp/bloat_reports:/tmp/bloat_reports"
