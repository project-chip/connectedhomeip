# Copyright (c) 2021 Project CHIP Authors
#
# Licensed under the Apache License, Version 2.0 (the "License");
# you may not use this file except in compliance with the License.
# You may obtain a copy of the License at
#
# http://www.apache.org/licenses/LICENSE-2.0
#
# Unless required by applicable law or agreed to in writing, software
# distributed under the License is distributed on an "AS IS" BASIS,
# WITHOUT WARRANTIES OR CONDITIONS OF ANY KIND, either express or implied.
# See the License for the specific language governing permissions and
# limitations under the License.

name: Build example - Tizen

on:
    push:
        branches-ignore:
            - 'dependabot/**'
    pull_request:
    merge_group:

concurrency:
    group: ${{ github.ref }}-${{ github.workflow }}-${{ (github.event_name == 'pull_request' && github.event.number) || (github.event_name == 'workflow_dispatch' && github.run_number) || github.sha }}
    cancel-in-progress: true

env:
    CHIP_NO_LOG_TIMESTAMPS: true

jobs:
    tizen:
        name: Tizen

        runs-on: ubuntu-latest
        if: github.actor != 'restyled-io[bot]'

        container:
<<<<<<< HEAD
            image: ghcr.io/project-chip/chip-build-tizen:64
=======
            image: ghcr.io/project-chip/chip-build-tizen:65
>>>>>>> 99ea3e63
            options: --user root
            volumes:
                - "/tmp/bloat_reports:/tmp/bloat_reports"
                - "/tmp/output_binaries:/tmp/output_binaries"

        steps:
            - name: Checkout
              uses: actions/checkout@v4
            - name: Checkout submodules & Bootstrap
              uses: ./.github/actions/checkout-submodules-and-bootstrap
              with:
                platform: tizen

            - name: Set up environment for size reports
              uses: ./.github/actions/setup-size-reports
              if: ${{ !env.ACT }}
              with:
                gh-context: ${{ toJson(github) }}

            - name: Build Tizen examples
              run: |
                  ./scripts/run_in_build_env.sh \
                      "./scripts/build/build_examples.py \
                          --enable-flashbundle \
                          --target tizen-arm-all-clusters \
                          --target tizen-arm-chip-tool-ubsan \
                          --target tizen-arm-light-with-ui \
                          build \
                          --copy-artifacts-to out/artifacts \
                      "

            - name: Bloat report - chip-tool
              run: |
                  .environment/pigweed-venv/bin/python3 scripts/tools/memory/gh_sizes.py \
                    tizen arm chip-tool-ubsan out/tizen-arm-chip-tool-ubsan/chip-tool \
                    /tmp/bloat_reports/
            - name: Bloat report - all-clusters-app
              run: |
                  .environment/pigweed-venv/bin/python3 scripts/tools/memory/gh_sizes.py \
                    tizen arm all-clusters-app out/tizen-arm-all-clusters/chip-all-clusters-app \
                    /tmp/bloat_reports/

            - name: Uploading Size Reports
              uses: ./.github/actions/upload-size-reports
              if: ${{ !env.ACT }}
              with:
                platform-name: Tizen<|MERGE_RESOLUTION|>--- conflicted
+++ resolved
@@ -36,11 +36,7 @@
         if: github.actor != 'restyled-io[bot]'
 
         container:
-<<<<<<< HEAD
-            image: ghcr.io/project-chip/chip-build-tizen:64
-=======
             image: ghcr.io/project-chip/chip-build-tizen:65
->>>>>>> 99ea3e63
             options: --user root
             volumes:
                 - "/tmp/bloat_reports:/tmp/bloat_reports"
