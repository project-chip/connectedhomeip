--- conflicted
+++ resolved
@@ -75,33 +75,6 @@
                   GH_CONTEXT: ${{ toJson(github) }}
               run: scripts/tools/memory/gh_sizes_environment.py "${GH_CONTEXT}"
 
-<<<<<<< HEAD
-=======
-            - uses: Wandalen/wretry.action@v1.3.0
-              name: Bootstrap cache
-              continue-on-error: true
-              timeout-minutes: 10
-              with:
-                action: buildjet/cache@v3
-                attempt_limit: 3
-                attempt_delay: 2000
-                with: |
-                    key: ${{ runner.os }}-env-${{ hashFiles('scripts/setup/*', 'third_party/pigweed/**') }}
-                    path: |
-                        .environment
-                        build_overrides/pigweed_environment.gni
-            - name: Bootstrap
-              run: bash scripts/bootstrap.sh
-            - name: Uploading bootstrap logs
-              uses: actions/upload-artifact@v3
-              if: ${{ always() && !env.ACT }}
-              with:
-                  name: bootstrap-logs
-                  path: |
-                      .environment/gn_out/.ninja_log
-                      .environment/pigweed-venv/*.log
-
->>>>>>> 4f14a6c9
             - name: Check nRF Connect SDK revision.
               run: scripts/run_in_build_env.sh "python3 scripts/setup/nrfconnect/update_ncs.py --check"
             - name: Run unit tests of factory data generation script
