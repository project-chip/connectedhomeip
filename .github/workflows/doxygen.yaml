# Copyright (c) 2020 Project CHIP Authors
#
# Licensed under the Apache License, Version 2.0 (the "License");
# you may not use this file except in compliance with the License.
# You may obtain a copy of the License at
#
# http://www.apache.org/licenses/LICENSE-2.0
#
# Unless required by applicable law or agreed to in writing, software
# distributed under the License is distributed on an "AS IS" BASIS,
# WITHOUT WARRANTIES OR CONDITIONS OF ANY KIND, either express or implied.
# See the License for the specific language governing permissions and
# limitations under the License.

name: Doxygen

on:
    push:
        paths:
            - "**.do[xc]"
            - "**.c[cs]?"
            - "**.cxx"
            - "**.cpp"
            - "**.c\\+\\+"
            - "**.ii"
            - "**.ixx"
            - "**.ipp"
            - "**.i\\+\\+"
            - "**.inl"
            - "**.[hH]"
            - "**.hh"
            - "**.HH"
            - "**.hxx"
            - "**.hpp"
            - "**.h\\+\\+"
            - "**.mm"
            - "**.txt"
            - "**.[ido]dl"
            - "**.java"
            - "**.d"
            - "**.php[45]?"
            - "**.inc"
            - "**.phtml"
            - "**.[mM]"
    pull_request:
        paths:
            - "**.do[xc]"
            - "**.c[cs]?"
            - "**.cxx"
            - "**.cpp"
            - "**.c\\+\\+"
            - "**.ii"
            - "**.ixx"
            - "**.ipp"
            - "**.i\\+\\+"
            - "**.inl"
            - "**.[hH]"
            - "**.hh"
            - "**.HH"
            - "**.hxx"
            - "**.hpp"
            - "**.h\\+\\+"
            - "**.mm"
            - "**.txt"
            - "**.[ido]dl"
            - "**.java"
            - "**.d"
            - "**.php[45]?"
            - "**.inc"
            - "**.phtml"
            - "**.[mM]"
    workflow_dispatch:

concurrency:
    group: ${{ github.ref }}-${{ github.workflow }}-${{ (github.event_name == 'pull_request' && github.event.number) || (github.event_name == 'workflow_dispatch' && github.run_number) || github.sha }}
    cancel-in-progress: true

jobs:
    doxygen:
        name: Build Doxygen

        runs-on: ubuntu-latest
        container:
<<<<<<< HEAD
            image: ghcr.io/project-chip/chip-build-doxygen:55
=======
            image: ghcr.io/project-chip/chip-build-doxygen:60
>>>>>>> 2e0d4fc4

        if: github.actor != 'restyled-io[bot]'

        steps:
            - name: "Print Actor"
              run: echo ${{github.actor}}
            - name: Checkout
              uses: actions/checkout@v4
            - name: Generate
              run: scripts/helpers/doxygen.sh
            - name: Extract branch name
              shell: bash
              run: echo "##[set-output name=branch;]$(echo ${GITHUB_REF##*/})"
              id: extract_branch
            - name: Deploy if master
              if: steps.extract_branch.outputs.branch == 'master' && github.repository == 'project-chip/connectedhomeip'
              uses: peaceiris/actions-gh-pages@v3
              with:
                  deploy_key: ${{ secrets.DOXYGEN_DEPLOY_KEY }}
                  external_repository: project-chip/connectedhomeip-doc
                  publish_dir: ./docs/html
                  # Keep only the latest version of the documentation
                  force_orphan: true<|MERGE_RESOLUTION|>--- conflicted
+++ resolved
@@ -81,11 +81,7 @@
 
         runs-on: ubuntu-latest
         container:
-<<<<<<< HEAD
-            image: ghcr.io/project-chip/chip-build-doxygen:55
-=======
             image: ghcr.io/project-chip/chip-build-doxygen:60
->>>>>>> 2e0d4fc4
 
         if: github.actor != 'restyled-io[bot]'
 
