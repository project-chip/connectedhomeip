# Copyright (c) 2020 Project CHIP Authors
#
# Licensed under the Apache License, Version 2.0 (the "License");
# you may not use this file except in compliance with the License.
# You may obtain a copy of the License at
#
# http://www.apache.org/licenses/LICENSE-2.0
#
# Unless required by applicable law or agreed to in writing, software
# distributed under the License is distributed on an "AS IS" BASIS,
# WITHOUT WARRANTIES OR CONDITIONS OF ANY KIND, either express or implied.
# See the License for the specific language governing permissions and
# limitations under the License.

name: Unit / Integration Tests

on:
    push:
    pull_request:
    merge_group:

concurrency:
    group: ${{ github.ref }}-${{ github.workflow }}-${{ (github.event_name == 'pull_request' && github.event.number) || (github.event_name == 'workflow_dispatch' && github.run_number) || github.sha }}
    cancel-in-progress: true

jobs:
    unit_tests:
        name: Unit / Integration Tests
        if: github.actor != 'restyled-io[bot]'

        strategy:
            matrix:
                type: [main, clang, mbedtls, rotating_device_id]
        env:
            BUILD_TYPE: ${{ matrix.type }}

        runs-on: ubuntu-latest

        container:
            image: connectedhomeip/chip-build:0.7.3
            volumes:
                - "/tmp/log_output:/tmp/test_logs"
            options: --privileged --sysctl "net.ipv6.conf.all.disable_ipv6=0 net.ipv4.conf.all.forwarding=1 net.ipv6.conf.all.forwarding=1"

        steps:
            - uses: Wandalen/wretry.action@v1.3.0
              name: Checkout
              with:
<<<<<<< HEAD
                action: actions/checkout@v3.5.2
                with: |
                  token: ${{ github.token }}
                attempt_limit: 3
                attempt_delay: 2000
            - name: Checkout submodules & Bootstrap
              uses: ./.github/actions/checkout-submodules-and-bootstrap
=======
                  action: actions/checkout@v3.5.2
                  with: |
                      token: ${{ github.token }}
                  attempt_limit: 3
                  attempt_delay: 2000
            - name: Checkout submodules
              run: scripts/checkout_submodules.py --allow-changing-global-git-config --shallow --platform linux
            - name: Bootstrap
              run: |
                  mkdir -p /tmp/log_output ;
                  bash scripts/bootstrap.sh ;
            - name: Uploading bootstrap logs
              uses: actions/upload-artifact@v3
              if: ${{ always() && !env.ACT }}
>>>>>>> 4f14a6c9
              with:
                platform: linux
            - name: Artifact suffix
              id: outsuffix
              uses: haya14busa/action-cond@v1
              if: ${{ !env.ACT }}
              with:
                  cond: ${{ github.event.pull_request.number == '' }}
                  if_true: "${{ github.sha }}"
                  if_false: "pull-${{ github.event.pull_request.number }}"
            - name: Setup Build
              # TODO: If rotating_device_id is ever removed/combined, we have to cover boringssl otherwise
              run: |
                  case $BUILD_TYPE in
                     "main") GN_ARGS='';;
                     "clang") GN_ARGS='is_clang=true';;
                     "mbedtls") GN_ARGS='chip_crypto="mbedtls"';;
                     "rotating_device_id") GN_ARGS='chip_crypto="boringssl" chip_enable_rotating_device_id=true';;
                     *) ;;
                  esac

                  scripts/build/gn_gen.sh --args="$GN_ARGS"
            - name: Run Build
              run: scripts/run_in_build_env.sh "ninja -C out/$BUILD_TYPE"
            - name: Run Tests
              run: scripts/tests/gn_tests.sh
            # TODO Log Upload https://github.com/project-chip/connectedhomeip/issues/2227
            # TODO https://github.com/project-chip/connectedhomeip/issues/1512
            # - name: Run Code Coverage
            #   if: ${{ contains('main', env.BUILD_TYPE) }}
            #   run: scripts/tools/codecoverage.sh
            # - name: Upload Code Coverage
            #   if: ${{ contains('main', env.BUILD_TYPE) }}
            #   run: bash <(curl -s https://codecov.io/bash)<|MERGE_RESOLUTION|>--- conflicted
+++ resolved
@@ -46,7 +46,6 @@
             - uses: Wandalen/wretry.action@v1.3.0
               name: Checkout
               with:
-<<<<<<< HEAD
                 action: actions/checkout@v3.5.2
                 with: |
                   token: ${{ github.token }}
@@ -54,22 +53,6 @@
                 attempt_delay: 2000
             - name: Checkout submodules & Bootstrap
               uses: ./.github/actions/checkout-submodules-and-bootstrap
-=======
-                  action: actions/checkout@v3.5.2
-                  with: |
-                      token: ${{ github.token }}
-                  attempt_limit: 3
-                  attempt_delay: 2000
-            - name: Checkout submodules
-              run: scripts/checkout_submodules.py --allow-changing-global-git-config --shallow --platform linux
-            - name: Bootstrap
-              run: |
-                  mkdir -p /tmp/log_output ;
-                  bash scripts/bootstrap.sh ;
-            - name: Uploading bootstrap logs
-              uses: actions/upload-artifact@v3
-              if: ${{ always() && !env.ACT }}
->>>>>>> 4f14a6c9
               with:
                 platform: linux
             - name: Artifact suffix
