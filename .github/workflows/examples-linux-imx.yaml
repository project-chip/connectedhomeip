# Copyright (c) 2022 Project CHIP Authors
#
# Licensed under the Apache License, Version 2.0 (the "License");
# you may not use this file except in compliance with the License.
# You may obtain a copy of the License at
#
# http://www.apache.org/licenses/LICENSE-2.0
#
# Unless required by applicable law or agreed to in writing, software
# distributed under the License is distributed on an "AS IS" BASIS,
# WITHOUT WARRANTIES OR CONDITIONS OF ANY KIND, either express or implied.
# See the License for the specific language governing permissions and
# limitations under the License.

name: Build example - i.MX Linux

on:
    push:
        branches-ignore:
            - 'dependabot/**'
    pull_request:
    merge_group:

concurrency:
    group: ${{ github.ref }}-${{ github.workflow }}-${{ (github.event_name == 'pull_request' && github.event.number) || (github.event_name == 'workflow_dispatch' && github.run_number) || github.sha }}
    cancel-in-progress: true

env:
    CHIP_NO_LOG_TIMESTAMPS: true
    
jobs:
    imx:
        name: Linux i.MX Build

        runs-on: ubuntu-latest
        if: github.actor != 'restyled-io[bot]'

        container:
<<<<<<< HEAD
            image: ghcr.io/project-chip/chip-build-imx:65
=======
            image: ghcr.io/project-chip/chip-build-imx:74
>>>>>>> b823a29a

        steps:
            - name: Checkout
              uses: actions/checkout@v4
            - name: Checkout submodules & Bootstrap
              uses: ./.github/actions/checkout-submodules-and-bootstrap
              with:
                platform: linux

            - name: Build lighting-app
              run: |
                  ./scripts/run_in_build_env.sh \
                     "./scripts/build/build_examples.py \
                        --target imx-lighting-app \
                        build"
            - name: Clean out build output
              run: rm -rf ./out
            - name: Build chip-tool
              run: |
                  ./scripts/run_in_build_env.sh \
                     "./scripts/build/build_examples.py \
                        --target imx-chip-tool \
                        build"
            - name: Clean out build output
              run: rm -rf ./out
            - name: Build thermostat
              run: |
                  ./scripts/run_in_build_env.sh \
                     "./scripts/build/build_examples.py \
                        --target imx-thermostat \
                        build"
            - name: Clean out build output
              run: rm -rf ./out
            - name: Build all-cluster
              run: |
                  ./scripts/run_in_build_env.sh \
                     "./scripts/build/build_examples.py \
                        --target imx-all-clusters-app \
                        build"
            - name: Clean out build output
              run: rm -rf ./out
            - name: Build all-cluster-minimal
              run: |
                  ./scripts/run_in_build_env.sh \
                     "./scripts/build/build_examples.py \
                        --target imx-all-clusters-minimal-app \
                        build"
            - name: Clean out build output
              run: rm -rf ./out
            - name: Build ota-provider-app
              run: |
                  ./scripts/run_in_build_env.sh \
                     "./scripts/build/build_examples.py \
                        --target imx-ota-provider-app \
                        build"
            - name: Clean out build output
              run: rm -rf ./out<|MERGE_RESOLUTION|>--- conflicted
+++ resolved
@@ -36,11 +36,7 @@
         if: github.actor != 'restyled-io[bot]'
 
         container:
-<<<<<<< HEAD
-            image: ghcr.io/project-chip/chip-build-imx:65
-=======
             image: ghcr.io/project-chip/chip-build-imx:74
->>>>>>> b823a29a
 
         steps:
             - name: Checkout
