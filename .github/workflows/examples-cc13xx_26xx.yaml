--- conflicted
+++ resolved
@@ -45,11 +45,7 @@
         if: github.actor != 'restyled-io[bot]'
 
         container:
-<<<<<<< HEAD
-            image: ghcr.io/project-chip/chip-build-ti:65
-=======
             image: ghcr.io/project-chip/chip-build-ti:74
->>>>>>> b823a29a
             volumes:
                 - "/tmp/bloat_reports:/tmp/bloat_reports"
         steps:
