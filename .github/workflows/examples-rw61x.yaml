# Copyright (c) 2023 Project CHIP Authors
#
# Licensed under the Apache License, Version 2.0 (the "License");
# you may not use this file except in compliance with the License.
# You may obtain a copy of the License at
#
# http://www.apache.org/licenses/LICENSE-2.0
#
# Unless required by applicable law or agreed to in writing, software
# distributed under the License is distributed on an "AS IS" BASIS,
# WITHOUT WARRANTIES OR CONDITIONS OF ANY KIND, either express or implied.
# See the License for the specific language governing permissions and
# limitations under the License.

name: Build example - RW61X

on:
    push:
        branches-ignore:
            - 'dependabot/**'
    pull_request:
    merge_group:

concurrency:
    group: ${{ github.ref }}-${{ github.workflow }}-${{ (github.event_name == 'pull_request' && github.event.number) || (github.event_name == 'workflow_dispatch' && github.run_number) || github.sha }}
    cancel-in-progress: true

env:
    CHIP_NO_LOG_TIMESTAMPS: true
    
jobs:
    rw61x:
        name: RW61X

        env:
            BUILD_TYPE: gn_rw61x

        runs-on: ubuntu-latest
        if: github.actor != 'restyled-io[bot]'

        container:
<<<<<<< HEAD
            image: ghcr.io/project-chip/chip-build-rw61x:64
=======
            image: ghcr.io/project-chip/chip-build-rw61x:65
>>>>>>> 99ea3e63
            volumes:
                - "/tmp/bloat_reports:/tmp/bloat_reports"
        steps:
            - name: Checkout
              uses: actions/checkout@v4
            - name: Checkout submodules & Bootstrap
              uses: ./.github/actions/checkout-submodules-and-bootstrap
              with:
                platform: nxp
                extra-submodule-parameters: --recursive

            - name: Set up environment for size reports
              uses: ./.github/actions/setup-size-reports
              if: ${{ !env.ACT }}
              with:
                gh-context: ${{ toJson(github) }}

            - name: Build RW61X all clusters example app
              run: |
                  scripts/run_in_build_env.sh "\
                      ./scripts/build/build_examples.py \
                      --target rw61x-all-clusters-app-wifi \
                      --target rw61x-all-clusters-app-thread \
                      --target rw61x-all-clusters-app-thread-wifi \
                      build \
                      --copy-artifacts-to out/artifacts \
                  "
            
            - name: Build RW61X thermostat example app
              run: |
                  scripts/run_in_build_env.sh "\
                      ./scripts/build/build_examples.py \
                      --target rw61x-thermostat-wifi \
                      --target rw61x-thermostat-thread \
                      --target rw61x-thermostat-thread-wifi \
                      build \
                      --copy-artifacts-to out/artifacts \
                  "
            
            - name: Build RW61X laundry-washer example app
              run: |
                  scripts/run_in_build_env.sh "\
                      ./scripts/build/build_examples.py \
                      --target rw61x-laundry-washer-wifi \
                      --target rw61x-laundry-washer-thread \
                      --target rw61x-laundry-washer-thread-wifi \
                      build \
                      --copy-artifacts-to out/artifacts \
                  "
            - name: Uploading Size Reports
              uses: ./.github/actions/upload-size-reports
              if: ${{ !env.ACT }}
              with:
                platform-name: RW61X<|MERGE_RESOLUTION|>--- conflicted
+++ resolved
@@ -39,11 +39,7 @@
         if: github.actor != 'restyled-io[bot]'
 
         container:
-<<<<<<< HEAD
-            image: ghcr.io/project-chip/chip-build-rw61x:64
-=======
             image: ghcr.io/project-chip/chip-build-rw61x:65
->>>>>>> 99ea3e63
             volumes:
                 - "/tmp/bloat_reports:/tmp/bloat_reports"
         steps:
