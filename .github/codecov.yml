--- conflicted
+++ resolved
@@ -4,17 +4,11 @@
 coverage:
   status:
     project:
-<<<<<<< HEAD
-      if_ci_failed: success
-    patch:
-      if_ci_failed: success
-=======
       default:
         informational: true
     patch:
       default:
         informational: true
->>>>>>> 36fcb06b
 
 parsers:
   cobertura:
