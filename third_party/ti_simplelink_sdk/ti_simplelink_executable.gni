--- conflicted
+++ resolved
@@ -38,19 +38,13 @@
 template("ti_simplelink_executable") {
   simplelink_target_name = target_name
 
-<<<<<<< HEAD
   if (chip_enable_ota_requestor) {
     # Generating the ota binary image
     final_target = "${target_name}.ota"
-  } else if (ti_simplelink_device_family == "cc13x4_26x4" &&
-             custom_factory_data) {
-    final_target = "${simplelink_target_name}-and-factory-data.hex"
   } else {
     # The executable is the final target.
     final_target = "${simplelink_target_name}.out"
   }
-=======
->>>>>>> b6e465a3
   output_base_name = get_path_info(invoker.output_name, "name")
 
   #used for OTA image creator for the cc13xx
@@ -128,71 +122,45 @@
     ]
   }
 
-<<<<<<< HEAD
-  if (chip_enable_ota_requestor &&
-      ti_simplelink_device_family == "cc13x2x7_26x2x7") {
-    if (custom_factory_data) {
-      pw_python_action("${simplelink_target_name}-without-factory-data.hex") {
-        public_deps = [ ":${simplelink_target_name}.out.image" ]
-
-        script = "${ti_simplelink_sdk_build_root}/factory_data_trim.py"
-        sources = [ "${root_out_dir}/${objcopy_image_name}" ]
-        outputs =
-            [ "${root_out_dir}/${output_base_name}-without-factory-data.hex" ]
-
-        args = [
-          rebase_path("${root_out_dir}/${output_base_name}.hex", root_out_dir),
-          rebase_path("${root_out_dir}/${output_base_name}.out.map",
-                      root_out_dir),
-          rebase_path(
-              "${root_out_dir}/${output_base_name}-without-factory-data.hex",
-              root_out_dir),
-          "cc13x2_26x2",
-        ]
-      }
-    }
-    pw_python_action("${simplelink_target_name}.bin") {
+  #if (chip_enable_ota_requestor)
+    if(ti_simplelink_device_family == "cc13x2x7_26x2x7") {
       if (custom_factory_data) {
-        public_deps = [ ":${simplelink_target_name}-without-factory-data.hex" ]
-      } else {
-        public_deps = [ ":${simplelink_target_name}.out.image" ]
-      }
-
-      script = "${ti_simplelink_sdk_root}//tools/common/oad/oad_image_tool.py"
-      if (custom_factory_data) {
-        sources =
-            [ "${root_out_dir}/${output_base_name}-without-factory-data.hex" ]
-        input_path =
-            "${root_out_dir}/${output_base_name}-without-factory-data.hex"
-      } else {
-        sources = [ "${root_out_dir}/${objcopy_image_name}" ]
-        input_path = "${root_out_dir}/${output_base_name}.hex"
-      }
-      outputs = [ "${root_out_dir}/${output_base_name}.bin" ]
-
-      args = [
-        "--verbose",
-        "ccs",
-        rebase_path(root_out_dir, root_build_dir),
-        "7",
-        "-hex1",
-        rebase_path(input_path, root_out_dir),
-        "-o",
-        output_base_name,
-      ]
-
-      if (defined(invoker.pem_file)) {
-        args += [
-          "-k",
-          rebase_path(invoker.pem_file, root_build_dir),
-=======
-  if (chip_enable_ota_requestor) {
-    if (ti_simplelink_device_family == "cc13x2x7_26x2x7") {
+        pw_python_action("${simplelink_target_name}-without-factory-data.hex") {
+          public_deps = [ ":${simplelink_target_name}.out.image" ]
+
+          script = "${ti_simplelink_sdk_build_root}/factory_data_trim.py"
+          sources = [ "${root_out_dir}/${objcopy_image_name}" ]
+          outputs =
+              [ "${root_out_dir}/${output_base_name}-without-factory-data.hex" ]
+
+          args = [
+            rebase_path("${root_out_dir}/${output_base_name}.hex", root_out_dir),
+            rebase_path("${root_out_dir}/${output_base_name}.out.map",
+                        root_out_dir),
+            rebase_path(
+                "${root_out_dir}/${output_base_name}-without-factory-data.hex",
+                root_out_dir),
+            "cc13x2_26x2",
+          ]
+        }
+      }
       pw_python_action("${simplelink_target_name}.bin") {
-        public_deps = [ ":${simplelink_target_name}.out.image" ]
+        if (custom_factory_data) {
+          public_deps = [ ":${simplelink_target_name}-without-factory-data.hex" ]
+        } else {
+          public_deps = [ ":${simplelink_target_name}.out.image" ]
+        }
 
         script = "${ti_simplelink_sdk_root}//tools/common/oad/oad_image_tool.py"
-        sources = [ "${root_out_dir}/${objcopy_image_name}" ]
+        if (custom_factory_data) {
+          sources =
+              [ "${root_out_dir}/${output_base_name}-without-factory-data.hex" ]
+          input_path =
+              "${root_out_dir}/${output_base_name}-without-factory-data.hex"
+        } else {
+          sources = [ "${root_out_dir}/${objcopy_image_name}" ]
+          input_path = "${root_out_dir}/${output_base_name}.hex"
+        }
         outputs = [ "${root_out_dir}/${output_base_name}.bin" ]
 
         args = [
@@ -201,10 +169,9 @@
           rebase_path(root_out_dir, root_build_dir),
           "7",
           "-hex1",
-          rebase_path("${root_out_dir}/${output_base_name}.hex", root_out_dir),
+          rebase_path(input_path, root_out_dir),
           "-o",
           output_base_name,
->>>>>>> b6e465a3
         ]
 
         if (defined(invoker.pem_file)) {
@@ -212,21 +179,84 @@
             "-k",
             rebase_path(invoker.pem_file, root_build_dir),
           ]
-        } else {
-          args += [
-            "-k",
+
+          if (defined(invoker.pem_file)) {
+            args += [
+              "-k",
+              rebase_path(invoker.pem_file, root_build_dir),
+            ]
+          } else {
+            args += [
+              "-k",
+              rebase_path(
+                  "${ti_simplelink_sdk_root}/tools/common/oad/private.pem",
+                  root_build_dir),
+            ]
+          }
+        }
+        action("${simplelink_target_name}-bim.hex") {
+          public_deps = [ ":${simplelink_target_name}.bin" ]
+
+          script = "${ti_simplelink_sdk_build_root}/oad_merge_tool.py"
+          sources = [ "${root_out_dir}/${output_base_name}.bin" ]
+          outputs = [ "${root_out_dir}/${output_base_name}-bim.hex" ]
+
+          if (defined(invoker.bim_hex)) {
+            bim_hex = invoker.bim_hex
+          } else {
+            bim_hex = "${ti_simplelink_sdk_root}/examples/nortos/${ti_simplelink_board}/bim/hexfiles/bim_offchip/Release/bim_offchip.hex"
+          }
+
+          args = [
+            rebase_path("${root_out_dir}/${output_base_name}.bin",
+                        root_build_dir),
+            rebase_path(bim_hex, root_build_dir),
+            rebase_path("${root_out_dir}/${output_base_name}-bim.hex",
+                        root_build_dir),
+          ]
+        }
+      }
+      if (custom_factory_data) {
+        pw_python_action("${simplelink_target_name}-factory-data.hex") {
+          script = "${ti_simplelink_sdk_build_root}/create_factory_data.py"
+          sources = [
+            "${chip_root}/src/platform/cc13xx_26xx/factory_data.schema",
+            "${chip_root}/src/platform/cc13xx_26xx/factory_data_cc13xx_26xx.json",
+          ]
+          outputs = [ "${root_out_dir}/${output_base_name}-factory-data.hex" ]
+
+          args = [
+            "-factory_data",
             rebase_path(
-                "${ti_simplelink_sdk_root}/tools/common/oad/private.pem",
-                root_build_dir),
-          ]
-        }
-      }
-      action("${simplelink_target_name}-bim.hex") {
+                "${chip_root}/src/platform/cc13xx_26xx/factory_data_cc13xx_26xx.json"),
+            "-schema",
+            rebase_path(
+                "${chip_root}/src/platform/cc13xx_26xx/factory_data.schema"),
+            "-o",
+            rebase_path("${root_out_dir}/${output_base_name}-factory-data.hex",
+                        root_out_dir),
+            "-device",
+            "cc13x2_26x2",
+          ]
+        }
+      }
+      pw_python_action("${simplelink_target_name}-bim.hex") {
         public_deps = [ ":${simplelink_target_name}.bin" ]
-
-        script = "${ti_simplelink_sdk_build_root}/oad_merge_tool.py"
-        sources = [ "${root_out_dir}/${output_base_name}.bin" ]
-        outputs = [ "${root_out_dir}/${output_base_name}-bim.hex" ]
+        if (custom_factory_data) {
+          public_deps += [ ":${simplelink_target_name}-factory-data.hex" ]
+
+          script =
+              "${ti_simplelink_sdk_build_root}/oad_and_factory_data_merge_tool.py"
+          sources = [
+            "${root_out_dir}/${output_base_name}-factory-data.hex",
+            "${root_out_dir}/${output_base_name}.bin",
+          ]
+          outputs = [ "${root_out_dir}/${output_base_name}-bim.hex" ]
+        } else {
+          script = "${ti_simplelink_sdk_build_root}/oad_merge_tool.py"
+          sources = [ "${root_out_dir}/${output_base_name}.bin" ]
+          outputs = [ "${root_out_dir}/${output_base_name}-bim.hex" ]
+        }
 
         if (defined(invoker.bim_hex)) {
           bim_hex = invoker.bim_hex
@@ -234,16 +264,30 @@
           bim_hex = "${ti_simplelink_sdk_root}/examples/nortos/${ti_simplelink_board}/bim/hexfiles/bim_offchip/Release/bim_offchip.hex"
         }
 
-        args = [
-          rebase_path("${root_out_dir}/${output_base_name}.bin",
-                      root_build_dir),
-          rebase_path(bim_hex, root_build_dir),
-          rebase_path("${root_out_dir}/${output_base_name}-bim.hex",
-                      root_build_dir),
-        ]
+        if (custom_factory_data) {
+          args = [
+            rebase_path("${root_out_dir}/${output_base_name}.bin",
+                        root_build_dir),
+            rebase_path(bim_hex, root_build_dir),
+            rebase_path("${root_out_dir}/${output_base_name}-factory-data.hex",
+                        root_build_dir),
+            rebase_path("${root_out_dir}/${output_base_name}-bim.hex",
+                        root_build_dir),
+          ]
+        } else {
+          args = [
+            rebase_path("${root_out_dir}/${output_base_name}.bin",
+                        root_build_dir),
+            rebase_path(bim_hex, root_build_dir),
+            rebase_path("${root_out_dir}/${output_base_name}-bim.hex",
+                        root_build_dir),
+          ]
+        }
+
+        args += [ "${root_out_dir}/${output_base_name}-bim.hex" ]
       }
       pw_python_action("${target_name}.ota") {
-        public_deps = [ ":${simplelink_target_name}.bin" ]
+        public_deps = [ ":${simplelink_target_name}-bim.hex" ]
 
         script = "${chip_root}/src/app/ota_image_tool.py"
         sources = [ "${root_out_dir}/${output_base_name}.bin" ]
@@ -251,10 +295,8 @@
 
         args = [
           "create",
-          rebase_path("${root_out_dir}/${output_base_name}.bin",
-                      root_build_dir),
-          rebase_path("${root_out_dir}/${output_base_name}.ota",
-                      root_build_dir),
+          rebase_path("${root_out_dir}/${output_base_name}.bin", root_build_dir),
+          rebase_path("${root_out_dir}/${output_base_name}.ota", root_build_dir),
         ]
 
         args += [
@@ -272,23 +314,98 @@
             "-da",
             matter_ota_digest,
           ]
-        } else {
+
           args += [
-            "-da",
-            "sha256",
-          ]
-        }
-        if (defined(invoker.ota_args)) {
-          args += invoker.ota_args
-        }
-      }
-    } else if (ti_simplelink_device_family == "cc13x4_26x4") {
+            "-v",
+            matter_device_vid,
+            "-p",
+            matter_device_pid,
+            "-vn",
+            matter_software_ver,
+            "-vs",
+            matter_software_ver_str,
+          ]
+          if (defined(invoker.ota_digest)) {
+            args += [
+              "-da",
+              matter_ota_digest,
+            ]
+          } else {
+            args += [
+              "-da",
+              "sha256",
+            ]
+          }
+          if (defined(invoker.ota_args)) {
+            args += invoker.ota_args
+          }
+        }
+      } 
+    }
+
+    else if (ti_simplelink_device_family == "cc13x4_26x4") {
+      if(custom_factory_data){
+        pw_python_action("${simplelink_target_name}-without-factory-data.hex") {
+          public_deps = [ ":${simplelink_target_name}.out.image" ]
+
+          script = "${ti_simplelink_sdk_build_root}/factory_data_trim.py"
+          sources = [ "${root_out_dir}/${objcopy_image_name}" ]
+          outputs =
+              [ "${root_out_dir}/${output_base_name}-without-factory-data.hex" ]
+
+          args = [
+            rebase_path("${root_out_dir}/${output_base_name}.hex", root_out_dir),
+            rebase_path("${root_out_dir}/${output_base_name}.out.map",
+                        root_out_dir),
+            rebase_path(
+                "${root_out_dir}/${output_base_name}-without-factory-data.hex",
+                root_out_dir),
+            "cc13x4_26x4",
+          ]
+        }
+        pw_python_action("${simplelink_target_name}-factory-data.hex") {
+          script = "${ti_simplelink_sdk_build_root}/create_factory_data.py"
+          sources = [
+            "${chip_root}/src/platform/cc13xx_26xx/factory_data.schema",
+            "${chip_root}/src/platform/cc13xx_26xx/factory_data_cc13xx_26xx.json",
+          ]
+          outputs = [ "${root_out_dir}/${output_base_name}-factory-data.hex" ]
+
+          args = [
+            "-factory_data",
+            rebase_path(
+                "${chip_root}/src/platform/cc13xx_26xx/factory_data_cc13xx_26xx.json"),
+            "-schema",
+            rebase_path(
+                "${chip_root}/src/platform/cc13xx_26xx/factory_data.schema"),
+            "-o",
+            rebase_path("${root_out_dir}/${output_base_name}-factory-data.hex",
+                        root_out_dir),
+            "-device",
+            "cc13x4_26x4",
+          ]
+        }
+      }
       # add MCUBoot Header to the executable
       action("${simplelink_target_name}_header.hex") {
-        public_deps = [ ":${simplelink_target_name}.out.image" ]
-
+        if(custom_factory_data){
+          public_deps = [ ":${simplelink_target_name}-without-factory-data.hex" ]
+        }
+        else{
+          public_deps = [ ":${simplelink_target_name}.out.image" ]
+        }
+        
         script = "${ti_simplelink_sdk_root}/source/third_party/mcuboot/scripts/imgtool.py"
-        sources = [ "${root_out_dir}/${output_base_name}.hex" ]
+        if(custom_factory_data){
+          sources =
+              [ "${root_out_dir}/${output_base_name}-without-factory-data.hex" ]
+          input_path =
+              "${root_out_dir}/${output_base_name}-without-factory-data.hex"
+        }
+        else{
+          sources = [ "${root_out_dir}/${output_base_name}.hex" ]
+          input_path = "${root_out_dir}/${output_base_name}.hex" 
+        }
         outputs = [ "${root_out_dir}/${output_base_name}_header.hex" ]
 
         args = [
@@ -307,7 +424,7 @@
           rebase_path(
               "${ti_simplelink_sdk_root}/source/third_party/mcuboot/root-ec-p256.pem",
               root_build_dir),
-          rebase_path("${root_out_dir}/${output_base_name}.hex", root_out_dir),
+          rebase_path(input_path, root_out_dir),
           rebase_path("${root_out_dir}/${output_base_name}_header.hex",
                       root_out_dir),
         ]
@@ -329,50 +446,6 @@
         ]
         script = "${build_root}/gn_run_binary.py"
       }
-<<<<<<< HEAD
-    }
-    if (custom_factory_data) {
-      pw_python_action("${simplelink_target_name}-factory-data.hex") {
-        script = "${ti_simplelink_sdk_build_root}/create_factory_data.py"
-        sources = [
-          "${chip_root}/src/platform/cc13xx_26xx/factory_data.schema",
-          "${chip_root}/src/platform/cc13xx_26xx/factory_data_cc13xx_26xx.json",
-        ]
-        outputs = [ "${root_out_dir}/${output_base_name}-factory-data.hex" ]
-
-        args = [
-          "-factory_data",
-          rebase_path(
-              "${chip_root}/src/platform/cc13xx_26xx/factory_data_cc13xx_26xx.json"),
-          "-schema",
-          rebase_path(
-              "${chip_root}/src/platform/cc13xx_26xx/factory_data.schema"),
-          "-o",
-          rebase_path("${root_out_dir}/${output_base_name}-factory-data.hex",
-                      root_out_dir),
-          "-device",
-          "cc13x2_26x2",
-        ]
-      }
-    }
-    pw_python_action("${simplelink_target_name}-bim.hex") {
-      public_deps = [ ":${simplelink_target_name}.bin" ]
-      if (custom_factory_data) {
-        public_deps += [ ":${simplelink_target_name}-factory-data.hex" ]
-
-        script =
-            "${ti_simplelink_sdk_build_root}/oad_and_factory_data_merge_tool.py"
-        sources = [
-          "${root_out_dir}/${output_base_name}-factory-data.hex",
-          "${root_out_dir}/${output_base_name}.bin",
-        ]
-        outputs = [ "${root_out_dir}/${output_base_name}-bim.hex" ]
-      } else {
-        script = "${ti_simplelink_sdk_build_root}/oad_merge_tool.py"
-        sources = [ "${root_out_dir}/${output_base_name}.bin" ]
-        outputs = [ "${root_out_dir}/${output_base_name}-bim.hex" ]
-      }
-=======
 
       # Generate MCUBoot sysconfig
       ti_sysconfig("${simplelink_target_name}_mcuboot.syscfg") {
@@ -383,7 +456,6 @@
           "ti_drivers_config.h",
           "ti_devices_config.c",
           "ti_devices_config.h",
->>>>>>> b6e465a3
 
           # not traditional source files
           #"ti_utils_build_linker.cmd.genlibs",
@@ -391,27 +463,6 @@
         ]
       }
 
-<<<<<<< HEAD
-      if (custom_factory_data) {
-        args = [
-          rebase_path("${root_out_dir}/${output_base_name}.bin",
-                      root_build_dir),
-          rebase_path(bim_hex, root_build_dir),
-          rebase_path("${root_out_dir}/${output_base_name}-factory-data.hex",
-                      root_build_dir),
-          rebase_path("${root_out_dir}/${output_base_name}-bim.hex",
-                      root_build_dir),
-        ]
-      } else {
-        args = [
-          rebase_path("${root_out_dir}/${output_base_name}.bin",
-                      root_build_dir),
-          rebase_path(bim_hex, root_build_dir),
-          rebase_path("${root_out_dir}/${output_base_name}-bim.hex",
-                      root_build_dir),
-        ]
-      }
-=======
       # build MCUBoot bootloader
       config("${simplelink_target_name}_mcubootloader_config") {
         libs = [ "${ti_simplelink_sdk_root}/source/ti/devices/cc13x4_cc26x4/driverlib/bin/gcc/driverlib.lib" ]
@@ -461,7 +512,6 @@
           "${ti_simplelink_sdk_root}/source/ti/common/flash/no_rtos/extFlash/ext_flash.c",
           "${ti_simplelink_sdk_root}/source/ti/common/mcuboot/boot_seed/boot_seed_cc13x4_cc26x4.c",
         ]
->>>>>>> b6e465a3
 
         include_dirs = [
           # === MUST BE BEFORE ===
@@ -506,21 +556,49 @@
           ":${simplelink_target_name}_mcubootloader.image",
         ]
 
-        script = "${ti_simplelink_sdk_build_root}/oad_merge_tool.py"
-        sources = [
-          "${root_out_dir}/${output_base_name}.mcubootloader.hex",
-          "${root_out_dir}/${output_base_name}_header.bin",
-        ]
+        if (custom_factory_data) {
+          public_deps += [ ":${simplelink_target_name}-factory-data.hex" ]
+
+          script =
+              "${ti_simplelink_sdk_build_root}/oad_and_factory_data_merge_tool.py"
+          sources = [
+            "${root_out_dir}/${output_base_name}-factory-data.hex",
+            "${root_out_dir}/${output_base_name}.bin",
+          ]
+        } else{
+            script = "${ti_simplelink_sdk_build_root}/oad_merge_tool.py"
+            sources = [
+              "${root_out_dir}/${output_base_name}.mcubootloader.hex",
+              "${root_out_dir}/${output_base_name}_header.bin",
+            ]
+        }
+
+       
         outputs = [ "${root_out_dir}/${output_base_name}-mcuboot.hex" ]
 
-        args = [
+        if(custom_factory_data){
+          args = [
           rebase_path("${root_out_dir}/${output_base_name}_header.hex",
                       root_build_dir),
           rebase_path("${root_out_dir}/${output_base_name}.mcubootloader.hex",
                       root_build_dir),
+
           rebase_path("${root_out_dir}/${output_base_name}-mcuboot.hex",
                       root_build_dir),
-        ]
+          ]
+
+        } else{
+          args = [
+          rebase_path("${root_out_dir}/${output_base_name}_header.hex",
+                      root_build_dir),
+          rebase_path("${root_out_dir}/${output_base_name}.mcubootloader.hex",
+                      root_build_dir),
+          rebase_path("${root_out_dir}/${output_base_name}-factory-data.hex",
+                        root_build_dir),
+          rebase_path("${root_out_dir}/${output_base_name}-mcuboot.hex",
+                      root_build_dir),
+          ]
+        }
       }
       pw_python_action("${target_name}.ota") {
         # For MCUBoot the image could be truncated to the actual executable
