--- conflicted
+++ resolved
@@ -523,47 +523,21 @@
   }
 
   source_set("${sdk_target_name}_dmm") {
-    if (ti_simplelink_device_family == "cc13x2_26x2" ||
-        ti_simplelink_device_family == "cc13x2x7_26x2x7") {
-      defines = []
-      include_dirs = [
-        "${chip_root}/third_party/openthread/repo/include/",
-        "${chip_root}/src/",
-      ]
-      configs -=
-          [ "${build_root}/config/compiler:warnings_default" ]  # removed for
-                                                                # -Wshadow
-
-      cflags = [
-        "-Wno-sign-compare",
-        "-Wno-unused-variable",
-        "-Wno-implicit-function-declaration",  # asm not defined
-      ]
-
-<<<<<<< HEAD
-      sources = [
-        "${ti_simplelink_sdk_root}/source/ti/ble5stack/common/cc26xx/freertos/TI_heap_wrapper.c",
-        "${ti_simplelink_sdk_root}/source/ti/ble5stack/common/cc26xx/freertos/bget.c",
-        "${ti_simplelink_sdk_root}/source/ti/ble5stack/common/cc26xx/rcosc/rcosc_calibration.c",
-        "${ti_simplelink_sdk_root}/source/ti/ble5stack/host/gatt_uuid.c",
-        "${ti_simplelink_sdk_root}/source/ti/ble5stack/host/gattservapp_util.c",
-        "${ti_simplelink_sdk_root}/source/ti/ble5stack/icall/app/icall_api_lite.c",
-        "${ti_simplelink_sdk_root}/source/ti/ble5stack/icall/src/icall_cc2650.c",
-        "${ti_simplelink_sdk_root}/source/ti/ble5stack/icall/src/icall_user_config.c",
-        "${ti_simplelink_sdk_root}/source/ti/ble5stack/icall/stack/ble_user_config_stack.c",
-        "${ti_simplelink_sdk_root}/source/ti/ble5stack/profiles/dev_info/cc26xx/devinfoservice.c",
-        "${ti_simplelink_sdk_root}/source/ti/ble5stack/rom/agama_r1/rom_init.c",
-        "${ti_simplelink_sdk_root}/source/ti/dmm/apps/common/ble_remote_display/stack/osal_icall_ble.c",
-        "${ti_simplelink_sdk_root}/source/ti/dmm/apps/common/freertos/icall_FreeRTOS.c",
-        "${ti_simplelink_sdk_root}/source/ti/dmm/apps/common/freertos/util.c",
-        "${ti_simplelink_sdk_root}/source/ti/dmm/apps/common/thread/source/activity/dmm_thread_activity.c",
-        "${ti_simplelink_sdk_root}/source/ti/dmm/dmm_priority_ble_thread.c",
-
-        # Move this into the SDK
-        "${chip_root}/src/platform/cc13x2_26x2/ble_user_config.c",
-        "${chip_root}/src/platform/cc13x2_26x2/chipOBleProfile.c",
-      ]
-=======
+    defines = []
+    include_dirs = [
+      "${chip_root}/third_party/openthread/repo/include/",
+      "${chip_root}/src/",
+    ]
+    configs -=
+        [ "${build_root}/config/compiler:warnings_default" ]  # removed for
+                                                              # -Wshadow
+
+    cflags = [
+      "-Wno-sign-compare",
+      "-Wno-unused-variable",
+      "-Wno-implicit-function-declaration",  # asm not defined
+    ]
+
     sources = [
       "${ti_simplelink_sdk_root}/source/ti/ble5stack/common/cc26xx/freertos/TI_heap_wrapper.c",
       "${ti_simplelink_sdk_root}/source/ti/ble5stack/common/cc26xx/freertos/bget.c",
@@ -611,21 +585,19 @@
      "${chip_root}/src/platform/cc13xx_26xx/cc13x4_26x4/",
     ]
     }
->>>>>>> 8a3ca521
-
-      configs -= [ "${build_root}/config/compiler:std_default" ]
-      configs += [ ":${sdk_target_name}_posix_config" ]
-
-      public_deps = [
-        "${chip_root}/third_party/ti_simplelink_sdk:freertos",
-        "${chip_root}/third_party/ti_simplelink_sdk:ti_simplelink_sysconfig",
-      ]
-
-      public_configs = [
-        ":${sdk_target_name}_config",
-        ":${sdk_target_name}_dmm_config",
-      ]
-    }
+
+    configs -= [ "${build_root}/config/compiler:std_default" ]
+    configs += [ ":${sdk_target_name}_posix_config" ]
+
+    public_deps = [
+      "${chip_root}/third_party/ti_simplelink_sdk:freertos",
+      "${chip_root}/third_party/ti_simplelink_sdk:ti_simplelink_sysconfig",
+    ]
+
+    public_configs = [
+      ":${sdk_target_name}_config",
+      ":${sdk_target_name}_dmm_config",
+    ]
   }
 
   group(sdk_target_name) {
