--- conflicted
+++ resolved
@@ -190,7 +190,6 @@
       "${efr32_sdk_root}/util/third_party/freertos/Source/queue.c",
       "${efr32_sdk_root}/util/third_party/freertos/Source/tasks.c",
       "${efr32_sdk_root}/util/third_party/freertos/Source/timers.c",
-<<<<<<< HEAD
       "${efr32_sdk_root}/util/third_party/segger/systemview/SEGGER/SEGGER_RTT.c",
 
       "${efr32_sdk_root}/util/third_party/mbedtls/sl_crypto/src/crypto_ecp.c",
@@ -259,8 +258,6 @@
       "${efr32_sdk_root}/util/third_party/mbedtls/library/xtea.c",
       "${mbedtls_root}/repo/library/hkdf.c",
       "${mbedtls_root}/repo/library/platform_util.c",
-=======
->>>>>>> edac1aa5
     ]
 
     if (efr32_family == "efr32mg12") {
