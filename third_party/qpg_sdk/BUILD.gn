--- conflicted
+++ resolved
@@ -33,12 +33,8 @@
 
 config("qpg_freertos_config") {
   include_dirs = [
-<<<<<<< HEAD
     "${qpg_sdk_root}/${qpg_target_ic}/comps/gpFreeRTOS/config",
-=======
-    "${chip_root}/third_party/qpg_sdk/repo/qpg6100/comps/gpFreeRTOS/config",
     "${chip_root}/third_party/qpg_sdk/repo/qpg6100/comps/lwip",
->>>>>>> 2278e6ba
     "${freertos_root}/repo/portable/GCC/ARM_CM3",
   ]
 }
