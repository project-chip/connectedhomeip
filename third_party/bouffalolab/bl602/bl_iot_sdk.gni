# Copyright (c) 2021 Project CHIP Authors
#
# Licensed under the Apache License, Version 2.0 (the "License");
# you may not use this file except in compliance with the License.
# You may obtain a copy of the License at
#
# http://www.apache.org/licenses/LICENSE-2.0
#
# Unless required by applicable law or agreed to in writing, software
# distributed under the License is distributed on an "AS IS" BASIS,
# WITHOUT WARRANTIES OR CONDITIONS OF ANY KIND, either express or implied.
# See the License for the specific language governing permissions and
# limitations under the License.
import("//args.gni")
import("//build_overrides/bouffalolab_iot_sdk.gni")
import("//build_overrides/chip.gni")
import("//build_overrides/mbedtls.gni")
import("${chip_root}/src/lib/lib.gni")

declare_args() {
  bl_iot_sdk_root = "${chip_root}/third_party/bouffalolab/repo"
}

assert(bl_iot_sdk_root != "", "bl_iot_sdk_root must be specified")

# Defines an Bouffa Lab IOT SDK build target.
#
# Parameters:
#   bl_iot_sdk_root - The location of Bouffalo Lab IOT SDK.
#   sources - The sources files to build.
template("bl_iot_sdk") {
  sdk_target_name = target_name

  config("${sdk_target_name}_config") {
    defines = [
      "__FILENAME__=strrchr(__FILE__,'/')?strrchr(__FILE__,'/')+1:__FILE__",
      "ARCH_RISCV",
      "BL602=BL602",
      "BL602_USE_HAL_DRIVER=1",

      "CFG_CHIP_BL602",

      "MBEDTLS_CONFIG_FILE=\"bl602-chip-mbedtls-config.h\"",

      #dump backtrace
      "CONF_ENABLE_FRAME_PTR=1",
      "CONF_ENABLE_FUNC_BACKTRACE_ELF=out/bl602-light/chip-bl602-lighting-example.out",
    ]

    include_dirs = [ "${chip_root}/third_party/mbedtls/repo/include" ]
    if (defined(invoker.include_dirs)) {
      include_dirs += invoker.include_dirs
    }

    if (defined(invoker.defines)) {
      defines += invoker.defines
    }

    cflags_c = [
      "-include",
      rebase_path("${invoker.freertos_config}", root_build_dir),
    ]
    cflags_cc = [
      "-include",
      rebase_path("${invoker.freertos_config}", root_build_dir),
    ]
  }

  source_set("${sdk_target_name}_soc") {
    defines = [ "BL602_MATTER_SUPPORT" ]

    sources = [
      "${bl_iot_sdk_root}/components/platform/soc/bl602/bl602/evb/src/boot/gcc/start.S",
      "${bl_iot_sdk_root}/components/platform/soc/bl602/bl602/evb/src/debug.c",
      "${bl_iot_sdk_root}/components/platform/soc/bl602/bl602/evb/src/strntoumax.c",
    ]
    cflags_c = [ "-Wno-format-truncation" ]
  }

  config("${sdk_target_name}_config_BSP_Driver") {
    include_dirs = [
      "${bl_iot_sdk_root}/components/platform/soc/bl602/bl602_std/bl602_std/RISCV/Device/Bouffalo/BL602/Startup",
      "${bl_iot_sdk_root}/components/platform/soc/bl602/bl602_std/bl602_std/RISCV/Core/Include",
      "${bl_iot_sdk_root}/components/platform/soc/bl602/bl602_std/bl602_std/Device/Bouffalo/BL602/Peripherals",
      "${bl_iot_sdk_root}/components/platform/soc/bl602/bl602_std/bl602_std/StdDriver/Inc",
      "${bl_iot_sdk_root}/components/platform/soc/bl602/bl602_std/bl602_std/Common/platform_print",
      "${bl_iot_sdk_root}/components/platform/soc/bl602/bl602_std/bl602_std/Common/soft_crc",
    ]
  }

  source_set("${sdk_target_name}_BSP_Driver") {
    include_dirs = [
      "${bl_iot_sdk_root}/components/platform/soc/bl602/bl602_std/bl602_std/Common/ring_buffer",
      "${bl_iot_sdk_root}/components/platform/soc/bl602/bl602_std/bl602_std/Common/partition",
    ]

    sources = [
      "${bl_iot_sdk_root}/components/platform/soc/bl602/bl602_std/bl602_std/Common/platform_print/platform_device.c",
      "${bl_iot_sdk_root}/components/platform/soc/bl602/bl602_std/bl602_std/StdDriver/Src/bl602_acomp.c",
      "${bl_iot_sdk_root}/components/platform/soc/bl602/bl602_std/bl602_std/StdDriver/Src/bl602_adc.c",
      "${bl_iot_sdk_root}/components/platform/soc/bl602/bl602_std/bl602_std/StdDriver/Src/bl602_aon.c",
      "${bl_iot_sdk_root}/components/platform/soc/bl602/bl602_std/bl602_std/StdDriver/Src/bl602_common.c",
      "${bl_iot_sdk_root}/components/platform/soc/bl602/bl602_std/bl602_std/StdDriver/Src/bl602_common_ext.c",
      "${bl_iot_sdk_root}/components/platform/soc/bl602/bl602_std/bl602_std/StdDriver/Src/bl602_dac.c",
      "${bl_iot_sdk_root}/components/platform/soc/bl602/bl602_std/bl602_std/StdDriver/Src/bl602_dma.c",
      "${bl_iot_sdk_root}/components/platform/soc/bl602/bl602_std/bl602_std/StdDriver/Src/bl602_ef_ctrl.c",
      "${bl_iot_sdk_root}/components/platform/soc/bl602/bl602_std/bl602_std/StdDriver/Src/bl602_glb.c",
      "${bl_iot_sdk_root}/components/platform/soc/bl602/bl602_std/bl602_std/StdDriver/Src/bl602_hbn.c",
      "${bl_iot_sdk_root}/components/platform/soc/bl602/bl602_std/bl602_std/StdDriver/Src/bl602_i2c.c",
      "${bl_iot_sdk_root}/components/platform/soc/bl602/bl602_std/bl602_std/StdDriver/Src/bl602_ir.c",
      "${bl_iot_sdk_root}/components/platform/soc/bl602/bl602_std/bl602_std/StdDriver/Src/bl602_l1c.c",
      "${bl_iot_sdk_root}/components/platform/soc/bl602/bl602_std/bl602_std/StdDriver/Src/bl602_mfg_efuse.c",
      "${bl_iot_sdk_root}/components/platform/soc/bl602/bl602_std/bl602_std/StdDriver/Src/bl602_mfg_flash.c",
      "${bl_iot_sdk_root}/components/platform/soc/bl602/bl602_std/bl602_std/StdDriver/Src/bl602_mfg_media.c",
      "${bl_iot_sdk_root}/components/platform/soc/bl602/bl602_std/bl602_std/StdDriver/Src/bl602_pds.c",
      "${bl_iot_sdk_root}/components/platform/soc/bl602/bl602_std/bl602_std/StdDriver/Src/bl602_pwm.c",
      "${bl_iot_sdk_root}/components/platform/soc/bl602/bl602_std/bl602_std/StdDriver/Src/bl602_romapi.c",
      "${bl_iot_sdk_root}/components/platform/soc/bl602/bl602_std/bl602_std/StdDriver/Src/bl602_sdu.c",
      "${bl_iot_sdk_root}/components/platform/soc/bl602/bl602_std/bl602_std/StdDriver/Src/bl602_sec_dbg.c",
      "${bl_iot_sdk_root}/components/platform/soc/bl602/bl602_std/bl602_std/StdDriver/Src/bl602_sec_eng.c",
      "${bl_iot_sdk_root}/components/platform/soc/bl602/bl602_std/bl602_std/StdDriver/Src/bl602_sf_cfg.c",
      "${bl_iot_sdk_root}/components/platform/soc/bl602/bl602_std/bl602_std/StdDriver/Src/bl602_sf_cfg_ext.c",
      "${bl_iot_sdk_root}/components/platform/soc/bl602/bl602_std/bl602_std/StdDriver/Src/bl602_sf_ctrl.c",
      "${bl_iot_sdk_root}/components/platform/soc/bl602/bl602_std/bl602_std/StdDriver/Src/bl602_sflash.c",
      "${bl_iot_sdk_root}/components/platform/soc/bl602/bl602_std/bl602_std/StdDriver/Src/bl602_sflash_ext.c",
      "${bl_iot_sdk_root}/components/platform/soc/bl602/bl602_std/bl602_std/StdDriver/Src/bl602_spi.c",
      "${bl_iot_sdk_root}/components/platform/soc/bl602/bl602_std/bl602_std/StdDriver/Src/bl602_timer.c",
      "${bl_iot_sdk_root}/components/platform/soc/bl602/bl602_std/bl602_std/StdDriver/Src/bl602_tzc_sec.c",
      "${bl_iot_sdk_root}/components/platform/soc/bl602/bl602_std/bl602_std/StdDriver/Src/bl602_uart.c",
      "${bl_iot_sdk_root}/components/platform/soc/bl602/bl602_std/bl602_std/StdDriver/Src/bl602_xip_sflash.c",
      "${bl_iot_sdk_root}/components/platform/soc/bl602/bl602_std/bl602_std/StdDriver/Src/bl602_xip_sflash_ext.c",
    ]

    configs += [ ":${sdk_target_name}_config_freertos" ]
    public_configs = [
      ":${sdk_target_name}_config",
      ":${sdk_target_name}_config_BSP_Driver",
    ]
    cflags_c = [
      "-Wno-sign-compare",
      "-Wno-unused-variable",
    ]
  }

  config("${sdk_target_name}_config_freertos") {
    include_dirs = [
      "${bl_iot_sdk_root}/components/platform/soc/bl602/freertos_riscv_ram/config",
      "${bl_iot_sdk_root}/components/platform/soc/bl602/freertos_riscv_ram/portable/GCC/RISC-V",
      "${bl_iot_sdk_root}/components/platform/soc/bl602/freertos_riscv_ram/panic",
    ]
  }

  source_set("${sdk_target_name}_bl602_freertos") {
    defines = [ "portasmHANDLE_INTERRUPT=interrupt_entry" ]
    include_dirs = [ "${bl_iot_sdk_root}/components/platform/soc/bl602/freertos_riscv_ram/portable/GCC/RISC-V/chip_specific_extensions/RV32F_float_abi_single" ]

    sources = [
      "${bl_iot_sdk_root}/components/platform/soc/bl602/freertos_riscv_ram/event_groups.c",
      "${bl_iot_sdk_root}/components/platform/soc/bl602/freertos_riscv_ram/list.c",
      "${bl_iot_sdk_root}/components/platform/soc/bl602/freertos_riscv_ram/misaligned/fp_asm.S",
      "${bl_iot_sdk_root}/components/platform/soc/bl602/freertos_riscv_ram/misaligned/misaligned_ldst.c",
      "${bl_iot_sdk_root}/components/platform/soc/bl602/freertos_riscv_ram/panic/panic_c.c",
      "${bl_iot_sdk_root}/components/platform/soc/bl602/freertos_riscv_ram/portable/GCC/RISC-V/port.c",
      "${bl_iot_sdk_root}/components/platform/soc/bl602/freertos_riscv_ram/portable/GCC/RISC-V/portASM.S",
      "${bl_iot_sdk_root}/components/platform/soc/bl602/freertos_riscv_ram/portable/MemMang/heap_5.c",
      "${bl_iot_sdk_root}/components/platform/soc/bl602/freertos_riscv_ram/queue.c",
      "${bl_iot_sdk_root}/components/platform/soc/bl602/freertos_riscv_ram/stream_buffer.c",
      "${bl_iot_sdk_root}/components/platform/soc/bl602/freertos_riscv_ram/tasks.c",
      "${bl_iot_sdk_root}/components/platform/soc/bl602/freertos_riscv_ram/timers.c",
    ]

    cflags_c = [
      "-Wno-sign-compare",
      "-Wno-old-style-declaration",
    ]

    public_configs = [
      ":${sdk_target_name}_config",
      ":${sdk_target_name}_config_freertos",
    ]
  }

  config("${sdk_target_name}_config_hosal") {
    include_dirs = [
      "${bl_iot_sdk_root}/components/platform/hosal/include",
      "${bl_iot_sdk_root}/components/platform/hosal/bl602_hal/include",
      "${bl_iot_sdk_root}/components/platform/hosal/bl602_hal",
      "${bl_iot_sdk_root}/components/platform/hosal/sec_common",
    ]

    cflags_cc = [ "-Wno-literal-suffix" ]
  }

  source_set("${sdk_target_name}_hosal") {
    sources = [
      "${bl_iot_sdk_root}/components/platform/hosal/bl602_hal/bl_adc.c",
      "${bl_iot_sdk_root}/components/platform/hosal/bl602_hal/bl_boot2.c",
      "${bl_iot_sdk_root}/components/platform/hosal/bl602_hal/bl_chip.c",
      "${bl_iot_sdk_root}/components/platform/hosal/bl602_hal/bl_cks.c",
      "${bl_iot_sdk_root}/components/platform/hosal/bl602_hal/bl_clocktree.c",
      "${bl_iot_sdk_root}/components/platform/hosal/bl602_hal/bl_dac_audio.c",
      "${bl_iot_sdk_root}/components/platform/hosal/bl602_hal/bl_dma.c",
      "${bl_iot_sdk_root}/components/platform/hosal/bl602_hal/bl_efuse.c",
      "${bl_iot_sdk_root}/components/platform/hosal/bl602_hal/bl_flash.c",
      "${bl_iot_sdk_root}/components/platform/hosal/bl602_hal/bl_gpio.c",
      "${bl_iot_sdk_root}/components/platform/hosal/bl602_hal/bl_gpio_cli.c",
      "${bl_iot_sdk_root}/components/platform/hosal/bl602_hal/bl_hbn.c",
      "${bl_iot_sdk_root}/components/platform/hosal/bl602_hal/bl_i2c.c",
      "${bl_iot_sdk_root}/components/platform/hosal/bl602_hal/bl_ir.c",
      "${bl_iot_sdk_root}/components/platform/hosal/bl602_hal/bl_irq.c",
      "${bl_iot_sdk_root}/components/platform/hosal/bl602_hal/bl_pds.c",
      "${bl_iot_sdk_root}/components/platform/hosal/bl602_hal/bl_pm.c",
      "${bl_iot_sdk_root}/components/platform/hosal/bl602_hal/bl_pwm.c",
      "${bl_iot_sdk_root}/components/platform/hosal/bl602_hal/bl_rtc.c",
      "${bl_iot_sdk_root}/components/platform/hosal/bl602_hal/bl_sec.c",
      "${bl_iot_sdk_root}/components/platform/hosal/bl602_hal/bl_sys.c",
      "${bl_iot_sdk_root}/components/platform/hosal/bl602_hal/bl_sys_cli.c",
      "${bl_iot_sdk_root}/components/platform/hosal/bl602_hal/bl_timer.c",
      "${bl_iot_sdk_root}/components/platform/hosal/bl602_hal/bl_uart.c",
      "${bl_iot_sdk_root}/components/platform/hosal/bl602_hal/bl_wdt.c",
      "${bl_iot_sdk_root}/components/platform/hosal/bl602_hal/bl_wdt_cli.c",
      "${bl_iot_sdk_root}/components/platform/hosal/bl602_hal/bl_wifi.c",
      "${bl_iot_sdk_root}/components/platform/hosal/bl602_hal/hal_board.c",
      "${bl_iot_sdk_root}/components/platform/hosal/bl602_hal/hal_boot2.c",
      "${bl_iot_sdk_root}/components/platform/hosal/bl602_hal/hal_button.c",
      "${bl_iot_sdk_root}/components/platform/hosal/bl602_hal/hal_gpio.c",
      "${bl_iot_sdk_root}/components/platform/hosal/bl602_hal/hal_hbn.c",
      "${bl_iot_sdk_root}/components/platform/hosal/bl602_hal/hal_hbnram.c",
      "${bl_iot_sdk_root}/components/platform/hosal/bl602_hal/hal_hwtimer.c",
      "${bl_iot_sdk_root}/components/platform/hosal/bl602_hal/hal_ir.c",
      "${bl_iot_sdk_root}/components/platform/hosal/bl602_hal/hal_pds.c",
      "${bl_iot_sdk_root}/components/platform/hosal/bl602_hal/hal_sys.c",
      "${bl_iot_sdk_root}/components/platform/hosal/bl602_hal/hal_wifi.c",

      #     hosal_adc.c is included by the code in wifi module
      #      "${bl_iot_sdk_root}/components/platform/hosal/bl602_hal/hosal_adc.c",
      "${bl_iot_sdk_root}/components/platform/hosal/bl602_hal/hosal_dac.c",
      "${bl_iot_sdk_root}/components/platform/hosal/bl602_hal/hosal_dma.c",
      "${bl_iot_sdk_root}/components/platform/hosal/bl602_hal/hosal_efuse.c",
      "${bl_iot_sdk_root}/components/platform/hosal/bl602_hal/hosal_flash.c",
      "${bl_iot_sdk_root}/components/platform/hosal/bl602_hal/hosal_gpio.c",
      "${bl_iot_sdk_root}/components/platform/hosal/bl602_hal/hosal_i2c.c",
      "${bl_iot_sdk_root}/components/platform/hosal/bl602_hal/hosal_ota.c",
      "${bl_iot_sdk_root}/components/platform/hosal/bl602_hal/hosal_pwm.c",
      "${bl_iot_sdk_root}/components/platform/hosal/bl602_hal/hosal_rng.c",
      "${bl_iot_sdk_root}/components/platform/hosal/bl602_hal/hosal_rtc.c",
      "${bl_iot_sdk_root}/components/platform/hosal/bl602_hal/hosal_spi.c",
      "${bl_iot_sdk_root}/components/platform/hosal/bl602_hal/hosal_timer.c",
      "${bl_iot_sdk_root}/components/platform/hosal/bl602_hal/hosal_uart.c",
      "${bl_iot_sdk_root}/components/platform/hosal/bl602_hal/hosal_wdg.c",
      "${bl_iot_sdk_root}/components/platform/hosal/sec_common/bl_sec_aes.c",
      "${bl_iot_sdk_root}/components/platform/hosal/sec_common/bl_sec_common.c",
      "${bl_iot_sdk_root}/components/platform/hosal/sec_common/bl_sec_pka.c",
      "${bl_iot_sdk_root}/components/platform/hosal/sec_common/bl_sec_sha.c",
    ]

    cflags_c = [
      "-Wno-sign-compare",
      "-Wno-shadow",
      "-Wno-unused-but-set-variable",
      "-Wno-old-style-declaration",
      "-Wno-stringop-overflow",
      "-Wno-format-truncation",
      "-Wno-unused-variable",
    ]
    configs += [
      ":${sdk_target_name}_config_wifi",
      ":${sdk_target_name}_config_BSP_Driver",
      ":${sdk_target_name}_config_stage",
      ":${sdk_target_name}_config_sys",
      ":${sdk_target_name}_config_fs",
      ":${sdk_target_name}_config_utils",
      ":${sdk_target_name}_config_freertos",
    ]
    public_configs = [
      ":${sdk_target_name}_config",
      ":${sdk_target_name}_config_hosal",
    ]
  }

  config("${sdk_target_name}_config_fs") {
    include_dirs = [ "${bl_iot_sdk_root}/components/fs/vfs/include" ]
  }

  source_set("${sdk_target_name}_fs") {
    sources = [
      "${bl_iot_sdk_root}/components/fs/vfs/device/vfs_adc.c",
      "${bl_iot_sdk_root}/components/fs/vfs/device/vfs_gpio.c",
      "${bl_iot_sdk_root}/components/fs/vfs/device/vfs_pwm.c",
      "${bl_iot_sdk_root}/components/fs/vfs/device/vfs_spi.c",
      "${bl_iot_sdk_root}/components/fs/vfs/device/vfs_uart.c",
      "${bl_iot_sdk_root}/components/fs/vfs/src/vfs.c",
      "${bl_iot_sdk_root}/components/fs/vfs/src/vfs_file.c",
      "${bl_iot_sdk_root}/components/fs/vfs/src/vfs_inode.c",
      "${bl_iot_sdk_root}/components/fs/vfs/src/vfs_register.c",
    ]
    cflags_c = [
      "-Wno-sign-compare",
      "-Wno-builtin-declaration-mismatch",
    ]
    configs += [
      ":${sdk_target_name}_config_hosal",
      ":${sdk_target_name}_config_stage",
      ":${sdk_target_name}_config_fs",
      ":${sdk_target_name}_config_utils",
      ":${sdk_target_name}_config_freertos",
    ]
    public_configs = [
      ":${sdk_target_name}_config",
      ":${sdk_target_name}_config_fs",
    ]
  }

  source_set("${sdk_target_name}_libc") {
    sources = [
      "${bl_iot_sdk_root}/components/libc/newlibc/assert.c",
      "${bl_iot_sdk_root}/components/libc/newlibc/stdatomic.c",
      "${bl_iot_sdk_root}/components/libc/newlibc/syscalls.c",
    ]
    cflags_c = [ "-Wno-builtin-declaration-mismatch" ]
    configs += [ ":${sdk_target_name}_config_freertos" ]
    public_configs = [ ":${sdk_target_name}_config" ]
  }

  config("${sdk_target_name}_config_stage") {
    include_dirs = [
      "${bl_iot_sdk_root}/components/stage/easyflash4/inc",
      "${bl_iot_sdk_root}/components/stage/yloop/include",
      "${bl_iot_sdk_root}/components/stage/blog",
      "${bl_iot_sdk_root}/components/stage/yloop/include/aos",
      "${bl_iot_sdk_root}/components/stage/blfdt/inc",
      "${bl_iot_sdk_root}/components/stage/cli/cli/include",
    ]
  }

  source_set("${sdk_target_name}_stage") {
    sources = [
      "${bl_iot_sdk_root}/components/stage/blfdt/src/fdt.c",
      "${bl_iot_sdk_root}/components/stage/blfdt/src/fdt_addresses.c",
      "${bl_iot_sdk_root}/components/stage/blfdt/src/fdt_empty_tree.c",
      "${bl_iot_sdk_root}/components/stage/blfdt/src/fdt_overlay.c",
      "${bl_iot_sdk_root}/components/stage/blfdt/src/fdt_ro.c",
      "${bl_iot_sdk_root}/components/stage/blfdt/src/fdt_rw.c",
      "${bl_iot_sdk_root}/components/stage/blfdt/src/fdt_strerror.c",
      "${bl_iot_sdk_root}/components/stage/blfdt/src/fdt_sw.c",
      "${bl_iot_sdk_root}/components/stage/blfdt/src/fdt_wip.c",
      "${bl_iot_sdk_root}/components/stage/blog/blog.c",
      "${bl_iot_sdk_root}/components/stage/easyflash4/src/easyflash.c",
      "${bl_iot_sdk_root}/components/stage/easyflash4/src/ef_env.c",
      "${bl_iot_sdk_root}/components/stage/easyflash4/src/ef_port.c",
      "${bl_iot_sdk_root}/components/stage/easyflash4/src/ef_utils.c",
      "${bl_iot_sdk_root}/components/stage/yloop/src/aos_freertos.c",
      "${bl_iot_sdk_root}/components/stage/yloop/src/device.c",
      "${bl_iot_sdk_root}/components/stage/yloop/src/local_event.c",
      "${bl_iot_sdk_root}/components/stage/yloop/src/select.c",
      "${bl_iot_sdk_root}/components/stage/yloop/src/yloop.c",
    ]
    cflags_c = [ "-Wno-sign-compare" ]
    configs += [
      ":${sdk_target_name}_config_BSP_Driver",
      ":${sdk_target_name}_config_freertos",
      ":${sdk_target_name}_config_fs",
      ":${sdk_target_name}_config_sys",
      ":${sdk_target_name}_config_utils",
    ]
    public_configs = [
      ":${sdk_target_name}_config",
      ":${sdk_target_name}_config_stage",
    ]
  }

  config("${sdk_target_name}_config_sys") {
    include_dirs = [
      "${bl_iot_sdk_root}/components/sys/bloop/bloop/include",
      "${bl_iot_sdk_root}/components/sys/bloop/looprt/include",
      "${bl_iot_sdk_root}/components/sys/bloop/loopset/include",
      "${bl_iot_sdk_root}/components/sys/blmtd/include",
    ]
  }

  source_set("${sdk_target_name}_sys") {
    include_dirs = [ "${bl_iot_sdk_root}/components/sys/bltime/include" ]
    sources = [
      "${bl_iot_sdk_root}/components/sys/blmtd/bl_mtd.c",
      "${bl_iot_sdk_root}/components/sys/bltime/bl_sys_time.c",
    ]
    configs += [
      ":${sdk_target_name}_config_BSP_Driver",
      ":${sdk_target_name}_config_hosal",
      ":${sdk_target_name}_config_utils",
      ":${sdk_target_name}_config_freertos",
    ]
    public_configs = [
      ":${sdk_target_name}_config",
      ":${sdk_target_name}_config_sys",
    ]
  }

  config("${sdk_target_name}_config_utils") {
    include_dirs = [ "${bl_iot_sdk_root}/components/utils/include/" ]
  }

  source_set("${sdk_target_name}_utils") {
    sources = [
      "${bl_iot_sdk_root}/components/utils/src/utils_base64.c",
      "${bl_iot_sdk_root}/components/utils/src/utils_crc.c",
      "${bl_iot_sdk_root}/components/utils/src/utils_dns.c",
      "${bl_iot_sdk_root}/components/utils/src/utils_fec.c",
      "${bl_iot_sdk_root}/components/utils/src/utils_getopt.c",
      "${bl_iot_sdk_root}/components/utils/src/utils_hex.c",
      "${bl_iot_sdk_root}/components/utils/src/utils_hexdump.c",
      "${bl_iot_sdk_root}/components/utils/src/utils_hmac_sha1_fast.c",
      "${bl_iot_sdk_root}/components/utils/src/utils_list.c",
      "${bl_iot_sdk_root}/components/utils/src/utils_log.c",
      "${bl_iot_sdk_root}/components/utils/src/utils_memp.c",
      "${bl_iot_sdk_root}/components/utils/src/utils_notifier.c",
      "${bl_iot_sdk_root}/components/utils/src/utils_psk_fast.c",
      "${bl_iot_sdk_root}/components/utils/src/utils_rbtree.c",
      "${bl_iot_sdk_root}/components/utils/src/utils_sha256.c",
      "${bl_iot_sdk_root}/components/utils/src/utils_string.c",
      "${bl_iot_sdk_root}/components/utils/src/utils_time.c",
      "${bl_iot_sdk_root}/components/utils/src/utils_tlv_bl.c",
    ]

    cflags_c = [
      "-Wno-shadow",
      "-Wno-sign-compare",
    ]
    configs += [
      ":${sdk_target_name}_config_hosal",
      ":${sdk_target_name}_config_utils",
      ":${sdk_target_name}_config_freertos",
    ]
    public_configs = [
      ":${sdk_target_name}_config",
      ":${sdk_target_name}_config_utils",
    ]
  }

  config("${sdk_target_name}_config_mbedtls") {
    include_dirs = [
      "${bl_iot_sdk_root}/components/security/mbedtls_lts/mbedtls/include",
      "${bl_iot_sdk_root}/components/security/mbedtls_lts/port",
    ]

    defines = [ "MBEDTLS_CONFIG_FILE=\"bl602-chip-mbedtls-config.h\"" ]
  }

  source_set("${sdk_target_name}_mbedtls") {
    include_dirs =
        [ "${bl_iot_sdk_root}/components/security/mbedtls_lts/mbedtls/library" ]

    sources = [
      "${bl_iot_sdk_root}/components/security/mbedtls_lts/port/hw_acc/aes_alt.c",
      "${bl_iot_sdk_root}/components/security/mbedtls_lts/port/hw_acc/bignum_hw.c",
      "${bl_iot_sdk_root}/components/security/mbedtls_lts/port/hw_acc/ecp_alt.c",
      "${bl_iot_sdk_root}/components/security/mbedtls_lts/port/hw_acc/ecp_curves_alt.c",
      "${bl_iot_sdk_root}/components/security/mbedtls_lts/port/hw_acc/hw_common.c",
      "${bl_iot_sdk_root}/components/security/mbedtls_lts/port/hw_acc/hw_common.h",
      "${bl_iot_sdk_root}/components/security/mbedtls_lts/port/hw_acc/sha1_alt.c",
      "${bl_iot_sdk_root}/components/security/mbedtls_lts/port/hw_acc/sha256_alt.c",
    ]

    sources += [
      "${bl_iot_sdk_root}/components/security/mbedtls_lts/port/bignum_ext.c",
      "${bl_iot_sdk_root}/components/security/mbedtls_lts/port/hw_entropy_poll.c",
      "${bl_iot_sdk_root}/components/security/mbedtls_lts/port/mbedtls_port_mem.c",
      "${bl_iot_sdk_root}/components/security/mbedtls_lts/port/net_sockets.c",
      "${bl_iot_sdk_root}/components/security/mbedtls_lts/port/pkparse.c",
    ]

    sources += [
      "${bl_iot_sdk_root}/components/security/mbedtls_lts/mbedtls/library/aes.c",
      "${bl_iot_sdk_root}/components/security/mbedtls_lts/mbedtls/library/asn1parse.c",
      "${bl_iot_sdk_root}/components/security/mbedtls_lts/mbedtls/library/asn1write.c",
      "${bl_iot_sdk_root}/components/security/mbedtls_lts/mbedtls/library/bignum.c",
      "${bl_iot_sdk_root}/components/security/mbedtls_lts/mbedtls/library/ccm.c",
      "${bl_iot_sdk_root}/components/security/mbedtls_lts/mbedtls/library/cipher.c",
      "${bl_iot_sdk_root}/components/security/mbedtls_lts/mbedtls/library/cipher_wrap.c",
      "${bl_iot_sdk_root}/components/security/mbedtls_lts/mbedtls/library/constant_time.c",
      "${bl_iot_sdk_root}/components/security/mbedtls_lts/mbedtls/library/ctr_drbg.c",
      "${bl_iot_sdk_root}/components/security/mbedtls_lts/mbedtls/library/ecdh.c",
      "${bl_iot_sdk_root}/components/security/mbedtls_lts/mbedtls/library/ecdsa.c",
      "${bl_iot_sdk_root}/components/security/mbedtls_lts/mbedtls/library/ecp.c",
      "${bl_iot_sdk_root}/components/security/mbedtls_lts/mbedtls/library/ecp_curves.c",
      "${bl_iot_sdk_root}/components/security/mbedtls_lts/mbedtls/library/entropy.c",
      "${bl_iot_sdk_root}/components/security/mbedtls_lts/mbedtls/library/hkdf.c",
      "${bl_iot_sdk_root}/components/security/mbedtls_lts/mbedtls/library/hmac_drbg.c",
      "${bl_iot_sdk_root}/components/security/mbedtls_lts/mbedtls/library/md.c",
      "${bl_iot_sdk_root}/components/security/mbedtls_lts/mbedtls/library/oid.c",
      "${bl_iot_sdk_root}/components/security/mbedtls_lts/mbedtls/library/pk.c",
      "${bl_iot_sdk_root}/components/security/mbedtls_lts/mbedtls/library/pk_wrap.c",
      "${bl_iot_sdk_root}/components/security/mbedtls_lts/mbedtls/library/pkcs5.c",
      "${bl_iot_sdk_root}/components/security/mbedtls_lts/mbedtls/library/pkwrite.c",
      "${bl_iot_sdk_root}/components/security/mbedtls_lts/mbedtls/library/platform.c",
      "${bl_iot_sdk_root}/components/security/mbedtls_lts/mbedtls/library/platform_util.c",
      "${bl_iot_sdk_root}/components/security/mbedtls_lts/mbedtls/library/sha256.c",
      "${bl_iot_sdk_root}/components/security/mbedtls_lts/mbedtls/library/sha512.c",
      "${bl_iot_sdk_root}/components/security/mbedtls_lts/mbedtls/library/x509_create.c",
      "${bl_iot_sdk_root}/components/security/mbedtls_lts/mbedtls/library/x509write_csr.c",
    ]

    cflags_c = [
      "-Wno-sign-compare",
      "-Wno-implicit-function-declaration",
    ]
    configs += [
      ":${sdk_target_name}_config_BSP_Driver",
      ":${sdk_target_name}_config_hosal",
      ":${sdk_target_name}_config_freertos",
    ]
    public_configs = [
      ":${sdk_target_name}_config",
      ":${sdk_target_name}_config_mbedtls",
    ]
  }

  config("${sdk_target_name}_ble_config") {
    include_dirs = [
      "${bl_iot_sdk_root}/components/network/ble/blecontroller/ble_inc",
      "${bl_iot_sdk_root}/components/network/ble/blestack/src/include",
      "${bl_iot_sdk_root}/components/network/ble/blestack/src/include/bluetooth",
      "${bl_iot_sdk_root}/components/network/ble/blestack/src/include/drivers/bluetooth",
      "${bl_iot_sdk_root}/components/network/ble/blestack/src/common/include",
      "${bl_iot_sdk_root}/components/network/ble/blestack/src/common/include/zephyr",
      "${bl_iot_sdk_root}/components/network/ble/blestack/src/port/include",
      "${bl_iot_sdk_root}/components/network/ble/blestack/src",
      "${bl_iot_sdk_root}/components/network/ble/blestack/src/host",
    ]

    defines = [
      "BFLB_BLE",
      "CONFIG_SET_TX_PWR",
      "CFG_CON=1",
      "CFG_BLE",
      "CFG_SLEEP",
      "CFG_BT_RESET",
      "CONFIG_BT_PERIPHERAL=1",
      "CFG_BLE_TX_BUFF_DATA=2",
      "CONFIG_BT_GATT_DYNAMIC_DB",
      "CONFIG_BT_GATT_SERVICE_CHANGED",
      "CONFIG_BT_SETTINGS_CCC_LAZY_LOADING",
      "CONFIG_BT_KEYS_OVERWRITE_OLDEST",
      "CONFIG_BT_GAP_PERIPHERAL_PREF_PARAMS",
      "CONFIG_BT_BONDABLE",
      "CONFIG_BT_ASSERT",
      "CFG_BLE_STACK_DBG_PRINT",
    ]

    cflags_cc = [ "-Wno-conversion" ]
  }

  source_set("${sdk_target_name}_ble") {
    defines = [
      "CONFIG_BT_L2CAP_DYNAMIC_CHANNEL",
      "CONFIG_BT_GATT_CLIENT",
      "CONFIG_BT_CONN=1",
      "CONFIG_BT_GATT_DIS_PNP",
      "CONFIG_BT_GATT_DIS_SERIAL_NUMBER",
      "CONFIG_BT_GATT_DIS_FW_REV",
      "CONFIG_BT_GATT_DIS_HW_REV",
      "CONFIG_BT_GATT_DIS_SW_REV",
      "CONFIG_BT_ECC",
      "CONFIG_BT_KEYS_SAVE_AGING_COUNTER_ON_PAIRING",
      "CONFIG_BT_HCI_VS_EVT_USER",
      "CONFIG_BT_SETTINGS_USE_PRINTK",
    ]

    libs = [ "${bl_iot_sdk_root}/components/network/ble/blecontroller_602_m0s1/lib/libblecontroller_602_m0s1.a" ]

    include_dirs = [
      "${bl_iot_sdk_root}/components/network/ble/blestack/src/common",
      "${bl_iot_sdk_root}/components/network/ble/blestack/src/common/include",
      "${bl_iot_sdk_root}/components/network/ble/blestack/src/common/include/misc",
      "${bl_iot_sdk_root}/components/network/ble/blestack/src/bl_hci_wrapper",
      "${bl_iot_sdk_root}/components/network/ble/blestack/src/common/tinycrypt/include/tinycrypt",
    ]

    sources = [
      "${bl_iot_sdk_root}/components/network/ble/blestack/src/bl_hci_wrapper/bl_hci_wrapper.c",
      "${bl_iot_sdk_root}/components/network/ble/blestack/src/common/atomic_c.c",
      "${bl_iot_sdk_root}/components/network/ble/blestack/src/common/buf.c",
      "${bl_iot_sdk_root}/components/network/ble/blestack/src/common/dec.c",
      "${bl_iot_sdk_root}/components/network/ble/blestack/src/common/log.c",
      "${bl_iot_sdk_root}/components/network/ble/blestack/src/common/poll.c",
      "${bl_iot_sdk_root}/components/network/ble/blestack/src/common/work_q.c",
      "${bl_iot_sdk_root}/components/network/ble/blestack/src/hci_onchip/hci_driver.c",
      "${bl_iot_sdk_root}/components/network/ble/blestack/src/host/att.c",
      "${bl_iot_sdk_root}/components/network/ble/blestack/src/host/bl_host_assist.c",
      "${bl_iot_sdk_root}/components/network/ble/blestack/src/host/conn.c",
      "${bl_iot_sdk_root}/components/network/ble/blestack/src/host/crypto.c",
      "${bl_iot_sdk_root}/components/network/ble/blestack/src/host/gatt.c",
      "${bl_iot_sdk_root}/components/network/ble/blestack/src/host/hci_core.c",
      "${bl_iot_sdk_root}/components/network/ble/blestack/src/host/l2cap.c",
      "${bl_iot_sdk_root}/components/network/ble/blestack/src/host/settings.c",
      "${bl_iot_sdk_root}/components/network/ble/blestack/src/host/uuid.c",
      "${bl_iot_sdk_root}/components/network/ble/blestack/src/port/bl_port.c",
    ]

    configs += [
      ":${sdk_target_name}_config_BSP_Driver",
      ":${sdk_target_name}_config_freertos",
      ":${sdk_target_name}_config_utils",
    ]
    public_configs = [
      ":${sdk_target_name}_config",
      ":${sdk_target_name}_ble_config",
    ]

    cflags_c = [
      "-Wno-sign-compare",
      "-Wno-unused-but-set-variable",
      "-Wno-misleading-indentation",
      "-Wno-format",
      "-Wno-format-nonliteral",
      "-Wno-format-security",
      "-Wno-unused-function",
      "-Wno-incompatible-pointer-types",
      "-Wno-discarded-qualifiers",
      "-Wno-unused-variable",
    ]
  }

  config("${sdk_target_name}_config_blcrypto_suite") {
    include_dirs = [
      "${bl_iot_sdk_root}/components/security/blcrypto_suite/inc",
      "${bl_iot_sdk_root}/components/security/blcrypto_suite/inc/blcrypto_suite",
    ]
  }

  source_set("${sdk_target_name}_blcrypto_suite") {
    include_dirs = [
      "${bl_iot_sdk_root}/components/security/blcrypto_suite/priv_inc",
      "${bl_iot_sdk_root}/components/security/blcrypto_suite/priv_inc",
    ]
    sources = [
      "${bl_iot_sdk_root}/components/security/blcrypto_suite/src/blcrypto_suite_aes.c",
      "${bl_iot_sdk_root}/components/security/blcrypto_suite/src/blcrypto_suite_bignum.c",
      "${bl_iot_sdk_root}/components/security/blcrypto_suite/src/blcrypto_suite_ecp.c",
      "${bl_iot_sdk_root}/components/security/blcrypto_suite/src/blcrypto_suite_ecp_curves.c",
      "${bl_iot_sdk_root}/components/security/blcrypto_suite/src/blcrypto_suite_export_fw.c",
      "${bl_iot_sdk_root}/components/security/blcrypto_suite/src/blcrypto_suite_hacc.c",
      "${bl_iot_sdk_root}/components/security/blcrypto_suite/src/blcrypto_suite_hacc_glue.c",
      "${bl_iot_sdk_root}/components/security/blcrypto_suite/src/blcrypto_suite_hacc_secp256r1_mul.c",
      "${bl_iot_sdk_root}/components/security/blcrypto_suite/src/blcrypto_suite_platform_util.c",
      "${bl_iot_sdk_root}/components/security/blcrypto_suite/src/blcrypto_suite_porting.c",
      "${bl_iot_sdk_root}/components/security/blcrypto_suite/src/blcrypto_suite_supplicant_api.c",
    ]

    configs += [
      ":${sdk_target_name}_config_BSP_Driver",
      ":${sdk_target_name}_config_hosal",
      ":${sdk_target_name}_config_freertos",
    ]
    public_configs = [
      ":${sdk_target_name}_config",
      ":${sdk_target_name}_config_blcrypto_suite",
    ]
  }

  config("${sdk_target_name}_config_wifi") {
    defines = [
      "CFG_TXDESC=2",
      "CFG_STA_MAX=1",
      "BL_CHIP_NAME=\"BL602\"",
      "TD_DIAGNOSIS_STA",
      "OS_USING_FREERTOS",
      "CFG_VIRT_DEV_MAX=1",
    ]
    include_dirs = [
      "${bl_iot_sdk_root}/components/os/bl_os_adapter/bl_os_adapter/include",
      "${bl_iot_sdk_root}/components/os/bl_os_adapter/bl_os_adapter/include/bl_os_adapter",
      "${bl_iot_sdk_root}/components/network/wifi/include",
      "${bl_iot_sdk_root}/components/network/wifi_hosal/include",
      "${bl_iot_sdk_root}/components/network/wifi_manager",
      "${bl_iot_sdk_root}/components/network/wifi_manager/bl60x_wifi_driver/include",
    ]

    cflags_c = [ "-Wno-sign-compare" ]
    cflags_cc = [ "-Wno-sign-compare" ]
  }

  source_set("${sdk_target_name}_wifi") {
    defines = [ "BL602_MATTER_SUPPORT" ]

    include_dirs = [
      "${bl_iot_sdk_root}/components/os/bl_os_adapter/bl_os_adapter",
      "${bl_iot_sdk_root}/components/network/dns_server/include",
      "${bl_iot_sdk_root}/components/network/dns_server/include",
      "${bl_iot_sdk_root}/components/network/rfparam_adapter_tmp/rftlv",
      "${bl_iot_sdk_root}/components/network/wifi/modules/supplicant/src/sae",
      "${bl_iot_sdk_root}/components/network/wifi_manager/bl60x_wifi_driver",
      "${bl_iot_sdk_root}/components/security/wpa_supplicant/include",
      "${bl_iot_sdk_root}/components/security/wpa_supplicant/include/bl_supplicant",
      "${bl_iot_sdk_root}/components/security/wpa_supplicant/port",
      "${bl_iot_sdk_root}/components/security/wpa_supplicant/src/ap",
      "${bl_iot_sdk_root}/components/security/wpa_supplicant/src/bl_supplicant",
      "${bl_iot_sdk_root}/components/security/wpa_supplicant/src/common",
      "${bl_iot_sdk_root}/components/security/wpa_supplicant/src/crypto",
      "${bl_iot_sdk_root}/components/security/wpa_supplicant/src/eap_peer",
      "${bl_iot_sdk_root}/components/security/wpa_supplicant/src/rsn_supp",
      "${bl_iot_sdk_root}/components/security/wpa_supplicant/src/wps",
      "${bl_iot_sdk_root}/components/security/wpa_supplicant/test",
      "${bl_iot_sdk_root}/components/security/wpa_supplicant/port/include",
      "${bl_iot_sdk_root}/components/security/wpa_supplicant/src",
      "${bl_iot_sdk_root}/components/security/wpa_supplicant/src/utils",
    ]

    sources = [ "${bl_iot_sdk_root}/components/os/bl_os_adapter/bl_os_adapter/bl_os_hal.c" ]

    sources += [
      "${bl_iot_sdk_root}/components/network/rfparam_adapter_tmp/rftlv/phy_rftlv.c",
      "${bl_iot_sdk_root}/components/network/wifi_hosal/port/wifi_hosal_bl602.c",
      "${bl_iot_sdk_root}/components/network/wifi_hosal/wifi_hosal.c",
      "${bl_iot_sdk_root}/components/network/wifi_manager/bl60x_wifi_driver/bl_cmds.c",
      "${bl_iot_sdk_root}/components/network/wifi_manager/bl60x_wifi_driver/bl_irqs.c",
      "${bl_iot_sdk_root}/components/network/wifi_manager/bl60x_wifi_driver/bl_main.c",
      "${bl_iot_sdk_root}/components/network/wifi_manager/bl60x_wifi_driver/bl_mod_params.c",
      "${bl_iot_sdk_root}/components/network/wifi_manager/bl60x_wifi_driver/bl_msg_rx.c",
      "${bl_iot_sdk_root}/components/network/wifi_manager/bl60x_wifi_driver/bl_msg_tx.c",
      "${bl_iot_sdk_root}/components/network/wifi_manager/bl60x_wifi_driver/bl_platform.c",
      "${bl_iot_sdk_root}/components/network/wifi_manager/bl60x_wifi_driver/bl_rx.c",
      "${bl_iot_sdk_root}/components/network/wifi_manager/bl60x_wifi_driver/bl_tx.c",
      "${bl_iot_sdk_root}/components/network/wifi_manager/bl60x_wifi_driver/bl_utils.c",
      "${bl_iot_sdk_root}/components/network/wifi_manager/bl60x_wifi_driver/ipc_host.c",
      "${bl_iot_sdk_root}/components/network/wifi_manager/bl60x_wifi_driver/stateMachine.c",
      "${bl_iot_sdk_root}/components/network/wifi_manager/bl60x_wifi_driver/wifi.c",
      "${bl_iot_sdk_root}/components/network/wifi_manager/bl60x_wifi_driver/wifi_mgmr.c",
      "${bl_iot_sdk_root}/components/network/wifi_manager/bl60x_wifi_driver/wifi_mgmr_api.c",
      "${bl_iot_sdk_root}/components/network/wifi_manager/bl60x_wifi_driver/wifi_mgmr_cli.c",
      "${bl_iot_sdk_root}/components/network/wifi_manager/bl60x_wifi_driver/wifi_mgmr_event.c",
      "${bl_iot_sdk_root}/components/network/wifi_manager/bl60x_wifi_driver/wifi_mgmr_ext.c",
      "${bl_iot_sdk_root}/components/network/wifi_manager/bl60x_wifi_driver/wifi_mgmr_profile.c",
      "${bl_iot_sdk_root}/components/network/wifi_manager/bl60x_wifi_driver/wifi_netif.c",

      #wap_supplicant
      "${bl_iot_sdk_root}/components/network/dns_server/src/dns_server.c",
      "${bl_iot_sdk_root}/components/security/wpa_supplicant/port/os_bl.c",
      "${bl_iot_sdk_root}/components/security/wpa_supplicant/src/ap/ap_config.c",
      "${bl_iot_sdk_root}/components/security/wpa_supplicant/src/ap/wpa_auth_ie.c",
      "${bl_iot_sdk_root}/components/security/wpa_supplicant/src/ap/wpa_auth_rsn_ccmp_only.c",
      "${bl_iot_sdk_root}/components/security/wpa_supplicant/src/bl_supplicant/bl_hostap.c",
      "${bl_iot_sdk_root}/components/security/wpa_supplicant/src/bl_supplicant/bl_wpa3.c",
      "${bl_iot_sdk_root}/components/security/wpa_supplicant/src/bl_supplicant/bl_wpa_main.c",
      "${bl_iot_sdk_root}/components/security/wpa_supplicant/src/bl_supplicant/bl_wpas_glue.c",
      "${bl_iot_sdk_root}/components/security/wpa_supplicant/src/bl_supplicant/bl_wps.c",
      "${bl_iot_sdk_root}/components/security/wpa_supplicant/src/common/sae.c",
      "${bl_iot_sdk_root}/components/security/wpa_supplicant/src/common/wpa_common.c",
      "${bl_iot_sdk_root}/components/security/wpa_supplicant/src/crypto/aes-cbc.c",
      "${bl_iot_sdk_root}/components/security/wpa_supplicant/src/crypto/aes-internal-bl.c",
      "${bl_iot_sdk_root}/components/security/wpa_supplicant/src/crypto/aes-omac1.c",
      "${bl_iot_sdk_root}/components/security/wpa_supplicant/src/crypto/aes-unwrap.c",
      "${bl_iot_sdk_root}/components/security/wpa_supplicant/src/crypto/aes-wrap.c",
      "${bl_iot_sdk_root}/components/security/wpa_supplicant/src/crypto/crypto_internal-modexp.c",
      "${bl_iot_sdk_root}/components/security/wpa_supplicant/src/crypto/dh_group5.c",
      "${bl_iot_sdk_root}/components/security/wpa_supplicant/src/crypto/dh_groups.c",
      "${bl_iot_sdk_root}/components/security/wpa_supplicant/src/crypto/md5-internal.c",
      "${bl_iot_sdk_root}/components/security/wpa_supplicant/src/crypto/md5.c",
      "${bl_iot_sdk_root}/components/security/wpa_supplicant/src/crypto/rc4.c",
      "${bl_iot_sdk_root}/components/security/wpa_supplicant/src/crypto/sha1-internal.c",
      "${bl_iot_sdk_root}/components/security/wpa_supplicant/src/crypto/sha1-pbkdf2.c",
      "${bl_iot_sdk_root}/components/security/wpa_supplicant/src/crypto/sha1.c",
      "${bl_iot_sdk_root}/components/security/wpa_supplicant/src/crypto/sha256-internal.c",
      "${bl_iot_sdk_root}/components/security/wpa_supplicant/src/crypto/sha256-prf.c",
      "${bl_iot_sdk_root}/components/security/wpa_supplicant/src/crypto/sha256.c",
      "${bl_iot_sdk_root}/components/security/wpa_supplicant/src/eap_peer/eap_common.c",
      "${bl_iot_sdk_root}/components/security/wpa_supplicant/src/rsn_supp/pmksa_cache.c",
      "${bl_iot_sdk_root}/components/security/wpa_supplicant/src/rsn_supp/wpa.c",
      "${bl_iot_sdk_root}/components/security/wpa_supplicant/src/rsn_supp/wpa_ie.c",
      "${bl_iot_sdk_root}/components/security/wpa_supplicant/src/utils/common.c",
      "${bl_iot_sdk_root}/components/security/wpa_supplicant/src/utils/wpa_debug.c",
      "${bl_iot_sdk_root}/components/security/wpa_supplicant/src/utils/wpabuf.c",
      "${bl_iot_sdk_root}/components/security/wpa_supplicant/src/wps/wps.c",
      "${bl_iot_sdk_root}/components/security/wpa_supplicant/src/wps/wps_attr_build.c",
      "${bl_iot_sdk_root}/components/security/wpa_supplicant/src/wps/wps_attr_parse.c",
      "${bl_iot_sdk_root}/components/security/wpa_supplicant/src/wps/wps_attr_process.c",
      "${bl_iot_sdk_root}/components/security/wpa_supplicant/src/wps/wps_common.c",
      "${bl_iot_sdk_root}/components/security/wpa_supplicant/src/wps/wps_dev_attr.c",
      "${bl_iot_sdk_root}/components/security/wpa_supplicant/src/wps/wps_enrollee.c",
      "${bl_iot_sdk_root}/components/security/wpa_supplicant/src/wps/wps_registrar.c",
      "${bl_iot_sdk_root}/components/security/wpa_supplicant/src/wps/wps_validate.c",
      "${bl_iot_sdk_root}/components/security/wpa_supplicant/test/test_crypto-bl.c",
    ]

    libs = [ "${bl_iot_sdk_root}/components/network/wifi/lib/libwifi.a" ]

    configs += [
      ":${sdk_target_name}_config_BSP_Driver",
      ":${sdk_target_name}_config_stage",
      ":${sdk_target_name}_config_lwip",
      ":${sdk_target_name}_config_blcrypto_suite",
      ":${sdk_target_name}_config_freertos",
      ":${sdk_target_name}_config_utils",
    ]
    public_configs = [
      ":${sdk_target_name}_config",
      ":${sdk_target_name}_config_wifi",
    ]

    deps = [ ":${sdk_target_name}_hosal" ]

    cflags_c = [
      "-Wno-unused-function",
      "-Wno-shadow",
      "-Wno-old-style-declaration",
      "-Wno-incompatible-pointer-types",
      "-Wno-format-security",
      "-Wno-format-nonliteral",
      "-Wno-unused-but-set-variable",
      "-Wno-unused-variable",
      "-fcommon",
    ]
  }

  config("${sdk_target_name}_config_lwip") {
    include_dirs = [
      "${bl_iot_sdk_root}/components/network/lwip/lwip-port/config",
      "${bl_iot_sdk_root}/components/network/lwip/src/include",
      "${bl_iot_sdk_root}/components/network/lwip/src/include/lwip/apps",
      "${bl_iot_sdk_root}/components/network/lwip/lwip-port",
      "${bl_iot_sdk_root}/components/network/lwip/lwip-port/FreeRTOS",
      "${bl_iot_sdk_root}/components/network/lwip/lwip-port/hook",
    ]

    defines = [
      "LWIP_IPV6=1",
      "LWIP_IPV4=1",
      "LWIP_IPV6_DHCP6=1",
      "LWIP_IPV6_SCOPES=0",
      "LWIP_AUTOIP=1",
      "LWIP_IPV6_MLD=1",
      "LWIP_ND6_RDNSS_MAX_DNS_SERVERS=1",
      "PBUF_POOL_SIZE=20",
      "PBUF_POOL_BUFSIZE=(1280+150)",
      "CONFIG_ENABLE_IPV6_ADDR_CALLBACK",
      "CONFIG_LWIP_HOOK_IP6_ROUTE_DEFAULT",
      "CONFIG_LWIP_HOOK_ND6_GET_GW_DEFAULT",
    ]
  }

  source_set("${sdk_target_name}_lwip") {
    sources = [
      "${bl_iot_sdk_root}/components/network/lwip/lwip-port/FreeRTOS/ethernetif.c",
      "${bl_iot_sdk_root}/components/network/lwip/lwip-port/FreeRTOS/sys_arch.c",
    ]
    sources += [
      "${bl_iot_sdk_root}/components/network/lwip/src/netif/bridgeif.c",
      "${bl_iot_sdk_root}/components/network/lwip/src/netif/bridgeif_fdb.c",
      "${bl_iot_sdk_root}/components/network/lwip/src/netif/ethernet.c",
      "${bl_iot_sdk_root}/components/network/lwip/src/netif/slipif.c",
      "${bl_iot_sdk_root}/components/network/lwip/src/netif/zepif.c",
    ]
    sources += [
      "${bl_iot_sdk_root}/components/network/lwip/src/core/def.c",
      "${bl_iot_sdk_root}/components/network/lwip/src/core/dns.c",
      "${bl_iot_sdk_root}/components/network/lwip/src/core/inet_chksum.c",
      "${bl_iot_sdk_root}/components/network/lwip/src/core/init.c",
      "${bl_iot_sdk_root}/components/network/lwip/src/core/ip.c",
      "${bl_iot_sdk_root}/components/network/lwip/src/core/mem.c",
      "${bl_iot_sdk_root}/components/network/lwip/src/core/memp.c",
      "${bl_iot_sdk_root}/components/network/lwip/src/core/netif.c",
      "${bl_iot_sdk_root}/components/network/lwip/src/core/pbuf.c",
      "${bl_iot_sdk_root}/components/network/lwip/src/core/raw.c",
      "${bl_iot_sdk_root}/components/network/lwip/src/core/stats.c",
      "${bl_iot_sdk_root}/components/network/lwip/src/core/sys.c",
      "${bl_iot_sdk_root}/components/network/lwip/src/core/tcp.c",
      "${bl_iot_sdk_root}/components/network/lwip/src/core/tcp_in.c",
      "${bl_iot_sdk_root}/components/network/lwip/src/core/tcp_out.c",
      "${bl_iot_sdk_root}/components/network/lwip/src/core/timeouts.c",
      "${bl_iot_sdk_root}/components/network/lwip/src/core/udp.c",
    ]

    sources += [
      "${bl_iot_sdk_root}/components/network/lwip/src/core/ipv4/autoip.c",
      "${bl_iot_sdk_root}/components/network/lwip/src/core/ipv4/dhcp.c",
      "${bl_iot_sdk_root}/components/network/lwip/src/core/ipv4/etharp.c",
      "${bl_iot_sdk_root}/components/network/lwip/src/core/ipv4/icmp.c",
      "${bl_iot_sdk_root}/components/network/lwip/src/core/ipv4/igmp.c",
      "${bl_iot_sdk_root}/components/network/lwip/src/core/ipv4/ip4.c",
      "${bl_iot_sdk_root}/components/network/lwip/src/core/ipv4/ip4_addr.c",
      "${bl_iot_sdk_root}/components/network/lwip/src/core/ipv4/ip4_frag.c",
    ]

    sources += [
      "${bl_iot_sdk_root}/components/network/lwip/src/core/ipv6/dhcp6.c",
      "${bl_iot_sdk_root}/components/network/lwip/src/core/ipv6/ethip6.c",
      "${bl_iot_sdk_root}/components/network/lwip/src/core/ipv6/icmp6.c",
      "${bl_iot_sdk_root}/components/network/lwip/src/core/ipv6/inet6.c",
      "${bl_iot_sdk_root}/components/network/lwip/src/core/ipv6/ip6.c",
      "${bl_iot_sdk_root}/components/network/lwip/src/core/ipv6/ip6_addr.c",
      "${bl_iot_sdk_root}/components/network/lwip/src/core/ipv6/ip6_frag.c",

      #"${bl_iot_sdk_root}/components/network/lwip/src/core/ipv6/ip6_route_table.c",
      "${bl_iot_sdk_root}/components/network/lwip/src/core/ipv6/mld6.c",
      "${bl_iot_sdk_root}/components/network/lwip/src/core/ipv6/nd6.c",
    ]

    sources += [
      "${bl_iot_sdk_root}/components/network/lwip/src/api/api_lib.c",
      "${bl_iot_sdk_root}/components/network/lwip/src/api/api_msg.c",
      "${bl_iot_sdk_root}/components/network/lwip/src/api/err.c",
      "${bl_iot_sdk_root}/components/network/lwip/src/api/if_api.c",
      "${bl_iot_sdk_root}/components/network/lwip/src/api/netbuf.c",
      "${bl_iot_sdk_root}/components/network/lwip/src/api/netifapi.c",
      "${bl_iot_sdk_root}/components/network/lwip/src/api/sockets.c",
      "${bl_iot_sdk_root}/components/network/lwip/src/api/tcpip.c",
    ]
    sources +=
        [ "${bl_iot_sdk_root}/components/network/lwip/src/apps/mdns/mdns.c" ]
    sources +=
        [ "${bl_iot_sdk_root}/components/network/lwip_dhcpd/dhcp_server_raw.c" ]

<<<<<<< HEAD
    cflags_c = [
      "-Wno-incompatible-pointer-types",
      "-Wno-sign-compare"
    ]
    configs += [
      ":${sdk_target_name}_config_freertos",
    ]
=======
    configs += [ ":${sdk_target_name}_config_freertos" ]
>>>>>>> 39d7f558
    public_configs = [
      ":${sdk_target_name}_config",
      ":${sdk_target_name}_config_lwip",
    ]
  }

  group(sdk_target_name) {
    public_deps = [
      ":${sdk_target_name}_BSP_Driver",
      ":${sdk_target_name}_bl602_freertos",
      ":${sdk_target_name}_blcrypto_suite",
      ":${sdk_target_name}_ble",
      ":${sdk_target_name}_fs",
      ":${sdk_target_name}_hosal",
      ":${sdk_target_name}_libc",
      ":${sdk_target_name}_lwip",
      ":${sdk_target_name}_mbedtls",
      ":${sdk_target_name}_soc",
      ":${sdk_target_name}_stage",
      ":${sdk_target_name}_sys",
      ":${sdk_target_name}_utils",
      ":${sdk_target_name}_wifi",
    ]
  }
}<|MERGE_RESOLUTION|>--- conflicted
+++ resolved
@@ -910,17 +910,11 @@
     sources +=
         [ "${bl_iot_sdk_root}/components/network/lwip_dhcpd/dhcp_server_raw.c" ]
 
-<<<<<<< HEAD
     cflags_c = [
       "-Wno-incompatible-pointer-types",
-      "-Wno-sign-compare"
-    ]
-    configs += [
-      ":${sdk_target_name}_config_freertos",
-    ]
-=======
+      "-Wno-sign-compare",
+    ]
     configs += [ ":${sdk_target_name}_config_freertos" ]
->>>>>>> 39d7f558
     public_configs = [
       ":${sdk_target_name}_config",
       ":${sdk_target_name}_config_lwip",
