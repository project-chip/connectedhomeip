# Copyright (c) 2021 Project CHIP Authors
#
# Licensed under the Apache License, Version 2.0 (the "License");
# you may not use this file except in compliance with the License.
# You may obtain a copy of the License at
#
# http://www.apache.org/licenses/LICENSE-2.0
#
# Unless required by applicable law or agreed to in writing, software
# distributed under the License is distributed on an "AS IS" BASIS,
# WITHOUT WARRANTIES OR CONDITIONS OF ANY KIND, either express or implied.
# See the License for the specific language governing permissions and
# limitations under the License.
import("//args.gni")
import("//build_overrides/bouffalolab_iot_sdk.gni")
import("//build_overrides/chip.gni")
import("//build_overrides/mbedtls.gni")
import("${chip_root}/src/lib/lib.gni")

declare_args() {
  bl_iot_sdk_root = "${chip_root}/third_party/bouffalolab/repo"
}

assert(bl_iot_sdk_root != "", "bl_iot_sdk_root must be specified")

# Defines an Bouffa Lab IOT SDK build target.
#
# Parameters:
#   bl_iot_sdk_root - The location of Bouffalo Lab IOT SDK.
#   sources - The sources files to build.
template("bl_iot_sdk") {
  sdk_target_name = target_name

  config("${sdk_target_name}_config") {
    defines = [
      "__FILENAME__=strrchr(__FILE__,'/')?strrchr(__FILE__,'/')+1:__FILE__",
      "ARCH_RISCV",
      "BL602=BL602",
      "BL602_USE_HAL_DRIVER=1",

      "CFG_CHIP_BL602",

      "MBEDTLS_CONFIG_FILE=\"bl602-chip-mbedtls-config.h\"",

      #dump backtrace
      "CONF_ENABLE_FRAME_PTR=1",
      "CONF_ENABLE_FUNC_BACKTRACE_ELF=out/bl602-light/chip-bl602-lighting-example.out",
    ]

    include_dirs = [ "${chip_root}/third_party/mbedtls/repo/include" ]
    if (defined(invoker.include_dirs)) {
      include_dirs += invoker.include_dirs
    }

    if (defined(invoker.defines)) {
      defines += invoker.defines
    }

    cflags_c = [
      "-include",
      rebase_path("${invoker.freertos_config}", root_build_dir),
    ]
    cflags_cc = [
      "-include",
      rebase_path("${invoker.freertos_config}", root_build_dir),
    ]
  }

  source_set("${sdk_target_name}_soc") {
    defines = [ "BL602_MATTER_SUPPORT" ]

    sources = [
      "${bl_iot_sdk_root}/components/platform/soc/bl602/bl602/evb/src/boot/gcc/start.S",
      "${bl_iot_sdk_root}/components/platform/soc/bl602/bl602/evb/src/debug.c",
      "${bl_iot_sdk_root}/components/platform/soc/bl602/bl602/evb/src/strntoumax.c",
    ]
    cflags_c = [ "-Wno-format-truncation" ]
  }

  config("${sdk_target_name}_config_BSP_Driver") {
    include_dirs = [
      "${bl_iot_sdk_root}/components/platform/soc/bl602/bl602_std/bl602_std/RISCV/Device/Bouffalo/BL602/Startup",
      "${bl_iot_sdk_root}/components/platform/soc/bl602/bl602_std/bl602_std/RISCV/Core/Include",
      "${bl_iot_sdk_root}/components/platform/soc/bl602/bl602_std/bl602_std/Device/Bouffalo/BL602/Peripherals",
      "${bl_iot_sdk_root}/components/platform/soc/bl602/bl602_std/bl602_std/StdDriver/Inc",
      "${bl_iot_sdk_root}/components/platform/soc/bl602/bl602_std/bl602_std/Common/platform_print",
      "${bl_iot_sdk_root}/components/platform/soc/bl602/bl602_std/bl602_std/Common/soft_crc",
    ]
  }

  source_set("${sdk_target_name}_BSP_Driver") {
    include_dirs = [
      "${bl_iot_sdk_root}/components/platform/soc/bl602/bl602_std/bl602_std/Common/ring_buffer",
      "${bl_iot_sdk_root}/components/platform/soc/bl602/bl602_std/bl602_std/Common/partition",
    ]

    sources = [
      "${bl_iot_sdk_root}/components/platform/soc/bl602/bl602_std/bl602_std/Common/platform_print/platform_device.c",
      "${bl_iot_sdk_root}/components/platform/soc/bl602/bl602_std/bl602_std/StdDriver/Src/bl602_acomp.c",
      "${bl_iot_sdk_root}/components/platform/soc/bl602/bl602_std/bl602_std/StdDriver/Src/bl602_adc.c",
      "${bl_iot_sdk_root}/components/platform/soc/bl602/bl602_std/bl602_std/StdDriver/Src/bl602_aon.c",
      "${bl_iot_sdk_root}/components/platform/soc/bl602/bl602_std/bl602_std/StdDriver/Src/bl602_common.c",
      "${bl_iot_sdk_root}/components/platform/soc/bl602/bl602_std/bl602_std/StdDriver/Src/bl602_common_ext.c",
      "${bl_iot_sdk_root}/components/platform/soc/bl602/bl602_std/bl602_std/StdDriver/Src/bl602_dac.c",
      "${bl_iot_sdk_root}/components/platform/soc/bl602/bl602_std/bl602_std/StdDriver/Src/bl602_dma.c",
      "${bl_iot_sdk_root}/components/platform/soc/bl602/bl602_std/bl602_std/StdDriver/Src/bl602_ef_ctrl.c",
      "${bl_iot_sdk_root}/components/platform/soc/bl602/bl602_std/bl602_std/StdDriver/Src/bl602_glb.c",
      "${bl_iot_sdk_root}/components/platform/soc/bl602/bl602_std/bl602_std/StdDriver/Src/bl602_hbn.c",
      "${bl_iot_sdk_root}/components/platform/soc/bl602/bl602_std/bl602_std/StdDriver/Src/bl602_i2c.c",
      "${bl_iot_sdk_root}/components/platform/soc/bl602/bl602_std/bl602_std/StdDriver/Src/bl602_ir.c",
      "${bl_iot_sdk_root}/components/platform/soc/bl602/bl602_std/bl602_std/StdDriver/Src/bl602_l1c.c",
      "${bl_iot_sdk_root}/components/platform/soc/bl602/bl602_std/bl602_std/StdDriver/Src/bl602_mfg_efuse.c",
      "${bl_iot_sdk_root}/components/platform/soc/bl602/bl602_std/bl602_std/StdDriver/Src/bl602_mfg_flash.c",
      "${bl_iot_sdk_root}/components/platform/soc/bl602/bl602_std/bl602_std/StdDriver/Src/bl602_mfg_media.c",
      "${bl_iot_sdk_root}/components/platform/soc/bl602/bl602_std/bl602_std/StdDriver/Src/bl602_pds.c",
      "${bl_iot_sdk_root}/components/platform/soc/bl602/bl602_std/bl602_std/StdDriver/Src/bl602_pwm.c",
      "${bl_iot_sdk_root}/components/platform/soc/bl602/bl602_std/bl602_std/StdDriver/Src/bl602_romapi.c",
      "${bl_iot_sdk_root}/components/platform/soc/bl602/bl602_std/bl602_std/StdDriver/Src/bl602_sdu.c",
      "${bl_iot_sdk_root}/components/platform/soc/bl602/bl602_std/bl602_std/StdDriver/Src/bl602_sec_dbg.c",
      "${bl_iot_sdk_root}/components/platform/soc/bl602/bl602_std/bl602_std/StdDriver/Src/bl602_sec_eng.c",
      "${bl_iot_sdk_root}/components/platform/soc/bl602/bl602_std/bl602_std/StdDriver/Src/bl602_sf_cfg.c",
      "${bl_iot_sdk_root}/components/platform/soc/bl602/bl602_std/bl602_std/StdDriver/Src/bl602_sf_cfg_ext.c",
      "${bl_iot_sdk_root}/components/platform/soc/bl602/bl602_std/bl602_std/StdDriver/Src/bl602_sf_ctrl.c",
      "${bl_iot_sdk_root}/components/platform/soc/bl602/bl602_std/bl602_std/StdDriver/Src/bl602_sflash.c",
      "${bl_iot_sdk_root}/components/platform/soc/bl602/bl602_std/bl602_std/StdDriver/Src/bl602_sflash_ext.c",
      "${bl_iot_sdk_root}/components/platform/soc/bl602/bl602_std/bl602_std/StdDriver/Src/bl602_spi.c",
      "${bl_iot_sdk_root}/components/platform/soc/bl602/bl602_std/bl602_std/StdDriver/Src/bl602_timer.c",
      "${bl_iot_sdk_root}/components/platform/soc/bl602/bl602_std/bl602_std/StdDriver/Src/bl602_tzc_sec.c",
      "${bl_iot_sdk_root}/components/platform/soc/bl602/bl602_std/bl602_std/StdDriver/Src/bl602_uart.c",
      "${bl_iot_sdk_root}/components/platform/soc/bl602/bl602_std/bl602_std/StdDriver/Src/bl602_xip_sflash.c",
      "${bl_iot_sdk_root}/components/platform/soc/bl602/bl602_std/bl602_std/StdDriver/Src/bl602_xip_sflash_ext.c",
    ]

    configs += [ ":${sdk_target_name}_config_freertos" ]
    public_configs = [
      ":${sdk_target_name}_config",
      ":${sdk_target_name}_config_BSP_Driver",
    ]
    cflags_c = [
      "-Wno-sign-compare",
      "-Wno-unused-variable",
    ]
  }

  config("${sdk_target_name}_config_freertos") {
    include_dirs = [
      "${bl_iot_sdk_root}/components/platform/soc/bl602/freertos_riscv_ram/config",
      "${bl_iot_sdk_root}/components/platform/soc/bl602/freertos_riscv_ram/portable/GCC/RISC-V",
      "${bl_iot_sdk_root}/components/platform/soc/bl602/freertos_riscv_ram/panic",
    ]
  }

  source_set("${sdk_target_name}_bl602_freertos") {
    defines = [ "portasmHANDLE_INTERRUPT=interrupt_entry" ]
    include_dirs = [ "${bl_iot_sdk_root}/components/platform/soc/bl602/freertos_riscv_ram/portable/GCC/RISC-V/chip_specific_extensions/RV32F_float_abi_single" ]

    sources = [
      "${bl_iot_sdk_root}/components/platform/soc/bl602/freertos_riscv_ram/event_groups.c",
      "${bl_iot_sdk_root}/components/platform/soc/bl602/freertos_riscv_ram/list.c",
      "${bl_iot_sdk_root}/components/platform/soc/bl602/freertos_riscv_ram/misaligned/fp_asm.S",
      "${bl_iot_sdk_root}/components/platform/soc/bl602/freertos_riscv_ram/misaligned/misaligned_ldst.c",
      "${bl_iot_sdk_root}/components/platform/soc/bl602/freertos_riscv_ram/panic/panic_c.c",
      "${bl_iot_sdk_root}/components/platform/soc/bl602/freertos_riscv_ram/portable/GCC/RISC-V/port.c",
      "${bl_iot_sdk_root}/components/platform/soc/bl602/freertos_riscv_ram/portable/GCC/RISC-V/portASM.S",
      "${bl_iot_sdk_root}/components/platform/soc/bl602/freertos_riscv_ram/portable/MemMang/heap_5.c",
      "${bl_iot_sdk_root}/components/platform/soc/bl602/freertos_riscv_ram/queue.c",
      "${bl_iot_sdk_root}/components/platform/soc/bl602/freertos_riscv_ram/stream_buffer.c",
      "${bl_iot_sdk_root}/components/platform/soc/bl602/freertos_riscv_ram/tasks.c",
      "${bl_iot_sdk_root}/components/platform/soc/bl602/freertos_riscv_ram/timers.c",
    ]

    cflags_c = [
      "-Wno-sign-compare",
      "-Wno-old-style-declaration",
    ]

    public_configs = [
      ":${sdk_target_name}_config",
      ":${sdk_target_name}_config_freertos",
    ]
  }

  config("${sdk_target_name}_config_hosal") {
    include_dirs = [
      "${bl_iot_sdk_root}/components/platform/hosal/include",
      "${bl_iot_sdk_root}/components/platform/hosal/bl602_hal/include",
      "${bl_iot_sdk_root}/components/platform/hosal/bl602_hal",
      "${bl_iot_sdk_root}/components/platform/hosal/sec_common",
    ]

    cflags_cc = [ "-Wno-literal-suffix" ]
  }

  source_set("${sdk_target_name}_hosal") {
    sources = [
      "${bl_iot_sdk_root}/components/platform/hosal/bl602_hal/bl_adc.c",
      "${bl_iot_sdk_root}/components/platform/hosal/bl602_hal/bl_boot2.c",
      "${bl_iot_sdk_root}/components/platform/hosal/bl602_hal/bl_chip.c",
      "${bl_iot_sdk_root}/components/platform/hosal/bl602_hal/bl_cks.c",
      "${bl_iot_sdk_root}/components/platform/hosal/bl602_hal/bl_clocktree.c",
      "${bl_iot_sdk_root}/components/platform/hosal/bl602_hal/bl_dac_audio.c",
      "${bl_iot_sdk_root}/components/platform/hosal/bl602_hal/bl_dma.c",
      "${bl_iot_sdk_root}/components/platform/hosal/bl602_hal/bl_efuse.c",
      "${bl_iot_sdk_root}/components/platform/hosal/bl602_hal/bl_flash.c",
      "${bl_iot_sdk_root}/components/platform/hosal/bl602_hal/bl_gpio.c",
      "${bl_iot_sdk_root}/components/platform/hosal/bl602_hal/bl_gpio_cli.c",
      "${bl_iot_sdk_root}/components/platform/hosal/bl602_hal/bl_hbn.c",
      "${bl_iot_sdk_root}/components/platform/hosal/bl602_hal/bl_i2c.c",
      "${bl_iot_sdk_root}/components/platform/hosal/bl602_hal/bl_ir.c",
      "${bl_iot_sdk_root}/components/platform/hosal/bl602_hal/bl_irq.c",
      "${bl_iot_sdk_root}/components/platform/hosal/bl602_hal/bl_pds.c",
      "${bl_iot_sdk_root}/components/platform/hosal/bl602_hal/bl_pm.c",
      "${bl_iot_sdk_root}/components/platform/hosal/bl602_hal/bl_pwm.c",
      "${bl_iot_sdk_root}/components/platform/hosal/bl602_hal/bl_rtc.c",
      "${bl_iot_sdk_root}/components/platform/hosal/bl602_hal/bl_sec.c",
      "${bl_iot_sdk_root}/components/platform/hosal/bl602_hal/bl_sys.c",
      "${bl_iot_sdk_root}/components/platform/hosal/bl602_hal/bl_sys_cli.c",
      "${bl_iot_sdk_root}/components/platform/hosal/bl602_hal/bl_timer.c",
      "${bl_iot_sdk_root}/components/platform/hosal/bl602_hal/bl_uart.c",
      "${bl_iot_sdk_root}/components/platform/hosal/bl602_hal/bl_wdt.c",
      "${bl_iot_sdk_root}/components/platform/hosal/bl602_hal/bl_wdt_cli.c",
      "${bl_iot_sdk_root}/components/platform/hosal/bl602_hal/bl_wifi.c",
      "${bl_iot_sdk_root}/components/platform/hosal/bl602_hal/hal_board.c",
      "${bl_iot_sdk_root}/components/platform/hosal/bl602_hal/hal_boot2.c",
      "${bl_iot_sdk_root}/components/platform/hosal/bl602_hal/hal_button.c",
      "${bl_iot_sdk_root}/components/platform/hosal/bl602_hal/hal_gpio.c",
      "${bl_iot_sdk_root}/components/platform/hosal/bl602_hal/hal_hbn.c",
      "${bl_iot_sdk_root}/components/platform/hosal/bl602_hal/hal_hbnram.c",
      "${bl_iot_sdk_root}/components/platform/hosal/bl602_hal/hal_hwtimer.c",
      "${bl_iot_sdk_root}/components/platform/hosal/bl602_hal/hal_ir.c",
      "${bl_iot_sdk_root}/components/platform/hosal/bl602_hal/hal_pds.c",
      "${bl_iot_sdk_root}/components/platform/hosal/bl602_hal/hal_sys.c",
      "${bl_iot_sdk_root}/components/platform/hosal/bl602_hal/hal_wifi.c",

      #     hosal_adc.c is included by the code in wifi module
      #      "${bl_iot_sdk_root}/components/platform/hosal/bl602_hal/hosal_adc.c",
      "${bl_iot_sdk_root}/components/platform/hosal/bl602_hal/hosal_dac.c",
      "${bl_iot_sdk_root}/components/platform/hosal/bl602_hal/hosal_dma.c",
      "${bl_iot_sdk_root}/components/platform/hosal/bl602_hal/hosal_efuse.c",
      "${bl_iot_sdk_root}/components/platform/hosal/bl602_hal/hosal_flash.c",
      "${bl_iot_sdk_root}/components/platform/hosal/bl602_hal/hosal_gpio.c",
      "${bl_iot_sdk_root}/components/platform/hosal/bl602_hal/hosal_i2c.c",
      "${bl_iot_sdk_root}/components/platform/hosal/bl602_hal/hosal_ota.c",
      "${bl_iot_sdk_root}/components/platform/hosal/bl602_hal/hosal_pwm.c",
      "${bl_iot_sdk_root}/components/platform/hosal/bl602_hal/hosal_rng.c",
      "${bl_iot_sdk_root}/components/platform/hosal/bl602_hal/hosal_rtc.c",
      "${bl_iot_sdk_root}/components/platform/hosal/bl602_hal/hosal_spi.c",
      "${bl_iot_sdk_root}/components/platform/hosal/bl602_hal/hosal_timer.c",
      "${bl_iot_sdk_root}/components/platform/hosal/bl602_hal/hosal_uart.c",
      "${bl_iot_sdk_root}/components/platform/hosal/bl602_hal/hosal_wdg.c",
      "${bl_iot_sdk_root}/components/platform/hosal/sec_common/bl_sec_aes.c",
      "${bl_iot_sdk_root}/components/platform/hosal/sec_common/bl_sec_common.c",
      "${bl_iot_sdk_root}/components/platform/hosal/sec_common/bl_sec_pka.c",
      "${bl_iot_sdk_root}/components/platform/hosal/sec_common/bl_sec_sha.c",
    ]

    cflags_c = [
      "-Wno-sign-compare",
      "-Wno-shadow",
      "-Wno-unused-but-set-variable",
      "-Wno-old-style-declaration",
      "-Wno-stringop-overflow",
      "-Wno-format-truncation",
      "-Wno-unused-variable",
    ]
    configs += [
      ":${sdk_target_name}_config_wifi",
      ":${sdk_target_name}_config_BSP_Driver",
      ":${sdk_target_name}_config_stage",
      ":${sdk_target_name}_config_sys",
      ":${sdk_target_name}_config_fs",
      ":${sdk_target_name}_config_utils",
      ":${sdk_target_name}_config_freertos",
    ]
    public_configs = [
      ":${sdk_target_name}_config",
      ":${sdk_target_name}_config_hosal",
    ]
  }

  config("${sdk_target_name}_config_fs") {
    include_dirs = [ "${bl_iot_sdk_root}/components/fs/vfs/include" ]
  }

  source_set("${sdk_target_name}_fs") {
    sources = [
      "${bl_iot_sdk_root}/components/fs/vfs/device/vfs_adc.c",
      "${bl_iot_sdk_root}/components/fs/vfs/device/vfs_gpio.c",
      "${bl_iot_sdk_root}/components/fs/vfs/device/vfs_pwm.c",
      "${bl_iot_sdk_root}/components/fs/vfs/device/vfs_spi.c",
      "${bl_iot_sdk_root}/components/fs/vfs/device/vfs_uart.c",
      "${bl_iot_sdk_root}/components/fs/vfs/src/vfs.c",
      "${bl_iot_sdk_root}/components/fs/vfs/src/vfs_file.c",
      "${bl_iot_sdk_root}/components/fs/vfs/src/vfs_inode.c",
      "${bl_iot_sdk_root}/components/fs/vfs/src/vfs_register.c",
    ]
    cflags_c = [
      "-Wno-sign-compare",
      "-Wno-builtin-declaration-mismatch",
    ]
    configs += [
      ":${sdk_target_name}_config_hosal",
      ":${sdk_target_name}_config_stage",
      ":${sdk_target_name}_config_fs",
      ":${sdk_target_name}_config_utils",
      ":${sdk_target_name}_config_freertos",
    ]
    public_configs = [
      ":${sdk_target_name}_config",
      ":${sdk_target_name}_config_fs",
    ]
  }

  source_set("${sdk_target_name}_libc") {
    sources = [
      "${bl_iot_sdk_root}/components/libc/newlibc/assert.c",
      "${bl_iot_sdk_root}/components/libc/newlibc/stdatomic.c",
      "${bl_iot_sdk_root}/components/libc/newlibc/syscalls.c",
    ]
    cflags_c = [ "-Wno-builtin-declaration-mismatch" ]
    configs += [ ":${sdk_target_name}_config_freertos" ]
    public_configs = [ ":${sdk_target_name}_config" ]
  }

  config("${sdk_target_name}_config_stage") {
    include_dirs = [
      "${bl_iot_sdk_root}/components/stage/easyflash4/inc",
      "${bl_iot_sdk_root}/components/stage/yloop/include",
      "${bl_iot_sdk_root}/components/stage/blog",
      "${bl_iot_sdk_root}/components/stage/yloop/include/aos",
      "${bl_iot_sdk_root}/components/stage/blfdt/inc",
      "${bl_iot_sdk_root}/components/stage/cli/cli/include",
    ]
  }

  source_set("${sdk_target_name}_stage") {
    sources = [
      "${bl_iot_sdk_root}/components/stage/blfdt/src/fdt.c",
      "${bl_iot_sdk_root}/components/stage/blfdt/src/fdt_addresses.c",
      "${bl_iot_sdk_root}/components/stage/blfdt/src/fdt_empty_tree.c",
      "${bl_iot_sdk_root}/components/stage/blfdt/src/fdt_overlay.c",
      "${bl_iot_sdk_root}/components/stage/blfdt/src/fdt_ro.c",
      "${bl_iot_sdk_root}/components/stage/blfdt/src/fdt_rw.c",
      "${bl_iot_sdk_root}/components/stage/blfdt/src/fdt_strerror.c",
      "${bl_iot_sdk_root}/components/stage/blfdt/src/fdt_sw.c",
      "${bl_iot_sdk_root}/components/stage/blfdt/src/fdt_wip.c",
      "${bl_iot_sdk_root}/components/stage/blog/blog.c",
      "${bl_iot_sdk_root}/components/stage/easyflash4/src/easyflash.c",
      "${bl_iot_sdk_root}/components/stage/easyflash4/src/ef_env.c",
      "${bl_iot_sdk_root}/components/stage/easyflash4/src/ef_port.c",
      "${bl_iot_sdk_root}/components/stage/easyflash4/src/ef_utils.c",
      "${bl_iot_sdk_root}/components/stage/yloop/src/aos_freertos.c",
      "${bl_iot_sdk_root}/components/stage/yloop/src/device.c",
      "${bl_iot_sdk_root}/components/stage/yloop/src/local_event.c",
      "${bl_iot_sdk_root}/components/stage/yloop/src/select.c",
      "${bl_iot_sdk_root}/components/stage/yloop/src/yloop.c",
    ]

    defines = [ "EF_ENV_CACHE_TABLE_SIZE=32" ]
    cflags_c = [ "-Wno-sign-compare" ]
    configs += [
      ":${sdk_target_name}_config_BSP_Driver",
      ":${sdk_target_name}_config_freertos",
      ":${sdk_target_name}_config_fs",
      ":${sdk_target_name}_config_sys",
      ":${sdk_target_name}_config_utils",
    ]
    public_configs = [
      ":${sdk_target_name}_config",
      ":${sdk_target_name}_config_stage",
    ]
  }

  config("${sdk_target_name}_config_sys") {
    include_dirs = [
      "${bl_iot_sdk_root}/components/sys/bloop/bloop/include",
      "${bl_iot_sdk_root}/components/sys/bloop/looprt/include",
      "${bl_iot_sdk_root}/components/sys/bloop/loopset/include",
      "${bl_iot_sdk_root}/components/sys/blmtd/include",
    ]
  }

  source_set("${sdk_target_name}_sys") {
    include_dirs = [ "${bl_iot_sdk_root}/components/sys/bltime/include" ]
    sources = [
      "${bl_iot_sdk_root}/components/sys/blmtd/bl_mtd.c",
      "${bl_iot_sdk_root}/components/sys/bltime/bl_sys_time.c",
    ]
    configs += [
      ":${sdk_target_name}_config_BSP_Driver",
      ":${sdk_target_name}_config_hosal",
      ":${sdk_target_name}_config_utils",
      ":${sdk_target_name}_config_freertos",
    ]
    public_configs = [
      ":${sdk_target_name}_config",
      ":${sdk_target_name}_config_sys",
    ]
  }

  config("${sdk_target_name}_config_utils") {
    include_dirs = [ "${bl_iot_sdk_root}/components/utils/include/" ]
  }

  source_set("${sdk_target_name}_utils") {
    sources = [
      "${bl_iot_sdk_root}/components/utils/src/utils_base64.c",
      "${bl_iot_sdk_root}/components/utils/src/utils_crc.c",
      "${bl_iot_sdk_root}/components/utils/src/utils_dns.c",
      "${bl_iot_sdk_root}/components/utils/src/utils_fec.c",
      "${bl_iot_sdk_root}/components/utils/src/utils_getopt.c",
      "${bl_iot_sdk_root}/components/utils/src/utils_hex.c",
      "${bl_iot_sdk_root}/components/utils/src/utils_hexdump.c",
      "${bl_iot_sdk_root}/components/utils/src/utils_hmac_sha1_fast.c",
      "${bl_iot_sdk_root}/components/utils/src/utils_list.c",
      "${bl_iot_sdk_root}/components/utils/src/utils_log.c",
      "${bl_iot_sdk_root}/components/utils/src/utils_memp.c",
      "${bl_iot_sdk_root}/components/utils/src/utils_notifier.c",
      "${bl_iot_sdk_root}/components/utils/src/utils_psk_fast.c",
      "${bl_iot_sdk_root}/components/utils/src/utils_rbtree.c",
      "${bl_iot_sdk_root}/components/utils/src/utils_sha256.c",
      "${bl_iot_sdk_root}/components/utils/src/utils_string.c",
      "${bl_iot_sdk_root}/components/utils/src/utils_time.c",
      "${bl_iot_sdk_root}/components/utils/src/utils_tlv_bl.c",
    ]

    cflags_c = [
      "-Wno-shadow",
      "-Wno-sign-compare",
    ]
    configs += [
      ":${sdk_target_name}_config_hosal",
      ":${sdk_target_name}_config_utils",
      ":${sdk_target_name}_config_freertos",
    ]
    public_configs = [
      ":${sdk_target_name}_config",
      ":${sdk_target_name}_config_utils",
    ]
  }

  config("${sdk_target_name}_config_mbedtls") {
    include_dirs = [
      "${bl_iot_sdk_root}/components/security/mbedtls_lts/mbedtls/include",
      "${bl_iot_sdk_root}/components/security/mbedtls_lts/port",
    ]

    defines = [ "MBEDTLS_CONFIG_FILE=\"bl602-chip-mbedtls-config.h\"" ]
  }

  source_set("${sdk_target_name}_mbedtls") {
    include_dirs =
        [ "${bl_iot_sdk_root}/components/security/mbedtls_lts/mbedtls/library" ]

    sources = [
      "${bl_iot_sdk_root}/components/security/mbedtls_lts/port/hw_acc/aes_alt.c",
      "${bl_iot_sdk_root}/components/security/mbedtls_lts/port/hw_acc/bignum_hw.c",
      "${bl_iot_sdk_root}/components/security/mbedtls_lts/port/hw_acc/ecp_alt.c",
      "${bl_iot_sdk_root}/components/security/mbedtls_lts/port/hw_acc/ecp_curves_alt.c",
      "${bl_iot_sdk_root}/components/security/mbedtls_lts/port/hw_acc/hw_common.c",
      "${bl_iot_sdk_root}/components/security/mbedtls_lts/port/hw_acc/hw_common.h",
      "${bl_iot_sdk_root}/components/security/mbedtls_lts/port/hw_acc/sha1_alt.c",
      "${bl_iot_sdk_root}/components/security/mbedtls_lts/port/hw_acc/sha256_alt.c",
    ]

    sources += [
      "${bl_iot_sdk_root}/components/security/mbedtls_lts/port/bignum_ext.c",
      "${bl_iot_sdk_root}/components/security/mbedtls_lts/port/hw_entropy_poll.c",
      "${bl_iot_sdk_root}/components/security/mbedtls_lts/port/mbedtls_port_mem.c",
      "${bl_iot_sdk_root}/components/security/mbedtls_lts/port/net_sockets.c",
      "${bl_iot_sdk_root}/components/security/mbedtls_lts/port/pkparse.c",
    ]

    sources += [
      "${bl_iot_sdk_root}/components/security/mbedtls_lts/mbedtls/library/aes.c",
      "${bl_iot_sdk_root}/components/security/mbedtls_lts/mbedtls/library/asn1parse.c",
      "${bl_iot_sdk_root}/components/security/mbedtls_lts/mbedtls/library/asn1write.c",
      "${bl_iot_sdk_root}/components/security/mbedtls_lts/mbedtls/library/bignum.c",
      "${bl_iot_sdk_root}/components/security/mbedtls_lts/mbedtls/library/ccm.c",
      "${bl_iot_sdk_root}/components/security/mbedtls_lts/mbedtls/library/cipher.c",
      "${bl_iot_sdk_root}/components/security/mbedtls_lts/mbedtls/library/cipher_wrap.c",
      "${bl_iot_sdk_root}/components/security/mbedtls_lts/mbedtls/library/cmac.c",
      "${bl_iot_sdk_root}/components/security/mbedtls_lts/mbedtls/library/constant_time.c",
      "${bl_iot_sdk_root}/components/security/mbedtls_lts/mbedtls/library/ctr_drbg.c",
      "${bl_iot_sdk_root}/components/security/mbedtls_lts/mbedtls/library/ecdh.c",
      "${bl_iot_sdk_root}/components/security/mbedtls_lts/mbedtls/library/ecdsa.c",
      "${bl_iot_sdk_root}/components/security/mbedtls_lts/mbedtls/library/ecp.c",
      "${bl_iot_sdk_root}/components/security/mbedtls_lts/mbedtls/library/ecp_curves.c",
      "${bl_iot_sdk_root}/components/security/mbedtls_lts/mbedtls/library/entropy.c",
      "${bl_iot_sdk_root}/components/security/mbedtls_lts/mbedtls/library/hkdf.c",
      "${bl_iot_sdk_root}/components/security/mbedtls_lts/mbedtls/library/hmac_drbg.c",
      "${bl_iot_sdk_root}/components/security/mbedtls_lts/mbedtls/library/md.c",
      "${bl_iot_sdk_root}/components/security/mbedtls_lts/mbedtls/library/oid.c",
      "${bl_iot_sdk_root}/components/security/mbedtls_lts/mbedtls/library/pk.c",
      "${bl_iot_sdk_root}/components/security/mbedtls_lts/mbedtls/library/pk_wrap.c",
      "${bl_iot_sdk_root}/components/security/mbedtls_lts/mbedtls/library/pkcs5.c",
      "${bl_iot_sdk_root}/components/security/mbedtls_lts/mbedtls/library/pkwrite.c",
      "${bl_iot_sdk_root}/components/security/mbedtls_lts/mbedtls/library/platform.c",
      "${bl_iot_sdk_root}/components/security/mbedtls_lts/mbedtls/library/platform_util.c",
      "${bl_iot_sdk_root}/components/security/mbedtls_lts/mbedtls/library/sha256.c",
      "${bl_iot_sdk_root}/components/security/mbedtls_lts/mbedtls/library/sha512.c",
      "${bl_iot_sdk_root}/components/security/mbedtls_lts/mbedtls/library/x509_create.c",
      "${bl_iot_sdk_root}/components/security/mbedtls_lts/mbedtls/library/x509write_csr.c",
    ]

    cflags_c = [
      "-Wno-sign-compare",
      "-Wno-implicit-function-declaration",
    ]
    configs += [
      ":${sdk_target_name}_config_BSP_Driver",
      ":${sdk_target_name}_config_hosal",
      ":${sdk_target_name}_config_freertos",
    ]
    public_configs = [
      ":${sdk_target_name}_config",
      ":${sdk_target_name}_config_mbedtls",
    ]
  }

  config("${sdk_target_name}_ble_config") {
    include_dirs = [
      "${bl_iot_sdk_root}/components/network/ble/blecontroller/ble_inc",
      "${bl_iot_sdk_root}/components/network/ble/blestack/src/include",
      "${bl_iot_sdk_root}/components/network/ble/blestack/src/include/bluetooth",
      "${bl_iot_sdk_root}/components/network/ble/blestack/src/include/drivers/bluetooth",
      "${bl_iot_sdk_root}/components/network/ble/blestack/src/common/include",
      "${bl_iot_sdk_root}/components/network/ble/blestack/src/common/include/zephyr",
      "${bl_iot_sdk_root}/components/network/ble/blestack/src/port/include",
      "${bl_iot_sdk_root}/components/network/ble/blestack/src",
      "${bl_iot_sdk_root}/components/network/ble/blestack/src/host",
    ]

    defines = [
      "BFLB_BLE",
      "CONFIG_SET_TX_PWR",
      "CFG_CON=1",
      "CFG_BLE",
      "CFG_SLEEP",
      "CFG_BT_RESET",
      "CONFIG_BT_PERIPHERAL=1",
      "CFG_BLE_TX_BUFF_DATA=2",
      "CONFIG_BT_GATT_DYNAMIC_DB",
      "CONFIG_BT_GATT_SERVICE_CHANGED",
      "CONFIG_BT_SETTINGS_CCC_LAZY_LOADING",
      "CONFIG_BT_KEYS_OVERWRITE_OLDEST",
      "CONFIG_BT_GAP_PERIPHERAL_PREF_PARAMS",
      "CONFIG_BT_BONDABLE",
      "CONFIG_BT_ASSERT",
      "CFG_BLE_STACK_DBG_PRINT",
    ]

    cflags_cc = [ "-Wno-conversion" ]
  }

  source_set("${sdk_target_name}_ble") {
    defines = [
      "CONFIG_BT_L2CAP_DYNAMIC_CHANNEL",
      "CONFIG_BT_GATT_CLIENT",
      "CONFIG_BT_CONN=1",
      "CONFIG_BT_GATT_DIS_PNP",
      "CONFIG_BT_GATT_DIS_SERIAL_NUMBER",
      "CONFIG_BT_GATT_DIS_FW_REV",
      "CONFIG_BT_GATT_DIS_HW_REV",
      "CONFIG_BT_GATT_DIS_SW_REV",
      "CONFIG_BT_ECC",
      "CONFIG_BT_KEYS_SAVE_AGING_COUNTER_ON_PAIRING",
      "CONFIG_BT_HCI_VS_EVT_USER",
      "CONFIG_BT_SETTINGS_USE_PRINTK",
    ]

    libs = [ "${bl_iot_sdk_root}/components/network/ble/blecontroller_602_m0s1/lib/libblecontroller_602_m0s1.a" ]

    include_dirs = [
      "${bl_iot_sdk_root}/components/network/ble/blestack/src/common",
      "${bl_iot_sdk_root}/components/network/ble/blestack/src/common/include",
      "${bl_iot_sdk_root}/components/network/ble/blestack/src/common/include/misc",
      "${bl_iot_sdk_root}/components/network/ble/blestack/src/bl_hci_wrapper",
      "${bl_iot_sdk_root}/components/network/ble/blestack/src/common/tinycrypt/include/tinycrypt",
    ]

    sources = [
      "${bl_iot_sdk_root}/components/network/ble/blestack/src/bl_hci_wrapper/bl_hci_wrapper.c",
      "${bl_iot_sdk_root}/components/network/ble/blestack/src/common/atomic_c.c",
      "${bl_iot_sdk_root}/components/network/ble/blestack/src/common/buf.c",
      "${bl_iot_sdk_root}/components/network/ble/blestack/src/common/dec.c",
      "${bl_iot_sdk_root}/components/network/ble/blestack/src/common/log.c",
      "${bl_iot_sdk_root}/components/network/ble/blestack/src/common/poll.c",
      "${bl_iot_sdk_root}/components/network/ble/blestack/src/common/work_q.c",
      "${bl_iot_sdk_root}/components/network/ble/blestack/src/hci_onchip/hci_driver.c",
      "${bl_iot_sdk_root}/components/network/ble/blestack/src/host/att.c",
      "${bl_iot_sdk_root}/components/network/ble/blestack/src/host/bl_host_assist.c",
      "${bl_iot_sdk_root}/components/network/ble/blestack/src/host/conn.c",
      "${bl_iot_sdk_root}/components/network/ble/blestack/src/host/crypto.c",
      "${bl_iot_sdk_root}/components/network/ble/blestack/src/host/gatt.c",
      "${bl_iot_sdk_root}/components/network/ble/blestack/src/host/hci_core.c",
      "${bl_iot_sdk_root}/components/network/ble/blestack/src/host/l2cap.c",
      "${bl_iot_sdk_root}/components/network/ble/blestack/src/host/settings.c",
      "${bl_iot_sdk_root}/components/network/ble/blestack/src/host/uuid.c",
      "${bl_iot_sdk_root}/components/network/ble/blestack/src/port/bl_port.c",
    ]

    configs += [
      ":${sdk_target_name}_config_BSP_Driver",
      ":${sdk_target_name}_config_freertos",
      ":${sdk_target_name}_config_utils",
    ]
    public_configs = [
      ":${sdk_target_name}_config",
      ":${sdk_target_name}_ble_config",
    ]

    cflags_c = [
      "-Wno-sign-compare",
      "-Wno-unused-but-set-variable",
      "-Wno-misleading-indentation",
      "-Wno-format",
      "-Wno-format-nonliteral",
      "-Wno-format-security",
      "-Wno-unused-function",
      "-Wno-incompatible-pointer-types",
      "-Wno-discarded-qualifiers",
      "-Wno-unused-variable",
    ]
  }

  config("${sdk_target_name}_config_blcrypto_suite") {
    include_dirs = [
      "${bl_iot_sdk_root}/components/security/blcrypto_suite/inc",
      "${bl_iot_sdk_root}/components/security/blcrypto_suite/inc/blcrypto_suite",
    ]
  }

  source_set("${sdk_target_name}_blcrypto_suite") {
    include_dirs = [
      "${bl_iot_sdk_root}/components/security/blcrypto_suite/priv_inc",
      "${bl_iot_sdk_root}/components/security/blcrypto_suite/priv_inc",
    ]
    sources = [
      "${bl_iot_sdk_root}/components/security/blcrypto_suite/src/blcrypto_suite_aes.c",
      "${bl_iot_sdk_root}/components/security/blcrypto_suite/src/blcrypto_suite_bignum.c",
      "${bl_iot_sdk_root}/components/security/blcrypto_suite/src/blcrypto_suite_ecp.c",
      "${bl_iot_sdk_root}/components/security/blcrypto_suite/src/blcrypto_suite_ecp_curves.c",
      "${bl_iot_sdk_root}/components/security/blcrypto_suite/src/blcrypto_suite_export_fw.c",
      "${bl_iot_sdk_root}/components/security/blcrypto_suite/src/blcrypto_suite_hacc.c",
      "${bl_iot_sdk_root}/components/security/blcrypto_suite/src/blcrypto_suite_hacc_glue.c",
      "${bl_iot_sdk_root}/components/security/blcrypto_suite/src/blcrypto_suite_hacc_secp256r1_mul.c",
      "${bl_iot_sdk_root}/components/security/blcrypto_suite/src/blcrypto_suite_platform_util.c",
      "${bl_iot_sdk_root}/components/security/blcrypto_suite/src/blcrypto_suite_porting.c",
      "${bl_iot_sdk_root}/components/security/blcrypto_suite/src/blcrypto_suite_supplicant_api.c",
    ]

    configs += [
      ":${sdk_target_name}_config_BSP_Driver",
      ":${sdk_target_name}_config_hosal",
      ":${sdk_target_name}_config_freertos",
    ]
    public_configs = [
      ":${sdk_target_name}_config",
      ":${sdk_target_name}_config_blcrypto_suite",
    ]
  }

  config("${sdk_target_name}_config_wifi") {
    defines = [
      "CFG_TXDESC=2",
      "CFG_STA_MAX=1",
      "BL_CHIP_NAME=\"BL602\"",
      "TD_DIAGNOSIS_STA",
      "OS_USING_FREERTOS",
      "CFG_VIRT_DEV_MAX=1",
    ]
    include_dirs = [
      "${bl_iot_sdk_root}/components/os/bl_os_adapter/bl_os_adapter/include",
      "${bl_iot_sdk_root}/components/os/bl_os_adapter/bl_os_adapter/include/bl_os_adapter",
      "${bl_iot_sdk_root}/components/network/wifi/include",
      "${bl_iot_sdk_root}/components/network/wifi_hosal/include",
      "${bl_iot_sdk_root}/components/network/wifi_manager",
      "${bl_iot_sdk_root}/components/network/wifi_manager/bl60x_wifi_driver/include",
    ]

    cflags_c = [ "-Wno-sign-compare" ]
    cflags_cc = [ "-Wno-sign-compare" ]
  }

  source_set("${sdk_target_name}_wifi") {
    defines = [
      "BL602_MATTER_SUPPORT",
      "LWIP_IPV6",
    ]

    include_dirs = [
      "${bl_iot_sdk_root}/components/os/bl_os_adapter/bl_os_adapter",
      "${bl_iot_sdk_root}/components/network/dns_server/include",
      "${bl_iot_sdk_root}/components/network/dns_server/include",
      "${bl_iot_sdk_root}/components/network/rfparam_adapter_tmp/rftlv",
      "${bl_iot_sdk_root}/components/network/wifi/modules/supplicant/src/sae",
      "${bl_iot_sdk_root}/components/network/wifi_manager/bl60x_wifi_driver",
      "${bl_iot_sdk_root}/components/security/wpa_supplicant/include",
      "${bl_iot_sdk_root}/components/security/wpa_supplicant/include/bl_supplicant",
      "${bl_iot_sdk_root}/components/security/wpa_supplicant/port",
      "${bl_iot_sdk_root}/components/security/wpa_supplicant/src/ap",
      "${bl_iot_sdk_root}/components/security/wpa_supplicant/src/bl_supplicant",
      "${bl_iot_sdk_root}/components/security/wpa_supplicant/src/common",
      "${bl_iot_sdk_root}/components/security/wpa_supplicant/src/crypto",
      "${bl_iot_sdk_root}/components/security/wpa_supplicant/src/eap_peer",
      "${bl_iot_sdk_root}/components/security/wpa_supplicant/src/rsn_supp",
      "${bl_iot_sdk_root}/components/security/wpa_supplicant/src/wps",
      "${bl_iot_sdk_root}/components/security/wpa_supplicant/test",
      "${bl_iot_sdk_root}/components/security/wpa_supplicant/port/include",
      "${bl_iot_sdk_root}/components/security/wpa_supplicant/src",
      "${bl_iot_sdk_root}/components/security/wpa_supplicant/src/utils",
    ]

    sources = [ "${bl_iot_sdk_root}/components/os/bl_os_adapter/bl_os_adapter/bl_os_hal.c" ]

    sources += [
      "${bl_iot_sdk_root}/components/network/rfparam_adapter_tmp/rftlv/phy_rftlv.c",
      "${bl_iot_sdk_root}/components/network/wifi_hosal/port/wifi_hosal_bl602.c",
      "${bl_iot_sdk_root}/components/network/wifi_hosal/wifi_hosal.c",
      "${bl_iot_sdk_root}/components/network/wifi_manager/bl60x_wifi_driver/bl_cmds.c",
      "${bl_iot_sdk_root}/components/network/wifi_manager/bl60x_wifi_driver/bl_irqs.c",
      "${bl_iot_sdk_root}/components/network/wifi_manager/bl60x_wifi_driver/bl_main.c",
      "${bl_iot_sdk_root}/components/network/wifi_manager/bl60x_wifi_driver/bl_mod_params.c",
      "${bl_iot_sdk_root}/components/network/wifi_manager/bl60x_wifi_driver/bl_msg_rx.c",
      "${bl_iot_sdk_root}/components/network/wifi_manager/bl60x_wifi_driver/bl_msg_tx.c",
      "${bl_iot_sdk_root}/components/network/wifi_manager/bl60x_wifi_driver/bl_platform.c",
      "${bl_iot_sdk_root}/components/network/wifi_manager/bl60x_wifi_driver/bl_rx.c",
      "${bl_iot_sdk_root}/components/network/wifi_manager/bl60x_wifi_driver/bl_tx.c",
      "${bl_iot_sdk_root}/components/network/wifi_manager/bl60x_wifi_driver/bl_utils.c",
      "${bl_iot_sdk_root}/components/network/wifi_manager/bl60x_wifi_driver/ipc_host.c",
      "${bl_iot_sdk_root}/components/network/wifi_manager/bl60x_wifi_driver/stateMachine.c",
      "${bl_iot_sdk_root}/components/network/wifi_manager/bl60x_wifi_driver/wifi.c",
      "${bl_iot_sdk_root}/components/network/wifi_manager/bl60x_wifi_driver/wifi_mgmr.c",
      "${bl_iot_sdk_root}/components/network/wifi_manager/bl60x_wifi_driver/wifi_mgmr_api.c",
      "${bl_iot_sdk_root}/components/network/wifi_manager/bl60x_wifi_driver/wifi_mgmr_cli.c",
      "${bl_iot_sdk_root}/components/network/wifi_manager/bl60x_wifi_driver/wifi_mgmr_event.c",
      "${bl_iot_sdk_root}/components/network/wifi_manager/bl60x_wifi_driver/wifi_mgmr_ext.c",
      "${bl_iot_sdk_root}/components/network/wifi_manager/bl60x_wifi_driver/wifi_mgmr_profile.c",
      "${bl_iot_sdk_root}/components/network/wifi_manager/bl60x_wifi_driver/wifi_netif.c",

      #wap_supplicant
      "${bl_iot_sdk_root}/components/network/dns_server/src/dns_server.c",
      "${bl_iot_sdk_root}/components/security/wpa_supplicant/port/os_bl.c",
      "${bl_iot_sdk_root}/components/security/wpa_supplicant/src/ap/ap_config.c",
      "${bl_iot_sdk_root}/components/security/wpa_supplicant/src/ap/wpa_auth_ie.c",
      "${bl_iot_sdk_root}/components/security/wpa_supplicant/src/ap/wpa_auth_rsn_ccmp_only.c",
      "${bl_iot_sdk_root}/components/security/wpa_supplicant/src/bl_supplicant/bl_hostap.c",
      "${bl_iot_sdk_root}/components/security/wpa_supplicant/src/bl_supplicant/bl_wpa3.c",
      "${bl_iot_sdk_root}/components/security/wpa_supplicant/src/bl_supplicant/bl_wpa_main.c",
      "${bl_iot_sdk_root}/components/security/wpa_supplicant/src/bl_supplicant/bl_wpas_glue.c",
      "${bl_iot_sdk_root}/components/security/wpa_supplicant/src/bl_supplicant/bl_wps.c",
      "${bl_iot_sdk_root}/components/security/wpa_supplicant/src/common/sae.c",
      "${bl_iot_sdk_root}/components/security/wpa_supplicant/src/common/wpa_common.c",
      "${bl_iot_sdk_root}/components/security/wpa_supplicant/src/crypto/aes-cbc.c",
      "${bl_iot_sdk_root}/components/security/wpa_supplicant/src/crypto/aes-internal-bl.c",
      "${bl_iot_sdk_root}/components/security/wpa_supplicant/src/crypto/aes-omac1.c",
      "${bl_iot_sdk_root}/components/security/wpa_supplicant/src/crypto/aes-unwrap.c",
      "${bl_iot_sdk_root}/components/security/wpa_supplicant/src/crypto/aes-wrap.c",
      "${bl_iot_sdk_root}/components/security/wpa_supplicant/src/crypto/crypto_internal-modexp.c",
      "${bl_iot_sdk_root}/components/security/wpa_supplicant/src/crypto/dh_group5.c",
      "${bl_iot_sdk_root}/components/security/wpa_supplicant/src/crypto/dh_groups.c",
      "${bl_iot_sdk_root}/components/security/wpa_supplicant/src/crypto/md5-internal.c",
      "${bl_iot_sdk_root}/components/security/wpa_supplicant/src/crypto/md5.c",
      "${bl_iot_sdk_root}/components/security/wpa_supplicant/src/crypto/rc4.c",
      "${bl_iot_sdk_root}/components/security/wpa_supplicant/src/crypto/sha1-internal.c",
      "${bl_iot_sdk_root}/components/security/wpa_supplicant/src/crypto/sha1-pbkdf2.c",
      "${bl_iot_sdk_root}/components/security/wpa_supplicant/src/crypto/sha1.c",
      "${bl_iot_sdk_root}/components/security/wpa_supplicant/src/crypto/sha256-internal.c",
      "${bl_iot_sdk_root}/components/security/wpa_supplicant/src/crypto/sha256-prf.c",
      "${bl_iot_sdk_root}/components/security/wpa_supplicant/src/crypto/sha256.c",
      "${bl_iot_sdk_root}/components/security/wpa_supplicant/src/eap_peer/eap_common.c",
      "${bl_iot_sdk_root}/components/security/wpa_supplicant/src/rsn_supp/pmksa_cache.c",
      "${bl_iot_sdk_root}/components/security/wpa_supplicant/src/rsn_supp/wpa.c",
      "${bl_iot_sdk_root}/components/security/wpa_supplicant/src/rsn_supp/wpa_ie.c",
      "${bl_iot_sdk_root}/components/security/wpa_supplicant/src/utils/common.c",
      "${bl_iot_sdk_root}/components/security/wpa_supplicant/src/utils/wpa_debug.c",
      "${bl_iot_sdk_root}/components/security/wpa_supplicant/src/utils/wpabuf.c",
      "${bl_iot_sdk_root}/components/security/wpa_supplicant/src/wps/wps.c",
      "${bl_iot_sdk_root}/components/security/wpa_supplicant/src/wps/wps_attr_build.c",
      "${bl_iot_sdk_root}/components/security/wpa_supplicant/src/wps/wps_attr_parse.c",
      "${bl_iot_sdk_root}/components/security/wpa_supplicant/src/wps/wps_attr_process.c",
      "${bl_iot_sdk_root}/components/security/wpa_supplicant/src/wps/wps_common.c",
      "${bl_iot_sdk_root}/components/security/wpa_supplicant/src/wps/wps_dev_attr.c",
      "${bl_iot_sdk_root}/components/security/wpa_supplicant/src/wps/wps_enrollee.c",
      "${bl_iot_sdk_root}/components/security/wpa_supplicant/src/wps/wps_registrar.c",
      "${bl_iot_sdk_root}/components/security/wpa_supplicant/src/wps/wps_validate.c",
      "${bl_iot_sdk_root}/components/security/wpa_supplicant/test/test_crypto-bl.c",
    ]

    libs = [ "${bl_iot_sdk_root}/components/network/wifi/lib/libwifi.a" ]

    configs += [
      ":${sdk_target_name}_config_BSP_Driver",
      ":${sdk_target_name}_config_stage",
      ":${sdk_target_name}_config_lwip",
      ":${sdk_target_name}_config_blcrypto_suite",
      ":${sdk_target_name}_config_freertos",
      ":${sdk_target_name}_config_utils",
    ]
    public_configs = [
      ":${sdk_target_name}_config",
      ":${sdk_target_name}_config_wifi",
    ]

    deps = [ ":${sdk_target_name}_hosal" ]

    cflags_c = [
      "-Wno-unused-function",
      "-Wno-shadow",
      "-Wno-old-style-declaration",
      "-Wno-incompatible-pointer-types",
      "-Wno-format-security",
      "-Wno-format-nonliteral",
      "-Wno-unused-but-set-variable",
      "-Wno-unused-variable",
      "-fcommon",
    ]
  }

  config("${sdk_target_name}_config_lwip") {
    include_dirs = [
      "${bl_iot_sdk_root}/components/network/lwip/lwip-port/config",
      "${bl_iot_sdk_root}/components/network/lwip/src/include",
      "${bl_iot_sdk_root}/components/network/lwip/src/include/lwip/apps",
      "${bl_iot_sdk_root}/components/network/lwip/lwip-port",
      "${bl_iot_sdk_root}/components/network/lwip/lwip-port/FreeRTOS",
      "${bl_iot_sdk_root}/components/network/lwip/lwip-port/hook",
    ]

    defines = [
      "LWIP_IPV6=1",
      "LWIP_IPV4=1",
      "LWIP_IPV6_DHCP6=1",
      "LWIP_IPV6_SCOPES=0",
      "LWIP_AUTOIP=1",
      "LWIP_IPV6_MLD=1",
      "LWIP_ND6_RDNSS_MAX_DNS_SERVERS=1",
      "MEMP_NUM_MLD6_GROUP=10",
      "PBUF_POOL_SIZE=20",
<<<<<<< HEAD
      "PBUF_POOL_BUFSIZE=1600",
=======
      "PBUF_POOL_BUFSIZE=(1600)",
>>>>>>> 1ce3a1ed
      "CONFIG_ENABLE_IPV6_ADDR_CALLBACK",
      "CONFIG_LWIP_HOOK_IP6_ROUTE_DEFAULT",
      "CONFIG_LWIP_HOOK_ND6_GET_GW_DEFAULT",
    ]
  }

  source_set("${sdk_target_name}_lwip") {
    sources = [
      "${bl_iot_sdk_root}/components/network/lwip/lwip-port/FreeRTOS/ethernetif.c",
      "${bl_iot_sdk_root}/components/network/lwip/lwip-port/FreeRTOS/sys_arch.c",
    ]
    sources += [
      "${bl_iot_sdk_root}/components/network/lwip/src/netif/bridgeif.c",
      "${bl_iot_sdk_root}/components/network/lwip/src/netif/bridgeif_fdb.c",
      "${bl_iot_sdk_root}/components/network/lwip/src/netif/ethernet.c",
      "${bl_iot_sdk_root}/components/network/lwip/src/netif/slipif.c",
      "${bl_iot_sdk_root}/components/network/lwip/src/netif/zepif.c",
    ]
    sources += [
      "${bl_iot_sdk_root}/components/network/lwip/src/core/def.c",
      "${bl_iot_sdk_root}/components/network/lwip/src/core/dns.c",
      "${bl_iot_sdk_root}/components/network/lwip/src/core/inet_chksum.c",
      "${bl_iot_sdk_root}/components/network/lwip/src/core/init.c",
      "${bl_iot_sdk_root}/components/network/lwip/src/core/ip.c",
      "${bl_iot_sdk_root}/components/network/lwip/src/core/mem.c",
      "${bl_iot_sdk_root}/components/network/lwip/src/core/memp.c",
      "${bl_iot_sdk_root}/components/network/lwip/src/core/netif.c",
      "${bl_iot_sdk_root}/components/network/lwip/src/core/pbuf.c",
      "${bl_iot_sdk_root}/components/network/lwip/src/core/raw.c",
      "${bl_iot_sdk_root}/components/network/lwip/src/core/stats.c",
      "${bl_iot_sdk_root}/components/network/lwip/src/core/sys.c",
      "${bl_iot_sdk_root}/components/network/lwip/src/core/tcp.c",
      "${bl_iot_sdk_root}/components/network/lwip/src/core/tcp_in.c",
      "${bl_iot_sdk_root}/components/network/lwip/src/core/tcp_out.c",
      "${bl_iot_sdk_root}/components/network/lwip/src/core/timeouts.c",
      "${bl_iot_sdk_root}/components/network/lwip/src/core/udp.c",
    ]

    sources += [
      "${bl_iot_sdk_root}/components/network/lwip/src/core/ipv4/autoip.c",
      "${bl_iot_sdk_root}/components/network/lwip/src/core/ipv4/dhcp.c",
      "${bl_iot_sdk_root}/components/network/lwip/src/core/ipv4/etharp.c",
      "${bl_iot_sdk_root}/components/network/lwip/src/core/ipv4/icmp.c",
      "${bl_iot_sdk_root}/components/network/lwip/src/core/ipv4/igmp.c",
      "${bl_iot_sdk_root}/components/network/lwip/src/core/ipv4/ip4.c",
      "${bl_iot_sdk_root}/components/network/lwip/src/core/ipv4/ip4_addr.c",
      "${bl_iot_sdk_root}/components/network/lwip/src/core/ipv4/ip4_frag.c",
    ]

    sources += [
      "${bl_iot_sdk_root}/components/network/lwip/src/core/ipv6/dhcp6.c",
      "${bl_iot_sdk_root}/components/network/lwip/src/core/ipv6/ethip6.c",
      "${bl_iot_sdk_root}/components/network/lwip/src/core/ipv6/icmp6.c",
      "${bl_iot_sdk_root}/components/network/lwip/src/core/ipv6/inet6.c",
      "${bl_iot_sdk_root}/components/network/lwip/src/core/ipv6/ip6.c",
      "${bl_iot_sdk_root}/components/network/lwip/src/core/ipv6/ip6_addr.c",
      "${bl_iot_sdk_root}/components/network/lwip/src/core/ipv6/ip6_frag.c",

      #"${bl_iot_sdk_root}/components/network/lwip/src/core/ipv6/ip6_route_table.c",
      "${bl_iot_sdk_root}/components/network/lwip/src/core/ipv6/mld6.c",
      "${bl_iot_sdk_root}/components/network/lwip/src/core/ipv6/nd6.c",
    ]

    sources += [
      "${bl_iot_sdk_root}/components/network/lwip/src/api/api_lib.c",
      "${bl_iot_sdk_root}/components/network/lwip/src/api/api_msg.c",
      "${bl_iot_sdk_root}/components/network/lwip/src/api/err.c",
      "${bl_iot_sdk_root}/components/network/lwip/src/api/if_api.c",
      "${bl_iot_sdk_root}/components/network/lwip/src/api/netbuf.c",
      "${bl_iot_sdk_root}/components/network/lwip/src/api/netifapi.c",
      "${bl_iot_sdk_root}/components/network/lwip/src/api/sockets.c",
      "${bl_iot_sdk_root}/components/network/lwip/src/api/tcpip.c",
    ]
    sources +=
        [ "${bl_iot_sdk_root}/components/network/lwip/src/apps/mdns/mdns.c" ]
    sources +=
        [ "${bl_iot_sdk_root}/components/network/lwip_dhcpd/dhcp_server_raw.c" ]

    cflags_c = [
      "-Wno-incompatible-pointer-types",
      "-Wno-sign-compare",
    ]
    configs += [ ":${sdk_target_name}_config_freertos" ]
    public_configs = [
      ":${sdk_target_name}_config",
      ":${sdk_target_name}_config_lwip",
    ]
  }

  group(sdk_target_name) {
    public_deps = [
      ":${sdk_target_name}_BSP_Driver",
      ":${sdk_target_name}_bl602_freertos",
      ":${sdk_target_name}_blcrypto_suite",
      ":${sdk_target_name}_ble",
      ":${sdk_target_name}_fs",
      ":${sdk_target_name}_hosal",
      ":${sdk_target_name}_libc",
      ":${sdk_target_name}_lwip",
      ":${sdk_target_name}_mbedtls",
      ":${sdk_target_name}_soc",
      ":${sdk_target_name}_stage",
      ":${sdk_target_name}_sys",
      ":${sdk_target_name}_utils",
      ":${sdk_target_name}_wifi",
    ]
  }
}<|MERGE_RESOLUTION|>--- conflicted
+++ resolved
@@ -838,11 +838,7 @@
       "LWIP_ND6_RDNSS_MAX_DNS_SERVERS=1",
       "MEMP_NUM_MLD6_GROUP=10",
       "PBUF_POOL_SIZE=20",
-<<<<<<< HEAD
       "PBUF_POOL_BUFSIZE=1600",
-=======
-      "PBUF_POOL_BUFSIZE=(1600)",
->>>>>>> 1ce3a1ed
       "CONFIG_ENABLE_IPV6_ADDR_CALLBACK",
       "CONFIG_LWIP_HOOK_IP6_ROUTE_DEFAULT",
       "CONFIG_LWIP_HOOK_ND6_GET_GW_DEFAULT",
