# Copyright (c) 2021 Project CHIP Authors
#
# Licensed under the Apache License, Version 2.0 (the "License");
# you may not use this file except in compliance with the License.
# You may obtain a copy of the License at
#
# http://www.apache.org/licenses/LICENSE-2.0
#
# Unless required by applicable law or agreed to in writing, software
# distributed under the License is distributed on an "AS IS" BASIS,
# WITHOUT WARRANTIES OR CONDITIONS OF ANY KIND, either express or implied.
# See the License for the specific language governing permissions and
# limitations under the License.
import("//args.gni")
import("//build_overrides/bouffalolab_iot_sdk.gni")
import("//build_overrides/chip.gni")
import("//build_overrides/mbedtls.gni")
import("//build_overrides/openthread.gni")
import("${chip_root}/src/lib/lib.gni")

import("${mbedtls_root}/mbedtls.gni")

declare_args() {
  bl_iot_sdk_root = "${chip_root}/third_party/bouffalolab/repo"

  enable_cdc_module = false
}

assert(bl_iot_sdk_root != "", "bl_iot_sdk_root must be specified")

# Defines an Bouffa Lab IOT SDK build target.
#
# Parameters:
#   bl_iot_sdk_root - The location of Bouffalo Lab IOT SDK.
#   sources - The sources files to build.
template("bl_iot_sdk") {
  sdk_target_name = target_name

  if (defined(invoker.enable_zigbee)) {
    enable_zigbee = invoker.enable_zigbee
  }

  if (defined(invoker.enable_cdc_module)) {
    enable_cdc_module = invoker.enable_cdc_module
  }

  config("${sdk_target_name}_config") {
    defines = [
      "__FILENAME__=strrchr(__FILE__,'/')?strrchr(__FILE__,'/')+1:__FILE__",
      "ARCH_RISCV",
      "BL702=BL702",
      "BFLB_USE_ROM_DRIVER=1",
      "BFLB_USE_HAL_DRIVER=1",
    ]

    include_dirs = []
    if (defined(invoker.include_dirs)) {
      include_dirs += invoker.include_dirs
    }

    if (defined(invoker.defines)) {
      defines += invoker.defines
    }

    cflags_c = [
      "-include",
      rebase_path("${invoker.freertos_config}", root_build_dir),
    ]
    cflags_cc = [
      "-include",
      rebase_path("${invoker.freertos_config}", root_build_dir),
    ]
  }

  config("${sdk_target_name}_config_soc") {
    include_dirs =
        [ "${bl_iot_sdk_root}/components/platform/soc/bl702/bl702_rf/include" ]
  }

  source_set("${sdk_target_name}_soc") {
    defines = [ "CFG_CPP_ENABLE" ]

    sources = [
      "${bl_iot_sdk_root}/components/platform/soc/bl702/bl702/evb/src/boot/gcc/start.S",
      "${bl_iot_sdk_root}/components/platform/soc/bl702/bl702/evb/src/debug.c",
      "${bl_iot_sdk_root}/components/platform/soc/bl702/bl702/evb/src/strntoumax.c",
      "${bl_iot_sdk_root}/components/platform/soc/bl702/bl702/evb/src/vprint.c",
    ]

    libs = [ "${bl_iot_sdk_root}/components/platform/soc/bl702/bl702_rf/lib/libbl702_rf.a" ]

    cflags_c = [ "-Wno-format-truncation" ]
  }

  config("${sdk_target_name}_config_BSP_Driver") {
    include_dirs = [
      "${bl_iot_sdk_root}/components/platform/soc/bl702/bl702_std/BSP_Driver/std_drv/inc",
      "${bl_iot_sdk_root}/components/platform/soc/bl702/bl702_std/BSP_Driver/regs",
      "${bl_iot_sdk_root}/components/platform/soc/bl702/bl702_std/BSP_Driver/startup",
      "${bl_iot_sdk_root}/components/platform/soc/bl702/bl702_std/BSP_Driver/risc-v/Core/Include",
      "${bl_iot_sdk_root}/components/platform/soc/bl702/bl702_std/MCU_Common/soft_crc",
      "${bl_iot_sdk_root}/components/platform/soc/bl702/bl702_std/MCU_Common/misc",
      "${bl_iot_sdk_root}/components/platform/soc/bl702/bl702_std/BSP_Common/platform/",
    ]

    defines = [ "bl706_iot" ]
  }

  source_set("${sdk_target_name}_BSP_Driver") {
    sources = [
      "${bl_iot_sdk_root}/components/platform/soc/bl702/bl702_std/BSP_Driver/std_drv/src/bl702_acomp.c",
      "${bl_iot_sdk_root}/components/platform/soc/bl702/bl702_std/BSP_Driver/std_drv/src/bl702_adc.c",
      "${bl_iot_sdk_root}/components/platform/soc/bl702/bl702_std/BSP_Driver/std_drv/src/bl702_aon.c",
      "${bl_iot_sdk_root}/components/platform/soc/bl702/bl702_std/BSP_Driver/std_drv/src/bl702_cam.c",
      "${bl_iot_sdk_root}/components/platform/soc/bl702/bl702_std/BSP_Driver/std_drv/src/bl702_clock.c",
      "${bl_iot_sdk_root}/components/platform/soc/bl702/bl702_std/BSP_Driver/std_drv/src/bl702_common.c",
      "${bl_iot_sdk_root}/components/platform/soc/bl702/bl702_std/BSP_Driver/std_drv/src/bl702_dac.c",
      "${bl_iot_sdk_root}/components/platform/soc/bl702/bl702_std/BSP_Driver/std_drv/src/bl702_dma.c",
      "${bl_iot_sdk_root}/components/platform/soc/bl702/bl702_std/BSP_Driver/std_drv/src/bl702_ef_ctrl.c",
      "${bl_iot_sdk_root}/components/platform/soc/bl702/bl702_std/BSP_Driver/std_drv/src/bl702_emac.c",
      "${bl_iot_sdk_root}/components/platform/soc/bl702/bl702_std/BSP_Driver/std_drv/src/bl702_glb.c",
      "${bl_iot_sdk_root}/components/platform/soc/bl702/bl702_std/BSP_Driver/std_drv/src/bl702_hbn.c",
      "${bl_iot_sdk_root}/components/platform/soc/bl702/bl702_std/BSP_Driver/std_drv/src/bl702_i2c.c",
      "${bl_iot_sdk_root}/components/platform/soc/bl702/bl702_std/BSP_Driver/std_drv/src/bl702_i2c_gpio_sim.c",
      "${bl_iot_sdk_root}/components/platform/soc/bl702/bl702_std/BSP_Driver/std_drv/src/bl702_i2s.c",
      "${bl_iot_sdk_root}/components/platform/soc/bl702/bl702_std/BSP_Driver/std_drv/src/bl702_ir.c",
      "${bl_iot_sdk_root}/components/platform/soc/bl702/bl702_std/BSP_Driver/std_drv/src/bl702_kys.c",
      "${bl_iot_sdk_root}/components/platform/soc/bl702/bl702_std/BSP_Driver/std_drv/src/bl702_l1c.c",
      "${bl_iot_sdk_root}/components/platform/soc/bl702/bl702_std/BSP_Driver/std_drv/src/bl702_mjpeg.c",
      "${bl_iot_sdk_root}/components/platform/soc/bl702/bl702_std/BSP_Driver/std_drv/src/bl702_pds.c",
      "${bl_iot_sdk_root}/components/platform/soc/bl702/bl702_std/BSP_Driver/std_drv/src/bl702_psram.c",
      "${bl_iot_sdk_root}/components/platform/soc/bl702/bl702_std/BSP_Driver/std_drv/src/bl702_pwm.c",
      "${bl_iot_sdk_root}/components/platform/soc/bl702/bl702_std/BSP_Driver/std_drv/src/bl702_qdec.c",
      "${bl_iot_sdk_root}/components/platform/soc/bl702/bl702_std/BSP_Driver/std_drv/src/bl702_romapi.c",
      "${bl_iot_sdk_root}/components/platform/soc/bl702/bl702_std/BSP_Driver/std_drv/src/bl702_sec_dbg.c",
      "${bl_iot_sdk_root}/components/platform/soc/bl702/bl702_std/BSP_Driver/std_drv/src/bl702_sec_eng.c",
      "${bl_iot_sdk_root}/components/platform/soc/bl702/bl702_std/BSP_Driver/std_drv/src/bl702_sf_cfg.c",
      "${bl_iot_sdk_root}/components/platform/soc/bl702/bl702_std/BSP_Driver/std_drv/src/bl702_sf_cfg_ext.c",
      "${bl_iot_sdk_root}/components/platform/soc/bl702/bl702_std/BSP_Driver/std_drv/src/bl702_sf_ctrl.c",
      "${bl_iot_sdk_root}/components/platform/soc/bl702/bl702_std/BSP_Driver/std_drv/src/bl702_sflash.c",
      "${bl_iot_sdk_root}/components/platform/soc/bl702/bl702_std/BSP_Driver/std_drv/src/bl702_sflash_ext.c",
      "${bl_iot_sdk_root}/components/platform/soc/bl702/bl702_std/BSP_Driver/std_drv/src/bl702_spi.c",
      "${bl_iot_sdk_root}/components/platform/soc/bl702/bl702_std/BSP_Driver/std_drv/src/bl702_timer.c",
      "${bl_iot_sdk_root}/components/platform/soc/bl702/bl702_std/BSP_Driver/std_drv/src/bl702_uart.c",
      "${bl_iot_sdk_root}/components/platform/soc/bl702/bl702_std/BSP_Driver/std_drv/src/bl702_usb.c",
      "${bl_iot_sdk_root}/components/platform/soc/bl702/bl702_std/BSP_Driver/std_drv/src/bl702_xip_sflash.c",
      "${bl_iot_sdk_root}/components/platform/soc/bl702/bl702_std/BSP_Driver/std_drv/src/bl702_xip_sflash_ext.c",
    ]

    configs += [ ":${sdk_target_name}_config_freertos" ]
    public_configs = [
      ":${sdk_target_name}_config",
      ":${sdk_target_name}_config_BSP_Driver",
    ]
    cflags_c = [
      "-Wno-sign-compare",
      "-Wno-unused-variable",
    ]
  }

  config("${sdk_target_name}_config_freertos") {
    include_dirs = [
      "${bl_iot_sdk_root}/components/platform/soc/bl702/bl702_freertos/config",
      "${bl_iot_sdk_root}/components/platform/soc/bl702/bl702_freertos/portable/GCC/RISC-V",
      "${bl_iot_sdk_root}/components/platform/soc/bl702/bl702_freertos/panic",
    ]
  }

  source_set("${sdk_target_name}_bl702_freertos") {
    defines = [ "portasmHANDLE_INTERRUPT=interrupt_entry" ]
    include_dirs = [ "${bl_iot_sdk_root}/components/platform/soc/bl702/bl702_freertos/portable/GCC/RISC-V/chip_specific_extensions/RV32F_float_abi_single" ]

    sources = [
      "${bl_iot_sdk_root}/components/platform/soc/bl702/bl702_freertos/event_groups.c",
      "${bl_iot_sdk_root}/components/platform/soc/bl702/bl702_freertos/list.c",
      "${bl_iot_sdk_root}/components/platform/soc/bl702/bl702_freertos/misaligned/fp_asm.S",
      "${bl_iot_sdk_root}/components/platform/soc/bl702/bl702_freertos/misaligned/misaligned_ldst.c",
      "${bl_iot_sdk_root}/components/platform/soc/bl702/bl702_freertos/panic/panic_c.c",
      "${bl_iot_sdk_root}/components/platform/soc/bl702/bl702_freertos/portable/GCC/RISC-V/port.c",
      "${bl_iot_sdk_root}/components/platform/soc/bl702/bl702_freertos/portable/GCC/RISC-V/portASM.S",
      "${bl_iot_sdk_root}/components/platform/soc/bl702/bl702_freertos/portable/MemMang/heap_5.c",
      "${bl_iot_sdk_root}/components/platform/soc/bl702/bl702_freertos/portable/MemMang/heap_5_psram.c",
      "${bl_iot_sdk_root}/components/platform/soc/bl702/bl702_freertos/queue.c",
      "${bl_iot_sdk_root}/components/platform/soc/bl702/bl702_freertos/stream_buffer.c",
      "${bl_iot_sdk_root}/components/platform/soc/bl702/bl702_freertos/tasks.c",
      "${bl_iot_sdk_root}/components/platform/soc/bl702/bl702_freertos/timers.c",
    ]

    cflags_c = [
      "-Wno-sign-compare",
      "-Wno-old-style-declaration",
    ]

    public_configs = [
      ":${sdk_target_name}_config",
      ":${sdk_target_name}_config_freertos",
    ]
  }

  source_set("${sdk_target_name}_bl702_usb_cdc") {
    include_dirs = [
      "${bl_iot_sdk_root}/components/fs/vfs/include",
      "${bl_iot_sdk_root}/components/platform/soc/bl702/bl702_usb_cdc/Inc",
    ]

    sources = [
      "${bl_iot_sdk_root}/components/platform/soc/bl702/bl702_usb_cdc/Src/bl702_hal_pcd.c",
      "${bl_iot_sdk_root}/components/platform/soc/bl702/bl702_usb_cdc/Src/bl702_usb_cdc.c",
      "${bl_iot_sdk_root}/components/platform/soc/bl702/bl702_usb_cdc/Src/usb_device.c",
      "${bl_iot_sdk_root}/components/platform/soc/bl702/bl702_usb_cdc/Src/usbd_cdc.c",
      "${bl_iot_sdk_root}/components/platform/soc/bl702/bl702_usb_cdc/Src/usbd_cdc_if.c",
      "${bl_iot_sdk_root}/components/platform/soc/bl702/bl702_usb_cdc/Src/usbd_conf.c",
      "${bl_iot_sdk_root}/components/platform/soc/bl702/bl702_usb_cdc/Src/usbd_core.c",
      "${bl_iot_sdk_root}/components/platform/soc/bl702/bl702_usb_cdc/Src/usbd_ctlreq.c",
      "${bl_iot_sdk_root}/components/platform/soc/bl702/bl702_usb_cdc/Src/usbd_desc.c",
      "${bl_iot_sdk_root}/components/platform/soc/bl702/bl702_usb_cdc/Src/usbd_ioreq.c",
    ]

    cflags_c = [ "-Wno-sign-compare" ]

    public_configs = [ ":${sdk_target_name}_config" ]
  }

  config("${sdk_target_name}_config_hosal") {
    include_dirs = [
      "${bl_iot_sdk_root}/components/platform/hosal/include",
      "${bl_iot_sdk_root}/components/platform/hosal/bl702_hal/include",
      "${bl_iot_sdk_root}/components/platform/hosal/bl702_hal",
      "${bl_iot_sdk_root}/components/platform/hosal/sec_common",
    ]

    cflags_cc = [ "-Wno-literal-suffix" ]
  }

  source_set("${sdk_target_name}_hosal") {
    defines = [ "CFG_USE_XTAL32K=1" ]

    sources = [
      "${bl_iot_sdk_root}/components/platform/hosal/bl702_hal/bl_adc.c",
      "${bl_iot_sdk_root}/components/platform/hosal/bl702_hal/bl_boot2.c",
      "${bl_iot_sdk_root}/components/platform/hosal/bl702_hal/bl_chip.c",
      "${bl_iot_sdk_root}/components/platform/hosal/bl702_hal/bl_dma.c",
      "${bl_iot_sdk_root}/components/platform/hosal/bl702_hal/bl_efuse.c",
      "${bl_iot_sdk_root}/components/platform/hosal/bl702_hal/bl_emac.c",
      "${bl_iot_sdk_root}/components/platform/hosal/bl702_hal/bl_flash.c",
      "${bl_iot_sdk_root}/components/platform/hosal/bl702_hal/bl_gpio.c",
      "${bl_iot_sdk_root}/components/platform/hosal/bl702_hal/bl_hbn.c",
      "${bl_iot_sdk_root}/components/platform/hosal/bl702_hal/bl_ir.c",
      "${bl_iot_sdk_root}/components/platform/hosal/bl702_hal/bl_irq.c",
      "${bl_iot_sdk_root}/components/platform/hosal/bl702_hal/bl_pds.c",
      "${bl_iot_sdk_root}/components/platform/hosal/bl702_hal/bl_psram.c",
      "${bl_iot_sdk_root}/components/platform/hosal/bl702_hal/bl_pwm.c",
      "${bl_iot_sdk_root}/components/platform/hosal/bl702_hal/bl_rtc.c",
      "${bl_iot_sdk_root}/components/platform/hosal/bl702_hal/bl_sec.c",
      "${bl_iot_sdk_root}/components/platform/hosal/bl702_hal/bl_sys.c",
      "${bl_iot_sdk_root}/components/platform/hosal/bl702_hal/bl_timer.c",
      "${bl_iot_sdk_root}/components/platform/hosal/bl702_hal/bl_uart.c",
      "${bl_iot_sdk_root}/components/platform/hosal/bl702_hal/bl_wdt.c",
      "${bl_iot_sdk_root}/components/platform/hosal/bl702_hal/bl_wireless.c",
      "${bl_iot_sdk_root}/components/platform/hosal/bl702_hal/hal_board.c",
      "${bl_iot_sdk_root}/components/platform/hosal/bl702_hal/hal_boot2.c",
      "${bl_iot_sdk_root}/components/platform/hosal/bl702_hal/hal_button.c",
      "${bl_iot_sdk_root}/components/platform/hosal/bl702_hal/hal_gpio.c",
      "${bl_iot_sdk_root}/components/platform/hosal/bl702_hal/hal_hbn.c",
      "${bl_iot_sdk_root}/components/platform/hosal/bl702_hal/hal_hwtimer.c",
      "${bl_iot_sdk_root}/components/platform/hosal/bl702_hal/hal_pds.c",
      "${bl_iot_sdk_root}/components/platform/hosal/bl702_hal/hal_sys.c",
      "${bl_iot_sdk_root}/components/platform/hosal/bl702_hal/hal_tcal.c",
      "${bl_iot_sdk_root}/components/platform/hosal/bl702_hal/hosal_adc.c",
      "${bl_iot_sdk_root}/components/platform/hosal/bl702_hal/hosal_dac.c",
      "${bl_iot_sdk_root}/components/platform/hosal/bl702_hal/hosal_dma.c",
      "${bl_iot_sdk_root}/components/platform/hosal/bl702_hal/hosal_flash.c",
      "${bl_iot_sdk_root}/components/platform/hosal/bl702_hal/hosal_gpio.c",
      "${bl_iot_sdk_root}/components/platform/hosal/bl702_hal/hosal_i2c.c",
      "${bl_iot_sdk_root}/components/platform/hosal/bl702_hal/hosal_ota.c",
      "${bl_iot_sdk_root}/components/platform/hosal/bl702_hal/hosal_pwm.c",
      "${bl_iot_sdk_root}/components/platform/hosal/bl702_hal/hosal_rng.c",
      "${bl_iot_sdk_root}/components/platform/hosal/bl702_hal/hosal_rtc.c",
      "${bl_iot_sdk_root}/components/platform/hosal/bl702_hal/hosal_spi.c",
      "${bl_iot_sdk_root}/components/platform/hosal/bl702_hal/hosal_timer.c",
      "${bl_iot_sdk_root}/components/platform/hosal/bl702_hal/hosal_uart.c",
      "${bl_iot_sdk_root}/components/platform/hosal/bl702_hal/hosal_wdg.c",
      "${bl_iot_sdk_root}/components/platform/hosal/sec_common/bl_sec_aes.c",
      "${bl_iot_sdk_root}/components/platform/hosal/sec_common/bl_sec_common.c",
      "${bl_iot_sdk_root}/components/platform/hosal/sec_common/bl_sec_pka.c",
      "${bl_iot_sdk_root}/components/platform/hosal/sec_common/bl_sec_sha.c",
    ]

    cflags_c = [
      "-Wno-unused-variable",
      "-Wno-sign-compare",
      "-Wno-enum-conversion",
      "-Wno-old-style-declaration",
      "-Wno-stringop-overflow",
      "-Wno-format-truncation",
      "-Wno-shadow"
    ]
    configs += [
      ":${sdk_target_name}_config_soc",
      ":${sdk_target_name}_config_BSP_Driver",
      ":${sdk_target_name}_config_stage",
      ":${sdk_target_name}_config_sys",
      ":${sdk_target_name}_config_fs",
      ":${sdk_target_name}_config_utils",
      ":${sdk_target_name}_config_freertos",
    ]
    public_configs = [
      ":${sdk_target_name}_config",
      ":${sdk_target_name}_config_hosal",
    ]
  }

  config("${sdk_target_name}_config_fs") {
    include_dirs = [ "${bl_iot_sdk_root}/components/fs/vfs/include" ]
  }

  source_set("${sdk_target_name}_fs") {
    sources = [
      "${bl_iot_sdk_root}/components/fs/vfs/device/vfs_adc.c",
      "${bl_iot_sdk_root}/components/fs/vfs/device/vfs_gpio.c",
      "${bl_iot_sdk_root}/components/fs/vfs/device/vfs_pwm.c",
      "${bl_iot_sdk_root}/components/fs/vfs/device/vfs_spi.c",
      "${bl_iot_sdk_root}/components/fs/vfs/device/vfs_uart.c",
      "${bl_iot_sdk_root}/components/fs/vfs/src/vfs.c",
      "${bl_iot_sdk_root}/components/fs/vfs/src/vfs_file.c",
      "${bl_iot_sdk_root}/components/fs/vfs/src/vfs_inode.c",
      "${bl_iot_sdk_root}/components/fs/vfs/src/vfs_register.c",
    ]
    cflags_c = [
      "-Wno-sign-compare",
      "-Wno-builtin-declaration-mismatch",
    ]
    configs += [
      ":${sdk_target_name}_config_hosal",
      ":${sdk_target_name}_config_stage",
      ":${sdk_target_name}_config_fs",
      ":${sdk_target_name}_config_utils",
      ":${sdk_target_name}_config_freertos",
    ]
    public_configs = [
      ":${sdk_target_name}_config",
      ":${sdk_target_name}_config_fs",
    ]
  }

  source_set("${sdk_target_name}_libc") {
    sources = [
      "${bl_iot_sdk_root}/components/libc/newlibc/assert.c",
      "${bl_iot_sdk_root}/components/libc/newlibc/stdatomic.c",
      "${bl_iot_sdk_root}/components/libc/newlibc/syscalls.c",
    ]
    cflags_c = [ "-Wno-builtin-declaration-mismatch" ]
    configs += [ ":${sdk_target_name}_config_freertos" ]
    public_configs = [ ":${sdk_target_name}_config" ]
  }

  config("${sdk_target_name}_config_stage") {
    include_dirs = [
      "${bl_iot_sdk_root}/components/stage/easyflash4/inc",
      "${bl_iot_sdk_root}/components/stage/yloop/include",
      "${bl_iot_sdk_root}/components/stage/blog",
      "${bl_iot_sdk_root}/components/stage/yloop/include/aos",
      "${bl_iot_sdk_root}/components/stage/blfdt/inc",
      "${bl_iot_sdk_root}/components/stage/cli/cli/include",
    ]
  }

  source_set("${sdk_target_name}_stage") {
    sources = [
      "${bl_iot_sdk_root}/components/stage/blfdt/src/fdt.c",
      "${bl_iot_sdk_root}/components/stage/blfdt/src/fdt_addresses.c",
      "${bl_iot_sdk_root}/components/stage/blfdt/src/fdt_empty_tree.c",
      "${bl_iot_sdk_root}/components/stage/blfdt/src/fdt_overlay.c",
      "${bl_iot_sdk_root}/components/stage/blfdt/src/fdt_ro.c",
      "${bl_iot_sdk_root}/components/stage/blfdt/src/fdt_rw.c",
      "${bl_iot_sdk_root}/components/stage/blfdt/src/fdt_strerror.c",
      "${bl_iot_sdk_root}/components/stage/blfdt/src/fdt_sw.c",
      "${bl_iot_sdk_root}/components/stage/blfdt/src/fdt_wip.c",
      "${bl_iot_sdk_root}/components/stage/blog/blog.c",
      "${bl_iot_sdk_root}/components/stage/easyflash4/src/easyflash.c",
      "${bl_iot_sdk_root}/components/stage/easyflash4/src/ef_env.c",
      "${bl_iot_sdk_root}/components/stage/easyflash4/src/ef_port.c",
      "${bl_iot_sdk_root}/components/stage/easyflash4/src/ef_utils.c",
      "${bl_iot_sdk_root}/components/stage/yloop/src/aos_freertos.c",
      "${bl_iot_sdk_root}/components/stage/yloop/src/device.c",
      "${bl_iot_sdk_root}/components/stage/yloop/src/local_event.c",
      "${bl_iot_sdk_root}/components/stage/yloop/src/select.c",
      "${bl_iot_sdk_root}/components/stage/yloop/src/yloop.c",
    ]
    cflags_c = [ "-Wno-sign-compare" ]
    configs += [
      ":${sdk_target_name}_config_BSP_Driver",
      ":${sdk_target_name}_config_freertos",
      ":${sdk_target_name}_config_fs",
      ":${sdk_target_name}_config_sys",
      ":${sdk_target_name}_config_utils",
    ]
    public_configs = [
      ":${sdk_target_name}_config",
      ":${sdk_target_name}_config_stage",
    ]
  }

  config("${sdk_target_name}_config_sys") {
    include_dirs = [
      "${bl_iot_sdk_root}/components/sys/bloop/bloop/include",
      "${bl_iot_sdk_root}/components/sys/bloop/looprt/include",
      "${bl_iot_sdk_root}/components/sys/bloop/loopset/include",
      "${bl_iot_sdk_root}/components/sys/blmtd/include",
    ]
  }

  source_set("${sdk_target_name}_sys") {
    include_dirs = [ "${bl_iot_sdk_root}/components/sys/bltime/include" ]
    sources = [
      "${bl_iot_sdk_root}/components/sys/blmtd/bl_mtd.c",
      "${bl_iot_sdk_root}/components/sys/bltime/bl_sys_time.c",
    ]
    configs += [
      ":${sdk_target_name}_config_BSP_Driver",
      ":${sdk_target_name}_config_hosal",
      ":${sdk_target_name}_config_utils",
      ":${sdk_target_name}_config_freertos",
    ]
    public_configs = [
      ":${sdk_target_name}_config",
      ":${sdk_target_name}_config_sys",
    ]
  }

  config("${sdk_target_name}_config_utils") {
    include_dirs = [ "${bl_iot_sdk_root}/components/utils/include/" ]
  }

  source_set("${sdk_target_name}_utils") {
    sources = [
      "${bl_iot_sdk_root}/components/utils/src/utils_base64.c",
      "${bl_iot_sdk_root}/components/utils/src/utils_crc.c",
      "${bl_iot_sdk_root}/components/utils/src/utils_dns.c",
      "${bl_iot_sdk_root}/components/utils/src/utils_fec.c",
      "${bl_iot_sdk_root}/components/utils/src/utils_getopt.c",
      "${bl_iot_sdk_root}/components/utils/src/utils_hex.c",
      "${bl_iot_sdk_root}/components/utils/src/utils_hexdump.c",
      "${bl_iot_sdk_root}/components/utils/src/utils_hmac_sha1_fast.c",
      "${bl_iot_sdk_root}/components/utils/src/utils_list.c",
      "${bl_iot_sdk_root}/components/utils/src/utils_log.c",
      "${bl_iot_sdk_root}/components/utils/src/utils_memp.c",
      "${bl_iot_sdk_root}/components/utils/src/utils_notifier.c",
      "${bl_iot_sdk_root}/components/utils/src/utils_psk_fast.c",
      "${bl_iot_sdk_root}/components/utils/src/utils_rbtree.c",
      "${bl_iot_sdk_root}/components/utils/src/utils_sha256.c",
      "${bl_iot_sdk_root}/components/utils/src/utils_string.c",
      "${bl_iot_sdk_root}/components/utils/src/utils_time.c",
      "${bl_iot_sdk_root}/components/utils/src/utils_tlv_bl.c",
    ]

    cflags_c = [
      "-Wno-shadow",
      "-Wno-sign-compare",
    ]
    configs += [
      ":${sdk_target_name}_config_hosal",
      ":${sdk_target_name}_config_utils",
      ":${sdk_target_name}_config_freertos",
    ]
    public_configs = [
      ":${sdk_target_name}_config",
      ":${sdk_target_name}_config_utils",
    ]
  }

  config("${sdk_target_name}_ble_config") {
    include_dirs = [
      "${bl_iot_sdk_root}/components/network/ble/blecontroller/ble_inc",
      "${bl_iot_sdk_root}/components/network/ble/blestack/src/include",
      "${bl_iot_sdk_root}/components/network/ble/blestack/src/include/bluetooth",
      "${bl_iot_sdk_root}/components/network/ble/blestack/src/include/drivers/bluetooth",
      "${bl_iot_sdk_root}/components/network/ble/blestack/src/common/include",
      "${bl_iot_sdk_root}/components/network/ble/blestack/src/common/include/zephyr",
      "${bl_iot_sdk_root}/components/network/ble/blestack/src/port/include",
      "${bl_iot_sdk_root}/components/network/ble/blestack/src",
      "${bl_iot_sdk_root}/components/network/ble/blestack/src/host",
    ]

    defines = [
      "BFLB_BLE",
      "CONFIG_SET_TX_PWR",
      "CFG_CON=1",
      "CFG_BLE",
      "CFG_SLEEP",
      "CFG_BT_RESET",
      "CONFIG_BT_PERIPHERAL=1",
      "CFG_BLE_TX_BUFF_DATA=2",
      "CONFIG_BT_GATT_DYNAMIC_DB",
      "CONFIG_BT_GATT_SERVICE_CHANGED",
      "CONFIG_BT_SETTINGS_CCC_LAZY_LOADING",
      "CONFIG_BT_KEYS_OVERWRITE_OLDEST",
      "CONFIG_BT_GAP_PERIPHERAL_PREF_PARAMS",
      "CONFIG_BT_BONDABLE",
      "CONFIG_BT_ASSERT",
      "CFG_BLE_STACK_DBG_PRINT",
    ]

    cflags_cc = [ "-Wno-conversion" ]
  }

  source_set("${sdk_target_name}_ble") {
    defines = [
      "CONFIG_BT_L2CAP_DYNAMIC_CHANNEL",
      "CONFIG_BT_GATT_CLIENT",
      "CONFIG_BT_CONN=1",
      "CONFIG_BT_GATT_DIS_PNP",
      "CONFIG_BT_GATT_DIS_SERIAL_NUMBER",
      "CONFIG_BT_GATT_DIS_FW_REV",
      "CONFIG_BT_GATT_DIS_HW_REV",
      "CONFIG_BT_GATT_DIS_SW_REV",
      "CONFIG_BT_ECC",
      "CONFIG_BT_KEYS_SAVE_AGING_COUNTER_ON_PAIRING",
      "CONFIG_BT_HCI_VS_EVT_USER",
      "CONFIG_BT_SETTINGS_USE_PRINTK",
    ]

    libs = [ "${bl_iot_sdk_root}/components/network/ble/blecontroller_702_m1s1/lib/libblecontroller_702_m1s1.a" ]

    include_dirs = [
      "${bl_iot_sdk_root}/components/network/ble/blestack/src/common",
      "${bl_iot_sdk_root}/components/network/ble/blestack/src/common/include",
      "${bl_iot_sdk_root}/components/network/ble/blestack/src/common/include/misc",
      "${bl_iot_sdk_root}/components/network/ble/blestack/src/bl_hci_wrapper",
      "${bl_iot_sdk_root}/components/network/ble/blestack/src/common/tinycrypt/include/tinycrypt",
    ]

    sources = [
      "${bl_iot_sdk_root}/components/network/ble/blestack/src/bl_hci_wrapper/bl_hci_wrapper.c",
      "${bl_iot_sdk_root}/components/network/ble/blestack/src/common/atomic_c.c",
      "${bl_iot_sdk_root}/components/network/ble/blestack/src/common/buf.c",
      "${bl_iot_sdk_root}/components/network/ble/blestack/src/common/dec.c",
      "${bl_iot_sdk_root}/components/network/ble/blestack/src/common/log.c",
      "${bl_iot_sdk_root}/components/network/ble/blestack/src/common/poll.c",
      "${bl_iot_sdk_root}/components/network/ble/blestack/src/common/work_q.c",
      "${bl_iot_sdk_root}/components/network/ble/blestack/src/hci_onchip/hci_driver.c",
      "${bl_iot_sdk_root}/components/network/ble/blestack/src/host/att.c",
      "${bl_iot_sdk_root}/components/network/ble/blestack/src/host/bl_host_assist.c",
      "${bl_iot_sdk_root}/components/network/ble/blestack/src/host/conn.c",
      "${bl_iot_sdk_root}/components/network/ble/blestack/src/host/crypto.c",
      "${bl_iot_sdk_root}/components/network/ble/blestack/src/host/gatt.c",
      "${bl_iot_sdk_root}/components/network/ble/blestack/src/host/hci_core.c",
      "${bl_iot_sdk_root}/components/network/ble/blestack/src/host/l2cap.c",
      "${bl_iot_sdk_root}/components/network/ble/blestack/src/host/settings.c",
      "${bl_iot_sdk_root}/components/network/ble/blestack/src/host/uuid.c",
      "${bl_iot_sdk_root}/components/network/ble/blestack/src/port/bl_port.c",
    ]

    configs += [
      ":${sdk_target_name}_config_BSP_Driver",
      ":${sdk_target_name}_config_freertos",
      ":${sdk_target_name}_config_utils",
    ]
    public_configs = [
      ":${sdk_target_name}_config",
      ":${sdk_target_name}_ble_config",
    ]

    cflags_c = [
      "-Wno-sign-compare",
      "-Wno-unused-but-set-variable",
      "-Wno-misleading-indentation",
      "-Wno-format",
      "-Wno-format-nonliteral",
      "-Wno-format-security",
      "-Wno-unused-function",
      "-Wno-incompatible-pointer-types",
      "-Wno-discarded-qualifiers",
    ]
  }

  config("${sdk_target_name}_config_openthread_port") {
    defines = [ "OT_FREERTOS_ENABLE=1" ]

    include_dirs = [
      "${chip_root}/platform/bl702",
      "${chip_root}/third_party/openthread/repo/src/core",
      "${chip_root}/third_party/openthread/repo/examples/platforms",
      "${bl_iot_sdk_root}/components/network/thread/openthread_port/include",
    ]

<<<<<<< HEAD
    include_dirs += [ "${bl_iot_sdk_root}/components/network/thread/openthread_utils/include" ]
=======
    if (thread_port_1_3) {
      include_dirs += [
        "${bl_iot_sdk_root}/components/network/thread/openthread_utils/include",
      ]
    }
>>>>>>> 39d7f558
  }

  source_set("${sdk_target_name}_openthread_port") {
    import("//build_overrides/openthread.gni")

    include_dirs = [
      "${bl_iot_sdk_root}/components/network/lmac154/include",
      "${bl_iot_sdk_root}/components/network/thread/openthread_port",
      "${openthread_root}/examples/platforms/utils/",
      "${openthread_root}/examples",
    ]

    sources = [
      "${bl_iot_sdk_root}/components/network/thread/openthread_port/ot_alarm.c",
      "${bl_iot_sdk_root}/components/network/thread/openthread_port/ot_diag.c",
      "${bl_iot_sdk_root}/components/network/thread/openthread_port/ot_entropy.c",
      "${bl_iot_sdk_root}/components/network/thread/openthread_port/ot_logging.c",
      "${bl_iot_sdk_root}/components/network/thread/openthread_port/ot_misc.c",
      "${bl_iot_sdk_root}/components/network/thread/openthread_port/ot_radio.c",
      "${bl_iot_sdk_root}/components/network/thread/openthread_port/ot_settings.c",
      "${bl_iot_sdk_root}/components/network/thread/openthread_port/ot_linkmetric.c",
    ]

<<<<<<< HEAD
    libs = [ 
      "${bl_iot_sdk_root}/components/network/lmac154/lib/liblmac154.a", 
      "${bl_iot_sdk_root}/components/network/thread/openthread_utils_bl702/lib/libopenthread_utils_bl702.a"
    ]
=======
    libs = [ "${bl_iot_sdk_root}/components/network/lmac154/lib/liblmac154.a" ]

    if (thread_port_1_3) {
      sources += [ "${bl_iot_sdk_root}/components/network/thread/openthread_port/ot_linkmetric.c" ]
      libs += [ "${bl_iot_sdk_root}/components/network/thread/openthread_utils/lib/libopenthread_utils.a" ]
    }
>>>>>>> 39d7f558

    configs += [
      ":${sdk_target_name}_config_BSP_Driver",
      ":${sdk_target_name}_config_utils",
      ":${sdk_target_name}_config_hosal",
      ":${sdk_target_name}_config_stage",
      ":${sdk_target_name}_config_freertos",
    ]
    public_configs = [
      ":${sdk_target_name}_config",
      ":${sdk_target_name}_config_openthread_port",
    ]

    public_deps = [
      "${bouffalolab_iot_sdk_build_root}/bl702:mbedtls",
      "${chip_root}/third_party/openthread/platforms:libopenthread-platform-utils",
      "${openthread_root}/src/core:libopenthread_core_headers",
    ]
  }

  config("${sdk_target_name}_config_lwip_port") {
    _include_dirs = [
      "${bl_iot_sdk_root}/components/network/lwip/lwip-port",
      "${bl_iot_sdk_root}/components/network/lwip/lwip-port/config",
      "${bl_iot_sdk_root}/components/stage/virt_net/include",
      "${bl_iot_sdk_root}/components/stage/throughput/bl702/inc",
    ]

    defines = [
      "TCPIP_THREAD_PRIO=24",
      "CFG_ETHERNET_ENABLE=1",
    ]

    cflags = []
    foreach(include_dir, _include_dirs) {
      cflags += [ "-isystem" + rebase_path(include_dir, root_build_dir) ]
    }

    cflags += [
      "-Wno-conversion",
      "-Wno-unused-function",
    ]
  }

  source_set("${sdk_target_name}_lwip_port") {
    defines = [
      "SPI_WIFI_RXBUFF_IN_PSRAM=1",
      "VIRT_NET_SPI_RX_TASK_PRIORITY=25",
    ]

    #    include_dirs = [
    #      "${bl_iot_sdk_root}/components/network/lwip/lwip-port/arch",
    #      "${bl_iot_sdk_root}/components/network/lwip/lwip-port/FreeRTOS",
    #      "${bl_iot_sdk_root}/components/stage/throughput"
    #    ]

    #    sources = [
    #      "${bl_iot_sdk_root}/components/network/lwip/lwip-port/FreeRTOS/ethernetif.c",
    #      "${bl_iot_sdk_root}/components/network/lwip/lwip-port/FreeRTOS/sys_arch.c"
    #    ]

    #    sources += [
    #      "${bl_iot_sdk_root}/components/stage/throughput/bl702/src/tp_spi_master.c",
    #    ]
    #    sources += [
    #      "${bl_iot_sdk_root}/components/stage/virt_net/src/virt_net.c",
    #      "${bl_iot_sdk_root}/components/stage/virt_net/src/virt_net_spi.c",
    #    ]

    public_configs = [
      ":${sdk_target_name}_config",
      ":${sdk_target_name}_config_lwip_port",
      ":${sdk_target_name}_config_lwip",
    ]

    cflags = [ "-Wno-sign-compare" ]
  }

  config("${sdk_target_name}_config_lwip") {
    include_dirs = [
      "${bl_iot_sdk_root}/components/network/lwip/lwip-port/config",
      "${bl_iot_sdk_root}/components/network/lwip/src/include",
      "${bl_iot_sdk_root}/components/network/lwip/src/include/lwip/apps",
      "${bl_iot_sdk_root}/components/network/lwip/lwip-port",
      "${bl_iot_sdk_root}/components/network/lwip/lwip-port/FreeRTOS",
      "${bl_iot_sdk_root}/components/network/lwip/lwip-port/hook",
    ]

    defines = [
      "LWIP_IPV6=1",
      "LWIP_IPV4=1",
      "LWIP_IPV6_DHCP6=1",
      "LWIP_IPV6_SCOPES=0",
      "PBUF_POOL_SIZE=20",
      "PBUF_POOL_BUFSIZE=(1280+150)",
    ]
  }

  source_set("${sdk_target_name}_lwip") {
    sources = [
      "${bl_iot_sdk_root}/components/network/lwip/lwip-port/FreeRTOS/ethernetif.c",
      "${bl_iot_sdk_root}/components/network/lwip/lwip-port/FreeRTOS/sys_arch.c",
    ]
    sources += [
      "${bl_iot_sdk_root}/components/network/lwip/src/netif/bridgeif.c",
      "${bl_iot_sdk_root}/components/network/lwip/src/netif/bridgeif_fdb.c",
      "${bl_iot_sdk_root}/components/network/lwip/src/netif/ethernet.c",
      "${bl_iot_sdk_root}/components/network/lwip/src/netif/slipif.c",
      "${bl_iot_sdk_root}/components/network/lwip/src/netif/zepif.c",
    ]
    sources += [
      "${bl_iot_sdk_root}/components/network/lwip/src/core/def.c",
      "${bl_iot_sdk_root}/components/network/lwip/src/core/dns.c",
      "${bl_iot_sdk_root}/components/network/lwip/src/core/inet_chksum.c",
      "${bl_iot_sdk_root}/components/network/lwip/src/core/init.c",
      "${bl_iot_sdk_root}/components/network/lwip/src/core/ip.c",
      "${bl_iot_sdk_root}/components/network/lwip/src/core/mem.c",
      "${bl_iot_sdk_root}/components/network/lwip/src/core/memp.c",
      "${bl_iot_sdk_root}/components/network/lwip/src/core/netif.c",
      "${bl_iot_sdk_root}/components/network/lwip/src/core/pbuf.c",
      "${bl_iot_sdk_root}/components/network/lwip/src/core/raw.c",
      "${bl_iot_sdk_root}/components/network/lwip/src/core/stats.c",
      "${bl_iot_sdk_root}/components/network/lwip/src/core/sys.c",
      "${bl_iot_sdk_root}/components/network/lwip/src/core/tcp.c",
      "${bl_iot_sdk_root}/components/network/lwip/src/core/tcp_in.c",
      "${bl_iot_sdk_root}/components/network/lwip/src/core/tcp_out.c",
      "${bl_iot_sdk_root}/components/network/lwip/src/core/timeouts.c",
      "${bl_iot_sdk_root}/components/network/lwip/src/core/udp.c",
    ]

    sources += [
      "${bl_iot_sdk_root}/components/network/lwip/src/core/ipv4/autoip.c",
      "${bl_iot_sdk_root}/components/network/lwip/src/core/ipv4/dhcp.c",
      "${bl_iot_sdk_root}/components/network/lwip/src/core/ipv4/etharp.c",
      "${bl_iot_sdk_root}/components/network/lwip/src/core/ipv4/icmp.c",
      "${bl_iot_sdk_root}/components/network/lwip/src/core/ipv4/igmp.c",
      "${bl_iot_sdk_root}/components/network/lwip/src/core/ipv4/ip4.c",
      "${bl_iot_sdk_root}/components/network/lwip/src/core/ipv4/ip4_addr.c",
      "${bl_iot_sdk_root}/components/network/lwip/src/core/ipv4/ip4_frag.c",
    ]

    sources += [
      "${bl_iot_sdk_root}/components/network/lwip/src/core/ipv6/dhcp6.c",
      "${bl_iot_sdk_root}/components/network/lwip/src/core/ipv6/ethip6.c",
      "${bl_iot_sdk_root}/components/network/lwip/src/core/ipv6/icmp6.c",
      "${bl_iot_sdk_root}/components/network/lwip/src/core/ipv6/inet6.c",
      "${bl_iot_sdk_root}/components/network/lwip/src/core/ipv6/ip6.c",
      "${bl_iot_sdk_root}/components/network/lwip/src/core/ipv6/ip6_addr.c",
      "${bl_iot_sdk_root}/components/network/lwip/src/core/ipv6/ip6_frag.c",

      #"${bl_iot_sdk_root}/components/network/lwip/src/core/ipv6/ip6_route_table.c",
      "${bl_iot_sdk_root}/components/network/lwip/src/core/ipv6/mld6.c",
      "${bl_iot_sdk_root}/components/network/lwip/src/core/ipv6/nd6.c",
    ]

    sources += [
      "${bl_iot_sdk_root}/components/network/lwip/src/api/api_lib.c",
      "${bl_iot_sdk_root}/components/network/lwip/src/api/api_msg.c",
      "${bl_iot_sdk_root}/components/network/lwip/src/api/err.c",
      "${bl_iot_sdk_root}/components/network/lwip/src/api/if_api.c",
      "${bl_iot_sdk_root}/components/network/lwip/src/api/netbuf.c",
      "${bl_iot_sdk_root}/components/network/lwip/src/api/netifapi.c",
      "${bl_iot_sdk_root}/components/network/lwip/src/api/sockets.c",
      "${bl_iot_sdk_root}/components/network/lwip/src/api/tcpip.c",
    ]
    sources +=
        [ "${bl_iot_sdk_root}/components/network/lwip/src/apps/mdns/mdns.c" ]

    configs += [ ":${sdk_target_name}_config_freertos" ]
    public_configs = [
      ":${sdk_target_name}_config",
      ":${sdk_target_name}_config_lwip",
    ]
  }

  group(sdk_target_name) {
    public_deps = [
      ":${sdk_target_name}_BSP_Driver",
      ":${sdk_target_name}_bl702_freertos",
      ":${sdk_target_name}_ble",
      ":${sdk_target_name}_fs",
      ":${sdk_target_name}_hosal",
      ":${sdk_target_name}_libc",
      ":${sdk_target_name}_soc",
      ":${sdk_target_name}_stage",
      ":${sdk_target_name}_sys",
      ":${sdk_target_name}_utils",
    ]

    if (chip_enable_openthread) {
      public_deps += [ ":${sdk_target_name}_openthread_port" ]
    }

    if (chip_enable_wifi) {
      public_deps += [ ":${sdk_target_name}_lwip_port" ]
      public_deps += [ ":${sdk_target_name}_lwip" ]
    }

    if (enable_cdc_module) {
      public_deps += [ ":${sdk_target_name}_bl702_usb_cdc" ]
    }
  }
}<|MERGE_RESOLUTION|>--- conflicted
+++ resolved
@@ -293,7 +293,7 @@
       "-Wno-old-style-declaration",
       "-Wno-stringop-overflow",
       "-Wno-format-truncation",
-      "-Wno-shadow"
+      "-Wno-shadow",
     ]
     configs += [
       ":${sdk_target_name}_config_soc",
@@ -584,15 +584,9 @@
       "${bl_iot_sdk_root}/components/network/thread/openthread_port/include",
     ]
 
-<<<<<<< HEAD
-    include_dirs += [ "${bl_iot_sdk_root}/components/network/thread/openthread_utils/include" ]
-=======
-    if (thread_port_1_3) {
-      include_dirs += [
-        "${bl_iot_sdk_root}/components/network/thread/openthread_utils/include",
-      ]
-    }
->>>>>>> 39d7f558
+    include_dirs += [
+      "${bl_iot_sdk_root}/components/network/thread/openthread_utils/include",
+    ]
   }
 
   source_set("${sdk_target_name}_openthread_port") {
@@ -609,26 +603,17 @@
       "${bl_iot_sdk_root}/components/network/thread/openthread_port/ot_alarm.c",
       "${bl_iot_sdk_root}/components/network/thread/openthread_port/ot_diag.c",
       "${bl_iot_sdk_root}/components/network/thread/openthread_port/ot_entropy.c",
+      "${bl_iot_sdk_root}/components/network/thread/openthread_port/ot_linkmetric.c",
       "${bl_iot_sdk_root}/components/network/thread/openthread_port/ot_logging.c",
       "${bl_iot_sdk_root}/components/network/thread/openthread_port/ot_misc.c",
       "${bl_iot_sdk_root}/components/network/thread/openthread_port/ot_radio.c",
       "${bl_iot_sdk_root}/components/network/thread/openthread_port/ot_settings.c",
-      "${bl_iot_sdk_root}/components/network/thread/openthread_port/ot_linkmetric.c",
-    ]
-
-<<<<<<< HEAD
-    libs = [ 
-      "${bl_iot_sdk_root}/components/network/lmac154/lib/liblmac154.a", 
-      "${bl_iot_sdk_root}/components/network/thread/openthread_utils_bl702/lib/libopenthread_utils_bl702.a"
-    ]
-=======
-    libs = [ "${bl_iot_sdk_root}/components/network/lmac154/lib/liblmac154.a" ]
-
-    if (thread_port_1_3) {
-      sources += [ "${bl_iot_sdk_root}/components/network/thread/openthread_port/ot_linkmetric.c" ]
-      libs += [ "${bl_iot_sdk_root}/components/network/thread/openthread_utils/lib/libopenthread_utils.a" ]
-    }
->>>>>>> 39d7f558
+    ]
+
+    libs = [
+      "${bl_iot_sdk_root}/components/network/lmac154/lib/liblmac154.a",
+      "${bl_iot_sdk_root}/components/network/thread/openthread_utils_bl702/lib/libopenthread_utils_bl702.a",
+    ]
 
     configs += [
       ":${sdk_target_name}_config_BSP_Driver",
