--- conflicted
+++ resolved
@@ -73,12 +73,7 @@
       "${wifi_sdk_root}/components/si91x/sl_net/inc",
 
       # siwx917_soc component
-<<<<<<< HEAD
-      "${wifi_sdk_root}/components/siwx917_soc/inc",
-      "${wifi_sdk_root}/components/siwx917_soc/boards/config/brd4325b",
-=======
       "${wifi_sdk_root}/components/siwx917_soc/boards/config/${silabs_board_lower}",
->>>>>>> 63397c35
       "${wifi_sdk_root}/components/siwx917_soc/boards/inc",
       "${wifi_sdk_root}/components/siwx917_soc/core/chip/inc",
       "${wifi_sdk_root}/components/siwx917_soc/core/config",
@@ -421,13 +416,8 @@
     # nvm3 ans startup
     if (silabs_board == "BRD4325B") {
       sources += [
-<<<<<<< HEAD
-        "${sdk_support_root}/matter/si91x/siwx917/BRD4325x/support/src/startup_RS1xxxx.c",
-        "${wifi_sdk_root}/components/siwx917_soc/drivers/service/nvm3/src/sl_si91x_common_flash_intf.c",
-=======
         "${sdk_support_root}/matter/si91x/siwx917/${sdk_support_board}/support/src/startup_RS1xxxx.c",
         "${wifi_sdk_root}/components/siwx917_soc/drivers/service/nvm3/src/sl_si91x_dual_flash_intf.c",
->>>>>>> 63397c35
       ]
     }
 
