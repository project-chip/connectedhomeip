--- conflicted
+++ resolved
@@ -127,11 +127,7 @@
       "RSI_BLE_ENABLE=1",
       "TINYCRYPT_PRIMITIVES",
       "OPTIMIZE_TINYCRYPT_ASM",
-<<<<<<< HEAD
-=======
-      "RS91X_BLE_ENABLE=1",
       "__error_t_defined",
->>>>>>> b4b51b22
     ]
 
     if (use_system_view) {
