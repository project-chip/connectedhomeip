/*
 *
 *    Copyright (c) 2022 Project CHIP Authors
 *
 *    Licensed under the Apache License, Version 2.0 (the "License");
 *    you may not use this file except in compliance with the License.
 *    You may obtain a copy of the License at
 *
 *        http://www.apache.org/licenses/LICENSE-2.0
 *
 *    Unless required by applicable law or agreed to in writing, software
 *    distributed under the License is distributed on an "AS IS" BASIS,
 *    WITHOUT WARRANTIES OR CONDITIONS OF ANY KIND, either express or implied.
 *    See the License for the specific language governing permissions and
 *    limitations under the License.
 */

// THIS FILE IS GENERATED BY ZAP

static CHIP_ERROR LogValue(const char * label, size_t indent,
                           const chip::app::Clusters::AccessControl::Structs::AccessControlEntry::DecodableType & value);
static CHIP_ERROR LogValue(const char * label, size_t indent,
                           const chip::app::Clusters::Actions::Structs::ActionStruct::DecodableType & value);
static CHIP_ERROR LogValue(const char * label, size_t indent,
                           const chip::app::Clusters::ContentLauncher::Structs::AdditionalInfo::DecodableType & value);
static CHIP_ERROR LogValue(const char * label, size_t indent,
                           const chip::app::Clusters::ApplicationLauncher::Structs::Application::DecodableType & value);
static CHIP_ERROR
LogValue(const char * label, size_t indent,
         const chip::app::Clusters::ApplicationBasic::Structs::ApplicationBasicApplication::DecodableType & value);
static CHIP_ERROR LogValue(const char * label, size_t indent,
                           const chip::app::Clusters::ApplicationLauncher::Structs::ApplicationEP::DecodableType & value);
static CHIP_ERROR LogValue(const char * label, size_t indent,
                           const chip::app::Clusters::Scenes::Structs::AttributeValuePair::DecodableType & value);
static CHIP_ERROR LogValue(const char * label, size_t indent,
                           const chip::app::Clusters::GeneralCommissioning::Structs::BasicCommissioningInfo::DecodableType & value);
static CHIP_ERROR LogValue(const char * label, size_t indent,
                           const chip::app::Clusters::PowerSource::Structs::BatChargeFaultChangeType::DecodableType & value);
static CHIP_ERROR LogValue(const char * label, size_t indent,
                           const chip::app::Clusters::PowerSource::Structs::BatFaultChangeType::DecodableType & value);
static CHIP_ERROR LogValue(const char * label, size_t indent,
                           const chip::app::Clusters::ContentLauncher::Structs::BrandingInformation::DecodableType & value);
static CHIP_ERROR LogValue(const char * label, size_t indent,
                           const chip::app::Clusters::Basic::Structs::CapabilityMinimaStruct::DecodableType & value);
static CHIP_ERROR LogValue(const char * label, size_t indent,
                           const chip::app::Clusters::Channel::Structs::ChannelInfo::DecodableType & value);
static CHIP_ERROR LogValue(const char * label, size_t indent,
                           const chip::app::Clusters::ContentLauncher::Structs::ContentSearch::DecodableType & value);
static CHIP_ERROR LogValue(const char * label, size_t indent,
                           const chip::app::Clusters::Descriptor::Structs::DeviceType::DecodableType & value);
static CHIP_ERROR LogValue(const char * label, size_t indent,
                           const chip::app::Clusters::ContentLauncher::Structs::Dimension::DecodableType & value);
static CHIP_ERROR LogValue(const char * label, size_t indent,
                           const chip::app::Clusters::DoorLock::Structs::DlCredential::DecodableType & value);
static CHIP_ERROR LogValue(const char * label, size_t indent,
                           const chip::app::Clusters::TestCluster::Structs::DoubleNestedStructList::DecodableType & value);
static CHIP_ERROR LogValue(const char * label, size_t indent,
<<<<<<< HEAD
                           const chip::app::Clusters::TimeSynchronization::Structs::DstOffsetType::DecodableType & value);
static CHIP_ERROR LogValue(const char * label, size_t indent,
                           const chip::app::Clusters::BridgedActions::Structs::EndpointListStruct::DecodableType & value);
=======
                           const chip::app::Clusters::Actions::Structs::EndpointListStruct::DecodableType & value);
>>>>>>> 19b99b0d
static CHIP_ERROR LogValue(const char * label, size_t indent,
                           const chip::app::Clusters::AccessControl::Structs::ExtensionEntry::DecodableType & value);
static CHIP_ERROR LogValue(const char * label, size_t indent,
                           const chip::app::Clusters::Scenes::Structs::ExtensionFieldSet::DecodableType & value);
static CHIP_ERROR LogValue(const char * label, size_t indent,
                           const chip::app::Clusters::OperationalCredentials::Structs::FabricDescriptor::DecodableType & value);
static CHIP_ERROR LogValue(const char * label, size_t indent,
                           const chip::app::Clusters::GroupKeyManagement::Structs::GroupInfoMapStruct::DecodableType & value);
static CHIP_ERROR LogValue(const char * label, size_t indent,
                           const chip::app::Clusters::GroupKeyManagement::Structs::GroupKeyMapStruct::DecodableType & value);
static CHIP_ERROR LogValue(const char * label, size_t indent,
                           const chip::app::Clusters::GroupKeyManagement::Structs::GroupKeySetStruct::DecodableType & value);
static CHIP_ERROR LogValue(const char * label, size_t indent,
                           const chip::app::Clusters::MediaInput::Structs::InputInfo::DecodableType & value);
static CHIP_ERROR LogValue(const char * label, size_t indent,
                           const chip::app::Clusters::detail::Structs::LabelStruct::DecodableType & value);
static CHIP_ERROR LogValue(const char * label, size_t indent,
                           const chip::app::Clusters::Channel::Structs::LineupInfo::DecodableType & value);
static CHIP_ERROR LogValue(const char * label, size_t indent,
                           const chip::app::Clusters::ModeSelect::Structs::ModeOptionStruct::DecodableType & value);
static CHIP_ERROR LogValue(const char * label, size_t indent,
                           const chip::app::Clusters::OperationalCredentials::Structs::NOCStruct::DecodableType & value);
static CHIP_ERROR LogValue(const char * label, size_t indent,
                           const chip::app::Clusters::ThreadNetworkDiagnostics::Structs::NeighborTable::DecodableType & value);
static CHIP_ERROR LogValue(const char * label, size_t indent,
                           const chip::app::Clusters::TestCluster::Structs::NestedStruct::DecodableType & value);
static CHIP_ERROR LogValue(const char * label, size_t indent,
                           const chip::app::Clusters::TestCluster::Structs::NestedStructList::DecodableType & value);
static CHIP_ERROR LogValue(const char * label, size_t indent,
                           const chip::app::Clusters::NetworkCommissioning::Structs::NetworkInfo::DecodableType & value);
static CHIP_ERROR LogValue(const char * label, size_t indent,
                           const chip::app::Clusters::GeneralDiagnostics::Structs::NetworkInterfaceType::DecodableType & value);
static CHIP_ERROR LogValue(const char * label, size_t indent,
                           const chip::app::Clusters::TestCluster::Structs::NullablesAndOptionalsStruct::DecodableType & value);
static CHIP_ERROR
LogValue(const char * label, size_t indent,
         const chip::app::Clusters::ThreadNetworkDiagnostics::Structs::OperationalDatasetComponents::DecodableType & value);
static CHIP_ERROR LogValue(const char * label, size_t indent,
                           const chip::app::Clusters::AudioOutput::Structs::OutputInfo::DecodableType & value);
static CHIP_ERROR LogValue(const char * label, size_t indent,
                           const chip::app::Clusters::ContentLauncher::Structs::Parameter::DecodableType & value);
static CHIP_ERROR LogValue(const char * label, size_t indent,
                           const chip::app::Clusters::MediaPlayback::Structs::PlaybackPosition::DecodableType & value);
static CHIP_ERROR LogValue(const char * label, size_t indent,
                           const chip::app::Clusters::OtaSoftwareUpdateRequestor::Structs::ProviderLocation::DecodableType & value);
static CHIP_ERROR LogValue(const char * label, size_t indent,
                           const chip::app::Clusters::ThreadNetworkDiagnostics::Structs::RouteTable::DecodableType & value);
static CHIP_ERROR LogValue(const char * label, size_t indent,
                           const chip::app::Clusters::ThreadNetworkDiagnostics::Structs::SecurityPolicy::DecodableType & value);
static CHIP_ERROR LogValue(const char * label, size_t indent,
                           const chip::app::Clusters::ModeSelect::Structs::SemanticTag::DecodableType & value);
static CHIP_ERROR LogValue(const char * label, size_t indent,
                           const chip::app::Clusters::TestCluster::Structs::SimpleStruct::DecodableType & value);
static CHIP_ERROR LogValue(const char * label, size_t indent,
                           const chip::app::Clusters::ContentLauncher::Structs::StyleInformation::DecodableType & value);
static CHIP_ERROR LogValue(const char * label, size_t indent,
                           const chip::app::Clusters::AccessControl::Structs::Target::DecodableType & value);
static CHIP_ERROR LogValue(const char * label, size_t indent,
                           const chip::app::Clusters::TargetNavigator::Structs::TargetInfo::DecodableType & value);
static CHIP_ERROR LogValue(const char * label, size_t indent,
                           const chip::app::Clusters::Binding::Structs::TargetStruct::DecodableType & value);
static CHIP_ERROR LogValue(const char * label, size_t indent,
                           const chip::app::Clusters::TestCluster::Structs::TestFabricScoped::DecodableType & value);
static CHIP_ERROR LogValue(const char * label, size_t indent,
                           const chip::app::Clusters::TestCluster::Structs::TestListStructOctet::DecodableType & value);
static CHIP_ERROR LogValue(const char * label, size_t indent,
                           const chip::app::Clusters::Thermostat::Structs::ThermostatScheduleTransition::DecodableType & value);
static CHIP_ERROR
LogValue(const char * label, size_t indent,
         const chip::app::Clusters::NetworkCommissioning::Structs::ThreadInterfaceScanResult::DecodableType & value);
static CHIP_ERROR LogValue(const char * label, size_t indent,
                           const chip::app::Clusters::SoftwareDiagnostics::Structs::ThreadMetrics::DecodableType & value);
static CHIP_ERROR LogValue(const char * label, size_t indent,
                           const chip::app::Clusters::TimeSynchronization::Structs::TimeZoneType::DecodableType & value);
static CHIP_ERROR
LogValue(const char * label, size_t indent,
         const chip::app::Clusters::NetworkCommissioning::Structs::WiFiInterfaceScanResult::DecodableType & value);
static CHIP_ERROR LogValue(const char * label, size_t indent,
                           const chip::app::Clusters::PowerSource::Structs::WiredFaultChangeType::DecodableType & value);

static CHIP_ERROR LogValue(const char * label, size_t indent,
                           const chip::app::Clusters::AccessControl::Events::AccessControlEntryChanged::DecodableType & value);
static CHIP_ERROR LogValue(const char * label, size_t indent,
                           const chip::app::Clusters::AccessControl::Events::AccessControlExtensionChanged::DecodableType & value);
static CHIP_ERROR LogValue(const char * label, size_t indent,
                           const chip::app::Clusters::Actions::Events::StateChanged::DecodableType & value);
static CHIP_ERROR LogValue(const char * label, size_t indent,
                           const chip::app::Clusters::Actions::Events::ActionFailed::DecodableType & value);
static CHIP_ERROR LogValue(const char * label, size_t indent,
                           const chip::app::Clusters::Basic::Events::StartUp::DecodableType & value);
static CHIP_ERROR LogValue(const char * label, size_t indent,
                           const chip::app::Clusters::Basic::Events::ShutDown::DecodableType & value);
static CHIP_ERROR LogValue(const char * label, size_t indent,
                           const chip::app::Clusters::Basic::Events::Leave::DecodableType & value);
static CHIP_ERROR LogValue(const char * label, size_t indent,
                           const chip::app::Clusters::Basic::Events::ReachableChanged::DecodableType & value);
static CHIP_ERROR LogValue(const char * label, size_t indent,
                           const chip::app::Clusters::OtaSoftwareUpdateRequestor::Events::StateTransition::DecodableType & value);
static CHIP_ERROR LogValue(const char * label, size_t indent,
                           const chip::app::Clusters::OtaSoftwareUpdateRequestor::Events::VersionApplied::DecodableType & value);
static CHIP_ERROR LogValue(const char * label, size_t indent,
                           const chip::app::Clusters::OtaSoftwareUpdateRequestor::Events::DownloadError::DecodableType & value);
static CHIP_ERROR LogValue(const char * label, size_t indent,
                           const chip::app::Clusters::GeneralDiagnostics::Events::HardwareFaultChange::DecodableType & value);
static CHIP_ERROR LogValue(const char * label, size_t indent,
                           const chip::app::Clusters::GeneralDiagnostics::Events::RadioFaultChange::DecodableType & value);
static CHIP_ERROR LogValue(const char * label, size_t indent,
                           const chip::app::Clusters::GeneralDiagnostics::Events::NetworkFaultChange::DecodableType & value);
static CHIP_ERROR LogValue(const char * label, size_t indent,
                           const chip::app::Clusters::GeneralDiagnostics::Events::BootReason::DecodableType & value);
static CHIP_ERROR LogValue(const char * label, size_t indent,
                           const chip::app::Clusters::SoftwareDiagnostics::Events::SoftwareFault::DecodableType & value);
static CHIP_ERROR LogValue(const char * label, size_t indent,
                           const chip::app::Clusters::ThreadNetworkDiagnostics::Events::ConnectionStatus::DecodableType & value);
static CHIP_ERROR LogValue(const char * label, size_t indent,
                           const chip::app::Clusters::ThreadNetworkDiagnostics::Events::NetworkFaultChange::DecodableType & value);
static CHIP_ERROR LogValue(const char * label, size_t indent,
                           const chip::app::Clusters::WiFiNetworkDiagnostics::Events::Disconnection::DecodableType & value);
static CHIP_ERROR LogValue(const char * label, size_t indent,
                           const chip::app::Clusters::WiFiNetworkDiagnostics::Events::AssociationFailure::DecodableType & value);
static CHIP_ERROR LogValue(const char * label, size_t indent,
                           const chip::app::Clusters::WiFiNetworkDiagnostics::Events::ConnectionStatus::DecodableType & value);
static CHIP_ERROR LogValue(const char * label, size_t indent,
                           const chip::app::Clusters::BridgedDeviceBasic::Events::StartUp::DecodableType & value);
static CHIP_ERROR LogValue(const char * label, size_t indent,
                           const chip::app::Clusters::BridgedDeviceBasic::Events::ShutDown::DecodableType & value);
static CHIP_ERROR LogValue(const char * label, size_t indent,
                           const chip::app::Clusters::BridgedDeviceBasic::Events::Leave::DecodableType & value);
static CHIP_ERROR LogValue(const char * label, size_t indent,
                           const chip::app::Clusters::BridgedDeviceBasic::Events::ReachableChanged::DecodableType & value);
static CHIP_ERROR LogValue(const char * label, size_t indent,
                           const chip::app::Clusters::Switch::Events::SwitchLatched::DecodableType & value);
static CHIP_ERROR LogValue(const char * label, size_t indent,
                           const chip::app::Clusters::Switch::Events::InitialPress::DecodableType & value);
static CHIP_ERROR LogValue(const char * label, size_t indent,
                           const chip::app::Clusters::Switch::Events::LongPress::DecodableType & value);
static CHIP_ERROR LogValue(const char * label, size_t indent,
                           const chip::app::Clusters::Switch::Events::ShortRelease::DecodableType & value);
static CHIP_ERROR LogValue(const char * label, size_t indent,
                           const chip::app::Clusters::Switch::Events::LongRelease::DecodableType & value);
static CHIP_ERROR LogValue(const char * label, size_t indent,
                           const chip::app::Clusters::Switch::Events::MultiPressOngoing::DecodableType & value);
static CHIP_ERROR LogValue(const char * label, size_t indent,
                           const chip::app::Clusters::Switch::Events::MultiPressComplete::DecodableType & value);
static CHIP_ERROR LogValue(const char * label, size_t indent,
                           const chip::app::Clusters::BooleanState::Events::StateChange::DecodableType & value);
static CHIP_ERROR LogValue(const char * label, size_t indent,
                           const chip::app::Clusters::DoorLock::Events::DoorLockAlarm::DecodableType & value);
static CHIP_ERROR LogValue(const char * label, size_t indent,
                           const chip::app::Clusters::DoorLock::Events::DoorStateChange::DecodableType & value);
static CHIP_ERROR LogValue(const char * label, size_t indent,
                           const chip::app::Clusters::DoorLock::Events::LockOperation::DecodableType & value);
static CHIP_ERROR LogValue(const char * label, size_t indent,
                           const chip::app::Clusters::DoorLock::Events::LockOperationError::DecodableType & value);
static CHIP_ERROR LogValue(const char * label, size_t indent,
                           const chip::app::Clusters::DoorLock::Events::LockUserChange::DecodableType & value);
static CHIP_ERROR LogValue(const char * label, size_t indent,
                           const chip::app::Clusters::PumpConfigurationAndControl::Events::SupplyVoltageLow::DecodableType & value);
static CHIP_ERROR
LogValue(const char * label, size_t indent,
         const chip::app::Clusters::PumpConfigurationAndControl::Events::SupplyVoltageHigh::DecodableType & value);
static CHIP_ERROR
LogValue(const char * label, size_t indent,
         const chip::app::Clusters::PumpConfigurationAndControl::Events::PowerMissingPhase::DecodableType & value);
static CHIP_ERROR
LogValue(const char * label, size_t indent,
         const chip::app::Clusters::PumpConfigurationAndControl::Events::SystemPressureLow::DecodableType & value);
static CHIP_ERROR
LogValue(const char * label, size_t indent,
         const chip::app::Clusters::PumpConfigurationAndControl::Events::SystemPressureHigh::DecodableType & value);
static CHIP_ERROR LogValue(const char * label, size_t indent,
                           const chip::app::Clusters::PumpConfigurationAndControl::Events::DryRunning::DecodableType & value);
static CHIP_ERROR
LogValue(const char * label, size_t indent,
         const chip::app::Clusters::PumpConfigurationAndControl::Events::MotorTemperatureHigh::DecodableType & value);
static CHIP_ERROR
LogValue(const char * label, size_t indent,
         const chip::app::Clusters::PumpConfigurationAndControl::Events::PumpMotorFatalFailure::DecodableType & value);
static CHIP_ERROR
LogValue(const char * label, size_t indent,
         const chip::app::Clusters::PumpConfigurationAndControl::Events::ElectronicTemperatureHigh::DecodableType & value);
static CHIP_ERROR LogValue(const char * label, size_t indent,
                           const chip::app::Clusters::PumpConfigurationAndControl::Events::PumpBlocked::DecodableType & value);
static CHIP_ERROR LogValue(const char * label, size_t indent,
                           const chip::app::Clusters::PumpConfigurationAndControl::Events::SensorFailure::DecodableType & value);
static CHIP_ERROR
LogValue(const char * label, size_t indent,
         const chip::app::Clusters::PumpConfigurationAndControl::Events::ElectronicNonFatalFailure::DecodableType & value);
static CHIP_ERROR
LogValue(const char * label, size_t indent,
         const chip::app::Clusters::PumpConfigurationAndControl::Events::ElectronicFatalFailure::DecodableType & value);
static CHIP_ERROR LogValue(const char * label, size_t indent,
                           const chip::app::Clusters::PumpConfigurationAndControl::Events::GeneralFault::DecodableType & value);
static CHIP_ERROR LogValue(const char * label, size_t indent,
                           const chip::app::Clusters::PumpConfigurationAndControl::Events::Leakage::DecodableType & value);
static CHIP_ERROR LogValue(const char * label, size_t indent,
                           const chip::app::Clusters::PumpConfigurationAndControl::Events::AirDetection::DecodableType & value);
static CHIP_ERROR LogValue(const char * label, size_t indent,
                           const chip::app::Clusters::PumpConfigurationAndControl::Events::TurbineOperation::DecodableType & value);
static CHIP_ERROR LogValue(const char * label, size_t indent,
                           const chip::app::Clusters::TestCluster::Events::TestEvent::DecodableType & value);
static CHIP_ERROR LogValue(const char * label, size_t indent,
                           const chip::app::Clusters::TestCluster::Events::TestFabricScopedEvent::DecodableType & value);

static CHIP_ERROR LogValue(const char * label, size_t indent,
                           const chip::app::Clusters::Groups::Commands::AddGroupResponse::DecodableType & value);
static CHIP_ERROR LogValue(const char * label, size_t indent,
                           const chip::app::Clusters::Groups::Commands::ViewGroupResponse::DecodableType & value);
static CHIP_ERROR LogValue(const char * label, size_t indent,
                           const chip::app::Clusters::Groups::Commands::GetGroupMembershipResponse::DecodableType & value);
static CHIP_ERROR LogValue(const char * label, size_t indent,
                           const chip::app::Clusters::Groups::Commands::RemoveGroupResponse::DecodableType & value);
static CHIP_ERROR LogValue(const char * label, size_t indent,
                           const chip::app::Clusters::Scenes::Commands::AddSceneResponse::DecodableType & value);
static CHIP_ERROR LogValue(const char * label, size_t indent,
                           const chip::app::Clusters::Scenes::Commands::ViewSceneResponse::DecodableType & value);
static CHIP_ERROR LogValue(const char * label, size_t indent,
                           const chip::app::Clusters::Scenes::Commands::RemoveSceneResponse::DecodableType & value);
static CHIP_ERROR LogValue(const char * label, size_t indent,
                           const chip::app::Clusters::Scenes::Commands::RemoveAllScenesResponse::DecodableType & value);
static CHIP_ERROR LogValue(const char * label, size_t indent,
                           const chip::app::Clusters::Scenes::Commands::StoreSceneResponse::DecodableType & value);
static CHIP_ERROR LogValue(const char * label, size_t indent,
                           const chip::app::Clusters::Scenes::Commands::GetSceneMembershipResponse::DecodableType & value);
static CHIP_ERROR LogValue(const char * label, size_t indent,
                           const chip::app::Clusters::Scenes::Commands::EnhancedAddSceneResponse::DecodableType & value);
static CHIP_ERROR LogValue(const char * label, size_t indent,
                           const chip::app::Clusters::Scenes::Commands::EnhancedViewSceneResponse::DecodableType & value);
static CHIP_ERROR LogValue(const char * label, size_t indent,
                           const chip::app::Clusters::Scenes::Commands::CopySceneResponse::DecodableType & value);
static CHIP_ERROR
LogValue(const char * label, size_t indent,
         const chip::app::Clusters::OtaSoftwareUpdateProvider::Commands::QueryImageResponse::DecodableType & value);
static CHIP_ERROR
LogValue(const char * label, size_t indent,
         const chip::app::Clusters::OtaSoftwareUpdateProvider::Commands::ApplyUpdateResponse::DecodableType & value);
static CHIP_ERROR LogValue(const char * label, size_t indent,
                           const chip::app::Clusters::GeneralCommissioning::Commands::ArmFailSafeResponse::DecodableType & value);
static CHIP_ERROR
LogValue(const char * label, size_t indent,
         const chip::app::Clusters::GeneralCommissioning::Commands::SetRegulatoryConfigResponse::DecodableType & value);
static CHIP_ERROR
LogValue(const char * label, size_t indent,
         const chip::app::Clusters::GeneralCommissioning::Commands::CommissioningCompleteResponse::DecodableType & value);
static CHIP_ERROR LogValue(const char * label, size_t indent,
                           const chip::app::Clusters::NetworkCommissioning::Commands::ScanNetworksResponse::DecodableType & value);
static CHIP_ERROR LogValue(const char * label, size_t indent,
                           const chip::app::Clusters::NetworkCommissioning::Commands::NetworkConfigResponse::DecodableType & value);
static CHIP_ERROR
LogValue(const char * label, size_t indent,
         const chip::app::Clusters::NetworkCommissioning::Commands::ConnectNetworkResponse::DecodableType & value);
static CHIP_ERROR LogValue(const char * label, size_t indent,
                           const chip::app::Clusters::DiagnosticLogs::Commands::RetrieveLogsResponse::DecodableType & value);
static CHIP_ERROR LogValue(const char * label, size_t indent,
                           const chip::app::Clusters::OperationalCredentials::Commands::AttestationResponse::DecodableType & value);
static CHIP_ERROR
LogValue(const char * label, size_t indent,
         const chip::app::Clusters::OperationalCredentials::Commands::CertificateChainResponse::DecodableType & value);
static CHIP_ERROR LogValue(const char * label, size_t indent,
                           const chip::app::Clusters::OperationalCredentials::Commands::CSRResponse::DecodableType & value);
static CHIP_ERROR LogValue(const char * label, size_t indent,
                           const chip::app::Clusters::OperationalCredentials::Commands::NOCResponse::DecodableType & value);
static CHIP_ERROR LogValue(const char * label, size_t indent,
                           const chip::app::Clusters::GroupKeyManagement::Commands::KeySetReadResponse::DecodableType & value);
static CHIP_ERROR
LogValue(const char * label, size_t indent,
         const chip::app::Clusters::GroupKeyManagement::Commands::KeySetReadAllIndicesResponse::DecodableType & value);
static CHIP_ERROR LogValue(const char * label, size_t indent,
                           const chip::app::Clusters::DoorLock::Commands::GetWeekDayScheduleResponse::DecodableType & value);
static CHIP_ERROR LogValue(const char * label, size_t indent,
                           const chip::app::Clusters::DoorLock::Commands::GetYearDayScheduleResponse::DecodableType & value);
static CHIP_ERROR LogValue(const char * label, size_t indent,
                           const chip::app::Clusters::DoorLock::Commands::GetHolidayScheduleResponse::DecodableType & value);
static CHIP_ERROR LogValue(const char * label, size_t indent,
                           const chip::app::Clusters::DoorLock::Commands::GetUserResponse::DecodableType & value);
static CHIP_ERROR LogValue(const char * label, size_t indent,
                           const chip::app::Clusters::DoorLock::Commands::SetCredentialResponse::DecodableType & value);
static CHIP_ERROR LogValue(const char * label, size_t indent,
                           const chip::app::Clusters::DoorLock::Commands::GetCredentialStatusResponse::DecodableType & value);
static CHIP_ERROR LogValue(const char * label, size_t indent,
                           const chip::app::Clusters::Thermostat::Commands::GetWeeklyScheduleResponse::DecodableType & value);
static CHIP_ERROR LogValue(const char * label, size_t indent,
                           const chip::app::Clusters::Channel::Commands::ChangeChannelResponse::DecodableType & value);
static CHIP_ERROR LogValue(const char * label, size_t indent,
                           const chip::app::Clusters::TargetNavigator::Commands::NavigateTargetResponse::DecodableType & value);
static CHIP_ERROR LogValue(const char * label, size_t indent,
                           const chip::app::Clusters::MediaPlayback::Commands::PlaybackResponse::DecodableType & value);
static CHIP_ERROR LogValue(const char * label, size_t indent,
                           const chip::app::Clusters::KeypadInput::Commands::SendKeyResponse::DecodableType & value);
static CHIP_ERROR LogValue(const char * label, size_t indent,
                           const chip::app::Clusters::ContentLauncher::Commands::LaunchResponse::DecodableType & value);
static CHIP_ERROR LogValue(const char * label, size_t indent,
                           const chip::app::Clusters::ApplicationLauncher::Commands::LauncherResponse::DecodableType & value);
static CHIP_ERROR LogValue(const char * label, size_t indent,
                           const chip::app::Clusters::AccountLogin::Commands::GetSetupPINResponse::DecodableType & value);
static CHIP_ERROR
LogValue(const char * label, size_t indent,
         const chip::app::Clusters::ElectricalMeasurement::Commands::GetProfileInfoResponseCommand::DecodableType & value);
static CHIP_ERROR
LogValue(const char * label, size_t indent,
         const chip::app::Clusters::ElectricalMeasurement::Commands::GetMeasurementProfileResponseCommand::DecodableType & value);
static CHIP_ERROR LogValue(const char * label, size_t indent,
                           const chip::app::Clusters::TestCluster::Commands::TestSpecificResponse::DecodableType & value);
static CHIP_ERROR LogValue(const char * label, size_t indent,
                           const chip::app::Clusters::TestCluster::Commands::TestAddArgumentsResponse::DecodableType & value);
static CHIP_ERROR LogValue(const char * label, size_t indent,
                           const chip::app::Clusters::TestCluster::Commands::TestSimpleArgumentResponse::DecodableType & value);
static CHIP_ERROR
LogValue(const char * label, size_t indent,
         const chip::app::Clusters::TestCluster::Commands::TestStructArrayArgumentResponse::DecodableType & value);
static CHIP_ERROR LogValue(const char * label, size_t indent,
                           const chip::app::Clusters::TestCluster::Commands::TestListInt8UReverseResponse::DecodableType & value);
static CHIP_ERROR LogValue(const char * label, size_t indent,
                           const chip::app::Clusters::TestCluster::Commands::TestEnumsResponse::DecodableType & value);
static CHIP_ERROR LogValue(const char * label, size_t indent,
                           const chip::app::Clusters::TestCluster::Commands::TestNullableOptionalResponse::DecodableType & value);
static CHIP_ERROR
LogValue(const char * label, size_t indent,
         const chip::app::Clusters::TestCluster::Commands::TestComplexNullableOptionalResponse::DecodableType & value);
static CHIP_ERROR LogValue(const char * label, size_t indent,
                           const chip::app::Clusters::TestCluster::Commands::BooleanResponse::DecodableType & value);
static CHIP_ERROR LogValue(const char * label, size_t indent,
                           const chip::app::Clusters::TestCluster::Commands::SimpleStructResponse::DecodableType & value);
static CHIP_ERROR LogValue(const char * label, size_t indent,
                           const chip::app::Clusters::TestCluster::Commands::TestEmitTestEventResponse::DecodableType & value);
static CHIP_ERROR
LogValue(const char * label, size_t indent,
         const chip::app::Clusters::TestCluster::Commands::TestEmitTestFabricScopedEventResponse::DecodableType & value);<|MERGE_RESOLUTION|>--- conflicted
+++ resolved
@@ -55,13 +55,9 @@
 static CHIP_ERROR LogValue(const char * label, size_t indent,
                            const chip::app::Clusters::TestCluster::Structs::DoubleNestedStructList::DecodableType & value);
 static CHIP_ERROR LogValue(const char * label, size_t indent,
-<<<<<<< HEAD
                            const chip::app::Clusters::TimeSynchronization::Structs::DstOffsetType::DecodableType & value);
 static CHIP_ERROR LogValue(const char * label, size_t indent,
-                           const chip::app::Clusters::BridgedActions::Structs::EndpointListStruct::DecodableType & value);
-=======
                            const chip::app::Clusters::Actions::Structs::EndpointListStruct::DecodableType & value);
->>>>>>> 19b99b0d
 static CHIP_ERROR LogValue(const char * label, size_t indent,
                            const chip::app::Clusters::AccessControl::Structs::ExtensionEntry::DecodableType & value);
 static CHIP_ERROR LogValue(const char * label, size_t indent,
