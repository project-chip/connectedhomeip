/*
 *
 *    Copyright (c) 2022 Project CHIP Authors
 *
 *    Licensed under the Apache License, Version 2.0 (the "License");
 *    you may not use this file except in compliance with the License.
 *    You may obtain a copy of the License at
 *
 *        http://www.apache.org/licenses/LICENSE-2.0
 *
 *    Unless required by applicable law or agreed to in writing, software
 *    distributed under the License is distributed on an "AS IS" BASIS,
 *    WITHOUT WARRANTIES OR CONDITIONS OF ANY KIND, either express or implied.
 *    See the License for the specific language governing permissions and
 *    limitations under the License.
 */

// THIS FILE IS GENERATED BY ZAP

// Prevent multiple inclusion
#pragma once

#include <app/util/privilege-storage.h>

// Prevent changing generated format
// clang-format off

////////////////////////////////////////////////////////////////////////////////

// Parallel array data (*cluster*, attribute, privilege) for read attribute
#define GENERATED_ACCESS_READ_ATTRIBUTE__CLUSTER { \
    31, /* Cluster: Access Control, Attribute: ACL, Privilege: administer */ \
    31, /* Cluster: Access Control, Attribute: Extension, Privilege: administer */ \
    /* Cluster: Basic, Attribute: NodeLabel, Privilege: view */ \
    /* Cluster: Basic, Attribute: Location, Privilege: view */ \
    /* Cluster: Basic, Attribute: LocalConfigDisabled, Privilege: view */ \
    /* Cluster: General Commissioning, Attribute: Breadcrumb, Privilege: view */ \
    /* Cluster: Group Key Management, Attribute: GroupKeyMap, Privilege: view */ \
    49, /* Cluster: Network Commissioning, Attribute: MaxNetworks, Privilege: administer */ \
    49, /* Cluster: Network Commissioning, Attribute: Networks, Privilege: administer */ \
    /* Cluster: Network Commissioning, Attribute: InterfaceEnabled, Privilege: view */ \
    49, /* Cluster: Network Commissioning, Attribute: LastNetworkingStatus, Privilege: administer */ \
    49, /* Cluster: Network Commissioning, Attribute: LastNetworkID, Privilege: administer */ \
    49, /* Cluster: Network Commissioning, Attribute: LastConnectErrorValue, Privilege: administer */ \
    62, /* Cluster: Operational Credentials, Attribute: NOCs, Privilege: administer */ \
    /* Cluster: Thermostat, Attribute: min setpoint dead band, Privilege: view */ \
    /* Cluster: Thermostat, Attribute: control sequence of operation, Privilege: view */ \
    /* Cluster: Thermostat, Attribute: system mode, Privilege: view */ \
    /* Cluster: User Label, Attribute: label list, Privilege: view */ \
}

// Parallel array data (cluster, *attribute*, privilege) for read attribute
#define GENERATED_ACCESS_READ_ATTRIBUTE__ATTRIBUTE { \
    0, /* Cluster: Access Control, Attribute: ACL, Privilege: administer */ \
    1, /* Cluster: Access Control, Attribute: Extension, Privilege: administer */ \
    /* Cluster: Basic, Attribute: NodeLabel, Privilege: view */ \
    /* Cluster: Basic, Attribute: Location, Privilege: view */ \
    /* Cluster: Basic, Attribute: LocalConfigDisabled, Privilege: view */ \
    /* Cluster: General Commissioning, Attribute: Breadcrumb, Privilege: view */ \
    /* Cluster: Group Key Management, Attribute: GroupKeyMap, Privilege: view */ \
    0, /* Cluster: Network Commissioning, Attribute: MaxNetworks, Privilege: administer */ \
    1, /* Cluster: Network Commissioning, Attribute: Networks, Privilege: administer */ \
    /* Cluster: Network Commissioning, Attribute: InterfaceEnabled, Privilege: view */ \
    5, /* Cluster: Network Commissioning, Attribute: LastNetworkingStatus, Privilege: administer */ \
    6, /* Cluster: Network Commissioning, Attribute: LastNetworkID, Privilege: administer */ \
    7, /* Cluster: Network Commissioning, Attribute: LastConnectErrorValue, Privilege: administer */ \
    0, /* Cluster: Operational Credentials, Attribute: NOCs, Privilege: administer */ \
    /* Cluster: Thermostat, Attribute: min setpoint dead band, Privilege: view */ \
    /* Cluster: Thermostat, Attribute: control sequence of operation, Privilege: view */ \
    /* Cluster: Thermostat, Attribute: system mode, Privilege: view */ \
    /* Cluster: User Label, Attribute: label list, Privilege: view */ \
}

// Parallel array data (cluster, attribute, *privilege*) for read attribute
#define GENERATED_ACCESS_READ_ATTRIBUTE__PRIVILEGE { \
    kMatterAccessPrivilegeAdminister, /* Cluster: Access Control, Attribute: ACL, Privilege: administer */ \
    kMatterAccessPrivilegeAdminister, /* Cluster: Access Control, Attribute: Extension, Privilege: administer */ \
    /* Cluster: Basic, Attribute: NodeLabel, Privilege: view */ \
    /* Cluster: Basic, Attribute: Location, Privilege: view */ \
    /* Cluster: Basic, Attribute: LocalConfigDisabled, Privilege: view */ \
    /* Cluster: General Commissioning, Attribute: Breadcrumb, Privilege: view */ \
    /* Cluster: Group Key Management, Attribute: GroupKeyMap, Privilege: view */ \
    kMatterAccessPrivilegeAdminister, /* Cluster: Network Commissioning, Attribute: MaxNetworks, Privilege: administer */ \
    kMatterAccessPrivilegeAdminister, /* Cluster: Network Commissioning, Attribute: Networks, Privilege: administer */ \
    /* Cluster: Network Commissioning, Attribute: InterfaceEnabled, Privilege: view */ \
    kMatterAccessPrivilegeAdminister, /* Cluster: Network Commissioning, Attribute: LastNetworkingStatus, Privilege: administer */ \
    kMatterAccessPrivilegeAdminister, /* Cluster: Network Commissioning, Attribute: LastNetworkID, Privilege: administer */ \
    kMatterAccessPrivilegeAdminister, /* Cluster: Network Commissioning, Attribute: LastConnectErrorValue, Privilege: administer */ \
    kMatterAccessPrivilegeAdminister, /* Cluster: Operational Credentials, Attribute: NOCs, Privilege: administer */ \
    /* Cluster: Thermostat, Attribute: min setpoint dead band, Privilege: view */ \
    /* Cluster: Thermostat, Attribute: control sequence of operation, Privilege: view */ \
    /* Cluster: Thermostat, Attribute: system mode, Privilege: view */ \
    /* Cluster: User Label, Attribute: label list, Privilege: view */ \
}

////////////////////////////////////////////////////////////////////////////////

// Parallel array data (*cluster*, attribute, privilege) for write attribute
#define GENERATED_ACCESS_WRITE_ATTRIBUTE__CLUSTER { \
    31, /* Cluster: Access Control, Attribute: ACL, Privilege: administer */ \
    31, /* Cluster: Access Control, Attribute: Extension, Privilege: administer */ \
    40, /* Cluster: Basic, Attribute: NodeLabel, Privilege: manage */ \
    40, /* Cluster: Basic, Attribute: Location, Privilege: administer */ \
    40, /* Cluster: Basic, Attribute: LocalConfigDisabled, Privilege: manage */ \
    48, /* Cluster: General Commissioning, Attribute: Breadcrumb, Privilege: administer */ \
    63, /* Cluster: Group Key Management, Attribute: GroupKeyMap, Privilege: manage */ \
    49, /* Cluster: Network Commissioning, Attribute: InterfaceEnabled, Privilege: administer */ \
    513, /* Cluster: Thermostat, Attribute: min setpoint dead band, Privilege: manage */ \
    513, /* Cluster: Thermostat, Attribute: control sequence of operation, Privilege: manage */ \
    513, /* Cluster: Thermostat, Attribute: system mode, Privilege: manage */ \
    65, /* Cluster: User Label, Attribute: label list, Privilege: manage */ \
}

// Parallel array data (cluster, *attribute*, privilege) for write attribute
#define GENERATED_ACCESS_WRITE_ATTRIBUTE__ATTRIBUTE { \
    0, /* Cluster: Access Control, Attribute: ACL, Privilege: administer */ \
    1, /* Cluster: Access Control, Attribute: Extension, Privilege: administer */ \
    5, /* Cluster: Basic, Attribute: NodeLabel, Privilege: manage */ \
    6, /* Cluster: Basic, Attribute: Location, Privilege: administer */ \
    16, /* Cluster: Basic, Attribute: LocalConfigDisabled, Privilege: manage */ \
    0, /* Cluster: General Commissioning, Attribute: Breadcrumb, Privilege: administer */ \
    0, /* Cluster: Group Key Management, Attribute: GroupKeyMap, Privilege: manage */ \
    4, /* Cluster: Network Commissioning, Attribute: InterfaceEnabled, Privilege: administer */ \
    25, /* Cluster: Thermostat, Attribute: min setpoint dead band, Privilege: manage */ \
    27, /* Cluster: Thermostat, Attribute: control sequence of operation, Privilege: manage */ \
    28, /* Cluster: Thermostat, Attribute: system mode, Privilege: manage */ \
    0, /* Cluster: User Label, Attribute: label list, Privilege: manage */ \
}

// Parallel array data (cluster, attribute, *privilege*) for write attribute
#define GENERATED_ACCESS_WRITE_ATTRIBUTE__PRIVILEGE { \
    kMatterAccessPrivilegeAdminister, /* Cluster: Access Control, Attribute: ACL, Privilege: administer */ \
    kMatterAccessPrivilegeAdminister, /* Cluster: Access Control, Attribute: Extension, Privilege: administer */ \
    kMatterAccessPrivilegeManage, /* Cluster: Basic, Attribute: NodeLabel, Privilege: manage */ \
    kMatterAccessPrivilegeAdminister, /* Cluster: Basic, Attribute: Location, Privilege: administer */ \
    kMatterAccessPrivilegeManage, /* Cluster: Basic, Attribute: LocalConfigDisabled, Privilege: manage */ \
    kMatterAccessPrivilegeAdminister, /* Cluster: General Commissioning, Attribute: Breadcrumb, Privilege: administer */ \
    kMatterAccessPrivilegeManage, /* Cluster: Group Key Management, Attribute: GroupKeyMap, Privilege: manage */ \
    kMatterAccessPrivilegeAdminister, /* Cluster: Network Commissioning, Attribute: InterfaceEnabled, Privilege: administer */ \
    kMatterAccessPrivilegeManage, /* Cluster: Thermostat, Attribute: min setpoint dead band, Privilege: manage */ \
    kMatterAccessPrivilegeManage, /* Cluster: Thermostat, Attribute: control sequence of operation, Privilege: manage */ \
    kMatterAccessPrivilegeManage, /* Cluster: Thermostat, Attribute: system mode, Privilege: manage */ \
    kMatterAccessPrivilegeManage, /* Cluster: User Label, Attribute: label list, Privilege: manage */ \
}

////////////////////////////////////////////////////////////////////////////////

// Parallel array data (*cluster*, command, privilege) for invoke command
#define GENERATED_ACCESS_INVOKE_COMMAND__CLUSTER { \
    60, /* Cluster: AdministratorCommissioning, Command: OpenCommissioningWindow, Privilege: administer */ \
    60, /* Cluster: AdministratorCommissioning, Command: OpenBasicCommissioningWindow, Privilege: administer */ \
    60, /* Cluster: AdministratorCommissioning, Command: RevokeCommissioning, Privilege: administer */ \
    48, /* Cluster: General Commissioning, Command: ArmFailSafe, Privilege: administer */ \
    48, /* Cluster: General Commissioning, Command: SetRegulatoryConfig, Privilege: administer */ \
    48, /* Cluster: General Commissioning, Command: CommissioningComplete, Privilege: administer */ \
<<<<<<< HEAD
    3, /* Cluster: Identify, Command: Identify, Privilege: manage */ \
    3, /* Cluster: Identify, Command: IdentifyQuery, Privilege: manage */ \
    49, /* Cluster: Network Commissioning, Command: ScanNetworks, Privilege: administer */ \
    49, /* Cluster: Network Commissioning, Command: AddOrUpdateWiFiNetwork, Privilege: administer */ \
    49, /* Cluster: Network Commissioning, Command: AddOrUpdateThreadNetwork, Privilege: administer */ \
    49, /* Cluster: Network Commissioning, Command: RemoveNetwork, Privilege: administer */ \
    49, /* Cluster: Network Commissioning, Command: ConnectNetwork, Privilege: administer */ \
    49, /* Cluster: Network Commissioning, Command: ReorderNetwork, Privilege: administer */ \
=======
    4, /* Cluster: Groups, Command: AddGroup, Privilege: manage */ \
    4, /* Cluster: Groups, Command: RemoveGroup, Privilege: manage */ \
    4, /* Cluster: Groups, Command: RemoveAllGroups, Privilege: manage */ \
    4, /* Cluster: Groups, Command: AddGroupIfIdentifying, Privilege: manage */ \
>>>>>>> 845b38dd
    62, /* Cluster: Operational Credentials, Command: AttestationRequest, Privilege: administer */ \
    62, /* Cluster: Operational Credentials, Command: CertificateChainRequest, Privilege: administer */ \
    62, /* Cluster: Operational Credentials, Command: CSRRequest, Privilege: administer */ \
    62, /* Cluster: Operational Credentials, Command: AddNOC, Privilege: administer */ \
    62, /* Cluster: Operational Credentials, Command: UpdateNOC, Privilege: administer */ \
    62, /* Cluster: Operational Credentials, Command: UpdateFabricLabel, Privilege: administer */ \
    62, /* Cluster: Operational Credentials, Command: RemoveFabric, Privilege: administer */ \
    62, /* Cluster: Operational Credentials, Command: AddTrustedRootCertificate, Privilege: administer */ \
    62, /* Cluster: Operational Credentials, Command: RemoveTrustedRootCertificate, Privilege: administer */ \
<<<<<<< HEAD
    513, /* Cluster: Thermostat, Command: SetWeeklySchedule, Privilege: manage */ \
    513, /* Cluster: Thermostat, Command: ClearWeeklySchedule, Privilege: manage */ \
=======
    5, /* Cluster: Scenes, Command: AddScene, Privilege: manage */ \
    5, /* Cluster: Scenes, Command: RemoveScene, Privilege: manage */ \
    5, /* Cluster: Scenes, Command: RemoveAllScenes, Privilege: manage */ \
    5, /* Cluster: Scenes, Command: StoreScene, Privilege: manage */ \
>>>>>>> 845b38dd
}

// Parallel array data (cluster, *command*, privilege) for invoke command
#define GENERATED_ACCESS_INVOKE_COMMAND__COMMAND { \
    0, /* Cluster: AdministratorCommissioning, Command: OpenCommissioningWindow, Privilege: administer */ \
    1, /* Cluster: AdministratorCommissioning, Command: OpenBasicCommissioningWindow, Privilege: administer */ \
    2, /* Cluster: AdministratorCommissioning, Command: RevokeCommissioning, Privilege: administer */ \
    0, /* Cluster: General Commissioning, Command: ArmFailSafe, Privilege: administer */ \
    2, /* Cluster: General Commissioning, Command: SetRegulatoryConfig, Privilege: administer */ \
    4, /* Cluster: General Commissioning, Command: CommissioningComplete, Privilege: administer */ \
<<<<<<< HEAD
    0, /* Cluster: Identify, Command: Identify, Privilege: manage */ \
    1, /* Cluster: Identify, Command: IdentifyQuery, Privilege: manage */ \
    0, /* Cluster: Network Commissioning, Command: ScanNetworks, Privilege: administer */ \
    2, /* Cluster: Network Commissioning, Command: AddOrUpdateWiFiNetwork, Privilege: administer */ \
    3, /* Cluster: Network Commissioning, Command: AddOrUpdateThreadNetwork, Privilege: administer */ \
    4, /* Cluster: Network Commissioning, Command: RemoveNetwork, Privilege: administer */ \
    6, /* Cluster: Network Commissioning, Command: ConnectNetwork, Privilege: administer */ \
    8, /* Cluster: Network Commissioning, Command: ReorderNetwork, Privilege: administer */ \
=======
    0, /* Cluster: Groups, Command: AddGroup, Privilege: manage */ \
    3, /* Cluster: Groups, Command: RemoveGroup, Privilege: manage */ \
    4, /* Cluster: Groups, Command: RemoveAllGroups, Privilege: manage */ \
    5, /* Cluster: Groups, Command: AddGroupIfIdentifying, Privilege: manage */ \
>>>>>>> 845b38dd
    0, /* Cluster: Operational Credentials, Command: AttestationRequest, Privilege: administer */ \
    2, /* Cluster: Operational Credentials, Command: CertificateChainRequest, Privilege: administer */ \
    4, /* Cluster: Operational Credentials, Command: CSRRequest, Privilege: administer */ \
    6, /* Cluster: Operational Credentials, Command: AddNOC, Privilege: administer */ \
    7, /* Cluster: Operational Credentials, Command: UpdateNOC, Privilege: administer */ \
    9, /* Cluster: Operational Credentials, Command: UpdateFabricLabel, Privilege: administer */ \
    10, /* Cluster: Operational Credentials, Command: RemoveFabric, Privilege: administer */ \
    11, /* Cluster: Operational Credentials, Command: AddTrustedRootCertificate, Privilege: administer */ \
    12, /* Cluster: Operational Credentials, Command: RemoveTrustedRootCertificate, Privilege: administer */ \
<<<<<<< HEAD
    1, /* Cluster: Thermostat, Command: SetWeeklySchedule, Privilege: manage */ \
    3, /* Cluster: Thermostat, Command: ClearWeeklySchedule, Privilege: manage */ \
=======
    0, /* Cluster: Scenes, Command: AddScene, Privilege: manage */ \
    2, /* Cluster: Scenes, Command: RemoveScene, Privilege: manage */ \
    3, /* Cluster: Scenes, Command: RemoveAllScenes, Privilege: manage */ \
    4, /* Cluster: Scenes, Command: StoreScene, Privilege: manage */ \
>>>>>>> 845b38dd
}

// Parallel array data (cluster, command, *privilege*) for invoke command
#define GENERATED_ACCESS_INVOKE_COMMAND__PRIVILEGE { \
    kMatterAccessPrivilegeAdminister, /* Cluster: AdministratorCommissioning, Command: OpenCommissioningWindow, Privilege: administer */ \
    kMatterAccessPrivilegeAdminister, /* Cluster: AdministratorCommissioning, Command: OpenBasicCommissioningWindow, Privilege: administer */ \
    kMatterAccessPrivilegeAdminister, /* Cluster: AdministratorCommissioning, Command: RevokeCommissioning, Privilege: administer */ \
    kMatterAccessPrivilegeAdminister, /* Cluster: General Commissioning, Command: ArmFailSafe, Privilege: administer */ \
    kMatterAccessPrivilegeAdminister, /* Cluster: General Commissioning, Command: SetRegulatoryConfig, Privilege: administer */ \
    kMatterAccessPrivilegeAdminister, /* Cluster: General Commissioning, Command: CommissioningComplete, Privilege: administer */ \
<<<<<<< HEAD
    kMatterAccessPrivilegeManage, /* Cluster: Identify, Command: Identify, Privilege: manage */ \
    kMatterAccessPrivilegeManage, /* Cluster: Identify, Command: IdentifyQuery, Privilege: manage */ \
    kMatterAccessPrivilegeAdminister, /* Cluster: Network Commissioning, Command: ScanNetworks, Privilege: administer */ \
    kMatterAccessPrivilegeAdminister, /* Cluster: Network Commissioning, Command: AddOrUpdateWiFiNetwork, Privilege: administer */ \
    kMatterAccessPrivilegeAdminister, /* Cluster: Network Commissioning, Command: AddOrUpdateThreadNetwork, Privilege: administer */ \
    kMatterAccessPrivilegeAdminister, /* Cluster: Network Commissioning, Command: RemoveNetwork, Privilege: administer */ \
    kMatterAccessPrivilegeAdminister, /* Cluster: Network Commissioning, Command: ConnectNetwork, Privilege: administer */ \
    kMatterAccessPrivilegeAdminister, /* Cluster: Network Commissioning, Command: ReorderNetwork, Privilege: administer */ \
=======
    kMatterAccessPrivilegeManage, /* Cluster: Groups, Command: AddGroup, Privilege: manage */ \
    kMatterAccessPrivilegeManage, /* Cluster: Groups, Command: RemoveGroup, Privilege: manage */ \
    kMatterAccessPrivilegeManage, /* Cluster: Groups, Command: RemoveAllGroups, Privilege: manage */ \
    kMatterAccessPrivilegeManage, /* Cluster: Groups, Command: AddGroupIfIdentifying, Privilege: manage */ \
>>>>>>> 845b38dd
    kMatterAccessPrivilegeAdminister, /* Cluster: Operational Credentials, Command: AttestationRequest, Privilege: administer */ \
    kMatterAccessPrivilegeAdminister, /* Cluster: Operational Credentials, Command: CertificateChainRequest, Privilege: administer */ \
    kMatterAccessPrivilegeAdminister, /* Cluster: Operational Credentials, Command: CSRRequest, Privilege: administer */ \
    kMatterAccessPrivilegeAdminister, /* Cluster: Operational Credentials, Command: AddNOC, Privilege: administer */ \
    kMatterAccessPrivilegeAdminister, /* Cluster: Operational Credentials, Command: UpdateNOC, Privilege: administer */ \
    kMatterAccessPrivilegeAdminister, /* Cluster: Operational Credentials, Command: UpdateFabricLabel, Privilege: administer */ \
    kMatterAccessPrivilegeAdminister, /* Cluster: Operational Credentials, Command: RemoveFabric, Privilege: administer */ \
    kMatterAccessPrivilegeAdminister, /* Cluster: Operational Credentials, Command: AddTrustedRootCertificate, Privilege: administer */ \
    kMatterAccessPrivilegeAdminister, /* Cluster: Operational Credentials, Command: RemoveTrustedRootCertificate, Privilege: administer */ \
<<<<<<< HEAD
    kMatterAccessPrivilegeManage, /* Cluster: Thermostat, Command: SetWeeklySchedule, Privilege: manage */ \
    kMatterAccessPrivilegeManage, /* Cluster: Thermostat, Command: ClearWeeklySchedule, Privilege: manage */ \
=======
    kMatterAccessPrivilegeManage, /* Cluster: Scenes, Command: AddScene, Privilege: manage */ \
    kMatterAccessPrivilegeManage, /* Cluster: Scenes, Command: RemoveScene, Privilege: manage */ \
    kMatterAccessPrivilegeManage, /* Cluster: Scenes, Command: RemoveAllScenes, Privilege: manage */ \
    kMatterAccessPrivilegeManage, /* Cluster: Scenes, Command: StoreScene, Privilege: manage */ \
>>>>>>> 845b38dd
}

////////////////////////////////////////////////////////////////////////////////

// Parallel array data (*cluster*, event, privilege) for read event
#define GENERATED_ACCESS_READ_EVENT__CLUSTER { \
    31, /* Cluster: Access Control, Event: AccessControlEntryChanged, Privilege: administer */ \
    31, /* Cluster: Access Control, Event: AccessControlExtensionChanged, Privilege: administer */ \
}

// Parallel array data (cluster, *event*, privilege) for read event
#define GENERATED_ACCESS_READ_EVENT__EVENT { \
    0, /* Cluster: Access Control, Event: AccessControlEntryChanged, Privilege: administer */ \
    1, /* Cluster: Access Control, Event: AccessControlExtensionChanged, Privilege: administer */ \
}

// Parallel array data (cluster, event, *privilege*) for read event
#define GENERATED_ACCESS_READ_EVENT__PRIVILEGE { \
    kMatterAccessPrivilegeAdminister, /* Cluster: Access Control, Event: AccessControlEntryChanged, Privilege: administer */ \
    kMatterAccessPrivilegeAdminister, /* Cluster: Access Control, Event: AccessControlExtensionChanged, Privilege: administer */ \
}

////////////////////////////////////////////////////////////////////////////////

// clang-format on<|MERGE_RESOLUTION|>--- conflicted
+++ resolved
@@ -153,7 +153,10 @@
     48, /* Cluster: General Commissioning, Command: ArmFailSafe, Privilege: administer */ \
     48, /* Cluster: General Commissioning, Command: SetRegulatoryConfig, Privilege: administer */ \
     48, /* Cluster: General Commissioning, Command: CommissioningComplete, Privilege: administer */ \
-<<<<<<< HEAD
+    4, /* Cluster: Groups, Command: AddGroup, Privilege: manage */ \
+    4, /* Cluster: Groups, Command: RemoveGroup, Privilege: manage */ \
+    4, /* Cluster: Groups, Command: RemoveAllGroups, Privilege: manage */ \
+    4, /* Cluster: Groups, Command: AddGroupIfIdentifying, Privilege: manage */ \
     3, /* Cluster: Identify, Command: Identify, Privilege: manage */ \
     3, /* Cluster: Identify, Command: IdentifyQuery, Privilege: manage */ \
     49, /* Cluster: Network Commissioning, Command: ScanNetworks, Privilege: administer */ \
@@ -162,12 +165,6 @@
     49, /* Cluster: Network Commissioning, Command: RemoveNetwork, Privilege: administer */ \
     49, /* Cluster: Network Commissioning, Command: ConnectNetwork, Privilege: administer */ \
     49, /* Cluster: Network Commissioning, Command: ReorderNetwork, Privilege: administer */ \
-=======
-    4, /* Cluster: Groups, Command: AddGroup, Privilege: manage */ \
-    4, /* Cluster: Groups, Command: RemoveGroup, Privilege: manage */ \
-    4, /* Cluster: Groups, Command: RemoveAllGroups, Privilege: manage */ \
-    4, /* Cluster: Groups, Command: AddGroupIfIdentifying, Privilege: manage */ \
->>>>>>> 845b38dd
     62, /* Cluster: Operational Credentials, Command: AttestationRequest, Privilege: administer */ \
     62, /* Cluster: Operational Credentials, Command: CertificateChainRequest, Privilege: administer */ \
     62, /* Cluster: Operational Credentials, Command: CSRRequest, Privilege: administer */ \
@@ -177,15 +174,12 @@
     62, /* Cluster: Operational Credentials, Command: RemoveFabric, Privilege: administer */ \
     62, /* Cluster: Operational Credentials, Command: AddTrustedRootCertificate, Privilege: administer */ \
     62, /* Cluster: Operational Credentials, Command: RemoveTrustedRootCertificate, Privilege: administer */ \
-<<<<<<< HEAD
-    513, /* Cluster: Thermostat, Command: SetWeeklySchedule, Privilege: manage */ \
-    513, /* Cluster: Thermostat, Command: ClearWeeklySchedule, Privilege: manage */ \
-=======
     5, /* Cluster: Scenes, Command: AddScene, Privilege: manage */ \
     5, /* Cluster: Scenes, Command: RemoveScene, Privilege: manage */ \
     5, /* Cluster: Scenes, Command: RemoveAllScenes, Privilege: manage */ \
     5, /* Cluster: Scenes, Command: StoreScene, Privilege: manage */ \
->>>>>>> 845b38dd
+    513, /* Cluster: Thermostat, Command: SetWeeklySchedule, Privilege: manage */ \
+    513, /* Cluster: Thermostat, Command: ClearWeeklySchedule, Privilege: manage */ \
 }
 
 // Parallel array data (cluster, *command*, privilege) for invoke command
@@ -196,7 +190,10 @@
     0, /* Cluster: General Commissioning, Command: ArmFailSafe, Privilege: administer */ \
     2, /* Cluster: General Commissioning, Command: SetRegulatoryConfig, Privilege: administer */ \
     4, /* Cluster: General Commissioning, Command: CommissioningComplete, Privilege: administer */ \
-<<<<<<< HEAD
+    0, /* Cluster: Groups, Command: AddGroup, Privilege: manage */ \
+    3, /* Cluster: Groups, Command: RemoveGroup, Privilege: manage */ \
+    4, /* Cluster: Groups, Command: RemoveAllGroups, Privilege: manage */ \
+    5, /* Cluster: Groups, Command: AddGroupIfIdentifying, Privilege: manage */ \
     0, /* Cluster: Identify, Command: Identify, Privilege: manage */ \
     1, /* Cluster: Identify, Command: IdentifyQuery, Privilege: manage */ \
     0, /* Cluster: Network Commissioning, Command: ScanNetworks, Privilege: administer */ \
@@ -205,12 +202,6 @@
     4, /* Cluster: Network Commissioning, Command: RemoveNetwork, Privilege: administer */ \
     6, /* Cluster: Network Commissioning, Command: ConnectNetwork, Privilege: administer */ \
     8, /* Cluster: Network Commissioning, Command: ReorderNetwork, Privilege: administer */ \
-=======
-    0, /* Cluster: Groups, Command: AddGroup, Privilege: manage */ \
-    3, /* Cluster: Groups, Command: RemoveGroup, Privilege: manage */ \
-    4, /* Cluster: Groups, Command: RemoveAllGroups, Privilege: manage */ \
-    5, /* Cluster: Groups, Command: AddGroupIfIdentifying, Privilege: manage */ \
->>>>>>> 845b38dd
     0, /* Cluster: Operational Credentials, Command: AttestationRequest, Privilege: administer */ \
     2, /* Cluster: Operational Credentials, Command: CertificateChainRequest, Privilege: administer */ \
     4, /* Cluster: Operational Credentials, Command: CSRRequest, Privilege: administer */ \
@@ -220,15 +211,12 @@
     10, /* Cluster: Operational Credentials, Command: RemoveFabric, Privilege: administer */ \
     11, /* Cluster: Operational Credentials, Command: AddTrustedRootCertificate, Privilege: administer */ \
     12, /* Cluster: Operational Credentials, Command: RemoveTrustedRootCertificate, Privilege: administer */ \
-<<<<<<< HEAD
-    1, /* Cluster: Thermostat, Command: SetWeeklySchedule, Privilege: manage */ \
-    3, /* Cluster: Thermostat, Command: ClearWeeklySchedule, Privilege: manage */ \
-=======
     0, /* Cluster: Scenes, Command: AddScene, Privilege: manage */ \
     2, /* Cluster: Scenes, Command: RemoveScene, Privilege: manage */ \
     3, /* Cluster: Scenes, Command: RemoveAllScenes, Privilege: manage */ \
     4, /* Cluster: Scenes, Command: StoreScene, Privilege: manage */ \
->>>>>>> 845b38dd
+    1, /* Cluster: Thermostat, Command: SetWeeklySchedule, Privilege: manage */ \
+    3, /* Cluster: Thermostat, Command: ClearWeeklySchedule, Privilege: manage */ \
 }
 
 // Parallel array data (cluster, command, *privilege*) for invoke command
@@ -239,7 +227,10 @@
     kMatterAccessPrivilegeAdminister, /* Cluster: General Commissioning, Command: ArmFailSafe, Privilege: administer */ \
     kMatterAccessPrivilegeAdminister, /* Cluster: General Commissioning, Command: SetRegulatoryConfig, Privilege: administer */ \
     kMatterAccessPrivilegeAdminister, /* Cluster: General Commissioning, Command: CommissioningComplete, Privilege: administer */ \
-<<<<<<< HEAD
+    kMatterAccessPrivilegeManage, /* Cluster: Groups, Command: AddGroup, Privilege: manage */ \
+    kMatterAccessPrivilegeManage, /* Cluster: Groups, Command: RemoveGroup, Privilege: manage */ \
+    kMatterAccessPrivilegeManage, /* Cluster: Groups, Command: RemoveAllGroups, Privilege: manage */ \
+    kMatterAccessPrivilegeManage, /* Cluster: Groups, Command: AddGroupIfIdentifying, Privilege: manage */ \
     kMatterAccessPrivilegeManage, /* Cluster: Identify, Command: Identify, Privilege: manage */ \
     kMatterAccessPrivilegeManage, /* Cluster: Identify, Command: IdentifyQuery, Privilege: manage */ \
     kMatterAccessPrivilegeAdminister, /* Cluster: Network Commissioning, Command: ScanNetworks, Privilege: administer */ \
@@ -248,12 +239,6 @@
     kMatterAccessPrivilegeAdminister, /* Cluster: Network Commissioning, Command: RemoveNetwork, Privilege: administer */ \
     kMatterAccessPrivilegeAdminister, /* Cluster: Network Commissioning, Command: ConnectNetwork, Privilege: administer */ \
     kMatterAccessPrivilegeAdminister, /* Cluster: Network Commissioning, Command: ReorderNetwork, Privilege: administer */ \
-=======
-    kMatterAccessPrivilegeManage, /* Cluster: Groups, Command: AddGroup, Privilege: manage */ \
-    kMatterAccessPrivilegeManage, /* Cluster: Groups, Command: RemoveGroup, Privilege: manage */ \
-    kMatterAccessPrivilegeManage, /* Cluster: Groups, Command: RemoveAllGroups, Privilege: manage */ \
-    kMatterAccessPrivilegeManage, /* Cluster: Groups, Command: AddGroupIfIdentifying, Privilege: manage */ \
->>>>>>> 845b38dd
     kMatterAccessPrivilegeAdminister, /* Cluster: Operational Credentials, Command: AttestationRequest, Privilege: administer */ \
     kMatterAccessPrivilegeAdminister, /* Cluster: Operational Credentials, Command: CertificateChainRequest, Privilege: administer */ \
     kMatterAccessPrivilegeAdminister, /* Cluster: Operational Credentials, Command: CSRRequest, Privilege: administer */ \
@@ -263,15 +248,12 @@
     kMatterAccessPrivilegeAdminister, /* Cluster: Operational Credentials, Command: RemoveFabric, Privilege: administer */ \
     kMatterAccessPrivilegeAdminister, /* Cluster: Operational Credentials, Command: AddTrustedRootCertificate, Privilege: administer */ \
     kMatterAccessPrivilegeAdminister, /* Cluster: Operational Credentials, Command: RemoveTrustedRootCertificate, Privilege: administer */ \
-<<<<<<< HEAD
-    kMatterAccessPrivilegeManage, /* Cluster: Thermostat, Command: SetWeeklySchedule, Privilege: manage */ \
-    kMatterAccessPrivilegeManage, /* Cluster: Thermostat, Command: ClearWeeklySchedule, Privilege: manage */ \
-=======
     kMatterAccessPrivilegeManage, /* Cluster: Scenes, Command: AddScene, Privilege: manage */ \
     kMatterAccessPrivilegeManage, /* Cluster: Scenes, Command: RemoveScene, Privilege: manage */ \
     kMatterAccessPrivilegeManage, /* Cluster: Scenes, Command: RemoveAllScenes, Privilege: manage */ \
     kMatterAccessPrivilegeManage, /* Cluster: Scenes, Command: StoreScene, Privilege: manage */ \
->>>>>>> 845b38dd
+    kMatterAccessPrivilegeManage, /* Cluster: Thermostat, Command: SetWeeklySchedule, Privilege: manage */ \
+    kMatterAccessPrivilegeManage, /* Cluster: Thermostat, Command: ClearWeeklySchedule, Privilege: manage */ \
 }
 
 ////////////////////////////////////////////////////////////////////////////////
