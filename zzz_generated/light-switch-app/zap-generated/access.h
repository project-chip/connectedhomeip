--- conflicted
+++ resolved
@@ -135,11 +135,14 @@
     48, /* Cluster: General Commissioning, Command: ArmFailSafe, Privilege: administer */ \
     48, /* Cluster: General Commissioning, Command: SetRegulatoryConfig, Privilege: administer */ \
     48, /* Cluster: General Commissioning, Command: CommissioningComplete, Privilege: administer */ \
-<<<<<<< HEAD
     63, /* Cluster: Group Key Management, Command: KeySetWrite, Privilege: administer */ \
     63, /* Cluster: Group Key Management, Command: KeySetRead, Privilege: administer */ \
     63, /* Cluster: Group Key Management, Command: KeySetRemove, Privilege: administer */ \
     63, /* Cluster: Group Key Management, Command: KeySetReadAllIndices, Privilege: administer */ \
+    4, /* Cluster: Groups, Command: AddGroup, Privilege: manage */ \
+    4, /* Cluster: Groups, Command: RemoveGroup, Privilege: manage */ \
+    4, /* Cluster: Groups, Command: RemoveAllGroups, Privilege: manage */ \
+    4, /* Cluster: Groups, Command: AddGroupIfIdentifying, Privilege: manage */ \
     3, /* Cluster: Identify, Command: Identify, Privilege: manage */ \
     3, /* Cluster: Identify, Command: IdentifyQuery, Privilege: manage */ \
     3, /* Cluster: Identify, Command: TriggerEffect, Privilege: manage */ \
@@ -149,12 +152,6 @@
     49, /* Cluster: Network Commissioning, Command: RemoveNetwork, Privilege: administer */ \
     49, /* Cluster: Network Commissioning, Command: ConnectNetwork, Privilege: administer */ \
     49, /* Cluster: Network Commissioning, Command: ReorderNetwork, Privilege: administer */ \
-=======
-    4, /* Cluster: Groups, Command: AddGroup, Privilege: manage */ \
-    4, /* Cluster: Groups, Command: RemoveGroup, Privilege: manage */ \
-    4, /* Cluster: Groups, Command: RemoveAllGroups, Privilege: manage */ \
-    4, /* Cluster: Groups, Command: AddGroupIfIdentifying, Privilege: manage */ \
->>>>>>> 845b38dd
     62, /* Cluster: Operational Credentials, Command: AttestationRequest, Privilege: administer */ \
     62, /* Cluster: Operational Credentials, Command: CertificateChainRequest, Privilege: administer */ \
     62, /* Cluster: Operational Credentials, Command: CSRRequest, Privilege: administer */ \
@@ -174,11 +171,14 @@
     0, /* Cluster: General Commissioning, Command: ArmFailSafe, Privilege: administer */ \
     2, /* Cluster: General Commissioning, Command: SetRegulatoryConfig, Privilege: administer */ \
     4, /* Cluster: General Commissioning, Command: CommissioningComplete, Privilege: administer */ \
-<<<<<<< HEAD
     0, /* Cluster: Group Key Management, Command: KeySetWrite, Privilege: administer */ \
     1, /* Cluster: Group Key Management, Command: KeySetRead, Privilege: administer */ \
     3, /* Cluster: Group Key Management, Command: KeySetRemove, Privilege: administer */ \
     4, /* Cluster: Group Key Management, Command: KeySetReadAllIndices, Privilege: administer */ \
+    0, /* Cluster: Groups, Command: AddGroup, Privilege: manage */ \
+    3, /* Cluster: Groups, Command: RemoveGroup, Privilege: manage */ \
+    4, /* Cluster: Groups, Command: RemoveAllGroups, Privilege: manage */ \
+    5, /* Cluster: Groups, Command: AddGroupIfIdentifying, Privilege: manage */ \
     0, /* Cluster: Identify, Command: Identify, Privilege: manage */ \
     1, /* Cluster: Identify, Command: IdentifyQuery, Privilege: manage */ \
     64, /* Cluster: Identify, Command: TriggerEffect, Privilege: manage */ \
@@ -188,12 +188,6 @@
     4, /* Cluster: Network Commissioning, Command: RemoveNetwork, Privilege: administer */ \
     6, /* Cluster: Network Commissioning, Command: ConnectNetwork, Privilege: administer */ \
     8, /* Cluster: Network Commissioning, Command: ReorderNetwork, Privilege: administer */ \
-=======
-    0, /* Cluster: Groups, Command: AddGroup, Privilege: manage */ \
-    3, /* Cluster: Groups, Command: RemoveGroup, Privilege: manage */ \
-    4, /* Cluster: Groups, Command: RemoveAllGroups, Privilege: manage */ \
-    5, /* Cluster: Groups, Command: AddGroupIfIdentifying, Privilege: manage */ \
->>>>>>> 845b38dd
     0, /* Cluster: Operational Credentials, Command: AttestationRequest, Privilege: administer */ \
     2, /* Cluster: Operational Credentials, Command: CertificateChainRequest, Privilege: administer */ \
     4, /* Cluster: Operational Credentials, Command: CSRRequest, Privilege: administer */ \
@@ -213,11 +207,14 @@
     kMatterAccessPrivilegeAdminister, /* Cluster: General Commissioning, Command: ArmFailSafe, Privilege: administer */ \
     kMatterAccessPrivilegeAdminister, /* Cluster: General Commissioning, Command: SetRegulatoryConfig, Privilege: administer */ \
     kMatterAccessPrivilegeAdminister, /* Cluster: General Commissioning, Command: CommissioningComplete, Privilege: administer */ \
-<<<<<<< HEAD
     kMatterAccessPrivilegeAdminister, /* Cluster: Group Key Management, Command: KeySetWrite, Privilege: administer */ \
     kMatterAccessPrivilegeAdminister, /* Cluster: Group Key Management, Command: KeySetRead, Privilege: administer */ \
     kMatterAccessPrivilegeAdminister, /* Cluster: Group Key Management, Command: KeySetRemove, Privilege: administer */ \
     kMatterAccessPrivilegeAdminister, /* Cluster: Group Key Management, Command: KeySetReadAllIndices, Privilege: administer */ \
+    kMatterAccessPrivilegeManage, /* Cluster: Groups, Command: AddGroup, Privilege: manage */ \
+    kMatterAccessPrivilegeManage, /* Cluster: Groups, Command: RemoveGroup, Privilege: manage */ \
+    kMatterAccessPrivilegeManage, /* Cluster: Groups, Command: RemoveAllGroups, Privilege: manage */ \
+    kMatterAccessPrivilegeManage, /* Cluster: Groups, Command: AddGroupIfIdentifying, Privilege: manage */ \
     kMatterAccessPrivilegeManage, /* Cluster: Identify, Command: Identify, Privilege: manage */ \
     kMatterAccessPrivilegeManage, /* Cluster: Identify, Command: IdentifyQuery, Privilege: manage */ \
     kMatterAccessPrivilegeManage, /* Cluster: Identify, Command: TriggerEffect, Privilege: manage */ \
@@ -227,12 +224,6 @@
     kMatterAccessPrivilegeAdminister, /* Cluster: Network Commissioning, Command: RemoveNetwork, Privilege: administer */ \
     kMatterAccessPrivilegeAdminister, /* Cluster: Network Commissioning, Command: ConnectNetwork, Privilege: administer */ \
     kMatterAccessPrivilegeAdminister, /* Cluster: Network Commissioning, Command: ReorderNetwork, Privilege: administer */ \
-=======
-    kMatterAccessPrivilegeManage, /* Cluster: Groups, Command: AddGroup, Privilege: manage */ \
-    kMatterAccessPrivilegeManage, /* Cluster: Groups, Command: RemoveGroup, Privilege: manage */ \
-    kMatterAccessPrivilegeManage, /* Cluster: Groups, Command: RemoveAllGroups, Privilege: manage */ \
-    kMatterAccessPrivilegeManage, /* Cluster: Groups, Command: AddGroupIfIdentifying, Privilege: manage */ \
->>>>>>> 845b38dd
     kMatterAccessPrivilegeAdminister, /* Cluster: Operational Credentials, Command: AttestationRequest, Privilege: administer */ \
     kMatterAccessPrivilegeAdminister, /* Cluster: Operational Credentials, Command: CertificateChainRequest, Privilege: administer */ \
     kMatterAccessPrivilegeAdminister, /* Cluster: Operational Credentials, Command: CSRRequest, Privilege: administer */ \
