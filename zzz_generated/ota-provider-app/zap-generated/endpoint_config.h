/*
 *
 *    Copyright (c) 2022 Project CHIP Authors
 *
 *    Licensed under the Apache License, Version 2.0 (the "License");
 *    you may not use this file except in compliance with the License.
 *    You may obtain a copy of the License at
 *
 *        http://www.apache.org/licenses/LICENSE-2.0
 *
 *    Unless required by applicable law or agreed to in writing, software
 *    distributed under the License is distributed on an "AS IS" BASIS,
 *    WITHOUT WARRANTIES OR CONDITIONS OF ANY KIND, either express or implied.
 *    See the License for the specific language governing permissions and
 *    limitations under the License.
 */

// THIS FILE IS GENERATED BY ZAP

// Prevent multiple inclusion
#pragma once

// Default values for the attributes longer than a pointer,
// in a form of a binary blob
// Separate block is generated for big-endian and little-endian cases.
#if BIGENDIAN_CPU
#define GENERATED_DEFAULTS                                                                                                         \
    {                                                                                                                              \
                                                                                                                                   \
        /* Endpoint: 0, Cluster: Localization Configuration (server), big-endian */                                                \
                                                                                                                                   \
        /* 0 - ActiveLocale, */                                                                                                    \
        5, 'e', 'n', '-', 'U', 'S',                                                                                                \
                                                                                                                                   \
            /* Endpoint: 0, Cluster: General Commissioning (server), big-endian */                                                 \
                                                                                                                                   \
            /* 6 - Breadcrumb, */                                                                                                  \
            0x00, 0x00, 0x00, 0x00, 0x00, 0x00, 0x00, 0x00,                                                                        \
                                                                                                                                   \
            /* 14 - FeatureMap, */                                                                                                 \
            0x00, 0x00, 0x00, 0x00,                                                                                                \
                                                                                                                                   \
            /* Endpoint: 0, Cluster: Network Commissioning (server), big-endian */                                                 \
                                                                                                                                   \
            /* 18 - Networks, */                                                                                                   \
            0x00, 0x00, 0x00, 0x00, 0x00, 0x00, 0x00, 0x00, 0x00, 0x00, 0x00, 0x00,                                                \
                                                                                                                                   \
            /* 30 - LastConnectErrorValue, */                                                                                      \
            0x00, 0x00, 0x00, 0x00,                                                                                                \
                                                                                                                                   \
<<<<<<< HEAD
            /* 288 - FeatureMap, */                                                                                                \
            0x00, 0x00, 0x00, 0x02,                                                                                                \
=======
            /* 34 - FeatureMap, */                                                                                                 \
            0x00, 0x00, 0x00, 0x01,                                                                                                \
>>>>>>> 1ee93666
    }

#else // !BIGENDIAN_CPU
#define GENERATED_DEFAULTS                                                                                                         \
    {                                                                                                                              \
                                                                                                                                   \
        /* Endpoint: 0, Cluster: Localization Configuration (server), little-endian */                                             \
                                                                                                                                   \
        /* 0 - ActiveLocale, */                                                                                                    \
        5, 'e', 'n', '-', 'U', 'S',                                                                                                \
                                                                                                                                   \
            /* Endpoint: 0, Cluster: General Commissioning (server), little-endian */                                              \
                                                                                                                                   \
            /* 6 - Breadcrumb, */                                                                                                  \
            0x00, 0x00, 0x00, 0x00, 0x00, 0x00, 0x00, 0x00,                                                                        \
                                                                                                                                   \
            /* 14 - FeatureMap, */                                                                                                 \
            0x00, 0x00, 0x00, 0x00,                                                                                                \
                                                                                                                                   \
            /* Endpoint: 0, Cluster: Network Commissioning (server), little-endian */                                              \
                                                                                                                                   \
            /* 18 - Networks, */                                                                                                   \
            0x00, 0x00, 0x00, 0x00, 0x00, 0x00, 0x00, 0x00, 0x00, 0x00, 0x00, 0x00,                                                \
                                                                                                                                   \
            /* 30 - LastConnectErrorValue, */                                                                                      \
            0x00, 0x00, 0x00, 0x00,                                                                                                \
                                                                                                                                   \
<<<<<<< HEAD
            /* 288 - FeatureMap, */                                                                                                \
            0x02, 0x00, 0x00, 0x00,                                                                                                \
=======
            /* 34 - FeatureMap, */                                                                                                 \
            0x01, 0x00, 0x00, 0x00,                                                                                                \
>>>>>>> 1ee93666
    }

#endif // BIGENDIAN_CPU

#define GENERATED_DEFAULTS_COUNT (6)

#define ZAP_TYPE(type) ZCL_##type##_ATTRIBUTE_TYPE
#define ZAP_LONG_DEFAULTS_INDEX(index)                                                                                             \
    {                                                                                                                              \
        &generatedDefaults[index]                                                                                                  \
    }
#define ZAP_MIN_MAX_DEFAULTS_INDEX(index)                                                                                          \
    {                                                                                                                              \
        &minMaxDefaults[index]                                                                                                     \
    }
#define ZAP_EMPTY_DEFAULT()                                                                                                        \
    {                                                                                                                              \
        (uint16_t) 0                                                                                                               \
    }
#define ZAP_SIMPLE_DEFAULT(x)                                                                                                      \
    {                                                                                                                              \
        (uint16_t) x                                                                                                               \
    }

// This is an array of EmberAfAttributeMinMaxValue structures.
#define GENERATED_MIN_MAX_DEFAULT_COUNT 1
#define GENERATED_MIN_MAX_DEFAULTS                                                                                                 \
    {                                                                                                                              \
                                                                                                                                   \
        /* Endpoint: 0, Cluster: Time Format Localization (server) */                                                              \
        {                                                                                                                          \
            (uint16_t) 0x0, (uint16_t) 0x0, (uint16_t) 0x1                                                                         \
        } /* HourFormat */                                                                                                         \
    }

#define ZAP_ATTRIBUTE_MASK(mask) ATTRIBUTE_MASK_##mask
// This is an array of EmberAfAttributeMetadata structures.
#define GENERATED_ATTRIBUTE_COUNT 40
#define GENERATED_ATTRIBUTES                                                                                                       \
    {                                                                                                                              \
                                                                                                                                   \
        /* Endpoint: 0, Cluster: Access Control (client) */                                                                        \
        { 0x0000FFFD, ZAP_TYPE(INT16U), 2, ZAP_ATTRIBUTE_MASK(CLIENT), ZAP_SIMPLE_DEFAULT(1) }, /* ClusterRevision */              \
                                                                                                                                   \
            /* Endpoint: 0, Cluster: Access Control (server) */                                                                    \
            { 0x00000000, ZAP_TYPE(ARRAY), 0, ZAP_ATTRIBUTE_MASK(EXTERNAL_STORAGE) | ZAP_ATTRIBUTE_MASK(WRITABLE),                 \
              ZAP_EMPTY_DEFAULT() }, /* ACL */                                                                                     \
            { 0x00000001, ZAP_TYPE(ARRAY), 0, ZAP_ATTRIBUTE_MASK(EXTERNAL_STORAGE) | ZAP_ATTRIBUTE_MASK(WRITABLE),                 \
              ZAP_EMPTY_DEFAULT() },                                                                       /* Extension */         \
            { 0x0000FFFB, ZAP_TYPE(ARRAY), 0, ZAP_ATTRIBUTE_MASK(EXTERNAL_STORAGE), ZAP_EMPTY_DEFAULT() }, /* AttributeList */     \
            { 0x0000FFFD, ZAP_TYPE(INT16U), 2, 0, ZAP_SIMPLE_DEFAULT(1) },                                 /* ClusterRevision */   \
                                                                                                                                   \
            /* Endpoint: 0, Cluster: OTA Software Update Provider (server) */                                                      \
            { 0x0000FFFD, ZAP_TYPE(INT16U), 2, 0, ZAP_SIMPLE_DEFAULT(0x0001) }, /* ClusterRevision */                              \
                                                                                                                                   \
            /* Endpoint: 0, Cluster: Localization Configuration (server) */                                                        \
            { 0x00000001, ZAP_TYPE(CHAR_STRING), 36, ZAP_ATTRIBUTE_MASK(TOKENIZE) | ZAP_ATTRIBUTE_MASK(WRITABLE),                  \
              ZAP_LONG_DEFAULTS_INDEX(0) },                                                                /* ActiveLocale */      \
            { 0x00000002, ZAP_TYPE(ARRAY), 0, ZAP_ATTRIBUTE_MASK(EXTERNAL_STORAGE), ZAP_EMPTY_DEFAULT() }, /* SupportedLocales */  \
            { 0x0000FFFD, ZAP_TYPE(INT16U), 2, 0, ZAP_SIMPLE_DEFAULT(1) },                                 /* ClusterRevision */   \
                                                                                                                                   \
            /* Endpoint: 0, Cluster: Time Format Localization (server) */                                                          \
            { 0x00000000, ZAP_TYPE(ENUM8), 1,                                                                                      \
              ZAP_ATTRIBUTE_MASK(MIN_MAX) | ZAP_ATTRIBUTE_MASK(TOKENIZE) | ZAP_ATTRIBUTE_MASK(WRITABLE),                           \
              ZAP_MIN_MAX_DEFAULTS_INDEX(0) }, /* HourFormat */                                                                    \
            { 0x00000001, ZAP_TYPE(ENUM8), 1, ZAP_ATTRIBUTE_MASK(TOKENIZE) | ZAP_ATTRIBUTE_MASK(WRITABLE),                         \
              ZAP_SIMPLE_DEFAULT(0) }, /* ActiveCalendarType */                                                                    \
            { 0x00000002, ZAP_TYPE(ARRAY), 0, ZAP_ATTRIBUTE_MASK(EXTERNAL_STORAGE),                                                \
              ZAP_EMPTY_DEFAULT() },                                       /* SupportedCalendarTypes */                            \
            { 0x0000FFFD, ZAP_TYPE(INT16U), 2, 0, ZAP_SIMPLE_DEFAULT(1) }, /* ClusterRevision */                                   \
                                                                                                                                   \
            /* Endpoint: 0, Cluster: General Commissioning (server) */                                                             \
            { 0x00000000, ZAP_TYPE(INT64U), 8, ZAP_ATTRIBUTE_MASK(WRITABLE), ZAP_LONG_DEFAULTS_INDEX(6) }, /* Breadcrumb */        \
            { 0x00000001, ZAP_TYPE(STRUCT), 0, ZAP_ATTRIBUTE_MASK(EXTERNAL_STORAGE),                                               \
              ZAP_EMPTY_DEFAULT() },                                               /* BasicCommissioningInfo */                    \
            { 0x00000002, ZAP_TYPE(ENUM8), 1, 0, ZAP_SIMPLE_DEFAULT(0) },          /* RegulatoryConfig */                          \
            { 0x00000003, ZAP_TYPE(ENUM8), 1, 0, ZAP_SIMPLE_DEFAULT(0) },          /* LocationCapability */                        \
            { 0x0000FFFC, ZAP_TYPE(BITMAP32), 4, 0, ZAP_LONG_DEFAULTS_INDEX(14) }, /* FeatureMap */                                \
            { 0x0000FFFD, ZAP_TYPE(INT16U), 2, 0, ZAP_SIMPLE_DEFAULT(0x0001) },    /* ClusterRevision */                           \
                                                                                                                                   \
            /* Endpoint: 0, Cluster: Network Commissioning (server) */                                                             \
            { 0x00000000, ZAP_TYPE(INT8U), 1, 0, ZAP_EMPTY_DEFAULT() },                              /* MaxNetworks */             \
            { 0x00000001, ZAP_TYPE(ARRAY), 12, 0, ZAP_LONG_DEFAULTS_INDEX(18) },                     /* Networks */                \
            { 0x00000002, ZAP_TYPE(INT8U), 1, 0, ZAP_EMPTY_DEFAULT() },                              /* ScanMaxTimeSeconds */      \
            { 0x00000003, ZAP_TYPE(INT8U), 1, 0, ZAP_EMPTY_DEFAULT() },                              /* ConnectMaxTimeSeconds */   \
            { 0x00000004, ZAP_TYPE(BOOLEAN), 1, ZAP_ATTRIBUTE_MASK(WRITABLE), ZAP_EMPTY_DEFAULT() }, /* InterfaceEnabled */        \
            { 0x00000005, ZAP_TYPE(ENUM8), 1, 0, ZAP_EMPTY_DEFAULT() },                              /* LastNetworkingStatus */    \
            { 0x00000006, ZAP_TYPE(OCTET_STRING), 33, 0, ZAP_EMPTY_DEFAULT() },                      /* LastNetworkID */           \
            { 0x00000007, ZAP_TYPE(INT32U), 4, 0, ZAP_LONG_DEFAULTS_INDEX(30) },                     /* LastConnectErrorValue */   \
            { 0x0000FFFC, ZAP_TYPE(BITMAP32), 4, 0, ZAP_LONG_DEFAULTS_INDEX(34) },                   /* FeatureMap */              \
            { 0x0000FFFD, ZAP_TYPE(INT16U), 2, 0, ZAP_SIMPLE_DEFAULT(0x0001) },                      /* ClusterRevision */         \
                                                                                                                                   \
            /* Endpoint: 0, Cluster: Operational Credentials (server) */                                                           \
            { 0x00000000, ZAP_TYPE(ARRAY), 0, ZAP_ATTRIBUTE_MASK(EXTERNAL_STORAGE), ZAP_EMPTY_DEFAULT() }, /* NOCs */              \
            { 0x00000001, ZAP_TYPE(ARRAY), 0, ZAP_ATTRIBUTE_MASK(EXTERNAL_STORAGE), ZAP_EMPTY_DEFAULT() }, /* fabrics list */      \
            { 0x00000002, ZAP_TYPE(INT8U), 1, 0, ZAP_EMPTY_DEFAULT() },                                    /* SupportedFabrics */  \
            { 0x00000003, ZAP_TYPE(INT8U), 1, 0, ZAP_EMPTY_DEFAULT() }, /* CommissionedFabrics */                                  \
            { 0x00000004, ZAP_TYPE(ARRAY), 0, ZAP_ATTRIBUTE_MASK(EXTERNAL_STORAGE),                                                \
              ZAP_EMPTY_DEFAULT() }, /* TrustedRootCertificates */                                                                 \
            { 0x00000005, ZAP_TYPE(FABRIC_IDX), 0, ZAP_ATTRIBUTE_MASK(EXTERNAL_STORAGE),                                           \
              ZAP_EMPTY_DEFAULT() },                                            /* CurrentFabricIndex */                           \
            { 0x0000FFFD, ZAP_TYPE(INT16U), 2, 0, ZAP_SIMPLE_DEFAULT(0x0001) }, /* ClusterRevision */                              \
                                                                                                                                   \
            /* Endpoint: 0, Cluster: Fixed Label (server) */                                                                       \
            { 0x00000000, ZAP_TYPE(ARRAY), 0, ZAP_ATTRIBUTE_MASK(EXTERNAL_STORAGE), ZAP_EMPTY_DEFAULT() }, /* label list */        \
            { 0x0000FFFD, ZAP_TYPE(INT16U), 2, 0, ZAP_SIMPLE_DEFAULT(1) },                                 /* ClusterRevision */   \
                                                                                                                                   \
            /* Endpoint: 0, Cluster: User Label (server) */                                                                        \
            { 0x00000000, ZAP_TYPE(ARRAY), 0, ZAP_ATTRIBUTE_MASK(EXTERNAL_STORAGE) | ZAP_ATTRIBUTE_MASK(WRITABLE),                 \
              ZAP_EMPTY_DEFAULT() },                                       /* label list */                                        \
            { 0x0000FFFD, ZAP_TYPE(INT16U), 2, 0, ZAP_SIMPLE_DEFAULT(1) }, /* ClusterRevision */                                   \
    }

// This is an array of EmberAfCluster structures.
#define ZAP_ATTRIBUTE_INDEX(index) (&generatedAttributes[index])

#define ZAP_GENERATED_COMMANDS_INDEX(index) ((chip::CommandId *) (&generatedCommands[index]))

// Cluster function static arrays
#define GENERATED_FUNCTION_ARRAYS                                                                                                  \
    const EmberAfGenericClusterFunction chipFuncArrayLocalizationConfigurationServer[] = {                                         \
        (EmberAfGenericClusterFunction) emberAfLocalizationConfigurationClusterServerInitCallback,                                 \
        (EmberAfGenericClusterFunction) MatterLocalizationConfigurationClusterServerPreAttributeChangedCallback,                   \
    };                                                                                                                             \
    const EmberAfGenericClusterFunction chipFuncArrayTimeFormatLocalizationServer[] = {                                            \
        (EmberAfGenericClusterFunction) emberAfTimeFormatLocalizationClusterServerInitCallback,                                    \
        (EmberAfGenericClusterFunction) MatterTimeFormatLocalizationClusterServerPreAttributeChangedCallback,                      \
    };

// clang-format off
#define GENERATED_COMMANDS { \
  /* Endpoint: 0, Cluster: OTA Software Update Provider (server) */\
  /*   client_generated */ \
  0x00000000 /* QueryImage */, \
  0x00000002 /* ApplyUpdateRequest */, \
  0x00000004 /* NotifyUpdateApplied */, \
  chip::kInvalidCommandId /* end of list */, \
  /*   server_generated */ \
  0x00000001 /* QueryImageResponse */, \
  0x00000003 /* ApplyUpdateResponse */, \
  chip::kInvalidCommandId /* end of list */, \
  /* Endpoint: 0, Cluster: General Commissioning (server) */\
  /*   client_generated */ \
  0x00000000 /* ArmFailSafe */, \
  0x00000002 /* SetRegulatoryConfig */, \
  0x00000004 /* CommissioningComplete */, \
  chip::kInvalidCommandId /* end of list */, \
  /*   server_generated */ \
  0x00000001 /* ArmFailSafeResponse */, \
  0x00000005 /* CommissioningCompleteResponse */, \
  chip::kInvalidCommandId /* end of list */, \
  /* Endpoint: 0, Cluster: Network Commissioning (server) */\
  /*   client_generated */ \
  0x00000000 /* ScanNetworks */, \
  0x00000002 /* AddOrUpdateWiFiNetwork */, \
  0x00000003 /* AddOrUpdateThreadNetwork */, \
  0x00000004 /* RemoveNetwork */, \
  0x00000006 /* ConnectNetwork */, \
  0x00000008 /* ReorderNetwork */, \
  chip::kInvalidCommandId /* end of list */, \
  /*   server_generated */ \
  0x00000001 /* ScanNetworksResponse */, \
  0x00000007 /* ConnectNetworkResponse */, \
  chip::kInvalidCommandId /* end of list */, \
  /* Endpoint: 0, Cluster: Operational Credentials (server) */\
  /*   client_generated */ \
  0x00000000 /* AttestationRequest */, \
  0x00000002 /* CertificateChainRequest */, \
  0x00000004 /* OpCSRRequest */, \
  0x00000006 /* AddNOC */, \
  0x00000009 /* UpdateFabricLabel */, \
  0x0000000A /* RemoveFabric */, \
  0x0000000B /* AddTrustedRootCertificate */, \
  chip::kInvalidCommandId /* end of list */, \
  /*   server_generated */ \
  0x00000001 /* AttestationResponse */, \
  0x00000003 /* CertificateChainResponse */, \
  0x00000005 /* OpCSRResponse */, \
  0x00000008 /* NOCResponse */, \
  chip::kInvalidCommandId /* end of list */, \
}

// clang-format on

#define ZAP_CLUSTER_MASK(mask) CLUSTER_MASK_##mask
#define GENERATED_CLUSTER_COUNT 10

// clang-format off
#define GENERATED_CLUSTERS { \
  { \
      /* Endpoint: 0, Cluster: Access Control (client) */ \
      .clusterId = 0x0000001F,  \
      .attributes = ZAP_ATTRIBUTE_INDEX(0), \
      .attributeCount = 1, \
      .clusterSize = 2, \
      .mask = ZAP_CLUSTER_MASK(CLIENT), \
      .functions = NULL, \
      .clientGeneratedCommandList = nullptr ,\
      .serverGeneratedCommandList = nullptr ,\
    },\
  { \
      /* Endpoint: 0, Cluster: Access Control (server) */ \
      .clusterId = 0x0000001F,  \
      .attributes = ZAP_ATTRIBUTE_INDEX(1), \
      .attributeCount = 4, \
      .clusterSize = 2, \
      .mask = ZAP_CLUSTER_MASK(SERVER), \
      .functions = NULL, \
      .clientGeneratedCommandList = nullptr ,\
      .serverGeneratedCommandList = nullptr ,\
    },\
  { \
      /* Endpoint: 0, Cluster: OTA Software Update Provider (server) */ \
      .clusterId = 0x00000029,  \
      .attributes = ZAP_ATTRIBUTE_INDEX(5), \
      .attributeCount = 1, \
      .clusterSize = 2, \
      .mask = ZAP_CLUSTER_MASK(SERVER), \
      .functions = NULL, \
      .clientGeneratedCommandList = ZAP_GENERATED_COMMANDS_INDEX( 0 ) ,\
      .serverGeneratedCommandList = ZAP_GENERATED_COMMANDS_INDEX( 4 ) ,\
    },\
  { \
      /* Endpoint: 0, Cluster: Localization Configuration (server) */ \
      .clusterId = 0x0000002B,  \
      .attributes = ZAP_ATTRIBUTE_INDEX(6), \
      .attributeCount = 3, \
      .clusterSize = 38, \
      .mask = ZAP_CLUSTER_MASK(SERVER) | ZAP_CLUSTER_MASK(INIT_FUNCTION) | ZAP_CLUSTER_MASK(PRE_ATTRIBUTE_CHANGED_FUNCTION), \
      .functions = chipFuncArrayLocalizationConfigurationServer, \
      .clientGeneratedCommandList = nullptr ,\
      .serverGeneratedCommandList = nullptr ,\
    },\
  { \
      /* Endpoint: 0, Cluster: Time Format Localization (server) */ \
      .clusterId = 0x0000002C,  \
      .attributes = ZAP_ATTRIBUTE_INDEX(9), \
      .attributeCount = 4, \
      .clusterSize = 4, \
      .mask = ZAP_CLUSTER_MASK(SERVER) | ZAP_CLUSTER_MASK(INIT_FUNCTION) | ZAP_CLUSTER_MASK(PRE_ATTRIBUTE_CHANGED_FUNCTION), \
      .functions = chipFuncArrayTimeFormatLocalizationServer, \
      .clientGeneratedCommandList = nullptr ,\
      .serverGeneratedCommandList = nullptr ,\
    },\
  { \
      /* Endpoint: 0, Cluster: General Commissioning (server) */ \
      .clusterId = 0x00000030,  \
      .attributes = ZAP_ATTRIBUTE_INDEX(13), \
      .attributeCount = 6, \
      .clusterSize = 16, \
      .mask = ZAP_CLUSTER_MASK(SERVER), \
      .functions = NULL, \
      .clientGeneratedCommandList = ZAP_GENERATED_COMMANDS_INDEX( 7 ) ,\
      .serverGeneratedCommandList = ZAP_GENERATED_COMMANDS_INDEX( 11 ) ,\
    },\
  { \
      /* Endpoint: 0, Cluster: Network Commissioning (server) */ \
      .clusterId = 0x00000031,  \
      .attributes = ZAP_ATTRIBUTE_INDEX(19), \
      .attributeCount = 10, \
      .clusterSize = 60, \
      .mask = ZAP_CLUSTER_MASK(SERVER), \
      .functions = NULL, \
      .clientGeneratedCommandList = ZAP_GENERATED_COMMANDS_INDEX( 14 ) ,\
      .serverGeneratedCommandList = ZAP_GENERATED_COMMANDS_INDEX( 21 ) ,\
    },\
  { \
      /* Endpoint: 0, Cluster: Operational Credentials (server) */ \
      .clusterId = 0x0000003E,  \
      .attributes = ZAP_ATTRIBUTE_INDEX(29), \
      .attributeCount = 7, \
      .clusterSize = 4, \
      .mask = ZAP_CLUSTER_MASK(SERVER), \
      .functions = NULL, \
      .clientGeneratedCommandList = ZAP_GENERATED_COMMANDS_INDEX( 24 ) ,\
      .serverGeneratedCommandList = ZAP_GENERATED_COMMANDS_INDEX( 32 ) ,\
    },\
  { \
      /* Endpoint: 0, Cluster: Fixed Label (server) */ \
      .clusterId = 0x00000040,  \
      .attributes = ZAP_ATTRIBUTE_INDEX(36), \
      .attributeCount = 2, \
      .clusterSize = 2, \
      .mask = ZAP_CLUSTER_MASK(SERVER), \
      .functions = NULL, \
      .clientGeneratedCommandList = nullptr ,\
      .serverGeneratedCommandList = nullptr ,\
    },\
  { \
      /* Endpoint: 0, Cluster: User Label (server) */ \
      .clusterId = 0x00000041,  \
      .attributes = ZAP_ATTRIBUTE_INDEX(38), \
      .attributeCount = 2, \
      .clusterSize = 2, \
      .mask = ZAP_CLUSTER_MASK(SERVER), \
      .functions = NULL, \
      .clientGeneratedCommandList = nullptr ,\
      .serverGeneratedCommandList = nullptr ,\
    },\
}

// clang-format on

#define ZAP_CLUSTER_INDEX(index) (&generatedClusters[index])

#define ZAP_FIXED_ENDPOINT_DATA_VERSION_COUNT 9

// This is an array of EmberAfEndpointType structures.
#define GENERATED_ENDPOINT_TYPES                                                                                                   \
    {                                                                                                                              \
        { ZAP_CLUSTER_INDEX(0), 10, 132 },                                                                                         \
    }

// Largest attribute size is needed for various buffers
#define ATTRIBUTE_LARGEST (401)

// Total size of singleton attributes
#define ATTRIBUTE_SINGLETONS_SIZE (0)

// Total size of attribute storage
#define ATTRIBUTE_MAX_SIZE (132)

// Number of fixed endpoints
#define FIXED_ENDPOINT_COUNT (1)

// Array of endpoints that are supported, the data inside
// the array is the endpoint number.
#define FIXED_ENDPOINT_ARRAY                                                                                                       \
    {                                                                                                                              \
        0x0000                                                                                                                     \
    }

// Array of profile ids
#define FIXED_PROFILE_IDS                                                                                                          \
    {                                                                                                                              \
        0x0103                                                                                                                     \
    }

// Array of device ids
#define FIXED_DEVICE_IDS                                                                                                           \
    {                                                                                                                              \
        22                                                                                                                         \
    }

// Array of device versions
#define FIXED_DEVICE_VERSIONS                                                                                                      \
    {                                                                                                                              \
        1                                                                                                                          \
    }

// Array of endpoint types supported on each endpoint
#define FIXED_ENDPOINT_TYPES                                                                                                       \
    {                                                                                                                              \
        0                                                                                                                          \
    }

// Array of networks supported on each endpoint
#define FIXED_NETWORKS                                                                                                             \
    {                                                                                                                              \
        0                                                                                                                          \
    }<|MERGE_RESOLUTION|>--- conflicted
+++ resolved
@@ -48,13 +48,8 @@
             /* 30 - LastConnectErrorValue, */                                                                                      \
             0x00, 0x00, 0x00, 0x00,                                                                                                \
                                                                                                                                    \
-<<<<<<< HEAD
-            /* 288 - FeatureMap, */                                                                                                \
+            /* 34 - FeatureMap, */                                                                                                 \
             0x00, 0x00, 0x00, 0x02,                                                                                                \
-=======
-            /* 34 - FeatureMap, */                                                                                                 \
-            0x00, 0x00, 0x00, 0x01,                                                                                                \
->>>>>>> 1ee93666
     }
 
 #else // !BIGENDIAN_CPU
@@ -82,13 +77,8 @@
             /* 30 - LastConnectErrorValue, */                                                                                      \
             0x00, 0x00, 0x00, 0x00,                                                                                                \
                                                                                                                                    \
-<<<<<<< HEAD
-            /* 288 - FeatureMap, */                                                                                                \
+            /* 34 - FeatureMap, */                                                                                                 \
             0x02, 0x00, 0x00, 0x00,                                                                                                \
-=======
-            /* 34 - FeatureMap, */                                                                                                 \
-            0x01, 0x00, 0x00, 0x00,                                                                                                \
->>>>>>> 1ee93666
     }
 
 #endif // BIGENDIAN_CPU
