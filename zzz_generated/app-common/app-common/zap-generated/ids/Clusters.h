--- conflicted
+++ resolved
@@ -328,12 +328,9 @@
 namespace WiFiNetworkManagement {
 static constexpr ClusterId Id = 0x00000451;
 } // namespace WiFiNetworkManagement
-<<<<<<< HEAD
-=======
 namespace ThreadNetworkDirectory {
 static constexpr ClusterId Id = 0x00000453;
 } // namespace ThreadNetworkDirectory
->>>>>>> 3cc96a14
 namespace WakeOnLan {
 static constexpr ClusterId Id = 0x00000503;
 } // namespace WakeOnLan
