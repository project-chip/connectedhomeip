/*
 *
 *    Copyright (c) 2022 Project CHIP Authors
 *
 *    Licensed under the Apache License, Version 2.0 (the "License");
 *    you may not use this file except in compliance with the License.
 *    You may obtain a copy of the License at
 *
 *        http://www.apache.org/licenses/LICENSE-2.0
 *
 *    Unless required by applicable law or agreed to in writing, software
 *    distributed under the License is distributed on an "AS IS" BASIS,
 *    WITHOUT WARRANTIES OR CONDITIONS OF ANY KIND, either express or implied.
 *    See the License for the specific language governing permissions and
 *    limitations under the License.
 */

// THIS FILE IS GENERATED BY ZAP
// This file is generated from clusters-Commands.ipp.zapt

#include <clusters/TlsClientManagement/Commands.h>

#include <app/data-model/Decode.h>
#include <app/data-model/StructDecodeIterator.h>
#include <app/data-model/WrappedStructEncoder.h>

namespace chip {
namespace app {
namespace Clusters {
namespace TlsClientManagement {
namespace Commands {
namespace ProvisionEndpoint {

CHIP_ERROR Type::Encode(TLV::TLVWriter & aWriter, TLV::Tag aTag) const
{
    DataModel::WrappedStructEncoder encoder{ aWriter, aTag };
    encoder.Encode(to_underlying(Fields::kHostname), hostname);
    encoder.Encode(to_underlying(Fields::kPort), port);
    encoder.Encode(to_underlying(Fields::kCaid), caid);
    encoder.Encode(to_underlying(Fields::kCcdid), ccdid);
    encoder.Encode(to_underlying(Fields::kEndpointID), endpointID);
    return encoder.Finalize();
}

CHIP_ERROR DecodableType::Decode(TLV::TLVReader & reader, FabricIndex aAccessingFabricIndex)
{
    detail::StructDecodeIterator __iterator(reader);
    while (true)
    {
        uint8_t __context_tag = 0;
        CHIP_ERROR err        = __iterator.Next(__context_tag);
        VerifyOrReturnError(err != CHIP_ERROR_END_OF_TLV, CHIP_NO_ERROR);
        ReturnErrorOnFailure(err);

        if (__context_tag == to_underlying(Fields::kHostname))
        {
            err = DataModel::Decode(reader, hostname);
        }
        else if (__context_tag == to_underlying(Fields::kPort))
        {
            err = DataModel::Decode(reader, port);
        }
        else if (__context_tag == to_underlying(Fields::kCaid))
        {
            err = DataModel::Decode(reader, caid);
        }
        else if (__context_tag == to_underlying(Fields::kCcdid))
        {
            err = DataModel::Decode(reader, ccdid);
        }
        else if (__context_tag == to_underlying(Fields::kEndpointID))
        {
            err = DataModel::Decode(reader, endpointID);
        }

        ReturnErrorOnFailure(err);
    }
}
} // namespace ProvisionEndpoint.
namespace ProvisionEndpointResponse {

CHIP_ERROR Type::Encode(TLV::TLVWriter & aWriter, TLV::Tag aTag) const
{
    DataModel::WrappedStructEncoder encoder{ aWriter, aTag };
    encoder.Encode(to_underlying(Fields::kEndpointID), endpointID);
    return encoder.Finalize();
}

CHIP_ERROR DecodableType::Decode(TLV::TLVReader & reader)
{
    detail::StructDecodeIterator __iterator(reader);
    while (true)
    {
        uint8_t __context_tag = 0;
        CHIP_ERROR err        = __iterator.Next(__context_tag);
        VerifyOrReturnError(err != CHIP_ERROR_END_OF_TLV, CHIP_NO_ERROR);
        ReturnErrorOnFailure(err);

        if (__context_tag == to_underlying(Fields::kEndpointID))
        {
            err = DataModel::Decode(reader, endpointID);
        }

        ReturnErrorOnFailure(err);
    }
}
} // namespace ProvisionEndpointResponse.
namespace FindEndpoint {

CHIP_ERROR Type::Encode(TLV::TLVWriter & aWriter, TLV::Tag aTag) const
{
    DataModel::WrappedStructEncoder encoder{ aWriter, aTag };
    encoder.Encode(to_underlying(Fields::kEndpointID), endpointID);
    return encoder.Finalize();
}

CHIP_ERROR DecodableType::Decode(TLV::TLVReader & reader, FabricIndex aAccessingFabricIndex)
{
    detail::StructDecodeIterator __iterator(reader);
    while (true)
    {
        uint8_t __context_tag = 0;
        CHIP_ERROR err        = __iterator.Next(__context_tag);
        VerifyOrReturnError(err != CHIP_ERROR_END_OF_TLV, CHIP_NO_ERROR);
        ReturnErrorOnFailure(err);

        if (__context_tag == to_underlying(Fields::kEndpointID))
        {
            err = DataModel::Decode(reader, endpointID);
        }

        ReturnErrorOnFailure(err);
    }
}
} // namespace FindEndpoint.
namespace FindEndpointResponse {

CHIP_ERROR Type::Encode(TLV::TLVWriter & aWriter, TLV::Tag aTag) const
{
    DataModel::WrappedStructEncoder encoder{ aWriter, aTag };
<<<<<<< HEAD
    encoder.EncodeResponseCommandFabricScopedStructField(to_underlying(Fields::kEndpoint), aAccessingFabricIndex, endpoint);
=======
    encoder.Encode(to_underlying(Fields::kEndpoints), endpoints);
>>>>>>> 8a97eb10
    return encoder.Finalize();
}

CHIP_ERROR DecodableType::Decode(TLV::TLVReader & reader)
{
    detail::StructDecodeIterator __iterator(reader);
    while (true)
    {
        uint8_t __context_tag = 0;
        CHIP_ERROR err        = __iterator.Next(__context_tag);
        VerifyOrReturnError(err != CHIP_ERROR_END_OF_TLV, CHIP_NO_ERROR);
        ReturnErrorOnFailure(err);

        if (__context_tag == to_underlying(Fields::kEndpoints))
        {
            err = DataModel::Decode(reader, endpoints);
        }

        ReturnErrorOnFailure(err);
    }
}
} // namespace FindEndpointResponse.
namespace RemoveEndpoint {

CHIP_ERROR Type::Encode(TLV::TLVWriter & aWriter, TLV::Tag aTag) const
{
    DataModel::WrappedStructEncoder encoder{ aWriter, aTag };
    encoder.Encode(to_underlying(Fields::kEndpointID), endpointID);
    return encoder.Finalize();
}

CHIP_ERROR DecodableType::Decode(TLV::TLVReader & reader, FabricIndex aAccessingFabricIndex)
{
    detail::StructDecodeIterator __iterator(reader);
    while (true)
    {
        uint8_t __context_tag = 0;
        CHIP_ERROR err        = __iterator.Next(__context_tag);
        VerifyOrReturnError(err != CHIP_ERROR_END_OF_TLV, CHIP_NO_ERROR);
        ReturnErrorOnFailure(err);

        if (__context_tag == to_underlying(Fields::kEndpointID))
        {
            err = DataModel::Decode(reader, endpointID);
        }

        ReturnErrorOnFailure(err);
    }
}
} // namespace RemoveEndpoint.
} // namespace Commands
} // namespace TlsClientManagement
} // namespace Clusters
} // namespace app
} // namespace chip<|MERGE_RESOLUTION|>--- conflicted
+++ resolved
@@ -138,11 +138,7 @@
 CHIP_ERROR Type::Encode(TLV::TLVWriter & aWriter, TLV::Tag aTag) const
 {
     DataModel::WrappedStructEncoder encoder{ aWriter, aTag };
-<<<<<<< HEAD
-    encoder.EncodeResponseCommandFabricScopedStructField(to_underlying(Fields::kEndpoint), aAccessingFabricIndex, endpoint);
-=======
     encoder.Encode(to_underlying(Fields::kEndpoints), endpoints);
->>>>>>> 8a97eb10
     return encoder.Finalize();
 }
 
