// DO NOT EDIT MANUALLY - Generated file
//
// Cluster metadata information for cluster TlsClientManagement (cluster code: 2050/0x802)
// based on src/controller/data_model/controller-clusters.matter
#pragma once

#include <app/data-model-provider/MetadataTypes.h>
#include <lib/core/DataModelTypes.h>

#include <cstdint>

#include <clusters/TlsClientManagement/Ids.h>

namespace chip {
namespace app {
namespace Clusters {
namespace TlsClientManagement {

inline constexpr uint32_t kRevision = 1;

namespace Attributes {
namespace MaxProvisioned {
inline constexpr DataModel::AttributeEntry kMetadataEntry{ MaxProvisioned::Id, BitFlags<DataModel::AttributeQualityFlags>{},
                                                           Access::Privilege::kView, std::nullopt };
} // namespace MaxProvisioned
namespace ProvisionedEndpoints {
inline constexpr DataModel::AttributeEntry kMetadataEntry{
    ProvisionedEndpoints::Id, BitFlags<DataModel::AttributeQualityFlags>{ DataModel::AttributeQualityFlags::kListAttribute },
    Access::Privilege::kView, std::nullopt
};
} // namespace ProvisionedEndpoints

} // namespace Attributes

namespace Commands {
namespace ProvisionEndpoint {
<<<<<<< HEAD
inline constexpr DataModel::AcceptedCommandEntry kMetadataEntry{
    TlsClientManagement::Commands::ProvisionEndpoint::Id,
    BitFlags<DataModel::CommandQualityFlags>{ DataModel::CommandQualityFlags::kFabricScoped }, Access::Privilege::kAdminister
};
} // namespace ProvisionEndpoint
namespace FindEndpoint {
inline constexpr DataModel::AcceptedCommandEntry kMetadataEntry{
    TlsClientManagement::Commands::FindEndpoint::Id,
    BitFlags<DataModel::CommandQualityFlags>{ DataModel::CommandQualityFlags::kFabricScoped }, Access::Privilege::kOperate
};
} // namespace FindEndpoint
namespace RemoveEndpoint {
inline constexpr DataModel::AcceptedCommandEntry kMetadataEntry{
    TlsClientManagement::Commands::RemoveEndpoint::Id,
    BitFlags<DataModel::CommandQualityFlags>{ DataModel::CommandQualityFlags::kFabricScoped }, Access::Privilege::kAdminister
=======
inline constexpr DataModel::AcceptedCommandEntry kMetadataEntry = {
    .commandId       = ProvisionEndpoint::Id,
    .flags           = BitFlags<DataModel::CommandQualityFlags>{ DataModel::CommandQualityFlags::kFabricScoped },
    .invokePrivilege = Access::Privilege::kAdminister,
};
} // namespace ProvisionEndpoint
namespace FindEndpoint {
inline constexpr DataModel::AcceptedCommandEntry kMetadataEntry = {
    .commandId       = FindEndpoint::Id,
    .flags           = BitFlags<DataModel::CommandQualityFlags>{ DataModel::CommandQualityFlags::kFabricScoped },
    .invokePrivilege = Access::Privilege::kOperate,
};
} // namespace FindEndpoint
namespace RemoveEndpoint {
inline constexpr DataModel::AcceptedCommandEntry kMetadataEntry = {
    .commandId       = RemoveEndpoint::Id,
    .flags           = BitFlags<DataModel::CommandQualityFlags>{ DataModel::CommandQualityFlags::kFabricScoped },
    .invokePrivilege = Access::Privilege::kAdminister,
>>>>>>> 95887348
};
} // namespace RemoveEndpoint

} // namespace Commands
} // namespace TlsClientManagement
} // namespace Clusters
} // namespace app
} // namespace chip<|MERGE_RESOLUTION|>--- conflicted
+++ resolved
@@ -34,42 +34,21 @@
 
 namespace Commands {
 namespace ProvisionEndpoint {
-<<<<<<< HEAD
 inline constexpr DataModel::AcceptedCommandEntry kMetadataEntry{
-    TlsClientManagement::Commands::ProvisionEndpoint::Id,
-    BitFlags<DataModel::CommandQualityFlags>{ DataModel::CommandQualityFlags::kFabricScoped }, Access::Privilege::kAdminister
+    ProvisionEndpoint::Id, BitFlags<DataModel::CommandQualityFlags>{ DataModel::CommandQualityFlags::kFabricScoped },
+    Access::Privilege::kAdminister
 };
 } // namespace ProvisionEndpoint
 namespace FindEndpoint {
 inline constexpr DataModel::AcceptedCommandEntry kMetadataEntry{
-    TlsClientManagement::Commands::FindEndpoint::Id,
-    BitFlags<DataModel::CommandQualityFlags>{ DataModel::CommandQualityFlags::kFabricScoped }, Access::Privilege::kOperate
+    FindEndpoint::Id, BitFlags<DataModel::CommandQualityFlags>{ DataModel::CommandQualityFlags::kFabricScoped },
+    Access::Privilege::kOperate
 };
 } // namespace FindEndpoint
 namespace RemoveEndpoint {
 inline constexpr DataModel::AcceptedCommandEntry kMetadataEntry{
-    TlsClientManagement::Commands::RemoveEndpoint::Id,
-    BitFlags<DataModel::CommandQualityFlags>{ DataModel::CommandQualityFlags::kFabricScoped }, Access::Privilege::kAdminister
-=======
-inline constexpr DataModel::AcceptedCommandEntry kMetadataEntry = {
-    .commandId       = ProvisionEndpoint::Id,
-    .flags           = BitFlags<DataModel::CommandQualityFlags>{ DataModel::CommandQualityFlags::kFabricScoped },
-    .invokePrivilege = Access::Privilege::kAdminister,
-};
-} // namespace ProvisionEndpoint
-namespace FindEndpoint {
-inline constexpr DataModel::AcceptedCommandEntry kMetadataEntry = {
-    .commandId       = FindEndpoint::Id,
-    .flags           = BitFlags<DataModel::CommandQualityFlags>{ DataModel::CommandQualityFlags::kFabricScoped },
-    .invokePrivilege = Access::Privilege::kOperate,
-};
-} // namespace FindEndpoint
-namespace RemoveEndpoint {
-inline constexpr DataModel::AcceptedCommandEntry kMetadataEntry = {
-    .commandId       = RemoveEndpoint::Id,
-    .flags           = BitFlags<DataModel::CommandQualityFlags>{ DataModel::CommandQualityFlags::kFabricScoped },
-    .invokePrivilege = Access::Privilege::kAdminister,
->>>>>>> 95887348
+    RemoveEndpoint::Id, BitFlags<DataModel::CommandQualityFlags>{ DataModel::CommandQualityFlags::kFabricScoped },
+    Access::Privilege::kAdminister
 };
 } // namespace RemoveEndpoint
 
