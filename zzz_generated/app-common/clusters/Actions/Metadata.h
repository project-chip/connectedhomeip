--- conflicted
+++ resolved
@@ -40,149 +40,57 @@
 
 namespace Commands {
 namespace InstantAction {
-<<<<<<< HEAD
-inline constexpr DataModel::AcceptedCommandEntry kMetadataEntry{ Actions::Commands::InstantAction::Id,
-                                                                 BitFlags<DataModel::CommandQualityFlags>{},
+inline constexpr DataModel::AcceptedCommandEntry kMetadataEntry{ InstantAction::Id, BitFlags<DataModel::CommandQualityFlags>{},
                                                                  Access::Privilege::kOperate };
 } // namespace InstantAction
 namespace InstantActionWithTransition {
-inline constexpr DataModel::AcceptedCommandEntry kMetadataEntry{ Actions::Commands::InstantActionWithTransition::Id,
+inline constexpr DataModel::AcceptedCommandEntry kMetadataEntry{ InstantActionWithTransition::Id,
                                                                  BitFlags<DataModel::CommandQualityFlags>{},
                                                                  Access::Privilege::kOperate };
 } // namespace InstantActionWithTransition
 namespace StartAction {
-inline constexpr DataModel::AcceptedCommandEntry kMetadataEntry{ Actions::Commands::StartAction::Id,
-                                                                 BitFlags<DataModel::CommandQualityFlags>{},
+inline constexpr DataModel::AcceptedCommandEntry kMetadataEntry{ StartAction::Id, BitFlags<DataModel::CommandQualityFlags>{},
                                                                  Access::Privilege::kOperate };
 } // namespace StartAction
 namespace StartActionWithDuration {
-inline constexpr DataModel::AcceptedCommandEntry kMetadataEntry{ Actions::Commands::StartActionWithDuration::Id,
+inline constexpr DataModel::AcceptedCommandEntry kMetadataEntry{ StartActionWithDuration::Id,
                                                                  BitFlags<DataModel::CommandQualityFlags>{},
                                                                  Access::Privilege::kOperate };
 } // namespace StartActionWithDuration
 namespace StopAction {
-inline constexpr DataModel::AcceptedCommandEntry kMetadataEntry{ Actions::Commands::StopAction::Id,
-                                                                 BitFlags<DataModel::CommandQualityFlags>{},
+inline constexpr DataModel::AcceptedCommandEntry kMetadataEntry{ StopAction::Id, BitFlags<DataModel::CommandQualityFlags>{},
                                                                  Access::Privilege::kOperate };
 } // namespace StopAction
 namespace PauseAction {
-inline constexpr DataModel::AcceptedCommandEntry kMetadataEntry{ Actions::Commands::PauseAction::Id,
-                                                                 BitFlags<DataModel::CommandQualityFlags>{},
+inline constexpr DataModel::AcceptedCommandEntry kMetadataEntry{ PauseAction::Id, BitFlags<DataModel::CommandQualityFlags>{},
                                                                  Access::Privilege::kOperate };
 } // namespace PauseAction
 namespace PauseActionWithDuration {
-inline constexpr DataModel::AcceptedCommandEntry kMetadataEntry{ Actions::Commands::PauseActionWithDuration::Id,
+inline constexpr DataModel::AcceptedCommandEntry kMetadataEntry{ PauseActionWithDuration::Id,
                                                                  BitFlags<DataModel::CommandQualityFlags>{},
                                                                  Access::Privilege::kOperate };
 } // namespace PauseActionWithDuration
 namespace ResumeAction {
-inline constexpr DataModel::AcceptedCommandEntry kMetadataEntry{ Actions::Commands::ResumeAction::Id,
-                                                                 BitFlags<DataModel::CommandQualityFlags>{},
+inline constexpr DataModel::AcceptedCommandEntry kMetadataEntry{ ResumeAction::Id, BitFlags<DataModel::CommandQualityFlags>{},
                                                                  Access::Privilege::kOperate };
 } // namespace ResumeAction
 namespace EnableAction {
-inline constexpr DataModel::AcceptedCommandEntry kMetadataEntry{ Actions::Commands::EnableAction::Id,
-                                                                 BitFlags<DataModel::CommandQualityFlags>{},
+inline constexpr DataModel::AcceptedCommandEntry kMetadataEntry{ EnableAction::Id, BitFlags<DataModel::CommandQualityFlags>{},
                                                                  Access::Privilege::kOperate };
 } // namespace EnableAction
 namespace EnableActionWithDuration {
-inline constexpr DataModel::AcceptedCommandEntry kMetadataEntry{ Actions::Commands::EnableActionWithDuration::Id,
+inline constexpr DataModel::AcceptedCommandEntry kMetadataEntry{ EnableActionWithDuration::Id,
                                                                  BitFlags<DataModel::CommandQualityFlags>{},
                                                                  Access::Privilege::kOperate };
 } // namespace EnableActionWithDuration
 namespace DisableAction {
-inline constexpr DataModel::AcceptedCommandEntry kMetadataEntry{ Actions::Commands::DisableAction::Id,
-                                                                 BitFlags<DataModel::CommandQualityFlags>{},
+inline constexpr DataModel::AcceptedCommandEntry kMetadataEntry{ DisableAction::Id, BitFlags<DataModel::CommandQualityFlags>{},
                                                                  Access::Privilege::kOperate };
 } // namespace DisableAction
 namespace DisableActionWithDuration {
-inline constexpr DataModel::AcceptedCommandEntry kMetadataEntry{ Actions::Commands::DisableActionWithDuration::Id,
+inline constexpr DataModel::AcceptedCommandEntry kMetadataEntry{ DisableActionWithDuration::Id,
                                                                  BitFlags<DataModel::CommandQualityFlags>{},
                                                                  Access::Privilege::kOperate };
-=======
-inline constexpr DataModel::AcceptedCommandEntry kMetadataEntry = {
-    .commandId       = InstantAction::Id,
-    .flags           = BitFlags<DataModel::CommandQualityFlags>{},
-    .invokePrivilege = Access::Privilege::kOperate,
-};
-} // namespace InstantAction
-namespace InstantActionWithTransition {
-inline constexpr DataModel::AcceptedCommandEntry kMetadataEntry = {
-    .commandId       = InstantActionWithTransition::Id,
-    .flags           = BitFlags<DataModel::CommandQualityFlags>{},
-    .invokePrivilege = Access::Privilege::kOperate,
-};
-} // namespace InstantActionWithTransition
-namespace StartAction {
-inline constexpr DataModel::AcceptedCommandEntry kMetadataEntry = {
-    .commandId       = StartAction::Id,
-    .flags           = BitFlags<DataModel::CommandQualityFlags>{},
-    .invokePrivilege = Access::Privilege::kOperate,
-};
-} // namespace StartAction
-namespace StartActionWithDuration {
-inline constexpr DataModel::AcceptedCommandEntry kMetadataEntry = {
-    .commandId       = StartActionWithDuration::Id,
-    .flags           = BitFlags<DataModel::CommandQualityFlags>{},
-    .invokePrivilege = Access::Privilege::kOperate,
-};
-} // namespace StartActionWithDuration
-namespace StopAction {
-inline constexpr DataModel::AcceptedCommandEntry kMetadataEntry = {
-    .commandId       = StopAction::Id,
-    .flags           = BitFlags<DataModel::CommandQualityFlags>{},
-    .invokePrivilege = Access::Privilege::kOperate,
-};
-} // namespace StopAction
-namespace PauseAction {
-inline constexpr DataModel::AcceptedCommandEntry kMetadataEntry = {
-    .commandId       = PauseAction::Id,
-    .flags           = BitFlags<DataModel::CommandQualityFlags>{},
-    .invokePrivilege = Access::Privilege::kOperate,
-};
-} // namespace PauseAction
-namespace PauseActionWithDuration {
-inline constexpr DataModel::AcceptedCommandEntry kMetadataEntry = {
-    .commandId       = PauseActionWithDuration::Id,
-    .flags           = BitFlags<DataModel::CommandQualityFlags>{},
-    .invokePrivilege = Access::Privilege::kOperate,
-};
-} // namespace PauseActionWithDuration
-namespace ResumeAction {
-inline constexpr DataModel::AcceptedCommandEntry kMetadataEntry = {
-    .commandId       = ResumeAction::Id,
-    .flags           = BitFlags<DataModel::CommandQualityFlags>{},
-    .invokePrivilege = Access::Privilege::kOperate,
-};
-} // namespace ResumeAction
-namespace EnableAction {
-inline constexpr DataModel::AcceptedCommandEntry kMetadataEntry = {
-    .commandId       = EnableAction::Id,
-    .flags           = BitFlags<DataModel::CommandQualityFlags>{},
-    .invokePrivilege = Access::Privilege::kOperate,
-};
-} // namespace EnableAction
-namespace EnableActionWithDuration {
-inline constexpr DataModel::AcceptedCommandEntry kMetadataEntry = {
-    .commandId       = EnableActionWithDuration::Id,
-    .flags           = BitFlags<DataModel::CommandQualityFlags>{},
-    .invokePrivilege = Access::Privilege::kOperate,
-};
-} // namespace EnableActionWithDuration
-namespace DisableAction {
-inline constexpr DataModel::AcceptedCommandEntry kMetadataEntry = {
-    .commandId       = DisableAction::Id,
-    .flags           = BitFlags<DataModel::CommandQualityFlags>{},
-    .invokePrivilege = Access::Privilege::kOperate,
-};
-} // namespace DisableAction
-namespace DisableActionWithDuration {
-inline constexpr DataModel::AcceptedCommandEntry kMetadataEntry = {
-    .commandId       = DisableActionWithDuration::Id,
-    .flags           = BitFlags<DataModel::CommandQualityFlags>{},
-    .invokePrivilege = Access::Privilege::kOperate,
-};
->>>>>>> 95887348
 } // namespace DisableActionWithDuration
 
 } // namespace Commands
