--- conflicted
+++ resolved
@@ -292,89 +292,35 @@
 
 namespace Commands {
 namespace SetpointRaiseLower {
-<<<<<<< HEAD
-inline constexpr DataModel::AcceptedCommandEntry kMetadataEntry{ Thermostat::Commands::SetpointRaiseLower::Id,
-                                                                 BitFlags<DataModel::CommandQualityFlags>{},
+inline constexpr DataModel::AcceptedCommandEntry kMetadataEntry{ SetpointRaiseLower::Id, BitFlags<DataModel::CommandQualityFlags>{},
                                                                  Access::Privilege::kOperate };
 } // namespace SetpointRaiseLower
 namespace SetWeeklySchedule {
-inline constexpr DataModel::AcceptedCommandEntry kMetadataEntry{ Thermostat::Commands::SetWeeklySchedule::Id,
-                                                                 BitFlags<DataModel::CommandQualityFlags>{},
+inline constexpr DataModel::AcceptedCommandEntry kMetadataEntry{ SetWeeklySchedule::Id, BitFlags<DataModel::CommandQualityFlags>{},
                                                                  Access::Privilege::kManage };
 } // namespace SetWeeklySchedule
 namespace GetWeeklySchedule {
-inline constexpr DataModel::AcceptedCommandEntry kMetadataEntry{ Thermostat::Commands::GetWeeklySchedule::Id,
-                                                                 BitFlags<DataModel::CommandQualityFlags>{},
+inline constexpr DataModel::AcceptedCommandEntry kMetadataEntry{ GetWeeklySchedule::Id, BitFlags<DataModel::CommandQualityFlags>{},
                                                                  Access::Privilege::kOperate };
 } // namespace GetWeeklySchedule
 namespace ClearWeeklySchedule {
-inline constexpr DataModel::AcceptedCommandEntry kMetadataEntry{ Thermostat::Commands::ClearWeeklySchedule::Id,
+inline constexpr DataModel::AcceptedCommandEntry kMetadataEntry{ ClearWeeklySchedule::Id,
                                                                  BitFlags<DataModel::CommandQualityFlags>{},
                                                                  Access::Privilege::kManage };
 } // namespace ClearWeeklySchedule
 namespace SetActiveScheduleRequest {
-inline constexpr DataModel::AcceptedCommandEntry kMetadataEntry{ Thermostat::Commands::SetActiveScheduleRequest::Id,
+inline constexpr DataModel::AcceptedCommandEntry kMetadataEntry{ SetActiveScheduleRequest::Id,
                                                                  BitFlags<DataModel::CommandQualityFlags>{},
                                                                  Access::Privilege::kOperate };
 } // namespace SetActiveScheduleRequest
 namespace SetActivePresetRequest {
-inline constexpr DataModel::AcceptedCommandEntry kMetadataEntry{ Thermostat::Commands::SetActivePresetRequest::Id,
+inline constexpr DataModel::AcceptedCommandEntry kMetadataEntry{ SetActivePresetRequest::Id,
                                                                  BitFlags<DataModel::CommandQualityFlags>{},
                                                                  Access::Privilege::kOperate };
 } // namespace SetActivePresetRequest
 namespace AtomicRequest {
-inline constexpr DataModel::AcceptedCommandEntry kMetadataEntry{ Thermostat::Commands::AtomicRequest::Id,
-                                                                 BitFlags<DataModel::CommandQualityFlags>{},
+inline constexpr DataModel::AcceptedCommandEntry kMetadataEntry{ AtomicRequest::Id, BitFlags<DataModel::CommandQualityFlags>{},
                                                                  Access::Privilege::kManage };
-=======
-inline constexpr DataModel::AcceptedCommandEntry kMetadataEntry = {
-    .commandId       = SetpointRaiseLower::Id,
-    .flags           = BitFlags<DataModel::CommandQualityFlags>{},
-    .invokePrivilege = Access::Privilege::kOperate,
-};
-} // namespace SetpointRaiseLower
-namespace SetWeeklySchedule {
-inline constexpr DataModel::AcceptedCommandEntry kMetadataEntry = {
-    .commandId       = SetWeeklySchedule::Id,
-    .flags           = BitFlags<DataModel::CommandQualityFlags>{},
-    .invokePrivilege = Access::Privilege::kManage,
-};
-} // namespace SetWeeklySchedule
-namespace GetWeeklySchedule {
-inline constexpr DataModel::AcceptedCommandEntry kMetadataEntry = {
-    .commandId       = GetWeeklySchedule::Id,
-    .flags           = BitFlags<DataModel::CommandQualityFlags>{},
-    .invokePrivilege = Access::Privilege::kOperate,
-};
-} // namespace GetWeeklySchedule
-namespace ClearWeeklySchedule {
-inline constexpr DataModel::AcceptedCommandEntry kMetadataEntry = {
-    .commandId       = ClearWeeklySchedule::Id,
-    .flags           = BitFlags<DataModel::CommandQualityFlags>{},
-    .invokePrivilege = Access::Privilege::kManage,
-};
-} // namespace ClearWeeklySchedule
-namespace SetActiveScheduleRequest {
-inline constexpr DataModel::AcceptedCommandEntry kMetadataEntry = {
-    .commandId       = SetActiveScheduleRequest::Id,
-    .flags           = BitFlags<DataModel::CommandQualityFlags>{},
-    .invokePrivilege = Access::Privilege::kOperate,
-};
-} // namespace SetActiveScheduleRequest
-namespace SetActivePresetRequest {
-inline constexpr DataModel::AcceptedCommandEntry kMetadataEntry = {
-    .commandId       = SetActivePresetRequest::Id,
-    .flags           = BitFlags<DataModel::CommandQualityFlags>{},
-    .invokePrivilege = Access::Privilege::kOperate,
-};
-} // namespace SetActivePresetRequest
-namespace AtomicRequest {
-inline constexpr DataModel::AcceptedCommandEntry kMetadataEntry = {
-    .commandId       = AtomicRequest::Id,
-    .flags           = BitFlags<DataModel::CommandQualityFlags>{},
-    .invokePrivilege = Access::Privilege::kManage,
-};
->>>>>>> 95887348
 } // namespace AtomicRequest
 
 } // namespace Commands
