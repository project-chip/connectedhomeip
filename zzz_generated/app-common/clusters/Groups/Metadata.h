--- conflicted
+++ resolved
@@ -28,81 +28,39 @@
 
 namespace Commands {
 namespace AddGroup {
-<<<<<<< HEAD
 inline constexpr DataModel::AcceptedCommandEntry kMetadataEntry{
-    Groups::Commands::AddGroup::Id, BitFlags<DataModel::CommandQualityFlags>{ DataModel::CommandQualityFlags::kFabricScoped },
+    AddGroup::Id, BitFlags<DataModel::CommandQualityFlags>{ DataModel::CommandQualityFlags::kFabricScoped },
     Access::Privilege::kManage
 };
 } // namespace AddGroup
 namespace ViewGroup {
 inline constexpr DataModel::AcceptedCommandEntry kMetadataEntry{
-    Groups::Commands::ViewGroup::Id, BitFlags<DataModel::CommandQualityFlags>{ DataModel::CommandQualityFlags::kFabricScoped },
+    ViewGroup::Id, BitFlags<DataModel::CommandQualityFlags>{ DataModel::CommandQualityFlags::kFabricScoped },
     Access::Privilege::kOperate
 };
 } // namespace ViewGroup
 namespace GetGroupMembership {
 inline constexpr DataModel::AcceptedCommandEntry kMetadataEntry{
-    Groups::Commands::GetGroupMembership::Id,
-    BitFlags<DataModel::CommandQualityFlags>{ DataModel::CommandQualityFlags::kFabricScoped }, Access::Privilege::kOperate
+    GetGroupMembership::Id, BitFlags<DataModel::CommandQualityFlags>{ DataModel::CommandQualityFlags::kFabricScoped },
+    Access::Privilege::kOperate
 };
 } // namespace GetGroupMembership
 namespace RemoveGroup {
 inline constexpr DataModel::AcceptedCommandEntry kMetadataEntry{
-    Groups::Commands::RemoveGroup::Id, BitFlags<DataModel::CommandQualityFlags>{ DataModel::CommandQualityFlags::kFabricScoped },
+    RemoveGroup::Id, BitFlags<DataModel::CommandQualityFlags>{ DataModel::CommandQualityFlags::kFabricScoped },
     Access::Privilege::kManage
 };
 } // namespace RemoveGroup
 namespace RemoveAllGroups {
 inline constexpr DataModel::AcceptedCommandEntry kMetadataEntry{
-    Groups::Commands::RemoveAllGroups::Id,
-    BitFlags<DataModel::CommandQualityFlags>{ DataModel::CommandQualityFlags::kFabricScoped }, Access::Privilege::kManage
+    RemoveAllGroups::Id, BitFlags<DataModel::CommandQualityFlags>{ DataModel::CommandQualityFlags::kFabricScoped },
+    Access::Privilege::kManage
 };
 } // namespace RemoveAllGroups
 namespace AddGroupIfIdentifying {
 inline constexpr DataModel::AcceptedCommandEntry kMetadataEntry{
-    Groups::Commands::AddGroupIfIdentifying::Id,
-    BitFlags<DataModel::CommandQualityFlags>{ DataModel::CommandQualityFlags::kFabricScoped }, Access::Privilege::kManage
-=======
-inline constexpr DataModel::AcceptedCommandEntry kMetadataEntry = {
-    .commandId       = AddGroup::Id,
-    .flags           = BitFlags<DataModel::CommandQualityFlags>{ DataModel::CommandQualityFlags::kFabricScoped },
-    .invokePrivilege = Access::Privilege::kManage,
-};
-} // namespace AddGroup
-namespace ViewGroup {
-inline constexpr DataModel::AcceptedCommandEntry kMetadataEntry = {
-    .commandId       = ViewGroup::Id,
-    .flags           = BitFlags<DataModel::CommandQualityFlags>{ DataModel::CommandQualityFlags::kFabricScoped },
-    .invokePrivilege = Access::Privilege::kOperate,
-};
-} // namespace ViewGroup
-namespace GetGroupMembership {
-inline constexpr DataModel::AcceptedCommandEntry kMetadataEntry = {
-    .commandId       = GetGroupMembership::Id,
-    .flags           = BitFlags<DataModel::CommandQualityFlags>{ DataModel::CommandQualityFlags::kFabricScoped },
-    .invokePrivilege = Access::Privilege::kOperate,
-};
-} // namespace GetGroupMembership
-namespace RemoveGroup {
-inline constexpr DataModel::AcceptedCommandEntry kMetadataEntry = {
-    .commandId       = RemoveGroup::Id,
-    .flags           = BitFlags<DataModel::CommandQualityFlags>{ DataModel::CommandQualityFlags::kFabricScoped },
-    .invokePrivilege = Access::Privilege::kManage,
-};
-} // namespace RemoveGroup
-namespace RemoveAllGroups {
-inline constexpr DataModel::AcceptedCommandEntry kMetadataEntry = {
-    .commandId       = RemoveAllGroups::Id,
-    .flags           = BitFlags<DataModel::CommandQualityFlags>{ DataModel::CommandQualityFlags::kFabricScoped },
-    .invokePrivilege = Access::Privilege::kManage,
-};
-} // namespace RemoveAllGroups
-namespace AddGroupIfIdentifying {
-inline constexpr DataModel::AcceptedCommandEntry kMetadataEntry = {
-    .commandId       = AddGroupIfIdentifying::Id,
-    .flags           = BitFlags<DataModel::CommandQualityFlags>{ DataModel::CommandQualityFlags::kFabricScoped },
-    .invokePrivilege = Access::Privilege::kManage,
->>>>>>> 95887348
+    AddGroupIfIdentifying::Id, BitFlags<DataModel::CommandQualityFlags>{ DataModel::CommandQualityFlags::kFabricScoped },
+    Access::Privilege::kManage
 };
 } // namespace AddGroupIfIdentifying
 
