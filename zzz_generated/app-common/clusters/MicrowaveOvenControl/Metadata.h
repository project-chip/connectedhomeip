// DO NOT EDIT MANUALLY - Generated file
//
// Cluster metadata information for cluster MicrowaveOvenControl (cluster code: 95/0x5F)
// based on src/controller/data_model/controller-clusters.matter
#pragma once

#include <app/data-model-provider/MetadataTypes.h>
#include <lib/core/DataModelTypes.h>

#include <cstdint>

#include <clusters/MicrowaveOvenControl/Ids.h>

namespace chip {
namespace app {
namespace Clusters {
namespace MicrowaveOvenControl {

inline constexpr uint32_t kRevision = 1;

namespace Attributes {
namespace CookTime {
inline constexpr DataModel::AttributeEntry kMetadataEntry{ CookTime::Id, BitFlags<DataModel::AttributeQualityFlags>{},
                                                           Access::Privilege::kView, std::nullopt };
} // namespace CookTime
namespace MaxCookTime {
inline constexpr DataModel::AttributeEntry kMetadataEntry{ MaxCookTime::Id, BitFlags<DataModel::AttributeQualityFlags>{},
                                                           Access::Privilege::kView, std::nullopt };
} // namespace MaxCookTime
namespace PowerSetting {
inline constexpr DataModel::AttributeEntry kMetadataEntry{ PowerSetting::Id, BitFlags<DataModel::AttributeQualityFlags>{},
                                                           Access::Privilege::kView, std::nullopt };
} // namespace PowerSetting
namespace MinPower {
inline constexpr DataModel::AttributeEntry kMetadataEntry{ MinPower::Id, BitFlags<DataModel::AttributeQualityFlags>{},
                                                           Access::Privilege::kView, std::nullopt };
} // namespace MinPower
namespace MaxPower {
inline constexpr DataModel::AttributeEntry kMetadataEntry{ MaxPower::Id, BitFlags<DataModel::AttributeQualityFlags>{},
                                                           Access::Privilege::kView, std::nullopt };
} // namespace MaxPower
namespace PowerStep {
inline constexpr DataModel::AttributeEntry kMetadataEntry{ PowerStep::Id, BitFlags<DataModel::AttributeQualityFlags>{},
                                                           Access::Privilege::kView, std::nullopt };
} // namespace PowerStep
namespace SupportedWatts {
inline constexpr DataModel::AttributeEntry kMetadataEntry{
    SupportedWatts::Id, BitFlags<DataModel::AttributeQualityFlags>{ DataModel::AttributeQualityFlags::kListAttribute },
    Access::Privilege::kView, std::nullopt
};
} // namespace SupportedWatts
namespace SelectedWattIndex {
inline constexpr DataModel::AttributeEntry kMetadataEntry{ SelectedWattIndex::Id, BitFlags<DataModel::AttributeQualityFlags>{},
                                                           Access::Privilege::kView, std::nullopt };
} // namespace SelectedWattIndex
namespace WattRating {
inline constexpr DataModel::AttributeEntry kMetadataEntry{ WattRating::Id, BitFlags<DataModel::AttributeQualityFlags>{},
                                                           Access::Privilege::kView, std::nullopt };
} // namespace WattRating

} // namespace Attributes

namespace Commands {
namespace SetCookingParameters {
<<<<<<< HEAD
inline constexpr DataModel::AcceptedCommandEntry kMetadataEntry{ MicrowaveOvenControl::Commands::SetCookingParameters::Id,
                                                                 BitFlags<DataModel::CommandQualityFlags>{},
                                                                 Access::Privilege::kOperate };
} // namespace SetCookingParameters
namespace AddMoreTime {
inline constexpr DataModel::AcceptedCommandEntry kMetadataEntry{ MicrowaveOvenControl::Commands::AddMoreTime::Id,
                                                                 BitFlags<DataModel::CommandQualityFlags>{},
                                                                 Access::Privilege::kOperate };
=======
inline constexpr DataModel::AcceptedCommandEntry kMetadataEntry = {
    .commandId       = SetCookingParameters::Id,
    .flags           = BitFlags<DataModel::CommandQualityFlags>{},
    .invokePrivilege = Access::Privilege::kOperate,
};
} // namespace SetCookingParameters
namespace AddMoreTime {
inline constexpr DataModel::AcceptedCommandEntry kMetadataEntry = {
    .commandId       = AddMoreTime::Id,
    .flags           = BitFlags<DataModel::CommandQualityFlags>{},
    .invokePrivilege = Access::Privilege::kOperate,
};
>>>>>>> 95887348
} // namespace AddMoreTime

} // namespace Commands
} // namespace MicrowaveOvenControl
} // namespace Clusters
} // namespace app
} // namespace chip<|MERGE_RESOLUTION|>--- conflicted
+++ resolved
@@ -62,29 +62,13 @@
 
 namespace Commands {
 namespace SetCookingParameters {
-<<<<<<< HEAD
-inline constexpr DataModel::AcceptedCommandEntry kMetadataEntry{ MicrowaveOvenControl::Commands::SetCookingParameters::Id,
+inline constexpr DataModel::AcceptedCommandEntry kMetadataEntry{ SetCookingParameters::Id,
                                                                  BitFlags<DataModel::CommandQualityFlags>{},
                                                                  Access::Privilege::kOperate };
 } // namespace SetCookingParameters
 namespace AddMoreTime {
-inline constexpr DataModel::AcceptedCommandEntry kMetadataEntry{ MicrowaveOvenControl::Commands::AddMoreTime::Id,
-                                                                 BitFlags<DataModel::CommandQualityFlags>{},
+inline constexpr DataModel::AcceptedCommandEntry kMetadataEntry{ AddMoreTime::Id, BitFlags<DataModel::CommandQualityFlags>{},
                                                                  Access::Privilege::kOperate };
-=======
-inline constexpr DataModel::AcceptedCommandEntry kMetadataEntry = {
-    .commandId       = SetCookingParameters::Id,
-    .flags           = BitFlags<DataModel::CommandQualityFlags>{},
-    .invokePrivilege = Access::Privilege::kOperate,
-};
-} // namespace SetCookingParameters
-namespace AddMoreTime {
-inline constexpr DataModel::AcceptedCommandEntry kMetadataEntry = {
-    .commandId       = AddMoreTime::Id,
-    .flags           = BitFlags<DataModel::CommandQualityFlags>{},
-    .invokePrivilege = Access::Privilege::kOperate,
-};
->>>>>>> 95887348
 } // namespace AddMoreTime
 
 } // namespace Commands
