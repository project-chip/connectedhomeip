/*
 *
 *    Copyright (c) 2022 Project CHIP Authors
 *
 *    Licensed under the Apache License, Version 2.0 (the "License");
 *    you may not use this file except in compliance with the License.
 *    You may obtain a copy of the License at
 *
 *        http://www.apache.org/licenses/LICENSE-2.0
 *
 *    Unless required by applicable law or agreed to in writing, software
 *    distributed under the License is distributed on an "AS IS" BASIS,
 *    WITHOUT WARRANTIES OR CONDITIONS OF ANY KIND, either express or implied.
 *    See the License for the specific language governing permissions and
 *    limitations under the License.
 */

// THIS FILE IS GENERATED BY ZAP
// This file is generated from clusters-shared-Structs.ipp.zapt

#include <clusters/shared/Structs.h>

#include <app/data-model/Decode.h>
#include <app/data-model/StructDecodeIterator.h>
#include <app/data-model/WrappedStructEncoder.h>

namespace chip {
namespace app {
namespace Clusters {
// Structs shared across multiple clusters.
namespace detail {
namespace Structs {

namespace ModeTagStruct {
CHIP_ERROR Type::Encode(TLV::TLVWriter & aWriter, TLV::Tag aTag) const
{
    DataModel::WrappedStructEncoder encoder{ aWriter, aTag };
    encoder.Encode(to_underlying(Fields::kMfgCode), mfgCode);
    encoder.Encode(to_underlying(Fields::kValue), value);
    return encoder.Finalize();
}

CHIP_ERROR DecodableType::Decode(TLV::TLVReader & reader)
{
    detail::StructDecodeIterator __iterator(reader);
    while (true)
    {
        uint8_t __context_tag = 0;
        CHIP_ERROR err        = __iterator.Next(__context_tag);
        VerifyOrReturnError(err != CHIP_ERROR_END_OF_TLV, CHIP_NO_ERROR);
        ReturnErrorOnFailure(err);

        if (__context_tag == to_underlying(Fields::kMfgCode))
        {
            err = DataModel::Decode(reader, mfgCode);
        }
        else if (__context_tag == to_underlying(Fields::kValue))
        {
            err = DataModel::Decode(reader, value);
        }

        ReturnErrorOnFailure(err);
    }
}

} // namespace ModeTagStruct

namespace ModeOptionStruct {
CHIP_ERROR Type::Encode(TLV::TLVWriter & aWriter, TLV::Tag aTag) const
{
    DataModel::WrappedStructEncoder encoder{ aWriter, aTag };
    encoder.Encode(to_underlying(Fields::kLabel), label);
    encoder.Encode(to_underlying(Fields::kMode), mode);
    encoder.Encode(to_underlying(Fields::kModeTags), modeTags);
    return encoder.Finalize();
}

CHIP_ERROR DecodableType::Decode(TLV::TLVReader & reader)
{
    detail::StructDecodeIterator __iterator(reader);
    while (true)
    {
        uint8_t __context_tag = 0;
        CHIP_ERROR err        = __iterator.Next(__context_tag);
        VerifyOrReturnError(err != CHIP_ERROR_END_OF_TLV, CHIP_NO_ERROR);
        ReturnErrorOnFailure(err);

        if (__context_tag == to_underlying(Fields::kLabel))
        {
            err = DataModel::Decode(reader, label);
        }
        else if (__context_tag == to_underlying(Fields::kMode))
        {
            err = DataModel::Decode(reader, mode);
        }
        else if (__context_tag == to_underlying(Fields::kModeTags))
        {
            err = DataModel::Decode(reader, modeTags);
        }

        ReturnErrorOnFailure(err);
    }
}

} // namespace ModeOptionStruct

namespace MeasurementAccuracyRangeStruct {
CHIP_ERROR Type::Encode(TLV::TLVWriter & aWriter, TLV::Tag aTag) const
{
    DataModel::WrappedStructEncoder encoder{ aWriter, aTag };
    encoder.Encode(to_underlying(Fields::kRangeMin), rangeMin);
    encoder.Encode(to_underlying(Fields::kRangeMax), rangeMax);
    encoder.Encode(to_underlying(Fields::kPercentMax), percentMax);
    encoder.Encode(to_underlying(Fields::kPercentMin), percentMin);
    encoder.Encode(to_underlying(Fields::kPercentTypical), percentTypical);
    encoder.Encode(to_underlying(Fields::kFixedMax), fixedMax);
    encoder.Encode(to_underlying(Fields::kFixedMin), fixedMin);
    encoder.Encode(to_underlying(Fields::kFixedTypical), fixedTypical);
    return encoder.Finalize();
}

CHIP_ERROR DecodableType::Decode(TLV::TLVReader & reader)
{
    detail::StructDecodeIterator __iterator(reader);
    while (true)
    {
        uint8_t __context_tag = 0;
        CHIP_ERROR err        = __iterator.Next(__context_tag);
        VerifyOrReturnError(err != CHIP_ERROR_END_OF_TLV, CHIP_NO_ERROR);
        ReturnErrorOnFailure(err);

        if (__context_tag == to_underlying(Fields::kRangeMin))
        {
            err = DataModel::Decode(reader, rangeMin);
        }
        else if (__context_tag == to_underlying(Fields::kRangeMax))
        {
            err = DataModel::Decode(reader, rangeMax);
        }
        else if (__context_tag == to_underlying(Fields::kPercentMax))
        {
            err = DataModel::Decode(reader, percentMax);
        }
        else if (__context_tag == to_underlying(Fields::kPercentMin))
        {
            err = DataModel::Decode(reader, percentMin);
        }
        else if (__context_tag == to_underlying(Fields::kPercentTypical))
        {
            err = DataModel::Decode(reader, percentTypical);
        }
        else if (__context_tag == to_underlying(Fields::kFixedMax))
        {
            err = DataModel::Decode(reader, fixedMax);
        }
        else if (__context_tag == to_underlying(Fields::kFixedMin))
        {
            err = DataModel::Decode(reader, fixedMin);
        }
        else if (__context_tag == to_underlying(Fields::kFixedTypical))
        {
            err = DataModel::Decode(reader, fixedTypical);
        }

        ReturnErrorOnFailure(err);
    }
}

} // namespace MeasurementAccuracyRangeStruct

namespace MeasurementAccuracyStruct {
CHIP_ERROR Type::Encode(TLV::TLVWriter & aWriter, TLV::Tag aTag) const
{
    DataModel::WrappedStructEncoder encoder{ aWriter, aTag };
    encoder.Encode(to_underlying(Fields::kMeasurementType), measurementType);
    encoder.Encode(to_underlying(Fields::kMeasured), measured);
    encoder.Encode(to_underlying(Fields::kMinMeasuredValue), minMeasuredValue);
    encoder.Encode(to_underlying(Fields::kMaxMeasuredValue), maxMeasuredValue);
    encoder.Encode(to_underlying(Fields::kAccuracyRanges), accuracyRanges);
    return encoder.Finalize();
}

CHIP_ERROR DecodableType::Decode(TLV::TLVReader & reader)
{
    detail::StructDecodeIterator __iterator(reader);
    while (true)
    {
        uint8_t __context_tag = 0;
        CHIP_ERROR err        = __iterator.Next(__context_tag);
        VerifyOrReturnError(err != CHIP_ERROR_END_OF_TLV, CHIP_NO_ERROR);
        ReturnErrorOnFailure(err);

        if (__context_tag == to_underlying(Fields::kMeasurementType))
        {
            err = DataModel::Decode(reader, measurementType);
        }
        else if (__context_tag == to_underlying(Fields::kMeasured))
        {
            err = DataModel::Decode(reader, measured);
        }
        else if (__context_tag == to_underlying(Fields::kMinMeasuredValue))
        {
            err = DataModel::Decode(reader, minMeasuredValue);
        }
        else if (__context_tag == to_underlying(Fields::kMaxMeasuredValue))
        {
            err = DataModel::Decode(reader, maxMeasuredValue);
        }
        else if (__context_tag == to_underlying(Fields::kAccuracyRanges))
        {
            err = DataModel::Decode(reader, accuracyRanges);
        }

        ReturnErrorOnFailure(err);
    }
}

} // namespace MeasurementAccuracyStruct

namespace ApplicationStruct {
CHIP_ERROR Type::Encode(TLV::TLVWriter & aWriter, TLV::Tag aTag) const
{
    DataModel::WrappedStructEncoder encoder{ aWriter, aTag };
    encoder.Encode(to_underlying(Fields::kCatalogVendorID), catalogVendorID);
    encoder.Encode(to_underlying(Fields::kApplicationID), applicationID);
    return encoder.Finalize();
}

CHIP_ERROR DecodableType::Decode(TLV::TLVReader & reader)
{
    detail::StructDecodeIterator __iterator(reader);
    while (true)
    {
        uint8_t __context_tag = 0;
        CHIP_ERROR err        = __iterator.Next(__context_tag);
        VerifyOrReturnError(err != CHIP_ERROR_END_OF_TLV, CHIP_NO_ERROR);
        ReturnErrorOnFailure(err);

        if (__context_tag == to_underlying(Fields::kCatalogVendorID))
        {
            err = DataModel::Decode(reader, catalogVendorID);
        }
        else if (__context_tag == to_underlying(Fields::kApplicationID))
        {
            err = DataModel::Decode(reader, applicationID);
        }

        ReturnErrorOnFailure(err);
    }
}

} // namespace ApplicationStruct

namespace ErrorStateStruct {
CHIP_ERROR Type::Encode(TLV::TLVWriter & aWriter, TLV::Tag aTag) const
{
    DataModel::WrappedStructEncoder encoder{ aWriter, aTag };
    encoder.Encode(to_underlying(Fields::kErrorStateID), errorStateID);
    encoder.Encode(to_underlying(Fields::kErrorStateLabel), errorStateLabel);
    encoder.Encode(to_underlying(Fields::kErrorStateDetails), errorStateDetails);
    return encoder.Finalize();
}

CHIP_ERROR DecodableType::Decode(TLV::TLVReader & reader)
{
    detail::StructDecodeIterator __iterator(reader);
    while (true)
    {
        uint8_t __context_tag = 0;
        CHIP_ERROR err        = __iterator.Next(__context_tag);
        VerifyOrReturnError(err != CHIP_ERROR_END_OF_TLV, CHIP_NO_ERROR);
        ReturnErrorOnFailure(err);

        if (__context_tag == to_underlying(Fields::kErrorStateID))
        {
            err = DataModel::Decode(reader, errorStateID);
        }
        else if (__context_tag == to_underlying(Fields::kErrorStateLabel))
        {
            err = DataModel::Decode(reader, errorStateLabel);
        }
        else if (__context_tag == to_underlying(Fields::kErrorStateDetails))
        {
            err = DataModel::Decode(reader, errorStateDetails);
        }

        ReturnErrorOnFailure(err);
    }
}

} // namespace ErrorStateStruct

namespace LabelStruct {
CHIP_ERROR Type::Encode(TLV::TLVWriter & aWriter, TLV::Tag aTag) const
{
    DataModel::WrappedStructEncoder encoder{ aWriter, aTag };
    encoder.Encode(to_underlying(Fields::kLabel), label);
    encoder.Encode(to_underlying(Fields::kValue), value);
    return encoder.Finalize();
}

CHIP_ERROR DecodableType::Decode(TLV::TLVReader & reader)
{
    detail::StructDecodeIterator __iterator(reader);
    while (true)
    {
        uint8_t __context_tag = 0;
        CHIP_ERROR err        = __iterator.Next(__context_tag);
        VerifyOrReturnError(err != CHIP_ERROR_END_OF_TLV, CHIP_NO_ERROR);
        ReturnErrorOnFailure(err);

        if (__context_tag == to_underlying(Fields::kLabel))
        {
            err = DataModel::Decode(reader, label);
        }
        else if (__context_tag == to_underlying(Fields::kValue))
        {
            err = DataModel::Decode(reader, value);
        }

        ReturnErrorOnFailure(err);
    }
}

} // namespace LabelStruct

namespace OperationalStateStruct {
CHIP_ERROR Type::Encode(TLV::TLVWriter & aWriter, TLV::Tag aTag) const
{
    DataModel::WrappedStructEncoder encoder{ aWriter, aTag };
    encoder.Encode(to_underlying(Fields::kOperationalStateID), operationalStateID);
    encoder.Encode(to_underlying(Fields::kOperationalStateLabel), operationalStateLabel);
    return encoder.Finalize();
}

CHIP_ERROR DecodableType::Decode(TLV::TLVReader & reader)
{
    detail::StructDecodeIterator __iterator(reader);
    while (true)
    {
        uint8_t __context_tag = 0;
        CHIP_ERROR err        = __iterator.Next(__context_tag);
        VerifyOrReturnError(err != CHIP_ERROR_END_OF_TLV, CHIP_NO_ERROR);
        ReturnErrorOnFailure(err);

        if (__context_tag == to_underlying(Fields::kOperationalStateID))
        {
            err = DataModel::Decode(reader, operationalStateID);
        }
        else if (__context_tag == to_underlying(Fields::kOperationalStateLabel))
        {
            err = DataModel::Decode(reader, operationalStateLabel);
        }

        ReturnErrorOnFailure(err);
    }
}

} // namespace OperationalStateStruct
} // namespace Structs
} // namespace detail

namespace Globals {
// Global structs
namespace Structs {

namespace CurrencyStruct {
CHIP_ERROR Type::Encode(TLV::TLVWriter & aWriter, TLV::Tag aTag) const
{
    DataModel::WrappedStructEncoder encoder{ aWriter, aTag };
    encoder.Encode(to_underlying(Fields::kCurrency), currency);
    encoder.Encode(to_underlying(Fields::kDecimalPoints), decimalPoints);
    return encoder.Finalize();
}

CHIP_ERROR DecodableType::Decode(TLV::TLVReader & reader)
{
    detail::StructDecodeIterator __iterator(reader);
    while (true)
    {
        uint8_t __context_tag = 0;
        CHIP_ERROR err        = __iterator.Next(__context_tag);
        VerifyOrReturnError(err != CHIP_ERROR_END_OF_TLV, CHIP_NO_ERROR);
        ReturnErrorOnFailure(err);

        if (__context_tag == to_underlying(Fields::kCurrency))
        {
            err = DataModel::Decode(reader, currency);
        }
        else if (__context_tag == to_underlying(Fields::kDecimalPoints))
        {
            err = DataModel::Decode(reader, decimalPoints);
        }

        ReturnErrorOnFailure(err);
    }
}

} // namespace CurrencyStruct

namespace PriceStruct {
CHIP_ERROR Type::Encode(TLV::TLVWriter & aWriter, TLV::Tag aTag) const
{
    DataModel::WrappedStructEncoder encoder{ aWriter, aTag };
    encoder.Encode(to_underlying(Fields::kAmount), amount);
    encoder.Encode(to_underlying(Fields::kCurrency), currency);
    return encoder.Finalize();
}

CHIP_ERROR DecodableType::Decode(TLV::TLVReader & reader)
{
    detail::StructDecodeIterator __iterator(reader);
    while (true)
    {
        uint8_t __context_tag = 0;
        CHIP_ERROR err        = __iterator.Next(__context_tag);
        VerifyOrReturnError(err != CHIP_ERROR_END_OF_TLV, CHIP_NO_ERROR);
        ReturnErrorOnFailure(err);

        if (__context_tag == to_underlying(Fields::kAmount))
        {
            err = DataModel::Decode(reader, amount);
        }
        else if (__context_tag == to_underlying(Fields::kCurrency))
        {
            err = DataModel::Decode(reader, currency);
        }

        ReturnErrorOnFailure(err);
    }
}

} // namespace PriceStruct

namespace MeasurementAccuracyRangeStruct {
CHIP_ERROR Type::Encode(TLV::TLVWriter & aWriter, TLV::Tag aTag) const
{
    DataModel::WrappedStructEncoder encoder{ aWriter, aTag };
    encoder.Encode(to_underlying(Fields::kRangeMin), rangeMin);
    encoder.Encode(to_underlying(Fields::kRangeMax), rangeMax);
    encoder.Encode(to_underlying(Fields::kPercentMax), percentMax);
    encoder.Encode(to_underlying(Fields::kPercentMin), percentMin);
    encoder.Encode(to_underlying(Fields::kPercentTypical), percentTypical);
    encoder.Encode(to_underlying(Fields::kFixedMax), fixedMax);
    encoder.Encode(to_underlying(Fields::kFixedMin), fixedMin);
    encoder.Encode(to_underlying(Fields::kFixedTypical), fixedTypical);
    return encoder.Finalize();
}

CHIP_ERROR DecodableType::Decode(TLV::TLVReader & reader)
{
    detail::StructDecodeIterator __iterator(reader);
    while (true)
    {
        uint8_t __context_tag = 0;
        CHIP_ERROR err        = __iterator.Next(__context_tag);
        VerifyOrReturnError(err != CHIP_ERROR_END_OF_TLV, CHIP_NO_ERROR);
        ReturnErrorOnFailure(err);

        if (__context_tag == to_underlying(Fields::kRangeMin))
        {
            err = DataModel::Decode(reader, rangeMin);
        }
        else if (__context_tag == to_underlying(Fields::kRangeMax))
        {
            err = DataModel::Decode(reader, rangeMax);
        }
        else if (__context_tag == to_underlying(Fields::kPercentMax))
        {
            err = DataModel::Decode(reader, percentMax);
        }
        else if (__context_tag == to_underlying(Fields::kPercentMin))
        {
            err = DataModel::Decode(reader, percentMin);
        }
        else if (__context_tag == to_underlying(Fields::kPercentTypical))
        {
            err = DataModel::Decode(reader, percentTypical);
        }
        else if (__context_tag == to_underlying(Fields::kFixedMax))
        {
            err = DataModel::Decode(reader, fixedMax);
        }
        else if (__context_tag == to_underlying(Fields::kFixedMin))
        {
            err = DataModel::Decode(reader, fixedMin);
        }
        else if (__context_tag == to_underlying(Fields::kFixedTypical))
        {
            err = DataModel::Decode(reader, fixedTypical);
        }

        ReturnErrorOnFailure(err);
    }
}

} // namespace MeasurementAccuracyRangeStruct

namespace MeasurementAccuracyStruct {
CHIP_ERROR Type::Encode(TLV::TLVWriter & aWriter, TLV::Tag aTag) const
{
    DataModel::WrappedStructEncoder encoder{ aWriter, aTag };
    encoder.Encode(to_underlying(Fields::kMeasurementType), measurementType);
    encoder.Encode(to_underlying(Fields::kMeasured), measured);
    encoder.Encode(to_underlying(Fields::kMinMeasuredValue), minMeasuredValue);
    encoder.Encode(to_underlying(Fields::kMaxMeasuredValue), maxMeasuredValue);
    encoder.Encode(to_underlying(Fields::kAccuracyRanges), accuracyRanges);
    return encoder.Finalize();
}

CHIP_ERROR DecodableType::Decode(TLV::TLVReader & reader)
{
    detail::StructDecodeIterator __iterator(reader);
    while (true)
    {
        uint8_t __context_tag = 0;
        CHIP_ERROR err        = __iterator.Next(__context_tag);
        VerifyOrReturnError(err != CHIP_ERROR_END_OF_TLV, CHIP_NO_ERROR);
        ReturnErrorOnFailure(err);

        if (__context_tag == to_underlying(Fields::kMeasurementType))
        {
            err = DataModel::Decode(reader, measurementType);
        }
        else if (__context_tag == to_underlying(Fields::kMeasured))
        {
            err = DataModel::Decode(reader, measured);
        }
        else if (__context_tag == to_underlying(Fields::kMinMeasuredValue))
        {
            err = DataModel::Decode(reader, minMeasuredValue);
        }
        else if (__context_tag == to_underlying(Fields::kMaxMeasuredValue))
        {
            err = DataModel::Decode(reader, maxMeasuredValue);
        }
        else if (__context_tag == to_underlying(Fields::kAccuracyRanges))
        {
            err = DataModel::Decode(reader, accuracyRanges);
        }

        ReturnErrorOnFailure(err);
    }
}

} // namespace MeasurementAccuracyStruct

namespace AtomicAttributeStatusStruct {
CHIP_ERROR Type::Encode(TLV::TLVWriter & aWriter, TLV::Tag aTag) const
{
    DataModel::WrappedStructEncoder encoder{ aWriter, aTag };
    encoder.Encode(to_underlying(Fields::kAttributeID), attributeID);
    encoder.Encode(to_underlying(Fields::kStatusCode), statusCode);
    return encoder.Finalize();
}

CHIP_ERROR DecodableType::Decode(TLV::TLVReader & reader)
{
    detail::StructDecodeIterator __iterator(reader);
    while (true)
    {
        uint8_t __context_tag = 0;
        CHIP_ERROR err        = __iterator.Next(__context_tag);
        VerifyOrReturnError(err != CHIP_ERROR_END_OF_TLV, CHIP_NO_ERROR);
        ReturnErrorOnFailure(err);

        if (__context_tag == to_underlying(Fields::kAttributeID))
        {
            err = DataModel::Decode(reader, attributeID);
        }
        else if (__context_tag == to_underlying(Fields::kStatusCode))
        {
            err = DataModel::Decode(reader, statusCode);
        }

        ReturnErrorOnFailure(err);
    }
}

} // namespace AtomicAttributeStatusStruct

namespace ICECandidateStruct {
CHIP_ERROR Type::Encode(TLV::TLVWriter & aWriter, TLV::Tag aTag) const
{
    DataModel::WrappedStructEncoder encoder{ aWriter, aTag };
    encoder.Encode(to_underlying(Fields::kCandidate), candidate);
    encoder.Encode(to_underlying(Fields::kSDPMid), SDPMid);
    encoder.Encode(to_underlying(Fields::kSDPMLineIndex), SDPMLineIndex);
    return encoder.Finalize();
}

CHIP_ERROR DecodableType::Decode(TLV::TLVReader & reader)
{
    detail::StructDecodeIterator __iterator(reader);
    while (true)
    {
        uint8_t __context_tag = 0;
        CHIP_ERROR err        = __iterator.Next(__context_tag);
        VerifyOrReturnError(err != CHIP_ERROR_END_OF_TLV, CHIP_NO_ERROR);
        ReturnErrorOnFailure(err);

        if (__context_tag == to_underlying(Fields::kCandidate))
        {
            err = DataModel::Decode(reader, candidate);
        }
        else if (__context_tag == to_underlying(Fields::kSDPMid))
        {
            err = DataModel::Decode(reader, SDPMid);
        }
        else if (__context_tag == to_underlying(Fields::kSDPMLineIndex))
        {
            err = DataModel::Decode(reader, SDPMLineIndex);
        }

        ReturnErrorOnFailure(err);
    }
}

} // namespace ICECandidateStruct

namespace ICEServerStruct {
CHIP_ERROR Type::Encode(TLV::TLVWriter & aWriter, TLV::Tag aTag) const
{
    DataModel::WrappedStructEncoder encoder{ aWriter, aTag };
    encoder.Encode(to_underlying(Fields::kURLs), URLs);
    encoder.Encode(to_underlying(Fields::kUsername), username);
    encoder.Encode(to_underlying(Fields::kCredential), credential);
    encoder.Encode(to_underlying(Fields::kCaid), caid);
    return encoder.Finalize();
}

CHIP_ERROR DecodableType::Decode(TLV::TLVReader & reader)
{
    detail::StructDecodeIterator __iterator(reader);
    while (true)
    {
        uint8_t __context_tag = 0;
        CHIP_ERROR err        = __iterator.Next(__context_tag);
        VerifyOrReturnError(err != CHIP_ERROR_END_OF_TLV, CHIP_NO_ERROR);
        ReturnErrorOnFailure(err);

        if (__context_tag == to_underlying(Fields::kURLs))
        {
            err = DataModel::Decode(reader, URLs);
        }
        else if (__context_tag == to_underlying(Fields::kUsername))
        {
            err = DataModel::Decode(reader, username);
        }
        else if (__context_tag == to_underlying(Fields::kCredential))
        {
            err = DataModel::Decode(reader, credential);
        }
        else if (__context_tag == to_underlying(Fields::kCaid))
        {
            err = DataModel::Decode(reader, caid);
        }

        ReturnErrorOnFailure(err);
    }
}

} // namespace ICEServerStruct

namespace LocationDescriptorStruct {
CHIP_ERROR Type::Encode(TLV::TLVWriter & aWriter, TLV::Tag aTag) const
{
    DataModel::WrappedStructEncoder encoder{ aWriter, aTag };
    encoder.Encode(to_underlying(Fields::kLocationName), locationName);
    encoder.Encode(to_underlying(Fields::kFloorNumber), floorNumber);
    encoder.Encode(to_underlying(Fields::kAreaType), areaType);
    return encoder.Finalize();
}

CHIP_ERROR DecodableType::Decode(TLV::TLVReader & reader)
{
    detail::StructDecodeIterator __iterator(reader);
    while (true)
    {
        uint8_t __context_tag = 0;
        CHIP_ERROR err        = __iterator.Next(__context_tag);
        VerifyOrReturnError(err != CHIP_ERROR_END_OF_TLV, CHIP_NO_ERROR);
        ReturnErrorOnFailure(err);

        if (__context_tag == to_underlying(Fields::kLocationName))
        {
            err = DataModel::Decode(reader, locationName);
        }
        else if (__context_tag == to_underlying(Fields::kFloorNumber))
        {
            err = DataModel::Decode(reader, floorNumber);
        }
        else if (__context_tag == to_underlying(Fields::kAreaType))
        {
            err = DataModel::Decode(reader, areaType);
        }

        ReturnErrorOnFailure(err);
    }
}

} // namespace LocationDescriptorStruct

namespace PowerThresholdStruct {
CHIP_ERROR Type::Encode(TLV::TLVWriter & aWriter, TLV::Tag aTag) const
{
    DataModel::WrappedStructEncoder encoder{ aWriter, aTag };
    encoder.Encode(to_underlying(Fields::kPowerThreshold), powerThreshold);
    encoder.Encode(to_underlying(Fields::kApparentPowerThreshold), apparentPowerThreshold);
    encoder.Encode(to_underlying(Fields::kPowerThresholdSource), powerThresholdSource);
    return encoder.Finalize();
}

CHIP_ERROR DecodableType::Decode(TLV::TLVReader & reader)
{
    detail::StructDecodeIterator __iterator(reader);
    while (true)
    {
        uint8_t __context_tag = 0;
        CHIP_ERROR err        = __iterator.Next(__context_tag);
        VerifyOrReturnError(err != CHIP_ERROR_END_OF_TLV, CHIP_NO_ERROR);
        ReturnErrorOnFailure(err);

        if (__context_tag == to_underlying(Fields::kPowerThreshold))
        {
            err = DataModel::Decode(reader, powerThreshold);
        }
        else if (__context_tag == to_underlying(Fields::kApparentPowerThreshold))
        {
            err = DataModel::Decode(reader, apparentPowerThreshold);
        }
        else if (__context_tag == to_underlying(Fields::kPowerThresholdSource))
        {
            err = DataModel::Decode(reader, powerThresholdSource);
        }

        ReturnErrorOnFailure(err);
    }
}

} // namespace PowerThresholdStruct

namespace TestGlobalStruct {
CHIP_ERROR Type::Encode(TLV::TLVWriter & aWriter, TLV::Tag aTag) const
{
    DataModel::WrappedStructEncoder encoder{ aWriter, aTag };
    encoder.Encode(to_underlying(Fields::kName), name);
    encoder.Encode(to_underlying(Fields::kMyBitmap), myBitmap);
    encoder.Encode(to_underlying(Fields::kMyEnum), myEnum);
    return encoder.Finalize();
}

CHIP_ERROR DecodableType::Decode(TLV::TLVReader & reader)
{
    detail::StructDecodeIterator __iterator(reader);
    while (true)
    {
        uint8_t __context_tag = 0;
        CHIP_ERROR err        = __iterator.Next(__context_tag);
        VerifyOrReturnError(err != CHIP_ERROR_END_OF_TLV, CHIP_NO_ERROR);
        ReturnErrorOnFailure(err);

        if (__context_tag == to_underlying(Fields::kName))
        {
            err = DataModel::Decode(reader, name);
        }
        else if (__context_tag == to_underlying(Fields::kMyBitmap))
        {
            err = DataModel::Decode(reader, myBitmap);
        }
        else if (__context_tag == to_underlying(Fields::kMyEnum))
        {
            err = DataModel::Decode(reader, myEnum);
        }

        ReturnErrorOnFailure(err);
    }
}

} // namespace TestGlobalStruct

<<<<<<< HEAD
namespace ViewportStruct {
CHIP_ERROR Type::Encode(TLV::TLVWriter & aWriter, TLV::Tag aTag) const
{
    DataModel::WrappedStructEncoder encoder{ aWriter, aTag };
    encoder.Encode(to_underlying(Fields::kX1), x1);
    encoder.Encode(to_underlying(Fields::kY1), y1);
    encoder.Encode(to_underlying(Fields::kX2), x2);
    encoder.Encode(to_underlying(Fields::kY2), y2);
=======
namespace WebRTCSessionStruct {
CHIP_ERROR Type::EncodeForWrite(TLV::TLVWriter & aWriter, TLV::Tag aTag) const
{
    return DoEncode(aWriter, aTag, NullOptional);
}

CHIP_ERROR Type::EncodeForRead(TLV::TLVWriter & aWriter, TLV::Tag aTag, FabricIndex aAccessingFabricIndex) const
{
    return DoEncode(aWriter, aTag, MakeOptional(aAccessingFabricIndex));
}

CHIP_ERROR Type::DoEncode(TLV::TLVWriter & aWriter, TLV::Tag aTag, const Optional<FabricIndex> & aAccessingFabricIndex) const
{

    DataModel::WrappedStructEncoder encoder{ aWriter, aTag };

    encoder.Encode(to_underlying(Fields::kId), id);
    encoder.Encode(to_underlying(Fields::kPeerNodeID), peerNodeID);
    encoder.Encode(to_underlying(Fields::kPeerEndpointID), peerEndpointID);
    encoder.Encode(to_underlying(Fields::kStreamUsage), streamUsage);
    encoder.Encode(to_underlying(Fields::kVideoStreamID), videoStreamID);
    encoder.Encode(to_underlying(Fields::kAudioStreamID), audioStreamID);
    encoder.Encode(to_underlying(Fields::kMetadataEnabled), metadataEnabled);
    if (aAccessingFabricIndex.HasValue())
    {
        encoder.Encode(to_underlying(Fields::kFabricIndex), fabricIndex);
    }

>>>>>>> 7755235f
    return encoder.Finalize();
}

CHIP_ERROR DecodableType::Decode(TLV::TLVReader & reader)
{
    detail::StructDecodeIterator __iterator(reader);
    while (true)
    {
        uint8_t __context_tag = 0;
        CHIP_ERROR err        = __iterator.Next(__context_tag);
        VerifyOrReturnError(err != CHIP_ERROR_END_OF_TLV, CHIP_NO_ERROR);
        ReturnErrorOnFailure(err);

<<<<<<< HEAD
        if (__context_tag == to_underlying(Fields::kX1))
        {
            err = DataModel::Decode(reader, x1);
        }
        else if (__context_tag == to_underlying(Fields::kY1))
        {
            err = DataModel::Decode(reader, y1);
        }
        else if (__context_tag == to_underlying(Fields::kX2))
        {
            err = DataModel::Decode(reader, x2);
        }
        else if (__context_tag == to_underlying(Fields::kY2))
        {
            err = DataModel::Decode(reader, y2);
=======
        if (__context_tag == to_underlying(Fields::kId))
        {
            err = DataModel::Decode(reader, id);
        }
        else if (__context_tag == to_underlying(Fields::kPeerNodeID))
        {
            err = DataModel::Decode(reader, peerNodeID);
        }
        else if (__context_tag == to_underlying(Fields::kPeerEndpointID))
        {
            err = DataModel::Decode(reader, peerEndpointID);
        }
        else if (__context_tag == to_underlying(Fields::kStreamUsage))
        {
            err = DataModel::Decode(reader, streamUsage);
        }
        else if (__context_tag == to_underlying(Fields::kVideoStreamID))
        {
            err = DataModel::Decode(reader, videoStreamID);
        }
        else if (__context_tag == to_underlying(Fields::kAudioStreamID))
        {
            err = DataModel::Decode(reader, audioStreamID);
        }
        else if (__context_tag == to_underlying(Fields::kMetadataEnabled))
        {
            err = DataModel::Decode(reader, metadataEnabled);
        }
        else if (__context_tag == to_underlying(Fields::kFabricIndex))
        {
            err = DataModel::Decode(reader, fabricIndex);
>>>>>>> 7755235f
        }

        ReturnErrorOnFailure(err);
    }
}

<<<<<<< HEAD
} // namespace ViewportStruct
=======
} // namespace WebRTCSessionStruct
>>>>>>> 7755235f

} // namespace Structs
} // namespace Globals
} // namespace Clusters
} // namespace app
} // namespace chip<|MERGE_RESOLUTION|>--- conflicted
+++ resolved
@@ -779,7 +779,6 @@
 
 } // namespace TestGlobalStruct
 
-<<<<<<< HEAD
 namespace ViewportStruct {
 CHIP_ERROR Type::Encode(TLV::TLVWriter & aWriter, TLV::Tag aTag) const
 {
@@ -788,7 +787,41 @@
     encoder.Encode(to_underlying(Fields::kY1), y1);
     encoder.Encode(to_underlying(Fields::kX2), x2);
     encoder.Encode(to_underlying(Fields::kY2), y2);
-=======
+}
+
+CHIP_ERROR DecodableType::Decode(TLV::TLVReader & reader)
+{
+    detail::StructDecodeIterator __iterator(reader);
+    while (true)
+    {
+        uint8_t __context_tag = 0;
+        CHIP_ERROR err        = __iterator.Next(__context_tag);
+        VerifyOrReturnError(err != CHIP_ERROR_END_OF_TLV, CHIP_NO_ERROR);
+        ReturnErrorOnFailure(err);
+
+        if (__context_tag == to_underlying(Fields::kX1))
+        {
+            err = DataModel::Decode(reader, x1);
+        }
+        else if (__context_tag == to_underlying(Fields::kY1))
+        {
+            err = DataModel::Decode(reader, y1);
+        }
+        else if (__context_tag == to_underlying(Fields::kX2))
+        {
+            err = DataModel::Decode(reader, x2);
+        }
+        else if (__context_tag == to_underlying(Fields::kY2))
+        {
+            err = DataModel::Decode(reader, y2);
+        }
+
+        ReturnErrorOnFailure(err);
+    }
+}
+
+} // namespace ViewportStruct
+
 namespace WebRTCSessionStruct {
 CHIP_ERROR Type::EncodeForWrite(TLV::TLVWriter & aWriter, TLV::Tag aTag) const
 {
@@ -817,37 +850,19 @@
         encoder.Encode(to_underlying(Fields::kFabricIndex), fabricIndex);
     }
 
->>>>>>> 7755235f
-    return encoder.Finalize();
-}
-
-CHIP_ERROR DecodableType::Decode(TLV::TLVReader & reader)
-{
-    detail::StructDecodeIterator __iterator(reader);
-    while (true)
-    {
-        uint8_t __context_tag = 0;
-        CHIP_ERROR err        = __iterator.Next(__context_tag);
-        VerifyOrReturnError(err != CHIP_ERROR_END_OF_TLV, CHIP_NO_ERROR);
-        ReturnErrorOnFailure(err);
-
-<<<<<<< HEAD
-        if (__context_tag == to_underlying(Fields::kX1))
-        {
-            err = DataModel::Decode(reader, x1);
-        }
-        else if (__context_tag == to_underlying(Fields::kY1))
-        {
-            err = DataModel::Decode(reader, y1);
-        }
-        else if (__context_tag == to_underlying(Fields::kX2))
-        {
-            err = DataModel::Decode(reader, x2);
-        }
-        else if (__context_tag == to_underlying(Fields::kY2))
-        {
-            err = DataModel::Decode(reader, y2);
-=======
+    return encoder.Finalize();
+}
+
+CHIP_ERROR DecodableType::Decode(TLV::TLVReader & reader)
+{
+    detail::StructDecodeIterator __iterator(reader);
+    while (true)
+    {
+        uint8_t __context_tag = 0;
+        CHIP_ERROR err        = __iterator.Next(__context_tag);
+        VerifyOrReturnError(err != CHIP_ERROR_END_OF_TLV, CHIP_NO_ERROR);
+        ReturnErrorOnFailure(err);
+
         if (__context_tag == to_underlying(Fields::kId))
         {
             err = DataModel::Decode(reader, id);
@@ -879,18 +894,13 @@
         else if (__context_tag == to_underlying(Fields::kFabricIndex))
         {
             err = DataModel::Decode(reader, fabricIndex);
->>>>>>> 7755235f
-        }
-
-        ReturnErrorOnFailure(err);
-    }
-}
-
-<<<<<<< HEAD
-} // namespace ViewportStruct
-=======
+        }
+
+        ReturnErrorOnFailure(err);
+    }
+}
+
 } // namespace WebRTCSessionStruct
->>>>>>> 7755235f
 
 } // namespace Structs
 } // namespace Globals
