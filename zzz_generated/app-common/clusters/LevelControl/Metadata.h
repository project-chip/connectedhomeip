// DO NOT EDIT MANUALLY - Generated file
//
// Cluster metadata information for cluster LevelControl (cluster code: 8/0x8)
// based on src/controller/data_model/controller-clusters.matter
#pragma once

#include <app/data-model-provider/MetadataTypes.h>
#include <lib/core/DataModelTypes.h>

#include <cstdint>

#include <clusters/LevelControl/Ids.h>

namespace chip {
namespace app {
namespace Clusters {
namespace LevelControl {

inline constexpr uint32_t kRevision = 6;

namespace Attributes {
namespace CurrentLevel {
inline constexpr DataModel::AttributeEntry kMetadataEntry{ CurrentLevel::Id, BitFlags<DataModel::AttributeQualityFlags>{},
                                                           Access::Privilege::kView, std::nullopt };
} // namespace CurrentLevel
namespace RemainingTime {
inline constexpr DataModel::AttributeEntry kMetadataEntry{ RemainingTime::Id, BitFlags<DataModel::AttributeQualityFlags>{},
                                                           Access::Privilege::kView, std::nullopt };
} // namespace RemainingTime
namespace MinLevel {
inline constexpr DataModel::AttributeEntry kMetadataEntry{ MinLevel::Id, BitFlags<DataModel::AttributeQualityFlags>{},
                                                           Access::Privilege::kView, std::nullopt };
} // namespace MinLevel
namespace MaxLevel {
inline constexpr DataModel::AttributeEntry kMetadataEntry{ MaxLevel::Id, BitFlags<DataModel::AttributeQualityFlags>{},
                                                           Access::Privilege::kView, std::nullopt };
} // namespace MaxLevel
namespace CurrentFrequency {
inline constexpr DataModel::AttributeEntry kMetadataEntry{ CurrentFrequency::Id, BitFlags<DataModel::AttributeQualityFlags>{},
                                                           Access::Privilege::kView, std::nullopt };
} // namespace CurrentFrequency
namespace MinFrequency {
inline constexpr DataModel::AttributeEntry kMetadataEntry{ MinFrequency::Id, BitFlags<DataModel::AttributeQualityFlags>{},
                                                           Access::Privilege::kView, std::nullopt };
} // namespace MinFrequency
namespace MaxFrequency {
inline constexpr DataModel::AttributeEntry kMetadataEntry{ MaxFrequency::Id, BitFlags<DataModel::AttributeQualityFlags>{},
                                                           Access::Privilege::kView, std::nullopt };
} // namespace MaxFrequency
namespace Options {
inline constexpr DataModel::AttributeEntry kMetadataEntry{ Options::Id, BitFlags<DataModel::AttributeQualityFlags>{},
                                                           Access::Privilege::kView, Access::Privilege::kOperate };
} // namespace Options
namespace OnOffTransitionTime {
inline constexpr DataModel::AttributeEntry kMetadataEntry{ OnOffTransitionTime::Id, BitFlags<DataModel::AttributeQualityFlags>{},
                                                           Access::Privilege::kView, Access::Privilege::kOperate };
} // namespace OnOffTransitionTime
namespace OnLevel {
inline constexpr DataModel::AttributeEntry kMetadataEntry{ OnLevel::Id, BitFlags<DataModel::AttributeQualityFlags>{},
                                                           Access::Privilege::kView, Access::Privilege::kOperate };
} // namespace OnLevel
namespace OnTransitionTime {
inline constexpr DataModel::AttributeEntry kMetadataEntry{ OnTransitionTime::Id, BitFlags<DataModel::AttributeQualityFlags>{},
                                                           Access::Privilege::kView, Access::Privilege::kOperate };
} // namespace OnTransitionTime
namespace OffTransitionTime {
inline constexpr DataModel::AttributeEntry kMetadataEntry{ OffTransitionTime::Id, BitFlags<DataModel::AttributeQualityFlags>{},
                                                           Access::Privilege::kView, Access::Privilege::kOperate };
} // namespace OffTransitionTime
namespace DefaultMoveRate {
inline constexpr DataModel::AttributeEntry kMetadataEntry{ DefaultMoveRate::Id, BitFlags<DataModel::AttributeQualityFlags>{},
                                                           Access::Privilege::kView, Access::Privilege::kOperate };
} // namespace DefaultMoveRate
namespace StartUpCurrentLevel {
inline constexpr DataModel::AttributeEntry kMetadataEntry{ StartUpCurrentLevel::Id, BitFlags<DataModel::AttributeQualityFlags>{},
                                                           Access::Privilege::kView, Access::Privilege::kManage };
} // namespace StartUpCurrentLevel

} // namespace Attributes

namespace Commands {
namespace MoveToLevel {
<<<<<<< HEAD
inline constexpr DataModel::AcceptedCommandEntry kMetadataEntry{ LevelControl::Commands::MoveToLevel::Id,
                                                                 BitFlags<DataModel::CommandQualityFlags>{},
                                                                 Access::Privilege::kOperate };
} // namespace MoveToLevel
namespace Move {
inline constexpr DataModel::AcceptedCommandEntry kMetadataEntry{ LevelControl::Commands::Move::Id,
                                                                 BitFlags<DataModel::CommandQualityFlags>{},
                                                                 Access::Privilege::kOperate };
} // namespace Move
namespace Step {
inline constexpr DataModel::AcceptedCommandEntry kMetadataEntry{ LevelControl::Commands::Step::Id,
                                                                 BitFlags<DataModel::CommandQualityFlags>{},
                                                                 Access::Privilege::kOperate };
} // namespace Step
namespace Stop {
inline constexpr DataModel::AcceptedCommandEntry kMetadataEntry{ LevelControl::Commands::Stop::Id,
                                                                 BitFlags<DataModel::CommandQualityFlags>{},
                                                                 Access::Privilege::kOperate };
} // namespace Stop
namespace MoveToLevelWithOnOff {
inline constexpr DataModel::AcceptedCommandEntry kMetadataEntry{ LevelControl::Commands::MoveToLevelWithOnOff::Id,
                                                                 BitFlags<DataModel::CommandQualityFlags>{},
                                                                 Access::Privilege::kOperate };
} // namespace MoveToLevelWithOnOff
namespace MoveWithOnOff {
inline constexpr DataModel::AcceptedCommandEntry kMetadataEntry{ LevelControl::Commands::MoveWithOnOff::Id,
                                                                 BitFlags<DataModel::CommandQualityFlags>{},
                                                                 Access::Privilege::kOperate };
} // namespace MoveWithOnOff
namespace StepWithOnOff {
inline constexpr DataModel::AcceptedCommandEntry kMetadataEntry{ LevelControl::Commands::StepWithOnOff::Id,
                                                                 BitFlags<DataModel::CommandQualityFlags>{},
                                                                 Access::Privilege::kOperate };
} // namespace StepWithOnOff
namespace StopWithOnOff {
inline constexpr DataModel::AcceptedCommandEntry kMetadataEntry{ LevelControl::Commands::StopWithOnOff::Id,
                                                                 BitFlags<DataModel::CommandQualityFlags>{},
                                                                 Access::Privilege::kOperate };
} // namespace StopWithOnOff
namespace MoveToClosestFrequency {
inline constexpr DataModel::AcceptedCommandEntry kMetadataEntry{ LevelControl::Commands::MoveToClosestFrequency::Id,
                                                                 BitFlags<DataModel::CommandQualityFlags>{},
                                                                 Access::Privilege::kOperate };
=======
inline constexpr DataModel::AcceptedCommandEntry kMetadataEntry = {
    .commandId       = MoveToLevel::Id,
    .flags           = BitFlags<DataModel::CommandQualityFlags>{},
    .invokePrivilege = Access::Privilege::kOperate,
};
} // namespace MoveToLevel
namespace Move {
inline constexpr DataModel::AcceptedCommandEntry kMetadataEntry = {
    .commandId       = Move::Id,
    .flags           = BitFlags<DataModel::CommandQualityFlags>{},
    .invokePrivilege = Access::Privilege::kOperate,
};
} // namespace Move
namespace Step {
inline constexpr DataModel::AcceptedCommandEntry kMetadataEntry = {
    .commandId       = Step::Id,
    .flags           = BitFlags<DataModel::CommandQualityFlags>{},
    .invokePrivilege = Access::Privilege::kOperate,
};
} // namespace Step
namespace Stop {
inline constexpr DataModel::AcceptedCommandEntry kMetadataEntry = {
    .commandId       = Stop::Id,
    .flags           = BitFlags<DataModel::CommandQualityFlags>{},
    .invokePrivilege = Access::Privilege::kOperate,
};
} // namespace Stop
namespace MoveToLevelWithOnOff {
inline constexpr DataModel::AcceptedCommandEntry kMetadataEntry = {
    .commandId       = MoveToLevelWithOnOff::Id,
    .flags           = BitFlags<DataModel::CommandQualityFlags>{},
    .invokePrivilege = Access::Privilege::kOperate,
};
} // namespace MoveToLevelWithOnOff
namespace MoveWithOnOff {
inline constexpr DataModel::AcceptedCommandEntry kMetadataEntry = {
    .commandId       = MoveWithOnOff::Id,
    .flags           = BitFlags<DataModel::CommandQualityFlags>{},
    .invokePrivilege = Access::Privilege::kOperate,
};
} // namespace MoveWithOnOff
namespace StepWithOnOff {
inline constexpr DataModel::AcceptedCommandEntry kMetadataEntry = {
    .commandId       = StepWithOnOff::Id,
    .flags           = BitFlags<DataModel::CommandQualityFlags>{},
    .invokePrivilege = Access::Privilege::kOperate,
};
} // namespace StepWithOnOff
namespace StopWithOnOff {
inline constexpr DataModel::AcceptedCommandEntry kMetadataEntry = {
    .commandId       = StopWithOnOff::Id,
    .flags           = BitFlags<DataModel::CommandQualityFlags>{},
    .invokePrivilege = Access::Privilege::kOperate,
};
} // namespace StopWithOnOff
namespace MoveToClosestFrequency {
inline constexpr DataModel::AcceptedCommandEntry kMetadataEntry = {
    .commandId       = MoveToClosestFrequency::Id,
    .flags           = BitFlags<DataModel::CommandQualityFlags>{},
    .invokePrivilege = Access::Privilege::kOperate,
};
>>>>>>> 95887348
} // namespace MoveToClosestFrequency

} // namespace Commands
} // namespace LevelControl
} // namespace Clusters
} // namespace app
} // namespace chip<|MERGE_RESOLUTION|>--- conflicted
+++ resolved
@@ -80,113 +80,42 @@
 
 namespace Commands {
 namespace MoveToLevel {
-<<<<<<< HEAD
-inline constexpr DataModel::AcceptedCommandEntry kMetadataEntry{ LevelControl::Commands::MoveToLevel::Id,
-                                                                 BitFlags<DataModel::CommandQualityFlags>{},
+inline constexpr DataModel::AcceptedCommandEntry kMetadataEntry{ MoveToLevel::Id, BitFlags<DataModel::CommandQualityFlags>{},
                                                                  Access::Privilege::kOperate };
 } // namespace MoveToLevel
 namespace Move {
-inline constexpr DataModel::AcceptedCommandEntry kMetadataEntry{ LevelControl::Commands::Move::Id,
-                                                                 BitFlags<DataModel::CommandQualityFlags>{},
+inline constexpr DataModel::AcceptedCommandEntry kMetadataEntry{ Move::Id, BitFlags<DataModel::CommandQualityFlags>{},
                                                                  Access::Privilege::kOperate };
 } // namespace Move
 namespace Step {
-inline constexpr DataModel::AcceptedCommandEntry kMetadataEntry{ LevelControl::Commands::Step::Id,
-                                                                 BitFlags<DataModel::CommandQualityFlags>{},
+inline constexpr DataModel::AcceptedCommandEntry kMetadataEntry{ Step::Id, BitFlags<DataModel::CommandQualityFlags>{},
                                                                  Access::Privilege::kOperate };
 } // namespace Step
 namespace Stop {
-inline constexpr DataModel::AcceptedCommandEntry kMetadataEntry{ LevelControl::Commands::Stop::Id,
-                                                                 BitFlags<DataModel::CommandQualityFlags>{},
+inline constexpr DataModel::AcceptedCommandEntry kMetadataEntry{ Stop::Id, BitFlags<DataModel::CommandQualityFlags>{},
                                                                  Access::Privilege::kOperate };
 } // namespace Stop
 namespace MoveToLevelWithOnOff {
-inline constexpr DataModel::AcceptedCommandEntry kMetadataEntry{ LevelControl::Commands::MoveToLevelWithOnOff::Id,
+inline constexpr DataModel::AcceptedCommandEntry kMetadataEntry{ MoveToLevelWithOnOff::Id,
                                                                  BitFlags<DataModel::CommandQualityFlags>{},
                                                                  Access::Privilege::kOperate };
 } // namespace MoveToLevelWithOnOff
 namespace MoveWithOnOff {
-inline constexpr DataModel::AcceptedCommandEntry kMetadataEntry{ LevelControl::Commands::MoveWithOnOff::Id,
-                                                                 BitFlags<DataModel::CommandQualityFlags>{},
+inline constexpr DataModel::AcceptedCommandEntry kMetadataEntry{ MoveWithOnOff::Id, BitFlags<DataModel::CommandQualityFlags>{},
                                                                  Access::Privilege::kOperate };
 } // namespace MoveWithOnOff
 namespace StepWithOnOff {
-inline constexpr DataModel::AcceptedCommandEntry kMetadataEntry{ LevelControl::Commands::StepWithOnOff::Id,
-                                                                 BitFlags<DataModel::CommandQualityFlags>{},
+inline constexpr DataModel::AcceptedCommandEntry kMetadataEntry{ StepWithOnOff::Id, BitFlags<DataModel::CommandQualityFlags>{},
                                                                  Access::Privilege::kOperate };
 } // namespace StepWithOnOff
 namespace StopWithOnOff {
-inline constexpr DataModel::AcceptedCommandEntry kMetadataEntry{ LevelControl::Commands::StopWithOnOff::Id,
-                                                                 BitFlags<DataModel::CommandQualityFlags>{},
+inline constexpr DataModel::AcceptedCommandEntry kMetadataEntry{ StopWithOnOff::Id, BitFlags<DataModel::CommandQualityFlags>{},
                                                                  Access::Privilege::kOperate };
 } // namespace StopWithOnOff
 namespace MoveToClosestFrequency {
-inline constexpr DataModel::AcceptedCommandEntry kMetadataEntry{ LevelControl::Commands::MoveToClosestFrequency::Id,
+inline constexpr DataModel::AcceptedCommandEntry kMetadataEntry{ MoveToClosestFrequency::Id,
                                                                  BitFlags<DataModel::CommandQualityFlags>{},
                                                                  Access::Privilege::kOperate };
-=======
-inline constexpr DataModel::AcceptedCommandEntry kMetadataEntry = {
-    .commandId       = MoveToLevel::Id,
-    .flags           = BitFlags<DataModel::CommandQualityFlags>{},
-    .invokePrivilege = Access::Privilege::kOperate,
-};
-} // namespace MoveToLevel
-namespace Move {
-inline constexpr DataModel::AcceptedCommandEntry kMetadataEntry = {
-    .commandId       = Move::Id,
-    .flags           = BitFlags<DataModel::CommandQualityFlags>{},
-    .invokePrivilege = Access::Privilege::kOperate,
-};
-} // namespace Move
-namespace Step {
-inline constexpr DataModel::AcceptedCommandEntry kMetadataEntry = {
-    .commandId       = Step::Id,
-    .flags           = BitFlags<DataModel::CommandQualityFlags>{},
-    .invokePrivilege = Access::Privilege::kOperate,
-};
-} // namespace Step
-namespace Stop {
-inline constexpr DataModel::AcceptedCommandEntry kMetadataEntry = {
-    .commandId       = Stop::Id,
-    .flags           = BitFlags<DataModel::CommandQualityFlags>{},
-    .invokePrivilege = Access::Privilege::kOperate,
-};
-} // namespace Stop
-namespace MoveToLevelWithOnOff {
-inline constexpr DataModel::AcceptedCommandEntry kMetadataEntry = {
-    .commandId       = MoveToLevelWithOnOff::Id,
-    .flags           = BitFlags<DataModel::CommandQualityFlags>{},
-    .invokePrivilege = Access::Privilege::kOperate,
-};
-} // namespace MoveToLevelWithOnOff
-namespace MoveWithOnOff {
-inline constexpr DataModel::AcceptedCommandEntry kMetadataEntry = {
-    .commandId       = MoveWithOnOff::Id,
-    .flags           = BitFlags<DataModel::CommandQualityFlags>{},
-    .invokePrivilege = Access::Privilege::kOperate,
-};
-} // namespace MoveWithOnOff
-namespace StepWithOnOff {
-inline constexpr DataModel::AcceptedCommandEntry kMetadataEntry = {
-    .commandId       = StepWithOnOff::Id,
-    .flags           = BitFlags<DataModel::CommandQualityFlags>{},
-    .invokePrivilege = Access::Privilege::kOperate,
-};
-} // namespace StepWithOnOff
-namespace StopWithOnOff {
-inline constexpr DataModel::AcceptedCommandEntry kMetadataEntry = {
-    .commandId       = StopWithOnOff::Id,
-    .flags           = BitFlags<DataModel::CommandQualityFlags>{},
-    .invokePrivilege = Access::Privilege::kOperate,
-};
-} // namespace StopWithOnOff
-namespace MoveToClosestFrequency {
-inline constexpr DataModel::AcceptedCommandEntry kMetadataEntry = {
-    .commandId       = MoveToClosestFrequency::Id,
-    .flags           = BitFlags<DataModel::CommandQualityFlags>{},
-    .invokePrivilege = Access::Privilege::kOperate,
-};
->>>>>>> 95887348
 } // namespace MoveToClosestFrequency
 
 } // namespace Commands
