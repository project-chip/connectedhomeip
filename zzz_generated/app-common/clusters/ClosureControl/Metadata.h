// DO NOT EDIT MANUALLY - Generated file
//
// Cluster metadata information for cluster ClosureControl (cluster code: 260/0x104)
// based on src/controller/data_model/controller-clusters.matter
#pragma once

#include <app/data-model-provider/MetadataTypes.h>
#include <lib/core/DataModelTypes.h>

#include <cstdint>

#include <clusters/ClosureControl/Ids.h>

namespace chip {
namespace app {
namespace Clusters {
namespace ClosureControl {

inline constexpr uint32_t kRevision = 1;

namespace Attributes {
namespace CountdownTime {
inline constexpr DataModel::AttributeEntry kMetadataEntry{ CountdownTime::Id, BitFlags<DataModel::AttributeQualityFlags>{},
                                                           Access::Privilege::kView, std::nullopt };
} // namespace CountdownTime
namespace MainState {
inline constexpr DataModel::AttributeEntry kMetadataEntry{ MainState::Id, BitFlags<DataModel::AttributeQualityFlags>{},
                                                           Access::Privilege::kView, std::nullopt };
} // namespace MainState
namespace CurrentErrorList {
inline constexpr DataModel::AttributeEntry kMetadataEntry{
    CurrentErrorList::Id, BitFlags<DataModel::AttributeQualityFlags>{ DataModel::AttributeQualityFlags::kListAttribute },
    Access::Privilege::kView, std::nullopt
};
} // namespace CurrentErrorList
namespace OverallState {
inline constexpr DataModel::AttributeEntry kMetadataEntry{ OverallState::Id, BitFlags<DataModel::AttributeQualityFlags>{},
                                                           Access::Privilege::kView, std::nullopt };
} // namespace OverallState
namespace OverallTarget {
inline constexpr DataModel::AttributeEntry kMetadataEntry{ OverallTarget::Id, BitFlags<DataModel::AttributeQualityFlags>{},
                                                           Access::Privilege::kView, std::nullopt };
} // namespace OverallTarget

} // namespace Attributes

namespace Commands {
namespace Stop {
<<<<<<< HEAD
inline constexpr DataModel::AcceptedCommandEntry kMetadataEntry{ ClosureControl::Commands::Stop::Id,
                                                                 BitFlags<DataModel::CommandQualityFlags>{},
                                                                 Access::Privilege::kOperate };
} // namespace Stop
namespace MoveTo {
inline constexpr DataModel::AcceptedCommandEntry kMetadataEntry{ ClosureControl::Commands::MoveTo::Id,
                                                                 BitFlags<DataModel::CommandQualityFlags>{},
                                                                 Access::Privilege::kOperate };
} // namespace MoveTo
namespace Calibrate {
inline constexpr DataModel::AcceptedCommandEntry kMetadataEntry{ ClosureControl::Commands::Calibrate::Id,
                                                                 BitFlags<DataModel::CommandQualityFlags>{},
                                                                 Access::Privilege::kManage };
=======
inline constexpr DataModel::AcceptedCommandEntry kMetadataEntry = {
    .commandId       = Stop::Id,
    .flags           = BitFlags<DataModel::CommandQualityFlags>{},
    .invokePrivilege = Access::Privilege::kOperate,
};
} // namespace Stop
namespace MoveTo {
inline constexpr DataModel::AcceptedCommandEntry kMetadataEntry = {
    .commandId       = MoveTo::Id,
    .flags           = BitFlags<DataModel::CommandQualityFlags>{},
    .invokePrivilege = Access::Privilege::kOperate,
};
} // namespace MoveTo
namespace Calibrate {
inline constexpr DataModel::AcceptedCommandEntry kMetadataEntry = {
    .commandId       = Calibrate::Id,
    .flags           = BitFlags<DataModel::CommandQualityFlags>{},
    .invokePrivilege = Access::Privilege::kManage,
};
>>>>>>> 95887348
} // namespace Calibrate

} // namespace Commands
} // namespace ClosureControl
} // namespace Clusters
} // namespace app
} // namespace chip<|MERGE_RESOLUTION|>--- conflicted
+++ resolved
@@ -46,41 +46,16 @@
 
 namespace Commands {
 namespace Stop {
-<<<<<<< HEAD
-inline constexpr DataModel::AcceptedCommandEntry kMetadataEntry{ ClosureControl::Commands::Stop::Id,
-                                                                 BitFlags<DataModel::CommandQualityFlags>{},
+inline constexpr DataModel::AcceptedCommandEntry kMetadataEntry{ Stop::Id, BitFlags<DataModel::CommandQualityFlags>{},
                                                                  Access::Privilege::kOperate };
 } // namespace Stop
 namespace MoveTo {
-inline constexpr DataModel::AcceptedCommandEntry kMetadataEntry{ ClosureControl::Commands::MoveTo::Id,
-                                                                 BitFlags<DataModel::CommandQualityFlags>{},
+inline constexpr DataModel::AcceptedCommandEntry kMetadataEntry{ MoveTo::Id, BitFlags<DataModel::CommandQualityFlags>{},
                                                                  Access::Privilege::kOperate };
 } // namespace MoveTo
 namespace Calibrate {
-inline constexpr DataModel::AcceptedCommandEntry kMetadataEntry{ ClosureControl::Commands::Calibrate::Id,
-                                                                 BitFlags<DataModel::CommandQualityFlags>{},
+inline constexpr DataModel::AcceptedCommandEntry kMetadataEntry{ Calibrate::Id, BitFlags<DataModel::CommandQualityFlags>{},
                                                                  Access::Privilege::kManage };
-=======
-inline constexpr DataModel::AcceptedCommandEntry kMetadataEntry = {
-    .commandId       = Stop::Id,
-    .flags           = BitFlags<DataModel::CommandQualityFlags>{},
-    .invokePrivilege = Access::Privilege::kOperate,
-};
-} // namespace Stop
-namespace MoveTo {
-inline constexpr DataModel::AcceptedCommandEntry kMetadataEntry = {
-    .commandId       = MoveTo::Id,
-    .flags           = BitFlags<DataModel::CommandQualityFlags>{},
-    .invokePrivilege = Access::Privilege::kOperate,
-};
-} // namespace MoveTo
-namespace Calibrate {
-inline constexpr DataModel::AcceptedCommandEntry kMetadataEntry = {
-    .commandId       = Calibrate::Id,
-    .flags           = BitFlags<DataModel::CommandQualityFlags>{},
-    .invokePrivilege = Access::Privilege::kManage,
-};
->>>>>>> 95887348
 } // namespace Calibrate
 
 } // namespace Commands
