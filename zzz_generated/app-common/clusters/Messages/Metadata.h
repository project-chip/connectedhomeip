--- conflicted
+++ resolved
@@ -36,29 +36,15 @@
 
 namespace Commands {
 namespace PresentMessagesRequest {
-<<<<<<< HEAD
 inline constexpr DataModel::AcceptedCommandEntry kMetadataEntry{
-    Messages::Commands::PresentMessagesRequest::Id,
-    BitFlags<DataModel::CommandQualityFlags>{ DataModel::CommandQualityFlags::kFabricScoped }, Access::Privilege::kOperate
+    PresentMessagesRequest::Id, BitFlags<DataModel::CommandQualityFlags>{ DataModel::CommandQualityFlags::kFabricScoped },
+    Access::Privilege::kOperate
 };
 } // namespace PresentMessagesRequest
 namespace CancelMessagesRequest {
 inline constexpr DataModel::AcceptedCommandEntry kMetadataEntry{
-    Messages::Commands::CancelMessagesRequest::Id,
-    BitFlags<DataModel::CommandQualityFlags>{ DataModel::CommandQualityFlags::kFabricScoped }, Access::Privilege::kOperate
-=======
-inline constexpr DataModel::AcceptedCommandEntry kMetadataEntry = {
-    .commandId       = PresentMessagesRequest::Id,
-    .flags           = BitFlags<DataModel::CommandQualityFlags>{ DataModel::CommandQualityFlags::kFabricScoped },
-    .invokePrivilege = Access::Privilege::kOperate,
-};
-} // namespace PresentMessagesRequest
-namespace CancelMessagesRequest {
-inline constexpr DataModel::AcceptedCommandEntry kMetadataEntry = {
-    .commandId       = CancelMessagesRequest::Id,
-    .flags           = BitFlags<DataModel::CommandQualityFlags>{ DataModel::CommandQualityFlags::kFabricScoped },
-    .invokePrivilege = Access::Privilege::kOperate,
->>>>>>> 95887348
+    CancelMessagesRequest::Id, BitFlags<DataModel::CommandQualityFlags>{ DataModel::CommandQualityFlags::kFabricScoped },
+    Access::Privilege::kOperate
 };
 } // namespace CancelMessagesRequest
 
