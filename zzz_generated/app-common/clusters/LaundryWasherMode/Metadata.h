--- conflicted
+++ resolved
@@ -29,33 +29,13 @@
 inline constexpr DataModel::AttributeEntry kMetadataEntry{ CurrentMode::Id, BitFlags<DataModel::AttributeQualityFlags>{},
                                                            Access::Privilege::kView, std::nullopt };
 } // namespace CurrentMode
-<<<<<<< HEAD
-namespace StartUpMode {
-inline constexpr DataModel::AttributeEntry kMetadataEntry{ StartUpMode::Id, BitFlags<DataModel::AttributeQualityFlags>{},
-                                                           Access::Privilege::kView, Access::Privilege::kOperate };
-} // namespace StartUpMode
-namespace OnMode {
-inline constexpr DataModel::AttributeEntry kMetadataEntry{ OnMode::Id, BitFlags<DataModel::AttributeQualityFlags>{},
-                                                           Access::Privilege::kView, Access::Privilege::kOperate };
-} // namespace OnMode
-=======
->>>>>>> 95887348
 
 } // namespace Attributes
 
 namespace Commands {
 namespace ChangeToMode {
-<<<<<<< HEAD
-inline constexpr DataModel::AcceptedCommandEntry kMetadataEntry{ LaundryWasherMode::Commands::ChangeToMode::Id,
-                                                                 BitFlags<DataModel::CommandQualityFlags>{},
+inline constexpr DataModel::AcceptedCommandEntry kMetadataEntry{ ChangeToMode::Id, BitFlags<DataModel::CommandQualityFlags>{},
                                                                  Access::Privilege::kOperate };
-=======
-inline constexpr DataModel::AcceptedCommandEntry kMetadataEntry = {
-    .commandId       = ChangeToMode::Id,
-    .flags           = BitFlags<DataModel::CommandQualityFlags>{},
-    .invokePrivilege = Access::Privilege::kOperate,
-};
->>>>>>> 95887348
 } // namespace ChangeToMode
 
 } // namespace Commands
