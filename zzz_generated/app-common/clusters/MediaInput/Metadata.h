--- conflicted
+++ resolved
@@ -34,53 +34,20 @@
 
 namespace Commands {
 namespace SelectInput {
-<<<<<<< HEAD
-inline constexpr DataModel::AcceptedCommandEntry kMetadataEntry{ MediaInput::Commands::SelectInput::Id,
-                                                                 BitFlags<DataModel::CommandQualityFlags>{},
+inline constexpr DataModel::AcceptedCommandEntry kMetadataEntry{ SelectInput::Id, BitFlags<DataModel::CommandQualityFlags>{},
                                                                  Access::Privilege::kOperate };
 } // namespace SelectInput
 namespace ShowInputStatus {
-inline constexpr DataModel::AcceptedCommandEntry kMetadataEntry{ MediaInput::Commands::ShowInputStatus::Id,
-                                                                 BitFlags<DataModel::CommandQualityFlags>{},
+inline constexpr DataModel::AcceptedCommandEntry kMetadataEntry{ ShowInputStatus::Id, BitFlags<DataModel::CommandQualityFlags>{},
                                                                  Access::Privilege::kOperate };
 } // namespace ShowInputStatus
 namespace HideInputStatus {
-inline constexpr DataModel::AcceptedCommandEntry kMetadataEntry{ MediaInput::Commands::HideInputStatus::Id,
-                                                                 BitFlags<DataModel::CommandQualityFlags>{},
+inline constexpr DataModel::AcceptedCommandEntry kMetadataEntry{ HideInputStatus::Id, BitFlags<DataModel::CommandQualityFlags>{},
                                                                  Access::Privilege::kOperate };
 } // namespace HideInputStatus
 namespace RenameInput {
-inline constexpr DataModel::AcceptedCommandEntry kMetadataEntry{ MediaInput::Commands::RenameInput::Id,
-                                                                 BitFlags<DataModel::CommandQualityFlags>{},
+inline constexpr DataModel::AcceptedCommandEntry kMetadataEntry{ RenameInput::Id, BitFlags<DataModel::CommandQualityFlags>{},
                                                                  Access::Privilege::kManage };
-=======
-inline constexpr DataModel::AcceptedCommandEntry kMetadataEntry = {
-    .commandId       = SelectInput::Id,
-    .flags           = BitFlags<DataModel::CommandQualityFlags>{},
-    .invokePrivilege = Access::Privilege::kOperate,
-};
-} // namespace SelectInput
-namespace ShowInputStatus {
-inline constexpr DataModel::AcceptedCommandEntry kMetadataEntry = {
-    .commandId       = ShowInputStatus::Id,
-    .flags           = BitFlags<DataModel::CommandQualityFlags>{},
-    .invokePrivilege = Access::Privilege::kOperate,
-};
-} // namespace ShowInputStatus
-namespace HideInputStatus {
-inline constexpr DataModel::AcceptedCommandEntry kMetadataEntry = {
-    .commandId       = HideInputStatus::Id,
-    .flags           = BitFlags<DataModel::CommandQualityFlags>{},
-    .invokePrivilege = Access::Privilege::kOperate,
-};
-} // namespace HideInputStatus
-namespace RenameInput {
-inline constexpr DataModel::AcceptedCommandEntry kMetadataEntry = {
-    .commandId       = RenameInput::Id,
-    .flags           = BitFlags<DataModel::CommandQualityFlags>{},
-    .invokePrivilege = Access::Privilege::kManage,
-};
->>>>>>> 95887348
 } // namespace RenameInput
 
 } // namespace Commands
