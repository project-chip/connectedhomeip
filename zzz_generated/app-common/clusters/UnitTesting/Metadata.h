// DO NOT EDIT MANUALLY - Generated file
//
// Cluster metadata information for cluster UnitTesting (cluster code: 4294048773/0xFFF1FC05)
// based on src/controller/data_model/controller-clusters.matter
#pragma once

#include <app/data-model-provider/MetadataTypes.h>
#include <lib/core/DataModelTypes.h>

#include <cstdint>

#include <clusters/UnitTesting/Ids.h>

namespace chip {
namespace app {
namespace Clusters {
namespace UnitTesting {

inline constexpr uint32_t kRevision = 1;

namespace Attributes {
namespace Boolean {
inline constexpr DataModel::AttributeEntry kMetadataEntry{ Boolean::Id, BitFlags<DataModel::AttributeQualityFlags>{},
                                                           Access::Privilege::kView, Access::Privilege::kOperate };
} // namespace Boolean
namespace Bitmap8 {
inline constexpr DataModel::AttributeEntry kMetadataEntry{ Bitmap8::Id, BitFlags<DataModel::AttributeQualityFlags>{},
                                                           Access::Privilege::kView, Access::Privilege::kOperate };
} // namespace Bitmap8
namespace Bitmap16 {
inline constexpr DataModel::AttributeEntry kMetadataEntry{ Bitmap16::Id, BitFlags<DataModel::AttributeQualityFlags>{},
                                                           Access::Privilege::kView, Access::Privilege::kOperate };
} // namespace Bitmap16
namespace Bitmap32 {
inline constexpr DataModel::AttributeEntry kMetadataEntry{ Bitmap32::Id, BitFlags<DataModel::AttributeQualityFlags>{},
                                                           Access::Privilege::kView, Access::Privilege::kOperate };
} // namespace Bitmap32
namespace Bitmap64 {
inline constexpr DataModel::AttributeEntry kMetadataEntry{ Bitmap64::Id, BitFlags<DataModel::AttributeQualityFlags>{},
                                                           Access::Privilege::kView, Access::Privilege::kOperate };
} // namespace Bitmap64
namespace Int8u {
inline constexpr DataModel::AttributeEntry kMetadataEntry{ Int8u::Id, BitFlags<DataModel::AttributeQualityFlags>{},
                                                           Access::Privilege::kView, Access::Privilege::kOperate };
} // namespace Int8u
namespace Int16u {
inline constexpr DataModel::AttributeEntry kMetadataEntry{ Int16u::Id, BitFlags<DataModel::AttributeQualityFlags>{},
                                                           Access::Privilege::kView, Access::Privilege::kOperate };
} // namespace Int16u
namespace Int24u {
inline constexpr DataModel::AttributeEntry kMetadataEntry{ Int24u::Id, BitFlags<DataModel::AttributeQualityFlags>{},
                                                           Access::Privilege::kView, Access::Privilege::kOperate };
} // namespace Int24u
namespace Int32u {
inline constexpr DataModel::AttributeEntry kMetadataEntry{ Int32u::Id, BitFlags<DataModel::AttributeQualityFlags>{},
                                                           Access::Privilege::kView, Access::Privilege::kOperate };
} // namespace Int32u
namespace Int40u {
inline constexpr DataModel::AttributeEntry kMetadataEntry{ Int40u::Id, BitFlags<DataModel::AttributeQualityFlags>{},
                                                           Access::Privilege::kView, Access::Privilege::kOperate };
} // namespace Int40u
namespace Int48u {
inline constexpr DataModel::AttributeEntry kMetadataEntry{ Int48u::Id, BitFlags<DataModel::AttributeQualityFlags>{},
                                                           Access::Privilege::kView, Access::Privilege::kOperate };
} // namespace Int48u
namespace Int56u {
inline constexpr DataModel::AttributeEntry kMetadataEntry{ Int56u::Id, BitFlags<DataModel::AttributeQualityFlags>{},
                                                           Access::Privilege::kView, Access::Privilege::kOperate };
} // namespace Int56u
namespace Int64u {
inline constexpr DataModel::AttributeEntry kMetadataEntry{ Int64u::Id, BitFlags<DataModel::AttributeQualityFlags>{},
                                                           Access::Privilege::kView, Access::Privilege::kOperate };
} // namespace Int64u
namespace Int8s {
inline constexpr DataModel::AttributeEntry kMetadataEntry{ Int8s::Id, BitFlags<DataModel::AttributeQualityFlags>{},
                                                           Access::Privilege::kView, Access::Privilege::kOperate };
} // namespace Int8s
namespace Int16s {
inline constexpr DataModel::AttributeEntry kMetadataEntry{ Int16s::Id, BitFlags<DataModel::AttributeQualityFlags>{},
                                                           Access::Privilege::kView, Access::Privilege::kOperate };
} // namespace Int16s
namespace Int24s {
inline constexpr DataModel::AttributeEntry kMetadataEntry{ Int24s::Id, BitFlags<DataModel::AttributeQualityFlags>{},
                                                           Access::Privilege::kView, Access::Privilege::kOperate };
} // namespace Int24s
namespace Int32s {
inline constexpr DataModel::AttributeEntry kMetadataEntry{ Int32s::Id, BitFlags<DataModel::AttributeQualityFlags>{},
                                                           Access::Privilege::kView, Access::Privilege::kOperate };
} // namespace Int32s
namespace Int40s {
inline constexpr DataModel::AttributeEntry kMetadataEntry{ Int40s::Id, BitFlags<DataModel::AttributeQualityFlags>{},
                                                           Access::Privilege::kView, Access::Privilege::kOperate };
} // namespace Int40s
namespace Int48s {
inline constexpr DataModel::AttributeEntry kMetadataEntry{ Int48s::Id, BitFlags<DataModel::AttributeQualityFlags>{},
                                                           Access::Privilege::kView, Access::Privilege::kOperate };
} // namespace Int48s
namespace Int56s {
inline constexpr DataModel::AttributeEntry kMetadataEntry{ Int56s::Id, BitFlags<DataModel::AttributeQualityFlags>{},
                                                           Access::Privilege::kView, Access::Privilege::kOperate };
} // namespace Int56s
namespace Int64s {
inline constexpr DataModel::AttributeEntry kMetadataEntry{ Int64s::Id, BitFlags<DataModel::AttributeQualityFlags>{},
                                                           Access::Privilege::kView, Access::Privilege::kOperate };
} // namespace Int64s
namespace Enum8 {
inline constexpr DataModel::AttributeEntry kMetadataEntry{ Enum8::Id, BitFlags<DataModel::AttributeQualityFlags>{},
                                                           Access::Privilege::kView, Access::Privilege::kOperate };
} // namespace Enum8
namespace Enum16 {
inline constexpr DataModel::AttributeEntry kMetadataEntry{ Enum16::Id, BitFlags<DataModel::AttributeQualityFlags>{},
                                                           Access::Privilege::kView, Access::Privilege::kOperate };
} // namespace Enum16
namespace FloatSingle {
inline constexpr DataModel::AttributeEntry kMetadataEntry{ FloatSingle::Id, BitFlags<DataModel::AttributeQualityFlags>{},
                                                           Access::Privilege::kView, Access::Privilege::kOperate };
} // namespace FloatSingle
namespace FloatDouble {
inline constexpr DataModel::AttributeEntry kMetadataEntry{ FloatDouble::Id, BitFlags<DataModel::AttributeQualityFlags>{},
                                                           Access::Privilege::kView, Access::Privilege::kOperate };
} // namespace FloatDouble
namespace OctetString {
inline constexpr DataModel::AttributeEntry kMetadataEntry{ OctetString::Id, BitFlags<DataModel::AttributeQualityFlags>{},
                                                           Access::Privilege::kView, Access::Privilege::kOperate };
} // namespace OctetString
namespace ListInt8u {
inline constexpr DataModel::AttributeEntry kMetadataEntry{
    ListInt8u::Id, BitFlags<DataModel::AttributeQualityFlags>{ DataModel::AttributeQualityFlags::kListAttribute },
    Access::Privilege::kView, Access::Privilege::kOperate
};
} // namespace ListInt8u
namespace ListOctetString {
inline constexpr DataModel::AttributeEntry kMetadataEntry{
    ListOctetString::Id, BitFlags<DataModel::AttributeQualityFlags>{ DataModel::AttributeQualityFlags::kListAttribute },
    Access::Privilege::kView, Access::Privilege::kOperate
};
} // namespace ListOctetString
namespace ListStructOctetString {
inline constexpr DataModel::AttributeEntry kMetadataEntry{
    ListStructOctetString::Id, BitFlags<DataModel::AttributeQualityFlags>{ DataModel::AttributeQualityFlags::kListAttribute },
    Access::Privilege::kView, Access::Privilege::kOperate
};
} // namespace ListStructOctetString
namespace LongOctetString {
inline constexpr DataModel::AttributeEntry kMetadataEntry{ LongOctetString::Id, BitFlags<DataModel::AttributeQualityFlags>{},
                                                           Access::Privilege::kView, Access::Privilege::kOperate };
} // namespace LongOctetString
namespace CharString {
inline constexpr DataModel::AttributeEntry kMetadataEntry{ CharString::Id, BitFlags<DataModel::AttributeQualityFlags>{},
                                                           Access::Privilege::kView, Access::Privilege::kOperate };
} // namespace CharString
namespace LongCharString {
inline constexpr DataModel::AttributeEntry kMetadataEntry{ LongCharString::Id, BitFlags<DataModel::AttributeQualityFlags>{},
                                                           Access::Privilege::kView, Access::Privilege::kOperate };
} // namespace LongCharString
namespace EpochUs {
inline constexpr DataModel::AttributeEntry kMetadataEntry{ EpochUs::Id, BitFlags<DataModel::AttributeQualityFlags>{},
                                                           Access::Privilege::kView, Access::Privilege::kOperate };
} // namespace EpochUs
namespace EpochS {
inline constexpr DataModel::AttributeEntry kMetadataEntry{ EpochS::Id, BitFlags<DataModel::AttributeQualityFlags>{},
                                                           Access::Privilege::kView, Access::Privilege::kOperate };
} // namespace EpochS
namespace VendorId {
inline constexpr DataModel::AttributeEntry kMetadataEntry{ VendorId::Id, BitFlags<DataModel::AttributeQualityFlags>{},
                                                           Access::Privilege::kView, Access::Privilege::kOperate };
} // namespace VendorId
namespace ListNullablesAndOptionalsStruct {
inline constexpr DataModel::AttributeEntry kMetadataEntry{ ListNullablesAndOptionalsStruct::Id,
                                                           BitFlags<DataModel::AttributeQualityFlags>{
                                                               DataModel::AttributeQualityFlags::kListAttribute },
                                                           Access::Privilege::kView, Access::Privilege::kOperate };
} // namespace ListNullablesAndOptionalsStruct
namespace EnumAttr {
inline constexpr DataModel::AttributeEntry kMetadataEntry{ EnumAttr::Id, BitFlags<DataModel::AttributeQualityFlags>{},
                                                           Access::Privilege::kView, Access::Privilege::kOperate };
} // namespace EnumAttr
namespace StructAttr {
inline constexpr DataModel::AttributeEntry kMetadataEntry{ StructAttr::Id, BitFlags<DataModel::AttributeQualityFlags>{},
                                                           Access::Privilege::kView, Access::Privilege::kOperate };
} // namespace StructAttr
namespace RangeRestrictedInt8u {
inline constexpr DataModel::AttributeEntry kMetadataEntry{ RangeRestrictedInt8u::Id, BitFlags<DataModel::AttributeQualityFlags>{},
                                                           Access::Privilege::kView, Access::Privilege::kOperate };
} // namespace RangeRestrictedInt8u
namespace RangeRestrictedInt8s {
inline constexpr DataModel::AttributeEntry kMetadataEntry{ RangeRestrictedInt8s::Id, BitFlags<DataModel::AttributeQualityFlags>{},
                                                           Access::Privilege::kView, Access::Privilege::kOperate };
} // namespace RangeRestrictedInt8s
namespace RangeRestrictedInt16u {
inline constexpr DataModel::AttributeEntry kMetadataEntry{ RangeRestrictedInt16u::Id, BitFlags<DataModel::AttributeQualityFlags>{},
                                                           Access::Privilege::kView, Access::Privilege::kOperate };
} // namespace RangeRestrictedInt16u
namespace RangeRestrictedInt16s {
inline constexpr DataModel::AttributeEntry kMetadataEntry{ RangeRestrictedInt16s::Id, BitFlags<DataModel::AttributeQualityFlags>{},
                                                           Access::Privilege::kView, Access::Privilege::kOperate };
} // namespace RangeRestrictedInt16s
namespace ListLongOctetString {
inline constexpr DataModel::AttributeEntry kMetadataEntry{
    ListLongOctetString::Id, BitFlags<DataModel::AttributeQualityFlags>{ DataModel::AttributeQualityFlags::kListAttribute },
    Access::Privilege::kView, Access::Privilege::kOperate
};
} // namespace ListLongOctetString
namespace ListFabricScoped {
inline constexpr DataModel::AttributeEntry kMetadataEntry{
    ListFabricScoped::Id, BitFlags<DataModel::AttributeQualityFlags>{ DataModel::AttributeQualityFlags::kListAttribute },
    Access::Privilege::kView, Access::Privilege::kOperate
};
} // namespace ListFabricScoped
namespace TimedWriteBoolean {
inline constexpr DataModel::AttributeEntry kMetadataEntry{
    TimedWriteBoolean::Id, BitFlags<DataModel::AttributeQualityFlags>{ DataModel::AttributeQualityFlags::kTimed },
    Access::Privilege::kView, Access::Privilege::kOperate
};
} // namespace TimedWriteBoolean
namespace GeneralErrorBoolean {
inline constexpr DataModel::AttributeEntry kMetadataEntry{ GeneralErrorBoolean::Id, BitFlags<DataModel::AttributeQualityFlags>{},
                                                           Access::Privilege::kView, Access::Privilege::kOperate };
} // namespace GeneralErrorBoolean
namespace ClusterErrorBoolean {
inline constexpr DataModel::AttributeEntry kMetadataEntry{ ClusterErrorBoolean::Id, BitFlags<DataModel::AttributeQualityFlags>{},
                                                           Access::Privilege::kView, Access::Privilege::kOperate };
} // namespace ClusterErrorBoolean
namespace GlobalEnum {
inline constexpr DataModel::AttributeEntry kMetadataEntry{ GlobalEnum::Id, BitFlags<DataModel::AttributeQualityFlags>{},
                                                           Access::Privilege::kView, Access::Privilege::kOperate };
} // namespace GlobalEnum
namespace GlobalStruct {
inline constexpr DataModel::AttributeEntry kMetadataEntry{ GlobalStruct::Id, BitFlags<DataModel::AttributeQualityFlags>{},
                                                           Access::Privilege::kView, Access::Privilege::kOperate };
} // namespace GlobalStruct
namespace Unsupported {
inline constexpr DataModel::AttributeEntry kMetadataEntry{ Unsupported::Id, BitFlags<DataModel::AttributeQualityFlags>{},
                                                           Access::Privilege::kView, Access::Privilege::kOperate };
} // namespace Unsupported
namespace ReadFailureCode {
inline constexpr DataModel::AttributeEntry kMetadataEntry{ ReadFailureCode::Id, BitFlags<DataModel::AttributeQualityFlags>{},
                                                           Access::Privilege::kView, Access::Privilege::kOperate };
} // namespace ReadFailureCode
namespace FailureInt32U {
inline constexpr DataModel::AttributeEntry kMetadataEntry{ FailureInt32U::Id, BitFlags<DataModel::AttributeQualityFlags>{},
                                                           Access::Privilege::kView, Access::Privilege::kOperate };
} // namespace FailureInt32U
namespace NullableBoolean {
inline constexpr DataModel::AttributeEntry kMetadataEntry{ NullableBoolean::Id, BitFlags<DataModel::AttributeQualityFlags>{},
                                                           Access::Privilege::kView, Access::Privilege::kOperate };
} // namespace NullableBoolean
namespace NullableBitmap8 {
inline constexpr DataModel::AttributeEntry kMetadataEntry{ NullableBitmap8::Id, BitFlags<DataModel::AttributeQualityFlags>{},
                                                           Access::Privilege::kView, Access::Privilege::kOperate };
} // namespace NullableBitmap8
namespace NullableBitmap16 {
inline constexpr DataModel::AttributeEntry kMetadataEntry{ NullableBitmap16::Id, BitFlags<DataModel::AttributeQualityFlags>{},
                                                           Access::Privilege::kView, Access::Privilege::kOperate };
} // namespace NullableBitmap16
namespace NullableBitmap32 {
inline constexpr DataModel::AttributeEntry kMetadataEntry{ NullableBitmap32::Id, BitFlags<DataModel::AttributeQualityFlags>{},
                                                           Access::Privilege::kView, Access::Privilege::kOperate };
} // namespace NullableBitmap32
namespace NullableBitmap64 {
inline constexpr DataModel::AttributeEntry kMetadataEntry{ NullableBitmap64::Id, BitFlags<DataModel::AttributeQualityFlags>{},
                                                           Access::Privilege::kView, Access::Privilege::kOperate };
} // namespace NullableBitmap64
namespace NullableInt8u {
inline constexpr DataModel::AttributeEntry kMetadataEntry{ NullableInt8u::Id, BitFlags<DataModel::AttributeQualityFlags>{},
                                                           Access::Privilege::kView, Access::Privilege::kOperate };
} // namespace NullableInt8u
namespace NullableInt16u {
inline constexpr DataModel::AttributeEntry kMetadataEntry{ NullableInt16u::Id, BitFlags<DataModel::AttributeQualityFlags>{},
                                                           Access::Privilege::kView, Access::Privilege::kOperate };
} // namespace NullableInt16u
namespace NullableInt24u {
inline constexpr DataModel::AttributeEntry kMetadataEntry{ NullableInt24u::Id, BitFlags<DataModel::AttributeQualityFlags>{},
                                                           Access::Privilege::kView, Access::Privilege::kOperate };
} // namespace NullableInt24u
namespace NullableInt32u {
inline constexpr DataModel::AttributeEntry kMetadataEntry{ NullableInt32u::Id, BitFlags<DataModel::AttributeQualityFlags>{},
                                                           Access::Privilege::kView, Access::Privilege::kOperate };
} // namespace NullableInt32u
namespace NullableInt40u {
inline constexpr DataModel::AttributeEntry kMetadataEntry{ NullableInt40u::Id, BitFlags<DataModel::AttributeQualityFlags>{},
                                                           Access::Privilege::kView, Access::Privilege::kOperate };
} // namespace NullableInt40u
namespace NullableInt48u {
inline constexpr DataModel::AttributeEntry kMetadataEntry{ NullableInt48u::Id, BitFlags<DataModel::AttributeQualityFlags>{},
                                                           Access::Privilege::kView, Access::Privilege::kOperate };
} // namespace NullableInt48u
namespace NullableInt56u {
inline constexpr DataModel::AttributeEntry kMetadataEntry{ NullableInt56u::Id, BitFlags<DataModel::AttributeQualityFlags>{},
                                                           Access::Privilege::kView, Access::Privilege::kOperate };
} // namespace NullableInt56u
namespace NullableInt64u {
inline constexpr DataModel::AttributeEntry kMetadataEntry{ NullableInt64u::Id, BitFlags<DataModel::AttributeQualityFlags>{},
                                                           Access::Privilege::kView, Access::Privilege::kOperate };
} // namespace NullableInt64u
namespace NullableInt8s {
inline constexpr DataModel::AttributeEntry kMetadataEntry{ NullableInt8s::Id, BitFlags<DataModel::AttributeQualityFlags>{},
                                                           Access::Privilege::kView, Access::Privilege::kOperate };
} // namespace NullableInt8s
namespace NullableInt16s {
inline constexpr DataModel::AttributeEntry kMetadataEntry{ NullableInt16s::Id, BitFlags<DataModel::AttributeQualityFlags>{},
                                                           Access::Privilege::kView, Access::Privilege::kOperate };
} // namespace NullableInt16s
namespace NullableInt24s {
inline constexpr DataModel::AttributeEntry kMetadataEntry{ NullableInt24s::Id, BitFlags<DataModel::AttributeQualityFlags>{},
                                                           Access::Privilege::kView, Access::Privilege::kOperate };
} // namespace NullableInt24s
namespace NullableInt32s {
inline constexpr DataModel::AttributeEntry kMetadataEntry{ NullableInt32s::Id, BitFlags<DataModel::AttributeQualityFlags>{},
                                                           Access::Privilege::kView, Access::Privilege::kOperate };
} // namespace NullableInt32s
namespace NullableInt40s {
inline constexpr DataModel::AttributeEntry kMetadataEntry{ NullableInt40s::Id, BitFlags<DataModel::AttributeQualityFlags>{},
                                                           Access::Privilege::kView, Access::Privilege::kOperate };
} // namespace NullableInt40s
namespace NullableInt48s {
inline constexpr DataModel::AttributeEntry kMetadataEntry{ NullableInt48s::Id, BitFlags<DataModel::AttributeQualityFlags>{},
                                                           Access::Privilege::kView, Access::Privilege::kOperate };
} // namespace NullableInt48s
namespace NullableInt56s {
inline constexpr DataModel::AttributeEntry kMetadataEntry{ NullableInt56s::Id, BitFlags<DataModel::AttributeQualityFlags>{},
                                                           Access::Privilege::kView, Access::Privilege::kOperate };
} // namespace NullableInt56s
namespace NullableInt64s {
inline constexpr DataModel::AttributeEntry kMetadataEntry{ NullableInt64s::Id, BitFlags<DataModel::AttributeQualityFlags>{},
                                                           Access::Privilege::kView, Access::Privilege::kOperate };
} // namespace NullableInt64s
namespace NullableEnum8 {
inline constexpr DataModel::AttributeEntry kMetadataEntry{ NullableEnum8::Id, BitFlags<DataModel::AttributeQualityFlags>{},
                                                           Access::Privilege::kView, Access::Privilege::kOperate };
} // namespace NullableEnum8
namespace NullableEnum16 {
inline constexpr DataModel::AttributeEntry kMetadataEntry{ NullableEnum16::Id, BitFlags<DataModel::AttributeQualityFlags>{},
                                                           Access::Privilege::kView, Access::Privilege::kOperate };
} // namespace NullableEnum16
namespace NullableFloatSingle {
inline constexpr DataModel::AttributeEntry kMetadataEntry{ NullableFloatSingle::Id, BitFlags<DataModel::AttributeQualityFlags>{},
                                                           Access::Privilege::kView, Access::Privilege::kOperate };
} // namespace NullableFloatSingle
namespace NullableFloatDouble {
inline constexpr DataModel::AttributeEntry kMetadataEntry{ NullableFloatDouble::Id, BitFlags<DataModel::AttributeQualityFlags>{},
                                                           Access::Privilege::kView, Access::Privilege::kOperate };
} // namespace NullableFloatDouble
namespace NullableOctetString {
inline constexpr DataModel::AttributeEntry kMetadataEntry{ NullableOctetString::Id, BitFlags<DataModel::AttributeQualityFlags>{},
                                                           Access::Privilege::kView, Access::Privilege::kOperate };
} // namespace NullableOctetString
namespace NullableCharString {
inline constexpr DataModel::AttributeEntry kMetadataEntry{ NullableCharString::Id, BitFlags<DataModel::AttributeQualityFlags>{},
                                                           Access::Privilege::kView, Access::Privilege::kOperate };
} // namespace NullableCharString
namespace NullableEnumAttr {
inline constexpr DataModel::AttributeEntry kMetadataEntry{ NullableEnumAttr::Id, BitFlags<DataModel::AttributeQualityFlags>{},
                                                           Access::Privilege::kView, Access::Privilege::kOperate };
} // namespace NullableEnumAttr
namespace NullableStruct {
inline constexpr DataModel::AttributeEntry kMetadataEntry{ NullableStruct::Id, BitFlags<DataModel::AttributeQualityFlags>{},
                                                           Access::Privilege::kView, Access::Privilege::kOperate };
} // namespace NullableStruct
namespace NullableRangeRestrictedInt8u {
inline constexpr DataModel::AttributeEntry kMetadataEntry{ NullableRangeRestrictedInt8u::Id,
                                                           BitFlags<DataModel::AttributeQualityFlags>{}, Access::Privilege::kView,
                                                           Access::Privilege::kOperate };
} // namespace NullableRangeRestrictedInt8u
namespace NullableRangeRestrictedInt8s {
inline constexpr DataModel::AttributeEntry kMetadataEntry{ NullableRangeRestrictedInt8s::Id,
                                                           BitFlags<DataModel::AttributeQualityFlags>{}, Access::Privilege::kView,
                                                           Access::Privilege::kOperate };
} // namespace NullableRangeRestrictedInt8s
namespace NullableRangeRestrictedInt16u {
inline constexpr DataModel::AttributeEntry kMetadataEntry{ NullableRangeRestrictedInt16u::Id,
                                                           BitFlags<DataModel::AttributeQualityFlags>{}, Access::Privilege::kView,
                                                           Access::Privilege::kOperate };
} // namespace NullableRangeRestrictedInt16u
namespace NullableRangeRestrictedInt16s {
inline constexpr DataModel::AttributeEntry kMetadataEntry{ NullableRangeRestrictedInt16s::Id,
                                                           BitFlags<DataModel::AttributeQualityFlags>{}, Access::Privilege::kView,
                                                           Access::Privilege::kOperate };
} // namespace NullableRangeRestrictedInt16s
namespace WriteOnlyInt8u {
inline constexpr DataModel::AttributeEntry kMetadataEntry{ WriteOnlyInt8u::Id, BitFlags<DataModel::AttributeQualityFlags>{},
                                                           Access::Privilege::kView, Access::Privilege::kOperate };
} // namespace WriteOnlyInt8u
namespace NullableGlobalEnum {
inline constexpr DataModel::AttributeEntry kMetadataEntry{ NullableGlobalEnum::Id, BitFlags<DataModel::AttributeQualityFlags>{},
                                                           Access::Privilege::kView, Access::Privilege::kOperate };
} // namespace NullableGlobalEnum
namespace NullableGlobalStruct {
inline constexpr DataModel::AttributeEntry kMetadataEntry{ NullableGlobalStruct::Id, BitFlags<DataModel::AttributeQualityFlags>{},
                                                           Access::Privilege::kView, Access::Privilege::kOperate };
} // namespace NullableGlobalStruct
namespace MeiInt8u {
inline constexpr DataModel::AttributeEntry kMetadataEntry{ MeiInt8u::Id, BitFlags<DataModel::AttributeQualityFlags>{},
                                                           Access::Privilege::kView, Access::Privilege::kOperate };
} // namespace MeiInt8u

} // namespace Attributes

namespace Commands {
namespace Test {
<<<<<<< HEAD
inline constexpr DataModel::AcceptedCommandEntry kMetadataEntry{ UnitTesting::Commands::Test::Id,
                                                                 BitFlags<DataModel::CommandQualityFlags>{},
                                                                 Access::Privilege::kOperate };
} // namespace Test
namespace TestNotHandled {
inline constexpr DataModel::AcceptedCommandEntry kMetadataEntry{ UnitTesting::Commands::TestNotHandled::Id,
                                                                 BitFlags<DataModel::CommandQualityFlags>{},
                                                                 Access::Privilege::kOperate };
} // namespace TestNotHandled
namespace TestSpecific {
inline constexpr DataModel::AcceptedCommandEntry kMetadataEntry{ UnitTesting::Commands::TestSpecific::Id,
                                                                 BitFlags<DataModel::CommandQualityFlags>{},
                                                                 Access::Privilege::kOperate };
} // namespace TestSpecific
namespace TestUnknownCommand {
inline constexpr DataModel::AcceptedCommandEntry kMetadataEntry{ UnitTesting::Commands::TestUnknownCommand::Id,
                                                                 BitFlags<DataModel::CommandQualityFlags>{},
                                                                 Access::Privilege::kOperate };
} // namespace TestUnknownCommand
namespace TestAddArguments {
inline constexpr DataModel::AcceptedCommandEntry kMetadataEntry{ UnitTesting::Commands::TestAddArguments::Id,
                                                                 BitFlags<DataModel::CommandQualityFlags>{},
                                                                 Access::Privilege::kOperate };
} // namespace TestAddArguments
namespace TestSimpleArgumentRequest {
inline constexpr DataModel::AcceptedCommandEntry kMetadataEntry{ UnitTesting::Commands::TestSimpleArgumentRequest::Id,
                                                                 BitFlags<DataModel::CommandQualityFlags>{},
                                                                 Access::Privilege::kOperate };
} // namespace TestSimpleArgumentRequest
namespace TestStructArrayArgumentRequest {
inline constexpr DataModel::AcceptedCommandEntry kMetadataEntry{ UnitTesting::Commands::TestStructArrayArgumentRequest::Id,
                                                                 BitFlags<DataModel::CommandQualityFlags>{},
                                                                 Access::Privilege::kOperate };
} // namespace TestStructArrayArgumentRequest
namespace TestStructArgumentRequest {
inline constexpr DataModel::AcceptedCommandEntry kMetadataEntry{ UnitTesting::Commands::TestStructArgumentRequest::Id,
                                                                 BitFlags<DataModel::CommandQualityFlags>{},
                                                                 Access::Privilege::kOperate };
} // namespace TestStructArgumentRequest
namespace TestNestedStructArgumentRequest {
inline constexpr DataModel::AcceptedCommandEntry kMetadataEntry{ UnitTesting::Commands::TestNestedStructArgumentRequest::Id,
                                                                 BitFlags<DataModel::CommandQualityFlags>{},
                                                                 Access::Privilege::kOperate };
} // namespace TestNestedStructArgumentRequest
namespace TestListStructArgumentRequest {
inline constexpr DataModel::AcceptedCommandEntry kMetadataEntry{ UnitTesting::Commands::TestListStructArgumentRequest::Id,
                                                                 BitFlags<DataModel::CommandQualityFlags>{},
                                                                 Access::Privilege::kOperate };
} // namespace TestListStructArgumentRequest
namespace TestListInt8UArgumentRequest {
inline constexpr DataModel::AcceptedCommandEntry kMetadataEntry{ UnitTesting::Commands::TestListInt8UArgumentRequest::Id,
                                                                 BitFlags<DataModel::CommandQualityFlags>{},
                                                                 Access::Privilege::kOperate };
} // namespace TestListInt8UArgumentRequest
namespace TestNestedStructListArgumentRequest {
inline constexpr DataModel::AcceptedCommandEntry kMetadataEntry{ UnitTesting::Commands::TestNestedStructListArgumentRequest::Id,
                                                                 BitFlags<DataModel::CommandQualityFlags>{},
                                                                 Access::Privilege::kOperate };
} // namespace TestNestedStructListArgumentRequest
namespace TestListNestedStructListArgumentRequest {
inline constexpr DataModel::AcceptedCommandEntry kMetadataEntry{ UnitTesting::Commands::TestListNestedStructListArgumentRequest::Id,
                                                                 BitFlags<DataModel::CommandQualityFlags>{},
                                                                 Access::Privilege::kOperate };
} // namespace TestListNestedStructListArgumentRequest
namespace TestListInt8UReverseRequest {
inline constexpr DataModel::AcceptedCommandEntry kMetadataEntry{ UnitTesting::Commands::TestListInt8UReverseRequest::Id,
                                                                 BitFlags<DataModel::CommandQualityFlags>{},
                                                                 Access::Privilege::kOperate };
} // namespace TestListInt8UReverseRequest
namespace TestEnumsRequest {
inline constexpr DataModel::AcceptedCommandEntry kMetadataEntry{ UnitTesting::Commands::TestEnumsRequest::Id,
                                                                 BitFlags<DataModel::CommandQualityFlags>{},
                                                                 Access::Privilege::kOperate };
} // namespace TestEnumsRequest
namespace TestNullableOptionalRequest {
inline constexpr DataModel::AcceptedCommandEntry kMetadataEntry{ UnitTesting::Commands::TestNullableOptionalRequest::Id,
                                                                 BitFlags<DataModel::CommandQualityFlags>{},
                                                                 Access::Privilege::kOperate };
} // namespace TestNullableOptionalRequest
namespace TestComplexNullableOptionalRequest {
inline constexpr DataModel::AcceptedCommandEntry kMetadataEntry{ UnitTesting::Commands::TestComplexNullableOptionalRequest::Id,
                                                                 BitFlags<DataModel::CommandQualityFlags>{},
                                                                 Access::Privilege::kOperate };
} // namespace TestComplexNullableOptionalRequest
namespace SimpleStructEchoRequest {
inline constexpr DataModel::AcceptedCommandEntry kMetadataEntry{ UnitTesting::Commands::SimpleStructEchoRequest::Id,
                                                                 BitFlags<DataModel::CommandQualityFlags>{},
                                                                 Access::Privilege::kOperate };
} // namespace SimpleStructEchoRequest
namespace TimedInvokeRequest {
inline constexpr DataModel::AcceptedCommandEntry kMetadataEntry{
    UnitTesting::Commands::TimedInvokeRequest::Id,
    BitFlags<DataModel::CommandQualityFlags>{ DataModel::CommandQualityFlags::kTimed }, Access::Privilege::kOperate
};
} // namespace TimedInvokeRequest
namespace TestSimpleOptionalArgumentRequest {
inline constexpr DataModel::AcceptedCommandEntry kMetadataEntry{ UnitTesting::Commands::TestSimpleOptionalArgumentRequest::Id,
                                                                 BitFlags<DataModel::CommandQualityFlags>{},
                                                                 Access::Privilege::kOperate };
} // namespace TestSimpleOptionalArgumentRequest
namespace TestEmitTestEventRequest {
inline constexpr DataModel::AcceptedCommandEntry kMetadataEntry{ UnitTesting::Commands::TestEmitTestEventRequest::Id,
                                                                 BitFlags<DataModel::CommandQualityFlags>{},
                                                                 Access::Privilege::kOperate };
} // namespace TestEmitTestEventRequest
namespace TestEmitTestFabricScopedEventRequest {
inline constexpr DataModel::AcceptedCommandEntry kMetadataEntry{ UnitTesting::Commands::TestEmitTestFabricScopedEventRequest::Id,
                                                                 BitFlags<DataModel::CommandQualityFlags>{},
                                                                 Access::Privilege::kOperate };
} // namespace TestEmitTestFabricScopedEventRequest
namespace TestBatchHelperRequest {
inline constexpr DataModel::AcceptedCommandEntry kMetadataEntry{ UnitTesting::Commands::TestBatchHelperRequest::Id,
                                                                 BitFlags<DataModel::CommandQualityFlags>{},
                                                                 Access::Privilege::kOperate };
} // namespace TestBatchHelperRequest
namespace TestSecondBatchHelperRequest {
inline constexpr DataModel::AcceptedCommandEntry kMetadataEntry{ UnitTesting::Commands::TestSecondBatchHelperRequest::Id,
                                                                 BitFlags<DataModel::CommandQualityFlags>{},
                                                                 Access::Privilege::kOperate };
} // namespace TestSecondBatchHelperRequest
namespace StringEchoRequest {
inline constexpr DataModel::AcceptedCommandEntry kMetadataEntry{ UnitTesting::Commands::StringEchoRequest::Id,
                                                                 BitFlags<DataModel::CommandQualityFlags>{},
                                                                 Access::Privilege::kOperate };
} // namespace StringEchoRequest
namespace GlobalEchoRequest {
inline constexpr DataModel::AcceptedCommandEntry kMetadataEntry{ UnitTesting::Commands::GlobalEchoRequest::Id,
                                                                 BitFlags<DataModel::CommandQualityFlags>{},
                                                                 Access::Privilege::kOperate };
} // namespace GlobalEchoRequest
namespace TestDifferentVendorMeiRequest {
inline constexpr DataModel::AcceptedCommandEntry kMetadataEntry{ UnitTesting::Commands::TestDifferentVendorMeiRequest::Id,
                                                                 BitFlags<DataModel::CommandQualityFlags>{},
                                                                 Access::Privilege::kOperate };
=======
inline constexpr DataModel::AcceptedCommandEntry kMetadataEntry = {
    .commandId       = Test::Id,
    .flags           = BitFlags<DataModel::CommandQualityFlags>{},
    .invokePrivilege = Access::Privilege::kOperate,
};
} // namespace Test
namespace TestNotHandled {
inline constexpr DataModel::AcceptedCommandEntry kMetadataEntry = {
    .commandId       = TestNotHandled::Id,
    .flags           = BitFlags<DataModel::CommandQualityFlags>{},
    .invokePrivilege = Access::Privilege::kOperate,
};
} // namespace TestNotHandled
namespace TestSpecific {
inline constexpr DataModel::AcceptedCommandEntry kMetadataEntry = {
    .commandId       = TestSpecific::Id,
    .flags           = BitFlags<DataModel::CommandQualityFlags>{},
    .invokePrivilege = Access::Privilege::kOperate,
};
} // namespace TestSpecific
namespace TestUnknownCommand {
inline constexpr DataModel::AcceptedCommandEntry kMetadataEntry = {
    .commandId       = TestUnknownCommand::Id,
    .flags           = BitFlags<DataModel::CommandQualityFlags>{},
    .invokePrivilege = Access::Privilege::kOperate,
};
} // namespace TestUnknownCommand
namespace TestAddArguments {
inline constexpr DataModel::AcceptedCommandEntry kMetadataEntry = {
    .commandId       = TestAddArguments::Id,
    .flags           = BitFlags<DataModel::CommandQualityFlags>{},
    .invokePrivilege = Access::Privilege::kOperate,
};
} // namespace TestAddArguments
namespace TestSimpleArgumentRequest {
inline constexpr DataModel::AcceptedCommandEntry kMetadataEntry = {
    .commandId       = TestSimpleArgumentRequest::Id,
    .flags           = BitFlags<DataModel::CommandQualityFlags>{},
    .invokePrivilege = Access::Privilege::kOperate,
};
} // namespace TestSimpleArgumentRequest
namespace TestStructArrayArgumentRequest {
inline constexpr DataModel::AcceptedCommandEntry kMetadataEntry = {
    .commandId       = TestStructArrayArgumentRequest::Id,
    .flags           = BitFlags<DataModel::CommandQualityFlags>{},
    .invokePrivilege = Access::Privilege::kOperate,
};
} // namespace TestStructArrayArgumentRequest
namespace TestStructArgumentRequest {
inline constexpr DataModel::AcceptedCommandEntry kMetadataEntry = {
    .commandId       = TestStructArgumentRequest::Id,
    .flags           = BitFlags<DataModel::CommandQualityFlags>{},
    .invokePrivilege = Access::Privilege::kOperate,
};
} // namespace TestStructArgumentRequest
namespace TestNestedStructArgumentRequest {
inline constexpr DataModel::AcceptedCommandEntry kMetadataEntry = {
    .commandId       = TestNestedStructArgumentRequest::Id,
    .flags           = BitFlags<DataModel::CommandQualityFlags>{},
    .invokePrivilege = Access::Privilege::kOperate,
};
} // namespace TestNestedStructArgumentRequest
namespace TestListStructArgumentRequest {
inline constexpr DataModel::AcceptedCommandEntry kMetadataEntry = {
    .commandId       = TestListStructArgumentRequest::Id,
    .flags           = BitFlags<DataModel::CommandQualityFlags>{},
    .invokePrivilege = Access::Privilege::kOperate,
};
} // namespace TestListStructArgumentRequest
namespace TestListInt8UArgumentRequest {
inline constexpr DataModel::AcceptedCommandEntry kMetadataEntry = {
    .commandId       = TestListInt8UArgumentRequest::Id,
    .flags           = BitFlags<DataModel::CommandQualityFlags>{},
    .invokePrivilege = Access::Privilege::kOperate,
};
} // namespace TestListInt8UArgumentRequest
namespace TestNestedStructListArgumentRequest {
inline constexpr DataModel::AcceptedCommandEntry kMetadataEntry = {
    .commandId       = TestNestedStructListArgumentRequest::Id,
    .flags           = BitFlags<DataModel::CommandQualityFlags>{},
    .invokePrivilege = Access::Privilege::kOperate,
};
} // namespace TestNestedStructListArgumentRequest
namespace TestListNestedStructListArgumentRequest {
inline constexpr DataModel::AcceptedCommandEntry kMetadataEntry = {
    .commandId       = TestListNestedStructListArgumentRequest::Id,
    .flags           = BitFlags<DataModel::CommandQualityFlags>{},
    .invokePrivilege = Access::Privilege::kOperate,
};
} // namespace TestListNestedStructListArgumentRequest
namespace TestListInt8UReverseRequest {
inline constexpr DataModel::AcceptedCommandEntry kMetadataEntry = {
    .commandId       = TestListInt8UReverseRequest::Id,
    .flags           = BitFlags<DataModel::CommandQualityFlags>{},
    .invokePrivilege = Access::Privilege::kOperate,
};
} // namespace TestListInt8UReverseRequest
namespace TestEnumsRequest {
inline constexpr DataModel::AcceptedCommandEntry kMetadataEntry = {
    .commandId       = TestEnumsRequest::Id,
    .flags           = BitFlags<DataModel::CommandQualityFlags>{},
    .invokePrivilege = Access::Privilege::kOperate,
};
} // namespace TestEnumsRequest
namespace TestNullableOptionalRequest {
inline constexpr DataModel::AcceptedCommandEntry kMetadataEntry = {
    .commandId       = TestNullableOptionalRequest::Id,
    .flags           = BitFlags<DataModel::CommandQualityFlags>{},
    .invokePrivilege = Access::Privilege::kOperate,
};
} // namespace TestNullableOptionalRequest
namespace TestComplexNullableOptionalRequest {
inline constexpr DataModel::AcceptedCommandEntry kMetadataEntry = {
    .commandId       = TestComplexNullableOptionalRequest::Id,
    .flags           = BitFlags<DataModel::CommandQualityFlags>{},
    .invokePrivilege = Access::Privilege::kOperate,
};
} // namespace TestComplexNullableOptionalRequest
namespace SimpleStructEchoRequest {
inline constexpr DataModel::AcceptedCommandEntry kMetadataEntry = {
    .commandId       = SimpleStructEchoRequest::Id,
    .flags           = BitFlags<DataModel::CommandQualityFlags>{},
    .invokePrivilege = Access::Privilege::kOperate,
};
} // namespace SimpleStructEchoRequest
namespace TimedInvokeRequest {
inline constexpr DataModel::AcceptedCommandEntry kMetadataEntry = {
    .commandId       = TimedInvokeRequest::Id,
    .flags           = BitFlags<DataModel::CommandQualityFlags>{ DataModel::CommandQualityFlags::kTimed },
    .invokePrivilege = Access::Privilege::kOperate,
};
} // namespace TimedInvokeRequest
namespace TestSimpleOptionalArgumentRequest {
inline constexpr DataModel::AcceptedCommandEntry kMetadataEntry = {
    .commandId       = TestSimpleOptionalArgumentRequest::Id,
    .flags           = BitFlags<DataModel::CommandQualityFlags>{},
    .invokePrivilege = Access::Privilege::kOperate,
};
} // namespace TestSimpleOptionalArgumentRequest
namespace TestEmitTestEventRequest {
inline constexpr DataModel::AcceptedCommandEntry kMetadataEntry = {
    .commandId       = TestEmitTestEventRequest::Id,
    .flags           = BitFlags<DataModel::CommandQualityFlags>{},
    .invokePrivilege = Access::Privilege::kOperate,
};
} // namespace TestEmitTestEventRequest
namespace TestEmitTestFabricScopedEventRequest {
inline constexpr DataModel::AcceptedCommandEntry kMetadataEntry = {
    .commandId       = TestEmitTestFabricScopedEventRequest::Id,
    .flags           = BitFlags<DataModel::CommandQualityFlags>{},
    .invokePrivilege = Access::Privilege::kOperate,
};
} // namespace TestEmitTestFabricScopedEventRequest
namespace TestBatchHelperRequest {
inline constexpr DataModel::AcceptedCommandEntry kMetadataEntry = {
    .commandId       = TestBatchHelperRequest::Id,
    .flags           = BitFlags<DataModel::CommandQualityFlags>{},
    .invokePrivilege = Access::Privilege::kOperate,
};
} // namespace TestBatchHelperRequest
namespace TestSecondBatchHelperRequest {
inline constexpr DataModel::AcceptedCommandEntry kMetadataEntry = {
    .commandId       = TestSecondBatchHelperRequest::Id,
    .flags           = BitFlags<DataModel::CommandQualityFlags>{},
    .invokePrivilege = Access::Privilege::kOperate,
};
} // namespace TestSecondBatchHelperRequest
namespace StringEchoRequest {
inline constexpr DataModel::AcceptedCommandEntry kMetadataEntry = {
    .commandId       = StringEchoRequest::Id,
    .flags           = BitFlags<DataModel::CommandQualityFlags>{},
    .invokePrivilege = Access::Privilege::kOperate,
};
} // namespace StringEchoRequest
namespace GlobalEchoRequest {
inline constexpr DataModel::AcceptedCommandEntry kMetadataEntry = {
    .commandId       = GlobalEchoRequest::Id,
    .flags           = BitFlags<DataModel::CommandQualityFlags>{},
    .invokePrivilege = Access::Privilege::kOperate,
};
} // namespace GlobalEchoRequest
namespace TestDifferentVendorMeiRequest {
inline constexpr DataModel::AcceptedCommandEntry kMetadataEntry = {
    .commandId       = TestDifferentVendorMeiRequest::Id,
    .flags           = BitFlags<DataModel::CommandQualityFlags>{},
    .invokePrivilege = Access::Privilege::kOperate,
};
>>>>>>> 95887348
} // namespace TestDifferentVendorMeiRequest

} // namespace Commands
} // namespace UnitTesting
} // namespace Clusters
} // namespace app
} // namespace chip<|MERGE_RESOLUTION|>--- conflicted
+++ resolved
@@ -398,330 +398,132 @@
 
 namespace Commands {
 namespace Test {
-<<<<<<< HEAD
-inline constexpr DataModel::AcceptedCommandEntry kMetadataEntry{ UnitTesting::Commands::Test::Id,
-                                                                 BitFlags<DataModel::CommandQualityFlags>{},
+inline constexpr DataModel::AcceptedCommandEntry kMetadataEntry{ Test::Id, BitFlags<DataModel::CommandQualityFlags>{},
                                                                  Access::Privilege::kOperate };
 } // namespace Test
 namespace TestNotHandled {
-inline constexpr DataModel::AcceptedCommandEntry kMetadataEntry{ UnitTesting::Commands::TestNotHandled::Id,
-                                                                 BitFlags<DataModel::CommandQualityFlags>{},
+inline constexpr DataModel::AcceptedCommandEntry kMetadataEntry{ TestNotHandled::Id, BitFlags<DataModel::CommandQualityFlags>{},
                                                                  Access::Privilege::kOperate };
 } // namespace TestNotHandled
 namespace TestSpecific {
-inline constexpr DataModel::AcceptedCommandEntry kMetadataEntry{ UnitTesting::Commands::TestSpecific::Id,
-                                                                 BitFlags<DataModel::CommandQualityFlags>{},
+inline constexpr DataModel::AcceptedCommandEntry kMetadataEntry{ TestSpecific::Id, BitFlags<DataModel::CommandQualityFlags>{},
                                                                  Access::Privilege::kOperate };
 } // namespace TestSpecific
 namespace TestUnknownCommand {
-inline constexpr DataModel::AcceptedCommandEntry kMetadataEntry{ UnitTesting::Commands::TestUnknownCommand::Id,
-                                                                 BitFlags<DataModel::CommandQualityFlags>{},
+inline constexpr DataModel::AcceptedCommandEntry kMetadataEntry{ TestUnknownCommand::Id, BitFlags<DataModel::CommandQualityFlags>{},
                                                                  Access::Privilege::kOperate };
 } // namespace TestUnknownCommand
 namespace TestAddArguments {
-inline constexpr DataModel::AcceptedCommandEntry kMetadataEntry{ UnitTesting::Commands::TestAddArguments::Id,
-                                                                 BitFlags<DataModel::CommandQualityFlags>{},
+inline constexpr DataModel::AcceptedCommandEntry kMetadataEntry{ TestAddArguments::Id, BitFlags<DataModel::CommandQualityFlags>{},
                                                                  Access::Privilege::kOperate };
 } // namespace TestAddArguments
 namespace TestSimpleArgumentRequest {
-inline constexpr DataModel::AcceptedCommandEntry kMetadataEntry{ UnitTesting::Commands::TestSimpleArgumentRequest::Id,
+inline constexpr DataModel::AcceptedCommandEntry kMetadataEntry{ TestSimpleArgumentRequest::Id,
                                                                  BitFlags<DataModel::CommandQualityFlags>{},
                                                                  Access::Privilege::kOperate };
 } // namespace TestSimpleArgumentRequest
 namespace TestStructArrayArgumentRequest {
-inline constexpr DataModel::AcceptedCommandEntry kMetadataEntry{ UnitTesting::Commands::TestStructArrayArgumentRequest::Id,
+inline constexpr DataModel::AcceptedCommandEntry kMetadataEntry{ TestStructArrayArgumentRequest::Id,
                                                                  BitFlags<DataModel::CommandQualityFlags>{},
                                                                  Access::Privilege::kOperate };
 } // namespace TestStructArrayArgumentRequest
 namespace TestStructArgumentRequest {
-inline constexpr DataModel::AcceptedCommandEntry kMetadataEntry{ UnitTesting::Commands::TestStructArgumentRequest::Id,
+inline constexpr DataModel::AcceptedCommandEntry kMetadataEntry{ TestStructArgumentRequest::Id,
                                                                  BitFlags<DataModel::CommandQualityFlags>{},
                                                                  Access::Privilege::kOperate };
 } // namespace TestStructArgumentRequest
 namespace TestNestedStructArgumentRequest {
-inline constexpr DataModel::AcceptedCommandEntry kMetadataEntry{ UnitTesting::Commands::TestNestedStructArgumentRequest::Id,
+inline constexpr DataModel::AcceptedCommandEntry kMetadataEntry{ TestNestedStructArgumentRequest::Id,
                                                                  BitFlags<DataModel::CommandQualityFlags>{},
                                                                  Access::Privilege::kOperate };
 } // namespace TestNestedStructArgumentRequest
 namespace TestListStructArgumentRequest {
-inline constexpr DataModel::AcceptedCommandEntry kMetadataEntry{ UnitTesting::Commands::TestListStructArgumentRequest::Id,
+inline constexpr DataModel::AcceptedCommandEntry kMetadataEntry{ TestListStructArgumentRequest::Id,
                                                                  BitFlags<DataModel::CommandQualityFlags>{},
                                                                  Access::Privilege::kOperate };
 } // namespace TestListStructArgumentRequest
 namespace TestListInt8UArgumentRequest {
-inline constexpr DataModel::AcceptedCommandEntry kMetadataEntry{ UnitTesting::Commands::TestListInt8UArgumentRequest::Id,
+inline constexpr DataModel::AcceptedCommandEntry kMetadataEntry{ TestListInt8UArgumentRequest::Id,
                                                                  BitFlags<DataModel::CommandQualityFlags>{},
                                                                  Access::Privilege::kOperate };
 } // namespace TestListInt8UArgumentRequest
 namespace TestNestedStructListArgumentRequest {
-inline constexpr DataModel::AcceptedCommandEntry kMetadataEntry{ UnitTesting::Commands::TestNestedStructListArgumentRequest::Id,
+inline constexpr DataModel::AcceptedCommandEntry kMetadataEntry{ TestNestedStructListArgumentRequest::Id,
                                                                  BitFlags<DataModel::CommandQualityFlags>{},
                                                                  Access::Privilege::kOperate };
 } // namespace TestNestedStructListArgumentRequest
 namespace TestListNestedStructListArgumentRequest {
-inline constexpr DataModel::AcceptedCommandEntry kMetadataEntry{ UnitTesting::Commands::TestListNestedStructListArgumentRequest::Id,
+inline constexpr DataModel::AcceptedCommandEntry kMetadataEntry{ TestListNestedStructListArgumentRequest::Id,
                                                                  BitFlags<DataModel::CommandQualityFlags>{},
                                                                  Access::Privilege::kOperate };
 } // namespace TestListNestedStructListArgumentRequest
 namespace TestListInt8UReverseRequest {
-inline constexpr DataModel::AcceptedCommandEntry kMetadataEntry{ UnitTesting::Commands::TestListInt8UReverseRequest::Id,
+inline constexpr DataModel::AcceptedCommandEntry kMetadataEntry{ TestListInt8UReverseRequest::Id,
                                                                  BitFlags<DataModel::CommandQualityFlags>{},
                                                                  Access::Privilege::kOperate };
 } // namespace TestListInt8UReverseRequest
 namespace TestEnumsRequest {
-inline constexpr DataModel::AcceptedCommandEntry kMetadataEntry{ UnitTesting::Commands::TestEnumsRequest::Id,
-                                                                 BitFlags<DataModel::CommandQualityFlags>{},
+inline constexpr DataModel::AcceptedCommandEntry kMetadataEntry{ TestEnumsRequest::Id, BitFlags<DataModel::CommandQualityFlags>{},
                                                                  Access::Privilege::kOperate };
 } // namespace TestEnumsRequest
 namespace TestNullableOptionalRequest {
-inline constexpr DataModel::AcceptedCommandEntry kMetadataEntry{ UnitTesting::Commands::TestNullableOptionalRequest::Id,
+inline constexpr DataModel::AcceptedCommandEntry kMetadataEntry{ TestNullableOptionalRequest::Id,
                                                                  BitFlags<DataModel::CommandQualityFlags>{},
                                                                  Access::Privilege::kOperate };
 } // namespace TestNullableOptionalRequest
 namespace TestComplexNullableOptionalRequest {
-inline constexpr DataModel::AcceptedCommandEntry kMetadataEntry{ UnitTesting::Commands::TestComplexNullableOptionalRequest::Id,
+inline constexpr DataModel::AcceptedCommandEntry kMetadataEntry{ TestComplexNullableOptionalRequest::Id,
                                                                  BitFlags<DataModel::CommandQualityFlags>{},
                                                                  Access::Privilege::kOperate };
 } // namespace TestComplexNullableOptionalRequest
 namespace SimpleStructEchoRequest {
-inline constexpr DataModel::AcceptedCommandEntry kMetadataEntry{ UnitTesting::Commands::SimpleStructEchoRequest::Id,
+inline constexpr DataModel::AcceptedCommandEntry kMetadataEntry{ SimpleStructEchoRequest::Id,
                                                                  BitFlags<DataModel::CommandQualityFlags>{},
                                                                  Access::Privilege::kOperate };
 } // namespace SimpleStructEchoRequest
 namespace TimedInvokeRequest {
 inline constexpr DataModel::AcceptedCommandEntry kMetadataEntry{
-    UnitTesting::Commands::TimedInvokeRequest::Id,
-    BitFlags<DataModel::CommandQualityFlags>{ DataModel::CommandQualityFlags::kTimed }, Access::Privilege::kOperate
+    TimedInvokeRequest::Id, BitFlags<DataModel::CommandQualityFlags>{ DataModel::CommandQualityFlags::kTimed },
+    Access::Privilege::kOperate
 };
 } // namespace TimedInvokeRequest
 namespace TestSimpleOptionalArgumentRequest {
-inline constexpr DataModel::AcceptedCommandEntry kMetadataEntry{ UnitTesting::Commands::TestSimpleOptionalArgumentRequest::Id,
+inline constexpr DataModel::AcceptedCommandEntry kMetadataEntry{ TestSimpleOptionalArgumentRequest::Id,
                                                                  BitFlags<DataModel::CommandQualityFlags>{},
                                                                  Access::Privilege::kOperate };
 } // namespace TestSimpleOptionalArgumentRequest
 namespace TestEmitTestEventRequest {
-inline constexpr DataModel::AcceptedCommandEntry kMetadataEntry{ UnitTesting::Commands::TestEmitTestEventRequest::Id,
+inline constexpr DataModel::AcceptedCommandEntry kMetadataEntry{ TestEmitTestEventRequest::Id,
                                                                  BitFlags<DataModel::CommandQualityFlags>{},
                                                                  Access::Privilege::kOperate };
 } // namespace TestEmitTestEventRequest
 namespace TestEmitTestFabricScopedEventRequest {
-inline constexpr DataModel::AcceptedCommandEntry kMetadataEntry{ UnitTesting::Commands::TestEmitTestFabricScopedEventRequest::Id,
+inline constexpr DataModel::AcceptedCommandEntry kMetadataEntry{ TestEmitTestFabricScopedEventRequest::Id,
                                                                  BitFlags<DataModel::CommandQualityFlags>{},
                                                                  Access::Privilege::kOperate };
 } // namespace TestEmitTestFabricScopedEventRequest
 namespace TestBatchHelperRequest {
-inline constexpr DataModel::AcceptedCommandEntry kMetadataEntry{ UnitTesting::Commands::TestBatchHelperRequest::Id,
+inline constexpr DataModel::AcceptedCommandEntry kMetadataEntry{ TestBatchHelperRequest::Id,
                                                                  BitFlags<DataModel::CommandQualityFlags>{},
                                                                  Access::Privilege::kOperate };
 } // namespace TestBatchHelperRequest
 namespace TestSecondBatchHelperRequest {
-inline constexpr DataModel::AcceptedCommandEntry kMetadataEntry{ UnitTesting::Commands::TestSecondBatchHelperRequest::Id,
+inline constexpr DataModel::AcceptedCommandEntry kMetadataEntry{ TestSecondBatchHelperRequest::Id,
                                                                  BitFlags<DataModel::CommandQualityFlags>{},
                                                                  Access::Privilege::kOperate };
 } // namespace TestSecondBatchHelperRequest
 namespace StringEchoRequest {
-inline constexpr DataModel::AcceptedCommandEntry kMetadataEntry{ UnitTesting::Commands::StringEchoRequest::Id,
-                                                                 BitFlags<DataModel::CommandQualityFlags>{},
+inline constexpr DataModel::AcceptedCommandEntry kMetadataEntry{ StringEchoRequest::Id, BitFlags<DataModel::CommandQualityFlags>{},
                                                                  Access::Privilege::kOperate };
 } // namespace StringEchoRequest
 namespace GlobalEchoRequest {
-inline constexpr DataModel::AcceptedCommandEntry kMetadataEntry{ UnitTesting::Commands::GlobalEchoRequest::Id,
-                                                                 BitFlags<DataModel::CommandQualityFlags>{},
+inline constexpr DataModel::AcceptedCommandEntry kMetadataEntry{ GlobalEchoRequest::Id, BitFlags<DataModel::CommandQualityFlags>{},
                                                                  Access::Privilege::kOperate };
 } // namespace GlobalEchoRequest
 namespace TestDifferentVendorMeiRequest {
-inline constexpr DataModel::AcceptedCommandEntry kMetadataEntry{ UnitTesting::Commands::TestDifferentVendorMeiRequest::Id,
-                                                                 BitFlags<DataModel::CommandQualityFlags>{},
-                                                                 Access::Privilege::kOperate };
-=======
-inline constexpr DataModel::AcceptedCommandEntry kMetadataEntry = {
-    .commandId       = Test::Id,
-    .flags           = BitFlags<DataModel::CommandQualityFlags>{},
-    .invokePrivilege = Access::Privilege::kOperate,
-};
-} // namespace Test
-namespace TestNotHandled {
-inline constexpr DataModel::AcceptedCommandEntry kMetadataEntry = {
-    .commandId       = TestNotHandled::Id,
-    .flags           = BitFlags<DataModel::CommandQualityFlags>{},
-    .invokePrivilege = Access::Privilege::kOperate,
-};
-} // namespace TestNotHandled
-namespace TestSpecific {
-inline constexpr DataModel::AcceptedCommandEntry kMetadataEntry = {
-    .commandId       = TestSpecific::Id,
-    .flags           = BitFlags<DataModel::CommandQualityFlags>{},
-    .invokePrivilege = Access::Privilege::kOperate,
-};
-} // namespace TestSpecific
-namespace TestUnknownCommand {
-inline constexpr DataModel::AcceptedCommandEntry kMetadataEntry = {
-    .commandId       = TestUnknownCommand::Id,
-    .flags           = BitFlags<DataModel::CommandQualityFlags>{},
-    .invokePrivilege = Access::Privilege::kOperate,
-};
-} // namespace TestUnknownCommand
-namespace TestAddArguments {
-inline constexpr DataModel::AcceptedCommandEntry kMetadataEntry = {
-    .commandId       = TestAddArguments::Id,
-    .flags           = BitFlags<DataModel::CommandQualityFlags>{},
-    .invokePrivilege = Access::Privilege::kOperate,
-};
-} // namespace TestAddArguments
-namespace TestSimpleArgumentRequest {
-inline constexpr DataModel::AcceptedCommandEntry kMetadataEntry = {
-    .commandId       = TestSimpleArgumentRequest::Id,
-    .flags           = BitFlags<DataModel::CommandQualityFlags>{},
-    .invokePrivilege = Access::Privilege::kOperate,
-};
-} // namespace TestSimpleArgumentRequest
-namespace TestStructArrayArgumentRequest {
-inline constexpr DataModel::AcceptedCommandEntry kMetadataEntry = {
-    .commandId       = TestStructArrayArgumentRequest::Id,
-    .flags           = BitFlags<DataModel::CommandQualityFlags>{},
-    .invokePrivilege = Access::Privilege::kOperate,
-};
-} // namespace TestStructArrayArgumentRequest
-namespace TestStructArgumentRequest {
-inline constexpr DataModel::AcceptedCommandEntry kMetadataEntry = {
-    .commandId       = TestStructArgumentRequest::Id,
-    .flags           = BitFlags<DataModel::CommandQualityFlags>{},
-    .invokePrivilege = Access::Privilege::kOperate,
-};
-} // namespace TestStructArgumentRequest
-namespace TestNestedStructArgumentRequest {
-inline constexpr DataModel::AcceptedCommandEntry kMetadataEntry = {
-    .commandId       = TestNestedStructArgumentRequest::Id,
-    .flags           = BitFlags<DataModel::CommandQualityFlags>{},
-    .invokePrivilege = Access::Privilege::kOperate,
-};
-} // namespace TestNestedStructArgumentRequest
-namespace TestListStructArgumentRequest {
-inline constexpr DataModel::AcceptedCommandEntry kMetadataEntry = {
-    .commandId       = TestListStructArgumentRequest::Id,
-    .flags           = BitFlags<DataModel::CommandQualityFlags>{},
-    .invokePrivilege = Access::Privilege::kOperate,
-};
-} // namespace TestListStructArgumentRequest
-namespace TestListInt8UArgumentRequest {
-inline constexpr DataModel::AcceptedCommandEntry kMetadataEntry = {
-    .commandId       = TestListInt8UArgumentRequest::Id,
-    .flags           = BitFlags<DataModel::CommandQualityFlags>{},
-    .invokePrivilege = Access::Privilege::kOperate,
-};
-} // namespace TestListInt8UArgumentRequest
-namespace TestNestedStructListArgumentRequest {
-inline constexpr DataModel::AcceptedCommandEntry kMetadataEntry = {
-    .commandId       = TestNestedStructListArgumentRequest::Id,
-    .flags           = BitFlags<DataModel::CommandQualityFlags>{},
-    .invokePrivilege = Access::Privilege::kOperate,
-};
-} // namespace TestNestedStructListArgumentRequest
-namespace TestListNestedStructListArgumentRequest {
-inline constexpr DataModel::AcceptedCommandEntry kMetadataEntry = {
-    .commandId       = TestListNestedStructListArgumentRequest::Id,
-    .flags           = BitFlags<DataModel::CommandQualityFlags>{},
-    .invokePrivilege = Access::Privilege::kOperate,
-};
-} // namespace TestListNestedStructListArgumentRequest
-namespace TestListInt8UReverseRequest {
-inline constexpr DataModel::AcceptedCommandEntry kMetadataEntry = {
-    .commandId       = TestListInt8UReverseRequest::Id,
-    .flags           = BitFlags<DataModel::CommandQualityFlags>{},
-    .invokePrivilege = Access::Privilege::kOperate,
-};
-} // namespace TestListInt8UReverseRequest
-namespace TestEnumsRequest {
-inline constexpr DataModel::AcceptedCommandEntry kMetadataEntry = {
-    .commandId       = TestEnumsRequest::Id,
-    .flags           = BitFlags<DataModel::CommandQualityFlags>{},
-    .invokePrivilege = Access::Privilege::kOperate,
-};
-} // namespace TestEnumsRequest
-namespace TestNullableOptionalRequest {
-inline constexpr DataModel::AcceptedCommandEntry kMetadataEntry = {
-    .commandId       = TestNullableOptionalRequest::Id,
-    .flags           = BitFlags<DataModel::CommandQualityFlags>{},
-    .invokePrivilege = Access::Privilege::kOperate,
-};
-} // namespace TestNullableOptionalRequest
-namespace TestComplexNullableOptionalRequest {
-inline constexpr DataModel::AcceptedCommandEntry kMetadataEntry = {
-    .commandId       = TestComplexNullableOptionalRequest::Id,
-    .flags           = BitFlags<DataModel::CommandQualityFlags>{},
-    .invokePrivilege = Access::Privilege::kOperate,
-};
-} // namespace TestComplexNullableOptionalRequest
-namespace SimpleStructEchoRequest {
-inline constexpr DataModel::AcceptedCommandEntry kMetadataEntry = {
-    .commandId       = SimpleStructEchoRequest::Id,
-    .flags           = BitFlags<DataModel::CommandQualityFlags>{},
-    .invokePrivilege = Access::Privilege::kOperate,
-};
-} // namespace SimpleStructEchoRequest
-namespace TimedInvokeRequest {
-inline constexpr DataModel::AcceptedCommandEntry kMetadataEntry = {
-    .commandId       = TimedInvokeRequest::Id,
-    .flags           = BitFlags<DataModel::CommandQualityFlags>{ DataModel::CommandQualityFlags::kTimed },
-    .invokePrivilege = Access::Privilege::kOperate,
-};
-} // namespace TimedInvokeRequest
-namespace TestSimpleOptionalArgumentRequest {
-inline constexpr DataModel::AcceptedCommandEntry kMetadataEntry = {
-    .commandId       = TestSimpleOptionalArgumentRequest::Id,
-    .flags           = BitFlags<DataModel::CommandQualityFlags>{},
-    .invokePrivilege = Access::Privilege::kOperate,
-};
-} // namespace TestSimpleOptionalArgumentRequest
-namespace TestEmitTestEventRequest {
-inline constexpr DataModel::AcceptedCommandEntry kMetadataEntry = {
-    .commandId       = TestEmitTestEventRequest::Id,
-    .flags           = BitFlags<DataModel::CommandQualityFlags>{},
-    .invokePrivilege = Access::Privilege::kOperate,
-};
-} // namespace TestEmitTestEventRequest
-namespace TestEmitTestFabricScopedEventRequest {
-inline constexpr DataModel::AcceptedCommandEntry kMetadataEntry = {
-    .commandId       = TestEmitTestFabricScopedEventRequest::Id,
-    .flags           = BitFlags<DataModel::CommandQualityFlags>{},
-    .invokePrivilege = Access::Privilege::kOperate,
-};
-} // namespace TestEmitTestFabricScopedEventRequest
-namespace TestBatchHelperRequest {
-inline constexpr DataModel::AcceptedCommandEntry kMetadataEntry = {
-    .commandId       = TestBatchHelperRequest::Id,
-    .flags           = BitFlags<DataModel::CommandQualityFlags>{},
-    .invokePrivilege = Access::Privilege::kOperate,
-};
-} // namespace TestBatchHelperRequest
-namespace TestSecondBatchHelperRequest {
-inline constexpr DataModel::AcceptedCommandEntry kMetadataEntry = {
-    .commandId       = TestSecondBatchHelperRequest::Id,
-    .flags           = BitFlags<DataModel::CommandQualityFlags>{},
-    .invokePrivilege = Access::Privilege::kOperate,
-};
-} // namespace TestSecondBatchHelperRequest
-namespace StringEchoRequest {
-inline constexpr DataModel::AcceptedCommandEntry kMetadataEntry = {
-    .commandId       = StringEchoRequest::Id,
-    .flags           = BitFlags<DataModel::CommandQualityFlags>{},
-    .invokePrivilege = Access::Privilege::kOperate,
-};
-} // namespace StringEchoRequest
-namespace GlobalEchoRequest {
-inline constexpr DataModel::AcceptedCommandEntry kMetadataEntry = {
-    .commandId       = GlobalEchoRequest::Id,
-    .flags           = BitFlags<DataModel::CommandQualityFlags>{},
-    .invokePrivilege = Access::Privilege::kOperate,
-};
-} // namespace GlobalEchoRequest
-namespace TestDifferentVendorMeiRequest {
-inline constexpr DataModel::AcceptedCommandEntry kMetadataEntry = {
-    .commandId       = TestDifferentVendorMeiRequest::Id,
-    .flags           = BitFlags<DataModel::CommandQualityFlags>{},
-    .invokePrivilege = Access::Privilege::kOperate,
-};
->>>>>>> 95887348
+inline constexpr DataModel::AcceptedCommandEntry kMetadataEntry{ TestDifferentVendorMeiRequest::Id,
+                                                                 BitFlags<DataModel::CommandQualityFlags>{},
+                                                                 Access::Privilege::kOperate };
 } // namespace TestDifferentVendorMeiRequest
 
 } // namespace Commands
