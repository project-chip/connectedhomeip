--- conflicted
+++ resolved
@@ -22,17 +22,8 @@
 
 namespace Commands {
 namespace ContentAppMessage {
-<<<<<<< HEAD
-inline constexpr DataModel::AcceptedCommandEntry kMetadataEntry{ ContentAppObserver::Commands::ContentAppMessage::Id,
-                                                                 BitFlags<DataModel::CommandQualityFlags>{},
+inline constexpr DataModel::AcceptedCommandEntry kMetadataEntry{ ContentAppMessage::Id, BitFlags<DataModel::CommandQualityFlags>{},
                                                                  Access::Privilege::kOperate };
-=======
-inline constexpr DataModel::AcceptedCommandEntry kMetadataEntry = {
-    .commandId       = ContentAppMessage::Id,
-    .flags           = BitFlags<DataModel::CommandQualityFlags>{},
-    .invokePrivilege = Access::Privilege::kOperate,
-};
->>>>>>> 95887348
 } // namespace ContentAppMessage
 
 } // namespace Commands
