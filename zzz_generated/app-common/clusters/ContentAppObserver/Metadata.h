--- conflicted
+++ resolved
@@ -20,13 +20,11 @@
 inline constexpr uint32_t kRevision = 1;
 
 namespace Attributes {
-<<<<<<< HEAD
 inline constexpr uint32_t kMetadataCount = 5;
-=======
+
 constexpr std::array<DataModel::AttributeEntry, 0> kMandatoryMetadata = {
 
 };
->>>>>>> 4022aec4
 
 } // namespace Attributes
 
