// DO NOT EDIT MANUALLY - Generated file
//
// Cluster metadata information for cluster DoorLock (cluster code: 257/0x101)
// based on src/controller/data_model/controller-clusters.matter
#pragma once

#include <app/data-model-provider/MetadataTypes.h>
#include <lib/core/DataModelTypes.h>

#include <cstdint>

#include <clusters/DoorLock/Ids.h>

namespace chip {
namespace app {
namespace Clusters {
namespace DoorLock {

inline constexpr uint32_t kRevision = 7;

namespace Attributes {
namespace LockState {
inline constexpr DataModel::AttributeEntry kMetadataEntry{ LockState::Id, BitFlags<DataModel::AttributeQualityFlags>{},
                                                           Access::Privilege::kView, std::nullopt };
} // namespace LockState
namespace LockType {
inline constexpr DataModel::AttributeEntry kMetadataEntry{ LockType::Id, BitFlags<DataModel::AttributeQualityFlags>{},
                                                           Access::Privilege::kView, std::nullopt };
} // namespace LockType
namespace ActuatorEnabled {
inline constexpr DataModel::AttributeEntry kMetadataEntry{ ActuatorEnabled::Id, BitFlags<DataModel::AttributeQualityFlags>{},
                                                           Access::Privilege::kView, std::nullopt };
} // namespace ActuatorEnabled
namespace DoorState {
inline constexpr DataModel::AttributeEntry kMetadataEntry{ DoorState::Id, BitFlags<DataModel::AttributeQualityFlags>{},
                                                           Access::Privilege::kView, std::nullopt };
} // namespace DoorState
namespace DoorOpenEvents {
inline constexpr DataModel::AttributeEntry kMetadataEntry{ DoorOpenEvents::Id, BitFlags<DataModel::AttributeQualityFlags>{},
                                                           Access::Privilege::kView, Access::Privilege::kManage };
} // namespace DoorOpenEvents
namespace DoorClosedEvents {
inline constexpr DataModel::AttributeEntry kMetadataEntry{ DoorClosedEvents::Id, BitFlags<DataModel::AttributeQualityFlags>{},
                                                           Access::Privilege::kView, Access::Privilege::kManage };
} // namespace DoorClosedEvents
namespace OpenPeriod {
inline constexpr DataModel::AttributeEntry kMetadataEntry{ OpenPeriod::Id, BitFlags<DataModel::AttributeQualityFlags>{},
                                                           Access::Privilege::kView, Access::Privilege::kManage };
} // namespace OpenPeriod
namespace NumberOfTotalUsersSupported {
inline constexpr DataModel::AttributeEntry kMetadataEntry{ NumberOfTotalUsersSupported::Id,
                                                           BitFlags<DataModel::AttributeQualityFlags>{}, Access::Privilege::kView,
                                                           std::nullopt };
} // namespace NumberOfTotalUsersSupported
namespace NumberOfPINUsersSupported {
inline constexpr DataModel::AttributeEntry kMetadataEntry{ NumberOfPINUsersSupported::Id,
                                                           BitFlags<DataModel::AttributeQualityFlags>{}, Access::Privilege::kView,
                                                           std::nullopt };
} // namespace NumberOfPINUsersSupported
namespace NumberOfRFIDUsersSupported {
inline constexpr DataModel::AttributeEntry kMetadataEntry{ NumberOfRFIDUsersSupported::Id,
                                                           BitFlags<DataModel::AttributeQualityFlags>{}, Access::Privilege::kView,
                                                           std::nullopt };
} // namespace NumberOfRFIDUsersSupported
namespace NumberOfWeekDaySchedulesSupportedPerUser {
inline constexpr DataModel::AttributeEntry kMetadataEntry{ NumberOfWeekDaySchedulesSupportedPerUser::Id,
                                                           BitFlags<DataModel::AttributeQualityFlags>{}, Access::Privilege::kView,
                                                           std::nullopt };
} // namespace NumberOfWeekDaySchedulesSupportedPerUser
namespace NumberOfYearDaySchedulesSupportedPerUser {
inline constexpr DataModel::AttributeEntry kMetadataEntry{ NumberOfYearDaySchedulesSupportedPerUser::Id,
                                                           BitFlags<DataModel::AttributeQualityFlags>{}, Access::Privilege::kView,
                                                           std::nullopt };
} // namespace NumberOfYearDaySchedulesSupportedPerUser
namespace NumberOfHolidaySchedulesSupported {
inline constexpr DataModel::AttributeEntry kMetadataEntry{ NumberOfHolidaySchedulesSupported::Id,
                                                           BitFlags<DataModel::AttributeQualityFlags>{}, Access::Privilege::kView,
                                                           std::nullopt };
} // namespace NumberOfHolidaySchedulesSupported
namespace MaxPINCodeLength {
inline constexpr DataModel::AttributeEntry kMetadataEntry{ MaxPINCodeLength::Id, BitFlags<DataModel::AttributeQualityFlags>{},
                                                           Access::Privilege::kView, std::nullopt };
} // namespace MaxPINCodeLength
namespace MinPINCodeLength {
inline constexpr DataModel::AttributeEntry kMetadataEntry{ MinPINCodeLength::Id, BitFlags<DataModel::AttributeQualityFlags>{},
                                                           Access::Privilege::kView, std::nullopt };
} // namespace MinPINCodeLength
namespace MaxRFIDCodeLength {
inline constexpr DataModel::AttributeEntry kMetadataEntry{ MaxRFIDCodeLength::Id, BitFlags<DataModel::AttributeQualityFlags>{},
                                                           Access::Privilege::kView, std::nullopt };
} // namespace MaxRFIDCodeLength
namespace MinRFIDCodeLength {
inline constexpr DataModel::AttributeEntry kMetadataEntry{ MinRFIDCodeLength::Id, BitFlags<DataModel::AttributeQualityFlags>{},
                                                           Access::Privilege::kView, std::nullopt };
} // namespace MinRFIDCodeLength
namespace CredentialRulesSupport {
inline constexpr DataModel::AttributeEntry kMetadataEntry{ CredentialRulesSupport::Id, BitFlags<DataModel::AttributeQualityFlags>{},
                                                           Access::Privilege::kView, std::nullopt };
} // namespace CredentialRulesSupport
namespace NumberOfCredentialsSupportedPerUser {
inline constexpr DataModel::AttributeEntry kMetadataEntry{ NumberOfCredentialsSupportedPerUser::Id,
                                                           BitFlags<DataModel::AttributeQualityFlags>{}, Access::Privilege::kView,
                                                           std::nullopt };
} // namespace NumberOfCredentialsSupportedPerUser
namespace Language {
inline constexpr DataModel::AttributeEntry kMetadataEntry{ Language::Id, BitFlags<DataModel::AttributeQualityFlags>{},
                                                           Access::Privilege::kView, Access::Privilege::kManage };
} // namespace Language
namespace LEDSettings {
inline constexpr DataModel::AttributeEntry kMetadataEntry{ LEDSettings::Id, BitFlags<DataModel::AttributeQualityFlags>{},
                                                           Access::Privilege::kView, Access::Privilege::kManage };
} // namespace LEDSettings
namespace AutoRelockTime {
inline constexpr DataModel::AttributeEntry kMetadataEntry{ AutoRelockTime::Id, BitFlags<DataModel::AttributeQualityFlags>{},
                                                           Access::Privilege::kView, Access::Privilege::kManage };
} // namespace AutoRelockTime
namespace SoundVolume {
inline constexpr DataModel::AttributeEntry kMetadataEntry{ SoundVolume::Id, BitFlags<DataModel::AttributeQualityFlags>{},
                                                           Access::Privilege::kView, Access::Privilege::kManage };
} // namespace SoundVolume
namespace OperatingMode {
inline constexpr DataModel::AttributeEntry kMetadataEntry{ OperatingMode::Id, BitFlags<DataModel::AttributeQualityFlags>{},
                                                           Access::Privilege::kView, Access::Privilege::kManage };
} // namespace OperatingMode
namespace SupportedOperatingModes {
inline constexpr DataModel::AttributeEntry kMetadataEntry{ SupportedOperatingModes::Id,
                                                           BitFlags<DataModel::AttributeQualityFlags>{}, Access::Privilege::kView,
                                                           std::nullopt };
} // namespace SupportedOperatingModes
namespace DefaultConfigurationRegister {
inline constexpr DataModel::AttributeEntry kMetadataEntry{ DefaultConfigurationRegister::Id,
                                                           BitFlags<DataModel::AttributeQualityFlags>{}, Access::Privilege::kView,
                                                           std::nullopt };
} // namespace DefaultConfigurationRegister
namespace EnableLocalProgramming {
inline constexpr DataModel::AttributeEntry kMetadataEntry{ EnableLocalProgramming::Id, BitFlags<DataModel::AttributeQualityFlags>{},
                                                           Access::Privilege::kView, Access::Privilege::kAdminister };
} // namespace EnableLocalProgramming
namespace EnableOneTouchLocking {
inline constexpr DataModel::AttributeEntry kMetadataEntry{ EnableOneTouchLocking::Id, BitFlags<DataModel::AttributeQualityFlags>{},
                                                           Access::Privilege::kView, Access::Privilege::kManage };
} // namespace EnableOneTouchLocking
namespace EnableInsideStatusLED {
inline constexpr DataModel::AttributeEntry kMetadataEntry{ EnableInsideStatusLED::Id, BitFlags<DataModel::AttributeQualityFlags>{},
                                                           Access::Privilege::kView, Access::Privilege::kManage };
} // namespace EnableInsideStatusLED
namespace EnablePrivacyModeButton {
inline constexpr DataModel::AttributeEntry kMetadataEntry{ EnablePrivacyModeButton::Id,
                                                           BitFlags<DataModel::AttributeQualityFlags>{}, Access::Privilege::kView,
                                                           Access::Privilege::kManage };
} // namespace EnablePrivacyModeButton
namespace LocalProgrammingFeatures {
inline constexpr DataModel::AttributeEntry kMetadataEntry{ LocalProgrammingFeatures::Id,
                                                           BitFlags<DataModel::AttributeQualityFlags>{}, Access::Privilege::kView,
                                                           Access::Privilege::kAdminister };
} // namespace LocalProgrammingFeatures
namespace WrongCodeEntryLimit {
inline constexpr DataModel::AttributeEntry kMetadataEntry{ WrongCodeEntryLimit::Id, BitFlags<DataModel::AttributeQualityFlags>{},
                                                           Access::Privilege::kView, Access::Privilege::kAdminister };
} // namespace WrongCodeEntryLimit
namespace UserCodeTemporaryDisableTime {
inline constexpr DataModel::AttributeEntry kMetadataEntry{ UserCodeTemporaryDisableTime::Id,
                                                           BitFlags<DataModel::AttributeQualityFlags>{}, Access::Privilege::kView,
                                                           Access::Privilege::kAdminister };
} // namespace UserCodeTemporaryDisableTime
namespace SendPINOverTheAir {
inline constexpr DataModel::AttributeEntry kMetadataEntry{ SendPINOverTheAir::Id, BitFlags<DataModel::AttributeQualityFlags>{},
                                                           Access::Privilege::kView, Access::Privilege::kAdminister };
} // namespace SendPINOverTheAir
namespace RequirePINforRemoteOperation {
inline constexpr DataModel::AttributeEntry kMetadataEntry{ RequirePINforRemoteOperation::Id,
                                                           BitFlags<DataModel::AttributeQualityFlags>{}, Access::Privilege::kView,
                                                           Access::Privilege::kAdminister };
} // namespace RequirePINforRemoteOperation
namespace ExpiringUserTimeout {
inline constexpr DataModel::AttributeEntry kMetadataEntry{ ExpiringUserTimeout::Id, BitFlags<DataModel::AttributeQualityFlags>{},
                                                           Access::Privilege::kView, Access::Privilege::kAdminister };
} // namespace ExpiringUserTimeout
namespace AliroReaderVerificationKey {
inline constexpr DataModel::AttributeEntry kMetadataEntry{ AliroReaderVerificationKey::Id,
                                                           BitFlags<DataModel::AttributeQualityFlags>{},
                                                           Access::Privilege::kAdminister, std::nullopt };
} // namespace AliroReaderVerificationKey
namespace AliroReaderGroupIdentifier {
inline constexpr DataModel::AttributeEntry kMetadataEntry{ AliroReaderGroupIdentifier::Id,
                                                           BitFlags<DataModel::AttributeQualityFlags>{},
                                                           Access::Privilege::kAdminister, std::nullopt };
} // namespace AliroReaderGroupIdentifier
namespace AliroReaderGroupSubIdentifier {
inline constexpr DataModel::AttributeEntry kMetadataEntry{ AliroReaderGroupSubIdentifier::Id,
                                                           BitFlags<DataModel::AttributeQualityFlags>{},
                                                           Access::Privilege::kAdminister, std::nullopt };
} // namespace AliroReaderGroupSubIdentifier
namespace AliroExpeditedTransactionSupportedProtocolVersions {
inline constexpr DataModel::AttributeEntry kMetadataEntry{ AliroExpeditedTransactionSupportedProtocolVersions::Id,
                                                           BitFlags<DataModel::AttributeQualityFlags>{
                                                               DataModel::AttributeQualityFlags::kListAttribute },
                                                           Access::Privilege::kAdminister, std::nullopt };
} // namespace AliroExpeditedTransactionSupportedProtocolVersions
namespace AliroGroupResolvingKey {
inline constexpr DataModel::AttributeEntry kMetadataEntry{ AliroGroupResolvingKey::Id, BitFlags<DataModel::AttributeQualityFlags>{},
                                                           Access::Privilege::kAdminister, std::nullopt };
} // namespace AliroGroupResolvingKey
namespace AliroSupportedBLEUWBProtocolVersions {
inline constexpr DataModel::AttributeEntry kMetadataEntry{ AliroSupportedBLEUWBProtocolVersions::Id,
                                                           BitFlags<DataModel::AttributeQualityFlags>{
                                                               DataModel::AttributeQualityFlags::kListAttribute },
                                                           Access::Privilege::kAdminister, std::nullopt };
} // namespace AliroSupportedBLEUWBProtocolVersions
namespace AliroBLEAdvertisingVersion {
inline constexpr DataModel::AttributeEntry kMetadataEntry{ AliroBLEAdvertisingVersion::Id,
                                                           BitFlags<DataModel::AttributeQualityFlags>{},
                                                           Access::Privilege::kAdminister, std::nullopt };
} // namespace AliroBLEAdvertisingVersion
namespace NumberOfAliroCredentialIssuerKeysSupported {
inline constexpr DataModel::AttributeEntry kMetadataEntry{ NumberOfAliroCredentialIssuerKeysSupported::Id,
                                                           BitFlags<DataModel::AttributeQualityFlags>{}, Access::Privilege::kView,
                                                           std::nullopt };
} // namespace NumberOfAliroCredentialIssuerKeysSupported
namespace NumberOfAliroEndpointKeysSupported {
inline constexpr DataModel::AttributeEntry kMetadataEntry{ NumberOfAliroEndpointKeysSupported::Id,
                                                           BitFlags<DataModel::AttributeQualityFlags>{}, Access::Privilege::kView,
                                                           std::nullopt };
} // namespace NumberOfAliroEndpointKeysSupported

} // namespace Attributes

namespace Commands {
namespace LockDoor {
<<<<<<< HEAD
inline constexpr DataModel::AcceptedCommandEntry kMetadataEntry{
    DoorLock::Commands::LockDoor::Id, BitFlags<DataModel::CommandQualityFlags>{ DataModel::CommandQualityFlags::kTimed },
    Access::Privilege::kOperate
};
} // namespace LockDoor
namespace UnlockDoor {
inline constexpr DataModel::AcceptedCommandEntry kMetadataEntry{
    DoorLock::Commands::UnlockDoor::Id, BitFlags<DataModel::CommandQualityFlags>{ DataModel::CommandQualityFlags::kTimed },
    Access::Privilege::kOperate
};
} // namespace UnlockDoor
namespace UnlockWithTimeout {
inline constexpr DataModel::AcceptedCommandEntry kMetadataEntry{
    DoorLock::Commands::UnlockWithTimeout::Id, BitFlags<DataModel::CommandQualityFlags>{ DataModel::CommandQualityFlags::kTimed },
    Access::Privilege::kOperate
};
} // namespace UnlockWithTimeout
namespace SetWeekDaySchedule {
inline constexpr DataModel::AcceptedCommandEntry kMetadataEntry{ DoorLock::Commands::SetWeekDaySchedule::Id,
                                                                 BitFlags<DataModel::CommandQualityFlags>{},
                                                                 Access::Privilege::kAdminister };
} // namespace SetWeekDaySchedule
namespace GetWeekDaySchedule {
inline constexpr DataModel::AcceptedCommandEntry kMetadataEntry{ DoorLock::Commands::GetWeekDaySchedule::Id,
                                                                 BitFlags<DataModel::CommandQualityFlags>{},
                                                                 Access::Privilege::kAdminister };
} // namespace GetWeekDaySchedule
namespace ClearWeekDaySchedule {
inline constexpr DataModel::AcceptedCommandEntry kMetadataEntry{ DoorLock::Commands::ClearWeekDaySchedule::Id,
                                                                 BitFlags<DataModel::CommandQualityFlags>{},
                                                                 Access::Privilege::kAdminister };
} // namespace ClearWeekDaySchedule
namespace SetYearDaySchedule {
inline constexpr DataModel::AcceptedCommandEntry kMetadataEntry{ DoorLock::Commands::SetYearDaySchedule::Id,
                                                                 BitFlags<DataModel::CommandQualityFlags>{},
                                                                 Access::Privilege::kAdminister };
} // namespace SetYearDaySchedule
namespace GetYearDaySchedule {
inline constexpr DataModel::AcceptedCommandEntry kMetadataEntry{ DoorLock::Commands::GetYearDaySchedule::Id,
                                                                 BitFlags<DataModel::CommandQualityFlags>{},
                                                                 Access::Privilege::kAdminister };
} // namespace GetYearDaySchedule
namespace ClearYearDaySchedule {
inline constexpr DataModel::AcceptedCommandEntry kMetadataEntry{ DoorLock::Commands::ClearYearDaySchedule::Id,
                                                                 BitFlags<DataModel::CommandQualityFlags>{},
                                                                 Access::Privilege::kAdminister };
} // namespace ClearYearDaySchedule
namespace SetHolidaySchedule {
inline constexpr DataModel::AcceptedCommandEntry kMetadataEntry{ DoorLock::Commands::SetHolidaySchedule::Id,
                                                                 BitFlags<DataModel::CommandQualityFlags>{},
                                                                 Access::Privilege::kAdminister };
} // namespace SetHolidaySchedule
namespace GetHolidaySchedule {
inline constexpr DataModel::AcceptedCommandEntry kMetadataEntry{ DoorLock::Commands::GetHolidaySchedule::Id,
                                                                 BitFlags<DataModel::CommandQualityFlags>{},
                                                                 Access::Privilege::kAdminister };
} // namespace GetHolidaySchedule
namespace ClearHolidaySchedule {
inline constexpr DataModel::AcceptedCommandEntry kMetadataEntry{ DoorLock::Commands::ClearHolidaySchedule::Id,
                                                                 BitFlags<DataModel::CommandQualityFlags>{},
                                                                 Access::Privilege::kAdminister };
} // namespace ClearHolidaySchedule
namespace SetUser {
inline constexpr DataModel::AcceptedCommandEntry kMetadataEntry{
    DoorLock::Commands::SetUser::Id, BitFlags<DataModel::CommandQualityFlags>{ DataModel::CommandQualityFlags::kTimed },
    Access::Privilege::kAdminister
};
} // namespace SetUser
namespace GetUser {
inline constexpr DataModel::AcceptedCommandEntry kMetadataEntry{ DoorLock::Commands::GetUser::Id,
                                                                 BitFlags<DataModel::CommandQualityFlags>{},
                                                                 Access::Privilege::kAdminister };
} // namespace GetUser
namespace ClearUser {
inline constexpr DataModel::AcceptedCommandEntry kMetadataEntry{
    DoorLock::Commands::ClearUser::Id, BitFlags<DataModel::CommandQualityFlags>{ DataModel::CommandQualityFlags::kTimed },
    Access::Privilege::kAdminister
};
} // namespace ClearUser
namespace SetCredential {
inline constexpr DataModel::AcceptedCommandEntry kMetadataEntry{
    DoorLock::Commands::SetCredential::Id, BitFlags<DataModel::CommandQualityFlags>{ DataModel::CommandQualityFlags::kTimed },
    Access::Privilege::kAdminister
};
} // namespace SetCredential
namespace GetCredentialStatus {
inline constexpr DataModel::AcceptedCommandEntry kMetadataEntry{ DoorLock::Commands::GetCredentialStatus::Id,
                                                                 BitFlags<DataModel::CommandQualityFlags>{},
                                                                 Access::Privilege::kAdminister };
} // namespace GetCredentialStatus
namespace ClearCredential {
inline constexpr DataModel::AcceptedCommandEntry kMetadataEntry{
    DoorLock::Commands::ClearCredential::Id, BitFlags<DataModel::CommandQualityFlags>{ DataModel::CommandQualityFlags::kTimed },
    Access::Privilege::kAdminister
};
} // namespace ClearCredential
namespace UnboltDoor {
inline constexpr DataModel::AcceptedCommandEntry kMetadataEntry{
    DoorLock::Commands::UnboltDoor::Id, BitFlags<DataModel::CommandQualityFlags>{ DataModel::CommandQualityFlags::kTimed },
    Access::Privilege::kOperate
};
} // namespace UnboltDoor
namespace SetAliroReaderConfig {
inline constexpr DataModel::AcceptedCommandEntry kMetadataEntry{
    DoorLock::Commands::SetAliroReaderConfig::Id,
    BitFlags<DataModel::CommandQualityFlags>{ DataModel::CommandQualityFlags::kTimed }, Access::Privilege::kAdminister
};
} // namespace SetAliroReaderConfig
namespace ClearAliroReaderConfig {
inline constexpr DataModel::AcceptedCommandEntry kMetadataEntry{
    DoorLock::Commands::ClearAliroReaderConfig::Id,
    BitFlags<DataModel::CommandQualityFlags>{ DataModel::CommandQualityFlags::kTimed }, Access::Privilege::kAdminister
=======
inline constexpr DataModel::AcceptedCommandEntry kMetadataEntry = {
    .commandId       = LockDoor::Id,
    .flags           = BitFlags<DataModel::CommandQualityFlags>{ DataModel::CommandQualityFlags::kTimed },
    .invokePrivilege = Access::Privilege::kOperate,
};
} // namespace LockDoor
namespace UnlockDoor {
inline constexpr DataModel::AcceptedCommandEntry kMetadataEntry = {
    .commandId       = UnlockDoor::Id,
    .flags           = BitFlags<DataModel::CommandQualityFlags>{ DataModel::CommandQualityFlags::kTimed },
    .invokePrivilege = Access::Privilege::kOperate,
};
} // namespace UnlockDoor
namespace UnlockWithTimeout {
inline constexpr DataModel::AcceptedCommandEntry kMetadataEntry = {
    .commandId       = UnlockWithTimeout::Id,
    .flags           = BitFlags<DataModel::CommandQualityFlags>{ DataModel::CommandQualityFlags::kTimed },
    .invokePrivilege = Access::Privilege::kOperate,
};
} // namespace UnlockWithTimeout
namespace SetWeekDaySchedule {
inline constexpr DataModel::AcceptedCommandEntry kMetadataEntry = {
    .commandId       = SetWeekDaySchedule::Id,
    .flags           = BitFlags<DataModel::CommandQualityFlags>{},
    .invokePrivilege = Access::Privilege::kAdminister,
};
} // namespace SetWeekDaySchedule
namespace GetWeekDaySchedule {
inline constexpr DataModel::AcceptedCommandEntry kMetadataEntry = {
    .commandId       = GetWeekDaySchedule::Id,
    .flags           = BitFlags<DataModel::CommandQualityFlags>{},
    .invokePrivilege = Access::Privilege::kAdminister,
};
} // namespace GetWeekDaySchedule
namespace ClearWeekDaySchedule {
inline constexpr DataModel::AcceptedCommandEntry kMetadataEntry = {
    .commandId       = ClearWeekDaySchedule::Id,
    .flags           = BitFlags<DataModel::CommandQualityFlags>{},
    .invokePrivilege = Access::Privilege::kAdminister,
};
} // namespace ClearWeekDaySchedule
namespace SetYearDaySchedule {
inline constexpr DataModel::AcceptedCommandEntry kMetadataEntry = {
    .commandId       = SetYearDaySchedule::Id,
    .flags           = BitFlags<DataModel::CommandQualityFlags>{},
    .invokePrivilege = Access::Privilege::kAdminister,
};
} // namespace SetYearDaySchedule
namespace GetYearDaySchedule {
inline constexpr DataModel::AcceptedCommandEntry kMetadataEntry = {
    .commandId       = GetYearDaySchedule::Id,
    .flags           = BitFlags<DataModel::CommandQualityFlags>{},
    .invokePrivilege = Access::Privilege::kAdminister,
};
} // namespace GetYearDaySchedule
namespace ClearYearDaySchedule {
inline constexpr DataModel::AcceptedCommandEntry kMetadataEntry = {
    .commandId       = ClearYearDaySchedule::Id,
    .flags           = BitFlags<DataModel::CommandQualityFlags>{},
    .invokePrivilege = Access::Privilege::kAdminister,
};
} // namespace ClearYearDaySchedule
namespace SetHolidaySchedule {
inline constexpr DataModel::AcceptedCommandEntry kMetadataEntry = {
    .commandId       = SetHolidaySchedule::Id,
    .flags           = BitFlags<DataModel::CommandQualityFlags>{},
    .invokePrivilege = Access::Privilege::kAdminister,
};
} // namespace SetHolidaySchedule
namespace GetHolidaySchedule {
inline constexpr DataModel::AcceptedCommandEntry kMetadataEntry = {
    .commandId       = GetHolidaySchedule::Id,
    .flags           = BitFlags<DataModel::CommandQualityFlags>{},
    .invokePrivilege = Access::Privilege::kAdminister,
};
} // namespace GetHolidaySchedule
namespace ClearHolidaySchedule {
inline constexpr DataModel::AcceptedCommandEntry kMetadataEntry = {
    .commandId       = ClearHolidaySchedule::Id,
    .flags           = BitFlags<DataModel::CommandQualityFlags>{},
    .invokePrivilege = Access::Privilege::kAdminister,
};
} // namespace ClearHolidaySchedule
namespace SetUser {
inline constexpr DataModel::AcceptedCommandEntry kMetadataEntry = {
    .commandId       = SetUser::Id,
    .flags           = BitFlags<DataModel::CommandQualityFlags>{ DataModel::CommandQualityFlags::kTimed },
    .invokePrivilege = Access::Privilege::kAdminister,
};
} // namespace SetUser
namespace GetUser {
inline constexpr DataModel::AcceptedCommandEntry kMetadataEntry = {
    .commandId       = GetUser::Id,
    .flags           = BitFlags<DataModel::CommandQualityFlags>{},
    .invokePrivilege = Access::Privilege::kAdminister,
};
} // namespace GetUser
namespace ClearUser {
inline constexpr DataModel::AcceptedCommandEntry kMetadataEntry = {
    .commandId       = ClearUser::Id,
    .flags           = BitFlags<DataModel::CommandQualityFlags>{ DataModel::CommandQualityFlags::kTimed },
    .invokePrivilege = Access::Privilege::kAdminister,
};
} // namespace ClearUser
namespace SetCredential {
inline constexpr DataModel::AcceptedCommandEntry kMetadataEntry = {
    .commandId       = SetCredential::Id,
    .flags           = BitFlags<DataModel::CommandQualityFlags>{ DataModel::CommandQualityFlags::kTimed },
    .invokePrivilege = Access::Privilege::kAdminister,
};
} // namespace SetCredential
namespace GetCredentialStatus {
inline constexpr DataModel::AcceptedCommandEntry kMetadataEntry = {
    .commandId       = GetCredentialStatus::Id,
    .flags           = BitFlags<DataModel::CommandQualityFlags>{},
    .invokePrivilege = Access::Privilege::kAdminister,
};
} // namespace GetCredentialStatus
namespace ClearCredential {
inline constexpr DataModel::AcceptedCommandEntry kMetadataEntry = {
    .commandId       = ClearCredential::Id,
    .flags           = BitFlags<DataModel::CommandQualityFlags>{ DataModel::CommandQualityFlags::kTimed },
    .invokePrivilege = Access::Privilege::kAdminister,
};
} // namespace ClearCredential
namespace UnboltDoor {
inline constexpr DataModel::AcceptedCommandEntry kMetadataEntry = {
    .commandId       = UnboltDoor::Id,
    .flags           = BitFlags<DataModel::CommandQualityFlags>{ DataModel::CommandQualityFlags::kTimed },
    .invokePrivilege = Access::Privilege::kOperate,
};
} // namespace UnboltDoor
namespace SetAliroReaderConfig {
inline constexpr DataModel::AcceptedCommandEntry kMetadataEntry = {
    .commandId       = SetAliroReaderConfig::Id,
    .flags           = BitFlags<DataModel::CommandQualityFlags>{ DataModel::CommandQualityFlags::kTimed },
    .invokePrivilege = Access::Privilege::kAdminister,
};
} // namespace SetAliroReaderConfig
namespace ClearAliroReaderConfig {
inline constexpr DataModel::AcceptedCommandEntry kMetadataEntry = {
    .commandId       = ClearAliroReaderConfig::Id,
    .flags           = BitFlags<DataModel::CommandQualityFlags>{ DataModel::CommandQualityFlags::kTimed },
    .invokePrivilege = Access::Privilege::kAdminister,
>>>>>>> 95887348
};
} // namespace ClearAliroReaderConfig

} // namespace Commands
} // namespace DoorLock
} // namespace Clusters
} // namespace app
} // namespace chip<|MERGE_RESOLUTION|>--- conflicted
+++ resolved
@@ -227,265 +227,107 @@
 
 namespace Commands {
 namespace LockDoor {
-<<<<<<< HEAD
-inline constexpr DataModel::AcceptedCommandEntry kMetadataEntry{
-    DoorLock::Commands::LockDoor::Id, BitFlags<DataModel::CommandQualityFlags>{ DataModel::CommandQualityFlags::kTimed },
-    Access::Privilege::kOperate
+inline constexpr DataModel::AcceptedCommandEntry kMetadataEntry{
+    LockDoor::Id, BitFlags<DataModel::CommandQualityFlags>{ DataModel::CommandQualityFlags::kTimed }, Access::Privilege::kOperate
 };
 } // namespace LockDoor
 namespace UnlockDoor {
 inline constexpr DataModel::AcceptedCommandEntry kMetadataEntry{
-    DoorLock::Commands::UnlockDoor::Id, BitFlags<DataModel::CommandQualityFlags>{ DataModel::CommandQualityFlags::kTimed },
-    Access::Privilege::kOperate
+    UnlockDoor::Id, BitFlags<DataModel::CommandQualityFlags>{ DataModel::CommandQualityFlags::kTimed }, Access::Privilege::kOperate
 };
 } // namespace UnlockDoor
 namespace UnlockWithTimeout {
 inline constexpr DataModel::AcceptedCommandEntry kMetadataEntry{
-    DoorLock::Commands::UnlockWithTimeout::Id, BitFlags<DataModel::CommandQualityFlags>{ DataModel::CommandQualityFlags::kTimed },
+    UnlockWithTimeout::Id, BitFlags<DataModel::CommandQualityFlags>{ DataModel::CommandQualityFlags::kTimed },
     Access::Privilege::kOperate
 };
 } // namespace UnlockWithTimeout
 namespace SetWeekDaySchedule {
-inline constexpr DataModel::AcceptedCommandEntry kMetadataEntry{ DoorLock::Commands::SetWeekDaySchedule::Id,
-                                                                 BitFlags<DataModel::CommandQualityFlags>{},
+inline constexpr DataModel::AcceptedCommandEntry kMetadataEntry{ SetWeekDaySchedule::Id, BitFlags<DataModel::CommandQualityFlags>{},
                                                                  Access::Privilege::kAdminister };
 } // namespace SetWeekDaySchedule
 namespace GetWeekDaySchedule {
-inline constexpr DataModel::AcceptedCommandEntry kMetadataEntry{ DoorLock::Commands::GetWeekDaySchedule::Id,
-                                                                 BitFlags<DataModel::CommandQualityFlags>{},
+inline constexpr DataModel::AcceptedCommandEntry kMetadataEntry{ GetWeekDaySchedule::Id, BitFlags<DataModel::CommandQualityFlags>{},
                                                                  Access::Privilege::kAdminister };
 } // namespace GetWeekDaySchedule
 namespace ClearWeekDaySchedule {
-inline constexpr DataModel::AcceptedCommandEntry kMetadataEntry{ DoorLock::Commands::ClearWeekDaySchedule::Id,
+inline constexpr DataModel::AcceptedCommandEntry kMetadataEntry{ ClearWeekDaySchedule::Id,
                                                                  BitFlags<DataModel::CommandQualityFlags>{},
                                                                  Access::Privilege::kAdminister };
 } // namespace ClearWeekDaySchedule
 namespace SetYearDaySchedule {
-inline constexpr DataModel::AcceptedCommandEntry kMetadataEntry{ DoorLock::Commands::SetYearDaySchedule::Id,
-                                                                 BitFlags<DataModel::CommandQualityFlags>{},
+inline constexpr DataModel::AcceptedCommandEntry kMetadataEntry{ SetYearDaySchedule::Id, BitFlags<DataModel::CommandQualityFlags>{},
                                                                  Access::Privilege::kAdminister };
 } // namespace SetYearDaySchedule
 namespace GetYearDaySchedule {
-inline constexpr DataModel::AcceptedCommandEntry kMetadataEntry{ DoorLock::Commands::GetYearDaySchedule::Id,
-                                                                 BitFlags<DataModel::CommandQualityFlags>{},
+inline constexpr DataModel::AcceptedCommandEntry kMetadataEntry{ GetYearDaySchedule::Id, BitFlags<DataModel::CommandQualityFlags>{},
                                                                  Access::Privilege::kAdminister };
 } // namespace GetYearDaySchedule
 namespace ClearYearDaySchedule {
-inline constexpr DataModel::AcceptedCommandEntry kMetadataEntry{ DoorLock::Commands::ClearYearDaySchedule::Id,
+inline constexpr DataModel::AcceptedCommandEntry kMetadataEntry{ ClearYearDaySchedule::Id,
                                                                  BitFlags<DataModel::CommandQualityFlags>{},
                                                                  Access::Privilege::kAdminister };
 } // namespace ClearYearDaySchedule
 namespace SetHolidaySchedule {
-inline constexpr DataModel::AcceptedCommandEntry kMetadataEntry{ DoorLock::Commands::SetHolidaySchedule::Id,
-                                                                 BitFlags<DataModel::CommandQualityFlags>{},
+inline constexpr DataModel::AcceptedCommandEntry kMetadataEntry{ SetHolidaySchedule::Id, BitFlags<DataModel::CommandQualityFlags>{},
                                                                  Access::Privilege::kAdminister };
 } // namespace SetHolidaySchedule
 namespace GetHolidaySchedule {
-inline constexpr DataModel::AcceptedCommandEntry kMetadataEntry{ DoorLock::Commands::GetHolidaySchedule::Id,
-                                                                 BitFlags<DataModel::CommandQualityFlags>{},
+inline constexpr DataModel::AcceptedCommandEntry kMetadataEntry{ GetHolidaySchedule::Id, BitFlags<DataModel::CommandQualityFlags>{},
                                                                  Access::Privilege::kAdminister };
 } // namespace GetHolidaySchedule
 namespace ClearHolidaySchedule {
-inline constexpr DataModel::AcceptedCommandEntry kMetadataEntry{ DoorLock::Commands::ClearHolidaySchedule::Id,
+inline constexpr DataModel::AcceptedCommandEntry kMetadataEntry{ ClearHolidaySchedule::Id,
                                                                  BitFlags<DataModel::CommandQualityFlags>{},
                                                                  Access::Privilege::kAdminister };
 } // namespace ClearHolidaySchedule
 namespace SetUser {
 inline constexpr DataModel::AcceptedCommandEntry kMetadataEntry{
-    DoorLock::Commands::SetUser::Id, BitFlags<DataModel::CommandQualityFlags>{ DataModel::CommandQualityFlags::kTimed },
-    Access::Privilege::kAdminister
+    SetUser::Id, BitFlags<DataModel::CommandQualityFlags>{ DataModel::CommandQualityFlags::kTimed }, Access::Privilege::kAdminister
 };
 } // namespace SetUser
 namespace GetUser {
-inline constexpr DataModel::AcceptedCommandEntry kMetadataEntry{ DoorLock::Commands::GetUser::Id,
-                                                                 BitFlags<DataModel::CommandQualityFlags>{},
+inline constexpr DataModel::AcceptedCommandEntry kMetadataEntry{ GetUser::Id, BitFlags<DataModel::CommandQualityFlags>{},
                                                                  Access::Privilege::kAdminister };
 } // namespace GetUser
 namespace ClearUser {
 inline constexpr DataModel::AcceptedCommandEntry kMetadataEntry{
-    DoorLock::Commands::ClearUser::Id, BitFlags<DataModel::CommandQualityFlags>{ DataModel::CommandQualityFlags::kTimed },
+    ClearUser::Id, BitFlags<DataModel::CommandQualityFlags>{ DataModel::CommandQualityFlags::kTimed },
     Access::Privilege::kAdminister
 };
 } // namespace ClearUser
 namespace SetCredential {
 inline constexpr DataModel::AcceptedCommandEntry kMetadataEntry{
-    DoorLock::Commands::SetCredential::Id, BitFlags<DataModel::CommandQualityFlags>{ DataModel::CommandQualityFlags::kTimed },
+    SetCredential::Id, BitFlags<DataModel::CommandQualityFlags>{ DataModel::CommandQualityFlags::kTimed },
     Access::Privilege::kAdminister
 };
 } // namespace SetCredential
 namespace GetCredentialStatus {
-inline constexpr DataModel::AcceptedCommandEntry kMetadataEntry{ DoorLock::Commands::GetCredentialStatus::Id,
+inline constexpr DataModel::AcceptedCommandEntry kMetadataEntry{ GetCredentialStatus::Id,
                                                                  BitFlags<DataModel::CommandQualityFlags>{},
                                                                  Access::Privilege::kAdminister };
 } // namespace GetCredentialStatus
 namespace ClearCredential {
 inline constexpr DataModel::AcceptedCommandEntry kMetadataEntry{
-    DoorLock::Commands::ClearCredential::Id, BitFlags<DataModel::CommandQualityFlags>{ DataModel::CommandQualityFlags::kTimed },
+    ClearCredential::Id, BitFlags<DataModel::CommandQualityFlags>{ DataModel::CommandQualityFlags::kTimed },
     Access::Privilege::kAdminister
 };
 } // namespace ClearCredential
 namespace UnboltDoor {
 inline constexpr DataModel::AcceptedCommandEntry kMetadataEntry{
-    DoorLock::Commands::UnboltDoor::Id, BitFlags<DataModel::CommandQualityFlags>{ DataModel::CommandQualityFlags::kTimed },
-    Access::Privilege::kOperate
+    UnboltDoor::Id, BitFlags<DataModel::CommandQualityFlags>{ DataModel::CommandQualityFlags::kTimed }, Access::Privilege::kOperate
 };
 } // namespace UnboltDoor
 namespace SetAliroReaderConfig {
 inline constexpr DataModel::AcceptedCommandEntry kMetadataEntry{
-    DoorLock::Commands::SetAliroReaderConfig::Id,
-    BitFlags<DataModel::CommandQualityFlags>{ DataModel::CommandQualityFlags::kTimed }, Access::Privilege::kAdminister
+    SetAliroReaderConfig::Id, BitFlags<DataModel::CommandQualityFlags>{ DataModel::CommandQualityFlags::kTimed },
+    Access::Privilege::kAdminister
 };
 } // namespace SetAliroReaderConfig
 namespace ClearAliroReaderConfig {
 inline constexpr DataModel::AcceptedCommandEntry kMetadataEntry{
-    DoorLock::Commands::ClearAliroReaderConfig::Id,
-    BitFlags<DataModel::CommandQualityFlags>{ DataModel::CommandQualityFlags::kTimed }, Access::Privilege::kAdminister
-=======
-inline constexpr DataModel::AcceptedCommandEntry kMetadataEntry = {
-    .commandId       = LockDoor::Id,
-    .flags           = BitFlags<DataModel::CommandQualityFlags>{ DataModel::CommandQualityFlags::kTimed },
-    .invokePrivilege = Access::Privilege::kOperate,
-};
-} // namespace LockDoor
-namespace UnlockDoor {
-inline constexpr DataModel::AcceptedCommandEntry kMetadataEntry = {
-    .commandId       = UnlockDoor::Id,
-    .flags           = BitFlags<DataModel::CommandQualityFlags>{ DataModel::CommandQualityFlags::kTimed },
-    .invokePrivilege = Access::Privilege::kOperate,
-};
-} // namespace UnlockDoor
-namespace UnlockWithTimeout {
-inline constexpr DataModel::AcceptedCommandEntry kMetadataEntry = {
-    .commandId       = UnlockWithTimeout::Id,
-    .flags           = BitFlags<DataModel::CommandQualityFlags>{ DataModel::CommandQualityFlags::kTimed },
-    .invokePrivilege = Access::Privilege::kOperate,
-};
-} // namespace UnlockWithTimeout
-namespace SetWeekDaySchedule {
-inline constexpr DataModel::AcceptedCommandEntry kMetadataEntry = {
-    .commandId       = SetWeekDaySchedule::Id,
-    .flags           = BitFlags<DataModel::CommandQualityFlags>{},
-    .invokePrivilege = Access::Privilege::kAdminister,
-};
-} // namespace SetWeekDaySchedule
-namespace GetWeekDaySchedule {
-inline constexpr DataModel::AcceptedCommandEntry kMetadataEntry = {
-    .commandId       = GetWeekDaySchedule::Id,
-    .flags           = BitFlags<DataModel::CommandQualityFlags>{},
-    .invokePrivilege = Access::Privilege::kAdminister,
-};
-} // namespace GetWeekDaySchedule
-namespace ClearWeekDaySchedule {
-inline constexpr DataModel::AcceptedCommandEntry kMetadataEntry = {
-    .commandId       = ClearWeekDaySchedule::Id,
-    .flags           = BitFlags<DataModel::CommandQualityFlags>{},
-    .invokePrivilege = Access::Privilege::kAdminister,
-};
-} // namespace ClearWeekDaySchedule
-namespace SetYearDaySchedule {
-inline constexpr DataModel::AcceptedCommandEntry kMetadataEntry = {
-    .commandId       = SetYearDaySchedule::Id,
-    .flags           = BitFlags<DataModel::CommandQualityFlags>{},
-    .invokePrivilege = Access::Privilege::kAdminister,
-};
-} // namespace SetYearDaySchedule
-namespace GetYearDaySchedule {
-inline constexpr DataModel::AcceptedCommandEntry kMetadataEntry = {
-    .commandId       = GetYearDaySchedule::Id,
-    .flags           = BitFlags<DataModel::CommandQualityFlags>{},
-    .invokePrivilege = Access::Privilege::kAdminister,
-};
-} // namespace GetYearDaySchedule
-namespace ClearYearDaySchedule {
-inline constexpr DataModel::AcceptedCommandEntry kMetadataEntry = {
-    .commandId       = ClearYearDaySchedule::Id,
-    .flags           = BitFlags<DataModel::CommandQualityFlags>{},
-    .invokePrivilege = Access::Privilege::kAdminister,
-};
-} // namespace ClearYearDaySchedule
-namespace SetHolidaySchedule {
-inline constexpr DataModel::AcceptedCommandEntry kMetadataEntry = {
-    .commandId       = SetHolidaySchedule::Id,
-    .flags           = BitFlags<DataModel::CommandQualityFlags>{},
-    .invokePrivilege = Access::Privilege::kAdminister,
-};
-} // namespace SetHolidaySchedule
-namespace GetHolidaySchedule {
-inline constexpr DataModel::AcceptedCommandEntry kMetadataEntry = {
-    .commandId       = GetHolidaySchedule::Id,
-    .flags           = BitFlags<DataModel::CommandQualityFlags>{},
-    .invokePrivilege = Access::Privilege::kAdminister,
-};
-} // namespace GetHolidaySchedule
-namespace ClearHolidaySchedule {
-inline constexpr DataModel::AcceptedCommandEntry kMetadataEntry = {
-    .commandId       = ClearHolidaySchedule::Id,
-    .flags           = BitFlags<DataModel::CommandQualityFlags>{},
-    .invokePrivilege = Access::Privilege::kAdminister,
-};
-} // namespace ClearHolidaySchedule
-namespace SetUser {
-inline constexpr DataModel::AcceptedCommandEntry kMetadataEntry = {
-    .commandId       = SetUser::Id,
-    .flags           = BitFlags<DataModel::CommandQualityFlags>{ DataModel::CommandQualityFlags::kTimed },
-    .invokePrivilege = Access::Privilege::kAdminister,
-};
-} // namespace SetUser
-namespace GetUser {
-inline constexpr DataModel::AcceptedCommandEntry kMetadataEntry = {
-    .commandId       = GetUser::Id,
-    .flags           = BitFlags<DataModel::CommandQualityFlags>{},
-    .invokePrivilege = Access::Privilege::kAdminister,
-};
-} // namespace GetUser
-namespace ClearUser {
-inline constexpr DataModel::AcceptedCommandEntry kMetadataEntry = {
-    .commandId       = ClearUser::Id,
-    .flags           = BitFlags<DataModel::CommandQualityFlags>{ DataModel::CommandQualityFlags::kTimed },
-    .invokePrivilege = Access::Privilege::kAdminister,
-};
-} // namespace ClearUser
-namespace SetCredential {
-inline constexpr DataModel::AcceptedCommandEntry kMetadataEntry = {
-    .commandId       = SetCredential::Id,
-    .flags           = BitFlags<DataModel::CommandQualityFlags>{ DataModel::CommandQualityFlags::kTimed },
-    .invokePrivilege = Access::Privilege::kAdminister,
-};
-} // namespace SetCredential
-namespace GetCredentialStatus {
-inline constexpr DataModel::AcceptedCommandEntry kMetadataEntry = {
-    .commandId       = GetCredentialStatus::Id,
-    .flags           = BitFlags<DataModel::CommandQualityFlags>{},
-    .invokePrivilege = Access::Privilege::kAdminister,
-};
-} // namespace GetCredentialStatus
-namespace ClearCredential {
-inline constexpr DataModel::AcceptedCommandEntry kMetadataEntry = {
-    .commandId       = ClearCredential::Id,
-    .flags           = BitFlags<DataModel::CommandQualityFlags>{ DataModel::CommandQualityFlags::kTimed },
-    .invokePrivilege = Access::Privilege::kAdminister,
-};
-} // namespace ClearCredential
-namespace UnboltDoor {
-inline constexpr DataModel::AcceptedCommandEntry kMetadataEntry = {
-    .commandId       = UnboltDoor::Id,
-    .flags           = BitFlags<DataModel::CommandQualityFlags>{ DataModel::CommandQualityFlags::kTimed },
-    .invokePrivilege = Access::Privilege::kOperate,
-};
-} // namespace UnboltDoor
-namespace SetAliroReaderConfig {
-inline constexpr DataModel::AcceptedCommandEntry kMetadataEntry = {
-    .commandId       = SetAliroReaderConfig::Id,
-    .flags           = BitFlags<DataModel::CommandQualityFlags>{ DataModel::CommandQualityFlags::kTimed },
-    .invokePrivilege = Access::Privilege::kAdminister,
-};
-} // namespace SetAliroReaderConfig
-namespace ClearAliroReaderConfig {
-inline constexpr DataModel::AcceptedCommandEntry kMetadataEntry = {
-    .commandId       = ClearAliroReaderConfig::Id,
-    .flags           = BitFlags<DataModel::CommandQualityFlags>{ DataModel::CommandQualityFlags::kTimed },
-    .invokePrivilege = Access::Privilege::kAdminister,
->>>>>>> 95887348
+    ClearAliroReaderConfig::Id, BitFlags<DataModel::CommandQualityFlags>{ DataModel::CommandQualityFlags::kTimed },
+    Access::Privilege::kAdminister
 };
 } // namespace ClearAliroReaderConfig
 
