// DO NOT EDIT MANUALLY - Generated file
//
// Cluster metadata information for cluster ElectricalEnergyMeasurement (cluster code: 145/0x91)
// based on src/controller/data_model/controller-clusters.matter
#pragma once

#include <app/data-model-provider/MetadataTypes.h>
#include <lib/core/DataModelTypes.h>

#include <cstdint>

#include <clusters/ElectricalEnergyMeasurement/Ids.h>

namespace chip {
namespace app {
namespace Clusters {
namespace ElectricalEnergyMeasurement {

inline constexpr uint32_t kRevision = 2;

namespace Attributes {
inline constexpr uint32_t kMetadataCount = 11;

namespace Accuracy {
inline constexpr DataModel::AttributeEntry kMetadataEntry(Accuracy::Id, BitFlags<DataModel::AttributeQualityFlags>(),
                                                          Access::Privilege::kView, std::nullopt);
} // namespace Accuracy
namespace CumulativeEnergyImported {
inline constexpr DataModel::AttributeEntry kMetadataEntry(CumulativeEnergyImported::Id,
                                                          BitFlags<DataModel::AttributeQualityFlags>(), Access::Privilege::kView,
                                                          std::nullopt);
} // namespace CumulativeEnergyImported
namespace CumulativeEnergyExported {
inline constexpr DataModel::AttributeEntry kMetadataEntry(CumulativeEnergyExported::Id,
                                                          BitFlags<DataModel::AttributeQualityFlags>(), Access::Privilege::kView,
                                                          std::nullopt);
} // namespace CumulativeEnergyExported
namespace PeriodicEnergyImported {
inline constexpr DataModel::AttributeEntry kMetadataEntry(PeriodicEnergyImported::Id, BitFlags<DataModel::AttributeQualityFlags>(),
                                                          Access::Privilege::kView, std::nullopt);
} // namespace PeriodicEnergyImported
namespace PeriodicEnergyExported {
inline constexpr DataModel::AttributeEntry kMetadataEntry(PeriodicEnergyExported::Id, BitFlags<DataModel::AttributeQualityFlags>(),
                                                          Access::Privilege::kView, std::nullopt);
} // namespace PeriodicEnergyExported
namespace CumulativeEnergyReset {
inline constexpr DataModel::AttributeEntry kMetadataEntry(CumulativeEnergyReset::Id, BitFlags<DataModel::AttributeQualityFlags>(),
                                                          Access::Privilege::kView, std::nullopt);
} // namespace CumulativeEnergyReset

} // namespace Attributes

<<<<<<< HEAD
namespace Commands {
inline constexpr uint32_t kMetadataCount = 0;

} // namespace Commands
=======
namespace Commands {} // namespace Commands

namespace Events {
namespace CumulativeEnergyMeasured {
inline constexpr DataModel::EventEntry kMetadataEntry{ Access::Privilege::kView };
} // namespace CumulativeEnergyMeasured
namespace PeriodicEnergyMeasured {
inline constexpr DataModel::EventEntry kMetadataEntry{ Access::Privilege::kView };
} // namespace PeriodicEnergyMeasured

} // namespace Events
>>>>>>> 47bb8608
} // namespace ElectricalEnergyMeasurement
} // namespace Clusters
} // namespace app
} // namespace chip<|MERGE_RESOLUTION|>--- conflicted
+++ resolved
@@ -50,13 +50,10 @@
 
 } // namespace Attributes
 
-<<<<<<< HEAD
 namespace Commands {
 inline constexpr uint32_t kMetadataCount = 0;
 
 } // namespace Commands
-=======
-namespace Commands {} // namespace Commands
 
 namespace Events {
 namespace CumulativeEnergyMeasured {
@@ -67,7 +64,6 @@
 } // namespace PeriodicEnergyMeasured
 
 } // namespace Events
->>>>>>> 47bb8608
 } // namespace ElectricalEnergyMeasurement
 } // namespace Clusters
 } // namespace app
