--- conflicted
+++ resolved
@@ -28,13 +28,10 @@
 
 } // namespace Attributes
 
-<<<<<<< HEAD
 namespace Commands {
 inline constexpr uint32_t kMetadataCount = 0;
 
 } // namespace Commands
-=======
-namespace Commands {} // namespace Commands
 
 namespace Events {
 namespace StateChange {
@@ -42,7 +39,6 @@
 } // namespace StateChange
 
 } // namespace Events
->>>>>>> 47bb8608
 } // namespace BooleanState
 } // namespace Clusters
 } // namespace app
