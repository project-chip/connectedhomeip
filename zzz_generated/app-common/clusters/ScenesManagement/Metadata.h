--- conflicted
+++ resolved
@@ -34,107 +34,51 @@
 
 namespace Commands {
 namespace AddScene {
-<<<<<<< HEAD
 inline constexpr DataModel::AcceptedCommandEntry kMetadataEntry{
-    ScenesManagement::Commands::AddScene::Id,
-    BitFlags<DataModel::CommandQualityFlags>{ DataModel::CommandQualityFlags::kFabricScoped }, Access::Privilege::kManage
+    AddScene::Id, BitFlags<DataModel::CommandQualityFlags>{ DataModel::CommandQualityFlags::kFabricScoped },
+    Access::Privilege::kManage
 };
 } // namespace AddScene
 namespace ViewScene {
 inline constexpr DataModel::AcceptedCommandEntry kMetadataEntry{
-    ScenesManagement::Commands::ViewScene::Id,
-    BitFlags<DataModel::CommandQualityFlags>{ DataModel::CommandQualityFlags::kFabricScoped }, Access::Privilege::kOperate
+    ViewScene::Id, BitFlags<DataModel::CommandQualityFlags>{ DataModel::CommandQualityFlags::kFabricScoped },
+    Access::Privilege::kOperate
 };
 } // namespace ViewScene
 namespace RemoveScene {
 inline constexpr DataModel::AcceptedCommandEntry kMetadataEntry{
-    ScenesManagement::Commands::RemoveScene::Id,
-    BitFlags<DataModel::CommandQualityFlags>{ DataModel::CommandQualityFlags::kFabricScoped }, Access::Privilege::kManage
+    RemoveScene::Id, BitFlags<DataModel::CommandQualityFlags>{ DataModel::CommandQualityFlags::kFabricScoped },
+    Access::Privilege::kManage
 };
 } // namespace RemoveScene
 namespace RemoveAllScenes {
 inline constexpr DataModel::AcceptedCommandEntry kMetadataEntry{
-    ScenesManagement::Commands::RemoveAllScenes::Id,
-    BitFlags<DataModel::CommandQualityFlags>{ DataModel::CommandQualityFlags::kFabricScoped }, Access::Privilege::kManage
+    RemoveAllScenes::Id, BitFlags<DataModel::CommandQualityFlags>{ DataModel::CommandQualityFlags::kFabricScoped },
+    Access::Privilege::kManage
 };
 } // namespace RemoveAllScenes
 namespace StoreScene {
 inline constexpr DataModel::AcceptedCommandEntry kMetadataEntry{
-    ScenesManagement::Commands::StoreScene::Id,
-    BitFlags<DataModel::CommandQualityFlags>{ DataModel::CommandQualityFlags::kFabricScoped }, Access::Privilege::kManage
+    StoreScene::Id, BitFlags<DataModel::CommandQualityFlags>{ DataModel::CommandQualityFlags::kFabricScoped },
+    Access::Privilege::kManage
 };
 } // namespace StoreScene
 namespace RecallScene {
 inline constexpr DataModel::AcceptedCommandEntry kMetadataEntry{
-    ScenesManagement::Commands::RecallScene::Id,
-    BitFlags<DataModel::CommandQualityFlags>{ DataModel::CommandQualityFlags::kFabricScoped }, Access::Privilege::kOperate
+    RecallScene::Id, BitFlags<DataModel::CommandQualityFlags>{ DataModel::CommandQualityFlags::kFabricScoped },
+    Access::Privilege::kOperate
 };
 } // namespace RecallScene
 namespace GetSceneMembership {
 inline constexpr DataModel::AcceptedCommandEntry kMetadataEntry{
-    ScenesManagement::Commands::GetSceneMembership::Id,
-    BitFlags<DataModel::CommandQualityFlags>{ DataModel::CommandQualityFlags::kFabricScoped }, Access::Privilege::kOperate
+    GetSceneMembership::Id, BitFlags<DataModel::CommandQualityFlags>{ DataModel::CommandQualityFlags::kFabricScoped },
+    Access::Privilege::kOperate
 };
 } // namespace GetSceneMembership
 namespace CopyScene {
 inline constexpr DataModel::AcceptedCommandEntry kMetadataEntry{
-    ScenesManagement::Commands::CopyScene::Id,
-    BitFlags<DataModel::CommandQualityFlags>{ DataModel::CommandQualityFlags::kFabricScoped }, Access::Privilege::kManage
-=======
-inline constexpr DataModel::AcceptedCommandEntry kMetadataEntry = {
-    .commandId       = AddScene::Id,
-    .flags           = BitFlags<DataModel::CommandQualityFlags>{ DataModel::CommandQualityFlags::kFabricScoped },
-    .invokePrivilege = Access::Privilege::kManage,
-};
-} // namespace AddScene
-namespace ViewScene {
-inline constexpr DataModel::AcceptedCommandEntry kMetadataEntry = {
-    .commandId       = ViewScene::Id,
-    .flags           = BitFlags<DataModel::CommandQualityFlags>{ DataModel::CommandQualityFlags::kFabricScoped },
-    .invokePrivilege = Access::Privilege::kOperate,
-};
-} // namespace ViewScene
-namespace RemoveScene {
-inline constexpr DataModel::AcceptedCommandEntry kMetadataEntry = {
-    .commandId       = RemoveScene::Id,
-    .flags           = BitFlags<DataModel::CommandQualityFlags>{ DataModel::CommandQualityFlags::kFabricScoped },
-    .invokePrivilege = Access::Privilege::kManage,
-};
-} // namespace RemoveScene
-namespace RemoveAllScenes {
-inline constexpr DataModel::AcceptedCommandEntry kMetadataEntry = {
-    .commandId       = RemoveAllScenes::Id,
-    .flags           = BitFlags<DataModel::CommandQualityFlags>{ DataModel::CommandQualityFlags::kFabricScoped },
-    .invokePrivilege = Access::Privilege::kManage,
-};
-} // namespace RemoveAllScenes
-namespace StoreScene {
-inline constexpr DataModel::AcceptedCommandEntry kMetadataEntry = {
-    .commandId       = StoreScene::Id,
-    .flags           = BitFlags<DataModel::CommandQualityFlags>{ DataModel::CommandQualityFlags::kFabricScoped },
-    .invokePrivilege = Access::Privilege::kManage,
-};
-} // namespace StoreScene
-namespace RecallScene {
-inline constexpr DataModel::AcceptedCommandEntry kMetadataEntry = {
-    .commandId       = RecallScene::Id,
-    .flags           = BitFlags<DataModel::CommandQualityFlags>{ DataModel::CommandQualityFlags::kFabricScoped },
-    .invokePrivilege = Access::Privilege::kOperate,
-};
-} // namespace RecallScene
-namespace GetSceneMembership {
-inline constexpr DataModel::AcceptedCommandEntry kMetadataEntry = {
-    .commandId       = GetSceneMembership::Id,
-    .flags           = BitFlags<DataModel::CommandQualityFlags>{ DataModel::CommandQualityFlags::kFabricScoped },
-    .invokePrivilege = Access::Privilege::kOperate,
-};
-} // namespace GetSceneMembership
-namespace CopyScene {
-inline constexpr DataModel::AcceptedCommandEntry kMetadataEntry = {
-    .commandId       = CopyScene::Id,
-    .flags           = BitFlags<DataModel::CommandQualityFlags>{ DataModel::CommandQualityFlags::kFabricScoped },
-    .invokePrivilege = Access::Privilege::kManage,
->>>>>>> 95887348
+    CopyScene::Id, BitFlags<DataModel::CommandQualityFlags>{ DataModel::CommandQualityFlags::kFabricScoped },
+    Access::Privilege::kManage
 };
 } // namespace CopyScene
 
