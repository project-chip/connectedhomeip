--- conflicted
+++ resolved
@@ -43,16 +43,12 @@
 
 } // namespace Attributes
 
-<<<<<<< HEAD
 namespace Commands {
 inline constexpr uint32_t kMetadataCount = 0;
 
 } // namespace Commands
-=======
-namespace Commands {} // namespace Commands
 
 namespace Events {} // namespace Events
->>>>>>> 47bb8608
 } // namespace LaundryWasherControls
 } // namespace Clusters
 } // namespace app
