--- conflicted
+++ resolved
@@ -38,77 +38,30 @@
 
 namespace Commands {
 namespace ChangeChannel {
-<<<<<<< HEAD
-inline constexpr DataModel::AcceptedCommandEntry kMetadataEntry{ Channel::Commands::ChangeChannel::Id,
-                                                                 BitFlags<DataModel::CommandQualityFlags>{},
+inline constexpr DataModel::AcceptedCommandEntry kMetadataEntry{ ChangeChannel::Id, BitFlags<DataModel::CommandQualityFlags>{},
                                                                  Access::Privilege::kOperate };
 } // namespace ChangeChannel
 namespace ChangeChannelByNumber {
-inline constexpr DataModel::AcceptedCommandEntry kMetadataEntry{ Channel::Commands::ChangeChannelByNumber::Id,
+inline constexpr DataModel::AcceptedCommandEntry kMetadataEntry{ ChangeChannelByNumber::Id,
                                                                  BitFlags<DataModel::CommandQualityFlags>{},
                                                                  Access::Privilege::kOperate };
 } // namespace ChangeChannelByNumber
 namespace SkipChannel {
-inline constexpr DataModel::AcceptedCommandEntry kMetadataEntry{ Channel::Commands::SkipChannel::Id,
-                                                                 BitFlags<DataModel::CommandQualityFlags>{},
+inline constexpr DataModel::AcceptedCommandEntry kMetadataEntry{ SkipChannel::Id, BitFlags<DataModel::CommandQualityFlags>{},
                                                                  Access::Privilege::kOperate };
 } // namespace SkipChannel
 namespace GetProgramGuide {
-inline constexpr DataModel::AcceptedCommandEntry kMetadataEntry{ Channel::Commands::GetProgramGuide::Id,
-                                                                 BitFlags<DataModel::CommandQualityFlags>{},
+inline constexpr DataModel::AcceptedCommandEntry kMetadataEntry{ GetProgramGuide::Id, BitFlags<DataModel::CommandQualityFlags>{},
                                                                  Access::Privilege::kOperate };
 } // namespace GetProgramGuide
 namespace RecordProgram {
-inline constexpr DataModel::AcceptedCommandEntry kMetadataEntry{ Channel::Commands::RecordProgram::Id,
-                                                                 BitFlags<DataModel::CommandQualityFlags>{},
+inline constexpr DataModel::AcceptedCommandEntry kMetadataEntry{ RecordProgram::Id, BitFlags<DataModel::CommandQualityFlags>{},
                                                                  Access::Privilege::kOperate };
 } // namespace RecordProgram
 namespace CancelRecordProgram {
-inline constexpr DataModel::AcceptedCommandEntry kMetadataEntry{ Channel::Commands::CancelRecordProgram::Id,
+inline constexpr DataModel::AcceptedCommandEntry kMetadataEntry{ CancelRecordProgram::Id,
                                                                  BitFlags<DataModel::CommandQualityFlags>{},
                                                                  Access::Privilege::kOperate };
-=======
-inline constexpr DataModel::AcceptedCommandEntry kMetadataEntry = {
-    .commandId       = ChangeChannel::Id,
-    .flags           = BitFlags<DataModel::CommandQualityFlags>{},
-    .invokePrivilege = Access::Privilege::kOperate,
-};
-} // namespace ChangeChannel
-namespace ChangeChannelByNumber {
-inline constexpr DataModel::AcceptedCommandEntry kMetadataEntry = {
-    .commandId       = ChangeChannelByNumber::Id,
-    .flags           = BitFlags<DataModel::CommandQualityFlags>{},
-    .invokePrivilege = Access::Privilege::kOperate,
-};
-} // namespace ChangeChannelByNumber
-namespace SkipChannel {
-inline constexpr DataModel::AcceptedCommandEntry kMetadataEntry = {
-    .commandId       = SkipChannel::Id,
-    .flags           = BitFlags<DataModel::CommandQualityFlags>{},
-    .invokePrivilege = Access::Privilege::kOperate,
-};
-} // namespace SkipChannel
-namespace GetProgramGuide {
-inline constexpr DataModel::AcceptedCommandEntry kMetadataEntry = {
-    .commandId       = GetProgramGuide::Id,
-    .flags           = BitFlags<DataModel::CommandQualityFlags>{},
-    .invokePrivilege = Access::Privilege::kOperate,
-};
-} // namespace GetProgramGuide
-namespace RecordProgram {
-inline constexpr DataModel::AcceptedCommandEntry kMetadataEntry = {
-    .commandId       = RecordProgram::Id,
-    .flags           = BitFlags<DataModel::CommandQualityFlags>{},
-    .invokePrivilege = Access::Privilege::kOperate,
-};
-} // namespace RecordProgram
-namespace CancelRecordProgram {
-inline constexpr DataModel::AcceptedCommandEntry kMetadataEntry = {
-    .commandId       = CancelRecordProgram::Id,
-    .flags           = BitFlags<DataModel::CommandQualityFlags>{},
-    .invokePrivilege = Access::Privilege::kOperate,
-};
->>>>>>> 95887348
 } // namespace CancelRecordProgram
 
 } // namespace Commands
