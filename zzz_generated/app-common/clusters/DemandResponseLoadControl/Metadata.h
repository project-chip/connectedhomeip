// DO NOT EDIT MANUALLY - Generated file
//
// Cluster metadata information for cluster DemandResponseLoadControl (cluster code: 150/0x96)
// based on src/controller/data_model/controller-clusters.matter
#pragma once

#include <app/data-model-provider/MetadataTypes.h>
#include <lib/core/DataModelTypes.h>

#include <cstdint>

#include <clusters/DemandResponseLoadControl/Ids.h>

namespace chip {
namespace app {
namespace Clusters {
namespace DemandResponseLoadControl {

inline constexpr uint32_t kRevision = 4;

namespace Attributes {
namespace LoadControlPrograms {
inline constexpr DataModel::AttributeEntry kMetadataEntry{
    LoadControlPrograms::Id, BitFlags<DataModel::AttributeQualityFlags>{ DataModel::AttributeQualityFlags::kListAttribute },
    Access::Privilege::kView, std::nullopt
};
} // namespace LoadControlPrograms
namespace NumberOfLoadControlPrograms {
inline constexpr DataModel::AttributeEntry kMetadataEntry{ NumberOfLoadControlPrograms::Id,
                                                           BitFlags<DataModel::AttributeQualityFlags>{}, Access::Privilege::kView,
                                                           std::nullopt };
} // namespace NumberOfLoadControlPrograms
namespace Events {
inline constexpr DataModel::AttributeEntry kMetadataEntry{
    Events::Id, BitFlags<DataModel::AttributeQualityFlags>{ DataModel::AttributeQualityFlags::kListAttribute },
    Access::Privilege::kView, std::nullopt
};
} // namespace Events
namespace ActiveEvents {
inline constexpr DataModel::AttributeEntry kMetadataEntry{
    ActiveEvents::Id, BitFlags<DataModel::AttributeQualityFlags>{ DataModel::AttributeQualityFlags::kListAttribute },
    Access::Privilege::kView, std::nullopt
};
} // namespace ActiveEvents
namespace NumberOfEventsPerProgram {
inline constexpr DataModel::AttributeEntry kMetadataEntry{ NumberOfEventsPerProgram::Id,
                                                           BitFlags<DataModel::AttributeQualityFlags>{}, Access::Privilege::kView,
                                                           std::nullopt };
} // namespace NumberOfEventsPerProgram
namespace NumberOfTransitions {
inline constexpr DataModel::AttributeEntry kMetadataEntry{ NumberOfTransitions::Id, BitFlags<DataModel::AttributeQualityFlags>{},
                                                           Access::Privilege::kView, std::nullopt };
} // namespace NumberOfTransitions
namespace DefaultRandomStart {
inline constexpr DataModel::AttributeEntry kMetadataEntry{ DefaultRandomStart::Id, BitFlags<DataModel::AttributeQualityFlags>{},
                                                           Access::Privilege::kView, Access::Privilege::kManage };
} // namespace DefaultRandomStart
namespace DefaultRandomDuration {
inline constexpr DataModel::AttributeEntry kMetadataEntry{ DefaultRandomDuration::Id, BitFlags<DataModel::AttributeQualityFlags>{},
                                                           Access::Privilege::kView, Access::Privilege::kManage };
} // namespace DefaultRandomDuration

} // namespace Attributes

namespace Commands {
namespace RegisterLoadControlProgramRequest {
<<<<<<< HEAD
inline constexpr DataModel::AcceptedCommandEntry kMetadataEntry{
    DemandResponseLoadControl::Commands::RegisterLoadControlProgramRequest::Id, BitFlags<DataModel::CommandQualityFlags>{},
    Access::Privilege::kOperate
};
} // namespace RegisterLoadControlProgramRequest
namespace UnregisterLoadControlProgramRequest {
inline constexpr DataModel::AcceptedCommandEntry kMetadataEntry{
    DemandResponseLoadControl::Commands::UnregisterLoadControlProgramRequest::Id, BitFlags<DataModel::CommandQualityFlags>{},
    Access::Privilege::kOperate
};
} // namespace UnregisterLoadControlProgramRequest
namespace AddLoadControlEventRequest {
inline constexpr DataModel::AcceptedCommandEntry kMetadataEntry{
    DemandResponseLoadControl::Commands::AddLoadControlEventRequest::Id, BitFlags<DataModel::CommandQualityFlags>{},
    Access::Privilege::kOperate
};
} // namespace AddLoadControlEventRequest
namespace RemoveLoadControlEventRequest {
inline constexpr DataModel::AcceptedCommandEntry kMetadataEntry{
    DemandResponseLoadControl::Commands::RemoveLoadControlEventRequest::Id, BitFlags<DataModel::CommandQualityFlags>{},
    Access::Privilege::kOperate
};
} // namespace RemoveLoadControlEventRequest
namespace ClearLoadControlEventsRequest {
inline constexpr DataModel::AcceptedCommandEntry kMetadataEntry{
    DemandResponseLoadControl::Commands::ClearLoadControlEventsRequest::Id, BitFlags<DataModel::CommandQualityFlags>{},
    Access::Privilege::kOperate
=======
inline constexpr DataModel::AcceptedCommandEntry kMetadataEntry = {
    .commandId       = RegisterLoadControlProgramRequest::Id,
    .flags           = BitFlags<DataModel::CommandQualityFlags>{},
    .invokePrivilege = Access::Privilege::kOperate,
};
} // namespace RegisterLoadControlProgramRequest
namespace UnregisterLoadControlProgramRequest {
inline constexpr DataModel::AcceptedCommandEntry kMetadataEntry = {
    .commandId       = UnregisterLoadControlProgramRequest::Id,
    .flags           = BitFlags<DataModel::CommandQualityFlags>{},
    .invokePrivilege = Access::Privilege::kOperate,
};
} // namespace UnregisterLoadControlProgramRequest
namespace AddLoadControlEventRequest {
inline constexpr DataModel::AcceptedCommandEntry kMetadataEntry = {
    .commandId       = AddLoadControlEventRequest::Id,
    .flags           = BitFlags<DataModel::CommandQualityFlags>{},
    .invokePrivilege = Access::Privilege::kOperate,
};
} // namespace AddLoadControlEventRequest
namespace RemoveLoadControlEventRequest {
inline constexpr DataModel::AcceptedCommandEntry kMetadataEntry = {
    .commandId       = RemoveLoadControlEventRequest::Id,
    .flags           = BitFlags<DataModel::CommandQualityFlags>{},
    .invokePrivilege = Access::Privilege::kOperate,
};
} // namespace RemoveLoadControlEventRequest
namespace ClearLoadControlEventsRequest {
inline constexpr DataModel::AcceptedCommandEntry kMetadataEntry = {
    .commandId       = ClearLoadControlEventsRequest::Id,
    .flags           = BitFlags<DataModel::CommandQualityFlags>{},
    .invokePrivilege = Access::Privilege::kOperate,
>>>>>>> 95887348
};
} // namespace ClearLoadControlEventsRequest

} // namespace Commands
} // namespace DemandResponseLoadControl
} // namespace Clusters
} // namespace app
} // namespace chip<|MERGE_RESOLUTION|>--- conflicted
+++ resolved
@@ -64,69 +64,29 @@
 
 namespace Commands {
 namespace RegisterLoadControlProgramRequest {
-<<<<<<< HEAD
-inline constexpr DataModel::AcceptedCommandEntry kMetadataEntry{
-    DemandResponseLoadControl::Commands::RegisterLoadControlProgramRequest::Id, BitFlags<DataModel::CommandQualityFlags>{},
-    Access::Privilege::kOperate
-};
+inline constexpr DataModel::AcceptedCommandEntry kMetadataEntry{ RegisterLoadControlProgramRequest::Id,
+                                                                 BitFlags<DataModel::CommandQualityFlags>{},
+                                                                 Access::Privilege::kOperate };
 } // namespace RegisterLoadControlProgramRequest
 namespace UnregisterLoadControlProgramRequest {
-inline constexpr DataModel::AcceptedCommandEntry kMetadataEntry{
-    DemandResponseLoadControl::Commands::UnregisterLoadControlProgramRequest::Id, BitFlags<DataModel::CommandQualityFlags>{},
-    Access::Privilege::kOperate
-};
+inline constexpr DataModel::AcceptedCommandEntry kMetadataEntry{ UnregisterLoadControlProgramRequest::Id,
+                                                                 BitFlags<DataModel::CommandQualityFlags>{},
+                                                                 Access::Privilege::kOperate };
 } // namespace UnregisterLoadControlProgramRequest
 namespace AddLoadControlEventRequest {
-inline constexpr DataModel::AcceptedCommandEntry kMetadataEntry{
-    DemandResponseLoadControl::Commands::AddLoadControlEventRequest::Id, BitFlags<DataModel::CommandQualityFlags>{},
-    Access::Privilege::kOperate
-};
+inline constexpr DataModel::AcceptedCommandEntry kMetadataEntry{ AddLoadControlEventRequest::Id,
+                                                                 BitFlags<DataModel::CommandQualityFlags>{},
+                                                                 Access::Privilege::kOperate };
 } // namespace AddLoadControlEventRequest
 namespace RemoveLoadControlEventRequest {
-inline constexpr DataModel::AcceptedCommandEntry kMetadataEntry{
-    DemandResponseLoadControl::Commands::RemoveLoadControlEventRequest::Id, BitFlags<DataModel::CommandQualityFlags>{},
-    Access::Privilege::kOperate
-};
+inline constexpr DataModel::AcceptedCommandEntry kMetadataEntry{ RemoveLoadControlEventRequest::Id,
+                                                                 BitFlags<DataModel::CommandQualityFlags>{},
+                                                                 Access::Privilege::kOperate };
 } // namespace RemoveLoadControlEventRequest
 namespace ClearLoadControlEventsRequest {
-inline constexpr DataModel::AcceptedCommandEntry kMetadataEntry{
-    DemandResponseLoadControl::Commands::ClearLoadControlEventsRequest::Id, BitFlags<DataModel::CommandQualityFlags>{},
-    Access::Privilege::kOperate
-=======
-inline constexpr DataModel::AcceptedCommandEntry kMetadataEntry = {
-    .commandId       = RegisterLoadControlProgramRequest::Id,
-    .flags           = BitFlags<DataModel::CommandQualityFlags>{},
-    .invokePrivilege = Access::Privilege::kOperate,
-};
-} // namespace RegisterLoadControlProgramRequest
-namespace UnregisterLoadControlProgramRequest {
-inline constexpr DataModel::AcceptedCommandEntry kMetadataEntry = {
-    .commandId       = UnregisterLoadControlProgramRequest::Id,
-    .flags           = BitFlags<DataModel::CommandQualityFlags>{},
-    .invokePrivilege = Access::Privilege::kOperate,
-};
-} // namespace UnregisterLoadControlProgramRequest
-namespace AddLoadControlEventRequest {
-inline constexpr DataModel::AcceptedCommandEntry kMetadataEntry = {
-    .commandId       = AddLoadControlEventRequest::Id,
-    .flags           = BitFlags<DataModel::CommandQualityFlags>{},
-    .invokePrivilege = Access::Privilege::kOperate,
-};
-} // namespace AddLoadControlEventRequest
-namespace RemoveLoadControlEventRequest {
-inline constexpr DataModel::AcceptedCommandEntry kMetadataEntry = {
-    .commandId       = RemoveLoadControlEventRequest::Id,
-    .flags           = BitFlags<DataModel::CommandQualityFlags>{},
-    .invokePrivilege = Access::Privilege::kOperate,
-};
-} // namespace RemoveLoadControlEventRequest
-namespace ClearLoadControlEventsRequest {
-inline constexpr DataModel::AcceptedCommandEntry kMetadataEntry = {
-    .commandId       = ClearLoadControlEventsRequest::Id,
-    .flags           = BitFlags<DataModel::CommandQualityFlags>{},
-    .invokePrivilege = Access::Privilege::kOperate,
->>>>>>> 95887348
-};
+inline constexpr DataModel::AcceptedCommandEntry kMetadataEntry{ ClearLoadControlEventsRequest::Id,
+                                                                 BitFlags<DataModel::CommandQualityFlags>{},
+                                                                 Access::Privilege::kOperate };
 } // namespace ClearLoadControlEventsRequest
 
 } // namespace Commands
