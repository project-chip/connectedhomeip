--- conflicted
+++ resolved
@@ -96,17 +96,8 @@
 
 namespace Commands {
 namespace KeepActive {
-<<<<<<< HEAD
-inline constexpr DataModel::AcceptedCommandEntry kMetadataEntry{ BridgedDeviceBasicInformation::Commands::KeepActive::Id,
-                                                                 BitFlags<DataModel::CommandQualityFlags>{},
+inline constexpr DataModel::AcceptedCommandEntry kMetadataEntry{ KeepActive::Id, BitFlags<DataModel::CommandQualityFlags>{},
                                                                  Access::Privilege::kOperate };
-=======
-inline constexpr DataModel::AcceptedCommandEntry kMetadataEntry = {
-    .commandId       = KeepActive::Id,
-    .flags           = BitFlags<DataModel::CommandQualityFlags>{},
-    .invokePrivilege = Access::Privilege::kOperate,
-};
->>>>>>> 95887348
 } // namespace KeepActive
 
 } // namespace Commands
