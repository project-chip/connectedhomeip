// DO NOT EDIT MANUALLY - Generated file
//
// Cluster metadata information for cluster DiagnosticLogs (cluster code: 50/0x32)
// based on src/controller/data_model/controller-clusters.matter
#pragma once

#include <app/data-model-provider/MetadataTypes.h>
#include <lib/core/DataModelTypes.h>

#include <cstdint>

#include <clusters/DiagnosticLogs/Ids.h>

namespace chip {
namespace app {
namespace Clusters {
namespace DiagnosticLogs {

inline constexpr uint32_t kRevision = 1;

namespace Attributes {} // namespace Attributes

namespace Commands {
namespace RetrieveLogsRequest {
<<<<<<< HEAD
inline constexpr DataModel::AcceptedCommandEntry kMetadataEntry{ DiagnosticLogs::Commands::RetrieveLogsRequest::Id,
                                                                 BitFlags<DataModel::CommandQualityFlags>{},
                                                                 Access::Privilege::kOperate };
=======
inline constexpr DataModel::AcceptedCommandEntry kMetadataEntry = {
    .commandId       = RetrieveLogsRequest::Id,
    .flags           = BitFlags<DataModel::CommandQualityFlags>{},
    .invokePrivilege = Access::Privilege::kOperate,
};
>>>>>>> 95887348
} // namespace RetrieveLogsRequest

} // namespace Commands
} // namespace DiagnosticLogs
} // namespace Clusters
} // namespace app
} // namespace chip<|MERGE_RESOLUTION|>--- conflicted
+++ resolved
@@ -22,17 +22,9 @@
 
 namespace Commands {
 namespace RetrieveLogsRequest {
-<<<<<<< HEAD
-inline constexpr DataModel::AcceptedCommandEntry kMetadataEntry{ DiagnosticLogs::Commands::RetrieveLogsRequest::Id,
+inline constexpr DataModel::AcceptedCommandEntry kMetadataEntry{ RetrieveLogsRequest::Id,
                                                                  BitFlags<DataModel::CommandQualityFlags>{},
                                                                  Access::Privilege::kOperate };
-=======
-inline constexpr DataModel::AcceptedCommandEntry kMetadataEntry = {
-    .commandId       = RetrieveLogsRequest::Id,
-    .flags           = BitFlags<DataModel::CommandQualityFlags>{},
-    .invokePrivilege = Access::Privilege::kOperate,
-};
->>>>>>> 95887348
 } // namespace RetrieveLogsRequest
 
 } // namespace Commands
