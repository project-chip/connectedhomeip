// DO NOT EDIT MANUALLY - Generated file
//
// Cluster metadata information for cluster GroupKeyManagement (cluster code: 63/0x3F)
// based on src/controller/data_model/controller-clusters.matter
#pragma once

#include <app/data-model-provider/MetadataTypes.h>
#include <lib/core/DataModelTypes.h>

#include <cstdint>

#include <clusters/GroupKeyManagement/Ids.h>

namespace chip {
namespace app {
namespace Clusters {
namespace GroupKeyManagement {

inline constexpr uint32_t kRevision = 1;

namespace Attributes {
namespace GroupKeyMap {
inline constexpr DataModel::AttributeEntry kMetadataEntry{
    GroupKeyMap::Id, BitFlags<DataModel::AttributeQualityFlags>{ DataModel::AttributeQualityFlags::kListAttribute },
    Access::Privilege::kView, Access::Privilege::kManage
};
} // namespace GroupKeyMap
namespace GroupTable {
inline constexpr DataModel::AttributeEntry kMetadataEntry{
    GroupTable::Id, BitFlags<DataModel::AttributeQualityFlags>{ DataModel::AttributeQualityFlags::kListAttribute },
    Access::Privilege::kView, std::nullopt
};
} // namespace GroupTable
namespace MaxGroupsPerFabric {
inline constexpr DataModel::AttributeEntry kMetadataEntry{ MaxGroupsPerFabric::Id, BitFlags<DataModel::AttributeQualityFlags>{},
                                                           Access::Privilege::kView, std::nullopt };
} // namespace MaxGroupsPerFabric
namespace MaxGroupKeysPerFabric {
inline constexpr DataModel::AttributeEntry kMetadataEntry{ MaxGroupKeysPerFabric::Id, BitFlags<DataModel::AttributeQualityFlags>{},
                                                           Access::Privilege::kView, std::nullopt };
} // namespace MaxGroupKeysPerFabric

} // namespace Attributes

namespace Commands {
namespace KeySetWrite {
<<<<<<< HEAD
inline constexpr DataModel::AcceptedCommandEntry kMetadataEntry{
    GroupKeyManagement::Commands::KeySetWrite::Id,
    BitFlags<DataModel::CommandQualityFlags>{ DataModel::CommandQualityFlags::kFabricScoped }, Access::Privilege::kAdminister
};
} // namespace KeySetWrite
namespace KeySetRead {
inline constexpr DataModel::AcceptedCommandEntry kMetadataEntry{
    GroupKeyManagement::Commands::KeySetRead::Id,
    BitFlags<DataModel::CommandQualityFlags>{ DataModel::CommandQualityFlags::kFabricScoped }, Access::Privilege::kAdminister
};
} // namespace KeySetRead
namespace KeySetRemove {
inline constexpr DataModel::AcceptedCommandEntry kMetadataEntry{
    GroupKeyManagement::Commands::KeySetRemove::Id,
    BitFlags<DataModel::CommandQualityFlags>{ DataModel::CommandQualityFlags::kFabricScoped }, Access::Privilege::kAdminister
};
} // namespace KeySetRemove
namespace KeySetReadAllIndices {
inline constexpr DataModel::AcceptedCommandEntry kMetadataEntry{
    GroupKeyManagement::Commands::KeySetReadAllIndices::Id,
    BitFlags<DataModel::CommandQualityFlags>{ DataModel::CommandQualityFlags::kFabricScoped }, Access::Privilege::kAdminister
=======
inline constexpr DataModel::AcceptedCommandEntry kMetadataEntry = {
    .commandId       = KeySetWrite::Id,
    .flags           = BitFlags<DataModel::CommandQualityFlags>{ DataModel::CommandQualityFlags::kFabricScoped },
    .invokePrivilege = Access::Privilege::kAdminister,
};
} // namespace KeySetWrite
namespace KeySetRead {
inline constexpr DataModel::AcceptedCommandEntry kMetadataEntry = {
    .commandId       = KeySetRead::Id,
    .flags           = BitFlags<DataModel::CommandQualityFlags>{ DataModel::CommandQualityFlags::kFabricScoped },
    .invokePrivilege = Access::Privilege::kAdminister,
};
} // namespace KeySetRead
namespace KeySetRemove {
inline constexpr DataModel::AcceptedCommandEntry kMetadataEntry = {
    .commandId       = KeySetRemove::Id,
    .flags           = BitFlags<DataModel::CommandQualityFlags>{ DataModel::CommandQualityFlags::kFabricScoped },
    .invokePrivilege = Access::Privilege::kAdminister,
};
} // namespace KeySetRemove
namespace KeySetReadAllIndices {
inline constexpr DataModel::AcceptedCommandEntry kMetadataEntry = {
    .commandId       = KeySetReadAllIndices::Id,
    .flags           = BitFlags<DataModel::CommandQualityFlags>{ DataModel::CommandQualityFlags::kFabricScoped },
    .invokePrivilege = Access::Privilege::kAdminister,
>>>>>>> 95887348
};
} // namespace KeySetReadAllIndices

} // namespace Commands
} // namespace GroupKeyManagement
} // namespace Clusters
} // namespace app
} // namespace chip<|MERGE_RESOLUTION|>--- conflicted
+++ resolved
@@ -44,55 +44,27 @@
 
 namespace Commands {
 namespace KeySetWrite {
-<<<<<<< HEAD
 inline constexpr DataModel::AcceptedCommandEntry kMetadataEntry{
-    GroupKeyManagement::Commands::KeySetWrite::Id,
-    BitFlags<DataModel::CommandQualityFlags>{ DataModel::CommandQualityFlags::kFabricScoped }, Access::Privilege::kAdminister
+    KeySetWrite::Id, BitFlags<DataModel::CommandQualityFlags>{ DataModel::CommandQualityFlags::kFabricScoped },
+    Access::Privilege::kAdminister
 };
 } // namespace KeySetWrite
 namespace KeySetRead {
 inline constexpr DataModel::AcceptedCommandEntry kMetadataEntry{
-    GroupKeyManagement::Commands::KeySetRead::Id,
-    BitFlags<DataModel::CommandQualityFlags>{ DataModel::CommandQualityFlags::kFabricScoped }, Access::Privilege::kAdminister
+    KeySetRead::Id, BitFlags<DataModel::CommandQualityFlags>{ DataModel::CommandQualityFlags::kFabricScoped },
+    Access::Privilege::kAdminister
 };
 } // namespace KeySetRead
 namespace KeySetRemove {
 inline constexpr DataModel::AcceptedCommandEntry kMetadataEntry{
-    GroupKeyManagement::Commands::KeySetRemove::Id,
-    BitFlags<DataModel::CommandQualityFlags>{ DataModel::CommandQualityFlags::kFabricScoped }, Access::Privilege::kAdminister
+    KeySetRemove::Id, BitFlags<DataModel::CommandQualityFlags>{ DataModel::CommandQualityFlags::kFabricScoped },
+    Access::Privilege::kAdminister
 };
 } // namespace KeySetRemove
 namespace KeySetReadAllIndices {
 inline constexpr DataModel::AcceptedCommandEntry kMetadataEntry{
-    GroupKeyManagement::Commands::KeySetReadAllIndices::Id,
-    BitFlags<DataModel::CommandQualityFlags>{ DataModel::CommandQualityFlags::kFabricScoped }, Access::Privilege::kAdminister
-=======
-inline constexpr DataModel::AcceptedCommandEntry kMetadataEntry = {
-    .commandId       = KeySetWrite::Id,
-    .flags           = BitFlags<DataModel::CommandQualityFlags>{ DataModel::CommandQualityFlags::kFabricScoped },
-    .invokePrivilege = Access::Privilege::kAdminister,
-};
-} // namespace KeySetWrite
-namespace KeySetRead {
-inline constexpr DataModel::AcceptedCommandEntry kMetadataEntry = {
-    .commandId       = KeySetRead::Id,
-    .flags           = BitFlags<DataModel::CommandQualityFlags>{ DataModel::CommandQualityFlags::kFabricScoped },
-    .invokePrivilege = Access::Privilege::kAdminister,
-};
-} // namespace KeySetRead
-namespace KeySetRemove {
-inline constexpr DataModel::AcceptedCommandEntry kMetadataEntry = {
-    .commandId       = KeySetRemove::Id,
-    .flags           = BitFlags<DataModel::CommandQualityFlags>{ DataModel::CommandQualityFlags::kFabricScoped },
-    .invokePrivilege = Access::Privilege::kAdminister,
-};
-} // namespace KeySetRemove
-namespace KeySetReadAllIndices {
-inline constexpr DataModel::AcceptedCommandEntry kMetadataEntry = {
-    .commandId       = KeySetReadAllIndices::Id,
-    .flags           = BitFlags<DataModel::CommandQualityFlags>{ DataModel::CommandQualityFlags::kFabricScoped },
-    .invokePrivilege = Access::Privilege::kAdminister,
->>>>>>> 95887348
+    KeySetReadAllIndices::Id, BitFlags<DataModel::CommandQualityFlags>{ DataModel::CommandQualityFlags::kFabricScoped },
+    Access::Privilege::kAdminister
 };
 } // namespace KeySetReadAllIndices
 
