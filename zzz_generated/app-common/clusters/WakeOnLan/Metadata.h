--- conflicted
+++ resolved
@@ -32,16 +32,12 @@
 
 } // namespace Attributes
 
-<<<<<<< HEAD
 namespace Commands {
 inline constexpr uint32_t kMetadataCount = 0;
 
 } // namespace Commands
-=======
-namespace Commands {} // namespace Commands
 
 namespace Events {} // namespace Events
->>>>>>> 47bb8608
 } // namespace WakeOnLan
 } // namespace Clusters
 } // namespace app
