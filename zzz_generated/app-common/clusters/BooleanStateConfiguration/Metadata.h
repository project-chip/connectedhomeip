--- conflicted
+++ resolved
@@ -59,29 +59,12 @@
 
 namespace Commands {
 namespace SuppressAlarm {
-<<<<<<< HEAD
-inline constexpr DataModel::AcceptedCommandEntry kMetadataEntry{ BooleanStateConfiguration::Commands::SuppressAlarm::Id,
-                                                                 BitFlags<DataModel::CommandQualityFlags>{},
+inline constexpr DataModel::AcceptedCommandEntry kMetadataEntry{ SuppressAlarm::Id, BitFlags<DataModel::CommandQualityFlags>{},
                                                                  Access::Privilege::kOperate };
 } // namespace SuppressAlarm
 namespace EnableDisableAlarm {
-inline constexpr DataModel::AcceptedCommandEntry kMetadataEntry{ BooleanStateConfiguration::Commands::EnableDisableAlarm::Id,
-                                                                 BitFlags<DataModel::CommandQualityFlags>{},
+inline constexpr DataModel::AcceptedCommandEntry kMetadataEntry{ EnableDisableAlarm::Id, BitFlags<DataModel::CommandQualityFlags>{},
                                                                  Access::Privilege::kOperate };
-=======
-inline constexpr DataModel::AcceptedCommandEntry kMetadataEntry = {
-    .commandId       = SuppressAlarm::Id,
-    .flags           = BitFlags<DataModel::CommandQualityFlags>{},
-    .invokePrivilege = Access::Privilege::kOperate,
-};
-} // namespace SuppressAlarm
-namespace EnableDisableAlarm {
-inline constexpr DataModel::AcceptedCommandEntry kMetadataEntry = {
-    .commandId       = EnableDisableAlarm::Id,
-    .flags           = BitFlags<DataModel::CommandQualityFlags>{},
-    .invokePrivilege = Access::Privilege::kOperate,
-};
->>>>>>> 95887348
 } // namespace EnableDisableAlarm
 
 } // namespace Commands
