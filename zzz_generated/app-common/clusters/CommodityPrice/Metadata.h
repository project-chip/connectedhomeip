--- conflicted
+++ resolved
@@ -42,29 +42,14 @@
 
 namespace Commands {
 namespace GetDetailedPriceRequest {
-<<<<<<< HEAD
-inline constexpr DataModel::AcceptedCommandEntry kMetadataEntry{ CommodityPrice::Commands::GetDetailedPriceRequest::Id,
+inline constexpr DataModel::AcceptedCommandEntry kMetadataEntry{ GetDetailedPriceRequest::Id,
                                                                  BitFlags<DataModel::CommandQualityFlags>{},
                                                                  Access::Privilege::kOperate };
 } // namespace GetDetailedPriceRequest
 namespace GetDetailedForecastRequest {
-inline constexpr DataModel::AcceptedCommandEntry kMetadataEntry{ CommodityPrice::Commands::GetDetailedForecastRequest::Id,
+inline constexpr DataModel::AcceptedCommandEntry kMetadataEntry{ GetDetailedForecastRequest::Id,
                                                                  BitFlags<DataModel::CommandQualityFlags>{},
                                                                  Access::Privilege::kOperate };
-=======
-inline constexpr DataModel::AcceptedCommandEntry kMetadataEntry = {
-    .commandId       = GetDetailedPriceRequest::Id,
-    .flags           = BitFlags<DataModel::CommandQualityFlags>{},
-    .invokePrivilege = Access::Privilege::kOperate,
-};
-} // namespace GetDetailedPriceRequest
-namespace GetDetailedForecastRequest {
-inline constexpr DataModel::AcceptedCommandEntry kMetadataEntry = {
-    .commandId       = GetDetailedForecastRequest::Id,
-    .flags           = BitFlags<DataModel::CommandQualityFlags>{},
-    .invokePrivilege = Access::Privilege::kOperate,
-};
->>>>>>> 95887348
 } // namespace GetDetailedForecastRequest
 
 } // namespace Commands
