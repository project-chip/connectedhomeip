--- conflicted
+++ resolved
@@ -106,13 +106,10 @@
 
 } // namespace Attributes
 
-<<<<<<< HEAD
 namespace Commands {
 inline constexpr uint32_t kMetadataCount = 0;
 
 } // namespace Commands
-=======
-namespace Commands {} // namespace Commands
 
 namespace Events {
 namespace MeasurementPeriodRanges {
@@ -120,7 +117,6 @@
 } // namespace MeasurementPeriodRanges
 
 } // namespace Events
->>>>>>> 47bb8608
 } // namespace ElectricalPowerMeasurement
 } // namespace Clusters
 } // namespace app
