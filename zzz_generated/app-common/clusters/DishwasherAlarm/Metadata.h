// DO NOT EDIT MANUALLY - Generated file
//
// Cluster metadata information for cluster DishwasherAlarm (cluster code: 93/0x5D)
// based on src/controller/data_model/controller-clusters.matter
#pragma once

#include <app/data-model-provider/MetadataTypes.h>
#include <lib/core/DataModelTypes.h>

#include <cstdint>

#include <clusters/DishwasherAlarm/Ids.h>

namespace chip {
namespace app {
namespace Clusters {
namespace DishwasherAlarm {

inline constexpr uint32_t kRevision = 1;

namespace Attributes {
namespace Mask {
inline constexpr DataModel::AttributeEntry kMetadataEntry{ Mask::Id, BitFlags<DataModel::AttributeQualityFlags>{},
                                                           Access::Privilege::kView, std::nullopt };
} // namespace Mask
namespace Latch {
inline constexpr DataModel::AttributeEntry kMetadataEntry{ Latch::Id, BitFlags<DataModel::AttributeQualityFlags>{},
                                                           Access::Privilege::kView, std::nullopt };
} // namespace Latch
namespace State {
inline constexpr DataModel::AttributeEntry kMetadataEntry{ State::Id, BitFlags<DataModel::AttributeQualityFlags>{},
                                                           Access::Privilege::kView, std::nullopt };
} // namespace State
namespace Supported {
inline constexpr DataModel::AttributeEntry kMetadataEntry{ Supported::Id, BitFlags<DataModel::AttributeQualityFlags>{},
                                                           Access::Privilege::kView, std::nullopt };
} // namespace Supported

} // namespace Attributes

namespace Commands {
namespace Reset {
<<<<<<< HEAD
inline constexpr DataModel::AcceptedCommandEntry kMetadataEntry{ DishwasherAlarm::Commands::Reset::Id,
                                                                 BitFlags<DataModel::CommandQualityFlags>{},
                                                                 Access::Privilege::kOperate };
} // namespace Reset
namespace ModifyEnabledAlarms {
inline constexpr DataModel::AcceptedCommandEntry kMetadataEntry{ DishwasherAlarm::Commands::ModifyEnabledAlarms::Id,
                                                                 BitFlags<DataModel::CommandQualityFlags>{},
                                                                 Access::Privilege::kOperate };
=======
inline constexpr DataModel::AcceptedCommandEntry kMetadataEntry = {
    .commandId       = Reset::Id,
    .flags           = BitFlags<DataModel::CommandQualityFlags>{},
    .invokePrivilege = Access::Privilege::kOperate,
};
} // namespace Reset
namespace ModifyEnabledAlarms {
inline constexpr DataModel::AcceptedCommandEntry kMetadataEntry = {
    .commandId       = ModifyEnabledAlarms::Id,
    .flags           = BitFlags<DataModel::CommandQualityFlags>{},
    .invokePrivilege = Access::Privilege::kOperate,
};
>>>>>>> 95887348
} // namespace ModifyEnabledAlarms

} // namespace Commands
} // namespace DishwasherAlarm
} // namespace Clusters
} // namespace app
} // namespace chip<|MERGE_RESOLUTION|>--- conflicted
+++ resolved
@@ -40,29 +40,13 @@
 
 namespace Commands {
 namespace Reset {
-<<<<<<< HEAD
-inline constexpr DataModel::AcceptedCommandEntry kMetadataEntry{ DishwasherAlarm::Commands::Reset::Id,
-                                                                 BitFlags<DataModel::CommandQualityFlags>{},
+inline constexpr DataModel::AcceptedCommandEntry kMetadataEntry{ Reset::Id, BitFlags<DataModel::CommandQualityFlags>{},
                                                                  Access::Privilege::kOperate };
 } // namespace Reset
 namespace ModifyEnabledAlarms {
-inline constexpr DataModel::AcceptedCommandEntry kMetadataEntry{ DishwasherAlarm::Commands::ModifyEnabledAlarms::Id,
+inline constexpr DataModel::AcceptedCommandEntry kMetadataEntry{ ModifyEnabledAlarms::Id,
                                                                  BitFlags<DataModel::CommandQualityFlags>{},
                                                                  Access::Privilege::kOperate };
-=======
-inline constexpr DataModel::AcceptedCommandEntry kMetadataEntry = {
-    .commandId       = Reset::Id,
-    .flags           = BitFlags<DataModel::CommandQualityFlags>{},
-    .invokePrivilege = Access::Privilege::kOperate,
-};
-} // namespace Reset
-namespace ModifyEnabledAlarms {
-inline constexpr DataModel::AcceptedCommandEntry kMetadataEntry = {
-    .commandId       = ModifyEnabledAlarms::Id,
-    .flags           = BitFlags<DataModel::CommandQualityFlags>{},
-    .invokePrivilege = Access::Privilege::kOperate,
-};
->>>>>>> 95887348
 } // namespace ModifyEnabledAlarms
 
 } // namespace Commands
