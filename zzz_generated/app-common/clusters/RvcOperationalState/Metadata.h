--- conflicted
+++ resolved
@@ -52,41 +52,16 @@
 
 namespace Commands {
 namespace Pause {
-<<<<<<< HEAD
-inline constexpr DataModel::AcceptedCommandEntry kMetadataEntry{ RvcOperationalState::Commands::Pause::Id,
-                                                                 BitFlags<DataModel::CommandQualityFlags>{},
+inline constexpr DataModel::AcceptedCommandEntry kMetadataEntry{ Pause::Id, BitFlags<DataModel::CommandQualityFlags>{},
                                                                  Access::Privilege::kOperate };
 } // namespace Pause
 namespace Resume {
-inline constexpr DataModel::AcceptedCommandEntry kMetadataEntry{ RvcOperationalState::Commands::Resume::Id,
-                                                                 BitFlags<DataModel::CommandQualityFlags>{},
+inline constexpr DataModel::AcceptedCommandEntry kMetadataEntry{ Resume::Id, BitFlags<DataModel::CommandQualityFlags>{},
                                                                  Access::Privilege::kOperate };
 } // namespace Resume
 namespace GoHome {
-inline constexpr DataModel::AcceptedCommandEntry kMetadataEntry{ RvcOperationalState::Commands::GoHome::Id,
-                                                                 BitFlags<DataModel::CommandQualityFlags>{},
+inline constexpr DataModel::AcceptedCommandEntry kMetadataEntry{ GoHome::Id, BitFlags<DataModel::CommandQualityFlags>{},
                                                                  Access::Privilege::kOperate };
-=======
-inline constexpr DataModel::AcceptedCommandEntry kMetadataEntry = {
-    .commandId       = Pause::Id,
-    .flags           = BitFlags<DataModel::CommandQualityFlags>{},
-    .invokePrivilege = Access::Privilege::kOperate,
-};
-} // namespace Pause
-namespace Resume {
-inline constexpr DataModel::AcceptedCommandEntry kMetadataEntry = {
-    .commandId       = Resume::Id,
-    .flags           = BitFlags<DataModel::CommandQualityFlags>{},
-    .invokePrivilege = Access::Privilege::kOperate,
-};
-} // namespace Resume
-namespace GoHome {
-inline constexpr DataModel::AcceptedCommandEntry kMetadataEntry = {
-    .commandId       = GoHome::Id,
-    .flags           = BitFlags<DataModel::CommandQualityFlags>{},
-    .invokePrivilege = Access::Privilege::kOperate,
-};
->>>>>>> 95887348
 } // namespace GoHome
 
 } // namespace Commands
