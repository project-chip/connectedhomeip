// DO NOT EDIT MANUALLY - Generated file
//
// Cluster metadata information for cluster TemperatureControl (cluster code: 86/0x56)
// based on src/controller/data_model/controller-clusters.matter
#pragma once

#include <app/data-model-provider/MetadataTypes.h>
#include <lib/core/DataModelTypes.h>

#include <cstdint>

#include <clusters/TemperatureControl/Ids.h>

namespace chip {
namespace app {
namespace Clusters {
namespace TemperatureControl {

inline constexpr uint32_t kRevision = 1;

namespace Attributes {
namespace TemperatureSetpoint {
inline constexpr DataModel::AttributeEntry kMetadataEntry{ TemperatureSetpoint::Id, BitFlags<DataModel::AttributeQualityFlags>{},
                                                           Access::Privilege::kView, std::nullopt };
} // namespace TemperatureSetpoint
namespace MinTemperature {
inline constexpr DataModel::AttributeEntry kMetadataEntry{ MinTemperature::Id, BitFlags<DataModel::AttributeQualityFlags>{},
                                                           Access::Privilege::kView, std::nullopt };
} // namespace MinTemperature
namespace MaxTemperature {
inline constexpr DataModel::AttributeEntry kMetadataEntry{ MaxTemperature::Id, BitFlags<DataModel::AttributeQualityFlags>{},
                                                           Access::Privilege::kView, std::nullopt };
} // namespace MaxTemperature
namespace Step {
inline constexpr DataModel::AttributeEntry kMetadataEntry{ Step::Id, BitFlags<DataModel::AttributeQualityFlags>{},
                                                           Access::Privilege::kView, std::nullopt };
} // namespace Step
namespace SelectedTemperatureLevel {
inline constexpr DataModel::AttributeEntry kMetadataEntry{ SelectedTemperatureLevel::Id,
                                                           BitFlags<DataModel::AttributeQualityFlags>{}, Access::Privilege::kView,
                                                           std::nullopt };
} // namespace SelectedTemperatureLevel
namespace SupportedTemperatureLevels {
inline constexpr DataModel::AttributeEntry kMetadataEntry{
    SupportedTemperatureLevels::Id, BitFlags<DataModel::AttributeQualityFlags>{ DataModel::AttributeQualityFlags::kListAttribute },
    Access::Privilege::kView, std::nullopt
};
} // namespace SupportedTemperatureLevels

} // namespace Attributes

namespace Commands {
namespace SetTemperature {
<<<<<<< HEAD
inline constexpr DataModel::AcceptedCommandEntry kMetadataEntry{ TemperatureControl::Commands::SetTemperature::Id,
                                                                 BitFlags<DataModel::CommandQualityFlags>{},
                                                                 Access::Privilege::kOperate };
=======
inline constexpr DataModel::AcceptedCommandEntry kMetadataEntry = {
    .commandId       = SetTemperature::Id,
    .flags           = BitFlags<DataModel::CommandQualityFlags>{},
    .invokePrivilege = Access::Privilege::kOperate,
};
>>>>>>> 95887348
} // namespace SetTemperature

} // namespace Commands
} // namespace TemperatureControl
} // namespace Clusters
} // namespace app
} // namespace chip<|MERGE_RESOLUTION|>--- conflicted
+++ resolved
@@ -51,17 +51,8 @@
 
 namespace Commands {
 namespace SetTemperature {
-<<<<<<< HEAD
-inline constexpr DataModel::AcceptedCommandEntry kMetadataEntry{ TemperatureControl::Commands::SetTemperature::Id,
-                                                                 BitFlags<DataModel::CommandQualityFlags>{},
+inline constexpr DataModel::AcceptedCommandEntry kMetadataEntry{ SetTemperature::Id, BitFlags<DataModel::CommandQualityFlags>{},
                                                                  Access::Privilege::kOperate };
-=======
-inline constexpr DataModel::AcceptedCommandEntry kMetadataEntry = {
-    .commandId       = SetTemperature::Id,
-    .flags           = BitFlags<DataModel::CommandQualityFlags>{},
-    .invokePrivilege = Access::Privilege::kOperate,
-};
->>>>>>> 95887348
 } // namespace SetTemperature
 
 } // namespace Commands
