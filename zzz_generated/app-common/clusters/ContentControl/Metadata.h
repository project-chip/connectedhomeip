// DO NOT EDIT MANUALLY - Generated file
//
// Cluster metadata information for cluster ContentControl (cluster code: 1295/0x50F)
// based on src/controller/data_model/controller-clusters.matter
#pragma once

#include <app/data-model-provider/MetadataTypes.h>
#include <lib/core/DataModelTypes.h>

#include <cstdint>

#include <clusters/ContentControl/Ids.h>

namespace chip {
namespace app {
namespace Clusters {
namespace ContentControl {

inline constexpr uint32_t kRevision = 1;

namespace Attributes {
namespace Enabled {
inline constexpr DataModel::AttributeEntry kMetadataEntry{ Enabled::Id, BitFlags<DataModel::AttributeQualityFlags>{},
                                                           Access::Privilege::kView, std::nullopt };
} // namespace Enabled
namespace OnDemandRatings {
inline constexpr DataModel::AttributeEntry kMetadataEntry{
    OnDemandRatings::Id, BitFlags<DataModel::AttributeQualityFlags>{ DataModel::AttributeQualityFlags::kListAttribute },
    Access::Privilege::kView, std::nullopt
};
} // namespace OnDemandRatings
namespace OnDemandRatingThreshold {
inline constexpr DataModel::AttributeEntry kMetadataEntry{ OnDemandRatingThreshold::Id,
                                                           BitFlags<DataModel::AttributeQualityFlags>{}, Access::Privilege::kView,
                                                           std::nullopt };
} // namespace OnDemandRatingThreshold
namespace ScheduledContentRatings {
inline constexpr DataModel::AttributeEntry kMetadataEntry{
    ScheduledContentRatings::Id, BitFlags<DataModel::AttributeQualityFlags>{ DataModel::AttributeQualityFlags::kListAttribute },
    Access::Privilege::kView, std::nullopt
};
} // namespace ScheduledContentRatings
namespace ScheduledContentRatingThreshold {
inline constexpr DataModel::AttributeEntry kMetadataEntry{ ScheduledContentRatingThreshold::Id,
                                                           BitFlags<DataModel::AttributeQualityFlags>{}, Access::Privilege::kView,
                                                           std::nullopt };
} // namespace ScheduledContentRatingThreshold
namespace ScreenDailyTime {
inline constexpr DataModel::AttributeEntry kMetadataEntry{ ScreenDailyTime::Id, BitFlags<DataModel::AttributeQualityFlags>{},
                                                           Access::Privilege::kView, std::nullopt };
} // namespace ScreenDailyTime
namespace RemainingScreenTime {
inline constexpr DataModel::AttributeEntry kMetadataEntry{ RemainingScreenTime::Id, BitFlags<DataModel::AttributeQualityFlags>{},
                                                           Access::Privilege::kView, std::nullopt };
} // namespace RemainingScreenTime
namespace BlockUnrated {
inline constexpr DataModel::AttributeEntry kMetadataEntry{ BlockUnrated::Id, BitFlags<DataModel::AttributeQualityFlags>{},
                                                           Access::Privilege::kView, std::nullopt };
} // namespace BlockUnrated

} // namespace Attributes

namespace Commands {
namespace UpdatePIN {
<<<<<<< HEAD
inline constexpr DataModel::AcceptedCommandEntry kMetadataEntry{ ContentControl::Commands::UpdatePIN::Id,
                                                                 BitFlags<DataModel::CommandQualityFlags>{},
                                                                 Access::Privilege::kOperate };
} // namespace UpdatePIN
namespace ResetPIN {
inline constexpr DataModel::AcceptedCommandEntry kMetadataEntry{ ContentControl::Commands::ResetPIN::Id,
                                                                 BitFlags<DataModel::CommandQualityFlags>{},
                                                                 Access::Privilege::kOperate };
} // namespace ResetPIN
namespace Enable {
inline constexpr DataModel::AcceptedCommandEntry kMetadataEntry{ ContentControl::Commands::Enable::Id,
                                                                 BitFlags<DataModel::CommandQualityFlags>{},
                                                                 Access::Privilege::kOperate };
} // namespace Enable
namespace Disable {
inline constexpr DataModel::AcceptedCommandEntry kMetadataEntry{ ContentControl::Commands::Disable::Id,
                                                                 BitFlags<DataModel::CommandQualityFlags>{},
                                                                 Access::Privilege::kOperate };
} // namespace Disable
namespace AddBonusTime {
inline constexpr DataModel::AcceptedCommandEntry kMetadataEntry{ ContentControl::Commands::AddBonusTime::Id,
                                                                 BitFlags<DataModel::CommandQualityFlags>{},
                                                                 Access::Privilege::kOperate };
} // namespace AddBonusTime
namespace SetScreenDailyTime {
inline constexpr DataModel::AcceptedCommandEntry kMetadataEntry{ ContentControl::Commands::SetScreenDailyTime::Id,
                                                                 BitFlags<DataModel::CommandQualityFlags>{},
                                                                 Access::Privilege::kOperate };
} // namespace SetScreenDailyTime
namespace BlockUnratedContent {
inline constexpr DataModel::AcceptedCommandEntry kMetadataEntry{ ContentControl::Commands::BlockUnratedContent::Id,
                                                                 BitFlags<DataModel::CommandQualityFlags>{},
                                                                 Access::Privilege::kOperate };
} // namespace BlockUnratedContent
namespace UnblockUnratedContent {
inline constexpr DataModel::AcceptedCommandEntry kMetadataEntry{ ContentControl::Commands::UnblockUnratedContent::Id,
                                                                 BitFlags<DataModel::CommandQualityFlags>{},
                                                                 Access::Privilege::kOperate };
} // namespace UnblockUnratedContent
namespace SetOnDemandRatingThreshold {
inline constexpr DataModel::AcceptedCommandEntry kMetadataEntry{ ContentControl::Commands::SetOnDemandRatingThreshold::Id,
                                                                 BitFlags<DataModel::CommandQualityFlags>{},
                                                                 Access::Privilege::kOperate };
} // namespace SetOnDemandRatingThreshold
namespace SetScheduledContentRatingThreshold {
inline constexpr DataModel::AcceptedCommandEntry kMetadataEntry{ ContentControl::Commands::SetScheduledContentRatingThreshold::Id,
                                                                 BitFlags<DataModel::CommandQualityFlags>{},
                                                                 Access::Privilege::kOperate };
=======
inline constexpr DataModel::AcceptedCommandEntry kMetadataEntry = {
    .commandId       = UpdatePIN::Id,
    .flags           = BitFlags<DataModel::CommandQualityFlags>{},
    .invokePrivilege = Access::Privilege::kOperate,
};
} // namespace UpdatePIN
namespace ResetPIN {
inline constexpr DataModel::AcceptedCommandEntry kMetadataEntry = {
    .commandId       = ResetPIN::Id,
    .flags           = BitFlags<DataModel::CommandQualityFlags>{},
    .invokePrivilege = Access::Privilege::kOperate,
};
} // namespace ResetPIN
namespace Enable {
inline constexpr DataModel::AcceptedCommandEntry kMetadataEntry = {
    .commandId       = Enable::Id,
    .flags           = BitFlags<DataModel::CommandQualityFlags>{},
    .invokePrivilege = Access::Privilege::kOperate,
};
} // namespace Enable
namespace Disable {
inline constexpr DataModel::AcceptedCommandEntry kMetadataEntry = {
    .commandId       = Disable::Id,
    .flags           = BitFlags<DataModel::CommandQualityFlags>{},
    .invokePrivilege = Access::Privilege::kOperate,
};
} // namespace Disable
namespace AddBonusTime {
inline constexpr DataModel::AcceptedCommandEntry kMetadataEntry = {
    .commandId       = AddBonusTime::Id,
    .flags           = BitFlags<DataModel::CommandQualityFlags>{},
    .invokePrivilege = Access::Privilege::kOperate,
};
} // namespace AddBonusTime
namespace SetScreenDailyTime {
inline constexpr DataModel::AcceptedCommandEntry kMetadataEntry = {
    .commandId       = SetScreenDailyTime::Id,
    .flags           = BitFlags<DataModel::CommandQualityFlags>{},
    .invokePrivilege = Access::Privilege::kOperate,
};
} // namespace SetScreenDailyTime
namespace BlockUnratedContent {
inline constexpr DataModel::AcceptedCommandEntry kMetadataEntry = {
    .commandId       = BlockUnratedContent::Id,
    .flags           = BitFlags<DataModel::CommandQualityFlags>{},
    .invokePrivilege = Access::Privilege::kOperate,
};
} // namespace BlockUnratedContent
namespace UnblockUnratedContent {
inline constexpr DataModel::AcceptedCommandEntry kMetadataEntry = {
    .commandId       = UnblockUnratedContent::Id,
    .flags           = BitFlags<DataModel::CommandQualityFlags>{},
    .invokePrivilege = Access::Privilege::kOperate,
};
} // namespace UnblockUnratedContent
namespace SetOnDemandRatingThreshold {
inline constexpr DataModel::AcceptedCommandEntry kMetadataEntry = {
    .commandId       = SetOnDemandRatingThreshold::Id,
    .flags           = BitFlags<DataModel::CommandQualityFlags>{},
    .invokePrivilege = Access::Privilege::kOperate,
};
} // namespace SetOnDemandRatingThreshold
namespace SetScheduledContentRatingThreshold {
inline constexpr DataModel::AcceptedCommandEntry kMetadataEntry = {
    .commandId       = SetScheduledContentRatingThreshold::Id,
    .flags           = BitFlags<DataModel::CommandQualityFlags>{},
    .invokePrivilege = Access::Privilege::kOperate,
};
>>>>>>> 95887348
} // namespace SetScheduledContentRatingThreshold

} // namespace Commands
} // namespace ContentControl
} // namespace Clusters
} // namespace app
} // namespace chip<|MERGE_RESOLUTION|>--- conflicted
+++ resolved
@@ -62,125 +62,48 @@
 
 namespace Commands {
 namespace UpdatePIN {
-<<<<<<< HEAD
-inline constexpr DataModel::AcceptedCommandEntry kMetadataEntry{ ContentControl::Commands::UpdatePIN::Id,
-                                                                 BitFlags<DataModel::CommandQualityFlags>{},
+inline constexpr DataModel::AcceptedCommandEntry kMetadataEntry{ UpdatePIN::Id, BitFlags<DataModel::CommandQualityFlags>{},
                                                                  Access::Privilege::kOperate };
 } // namespace UpdatePIN
 namespace ResetPIN {
-inline constexpr DataModel::AcceptedCommandEntry kMetadataEntry{ ContentControl::Commands::ResetPIN::Id,
-                                                                 BitFlags<DataModel::CommandQualityFlags>{},
+inline constexpr DataModel::AcceptedCommandEntry kMetadataEntry{ ResetPIN::Id, BitFlags<DataModel::CommandQualityFlags>{},
                                                                  Access::Privilege::kOperate };
 } // namespace ResetPIN
 namespace Enable {
-inline constexpr DataModel::AcceptedCommandEntry kMetadataEntry{ ContentControl::Commands::Enable::Id,
-                                                                 BitFlags<DataModel::CommandQualityFlags>{},
+inline constexpr DataModel::AcceptedCommandEntry kMetadataEntry{ Enable::Id, BitFlags<DataModel::CommandQualityFlags>{},
                                                                  Access::Privilege::kOperate };
 } // namespace Enable
 namespace Disable {
-inline constexpr DataModel::AcceptedCommandEntry kMetadataEntry{ ContentControl::Commands::Disable::Id,
-                                                                 BitFlags<DataModel::CommandQualityFlags>{},
+inline constexpr DataModel::AcceptedCommandEntry kMetadataEntry{ Disable::Id, BitFlags<DataModel::CommandQualityFlags>{},
                                                                  Access::Privilege::kOperate };
 } // namespace Disable
 namespace AddBonusTime {
-inline constexpr DataModel::AcceptedCommandEntry kMetadataEntry{ ContentControl::Commands::AddBonusTime::Id,
-                                                                 BitFlags<DataModel::CommandQualityFlags>{},
+inline constexpr DataModel::AcceptedCommandEntry kMetadataEntry{ AddBonusTime::Id, BitFlags<DataModel::CommandQualityFlags>{},
                                                                  Access::Privilege::kOperate };
 } // namespace AddBonusTime
 namespace SetScreenDailyTime {
-inline constexpr DataModel::AcceptedCommandEntry kMetadataEntry{ ContentControl::Commands::SetScreenDailyTime::Id,
-                                                                 BitFlags<DataModel::CommandQualityFlags>{},
+inline constexpr DataModel::AcceptedCommandEntry kMetadataEntry{ SetScreenDailyTime::Id, BitFlags<DataModel::CommandQualityFlags>{},
                                                                  Access::Privilege::kOperate };
 } // namespace SetScreenDailyTime
 namespace BlockUnratedContent {
-inline constexpr DataModel::AcceptedCommandEntry kMetadataEntry{ ContentControl::Commands::BlockUnratedContent::Id,
+inline constexpr DataModel::AcceptedCommandEntry kMetadataEntry{ BlockUnratedContent::Id,
                                                                  BitFlags<DataModel::CommandQualityFlags>{},
                                                                  Access::Privilege::kOperate };
 } // namespace BlockUnratedContent
 namespace UnblockUnratedContent {
-inline constexpr DataModel::AcceptedCommandEntry kMetadataEntry{ ContentControl::Commands::UnblockUnratedContent::Id,
+inline constexpr DataModel::AcceptedCommandEntry kMetadataEntry{ UnblockUnratedContent::Id,
                                                                  BitFlags<DataModel::CommandQualityFlags>{},
                                                                  Access::Privilege::kOperate };
 } // namespace UnblockUnratedContent
 namespace SetOnDemandRatingThreshold {
-inline constexpr DataModel::AcceptedCommandEntry kMetadataEntry{ ContentControl::Commands::SetOnDemandRatingThreshold::Id,
+inline constexpr DataModel::AcceptedCommandEntry kMetadataEntry{ SetOnDemandRatingThreshold::Id,
                                                                  BitFlags<DataModel::CommandQualityFlags>{},
                                                                  Access::Privilege::kOperate };
 } // namespace SetOnDemandRatingThreshold
 namespace SetScheduledContentRatingThreshold {
-inline constexpr DataModel::AcceptedCommandEntry kMetadataEntry{ ContentControl::Commands::SetScheduledContentRatingThreshold::Id,
+inline constexpr DataModel::AcceptedCommandEntry kMetadataEntry{ SetScheduledContentRatingThreshold::Id,
                                                                  BitFlags<DataModel::CommandQualityFlags>{},
                                                                  Access::Privilege::kOperate };
-=======
-inline constexpr DataModel::AcceptedCommandEntry kMetadataEntry = {
-    .commandId       = UpdatePIN::Id,
-    .flags           = BitFlags<DataModel::CommandQualityFlags>{},
-    .invokePrivilege = Access::Privilege::kOperate,
-};
-} // namespace UpdatePIN
-namespace ResetPIN {
-inline constexpr DataModel::AcceptedCommandEntry kMetadataEntry = {
-    .commandId       = ResetPIN::Id,
-    .flags           = BitFlags<DataModel::CommandQualityFlags>{},
-    .invokePrivilege = Access::Privilege::kOperate,
-};
-} // namespace ResetPIN
-namespace Enable {
-inline constexpr DataModel::AcceptedCommandEntry kMetadataEntry = {
-    .commandId       = Enable::Id,
-    .flags           = BitFlags<DataModel::CommandQualityFlags>{},
-    .invokePrivilege = Access::Privilege::kOperate,
-};
-} // namespace Enable
-namespace Disable {
-inline constexpr DataModel::AcceptedCommandEntry kMetadataEntry = {
-    .commandId       = Disable::Id,
-    .flags           = BitFlags<DataModel::CommandQualityFlags>{},
-    .invokePrivilege = Access::Privilege::kOperate,
-};
-} // namespace Disable
-namespace AddBonusTime {
-inline constexpr DataModel::AcceptedCommandEntry kMetadataEntry = {
-    .commandId       = AddBonusTime::Id,
-    .flags           = BitFlags<DataModel::CommandQualityFlags>{},
-    .invokePrivilege = Access::Privilege::kOperate,
-};
-} // namespace AddBonusTime
-namespace SetScreenDailyTime {
-inline constexpr DataModel::AcceptedCommandEntry kMetadataEntry = {
-    .commandId       = SetScreenDailyTime::Id,
-    .flags           = BitFlags<DataModel::CommandQualityFlags>{},
-    .invokePrivilege = Access::Privilege::kOperate,
-};
-} // namespace SetScreenDailyTime
-namespace BlockUnratedContent {
-inline constexpr DataModel::AcceptedCommandEntry kMetadataEntry = {
-    .commandId       = BlockUnratedContent::Id,
-    .flags           = BitFlags<DataModel::CommandQualityFlags>{},
-    .invokePrivilege = Access::Privilege::kOperate,
-};
-} // namespace BlockUnratedContent
-namespace UnblockUnratedContent {
-inline constexpr DataModel::AcceptedCommandEntry kMetadataEntry = {
-    .commandId       = UnblockUnratedContent::Id,
-    .flags           = BitFlags<DataModel::CommandQualityFlags>{},
-    .invokePrivilege = Access::Privilege::kOperate,
-};
-} // namespace UnblockUnratedContent
-namespace SetOnDemandRatingThreshold {
-inline constexpr DataModel::AcceptedCommandEntry kMetadataEntry = {
-    .commandId       = SetOnDemandRatingThreshold::Id,
-    .flags           = BitFlags<DataModel::CommandQualityFlags>{},
-    .invokePrivilege = Access::Privilege::kOperate,
-};
-} // namespace SetOnDemandRatingThreshold
-namespace SetScheduledContentRatingThreshold {
-inline constexpr DataModel::AcceptedCommandEntry kMetadataEntry = {
-    .commandId       = SetScheduledContentRatingThreshold::Id,
-    .flags           = BitFlags<DataModel::CommandQualityFlags>{},
-    .invokePrivilege = Access::Privilege::kOperate,
-};
->>>>>>> 95887348
 } // namespace SetScheduledContentRatingThreshold
 
 } // namespace Commands
