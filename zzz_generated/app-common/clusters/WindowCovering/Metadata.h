--- conflicted
+++ resolved
@@ -122,89 +122,32 @@
 
 namespace Commands {
 namespace UpOrOpen {
-<<<<<<< HEAD
-inline constexpr DataModel::AcceptedCommandEntry kMetadataEntry{ WindowCovering::Commands::UpOrOpen::Id,
-                                                                 BitFlags<DataModel::CommandQualityFlags>{},
+inline constexpr DataModel::AcceptedCommandEntry kMetadataEntry{ UpOrOpen::Id, BitFlags<DataModel::CommandQualityFlags>{},
                                                                  Access::Privilege::kOperate };
 } // namespace UpOrOpen
 namespace DownOrClose {
-inline constexpr DataModel::AcceptedCommandEntry kMetadataEntry{ WindowCovering::Commands::DownOrClose::Id,
-                                                                 BitFlags<DataModel::CommandQualityFlags>{},
+inline constexpr DataModel::AcceptedCommandEntry kMetadataEntry{ DownOrClose::Id, BitFlags<DataModel::CommandQualityFlags>{},
                                                                  Access::Privilege::kOperate };
 } // namespace DownOrClose
 namespace StopMotion {
-inline constexpr DataModel::AcceptedCommandEntry kMetadataEntry{ WindowCovering::Commands::StopMotion::Id,
-                                                                 BitFlags<DataModel::CommandQualityFlags>{},
+inline constexpr DataModel::AcceptedCommandEntry kMetadataEntry{ StopMotion::Id, BitFlags<DataModel::CommandQualityFlags>{},
                                                                  Access::Privilege::kOperate };
 } // namespace StopMotion
 namespace GoToLiftValue {
-inline constexpr DataModel::AcceptedCommandEntry kMetadataEntry{ WindowCovering::Commands::GoToLiftValue::Id,
-                                                                 BitFlags<DataModel::CommandQualityFlags>{},
+inline constexpr DataModel::AcceptedCommandEntry kMetadataEntry{ GoToLiftValue::Id, BitFlags<DataModel::CommandQualityFlags>{},
                                                                  Access::Privilege::kOperate };
 } // namespace GoToLiftValue
 namespace GoToLiftPercentage {
-inline constexpr DataModel::AcceptedCommandEntry kMetadataEntry{ WindowCovering::Commands::GoToLiftPercentage::Id,
-                                                                 BitFlags<DataModel::CommandQualityFlags>{},
+inline constexpr DataModel::AcceptedCommandEntry kMetadataEntry{ GoToLiftPercentage::Id, BitFlags<DataModel::CommandQualityFlags>{},
                                                                  Access::Privilege::kOperate };
 } // namespace GoToLiftPercentage
 namespace GoToTiltValue {
-inline constexpr DataModel::AcceptedCommandEntry kMetadataEntry{ WindowCovering::Commands::GoToTiltValue::Id,
-                                                                 BitFlags<DataModel::CommandQualityFlags>{},
+inline constexpr DataModel::AcceptedCommandEntry kMetadataEntry{ GoToTiltValue::Id, BitFlags<DataModel::CommandQualityFlags>{},
                                                                  Access::Privilege::kOperate };
 } // namespace GoToTiltValue
 namespace GoToTiltPercentage {
-inline constexpr DataModel::AcceptedCommandEntry kMetadataEntry{ WindowCovering::Commands::GoToTiltPercentage::Id,
-                                                                 BitFlags<DataModel::CommandQualityFlags>{},
+inline constexpr DataModel::AcceptedCommandEntry kMetadataEntry{ GoToTiltPercentage::Id, BitFlags<DataModel::CommandQualityFlags>{},
                                                                  Access::Privilege::kOperate };
-=======
-inline constexpr DataModel::AcceptedCommandEntry kMetadataEntry = {
-    .commandId       = UpOrOpen::Id,
-    .flags           = BitFlags<DataModel::CommandQualityFlags>{},
-    .invokePrivilege = Access::Privilege::kOperate,
-};
-} // namespace UpOrOpen
-namespace DownOrClose {
-inline constexpr DataModel::AcceptedCommandEntry kMetadataEntry = {
-    .commandId       = DownOrClose::Id,
-    .flags           = BitFlags<DataModel::CommandQualityFlags>{},
-    .invokePrivilege = Access::Privilege::kOperate,
-};
-} // namespace DownOrClose
-namespace StopMotion {
-inline constexpr DataModel::AcceptedCommandEntry kMetadataEntry = {
-    .commandId       = StopMotion::Id,
-    .flags           = BitFlags<DataModel::CommandQualityFlags>{},
-    .invokePrivilege = Access::Privilege::kOperate,
-};
-} // namespace StopMotion
-namespace GoToLiftValue {
-inline constexpr DataModel::AcceptedCommandEntry kMetadataEntry = {
-    .commandId       = GoToLiftValue::Id,
-    .flags           = BitFlags<DataModel::CommandQualityFlags>{},
-    .invokePrivilege = Access::Privilege::kOperate,
-};
-} // namespace GoToLiftValue
-namespace GoToLiftPercentage {
-inline constexpr DataModel::AcceptedCommandEntry kMetadataEntry = {
-    .commandId       = GoToLiftPercentage::Id,
-    .flags           = BitFlags<DataModel::CommandQualityFlags>{},
-    .invokePrivilege = Access::Privilege::kOperate,
-};
-} // namespace GoToLiftPercentage
-namespace GoToTiltValue {
-inline constexpr DataModel::AcceptedCommandEntry kMetadataEntry = {
-    .commandId       = GoToTiltValue::Id,
-    .flags           = BitFlags<DataModel::CommandQualityFlags>{},
-    .invokePrivilege = Access::Privilege::kOperate,
-};
-} // namespace GoToTiltValue
-namespace GoToTiltPercentage {
-inline constexpr DataModel::AcceptedCommandEntry kMetadataEntry = {
-    .commandId       = GoToTiltPercentage::Id,
-    .flags           = BitFlags<DataModel::CommandQualityFlags>{},
-    .invokePrivilege = Access::Privilege::kOperate,
-};
->>>>>>> 95887348
 } // namespace GoToTiltPercentage
 
 } // namespace Commands
