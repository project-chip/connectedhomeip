--- conflicted
+++ resolved
@@ -34,17 +34,8 @@
 
 namespace Commands {
 namespace ChangeToMode {
-<<<<<<< HEAD
-inline constexpr DataModel::AcceptedCommandEntry kMetadataEntry{ DeviceEnergyManagementMode::Commands::ChangeToMode::Id,
-                                                                 BitFlags<DataModel::CommandQualityFlags>{},
+inline constexpr DataModel::AcceptedCommandEntry kMetadataEntry{ ChangeToMode::Id, BitFlags<DataModel::CommandQualityFlags>{},
                                                                  Access::Privilege::kOperate };
-=======
-inline constexpr DataModel::AcceptedCommandEntry kMetadataEntry = {
-    .commandId       = ChangeToMode::Id,
-    .flags           = BitFlags<DataModel::CommandQualityFlags>{},
-    .invokePrivilege = Access::Privilege::kOperate,
-};
->>>>>>> 95887348
 } // namespace ChangeToMode
 
 } // namespace Commands
