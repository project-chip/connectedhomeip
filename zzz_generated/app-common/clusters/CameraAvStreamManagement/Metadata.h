// DO NOT EDIT MANUALLY - Generated file
//
// Cluster metadata information for cluster CameraAvStreamManagement (cluster code: 1361/0x551)
// based on src/controller/data_model/controller-clusters.matter
#pragma once

#include <app/data-model-provider/MetadataTypes.h>
#include <lib/core/DataModelTypes.h>

#include <cstdint>

#include <clusters/CameraAvStreamManagement/Ids.h>

namespace chip {
namespace app {
namespace Clusters {
namespace CameraAvStreamManagement {

inline constexpr uint32_t kRevision = 1;

namespace Attributes {
namespace MaxConcurrentEncoders {
inline constexpr DataModel::AttributeEntry kMetadataEntry{ MaxConcurrentEncoders::Id, BitFlags<DataModel::AttributeQualityFlags>{},
                                                           Access::Privilege::kView, std::nullopt };
} // namespace MaxConcurrentEncoders
namespace MaxEncodedPixelRate {
inline constexpr DataModel::AttributeEntry kMetadataEntry{ MaxEncodedPixelRate::Id, BitFlags<DataModel::AttributeQualityFlags>{},
                                                           Access::Privilege::kView, std::nullopt };
} // namespace MaxEncodedPixelRate
namespace VideoSensorParams {
inline constexpr DataModel::AttributeEntry kMetadataEntry{ VideoSensorParams::Id, BitFlags<DataModel::AttributeQualityFlags>{},
                                                           Access::Privilege::kView, std::nullopt };
} // namespace VideoSensorParams
namespace NightVisionCapable {
inline constexpr DataModel::AttributeEntry kMetadataEntry{ NightVisionCapable::Id, BitFlags<DataModel::AttributeQualityFlags>{},
                                                           Access::Privilege::kView, std::nullopt };
} // namespace NightVisionCapable
namespace MinViewport {
inline constexpr DataModel::AttributeEntry kMetadataEntry{ MinViewport::Id, BitFlags<DataModel::AttributeQualityFlags>{},
                                                           Access::Privilege::kView, std::nullopt };
} // namespace MinViewport
namespace RateDistortionTradeOffPoints {
inline constexpr DataModel::AttributeEntry kMetadataEntry{ RateDistortionTradeOffPoints::Id,
                                                           BitFlags<DataModel::AttributeQualityFlags>{
                                                               DataModel::AttributeQualityFlags::kListAttribute },
                                                           Access::Privilege::kView, std::nullopt };
} // namespace RateDistortionTradeOffPoints
namespace MaxContentBufferSize {
inline constexpr DataModel::AttributeEntry kMetadataEntry{ MaxContentBufferSize::Id, BitFlags<DataModel::AttributeQualityFlags>{},
                                                           Access::Privilege::kView, std::nullopt };
} // namespace MaxContentBufferSize
namespace MicrophoneCapabilities {
inline constexpr DataModel::AttributeEntry kMetadataEntry{ MicrophoneCapabilities::Id, BitFlags<DataModel::AttributeQualityFlags>{},
                                                           Access::Privilege::kView, std::nullopt };
} // namespace MicrophoneCapabilities
namespace SpeakerCapabilities {
inline constexpr DataModel::AttributeEntry kMetadataEntry{ SpeakerCapabilities::Id, BitFlags<DataModel::AttributeQualityFlags>{},
                                                           Access::Privilege::kView, std::nullopt };
} // namespace SpeakerCapabilities
namespace TwoWayTalkSupport {
inline constexpr DataModel::AttributeEntry kMetadataEntry{ TwoWayTalkSupport::Id, BitFlags<DataModel::AttributeQualityFlags>{},
                                                           Access::Privilege::kView, std::nullopt };
} // namespace TwoWayTalkSupport
namespace SnapshotCapabilities {
inline constexpr DataModel::AttributeEntry kMetadataEntry{
    SnapshotCapabilities::Id, BitFlags<DataModel::AttributeQualityFlags>{ DataModel::AttributeQualityFlags::kListAttribute },
    Access::Privilege::kView, std::nullopt
};
} // namespace SnapshotCapabilities
namespace MaxNetworkBandwidth {
inline constexpr DataModel::AttributeEntry kMetadataEntry{ MaxNetworkBandwidth::Id, BitFlags<DataModel::AttributeQualityFlags>{},
                                                           Access::Privilege::kView, std::nullopt };
} // namespace MaxNetworkBandwidth
namespace CurrentFrameRate {
inline constexpr DataModel::AttributeEntry kMetadataEntry{ CurrentFrameRate::Id, BitFlags<DataModel::AttributeQualityFlags>{},
                                                           Access::Privilege::kView, std::nullopt };
} // namespace CurrentFrameRate
namespace HDRModeEnabled {
inline constexpr DataModel::AttributeEntry kMetadataEntry{ HDRModeEnabled::Id, BitFlags<DataModel::AttributeQualityFlags>{},
                                                           Access::Privilege::kManage, Access::Privilege::kManage };
} // namespace HDRModeEnabled
namespace SupportedStreamUsages {
inline constexpr DataModel::AttributeEntry kMetadataEntry{
    SupportedStreamUsages::Id, BitFlags<DataModel::AttributeQualityFlags>{ DataModel::AttributeQualityFlags::kListAttribute },
    Access::Privilege::kView, std::nullopt
};
} // namespace SupportedStreamUsages
namespace AllocatedVideoStreams {
inline constexpr DataModel::AttributeEntry kMetadataEntry{
    AllocatedVideoStreams::Id, BitFlags<DataModel::AttributeQualityFlags>{ DataModel::AttributeQualityFlags::kListAttribute },
    Access::Privilege::kView, std::nullopt
};
} // namespace AllocatedVideoStreams
namespace AllocatedAudioStreams {
inline constexpr DataModel::AttributeEntry kMetadataEntry{
    AllocatedAudioStreams::Id, BitFlags<DataModel::AttributeQualityFlags>{ DataModel::AttributeQualityFlags::kListAttribute },
    Access::Privilege::kView, std::nullopt
};
} // namespace AllocatedAudioStreams
namespace AllocatedSnapshotStreams {
inline constexpr DataModel::AttributeEntry kMetadataEntry{
    AllocatedSnapshotStreams::Id, BitFlags<DataModel::AttributeQualityFlags>{ DataModel::AttributeQualityFlags::kListAttribute },
    Access::Privilege::kView, std::nullopt
};
} // namespace AllocatedSnapshotStreams
namespace RankedVideoStreamPrioritiesList {
inline constexpr DataModel::AttributeEntry kMetadataEntry{ RankedVideoStreamPrioritiesList::Id,
                                                           BitFlags<DataModel::AttributeQualityFlags>{
                                                               DataModel::AttributeQualityFlags::kListAttribute },
                                                           Access::Privilege::kView, std::nullopt };
} // namespace RankedVideoStreamPrioritiesList
namespace SoftRecordingPrivacyModeEnabled {
inline constexpr DataModel::AttributeEntry kMetadataEntry{ SoftRecordingPrivacyModeEnabled::Id,
                                                           BitFlags<DataModel::AttributeQualityFlags>{}, Access::Privilege::kView,
                                                           Access::Privilege::kOperate };
} // namespace SoftRecordingPrivacyModeEnabled
namespace SoftLivestreamPrivacyModeEnabled {
inline constexpr DataModel::AttributeEntry kMetadataEntry{ SoftLivestreamPrivacyModeEnabled::Id,
                                                           BitFlags<DataModel::AttributeQualityFlags>{}, Access::Privilege::kView,
                                                           Access::Privilege::kOperate };
} // namespace SoftLivestreamPrivacyModeEnabled
namespace HardPrivacyModeOn {
inline constexpr DataModel::AttributeEntry kMetadataEntry{ HardPrivacyModeOn::Id, BitFlags<DataModel::AttributeQualityFlags>{},
                                                           Access::Privilege::kView, std::nullopt };
} // namespace HardPrivacyModeOn
namespace NightVision {
inline constexpr DataModel::AttributeEntry kMetadataEntry{ NightVision::Id, BitFlags<DataModel::AttributeQualityFlags>{},
                                                           Access::Privilege::kManage, Access::Privilege::kManage };
} // namespace NightVision
namespace NightVisionIllum {
inline constexpr DataModel::AttributeEntry kMetadataEntry{ NightVisionIllum::Id, BitFlags<DataModel::AttributeQualityFlags>{},
                                                           Access::Privilege::kManage, Access::Privilege::kManage };
} // namespace NightVisionIllum
namespace Viewport {
inline constexpr DataModel::AttributeEntry kMetadataEntry{ Viewport::Id, BitFlags<DataModel::AttributeQualityFlags>{},
                                                           Access::Privilege::kManage, Access::Privilege::kManage };
} // namespace Viewport
namespace SpeakerMuted {
inline constexpr DataModel::AttributeEntry kMetadataEntry{ SpeakerMuted::Id, BitFlags<DataModel::AttributeQualityFlags>{},
                                                           Access::Privilege::kManage, Access::Privilege::kManage };
} // namespace SpeakerMuted
namespace SpeakerVolumeLevel {
inline constexpr DataModel::AttributeEntry kMetadataEntry{ SpeakerVolumeLevel::Id, BitFlags<DataModel::AttributeQualityFlags>{},
                                                           Access::Privilege::kManage, Access::Privilege::kManage };
} // namespace SpeakerVolumeLevel
namespace SpeakerMaxLevel {
inline constexpr DataModel::AttributeEntry kMetadataEntry{ SpeakerMaxLevel::Id, BitFlags<DataModel::AttributeQualityFlags>{},
                                                           Access::Privilege::kManage, std::nullopt };
} // namespace SpeakerMaxLevel
namespace SpeakerMinLevel {
inline constexpr DataModel::AttributeEntry kMetadataEntry{ SpeakerMinLevel::Id, BitFlags<DataModel::AttributeQualityFlags>{},
                                                           Access::Privilege::kManage, std::nullopt };
} // namespace SpeakerMinLevel
namespace MicrophoneMuted {
inline constexpr DataModel::AttributeEntry kMetadataEntry{ MicrophoneMuted::Id, BitFlags<DataModel::AttributeQualityFlags>{},
                                                           Access::Privilege::kManage, Access::Privilege::kManage };
} // namespace MicrophoneMuted
namespace MicrophoneVolumeLevel {
inline constexpr DataModel::AttributeEntry kMetadataEntry{ MicrophoneVolumeLevel::Id, BitFlags<DataModel::AttributeQualityFlags>{},
                                                           Access::Privilege::kManage, Access::Privilege::kManage };
} // namespace MicrophoneVolumeLevel
namespace MicrophoneMaxLevel {
inline constexpr DataModel::AttributeEntry kMetadataEntry{ MicrophoneMaxLevel::Id, BitFlags<DataModel::AttributeQualityFlags>{},
                                                           Access::Privilege::kManage, std::nullopt };
} // namespace MicrophoneMaxLevel
namespace MicrophoneMinLevel {
inline constexpr DataModel::AttributeEntry kMetadataEntry{ MicrophoneMinLevel::Id, BitFlags<DataModel::AttributeQualityFlags>{},
                                                           Access::Privilege::kManage, std::nullopt };
} // namespace MicrophoneMinLevel
namespace MicrophoneAGCEnabled {
inline constexpr DataModel::AttributeEntry kMetadataEntry{ MicrophoneAGCEnabled::Id, BitFlags<DataModel::AttributeQualityFlags>{},
                                                           Access::Privilege::kManage, Access::Privilege::kManage };
} // namespace MicrophoneAGCEnabled
namespace ImageRotation {
inline constexpr DataModel::AttributeEntry kMetadataEntry{ ImageRotation::Id, BitFlags<DataModel::AttributeQualityFlags>{},
                                                           Access::Privilege::kManage, Access::Privilege::kManage };
} // namespace ImageRotation
namespace ImageFlipHorizontal {
inline constexpr DataModel::AttributeEntry kMetadataEntry{ ImageFlipHorizontal::Id, BitFlags<DataModel::AttributeQualityFlags>{},
                                                           Access::Privilege::kManage, Access::Privilege::kManage };
} // namespace ImageFlipHorizontal
namespace ImageFlipVertical {
inline constexpr DataModel::AttributeEntry kMetadataEntry{ ImageFlipVertical::Id, BitFlags<DataModel::AttributeQualityFlags>{},
                                                           Access::Privilege::kManage, Access::Privilege::kManage };
} // namespace ImageFlipVertical
namespace LocalVideoRecordingEnabled {
inline constexpr DataModel::AttributeEntry kMetadataEntry{ LocalVideoRecordingEnabled::Id,
                                                           BitFlags<DataModel::AttributeQualityFlags>{}, Access::Privilege::kManage,
                                                           Access::Privilege::kManage };
} // namespace LocalVideoRecordingEnabled
namespace LocalSnapshotRecordingEnabled {
inline constexpr DataModel::AttributeEntry kMetadataEntry{ LocalSnapshotRecordingEnabled::Id,
                                                           BitFlags<DataModel::AttributeQualityFlags>{}, Access::Privilege::kManage,
                                                           Access::Privilege::kManage };
} // namespace LocalSnapshotRecordingEnabled
namespace StatusLightEnabled {
inline constexpr DataModel::AttributeEntry kMetadataEntry{ StatusLightEnabled::Id, BitFlags<DataModel::AttributeQualityFlags>{},
                                                           Access::Privilege::kManage, Access::Privilege::kManage };
} // namespace StatusLightEnabled
namespace StatusLightBrightness {
inline constexpr DataModel::AttributeEntry kMetadataEntry{ StatusLightBrightness::Id, BitFlags<DataModel::AttributeQualityFlags>{},
                                                           Access::Privilege::kManage, Access::Privilege::kManage };
} // namespace StatusLightBrightness

} // namespace Attributes

namespace Commands {
namespace AudioStreamAllocate {
<<<<<<< HEAD
inline constexpr DataModel::AcceptedCommandEntry kMetadataEntry{ CameraAvStreamManagement::Commands::AudioStreamAllocate::Id,
                                                                 BitFlags<DataModel::CommandQualityFlags>{},
                                                                 Access::Privilege::kManage };
} // namespace AudioStreamAllocate
namespace AudioStreamDeallocate {
inline constexpr DataModel::AcceptedCommandEntry kMetadataEntry{ CameraAvStreamManagement::Commands::AudioStreamDeallocate::Id,
                                                                 BitFlags<DataModel::CommandQualityFlags>{},
                                                                 Access::Privilege::kManage };
} // namespace AudioStreamDeallocate
namespace VideoStreamAllocate {
inline constexpr DataModel::AcceptedCommandEntry kMetadataEntry{ CameraAvStreamManagement::Commands::VideoStreamAllocate::Id,
                                                                 BitFlags<DataModel::CommandQualityFlags>{},
                                                                 Access::Privilege::kManage };
} // namespace VideoStreamAllocate
namespace VideoStreamModify {
inline constexpr DataModel::AcceptedCommandEntry kMetadataEntry{ CameraAvStreamManagement::Commands::VideoStreamModify::Id,
                                                                 BitFlags<DataModel::CommandQualityFlags>{},
                                                                 Access::Privilege::kManage };
} // namespace VideoStreamModify
namespace VideoStreamDeallocate {
inline constexpr DataModel::AcceptedCommandEntry kMetadataEntry{ CameraAvStreamManagement::Commands::VideoStreamDeallocate::Id,
                                                                 BitFlags<DataModel::CommandQualityFlags>{},
                                                                 Access::Privilege::kManage };
} // namespace VideoStreamDeallocate
namespace SnapshotStreamAllocate {
inline constexpr DataModel::AcceptedCommandEntry kMetadataEntry{ CameraAvStreamManagement::Commands::SnapshotStreamAllocate::Id,
                                                                 BitFlags<DataModel::CommandQualityFlags>{},
                                                                 Access::Privilege::kManage };
} // namespace SnapshotStreamAllocate
namespace SnapshotStreamModify {
inline constexpr DataModel::AcceptedCommandEntry kMetadataEntry{ CameraAvStreamManagement::Commands::SnapshotStreamModify::Id,
                                                                 BitFlags<DataModel::CommandQualityFlags>{},
                                                                 Access::Privilege::kManage };
} // namespace SnapshotStreamModify
namespace SnapshotStreamDeallocate {
inline constexpr DataModel::AcceptedCommandEntry kMetadataEntry{ CameraAvStreamManagement::Commands::SnapshotStreamDeallocate::Id,
                                                                 BitFlags<DataModel::CommandQualityFlags>{},
                                                                 Access::Privilege::kManage };
} // namespace SnapshotStreamDeallocate
namespace SetStreamPriorities {
inline constexpr DataModel::AcceptedCommandEntry kMetadataEntry{ CameraAvStreamManagement::Commands::SetStreamPriorities::Id,
                                                                 BitFlags<DataModel::CommandQualityFlags>{},
                                                                 Access::Privilege::kAdminister };
} // namespace SetStreamPriorities
namespace CaptureSnapshot {
inline constexpr DataModel::AcceptedCommandEntry kMetadataEntry{ CameraAvStreamManagement::Commands::CaptureSnapshot::Id,
                                                                 BitFlags<DataModel::CommandQualityFlags>{},
                                                                 Access::Privilege::kOperate };
=======
inline constexpr DataModel::AcceptedCommandEntry kMetadataEntry = {
    .commandId       = AudioStreamAllocate::Id,
    .flags           = BitFlags<DataModel::CommandQualityFlags>{},
    .invokePrivilege = Access::Privilege::kManage,
};
} // namespace AudioStreamAllocate
namespace AudioStreamDeallocate {
inline constexpr DataModel::AcceptedCommandEntry kMetadataEntry = {
    .commandId       = AudioStreamDeallocate::Id,
    .flags           = BitFlags<DataModel::CommandQualityFlags>{},
    .invokePrivilege = Access::Privilege::kManage,
};
} // namespace AudioStreamDeallocate
namespace VideoStreamAllocate {
inline constexpr DataModel::AcceptedCommandEntry kMetadataEntry = {
    .commandId       = VideoStreamAllocate::Id,
    .flags           = BitFlags<DataModel::CommandQualityFlags>{},
    .invokePrivilege = Access::Privilege::kManage,
};
} // namespace VideoStreamAllocate
namespace VideoStreamModify {
inline constexpr DataModel::AcceptedCommandEntry kMetadataEntry = {
    .commandId       = VideoStreamModify::Id,
    .flags           = BitFlags<DataModel::CommandQualityFlags>{},
    .invokePrivilege = Access::Privilege::kManage,
};
} // namespace VideoStreamModify
namespace VideoStreamDeallocate {
inline constexpr DataModel::AcceptedCommandEntry kMetadataEntry = {
    .commandId       = VideoStreamDeallocate::Id,
    .flags           = BitFlags<DataModel::CommandQualityFlags>{},
    .invokePrivilege = Access::Privilege::kManage,
};
} // namespace VideoStreamDeallocate
namespace SnapshotStreamAllocate {
inline constexpr DataModel::AcceptedCommandEntry kMetadataEntry = {
    .commandId       = SnapshotStreamAllocate::Id,
    .flags           = BitFlags<DataModel::CommandQualityFlags>{},
    .invokePrivilege = Access::Privilege::kManage,
};
} // namespace SnapshotStreamAllocate
namespace SnapshotStreamModify {
inline constexpr DataModel::AcceptedCommandEntry kMetadataEntry = {
    .commandId       = SnapshotStreamModify::Id,
    .flags           = BitFlags<DataModel::CommandQualityFlags>{},
    .invokePrivilege = Access::Privilege::kManage,
};
} // namespace SnapshotStreamModify
namespace SnapshotStreamDeallocate {
inline constexpr DataModel::AcceptedCommandEntry kMetadataEntry = {
    .commandId       = SnapshotStreamDeallocate::Id,
    .flags           = BitFlags<DataModel::CommandQualityFlags>{},
    .invokePrivilege = Access::Privilege::kManage,
};
} // namespace SnapshotStreamDeallocate
namespace SetStreamPriorities {
inline constexpr DataModel::AcceptedCommandEntry kMetadataEntry = {
    .commandId       = SetStreamPriorities::Id,
    .flags           = BitFlags<DataModel::CommandQualityFlags>{},
    .invokePrivilege = Access::Privilege::kAdminister,
};
} // namespace SetStreamPriorities
namespace CaptureSnapshot {
inline constexpr DataModel::AcceptedCommandEntry kMetadataEntry = {
    .commandId       = CaptureSnapshot::Id,
    .flags           = BitFlags<DataModel::CommandQualityFlags>{},
    .invokePrivilege = Access::Privilege::kOperate,
};
>>>>>>> 95887348
} // namespace CaptureSnapshot

} // namespace Commands
} // namespace CameraAvStreamManagement
} // namespace Clusters
} // namespace app
} // namespace chip<|MERGE_RESOLUTION|>--- conflicted
+++ resolved
@@ -206,125 +206,52 @@
 
 namespace Commands {
 namespace AudioStreamAllocate {
-<<<<<<< HEAD
-inline constexpr DataModel::AcceptedCommandEntry kMetadataEntry{ CameraAvStreamManagement::Commands::AudioStreamAllocate::Id,
+inline constexpr DataModel::AcceptedCommandEntry kMetadataEntry{ AudioStreamAllocate::Id,
                                                                  BitFlags<DataModel::CommandQualityFlags>{},
                                                                  Access::Privilege::kManage };
 } // namespace AudioStreamAllocate
 namespace AudioStreamDeallocate {
-inline constexpr DataModel::AcceptedCommandEntry kMetadataEntry{ CameraAvStreamManagement::Commands::AudioStreamDeallocate::Id,
+inline constexpr DataModel::AcceptedCommandEntry kMetadataEntry{ AudioStreamDeallocate::Id,
                                                                  BitFlags<DataModel::CommandQualityFlags>{},
                                                                  Access::Privilege::kManage };
 } // namespace AudioStreamDeallocate
 namespace VideoStreamAllocate {
-inline constexpr DataModel::AcceptedCommandEntry kMetadataEntry{ CameraAvStreamManagement::Commands::VideoStreamAllocate::Id,
+inline constexpr DataModel::AcceptedCommandEntry kMetadataEntry{ VideoStreamAllocate::Id,
                                                                  BitFlags<DataModel::CommandQualityFlags>{},
                                                                  Access::Privilege::kManage };
 } // namespace VideoStreamAllocate
 namespace VideoStreamModify {
-inline constexpr DataModel::AcceptedCommandEntry kMetadataEntry{ CameraAvStreamManagement::Commands::VideoStreamModify::Id,
-                                                                 BitFlags<DataModel::CommandQualityFlags>{},
+inline constexpr DataModel::AcceptedCommandEntry kMetadataEntry{ VideoStreamModify::Id, BitFlags<DataModel::CommandQualityFlags>{},
                                                                  Access::Privilege::kManage };
 } // namespace VideoStreamModify
 namespace VideoStreamDeallocate {
-inline constexpr DataModel::AcceptedCommandEntry kMetadataEntry{ CameraAvStreamManagement::Commands::VideoStreamDeallocate::Id,
+inline constexpr DataModel::AcceptedCommandEntry kMetadataEntry{ VideoStreamDeallocate::Id,
                                                                  BitFlags<DataModel::CommandQualityFlags>{},
                                                                  Access::Privilege::kManage };
 } // namespace VideoStreamDeallocate
 namespace SnapshotStreamAllocate {
-inline constexpr DataModel::AcceptedCommandEntry kMetadataEntry{ CameraAvStreamManagement::Commands::SnapshotStreamAllocate::Id,
+inline constexpr DataModel::AcceptedCommandEntry kMetadataEntry{ SnapshotStreamAllocate::Id,
                                                                  BitFlags<DataModel::CommandQualityFlags>{},
                                                                  Access::Privilege::kManage };
 } // namespace SnapshotStreamAllocate
 namespace SnapshotStreamModify {
-inline constexpr DataModel::AcceptedCommandEntry kMetadataEntry{ CameraAvStreamManagement::Commands::SnapshotStreamModify::Id,
+inline constexpr DataModel::AcceptedCommandEntry kMetadataEntry{ SnapshotStreamModify::Id,
                                                                  BitFlags<DataModel::CommandQualityFlags>{},
                                                                  Access::Privilege::kManage };
 } // namespace SnapshotStreamModify
 namespace SnapshotStreamDeallocate {
-inline constexpr DataModel::AcceptedCommandEntry kMetadataEntry{ CameraAvStreamManagement::Commands::SnapshotStreamDeallocate::Id,
+inline constexpr DataModel::AcceptedCommandEntry kMetadataEntry{ SnapshotStreamDeallocate::Id,
                                                                  BitFlags<DataModel::CommandQualityFlags>{},
                                                                  Access::Privilege::kManage };
 } // namespace SnapshotStreamDeallocate
 namespace SetStreamPriorities {
-inline constexpr DataModel::AcceptedCommandEntry kMetadataEntry{ CameraAvStreamManagement::Commands::SetStreamPriorities::Id,
+inline constexpr DataModel::AcceptedCommandEntry kMetadataEntry{ SetStreamPriorities::Id,
                                                                  BitFlags<DataModel::CommandQualityFlags>{},
                                                                  Access::Privilege::kAdminister };
 } // namespace SetStreamPriorities
 namespace CaptureSnapshot {
-inline constexpr DataModel::AcceptedCommandEntry kMetadataEntry{ CameraAvStreamManagement::Commands::CaptureSnapshot::Id,
-                                                                 BitFlags<DataModel::CommandQualityFlags>{},
+inline constexpr DataModel::AcceptedCommandEntry kMetadataEntry{ CaptureSnapshot::Id, BitFlags<DataModel::CommandQualityFlags>{},
                                                                  Access::Privilege::kOperate };
-=======
-inline constexpr DataModel::AcceptedCommandEntry kMetadataEntry = {
-    .commandId       = AudioStreamAllocate::Id,
-    .flags           = BitFlags<DataModel::CommandQualityFlags>{},
-    .invokePrivilege = Access::Privilege::kManage,
-};
-} // namespace AudioStreamAllocate
-namespace AudioStreamDeallocate {
-inline constexpr DataModel::AcceptedCommandEntry kMetadataEntry = {
-    .commandId       = AudioStreamDeallocate::Id,
-    .flags           = BitFlags<DataModel::CommandQualityFlags>{},
-    .invokePrivilege = Access::Privilege::kManage,
-};
-} // namespace AudioStreamDeallocate
-namespace VideoStreamAllocate {
-inline constexpr DataModel::AcceptedCommandEntry kMetadataEntry = {
-    .commandId       = VideoStreamAllocate::Id,
-    .flags           = BitFlags<DataModel::CommandQualityFlags>{},
-    .invokePrivilege = Access::Privilege::kManage,
-};
-} // namespace VideoStreamAllocate
-namespace VideoStreamModify {
-inline constexpr DataModel::AcceptedCommandEntry kMetadataEntry = {
-    .commandId       = VideoStreamModify::Id,
-    .flags           = BitFlags<DataModel::CommandQualityFlags>{},
-    .invokePrivilege = Access::Privilege::kManage,
-};
-} // namespace VideoStreamModify
-namespace VideoStreamDeallocate {
-inline constexpr DataModel::AcceptedCommandEntry kMetadataEntry = {
-    .commandId       = VideoStreamDeallocate::Id,
-    .flags           = BitFlags<DataModel::CommandQualityFlags>{},
-    .invokePrivilege = Access::Privilege::kManage,
-};
-} // namespace VideoStreamDeallocate
-namespace SnapshotStreamAllocate {
-inline constexpr DataModel::AcceptedCommandEntry kMetadataEntry = {
-    .commandId       = SnapshotStreamAllocate::Id,
-    .flags           = BitFlags<DataModel::CommandQualityFlags>{},
-    .invokePrivilege = Access::Privilege::kManage,
-};
-} // namespace SnapshotStreamAllocate
-namespace SnapshotStreamModify {
-inline constexpr DataModel::AcceptedCommandEntry kMetadataEntry = {
-    .commandId       = SnapshotStreamModify::Id,
-    .flags           = BitFlags<DataModel::CommandQualityFlags>{},
-    .invokePrivilege = Access::Privilege::kManage,
-};
-} // namespace SnapshotStreamModify
-namespace SnapshotStreamDeallocate {
-inline constexpr DataModel::AcceptedCommandEntry kMetadataEntry = {
-    .commandId       = SnapshotStreamDeallocate::Id,
-    .flags           = BitFlags<DataModel::CommandQualityFlags>{},
-    .invokePrivilege = Access::Privilege::kManage,
-};
-} // namespace SnapshotStreamDeallocate
-namespace SetStreamPriorities {
-inline constexpr DataModel::AcceptedCommandEntry kMetadataEntry = {
-    .commandId       = SetStreamPriorities::Id,
-    .flags           = BitFlags<DataModel::CommandQualityFlags>{},
-    .invokePrivilege = Access::Privilege::kAdminister,
-};
-} // namespace SetStreamPriorities
-namespace CaptureSnapshot {
-inline constexpr DataModel::AcceptedCommandEntry kMetadataEntry = {
-    .commandId       = CaptureSnapshot::Id,
-    .flags           = BitFlags<DataModel::CommandQualityFlags>{},
-    .invokePrivilege = Access::Privilege::kOperate,
-};
->>>>>>> 95887348
 } // namespace CaptureSnapshot
 
 } // namespace Commands
