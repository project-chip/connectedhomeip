// DO NOT EDIT MANUALLY - Generated file
//
// Cluster metadata information for cluster PushAvStreamTransport (cluster code: 1365/0x555)
// based on src/controller/data_model/controller-clusters.matter
#pragma once

#include <app/data-model-provider/MetadataTypes.h>
#include <lib/core/DataModelTypes.h>

#include <cstdint>

#include <clusters/PushAvStreamTransport/Ids.h>

namespace chip {
namespace app {
namespace Clusters {
namespace PushAvStreamTransport {

inline constexpr uint32_t kRevision = 1;

namespace Attributes {
namespace SupportedContainerFormats {
inline constexpr DataModel::AttributeEntry kMetadataEntry{ SupportedContainerFormats::Id,
                                                           BitFlags<DataModel::AttributeQualityFlags>{}, Access::Privilege::kView,
                                                           std::nullopt };
} // namespace SupportedContainerFormats
namespace SupportedIngestMethods {
inline constexpr DataModel::AttributeEntry kMetadataEntry{ SupportedIngestMethods::Id, BitFlags<DataModel::AttributeQualityFlags>{},
                                                           Access::Privilege::kView, std::nullopt };
} // namespace SupportedIngestMethods
namespace CurrentConnections {
inline constexpr DataModel::AttributeEntry kMetadataEntry{
    CurrentConnections::Id, BitFlags<DataModel::AttributeQualityFlags>{ DataModel::AttributeQualityFlags::kListAttribute },
    Access::Privilege::kView, std::nullopt
};
} // namespace CurrentConnections

} // namespace Attributes

namespace Commands {
namespace AllocatePushTransport {
<<<<<<< HEAD
inline constexpr DataModel::AcceptedCommandEntry kMetadataEntry{ PushAvStreamTransport::Commands::AllocatePushTransport::Id,
                                                                 BitFlags<DataModel::CommandQualityFlags>{},
                                                                 Access::Privilege::kManage };
} // namespace AllocatePushTransport
namespace DeallocatePushTransport {
inline constexpr DataModel::AcceptedCommandEntry kMetadataEntry{ PushAvStreamTransport::Commands::DeallocatePushTransport::Id,
                                                                 BitFlags<DataModel::CommandQualityFlags>{},
                                                                 Access::Privilege::kManage };
} // namespace DeallocatePushTransport
namespace ModifyPushTransport {
inline constexpr DataModel::AcceptedCommandEntry kMetadataEntry{ PushAvStreamTransport::Commands::ModifyPushTransport::Id,
                                                                 BitFlags<DataModel::CommandQualityFlags>{},
                                                                 Access::Privilege::kManage };
} // namespace ModifyPushTransport
namespace SetTransportStatus {
inline constexpr DataModel::AcceptedCommandEntry kMetadataEntry{ PushAvStreamTransport::Commands::SetTransportStatus::Id,
                                                                 BitFlags<DataModel::CommandQualityFlags>{},
                                                                 Access::Privilege::kManage };
} // namespace SetTransportStatus
namespace ManuallyTriggerTransport {
inline constexpr DataModel::AcceptedCommandEntry kMetadataEntry{ PushAvStreamTransport::Commands::ManuallyTriggerTransport::Id,
                                                                 BitFlags<DataModel::CommandQualityFlags>{},
                                                                 Access::Privilege::kOperate };
} // namespace ManuallyTriggerTransport
namespace FindTransport {
inline constexpr DataModel::AcceptedCommandEntry kMetadataEntry{ PushAvStreamTransport::Commands::FindTransport::Id,
                                                                 BitFlags<DataModel::CommandQualityFlags>{},
                                                                 Access::Privilege::kOperate };
=======
inline constexpr DataModel::AcceptedCommandEntry kMetadataEntry = {
    .commandId       = AllocatePushTransport::Id,
    .flags           = BitFlags<DataModel::CommandQualityFlags>{},
    .invokePrivilege = Access::Privilege::kManage,
};
} // namespace AllocatePushTransport
namespace DeallocatePushTransport {
inline constexpr DataModel::AcceptedCommandEntry kMetadataEntry = {
    .commandId       = DeallocatePushTransport::Id,
    .flags           = BitFlags<DataModel::CommandQualityFlags>{},
    .invokePrivilege = Access::Privilege::kManage,
};
} // namespace DeallocatePushTransport
namespace ModifyPushTransport {
inline constexpr DataModel::AcceptedCommandEntry kMetadataEntry = {
    .commandId       = ModifyPushTransport::Id,
    .flags           = BitFlags<DataModel::CommandQualityFlags>{},
    .invokePrivilege = Access::Privilege::kManage,
};
} // namespace ModifyPushTransport
namespace SetTransportStatus {
inline constexpr DataModel::AcceptedCommandEntry kMetadataEntry = {
    .commandId       = SetTransportStatus::Id,
    .flags           = BitFlags<DataModel::CommandQualityFlags>{},
    .invokePrivilege = Access::Privilege::kManage,
};
} // namespace SetTransportStatus
namespace ManuallyTriggerTransport {
inline constexpr DataModel::AcceptedCommandEntry kMetadataEntry = {
    .commandId       = ManuallyTriggerTransport::Id,
    .flags           = BitFlags<DataModel::CommandQualityFlags>{},
    .invokePrivilege = Access::Privilege::kOperate,
};
} // namespace ManuallyTriggerTransport
namespace FindTransport {
inline constexpr DataModel::AcceptedCommandEntry kMetadataEntry = {
    .commandId       = FindTransport::Id,
    .flags           = BitFlags<DataModel::CommandQualityFlags>{},
    .invokePrivilege = Access::Privilege::kOperate,
};
>>>>>>> 95887348
} // namespace FindTransport

} // namespace Commands
} // namespace PushAvStreamTransport
} // namespace Clusters
} // namespace app
} // namespace chip<|MERGE_RESOLUTION|>--- conflicted
+++ resolved
@@ -39,77 +39,32 @@
 
 namespace Commands {
 namespace AllocatePushTransport {
-<<<<<<< HEAD
-inline constexpr DataModel::AcceptedCommandEntry kMetadataEntry{ PushAvStreamTransport::Commands::AllocatePushTransport::Id,
+inline constexpr DataModel::AcceptedCommandEntry kMetadataEntry{ AllocatePushTransport::Id,
                                                                  BitFlags<DataModel::CommandQualityFlags>{},
                                                                  Access::Privilege::kManage };
 } // namespace AllocatePushTransport
 namespace DeallocatePushTransport {
-inline constexpr DataModel::AcceptedCommandEntry kMetadataEntry{ PushAvStreamTransport::Commands::DeallocatePushTransport::Id,
+inline constexpr DataModel::AcceptedCommandEntry kMetadataEntry{ DeallocatePushTransport::Id,
                                                                  BitFlags<DataModel::CommandQualityFlags>{},
                                                                  Access::Privilege::kManage };
 } // namespace DeallocatePushTransport
 namespace ModifyPushTransport {
-inline constexpr DataModel::AcceptedCommandEntry kMetadataEntry{ PushAvStreamTransport::Commands::ModifyPushTransport::Id,
+inline constexpr DataModel::AcceptedCommandEntry kMetadataEntry{ ModifyPushTransport::Id,
                                                                  BitFlags<DataModel::CommandQualityFlags>{},
                                                                  Access::Privilege::kManage };
 } // namespace ModifyPushTransport
 namespace SetTransportStatus {
-inline constexpr DataModel::AcceptedCommandEntry kMetadataEntry{ PushAvStreamTransport::Commands::SetTransportStatus::Id,
-                                                                 BitFlags<DataModel::CommandQualityFlags>{},
+inline constexpr DataModel::AcceptedCommandEntry kMetadataEntry{ SetTransportStatus::Id, BitFlags<DataModel::CommandQualityFlags>{},
                                                                  Access::Privilege::kManage };
 } // namespace SetTransportStatus
 namespace ManuallyTriggerTransport {
-inline constexpr DataModel::AcceptedCommandEntry kMetadataEntry{ PushAvStreamTransport::Commands::ManuallyTriggerTransport::Id,
+inline constexpr DataModel::AcceptedCommandEntry kMetadataEntry{ ManuallyTriggerTransport::Id,
                                                                  BitFlags<DataModel::CommandQualityFlags>{},
                                                                  Access::Privilege::kOperate };
 } // namespace ManuallyTriggerTransport
 namespace FindTransport {
-inline constexpr DataModel::AcceptedCommandEntry kMetadataEntry{ PushAvStreamTransport::Commands::FindTransport::Id,
-                                                                 BitFlags<DataModel::CommandQualityFlags>{},
+inline constexpr DataModel::AcceptedCommandEntry kMetadataEntry{ FindTransport::Id, BitFlags<DataModel::CommandQualityFlags>{},
                                                                  Access::Privilege::kOperate };
-=======
-inline constexpr DataModel::AcceptedCommandEntry kMetadataEntry = {
-    .commandId       = AllocatePushTransport::Id,
-    .flags           = BitFlags<DataModel::CommandQualityFlags>{},
-    .invokePrivilege = Access::Privilege::kManage,
-};
-} // namespace AllocatePushTransport
-namespace DeallocatePushTransport {
-inline constexpr DataModel::AcceptedCommandEntry kMetadataEntry = {
-    .commandId       = DeallocatePushTransport::Id,
-    .flags           = BitFlags<DataModel::CommandQualityFlags>{},
-    .invokePrivilege = Access::Privilege::kManage,
-};
-} // namespace DeallocatePushTransport
-namespace ModifyPushTransport {
-inline constexpr DataModel::AcceptedCommandEntry kMetadataEntry = {
-    .commandId       = ModifyPushTransport::Id,
-    .flags           = BitFlags<DataModel::CommandQualityFlags>{},
-    .invokePrivilege = Access::Privilege::kManage,
-};
-} // namespace ModifyPushTransport
-namespace SetTransportStatus {
-inline constexpr DataModel::AcceptedCommandEntry kMetadataEntry = {
-    .commandId       = SetTransportStatus::Id,
-    .flags           = BitFlags<DataModel::CommandQualityFlags>{},
-    .invokePrivilege = Access::Privilege::kManage,
-};
-} // namespace SetTransportStatus
-namespace ManuallyTriggerTransport {
-inline constexpr DataModel::AcceptedCommandEntry kMetadataEntry = {
-    .commandId       = ManuallyTriggerTransport::Id,
-    .flags           = BitFlags<DataModel::CommandQualityFlags>{},
-    .invokePrivilege = Access::Privilege::kOperate,
-};
-} // namespace ManuallyTriggerTransport
-namespace FindTransport {
-inline constexpr DataModel::AcceptedCommandEntry kMetadataEntry = {
-    .commandId       = FindTransport::Id,
-    .flags           = BitFlags<DataModel::CommandQualityFlags>{},
-    .invokePrivilege = Access::Privilege::kOperate,
-};
->>>>>>> 95887348
 } // namespace FindTransport
 
 } // namespace Commands
