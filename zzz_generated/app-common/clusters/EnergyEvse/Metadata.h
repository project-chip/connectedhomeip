--- conflicted
+++ resolved
@@ -123,94 +123,42 @@
 
 namespace Commands {
 namespace Disable {
-<<<<<<< HEAD
 inline constexpr DataModel::AcceptedCommandEntry kMetadataEntry{
-    EnergyEvse::Commands::Disable::Id, BitFlags<DataModel::CommandQualityFlags>{ DataModel::CommandQualityFlags::kTimed },
-    Access::Privilege::kOperate
+    Disable::Id, BitFlags<DataModel::CommandQualityFlags>{ DataModel::CommandQualityFlags::kTimed }, Access::Privilege::kOperate
 };
 } // namespace Disable
 namespace EnableCharging {
 inline constexpr DataModel::AcceptedCommandEntry kMetadataEntry{
-    EnergyEvse::Commands::EnableCharging::Id, BitFlags<DataModel::CommandQualityFlags>{ DataModel::CommandQualityFlags::kTimed },
+    EnableCharging::Id, BitFlags<DataModel::CommandQualityFlags>{ DataModel::CommandQualityFlags::kTimed },
     Access::Privilege::kOperate
 };
 } // namespace EnableCharging
 namespace EnableDischarging {
 inline constexpr DataModel::AcceptedCommandEntry kMetadataEntry{
-    EnergyEvse::Commands::EnableDischarging::Id, BitFlags<DataModel::CommandQualityFlags>{ DataModel::CommandQualityFlags::kTimed },
+    EnableDischarging::Id, BitFlags<DataModel::CommandQualityFlags>{ DataModel::CommandQualityFlags::kTimed },
     Access::Privilege::kOperate
 };
 } // namespace EnableDischarging
 namespace StartDiagnostics {
 inline constexpr DataModel::AcceptedCommandEntry kMetadataEntry{
-    EnergyEvse::Commands::StartDiagnostics::Id, BitFlags<DataModel::CommandQualityFlags>{ DataModel::CommandQualityFlags::kTimed },
+    StartDiagnostics::Id, BitFlags<DataModel::CommandQualityFlags>{ DataModel::CommandQualityFlags::kTimed },
     Access::Privilege::kOperate
 };
 } // namespace StartDiagnostics
 namespace SetTargets {
 inline constexpr DataModel::AcceptedCommandEntry kMetadataEntry{
-    EnergyEvse::Commands::SetTargets::Id, BitFlags<DataModel::CommandQualityFlags>{ DataModel::CommandQualityFlags::kTimed },
-    Access::Privilege::kOperate
+    SetTargets::Id, BitFlags<DataModel::CommandQualityFlags>{ DataModel::CommandQualityFlags::kTimed }, Access::Privilege::kOperate
 };
 } // namespace SetTargets
 namespace GetTargets {
 inline constexpr DataModel::AcceptedCommandEntry kMetadataEntry{
-    EnergyEvse::Commands::GetTargets::Id, BitFlags<DataModel::CommandQualityFlags>{ DataModel::CommandQualityFlags::kTimed },
-    Access::Privilege::kOperate
+    GetTargets::Id, BitFlags<DataModel::CommandQualityFlags>{ DataModel::CommandQualityFlags::kTimed }, Access::Privilege::kOperate
 };
 } // namespace GetTargets
 namespace ClearTargets {
 inline constexpr DataModel::AcceptedCommandEntry kMetadataEntry{
-    EnergyEvse::Commands::ClearTargets::Id, BitFlags<DataModel::CommandQualityFlags>{ DataModel::CommandQualityFlags::kTimed },
+    ClearTargets::Id, BitFlags<DataModel::CommandQualityFlags>{ DataModel::CommandQualityFlags::kTimed },
     Access::Privilege::kOperate
-=======
-inline constexpr DataModel::AcceptedCommandEntry kMetadataEntry = {
-    .commandId       = Disable::Id,
-    .flags           = BitFlags<DataModel::CommandQualityFlags>{ DataModel::CommandQualityFlags::kTimed },
-    .invokePrivilege = Access::Privilege::kOperate,
-};
-} // namespace Disable
-namespace EnableCharging {
-inline constexpr DataModel::AcceptedCommandEntry kMetadataEntry = {
-    .commandId       = EnableCharging::Id,
-    .flags           = BitFlags<DataModel::CommandQualityFlags>{ DataModel::CommandQualityFlags::kTimed },
-    .invokePrivilege = Access::Privilege::kOperate,
-};
-} // namespace EnableCharging
-namespace EnableDischarging {
-inline constexpr DataModel::AcceptedCommandEntry kMetadataEntry = {
-    .commandId       = EnableDischarging::Id,
-    .flags           = BitFlags<DataModel::CommandQualityFlags>{ DataModel::CommandQualityFlags::kTimed },
-    .invokePrivilege = Access::Privilege::kOperate,
-};
-} // namespace EnableDischarging
-namespace StartDiagnostics {
-inline constexpr DataModel::AcceptedCommandEntry kMetadataEntry = {
-    .commandId       = StartDiagnostics::Id,
-    .flags           = BitFlags<DataModel::CommandQualityFlags>{ DataModel::CommandQualityFlags::kTimed },
-    .invokePrivilege = Access::Privilege::kOperate,
-};
-} // namespace StartDiagnostics
-namespace SetTargets {
-inline constexpr DataModel::AcceptedCommandEntry kMetadataEntry = {
-    .commandId       = SetTargets::Id,
-    .flags           = BitFlags<DataModel::CommandQualityFlags>{ DataModel::CommandQualityFlags::kTimed },
-    .invokePrivilege = Access::Privilege::kOperate,
-};
-} // namespace SetTargets
-namespace GetTargets {
-inline constexpr DataModel::AcceptedCommandEntry kMetadataEntry = {
-    .commandId       = GetTargets::Id,
-    .flags           = BitFlags<DataModel::CommandQualityFlags>{ DataModel::CommandQualityFlags::kTimed },
-    .invokePrivilege = Access::Privilege::kOperate,
-};
-} // namespace GetTargets
-namespace ClearTargets {
-inline constexpr DataModel::AcceptedCommandEntry kMetadataEntry = {
-    .commandId       = ClearTargets::Id,
-    .flags           = BitFlags<DataModel::CommandQualityFlags>{ DataModel::CommandQualityFlags::kTimed },
-    .invokePrivilege = Access::Privilege::kOperate,
->>>>>>> 95887348
 };
 } // namespace ClearTargets
 
