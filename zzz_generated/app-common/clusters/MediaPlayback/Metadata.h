// DO NOT EDIT MANUALLY - Generated file
//
// Cluster metadata information for cluster MediaPlayback (cluster code: 1286/0x506)
// based on src/controller/data_model/controller-clusters.matter
#pragma once

#include <app/data-model-provider/MetadataTypes.h>
#include <lib/core/DataModelTypes.h>

#include <cstdint>

#include <clusters/MediaPlayback/Ids.h>

namespace chip {
namespace app {
namespace Clusters {
namespace MediaPlayback {

inline constexpr uint32_t kRevision = 2;

namespace Attributes {
namespace CurrentState {
inline constexpr DataModel::AttributeEntry kMetadataEntry{ CurrentState::Id, BitFlags<DataModel::AttributeQualityFlags>{},
                                                           Access::Privilege::kView, std::nullopt };
} // namespace CurrentState
namespace StartTime {
inline constexpr DataModel::AttributeEntry kMetadataEntry{ StartTime::Id, BitFlags<DataModel::AttributeQualityFlags>{},
                                                           Access::Privilege::kView, std::nullopt };
} // namespace StartTime
namespace Duration {
inline constexpr DataModel::AttributeEntry kMetadataEntry{ Duration::Id, BitFlags<DataModel::AttributeQualityFlags>{},
                                                           Access::Privilege::kView, std::nullopt };
} // namespace Duration
namespace SampledPosition {
inline constexpr DataModel::AttributeEntry kMetadataEntry{ SampledPosition::Id, BitFlags<DataModel::AttributeQualityFlags>{},
                                                           Access::Privilege::kView, std::nullopt };
} // namespace SampledPosition
namespace PlaybackSpeed {
inline constexpr DataModel::AttributeEntry kMetadataEntry{ PlaybackSpeed::Id, BitFlags<DataModel::AttributeQualityFlags>{},
                                                           Access::Privilege::kView, std::nullopt };
} // namespace PlaybackSpeed
namespace SeekRangeEnd {
inline constexpr DataModel::AttributeEntry kMetadataEntry{ SeekRangeEnd::Id, BitFlags<DataModel::AttributeQualityFlags>{},
                                                           Access::Privilege::kView, std::nullopt };
} // namespace SeekRangeEnd
namespace SeekRangeStart {
inline constexpr DataModel::AttributeEntry kMetadataEntry{ SeekRangeStart::Id, BitFlags<DataModel::AttributeQualityFlags>{},
                                                           Access::Privilege::kView, std::nullopt };
} // namespace SeekRangeStart
namespace ActiveAudioTrack {
inline constexpr DataModel::AttributeEntry kMetadataEntry{ ActiveAudioTrack::Id, BitFlags<DataModel::AttributeQualityFlags>{},
                                                           Access::Privilege::kView, std::nullopt };
} // namespace ActiveAudioTrack
namespace AvailableAudioTracks {
inline constexpr DataModel::AttributeEntry kMetadataEntry{
    AvailableAudioTracks::Id, BitFlags<DataModel::AttributeQualityFlags>{ DataModel::AttributeQualityFlags::kListAttribute },
    Access::Privilege::kView, std::nullopt
};
} // namespace AvailableAudioTracks
namespace ActiveTextTrack {
inline constexpr DataModel::AttributeEntry kMetadataEntry{ ActiveTextTrack::Id, BitFlags<DataModel::AttributeQualityFlags>{},
                                                           Access::Privilege::kView, std::nullopt };
} // namespace ActiveTextTrack
namespace AvailableTextTracks {
inline constexpr DataModel::AttributeEntry kMetadataEntry{
    AvailableTextTracks::Id, BitFlags<DataModel::AttributeQualityFlags>{ DataModel::AttributeQualityFlags::kListAttribute },
    Access::Privilege::kView, std::nullopt
};
} // namespace AvailableTextTracks

} // namespace Attributes

namespace Commands {
namespace Play {
<<<<<<< HEAD
inline constexpr DataModel::AcceptedCommandEntry kMetadataEntry{ MediaPlayback::Commands::Play::Id,
                                                                 BitFlags<DataModel::CommandQualityFlags>{},
                                                                 Access::Privilege::kOperate };
} // namespace Play
namespace Pause {
inline constexpr DataModel::AcceptedCommandEntry kMetadataEntry{ MediaPlayback::Commands::Pause::Id,
                                                                 BitFlags<DataModel::CommandQualityFlags>{},
                                                                 Access::Privilege::kOperate };
} // namespace Pause
namespace Stop {
inline constexpr DataModel::AcceptedCommandEntry kMetadataEntry{ MediaPlayback::Commands::Stop::Id,
                                                                 BitFlags<DataModel::CommandQualityFlags>{},
                                                                 Access::Privilege::kOperate };
} // namespace Stop
namespace StartOver {
inline constexpr DataModel::AcceptedCommandEntry kMetadataEntry{ MediaPlayback::Commands::StartOver::Id,
                                                                 BitFlags<DataModel::CommandQualityFlags>{},
                                                                 Access::Privilege::kOperate };
} // namespace StartOver
namespace Previous {
inline constexpr DataModel::AcceptedCommandEntry kMetadataEntry{ MediaPlayback::Commands::Previous::Id,
                                                                 BitFlags<DataModel::CommandQualityFlags>{},
                                                                 Access::Privilege::kOperate };
} // namespace Previous
namespace Next {
inline constexpr DataModel::AcceptedCommandEntry kMetadataEntry{ MediaPlayback::Commands::Next::Id,
                                                                 BitFlags<DataModel::CommandQualityFlags>{},
                                                                 Access::Privilege::kOperate };
} // namespace Next
namespace Rewind {
inline constexpr DataModel::AcceptedCommandEntry kMetadataEntry{ MediaPlayback::Commands::Rewind::Id,
                                                                 BitFlags<DataModel::CommandQualityFlags>{},
                                                                 Access::Privilege::kOperate };
} // namespace Rewind
namespace FastForward {
inline constexpr DataModel::AcceptedCommandEntry kMetadataEntry{ MediaPlayback::Commands::FastForward::Id,
                                                                 BitFlags<DataModel::CommandQualityFlags>{},
                                                                 Access::Privilege::kOperate };
} // namespace FastForward
namespace SkipForward {
inline constexpr DataModel::AcceptedCommandEntry kMetadataEntry{ MediaPlayback::Commands::SkipForward::Id,
                                                                 BitFlags<DataModel::CommandQualityFlags>{},
                                                                 Access::Privilege::kOperate };
} // namespace SkipForward
namespace SkipBackward {
inline constexpr DataModel::AcceptedCommandEntry kMetadataEntry{ MediaPlayback::Commands::SkipBackward::Id,
                                                                 BitFlags<DataModel::CommandQualityFlags>{},
                                                                 Access::Privilege::kOperate };
} // namespace SkipBackward
namespace Seek {
inline constexpr DataModel::AcceptedCommandEntry kMetadataEntry{ MediaPlayback::Commands::Seek::Id,
                                                                 BitFlags<DataModel::CommandQualityFlags>{},
                                                                 Access::Privilege::kOperate };
} // namespace Seek
namespace ActivateAudioTrack {
inline constexpr DataModel::AcceptedCommandEntry kMetadataEntry{ MediaPlayback::Commands::ActivateAudioTrack::Id,
                                                                 BitFlags<DataModel::CommandQualityFlags>{},
                                                                 Access::Privilege::kOperate };
} // namespace ActivateAudioTrack
namespace ActivateTextTrack {
inline constexpr DataModel::AcceptedCommandEntry kMetadataEntry{ MediaPlayback::Commands::ActivateTextTrack::Id,
                                                                 BitFlags<DataModel::CommandQualityFlags>{},
                                                                 Access::Privilege::kOperate };
} // namespace ActivateTextTrack
namespace DeactivateTextTrack {
inline constexpr DataModel::AcceptedCommandEntry kMetadataEntry{ MediaPlayback::Commands::DeactivateTextTrack::Id,
                                                                 BitFlags<DataModel::CommandQualityFlags>{},
                                                                 Access::Privilege::kOperate };
=======
inline constexpr DataModel::AcceptedCommandEntry kMetadataEntry = {
    .commandId       = Play::Id,
    .flags           = BitFlags<DataModel::CommandQualityFlags>{},
    .invokePrivilege = Access::Privilege::kOperate,
};
} // namespace Play
namespace Pause {
inline constexpr DataModel::AcceptedCommandEntry kMetadataEntry = {
    .commandId       = Pause::Id,
    .flags           = BitFlags<DataModel::CommandQualityFlags>{},
    .invokePrivilege = Access::Privilege::kOperate,
};
} // namespace Pause
namespace Stop {
inline constexpr DataModel::AcceptedCommandEntry kMetadataEntry = {
    .commandId       = Stop::Id,
    .flags           = BitFlags<DataModel::CommandQualityFlags>{},
    .invokePrivilege = Access::Privilege::kOperate,
};
} // namespace Stop
namespace StartOver {
inline constexpr DataModel::AcceptedCommandEntry kMetadataEntry = {
    .commandId       = StartOver::Id,
    .flags           = BitFlags<DataModel::CommandQualityFlags>{},
    .invokePrivilege = Access::Privilege::kOperate,
};
} // namespace StartOver
namespace Previous {
inline constexpr DataModel::AcceptedCommandEntry kMetadataEntry = {
    .commandId       = Previous::Id,
    .flags           = BitFlags<DataModel::CommandQualityFlags>{},
    .invokePrivilege = Access::Privilege::kOperate,
};
} // namespace Previous
namespace Next {
inline constexpr DataModel::AcceptedCommandEntry kMetadataEntry = {
    .commandId       = Next::Id,
    .flags           = BitFlags<DataModel::CommandQualityFlags>{},
    .invokePrivilege = Access::Privilege::kOperate,
};
} // namespace Next
namespace Rewind {
inline constexpr DataModel::AcceptedCommandEntry kMetadataEntry = {
    .commandId       = Rewind::Id,
    .flags           = BitFlags<DataModel::CommandQualityFlags>{},
    .invokePrivilege = Access::Privilege::kOperate,
};
} // namespace Rewind
namespace FastForward {
inline constexpr DataModel::AcceptedCommandEntry kMetadataEntry = {
    .commandId       = FastForward::Id,
    .flags           = BitFlags<DataModel::CommandQualityFlags>{},
    .invokePrivilege = Access::Privilege::kOperate,
};
} // namespace FastForward
namespace SkipForward {
inline constexpr DataModel::AcceptedCommandEntry kMetadataEntry = {
    .commandId       = SkipForward::Id,
    .flags           = BitFlags<DataModel::CommandQualityFlags>{},
    .invokePrivilege = Access::Privilege::kOperate,
};
} // namespace SkipForward
namespace SkipBackward {
inline constexpr DataModel::AcceptedCommandEntry kMetadataEntry = {
    .commandId       = SkipBackward::Id,
    .flags           = BitFlags<DataModel::CommandQualityFlags>{},
    .invokePrivilege = Access::Privilege::kOperate,
};
} // namespace SkipBackward
namespace Seek {
inline constexpr DataModel::AcceptedCommandEntry kMetadataEntry = {
    .commandId       = Seek::Id,
    .flags           = BitFlags<DataModel::CommandQualityFlags>{},
    .invokePrivilege = Access::Privilege::kOperate,
};
} // namespace Seek
namespace ActivateAudioTrack {
inline constexpr DataModel::AcceptedCommandEntry kMetadataEntry = {
    .commandId       = ActivateAudioTrack::Id,
    .flags           = BitFlags<DataModel::CommandQualityFlags>{},
    .invokePrivilege = Access::Privilege::kOperate,
};
} // namespace ActivateAudioTrack
namespace ActivateTextTrack {
inline constexpr DataModel::AcceptedCommandEntry kMetadataEntry = {
    .commandId       = ActivateTextTrack::Id,
    .flags           = BitFlags<DataModel::CommandQualityFlags>{},
    .invokePrivilege = Access::Privilege::kOperate,
};
} // namespace ActivateTextTrack
namespace DeactivateTextTrack {
inline constexpr DataModel::AcceptedCommandEntry kMetadataEntry = {
    .commandId       = DeactivateTextTrack::Id,
    .flags           = BitFlags<DataModel::CommandQualityFlags>{},
    .invokePrivilege = Access::Privilege::kOperate,
};
>>>>>>> 95887348
} // namespace DeactivateTextTrack

} // namespace Commands
} // namespace MediaPlayback
} // namespace Clusters
} // namespace app
} // namespace chip<|MERGE_RESOLUTION|>--- conflicted
+++ resolved
@@ -72,173 +72,61 @@
 
 namespace Commands {
 namespace Play {
-<<<<<<< HEAD
-inline constexpr DataModel::AcceptedCommandEntry kMetadataEntry{ MediaPlayback::Commands::Play::Id,
-                                                                 BitFlags<DataModel::CommandQualityFlags>{},
+inline constexpr DataModel::AcceptedCommandEntry kMetadataEntry{ Play::Id, BitFlags<DataModel::CommandQualityFlags>{},
                                                                  Access::Privilege::kOperate };
 } // namespace Play
 namespace Pause {
-inline constexpr DataModel::AcceptedCommandEntry kMetadataEntry{ MediaPlayback::Commands::Pause::Id,
-                                                                 BitFlags<DataModel::CommandQualityFlags>{},
+inline constexpr DataModel::AcceptedCommandEntry kMetadataEntry{ Pause::Id, BitFlags<DataModel::CommandQualityFlags>{},
                                                                  Access::Privilege::kOperate };
 } // namespace Pause
 namespace Stop {
-inline constexpr DataModel::AcceptedCommandEntry kMetadataEntry{ MediaPlayback::Commands::Stop::Id,
-                                                                 BitFlags<DataModel::CommandQualityFlags>{},
+inline constexpr DataModel::AcceptedCommandEntry kMetadataEntry{ Stop::Id, BitFlags<DataModel::CommandQualityFlags>{},
                                                                  Access::Privilege::kOperate };
 } // namespace Stop
 namespace StartOver {
-inline constexpr DataModel::AcceptedCommandEntry kMetadataEntry{ MediaPlayback::Commands::StartOver::Id,
-                                                                 BitFlags<DataModel::CommandQualityFlags>{},
+inline constexpr DataModel::AcceptedCommandEntry kMetadataEntry{ StartOver::Id, BitFlags<DataModel::CommandQualityFlags>{},
                                                                  Access::Privilege::kOperate };
 } // namespace StartOver
 namespace Previous {
-inline constexpr DataModel::AcceptedCommandEntry kMetadataEntry{ MediaPlayback::Commands::Previous::Id,
-                                                                 BitFlags<DataModel::CommandQualityFlags>{},
+inline constexpr DataModel::AcceptedCommandEntry kMetadataEntry{ Previous::Id, BitFlags<DataModel::CommandQualityFlags>{},
                                                                  Access::Privilege::kOperate };
 } // namespace Previous
 namespace Next {
-inline constexpr DataModel::AcceptedCommandEntry kMetadataEntry{ MediaPlayback::Commands::Next::Id,
-                                                                 BitFlags<DataModel::CommandQualityFlags>{},
+inline constexpr DataModel::AcceptedCommandEntry kMetadataEntry{ Next::Id, BitFlags<DataModel::CommandQualityFlags>{},
                                                                  Access::Privilege::kOperate };
 } // namespace Next
 namespace Rewind {
-inline constexpr DataModel::AcceptedCommandEntry kMetadataEntry{ MediaPlayback::Commands::Rewind::Id,
-                                                                 BitFlags<DataModel::CommandQualityFlags>{},
+inline constexpr DataModel::AcceptedCommandEntry kMetadataEntry{ Rewind::Id, BitFlags<DataModel::CommandQualityFlags>{},
                                                                  Access::Privilege::kOperate };
 } // namespace Rewind
 namespace FastForward {
-inline constexpr DataModel::AcceptedCommandEntry kMetadataEntry{ MediaPlayback::Commands::FastForward::Id,
-                                                                 BitFlags<DataModel::CommandQualityFlags>{},
+inline constexpr DataModel::AcceptedCommandEntry kMetadataEntry{ FastForward::Id, BitFlags<DataModel::CommandQualityFlags>{},
                                                                  Access::Privilege::kOperate };
 } // namespace FastForward
 namespace SkipForward {
-inline constexpr DataModel::AcceptedCommandEntry kMetadataEntry{ MediaPlayback::Commands::SkipForward::Id,
-                                                                 BitFlags<DataModel::CommandQualityFlags>{},
+inline constexpr DataModel::AcceptedCommandEntry kMetadataEntry{ SkipForward::Id, BitFlags<DataModel::CommandQualityFlags>{},
                                                                  Access::Privilege::kOperate };
 } // namespace SkipForward
 namespace SkipBackward {
-inline constexpr DataModel::AcceptedCommandEntry kMetadataEntry{ MediaPlayback::Commands::SkipBackward::Id,
-                                                                 BitFlags<DataModel::CommandQualityFlags>{},
+inline constexpr DataModel::AcceptedCommandEntry kMetadataEntry{ SkipBackward::Id, BitFlags<DataModel::CommandQualityFlags>{},
                                                                  Access::Privilege::kOperate };
 } // namespace SkipBackward
 namespace Seek {
-inline constexpr DataModel::AcceptedCommandEntry kMetadataEntry{ MediaPlayback::Commands::Seek::Id,
-                                                                 BitFlags<DataModel::CommandQualityFlags>{},
+inline constexpr DataModel::AcceptedCommandEntry kMetadataEntry{ Seek::Id, BitFlags<DataModel::CommandQualityFlags>{},
                                                                  Access::Privilege::kOperate };
 } // namespace Seek
 namespace ActivateAudioTrack {
-inline constexpr DataModel::AcceptedCommandEntry kMetadataEntry{ MediaPlayback::Commands::ActivateAudioTrack::Id,
-                                                                 BitFlags<DataModel::CommandQualityFlags>{},
+inline constexpr DataModel::AcceptedCommandEntry kMetadataEntry{ ActivateAudioTrack::Id, BitFlags<DataModel::CommandQualityFlags>{},
                                                                  Access::Privilege::kOperate };
 } // namespace ActivateAudioTrack
 namespace ActivateTextTrack {
-inline constexpr DataModel::AcceptedCommandEntry kMetadataEntry{ MediaPlayback::Commands::ActivateTextTrack::Id,
-                                                                 BitFlags<DataModel::CommandQualityFlags>{},
+inline constexpr DataModel::AcceptedCommandEntry kMetadataEntry{ ActivateTextTrack::Id, BitFlags<DataModel::CommandQualityFlags>{},
                                                                  Access::Privilege::kOperate };
 } // namespace ActivateTextTrack
 namespace DeactivateTextTrack {
-inline constexpr DataModel::AcceptedCommandEntry kMetadataEntry{ MediaPlayback::Commands::DeactivateTextTrack::Id,
+inline constexpr DataModel::AcceptedCommandEntry kMetadataEntry{ DeactivateTextTrack::Id,
                                                                  BitFlags<DataModel::CommandQualityFlags>{},
                                                                  Access::Privilege::kOperate };
-=======
-inline constexpr DataModel::AcceptedCommandEntry kMetadataEntry = {
-    .commandId       = Play::Id,
-    .flags           = BitFlags<DataModel::CommandQualityFlags>{},
-    .invokePrivilege = Access::Privilege::kOperate,
-};
-} // namespace Play
-namespace Pause {
-inline constexpr DataModel::AcceptedCommandEntry kMetadataEntry = {
-    .commandId       = Pause::Id,
-    .flags           = BitFlags<DataModel::CommandQualityFlags>{},
-    .invokePrivilege = Access::Privilege::kOperate,
-};
-} // namespace Pause
-namespace Stop {
-inline constexpr DataModel::AcceptedCommandEntry kMetadataEntry = {
-    .commandId       = Stop::Id,
-    .flags           = BitFlags<DataModel::CommandQualityFlags>{},
-    .invokePrivilege = Access::Privilege::kOperate,
-};
-} // namespace Stop
-namespace StartOver {
-inline constexpr DataModel::AcceptedCommandEntry kMetadataEntry = {
-    .commandId       = StartOver::Id,
-    .flags           = BitFlags<DataModel::CommandQualityFlags>{},
-    .invokePrivilege = Access::Privilege::kOperate,
-};
-} // namespace StartOver
-namespace Previous {
-inline constexpr DataModel::AcceptedCommandEntry kMetadataEntry = {
-    .commandId       = Previous::Id,
-    .flags           = BitFlags<DataModel::CommandQualityFlags>{},
-    .invokePrivilege = Access::Privilege::kOperate,
-};
-} // namespace Previous
-namespace Next {
-inline constexpr DataModel::AcceptedCommandEntry kMetadataEntry = {
-    .commandId       = Next::Id,
-    .flags           = BitFlags<DataModel::CommandQualityFlags>{},
-    .invokePrivilege = Access::Privilege::kOperate,
-};
-} // namespace Next
-namespace Rewind {
-inline constexpr DataModel::AcceptedCommandEntry kMetadataEntry = {
-    .commandId       = Rewind::Id,
-    .flags           = BitFlags<DataModel::CommandQualityFlags>{},
-    .invokePrivilege = Access::Privilege::kOperate,
-};
-} // namespace Rewind
-namespace FastForward {
-inline constexpr DataModel::AcceptedCommandEntry kMetadataEntry = {
-    .commandId       = FastForward::Id,
-    .flags           = BitFlags<DataModel::CommandQualityFlags>{},
-    .invokePrivilege = Access::Privilege::kOperate,
-};
-} // namespace FastForward
-namespace SkipForward {
-inline constexpr DataModel::AcceptedCommandEntry kMetadataEntry = {
-    .commandId       = SkipForward::Id,
-    .flags           = BitFlags<DataModel::CommandQualityFlags>{},
-    .invokePrivilege = Access::Privilege::kOperate,
-};
-} // namespace SkipForward
-namespace SkipBackward {
-inline constexpr DataModel::AcceptedCommandEntry kMetadataEntry = {
-    .commandId       = SkipBackward::Id,
-    .flags           = BitFlags<DataModel::CommandQualityFlags>{},
-    .invokePrivilege = Access::Privilege::kOperate,
-};
-} // namespace SkipBackward
-namespace Seek {
-inline constexpr DataModel::AcceptedCommandEntry kMetadataEntry = {
-    .commandId       = Seek::Id,
-    .flags           = BitFlags<DataModel::CommandQualityFlags>{},
-    .invokePrivilege = Access::Privilege::kOperate,
-};
-} // namespace Seek
-namespace ActivateAudioTrack {
-inline constexpr DataModel::AcceptedCommandEntry kMetadataEntry = {
-    .commandId       = ActivateAudioTrack::Id,
-    .flags           = BitFlags<DataModel::CommandQualityFlags>{},
-    .invokePrivilege = Access::Privilege::kOperate,
-};
-} // namespace ActivateAudioTrack
-namespace ActivateTextTrack {
-inline constexpr DataModel::AcceptedCommandEntry kMetadataEntry = {
-    .commandId       = ActivateTextTrack::Id,
-    .flags           = BitFlags<DataModel::CommandQualityFlags>{},
-    .invokePrivilege = Access::Privilege::kOperate,
-};
-} // namespace ActivateTextTrack
-namespace DeactivateTextTrack {
-inline constexpr DataModel::AcceptedCommandEntry kMetadataEntry = {
-    .commandId       = DeactivateTextTrack::Id,
-    .flags           = BitFlags<DataModel::CommandQualityFlags>{},
-    .invokePrivilege = Access::Privilege::kOperate,
-};
->>>>>>> 95887348
 } // namespace DeactivateTextTrack
 
 } // namespace Commands
