// DO NOT EDIT MANUALLY - Generated file
//
// Cluster metadata information for cluster CameraAvSettingsUserLevelManagement (cluster code: 1362/0x552)
// based on src/controller/data_model/controller-clusters.matter
#pragma once

#include <app/data-model-provider/MetadataTypes.h>
#include <lib/core/DataModelTypes.h>

#include <cstdint>

#include <clusters/CameraAvSettingsUserLevelManagement/Ids.h>

namespace chip {
namespace app {
namespace Clusters {
namespace CameraAvSettingsUserLevelManagement {

inline constexpr uint32_t kRevision = 1;

namespace Attributes {
namespace MPTZPosition {
inline constexpr DataModel::AttributeEntry kMetadataEntry{ MPTZPosition::Id, BitFlags<DataModel::AttributeQualityFlags>{},
                                                           Access::Privilege::kView, std::nullopt };
} // namespace MPTZPosition
namespace MaxPresets {
inline constexpr DataModel::AttributeEntry kMetadataEntry{ MaxPresets::Id, BitFlags<DataModel::AttributeQualityFlags>{},
                                                           Access::Privilege::kView, std::nullopt };
} // namespace MaxPresets
namespace MPTZPresets {
inline constexpr DataModel::AttributeEntry kMetadataEntry{
    MPTZPresets::Id, BitFlags<DataModel::AttributeQualityFlags>{ DataModel::AttributeQualityFlags::kListAttribute },
    Access::Privilege::kView, std::nullopt
};
} // namespace MPTZPresets
namespace DPTZRelativeMove {
inline constexpr DataModel::AttributeEntry kMetadataEntry{
    DPTZRelativeMove::Id, BitFlags<DataModel::AttributeQualityFlags>{ DataModel::AttributeQualityFlags::kListAttribute },
    Access::Privilege::kView, std::nullopt
};
} // namespace DPTZRelativeMove
namespace ZoomMax {
inline constexpr DataModel::AttributeEntry kMetadataEntry{ ZoomMax::Id, BitFlags<DataModel::AttributeQualityFlags>{},
                                                           Access::Privilege::kView, std::nullopt };
} // namespace ZoomMax
namespace TiltMin {
inline constexpr DataModel::AttributeEntry kMetadataEntry{ TiltMin::Id, BitFlags<DataModel::AttributeQualityFlags>{},
                                                           Access::Privilege::kView, std::nullopt };
} // namespace TiltMin
namespace TiltMax {
inline constexpr DataModel::AttributeEntry kMetadataEntry{ TiltMax::Id, BitFlags<DataModel::AttributeQualityFlags>{},
                                                           Access::Privilege::kView, std::nullopt };
} // namespace TiltMax
namespace PanMin {
inline constexpr DataModel::AttributeEntry kMetadataEntry{ PanMin::Id, BitFlags<DataModel::AttributeQualityFlags>{},
                                                           Access::Privilege::kView, std::nullopt };
} // namespace PanMin
namespace PanMax {
inline constexpr DataModel::AttributeEntry kMetadataEntry{ PanMax::Id, BitFlags<DataModel::AttributeQualityFlags>{},
                                                           Access::Privilege::kView, std::nullopt };
} // namespace PanMax

} // namespace Attributes

namespace Commands {
namespace MPTZSetPosition {
<<<<<<< HEAD
inline constexpr DataModel::AcceptedCommandEntry kMetadataEntry{ CameraAvSettingsUserLevelManagement::Commands::MPTZSetPosition::Id,
                                                                 BitFlags<DataModel::CommandQualityFlags>{},
                                                                 Access::Privilege::kOperate };
} // namespace MPTZSetPosition
namespace MPTZRelativeMove {
inline constexpr DataModel::AcceptedCommandEntry kMetadataEntry{
    CameraAvSettingsUserLevelManagement::Commands::MPTZRelativeMove::Id, BitFlags<DataModel::CommandQualityFlags>{},
    Access::Privilege::kOperate
};
} // namespace MPTZRelativeMove
namespace MPTZMoveToPreset {
inline constexpr DataModel::AcceptedCommandEntry kMetadataEntry{
    CameraAvSettingsUserLevelManagement::Commands::MPTZMoveToPreset::Id, BitFlags<DataModel::CommandQualityFlags>{},
    Access::Privilege::kOperate
};
} // namespace MPTZMoveToPreset
namespace MPTZSavePreset {
inline constexpr DataModel::AcceptedCommandEntry kMetadataEntry{ CameraAvSettingsUserLevelManagement::Commands::MPTZSavePreset::Id,
                                                                 BitFlags<DataModel::CommandQualityFlags>{},
                                                                 Access::Privilege::kOperate };
} // namespace MPTZSavePreset
namespace MPTZRemovePreset {
inline constexpr DataModel::AcceptedCommandEntry kMetadataEntry{
    CameraAvSettingsUserLevelManagement::Commands::MPTZRemovePreset::Id, BitFlags<DataModel::CommandQualityFlags>{},
    Access::Privilege::kOperate
};
} // namespace MPTZRemovePreset
namespace DPTZSetViewport {
inline constexpr DataModel::AcceptedCommandEntry kMetadataEntry{ CameraAvSettingsUserLevelManagement::Commands::DPTZSetViewport::Id,
                                                                 BitFlags<DataModel::CommandQualityFlags>{},
                                                                 Access::Privilege::kOperate };
} // namespace DPTZSetViewport
namespace DPTZRelativeMove {
inline constexpr DataModel::AcceptedCommandEntry kMetadataEntry{
    CameraAvSettingsUserLevelManagement::Commands::DPTZRelativeMove::Id, BitFlags<DataModel::CommandQualityFlags>{},
    Access::Privilege::kOperate
=======
inline constexpr DataModel::AcceptedCommandEntry kMetadataEntry = {
    .commandId       = MPTZSetPosition::Id,
    .flags           = BitFlags<DataModel::CommandQualityFlags>{},
    .invokePrivilege = Access::Privilege::kOperate,
};
} // namespace MPTZSetPosition
namespace MPTZRelativeMove {
inline constexpr DataModel::AcceptedCommandEntry kMetadataEntry = {
    .commandId       = MPTZRelativeMove::Id,
    .flags           = BitFlags<DataModel::CommandQualityFlags>{},
    .invokePrivilege = Access::Privilege::kOperate,
};
} // namespace MPTZRelativeMove
namespace MPTZMoveToPreset {
inline constexpr DataModel::AcceptedCommandEntry kMetadataEntry = {
    .commandId       = MPTZMoveToPreset::Id,
    .flags           = BitFlags<DataModel::CommandQualityFlags>{},
    .invokePrivilege = Access::Privilege::kOperate,
};
} // namespace MPTZMoveToPreset
namespace MPTZSavePreset {
inline constexpr DataModel::AcceptedCommandEntry kMetadataEntry = {
    .commandId       = MPTZSavePreset::Id,
    .flags           = BitFlags<DataModel::CommandQualityFlags>{},
    .invokePrivilege = Access::Privilege::kOperate,
};
} // namespace MPTZSavePreset
namespace MPTZRemovePreset {
inline constexpr DataModel::AcceptedCommandEntry kMetadataEntry = {
    .commandId       = MPTZRemovePreset::Id,
    .flags           = BitFlags<DataModel::CommandQualityFlags>{},
    .invokePrivilege = Access::Privilege::kOperate,
};
} // namespace MPTZRemovePreset
namespace DPTZSetViewport {
inline constexpr DataModel::AcceptedCommandEntry kMetadataEntry = {
    .commandId       = DPTZSetViewport::Id,
    .flags           = BitFlags<DataModel::CommandQualityFlags>{},
    .invokePrivilege = Access::Privilege::kOperate,
};
} // namespace DPTZSetViewport
namespace DPTZRelativeMove {
inline constexpr DataModel::AcceptedCommandEntry kMetadataEntry = {
    .commandId       = DPTZRelativeMove::Id,
    .flags           = BitFlags<DataModel::CommandQualityFlags>{},
    .invokePrivilege = Access::Privilege::kOperate,
>>>>>>> 95887348
};
} // namespace DPTZRelativeMove

} // namespace Commands
} // namespace CameraAvSettingsUserLevelManagement
} // namespace Clusters
} // namespace app
} // namespace chip<|MERGE_RESOLUTION|>--- conflicted
+++ resolved
@@ -64,92 +64,32 @@
 
 namespace Commands {
 namespace MPTZSetPosition {
-<<<<<<< HEAD
-inline constexpr DataModel::AcceptedCommandEntry kMetadataEntry{ CameraAvSettingsUserLevelManagement::Commands::MPTZSetPosition::Id,
-                                                                 BitFlags<DataModel::CommandQualityFlags>{},
+inline constexpr DataModel::AcceptedCommandEntry kMetadataEntry{ MPTZSetPosition::Id, BitFlags<DataModel::CommandQualityFlags>{},
                                                                  Access::Privilege::kOperate };
 } // namespace MPTZSetPosition
 namespace MPTZRelativeMove {
-inline constexpr DataModel::AcceptedCommandEntry kMetadataEntry{
-    CameraAvSettingsUserLevelManagement::Commands::MPTZRelativeMove::Id, BitFlags<DataModel::CommandQualityFlags>{},
-    Access::Privilege::kOperate
-};
+inline constexpr DataModel::AcceptedCommandEntry kMetadataEntry{ MPTZRelativeMove::Id, BitFlags<DataModel::CommandQualityFlags>{},
+                                                                 Access::Privilege::kOperate };
 } // namespace MPTZRelativeMove
 namespace MPTZMoveToPreset {
-inline constexpr DataModel::AcceptedCommandEntry kMetadataEntry{
-    CameraAvSettingsUserLevelManagement::Commands::MPTZMoveToPreset::Id, BitFlags<DataModel::CommandQualityFlags>{},
-    Access::Privilege::kOperate
-};
+inline constexpr DataModel::AcceptedCommandEntry kMetadataEntry{ MPTZMoveToPreset::Id, BitFlags<DataModel::CommandQualityFlags>{},
+                                                                 Access::Privilege::kOperate };
 } // namespace MPTZMoveToPreset
 namespace MPTZSavePreset {
-inline constexpr DataModel::AcceptedCommandEntry kMetadataEntry{ CameraAvSettingsUserLevelManagement::Commands::MPTZSavePreset::Id,
-                                                                 BitFlags<DataModel::CommandQualityFlags>{},
+inline constexpr DataModel::AcceptedCommandEntry kMetadataEntry{ MPTZSavePreset::Id, BitFlags<DataModel::CommandQualityFlags>{},
                                                                  Access::Privilege::kOperate };
 } // namespace MPTZSavePreset
 namespace MPTZRemovePreset {
-inline constexpr DataModel::AcceptedCommandEntry kMetadataEntry{
-    CameraAvSettingsUserLevelManagement::Commands::MPTZRemovePreset::Id, BitFlags<DataModel::CommandQualityFlags>{},
-    Access::Privilege::kOperate
-};
+inline constexpr DataModel::AcceptedCommandEntry kMetadataEntry{ MPTZRemovePreset::Id, BitFlags<DataModel::CommandQualityFlags>{},
+                                                                 Access::Privilege::kOperate };
 } // namespace MPTZRemovePreset
 namespace DPTZSetViewport {
-inline constexpr DataModel::AcceptedCommandEntry kMetadataEntry{ CameraAvSettingsUserLevelManagement::Commands::DPTZSetViewport::Id,
-                                                                 BitFlags<DataModel::CommandQualityFlags>{},
+inline constexpr DataModel::AcceptedCommandEntry kMetadataEntry{ DPTZSetViewport::Id, BitFlags<DataModel::CommandQualityFlags>{},
                                                                  Access::Privilege::kOperate };
 } // namespace DPTZSetViewport
 namespace DPTZRelativeMove {
-inline constexpr DataModel::AcceptedCommandEntry kMetadataEntry{
-    CameraAvSettingsUserLevelManagement::Commands::DPTZRelativeMove::Id, BitFlags<DataModel::CommandQualityFlags>{},
-    Access::Privilege::kOperate
-=======
-inline constexpr DataModel::AcceptedCommandEntry kMetadataEntry = {
-    .commandId       = MPTZSetPosition::Id,
-    .flags           = BitFlags<DataModel::CommandQualityFlags>{},
-    .invokePrivilege = Access::Privilege::kOperate,
-};
-} // namespace MPTZSetPosition
-namespace MPTZRelativeMove {
-inline constexpr DataModel::AcceptedCommandEntry kMetadataEntry = {
-    .commandId       = MPTZRelativeMove::Id,
-    .flags           = BitFlags<DataModel::CommandQualityFlags>{},
-    .invokePrivilege = Access::Privilege::kOperate,
-};
-} // namespace MPTZRelativeMove
-namespace MPTZMoveToPreset {
-inline constexpr DataModel::AcceptedCommandEntry kMetadataEntry = {
-    .commandId       = MPTZMoveToPreset::Id,
-    .flags           = BitFlags<DataModel::CommandQualityFlags>{},
-    .invokePrivilege = Access::Privilege::kOperate,
-};
-} // namespace MPTZMoveToPreset
-namespace MPTZSavePreset {
-inline constexpr DataModel::AcceptedCommandEntry kMetadataEntry = {
-    .commandId       = MPTZSavePreset::Id,
-    .flags           = BitFlags<DataModel::CommandQualityFlags>{},
-    .invokePrivilege = Access::Privilege::kOperate,
-};
-} // namespace MPTZSavePreset
-namespace MPTZRemovePreset {
-inline constexpr DataModel::AcceptedCommandEntry kMetadataEntry = {
-    .commandId       = MPTZRemovePreset::Id,
-    .flags           = BitFlags<DataModel::CommandQualityFlags>{},
-    .invokePrivilege = Access::Privilege::kOperate,
-};
-} // namespace MPTZRemovePreset
-namespace DPTZSetViewport {
-inline constexpr DataModel::AcceptedCommandEntry kMetadataEntry = {
-    .commandId       = DPTZSetViewport::Id,
-    .flags           = BitFlags<DataModel::CommandQualityFlags>{},
-    .invokePrivilege = Access::Privilege::kOperate,
-};
-} // namespace DPTZSetViewport
-namespace DPTZRelativeMove {
-inline constexpr DataModel::AcceptedCommandEntry kMetadataEntry = {
-    .commandId       = DPTZRelativeMove::Id,
-    .flags           = BitFlags<DataModel::CommandQualityFlags>{},
-    .invokePrivilege = Access::Privilege::kOperate,
->>>>>>> 95887348
-};
+inline constexpr DataModel::AcceptedCommandEntry kMetadataEntry{ DPTZRelativeMove::Id, BitFlags<DataModel::CommandQualityFlags>{},
+                                                                 Access::Privilege::kOperate };
 } // namespace DPTZRelativeMove
 
 } // namespace Commands
