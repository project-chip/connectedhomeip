// DO NOT EDIT MANUALLY - Generated file
//
// Cluster metadata information for cluster TargetNavigator (cluster code: 1285/0x505)
// based on src/controller/data_model/controller-clusters.matter
#pragma once

#include <app/data-model-provider/MetadataTypes.h>
#include <lib/core/DataModelTypes.h>

#include <cstdint>

#include <clusters/TargetNavigator/Ids.h>

namespace chip {
namespace app {
namespace Clusters {
namespace TargetNavigator {

inline constexpr uint32_t kRevision = 2;

namespace Attributes {
namespace TargetList {
inline constexpr DataModel::AttributeEntry kMetadataEntry{
    TargetList::Id, BitFlags<DataModel::AttributeQualityFlags>{ DataModel::AttributeQualityFlags::kListAttribute },
    Access::Privilege::kView, std::nullopt
};
} // namespace TargetList
namespace CurrentTarget {
inline constexpr DataModel::AttributeEntry kMetadataEntry{ CurrentTarget::Id, BitFlags<DataModel::AttributeQualityFlags>{},
                                                           Access::Privilege::kView, std::nullopt };
} // namespace CurrentTarget

} // namespace Attributes

namespace Commands {
namespace NavigateTarget {
<<<<<<< HEAD
inline constexpr DataModel::AcceptedCommandEntry kMetadataEntry{ TargetNavigator::Commands::NavigateTarget::Id,
                                                                 BitFlags<DataModel::CommandQualityFlags>{},
                                                                 Access::Privilege::kOperate };
=======
inline constexpr DataModel::AcceptedCommandEntry kMetadataEntry = {
    .commandId       = NavigateTarget::Id,
    .flags           = BitFlags<DataModel::CommandQualityFlags>{},
    .invokePrivilege = Access::Privilege::kOperate,
};
>>>>>>> 95887348
} // namespace NavigateTarget

} // namespace Commands
} // namespace TargetNavigator
} // namespace Clusters
} // namespace app
} // namespace chip<|MERGE_RESOLUTION|>--- conflicted
+++ resolved
@@ -34,17 +34,8 @@
 
 namespace Commands {
 namespace NavigateTarget {
-<<<<<<< HEAD
-inline constexpr DataModel::AcceptedCommandEntry kMetadataEntry{ TargetNavigator::Commands::NavigateTarget::Id,
-                                                                 BitFlags<DataModel::CommandQualityFlags>{},
+inline constexpr DataModel::AcceptedCommandEntry kMetadataEntry{ NavigateTarget::Id, BitFlags<DataModel::CommandQualityFlags>{},
                                                                  Access::Privilege::kOperate };
-=======
-inline constexpr DataModel::AcceptedCommandEntry kMetadataEntry = {
-    .commandId       = NavigateTarget::Id,
-    .flags           = BitFlags<DataModel::CommandQualityFlags>{},
-    .invokePrivilege = Access::Privilege::kOperate,
-};
->>>>>>> 95887348
 } // namespace NavigateTarget
 
 } // namespace Commands
