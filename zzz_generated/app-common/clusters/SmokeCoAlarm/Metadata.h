--- conflicted
+++ resolved
@@ -76,17 +76,8 @@
 
 namespace Commands {
 namespace SelfTestRequest {
-<<<<<<< HEAD
-inline constexpr DataModel::AcceptedCommandEntry kMetadataEntry{ SmokeCoAlarm::Commands::SelfTestRequest::Id,
-                                                                 BitFlags<DataModel::CommandQualityFlags>{},
+inline constexpr DataModel::AcceptedCommandEntry kMetadataEntry{ SelfTestRequest::Id, BitFlags<DataModel::CommandQualityFlags>{},
                                                                  Access::Privilege::kOperate };
-=======
-inline constexpr DataModel::AcceptedCommandEntry kMetadataEntry = {
-    .commandId       = SelfTestRequest::Id,
-    .flags           = BitFlags<DataModel::CommandQualityFlags>{},
-    .invokePrivilege = Access::Privilege::kOperate,
-};
->>>>>>> 95887348
 } // namespace SelfTestRequest
 
 } // namespace Commands
