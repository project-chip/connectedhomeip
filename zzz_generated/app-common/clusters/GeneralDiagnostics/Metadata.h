// DO NOT EDIT MANUALLY - Generated file
//
// Cluster metadata information for cluster GeneralDiagnostics (cluster code: 51/0x33)
// based on src/controller/data_model/controller-clusters.matter
#pragma once

#include <app/data-model-provider/MetadataTypes.h>
#include <lib/core/DataModelTypes.h>

#include <cstdint>

#include <clusters/GeneralDiagnostics/Ids.h>

namespace chip {
namespace app {
namespace Clusters {
namespace GeneralDiagnostics {

inline constexpr uint32_t kRevision = 2;

namespace Attributes {
namespace NetworkInterfaces {
inline constexpr DataModel::AttributeEntry kMetadataEntry{
    NetworkInterfaces::Id, BitFlags<DataModel::AttributeQualityFlags>{ DataModel::AttributeQualityFlags::kListAttribute },
    Access::Privilege::kView, std::nullopt
};
} // namespace NetworkInterfaces
namespace RebootCount {
inline constexpr DataModel::AttributeEntry kMetadataEntry{ RebootCount::Id, BitFlags<DataModel::AttributeQualityFlags>{},
                                                           Access::Privilege::kView, std::nullopt };
} // namespace RebootCount
namespace UpTime {
inline constexpr DataModel::AttributeEntry kMetadataEntry{ UpTime::Id, BitFlags<DataModel::AttributeQualityFlags>{},
                                                           Access::Privilege::kView, std::nullopt };
} // namespace UpTime
namespace TotalOperationalHours {
inline constexpr DataModel::AttributeEntry kMetadataEntry{ TotalOperationalHours::Id, BitFlags<DataModel::AttributeQualityFlags>{},
                                                           Access::Privilege::kView, std::nullopt };
} // namespace TotalOperationalHours
namespace BootReason {
inline constexpr DataModel::AttributeEntry kMetadataEntry{ BootReason::Id, BitFlags<DataModel::AttributeQualityFlags>{},
                                                           Access::Privilege::kView, std::nullopt };
} // namespace BootReason
namespace ActiveHardwareFaults {
inline constexpr DataModel::AttributeEntry kMetadataEntry{
    ActiveHardwareFaults::Id, BitFlags<DataModel::AttributeQualityFlags>{ DataModel::AttributeQualityFlags::kListAttribute },
    Access::Privilege::kView, std::nullopt
};
} // namespace ActiveHardwareFaults
namespace ActiveRadioFaults {
inline constexpr DataModel::AttributeEntry kMetadataEntry{
    ActiveRadioFaults::Id, BitFlags<DataModel::AttributeQualityFlags>{ DataModel::AttributeQualityFlags::kListAttribute },
    Access::Privilege::kView, std::nullopt
};
} // namespace ActiveRadioFaults
namespace ActiveNetworkFaults {
inline constexpr DataModel::AttributeEntry kMetadataEntry{
    ActiveNetworkFaults::Id, BitFlags<DataModel::AttributeQualityFlags>{ DataModel::AttributeQualityFlags::kListAttribute },
    Access::Privilege::kView, std::nullopt
};
} // namespace ActiveNetworkFaults
namespace TestEventTriggersEnabled {
inline constexpr DataModel::AttributeEntry kMetadataEntry{ TestEventTriggersEnabled::Id,
                                                           BitFlags<DataModel::AttributeQualityFlags>{}, Access::Privilege::kView,
                                                           std::nullopt };
} // namespace TestEventTriggersEnabled

} // namespace Attributes

namespace Commands {
namespace TestEventTrigger {
<<<<<<< HEAD
inline constexpr DataModel::AcceptedCommandEntry kMetadataEntry{ GeneralDiagnostics::Commands::TestEventTrigger::Id,
                                                                 BitFlags<DataModel::CommandQualityFlags>{},
                                                                 Access::Privilege::kManage };
} // namespace TestEventTrigger
namespace TimeSnapshot {
inline constexpr DataModel::AcceptedCommandEntry kMetadataEntry{ GeneralDiagnostics::Commands::TimeSnapshot::Id,
                                                                 BitFlags<DataModel::CommandQualityFlags>{},
                                                                 Access::Privilege::kOperate };
} // namespace TimeSnapshot
namespace PayloadTestRequest {
inline constexpr DataModel::AcceptedCommandEntry kMetadataEntry{ GeneralDiagnostics::Commands::PayloadTestRequest::Id,
                                                                 BitFlags<DataModel::CommandQualityFlags>{},
                                                                 Access::Privilege::kManage };
=======
inline constexpr DataModel::AcceptedCommandEntry kMetadataEntry = {
    .commandId       = TestEventTrigger::Id,
    .flags           = BitFlags<DataModel::CommandQualityFlags>{},
    .invokePrivilege = Access::Privilege::kManage,
};
} // namespace TestEventTrigger
namespace TimeSnapshot {
inline constexpr DataModel::AcceptedCommandEntry kMetadataEntry = {
    .commandId       = TimeSnapshot::Id,
    .flags           = BitFlags<DataModel::CommandQualityFlags>{},
    .invokePrivilege = Access::Privilege::kOperate,
};
} // namespace TimeSnapshot
namespace PayloadTestRequest {
inline constexpr DataModel::AcceptedCommandEntry kMetadataEntry = {
    .commandId       = PayloadTestRequest::Id,
    .flags           = BitFlags<DataModel::CommandQualityFlags>{},
    .invokePrivilege = Access::Privilege::kManage,
};
>>>>>>> 95887348
} // namespace PayloadTestRequest

} // namespace Commands
} // namespace GeneralDiagnostics
} // namespace Clusters
} // namespace app
} // namespace chip<|MERGE_RESOLUTION|>--- conflicted
+++ resolved
@@ -69,41 +69,16 @@
 
 namespace Commands {
 namespace TestEventTrigger {
-<<<<<<< HEAD
-inline constexpr DataModel::AcceptedCommandEntry kMetadataEntry{ GeneralDiagnostics::Commands::TestEventTrigger::Id,
-                                                                 BitFlags<DataModel::CommandQualityFlags>{},
+inline constexpr DataModel::AcceptedCommandEntry kMetadataEntry{ TestEventTrigger::Id, BitFlags<DataModel::CommandQualityFlags>{},
                                                                  Access::Privilege::kManage };
 } // namespace TestEventTrigger
 namespace TimeSnapshot {
-inline constexpr DataModel::AcceptedCommandEntry kMetadataEntry{ GeneralDiagnostics::Commands::TimeSnapshot::Id,
-                                                                 BitFlags<DataModel::CommandQualityFlags>{},
+inline constexpr DataModel::AcceptedCommandEntry kMetadataEntry{ TimeSnapshot::Id, BitFlags<DataModel::CommandQualityFlags>{},
                                                                  Access::Privilege::kOperate };
 } // namespace TimeSnapshot
 namespace PayloadTestRequest {
-inline constexpr DataModel::AcceptedCommandEntry kMetadataEntry{ GeneralDiagnostics::Commands::PayloadTestRequest::Id,
-                                                                 BitFlags<DataModel::CommandQualityFlags>{},
+inline constexpr DataModel::AcceptedCommandEntry kMetadataEntry{ PayloadTestRequest::Id, BitFlags<DataModel::CommandQualityFlags>{},
                                                                  Access::Privilege::kManage };
-=======
-inline constexpr DataModel::AcceptedCommandEntry kMetadataEntry = {
-    .commandId       = TestEventTrigger::Id,
-    .flags           = BitFlags<DataModel::CommandQualityFlags>{},
-    .invokePrivilege = Access::Privilege::kManage,
-};
-} // namespace TestEventTrigger
-namespace TimeSnapshot {
-inline constexpr DataModel::AcceptedCommandEntry kMetadataEntry = {
-    .commandId       = TimeSnapshot::Id,
-    .flags           = BitFlags<DataModel::CommandQualityFlags>{},
-    .invokePrivilege = Access::Privilege::kOperate,
-};
-} // namespace TimeSnapshot
-namespace PayloadTestRequest {
-inline constexpr DataModel::AcceptedCommandEntry kMetadataEntry = {
-    .commandId       = PayloadTestRequest::Id,
-    .flags           = BitFlags<DataModel::CommandQualityFlags>{},
-    .invokePrivilege = Access::Privilege::kManage,
-};
->>>>>>> 95887348
 } // namespace PayloadTestRequest
 
 } // namespace Commands
