// DO NOT EDIT MANUALLY - Generated file
//
// Cluster metadata information for cluster ElectricalGridConditions (cluster code: 160/0xA0)
// based on src/controller/data_model/controller-clusters.matter
#pragma once

#include <app/data-model-provider/MetadataTypes.h>
#include <lib/core/DataModelTypes.h>

#include <cstdint>

#include <clusters/ElectricalGridConditions/Ids.h>

namespace chip {
namespace app {
namespace Clusters {
namespace ElectricalGridConditions {

inline constexpr uint32_t kRevision = 1;

namespace Attributes {
inline constexpr uint32_t kMetadataCount = 8;

namespace LocalGenerationAvailable {
inline constexpr DataModel::AttributeEntry kMetadataEntry(LocalGenerationAvailable::Id,
                                                          BitFlags<DataModel::AttributeQualityFlags>(), Access::Privilege::kView,
                                                          Access::Privilege::kOperate);
} // namespace LocalGenerationAvailable
namespace CurrentConditions {
inline constexpr DataModel::AttributeEntry kMetadataEntry(CurrentConditions::Id, BitFlags<DataModel::AttributeQualityFlags>(),
                                                          Access::Privilege::kView, std::nullopt);
} // namespace CurrentConditions
namespace ForecastConditions {
inline constexpr DataModel::AttributeEntry
    kMetadataEntry(ForecastConditions::Id,
                   BitFlags<DataModel::AttributeQualityFlags>(DataModel::AttributeQualityFlags::kListAttribute),
                   Access::Privilege::kView, std::nullopt);
} // namespace ForecastConditions

} // namespace Attributes

<<<<<<< HEAD
namespace Commands {
inline constexpr uint32_t kMetadataCount = 0;

} // namespace Commands
=======
namespace Commands {} // namespace Commands

namespace Events {
namespace CurrentConditionsChanged {
inline constexpr DataModel::EventEntry kMetadataEntry{ Access::Privilege::kView };
} // namespace CurrentConditionsChanged

} // namespace Events
>>>>>>> 47bb8608
} // namespace ElectricalGridConditions
} // namespace Clusters
} // namespace app
} // namespace chip<|MERGE_RESOLUTION|>--- conflicted
+++ resolved
@@ -39,13 +39,10 @@
 
 } // namespace Attributes
 
-<<<<<<< HEAD
 namespace Commands {
 inline constexpr uint32_t kMetadataCount = 0;
 
 } // namespace Commands
-=======
-namespace Commands {} // namespace Commands
 
 namespace Events {
 namespace CurrentConditionsChanged {
@@ -53,7 +50,6 @@
 } // namespace CurrentConditionsChanged
 
 } // namespace Events
->>>>>>> 47bb8608
 } // namespace ElectricalGridConditions
 } // namespace Clusters
 } // namespace app
