--- conflicted
+++ resolved
@@ -38,43 +38,20 @@
 
 namespace Commands {
 namespace AddNetwork {
-<<<<<<< HEAD
 inline constexpr DataModel::AcceptedCommandEntry kMetadataEntry{
-    ThreadNetworkDirectory::Commands::AddNetwork::Id,
-    BitFlags<DataModel::CommandQualityFlags>{ DataModel::CommandQualityFlags::kTimed }, Access::Privilege::kManage
+    AddNetwork::Id, BitFlags<DataModel::CommandQualityFlags>{ DataModel::CommandQualityFlags::kTimed }, Access::Privilege::kManage
 };
 } // namespace AddNetwork
 namespace RemoveNetwork {
 inline constexpr DataModel::AcceptedCommandEntry kMetadataEntry{
-    ThreadNetworkDirectory::Commands::RemoveNetwork::Id,
-    BitFlags<DataModel::CommandQualityFlags>{ DataModel::CommandQualityFlags::kTimed }, Access::Privilege::kManage
+    RemoveNetwork::Id, BitFlags<DataModel::CommandQualityFlags>{ DataModel::CommandQualityFlags::kTimed },
+    Access::Privilege::kManage
 };
 } // namespace RemoveNetwork
 namespace GetOperationalDataset {
-inline constexpr DataModel::AcceptedCommandEntry kMetadataEntry{ ThreadNetworkDirectory::Commands::GetOperationalDataset::Id,
+inline constexpr DataModel::AcceptedCommandEntry kMetadataEntry{ GetOperationalDataset::Id,
                                                                  BitFlags<DataModel::CommandQualityFlags>{},
                                                                  Access::Privilege::kOperate };
-=======
-inline constexpr DataModel::AcceptedCommandEntry kMetadataEntry = {
-    .commandId       = AddNetwork::Id,
-    .flags           = BitFlags<DataModel::CommandQualityFlags>{ DataModel::CommandQualityFlags::kTimed },
-    .invokePrivilege = Access::Privilege::kManage,
-};
-} // namespace AddNetwork
-namespace RemoveNetwork {
-inline constexpr DataModel::AcceptedCommandEntry kMetadataEntry = {
-    .commandId       = RemoveNetwork::Id,
-    .flags           = BitFlags<DataModel::CommandQualityFlags>{ DataModel::CommandQualityFlags::kTimed },
-    .invokePrivilege = Access::Privilege::kManage,
-};
-} // namespace RemoveNetwork
-namespace GetOperationalDataset {
-inline constexpr DataModel::AcceptedCommandEntry kMetadataEntry = {
-    .commandId       = GetOperationalDataset::Id,
-    .flags           = BitFlags<DataModel::CommandQualityFlags>{},
-    .invokePrivilege = Access::Privilege::kOperate,
-};
->>>>>>> 95887348
 } // namespace GetOperationalDataset
 
 } // namespace Commands
