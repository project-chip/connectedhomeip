// DO NOT EDIT MANUALLY - Generated file
//
// Cluster metadata information for cluster AdministratorCommissioning (cluster code: 60/0x3C)
// based on src/controller/data_model/controller-clusters.matter
#pragma once

#include <app/data-model-provider/MetadataTypes.h>
#include <lib/core/DataModelTypes.h>

#include <cstdint>

#include <clusters/AdministratorCommissioning/Ids.h>

namespace chip {
namespace app {
namespace Clusters {
namespace AdministratorCommissioning {

inline constexpr uint32_t kRevision = 1;

namespace Attributes {
namespace WindowStatus {
inline constexpr DataModel::AttributeEntry kMetadataEntry{ WindowStatus::Id, BitFlags<DataModel::AttributeQualityFlags>{},
                                                           Access::Privilege::kView, std::nullopt };
} // namespace WindowStatus
namespace AdminFabricIndex {
inline constexpr DataModel::AttributeEntry kMetadataEntry{ AdminFabricIndex::Id, BitFlags<DataModel::AttributeQualityFlags>{},
                                                           Access::Privilege::kView, std::nullopt };
} // namespace AdminFabricIndex
namespace AdminVendorId {
inline constexpr DataModel::AttributeEntry kMetadataEntry{ AdminVendorId::Id, BitFlags<DataModel::AttributeQualityFlags>{},
                                                           Access::Privilege::kView, std::nullopt };
} // namespace AdminVendorId

} // namespace Attributes

namespace Commands {
namespace OpenCommissioningWindow {
<<<<<<< HEAD
inline constexpr DataModel::AcceptedCommandEntry kMetadataEntry{
    AdministratorCommissioning::Commands::OpenCommissioningWindow::Id,
    BitFlags<DataModel::CommandQualityFlags>{ DataModel::CommandQualityFlags::kTimed }, Access::Privilege::kAdminister
};
} // namespace OpenCommissioningWindow
namespace OpenBasicCommissioningWindow {
inline constexpr DataModel::AcceptedCommandEntry kMetadataEntry{
    AdministratorCommissioning::Commands::OpenBasicCommissioningWindow::Id,
    BitFlags<DataModel::CommandQualityFlags>{ DataModel::CommandQualityFlags::kTimed }, Access::Privilege::kAdminister
};
} // namespace OpenBasicCommissioningWindow
namespace RevokeCommissioning {
inline constexpr DataModel::AcceptedCommandEntry kMetadataEntry{
    AdministratorCommissioning::Commands::RevokeCommissioning::Id,
    BitFlags<DataModel::CommandQualityFlags>{ DataModel::CommandQualityFlags::kTimed }, Access::Privilege::kAdminister
=======
inline constexpr DataModel::AcceptedCommandEntry kMetadataEntry = {
    .commandId       = OpenCommissioningWindow::Id,
    .flags           = BitFlags<DataModel::CommandQualityFlags>{ DataModel::CommandQualityFlags::kTimed },
    .invokePrivilege = Access::Privilege::kAdminister,
};
} // namespace OpenCommissioningWindow
namespace OpenBasicCommissioningWindow {
inline constexpr DataModel::AcceptedCommandEntry kMetadataEntry = {
    .commandId       = OpenBasicCommissioningWindow::Id,
    .flags           = BitFlags<DataModel::CommandQualityFlags>{ DataModel::CommandQualityFlags::kTimed },
    .invokePrivilege = Access::Privilege::kAdminister,
};
} // namespace OpenBasicCommissioningWindow
namespace RevokeCommissioning {
inline constexpr DataModel::AcceptedCommandEntry kMetadataEntry = {
    .commandId       = RevokeCommissioning::Id,
    .flags           = BitFlags<DataModel::CommandQualityFlags>{ DataModel::CommandQualityFlags::kTimed },
    .invokePrivilege = Access::Privilege::kAdminister,
>>>>>>> 95887348
};
} // namespace RevokeCommissioning

} // namespace Commands
} // namespace AdministratorCommissioning
} // namespace Clusters
} // namespace app
} // namespace chip<|MERGE_RESOLUTION|>--- conflicted
+++ resolved
@@ -36,42 +36,21 @@
 
 namespace Commands {
 namespace OpenCommissioningWindow {
-<<<<<<< HEAD
 inline constexpr DataModel::AcceptedCommandEntry kMetadataEntry{
-    AdministratorCommissioning::Commands::OpenCommissioningWindow::Id,
-    BitFlags<DataModel::CommandQualityFlags>{ DataModel::CommandQualityFlags::kTimed }, Access::Privilege::kAdminister
+    OpenCommissioningWindow::Id, BitFlags<DataModel::CommandQualityFlags>{ DataModel::CommandQualityFlags::kTimed },
+    Access::Privilege::kAdminister
 };
 } // namespace OpenCommissioningWindow
 namespace OpenBasicCommissioningWindow {
 inline constexpr DataModel::AcceptedCommandEntry kMetadataEntry{
-    AdministratorCommissioning::Commands::OpenBasicCommissioningWindow::Id,
-    BitFlags<DataModel::CommandQualityFlags>{ DataModel::CommandQualityFlags::kTimed }, Access::Privilege::kAdminister
+    OpenBasicCommissioningWindow::Id, BitFlags<DataModel::CommandQualityFlags>{ DataModel::CommandQualityFlags::kTimed },
+    Access::Privilege::kAdminister
 };
 } // namespace OpenBasicCommissioningWindow
 namespace RevokeCommissioning {
 inline constexpr DataModel::AcceptedCommandEntry kMetadataEntry{
-    AdministratorCommissioning::Commands::RevokeCommissioning::Id,
-    BitFlags<DataModel::CommandQualityFlags>{ DataModel::CommandQualityFlags::kTimed }, Access::Privilege::kAdminister
-=======
-inline constexpr DataModel::AcceptedCommandEntry kMetadataEntry = {
-    .commandId       = OpenCommissioningWindow::Id,
-    .flags           = BitFlags<DataModel::CommandQualityFlags>{ DataModel::CommandQualityFlags::kTimed },
-    .invokePrivilege = Access::Privilege::kAdminister,
-};
-} // namespace OpenCommissioningWindow
-namespace OpenBasicCommissioningWindow {
-inline constexpr DataModel::AcceptedCommandEntry kMetadataEntry = {
-    .commandId       = OpenBasicCommissioningWindow::Id,
-    .flags           = BitFlags<DataModel::CommandQualityFlags>{ DataModel::CommandQualityFlags::kTimed },
-    .invokePrivilege = Access::Privilege::kAdminister,
-};
-} // namespace OpenBasicCommissioningWindow
-namespace RevokeCommissioning {
-inline constexpr DataModel::AcceptedCommandEntry kMetadataEntry = {
-    .commandId       = RevokeCommissioning::Id,
-    .flags           = BitFlags<DataModel::CommandQualityFlags>{ DataModel::CommandQualityFlags::kTimed },
-    .invokePrivilege = Access::Privilege::kAdminister,
->>>>>>> 95887348
+    RevokeCommissioning::Id, BitFlags<DataModel::CommandQualityFlags>{ DataModel::CommandQualityFlags::kTimed },
+    Access::Privilege::kAdminister
 };
 } // namespace RevokeCommissioning
 
