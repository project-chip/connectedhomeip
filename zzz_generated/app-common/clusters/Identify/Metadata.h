--- conflicted
+++ resolved
@@ -32,29 +32,12 @@
 
 namespace Commands {
 namespace Identify {
-<<<<<<< HEAD
-inline constexpr DataModel::AcceptedCommandEntry kMetadataEntry{ Identify::Commands::Identify::Id,
-                                                                 BitFlags<DataModel::CommandQualityFlags>{},
+inline constexpr DataModel::AcceptedCommandEntry kMetadataEntry{ Identify::Id, BitFlags<DataModel::CommandQualityFlags>{},
                                                                  Access::Privilege::kManage };
 } // namespace Identify
 namespace TriggerEffect {
-inline constexpr DataModel::AcceptedCommandEntry kMetadataEntry{ Identify::Commands::TriggerEffect::Id,
-                                                                 BitFlags<DataModel::CommandQualityFlags>{},
+inline constexpr DataModel::AcceptedCommandEntry kMetadataEntry{ TriggerEffect::Id, BitFlags<DataModel::CommandQualityFlags>{},
                                                                  Access::Privilege::kManage };
-=======
-inline constexpr DataModel::AcceptedCommandEntry kMetadataEntry = {
-    .commandId       = Identify::Id,
-    .flags           = BitFlags<DataModel::CommandQualityFlags>{},
-    .invokePrivilege = Access::Privilege::kManage,
-};
-} // namespace Identify
-namespace TriggerEffect {
-inline constexpr DataModel::AcceptedCommandEntry kMetadataEntry = {
-    .commandId       = TriggerEffect::Id,
-    .flags           = BitFlags<DataModel::CommandQualityFlags>{},
-    .invokePrivilege = Access::Privilege::kManage,
-};
->>>>>>> 95887348
 } // namespace TriggerEffect
 
 } // namespace Commands
