--- conflicted
+++ resolved
@@ -163,13 +163,10 @@
 
 } // namespace Attributes
 
-<<<<<<< HEAD
 namespace Commands {
 inline constexpr uint32_t kMetadataCount = 0;
 
 } // namespace Commands
-=======
-namespace Commands {} // namespace Commands
 
 namespace Events {
 namespace WiredFaultChange {
@@ -183,7 +180,6 @@
 } // namespace BatChargeFaultChange
 
 } // namespace Events
->>>>>>> 47bb8608
 } // namespace PowerSource
 } // namespace Clusters
 } // namespace app
