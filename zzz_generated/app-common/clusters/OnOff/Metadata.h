--- conflicted
+++ resolved
@@ -44,77 +44,29 @@
 
 namespace Commands {
 namespace Off {
-<<<<<<< HEAD
-inline constexpr DataModel::AcceptedCommandEntry kMetadataEntry{ OnOff::Commands::Off::Id,
-                                                                 BitFlags<DataModel::CommandQualityFlags>{},
+inline constexpr DataModel::AcceptedCommandEntry kMetadataEntry{ Off::Id, BitFlags<DataModel::CommandQualityFlags>{},
                                                                  Access::Privilege::kOperate };
 } // namespace Off
 namespace On {
-inline constexpr DataModel::AcceptedCommandEntry kMetadataEntry{ OnOff::Commands::On::Id,
-                                                                 BitFlags<DataModel::CommandQualityFlags>{},
+inline constexpr DataModel::AcceptedCommandEntry kMetadataEntry{ On::Id, BitFlags<DataModel::CommandQualityFlags>{},
                                                                  Access::Privilege::kOperate };
 } // namespace On
 namespace Toggle {
-inline constexpr DataModel::AcceptedCommandEntry kMetadataEntry{ OnOff::Commands::Toggle::Id,
-                                                                 BitFlags<DataModel::CommandQualityFlags>{},
+inline constexpr DataModel::AcceptedCommandEntry kMetadataEntry{ Toggle::Id, BitFlags<DataModel::CommandQualityFlags>{},
                                                                  Access::Privilege::kOperate };
 } // namespace Toggle
 namespace OffWithEffect {
-inline constexpr DataModel::AcceptedCommandEntry kMetadataEntry{ OnOff::Commands::OffWithEffect::Id,
-                                                                 BitFlags<DataModel::CommandQualityFlags>{},
+inline constexpr DataModel::AcceptedCommandEntry kMetadataEntry{ OffWithEffect::Id, BitFlags<DataModel::CommandQualityFlags>{},
                                                                  Access::Privilege::kOperate };
 } // namespace OffWithEffect
 namespace OnWithRecallGlobalScene {
-inline constexpr DataModel::AcceptedCommandEntry kMetadataEntry{ OnOff::Commands::OnWithRecallGlobalScene::Id,
+inline constexpr DataModel::AcceptedCommandEntry kMetadataEntry{ OnWithRecallGlobalScene::Id,
                                                                  BitFlags<DataModel::CommandQualityFlags>{},
                                                                  Access::Privilege::kOperate };
 } // namespace OnWithRecallGlobalScene
 namespace OnWithTimedOff {
-inline constexpr DataModel::AcceptedCommandEntry kMetadataEntry{ OnOff::Commands::OnWithTimedOff::Id,
-                                                                 BitFlags<DataModel::CommandQualityFlags>{},
+inline constexpr DataModel::AcceptedCommandEntry kMetadataEntry{ OnWithTimedOff::Id, BitFlags<DataModel::CommandQualityFlags>{},
                                                                  Access::Privilege::kOperate };
-=======
-inline constexpr DataModel::AcceptedCommandEntry kMetadataEntry = {
-    .commandId       = Off::Id,
-    .flags           = BitFlags<DataModel::CommandQualityFlags>{},
-    .invokePrivilege = Access::Privilege::kOperate,
-};
-} // namespace Off
-namespace On {
-inline constexpr DataModel::AcceptedCommandEntry kMetadataEntry = {
-    .commandId       = On::Id,
-    .flags           = BitFlags<DataModel::CommandQualityFlags>{},
-    .invokePrivilege = Access::Privilege::kOperate,
-};
-} // namespace On
-namespace Toggle {
-inline constexpr DataModel::AcceptedCommandEntry kMetadataEntry = {
-    .commandId       = Toggle::Id,
-    .flags           = BitFlags<DataModel::CommandQualityFlags>{},
-    .invokePrivilege = Access::Privilege::kOperate,
-};
-} // namespace Toggle
-namespace OffWithEffect {
-inline constexpr DataModel::AcceptedCommandEntry kMetadataEntry = {
-    .commandId       = OffWithEffect::Id,
-    .flags           = BitFlags<DataModel::CommandQualityFlags>{},
-    .invokePrivilege = Access::Privilege::kOperate,
-};
-} // namespace OffWithEffect
-namespace OnWithRecallGlobalScene {
-inline constexpr DataModel::AcceptedCommandEntry kMetadataEntry = {
-    .commandId       = OnWithRecallGlobalScene::Id,
-    .flags           = BitFlags<DataModel::CommandQualityFlags>{},
-    .invokePrivilege = Access::Privilege::kOperate,
-};
-} // namespace OnWithRecallGlobalScene
-namespace OnWithTimedOff {
-inline constexpr DataModel::AcceptedCommandEntry kMetadataEntry = {
-    .commandId       = OnWithTimedOff::Id,
-    .flags           = BitFlags<DataModel::CommandQualityFlags>{},
-    .invokePrivilege = Access::Privilege::kOperate,
-};
->>>>>>> 95887348
 } // namespace OnWithTimedOff
 
 } // namespace Commands
