--- conflicted
+++ resolved
@@ -30,53 +30,20 @@
 
 namespace Commands {
 namespace Offer {
-<<<<<<< HEAD
-inline constexpr DataModel::AcceptedCommandEntry kMetadataEntry{ WebRTCTransportRequestor::Commands::Offer::Id,
-                                                                 BitFlags<DataModel::CommandQualityFlags>{},
+inline constexpr DataModel::AcceptedCommandEntry kMetadataEntry{ Offer::Id, BitFlags<DataModel::CommandQualityFlags>{},
                                                                  Access::Privilege::kOperate };
 } // namespace Offer
 namespace Answer {
-inline constexpr DataModel::AcceptedCommandEntry kMetadataEntry{ WebRTCTransportRequestor::Commands::Answer::Id,
-                                                                 BitFlags<DataModel::CommandQualityFlags>{},
+inline constexpr DataModel::AcceptedCommandEntry kMetadataEntry{ Answer::Id, BitFlags<DataModel::CommandQualityFlags>{},
                                                                  Access::Privilege::kOperate };
 } // namespace Answer
 namespace ICECandidates {
-inline constexpr DataModel::AcceptedCommandEntry kMetadataEntry{ WebRTCTransportRequestor::Commands::ICECandidates::Id,
-                                                                 BitFlags<DataModel::CommandQualityFlags>{},
+inline constexpr DataModel::AcceptedCommandEntry kMetadataEntry{ ICECandidates::Id, BitFlags<DataModel::CommandQualityFlags>{},
                                                                  Access::Privilege::kOperate };
 } // namespace ICECandidates
 namespace End {
-inline constexpr DataModel::AcceptedCommandEntry kMetadataEntry{ WebRTCTransportRequestor::Commands::End::Id,
-                                                                 BitFlags<DataModel::CommandQualityFlags>{},
+inline constexpr DataModel::AcceptedCommandEntry kMetadataEntry{ End::Id, BitFlags<DataModel::CommandQualityFlags>{},
                                                                  Access::Privilege::kOperate };
-=======
-inline constexpr DataModel::AcceptedCommandEntry kMetadataEntry = {
-    .commandId       = Offer::Id,
-    .flags           = BitFlags<DataModel::CommandQualityFlags>{},
-    .invokePrivilege = Access::Privilege::kOperate,
-};
-} // namespace Offer
-namespace Answer {
-inline constexpr DataModel::AcceptedCommandEntry kMetadataEntry = {
-    .commandId       = Answer::Id,
-    .flags           = BitFlags<DataModel::CommandQualityFlags>{},
-    .invokePrivilege = Access::Privilege::kOperate,
-};
-} // namespace Answer
-namespace ICECandidates {
-inline constexpr DataModel::AcceptedCommandEntry kMetadataEntry = {
-    .commandId       = ICECandidates::Id,
-    .flags           = BitFlags<DataModel::CommandQualityFlags>{},
-    .invokePrivilege = Access::Privilege::kOperate,
-};
-} // namespace ICECandidates
-namespace End {
-inline constexpr DataModel::AcceptedCommandEntry kMetadataEntry = {
-    .commandId       = End::Id,
-    .flags           = BitFlags<DataModel::CommandQualityFlags>{},
-    .invokePrivilege = Access::Privilege::kOperate,
-};
->>>>>>> 95887348
 } // namespace End
 
 } // namespace Commands
