// DO NOT EDIT MANUALLY - Generated file
//
// Cluster metadata information for cluster RefrigeratorAlarm (cluster code: 87/0x57)
// based on src/controller/data_model/controller-clusters.matter
#pragma once

#include <app/data-model-provider/MetadataTypes.h>
#include <lib/core/DataModelTypes.h>

#include <cstdint>

#include <clusters/RefrigeratorAlarm/Ids.h>

namespace chip {
namespace app {
namespace Clusters {
namespace RefrigeratorAlarm {

inline constexpr uint32_t kRevision = 1;

namespace Attributes {
inline constexpr uint32_t kMetadataCount = 8;

namespace Mask {
inline constexpr DataModel::AttributeEntry kMetadataEntry(Mask::Id, BitFlags<DataModel::AttributeQualityFlags>(),
                                                          Access::Privilege::kView, std::nullopt);
} // namespace Mask
namespace State {
inline constexpr DataModel::AttributeEntry kMetadataEntry(State::Id, BitFlags<DataModel::AttributeQualityFlags>(),
                                                          Access::Privilege::kView, std::nullopt);
} // namespace State
namespace Supported {
inline constexpr DataModel::AttributeEntry kMetadataEntry(Supported::Id, BitFlags<DataModel::AttributeQualityFlags>(),
                                                          Access::Privilege::kView, std::nullopt);
} // namespace Supported

} // namespace Attributes

<<<<<<< HEAD
namespace Commands {
inline constexpr uint32_t kMetadataCount = 0;

} // namespace Commands
=======
namespace Commands {} // namespace Commands

namespace Events {
namespace Notify {
inline constexpr DataModel::EventEntry kMetadataEntry{ Access::Privilege::kView };
} // namespace Notify

} // namespace Events
>>>>>>> 47bb8608
} // namespace RefrigeratorAlarm
} // namespace Clusters
} // namespace app
} // namespace chip<|MERGE_RESOLUTION|>--- conflicted
+++ resolved
@@ -36,13 +36,10 @@
 
 } // namespace Attributes
 
-<<<<<<< HEAD
 namespace Commands {
 inline constexpr uint32_t kMetadataCount = 0;
 
 } // namespace Commands
-=======
-namespace Commands {} // namespace Commands
 
 namespace Events {
 namespace Notify {
@@ -50,7 +47,6 @@
 } // namespace Notify
 
 } // namespace Events
->>>>>>> 47bb8608
 } // namespace RefrigeratorAlarm
 } // namespace Clusters
 } // namespace app
