--- conflicted
+++ resolved
@@ -68,29 +68,12 @@
 
 namespace Commands {
 namespace Open {
-<<<<<<< HEAD
-inline constexpr DataModel::AcceptedCommandEntry kMetadataEntry{ ValveConfigurationAndControl::Commands::Open::Id,
-                                                                 BitFlags<DataModel::CommandQualityFlags>{},
+inline constexpr DataModel::AcceptedCommandEntry kMetadataEntry{ Open::Id, BitFlags<DataModel::CommandQualityFlags>{},
                                                                  Access::Privilege::kOperate };
 } // namespace Open
 namespace Close {
-inline constexpr DataModel::AcceptedCommandEntry kMetadataEntry{ ValveConfigurationAndControl::Commands::Close::Id,
-                                                                 BitFlags<DataModel::CommandQualityFlags>{},
+inline constexpr DataModel::AcceptedCommandEntry kMetadataEntry{ Close::Id, BitFlags<DataModel::CommandQualityFlags>{},
                                                                  Access::Privilege::kOperate };
-=======
-inline constexpr DataModel::AcceptedCommandEntry kMetadataEntry = {
-    .commandId       = Open::Id,
-    .flags           = BitFlags<DataModel::CommandQualityFlags>{},
-    .invokePrivilege = Access::Privilege::kOperate,
-};
-} // namespace Open
-namespace Close {
-inline constexpr DataModel::AcceptedCommandEntry kMetadataEntry = {
-    .commandId       = Close::Id,
-    .flags           = BitFlags<DataModel::CommandQualityFlags>{},
-    .invokePrivilege = Access::Privilege::kOperate,
-};
->>>>>>> 95887348
 } // namespace Close
 
 } // namespace Commands
