--- conflicted
+++ resolved
@@ -72,17 +72,8 @@
 
 namespace Commands {
 namespace Step {
-<<<<<<< HEAD
-inline constexpr DataModel::AcceptedCommandEntry kMetadataEntry{ FanControl::Commands::Step::Id,
-                                                                 BitFlags<DataModel::CommandQualityFlags>{},
+inline constexpr DataModel::AcceptedCommandEntry kMetadataEntry{ Step::Id, BitFlags<DataModel::CommandQualityFlags>{},
                                                                  Access::Privilege::kOperate };
-=======
-inline constexpr DataModel::AcceptedCommandEntry kMetadataEntry = {
-    .commandId       = Step::Id,
-    .flags           = BitFlags<DataModel::CommandQualityFlags>{},
-    .invokePrivilege = Access::Privilege::kOperate,
-};
->>>>>>> 95887348
 } // namespace Step
 
 } // namespace Commands
