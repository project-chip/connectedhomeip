// DO NOT EDIT MANUALLY - Generated file
//
// Cluster metadata information for cluster ActivatedCarbonFilterMonitoring (cluster code: 114/0x72)
// based on src/controller/data_model/controller-clusters.matter
#pragma once

#include <app/data-model-provider/MetadataTypes.h>
#include <lib/core/DataModelTypes.h>

#include <cstdint>

#include <clusters/ActivatedCarbonFilterMonitoring/Ids.h>

namespace chip {
namespace app {
namespace Clusters {
namespace ActivatedCarbonFilterMonitoring {

inline constexpr uint32_t kRevision = 1;

namespace Attributes {
namespace Condition {
inline constexpr DataModel::AttributeEntry kMetadataEntry{ Condition::Id, BitFlags<DataModel::AttributeQualityFlags>{},
                                                           Access::Privilege::kView, std::nullopt };
} // namespace Condition
namespace DegradationDirection {
inline constexpr DataModel::AttributeEntry kMetadataEntry{ DegradationDirection::Id, BitFlags<DataModel::AttributeQualityFlags>{},
                                                           Access::Privilege::kView, std::nullopt };
} // namespace DegradationDirection
namespace ChangeIndication {
inline constexpr DataModel::AttributeEntry kMetadataEntry{ ChangeIndication::Id, BitFlags<DataModel::AttributeQualityFlags>{},
                                                           Access::Privilege::kView, std::nullopt };
} // namespace ChangeIndication
namespace InPlaceIndicator {
inline constexpr DataModel::AttributeEntry kMetadataEntry{ InPlaceIndicator::Id, BitFlags<DataModel::AttributeQualityFlags>{},
                                                           Access::Privilege::kView, std::nullopt };
} // namespace InPlaceIndicator
namespace LastChangedTime {
inline constexpr DataModel::AttributeEntry kMetadataEntry{ LastChangedTime::Id, BitFlags<DataModel::AttributeQualityFlags>{},
                                                           Access::Privilege::kView, Access::Privilege::kOperate };
} // namespace LastChangedTime
namespace ReplacementProductList {
inline constexpr DataModel::AttributeEntry kMetadataEntry{
    ReplacementProductList::Id, BitFlags<DataModel::AttributeQualityFlags>{ DataModel::AttributeQualityFlags::kListAttribute },
    Access::Privilege::kView, std::nullopt
};
} // namespace ReplacementProductList

} // namespace Attributes

namespace Commands {
namespace ResetCondition {
<<<<<<< HEAD
inline constexpr DataModel::AcceptedCommandEntry kMetadataEntry{ ActivatedCarbonFilterMonitoring::Commands::ResetCondition::Id,
                                                                 BitFlags<DataModel::CommandQualityFlags>{},
                                                                 Access::Privilege::kOperate };
=======
inline constexpr DataModel::AcceptedCommandEntry kMetadataEntry = {
    .commandId       = ResetCondition::Id,
    .flags           = BitFlags<DataModel::CommandQualityFlags>{},
    .invokePrivilege = Access::Privilege::kOperate,
};
>>>>>>> 95887348
} // namespace ResetCondition

} // namespace Commands
} // namespace ActivatedCarbonFilterMonitoring
} // namespace Clusters
} // namespace app
} // namespace chip<|MERGE_RESOLUTION|>--- conflicted
+++ resolved
@@ -50,17 +50,8 @@
 
 namespace Commands {
 namespace ResetCondition {
-<<<<<<< HEAD
-inline constexpr DataModel::AcceptedCommandEntry kMetadataEntry{ ActivatedCarbonFilterMonitoring::Commands::ResetCondition::Id,
-                                                                 BitFlags<DataModel::CommandQualityFlags>{},
+inline constexpr DataModel::AcceptedCommandEntry kMetadataEntry{ ResetCondition::Id, BitFlags<DataModel::CommandQualityFlags>{},
                                                                  Access::Privilege::kOperate };
-=======
-inline constexpr DataModel::AcceptedCommandEntry kMetadataEntry = {
-    .commandId       = ResetCondition::Id,
-    .flags           = BitFlags<DataModel::CommandQualityFlags>{},
-    .invokePrivilege = Access::Privilege::kOperate,
-};
->>>>>>> 95887348
 } // namespace ResetCondition
 
 } // namespace Commands
