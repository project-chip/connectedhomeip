--- conflicted
+++ resolved
@@ -43,17 +43,8 @@
 
 namespace Commands {
 namespace ResetWatermarks {
-<<<<<<< HEAD
-inline constexpr DataModel::AcceptedCommandEntry kMetadataEntry{ SoftwareDiagnostics::Commands::ResetWatermarks::Id,
-                                                                 BitFlags<DataModel::CommandQualityFlags>{},
+inline constexpr DataModel::AcceptedCommandEntry kMetadataEntry{ ResetWatermarks::Id, BitFlags<DataModel::CommandQualityFlags>{},
                                                                  Access::Privilege::kManage };
-=======
-inline constexpr DataModel::AcceptedCommandEntry kMetadataEntry = {
-    .commandId       = ResetWatermarks::Id,
-    .flags           = BitFlags<DataModel::CommandQualityFlags>{},
-    .invokePrivilege = Access::Privilege::kManage,
-};
->>>>>>> 95887348
 } // namespace ResetWatermarks
 
 } // namespace Commands
