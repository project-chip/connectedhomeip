// DO NOT EDIT MANUALLY - Generated file
//
// Cluster metadata information for cluster ColorControl (cluster code: 768/0x300)
// based on src/controller/data_model/controller-clusters.matter
#pragma once

#include <app/data-model-provider/MetadataTypes.h>
#include <lib/core/DataModelTypes.h>

#include <cstdint>

#include <clusters/ColorControl/Ids.h>

namespace chip {
namespace app {
namespace Clusters {
namespace ColorControl {

inline constexpr uint32_t kRevision = 7;

namespace Attributes {
namespace CurrentHue {
inline constexpr DataModel::AttributeEntry kMetadataEntry{ CurrentHue::Id, BitFlags<DataModel::AttributeQualityFlags>{},
                                                           Access::Privilege::kView, std::nullopt };
} // namespace CurrentHue
namespace CurrentSaturation {
inline constexpr DataModel::AttributeEntry kMetadataEntry{ CurrentSaturation::Id, BitFlags<DataModel::AttributeQualityFlags>{},
                                                           Access::Privilege::kView, std::nullopt };
} // namespace CurrentSaturation
namespace RemainingTime {
inline constexpr DataModel::AttributeEntry kMetadataEntry{ RemainingTime::Id, BitFlags<DataModel::AttributeQualityFlags>{},
                                                           Access::Privilege::kView, std::nullopt };
} // namespace RemainingTime
namespace CurrentX {
inline constexpr DataModel::AttributeEntry kMetadataEntry{ CurrentX::Id, BitFlags<DataModel::AttributeQualityFlags>{},
                                                           Access::Privilege::kView, std::nullopt };
} // namespace CurrentX
namespace CurrentY {
inline constexpr DataModel::AttributeEntry kMetadataEntry{ CurrentY::Id, BitFlags<DataModel::AttributeQualityFlags>{},
                                                           Access::Privilege::kView, std::nullopt };
} // namespace CurrentY
namespace DriftCompensation {
inline constexpr DataModel::AttributeEntry kMetadataEntry{ DriftCompensation::Id, BitFlags<DataModel::AttributeQualityFlags>{},
                                                           Access::Privilege::kView, std::nullopt };
} // namespace DriftCompensation
namespace CompensationText {
inline constexpr DataModel::AttributeEntry kMetadataEntry{ CompensationText::Id, BitFlags<DataModel::AttributeQualityFlags>{},
                                                           Access::Privilege::kView, std::nullopt };
} // namespace CompensationText
namespace ColorTemperatureMireds {
inline constexpr DataModel::AttributeEntry kMetadataEntry{ ColorTemperatureMireds::Id, BitFlags<DataModel::AttributeQualityFlags>{},
                                                           Access::Privilege::kView, std::nullopt };
} // namespace ColorTemperatureMireds
namespace ColorMode {
inline constexpr DataModel::AttributeEntry kMetadataEntry{ ColorMode::Id, BitFlags<DataModel::AttributeQualityFlags>{},
                                                           Access::Privilege::kView, std::nullopt };
} // namespace ColorMode
namespace Options {
inline constexpr DataModel::AttributeEntry kMetadataEntry{ Options::Id, BitFlags<DataModel::AttributeQualityFlags>{},
                                                           Access::Privilege::kView, Access::Privilege::kOperate };
} // namespace Options
namespace NumberOfPrimaries {
inline constexpr DataModel::AttributeEntry kMetadataEntry{ NumberOfPrimaries::Id, BitFlags<DataModel::AttributeQualityFlags>{},
                                                           Access::Privilege::kView, std::nullopt };
} // namespace NumberOfPrimaries
namespace Primary1X {
inline constexpr DataModel::AttributeEntry kMetadataEntry{ Primary1X::Id, BitFlags<DataModel::AttributeQualityFlags>{},
                                                           Access::Privilege::kView, std::nullopt };
} // namespace Primary1X
namespace Primary1Y {
inline constexpr DataModel::AttributeEntry kMetadataEntry{ Primary1Y::Id, BitFlags<DataModel::AttributeQualityFlags>{},
                                                           Access::Privilege::kView, std::nullopt };
} // namespace Primary1Y
namespace Primary1Intensity {
inline constexpr DataModel::AttributeEntry kMetadataEntry{ Primary1Intensity::Id, BitFlags<DataModel::AttributeQualityFlags>{},
                                                           Access::Privilege::kView, std::nullopt };
} // namespace Primary1Intensity
namespace Primary2X {
inline constexpr DataModel::AttributeEntry kMetadataEntry{ Primary2X::Id, BitFlags<DataModel::AttributeQualityFlags>{},
                                                           Access::Privilege::kView, std::nullopt };
} // namespace Primary2X
namespace Primary2Y {
inline constexpr DataModel::AttributeEntry kMetadataEntry{ Primary2Y::Id, BitFlags<DataModel::AttributeQualityFlags>{},
                                                           Access::Privilege::kView, std::nullopt };
} // namespace Primary2Y
namespace Primary2Intensity {
inline constexpr DataModel::AttributeEntry kMetadataEntry{ Primary2Intensity::Id, BitFlags<DataModel::AttributeQualityFlags>{},
                                                           Access::Privilege::kView, std::nullopt };
} // namespace Primary2Intensity
namespace Primary3X {
inline constexpr DataModel::AttributeEntry kMetadataEntry{ Primary3X::Id, BitFlags<DataModel::AttributeQualityFlags>{},
                                                           Access::Privilege::kView, std::nullopt };
} // namespace Primary3X
namespace Primary3Y {
inline constexpr DataModel::AttributeEntry kMetadataEntry{ Primary3Y::Id, BitFlags<DataModel::AttributeQualityFlags>{},
                                                           Access::Privilege::kView, std::nullopt };
} // namespace Primary3Y
namespace Primary3Intensity {
inline constexpr DataModel::AttributeEntry kMetadataEntry{ Primary3Intensity::Id, BitFlags<DataModel::AttributeQualityFlags>{},
                                                           Access::Privilege::kView, std::nullopt };
} // namespace Primary3Intensity
namespace Primary4X {
inline constexpr DataModel::AttributeEntry kMetadataEntry{ Primary4X::Id, BitFlags<DataModel::AttributeQualityFlags>{},
                                                           Access::Privilege::kView, std::nullopt };
} // namespace Primary4X
namespace Primary4Y {
inline constexpr DataModel::AttributeEntry kMetadataEntry{ Primary4Y::Id, BitFlags<DataModel::AttributeQualityFlags>{},
                                                           Access::Privilege::kView, std::nullopt };
} // namespace Primary4Y
namespace Primary4Intensity {
inline constexpr DataModel::AttributeEntry kMetadataEntry{ Primary4Intensity::Id, BitFlags<DataModel::AttributeQualityFlags>{},
                                                           Access::Privilege::kView, std::nullopt };
} // namespace Primary4Intensity
namespace Primary5X {
inline constexpr DataModel::AttributeEntry kMetadataEntry{ Primary5X::Id, BitFlags<DataModel::AttributeQualityFlags>{},
                                                           Access::Privilege::kView, std::nullopt };
} // namespace Primary5X
namespace Primary5Y {
inline constexpr DataModel::AttributeEntry kMetadataEntry{ Primary5Y::Id, BitFlags<DataModel::AttributeQualityFlags>{},
                                                           Access::Privilege::kView, std::nullopt };
} // namespace Primary5Y
namespace Primary5Intensity {
inline constexpr DataModel::AttributeEntry kMetadataEntry{ Primary5Intensity::Id, BitFlags<DataModel::AttributeQualityFlags>{},
                                                           Access::Privilege::kView, std::nullopt };
} // namespace Primary5Intensity
namespace Primary6X {
inline constexpr DataModel::AttributeEntry kMetadataEntry{ Primary6X::Id, BitFlags<DataModel::AttributeQualityFlags>{},
                                                           Access::Privilege::kView, std::nullopt };
} // namespace Primary6X
namespace Primary6Y {
inline constexpr DataModel::AttributeEntry kMetadataEntry{ Primary6Y::Id, BitFlags<DataModel::AttributeQualityFlags>{},
                                                           Access::Privilege::kView, std::nullopt };
} // namespace Primary6Y
namespace Primary6Intensity {
inline constexpr DataModel::AttributeEntry kMetadataEntry{ Primary6Intensity::Id, BitFlags<DataModel::AttributeQualityFlags>{},
                                                           Access::Privilege::kView, std::nullopt };
} // namespace Primary6Intensity
namespace WhitePointX {
inline constexpr DataModel::AttributeEntry kMetadataEntry{ WhitePointX::Id, BitFlags<DataModel::AttributeQualityFlags>{},
                                                           Access::Privilege::kView, Access::Privilege::kManage };
} // namespace WhitePointX
namespace WhitePointY {
inline constexpr DataModel::AttributeEntry kMetadataEntry{ WhitePointY::Id, BitFlags<DataModel::AttributeQualityFlags>{},
                                                           Access::Privilege::kView, Access::Privilege::kManage };
} // namespace WhitePointY
namespace ColorPointRX {
inline constexpr DataModel::AttributeEntry kMetadataEntry{ ColorPointRX::Id, BitFlags<DataModel::AttributeQualityFlags>{},
                                                           Access::Privilege::kView, Access::Privilege::kManage };
} // namespace ColorPointRX
namespace ColorPointRY {
inline constexpr DataModel::AttributeEntry kMetadataEntry{ ColorPointRY::Id, BitFlags<DataModel::AttributeQualityFlags>{},
                                                           Access::Privilege::kView, Access::Privilege::kManage };
} // namespace ColorPointRY
namespace ColorPointRIntensity {
inline constexpr DataModel::AttributeEntry kMetadataEntry{ ColorPointRIntensity::Id, BitFlags<DataModel::AttributeQualityFlags>{},
                                                           Access::Privilege::kView, Access::Privilege::kManage };
} // namespace ColorPointRIntensity
namespace ColorPointGX {
inline constexpr DataModel::AttributeEntry kMetadataEntry{ ColorPointGX::Id, BitFlags<DataModel::AttributeQualityFlags>{},
                                                           Access::Privilege::kView, Access::Privilege::kManage };
} // namespace ColorPointGX
namespace ColorPointGY {
inline constexpr DataModel::AttributeEntry kMetadataEntry{ ColorPointGY::Id, BitFlags<DataModel::AttributeQualityFlags>{},
                                                           Access::Privilege::kView, Access::Privilege::kManage };
} // namespace ColorPointGY
namespace ColorPointGIntensity {
inline constexpr DataModel::AttributeEntry kMetadataEntry{ ColorPointGIntensity::Id, BitFlags<DataModel::AttributeQualityFlags>{},
                                                           Access::Privilege::kView, Access::Privilege::kManage };
} // namespace ColorPointGIntensity
namespace ColorPointBX {
inline constexpr DataModel::AttributeEntry kMetadataEntry{ ColorPointBX::Id, BitFlags<DataModel::AttributeQualityFlags>{},
                                                           Access::Privilege::kView, Access::Privilege::kManage };
} // namespace ColorPointBX
namespace ColorPointBY {
inline constexpr DataModel::AttributeEntry kMetadataEntry{ ColorPointBY::Id, BitFlags<DataModel::AttributeQualityFlags>{},
                                                           Access::Privilege::kView, Access::Privilege::kManage };
} // namespace ColorPointBY
namespace ColorPointBIntensity {
inline constexpr DataModel::AttributeEntry kMetadataEntry{ ColorPointBIntensity::Id, BitFlags<DataModel::AttributeQualityFlags>{},
                                                           Access::Privilege::kView, Access::Privilege::kManage };
} // namespace ColorPointBIntensity
namespace EnhancedCurrentHue {
inline constexpr DataModel::AttributeEntry kMetadataEntry{ EnhancedCurrentHue::Id, BitFlags<DataModel::AttributeQualityFlags>{},
                                                           Access::Privilege::kView, std::nullopt };
} // namespace EnhancedCurrentHue
namespace EnhancedColorMode {
inline constexpr DataModel::AttributeEntry kMetadataEntry{ EnhancedColorMode::Id, BitFlags<DataModel::AttributeQualityFlags>{},
                                                           Access::Privilege::kView, std::nullopt };
} // namespace EnhancedColorMode
namespace ColorLoopActive {
inline constexpr DataModel::AttributeEntry kMetadataEntry{ ColorLoopActive::Id, BitFlags<DataModel::AttributeQualityFlags>{},
                                                           Access::Privilege::kView, std::nullopt };
} // namespace ColorLoopActive
namespace ColorLoopDirection {
inline constexpr DataModel::AttributeEntry kMetadataEntry{ ColorLoopDirection::Id, BitFlags<DataModel::AttributeQualityFlags>{},
                                                           Access::Privilege::kView, std::nullopt };
} // namespace ColorLoopDirection
namespace ColorLoopTime {
inline constexpr DataModel::AttributeEntry kMetadataEntry{ ColorLoopTime::Id, BitFlags<DataModel::AttributeQualityFlags>{},
                                                           Access::Privilege::kView, std::nullopt };
} // namespace ColorLoopTime
namespace ColorLoopStartEnhancedHue {
inline constexpr DataModel::AttributeEntry kMetadataEntry{ ColorLoopStartEnhancedHue::Id,
                                                           BitFlags<DataModel::AttributeQualityFlags>{}, Access::Privilege::kView,
                                                           std::nullopt };
} // namespace ColorLoopStartEnhancedHue
namespace ColorLoopStoredEnhancedHue {
inline constexpr DataModel::AttributeEntry kMetadataEntry{ ColorLoopStoredEnhancedHue::Id,
                                                           BitFlags<DataModel::AttributeQualityFlags>{}, Access::Privilege::kView,
                                                           std::nullopt };
} // namespace ColorLoopStoredEnhancedHue
namespace ColorCapabilities {
inline constexpr DataModel::AttributeEntry kMetadataEntry{ ColorCapabilities::Id, BitFlags<DataModel::AttributeQualityFlags>{},
                                                           Access::Privilege::kView, std::nullopt };
} // namespace ColorCapabilities
namespace ColorTempPhysicalMinMireds {
inline constexpr DataModel::AttributeEntry kMetadataEntry{ ColorTempPhysicalMinMireds::Id,
                                                           BitFlags<DataModel::AttributeQualityFlags>{}, Access::Privilege::kView,
                                                           std::nullopt };
} // namespace ColorTempPhysicalMinMireds
namespace ColorTempPhysicalMaxMireds {
inline constexpr DataModel::AttributeEntry kMetadataEntry{ ColorTempPhysicalMaxMireds::Id,
                                                           BitFlags<DataModel::AttributeQualityFlags>{}, Access::Privilege::kView,
                                                           std::nullopt };
} // namespace ColorTempPhysicalMaxMireds
namespace CoupleColorTempToLevelMinMireds {
inline constexpr DataModel::AttributeEntry kMetadataEntry{ CoupleColorTempToLevelMinMireds::Id,
                                                           BitFlags<DataModel::AttributeQualityFlags>{}, Access::Privilege::kView,
                                                           std::nullopt };
} // namespace CoupleColorTempToLevelMinMireds
namespace StartUpColorTemperatureMireds {
inline constexpr DataModel::AttributeEntry kMetadataEntry{ StartUpColorTemperatureMireds::Id,
                                                           BitFlags<DataModel::AttributeQualityFlags>{}, Access::Privilege::kView,
                                                           Access::Privilege::kManage };
} // namespace StartUpColorTemperatureMireds

} // namespace Attributes

namespace Commands {
namespace MoveToHue {
<<<<<<< HEAD
inline constexpr DataModel::AcceptedCommandEntry kMetadataEntry{ ColorControl::Commands::MoveToHue::Id,
                                                                 BitFlags<DataModel::CommandQualityFlags>{},
                                                                 Access::Privilege::kOperate };
} // namespace MoveToHue
namespace MoveHue {
inline constexpr DataModel::AcceptedCommandEntry kMetadataEntry{ ColorControl::Commands::MoveHue::Id,
                                                                 BitFlags<DataModel::CommandQualityFlags>{},
                                                                 Access::Privilege::kOperate };
} // namespace MoveHue
namespace StepHue {
inline constexpr DataModel::AcceptedCommandEntry kMetadataEntry{ ColorControl::Commands::StepHue::Id,
                                                                 BitFlags<DataModel::CommandQualityFlags>{},
                                                                 Access::Privilege::kOperate };
} // namespace StepHue
namespace MoveToSaturation {
inline constexpr DataModel::AcceptedCommandEntry kMetadataEntry{ ColorControl::Commands::MoveToSaturation::Id,
                                                                 BitFlags<DataModel::CommandQualityFlags>{},
                                                                 Access::Privilege::kOperate };
} // namespace MoveToSaturation
namespace MoveSaturation {
inline constexpr DataModel::AcceptedCommandEntry kMetadataEntry{ ColorControl::Commands::MoveSaturation::Id,
                                                                 BitFlags<DataModel::CommandQualityFlags>{},
                                                                 Access::Privilege::kOperate };
} // namespace MoveSaturation
namespace StepSaturation {
inline constexpr DataModel::AcceptedCommandEntry kMetadataEntry{ ColorControl::Commands::StepSaturation::Id,
                                                                 BitFlags<DataModel::CommandQualityFlags>{},
                                                                 Access::Privilege::kOperate };
} // namespace StepSaturation
namespace MoveToHueAndSaturation {
inline constexpr DataModel::AcceptedCommandEntry kMetadataEntry{ ColorControl::Commands::MoveToHueAndSaturation::Id,
                                                                 BitFlags<DataModel::CommandQualityFlags>{},
                                                                 Access::Privilege::kOperate };
} // namespace MoveToHueAndSaturation
namespace MoveToColor {
inline constexpr DataModel::AcceptedCommandEntry kMetadataEntry{ ColorControl::Commands::MoveToColor::Id,
                                                                 BitFlags<DataModel::CommandQualityFlags>{},
                                                                 Access::Privilege::kOperate };
} // namespace MoveToColor
namespace MoveColor {
inline constexpr DataModel::AcceptedCommandEntry kMetadataEntry{ ColorControl::Commands::MoveColor::Id,
                                                                 BitFlags<DataModel::CommandQualityFlags>{},
                                                                 Access::Privilege::kOperate };
} // namespace MoveColor
namespace StepColor {
inline constexpr DataModel::AcceptedCommandEntry kMetadataEntry{ ColorControl::Commands::StepColor::Id,
                                                                 BitFlags<DataModel::CommandQualityFlags>{},
                                                                 Access::Privilege::kOperate };
} // namespace StepColor
namespace MoveToColorTemperature {
inline constexpr DataModel::AcceptedCommandEntry kMetadataEntry{ ColorControl::Commands::MoveToColorTemperature::Id,
                                                                 BitFlags<DataModel::CommandQualityFlags>{},
                                                                 Access::Privilege::kOperate };
} // namespace MoveToColorTemperature
namespace EnhancedMoveToHue {
inline constexpr DataModel::AcceptedCommandEntry kMetadataEntry{ ColorControl::Commands::EnhancedMoveToHue::Id,
                                                                 BitFlags<DataModel::CommandQualityFlags>{},
                                                                 Access::Privilege::kOperate };
} // namespace EnhancedMoveToHue
namespace EnhancedMoveHue {
inline constexpr DataModel::AcceptedCommandEntry kMetadataEntry{ ColorControl::Commands::EnhancedMoveHue::Id,
                                                                 BitFlags<DataModel::CommandQualityFlags>{},
                                                                 Access::Privilege::kOperate };
} // namespace EnhancedMoveHue
namespace EnhancedStepHue {
inline constexpr DataModel::AcceptedCommandEntry kMetadataEntry{ ColorControl::Commands::EnhancedStepHue::Id,
                                                                 BitFlags<DataModel::CommandQualityFlags>{},
                                                                 Access::Privilege::kOperate };
} // namespace EnhancedStepHue
namespace EnhancedMoveToHueAndSaturation {
inline constexpr DataModel::AcceptedCommandEntry kMetadataEntry{ ColorControl::Commands::EnhancedMoveToHueAndSaturation::Id,
                                                                 BitFlags<DataModel::CommandQualityFlags>{},
                                                                 Access::Privilege::kOperate };
} // namespace EnhancedMoveToHueAndSaturation
namespace ColorLoopSet {
inline constexpr DataModel::AcceptedCommandEntry kMetadataEntry{ ColorControl::Commands::ColorLoopSet::Id,
                                                                 BitFlags<DataModel::CommandQualityFlags>{},
                                                                 Access::Privilege::kOperate };
} // namespace ColorLoopSet
namespace StopMoveStep {
inline constexpr DataModel::AcceptedCommandEntry kMetadataEntry{ ColorControl::Commands::StopMoveStep::Id,
                                                                 BitFlags<DataModel::CommandQualityFlags>{},
                                                                 Access::Privilege::kOperate };
} // namespace StopMoveStep
namespace MoveColorTemperature {
inline constexpr DataModel::AcceptedCommandEntry kMetadataEntry{ ColorControl::Commands::MoveColorTemperature::Id,
                                                                 BitFlags<DataModel::CommandQualityFlags>{},
                                                                 Access::Privilege::kOperate };
} // namespace MoveColorTemperature
namespace StepColorTemperature {
inline constexpr DataModel::AcceptedCommandEntry kMetadataEntry{ ColorControl::Commands::StepColorTemperature::Id,
                                                                 BitFlags<DataModel::CommandQualityFlags>{},
                                                                 Access::Privilege::kOperate };
=======
inline constexpr DataModel::AcceptedCommandEntry kMetadataEntry = {
    .commandId       = MoveToHue::Id,
    .flags           = BitFlags<DataModel::CommandQualityFlags>{},
    .invokePrivilege = Access::Privilege::kOperate,
};
} // namespace MoveToHue
namespace MoveHue {
inline constexpr DataModel::AcceptedCommandEntry kMetadataEntry = {
    .commandId       = MoveHue::Id,
    .flags           = BitFlags<DataModel::CommandQualityFlags>{},
    .invokePrivilege = Access::Privilege::kOperate,
};
} // namespace MoveHue
namespace StepHue {
inline constexpr DataModel::AcceptedCommandEntry kMetadataEntry = {
    .commandId       = StepHue::Id,
    .flags           = BitFlags<DataModel::CommandQualityFlags>{},
    .invokePrivilege = Access::Privilege::kOperate,
};
} // namespace StepHue
namespace MoveToSaturation {
inline constexpr DataModel::AcceptedCommandEntry kMetadataEntry = {
    .commandId       = MoveToSaturation::Id,
    .flags           = BitFlags<DataModel::CommandQualityFlags>{},
    .invokePrivilege = Access::Privilege::kOperate,
};
} // namespace MoveToSaturation
namespace MoveSaturation {
inline constexpr DataModel::AcceptedCommandEntry kMetadataEntry = {
    .commandId       = MoveSaturation::Id,
    .flags           = BitFlags<DataModel::CommandQualityFlags>{},
    .invokePrivilege = Access::Privilege::kOperate,
};
} // namespace MoveSaturation
namespace StepSaturation {
inline constexpr DataModel::AcceptedCommandEntry kMetadataEntry = {
    .commandId       = StepSaturation::Id,
    .flags           = BitFlags<DataModel::CommandQualityFlags>{},
    .invokePrivilege = Access::Privilege::kOperate,
};
} // namespace StepSaturation
namespace MoveToHueAndSaturation {
inline constexpr DataModel::AcceptedCommandEntry kMetadataEntry = {
    .commandId       = MoveToHueAndSaturation::Id,
    .flags           = BitFlags<DataModel::CommandQualityFlags>{},
    .invokePrivilege = Access::Privilege::kOperate,
};
} // namespace MoveToHueAndSaturation
namespace MoveToColor {
inline constexpr DataModel::AcceptedCommandEntry kMetadataEntry = {
    .commandId       = MoveToColor::Id,
    .flags           = BitFlags<DataModel::CommandQualityFlags>{},
    .invokePrivilege = Access::Privilege::kOperate,
};
} // namespace MoveToColor
namespace MoveColor {
inline constexpr DataModel::AcceptedCommandEntry kMetadataEntry = {
    .commandId       = MoveColor::Id,
    .flags           = BitFlags<DataModel::CommandQualityFlags>{},
    .invokePrivilege = Access::Privilege::kOperate,
};
} // namespace MoveColor
namespace StepColor {
inline constexpr DataModel::AcceptedCommandEntry kMetadataEntry = {
    .commandId       = StepColor::Id,
    .flags           = BitFlags<DataModel::CommandQualityFlags>{},
    .invokePrivilege = Access::Privilege::kOperate,
};
} // namespace StepColor
namespace MoveToColorTemperature {
inline constexpr DataModel::AcceptedCommandEntry kMetadataEntry = {
    .commandId       = MoveToColorTemperature::Id,
    .flags           = BitFlags<DataModel::CommandQualityFlags>{},
    .invokePrivilege = Access::Privilege::kOperate,
};
} // namespace MoveToColorTemperature
namespace EnhancedMoveToHue {
inline constexpr DataModel::AcceptedCommandEntry kMetadataEntry = {
    .commandId       = EnhancedMoveToHue::Id,
    .flags           = BitFlags<DataModel::CommandQualityFlags>{},
    .invokePrivilege = Access::Privilege::kOperate,
};
} // namespace EnhancedMoveToHue
namespace EnhancedMoveHue {
inline constexpr DataModel::AcceptedCommandEntry kMetadataEntry = {
    .commandId       = EnhancedMoveHue::Id,
    .flags           = BitFlags<DataModel::CommandQualityFlags>{},
    .invokePrivilege = Access::Privilege::kOperate,
};
} // namespace EnhancedMoveHue
namespace EnhancedStepHue {
inline constexpr DataModel::AcceptedCommandEntry kMetadataEntry = {
    .commandId       = EnhancedStepHue::Id,
    .flags           = BitFlags<DataModel::CommandQualityFlags>{},
    .invokePrivilege = Access::Privilege::kOperate,
};
} // namespace EnhancedStepHue
namespace EnhancedMoveToHueAndSaturation {
inline constexpr DataModel::AcceptedCommandEntry kMetadataEntry = {
    .commandId       = EnhancedMoveToHueAndSaturation::Id,
    .flags           = BitFlags<DataModel::CommandQualityFlags>{},
    .invokePrivilege = Access::Privilege::kOperate,
};
} // namespace EnhancedMoveToHueAndSaturation
namespace ColorLoopSet {
inline constexpr DataModel::AcceptedCommandEntry kMetadataEntry = {
    .commandId       = ColorLoopSet::Id,
    .flags           = BitFlags<DataModel::CommandQualityFlags>{},
    .invokePrivilege = Access::Privilege::kOperate,
};
} // namespace ColorLoopSet
namespace StopMoveStep {
inline constexpr DataModel::AcceptedCommandEntry kMetadataEntry = {
    .commandId       = StopMoveStep::Id,
    .flags           = BitFlags<DataModel::CommandQualityFlags>{},
    .invokePrivilege = Access::Privilege::kOperate,
};
} // namespace StopMoveStep
namespace MoveColorTemperature {
inline constexpr DataModel::AcceptedCommandEntry kMetadataEntry = {
    .commandId       = MoveColorTemperature::Id,
    .flags           = BitFlags<DataModel::CommandQualityFlags>{},
    .invokePrivilege = Access::Privilege::kOperate,
};
} // namespace MoveColorTemperature
namespace StepColorTemperature {
inline constexpr DataModel::AcceptedCommandEntry kMetadataEntry = {
    .commandId       = StepColorTemperature::Id,
    .flags           = BitFlags<DataModel::CommandQualityFlags>{},
    .invokePrivilege = Access::Privilege::kOperate,
};
>>>>>>> 95887348
} // namespace StepColorTemperature

} // namespace Commands
} // namespace ColorControl
} // namespace Clusters
} // namespace app
} // namespace chip<|MERGE_RESOLUTION|>--- conflicted
+++ resolved
@@ -238,233 +238,85 @@
 
 namespace Commands {
 namespace MoveToHue {
-<<<<<<< HEAD
-inline constexpr DataModel::AcceptedCommandEntry kMetadataEntry{ ColorControl::Commands::MoveToHue::Id,
-                                                                 BitFlags<DataModel::CommandQualityFlags>{},
+inline constexpr DataModel::AcceptedCommandEntry kMetadataEntry{ MoveToHue::Id, BitFlags<DataModel::CommandQualityFlags>{},
                                                                  Access::Privilege::kOperate };
 } // namespace MoveToHue
 namespace MoveHue {
-inline constexpr DataModel::AcceptedCommandEntry kMetadataEntry{ ColorControl::Commands::MoveHue::Id,
-                                                                 BitFlags<DataModel::CommandQualityFlags>{},
+inline constexpr DataModel::AcceptedCommandEntry kMetadataEntry{ MoveHue::Id, BitFlags<DataModel::CommandQualityFlags>{},
                                                                  Access::Privilege::kOperate };
 } // namespace MoveHue
 namespace StepHue {
-inline constexpr DataModel::AcceptedCommandEntry kMetadataEntry{ ColorControl::Commands::StepHue::Id,
-                                                                 BitFlags<DataModel::CommandQualityFlags>{},
+inline constexpr DataModel::AcceptedCommandEntry kMetadataEntry{ StepHue::Id, BitFlags<DataModel::CommandQualityFlags>{},
                                                                  Access::Privilege::kOperate };
 } // namespace StepHue
 namespace MoveToSaturation {
-inline constexpr DataModel::AcceptedCommandEntry kMetadataEntry{ ColorControl::Commands::MoveToSaturation::Id,
-                                                                 BitFlags<DataModel::CommandQualityFlags>{},
+inline constexpr DataModel::AcceptedCommandEntry kMetadataEntry{ MoveToSaturation::Id, BitFlags<DataModel::CommandQualityFlags>{},
                                                                  Access::Privilege::kOperate };
 } // namespace MoveToSaturation
 namespace MoveSaturation {
-inline constexpr DataModel::AcceptedCommandEntry kMetadataEntry{ ColorControl::Commands::MoveSaturation::Id,
-                                                                 BitFlags<DataModel::CommandQualityFlags>{},
+inline constexpr DataModel::AcceptedCommandEntry kMetadataEntry{ MoveSaturation::Id, BitFlags<DataModel::CommandQualityFlags>{},
                                                                  Access::Privilege::kOperate };
 } // namespace MoveSaturation
 namespace StepSaturation {
-inline constexpr DataModel::AcceptedCommandEntry kMetadataEntry{ ColorControl::Commands::StepSaturation::Id,
-                                                                 BitFlags<DataModel::CommandQualityFlags>{},
+inline constexpr DataModel::AcceptedCommandEntry kMetadataEntry{ StepSaturation::Id, BitFlags<DataModel::CommandQualityFlags>{},
                                                                  Access::Privilege::kOperate };
 } // namespace StepSaturation
 namespace MoveToHueAndSaturation {
-inline constexpr DataModel::AcceptedCommandEntry kMetadataEntry{ ColorControl::Commands::MoveToHueAndSaturation::Id,
+inline constexpr DataModel::AcceptedCommandEntry kMetadataEntry{ MoveToHueAndSaturation::Id,
                                                                  BitFlags<DataModel::CommandQualityFlags>{},
                                                                  Access::Privilege::kOperate };
 } // namespace MoveToHueAndSaturation
 namespace MoveToColor {
-inline constexpr DataModel::AcceptedCommandEntry kMetadataEntry{ ColorControl::Commands::MoveToColor::Id,
-                                                                 BitFlags<DataModel::CommandQualityFlags>{},
+inline constexpr DataModel::AcceptedCommandEntry kMetadataEntry{ MoveToColor::Id, BitFlags<DataModel::CommandQualityFlags>{},
                                                                  Access::Privilege::kOperate };
 } // namespace MoveToColor
 namespace MoveColor {
-inline constexpr DataModel::AcceptedCommandEntry kMetadataEntry{ ColorControl::Commands::MoveColor::Id,
-                                                                 BitFlags<DataModel::CommandQualityFlags>{},
+inline constexpr DataModel::AcceptedCommandEntry kMetadataEntry{ MoveColor::Id, BitFlags<DataModel::CommandQualityFlags>{},
                                                                  Access::Privilege::kOperate };
 } // namespace MoveColor
 namespace StepColor {
-inline constexpr DataModel::AcceptedCommandEntry kMetadataEntry{ ColorControl::Commands::StepColor::Id,
-                                                                 BitFlags<DataModel::CommandQualityFlags>{},
+inline constexpr DataModel::AcceptedCommandEntry kMetadataEntry{ StepColor::Id, BitFlags<DataModel::CommandQualityFlags>{},
                                                                  Access::Privilege::kOperate };
 } // namespace StepColor
 namespace MoveToColorTemperature {
-inline constexpr DataModel::AcceptedCommandEntry kMetadataEntry{ ColorControl::Commands::MoveToColorTemperature::Id,
+inline constexpr DataModel::AcceptedCommandEntry kMetadataEntry{ MoveToColorTemperature::Id,
                                                                  BitFlags<DataModel::CommandQualityFlags>{},
                                                                  Access::Privilege::kOperate };
 } // namespace MoveToColorTemperature
 namespace EnhancedMoveToHue {
-inline constexpr DataModel::AcceptedCommandEntry kMetadataEntry{ ColorControl::Commands::EnhancedMoveToHue::Id,
-                                                                 BitFlags<DataModel::CommandQualityFlags>{},
+inline constexpr DataModel::AcceptedCommandEntry kMetadataEntry{ EnhancedMoveToHue::Id, BitFlags<DataModel::CommandQualityFlags>{},
                                                                  Access::Privilege::kOperate };
 } // namespace EnhancedMoveToHue
 namespace EnhancedMoveHue {
-inline constexpr DataModel::AcceptedCommandEntry kMetadataEntry{ ColorControl::Commands::EnhancedMoveHue::Id,
-                                                                 BitFlags<DataModel::CommandQualityFlags>{},
+inline constexpr DataModel::AcceptedCommandEntry kMetadataEntry{ EnhancedMoveHue::Id, BitFlags<DataModel::CommandQualityFlags>{},
                                                                  Access::Privilege::kOperate };
 } // namespace EnhancedMoveHue
 namespace EnhancedStepHue {
-inline constexpr DataModel::AcceptedCommandEntry kMetadataEntry{ ColorControl::Commands::EnhancedStepHue::Id,
-                                                                 BitFlags<DataModel::CommandQualityFlags>{},
+inline constexpr DataModel::AcceptedCommandEntry kMetadataEntry{ EnhancedStepHue::Id, BitFlags<DataModel::CommandQualityFlags>{},
                                                                  Access::Privilege::kOperate };
 } // namespace EnhancedStepHue
 namespace EnhancedMoveToHueAndSaturation {
-inline constexpr DataModel::AcceptedCommandEntry kMetadataEntry{ ColorControl::Commands::EnhancedMoveToHueAndSaturation::Id,
+inline constexpr DataModel::AcceptedCommandEntry kMetadataEntry{ EnhancedMoveToHueAndSaturation::Id,
                                                                  BitFlags<DataModel::CommandQualityFlags>{},
                                                                  Access::Privilege::kOperate };
 } // namespace EnhancedMoveToHueAndSaturation
 namespace ColorLoopSet {
-inline constexpr DataModel::AcceptedCommandEntry kMetadataEntry{ ColorControl::Commands::ColorLoopSet::Id,
-                                                                 BitFlags<DataModel::CommandQualityFlags>{},
+inline constexpr DataModel::AcceptedCommandEntry kMetadataEntry{ ColorLoopSet::Id, BitFlags<DataModel::CommandQualityFlags>{},
                                                                  Access::Privilege::kOperate };
 } // namespace ColorLoopSet
 namespace StopMoveStep {
-inline constexpr DataModel::AcceptedCommandEntry kMetadataEntry{ ColorControl::Commands::StopMoveStep::Id,
-                                                                 BitFlags<DataModel::CommandQualityFlags>{},
+inline constexpr DataModel::AcceptedCommandEntry kMetadataEntry{ StopMoveStep::Id, BitFlags<DataModel::CommandQualityFlags>{},
                                                                  Access::Privilege::kOperate };
 } // namespace StopMoveStep
 namespace MoveColorTemperature {
-inline constexpr DataModel::AcceptedCommandEntry kMetadataEntry{ ColorControl::Commands::MoveColorTemperature::Id,
+inline constexpr DataModel::AcceptedCommandEntry kMetadataEntry{ MoveColorTemperature::Id,
                                                                  BitFlags<DataModel::CommandQualityFlags>{},
                                                                  Access::Privilege::kOperate };
 } // namespace MoveColorTemperature
 namespace StepColorTemperature {
-inline constexpr DataModel::AcceptedCommandEntry kMetadataEntry{ ColorControl::Commands::StepColorTemperature::Id,
-                                                                 BitFlags<DataModel::CommandQualityFlags>{},
-                                                                 Access::Privilege::kOperate };
-=======
-inline constexpr DataModel::AcceptedCommandEntry kMetadataEntry = {
-    .commandId       = MoveToHue::Id,
-    .flags           = BitFlags<DataModel::CommandQualityFlags>{},
-    .invokePrivilege = Access::Privilege::kOperate,
-};
-} // namespace MoveToHue
-namespace MoveHue {
-inline constexpr DataModel::AcceptedCommandEntry kMetadataEntry = {
-    .commandId       = MoveHue::Id,
-    .flags           = BitFlags<DataModel::CommandQualityFlags>{},
-    .invokePrivilege = Access::Privilege::kOperate,
-};
-} // namespace MoveHue
-namespace StepHue {
-inline constexpr DataModel::AcceptedCommandEntry kMetadataEntry = {
-    .commandId       = StepHue::Id,
-    .flags           = BitFlags<DataModel::CommandQualityFlags>{},
-    .invokePrivilege = Access::Privilege::kOperate,
-};
-} // namespace StepHue
-namespace MoveToSaturation {
-inline constexpr DataModel::AcceptedCommandEntry kMetadataEntry = {
-    .commandId       = MoveToSaturation::Id,
-    .flags           = BitFlags<DataModel::CommandQualityFlags>{},
-    .invokePrivilege = Access::Privilege::kOperate,
-};
-} // namespace MoveToSaturation
-namespace MoveSaturation {
-inline constexpr DataModel::AcceptedCommandEntry kMetadataEntry = {
-    .commandId       = MoveSaturation::Id,
-    .flags           = BitFlags<DataModel::CommandQualityFlags>{},
-    .invokePrivilege = Access::Privilege::kOperate,
-};
-} // namespace MoveSaturation
-namespace StepSaturation {
-inline constexpr DataModel::AcceptedCommandEntry kMetadataEntry = {
-    .commandId       = StepSaturation::Id,
-    .flags           = BitFlags<DataModel::CommandQualityFlags>{},
-    .invokePrivilege = Access::Privilege::kOperate,
-};
-} // namespace StepSaturation
-namespace MoveToHueAndSaturation {
-inline constexpr DataModel::AcceptedCommandEntry kMetadataEntry = {
-    .commandId       = MoveToHueAndSaturation::Id,
-    .flags           = BitFlags<DataModel::CommandQualityFlags>{},
-    .invokePrivilege = Access::Privilege::kOperate,
-};
-} // namespace MoveToHueAndSaturation
-namespace MoveToColor {
-inline constexpr DataModel::AcceptedCommandEntry kMetadataEntry = {
-    .commandId       = MoveToColor::Id,
-    .flags           = BitFlags<DataModel::CommandQualityFlags>{},
-    .invokePrivilege = Access::Privilege::kOperate,
-};
-} // namespace MoveToColor
-namespace MoveColor {
-inline constexpr DataModel::AcceptedCommandEntry kMetadataEntry = {
-    .commandId       = MoveColor::Id,
-    .flags           = BitFlags<DataModel::CommandQualityFlags>{},
-    .invokePrivilege = Access::Privilege::kOperate,
-};
-} // namespace MoveColor
-namespace StepColor {
-inline constexpr DataModel::AcceptedCommandEntry kMetadataEntry = {
-    .commandId       = StepColor::Id,
-    .flags           = BitFlags<DataModel::CommandQualityFlags>{},
-    .invokePrivilege = Access::Privilege::kOperate,
-};
-} // namespace StepColor
-namespace MoveToColorTemperature {
-inline constexpr DataModel::AcceptedCommandEntry kMetadataEntry = {
-    .commandId       = MoveToColorTemperature::Id,
-    .flags           = BitFlags<DataModel::CommandQualityFlags>{},
-    .invokePrivilege = Access::Privilege::kOperate,
-};
-} // namespace MoveToColorTemperature
-namespace EnhancedMoveToHue {
-inline constexpr DataModel::AcceptedCommandEntry kMetadataEntry = {
-    .commandId       = EnhancedMoveToHue::Id,
-    .flags           = BitFlags<DataModel::CommandQualityFlags>{},
-    .invokePrivilege = Access::Privilege::kOperate,
-};
-} // namespace EnhancedMoveToHue
-namespace EnhancedMoveHue {
-inline constexpr DataModel::AcceptedCommandEntry kMetadataEntry = {
-    .commandId       = EnhancedMoveHue::Id,
-    .flags           = BitFlags<DataModel::CommandQualityFlags>{},
-    .invokePrivilege = Access::Privilege::kOperate,
-};
-} // namespace EnhancedMoveHue
-namespace EnhancedStepHue {
-inline constexpr DataModel::AcceptedCommandEntry kMetadataEntry = {
-    .commandId       = EnhancedStepHue::Id,
-    .flags           = BitFlags<DataModel::CommandQualityFlags>{},
-    .invokePrivilege = Access::Privilege::kOperate,
-};
-} // namespace EnhancedStepHue
-namespace EnhancedMoveToHueAndSaturation {
-inline constexpr DataModel::AcceptedCommandEntry kMetadataEntry = {
-    .commandId       = EnhancedMoveToHueAndSaturation::Id,
-    .flags           = BitFlags<DataModel::CommandQualityFlags>{},
-    .invokePrivilege = Access::Privilege::kOperate,
-};
-} // namespace EnhancedMoveToHueAndSaturation
-namespace ColorLoopSet {
-inline constexpr DataModel::AcceptedCommandEntry kMetadataEntry = {
-    .commandId       = ColorLoopSet::Id,
-    .flags           = BitFlags<DataModel::CommandQualityFlags>{},
-    .invokePrivilege = Access::Privilege::kOperate,
-};
-} // namespace ColorLoopSet
-namespace StopMoveStep {
-inline constexpr DataModel::AcceptedCommandEntry kMetadataEntry = {
-    .commandId       = StopMoveStep::Id,
-    .flags           = BitFlags<DataModel::CommandQualityFlags>{},
-    .invokePrivilege = Access::Privilege::kOperate,
-};
-} // namespace StopMoveStep
-namespace MoveColorTemperature {
-inline constexpr DataModel::AcceptedCommandEntry kMetadataEntry = {
-    .commandId       = MoveColorTemperature::Id,
-    .flags           = BitFlags<DataModel::CommandQualityFlags>{},
-    .invokePrivilege = Access::Privilege::kOperate,
-};
-} // namespace MoveColorTemperature
-namespace StepColorTemperature {
-inline constexpr DataModel::AcceptedCommandEntry kMetadataEntry = {
-    .commandId       = StepColorTemperature::Id,
-    .flags           = BitFlags<DataModel::CommandQualityFlags>{},
-    .invokePrivilege = Access::Privilege::kOperate,
-};
->>>>>>> 95887348
+inline constexpr DataModel::AcceptedCommandEntry kMetadataEntry{ StepColorTemperature::Id,
+                                                                 BitFlags<DataModel::CommandQualityFlags>{},
+                                                                 Access::Privilege::kOperate };
 } // namespace StepColorTemperature
 
 } // namespace Commands
