--- conflicted
+++ resolved
@@ -240,15 +240,9 @@
 
     **Push Button0 and Button1** Switch between lift and tilt
 
-<<<<<<< HEAD
-        - Pressing and release both buttons at the same time: switches between lift and tilt modes. Most window covering types support either lift only, or tilt only, but type 0x08 suport both (default)
-
-        - Pressing and hold both buttons at the same time: Cycles betwen window covering 1, and window covering 2.
-=======
         - Pressing and release both buttons at the same time: switches between lift and tilt modes. Most window covering types support either lift only, or tilt only, but type 0x08 support both (default)
 
         - Pressing and hold both buttons at the same time: Cycles between window covering 1, and window covering 2.
->>>>>>> d99edbff
 
 *   Once the device is provisioned, it will join the Thread network is
     established, look for the RTT log
