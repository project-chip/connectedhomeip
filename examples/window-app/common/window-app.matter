--- conflicted
+++ resolved
@@ -2164,9 +2164,8 @@
     callback attribute acceptedCommandList;
     callback attribute eventList;
     callback attribute attributeList;
-<<<<<<< HEAD
-    ram      attribute featureMap default = 0;
-    ram      attribute clusterRevision default = 1;
+    callback attribute featureMap default = 0;
+    callback attribute clusterRevision default = 1;
 
     handle command KeySetWrite;
     handle command KeySetRead;
@@ -2174,10 +2173,6 @@
     handle command KeySetRemove;
     handle command KeySetReadAllIndices;
     handle command KeySetReadAllIndicesResponse;
-=======
-    callback attribute featureMap default = 0;
-    callback attribute clusterRevision default = 1;
->>>>>>> 74f75d1d
   }
 
   server cluster FixedLabel {
