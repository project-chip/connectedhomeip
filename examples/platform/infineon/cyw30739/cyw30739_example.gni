--- conflicted
+++ resolved
@@ -37,12 +37,8 @@
     ]
 
     deps = [
-<<<<<<< HEAD
       "${chip_root}/examples/common/event-triggers:software-diagnostics",
-      "${chip_root}/examples/providers:device_info_provider",
-=======
       "${chip_root}/examples/providers:device_info_provider_please_do_not_reuse_as_is",
->>>>>>> f4d171ad
       "${chip_root}/examples/shell/shell_common:shell_common",
       "${chip_root}/src/app/clusters/software-diagnostics-server:software-fault-listener",
       "${chip_root}/src/setup_payload:onboarding-codes-utils",
