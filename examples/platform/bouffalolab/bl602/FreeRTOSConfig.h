/*
 *
 *    Copyright (c) 2021 Project CHIP Authors
 *    All rights reserved.
 *
 *    Licensed under the Apache License, Version 2.0 (the "License");
 *    you may not use this file except in compliance with the License.
 *    You may obtain a copy of the License at
 *
 *        http://www.apache.org/licenses/LICENSE-2.0
 *
 *    Unless required by applicable law or agreed to in writing, software
 *    distributed under the License is distributed on an "AS IS" BASIS,
 *    WITHOUT WARRANTIES OR CONDITIONS OF ANY KIND, either express or implied.
 *    See the License for the specific language governing permissions and
 *    limitations under the License.
 */

/***************************************************************************
 * # License
 *
 * The licensor of this software is Silicon Laboratories Inc. Your use of this
 * software is governed by the terms of Silicon Labs Master Software License
 * Agreement (MSLA) available at
 * www.silabs.com/about-us/legal/master-software-license-agreement. This
 * software is Third Party Software licensed by Silicon Labs from a third party
 * and is governed by the sections of the MSLA applicable to Third Party
 * Software and the additional terms set forth below.
 *
 ******************************************************************************/
/*
    FreeRTOS V9.0.0 - Copyright (C) 2016 Real Time Engineers Ltd.
    All rights reserved

    VISIT http://www.FreeRTOS.org TO ENSURE YOU ARE USING THE LATEST VERSION.

    This file is part of the FreeRTOS distribution.

    FreeRTOS is free software; you can redistribute it and/or modify it under
    the terms of the GNU General Public License (version 2) as published by the
    Free Software Foundation >>>> AND MODIFIED BY <<<< the FreeRTOS exception.

    ***************************************************************************
    >>!   NOTE: The modification to the GPL is included to allow you to     !<<
    >>!   distribute a combined work that includes FreeRTOS without being   !<<
    >>!   obliged to provide the source code for proprietary components     !<<
    >>!   outside of the FreeRTOS kernel.                                   !<<
    ***************************************************************************

    FreeRTOS is distributed in the hope that it will be useful, but WITHOUT ANY
    WARRANTY; without even the implied warranty of MERCHANTABILITY or FITNESS
    FOR A PARTICULAR PURPOSE.  Full license text is available on the following
    link: http://www.freertos.org/a00114.html

    ***************************************************************************
     *                                                                       *
     *    FreeRTOS provides completely free yet professionally developed,    *
     *    robust, strictly quality controlled, supported, and cross          *
     *    platform software that is more than just the market leader, it     *
     *    is the industry's de facto standard.                               *
     *                                                                       *
     *    Help yourself get started quickly while simultaneously helping     *
     *    to support the FreeRTOS project by purchasing a FreeRTOS           *
     *    tutorial book, reference manual, or both:                          *
     *    http://www.FreeRTOS.org/Documentation                              *
     *                                                                       *
    ***************************************************************************

    http://www.FreeRTOS.org/FAQHelp.html - Having a problem?  Start by reading
    the FAQ page "My application does not run, what could be wrong?".  Have you
    defined configASSERT()?

    http://www.FreeRTOS.org/support - In return for receiving this top quality
    embedded software for free we request you assist our global community by
    participating in the support forum.

    http://www.FreeRTOS.org/training - Investing in training allows your team to
    be as productive as possible as early as possible.  Now you can receive
    FreeRTOS training directly from Richard Barry, CEO of Real Time Engineers
    Ltd, and the world's leading authority on the world's leading RTOS.

    http://www.FreeRTOS.org/plus - A selection of FreeRTOS ecosystem products,
    including FreeRTOS+Trace - an indispensable productivity tool, a DOS
    compatible FAT file system, and our tiny thread aware UDP/IP stack.

    http://www.FreeRTOS.org/labs - Where new FreeRTOS products go to incubate.
    Come and try FreeRTOS+TCP, our new open source TCP/IP stack for FreeRTOS.

    http://www.OpenRTOS.com - Real Time Engineers ltd. license FreeRTOS to High
    Integrity Systems ltd. to sell under the OpenRTOS brand.  Low cost OpenRTOS
    licenses offer ticketed support, indemnification and commercial middleware.

    http://www.SafeRTOS.com - High Integrity Systems also provide a safety
    engineered and independently SIL3 certified version for use in safety and
    mission critical applications that require provable dependability.

    1 tab == 4 spaces!
*/

#ifndef FREERTOS_CONFIG_H
#define FREERTOS_CONFIG_H

#include "platform.h"
#include <stdio.h>

/*-----------------------------------------------------------
 * Application specific definitions.
 *
 * These definitions should be adjusted for your particular hardware and
 * application requirements.
 *
 * THESE PARAMETERS ARE DESCRIBED WITHIN THE 'CONFIGURATION' SECTION OF THE
 * FreeRTOS API DOCUMENTATION AVAILABLE ON THE FreeRTOS.org WEB SITE.
 *
 * See http://www.freertos.org/a00110.html.
 *----------------------------------------------------------*/

#define configSUPPORT_STATIC_ALLOCATION 1

#define configCLINT_BASE_ADDRESS CLINT_CTRL_ADDR
#define configCLIC_TIMER_ENABLE_ADDRESS (0x02800407)
#define configUSE_PREEMPTION 1
#define configUSE_IDLE_HOOK 1
#define configUSE_TICK_HOOK 0
#ifndef configUSE_TICKLESS_IDLE
// Maybe Compile flags is passed by command line
#define configUSE_TICKLESS_IDLE 1
#endif
#define configCPU_CLOCK_HZ (10 * 1000 * 1000) /*QEMU*/
#define configTICK_RATE_HZ ((TickType_t) 1000)
#define configMAX_PRIORITIES (32)
/* Creating idle task */
/* -1  -> prvInitialiseNewTask: (subtract 1 to get top of stack) pxTopOfStack = &( pxNewTCB->pxStack[ ulStackDepth - ( uint32_t ) 1
 * ] ); */
/* -1  -> prvInitialiseNewTask: (subtract 1 in case not matching 8 bytes alignment) pxTopOfStack = ( StackType_t * ) ( ( (
 * portPOINTER_SIZE_TYPE ) pxTopOfStack ) & ( ~( ( portPOINTER_SIZE_TYPE ) portBYTE_ALIGNMENT_MASK ) ) ); */
/* Running idle task */
/* -12 -> prvIdleTask: addi sp, sp, -48 */
/* -16 -> prvIdleTask.xTaskResumeAll: addi sp, sp, -64 */
/* Here comes an interrupt after prvIdleTask.xTaskResumeAll.vTaskExitCritical */
/* -30 -> freertos_risc_v_trap_handler: addi sp, sp, -portCONTEXT_SIZE */
/* -34 -> portasmSAVE_ADDITIONAL_REGISTERS: addi sp, sp, -(portasmADDITIONAL_CONTEXT_SIZE * portWORD_SIZE) */
/* Checking for stack overflow */
/*  4  -> taskCHECK_FOR_STACK_OVERFLOW: if( ( pulStack[ 0 ] != ulCheckValue ) || ( pulStack[ 1 ] != ulCheckValue ) || ( pulStack[ 2
 * ] != ulCheckValue ) || ( pulStack[ 3 ] != ulCheckValue ) ) */
#define configMINIMAL_STACK_SIZE ((unsigned short) 114) /* SIZE-1-1-12-16-30-34>=4 */
#define configTOTAL_HEAP_SIZE ((size_t) 14100)
#define configMAX_TASK_NAME_LEN (16)
#define configUSE_TRACE_FACILITY 1
#define configUSE_STATS_FORMATTING_FUNCTIONS 1
#define configUSE_16_BIT_TICKS 0
#define configIDLE_SHOULD_YIELD 1
#define configUSE_MUTEXES 1
#define configQUEUE_REGISTRY_SIZE 8
#define configCHECK_FOR_STACK_OVERFLOW 2
#define configUSE_RECURSIVE_MUTEXES 1
#define configUSE_MALLOC_FAILED_HOOK 1
#define configUSE_APPLICATION_TASK_TAG 0
#define configUSE_COUNTING_SEMAPHORES 1
#define configGENERATE_RUN_TIME_STATS 0
#define configUSE_PORT_OPTIMISED_TASK_SELECTION 1

/* Co-routine definitions. */
#define configUSE_CO_ROUTINES 0
#define configMAX_CO_ROUTINE_PRIORITIES (2)

/* Software timer definitions. */
<<<<<<< HEAD
#define configUSE_TIMERS                             1
#define configTIMER_TASK_PRIORITY                    ( configMAX_PRIORITIES - 2 )
#define configTIMER_QUEUE_LENGTH                     10
#define configTIMER_TASK_STACK_DEPTH                 ( configMINIMAL_STACK_SIZE * 4 )
=======
#define configUSE_TIMERS 1
#define configTIMER_TASK_PRIORITY (configMAX_PRIORITIES - 1)
#define configTIMER_QUEUE_LENGTH 4
#define configTIMER_TASK_STACK_DEPTH (400)
>>>>>>> 39d7f558

/* Task priorities.  Allow these to be overridden. */
#ifndef uartPRIMARY_PRIORITY
#define uartPRIMARY_PRIORITY (configMAX_PRIORITIES - 3)
#endif

/* Optional functions - most linkers will remove unused functions anyway. */
#define INCLUDE_vTaskPrioritySet 1
#define INCLUDE_uxTaskPriorityGet 1
#define INCLUDE_vTaskDelete 1
#define INCLUDE_vTaskCleanUpResources 1
#define INCLUDE_vTaskSuspend 1
#define INCLUDE_vTaskDelayUntil 1
#define INCLUDE_vTaskDelay 1
#define INCLUDE_eTaskGetState 1
#define INCLUDE_xTimerPendFunctionCall 1
#define INCLUDE_xTimerPendFunctionCall 1
#define INCLUDE_uxTaskGetStackHighWaterMark 1

/* Overwrite some of the stack sizes allocated to various test and demo tasks.
Like all task stack sizes, the value is the number of words, not bytes. */
#define bktBLOCK_TIME_TASK_STACK_SIZE 100
#define notifyNOTIFIED_TASK_STACK_SIZE 120
#define priSUSPENDED_RX_TASK_STACK_SIZE 90
#define tmrTIMER_TEST_TASK_STACK_SIZE 100
#define ebRENDESVOUS_TEST_TASK_STACK_SIZE 100
#define ebEVENT_GROUP_SET_BITS_TEST_TASK_STACK_SIZE 115
#define genqMUTEX_TEST_TASK_STACK_SIZE 90
#define genqGENERIC_QUEUE_TEST_TASK_STACK_SIZE 100
#define recmuRECURSIVE_MUTEX_TEST_TASK_STACK_SIZE 90

#ifdef __cplusplus
extern "C" void vAssertCalled(void);
#else
extern void vAssertCalled(void);
#endif
/* Stop if an assertion fails. */
#define configASSERT(x)                                                                                                            \
    if ((x) == 0)                                                                                                                  \
    vAssertCalled()

#if (configUSE_TICKLESS_IDLE != 0)
#include "portmacro.h"
#ifdef __cplusplus
extern "C" void vApplicationSleep(TickType_t xExpectedIdleTime);
#else
extern void vApplicationSleep(TickType_t xExpectedIdleTime);
<<<<<<< HEAD
#endif
#define portSUPPRESS_TICKS_AND_SLEEP(xExpectedIdleTime)    vApplicationSleep(xExpectedIdleTime)
=======
#define portSUPPRESS_TICKS_AND_SLEEP(xExpectedIdleTime) vApplicationSleep(xExpectedIdleTime)
>>>>>>> 39d7f558
#endif

#endif<|MERGE_RESOLUTION|>--- conflicted
+++ resolved
@@ -165,17 +165,10 @@
 #define configMAX_CO_ROUTINE_PRIORITIES (2)
 
 /* Software timer definitions. */
-<<<<<<< HEAD
 #define configUSE_TIMERS                             1
 #define configTIMER_TASK_PRIORITY                    ( configMAX_PRIORITIES - 2 )
 #define configTIMER_QUEUE_LENGTH                     10
 #define configTIMER_TASK_STACK_DEPTH                 ( configMINIMAL_STACK_SIZE * 4 )
-=======
-#define configUSE_TIMERS 1
-#define configTIMER_TASK_PRIORITY (configMAX_PRIORITIES - 1)
-#define configTIMER_QUEUE_LENGTH 4
-#define configTIMER_TASK_STACK_DEPTH (400)
->>>>>>> 39d7f558
 
 /* Task priorities.  Allow these to be overridden. */
 #ifndef uartPRIMARY_PRIORITY
@@ -223,12 +216,8 @@
 extern "C" void vApplicationSleep(TickType_t xExpectedIdleTime);
 #else
 extern void vApplicationSleep(TickType_t xExpectedIdleTime);
-<<<<<<< HEAD
 #endif
 #define portSUPPRESS_TICKS_AND_SLEEP(xExpectedIdleTime)    vApplicationSleep(xExpectedIdleTime)
-=======
-#define portSUPPRESS_TICKS_AND_SLEEP(xExpectedIdleTime) vApplicationSleep(xExpectedIdleTime)
->>>>>>> 39d7f558
 #endif
 
 #endif