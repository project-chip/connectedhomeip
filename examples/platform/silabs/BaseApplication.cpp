--- conflicted
+++ resolved
@@ -165,25 +165,6 @@
 bool BaseApplication::sIsFactoryResetTriggered        = false;
 LEDWidget * BaseApplication::sAppActionLed            = nullptr;
 BaseApplicationDelegate BaseApplication::sAppDelegate = BaseApplicationDelegate();
-<<<<<<< HEAD
-
-#ifdef DIC_ENABLE
-namespace {
-void AppSpecificConnectivityEventCallback(const ChipDeviceEvent * event, intptr_t arg)
-{
-    SILABS_LOG("AppSpecificConnectivityEventCallback: call back for IPV4");
-    if ((event->Type == DeviceEventType::kInternetConnectivityChange) &&
-        (event->InternetConnectivityChange.IPv4 == kConnectivity_Established))
-    {
-        SILABS_LOG("Got IPv4 Address! Starting DIC module\n");
-        if (DIC_OK != dic_init(dic::control::subscribeCB))
-            SILABS_LOG("Failed to initialize DIC module\n");
-    }
-}
-} // namespace
-#endif // DIC_ENABLE
-=======
->>>>>>> 20d6857c
 
 void BaseApplicationDelegate::OnCommissioningSessionStarted()
 {
@@ -209,11 +190,9 @@
 #endif // CHIP_CONFIG_ENABLE_ICD_SERVER && SLI_SI917
     if (BaseApplication::GetProvisionStatus())
     {
-<<<<<<< HEAD
         // After the device is provisioned and the commissioning passed
         // resetting the isCommissioningStarted to false
         isComissioningStarted = false;
-=======
 #ifdef DISPLAY_ENABLED
 #ifdef QR_CODE_ENABLED
         SilabsLCD::Screen_e screen;
@@ -241,7 +220,6 @@
         BaseApplication::UpdateCommissioningStatus(false);
 
         BaseApplication::DoProvisioningReset();
->>>>>>> 20d6857c
     }
 }
 
