/*
 *
 *    Copyright (c) 2020 Project CHIP Authors
 *    Copyright (c) 2019 Google LLC.
 *    All rights reserved.
 *
 *    Licensed under the Apache License, Version 2.0 (the "License");
 *    you may not use this file except in compliance with the License.
 *    You may obtain a copy of the License at
 *
 *        http://www.apache.org/licenses/LICENSE-2.0
 *
 *    Unless required by applicable law or agreed to in writing, software
 *    distributed under the License is distributed on an "AS IS" BASIS,
 *    WITHOUT WARRANTIES OR CONDITIONS OF ANY KIND, either express or implied.
 *    See the License for the specific language governing permissions and
 *    limitations under the License.
 */

/**********************************************************
 * Includes
 *********************************************************/

#include "AppConfig.h"
#include "AppEvent.h"
#include "AppTask.h"
#include "OTAConfig.h"
#include <app/server/Dnssd.h>
#include <app/server/Server.h>

#define APP_ACTION_BUTTON 1

#ifdef DISPLAY_ENABLED
#include "lcd.h"
#ifdef QR_CODE_ENABLED
#include "qrcodegen.h"
#endif // QR_CODE_ENABLED
#endif // DISPLAY_ENABLED

#if CHIP_CONFIG_ENABLE_ICD_SERVER == 1
#include <app/icd/server/ICDNotifier.h> // nogncheck
#endif
#include <ProvisionManager.h>
#include <app/server/OnboardingCodesUtil.h>
#include <app/util/attribute-storage.h>
#include <assert.h>
#include <lib/support/CodeUtils.h>
#include <platform/CHIPDeviceLayer.h>
#include <setup_payload/QRCodeSetupPayloadGenerator.h>
#include <setup_payload/SetupPayload.h>
#include <sl_cmsis_os2_common.h>

#if CHIP_ENABLE_OPENTHREAD
#include <platform/OpenThread/OpenThreadUtils.h>
#include <platform/ThreadStackManager.h>
#include <platform/silabs/ConfigurationManagerImpl.h>
#include <platform/silabs/ThreadStackManagerImpl.h>
#endif // CHIP_ENABLE_OPENTHREAD

#include <platform/silabs/platformAbstraction/SilabsPlatform.h>

#ifdef SL_WIFI
#include "wfx_host_events.h"
#include <app/clusters/network-commissioning/network-commissioning.h>
#include <platform/silabs/NetworkCommissioningWiFiDriver.h>
#endif // SL_WIFI

#ifdef DIC_ENABLE
#include "dic.h"
#include "dic_control.h"
#endif // DIC_ENABLE

#ifdef PERFORMANCE_TEST_ENABLED
#include <performance_test_commands.h>
#endif // PERFORMANCE_TEST_ENABLED

/**********************************************************
 * Defines and Constants
 *********************************************************/

#define FACTORY_RESET_TRIGGER_TIMEOUT 3000
#define FACTORY_RESET_CANCEL_WINDOW_TIMEOUT 3000
#ifndef APP_TASK_STACK_SIZE
#define APP_TASK_STACK_SIZE (4096)
#endif
#ifndef APP_EVENT_QUEUE_SIZE // Allow apps to define a different app queue size
#define APP_EVENT_QUEUE_SIZE 10
#endif
#define EXAMPLE_VENDOR_ID 0xcafe

#if (defined(ENABLE_WSTK_LEDS) && (defined(SL_CATALOG_SIMPLE_LED_LED1_PRESENT)))
#define SYSTEM_STATE_LED 0
#endif // ENABLE_WSTK_LEDS
#define APP_FUNCTION_BUTTON 0

using namespace chip;
using namespace chip::app;
using namespace ::chip::DeviceLayer;
using namespace ::chip::DeviceLayer::Silabs;

namespace {

/**********************************************************
 * Variable declarations
 *********************************************************/

osTimerId_t sFunctionTimer;
osTimerId_t sLightTimer;
osThreadId_t sAppTaskHandle;
osMessageQueueId_t sAppEventQueue;

#if (defined(ENABLE_WSTK_LEDS) && (defined(SL_CATALOG_SIMPLE_LED_LED1_PRESENT)))
LEDWidget sStatusLED;
#endif // ENABLE_WSTK_LEDS

#ifdef SL_WIFI
app::Clusters::NetworkCommissioning::Instance
    sWiFiNetworkCommissioningInstance(0 /* Endpoint Id */, &(NetworkCommissioning::SlWiFiDriver::GetInstance()));
#endif /* SL_WIFI */

bool sIsEnabled  = false;
bool sIsAttached = false;

#if !(defined(CHIP_CONFIG_ENABLE_ICD_SERVER) && CHIP_CONFIG_ENABLE_ICD_SERVER)
bool sHaveBLEConnections = false;
#endif // CHIP_CONFIG_ENABLE_ICD_SERVER

constexpr uint32_t kLightTimerPeriod = static_cast<uint32_t>(pdMS_TO_TICKS(10));

uint8_t sAppEventQueueBuffer[APP_EVENT_QUEUE_SIZE * sizeof(AppEvent)];
osMessageQueue_t sAppEventQueueStruct;
constexpr osMessageQueueAttr_t appEventQueueAttr = { .cb_mem  = &sAppEventQueueStruct,
                                                     .cb_size = osMessageQueueCbSize,
                                                     .mq_mem  = sAppEventQueueBuffer,
                                                     .mq_size = sizeof(sAppEventQueueBuffer) };

uint8_t appStack[APP_TASK_STACK_SIZE];
osThread_t appTaskControlBlock;
constexpr osThreadAttr_t appTaskAttr = { .name       = APP_TASK_NAME,
                                         .attr_bits  = osThreadDetached,
                                         .cb_mem     = &appTaskControlBlock,
                                         .cb_size    = osThreadCbSize,
                                         .stack_mem  = appStack,
                                         .stack_size = APP_TASK_STACK_SIZE,
                                         .priority   = osPriorityNormal };

#ifdef DISPLAY_ENABLED
SilabsLCD slLCD;
#endif

#ifdef MATTER_DM_PLUGIN_IDENTIFY_SERVER
Clusters::Identify::EffectIdentifierEnum sIdentifyEffect = Clusters::Identify::EffectIdentifierEnum::kStopEffect;

Identify gIdentify = {
    chip::EndpointId{ 1 },
    BaseApplication::OnIdentifyStart,
    BaseApplication::OnIdentifyStop,
    Clusters::Identify::IdentifyTypeEnum::kVisibleIndicator,
    BaseApplication::OnTriggerIdentifyEffect,
};

#endif // MATTER_DM_PLUGIN_IDENTIFY_SERVER

} // namespace

bool BaseApplication::sIsProvisioned                  = false;
bool BaseApplication::sIsFactoryResetTriggered        = false;
LEDWidget * BaseApplication::sAppActionLed            = nullptr;
BaseApplicationDelegate BaseApplication::sAppDelegate = BaseApplicationDelegate();

void BaseApplicationDelegate::OnCommissioningSessionStarted()
{
    isComissioningStarted = true;
}

void BaseApplicationDelegate::OnCommissioningSessionStopped()
{
    isComissioningStarted = false;
}

void BaseApplicationDelegate::OnCommissioningWindowClosed()
{
#if CHIP_CONFIG_ENABLE_ICD_SERVER && SLI_SI917
    if (!BaseApplication::GetProvisionStatus() && !isComissioningStarted)
    {
        int32_t status = wfx_power_save(RSI_SLEEP_MODE_8, STANDBY_POWER_SAVE_WITH_RAM_RETENTION);
        if (status != SL_STATUS_OK)
        {
            ChipLogError(AppServer, "Failed to enable the TA Deep Sleep");
        }
    }
#endif // CHIP_CONFIG_ENABLE_ICD_SERVER && SLI_SI917
    if (BaseApplication::GetProvisionStatus())
    {
        // After the device is provisioned and the commissioning passed
        // resetting the isCommissioningStarted to false
        isComissioningStarted = false;
#ifdef DISPLAY_ENABLED
#ifdef QR_CODE_ENABLED
        SilabsLCD::Screen_e screen;
        slLCD.GetScreen(screen);
        VerifyOrReturn(screen == SilabsLCD::Screen_e::QRCodeScreen);
        slLCD.SetScreen(SilabsLCD::Screen_e::DemoScreen);
#endif // QR_CODE_ENABLED
#endif // DISPLAY_ENABLED
    }
}

void BaseApplicationDelegate::OnFabricCommitted(const FabricTable & fabricTable, FabricIndex fabricIndex)
{
    // If we commissioned our first fabric, Update the commissioned status of the App
    if (fabricTable.FabricCount() == 1)
    {
        BaseApplication::UpdateCommissioningStatus(true);
    }
}

void BaseApplicationDelegate::OnFabricRemoved(const FabricTable & fabricTable, FabricIndex fabricIndex)
{
    if (fabricTable.FabricCount() == 0)
    {
        BaseApplication::UpdateCommissioningStatus(false);

        BaseApplication::DoProvisioningReset();
    }
}

/**********************************************************
 * AppTask Definitions
 *********************************************************/

CHIP_ERROR BaseApplication::StartAppTask(osThreadFunc_t taskFunction)
{
    sAppEventQueue = osMessageQueueNew(APP_EVENT_QUEUE_SIZE, sizeof(AppEvent), &appEventQueueAttr);
    if (sAppEventQueue == NULL)
    {
        ChipLogError(AppServer, "Failed to allocate app event queue");
        appError(APP_ERROR_EVENT_QUEUE_FAILED);
    }

    // Start App task.
    sAppTaskHandle = osThreadNew(taskFunction, &sAppEventQueue, &appTaskAttr);
    if (sAppTaskHandle == nullptr)
    {
        ChipLogError(AppServer, "Failed to create app task");
        appError(APP_ERROR_CREATE_TASK_FAILED);
    }
    return CHIP_NO_ERROR;
}

CHIP_ERROR BaseApplication::Init()
{
    CHIP_ERROR err = CHIP_NO_ERROR;

#ifdef SL_WIFI
    /*
     * Wait for the WiFi to be initialized
     */
<<<<<<< HEAD
    ChipLogDetail(AppServer, "APP: Wait WiFi Init");
=======
    ChipLogProgress(AppServer, "APP: Wait WiFi Init");
>>>>>>> 30cff8e6
    while (!wfx_hw_ready())
    {
        vTaskDelay(pdMS_TO_TICKS(10));
    }
<<<<<<< HEAD
    ChipLogDetail(AppServer, "APP: Done WiFi Init");
=======
    ChipLogProgress(AppServer, "APP: Done WiFi Init");
>>>>>>> 30cff8e6
    /* We will init server when we get IP */

    chip::DeviceLayer::PlatformMgr().LockChipStack();
    sWiFiNetworkCommissioningInstance.Init();
    chip::DeviceLayer::PlatformMgr().UnlockChipStack();

#endif

    // Create cmsis os sw timer for Function Selection.
    sFunctionTimer = osTimerNew(FunctionTimerEventHandler, // timer callback handler
                                osTimerOnce,               // no timer reload (one-shot timer)
                                (void *) this,             // pass the app task obj context
                                NULL                       // No osTimerAttr_t to provide.
    );
    if (sFunctionTimer == NULL)
    {
        ChipLogError(AppServer, "funct timer create failed");
        appError(APP_ERROR_CREATE_TIMER_FAILED);
    }

    // Create cmsis os sw timer for LED Management.
    sLightTimer = osTimerNew(LightTimerEventHandler, // Timer callback handler"LightTmr",
                             osTimerPeriodic,        // timer repeats automatically
                             (void *) this,          // pass the app task obj context
                             NULL                    // No osTimerAttr_t to provide.
    );
    if (sLightTimer == NULL)
    {
        ChipLogError(AppServer, "Light Timer create failed");
        appError(APP_ERROR_CREATE_TIMER_FAILED);
    }

<<<<<<< HEAD
    ChipLogDetail(AppServer, "Current Software Version String: %s", CHIP_DEVICE_CONFIG_DEVICE_SOFTWARE_VERSION_STRING);
    ChipLogDetail(AppServer, "Current Software Version: %d", CHIP_DEVICE_CONFIG_DEVICE_SOFTWARE_VERSION);
=======
    ChipLogProgress(AppServer, "Current Software Version String: %s", CHIP_DEVICE_CONFIG_DEVICE_SOFTWARE_VERSION_STRING);
    ChipLogProgress(AppServer, "Current Software Version: %d", CHIP_DEVICE_CONFIG_DEVICE_SOFTWARE_VERSION);
>>>>>>> 30cff8e6

    ConfigurationMgr().LogDeviceConfig();

    OutputQrCode(true /*refreshLCD at init*/);
#if (defined(ENABLE_WSTK_LEDS) && (defined(SL_CATALOG_SIMPLE_LED_LED1_PRESENT)))
    LEDWidget::InitGpio();
    sStatusLED.Init(SYSTEM_STATE_LED);
#endif // ENABLE_WSTK_LEDS

#ifdef PERFORMANCE_TEST_ENABLED
    RegisterPerfTestCommands();
#endif // PERFORMANCE_TEST_ENABLED

    PlatformMgr().AddEventHandler(OnPlatformEvent, 0);
#ifdef SL_WIFI
    BaseApplication::sIsProvisioned = ConnectivityMgr().IsWiFiStationProvisioned();
#endif /* SL_WIFI */
#if CHIP_ENABLE_OPENTHREAD
    BaseApplication::sIsProvisioned = ConnectivityMgr().IsThreadProvisioned();
#endif

    err = chip::Server::GetInstance().GetFabricTable().AddFabricDelegate(&sAppDelegate);
    return err;
}

void BaseApplication::FunctionTimerEventHandler(void * timerCbArg)
{
    AppEvent event;
    event.Type               = AppEvent::kEventType_Timer;
    event.TimerEvent.Context = timerCbArg;
    event.Handler            = FunctionEventHandler;
    PostEvent(&event);
}

void BaseApplication::FunctionEventHandler(AppEvent * aEvent)
{
    VerifyOrReturn(aEvent->Type == AppEvent::kEventType_Timer);
    // If we reached here, the button was held past FACTORY_RESET_TRIGGER_TIMEOUT,
    if (!sIsFactoryResetTriggered)
    {
        StartFactoryResetSequence();
    }
    else
    {
        // The factory reset sequence was in motion. The cancellation window expired.
        // Factory Reset the device now.
#if CHIP_CONFIG_ENABLE_ICD_SERVER == 1
        StopStatusLEDTimer();
#endif // CHIP_CONFIG_ENABLE_ICD_SERVER

        ScheduleFactoryReset();
    }
}

bool BaseApplication::ActivateStatusLedPatterns()
{
    bool isPatternSet = false;
#if (defined(ENABLE_WSTK_LEDS) && (defined(SL_CATALOG_SIMPLE_LED_LED1_PRESENT)))
#ifdef MATTER_DM_PLUGIN_IDENTIFY_SERVER
    if (gIdentify.mActive)
    {
        // Identify in progress
        // Do a steady blink on the status led
        sStatusLED.Blink(250, 250);
        isPatternSet = true;
    }
    else if (sIdentifyEffect != Clusters::Identify::EffectIdentifierEnum::kStopEffect)
    {
        // Identify trigger effect received. Do some on/off patterns on the status led
        if (sIdentifyEffect == Clusters::Identify::EffectIdentifierEnum::kBlink)
        {
            // Fast blink
            sStatusLED.Blink(50, 50);
        }
        else if (sIdentifyEffect == Clusters::Identify::EffectIdentifierEnum::kBreathe)
        {
            // Slow blink
            sStatusLED.Blink(1000, 1000);
        }
        else if (sIdentifyEffect == Clusters::Identify::EffectIdentifierEnum::kOkay)
        {
            // Pulse effect
            sStatusLED.Blink(300, 700);
        }
        else if (sIdentifyEffect == Clusters::Identify::EffectIdentifierEnum::kChannelChange)
        {
            // Alternate between Short and Long pulses effect
            static uint64_t mLastChangeTimeMS = 0;
            static bool alternatePattern      = false;
            uint32_t onTimeMS                 = alternatePattern ? 50 : 700;
            uint32_t offTimeMS                = alternatePattern ? 950 : 300;

            uint64_t nowMS = chip::System::SystemClock().GetMonotonicMilliseconds64().count();
            if (nowMS >= mLastChangeTimeMS + 1000) // each pattern is done over a 1 second period
            {
                mLastChangeTimeMS = nowMS;
                alternatePattern  = !alternatePattern;
                sStatusLED.Blink(onTimeMS, offTimeMS);
            }
        }
        isPatternSet = true;
    }
#endif // MATTER_DM_PLUGIN_IDENTIFY_SERVER

#if !(defined(CHIP_CONFIG_ENABLE_ICD_SERVER) && CHIP_CONFIG_ENABLE_ICD_SERVER)
    // Identify Patterns have priority over Status patterns
    if (!isPatternSet)
    {
        // Apply different status feedbacks
        if (BaseApplication::sIsProvisioned && sIsEnabled)
        {
            if (sIsAttached)
            {
                sStatusLED.Set(true);
            }
            else
            {
                sStatusLED.Blink(950, 50);
            }
        }
        else if (sHaveBLEConnections)
        {
            sStatusLED.Blink(100, 100);
        }
        else
        {
            sStatusLED.Blink(50, 950);
        }
        isPatternSet = true;
    }
#endif // CHIP_CONFIG_ENABLE_ICD_SERVER
#endif // ENABLE_WSTK_LEDS) && SL_CATALOG_SIMPLE_LED_LED1_PRESENT
    return isPatternSet;
}

void BaseApplication::UpdateCommissioningStatus(bool newState)
{
#ifdef SL_WIFI
    BaseApplication::sIsProvisioned = ConnectivityMgr().IsWiFiStationProvisioned();
    sIsEnabled                      = ConnectivityMgr().IsWiFiStationEnabled();
    sIsAttached                     = ConnectivityMgr().IsWiFiStationConnected();
#endif /* SL_WIFI */
#if CHIP_ENABLE_OPENTHREAD
    // TODO: This is a temporary solution until we can read Thread provisioning status from RAM instead of NVM.
    BaseApplication::sIsProvisioned = newState;
    sIsEnabled                      = ConnectivityMgr().IsThreadEnabled();
    sIsAttached                     = ConnectivityMgr().IsThreadAttached();
#endif /* CHIP_ENABLE_OPENTHREAD */

    ActivateStatusLedPatterns();
}

// TODO Move State Monitoring elsewhere
void BaseApplication::LightEventHandler()
{
    // Collect connectivity and configuration state from the CHIP stack. Because
    // the CHIP event loop is being run in a separate task, the stack must be
    // locked while these values are queried.  However we use a non-blocking
    // lock request (TryLockCHIPStack()) to avoid blocking other UI activities
    // when the CHIP task is busy (e.g. with a long crypto operation).
#if !(defined(CHIP_CONFIG_ENABLE_ICD_SERVER) && CHIP_CONFIG_ENABLE_ICD_SERVER)
    if (PlatformMgr().TryLockChipStack())
    {
#ifdef SL_WIFI
        BaseApplication::sIsProvisioned = ConnectivityMgr().IsWiFiStationProvisioned();
        sIsEnabled                      = ConnectivityMgr().IsWiFiStationEnabled();
        sIsAttached                     = ConnectivityMgr().IsWiFiStationConnected();
#endif /* SL_WIFI */
#if CHIP_ENABLE_OPENTHREAD
        sIsEnabled  = ConnectivityMgr().IsThreadEnabled();
        sIsAttached = ConnectivityMgr().IsThreadAttached();
#endif /* CHIP_ENABLE_OPENTHREAD */
        sHaveBLEConnections = (ConnectivityMgr().NumBLEConnections() != 0);

        PlatformMgr().UnlockChipStack();
    }

#endif // CHIP_CONFIG_ENABLE_ICD_SERVER

#if defined(ENABLE_WSTK_LEDS)
#ifdef SL_CATALOG_SIMPLE_LED_LED1_PRESENT
    // Update the status LED if factory reset has not been initiated.
    //
    // If system has "full connectivity", keep the LED On constantly.
    //
    // If thread and service provisioned, but not attached to the thread network
    // yet OR no connectivity to the service OR subscriptions are not fully
    // established THEN blink the LED Off for a short period of time.
    //
    // If the system has ble connection(s) uptill the stage above, THEN blink
    // the LEDs at an even rate of 100ms.
    //
    // Otherwise, blink the LED ON for a very short time.
    if (!sIsFactoryResetTriggered)
    {
        ActivateStatusLedPatterns();
    }

    sStatusLED.Animate();
#endif // SL_CATALOG_SIMPLE_LED_LED1_PRESENT
    if (sAppActionLed)
    {
        sAppActionLed->Animate();
    }
#endif // ENABLE_WSTK_LEDS
}

void BaseApplication::ButtonHandler(AppEvent * aEvent)
{
    // To trigger software update: press the APP_FUNCTION_BUTTON button briefly (<
    // FACTORY_RESET_TRIGGER_TIMEOUT) To initiate factory reset: press the
    // APP_FUNCTION_BUTTON for FACTORY_RESET_TRIGGER_TIMEOUT +
    // FACTORY_RESET_CANCEL_WINDOW_TIMEOUT All LEDs start blinking after
    // FACTORY_RESET_TRIGGER_TIMEOUT to signal factory reset has been initiated.
    // To cancel factory reset: release the APP_FUNCTION_BUTTON once all LEDs
    // start blinking within the FACTORY_RESET_CANCEL_WINDOW_TIMEOUT
    if (aEvent->ButtonEvent.Action == static_cast<uint8_t>(SilabsPlatform::ButtonAction::ButtonPressed))
    {
        StartFunctionTimer(FACTORY_RESET_TRIGGER_TIMEOUT);
    }
    else
    {
        if (sIsFactoryResetTriggered)
        {
            CancelFactoryResetSequence();
        }
        else
        {
            // The factory reset sequence was not initiated,
            // Press and Release:
            // - Open the commissioning window and start BLE advertisement in fast mode when not  commissioned
            // - Output qr code in logs
            // - Cycle LCD screen
            CancelFunctionTimer();

            AppTask::GetAppTask().UpdateDisplay();

#ifdef SL_WIFI
            if (!ConnectivityMgr().IsWiFiStationProvisioned())
#else
            if (!BaseApplication::sIsProvisioned)
#endif /* !SL_WIFI */
            {
                // Open Basic CommissioningWindow. Will start BLE advertisements
                chip::DeviceLayer::PlatformMgr().LockChipStack();
                CHIP_ERROR err = chip::Server::GetInstance().GetCommissioningWindowManager().OpenBasicCommissioningWindow();
                chip::DeviceLayer::PlatformMgr().UnlockChipStack();
                if (err != CHIP_NO_ERROR)
                {
                    ChipLogError(AppServer, "Failed to open the Basic Commissioning Window");
                }
            }
            else
            {
<<<<<<< HEAD
                ChipLogDetail(AppServer, "Network is already provisioned, Ble advertisement not enabled");
=======
                ChipLogProgress(AppServer, "Network is already provisioned, Ble advertisement not enabled");
>>>>>>> 30cff8e6
#if CHIP_CONFIG_ENABLE_ICD_SERVER
                // Temporarily claim network activity, until we implement a "user trigger" reason for ICD wakeups.
                PlatformMgr().ScheduleWork([](intptr_t) { ICDNotifier::GetInstance().NotifyNetworkActivityNotification(); });
#endif // CHIP_CONFIG_ENABLE_ICD_SERVER
            }
        }
    }
}

void BaseApplication::UpdateDisplay()
{
    OutputQrCode(false);
#ifdef DISPLAY_ENABLED
    UpdateLCDStatusScreen();
    slLCD.CycleScreens();
#endif
}

void BaseApplication::CancelFunctionTimer()
{
    if (osTimerStop(sFunctionTimer) == osError)
    {
        ChipLogError(AppServer, "app timer stop() failed");
        appError(APP_ERROR_STOP_TIMER_FAILED);
    }
}

void BaseApplication::StartFunctionTimer(uint32_t aTimeoutInMs)
{
    // Starts or restarts the function timer
    if (osTimerStart(sFunctionTimer, pdMS_TO_TICKS(aTimeoutInMs)) != osOK)
    {
        ChipLogError(AppServer, "app timer start() failed");
        appError(APP_ERROR_START_TIMER_FAILED);
    }
}

void BaseApplication::StartFactoryResetSequence()
{
    // Initiate the factory reset sequence
<<<<<<< HEAD
    ChipLogDetail(AppServer, "Factory Reset Triggered. Release button within %ums to cancel.", FACTORY_RESET_CANCEL_WINDOW_TIMEOUT);
=======
    ChipLogProgress(AppServer, "Factory Reset Triggered. Release button within %ums to cancel.",
                    FACTORY_RESET_CANCEL_WINDOW_TIMEOUT);
>>>>>>> 30cff8e6

    // Start timer for FACTORY_RESET_CANCEL_WINDOW_TIMEOUT to allow user to
    // cancel, if required.
    StartFunctionTimer(FACTORY_RESET_CANCEL_WINDOW_TIMEOUT);

    sIsFactoryResetTriggered = true;
#if CHIP_CONFIG_ENABLE_ICD_SERVER == 1
    StartStatusLEDTimer();
#endif // CHIP_CONFIG_ENABLE_ICD_SERVER

#if (defined(ENABLE_WSTK_LEDS) && (defined(SL_CATALOG_SIMPLE_LED_LED1_PRESENT)))
    // Turn off all LEDs before starting blink to make sure blink is
    // co-ordinated.
    sStatusLED.Set(false);
    sStatusLED.Blink(500);
#endif // ENABLE_WSTK_LEDS
}

void BaseApplication::CancelFactoryResetSequence()
{
    CancelFunctionTimer();

#if CHIP_CONFIG_ENABLE_ICD_SERVER == 1
    StopStatusLEDTimer();
#endif
    if (sIsFactoryResetTriggered)
    {
        sIsFactoryResetTriggered = false;
<<<<<<< HEAD
        ChipLogDetail(AppServer, "Factory Reset has been Canceled");
=======
        ChipLogProgress(AppServer, "Factory Reset has been Canceled");
>>>>>>> 30cff8e6
    }
}

void BaseApplication::StartStatusLEDTimer()
{
    if (osTimerStart(sLightTimer, kLightTimerPeriod) != osOK)
    {
        ChipLogError(AppServer, "Light Time start failed");
        appError(APP_ERROR_START_TIMER_FAILED);
    }
}

void BaseApplication::StopStatusLEDTimer()
{
#if (defined(ENABLE_WSTK_LEDS) && (defined(SL_CATALOG_SIMPLE_LED_LED1_PRESENT)))
    sStatusLED.Set(false);
#endif // ENABLE_WSTK_LEDS

    if (osTimerStop(sLightTimer) == osError)
    {
        ChipLogError(AppServer, "Light Time start failed");
        appError(APP_ERROR_STOP_TIMER_FAILED);
    }
}

#ifdef MATTER_DM_PLUGIN_IDENTIFY_SERVER
void BaseApplication::OnIdentifyStart(Identify * identify)
{
    ChipLogProgress(Zcl, "onIdentifyStart");

#if CHIP_CONFIG_ENABLE_ICD_SERVER == 1
    StartStatusLEDTimer();
#endif
}

void BaseApplication::OnIdentifyStop(Identify * identify)
{
    ChipLogProgress(Zcl, "onIdentifyStop");

#if CHIP_CONFIG_ENABLE_ICD_SERVER == 1
    StopStatusLEDTimer();
#endif
}

void BaseApplication::OnTriggerIdentifyEffectCompleted(chip::System::Layer * systemLayer, void * appState)
{
    ChipLogProgress(Zcl, "Trigger Identify Complete");
    sIdentifyEffect = Clusters::Identify::EffectIdentifierEnum::kStopEffect;

#if CHIP_CONFIG_ENABLE_ICD_SERVER == 1
    StopStatusLEDTimer();
#endif
}

void BaseApplication::OnTriggerIdentifyEffect(Identify * identify)
{
    sIdentifyEffect = identify->mCurrentEffectIdentifier;

    if (identify->mEffectVariant != Clusters::Identify::EffectVariantEnum::kDefault)
    {
        ChipLogDetail(AppServer, "Identify Effect Variant unsupported. Using default");
    }

#if CHIP_CONFIG_ENABLE_ICD_SERVER == 1
    StartStatusLEDTimer();
#endif

    switch (sIdentifyEffect)
    {
    case Clusters::Identify::EffectIdentifierEnum::kBlink:
    case Clusters::Identify::EffectIdentifierEnum::kOkay:
        (void) chip::DeviceLayer::SystemLayer().StartTimer(chip::System::Clock::Seconds16(5), OnTriggerIdentifyEffectCompleted,
                                                           identify);
        break;
    case Clusters::Identify::EffectIdentifierEnum::kBreathe:
    case Clusters::Identify::EffectIdentifierEnum::kChannelChange:
        (void) chip::DeviceLayer::SystemLayer().StartTimer(chip::System::Clock::Seconds16(10), OnTriggerIdentifyEffectCompleted,
                                                           identify);
        break;
    case Clusters::Identify::EffectIdentifierEnum::kFinishEffect:
        (void) chip::DeviceLayer::SystemLayer().CancelTimer(OnTriggerIdentifyEffectCompleted, identify);
        (void) chip::DeviceLayer::SystemLayer().StartTimer(chip::System::Clock::Seconds16(1), OnTriggerIdentifyEffectCompleted,
                                                           identify);
        break;
    case Clusters::Identify::EffectIdentifierEnum::kStopEffect:
        (void) chip::DeviceLayer::SystemLayer().CancelTimer(OnTriggerIdentifyEffectCompleted, identify);
        break;
    default:
        sIdentifyEffect = Clusters::Identify::EffectIdentifierEnum::kStopEffect;
        ChipLogProgress(Zcl, "No identifier effect");
    }
}
#endif // MATTER_DM_PLUGIN_IDENTIFY_SERVER

void BaseApplication::LightTimerEventHandler(void * timerCbArg)
{
    LightEventHandler();
}

#ifdef DISPLAY_ENABLED
SilabsLCD & BaseApplication::GetLCD(void)
{
    return slLCD;
}

void BaseApplication::UpdateLCDStatusScreen(bool withChipStackLock)
{
    SilabsLCD::DisplayStatus_t status;
    bool enabled, attached;
    if (withChipStackLock)
    {
        chip::DeviceLayer::PlatformMgr().LockChipStack();
    }
#ifdef SL_WIFI
    enabled  = ConnectivityMgr().IsWiFiStationEnabled();
    attached = ConnectivityMgr().IsWiFiStationConnected();
    chip::DeviceLayer::NetworkCommissioning::Network network;
    memset(reinterpret_cast<void *>(&network), 0, sizeof(network));
    chip::DeviceLayer::NetworkCommissioning::GetConnectedNetwork(network);
    if (network.networkIDLen)
    {
        chip::Platform::CopyString(status.networkName, sizeof(status.networkName),
                                   reinterpret_cast<const char *>(network.networkID));
    }
#endif /* SL_WIFI */
#if CHIP_ENABLE_OPENTHREAD
    enabled  = ConnectivityMgr().IsThreadEnabled();
    attached = ConnectivityMgr().IsThreadAttached();
#endif /* CHIP_ENABLE_OPENTHREAD */
    status.connected   = enabled && attached;
    status.advertising = chip::Server::GetInstance().GetCommissioningWindowManager().IsCommissioningWindowOpen();
    status.nbFabric    = chip::Server::GetInstance().GetFabricTable().FabricCount();
#if CHIP_CONFIG_ENABLE_ICD_SERVER
    status.icdMode = (ICDConfigurationData::GetInstance().GetICDMode() == ICDConfigurationData::ICDMode::SIT)
        ? SilabsLCD::ICDMode_e::SIT
        : SilabsLCD::ICDMode_e::LIT;
#endif
    if (withChipStackLock)
    {
        chip::DeviceLayer::PlatformMgr().UnlockChipStack();
    }
    slLCD.SetStatus(status);
}
#endif

void BaseApplication::PostEvent(const AppEvent * aEvent)
{
    if (sAppEventQueue != nullptr)
    {
        if (osMessageQueuePut(sAppEventQueue, aEvent, osPriorityNormal, 0) != osOK)
        {
            ChipLogError(AppServer, "Failed to post event to app task event queue");
        }
    }
    else
    {
<<<<<<< HEAD
        ChipLogDetail(AppServer, "App Event Queue is uninitialized");
=======
        ChipLogError(AppServer, "App Event Queue is uninitialized");
>>>>>>> 30cff8e6
    }
}

void BaseApplication::DispatchEvent(AppEvent * aEvent)
{
    if (aEvent->Handler)
    {
        aEvent->Handler(aEvent);
    }
    else
    {
<<<<<<< HEAD
        ChipLogDetail(AppServer, "Event received with no handler. Dropping event.");
=======
        ChipLogProgress(AppServer, "Event received with no handler. Dropping event.");
>>>>>>> 30cff8e6
    }
}

void BaseApplication::ScheduleFactoryReset()
{
    PlatformMgr().ScheduleWork([](intptr_t) {
        // Press both buttons to request provisioning
        if (GetPlatform().GetButtonState(APP_ACTION_BUTTON))
        {
            Provision::Manager::GetInstance().SetProvisionRequired(true);
        }
        PlatformMgr().HandleServerShuttingDown(); // HandleServerShuttingDown calls OnShutdown() which is only implemented for the
                                                  // basic information cluster it seems. And triggers and Event flush, which is not
                                                  // relevant when there are no fabrics left
        ConfigurationMgr().InitiateFactoryReset();
    });
}

void BaseApplication::DoProvisioningReset()
{
    PlatformMgr().ScheduleWork([](intptr_t) {
#if CHIP_DEVICE_CONFIG_ENABLE_THREAD
        ConfigurationManagerImpl::GetDefaultInstance().ClearThreadStack();
        ThreadStackMgrImpl().FactoryResetThreadStack();
        ThreadStackMgr().InitThreadStack();
#endif // CHIP_DEVICE_CONFIG_ENABLE_THREAD

#if CHIP_DEVICE_CONFIG_ENABLE_WIFI_STATION
        ChipLogProgress(DeviceLayer, "Clearing WiFi provision");
        chip::DeviceLayer::ConnectivityMgr().ClearWiFiStationProvision();
#endif // CHIP_DEVICE_CONFIG_ENABLE_WIFI_STATION

        CHIP_ERROR err = Server::GetInstance().GetCommissioningWindowManager().OpenBasicCommissioningWindow();
        if (err != CHIP_NO_ERROR)
        {
            ChipLogError(AppServer, "Failed to open the Basic Commissioning Window");
        }
    });
}

#if SILABS_OTA_ENABLED
void BaseApplication::InitOTARequestorHandler(System::Layer * systemLayer, void * appState)
{
    OTAConfig::Init();
}
#endif

void BaseApplication::OnPlatformEvent(const ChipDeviceEvent * event, intptr_t)
{
    switch (event->Type)
    {
    case DeviceEventType::kServiceProvisioningChange: {
        // Note: This is only called on Attach, we need to add a method to detect Thread Network Detach
        BaseApplication::sIsProvisioned = event->ServiceProvisioningChange.IsServiceProvisioned;
    }
    break;

    case DeviceEventType::kThreadConnectivityChange:
    case DeviceEventType::kInternetConnectivityChange: {
#ifdef DIC_ENABLE
        VerifyOrReturn(event->InternetConnectivityChange.IPv4 == kConnectivity_Established);
        if (DIC_OK != dic_init(dic::control::subscribeCB))
        {
            ChipLogError(AppServer, "dic_init failed");
        }
#endif // DIC_ENABLE
#ifdef DISPLAY_ENABLED
        SilabsLCD::Screen_e screen;
        AppTask::GetLCD().GetScreen(screen);
        // Update the LCD screen with SSID and connected state
        VerifyOrReturn(screen == SilabsLCD::Screen_e::StatusScreen);
        BaseApplication::UpdateLCDStatusScreen(false);
        AppTask::GetLCD().SetScreen(screen);
#endif // DISPLAY_ENABLED
        if ((event->ThreadConnectivityChange.Result == kConnectivity_Established) ||
            (event->InternetConnectivityChange.IPv6 == kConnectivity_Established))
        {
#if SL_WIFI
            chip::app::DnssdServer::Instance().StartServer();
#endif // SL_WIFI

#if SILABS_OTA_ENABLED
            ChipLogProgress(AppServer, "Scheduling OTA Requestor initialization");
            chip::DeviceLayer::SystemLayer().StartTimer(chip::System::Clock::Seconds32(OTAConfig::kInitOTARequestorDelaySec),
                                                        InitOTARequestorHandler, nullptr);
#endif // SILABS_OTA_ENABLED
#if (CHIP_CONFIG_ENABLE_ICD_SERVER && RS911X_WIFI)
            // on power cycle, let the device go to sleep after connection is established
            if (BaseApplication::sAppDelegate.isCommissioningInProgress() == false)
            {
#if SLI_SI917
                sl_status_t err = wfx_power_save(RSI_SLEEP_MODE_2, ASSOCIATED_POWER_SAVE);
#else
                sl_status_t err = wfx_power_save();
#endif /* SLI_SI917 */
                if (err != SL_STATUS_OK)
                {
                    ChipLogError(AppServer, "wfx_power_save failed: 0x%lx", err);
                }
            }
#endif /* CHIP_CONFIG_ENABLE_ICD_SERVER && RS911X_WIFI */
        }
    }
    break;

    case DeviceEventType::kCommissioningComplete: {
#if (CHIP_CONFIG_ENABLE_ICD_SERVER && RS911X_WIFI)
#if SLI_SI917
        sl_status_t err = wfx_power_save(RSI_SLEEP_MODE_2, ASSOCIATED_POWER_SAVE);
#else
        sl_status_t err = wfx_power_save();
#endif /* SLI_SI917 */
        if (err != SL_STATUS_OK)
        {
            ChipLogError(AppServer, "wfx_power_save failed: 0x%lx", err);
        }
#endif /* CHIP_CONFIG_ENABLE_ICD_SERVER && RS911X_WIFI */
    }
    break;
    default:
        break;
    }
}

void BaseApplication::OutputQrCode(bool refreshLCD)
{
    (void) refreshLCD; // could be unused

    // Create buffer for the Qr code setup payload that can fit max size and null terminator.
    char setupPayloadBuffer[chip::QRCodeBasicSetupPayloadGenerator::kMaxQRCodeBase38RepresentationLength + 1];
    chip::MutableCharSpan setupPayload(setupPayloadBuffer);

    CHIP_ERROR err = Provision::Manager::GetInstance().GetStorage().GetSetupPayload(setupPayload);
    if (CHIP_NO_ERROR == err)
    {
        // Print setup info on LCD if available
#ifdef QR_CODE_ENABLED
        if (refreshLCD)
        {
            slLCD.SetQRCode((uint8_t *) setupPayload.data(), setupPayload.size());
            slLCD.ShowQRCode(true);
        }
#endif // QR_CODE_ENABLED

        PrintQrCodeURL(setupPayload);
    }
    else
    {
        ChipLogError(AppServer, "Getting QR code failed!");
    }
}

bool BaseApplication::GetProvisionStatus()
{
    return BaseApplication::sIsProvisioned;
}<|MERGE_RESOLUTION|>--- conflicted
+++ resolved
@@ -256,20 +256,12 @@
     /*
      * Wait for the WiFi to be initialized
      */
-<<<<<<< HEAD
-    ChipLogDetail(AppServer, "APP: Wait WiFi Init");
-=======
     ChipLogProgress(AppServer, "APP: Wait WiFi Init");
->>>>>>> 30cff8e6
     while (!wfx_hw_ready())
     {
         vTaskDelay(pdMS_TO_TICKS(10));
     }
-<<<<<<< HEAD
-    ChipLogDetail(AppServer, "APP: Done WiFi Init");
-=======
     ChipLogProgress(AppServer, "APP: Done WiFi Init");
->>>>>>> 30cff8e6
     /* We will init server when we get IP */
 
     chip::DeviceLayer::PlatformMgr().LockChipStack();
@@ -302,13 +294,8 @@
         appError(APP_ERROR_CREATE_TIMER_FAILED);
     }
 
-<<<<<<< HEAD
-    ChipLogDetail(AppServer, "Current Software Version String: %s", CHIP_DEVICE_CONFIG_DEVICE_SOFTWARE_VERSION_STRING);
-    ChipLogDetail(AppServer, "Current Software Version: %d", CHIP_DEVICE_CONFIG_DEVICE_SOFTWARE_VERSION);
-=======
     ChipLogProgress(AppServer, "Current Software Version String: %s", CHIP_DEVICE_CONFIG_DEVICE_SOFTWARE_VERSION_STRING);
     ChipLogProgress(AppServer, "Current Software Version: %d", CHIP_DEVICE_CONFIG_DEVICE_SOFTWARE_VERSION);
->>>>>>> 30cff8e6
 
     ConfigurationMgr().LogDeviceConfig();
 
@@ -563,11 +550,7 @@
             }
             else
             {
-<<<<<<< HEAD
-                ChipLogDetail(AppServer, "Network is already provisioned, Ble advertisement not enabled");
-=======
                 ChipLogProgress(AppServer, "Network is already provisioned, Ble advertisement not enabled");
->>>>>>> 30cff8e6
 #if CHIP_CONFIG_ENABLE_ICD_SERVER
                 // Temporarily claim network activity, until we implement a "user trigger" reason for ICD wakeups.
                 PlatformMgr().ScheduleWork([](intptr_t) { ICDNotifier::GetInstance().NotifyNetworkActivityNotification(); });
@@ -608,12 +591,8 @@
 void BaseApplication::StartFactoryResetSequence()
 {
     // Initiate the factory reset sequence
-<<<<<<< HEAD
-    ChipLogDetail(AppServer, "Factory Reset Triggered. Release button within %ums to cancel.", FACTORY_RESET_CANCEL_WINDOW_TIMEOUT);
-=======
     ChipLogProgress(AppServer, "Factory Reset Triggered. Release button within %ums to cancel.",
                     FACTORY_RESET_CANCEL_WINDOW_TIMEOUT);
->>>>>>> 30cff8e6
 
     // Start timer for FACTORY_RESET_CANCEL_WINDOW_TIMEOUT to allow user to
     // cancel, if required.
@@ -642,11 +621,7 @@
     if (sIsFactoryResetTriggered)
     {
         sIsFactoryResetTriggered = false;
-<<<<<<< HEAD
-        ChipLogDetail(AppServer, "Factory Reset has been Canceled");
-=======
-        ChipLogProgress(AppServer, "Factory Reset has been Canceled");
->>>>>>> 30cff8e6
+        ChipLogProgress(AppServer, "Factory Reset has been cancelled");
     }
 }
 
@@ -803,11 +778,7 @@
     }
     else
     {
-<<<<<<< HEAD
-        ChipLogDetail(AppServer, "App Event Queue is uninitialized");
-=======
         ChipLogError(AppServer, "App Event Queue is uninitialized");
->>>>>>> 30cff8e6
     }
 }
 
@@ -819,11 +790,7 @@
     }
     else
     {
-<<<<<<< HEAD
-        ChipLogDetail(AppServer, "Event received with no handler. Dropping event.");
-=======
         ChipLogProgress(AppServer, "Event received with no handler. Dropping event.");
->>>>>>> 30cff8e6
     }
 }
 
