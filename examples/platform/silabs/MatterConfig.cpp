--- conflicted
+++ resolved
@@ -308,10 +308,6 @@
 #endif
 
     initParams.appDelegate = &BaseApplication::sAppDelegate;
-<<<<<<< HEAD
-
-=======
->>>>>>> 20d6857c
     // Init Matter Server and Start Event Loop
     err = chip::Server::GetInstance().Init(initParams);
 
