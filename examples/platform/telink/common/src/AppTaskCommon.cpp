/*
 *
 *    Copyright (c) 2022-2023 Project CHIP Authors
 *    All rights reserved.
 *
 *    Licensed under the Apache License, Version 2.0 (the "License");
 *    you may not use this file except in compliance with the License.
 *    You may obtain a copy of the License at
 *
 *        http://www.apache.org/licenses/LICENSE-2.0
 *
 *    Unless required by applicable law or agreed to in writing, software
 *    distributed under the License is distributed on an "AS IS" BASIS,
 *    WITHOUT WARRANTIES OR CONDITIONS OF ANY KIND, either express or implied.
 *    See the License for the specific language governing permissions and
 *    limitations under the License.
 */

#include "AppTaskCommon.h"
#include "AppTask.h"

#include "ButtonManager.h"

#include "ThreadUtil.h"

#include <DeviceInfoProviderImpl.h>
#include <app/clusters/identify-server/identify-server.h>
#include <app/server/OnboardingCodesUtil.h>
#include <app/server/Server.h>
#include <app/util/attribute-storage.h>

#if CONFIG_CHIP_OTA_REQUESTOR
#include "OTAUtil.h"
#endif

<<<<<<< HEAD
#ifdef CONFIG_CHIP_FACTORY_RESET_ERASE_NVS
#include <zephyr/fs/nvs.h>
#include <zephyr/settings/settings.h>
=======
#ifdef CONFIG_CHIP_ICD_SUBSCRIPTION_HANDLING
#include "ICDUtil.h"
#include <app/InteractionModelEngine.h>
>>>>>>> 9f439889
#endif

LOG_MODULE_DECLARE(app, CONFIG_CHIP_APP_LOG_LEVEL);

namespace {
constexpr int kFactoryResetCalcTimeout = 3000;
constexpr int kFactoryResetTriggerCntr = 3;
constexpr int kAppEventQueueSize       = 10;

#if APP_USE_IDENTIFY_PWM
constexpr uint32_t kIdentifyBlinkRateMs         = 200;
constexpr uint32_t kIdentifyOkayOnRateMs        = 50;
constexpr uint32_t kIdentifyOkayOffRateMs       = 950;
constexpr uint32_t kIdentifyFinishOnRateMs      = 950;
constexpr uint32_t kIdentifyFinishOffRateMs     = 50;
constexpr uint32_t kIdentifyChannelChangeRateMs = 1000;
constexpr uint32_t kIdentifyBreatheRateMs       = 1000;

const struct pwm_dt_spec sPwmIdentifySpecGreenLed = LIGHTING_PWM_SPEC_IDENTIFY_GREEN;
#endif

#if APP_SET_NETWORK_COMM_ENDPOINT_SEC
constexpr EndpointId kNetworkCommissioningEndpointSecondary = 0xFFFE;
#endif

K_MSGQ_DEFINE(sAppEventQueue, sizeof(AppEvent), kAppEventQueueSize, alignof(AppEvent));

#if CONFIG_CHIP_ENABLE_APPLICATION_STATUS_LED
LEDWidget sStatusLED;
#endif

Button sFactoryResetButton;
Button sBleAdvStartButton;
#if APP_USE_EXAMPLE_START_BUTTON
Button sExampleActionButton;
#endif
#if APP_USE_THREAD_START_BUTTON
Button sThreadStartButton;
#endif

k_timer sFactoryResetTimer;
uint8_t sFactoryResetCntr = 0;

bool sIsThreadProvisioned = false;
bool sIsThreadEnabled     = false;
bool sIsThreadAttached    = false;
bool sHaveBLEConnections  = false;

#if APP_SET_DEVICE_INFO_PROVIDER
chip::DeviceLayer::DeviceInfoProviderImpl gExampleDeviceInfoProvider;
#endif

#if APP_USE_IDENTIFY_PWM
void OnIdentifyTriggerEffect(Identify * identify)
{
    AppTaskCommon::IdentifyEffectHandler(identify->mCurrentEffectIdentifier);
}

Identify sIdentify = {
    kExampleEndpointId,
    [](Identify *) { ChipLogProgress(Zcl, "OnIdentifyStart"); },
    [](Identify *) { ChipLogProgress(Zcl, "OnIdentifyStop"); },
    EMBER_ZCL_IDENTIFY_IDENTIFY_TYPE_VISIBLE_LED,
    OnIdentifyTriggerEffect,
};
#endif

#if CONFIG_CHIP_FACTORY_DATA
// NOTE! This key is for test/certification only and should not be available in production devices!
uint8_t sTestEventTriggerEnableKey[TestEventTriggerDelegate::kEnableKeyLength] = { 0x00, 0x11, 0x22, 0x33, 0x44, 0x55, 0x66, 0x77,
                                                                                   0x88, 0x99, 0xaa, 0xbb, 0xcc, 0xdd, 0xee, 0xff };
#endif
} // namespace

class AppFabricTableDelegate : public FabricTable::Delegate
{
    void OnFabricRemoved(const FabricTable & fabricTable, FabricIndex fabricIndex)
    {
        if (chip::Server::GetInstance().GetFabricTable().FabricCount() == 0)
        {
            ChipLogProgress(DeviceLayer, "Performing erasing of settings partition");

#ifdef CONFIG_CHIP_FACTORY_RESET_ERASE_NVS
            void * storage = nullptr;
            int status     = settings_storage_get(&storage);

            if (status == 0)
            {
                status = nvs_clear(static_cast<nvs_fs *>(storage));
            }

            if (!status)
            {
                status = nvs_mount(static_cast<nvs_fs *>(storage));
            }

            if (status)
            {
                ChipLogError(DeviceLayer, "Storage clearance failed: %d", status);
            }
#else
            const CHIP_ERROR err = PersistedStorage::KeyValueStoreMgrImpl().DoFactoryReset();

            if (err != CHIP_NO_ERROR)
            {
                ChipLogError(DeviceLayer, "Factory reset failed: %" CHIP_ERROR_FORMAT, err.Format());
            }

            ConnectivityMgr().ErasePersistentInfo();
#endif
        }
    }
};

class PlatformMgrDelegate : public DeviceLayer::PlatformManagerDelegate
{
    void OnShutDown() override
    {
        if (ThreadStackManagerImpl().IsThreadEnabled())
        {
            ThreadStackManagerImpl().SetThreadEnabled(false);
            ThreadStackManagerImpl().SetRadioBlocked(true);
        }
    }
};

#if CONFIG_CHIP_LIB_SHELL
#include <sys.h>
#include <zephyr/shell/shell.h>

static int cmd_telink_reboot(const struct shell * shell, size_t argc, char ** argv)
{
    ARG_UNUSED(argc);
    ARG_UNUSED(argv);

    shell_print(shell, "Performing board reboot...");
    sys_reboot();

    return 0;
}

SHELL_STATIC_SUBCMD_SET_CREATE(sub_telink, SHELL_CMD(reboot, NULL, "Reboot board command", cmd_telink_reboot),
                               SHELL_SUBCMD_SET_END);
SHELL_CMD_REGISTER(telink, &sub_telink, "Telink commands", NULL);
#endif // CONFIG_CHIP_LIB_SHELL

CHIP_ERROR AppTaskCommon::StartApp(void)
{
    CHIP_ERROR err = GetAppTask().Init();

    if (err != CHIP_NO_ERROR)
    {
        LOG_ERR("AppTask Init fail");
        return err;
    }

    AppEvent event = {};

    while (true)
    {
        GetEvent(&event);
        DispatchEvent(&event);
    }
}

CHIP_ERROR AppTaskCommon::InitCommonParts(void)
{
    CHIP_ERROR err;
    LOG_INF("SW Version: %u, %s", CHIP_DEVICE_CONFIG_DEVICE_SOFTWARE_VERSION, CHIP_DEVICE_CONFIG_DEVICE_SOFTWARE_VERSION_STRING);

    // Initialize status LED
#if CONFIG_CHIP_ENABLE_APPLICATION_STATUS_LED
    LEDWidget::InitGpio(LEDS_PORT);
    LEDWidget::SetStateUpdateCallback(LEDStateUpdateHandler);
    sStatusLED.Init(SYSTEM_STATE_LED);

    UpdateStatusLED();
#endif

    InitButtons();

    // Initialize function button timer
    k_timer_init(&sFactoryResetTimer, &AppTask::FactoryResetTimerTimeoutCallback, nullptr);
    k_timer_user_data_set(&sFactoryResetTimer, this);

#if APP_USE_IDENTIFY_PWM
    // Initialize PWM Identify led
    err = GetAppTask().mPwmIdentifyLed.Init(&sPwmIdentifySpecGreenLed, kDefaultMinLevel, kDefaultMaxLevel, kDefaultMaxLevel);
    if (err != CHIP_NO_ERROR)
    {
        LOG_ERR("Green IDENTIFY PWM Device Init fail");
        return err;
    }

    GetAppTask().mPwmIdentifyLed.SetCallbacks(nullptr, nullptr, ActionIdentifyStateUpdateHandler);
#endif

    // Initialize CHIP server
#if CONFIG_CHIP_FACTORY_DATA
    ReturnErrorOnFailure(mFactoryDataProvider.Init());
    SetDeviceInstanceInfoProvider(&mFactoryDataProvider);
    SetDeviceAttestationCredentialsProvider(&mFactoryDataProvider);
    SetCommissionableDataProvider(&mFactoryDataProvider);
    // Read EnableKey from the factory data.
    MutableByteSpan enableKey(sTestEventTriggerEnableKey);
    err = mFactoryDataProvider.GetEnableKey(enableKey);
    if (err != CHIP_NO_ERROR)
    {
        LOG_ERR("mFactoryDataProvider.GetEnableKey() failed. Could not delegate a test event trigger");
        memset(sTestEventTriggerEnableKey, 0, sizeof(sTestEventTriggerEnableKey));
    }
#else
    SetDeviceAttestationCredentialsProvider(Examples::GetExampleDACProvider());
#endif

    // Init ZCL Data Model and start server
    static CommonCaseDeviceServerInitParams initParams;
    (void) initParams.InitializeStaticResourcesBeforeServerInit();
    ReturnErrorOnFailure(chip::Server::GetInstance().Init(initParams));

#if APP_SET_DEVICE_INFO_PROVIDER
    gExampleDeviceInfoProvider.SetStorageDelegate(&Server::GetInstance().GetPersistentStorage());
    chip::DeviceLayer::SetDeviceInfoProvider(&gExampleDeviceInfoProvider);
#endif

#if CONFIG_CHIP_OTA_REQUESTOR
    InitBasicOTARequestor();
#endif

    ConfigurationMgr().LogDeviceConfig();
    PrintOnboardingCodes(chip::RendezvousInformationFlags(chip::RendezvousInformationFlag::kBLE));

#if APP_SET_NETWORK_COMM_ENDPOINT_SEC
    // We only have network commissioning on endpoint 0.
    // Set up a valid Network Commissioning cluster on endpoint 0 is done in
    // src/platform/OpenThread/GenericThreadStackManagerImpl_OpenThread.hpp
    emberAfEndpointEnableDisable(kNetworkCommissioningEndpointSecondary, false);
#endif

<<<<<<< HEAD
    // We need to disable OpenThread to prevent writing to the NVS storage when factory reset occurs
    // For this the OnShutdown function is used
    PlatformMgr().SetDelegate(new PlatformMgrDelegate);
=======
#ifdef CONFIG_CHIP_ICD_SUBSCRIPTION_HANDLING
    chip::app::InteractionModelEngine::GetInstance()->RegisterReadHandlerAppCallback(&GetICDUtil());
#endif
>>>>>>> 9f439889

    // Add CHIP event handler and start CHIP thread.
    // Note that all the initialization code should happen prior to this point to avoid data races
    // between the main and the CHIP threads.
    PlatformMgr().AddEventHandler(ChipEventHandler, 0);

    err = chip::Server::GetInstance().GetFabricTable().AddFabricDelegate(new AppFabricTableDelegate);
    if (err != CHIP_NO_ERROR)
    {
        LOG_ERR("AppFabricTableDelegate fail");
        return err;
    }

    return CHIP_NO_ERROR;
}

void AppTaskCommon::InitButtons(void)
{
#if CONFIG_CHIP_BUTTON_MANAGER_IRQ_MODE
    sFactoryResetButton.Configure(BUTTON_PORT, BUTTON_PIN_1, FactoryResetButtonEventHandler);
    sBleAdvStartButton.Configure(BUTTON_PORT, BUTTON_PIN_4, StartBleAdvButtonEventHandler);
#if APP_USE_EXAMPLE_START_BUTTON
    if (ExampleActionEventHandler)
    {
        sExampleActionButton.Configure(BUTTON_PORT, BUTTON_PIN_2, ExampleActionButtonEventHandler);
    }
#endif
#if APP_USE_THREAD_START_BUTTON
    sThreadStartButton.Configure(BUTTON_PORT, BUTTON_PIN_3, StartThreadButtonEventHandler);
#endif
#else
    sFactoryResetButton.Configure(BUTTON_PORT, BUTTON_PIN_3, BUTTON_PIN_1, FactoryResetButtonEventHandler);
    sBleAdvStartButton.Configure(BUTTON_PORT, BUTTON_PIN_4, BUTTON_PIN_2, StartBleAdvButtonEventHandler);
#if APP_USE_EXAMPLE_START_BUTTON
    if (ExampleActionEventHandler)
    {
        sExampleActionButton.Configure(BUTTON_PORT, BUTTON_PIN_4, BUTTON_PIN_1, ExampleActionButtonEventHandler);
    }
#endif
#if APP_USE_THREAD_START_BUTTON
    sThreadStartButton.Configure(BUTTON_PORT, BUTTON_PIN_3, BUTTON_PIN_2, StartThreadButtonEventHandler);
#endif
#endif

    ButtonManagerInst().AddButton(sFactoryResetButton);
    ButtonManagerInst().AddButton(sBleAdvStartButton);
#if APP_USE_THREAD_START_BUTTON
    ButtonManagerInst().AddButton(sThreadStartButton);
#endif
#if APP_USE_EXAMPLE_START_BUTTON
    if (ExampleActionEventHandler)
    {
        ButtonManagerInst().AddButton(sExampleActionButton);
    }
#endif
}

#if CONFIG_CHIP_ENABLE_APPLICATION_STATUS_LED
void AppTaskCommon::UpdateLedStateEventHandler(AppEvent * aEvent)
{
    if (aEvent->Type == AppEvent::kEventType_UpdateLedState)
    {
        aEvent->UpdateLedStateEvent.LedWidget->UpdateState();
    }
}

void AppTaskCommon::LEDStateUpdateHandler(LEDWidget * ledWidget)
{
    AppEvent event;
    event.Type                          = AppEvent::kEventType_UpdateLedState;
    event.Handler                       = UpdateLedStateEventHandler;
    event.UpdateLedStateEvent.LedWidget = ledWidget;
    GetAppTask().PostEvent(&event);
}

void AppTaskCommon::UpdateStatusLED()
{
    if (sIsThreadProvisioned && sIsThreadEnabled)
    {
        if (sIsThreadAttached)
        {
            sStatusLED.Blink(950, 50);
        }
        else
        {
            sStatusLED.Blink(100, 100);
        }
    }
    else
    {
        sStatusLED.Blink(50, 950);
    }
}
#endif

#if APP_USE_IDENTIFY_PWM
void AppTaskCommon::ActionIdentifyStateUpdateHandler(k_timer * timer)
{
    AppEvent event;
    event.Type    = AppEvent::kEventType_UpdateLedState;
    event.Handler = UpdateIdentifyStateEventHandler;
    GetAppTask().PostEvent(&event);
}

void AppTaskCommon::UpdateIdentifyStateEventHandler(AppEvent * aEvent)
{
    GetAppTask().mPwmIdentifyLed.UpdateAction();
}

void AppTaskCommon::IdentifyEffectHandler(EmberAfIdentifyEffectIdentifier aEffect)
{
    AppEvent event;
    event.Type = AppEvent::kEventType_IdentifyStart;

    switch (aEffect)
    {
    case EMBER_ZCL_IDENTIFY_EFFECT_IDENTIFIER_BLINK:
        ChipLogProgress(Zcl, "EMBER_ZCL_IDENTIFY_EFFECT_IDENTIFIER_BLINK");
        event.Handler = [](AppEvent *) {
            GetAppTask().mPwmIdentifyLed.InitiateBlinkAction(kIdentifyBlinkRateMs, kIdentifyBlinkRateMs);
        };
        break;
    case EMBER_ZCL_IDENTIFY_EFFECT_IDENTIFIER_BREATHE:
        ChipLogProgress(Zcl, "EMBER_ZCL_IDENTIFY_EFFECT_IDENTIFIER_BREATHE");
        event.Handler = [](AppEvent *) {
            GetAppTask().mPwmIdentifyLed.InitiateBreatheAction(PWMDevice::kBreatheType_Both, kIdentifyBreatheRateMs);
        };
        break;
    case EMBER_ZCL_IDENTIFY_EFFECT_IDENTIFIER_OKAY:
        ChipLogProgress(Zcl, "EMBER_ZCL_IDENTIFY_EFFECT_IDENTIFIER_OKAY");
        event.Handler = [](AppEvent *) {
            GetAppTask().mPwmIdentifyLed.InitiateBlinkAction(kIdentifyOkayOnRateMs, kIdentifyOkayOffRateMs);
        };
        break;
    case EMBER_ZCL_IDENTIFY_EFFECT_IDENTIFIER_CHANNEL_CHANGE:
        ChipLogProgress(Zcl, "EMBER_ZCL_IDENTIFY_EFFECT_IDENTIFIER_CHANNEL_CHANGE");
        event.Handler = [](AppEvent *) {
            GetAppTask().mPwmIdentifyLed.InitiateBlinkAction(kIdentifyChannelChangeRateMs, kIdentifyChannelChangeRateMs);
        };
        break;
    case EMBER_ZCL_IDENTIFY_EFFECT_IDENTIFIER_FINISH_EFFECT:
        ChipLogProgress(Zcl, "EMBER_ZCL_IDENTIFY_EFFECT_IDENTIFIER_FINISH_EFFECT");
        event.Handler = [](AppEvent *) {
            GetAppTask().mPwmIdentifyLed.InitiateBlinkAction(kIdentifyFinishOnRateMs, kIdentifyFinishOffRateMs);
        };
        break;
    case EMBER_ZCL_IDENTIFY_EFFECT_IDENTIFIER_STOP_EFFECT:
        ChipLogProgress(Zcl, "EMBER_ZCL_IDENTIFY_EFFECT_IDENTIFIER_STOP_EFFECT");
        event.Handler = [](AppEvent *) { GetAppTask().mPwmIdentifyLed.StopAction(); };
        event.Type    = AppEvent::kEventType_IdentifyStop;
        break;
    default:
        ChipLogProgress(Zcl, "No identifier effect");
        return;
    }

    GetAppTask().PostEvent(&event);
}
#endif

void AppTaskCommon::StartBleAdvButtonEventHandler(void)
{
    AppEvent event;

    event.Type               = AppEvent::kEventType_Button;
    event.ButtonEvent.Action = kButtonPushEvent;
    event.Handler            = StartBleAdvHandler;
    GetAppTask().PostEvent(&event);
}

void AppTaskCommon::StartBleAdvHandler(AppEvent * aEvent)
{
    LOG_INF("StartBleAdvHandler");

    // Don't allow on starting Matter service BLE advertising after Thread provisioning.
    if (ConnectivityMgr().IsThreadProvisioned())
    {
        LOG_INF("Device already commissioned");
        return;
    }

    if (ConnectivityMgr().IsBLEAdvertisingEnabled())
    {
        LOG_INF("BLE adv already enabled");
        return;
    }

    if (chip::Server::GetInstance().GetCommissioningWindowManager().OpenBasicCommissioningWindow() != CHIP_NO_ERROR)
    {
        LOG_ERR("OpenBasicCommissioningWindow fail");
    }
}

void AppTaskCommon::FactoryResetButtonEventHandler(void)
{
    AppEvent event;

    event.Type               = AppEvent::kEventType_Button;
    event.ButtonEvent.Action = kButtonPushEvent;
    event.Handler            = FactoryResetHandler;
    GetAppTask().PostEvent(&event);
}

void AppTaskCommon::FactoryResetHandler(AppEvent * aEvent)
{
    if (sFactoryResetCntr == 0)
    {
        k_timer_start(&sFactoryResetTimer, K_MSEC(kFactoryResetCalcTimeout), K_NO_WAIT);
    }

    sFactoryResetCntr++;
    LOG_INF("Factory Reset Trigger Counter: %d/%d", sFactoryResetCntr, kFactoryResetTriggerCntr);

    if (sFactoryResetCntr == kFactoryResetTriggerCntr)
    {
        k_timer_stop(&sFactoryResetTimer);
        sFactoryResetCntr = 0;

        chip::Server::GetInstance().ScheduleFactoryReset();
    }
}

void AppTaskCommon::FactoryResetTimerTimeoutCallback(k_timer * timer)
{
    if (!timer)
    {
        return;
    }

    AppEvent event;
    event.Type    = AppEvent::kEventType_Timer;
    event.Handler = FactoryResetTimerEventHandler;
    GetAppTask().PostEvent(&event);
}

void AppTaskCommon::FactoryResetTimerEventHandler(AppEvent * aEvent)
{
    if (aEvent->Type != AppEvent::kEventType_Timer)
    {
        return;
    }

    sFactoryResetCntr = 0;
    LOG_INF("Factory Reset Trigger Counter is cleared");
}

#if APP_USE_THREAD_START_BUTTON
void AppTaskCommon::StartThreadButtonEventHandler(void)
{
    AppEvent event;

    event.Type               = AppEvent::kEventType_Button;
    event.ButtonEvent.Action = kButtonPushEvent;
    event.Handler            = StartThreadHandler;
    GetAppTask().PostEvent(&event);
}

void AppTaskCommon::StartThreadHandler(AppEvent * aEvent)
{
    LOG_INF("StartThreadHandler");
    if (!chip::DeviceLayer::ConnectivityMgr().IsThreadProvisioned())
    {
        // Switch context from BLE to Thread
        Internal::BLEManagerImpl sInstance;
        sInstance.SwitchToIeee802154();
        StartDefaultThreadNetwork();
    }
    else
    {
        LOG_INF("Device already commissioned");
    }
}
#endif

#if APP_USE_EXAMPLE_START_BUTTON
void AppTaskCommon::ExampleActionButtonEventHandler(void)
{
    AppEvent event;

    if (!GetAppTask().ExampleActionEventHandler)
    {
        return;
    }

    event.Type               = AppEvent::kEventType_Button;
    event.ButtonEvent.Action = kButtonPushEvent;
    event.Handler            = GetAppTask().ExampleActionEventHandler;
    GetAppTask().PostEvent(&event);
}

void AppTaskCommon::SetExampleButtonCallbacks(EventHandler aAction_CB)
{
    ExampleActionEventHandler = aAction_CB;
}
#endif

void AppTaskCommon::ChipEventHandler(const ChipDeviceEvent * event, intptr_t /* arg */)
{
    switch (event->Type)
    {
    case DeviceEventType::kCHIPoBLEAdvertisingChange:
        sHaveBLEConnections = ConnectivityMgr().NumBLEConnections() != 0;
#if CONFIG_CHIP_ENABLE_APPLICATION_STATUS_LED
        UpdateStatusLED();
#endif
        break;
    case DeviceEventType::kThreadStateChange:
        sIsThreadProvisioned = ConnectivityMgr().IsThreadProvisioned();
        sIsThreadEnabled     = ConnectivityMgr().IsThreadEnabled();
        sIsThreadAttached    = ConnectivityMgr().IsThreadAttached();
#if CONFIG_CHIP_ENABLE_APPLICATION_STATUS_LED
        UpdateStatusLED();
#endif
        break;
    case DeviceEventType::kThreadConnectivityChange:
#if CONFIG_CHIP_OTA_REQUESTOR
        if (event->ThreadConnectivityChange.Result == kConnectivity_Established)
        {
            InitBasicOTARequestor();
        }
#endif
        break;
    default:
        break;
    }
}

void AppTaskCommon::PostEvent(AppEvent * aEvent)
{
    if (!aEvent)
        return;
    if (k_msgq_put(&sAppEventQueue, aEvent, K_NO_WAIT) != 0)
    {
        LOG_INF("PostEvent fail");
    }
}

void AppTaskCommon::DispatchEvent(AppEvent * aEvent)
{
    if (!aEvent)
        return;
    if (aEvent->Handler)
    {
        aEvent->Handler(aEvent);
    }
    else
    {
        LOG_INF("Dropping event without handler");
    }
}

void AppTaskCommon::GetEvent(AppEvent * aEvent)
{
    k_msgq_get(&sAppEventQueue, aEvent, K_FOREVER);
}<|MERGE_RESOLUTION|>--- conflicted
+++ resolved
@@ -33,15 +33,14 @@
 #include "OTAUtil.h"
 #endif
 
-<<<<<<< HEAD
+#ifdef CONFIG_CHIP_ICD_SUBSCRIPTION_HANDLING
+#include "ICDUtil.h"
+#include <app/InteractionModelEngine.h>
+#endif
+
 #ifdef CONFIG_CHIP_FACTORY_RESET_ERASE_NVS
 #include <zephyr/fs/nvs.h>
 #include <zephyr/settings/settings.h>
-=======
-#ifdef CONFIG_CHIP_ICD_SUBSCRIPTION_HANDLING
-#include "ICDUtil.h"
-#include <app/InteractionModelEngine.h>
->>>>>>> 9f439889
 #endif
 
 LOG_MODULE_DECLARE(app, CONFIG_CHIP_APP_LOG_LEVEL);
@@ -281,15 +280,13 @@
     emberAfEndpointEnableDisable(kNetworkCommissioningEndpointSecondary, false);
 #endif
 
-<<<<<<< HEAD
+#ifdef CONFIG_CHIP_ICD_SUBSCRIPTION_HANDLING
+    chip::app::InteractionModelEngine::GetInstance()->RegisterReadHandlerAppCallback(&GetICDUtil());
+#endif
+
     // We need to disable OpenThread to prevent writing to the NVS storage when factory reset occurs
     // For this the OnShutdown function is used
     PlatformMgr().SetDelegate(new PlatformMgrDelegate);
-=======
-#ifdef CONFIG_CHIP_ICD_SUBSCRIPTION_HANDLING
-    chip::app::InteractionModelEngine::GetInstance()->RegisterReadHandlerAppCallback(&GetICDUtil());
-#endif
->>>>>>> 9f439889
 
     // Add CHIP event handler and start CHIP thread.
     // Note that all the initialization code should happen prior to this point to avoid data races
