/*
 *
 *    Copyright (c) 2020 Project CHIP Authors
 *    All rights reserved.
 *
 *    Licensed under the Apache License, Version 2.0 (the "License");
 *    you may not use this file except in compliance with the License.
 *    You may obtain a copy of the License at
 *
 *        http://www.apache.org/licenses/LICENSE-2.0
 *
 *    Unless required by applicable law or agreed to in writing, software
 *    distributed under the License is distributed on an "AS IS" BASIS,
 *    WITHOUT WARRANTIES OR CONDITIONS OF ANY KIND, either express or implied.
 *    See the License for the specific language governing permissions and
 *    limitations under the License.
 */

/**
 *    @file
 *      Support functions for parsing command-line arguments.
 *
 */

#pragma once

#include <cstdint>
#include <string>
#include <vector>

#include <access/AccessConfig.h>
#include <inet/InetInterface.h>
#include <lib/core/CHIPError.h>
#include <lib/core/Optional.h>
#include <lib/support/CHIPArgParser.hpp>
#include <platform/CHIPDeviceConfig.h>
#include <setup_payload/SetupPayload.h>

#include <credentials/DeviceAttestationCredsProvider.h>
#include <testing/CustomCSRResponse.h>

#if CHIP_CONFIG_USE_ACCESS_RESTRICTIONS
#include <access/AccessRestrictionProvider.h>
#endif

struct LinuxDeviceOptions
{
    chip::PayloadContents payload;
    chip::Optional<uint16_t> discriminator;
    chip::Optional<std::vector<uint8_t>> spake2pVerifier;
    chip::Optional<std::vector<uint8_t>> spake2pSalt;
    uint32_t spake2pIterations = 0; // When not provided (0), will default elsewhere
    uint32_t mBleDevice        = 0;
    bool wifiSupports5g        = false;
    bool mWiFi                 = false;
    bool mThread               = false;
#if CHIP_DEVICE_CONFIG_ENABLE_WIFIPAF
    bool mWiFiPAF                = false;
    const char * mWiFiPAFExtCmds = nullptr;
#endif
#if CHIP_DEVICE_CONFIG_ENABLE_BOTH_COMMISSIONER_AND_COMMISSIONEE || CHIP_DEVICE_ENABLE_PORT_PARAMS
    uint16_t securedDevicePort         = CHIP_PORT;
    uint16_t unsecuredCommissionerPort = CHIP_UDC_PORT;
#endif // CHIP_DEVICE_CONFIG_ENABLE_BOTH_COMMISSIONER_AND_COMMISSIONEE || CHIP_DEVICE_ENABLE_PORT_PARAMS
#if CHIP_DEVICE_CONFIG_ENABLE_BOTH_COMMISSIONER_AND_COMMISSIONEE
    uint16_t securedCommissionerPort    = CHIP_PORT + 12; // TODO: why + 12?
    chip::FabricId commissionerFabricId = chip::kUndefinedFabricId;
#endif // CHIP_DEVICE_CONFIG_ENABLE_BOTH_COMMISSIONER_AND_COMMISSIONEE
    const char * command                = nullptr;
    const char * PICS                   = nullptr;
    const char * KVS                    = nullptr;
    chip::Inet::InterfaceId interfaceId = chip::Inet::InterfaceId::Null();
#if CHIP_CONFIG_TRANSPORT_TRACE_ENABLED
    bool traceStreamDecodeEnabled = false;
    bool traceStreamToLogEnabled  = false;
    chip::Optional<std::string> traceStreamFilename;
#endif // CHIP_CONFIG_TRANSPORT_TRACE_ENABLED
    chip::Credentials::DeviceAttestationCredentialsProvider * dacProvider = nullptr;
    chip::CSRResponseOptions mCSRResponseOptions;
    uint8_t testEventTriggerEnableKey[16] = { 0 };
    std::vector<std::string> traceTo;
    bool mSimulateNoInternalTime = false;
#if defined(PW_RPC_ENABLED)
    uint16_t rpcServerPort = 33000;
#endif
#if CONFIG_BUILD_FOR_HOST_UNIT_TEST
    int32_t subscriptionCapacity                   = CHIP_IM_MAX_NUM_SUBSCRIPTIONS;
    int32_t subscriptionResumptionRetryIntervalSec = -1;
#endif
<<<<<<< HEAD
#if CHIP_CONFIG_USE_ACCESS_RESTRICTIONS
    chip::Optional<std::vector<chip::Access::AccessRestrictionProvider::Entry>> commissioningArlEntries;
    chip::Optional<std::vector<chip::Access::AccessRestrictionProvider::Entry>> arlEntries;
#endif
=======
>>>>>>> b19ffdfd
    chip::Optional<std::string> vendorName;
    chip::Optional<std::string> productName;
    chip::Optional<std::string> hardwareVersionString;
    chip::Optional<std::string> softwareVersionString;
    chip::Optional<std::string> serialNumber;

    static LinuxDeviceOptions & GetInstance();
};

CHIP_ERROR ParseArguments(int argc, char * const argv[], chip::ArgParser::OptionSet * customOptions = nullptr);<|MERGE_RESOLUTION|>--- conflicted
+++ resolved
@@ -87,13 +87,12 @@
     int32_t subscriptionCapacity                   = CHIP_IM_MAX_NUM_SUBSCRIPTIONS;
     int32_t subscriptionResumptionRetryIntervalSec = -1;
 #endif
-<<<<<<< HEAD
+
 #if CHIP_CONFIG_USE_ACCESS_RESTRICTIONS
     chip::Optional<std::vector<chip::Access::AccessRestrictionProvider::Entry>> commissioningArlEntries;
     chip::Optional<std::vector<chip::Access::AccessRestrictionProvider::Entry>> arlEntries;
 #endif
-=======
->>>>>>> b19ffdfd
+
     chip::Optional<std::string> vendorName;
     chip::Optional<std::string> productName;
     chip::Optional<std::string> hardwareVersionString;
