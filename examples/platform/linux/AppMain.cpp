--- conflicted
+++ resolved
@@ -389,329 +389,6 @@
     return 0;
 }
 
-<<<<<<< HEAD
-#if CHIP_DEVICE_CONFIG_ENABLE_BOTH_COMMISSIONER_AND_COMMISSIONEE
-
-using namespace ::chip;
-using namespace ::chip::Inet;
-using namespace ::chip::Transport;
-using namespace ::chip::Credentials;
-using namespace ::chip::DeviceLayer;
-using namespace ::chip::Messaging;
-using namespace ::chip::Controller;
-
-class MyServerStorageDelegate : public PersistentStorageDelegate
-{
-    CHIP_ERROR SyncGetKeyValue(const char * key, void * buffer, uint16_t & size) override
-    {
-        ChipLogProgress(AppServer, "Retrieving value from server storage.");
-        size_t bytesRead = 0;
-        CHIP_ERROR err   = PersistedStorage::KeyValueStoreMgr().Get(key, buffer, size, &bytesRead);
-
-        if (err == CHIP_NO_ERROR)
-        {
-            ChipLogProgress(AppServer, "Retrieved value from server storage.");
-        }
-        size = static_cast<uint16_t>(bytesRead);
-        return err;
-    }
-
-    CHIP_ERROR SyncSetKeyValue(const char * key, const void * value, uint16_t size) override
-    {
-        ChipLogProgress(AppServer, "Stored value in server storage");
-        return PersistedStorage::KeyValueStoreMgr().Put(key, value, size);
-    }
-
-    CHIP_ERROR SyncDeleteKeyValue(const char * key) override
-    {
-        ChipLogProgress(AppServer, "Delete value in server storage");
-        return PersistedStorage::KeyValueStoreMgr().Delete(key);
-    }
-};
-
-class MyCommissionerCallback : public CommissionerCallback
-{
-    void ReadyForCommissioning(uint32_t pincode, uint16_t longDiscriminator, PeerAddress peerAddress) override
-    {
-        CommissionerPairOnNetwork(pincode, longDiscriminator, peerAddress);
-    }
-};
-
-DeviceCommissioner gCommissioner;
-CommissionerDiscoveryController gCommissionerDiscoveryController;
-MyCommissionerCallback gCommissionerCallback;
-MyServerStorageDelegate gServerStorage;
-ExampleOperationalCredentialsIssuer gOpCredsIssuer;
-NodeId gLocalId = kMaxOperationalNodeId;
-Credentials::GroupDataProviderImpl gGroupDataProvider;
-
-CHIP_ERROR InitCommissioner()
-{
-    Controller::FactoryInitParams factoryParams;
-    Controller::SetupParams params;
-
-    // use a different listen port for the commissioner than the default used by chip-tool.
-    factoryParams.listenPort               = LinuxDeviceOptions::GetInstance().securedCommissionerPort + 10;
-    factoryParams.fabricIndependentStorage = &gServerStorage;
-
-    gGroupDataProvider.SetStorageDelegate(&gServerStorage);
-    ReturnErrorOnFailure(gGroupDataProvider.Init());
-    factoryParams.groupDataProvider = &gGroupDataProvider;
-
-    params.operationalCredentialsDelegate = &gOpCredsIssuer;
-
-    ReturnErrorOnFailure(gOpCredsIssuer.Initialize(gServerStorage));
-
-    // No need to explicitly set the UDC port since we will use default
-    ReturnErrorOnFailure(gCommissioner.SetUdcListenPort(LinuxDeviceOptions::GetInstance().unsecuredCommissionerPort));
-
-    // Initialize device attestation verifier
-    // TODO: Replace testingRootStore with a AttestationTrustStore that has the necessary official PAA roots available
-    const Credentials::AttestationTrustStore * testingRootStore = Credentials::GetTestAttestationTrustStore();
-    SetDeviceAttestationVerifier(GetDefaultDACVerifier(testingRootStore));
-
-    Platform::ScopedMemoryBuffer<uint8_t> noc;
-    VerifyOrReturnError(noc.Alloc(Controller::kMaxCHIPDERCertLength), CHIP_ERROR_NO_MEMORY);
-    MutableByteSpan nocSpan(noc.Get(), Controller::kMaxCHIPDERCertLength);
-
-    Platform::ScopedMemoryBuffer<uint8_t> icac;
-    VerifyOrReturnError(icac.Alloc(Controller::kMaxCHIPDERCertLength), CHIP_ERROR_NO_MEMORY);
-    MutableByteSpan icacSpan(icac.Get(), Controller::kMaxCHIPDERCertLength);
-
-    Platform::ScopedMemoryBuffer<uint8_t> rcac;
-    VerifyOrReturnError(rcac.Alloc(Controller::kMaxCHIPDERCertLength), CHIP_ERROR_NO_MEMORY);
-    MutableByteSpan rcacSpan(rcac.Get(), Controller::kMaxCHIPDERCertLength);
-
-    Crypto::P256Keypair ephemeralKey;
-    ReturnErrorOnFailure(ephemeralKey.Initialize());
-
-    ReturnErrorOnFailure(gOpCredsIssuer.GenerateControllerNOCChain(gLocalId, /* fabricId = */ 1, chip::kUndefinedCATs, ephemeralKey,
-                                                                   rcacSpan, icacSpan, nocSpan));
-
-    params.operationalKeypair = &ephemeralKey;
-    params.controllerRCAC     = rcacSpan;
-    params.controllerICAC     = icacSpan;
-    params.controllerNOC      = nocSpan;
-
-    auto & factory = Controller::DeviceControllerFactory::GetInstance();
-    ReturnErrorOnFailure(factory.Init(factoryParams));
-    ReturnErrorOnFailure(factory.SetupCommissioner(params, gCommissioner));
-
-    chip::FabricInfo * fabricInfo = gCommissioner.GetFabricInfo();
-    VerifyOrReturnError(fabricInfo != nullptr, CHIP_ERROR_INTERNAL);
-
-    uint8_t compressedFabricId[sizeof(uint64_t)] = { 0 };
-    MutableByteSpan compressedFabricIdSpan(compressedFabricId);
-    ReturnErrorOnFailure(fabricInfo->GetCompressedId(compressedFabricIdSpan));
-    ChipLogProgress(Support, "Setting up group data for Fabric Index %u with Compressed Fabric ID:",
-                    static_cast<unsigned>(fabricInfo->GetFabricIndex()));
-    ChipLogByteSpan(Support, compressedFabricIdSpan);
-
-    // TODO: Once ExampleOperationalCredentialsIssuer has support, set default IPK on it as well so
-    // that commissioned devices get the IPK set from real values rather than "test-only" internal hookups.
-    ByteSpan defaultIpk = chip::GroupTesting::DefaultIpkValue::GetDefaultIpk();
-    ReturnLogErrorOnFailure(chip::Credentials::SetSingleIpkEpochKey(&gGroupDataProvider, fabricInfo->GetFabricIndex(), defaultIpk,
-                                                                    compressedFabricIdSpan));
-
-    gCommissionerDiscoveryController.SetUserDirectedCommissioningServer(gCommissioner.GetUserDirectedCommissioningServer());
-    gCommissionerDiscoveryController.SetCommissionerCallback(&gCommissionerCallback);
-
-    return CHIP_NO_ERROR;
-}
-
-CHIP_ERROR ShutdownCommissioner()
-{
-    UserDirectedCommissioningServer * udcServer = gCommissioner.GetUserDirectedCommissioningServer();
-    if (udcServer != nullptr)
-    {
-        udcServer->SetUserConfirmationProvider(nullptr);
-    }
-
-    gCommissioner.Shutdown();
-    return CHIP_NO_ERROR;
-}
-
-class PairingCommand : public Controller::DevicePairingDelegate
-{
-public:
-    PairingCommand() :
-        mOnDeviceConnectedCallback(OnDeviceConnectedFn, this),
-        mOnDeviceConnectionFailureCallback(OnDeviceConnectionFailureFn, this){};
-
-    /////////// DevicePairingDelegate Interface /////////
-    void OnStatusUpdate(Controller::DevicePairingDelegate::Status status) override;
-    void OnPairingComplete(CHIP_ERROR error) override;
-    void OnPairingDeleted(CHIP_ERROR error) override;
-    void OnCommissioningComplete(NodeId deviceId, CHIP_ERROR error) override;
-
-    CHIP_ERROR UpdateNetworkAddress();
-
-private:
-#if CHIP_DEVICE_CONFIG_APP_PLATFORM_ENABLED
-    static void OnDeviceConnectedFn(void * context, chip::OperationalDeviceProxy * device);
-    static void OnDeviceConnectionFailureFn(void * context, PeerId peerId, CHIP_ERROR error);
-
-    chip::Callback::Callback<chip::OnDeviceConnected> mOnDeviceConnectedCallback;
-    chip::Callback::Callback<chip::OnDeviceConnectionFailure> mOnDeviceConnectionFailureCallback;
-#endif // CHIP_DEVICE_CONFIG_APP_PLATFORM_ENABLED
-};
-
-PairingCommand gPairingCommand;
-NodeId gRemoteId = kTestDeviceNodeId;
-
-CHIP_ERROR PairingCommand::UpdateNetworkAddress()
-{
-    ChipLogProgress(AppServer, "Mdns: Updating NodeId: %" PRIx64 " ...", gRemoteId);
-    return gCommissioner.UpdateDevice(gRemoteId);
-}
-
-void PairingCommand::OnStatusUpdate(DevicePairingDelegate::Status status)
-{
-    switch (status)
-    {
-    case DevicePairingDelegate::Status::SecurePairingSuccess:
-        ChipLogProgress(AppServer, "Secure Pairing Success");
-        break;
-    case DevicePairingDelegate::Status::SecurePairingFailed:
-        ChipLogError(AppServer, "Secure Pairing Failed");
-        break;
-    }
-}
-
-void PairingCommand::OnPairingComplete(CHIP_ERROR err)
-{
-    if (err == CHIP_NO_ERROR)
-    {
-        ChipLogProgress(AppServer, "Pairing Success");
-    }
-    else
-    {
-        ChipLogProgress(AppServer, "Pairing Failure: %s", ErrorStr(err));
-        // For some devices, it may take more time to appear on the network and become discoverable
-        // over DNS-SD, so don't give up on failure and restart the address update. Note that this
-        // will not be repeated endlessly as each chip-tool command has a timeout (in the case of
-        // the `pairing` command it equals 120s).
-        // UpdateNetworkAddress();
-    }
-}
-
-void PairingCommand::OnPairingDeleted(CHIP_ERROR err)
-{
-    if (err == CHIP_NO_ERROR)
-    {
-        ChipLogProgress(AppServer, "Pairing Deleted Success");
-    }
-    else
-    {
-        ChipLogProgress(AppServer, "Pairing Deleted Failure: %s", ErrorStr(err));
-    }
-}
-
-void PairingCommand::OnCommissioningComplete(NodeId nodeId, CHIP_ERROR err)
-{
-    if (err == CHIP_NO_ERROR)
-    {
-#if CHIP_DEVICE_CONFIG_APP_PLATFORM_ENABLED
-        ChipLogProgress(AppServer, "Device commissioning completed with success - getting OperationalDeviceProxy");
-
-        gCommissioner.GetConnectedDevice(nodeId, &mOnDeviceConnectedCallback, &mOnDeviceConnectionFailureCallback);
-#else  // CHIP_DEVICE_CONFIG_APP_PLATFORM_ENABLED
-        ChipLogProgress(AppServer, "Device commissioning completed with success");
-#endif // CHIP_DEVICE_CONFIG_APP_PLATFORM_ENABLED
-    }
-    else
-    {
-        ChipLogProgress(AppServer, "Device commissioning Failure: %s", ErrorStr(err));
-#if CHIP_DEVICE_CONFIG_APP_PLATFORM_ENABLED
-        CommissionerDiscoveryController * cdc = GetCommissionerDiscoveryController();
-        if (cdc != nullptr)
-        {
-            cdc->CommissioningFailed(err);
-        }
-#endif // CHIP_DEVICE_CONFIG_APP_PLATFORM_ENABLED
-    }
-}
-
-#if CHIP_DEVICE_CONFIG_APP_PLATFORM_ENABLED
-
-void PairingCommand::OnDeviceConnectedFn(void * context, chip::OperationalDeviceProxy * device)
-{
-    ChipLogProgress(Controller, "OnDeviceConnectedFn");
-    CommissionerDiscoveryController * cdc = GetCommissionerDiscoveryController();
-
-    if (device == nullptr)
-    {
-        ChipLogProgress(AppServer, "No OperationalDeviceProxy returned from OnDeviceConnectedFn");
-        if (cdc != nullptr)
-        {
-            cdc->CommissioningFailed(CHIP_ERROR_INCORRECT_STATE);
-        }
-        return;
-    }
-
-    if (cdc != nullptr)
-    {
-        // TODO: get from DAC!
-        UDCClientState * udc = cdc->GetUDCClientState();
-        uint16_t vendorId    = (udc == nullptr ? 0 : udc->GetVendorId());
-        uint16_t productId   = (udc == nullptr ? 0 : udc->GetProductId());
-        cdc->CommissioningSucceeded(vendorId, productId, gRemoteId, device);
-    }
-}
-
-void PairingCommand::OnDeviceConnectionFailureFn(void * context, PeerId peerId, CHIP_ERROR err)
-{
-    ChipLogProgress(Controller, "OnDeviceConnectionFailureFn - attempt to get OperationalDeviceProxy failed");
-    CommissionerDiscoveryController * cdc = GetCommissionerDiscoveryController();
-    {
-        cdc->CommissioningFailed(err);
-    }
-}
-
-#endif // CHIP_DEVICE_CONFIG_APP_PLATFORM_ENABLED
-
-CHIP_ERROR CommissionerPairOnNetwork(uint32_t pincode, uint16_t disc, Transport::PeerAddress address)
-{
-    RendezvousParameters params = RendezvousParameters().SetSetupPINCode(pincode).SetDiscriminator(disc).SetPeerAddress(address);
-
-    gCommissioner.RegisterPairingDelegate(&gPairingCommand);
-    gCommissioner.PairDevice(gRemoteId, params);
-
-    return CHIP_NO_ERROR;
-}
-
-CHIP_ERROR CommissionerPairUDC(uint32_t pincode, size_t index)
-{
-    UDCClientState * state = gCommissioner.GetUserDirectedCommissioningServer()->GetUDCClients().GetUDCClientState(index);
-    if (state == nullptr)
-    {
-        ChipLogProgress(AppServer, "udc client[%ld] null \r\n", index);
-        return CHIP_ERROR_KEY_NOT_FOUND;
-    }
-    else
-    {
-        Transport::PeerAddress peerAddress = state->GetPeerAddress();
-
-        state->SetUDCClientProcessingState(UDCClientProcessingState::kCommissioningNode);
-
-        return CommissionerPairOnNetwork(pincode, state->GetLongDiscriminator(), peerAddress);
-    }
-}
-
-DeviceCommissioner * GetDeviceCommissioner()
-{
-    return &gCommissioner;
-}
-
-CommissionerDiscoveryController * GetCommissionerDiscoveryController()
-{
-    return &gCommissionerDiscoveryController;
-}
-
-#endif // CHIP_DEVICE_CONFIG_ENABLE_BOTH_COMMISSIONER_AND_COMMISSIONEE
-
-=======
->>>>>>> d06f4a1e
 void ChipLinuxAppMainLoop(DeviceAttestationCredentialsProvider * dacProvider)
 {
     static chip::CommonCaseDeviceServerInitParams initParams;
