/*
 *
 *    Copyright (c) 2021 Project CHIP Authors
 *    All rights reserved.
 *
 *    Licensed under the Apache License, Version 2.0 (the "License");
 *    you may not use this file except in compliance with the License.
 *    You may obtain a copy of the License at
 *
 *        http://www.apache.org/licenses/LICENSE-2.0
 *
 *    Unless required by applicable law or agreed to in writing, software
 *    distributed under the License is distributed on an "AS IS" BASIS,
 *    WITHOUT WARRANTIES OR CONDITIONS OF ANY KIND, either express or implied.
 *    See the License for the specific language governing permissions and
 *    limitations under the License.
 */

#include <iostream>
#include <thread>

#include <platform/CHIPDeviceLayer.h>
#include <platform/PlatformManager.h>

#include <app/server/OnboardingCodesUtil.h>
#include <app/server/Server.h>
#include <core/CHIPError.h>
#include <core/NodeId.h>
#include <setup_payload/QRCodeSetupPayloadGenerator.h>
#include <setup_payload/SetupPayload.h>
#include <support/CHIPMem.h>
#include <support/RandUtils.h>
#include <support/ScopedBuffer.h>

#if CHIP_DEVICE_CONFIG_ENABLE_BOTH_COMMISSIONER_AND_COMMISSIONEE
#include <ControllerShellCommands.h>
#include <controller/CHIPDeviceController.h>
#include <controller/ExampleOperationalCredentialsIssuer.h>
#include <core/CHIPPersistentStorageDelegate.h>
#include <platform/KeyValueStoreManager.h>
#endif // CHIP_DEVICE_CONFIG_ENABLE_BOTH_COMMISSIONER_AND_COMMISSIONEE

#if defined(ENABLE_CHIP_SHELL)
#include <CommissioneeShellCommands.h>
#include <lib/shell/Engine.h>
#endif

#if defined(PW_RPC_ENABLED)
#include <CommonRpc.h>
#endif

#include "Options.h"

using namespace chip;
using namespace chip::Inet;
using namespace chip::Transport;
using namespace chip::DeviceLayer;

#if defined(ENABLE_CHIP_SHELL)
using chip::Shell::Engine;
#endif

namespace {
void EventHandler(const chip::DeviceLayer::ChipDeviceEvent * event, intptr_t arg)
{
    (void) arg;
    if (event->Type == chip::DeviceLayer::DeviceEventType::kCHIPoBLEConnectionEstablished)
    {
        ChipLogProgress(DeviceLayer, "Receive kCHIPoBLEConnectionEstablished");
    }
}
} // namespace

int ChipLinuxAppInit(int argc, char ** argv)
{
    CHIP_ERROR err                                   = CHIP_NO_ERROR;
    chip::RendezvousInformationFlags rendezvousFlags = chip::RendezvousInformationFlag::kBLE;

#ifdef CONFIG_RENDEZVOUS_MODE
    rendezvousFlags = static_cast<chip::RendezvousInformationFlags>(CONFIG_RENDEZVOUS_MODE);
#endif

    err = chip::Platform::MemoryInit();
    SuccessOrExit(err);

    err = GetSetupPayload(LinuxDeviceOptions::GetInstance().payload, rendezvousFlags);
    SuccessOrExit(err);

    err = ParseArguments(argc, argv);
    SuccessOrExit(err);

    err = chip::DeviceLayer::PlatformMgr().InitChipStack();
    SuccessOrExit(err);

    ConfigurationMgr().LogDeviceConfig();

    PrintOnboardingCodes(LinuxDeviceOptions::GetInstance().payload);

#if defined(PW_RPC_ENABLED)
    chip::rpc::Init();
    ChipLogProgress(NotSpecified, "PW_RPC initialized.");
#endif // defined(PW_RPC_ENABLED)

    chip::DeviceLayer::PlatformMgrImpl().AddEventHandler(EventHandler, 0);

    chip::DeviceLayer::ConnectivityMgr().SetBLEDeviceName(nullptr); // Use default device name (CHIP-XXXX)

#if CONFIG_NETWORK_LAYER_BLE
    chip::DeviceLayer::Internal::BLEMgrImpl().ConfigureBle(LinuxDeviceOptions::GetInstance().mBleDevice, false);
#endif

    chip::DeviceLayer::ConnectivityMgr().SetBLEAdvertisingEnabled(true);

#if CHIP_DEVICE_CONFIG_ENABLE_WPA
    if (LinuxDeviceOptions::GetInstance().mWiFi)
    {
        chip::DeviceLayer::ConnectivityMgrImpl().StartWiFiManagement();
    }
#endif // CHIP_DEVICE_CONFIG_ENABLE_WPA

#if CHIP_ENABLE_OPENTHREAD
    if (LinuxDeviceOptions::GetInstance().mThread)
    {
        SuccessOrExit(err = chip::DeviceLayer::ThreadStackMgrImpl().InitThreadStack());
        ChipLogProgress(NotSpecified, "Thread initialized.");
    }
#endif // CHIP_ENABLE_OPENTHREAD

exit:
    if (err != CHIP_NO_ERROR)
    {
        ChipLogProgress(NotSpecified, "Failed to run Linux Lighting App: %s ", ErrorStr(err));
        // End the program with non zero error code to indicate a error.
        return 1;
    }
    return 0;
}

#if CHIP_DEVICE_CONFIG_ENABLE_BOTH_COMMISSIONER_AND_COMMISSIONEE

using namespace ::chip;
using namespace ::chip::Inet;
using namespace ::chip::Transport;
using namespace ::chip::DeviceLayer;
using namespace ::chip::Messaging;
using namespace ::chip::Controller;

class MyServerStorageDelegate : public PersistentStorageDelegate
{
    CHIP_ERROR SyncGetKeyValue(const char * key, void * buffer, uint16_t & size) override
    {
        ChipLogProgress(AppServer, "Retrieved value from server storage.");
        return PersistedStorage::KeyValueStoreMgr().Get(key, buffer, size);
    }

    CHIP_ERROR SyncSetKeyValue(const char * key, const void * value, uint16_t size) override
    {
        ChipLogProgress(AppServer, "Stored value in server storage");
        return PersistedStorage::KeyValueStoreMgr().Put(key, value, size);
    }

    CHIP_ERROR SyncDeleteKeyValue(const char * key) override
    {
        ChipLogProgress(AppServer, "Delete value in server storage");
        return PersistedStorage::KeyValueStoreMgr().Delete(key);
    }
};

DeviceCommissioner gCommissioner;
MyServerStorageDelegate gServerStorage;
ExampleOperationalCredentialsIssuer gOpCredsIssuer;

CHIP_ERROR InitCommissioner()
{
    NodeId localId = chip::kPlaceholderNodeId;

    chip::Controller::CommissionerInitParams params;

    params.storageDelegate                = &gServerStorage;
    params.mDeviceAddressUpdateDelegate   = nullptr;
    params.operationalCredentialsDelegate = &gOpCredsIssuer;

    ReturnErrorOnFailure(gOpCredsIssuer.Initialize(gServerStorage));

    ReturnErrorOnFailure(gCommissioner.SetUdpListenPort(CHIP_PORT + 2));
<<<<<<< HEAD
    ReturnErrorOnFailure(gCommissioner.SetUdcListenPort(CHIP_UDC_PORT));
    ReturnErrorOnFailure(gCommissioner.Init(localId, params));
=======
    ReturnErrorOnFailure(gCommissioner.SetUdcListenPort(CHIP_PORT + 3));

    chip::Platform::ScopedMemoryBuffer<uint8_t> noc;
    VerifyOrReturnError(noc.Alloc(chip::Controller::kMaxCHIPDERCertLength), CHIP_ERROR_NO_MEMORY);
    chip::MutableByteSpan nocSpan(noc.Get(), chip::Controller::kMaxCHIPDERCertLength);

    chip::Platform::ScopedMemoryBuffer<uint8_t> icac;
    VerifyOrReturnError(icac.Alloc(chip::Controller::kMaxCHIPDERCertLength), CHIP_ERROR_NO_MEMORY);
    chip::MutableByteSpan icacSpan(icac.Get(), chip::Controller::kMaxCHIPDERCertLength);

    chip::Platform::ScopedMemoryBuffer<uint8_t> rcac;
    VerifyOrReturnError(rcac.Alloc(chip::Controller::kMaxCHIPDERCertLength), CHIP_ERROR_NO_MEMORY);
    chip::MutableByteSpan rcacSpan(rcac.Get(), chip::Controller::kMaxCHIPDERCertLength);

    chip::Crypto::P256Keypair ephemeralKey;
    ReturnErrorOnFailure(ephemeralKey.Initialize());

    ReturnErrorOnFailure(
        gOpCredsIssuer.GenerateNOCChainAfterValidation(localId, 0, ephemeralKey.Pubkey(), rcacSpan, icacSpan, nocSpan));

    params.ephemeralKeypair = &ephemeralKey;
    params.controllerRCAC   = rcacSpan;
    params.controllerICAC   = icacSpan;
    params.controllerNOC    = nocSpan;

    ReturnErrorOnFailure(gCommissioner.Init(params));
>>>>>>> 5752205a

    return CHIP_NO_ERROR;
}

CHIP_ERROR ShutdownCommissioner()
{
    gCommissioner.Shutdown();
    return CHIP_NO_ERROR;
}

#endif // CHIP_DEVICE_CONFIG_ENABLE_BOTH_COMMISSIONER_AND_COMMISSIONEE

void ChipLinuxAppMainLoop()
{
#if defined(ENABLE_CHIP_SHELL)
    std::thread shellThread([]() { Engine::Root().RunMainLoop(); });
    chip::Shell::RegisterCommissioneeCommands();
#endif

#if CHIP_DEVICE_CONFIG_ENABLE_BOTH_COMMISSIONER_AND_COMMISSIONEE
    // use a different port to make testing easier
    chip::DeviceLayer::ConfigurationMgr().SetSecuredPort(CHIP_PORT + 100);
#endif // CHIP_DEVICE_CONFIG_ENABLE_BOTH_COMMISSIONER_AND_COMMISSIONEE

    // Init ZCL Data Model and CHIP App Server
    InitServer();

#if CHIP_DEVICE_CONFIG_ENABLE_BOTH_COMMISSIONER_AND_COMMISSIONEE
    InitCommissioner();
#if defined(ENABLE_CHIP_SHELL)
    chip::Shell::RegisterDiscoverCommands(&gCommissioner);
#endif // defined(ENABLE_CHIP_SHELL)
#endif // CHIP_DEVICE_CONFIG_ENABLE_BOTH_COMMISSIONER_AND_COMMISSIONEE

    chip::DeviceLayer::PlatformMgr().RunEventLoop();

#if CHIP_DEVICE_CONFIG_ENABLE_BOTH_COMMISSIONER_AND_COMMISSIONEE
    ShutdownCommissioner();
#endif // CHIP_DEVICE_CONFIG_ENABLE_BOTH_COMMISSIONER_AND_COMMISSIONEE

#if defined(ENABLE_CHIP_SHELL)
    shellThread.join();
#endif
}<|MERGE_RESOLUTION|>--- conflicted
+++ resolved
@@ -183,11 +183,7 @@
     ReturnErrorOnFailure(gOpCredsIssuer.Initialize(gServerStorage));
 
     ReturnErrorOnFailure(gCommissioner.SetUdpListenPort(CHIP_PORT + 2));
-<<<<<<< HEAD
     ReturnErrorOnFailure(gCommissioner.SetUdcListenPort(CHIP_UDC_PORT));
-    ReturnErrorOnFailure(gCommissioner.Init(localId, params));
-=======
-    ReturnErrorOnFailure(gCommissioner.SetUdcListenPort(CHIP_PORT + 3));
 
     chip::Platform::ScopedMemoryBuffer<uint8_t> noc;
     VerifyOrReturnError(noc.Alloc(chip::Controller::kMaxCHIPDERCertLength), CHIP_ERROR_NO_MEMORY);
@@ -213,7 +209,6 @@
     params.controllerNOC    = nocSpan;
 
     ReturnErrorOnFailure(gCommissioner.Init(params));
->>>>>>> 5752205a
 
     return CHIP_NO_ERROR;
 }
