--- conflicted
+++ resolved
@@ -688,30 +688,18 @@
 
 #if CHIP_DEVICE_CONFIG_ENABLE_BOTH_COMMISSIONER_AND_COMMISSIONEE || CHIP_DEVICE_ENABLE_PORT_PARAMS
     case kDeviceOption_SecuredDevicePort:
-<<<<<<< HEAD
-        LinuxDeviceOptions::GetInstance().securedDevicePort = static_cast<uint16_t>(strtol(aValue, nullptr, 10));
-        break;
-
-    case kDeviceOption_UnsecuredCommissionerPort:
-        LinuxDeviceOptions::GetInstance().unsecuredCommissionerPort = static_cast<uint16_t>(strtol(aValue, nullptr, 10));
-=======
         LinuxDeviceOptions::GetInstance().securedDevicePort = static_cast<uint16_t>(strtoul(aValue, nullptr, 0));
         break;
 
     case kDeviceOption_UnsecuredCommissionerPort:
         LinuxDeviceOptions::GetInstance().unsecuredCommissionerPort = static_cast<uint16_t>(strtoul(aValue, nullptr, 0));
->>>>>>> 0a0f559b
         break;
 
 #endif
 
 #if CHIP_DEVICE_CONFIG_ENABLE_BOTH_COMMISSIONER_AND_COMMISSIONEE
     case kDeviceOption_SecuredCommissionerPort:
-<<<<<<< HEAD
-        LinuxDeviceOptions::GetInstance().securedCommissionerPort = static_cast<uint16_t>(strtol(aValue, nullptr, 10));
-=======
         LinuxDeviceOptions::GetInstance().securedCommissionerPort = static_cast<uint16_t>(strtoul(aValue, nullptr, 0));
->>>>>>> 0a0f559b
         break;
     case kCommissionerOption_FabricID:
         LinuxDeviceOptions::GetInstance().commissionerFabricId = static_cast<chip::FabricId>(strtoull(aValue, nullptr, 0));
@@ -740,11 +728,7 @@
 
     case kDeviceOption_InterfaceId:
         LinuxDeviceOptions::GetInstance().interfaceId =
-<<<<<<< HEAD
-            Inet::InterfaceId(static_cast<chip::Inet::InterfaceId::PlatformType>(strtol(aValue, nullptr, 10)));
-=======
             Inet::InterfaceId(static_cast<chip::Inet::InterfaceId::PlatformType>(strtoul(aValue, nullptr, 0)));
->>>>>>> 0a0f559b
         break;
 
 #if CHIP_CONFIG_TRANSPORT_TRACE_ENABLED
@@ -752,21 +736,13 @@
         LinuxDeviceOptions::GetInstance().traceStreamFilename.SetValue(std::string{ aValue });
         break;
     case kDeviceOption_TraceLog:
-<<<<<<< HEAD
-        if (strtol(aValue, nullptr, 10) != 0)
-=======
         if (strtoul(aValue, nullptr, 0) != 0)
->>>>>>> 0a0f559b
         {
             LinuxDeviceOptions::GetInstance().traceStreamToLogEnabled = true;
         }
         break;
     case kDeviceOption_TraceDecode:
-<<<<<<< HEAD
-        if (strtol(aValue, nullptr, 10) != 0)
-=======
         if (strtoul(aValue, nullptr, 0) != 0)
->>>>>>> 0a0f559b
         {
             LinuxDeviceOptions::GetInstance().traceStreamDecodeEnabled = true;
         }
@@ -842,28 +818,16 @@
         break;
 #if defined(PW_RPC_ENABLED)
     case kOptionRpcServerPort:
-<<<<<<< HEAD
-        LinuxDeviceOptions::GetInstance().rpcServerPort = static_cast<uint16_t>(strtol(aValue, nullptr, 10));
-=======
         LinuxDeviceOptions::GetInstance().rpcServerPort = static_cast<uint16_t>(strtoul(aValue, nullptr, 0));
->>>>>>> 0a0f559b
         break;
 #endif
 #if CONFIG_BUILD_FOR_HOST_UNIT_TEST
     case kDeviceOption_SubscriptionCapacity:
-<<<<<<< HEAD
-        LinuxDeviceOptions::GetInstance().subscriptionCapacity = static_cast<int32_t>(strtol(aValue, nullptr, 10));
-        break;
-    case kDeviceOption_SubscriptionResumptionRetryIntervalSec:
-        LinuxDeviceOptions::GetInstance().subscriptionResumptionRetryIntervalSec =
-            static_cast<int32_t>(strtol(aValue, nullptr, 10));
-=======
         LinuxDeviceOptions::GetInstance().subscriptionCapacity = static_cast<int32_t>(strtoul(aValue, nullptr, 0));
         break;
     case kDeviceOption_SubscriptionResumptionRetryIntervalSec:
         LinuxDeviceOptions::GetInstance().subscriptionResumptionRetryIntervalSec =
             static_cast<int32_t>(strtoul(aValue, nullptr, 0));
->>>>>>> 0a0f559b
         break;
     case kDeviceOption_IdleRetransmitTimeout: {
         auto mrpConfig            = GetLocalMRPConfig().ValueOr(GetDefaultMRPConfig());
@@ -929,20 +893,12 @@
 #endif
 #if CHIP_CONFIG_TERMS_AND_CONDITIONS_REQUIRED
     case kDeviceOption_TermsAndConditions_Version: {
-<<<<<<< HEAD
-        LinuxDeviceOptions::GetInstance().tcVersion.SetValue(static_cast<uint16_t>(strtol(aValue, nullptr, 10)));
-=======
         LinuxDeviceOptions::GetInstance().tcVersion.SetValue(static_cast<uint16_t>(strtoul(aValue, nullptr, 0)));
->>>>>>> 0a0f559b
         break;
     }
 
     case kDeviceOption_TermsAndConditions_Required: {
-<<<<<<< HEAD
-        LinuxDeviceOptions::GetInstance().tcRequired.SetValue(static_cast<uint16_t>(strtol(aValue, nullptr, 10)));
-=======
         LinuxDeviceOptions::GetInstance().tcRequired.SetValue(static_cast<uint16_t>(strtoul(aValue, nullptr, 0)));
->>>>>>> 0a0f559b
         break;
     }
 #endif
