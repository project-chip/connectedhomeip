--- conflicted
+++ resolved
@@ -68,7 +68,6 @@
   readonly attribute int16u targetsPerAccessControlEntry = 3;
   readonly attribute int16u accessControlEntriesPerFabric = 4;
   readonly attribute attrib_id attributeList[] = 65531;
-  readonly attribute bitmap32 featureMap = 65532;
   readonly attribute int16u clusterRevision = 65533;
 }
 
@@ -88,7 +87,6 @@
   readonly attribute int8u windowStatus = 0;
   readonly attribute fabric_idx adminFabricIndex = 1;
   readonly attribute int16u adminVendorId = 2;
-  readonly attribute bitmap32 featureMap = 65532;
   readonly attribute int16u clusterRevision = 65533;
 
   request struct OpenCommissioningWindowRequest {
@@ -148,7 +146,6 @@
   readonly attribute boolean reachable = 17;
   readonly attribute char_string<32> uniqueID = 18;
   readonly attribute CapabilityMinimaStruct capabilityMinima = 19;
-  readonly attribute bitmap32 featureMap = 65532;
   readonly attribute int16u clusterRevision = 65533;
 }
 
@@ -162,7 +159,6 @@
   readonly attribute CLUSTER_ID serverList[] = 1;
   readonly attribute CLUSTER_ID clientList[] = 2;
   readonly attribute ENDPOINT_NO partsList[] = 3;
-  readonly attribute bitmap32 featureMap = 65532;
   readonly attribute int16u clusterRevision = 65533;
 }
 
@@ -186,8 +182,6 @@
     kBdx = 1;
   }
 
-  readonly attribute bitmap32 featureMap = 65532;
-  readonly attribute int16u clusterRevision = 65533;
 
   request struct RetrieveLogsRequestRequest {
     LogsIntent intent = 0;
@@ -227,7 +221,6 @@
 
 server cluster FixedLabel = 64 {
   readonly attribute LabelStruct labelList[] = 0;
-  readonly attribute bitmap32 featureMap = 65532;
   readonly attribute int16u clusterRevision = 65533;
 }
 
@@ -377,19 +370,12 @@
   readonly attribute ENUM8 activeHardwareFaults[] = 5;
   readonly attribute ENUM8 activeRadioFaults[] = 6;
   readonly attribute ENUM8 activeNetworkFaults[] = 7;
-  readonly attribute bitmap32 featureMap = 65532;
   readonly attribute int16u clusterRevision = 65533;
 }
 
 server cluster LocalizationConfiguration = 43 {
-<<<<<<< HEAD
-  attribute char_string<35> activeLocale = 1;
-  readonly attribute CHAR_STRING supportedLocales[] = 2;
-  readonly attribute bitmap32 featureMap = 65532;
-=======
   attribute char_string<35> activeLocale = 0;
   readonly attribute CHAR_STRING supportedLocales[] = 1;
->>>>>>> 6b82aee3
   readonly attribute int16u clusterRevision = 65533;
 }
 
@@ -556,7 +542,6 @@
   readonly attribute int8u commissionedFabrics = 3;
   readonly attribute OCTET_STRING trustedRootCertificates[] = 4;
   readonly attribute fabric_idx currentFabricIndex = 5;
-  readonly attribute bitmap32 featureMap = 65532;
   readonly attribute int16u clusterRevision = 65533;
 
   request struct AttestationRequestRequest {
@@ -645,7 +630,6 @@
   readonly attribute nullable int16s measuredValue = 0;
   readonly attribute nullable int16s minMeasuredValue = 1;
   readonly attribute nullable int16s maxMeasuredValue = 2;
-  readonly attribute bitmap32 featureMap = 65532;
   readonly attribute int16u clusterRevision = 65533;
 }
 
@@ -673,7 +657,6 @@
   attribute HourFormat hourFormat = 0;
   attribute CalendarType activeCalendarType = 1;
   readonly attribute CalendarType supportedCalendarTypes[] = 2;
-  readonly attribute bitmap32 featureMap = 65532;
   readonly attribute int16u clusterRevision = 65533;
 }
 
@@ -695,7 +678,6 @@
 
 server cluster UserLabel = 65 {
   attribute access(write: manage) LabelStruct labelList[] = 0;
-  readonly attribute bitmap32 featureMap = 65532;
   readonly attribute int16u clusterRevision = 65533;
 }
 
@@ -768,7 +750,6 @@
     callback attribute serverList;
     callback attribute clientList;
     callback attribute partsList;
-    ram      attribute featureMap;
     callback attribute clusterRevision default = 1;
   }
 
@@ -779,7 +760,6 @@
     callback attribute targetsPerAccessControlEntry default = 3;
     callback attribute accessControlEntriesPerFabric default = 3;
     callback attribute attributeList;
-    ram      attribute featureMap;
     ram      attribute clusterRevision default = 1;
   }
 
@@ -804,14 +784,12 @@
     ram      attribute reachable default = 1;
     callback attribute uniqueID;
     callback attribute capabilityMinima;
-    ram      attribute featureMap;
     ram      attribute clusterRevision default = 1;
   }
 
   server cluster LocalizationConfiguration {
     persist  attribute activeLocale default = "en-US";
     callback attribute supportedLocales;
-    ram      attribute featureMap;
     ram      attribute clusterRevision default = 1;
   }
 
@@ -819,7 +797,6 @@
     persist  attribute hourFormat;
     persist  attribute activeCalendarType;
     callback attribute supportedCalendarTypes;
-    ram      attribute featureMap;
     ram      attribute clusterRevision default = 1;
   }
 
@@ -853,8 +830,6 @@
   }
 
   server cluster DiagnosticLogs {
-    ram      attribute featureMap;
-    ram      attribute clusterRevision default = 1;
   }
 
   server cluster GeneralDiagnostics {
@@ -866,7 +841,6 @@
     callback attribute activeHardwareFaults;
     callback attribute activeRadioFaults;
     callback attribute activeNetworkFaults;
-    ram      attribute featureMap;
     ram      attribute clusterRevision default = 1;
   }
 
@@ -912,7 +886,6 @@
     callback attribute windowStatus;
     callback attribute adminFabricIndex default = 1;
     callback attribute adminVendorId;
-    ram      attribute featureMap;
     ram      attribute clusterRevision default = 1;
   }
 
@@ -923,19 +896,16 @@
     callback attribute commissionedFabrics;
     callback attribute trustedRootCertificates;
     callback attribute currentFabricIndex;
-    ram      attribute featureMap;
     ram      attribute clusterRevision default = 1;
   }
 
   server cluster FixedLabel {
     callback attribute labelList;
-    ram      attribute featureMap;
     ram      attribute clusterRevision default = 1;
   }
 
   server cluster UserLabel {
     callback attribute labelList;
-    ram      attribute featureMap;
     ram      attribute clusterRevision default = 1;
   }
 }
@@ -947,7 +917,6 @@
     callback attribute serverList;
     callback attribute clientList;
     callback attribute partsList;
-    ram      attribute featureMap;
     callback attribute clusterRevision default = 1;
   }
 
@@ -955,7 +924,6 @@
     ram      attribute measuredValue default = 0x8000;
     ram      attribute minMeasuredValue default = 0x8000;
     ram      attribute maxMeasuredValue default = 0x8000;
-    ram      attribute featureMap;
     ram      attribute clusterRevision default = 4;
   }
 }
