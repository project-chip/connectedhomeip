--- conflicted
+++ resolved
@@ -60,14 +60,9 @@
 class ResponseServerCallback : public SecureSessionMgrDelegate
 {
 public:
-<<<<<<< HEAD
-    void OnMessageReceived(const PacketHeader & header, const PayloadHeader & payloadHeader, Transport::PeerConnectionState * state,
-                           System::PacketBufferHandle buffer, SecureSessionMgrBase * mgr) override
-=======
     void OnMessageReceived(const PacketHeader & header, const PayloadHeader & payloadHeader,
-                           const Transport::PeerConnectionState * state, System::PacketBuffer * buffer,
+                           const Transport::PeerConnectionState * state, System::PacketBufferHandle buffer,
                            SecureSessionMgrBase * mgr) override
->>>>>>> c1df1bca
     {
         CHIP_ERROR err;
         const size_t data_len = buffer->DataLength();
