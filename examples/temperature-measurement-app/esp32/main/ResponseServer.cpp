/*
 *
 *    Copyright (c) 2020 Project CHIP Authors
 *
 *    Licensed under the Apache License, Version 2.0 (the "License");
 *    you may not use this file except in compliance with the License.
 *    You may obtain a copy of the License at
 *
 *        http://www.apache.org/licenses/LICENSE-2.0
 *
 *    Unless required by applicable law or agreed to in writing, software
 *    distributed under the License is distributed on an "AS IS" BASIS,
 *    WITHOUT WARRANTIES OR CONDITIONS OF ANY KIND, either express or implied.
 *    See the License for the specific language governing permissions and
 *    limitations under the License.
 */

#include "esp_event.h"
#include "esp_log.h"
#include "esp_system.h"
#include "esp_wifi.h"
#include "freertos/FreeRTOS.h"
#include "freertos/task.h"
#include "nvs_flash.h"

#include <algorithm>
#include <stdint.h>
#include <stdlib.h>
#include <string.h>
#include <sys/param.h>

#include "lwip/err.h"
#include "lwip/sockets.h"
#include "lwip/sys.h"
#include <lwip/netdb.h>

#include <inet/IPAddress.h>
#include <inet/InetError.h>
#include <inet/InetLayer.h>
#include <platform/CHIPDeviceLayer.h>
#include <support/CodeUtils.h>
#include <support/ErrorStr.h>
#include <system/SystemPacketBuffer.h>
#include <transport/SecureSessionMgr.h>
#include <transport/TransportMgr.h>
#include <transport/raw/Tuple.h>
#include <transport/raw/UDP.h>

#include "DataModelHandler.h"

static const char * TAG = "echo_server";

using namespace ::chip;
using namespace ::chip::Inet;
using namespace ::chip::Transport;

extern const NodeId kLocalNodeId = 12344321;

namespace {

class ResponseServerCallback : public SecureSessionMgrDelegate
{
public:
    void OnMessageReceived(const PacketHeader & header, const PayloadHeader & payloadHeader, Transport::PeerConnectionState * state,
                           System::PacketBuffer * buffer, SecureSessionMgr * mgr) override
    {
        CHIP_ERROR err;
        const size_t data_len = buffer->DataLength();

        // as soon as a client connects, assume it is connected
        VerifyOrExit(mgr != nullptr && buffer != nullptr, ESP_LOGE(TAG, "Received data but couldn't process it..."));
        VerifyOrExit(state->GetPeerNodeId() != kUndefinedNodeId, ESP_LOGE(TAG, "Unknown source for received message"));

        {
            char src_addr[Transport::PeerAddress::kMaxToStringSize];

            state->GetPeerAddress().ToString(src_addr, sizeof(src_addr));

            ESP_LOGI(TAG, "Packet received from %s: %zu bytes", src_addr, static_cast<size_t>(data_len));
        }

        HandleDataModelMessage(header, buffer, mgr);
        buffer = nullptr;

    exit:

        // SendTo calls Free on the buffer without an AddRef, if SendTo was not called, free the buffer.
        if (buffer != nullptr)
        {
            System::PacketBuffer::Free(buffer);
        }
    }

    void OnReceiveError(CHIP_ERROR error, const Transport::PeerAddress & source, SecureSessionMgr * mgr) override
    {
        ESP_LOGE(TAG, "ERROR: %s\n Got UDP error", ErrorStr(error));
    }

    void OnNewConnection(Transport::PeerConnectionState * state, SecureSessionMgr * mgr) override
    {
        ESP_LOGI(TAG, "Received a new connection.");
    }

private:
    /**
     * A data model message has nonzero length and always has a first byte whose
     * value is one of: 0x00, 0x01, 0x02, 0x03.  See chipZclEncodeZclHeader for the
     * construction of the message and in particular the first byte.
     *
     * Echo messages should generally not have a first byte with those values, so we
     * can use that to try to distinguish between the two.
     */
    bool ContentMayBeADataModelMessage(System::PacketBuffer * buffer)
    {
        const size_t data_len      = buffer->DataLength();
        const uint8_t * data       = buffer->Start();
        bool maybeDataModelMessage = true;

        // Has to have nonzero length.
        VerifyOrExit(data_len > 0, maybeDataModelMessage = false);

        // Has to have a valid first byte value.
        VerifyOrExit(data[0] < 0x04, maybeDataModelMessage = false);

    exit:
        return maybeDataModelMessage;
    }
};

ResponseServerCallback gCallbacks;
TransportMgr<Transport::UDP, // IPV6
             Transport::UDP  // IPV4
             >
    gTransports;
SecureSessionMgr sessions;

} // namespace

namespace chip {
SecureSessionMgr & SessionManager()
{
    return sessions;
}
} // namespace chip

// The echo server assumes the platform's networking has been setup already
void startServer(NodeId localNodeId)
{
    CHIP_ERROR err = CHIP_NO_ERROR;
<<<<<<< HEAD
    err            = sessions.Init(kLocalNodeId, &DeviceLayer::SystemLayer);
    SuccessOrExit(err);
    err = gTransports.Init(&sessions, nullptr,
                           UdpListenParameters(&DeviceLayer::InetLayer).SetAddressType(kIPAddressType_IPv6).SetInterfaceId(nullptr),
                           UdpListenParameters(&DeviceLayer::InetLayer).SetAddressType(kIPAddressType_IPv4));
=======
    err            = sessions.Init(localNodeId, &DeviceLayer::SystemLayer,
                        UdpListenParameters(&DeviceLayer::InetLayer).SetAddressType(kIPAddressType_IPv6).SetInterfaceId(nullptr),
                        UdpListenParameters(&DeviceLayer::InetLayer).SetAddressType(kIPAddressType_IPv4));
>>>>>>> 46236032
    SuccessOrExit(err);

    sessions.SetDelegate(&gCallbacks);

exit:
    if (err != CHIP_NO_ERROR)
    {
        ESP_LOGE(TAG, "ERROR setting up transport: %s", ErrorStr(err));
    }
    else
    {
        ESP_LOGI(TAG, "Echo Server Listening...");
    }
}

void PairingComplete(NodeId assignedNodeId, NodeId peerNodeId, SecurePairingSession * pairing)
{
    Optional<Transport::PeerAddress> peer(Transport::Type::kUndefined);
    startServer(assignedNodeId);
    sessions.NewPairing(peer, peerNodeId, pairing);
}<|MERGE_RESOLUTION|>--- conflicted
+++ resolved
@@ -147,17 +147,11 @@
 void startServer(NodeId localNodeId)
 {
     CHIP_ERROR err = CHIP_NO_ERROR;
-<<<<<<< HEAD
-    err            = sessions.Init(kLocalNodeId, &DeviceLayer::SystemLayer);
+    err            = sessions.Init(localNodeId, &DeviceLayer::SystemLayer);
     SuccessOrExit(err);
     err = gTransports.Init(&sessions, nullptr,
                            UdpListenParameters(&DeviceLayer::InetLayer).SetAddressType(kIPAddressType_IPv6).SetInterfaceId(nullptr),
                            UdpListenParameters(&DeviceLayer::InetLayer).SetAddressType(kIPAddressType_IPv4));
-=======
-    err            = sessions.Init(localNodeId, &DeviceLayer::SystemLayer,
-                        UdpListenParameters(&DeviceLayer::InetLayer).SetAddressType(kIPAddressType_IPv6).SetInterfaceId(nullptr),
-                        UdpListenParameters(&DeviceLayer::InetLayer).SetAddressType(kIPAddressType_IPv4));
->>>>>>> 46236032
     SuccessOrExit(err);
 
     sessions.SetDelegate(&gCallbacks);
