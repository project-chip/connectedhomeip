/*
 *   Copyright (c) 2020-2024 Project CHIP Authors
 *   All rights reserved.
 *
 *   Licensed under the Apache License, Version 2.0 (the "License");
 *   you may not use this file except in compliance with the License.
 *   You may obtain a copy of the License at
 *
 *       http://www.apache.org/licenses/LICENSE-2.0
 *
 *   Unless required by applicable law or agreed to in writing, software
 *   distributed under the License is distributed on an "AS IS" BASIS,
 *   WITHOUT WARRANTIES OR CONDITIONS OF ANY KIND, either express or implied.
 *   See the License for the specific language governing permissions and
 *   limitations under the License.
 *
 */

#pragma once

#include "../common/CHIPCommand.h"
#include "joint_fabric_service/joint_fabric_service.rpc.pb.h"
#include <controller/CommissioningDelegate.h>
#include <controller/CurrentFabricRemover.h>
#include <controller/jcm/JCMCommissioner.h>

#include <commands/common/CredentialIssuerCommands.h>
#include <lib/support/Span.h>
#include <lib/support/ThreadOperationalDataset.h>

#include <optional>

enum class PairingMode
{
    None,
    Code,
    CodePaseOnly,
    Ble,
    SoftAP,
#if CHIP_DEVICE_CONFIG_ENABLE_WIFIPAF
    WiFiPAF,
#endif
    AlreadyDiscovered,
    AlreadyDiscoveredByIndex,
    AlreadyDiscoveredByIndexWithCode,
    OnNetwork,
    Nfc,
};

enum class PairingNetworkType
{
    None,
    WiFi,
    Thread,
    WiFiOrThread,
};

constexpr char kAnchorNodeIdKey[] = "AnchorNodeId";

class PairingCommand : public CHIPCommand,
                       public chip::Controller::DevicePairingDelegate,
                       public chip::Controller::DeviceDiscoveryDelegate,
                       public chip::Controller::JCM::JCMTrustVerificationDelegate,
                       public chip::Credentials::DeviceAttestationDelegate

{
public:
    PairingCommand(const char * commandName, PairingMode mode, PairingNetworkType networkType,
                   CredentialIssuerCommands * credIssuerCmds,
                   chip::Dnssd::DiscoveryFilterType filterType = chip::Dnssd::DiscoveryFilterType::kNone) :
        CHIPCommand(commandName, credIssuerCmds),
        mPairingMode(mode), mNetworkType(networkType), mFilterType(filterType),
        mRemoteAddr{ IPAddress::Any, chip::Inet::InterfaceId::Null() }, mComplex_TimeZones(&mTimeZoneList),
        mComplex_DSTOffsets(&mDSTOffsetList), mCurrentFabricRemoveCallback(OnCurrentFabricRemove, this)
    {
        AddArgument("node-id", 0, UINT64_MAX, &mNodeId);
        AddArgument("bypass-attestation-verifier", 0, 1, &mBypassAttestationVerifier,
                    "Bypass the attestation verifier. If not provided or false, the attestation verifier is not bypassed."
                    " If true, the commissioning will continue in case of attestation verification failure.");
        AddArgument("case-auth-tags", 1, UINT32_MAX, &mCASEAuthTags, "The CATs to be encoded in the NOC sent to the commissionee");
        AddArgument("icd-registration", 0, 1, &mICDRegistration,
                    "Whether to register for check-ins from ICDs during commissioning. Default: false");
        AddArgument("icd-check-in-nodeid", 0, UINT64_MAX, &mICDCheckInNodeId,
                    "The check-in node id for the ICD, default: node id of the commissioner.");
        AddArgument("icd-monitored-subject", 0, UINT64_MAX, &mICDMonitoredSubject,
                    "The monitored subject of the ICD, default: The node id used for icd-check-in-nodeid.");
        AddArgument("icd-client-type", 0, 1, &mICDClientType,
                    "The ClientType of the client registering, default: Permanent client - 0");
        AddArgument("icd-symmetric-key", &mICDSymmetricKey, "The 16 bytes ICD symmetric key, default: randomly generated.");
        AddArgument("icd-stay-active-duration", 0, UINT32_MAX, &mICDStayActiveDurationMsec,
                    "If set, a LIT ICD that is commissioned will be requested to stay active for this many milliseconds");
        AddArgument("anchor", 0, 1, &mAnchor, "If set to true then a NOC with Anchor and Administrator CAT is issued");
        AddArgument("jcm", 0, 1, &mJCM, "Set it to true in order to commission a Joint Fabric Administrator");
        switch (networkType)
        {
        case PairingNetworkType::None:
            break;
        case PairingNetworkType::WiFi:
            AddArgument("ssid", &mSSID);
            AddArgument("password", &mPassword);
            break;
        case PairingNetworkType::Thread:
            AddArgument("operationalDataset", &mOperationalDataset);
            break;
        case PairingNetworkType::WiFiOrThread:
            AddArgument("ssid", &mSSID);
            AddArgument("password", &mPassword);
            AddArgument("operationalDataset", &mOperationalDataset);
            break;
        }

        switch (mode)
        {
        case PairingMode::None:
            break;
        case PairingMode::Code:
            AddArgument("dcl-hostname", &mDCLHostName,
                        "Hostname of the DCL server to fetch information from. Defaults to 'on.dcl.csa-iot.org'.");
            AddArgument("dcl-port", 0, UINT16_MAX, &mDCLPort, "Port number for connecting to the DCL server. Defaults to '443'.");
            AddArgument("use-dcl", 0, 1, &mUseDCL, "Use DCL to fetch onboarding information");
            FALLTHROUGH;
        case PairingMode::CodePaseOnly:
            AddArgument("payload", &mOnboardingPayload);
            AddArgument("discover-once", 0, 1, &mDiscoverOnce);
            AddArgument("use-only-onnetwork-discovery", 0, 1, &mUseOnlyOnNetworkDiscovery);
            break;
        case PairingMode::Ble:
            AddArgument("setup-pin-code", 0, 134217727, &mSetupPINCode.emplace());
            AddArgument("discriminator", 0, 4096, &mDiscriminator.emplace());
            break;
        case PairingMode::Nfc:
            AddArgument("skip-commissioning-complete", 0, 1, &mSkipCommissioningComplete);
            AddArgument("setup-pin-code", 0, 134217727, &mSetupPINCode.emplace());
            AddArgument("discriminator", 0, 4096, &mDiscriminator.emplace());
            break;
        case PairingMode::OnNetwork:
            AddArgument("setup-pin-code", 0, 134217727, &mSetupPINCode.emplace());
            AddArgument("pase-only", 0, 1, &mPaseOnly);
            break;
        case PairingMode::SoftAP:
            AddArgument("setup-pin-code", 0, 134217727, &mSetupPINCode.emplace());
            AddArgument("discriminator", 0, 4096, &mDiscriminator.emplace());
            AddArgument("device-remote-ip", &mRemoteAddr);
            AddArgument("device-remote-port", 0, UINT16_MAX, &mRemotePort);
            AddArgument("pase-only", 0, 1, &mPaseOnly);
            break;
#if CHIP_DEVICE_CONFIG_ENABLE_WIFIPAF
        case PairingMode::WiFiPAF:
            AddArgument("setup-pin-code", 0, 134217727, &mSetupPINCode.emplace());
            AddArgument("discriminator", 0, 4096, &mDiscriminator.emplace());
            break;
#endif
        case PairingMode::AlreadyDiscovered:
            AddArgument("setup-pin-code", 0, 134217727, &mSetupPINCode.emplace());
            AddArgument("device-remote-ip", &mRemoteAddr);
            AddArgument("device-remote-port", 0, UINT16_MAX, &mRemotePort);
            AddArgument("pase-only", 0, 1, &mPaseOnly);
            break;
        case PairingMode::AlreadyDiscoveredByIndex:
            AddArgument("setup-pin-code", 0, 134217727, &mSetupPINCode.emplace());
            AddArgument("index", 0, UINT16_MAX, &mIndex);
            AddArgument("pase-only", 0, 1, &mPaseOnly);
            break;
        case PairingMode::AlreadyDiscoveredByIndexWithCode:
            AddArgument("payload", &mOnboardingPayload);
            AddArgument("index", 0, UINT16_MAX, &mIndex);
            AddArgument("pase-only", 0, 1, &mPaseOnly);
            break;
        }

        switch (filterType)
        {
        case chip::Dnssd::DiscoveryFilterType::kNone:
            break;
        case chip::Dnssd::DiscoveryFilterType::kShortDiscriminator:
            AddArgument("discriminator", 0, 15, &mDiscoveryFilterCode);
            break;
        case chip::Dnssd::DiscoveryFilterType::kLongDiscriminator:
            AddArgument("discriminator", 0, 4096, &mDiscoveryFilterCode);
            break;
        case chip::Dnssd::DiscoveryFilterType::kVendorId:
            AddArgument("vendor-id", 0, UINT16_MAX, &mDiscoveryFilterCode);
            break;
        case chip::Dnssd::DiscoveryFilterType::kCompressedFabricId:
            AddArgument("fabric-id", 0, UINT64_MAX, &mDiscoveryFilterCode);
            break;
        case chip::Dnssd::DiscoveryFilterType::kCommissioningMode:
        case chip::Dnssd::DiscoveryFilterType::kCommissioner:
            break;
        case chip::Dnssd::DiscoveryFilterType::kDeviceType:
            AddArgument("device-type", 0, UINT16_MAX, &mDiscoveryFilterCode);
            break;
        case chip::Dnssd::DiscoveryFilterType::kInstanceName:
            AddArgument("name", &mDiscoveryFilterInstanceName);
            break;
        }

        if (mode != PairingMode::None)
        {
            AddArgument("country-code", &mCountryCode,
                        "Country code to use to set the Basic Information cluster's Location attribute");

            // mTimeZoneList is an optional argument managed by TypedComplexArgument mComplex_TimeZones.
            // Since optional Complex arguments are not currently supported via the <chip::Optional> class,
            // we explicitly set the kOptional flag.
            AddArgument("time-zone", &mComplex_TimeZones,
                        "TimeZone list to use when setting Time Synchronization cluster's TimeZone attribute", Argument::kOptional);

            // mDSTOffsetList is an optional argument managed by TypedComplexArgument mComplex_DSTOffsets.
            // Since optional Complex arguments are not currently supported via the <chip::Optional> class,
            // we explicitly set the kOptional flag.
            AddArgument("dst-offset", &mComplex_DSTOffsets,
                        "DSTOffset list to use when setting Time Synchronization cluster's DSTOffset attribute",
                        Argument::kOptional);

            AddArgument("tc-acknowledgements", 0, UINT16_MAX, &mTCAcknowledgements,
                        "Bit-field value indicating which Terms and Conditions have been accepted by the user. This value is sent "
                        "to the device during commissioning via the General Commissioning cluster");

            AddArgument("tc-acknowledgements-version", 0, UINT16_MAX, &mTCAcknowledgementVersion,
                        "Version number of the Terms and Conditions that were accepted by the user. This value is sent to the "
                        "device during commissioning to indicate which T&C version was acknowledged");
        }
#if CHIP_DEVICE_CONFIG_ENABLE_WIFIPAF
        if ((mode == PairingMode::WiFiPAF) || (mode == PairingMode::Code))
        {
            AddArgument("freq", &mApFreqStr, "Frequency of the connected AP. It's required if AP is not at chnl#6 of 2.4G");
        }
#endif

        AddArgument("timeout", 0, UINT16_MAX, &mTimeout);
    }

    /////////// CHIPCommand Interface /////////
    CHIP_ERROR RunCommand() override;
    chip::System::Clock::Timeout GetWaitDuration() const override { return chip::System::Clock::Seconds16(mTimeout.ValueOr(120)); }

    /////////// DevicePairingDelegate Interface /////////
    void OnStatusUpdate(chip::Controller::DevicePairingDelegate::Status status) override;
    void OnPairingComplete(CHIP_ERROR error) override;
    void OnPairingDeleted(CHIP_ERROR error) override;
    void OnReadCommissioningInfo(const chip::Controller::ReadCommissioningInfo & info) override;
    void OnCommissioningComplete(NodeId nodeId, CHIP_ERROR err) override;
    void OnICDRegistrationComplete(chip::ScopedNodeId deviceId, uint32_t icdCounter) override;
    void OnICDStayActiveComplete(chip::ScopedNodeId deviceId, uint32_t promisedActiveDuration) override;

    /////////// DeviceDiscoveryDelegate Interface /////////
    void OnDiscoveredDevice(const chip::Dnssd::CommissionNodeData & nodeData) override;

    /////////// DeviceAttestationDelegate /////////
    chip::Optional<uint16_t> FailSafeExpiryTimeoutSecs() const override;
    void OnDeviceAttestationCompleted(chip::Controller::DeviceCommissioner * deviceCommissioner, chip::DeviceProxy * device,
                                      const chip::Credentials::DeviceAttestationVerifier::AttestationDeviceInfo & info,
                                      chip::Credentials::AttestationVerificationResult attestationResult) override;

    /////////// JCMTrustVerificationDelegate /////////
    void OnProgressUpdate(chip::Controller::JCM::JCMDeviceCommissioner & commissioner,
                          chip::Controller::JCM::JCMTrustVerificationStage stage,
                          chip::Controller::JCM::JCMTrustVerificationInfo & info,
                          chip::Controller::JCM::JCMTrustVerificationError error);
    void OnAskUserForConsent(chip::Controller::JCM::JCMDeviceCommissioner & commissioner,
                             chip::Controller::JCM::JCMTrustVerificationInfo & info);
    void OnVerifyVendorId(chip::Controller::JCM::JCMDeviceCommissioner & commissioner,
                          chip::Controller::JCM::JCMTrustVerificationInfo & info);

private:
    CHIP_ERROR RunInternal(NodeId remoteId);
    CHIP_ERROR Pair(NodeId remoteId, PeerAddress address);
    CHIP_ERROR PairWithMdns(NodeId remoteId);
    CHIP_ERROR PairWithCode(NodeId remoteId);
    CHIP_ERROR PaseWithCode(NodeId remoteId);
    CHIP_ERROR PairWithMdnsOrBleByIndex(NodeId remoteId, uint16_t index);
    CHIP_ERROR PairWithMdnsOrBleByIndexWithCode(NodeId remoteId, uint16_t index);
    CHIP_ERROR Unpair(NodeId remoteId);
    chip::Controller::CommissioningParameters GetCommissioningParameters();
    CHIP_ERROR MaybeDisplayTermsAndConditions(chip::Controller::CommissioningParameters & params);

    const PairingMode mPairingMode;
    const PairingNetworkType mNetworkType;
    const chip::Dnssd::DiscoveryFilterType mFilterType;
    Command::AddressWithInterface mRemoteAddr;
    NodeId mNodeId = chip::kUndefinedNodeId;
    chip::Optional<uint16_t> mTimeout;
    chip::Optional<bool> mDiscoverOnce;
    chip::Optional<bool> mUseOnlyOnNetworkDiscovery;
    chip::Optional<bool> mPaseOnly;
    chip::Optional<bool> mSkipCommissioningComplete;
    chip::Optional<bool> mAnchor;
    chip::Optional<bool> mJCM;
    chip::Optional<bool> mBypassAttestationVerifier;
    chip::Optional<std::vector<uint32_t>> mCASEAuthTags;
    chip::Optional<char *> mCountryCode;
    chip::Optional<bool> mICDRegistration;
    chip::Optional<NodeId> mICDCheckInNodeId;
    chip::Optional<chip::ByteSpan> mICDSymmetricKey;
    chip::Optional<uint64_t> mICDMonitoredSubject;
    chip::Optional<chip::app::Clusters::IcdManagement::ClientTypeEnum> mICDClientType;
    chip::Optional<uint32_t> mICDStayActiveDurationMsec;
    chip::Optional<uint16_t> mTCAcknowledgements;
    chip::Optional<uint16_t> mTCAcknowledgementVersion;
    chip::Optional<char *> mDCLHostName;
    chip::Optional<uint16_t> mDCLPort;
    chip::Optional<bool> mUseDCL;
    chip::app::DataModel::List<chip::app::Clusters::TimeSynchronization::Structs::TimeZoneStruct::Type> mTimeZoneList;
    TypedComplexArgument<chip::app::DataModel::List<chip::app::Clusters::TimeSynchronization::Structs::TimeZoneStruct::Type>>
        mComplex_TimeZones;
    chip::app::DataModel::List<chip::app::Clusters::TimeSynchronization::Structs::DSTOffsetStruct::Type> mDSTOffsetList;
    TypedComplexArgument<chip::app::DataModel::List<chip::app::Clusters::TimeSynchronization::Structs::DSTOffsetStruct::Type>>
        mComplex_DSTOffsets;
#if CHIP_DEVICE_CONFIG_ENABLE_WIFIPAF
    chip::Optional<char *> mApFreqStr;
#endif
    uint16_t mRemotePort = 0;
    // mDiscriminator is only used for some situations, but in those situations
    // it's mandatory.  Track whether we're actually using it; the cases that do
    // will emplace this optional.
    std::optional<uint16_t> mDiscriminator;
    // mSetupPINCode is only used for some situations, but in those situations
    // it's mandatory.  Track whether we're actually using it; the cases that do
    // will emplace this optional.
    std::optional<uint32_t> mSetupPINCode;
    uint16_t mIndex = 0;
    chip::ByteSpan mOperationalDataset;
    chip::ByteSpan mSSID;
    chip::ByteSpan mPassword;
    char * mOnboardingPayload           = nullptr;
    uint64_t mDiscoveryFilterCode       = 0;
    char * mDiscoveryFilterInstanceName = nullptr;

    bool mDeviceIsICD = false;
    uint8_t mRandomGeneratedICDSymmetricKey[chip::Crypto::kAES_CCM128_Key_Length];

<<<<<<< HEAD
=======
    chip::Optional<bool> mExecuteJCM;
    ::pw::rpc::NanopbClientReader<::ICACCSROptions> rpcStreamGetICACCSR;

>>>>>>> ce90b61a
    // For unpair
    chip::Platform::UniquePtr<chip::Controller::CurrentFabricRemover> mCurrentFabricRemover;
    chip::Callback::Callback<chip::Controller::OnCurrentFabricRemove> mCurrentFabricRemoveCallback;

    static void OnCurrentFabricRemove(void * context, NodeId remoteNodeId, CHIP_ERROR status);
    void PersistIcdInfo();
    CHIP_ERROR SetAnchorNodeId(NodeId value);
    NodeId GetAnchorNodeId();
};<|MERGE_RESOLUTION|>--- conflicted
+++ resolved
@@ -330,12 +330,9 @@
     bool mDeviceIsICD = false;
     uint8_t mRandomGeneratedICDSymmetricKey[chip::Crypto::kAES_CCM128_Key_Length];
 
-<<<<<<< HEAD
-=======
     chip::Optional<bool> mExecuteJCM;
     ::pw::rpc::NanopbClientReader<::ICACCSROptions> rpcStreamGetICACCSR;
 
->>>>>>> ce90b61a
     // For unpair
     chip::Platform::UniquePtr<chip::Controller::CurrentFabricRemover> mCurrentFabricRemover;
     chip::Callback::Callback<chip::Controller::OnCurrentFabricRemove> mCurrentFabricRemoveCallback;
