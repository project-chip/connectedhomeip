/*
 *   Copyright (c) 2020-2024 Project CHIP Authors
 *   All rights reserved.
 *
 *   Licensed under the Apache License, Version 2.0 (the "License");
 *   you may not use this file except in compliance with the License.
 *   You may obtain a copy of the License at
 *
 *       http://www.apache.org/licenses/LICENSE-2.0
 *
 *   Unless required by applicable law or agreed to in writing, software
 *   distributed under the License is distributed on an "AS IS" BASIS,
 *   WITHOUT WARRANTIES OR CONDITIONS OF ANY KIND, either express or implied.
 *   See the License for the specific language governing permissions and
 *   limitations under the License.
 *
 */

#include "PairingCommand.h"
#include "platform/PlatformManager.h"

#include "RpcClientProcessor.h"
#include "joint_fabric_service/joint_fabric_service.rpc.pb.h"

#include <commands/common/DeviceScanner.h>
#include <controller/ExampleOperationalCredentialsIssuer.h>
#include <credentials/CHIPCert.h>
#include <crypto/CHIPCryptoPAL.h>
#include <lib/core/CHIPSafeCasts.h>
#include <lib/support/logging/CHIPLogging.h>
#include <protocols/secure_channel/PASESession.h>

#include <setup_payload/ManualSetupPayloadParser.h>
#include <setup_payload/QRCodeSetupPayloadParser.h>

#include <string>

using namespace ::chip;
using namespace ::chip::Controller;
using namespace chip::Credentials;

NodeId PairingCommand::GetAnchorNodeId()
{
    CHIP_ERROR err = CHIP_NO_ERROR;

    uint64_t nodeId;
    uint16_t size = static_cast<uint16_t>(sizeof(nodeId));
    err           = mCommissionerStorage.SyncGetKeyValue(kAnchorNodeIdKey, &nodeId, size);
    if (err == CHIP_NO_ERROR)
    {
        return static_cast<NodeId>(Encoding::LittleEndian::HostSwap64(nodeId));
    }

    return chip::kUndefinedNodeId;
}

CHIP_ERROR PairingCommand::SetAnchorNodeId(NodeId value)
{
    uint64_t nodeId = Encoding::LittleEndian::HostSwap64(value);
    return mCommissionerStorage.SyncSetKeyValue(kAnchorNodeIdKey, &nodeId, sizeof(nodeId));
}

CHIP_ERROR PairingCommand::RunCommand()
{
    chip::Controller::JCM::JCMDeviceCommissioner & commissioner =
        static_cast<chip::Controller::JCM::JCMDeviceCommissioner &>(CurrentCommissioner());
    commissioner.RegisterPairingDelegate(this);
    commissioner.RegisterTrustVerificationDelegate(this);
    chip::CASEAuthTag administratorCAT   = GetAdminCATWithVersion(CHIP_CONFIG_ADMINISTRATOR_CAT_INITIAL_VERSION);
    NodeId administratorCaseAdminSubject = NodeIdFromCASEAuthTag(administratorCAT);

    // This check is to ensure that the --anchor and --jcm options are not used together.  If they are return an immediate error.
    if (mJCM.ValueOr(false) && mAnchor.ValueOr(false))
    {
        ChipLogError(JointFabric, "--anchor and --jcm options are not allowed simultaneously!");
        return CHIP_ERROR_BAD_REQUEST;
    }

    NodeId anchorNodeId = GetAnchorNodeId();

    // Check if the Anchor Administrator is not already commissioned.
    if (anchorNodeId == chip::kUndefinedNodeId)
    {
        // The Anchor Administrator is not already commissioned, check if the mAnchor option is set.
        // If the --anchor option is not set, we cannot proceed unless we commission the Anchor Administrator first.
        if (!mAnchor.ValueOr(false))
        {
            // Since the Anchor Administrator is not commissioned and we are not attempting to commission the Anchor Administrator
            // this is an error so we cannot proceed with the JFA commissioning.
            ChipLogError(JointFabric, "Please first commission the Anchor Administrator: add `--anchor true` parameter");
            return CHIP_ERROR_NOT_CONNECTED;
        }

        chip::CASEAuthTag anchorCAT = GetAnchorCATWithVersion(CHIP_CONFIG_ANCHOR_CAT_INITIAL_VERSION);

        // JFA will be issued a NOC with Anchor CAT and Administrator CAT
        mCASEAuthTags = MakeOptional(std::vector<uint32_t>{ administratorCAT, anchorCAT });
    }
    else if (mAnchor.ValueOr(false))
    {
        // The Anchor Administrator is already commissioned, but the --anchor option is set.  This is an error, as we cannot
        // proceed with commissioning another Anchor Administrator.
        ChipLogError(JointFabric, "Anchor Administrator already commissioned as Node ID: " ChipLogFormatX64,
                     ChipLogValueX64(anchorNodeId));
        return CHIP_ERROR_BAD_REQUEST;
    }
    else
    {
        // Skip commissioning complete for JCM and other device commissioning methods but not Anchor Administrator commissioning.
        mSkipCommissioningComplete = MakeOptional(true);
    }

    // Clear the CATs in OperationalCredentialsIssuer
    mCredIssuerCmds->SetCredentialIssuerCATValues(kUndefinedCATs);

    // All the AddNOC commands invoked by JFC will have
    // the value below for the CaseAdminSubject field
    (static_cast<ExampleCredentialIssuerCommands *>(mCredIssuerCmds))
        ->SetCredentialIssuerCaseAdminSubject(administratorCaseAdminSubject);

    mDeviceIsICD = false;

    if (mCASEAuthTags.HasValue() && mCASEAuthTags.Value().size() <= kMaxSubjectCATAttributeCount)
    {
        CATValues cats = kUndefinedCATs;
        for (size_t index = 0; index < mCASEAuthTags.Value().size(); ++index)
        {
            cats.values[index] = mCASEAuthTags.Value()[index];
        }
        if (cats.AreValid())
        {
            mCredIssuerCmds->SetCredentialIssuerCATValues(cats);
        }
    }
    return RunInternal(mNodeId);
}

CHIP_ERROR PairingCommand::RunInternal(NodeId remoteId)
{
    CHIP_ERROR err = CHIP_NO_ERROR;

    switch (mPairingMode)
    {
    case PairingMode::None:
        err = Unpair(remoteId);
        break;
    case PairingMode::Code:
#if CHIP_DEVICE_CONFIG_ENABLE_WIFIPAF
        chip::DeviceLayer::ConnectivityMgr().WiFiPafSetApFreq(
            mApFreqStr.HasValue() ? static_cast<uint16_t>(std::stol(mApFreqStr.Value())) : 0);
#endif
        err = PairWithCode(remoteId);
        break;
    case PairingMode::CodePaseOnly:
        err = PaseWithCode(remoteId);
        break;
    case PairingMode::Ble:
        err = Pair(remoteId, PeerAddress::BLE());
        break;
    case PairingMode::Nfc:
        if (mDiscriminator.has_value())
        {
            err = Pair(remoteId, PeerAddress::NFC(mDiscriminator.value()));
        }
        else
        {
            // Discriminator is mandatory
            err = CHIP_ERROR_MESSAGE_INCOMPLETE;
        }
        break;
    case PairingMode::OnNetwork:
        err = PairWithMdns(remoteId);
        break;
    case PairingMode::SoftAP:
        err = Pair(remoteId, PeerAddress::UDP(mRemoteAddr.address, mRemotePort, mRemoteAddr.interfaceId));
        break;
#if CHIP_DEVICE_CONFIG_ENABLE_WIFIPAF
    case PairingMode::WiFiPAF:
        chip::DeviceLayer::ConnectivityMgr().WiFiPafSetApFreq(
            mApFreqStr.HasValue() ? static_cast<uint16_t>(std::stol(mApFreqStr.Value())) : 0);
        err = Pair(remoteId, PeerAddress::WiFiPAF(remoteId));
        break;
#endif
    case PairingMode::AlreadyDiscovered:
        err = Pair(remoteId, PeerAddress::UDP(mRemoteAddr.address, mRemotePort, mRemoteAddr.interfaceId));
        break;
    case PairingMode::AlreadyDiscoveredByIndex:
        err = PairWithMdnsOrBleByIndex(remoteId, mIndex);
        break;
    case PairingMode::AlreadyDiscoveredByIndexWithCode:
        err = PairWithMdnsOrBleByIndexWithCode(remoteId, mIndex);
        break;
    }

    return err;
}

CommissioningParameters PairingCommand::GetCommissioningParameters()
{
    auto params = CommissioningParameters();
    params.SetSkipCommissioningComplete(mSkipCommissioningComplete.ValueOr(false));
    params.SetUseJCM(mJCM.ValueOr(false));
    if (mBypassAttestationVerifier.ValueOr(false))
    {
        params.SetDeviceAttestationDelegate(this);
    }

    switch (mNetworkType)
    {
    case PairingNetworkType::WiFi:
        params.SetWiFiCredentials(Controller::WiFiCredentials(mSSID, mPassword));
        break;
    case PairingNetworkType::Thread:
        params.SetThreadOperationalDataset(mOperationalDataset);
        break;
    case PairingNetworkType::WiFiOrThread:
        params.SetWiFiCredentials(Controller::WiFiCredentials(mSSID, mPassword));
        params.SetThreadOperationalDataset(mOperationalDataset);
        break;
    case PairingNetworkType::None:
        break;
    }

    if (mCountryCode.HasValue())
    {
        params.SetCountryCode(CharSpan::fromCharString(mCountryCode.Value()));
    }

    // mTCAcknowledgements and mTCAcknowledgementVersion are optional, but related. When one is missing, default the value to 0, to
    // increase the test tools ability to test the applications.
    if (mTCAcknowledgements.HasValue() || mTCAcknowledgementVersion.HasValue())
    {
        TermsAndConditionsAcknowledgement termsAndConditionsAcknowledgement = {
            .acceptedTermsAndConditions        = mTCAcknowledgements.ValueOr(0),
            .acceptedTermsAndConditionsVersion = mTCAcknowledgementVersion.ValueOr(0),
        };
        params.SetTermsAndConditionsAcknowledgement(termsAndConditionsAcknowledgement);
    }

    // mTimeZoneList is an optional argument managed by TypedComplexArgument mComplex_TimeZones.
    // Since optional Complex arguments are not currently supported via the <chip::Optional> class,
    // we will use mTimeZoneList.data() value to determine if the argument was provided.
    if (mTimeZoneList.data())
    {
        params.SetTimeZone(mTimeZoneList);
    }

    // miDSTOffsetList is an optional argument managed by TypedComplexArgument mComplex_DSTOffsets.
    // Since optional Complex arguments are not currently supported via the <chip::Optional> class,
    // we will use mTimeZoneList.data() value to determine if the argument was provided.
    if (mDSTOffsetList.data())
    {
        params.SetDSTOffsets(mDSTOffsetList);
    }

    if (mICDRegistration.ValueOr(false))
    {
        params.SetICDRegistrationStrategy(ICDRegistrationStrategy::kBeforeComplete);

        if (!mICDSymmetricKey.HasValue())
        {
            Crypto::DRBG_get_bytes(mRandomGeneratedICDSymmetricKey, sizeof(mRandomGeneratedICDSymmetricKey));
            mICDSymmetricKey.SetValue(ByteSpan(mRandomGeneratedICDSymmetricKey));
        }
        if (!mICDCheckInNodeId.HasValue())
        {
            mICDCheckInNodeId.SetValue(CurrentCommissioner().GetNodeId());
        }
        if (!mICDMonitoredSubject.HasValue())
        {
            mICDMonitoredSubject.SetValue(mICDCheckInNodeId.Value());
        }
        if (!mICDClientType.HasValue())
        {
            mICDClientType.SetValue(app::Clusters::IcdManagement::ClientTypeEnum::kPermanent);
        }
        // These Optionals must have values now.
        // The commissioner will verify these values.
        params.SetICDSymmetricKey(mICDSymmetricKey.Value());
        if (mICDStayActiveDurationMsec.HasValue())
        {
            params.SetICDStayActiveDurationMsec(mICDStayActiveDurationMsec.Value());
        }
        params.SetICDCheckInNodeId(mICDCheckInNodeId.Value());
        params.SetICDMonitoredSubject(mICDMonitoredSubject.Value());
        params.SetICDClientType(mICDClientType.Value());
    }

    return params;
}

CHIP_ERROR PairingCommand::PaseWithCode(NodeId remoteId)
{
    auto discoveryType = DiscoveryType::kAll;
    if (mUseOnlyOnNetworkDiscovery.ValueOr(false))
    {
        discoveryType = DiscoveryType::kDiscoveryNetworkOnly;
    }

    if (mDiscoverOnce.ValueOr(false))
    {
        discoveryType = DiscoveryType::kDiscoveryNetworkOnlyWithoutPASEAutoRetry;
    }

    return CurrentCommissioner().EstablishPASEConnection(remoteId, mOnboardingPayload, discoveryType);
}

CHIP_ERROR PairingCommand::PairWithCode(NodeId remoteId)
{
    CommissioningParameters commissioningParams = GetCommissioningParameters();

    // If no network discovery behavior and no network credentials are provided, assume that the pairing command is trying to pair
    // with an on-network device.
    if (!mUseOnlyOnNetworkDiscovery.HasValue())
    {
        auto threadCredentials = commissioningParams.GetThreadOperationalDataset();
        auto wiFiCredentials   = commissioningParams.GetWiFiCredentials();
        mUseOnlyOnNetworkDiscovery.SetValue(!threadCredentials.HasValue() && !wiFiCredentials.HasValue());
    }

    auto discoveryType = DiscoveryType::kAll;
    if (mUseOnlyOnNetworkDiscovery.ValueOr(false))
    {
        discoveryType = DiscoveryType::kDiscoveryNetworkOnly;
    }

    if (mDiscoverOnce.ValueOr(false))
    {
        discoveryType = DiscoveryType::kDiscoveryNetworkOnlyWithoutPASEAutoRetry;
    }

    return CurrentCommissioner().PairDevice(remoteId, mOnboardingPayload, commissioningParams, discoveryType);
}

CHIP_ERROR PairingCommand::Pair(NodeId remoteId, PeerAddress address)
{
    VerifyOrDieWithMsg(mSetupPINCode.has_value(), chipTool, "Using mSetupPINCode in a mode when we have not gotten one");
    auto params = RendezvousParameters().SetSetupPINCode(mSetupPINCode.value()).SetPeerAddress(address);
    if (mDiscriminator.has_value())
    {
        params.SetDiscriminator(mDiscriminator.value());
    }

    CHIP_ERROR err = CHIP_NO_ERROR;
    if (mPaseOnly.ValueOr(false))
    {
        err = CurrentCommissioner().EstablishPASEConnection(remoteId, params);
    }
    else
    {
        auto commissioningParams = GetCommissioningParameters();
        err                      = CurrentCommissioner().PairDevice(remoteId, params, commissioningParams);
    }
    return err;
}

CHIP_ERROR PairingCommand::PairWithMdnsOrBleByIndex(NodeId remoteId, uint16_t index)
{
#if CHIP_DEVICE_LAYER_TARGET_DARWIN
    VerifyOrReturnError(IsInteractive(), CHIP_ERROR_INCORRECT_STATE);

    VerifyOrDieWithMsg(mSetupPINCode.has_value(), chipTool, "Using mSetupPINCode in a mode when we have not gotten one");

    RendezvousParameters params;
    ReturnErrorOnFailure(GetDeviceScanner().Get(index, params));
    params.SetSetupPINCode(mSetupPINCode.value());

    CHIP_ERROR err = CHIP_NO_ERROR;
    if (mPaseOnly.ValueOr(false))
    {
        err = CurrentCommissioner().EstablishPASEConnection(remoteId, params);
    }
    else
    {
        auto commissioningParams = GetCommissioningParameters();
        err                      = CurrentCommissioner().PairDevice(remoteId, params, commissioningParams);
    }
    return err;
#else
    return CHIP_ERROR_NOT_IMPLEMENTED;
#endif // CHIP_DEVICE_LAYER_TARGET_DARWIN
}

CHIP_ERROR PairingCommand::PairWithMdnsOrBleByIndexWithCode(NodeId remoteId, uint16_t index)
{
    // We might or might not have a setup code.  We don't know yet, but if we
    // do, we'll emplace it at that point.
    mSetupPINCode.reset();

#if CHIP_DEVICE_LAYER_TARGET_DARWIN
    VerifyOrReturnError(IsInteractive(), CHIP_ERROR_INCORRECT_STATE);

    Dnssd::CommonResolutionData resolutionData;
    auto err = GetDeviceScanner().Get(index, resolutionData);
    if (CHIP_ERROR_NOT_FOUND == err)
    {
        // There is no device with this index that has some resolution data. This could simply
        // be because the device is a ble device. In this case let's fall back to looking for
        // a device with this index and some RendezvousParameters.
        SetupPayload payload;
        bool isQRCode = strncmp(mOnboardingPayload, kQRCodePrefix, strlen(kQRCodePrefix)) == 0;
        if (isQRCode)
        {
            ReturnErrorOnFailure(QRCodeSetupPayloadParser(mOnboardingPayload).populatePayload(payload));
            VerifyOrReturnError(payload.isValidQRCodePayload(), CHIP_ERROR_INVALID_ARGUMENT);
        }
        else
        {
            ReturnErrorOnFailure(ManualSetupPayloadParser(mOnboardingPayload).populatePayload(payload));
            VerifyOrReturnError(payload.isValidManualCode(), CHIP_ERROR_INVALID_ARGUMENT);
        }

        mSetupPINCode.emplace(payload.setUpPINCode);
        return PairWithMdnsOrBleByIndex(remoteId, index);
    }

    err = CHIP_NO_ERROR;
    if (mPaseOnly.ValueOr(false))
    {
        err = CurrentCommissioner().EstablishPASEConnection(remoteId, mOnboardingPayload, DiscoveryType::kDiscoveryNetworkOnly,
                                                            MakeOptional(resolutionData));
    }
    else
    {
        auto commissioningParams = GetCommissioningParameters();
        err                      = CurrentCommissioner().PairDevice(remoteId, mOnboardingPayload, commissioningParams,
                                                                    DiscoveryType::kDiscoveryNetworkOnly, MakeOptional(resolutionData));
    }
    return err;
#else
    return CHIP_ERROR_NOT_IMPLEMENTED;
#endif // CHIP_DEVICE_LAYER_TARGET_DARWIN
}

CHIP_ERROR PairingCommand::PairWithMdns(NodeId remoteId)
{
    Dnssd::DiscoveryFilter filter(mFilterType);
    switch (mFilterType)
    {
    case Dnssd::DiscoveryFilterType::kNone:
        break;
    case Dnssd::DiscoveryFilterType::kShortDiscriminator:
    case Dnssd::DiscoveryFilterType::kLongDiscriminator:
    case Dnssd::DiscoveryFilterType::kCompressedFabricId:
    case Dnssd::DiscoveryFilterType::kVendorId:
    case Dnssd::DiscoveryFilterType::kDeviceType:
        filter.code = mDiscoveryFilterCode;
        break;
    case Dnssd::DiscoveryFilterType::kCommissioningMode:
        break;
    case Dnssd::DiscoveryFilterType::kCommissioner:
        filter.code = 1;
        break;
    case Dnssd::DiscoveryFilterType::kInstanceName:
        filter.code         = 0;
        filter.instanceName = mDiscoveryFilterInstanceName;
        break;
    }

    CurrentCommissioner().RegisterDeviceDiscoveryDelegate(this);
    return CurrentCommissioner().DiscoverCommissionableNodes(filter);
}

CHIP_ERROR PairingCommand::Unpair(NodeId remoteId)
{
    mCurrentFabricRemover = Platform::MakeUnique<Controller::CurrentFabricRemover>(&CurrentCommissioner());
    return mCurrentFabricRemover->RemoveCurrentFabric(remoteId, &mCurrentFabricRemoveCallback);
}

void PairingCommand::OnStatusUpdate(DevicePairingDelegate::Status status)
{
    switch (status)
    {
    case DevicePairingDelegate::Status::SecurePairingSuccess:
        ChipLogProgress(chipTool, "Secure Pairing Success");
        ChipLogProgress(chipTool, "CASE establishment successful");
        break;
    case DevicePairingDelegate::Status::SecurePairingFailed:
        ChipLogError(chipTool, "Secure Pairing Failed");
        SetCommandExitStatus(CHIP_ERROR_INCORRECT_STATE);
        break;
    }
}

void PairingCommand::OnPairingComplete(CHIP_ERROR err)
{
    if (err == CHIP_NO_ERROR)
    {
        ChipLogProgress(chipTool, "Pairing Success");
        ChipLogProgress(chipTool, "PASE establishment successful");
        if (mPairingMode == PairingMode::CodePaseOnly || mPaseOnly.ValueOr(false))
        {
            SetCommandExitStatus(err);
        }
    }
    else
    {
        ChipLogProgress(chipTool, "Pairing Failure: %s", ErrorStr(err));
    }

    if (err != CHIP_NO_ERROR)
    {
        SetCommandExitStatus(err);
    }
}

void PairingCommand::OnPairingDeleted(CHIP_ERROR err)
{
    if (err == CHIP_NO_ERROR)
    {
        ChipLogProgress(chipTool, "Pairing Deleted Success");
    }
    else
    {
        ChipLogProgress(chipTool, "Pairing Deleted Failure: %s", ErrorStr(err));
    }

    SetCommandExitStatus(err);
}

namespace {

// Constants
constexpr uint32_t kRpcTimeoutMs     = 1000;
constexpr uint32_t kDefaultChannelId = 1;

struct RequestOptionsContext
{
    RequestOptionsContext(uint64_t fabricId, TransactionType transactionType) :
        mAnchorFabricId(fabricId), mTransactionType(transactionType)
    {}

    uint64_t mAnchorFabricId;
    TransactionType mTransactionType;
};

::pw_rpc::nanopb::JointFabric::Client rpcClient(chip::rpc::client::GetDefaultRpcClient(), kDefaultChannelId);

std::mutex responseMutex;
std::condition_variable responseCv;
bool responseReceived                                  = false;
CHIP_ERROR responseError                               = CHIP_NO_ERROR;
CredentialIssuerCommands * pkiProviderCredentialIssuer = nullptr;

// By passing the `call` parameter into WaitForResponse we are explicitly trying to insure the caller takes into consideration that
// the lifetime of the `call` object when calling WaitForResponse
template <typename CallType>
CHIP_ERROR WaitForResponse(CallType & call)
{
    std::unique_lock<std::mutex> lock(responseMutex);
    responseReceived = false;
    responseError    = CHIP_NO_ERROR;

    if (responseCv.wait_for(lock, std::chrono::milliseconds(kRpcTimeoutMs), [] { return responseReceived; }))
    {
        return responseError;
    }
    else
    {
        return CHIP_ERROR_TIMEOUT;
    }
}

// Callback function to be called when the RPC response is received
void OnRPCTransferDone(const _pw_protobuf_Empty & response, ::pw::Status status)
{
    std::lock_guard<std::mutex> lock(responseMutex);
    responseReceived = true;
    responseError    = status.ok() ? CHIP_NO_ERROR : CHIP_ERROR_INTERNAL;
    responseCv.notify_one();

    if (status.ok())
    {
        ChipLogProgress(JointFabric, "OnRPCTransferDone RPC call succeeded!");
    }
    else
    {
        ChipLogProgress(JointFabric, "OnRPCTransferDone RPC call failed with status: %d\n", status.code());
    }
}

static void GenerateReplyWork(intptr_t arg)
{
    CHIP_ERROR err = CHIP_ERROR_INTERNAL;
    uint8_t buf[kMaxDERCertLength];
    MutableByteSpan generatedCertificate(buf, kMaxDERCertLength);
    Response rsp;
    ::pw::rpc::NanopbUnaryReceiver<::pw_protobuf_Empty> call;

    RequestOptionsContext * request = reinterpret_cast<RequestOptionsContext *>(arg);
    VerifyOrExit(request, ChipLogError(JointFabric, "GenerateReplyWork: invalid request"));
    VerifyOrExit(pkiProviderCredentialIssuer, ChipLogError(JointFabric, "GenerateReplyWork: no PKI provider"));

    switch (request->mTransactionType)
    {
    case TransactionType::TransactionType_ICAC_CSR: {
        err = (static_cast<ExampleCredentialIssuerCommands *>(pkiProviderCredentialIssuer))->GenerateIcacCsr(generatedCertificate);
        if (err != CHIP_NO_ERROR)
        {
            ChipLogError(JointFabric, "GenerateIcacCsr failed");
        }
        break;
    }
    default: {
        err = CHIP_ERROR_INVALID_ARGUMENT;
        break;
    }
    }
    VerifyOrExit(err == CHIP_NO_ERROR, ChipLogError(JointFabric, "GenerateReplyWork: invalid request"));

    memcpy(rsp.response_bytes.bytes, generatedCertificate.data(), generatedCertificate.size());
    rsp.response_bytes.size = (short unsigned int) generatedCertificate.size();

    call = rpcClient.ResponseStream(rsp, OnRPCTransferDone);
    VerifyOrExit(rpcClient.ResponseStream(rsp, OnRPCTransferDone).active(),
                 ChipLogError(JointFabric, "GenerateReplyWork: stream error"));
    VerifyOrExit(CHIP_NO_ERROR == WaitForResponse(call), ChipLogError(JointFabric, "GenerateReplyWork: stream error"));

exit:
    if (request)
    {
        Platform::Delete(request);
    }
}

void OnGetStreamOnNext(const RequestOptions & requestOptions)
{
    ChipLogProgress(JointFabric, "OnGetStreamOnNext, fabricId: %ld", requestOptions.anchor_fabric_id);

    RequestOptionsContext * options =
        Platform::New<RequestOptionsContext>(requestOptions.anchor_fabric_id, requestOptions.transaction_type);

    if (options)
    {
        DeviceLayer::PlatformMgr().ScheduleWork(GenerateReplyWork, reinterpret_cast<intptr_t>(options));
    }
}

void OnGetStreamOnDone(::pw::Status status)
{
    if (status.ok())
    {
        ChipLogProgress(JointFabric, "GetStream RPC successfully closed!");
    }
    else
    {
        ChipLogProgress(JointFabric, "GetStream RPC closed with error: %d\n", status.code());
    }
}

} // namespace

<<<<<<< HEAD
void PairingCommand::OnCommissioningComplete(NodeId nodeId, CHIP_ERROR err)
=======
void PairingCommand::OnCommissioningComplete(NodeId nodeId, const Optional<Crypto::P256PublicKey> & trustedIcacPublicKeyB,
                                             uint16_t peerAdminJFAdminClusterEndpointId, CHIP_ERROR err)
>>>>>>> 37098b94
{
    if (err == CHIP_NO_ERROR)
    {
        if (!mSkipCommissioningComplete.ValueOr(false))
        {
<<<<<<< HEAD
            ChipLogProgress(JointFabric, "Anchor Administrator (nodeId=%ld) commissioned with success", nodeId);
            SetAnchorNodeId(nodeId);
=======
            ChipLogProgress(JointFabric, "Anchor Administrator commissioned with success");
            mAnchorNodeId = nodeId;
>>>>>>> 37098b94

            _pw_protobuf_Empty request;

            ::pw::rpc::NanopbClientReader<::RequestOptions> localStream =
                rpcClient.GetStream(request, OnGetStreamOnNext, OnGetStreamOnDone);
            if (!localStream.active())
            {
                ChipLogError(JointFabric, "RPC: Opening GetStream Error");
                SetCommandExitStatus(CHIP_ERROR_SHUT_DOWN);
                return;
            }
            else
            {
                rpcGetStream                = std::move(localStream);
                pkiProviderCredentialIssuer = mCredIssuerCmds;
            }
        }
        else
        {
            OwnershipContext request;
            Credentials::P256PublicKeySpan adminICACPKSpan;

            memset(&request, 0, sizeof(request));
            request.node_id = nodeId;
            request.jcm     = mJCM.ValueOr(false);
            chip::Controller::JCM::JCMDeviceCommissioner & commissioner =
                static_cast<chip::Controller::JCM::JCMDeviceCommissioner &>(CurrentCommissioner());
            chip::Controller::JCM::JCMTrustVerificationInfo & info = commissioner.GetJCMTrustVerificationInfo();
            /* extract and save the public key of the peer Admin ICAC */
            err = Credentials::ExtractPublicKeyFromChipCert(info.adminICAC.Span(), adminICACPKSpan);
            if (err != CHIP_NO_ERROR)
            {
                ChipLogError(Controller, "Joint Commissioning MethodError parsing adminICAC Public Key");
                SetCommandExitStatus(err);
                return;
            }

            memcpy(request.trustedIcacPublicKeyB.bytes, adminICACPKSpan.data(), adminICACPKSpan.size());
            request.trustedIcacPublicKeyB.size = Crypto::kP256_PublicKey_Length;

            for (size_t i = 0; i < Crypto::kP256_PublicKey_Length; ++i)
            {
<<<<<<< HEAD
                ChipLogProgress(JointFabric, "trustedIcacPublicKeyB[%li] = %02X", i, request.trustedIcacPublicKeyB.bytes[i]);
=======
                request.jcm = true;

                if (trustedIcacPublicKeyB.HasValue() && (peerAdminJFAdminClusterEndpointId != kInvalidEndpointId))
                {
                    memcpy(request.trustedIcacPublicKeyB.bytes, trustedIcacPublicKeyB.Value().ConstBytes(),
                           Crypto::kP256_PublicKey_Length);
                    request.trustedIcacPublicKeyB.size = Crypto::kP256_PublicKey_Length;

                    for (size_t i = 0; i < Crypto::kP256_PublicKey_Length; ++i)
                    {
                        ChipLogProgress(JointFabric, "trustedIcacPublicKeyB[%li] = %02X", i,
                                        request.trustedIcacPublicKeyB.bytes[i]);
                    }

                    request.peerAdminJFAdminClusterEndpointId = peerAdminJFAdminClusterEndpointId;
                }
                else
                {
                    SetCommandExitStatus(CHIP_ERROR_INVALID_ARGUMENT);
                    ChipLogError(chipTool,
                                 "JCM requested but trustedIcacPublicKeyB/peerAdminJFAdminClusterEndpointId are invalid!");
                    return;
                }
>>>>>>> 37098b94
            }

            auto call = rpcClient.TransferOwnership(request, OnRPCTransferDone);
            if (!call.active())
            {
                ChipLogError(JointFabric, "RPC: OwnershipTransfer Call Error");
                // The RPC call was not sent. This could occur due to, for example, an invalid channel ID. Handle if necessary.
            }

            err = WaitForResponse(call);
            if (err != CHIP_NO_ERROR)
            {
                ChipLogError(JointFabric, "Joint Commissioning Method (nodeId=%ld) failed: RPC OwnershipTransfer Timeout Error",
                             nodeId);
            }
            else
            {
                ChipLogProgress(JointFabric, "Joint Commissioning Method (nodeId=%ld) success", nodeId);
            }
        }
    }
    else
    {
        // When ICD device commissioning fails, the ICDClientInfo stored in OnICDRegistrationComplete needs to be removed.
        if (mDeviceIsICD)
        {
            CHIP_ERROR deleteEntryError =
                CHIPCommand::sICDClientStorage.DeleteEntry(ScopedNodeId(mNodeId, CurrentCommissioner().GetFabricIndex()));
            if (deleteEntryError != CHIP_NO_ERROR)
            {
                ChipLogError(chipTool, "Failed to delete ICD entry: %s", ErrorStr(err));
            }
        }
        ChipLogProgress(chipTool, "Device commissioning Failure: %s", ErrorStr(err));
    }

    SetCommandExitStatus(err);
}

void PairingCommand::OnReadCommissioningInfo(const Controller::ReadCommissioningInfo & info)
{
    ChipLogProgress(AppServer, "OnReadCommissioningInfo - vendorId=0x%04X productId=0x%04X", info.basic.vendorId,
                    info.basic.productId);

    // The string in CharSpan received from the device is not null-terminated, we use std::string here for coping and
    // appending a numm-terminator at the end of the string.
    std::string userActiveModeTriggerInstruction;

    // Note: the callback doesn't own the buffer, should make a copy if it will be used it later.
    if (info.icd.userActiveModeTriggerInstruction.size() != 0)
    {
        userActiveModeTriggerInstruction =
            std::string(info.icd.userActiveModeTriggerInstruction.data(), info.icd.userActiveModeTriggerInstruction.size());
    }

    if (info.icd.userActiveModeTriggerHint.HasAny())
    {
        ChipLogProgress(AppServer, "OnReadCommissioningInfo - LIT UserActiveModeTriggerHint=0x%08x",
                        info.icd.userActiveModeTriggerHint.Raw());
        ChipLogProgress(AppServer, "OnReadCommissioningInfo - LIT UserActiveModeTriggerInstruction=%s",
                        userActiveModeTriggerInstruction.c_str());
    }
    ChipLogProgress(AppServer, "OnReadCommissioningInfo ICD - IdleModeDuration=%u activeModeDuration=%u activeModeThreshold=%u",
                    info.icd.idleModeDuration, info.icd.activeModeDuration, info.icd.activeModeThreshold);
}

void PairingCommand::OnICDRegistrationComplete(ScopedNodeId nodeId, uint32_t icdCounter)
{
    char icdSymmetricKeyHex[Crypto::kAES_CCM128_Key_Length * 2 + 1];

    Encoding::BytesToHex(mICDSymmetricKey.Value().data(), mICDSymmetricKey.Value().size(), icdSymmetricKeyHex,
                         sizeof(icdSymmetricKeyHex), Encoding::HexFlags::kNullTerminate);

    app::ICDClientInfo clientInfo;
    clientInfo.check_in_node     = ScopedNodeId(mICDCheckInNodeId.Value(), nodeId.GetFabricIndex());
    clientInfo.peer_node         = nodeId;
    clientInfo.monitored_subject = mICDMonitoredSubject.Value();
    clientInfo.start_icd_counter = icdCounter;

    CHIP_ERROR err = CHIPCommand::sICDClientStorage.SetKey(clientInfo, mICDSymmetricKey.Value());
    if (err == CHIP_NO_ERROR)
    {
        err = CHIPCommand::sICDClientStorage.StoreEntry(clientInfo);
    }

    if (err != CHIP_NO_ERROR)
    {
        CHIPCommand::sICDClientStorage.RemoveKey(clientInfo);
        ChipLogError(chipTool, "Failed to persist symmetric key for " ChipLogFormatX64 ": %s", ChipLogValueX64(nodeId.GetNodeId()),
                     err.AsString());
        SetCommandExitStatus(err);
        return;
    }

    mDeviceIsICD = true;

    ChipLogProgress(chipTool, "Saved ICD Symmetric key for " ChipLogFormatX64, ChipLogValueX64(nodeId.GetNodeId()));
    ChipLogProgress(chipTool,
                    "ICD Registration Complete for device " ChipLogFormatX64 " / Check-In NodeID: " ChipLogFormatX64
                    " / Monitored Subject: " ChipLogFormatX64 " / Symmetric Key: %s / ICDCounter %u",
                    ChipLogValueX64(nodeId.GetNodeId()), ChipLogValueX64(mICDCheckInNodeId.Value()),
                    ChipLogValueX64(mICDMonitoredSubject.Value()), icdSymmetricKeyHex, icdCounter);
}

void PairingCommand::OnICDStayActiveComplete(ScopedNodeId deviceId, uint32_t promisedActiveDuration)
{
    ChipLogProgress(chipTool, "ICD Stay Active Complete for device " ChipLogFormatX64 " / promisedActiveDuration: %u",
                    ChipLogValueX64(deviceId.GetNodeId()), promisedActiveDuration);
}

void PairingCommand::OnDiscoveredDevice(const Dnssd::CommissionNodeData & nodeData)
{
    // Ignore nodes with closed commissioning window
    VerifyOrReturn(nodeData.commissioningMode != 0);

    auto & resolutionData = nodeData;

    const uint16_t port = resolutionData.port;
    char buf[Inet::IPAddress::kMaxStringLength];
    resolutionData.ipAddress[0].ToString(buf);
    ChipLogProgress(chipTool, "Discovered Device: %s:%u", buf, port);

    // Stop Mdns discovery.
    auto err = CurrentCommissioner().StopCommissionableDiscovery();

    // Some platforms does not implement a mechanism to stop mdns browse, so
    // we just ignore CHIP_ERROR_NOT_IMPLEMENTED instead of bailing out.
    if (CHIP_NO_ERROR != err && CHIP_ERROR_NOT_IMPLEMENTED != err)
    {
        SetCommandExitStatus(err);
        return;
    }

    CurrentCommissioner().RegisterDeviceDiscoveryDelegate(nullptr);

    auto interfaceId = resolutionData.ipAddress[0].IsIPv6LinkLocal() ? resolutionData.interfaceId : Inet::InterfaceId::Null();
    auto peerAddress = PeerAddress::UDP(resolutionData.ipAddress[0], port, interfaceId);
    err              = Pair(mNodeId, peerAddress);
    if (CHIP_NO_ERROR != err)
    {
        SetCommandExitStatus(err);
    }
}

void PairingCommand::OnCurrentFabricRemove(void * context, NodeId nodeId, CHIP_ERROR err)
{
    PairingCommand * command = reinterpret_cast<PairingCommand *>(context);
    VerifyOrReturn(command != nullptr, ChipLogError(chipTool, "OnCurrentFabricRemove: context is null"));

    if (err == CHIP_NO_ERROR)
    {
        ChipLogProgress(chipTool, "Device unpair completed with success: " ChipLogFormatX64, ChipLogValueX64(nodeId));
    }
    else
    {
        ChipLogProgress(chipTool, "Device unpair Failure: " ChipLogFormatX64 " %s", ChipLogValueX64(nodeId), ErrorStr(err));
    }

    command->SetCommandExitStatus(err);
}

Optional<uint16_t> PairingCommand::FailSafeExpiryTimeoutSecs() const
{
    // We don't need to set additional failsafe timeout as we don't ask the final user if he wants to continue
    return Optional<uint16_t>();
}

void PairingCommand::OnDeviceAttestationCompleted(Controller::DeviceCommissioner * deviceCommissioner, DeviceProxy * device,
                                                  const Credentials::DeviceAttestationVerifier::AttestationDeviceInfo & info,
                                                  Credentials::AttestationVerificationResult attestationResult)
{
    // Bypass attestation verification, continue with success
    auto err = deviceCommissioner->ContinueCommissioningAfterDeviceAttestation(
        device, Credentials::AttestationVerificationResult::kSuccess);
    if (CHIP_NO_ERROR != err)
    {
        SetCommandExitStatus(err);
    }
}

void PairingCommand::OnProgressUpdate(chip::Controller::JCM::JCMDeviceCommissioner & commissioner,
                                      chip::Controller::JCM::JCMTrustVerificationStage stage,
                                      chip::Controller::JCM::JCMTrustVerificationInfo & info,
                                      chip::Controller::JCM::JCMTrustVerificationError error)
{
    ChipLogProgress(Controller, "JCM: Trust Verification progress: %d", static_cast<int>(stage));
}

void PairingCommand::OnAskUserForConsent(chip::Controller::JCM::JCMDeviceCommissioner & commissioner,
                                         chip::Controller::JCM::JCMTrustVerificationInfo & info)
{
    ChipLogProgress(Controller, "Asking user for consent for vendor ID: %u", info.adminVendorId);

    commissioner.ContinueAfterUserConsent(true);
}

void PairingCommand::OnVerifyVendorId(chip::Controller::JCM::JCMDeviceCommissioner & commissioner,
                                      chip::Controller::JCM::JCMTrustVerificationInfo & info)
{
    ChipLogProgress(Controller, "Performing vendor ID verification for vendor ID: %u", info.adminVendorId);

    commissioner.ContinueAfterVendorIDVerification(true);
}<|MERGE_RESOLUTION|>--- conflicted
+++ resolved
@@ -650,24 +650,14 @@
 
 } // namespace
 
-<<<<<<< HEAD
 void PairingCommand::OnCommissioningComplete(NodeId nodeId, CHIP_ERROR err)
-=======
-void PairingCommand::OnCommissioningComplete(NodeId nodeId, const Optional<Crypto::P256PublicKey> & trustedIcacPublicKeyB,
-                                             uint16_t peerAdminJFAdminClusterEndpointId, CHIP_ERROR err)
->>>>>>> 37098b94
 {
     if (err == CHIP_NO_ERROR)
     {
         if (!mSkipCommissioningComplete.ValueOr(false))
         {
-<<<<<<< HEAD
             ChipLogProgress(JointFabric, "Anchor Administrator (nodeId=%ld) commissioned with success", nodeId);
             SetAnchorNodeId(nodeId);
-=======
-            ChipLogProgress(JointFabric, "Anchor Administrator commissioned with success");
-            mAnchorNodeId = nodeId;
->>>>>>> 37098b94
 
             _pw_protobuf_Empty request;
 
@@ -710,33 +700,7 @@
 
             for (size_t i = 0; i < Crypto::kP256_PublicKey_Length; ++i)
             {
-<<<<<<< HEAD
                 ChipLogProgress(JointFabric, "trustedIcacPublicKeyB[%li] = %02X", i, request.trustedIcacPublicKeyB.bytes[i]);
-=======
-                request.jcm = true;
-
-                if (trustedIcacPublicKeyB.HasValue() && (peerAdminJFAdminClusterEndpointId != kInvalidEndpointId))
-                {
-                    memcpy(request.trustedIcacPublicKeyB.bytes, trustedIcacPublicKeyB.Value().ConstBytes(),
-                           Crypto::kP256_PublicKey_Length);
-                    request.trustedIcacPublicKeyB.size = Crypto::kP256_PublicKey_Length;
-
-                    for (size_t i = 0; i < Crypto::kP256_PublicKey_Length; ++i)
-                    {
-                        ChipLogProgress(JointFabric, "trustedIcacPublicKeyB[%li] = %02X", i,
-                                        request.trustedIcacPublicKeyB.bytes[i]);
-                    }
-
-                    request.peerAdminJFAdminClusterEndpointId = peerAdminJFAdminClusterEndpointId;
-                }
-                else
-                {
-                    SetCommandExitStatus(CHIP_ERROR_INVALID_ARGUMENT);
-                    ChipLogError(chipTool,
-                                 "JCM requested but trustedIcacPublicKeyB/peerAdminJFAdminClusterEndpointId are invalid!");
-                    return;
-                }
->>>>>>> 37098b94
             }
 
             auto call = rpcClient.TransferOwnership(request, OnRPCTransferDone);
