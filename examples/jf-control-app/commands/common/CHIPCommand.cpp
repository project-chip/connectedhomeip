/*
 *   Copyright (c) 2021-2022 Project CHIP Authors
 *   All rights reserved.
 *
 *   Licensed under the Apache License, Version 2.0 (the "License");
 *   you may not use this file except in compliance with the License.
 *   You may obtain a copy of the License at
 *
 *       http://www.apache.org/licenses/LICENSE-2.0
 *
 *   Unless required by applicable law or agreed to in writing, software
 *   distributed under the License is distributed on an "AS IS" BASIS,
 *   WITHOUT WARRANTIES OR CONDITIONS OF ANY KIND, either express or implied.
 *   See the License for the specific language governing permissions and
 *   limitations under the License.
 *
 */

#include "CHIPCommand.h"

#include <commands/icd/ICDCommand.h>
#include <controller/JCMCommissioner.h>
#include <controller/CHIPDeviceControllerFactory.h>
#include <credentials/attestation_verifier/FileAttestationTrustStore.h>
#include <credentials/attestation_verifier/TestDACRevocationDelegateImpl.h>
#include <data-model-providers/codegen/Instance.h>
#include <lib/core/CHIPConfig.h>
#include <lib/core/CHIPVendorIdentifiers.hpp>
#include <lib/support/CodeUtils.h>
#include <lib/support/ScopedBuffer.h>
#include <lib/support/TestGroupData.h>
#include <platform/LockTracker.h>

#include <string>

#if CHIP_CONFIG_TRANSPORT_TRACE_ENABLED
#include "TraceDecoder.h"
#include "TraceHandlers.h"
#endif // CHIP_CONFIG_TRANSPORT_TRACE_ENABLED

std::map<CHIPCommand::CommissionerIdentity, std::unique_ptr<chip::Controller::DeviceCommissioner>> CHIPCommand::mCommissioners;
std::set<CHIPCommand *> CHIPCommand::sDeferredCleanups;

using DeviceControllerFactory = chip::Controller::DeviceControllerFactory;

constexpr chip::FabricId kIdentityNullFabricId  = chip::kUndefinedFabricId;
constexpr chip::FabricId kIdentityAlphaFabricId = 1;
constexpr chip::FabricId kIdentityBetaFabricId  = 2;
constexpr chip::FabricId kIdentityGammaFabricId = 3;
constexpr chip::FabricId kIdentityOtherFabricId = 4;
constexpr char kPAATrustStorePathVariable[]     = "CHIPTOOL_PAA_TRUST_STORE_PATH";
constexpr char kCDTrustStorePathVariable[]      = "CHIPTOOL_CD_TRUST_STORE_PATH";

const chip::Credentials::AttestationTrustStore * CHIPCommand::sTrustStore                 = nullptr;
chip::Credentials::DeviceAttestationRevocationDelegate * CHIPCommand::sRevocationDelegate = nullptr;

chip::Credentials::GroupDataProviderImpl CHIPCommand::sGroupDataProvider{ kMaxGroupsPerFabric, kMaxGroupKeysPerFabric };
// All fabrics share the same ICD client storage.
chip::app::DefaultICDClientStorage CHIPCommand::sICDClientStorage;
chip::Crypto::RawKeySessionKeystore CHIPCommand::sSessionKeystore;
chip::app::CheckInHandler CHIPCommand::sCheckInHandler;

namespace {

CHIP_ERROR GetAttestationTrustStore(const char * paaTrustStorePath, const chip::Credentials::AttestationTrustStore ** trustStore)
{
    if (paaTrustStorePath == nullptr)
    {
        paaTrustStorePath = getenv(kPAATrustStorePathVariable);
    }

    if (paaTrustStorePath == nullptr)
    {
        *trustStore = chip::Credentials::GetTestAttestationTrustStore();
        return CHIP_NO_ERROR;
    }

    static chip::Credentials::FileAttestationTrustStore attestationTrustStore{ paaTrustStorePath };

    if (paaTrustStorePath != nullptr && attestationTrustStore.paaCount() == 0)
    {
        ChipLogError(chipTool, "No PAAs found in path: %s", paaTrustStorePath);
        ChipLogError(chipTool,
                     "Please specify a valid path containing trusted PAA certificates using "
                     "the argument [--paa-trust-store-path paa/file/path] "
                     "or environment variable [%s=paa/file/path]",
                     kPAATrustStorePathVariable);
        return CHIP_ERROR_INVALID_ARGUMENT;
    }

    *trustStore = &attestationTrustStore;
    return CHIP_NO_ERROR;
}

CHIP_ERROR GetAttestationRevocationDelegate(const char * revocationSetPath,
                                            chip::Credentials::DeviceAttestationRevocationDelegate ** revocationDelegate)
{
    if (revocationSetPath == nullptr)
    {
        return CHIP_NO_ERROR;
    }

    static chip::Credentials::TestDACRevocationDelegateImpl testDacRevocationDelegate;
    ReturnErrorOnFailure(testDacRevocationDelegate.SetDeviceAttestationRevocationSetPath(revocationSetPath));
    *revocationDelegate = &testDacRevocationDelegate;
    return CHIP_NO_ERROR;
}

} // namespace

CHIP_ERROR CHIPCommand::MaybeSetUpStack()
{
    if (IsInteractive())
    {
        return CHIP_NO_ERROR;
    }

    StartTracing();

#if (CHIP_DEVICE_LAYER_TARGET_LINUX || CHIP_DEVICE_LAYER_TARGET_TIZEN) && CHIP_DEVICE_CONFIG_ENABLE_CHIPOBLE
    // By default, Linux device is configured as a BLE peripheral while the controller needs a BLE central.
    ReturnLogErrorOnFailure(chip::DeviceLayer::Internal::BLEMgrImpl().ConfigureBle(mBleAdapterId.ValueOr(0), true));
#endif

    ReturnLogErrorOnFailure(mDefaultStorage.Init(nullptr, GetStorageDirectory().ValueOr(nullptr)));
    ReturnLogErrorOnFailure(mOperationalKeystore.Init(&mDefaultStorage));
    ReturnLogErrorOnFailure(mOpCertStore.Init(&mDefaultStorage));

    // chip-tool uses a non-persistent keystore.
    // ICD storage lifetime is currently tied to the chip-tool's lifetime. Since chip-tool interactive mode is currently used for
    // ICD commissioning and check-in validation, this temporary storage meets the test requirements.
    // TODO: Implement persistent ICD storage for the chip-tool.
    ReturnLogErrorOnFailure(sICDClientStorage.Init(&mDefaultStorage, &sSessionKeystore));

    chip::Controller::FactoryInitParams factoryInitParams;

    factoryInitParams.fabricIndependentStorage = &mDefaultStorage;
    factoryInitParams.operationalKeystore      = &mOperationalKeystore;
    factoryInitParams.opCertStore              = &mOpCertStore;
    factoryInitParams.enableServerInteractions = NeedsOperationalAdvertising();
    factoryInitParams.sessionKeystore          = &sSessionKeystore;
    factoryInitParams.dataModelProvider        = chip::app::CodegenDataModelProviderInstance(&mDefaultStorage);

    // Init group data provider that will be used for all group keys and IPKs for the
    // chip-tool-configured fabrics. This is OK to do once since the fabric tables
    // and the DeviceControllerFactory all "share" in the same underlying data.
    // Different commissioner implementations may want to use alternate implementations
    // of GroupDataProvider for injection through factoryInitParams.
    sGroupDataProvider.SetStorageDelegate(&mDefaultStorage);
    sGroupDataProvider.SetSessionKeystore(factoryInitParams.sessionKeystore);
    ReturnLogErrorOnFailure(sGroupDataProvider.Init());
    chip::Credentials::SetGroupDataProvider(&sGroupDataProvider);
    factoryInitParams.groupDataProvider = &sGroupDataProvider;

    uint16_t port = mDefaultStorage.GetListenPort();
    if (port != 0)
    {
        // Make sure different commissioners run on different ports.
        port = static_cast<uint16_t>(port + CurrentCommissionerId());
    }
    factoryInitParams.listenPort = port;
    ReturnLogErrorOnFailure(DeviceControllerFactory::GetInstance().Init(factoryInitParams));

    auto systemState = chip::Controller::DeviceControllerFactory::GetInstance().GetSystemState();
    VerifyOrReturnError(nullptr != systemState, CHIP_ERROR_INCORRECT_STATE);

    auto server = systemState->BDXTransferServer();
    VerifyOrReturnError(nullptr != server, CHIP_ERROR_INCORRECT_STATE);

    server->SetDelegate(&BDXDiagnosticLogsServerDelegate::GetInstance());

    ReturnErrorOnFailure(GetAttestationTrustStore(mPaaTrustStorePath.ValueOr(nullptr), &sTrustStore));

    ReturnLogErrorOnFailure(GetAttestationRevocationDelegate(mDacRevocationSetPath.ValueOr(nullptr), &sRevocationDelegate));

    auto engine = chip::app::InteractionModelEngine::GetInstance();
    VerifyOrReturnError(engine != nullptr, CHIP_ERROR_INCORRECT_STATE);
    ReturnLogErrorOnFailure(ChipToolCheckInDelegate()->Init(&sICDClientStorage, engine));
    ReturnLogErrorOnFailure(sCheckInHandler.Init(DeviceControllerFactory::GetInstance().GetSystemState()->ExchangeMgr(),
                                                 &sICDClientStorage, ChipToolCheckInDelegate(), engine));

    CommissionerIdentity nullIdentity{ kIdentityNull, chip::kUndefinedNodeId };
    ReturnLogErrorOnFailure(InitializeCommissioner(nullIdentity, kIdentityNullFabricId));

    // After initializing first commissioner, add the additional CD certs once
    {
        const char * cdTrustStorePath = mCDTrustStorePath.ValueOr(nullptr);
        if (cdTrustStorePath == nullptr)
        {
            cdTrustStorePath = getenv(kCDTrustStorePathVariable);
        }

        auto additionalCdCerts =
            chip::Credentials::LoadAllX509DerCerts(cdTrustStorePath, chip::Credentials::CertificateValidationMode::kPublicKeyOnly);
        if (cdTrustStorePath != nullptr && additionalCdCerts.size() == 0)
        {
            ChipLogError(chipTool, "Warning: no CD signing certs found in path: %s, only defaults will be used", cdTrustStorePath);
            ChipLogError(chipTool,
                         "Please specify a path containing trusted CD verifying key certificates using "
                         "the argument [--cd-trust-store-path cd/file/path] "
                         "or environment variable [%s=cd/file/path]",
                         kCDTrustStorePathVariable);
        }
        ReturnErrorOnFailure(mCredIssuerCmds->AddAdditionalCDVerifyingCerts(additionalCdCerts));
    }
    bool allowTestCdSigningKey = !mOnlyAllowTrustedCdKeys.ValueOr(false);
    mCredIssuerCmds->SetCredentialIssuerOption(CredentialIssuerCommands::CredentialIssuerOptions::kAllowTestCdSigningKey,
                                               allowTestCdSigningKey);

    return CHIP_NO_ERROR;
}

void CHIPCommand::MaybeTearDownStack()
{
    if (IsInteractive())
    {
        return;
    }

    //
    // We can call DeviceController::Shutdown() safely without grabbing the stack lock
    // since the CHIP thread and event queue have been stopped, preventing any thread
    // races.
    //
    for (auto & commissioner : mCommissioners)
    {
        ShutdownCommissioner(commissioner.first);
    }

    StopTracing();
}

CHIP_ERROR CHIPCommand::EnsureCommissionerForIdentity(std::string identity)
{
    chip::NodeId nodeId;
    ReturnErrorOnFailure(GetIdentityNodeId(identity, &nodeId));
    CommissionerIdentity lookupKey{ identity, nodeId };
    if (mCommissioners.find(lookupKey) != mCommissioners.end())
    {
        return CHIP_NO_ERROR;
    }

    // Need to initialize the commissioner.
    chip::FabricId fabricId;
    if (identity == kIdentityAlpha)
    {
        fabricId = kIdentityAlphaFabricId;
    }
    else if (identity == kIdentityBeta)
    {
        fabricId = kIdentityBetaFabricId;
    }
    else if (identity == kIdentityGamma)
    {
        fabricId = kIdentityGammaFabricId;
    }
    else
    {
        fabricId = strtoull(identity.c_str(), nullptr, 0);
        if (fabricId < kIdentityOtherFabricId)
        {
            ChipLogError(chipTool, "Invalid identity: %s", identity.c_str());
            return CHIP_ERROR_INVALID_ARGUMENT;
        }
    }

    return InitializeCommissioner(lookupKey, fabricId);
}

CHIP_ERROR CHIPCommand::Run()
{
    ReturnErrorOnFailure(MaybeSetUpStack());

    CHIP_ERROR err = StartWaiting(GetWaitDuration());

    if (IsInteractive())
    {
        bool timedOut;
        // Give it 2 hours to run our cleanup; that should never get hit in practice.
        CHIP_ERROR cleanupErr = RunOnMatterQueue(RunCommandCleanup, chip::System::Clock::Seconds16(7200), &timedOut);
        VerifyOrDie(cleanupErr == CHIP_NO_ERROR);
        VerifyOrDie(!timedOut);
    }
    else
    {
        CleanupAfterRun();
    }

    MaybeTearDownStack();

    return err;
}

void CHIPCommand::StartTracing()
{
    if (mTraceTo.HasValue())
    {
        for (const auto & destination : mTraceTo.Value())
        {
            mTracingSetup.EnableTracingFor(destination.c_str());
        }
    }

#if CHIP_CONFIG_TRANSPORT_TRACE_ENABLED
    chip::trace::InitTrace();

    if (mTraceFile.HasValue())
    {
        chip::trace::AddTraceStream(new chip::trace::TraceStreamFile(mTraceFile.Value()));
    }
    else if (mTraceLog.HasValue() && mTraceLog.Value())
    {
        chip::trace::AddTraceStream(new chip::trace::TraceStreamLog());
    }

    if (mTraceDecode.HasValue() && mTraceDecode.Value())
    {
        chip::trace::TraceDecoderOptions options;
        // The interaction model protocol is already logged, so just disable logging those.
        options.mEnableProtocolInteractionModelResponse = false;
        chip::trace::TraceDecoder * decoder             = new chip::trace::TraceDecoder();
        decoder->SetOptions(options);
        chip::trace::AddTraceStream(decoder);
    }
#endif // CHIP_CONFIG_TRANSPORT_TRACE_ENABLED
}

void CHIPCommand::StopTracing()
{
    mTracingSetup.StopTracing();

#if CHIP_CONFIG_TRANSPORT_TRACE_ENABLED
    chip::trace::DeInitTrace();
#endif // CHIP_CONFIG_TRANSPORT_TRACE_ENABLED
}

void CHIPCommand::SetIdentity(const char * identity)
{
    std::string name = std::string(identity);
    if (name.compare(kIdentityAlpha) != 0 && name.compare(kIdentityBeta) != 0 && name.compare(kIdentityGamma) != 0 &&
        name.compare(kIdentityNull) != 0 && strtoull(name.c_str(), nullptr, 0) < kIdentityOtherFabricId)
    {
        ChipLogError(chipTool, "Unknown commissioner name: %s. Supported names are [%s, %s, %s, 4, 5...]", name.c_str(),
                     kIdentityAlpha, kIdentityBeta, kIdentityGamma);
        chipDie();
    }

    mCommissionerName.SetValue(const_cast<char *>(identity));
}

std::string CHIPCommand::GetIdentity()
{
    std::string name = mCommissionerName.HasValue() ? mCommissionerName.Value() : kIdentityAlpha;
    if (name.compare(kIdentityAlpha) != 0 && name.compare(kIdentityBeta) != 0 && name.compare(kIdentityGamma) != 0 &&
        name.compare(kIdentityNull) != 0)
    {
        chip::FabricId fabricId = strtoull(name.c_str(), nullptr, 0);
        if (fabricId >= kIdentityOtherFabricId)
        {
            // normalize name since it is used in persistent storage

            char s[24];
            sprintf(s, "%lx", fabricId);

            name = s;
        }
        else
        {
            ChipLogError(chipTool, "Unknown commissioner name: %s. Supported names are [%s, %s, %s, 4, 5...]", name.c_str(),
                         kIdentityAlpha, kIdentityBeta, kIdentityGamma);
            chipDie();
        }
    }

    return name;
}

CHIP_ERROR CHIPCommand::GetIdentityNodeId(std::string identity, chip::NodeId * nodeId)
{
    if (mCommissionerNodeId.HasValue())
    {
        *nodeId = mCommissionerNodeId.Value();
        return CHIP_NO_ERROR;
    }

    if (identity == kIdentityNull)
    {
        *nodeId = chip::kUndefinedNodeId;
        return CHIP_NO_ERROR;
    }

    ReturnLogErrorOnFailure(mCommissionerStorage.Init(identity.c_str(), GetStorageDirectory().ValueOr(nullptr)));

    *nodeId = mCommissionerStorage.GetLocalNodeId();

    return CHIP_NO_ERROR;
}

CHIP_ERROR CHIPCommand::GetIdentityRootCertificate(std::string identity, chip::ByteSpan & span)
{
    if (identity == kIdentityNull)
    {
        return CHIP_ERROR_NOT_FOUND;
    }

    chip::NodeId nodeId;
    VerifyOrDie(GetIdentityNodeId(identity, &nodeId) == CHIP_NO_ERROR);
    CommissionerIdentity lookupKey{ identity, nodeId };
    auto item = mCommissioners.find(lookupKey);

    span = chip::ByteSpan(item->first.mRCAC, item->first.mRCACLen);
    return CHIP_NO_ERROR;
}

chip::FabricId CHIPCommand::CurrentCommissionerId()
{
    chip::FabricId id;

    std::string name = GetIdentity();
    if (name.compare(kIdentityAlpha) == 0)
    {
        id = kIdentityAlphaFabricId;
    }
    else if (name.compare(kIdentityBeta) == 0)
    {
        id = kIdentityBetaFabricId;
    }
    else if (name.compare(kIdentityGamma) == 0)
    {
        id = kIdentityGammaFabricId;
    }
    else if (name.compare(kIdentityNull) == 0)
    {
        id = kIdentityNullFabricId;
    }
    else if ((id = strtoull(name.c_str(), nullptr, 0)) < kIdentityOtherFabricId)
    {
        VerifyOrDieWithMsg(false, chipTool, "Unknown commissioner name: %s. Supported names are [%s, %s, %s, 4, 5...]",
                           name.c_str(), kIdentityAlpha, kIdentityBeta, kIdentityGamma);
    }

    return id;
}

chip::Controller::DeviceCommissioner & CHIPCommand::CurrentCommissioner()
{
    return GetCommissioner(GetIdentity());
}

chip::Controller::DeviceCommissioner & CHIPCommand::GetCommissioner(std::string identity)
{
    // We don't have a great way to handle commissioner setup failures here.
    // This only matters for commands (like TestCommand) that involve multiple
    // identities.
    VerifyOrDie(EnsureCommissionerForIdentity(identity) == CHIP_NO_ERROR);

    chip::NodeId nodeId;
    VerifyOrDie(GetIdentityNodeId(identity, &nodeId) == CHIP_NO_ERROR);
    CommissionerIdentity lookupKey{ identity, nodeId };
    auto item = mCommissioners.find(lookupKey);
    VerifyOrDie(item != mCommissioners.end());
    return *item->second;
}

void CHIPCommand::ShutdownCommissioner(const CommissionerIdentity & key)
{
    mCommissioners[key].get()->Shutdown();
}

struct TrustVerificationDelegate : public chip::Controller::JCMTrustVerificationDelegate {
    void OnProgressUpdate(chip::Controller::JCMDeviceCommissioner & commissioner, chip::Controller::JCMTrustVerificationStage stage,
                          chip::Controller::JCMTrustVerificationError error) override
    {
        ChipLogProgress(Controller, "JCM: Trust Verification progress: %d", static_cast<int>(stage));
    }

    void OnAskUserForConsent(chip::Controller::JCMDeviceCommissioner & commissioner, chip::VendorId vendorId) override
    {
        ChipLogProgress(Controller, "Asking user for consent for vendor ID: %u", vendorId);
        commissioner.ContinueAfterUserConsent(true);
    }
};

CHIP_ERROR CHIPCommand::InitializeCommissioner(CommissionerIdentity & identity, chip::FabricId fabricId)
{
    auto deviceCommissioner = std::make_unique<chip::Controller::JCMDeviceCommissioner>();
    static chip::Controller::JCMAutoCommissioner sAutoCommissioner;
    auto trustVerificationDelegate = std::make_shared<TrustVerificationDelegate>();
    deviceCommissioner->RegisterTrustVerificationDelegate(trustVerificationDelegate);

#if CHIP_DEVICE_CONFIG_ENABLE_COMMISSIONER_DISCOVERY
    VerifyOrReturnError(chip::CanCastTo<uint16_t>(CHIP_UDC_PORT + fabricId), CHIP_ERROR_INVALID_ARGUMENT);
    uint16_t udcListenPort = static_cast<uint16_t>(CHIP_UDC_PORT + fabricId);
    deviceCommissioner->SetUdcListenPort(udcListenPort);
#endif // CHIP_DEVICE_CONFIG_ENABLE_COMMISSIONER_DISCOVERY
    chip::Controller::SetupParams commissionerParams;
    chip::CASEAuthTag administratorCAT         = chip::GetAdminCATWithVersion(CHIP_CONFIG_ADMINISTRATOR_CAT_INITIAL_VERSION);
    static chip::VendorId commissionerVendorId = mCommissionerVendorId.ValueOr(chip::VendorId::TestVendor1);

    ReturnLogErrorOnFailure(mCredIssuerCmds->SetupDeviceAttestation(commissionerParams, sTrustStore, sRevocationDelegate));

    chip::Crypto::P256Keypair ephemeralKey;

    if (fabricId != chip::kUndefinedFabricId)
    {

        // TODO - OpCreds should only be generated for pairing command
        //        store the credentials in persistent storage, and
        //        generate when not available in the storage.
        ReturnLogErrorOnFailure(mCommissionerStorage.Init(identity.mName.c_str(), GetStorageDirectory().ValueOr(nullptr)));
        if (mUseMaxSizedCerts.HasValue())
        {
            auto option = CredentialIssuerCommands::CredentialIssuerOptions::kMaximizeCertificateSizes;
            mCredIssuerCmds->SetCredentialIssuerOption(option, mUseMaxSizedCerts.Value());
        }

        ReturnLogErrorOnFailure(mCredIssuerCmds->InitializeCredentialsIssuer(mCommissionerStorage));

        /* a NOC with Administrator CAT will be issued to JFC */
        mCommissionerStorage.SetCommissionerCATs({ { administratorCAT } });

        chip::MutableByteSpan nocSpan(identity.mNOC);
        chip::MutableByteSpan icacSpan(identity.mICAC);
        chip::MutableByteSpan rcacSpan(identity.mRCAC);

        ReturnLogErrorOnFailure(ephemeralKey.Initialize(chip::Crypto::ECPKeyTarget::ECDSA));

        ReturnLogErrorOnFailure(mCredIssuerCmds->GenerateControllerNOCChain(identity.mLocalNodeId, fabricId,
                                                                            mCommissionerStorage.GetCommissionerCATs(),
                                                                            ephemeralKey, rcacSpan, icacSpan, nocSpan));

        identity.mRCACLen = rcacSpan.size();
        identity.mICACLen = icacSpan.size();
        identity.mNOCLen  = nocSpan.size();

        commissionerParams.operationalKeypair           = &ephemeralKey;
        commissionerParams.controllerRCAC               = rcacSpan;
        commissionerParams.controllerICAC               = icacSpan;
        commissionerParams.controllerNOC                = nocSpan;
        commissionerParams.permitMultiControllerFabrics = true;
        commissionerParams.enableServerInteractions     = NeedsOperationalAdvertising();
    }

    // TODO: Initialize IPK epoch key in ExampleOperationalCredentials issuer rather than relying on DefaultIpkValue
    commissionerParams.operationalCredentialsDelegate = mCredIssuerCmds->GetCredentialIssuer();
<<<<<<< HEAD
    commissionerParams.controllerVendorId             = mCommissionerVendorId.ValueOr(chip::VendorId::TestVendor1);
    commissionerParams.defaultCommissioner            = &sAutoCommissioner;
=======
    commissionerParams.controllerVendorId             = commissionerVendorId;
>>>>>>> df778eba

    ReturnLogErrorOnFailure(DeviceControllerFactory::GetInstance().SetupCommissioner(commissionerParams, *(deviceCommissioner.get())));

    if (identity.mName != kIdentityNull)
    {
        // Initialize Group Data, including IPK
        chip::FabricIndex fabricIndex = deviceCommissioner->GetFabricIndex();
        uint8_t compressed_fabric_id[sizeof(uint64_t)];
        chip::MutableByteSpan compressed_fabric_id_span(compressed_fabric_id);
        ReturnLogErrorOnFailure(deviceCommissioner->GetCompressedFabricIdBytes(compressed_fabric_id_span));

        ReturnLogErrorOnFailure(chip::GroupTesting::InitData(&sGroupDataProvider, fabricIndex, compressed_fabric_id_span));

        // Configure the default IPK for all fabrics used by CHIP-tool. The epoch
        // key is the same, but the derived keys will be different for each fabric.
        chip::ByteSpan defaultIpk = chip::GroupTesting::DefaultIpkValue::GetDefaultIpk();
        ReturnLogErrorOnFailure(
            chip::Credentials::SetSingleIpkEpochKey(&sGroupDataProvider, fabricIndex, defaultIpk, compressed_fabric_id_span));
    }

    CHIPCommand::sICDClientStorage.UpdateFabricList(deviceCommissioner->GetFabricIndex());

    mCommissioners[identity] = std::move(deviceCommissioner);

    return CHIP_NO_ERROR;
}

void CHIPCommand::RunQueuedCommand(intptr_t commandArg)
{
    auto * command = reinterpret_cast<CHIPCommand *>(commandArg);
    CHIP_ERROR err = command->EnsureCommissionerForIdentity(command->GetIdentity());
    if (err == CHIP_NO_ERROR)
    {
        err = command->RunCommand();
    }

    if (err != CHIP_NO_ERROR)
    {
        command->SetCommandExitStatus(err);
    }
}

void CHIPCommand::RunCommandCleanup(intptr_t commandArg)
{
    auto * command = reinterpret_cast<CHIPCommand *>(commandArg);
    command->CleanupAfterRun();
    command->StopWaiting();
}

void CHIPCommand::CleanupAfterRun()
{
    assertChipStackLockedByCurrentThread();
    bool deferCleanup = (IsInteractive() && DeferInteractiveCleanup());

    Shutdown();

    if (deferCleanup)
    {
        sDeferredCleanups.insert(this);
    }
    else
    {
        Cleanup();
    }
}

CHIP_ERROR CHIPCommand::RunOnMatterQueue(MatterWorkCallback callback, chip::System::Clock::Timeout timeout, bool * timedOut)
{
    {
        std::lock_guard<std::mutex> lk(cvWaitingForResponseMutex);
        mWaitingForResponse = true;
    }

    auto err = chip::DeviceLayer::PlatformMgr().ScheduleWork(callback, reinterpret_cast<intptr_t>(this));
    if (CHIP_NO_ERROR != err)
    {
        {
            std::lock_guard<std::mutex> lk(cvWaitingForResponseMutex);
            mWaitingForResponse = false;
        }
        return err;
    }

    auto waitingUntil = std::chrono::system_clock::now() + std::chrono::duration_cast<std::chrono::seconds>(timeout);
    {
        std::unique_lock<std::mutex> lk(cvWaitingForResponseMutex);
        *timedOut = !cvWaitingForResponse.wait_until(lk, waitingUntil, [this]() { return !this->mWaitingForResponse; });
    }

    return CHIP_NO_ERROR;
}

#if !CONFIG_USE_SEPARATE_EVENTLOOP
static void OnResponseTimeout(chip::System::Layer *, void * appState)
{
    (reinterpret_cast<CHIPCommand *>(appState))->SetCommandExitStatus(CHIP_ERROR_TIMEOUT);
}
#endif // !CONFIG_USE_SEPARATE_EVENTLOOP

CHIP_ERROR CHIPCommand::StartWaiting(chip::System::Clock::Timeout duration)
{
#if CONFIG_USE_SEPARATE_EVENTLOOP
    // ServiceEvents() calls StartEventLoopTask(), which is paired with the StopEventLoopTask() below.
    if (!IsInteractive())
    {
        ReturnLogErrorOnFailure(DeviceControllerFactory::GetInstance().ServiceEvents());
    }

    if (duration.count() == 0)
    {
        mCommandExitStatus = RunCommand();
    }
    else
    {
        bool timedOut;
        CHIP_ERROR err = RunOnMatterQueue(RunQueuedCommand, duration, &timedOut);
        if (CHIP_NO_ERROR != err)
        {
            return err;
        }
        if (timedOut)
        {
            mCommandExitStatus = CHIP_ERROR_TIMEOUT;
        }
    }
    if (!IsInteractive())
    {
        LogErrorOnFailure(chip::DeviceLayer::PlatformMgr().StopEventLoopTask());
    }
#else
    chip::DeviceLayer::PlatformMgr().ScheduleWork(RunQueuedCommand, reinterpret_cast<intptr_t>(this));
    ReturnLogErrorOnFailure(chip::DeviceLayer::SystemLayer().StartTimer(duration, OnResponseTimeout, this));
    chip::DeviceLayer::PlatformMgr().RunEventLoop();
#endif // CONFIG_USE_SEPARATE_EVENTLOOP

    return mCommandExitStatus;
}

void CHIPCommand::StopWaiting()
{
#if CONFIG_USE_SEPARATE_EVENTLOOP
    {
        std::lock_guard<std::mutex> lk(cvWaitingForResponseMutex);
        mWaitingForResponse = false;
    }
    cvWaitingForResponse.notify_all();
#else  // CONFIG_USE_SEPARATE_EVENTLOOP
    LogErrorOnFailure(chip::DeviceLayer::PlatformMgr().StopEventLoopTask());
#endif // CONFIG_USE_SEPARATE_EVENTLOOP
}

void CHIPCommand::ExecuteDeferredCleanups(intptr_t ignored)
{
    for (auto * cmd : sDeferredCleanups)
    {
        cmd->Cleanup();
    }
    sDeferredCleanups.clear();
}<|MERGE_RESOLUTION|>--- conflicted
+++ resolved
@@ -543,12 +543,8 @@
 
     // TODO: Initialize IPK epoch key in ExampleOperationalCredentials issuer rather than relying on DefaultIpkValue
     commissionerParams.operationalCredentialsDelegate = mCredIssuerCmds->GetCredentialIssuer();
-<<<<<<< HEAD
-    commissionerParams.controllerVendorId             = mCommissionerVendorId.ValueOr(chip::VendorId::TestVendor1);
+    commissionerParams.controllerVendorId             = commissionerVendorId;
     commissionerParams.defaultCommissioner            = &sAutoCommissioner;
-=======
-    commissionerParams.controllerVendorId             = commissionerVendorId;
->>>>>>> df778eba
 
     ReturnLogErrorOnFailure(DeviceControllerFactory::GetInstance().SetupCommissioner(commissionerParams, *(deviceCommissioner.get())));
 
