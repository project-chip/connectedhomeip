--- conflicted
+++ resolved
@@ -40,14 +40,10 @@
 static constexpr uint32_t kMaxContentBufferSizeBytes = 4096;
 static constexpr uint32_t kMaxNetworkBandwidthMbps   = 128;
 static constexpr uint8_t kMaxConcurrentEncoders      = 1;
-<<<<<<< HEAD
-static constexpr uint32_t kMaxEncodedPixelRate       = 27648000; // 720p at 30fps
 static constexpr uint8_t kSpeakerMinLevel            = 1;
 static constexpr uint8_t kSpeakerMaxLevel            = 254; // Spec constraint
 static constexpr uint8_t kSpeakerMaxChannelCount     = 8;   // Same as Microphone
-=======
 static constexpr uint32_t kMaxEncodedPixelRate       = 248832000; // 1080p at 120fps(1920 * 1080 * 120)
->>>>>>> 4ad04a2e
 static constexpr uint8_t kMicrophoneMinLevel         = 1;
 static constexpr uint8_t kMicrophoneMaxLevel         = 254;  // Spec constraint
 static constexpr uint8_t kMicrophoneMaxChannelCount  = 8;    // Spec Constraint in AudioStreamAllocate
