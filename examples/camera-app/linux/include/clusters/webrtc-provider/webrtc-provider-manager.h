/*
 *
 *    Copyright (c) 2025 Project CHIP Authors
 *    All rights reserved.
 *
 *    Licensed under the Apache License, Version 2.0 (the "License");
 *    you may not use this file except in compliance with the License.
 *    You may obtain a copy of the License at
 *
 *        http://www.apache.org/licenses/LICENSE-2.0
 *
 *    Unless required by applicable law or agreed to in writing, software
 *    distributed under the License is distributed on an "AS IS" BASIS,
 *    WITHOUT WARRANTIES OR CONDITIONS OF ANY KIND, either express or implied.
 *    See the License for the specific language governing permissions and
 *    limitations under the License.
 */

#pragma once

#include "camera-device-interface.h"
#include <app-common/zap-generated/cluster-enums.h>
#include <app/CASESessionManager.h>
#include <app/clusters/webrtc-transport-provider-server/webrtc-transport-provider-server.h>
#include <media-controller.h>
#include <rtc/rtc.hpp>
#include <webrtc-transport.h>

#include <unordered_map>

namespace Camera {

using ICEServerDecodableStruct = chip::app::Clusters::Globals::Structs::ICEServerStruct::DecodableType;
using WebRTCSessionStruct      = chip::app::Clusters::Globals::Structs::WebRTCSessionStruct::Type;
using ICECandidateStruct       = chip::app::Clusters::Globals::Structs::ICECandidateStruct::Type;
using StreamUsageEnum          = chip::app::Clusters::Globals::StreamUsageEnum;
using WebRTCEndReasonEnum      = chip::app::Clusters::Globals::WebRTCEndReasonEnum;
using CameraAVStreamMgmtServer = chip::app::Clusters::CameraAvStreamManagement::CameraAVStreamMgmtServer;

class WebRTCProviderManager : public chip::app::Clusters::WebRTCTransportProvider::Delegate
{
public:
    WebRTCProviderManager() :
        mOnConnectedCallback(OnDeviceConnected, this), mOnConnectionFailureCallback(OnDeviceConnectionFailure, this)
    {}

    ~WebRTCProviderManager() { CloseConnection(); };

    void Init();

    void CloseConnection();

    void SetMediaController(MediaController * mediaController);

    void SetAVStreamMgmtServer(CameraAVStreamMgmtServer * cameraAVStreamMgmtServer);

    CHIP_ERROR HandleSolicitOffer(const OfferRequestArgs & args, WebRTCSessionStruct & outSession,
                                  bool & outDeferredOffer) override;

    CHIP_ERROR
    HandleProvideOffer(const ProvideOfferRequestArgs & args, WebRTCSessionStruct & outSession) override;

    CHIP_ERROR HandleProvideAnswer(uint16_t sessionId, const std::string & sdpAnswer) override;

    CHIP_ERROR HandleProvideICECandidates(uint16_t sessionId, const std::vector<ICECandidateStruct> & candidates) override;

    CHIP_ERROR HandleEndSession(uint16_t sessionId, WebRTCEndReasonEnum reasonCode,
                                chip::app::DataModel::Nullable<uint16_t> videoStreamID,
                                chip::app::DataModel::Nullable<uint16_t> audioStreamID) override;

    CHIP_ERROR ValidateStreamUsage(StreamUsageEnum streamUsage,
                                   const chip::Optional<chip::app::DataModel::Nullable<uint16_t>> & videoStreamId,
                                   const chip::Optional<chip::app::DataModel::Nullable<uint16_t>> & audioStreamId) override;

<<<<<<< HEAD
    CHIP_ERROR ValidateVideoStreamID(uint16_t videoStreamId) override;

    CHIP_ERROR ValidateAudioStreamID(uint16_t audioStreamId) override;

    CHIP_ERROR IsPrivacyModeActive(bool & isActive) override;

    bool HasAllocatedVideoStreams() override;

    bool HasAllocatedAudioStreams() override;
=======
    void SetCameraDevice(CameraDeviceInterface * aCameraDevice);
>>>>>>> 7a3ae8d4

private:
    enum class CommandType : uint8_t
    {
        kUndefined     = 0,
        kOffer         = 1,
        kAnswer        = 2,
        kICECandidates = 3,
    };

    enum class State : uint8_t
    {
        Idle,                 ///< Default state, no communication initiated yet
        SendingOffer,         ///< Sending Offer command from camera
        SendingAnswer,        ///< Sending Answer command from camera
        SendingICECandidates, ///< Sending ICECandidates command from camera
    };

    void MoveToState(const State targetState);
    const char * GetStateStr() const;

    void ScheduleOfferSend();

    void ScheduleICECandidatesSend();

    void ScheduleAnswerSend();

    void RegisterWebrtcTransport(uint16_t sessionId);

    CHIP_ERROR SendOfferCommand(chip::Messaging::ExchangeManager & exchangeMgr, const chip::SessionHandle & sessionHandle);

    CHIP_ERROR SendAnswerCommand(chip::Messaging::ExchangeManager & exchangeMgr, const chip::SessionHandle & sessionHandle);

    CHIP_ERROR SendICECandidatesCommand(chip::Messaging::ExchangeManager & exchangeMgr, const chip::SessionHandle & sessionHandle);

    CHIP_ERROR AcquireAudioVideoStreams();

    CHIP_ERROR ReleaseAudioVideoStreams();

    static void OnDeviceConnected(void * context, chip::Messaging::ExchangeManager & exchangeMgr,
                                  const chip::SessionHandle & sessionHandle);

    static void OnDeviceConnectionFailure(void * context, const chip::ScopedNodeId & peerId, CHIP_ERROR error);

    std::shared_ptr<rtc::PeerConnection> mPeerConnection;
    std::shared_ptr<rtc::Track> mVideoTrack;
    std::shared_ptr<rtc::Track> mAudioTrack;

    chip::ScopedNodeId mPeerId;
    chip::EndpointId mOriginatingEndpointId;

    CommandType mCommandType = CommandType::kUndefined;

    State mState = State::Idle;

    uint16_t mCurrentSessionId = 0;
    std::string mLocalSdp;

    // Each string in this vector represents a local ICE candidate used to facilitate the negotiation
    // of peer-to-peer connections through NATs (Network Address Translators) and firewalls.
    std::vector<std::string> mLocalCandidates;

    chip::Callback::Callback<chip::OnDeviceConnected> mOnConnectedCallback;
    chip::Callback::Callback<chip::OnDeviceConnectionFailure> mOnConnectionFailureCallback;

    std::unordered_map<uint16_t, std::unique_ptr<WebrtcTransport>> mWebrtcTransportMap;

    uint16_t mVideoStreamID;
    uint16_t mAudioStreamID;

<<<<<<< HEAD
    MediaController * mMediaController                   = nullptr;
    CameraAVStreamMgmtServer * mCameraAVStreamMgmtServer = nullptr;
=======
    MediaController * mMediaController = nullptr;

    // Handle to the Camera Device interface. For accessing other
    // clusters, if required.
    CameraDeviceInterface * mCameraDevice = nullptr;
>>>>>>> 7a3ae8d4
};

} // namespace Camera<|MERGE_RESOLUTION|>--- conflicted
+++ resolved
@@ -72,7 +72,8 @@
                                    const chip::Optional<chip::app::DataModel::Nullable<uint16_t>> & videoStreamId,
                                    const chip::Optional<chip::app::DataModel::Nullable<uint16_t>> & audioStreamId) override;
 
-<<<<<<< HEAD
+    void SetCameraDevice(CameraDeviceInterface * aCameraDevice);
+
     CHIP_ERROR ValidateVideoStreamID(uint16_t videoStreamId) override;
 
     CHIP_ERROR ValidateAudioStreamID(uint16_t audioStreamId) override;
@@ -82,9 +83,6 @@
     bool HasAllocatedVideoStreams() override;
 
     bool HasAllocatedAudioStreams() override;
-=======
-    void SetCameraDevice(CameraDeviceInterface * aCameraDevice);
->>>>>>> 7a3ae8d4
 
 private:
     enum class CommandType : uint8_t
@@ -155,16 +153,13 @@
     uint16_t mVideoStreamID;
     uint16_t mAudioStreamID;
 
-<<<<<<< HEAD
-    MediaController * mMediaController                   = nullptr;
-    CameraAVStreamMgmtServer * mCameraAVStreamMgmtServer = nullptr;
-=======
     MediaController * mMediaController = nullptr;
 
     // Handle to the Camera Device interface. For accessing other
     // clusters, if required.
     CameraDeviceInterface * mCameraDevice = nullptr;
->>>>>>> 7a3ae8d4
+
+    CameraAVStreamMgmtServer * mCameraAVStreamMgmtServer = nullptr;
 };
 
 } // namespace Camera