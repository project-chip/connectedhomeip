--- conflicted
+++ resolved
@@ -1278,7 +1278,6 @@
 void CameraDevice::InitializeSnapshotStreams()
 {
     // Create single snapshot stream with typical supported parameters
-<<<<<<< HEAD
     uint16_t streamId;
     AddSnapshotStream({ ImageCodecEnum::kJpeg,
                         kSnapshotStreamFrameRate /* FrameRate */,
@@ -1331,19 +1330,6 @@
     SnapshotStream snapshotStream = { { streamId, snapshotStreamAllocateArgs.imageCodec, snapshotStreamAllocateArgs.maxFrameRate,
                                         snapshotStreamAllocateArgs.minResolution, snapshotStreamAllocateArgs.maxResolution,
                                         snapshotStreamAllocateArgs.quality, 0 /* RefCount */ },
-=======
-    SnapshotStream snapshotStream = { {
-                                          1 /* Id */,
-                                          ImageCodecEnum::kJpeg,
-                                          kSnapshotStreamFrameRate /* FrameRate */,
-                                          { kMinResolutionWidth, kMinResolutionHeight } /* MinResolution*/,
-                                          { kMaxResolutionWidth, kMaxResolutionHeight } /* MaxResolution */,
-                                          90 /* Quality */,
-                                          0 /* RefCount */,
-                                          false /* EncodedPixels */,
-                                          false /* HardwareEncoder */
-                                      },
->>>>>>> 1f3541d2
                                       false,
                                       nullptr };
 
