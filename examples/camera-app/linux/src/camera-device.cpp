/*
 *
 *    Copyright (c) 2025 Project CHIP Authors
 *    All rights reserved.
 *
 *    Licensed under the Apache License, Version 2.0 (the "License");
 *    you may not use this file except in compliance with the License.
 *    You may obtain a copy of the License at
 *
 *        http://www.apache.org/licenses/LICENSE-2.0
 *
 *    Unless required by applicable law or agreed to in writing, software
 *    distributed under the License is distributed on an "AS IS" BASIS,
 *    WITHOUT WARRANTIES OR CONDITIONS OF ANY KIND, either express or implied.
 *    See the License for the specific language governing permissions and
 *    limitations under the License.
 */

#include "camera-device.h"
#include <AppMain.h>
#include <fcntl.h> // For file descriptor operations
#include <fstream>
#include <gst/gst.h>
#include <iostream>
#include <lib/support/logging/CHIPLogging.h>
#include <linux/videodev2.h> // For V4L2 definitions
#include <sys/ioctl.h>

// File used to store snapshot from stream and return for CaptureSnapshot
// command.
#define SNAPSHOT_FILE_PATH "./capture_snapshot.jpg"

using namespace chip::app::Clusters;
using namespace chip::app::Clusters::Chime;
using namespace chip::app::Clusters::CameraAvStreamManagement;
using namespace chip::app::Clusters::CameraAvSettingsUserLevelManagement;

using namespace Camera;

// Using Gstreamer video test source's ball animation pattern for the live streaming visual verification.
// Refer https://gstreamer.freedesktop.org/documentation/videotestsrc/index.html?gi-language=c#GstVideoTestSrcPattern

#ifdef AV_STREAM_GST_USE_TEST_SRC
const int kBallAnimationPattern = 18;
#endif

CameraDevice::CameraDevice()
{
    InitializeCameraDevice();

    InitializeStreams();

    // Initialize Video Sources
    mNetworkVideoSource.Init(&mMediaController, VIDEO_STREAM_GST_DEST_PORT, StreamType::kVideo);

    // Initialize Audio Sources
    mNetworkAudioSource.Init(&mMediaController, AUDIO_STREAM_GST_DEST_PORT, StreamType::kAudio);

    // Initialize WebRTC connnection
    mWebRTCProviderManager.Init();

    // Set the CameraHALInterface in CameraAVStreamManager and CameraAVsettingsUserLevelManager.
    mCameraAVStreamManager.SetCameraDeviceHAL(this);
    mCameraAVSettingsUserLevelManager.SetCameraDeviceHAL(this);

    // Provider manager uses the Media controller to register WebRTC Transport with media controller for AV source data
    mWebRTCProviderManager.SetMediaController(&mMediaController);
}

CameraDevice::~CameraDevice()
{
    if (videoDeviceFd != -1)
    {
        close(videoDeviceFd);
    }
}

CameraError CameraDevice::InitializeCameraDevice()
{
    static bool gstreamerInitialized = false;

    if (!gstreamerInitialized)
    {
        gst_init(nullptr, nullptr);
        gstreamerInitialized = true;
    }

    // TODO: Replace hardcoded device file with device passed in from
    // camera-app.
    videoDeviceFd = open("/dev/video0", O_RDWR);
    if (videoDeviceFd == -1)
    {
        ChipLogError(Camera, "Error opening video device: %s", strerror(errno));
        return CameraError::ERROR_INIT_FAILED;
    }

    return CameraError::SUCCESS;
}

CameraError CameraDevice::InitializeStreams()
{
    InitializeVideoStreams();
    InitializeAudioStreams();
    InitializeSnapshotStreams();

    return CameraError::SUCCESS;
}

// Function to create the GStreamer pipeline
GstElement * CameraDevice::CreateSnapshotPipeline(const std::string & device, int width, int height, int quality, int framerate,
                                                  const std::string & filename, CameraError & error)
{
    GstElement *pipeline, *source, *jpeg_caps, *videorate, *videorate_caps, *queue, *filesink;

    // Create the pipeline elements
    pipeline = gst_pipeline_new("snapshot-pipeline");
    // TODO: Have the video source passed in.
    source         = gst_element_factory_make("v4l2src", "source");
    jpeg_caps      = gst_element_factory_make("capsfilter", "jpeg_caps");
    videorate      = gst_element_factory_make("videorate", "videorate");
    videorate_caps = gst_element_factory_make("capsfilter", "timelapse_framerate");
    queue          = gst_element_factory_make("queue", "queue");
    filesink       = gst_element_factory_make("multifilesink", "sink");

    if (!pipeline || !source || !jpeg_caps || !videorate || !videorate_caps || !queue || !filesink)
    {
        ChipLogError(Camera, "Not all elements could be created.");

        if (pipeline)
            gst_object_unref(pipeline);
        if (source)
            gst_object_unref(source);
        if (jpeg_caps)
            gst_object_unref(jpeg_caps);
        if (videorate)
            gst_object_unref(videorate);
        if (videorate_caps)
            gst_object_unref(videorate_caps);
        if (queue)
            gst_object_unref(queue);
        if (filesink)
            gst_object_unref(filesink);

        error = CameraError::ERROR_INIT_FAILED;
        return nullptr;
    }

    // Set the source device and caps
    g_object_set(source, "device", device.c_str(), "do-timestamp", TRUE, nullptr);

    GstCaps * caps = gst_caps_new_simple("image/jpeg", "width", G_TYPE_INT, width, "height", G_TYPE_INT, height, "framerate",
                                         GST_TYPE_FRACTION, framerate, 1, "quality", G_TYPE_INT, quality, nullptr);
    g_object_set(jpeg_caps, "caps", caps, nullptr);
    gst_caps_unref(caps);

    // Set the output file location
    g_object_set(filesink, "location", filename.c_str(), nullptr);

    // Add elements to the pipeline
    gst_bin_add_many(GST_BIN(pipeline), source, jpeg_caps, videorate, videorate_caps, queue, filesink, nullptr);

    // Link the elements
    if (gst_element_link_many(source, jpeg_caps, videorate, videorate_caps, queue, filesink, nullptr) != TRUE)
    {
        ChipLogError(Camera, "Elements could not be linked.");

        // The pipeline will unref all added elements automatically when you unref the pipeline.
        gst_object_unref(pipeline);
        error = CameraError::ERROR_INIT_FAILED;
        return nullptr;
    }

    return pipeline;
}

// Helper function to create a GStreamer pipeline that ingests MJPEG frames coming
// from the camera, converted to H.264, and sent out on UDP port over RTP/UDP.
GstElement * CameraDevice::CreateVideoPipeline(const std::string & device, int width, int height, int framerate,
                                               CameraError & error)
{
    GstElement * pipeline     = gst_pipeline_new("video-pipeline");
    GstElement * capsfilter   = gst_element_factory_make("capsfilter", "mjpeg_caps");
    GstElement * jpegdec      = gst_element_factory_make("jpegdec", "jpegdec");
    GstElement * videoconvert = gst_element_factory_make("videoconvert", "videoconvert");
    GstElement * x264enc      = gst_element_factory_make("x264enc", "encoder");
    GstElement * rtph264pay   = gst_element_factory_make("rtph264pay", "rtph264");
    GstElement * udpsink      = gst_element_factory_make("udpsink", "udpsink");
    GstElement * source       = nullptr;

#ifdef AV_STREAM_GST_USE_TEST_SRC
    source = gst_element_factory_make("videotestsrc", "source");
#else
    source = gst_element_factory_make("v4l2src", "source");
#endif

    if (!pipeline || !source || !capsfilter || !jpegdec || !videoconvert || !x264enc || !rtph264pay || !udpsink)
    {
        ChipLogError(Camera, "Not all elements could be created.");

        if (pipeline)
            gst_object_unref(pipeline);
        if (source)
            gst_object_unref(source);
        if (capsfilter)
            gst_object_unref(capsfilter);
        if (videoconvert)
            gst_object_unref(videoconvert);
        if (jpegdec)
            gst_object_unref(jpegdec);
        if (x264enc)
            gst_object_unref(x264enc);
        if (rtph264pay)
            gst_object_unref(rtph264pay);
        if (udpsink)
            gst_object_unref(udpsink);

        error = CameraError::ERROR_INIT_FAILED;
        return nullptr;
    }

    // Caps asking the camera for MJPEG at the requested resolution / rate
    GstCaps * caps = gst_caps_new_simple("image/jpeg", "width", G_TYPE_INT, width, "height", G_TYPE_INT, height, "framerate",
                                         GST_TYPE_FRACTION, framerate, 1, nullptr);
    g_object_set(capsfilter, "caps", caps, nullptr);
    gst_caps_unref(caps);

    // Configure source device
#ifdef AV_STREAM_GST_USE_TEST_SRC
    g_object_set(source, "pattern", kBallAnimationPattern, nullptr);
#else
    g_object_set(source, "device", device.c_str(), nullptr);
#endif

    // Configure encoder / sink for low‑latency RTP
    gst_util_set_object_arg(G_OBJECT(x264enc), "tune", "zerolatency");
    g_object_set(udpsink, "host", STREAM_GST_DEST_IP, "port", VIDEO_STREAM_GST_DEST_PORT, "sync", FALSE, "async", FALSE, nullptr);

    // Build pipeline: v4l2src → capsfilter → jpegdec → videoconvert → x264enc → rtph264pay → udpsink
    gst_bin_add_many(GST_BIN(pipeline), source, capsfilter, jpegdec, videoconvert, x264enc, rtph264pay, udpsink, nullptr);

    // Link the elements
    if (!gst_element_link_many(source, capsfilter, jpegdec, videoconvert, x264enc, rtph264pay, udpsink, nullptr))
    {
        ChipLogError(Camera, "CreateVideoPipeline: link failed");

        // The bin (pipeline) will unref all added elements automatically when you unref the bin.
        gst_object_unref(pipeline);
        error = CameraError::ERROR_INIT_FAILED;
        return nullptr;
    }

    return pipeline;
}

// Helper function to create a GStreamer pipeline
GstElement * CameraDevice::CreateAudioPipeline(const std::string & device, int channels, int sampleRate, CameraError & error)
{
    GstElement * pipeline = gst_pipeline_new("audio-pipeline");

    GstElement * capsfilter   = gst_element_factory_make("capsfilter", "filter");
    GstElement * audioconvert = gst_element_factory_make("audioconvert", "audio-convert");
    GstElement * opusenc      = gst_element_factory_make("opusenc", "opus-encoder");
    GstElement * rtpopuspay   = gst_element_factory_make("rtpopuspay", "rtpopuspay");
    GstElement * udpsink      = gst_element_factory_make("udpsink", "udpsink");

    GstElement * source = nullptr;
    // Create elements
#ifdef AV_STREAM_GST_USE_TEST_SRC
    source = gst_element_factory_make("audiotestsrc", "source");
#else
    source = gst_element_factory_make("pulsesrc", "source");
#endif

    if (!pipeline || !source || !capsfilter || !audioconvert || !opusenc || !rtpopuspay || !udpsink)
    {
        ChipLogError(Camera, "Not all elements could be created.");

        if (pipeline)
            gst_object_unref(pipeline);
        if (source)
            gst_object_unref(source);
        if (capsfilter)
            gst_object_unref(capsfilter);
        if (audioconvert)
            gst_object_unref(audioconvert);
        if (opusenc)
            gst_object_unref(opusenc);
        if (rtpopuspay)
            gst_object_unref(rtpopuspay);
        if (udpsink)
            gst_object_unref(udpsink);

        error = CameraError::ERROR_INIT_FAILED;
        return nullptr;
    }

    // Create GstCaps for the audio source
    GstCaps * caps = gst_caps_new_simple("audio/x-raw", "channels", G_TYPE_INT, channels, "rate", G_TYPE_INT, sampleRate, nullptr);
    g_object_set(capsfilter, "caps", caps, nullptr);
    gst_caps_unref(caps);

    // Set udpsink properties
    g_object_set(udpsink, "host", STREAM_GST_DEST_IP, "port", AUDIO_STREAM_GST_DEST_PORT, nullptr);

    // Add elements to the pipeline
    gst_bin_add_many(GST_BIN(pipeline), source, capsfilter, audioconvert, opusenc, rtpopuspay, udpsink, nullptr);

    // Link elements
    if (!gst_element_link_many(source, capsfilter, audioconvert, opusenc, rtpopuspay, udpsink, nullptr))
    {
        ChipLogError(Camera, "Elements could not be linked.");

        // The pipeline will unref all added elements automatically when you unref the pipeline.
        gst_object_unref(pipeline);
        error = CameraError::ERROR_INIT_FAILED;
        return nullptr;
    }

    return pipeline;
}

// Helper function to set V4L2 control
CameraError CameraDevice::SetV4l2Control(uint32_t controlId, int value)
{
    if (videoDeviceFd == -1)
    {
        return CameraError::ERROR_INIT_FAILED;
    }

    v4l2_control control;
    control.id    = controlId;
    control.value = value;

    if (ioctl(videoDeviceFd, VIDIOC_S_CTRL, &control) == -1)
    {
        ChipLogError(Camera, "Error setting V4L2 control: %s", strerror(errno));

        return CameraError::ERROR_CONFIG_FAILED;
    }

    return CameraError::SUCCESS;
}

CameraError CameraDevice::CaptureSnapshot(const chip::app::DataModel::Nullable<uint16_t> streamID,
                                          const VideoResolutionStruct & resolution, ImageSnapshot & outImageSnapshot)
{
    uint16_t streamId = streamID.IsNull() ? 1 : streamID.Value();
    auto it           = std::find_if(snapshotStreams.begin(), snapshotStreams.end(),
                                     [streamId](const SnapshotStream & s) { return s.snapshotStreamParams.snapshotStreamID == streamId; });
    if (it == snapshotStreams.end())
    {
        ChipLogError(Camera, "Snapshot streamID : %u not found", streamId);
        return CameraError::ERROR_CAPTURE_SNAPSHOT_FAILED;
    }

    // Read from image file stored from snapshot stream.
    std::ifstream file(SNAPSHOT_FILE_PATH, std::ios::binary | std::ios::ate);
    if (!file.is_open())
    {
        ChipLogError(Camera, "Error opening snapshot image file: ");
        return CameraError::ERROR_CAPTURE_SNAPSHOT_FAILED;
    }

    std::streamsize size = file.tellg();
    file.seekg(0, std::ios::beg);

    // Ensure space for image snapshot data in outImageSnapshot
    outImageSnapshot.data.resize(static_cast<size_t>(size));

    if (!file.read(reinterpret_cast<char *>(outImageSnapshot.data.data()), size))
    {
        ChipLogError(Camera, "Error reading image file: ");
        file.close();
        return CameraError::ERROR_CAPTURE_SNAPSHOT_FAILED;
    }

    file.close();

    outImageSnapshot.imageRes.width  = it->snapshotStreamParams.minResolution.width;
    outImageSnapshot.imageRes.height = it->snapshotStreamParams.minResolution.height;
    outImageSnapshot.imageCodec      = it->snapshotStreamParams.imageCodec;

    return CameraError::SUCCESS;
}

CameraError CameraDevice::StartVideoStream(uint16_t streamID)
{
    auto it = std::find_if(videoStreams.begin(), videoStreams.end(),
                           [streamID](const VideoStream & s) { return s.videoStreamParams.videoStreamID == streamID; });

    if (it == videoStreams.end())
    {
        return CameraError::ERROR_VIDEO_STREAM_START_FAILED;
    }

    // Create Gstreamer video pipeline
    CameraError error = CameraError::SUCCESS;
    GstElement * videoPipeline =
        CreateVideoPipeline("/dev/video0", it->videoStreamParams.minResolution.width, it->videoStreamParams.minResolution.height,
                            it->videoStreamParams.minFrameRate, error);
    if (videoPipeline == nullptr)
    {
        ChipLogError(Camera, "Failed to create video pipeline.");
        it->videoContext = nullptr;
        return CameraError::ERROR_VIDEO_STREAM_START_FAILED;
    }

    ChipLogProgress(Camera, "Starting video stream (id=%u): %u×%u @ %ufps", streamID, it->videoStreamParams.minResolution.width,
                    it->videoStreamParams.minResolution.height, it->videoStreamParams.minFrameRate);

    // Start the pipeline
    ChipLogProgress(Camera, "Requesting PLAYING …");
    GstStateChangeReturn result = gst_element_set_state(videoPipeline, GST_STATE_PLAYING);
    if (result == GST_STATE_CHANGE_FAILURE)
    {
        ChipLogError(Camera, "Failed to start video pipeline.");
        gst_object_unref(videoPipeline);
        it->videoContext = nullptr;
        return CameraError::ERROR_VIDEO_STREAM_START_FAILED;
    }

    // Wait for the pipeline to reach the PLAYING state
    GstState state;
    gst_element_get_state(videoPipeline, &state, nullptr, 5 * GST_SECOND);
    if (state != GST_STATE_PLAYING)
    {
        ChipLogError(Camera, "Video pipeline did not reach PLAYING state.");
        gst_element_set_state(videoPipeline, GST_STATE_NULL);
        gst_object_unref(videoPipeline);
        it->videoContext = nullptr;
        return CameraError::ERROR_VIDEO_STREAM_START_FAILED;
    }

    // TODO:: Start the network stream source after the Gstreamer pipeline is setup
    // mNetworkVideoSource.Start(streamID);

    // Store in stream context
    it->videoContext = videoPipeline;

    ChipLogProgress(Camera, "Video is PLAYING …");

    return CameraError::SUCCESS;
}

// Stop video stream
CameraError CameraDevice::StopVideoStream(uint16_t streamID)
{
    auto it = std::find_if(videoStreams.begin(), videoStreams.end(),
                           [streamID](const VideoStream & s) { return s.videoStreamParams.videoStreamID == streamID; });

    if (it == videoStreams.end())
    {
        return CameraError::ERROR_VIDEO_STREAM_STOP_FAILED;
    }

    GstElement * videoPipeline = reinterpret_cast<GstElement *>(it->videoContext);
    if (videoPipeline != nullptr)
    {
        GstStateChangeReturn result = gst_element_set_state(videoPipeline, GST_STATE_NULL);
        if (result == GST_STATE_CHANGE_FAILURE)
        {
            return CameraError::ERROR_VIDEO_STREAM_STOP_FAILED;
        }

        gst_element_set_state(videoPipeline, GST_STATE_NULL);
        gst_object_unref(videoPipeline);
        it->videoContext = nullptr;
    }

    return CameraError::SUCCESS;
}

// Start audio stream
CameraError CameraDevice::StartAudioStream(uint16_t streamID)
{
    auto it = std::find_if(audioStreams.begin(), audioStreams.end(),
                           [streamID](const AudioStream & s) { return s.audioStreamParams.audioStreamID == streamID; });

    if (it == audioStreams.end())
    {
        ChipLogError(Camera, "Audio streamID : %u not found", streamID);
        return CameraError::ERROR_AUDIO_STREAM_START_FAILED;
    }

    int channels   = it->audioStreamParams.channelCount;
    int sampleRate = static_cast<int>(it->audioStreamParams.sampleRate);

    // Create Gstreamer video pipeline
    CameraError error          = CameraError::SUCCESS;
    GstElement * audioPipeline = CreateAudioPipeline("/dev/audio0", channels, sampleRate, error);
    if (audioPipeline == nullptr)
    {
        ChipLogError(Camera, "Failed to create audio pipeline.");
        it->audioContext = nullptr;
        return CameraError::ERROR_AUDIO_STREAM_START_FAILED;
    }

    // Start the pipeline
    GstStateChangeReturn result = gst_element_set_state(audioPipeline, GST_STATE_PLAYING);
    if (result == GST_STATE_CHANGE_FAILURE)
    {
        ChipLogError(Camera, "Failed to start audio pipeline.");
        gst_object_unref(audioPipeline);
        it->audioContext = nullptr;
        return CameraError::ERROR_AUDIO_STREAM_START_FAILED;
    }

    // Wait for the pipeline to reach the PLAYING state
    GstState state;
    gst_element_get_state(audioPipeline, &state, nullptr, GST_CLOCK_TIME_NONE);
    if (state != GST_STATE_PLAYING)
    {
        ChipLogError(Camera, "Audio pipeline did not reach PLAYING state.");
        gst_element_set_state(audioPipeline, GST_STATE_NULL);
        gst_object_unref(audioPipeline);
        it->audioContext = nullptr;
        return CameraError::ERROR_AUDIO_STREAM_START_FAILED;
    }

    // Start the network stream source after the Gstreamer pipeline is setup
    mNetworkAudioSource.Start(streamID);

    // Store in stream context
    it->audioContext = audioPipeline;

    return CameraError::SUCCESS;
}

// Stop audio stream
CameraError CameraDevice::StopAudioStream(uint16_t streamID)
{
    auto it = std::find_if(audioStreams.begin(), audioStreams.end(),
                           [streamID](const AudioStream & s) { return s.audioStreamParams.audioStreamID == streamID; });

    if (it == audioStreams.end())
    {
        return CameraError::ERROR_AUDIO_STREAM_STOP_FAILED;
    }

    GstElement * audioPipeline = reinterpret_cast<GstElement *>(it->audioContext);
    if (audioPipeline != nullptr)
    {
        GstStateChangeReturn result = gst_element_set_state(audioPipeline, GST_STATE_NULL);
        if (result == GST_STATE_CHANGE_FAILURE)
        {
            return CameraError::ERROR_SNAPSHOT_STREAM_STOP_FAILED;
        }
        gst_object_unref(audioPipeline);
        it->audioContext = nullptr;
    }

    return CameraError::SUCCESS;
}

// Start snapshot stream
CameraError CameraDevice::StartSnapshotStream(uint16_t streamID)
{
    auto it = std::find_if(snapshotStreams.begin(), snapshotStreams.end(),
                           [streamID](const SnapshotStream & s) { return s.snapshotStreamParams.snapshotStreamID == streamID; });
    if (it == snapshotStreams.end())
    {
        ChipLogError(Camera, "Snapshot streamID : %u not found", streamID);
        return CameraError::ERROR_SNAPSHOT_STREAM_START_FAILED;
    }

    // Create the GStreamer pipeline
    CameraError error             = CameraError::SUCCESS;
    GstElement * snapshotPipeline = CreateSnapshotPipeline(
        "/dev/video0", it->snapshotStreamParams.minResolution.width, it->snapshotStreamParams.minResolution.height,
        it->snapshotStreamParams.quality, it->snapshotStreamParams.frameRate, "capture_snapshot.jpg", error);
    if (snapshotPipeline == nullptr)
    {
        ChipLogError(Camera, "Failed to create snapshot pipeline.");
        it->snapshotContext = nullptr;
        return error;
    }

    // Start the pipeline
    GstStateChangeReturn result = gst_element_set_state(snapshotPipeline, GST_STATE_PLAYING);
    if (result == GST_STATE_CHANGE_FAILURE)
    {
        ChipLogError(Camera, "Failed to start snapshot pipeline.");
        gst_object_unref(snapshotPipeline);
        it->snapshotContext = nullptr;
        return CameraError::ERROR_SNAPSHOT_STREAM_START_FAILED;
    }

    // Wait for the pipeline to reach the PLAYING state
    GstState state;
    gst_element_get_state(snapshotPipeline, &state, nullptr, GST_CLOCK_TIME_NONE);
    if (state != GST_STATE_PLAYING)
    {
        ChipLogError(Camera, "Snapshot pipeline did not reach PLAYING state.");
        gst_element_set_state(snapshotPipeline, GST_STATE_NULL);
        gst_object_unref(snapshotPipeline);
        it->snapshotContext = nullptr;
        return CameraError::ERROR_SNAPSHOT_STREAM_START_FAILED;
    }

    // Store in stream context
    it->snapshotContext = snapshotPipeline;

    return CameraError::SUCCESS;
}

// Stop snapshot stream
CameraError CameraDevice::StopSnapshotStream(uint16_t streamID)
{
    auto it = std::find_if(snapshotStreams.begin(), snapshotStreams.end(),
                           [streamID](const SnapshotStream & s) { return s.snapshotStreamParams.snapshotStreamID == streamID; });
    if (it == snapshotStreams.end())
    {
        return CameraError::ERROR_SNAPSHOT_STREAM_STOP_FAILED;
    }

    GstElement * snapshotPipeline = reinterpret_cast<GstElement *>(it->snapshotContext);
    if (snapshotPipeline != nullptr)
    {
        // Stop the pipeline
        GstStateChangeReturn result = gst_element_set_state(snapshotPipeline, GST_STATE_NULL);
        if (result == GST_STATE_CHANGE_FAILURE)
        {
            return CameraError::ERROR_SNAPSHOT_STREAM_STOP_FAILED;
        }

        // Unreference the pipeline
        gst_object_unref(snapshotPipeline);
        it->snapshotContext = nullptr;
    }

    // Remove the snapshot file
    std::string fileName = SNAPSHOT_FILE_PATH;
    if (unlink(fileName.c_str()) == -1)
    {
        ChipLogError(Camera, "Failed to remove snapshot file after stopping stream (err = %s).", strerror(errno));
        return CameraError::ERROR_SNAPSHOT_STREAM_STOP_FAILED;
    }

    return CameraError::SUCCESS;
}

uint8_t CameraDevice::GetMaxConcurrentEncoders()
{
    return kMaxConcurrentEncoders;
}

uint32_t CameraDevice::GetMaxEncodedPixelRate()
{
    return kMaxEncodedPixelRate;
}

VideoSensorParamsStruct & CameraDevice::GetVideoSensorParams()
{
    static VideoSensorParamsStruct videoSensorParams = { kVideoSensorWidthPixels, kVideoSensorHeightPixels, kMaxVideoFrameRate,
                                                         chip::Optional<uint16_t>(30) }; // Typical numbers for Pi camera.
    return videoSensorParams;
}

bool CameraDevice::GetCameraSupportsHDR()
{
    return true;
}

bool CameraDevice::GetCameraSupportsNightVision()
{
    return true;
}

bool CameraDevice::GetNightVisionUsesInfrared()
{
    return false;
}

bool CameraDevice::GetCameraSupportsWatermark()
{
    return true;
}

bool CameraDevice::GetCameraSupportsOSD()
{
    return true;
}

bool CameraDevice::GetCameraSupportsSoftPrivacy()
{
    return true;
}

bool CameraDevice::GetCameraSupportsImageControl()
{
    return true;
}

VideoResolutionStruct & CameraDevice::GetMinViewport()
{
    static VideoResolutionStruct minViewport = { kMinResolutionWidth, kMinResolutionHeight };
    return minViewport;
}

std::vector<RateDistortionTradeOffStruct> & CameraDevice::GetRateDistortionTradeOffPoints()
{
    static std::vector<RateDistortionTradeOffStruct> rateDistTradeOffs = {
        { VideoCodecEnum::kH264, { kMinResolutionWidth, kMinResolutionHeight }, 10000 /* bitrate */ }
    };
    return rateDistTradeOffs;
}

uint32_t CameraDevice::GetMaxContentBufferSize()
{
    return kMaxContentBufferSizeBytes;
}

AudioCapabilitiesStruct & CameraDevice::GetMicrophoneCapabilities()
{
    static std::array<AudioCodecEnum, 2> audioCodecs = { AudioCodecEnum::kOpus, AudioCodecEnum::kAacLc };
    static std::array<uint32_t, 2> sampleRates       = { 48000, 32000 }; // Sample rates in Hz
    static std::array<uint8_t, 2> bitDepths          = { 24, 32 };
    static AudioCapabilitiesStruct audioCapabilities = { kMicrophoneMaxChannelCount, chip::Span<AudioCodecEnum>(audioCodecs),
                                                         chip::Span<uint32_t>(sampleRates), chip::Span<uint8_t>(bitDepths) };
    return audioCapabilities;
}

AudioCapabilitiesStruct & CameraDevice::GetSpeakerCapabilities()
{
    static std::array<AudioCodecEnum, 2> audioCodecs   = { AudioCodecEnum::kOpus, AudioCodecEnum::kAacLc };
    static std::array<uint32_t, 2> sampleRates         = { 48000, 32000 }; // Sample rates in Hz
    static std::array<uint8_t, 2> bitDepths            = { 24, 32 };
    static AudioCapabilitiesStruct speakerCapabilities = { kSpeakerMaxChannelCount, chip::Span<AudioCodecEnum>(audioCodecs),
                                                           chip::Span<uint32_t>(sampleRates), chip::Span<uint8_t>(bitDepths) };
    return speakerCapabilities;
}

std::vector<SnapshotCapabilitiesStruct> & CameraDevice::GetSnapshotCapabilities()
{
    static std::vector<SnapshotCapabilitiesStruct> snapshotCapabilities = { { { kMinResolutionWidth, kMinResolutionHeight },
                                                                              kSnapshotStreamFrameRate,
                                                                              ImageCodecEnum::kJpeg,
                                                                              false,
                                                                              chip::MakeOptional(static_cast<bool>(false)) } };
    return snapshotCapabilities;
}

CameraError CameraDevice::SetNightVision(TriStateAutoEnum nightVision)
{
    mNightVision = nightVision;

    return CameraError::SUCCESS;
}

uint32_t CameraDevice::GetMaxNetworkBandwidth()
{
    return kMaxNetworkBandwidthMbps;
}

uint16_t CameraDevice::GetCurrentFrameRate()
{
    return mCurrentVideoFrameRate;
}

CameraError CameraDevice::SetHDRMode(bool hdrMode)
{
    mHDREnabled = hdrMode;

    return CameraError::SUCCESS;
}

std::vector<StreamUsageEnum> & CameraDevice::GetSupportedStreamUsages()
{
    static std::vector<StreamUsageEnum> supportedStreamUsage = { StreamUsageEnum::kLiveView, StreamUsageEnum::kRecording };
    return supportedStreamUsage;
}

CameraError CameraDevice::SetViewport(const chip::app::Clusters::Globals::Structs::ViewportStruct::Type & viewPort)
{
    mViewport = viewPort;

    return CameraError::SUCCESS;
}

CameraError CameraDevice::SetViewport(VideoStream & stream,
                                      const chip::app::Clusters::Globals::Structs::ViewportStruct::Type & viewport)
{
    ChipLogDetail(Camera, "Setting per stream viewport for stream %d.", stream.videoStreamParams.videoStreamID);
    ChipLogDetail(Camera, "New viewport. x1=%d, x2=%d, y1=%d, y2=%d.", viewport.x1, viewport.x2, viewport.y1, viewport.y2);
    stream.viewport = viewport;
    return CameraError::SUCCESS;
}

CameraError CameraDevice::SetSoftRecordingPrivacyModeEnabled(bool softRecordingPrivacyMode)
{
    mSoftRecordingPrivacyModeEnabled = softRecordingPrivacyMode;

    return CameraError::SUCCESS;
}

CameraError CameraDevice::SetSoftLivestreamPrivacyModeEnabled(bool softLivestreamPrivacyMode)
{
    mSoftLivestreamPrivacyModeEnabled = softLivestreamPrivacyMode;

    return CameraError::SUCCESS;
}

// Mute/Unmute speaker.
CameraError CameraDevice::SetSpeakerMuted(bool muteSpeaker)
{
    mSpeakerMuted = muteSpeaker;

    return CameraError::SUCCESS;
}

// Set speaker volume level.
CameraError CameraDevice::SetSpeakerVolume(uint8_t speakerVol)
{
    mSpeakerVol = speakerVol;

    return CameraError::SUCCESS;
}

// Mute/Unmute microphone.
CameraError CameraDevice::SetMicrophoneMuted(bool muteMicrophone)
{
    mMicrophoneMuted = muteMicrophone;

    return CameraError::SUCCESS;
}

// Set microphone volume level.
CameraError CameraDevice::SetMicrophoneVolume(uint8_t microphoneVol)
{
    mMicrophoneVol = microphoneVol;

    return CameraError::SUCCESS;
}

// Set image rotation attributes
CameraError CameraDevice::SetImageRotation(uint16_t imageRotation)
{
    mImageRotation = imageRotation;

    return CameraError::SUCCESS;
}

CameraError CameraDevice::SetImageFlipHorizontal(bool imageFlipHorizontal)
{
    mImageFlipHorizontal = imageFlipHorizontal;

    return CameraError::SUCCESS;
}

CameraError CameraDevice::SetImageFlipVertical(bool imageFlipVertical)
{
    mImageFlipVertical = imageFlipVertical;

    return CameraError::SUCCESS;
}

CameraError CameraDevice::SetLocalVideoRecordingEnabled(bool localVideoRecordingEnabled)
{
    mLocalVideoRecordingEnabled = localVideoRecordingEnabled;

    return CameraError::SUCCESS;
}

CameraError CameraDevice::SetLocalSnapshotRecordingEnabled(bool localSnapshotRecordingEnabled)
{
    mLocalSnapshotRecordingEnabled = localSnapshotRecordingEnabled;

    return CameraError::SUCCESS;
}

CameraError CameraDevice::SetStatusLightEnabled(bool statusLightEnabled)
{
    mStatusLightEnabled = statusLightEnabled;

    return CameraError::SUCCESS;
}

int16_t CameraDevice::GetPanMin()
{
    return kMinPanValue;
}

int16_t CameraDevice::GetPanMax()
{
    return kMaxPanValue;
}

int16_t CameraDevice::GetTiltMin()
{
    return kMinTiltValue;
}

int16_t CameraDevice::GetTiltMax()
{
    return kMaxTiltValue;
}

uint8_t CameraDevice::GetZoomMax()
{
    return kMaxZoomValue;
}

// Set the Pan level
CameraError CameraDevice::SetPan(int16_t aPan)
{
    mPan = aPan;
    return CameraError::SUCCESS;
}

// Set the Tilt level
CameraError CameraDevice::SetTilt(int16_t aTilt)
{
    mTilt = aTilt;
    return CameraError::SUCCESS;
}

// Set the Zoom level
CameraError CameraDevice::SetZoom(uint8_t aZoom)
{
    mZoom = aZoom;
    return CameraError::SUCCESS;
}

void CameraDevice::InitializeVideoStreams()
{
    // Create single video stream with typical supported parameters
    VideoStream videoStream = { { 1 /* Id */,
                                  StreamUsageEnum::kLiveView /* StreamUsage */,
                                  VideoCodecEnum::kH264,
                                  kMinVideoFrameRate /* MinFrameRate */,
                                  kMaxVideoFrameRate /* MaxFrameRate */,
                                  { kMinResolutionWidth, kMinResolutionHeight } /* MinResolution */,
                                  { kMaxResolutionWidth, kMaxResolutionHeight } /* MaxResolution */,
                                  kMinBitRateBps /* MinBitRate */,
                                  kMaxBitRateBps /* MaxBitRate */,
                                  kMinKeyFrameIntervalMsec /* MinKeyFrameInterval */,
                                  kMaxKeyFrameIntervalMsec /* MaxKeyFrameInterval */,
                                  chip::MakeOptional(static_cast<bool>(false)) /* WMark */,
                                  chip::MakeOptional(static_cast<bool>(false)) /* OSD */,
                                  0 /* RefCount */ },
                                false,
                                { mViewport.x1, mViewport.y1, mViewport.x2, mViewport.y2 },
                                nullptr };

    videoStreams.push_back(videoStream);
}

void CameraDevice::InitializeAudioStreams()
{
    // Create single audio stream with typical supported parameters
    AudioStream audioStream = { { 1 /* Id */, StreamUsageEnum::kLiveView /* StreamUsage */, AudioCodecEnum::kOpus,
<<<<<<< HEAD
                                  kMicrophoneMaxChannelCount /* ChannelCount */, 48000 /* SampleRate */, 20000 /* BitRate*/,
                                  24 /* BitDepth */, 0 /* RefCount */ },
=======
                                  kMicrophoneMaxChannelCount /* ChannelCount(Max from Spec) */, 48000 /* SampleRate */,
                                  20000 /* BitRate*/, 24 /* BitDepth */, 0 /* RefCount */ },
>>>>>>> 4ad04a2e
                                false,
                                nullptr };

    audioStreams.push_back(audioStream);
}

void CameraDevice::InitializeSnapshotStreams()
{
    // Create single snapshot stream with typical supported parameters
    SnapshotStream snapshotStream = { { 1 /* Id */,
                                        ImageCodecEnum::kJpeg,
                                        kSnapshotStreamFrameRate /* FrameRate */,
                                        { kMinResolutionWidth, kMinResolutionHeight } /* MinResolution*/,
                                        { kMaxResolutionWidth, kMaxResolutionHeight } /* MaxResolution */,
                                        90 /* Quality */,
                                        0 /* RefCount */ },
                                      false,
                                      nullptr };

    snapshotStreams.push_back(snapshotStream);
}

ChimeDelegate & CameraDevice::GetChimeDelegate()
{
    return mChimeManager;
}

WebRTCTransportProvider::Delegate & CameraDevice::GetWebRTCProviderDelegate()
{
    return mWebRTCProviderManager;
}

CameraAVStreamMgmtDelegate & CameraDevice::GetCameraAVStreamMgmtDelegate()
{
    return mCameraAVStreamManager;
}

CameraAvSettingsUserLevelManagement::Delegate & CameraDevice::GetCameraAVSettingsUserLevelMgmtDelegate()
{
    return mCameraAVSettingsUserLevelManager;
}

MediaController & CameraDevice::GetMediaController()
{
    return mMediaController;
}<|MERGE_RESOLUTION|>--- conflicted
+++ resolved
@@ -949,13 +949,8 @@
 {
     // Create single audio stream with typical supported parameters
     AudioStream audioStream = { { 1 /* Id */, StreamUsageEnum::kLiveView /* StreamUsage */, AudioCodecEnum::kOpus,
-<<<<<<< HEAD
-                                  kMicrophoneMaxChannelCount /* ChannelCount */, 48000 /* SampleRate */, 20000 /* BitRate*/,
-                                  24 /* BitDepth */, 0 /* RefCount */ },
-=======
                                   kMicrophoneMaxChannelCount /* ChannelCount(Max from Spec) */, 48000 /* SampleRate */,
                                   20000 /* BitRate*/, 24 /* BitDepth */, 0 /* RefCount */ },
->>>>>>> 4ad04a2e
                                 false,
                                 nullptr };
 
