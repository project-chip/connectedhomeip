--- conflicted
+++ resolved
@@ -43,19 +43,12 @@
     // Transports must first unregister from the media-controller when they are
     // getting destroyed.
     virtual void UnregisterTransport(Transport * transport) = 0;
-    // Media controller goes through registered transports and dispatches media
-    // if the transport is ready.
-<<<<<<< HEAD
-    virtual void DistributeVideo(const char * data, size_t size, uint16_t videoStreamID) = 0;
-    virtual void DistributeAudio(const char * data, size_t size, uint16_t audioStreamID) = 0;
-    virtual void SetPreRollLength(Transport * transport, uint16_t PreRollBufferLength)   = 0;
-
     // Get transport registered for a specific stream ID
     virtual Transport * GetTransportForVideoStream(uint16_t videoStreamID) = 0;
     virtual Transport * GetTransportForAudioStream(uint16_t audioStreamID) = 0;
-=======
+    // Media controller goes through registered transports and dispatches media
+    // if the transport is ready.
     virtual void DistributeVideo(const uint8_t * data, size_t size, uint16_t videoStreamID) = 0;
     virtual void DistributeAudio(const uint8_t * data, size_t size, uint16_t audioStreamID) = 0;
     virtual void SetPreRollLength(Transport * transport, uint16_t PreRollBufferLength)      = 0;
->>>>>>> 5ca0aad0
 };