/*
 *
 *    Copyright (c) 2025 Project CHIP Authors
 *    All rights reserved.
 *
 *    Licensed under the Apache License, Version 2.0 (the "License");
 *    you may not use this file except in compliance with the License.
 *    You may obtain a copy of the License at
 *
 *        http://www.apache.org/licenses/LICENSE-2.0
 *
 *    Unless required by applicable law or agreed to in writing, software
 *    distributed under the License is distributed on an "AS IS" BASIS,
 *    WITHOUT WARRANTIES OR CONDITIONS OF ANY KIND, either express or implied.
 *    See the License for the specific language governing permissions and
 *    limitations under the License.
 */

#include <app-common/zap-generated/cluster-objects.h>
#include <cstddef>
#include <cstdint>
#include <cstring>
<<<<<<< HEAD
#include <lib/core/Optional.h>

=======
#include <lib/support/Span.h>
>>>>>>> 5ca0aad0
#pragma once
// Base class for media transports(WebRTC, PushAV)
// Media Transports would implement this interface for the Media controller to
// use.
// Media Transports would be registered with the Media controller and indicated
// by the CanSend<Video/Audio> when they are ready for data transfer.
// Before being destroyed, they must be unregistered from the Media controller.
class Transport
{
public:
    // Send video data for a given stream ID
    virtual void SendVideo(const chip::ByteSpan & data, int64_t timestamp, uint16_t videoStreamID) = 0;

    // Send audio data for a given stream ID
    virtual void SendAudio(const chip::ByteSpan & data, int64_t timestamp, uint16_t audioStreamID) = 0;

    // Send synchronixed audio/video data for given audio and video stream IDs
    virtual void SendAudioVideo(const chip::ByteSpan & data, uint16_t videoStreamID, uint16_t audioStreamID) = 0;

    // Indicates that the transport is ready to send video data
    virtual bool CanSendVideo() = 0;

    // Indicates that the transport is ready to send audio data
    virtual bool CanSendAudio() = 0;

    virtual ~Transport() = default;

    // SFrame End-to-End Encryption configuration (optional)
    // For transport types that support SFrame (e.g., WebRTC), this will contain the encryption config.
    // For transport types that don't support SFrame (e.g., PushAV), this will remain empty (!HasValue()).
    chip::Optional<chip::app::Clusters::WebRTCTransportProvider::Structs::SFrameStruct::Type> sFrameConfig;
};<|MERGE_RESOLUTION|>--- conflicted
+++ resolved
@@ -20,12 +20,8 @@
 #include <cstddef>
 #include <cstdint>
 #include <cstring>
-<<<<<<< HEAD
 #include <lib/core/Optional.h>
-
-=======
 #include <lib/support/Span.h>
->>>>>>> 5ca0aad0
 #pragma once
 // Base class for media transports(WebRTC, PushAV)
 // Media Transports would implement this interface for the Media controller to
