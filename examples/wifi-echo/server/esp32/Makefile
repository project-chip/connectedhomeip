--- conflicted
+++ resolved
@@ -27,19 +27,9 @@
                         $(PROJECT_PATH)/../../../common/screen-framework \
 
 CXXFLAGS += -std=c++11 -Os -DLWIP_IPV6_SCOPES=0
-CPPFLAGS += -Os -DLWIP_IPV6_SCOPES=0 -DCHIP_SEPARATE_CONFIG_H
+CPPFLAGS += -Os -DLWIP_IPV6_SCOPES=0 -DCHIP_HAVE_CONFIG_H
 CFLAGS += -Os -DLWIP_IPV6_SCOPES=0
 
-<<<<<<< HEAD
-CHIP_BUILD_WITH_GN ?= ""
-
-ifneq ($(CHIP_BUILD_WITH_GN),n)
-CPPFLAGS += -DCHIP_HAVE_CONFIG_H
-endif
-export CHIP_BUILD_WITH_GN
-
-=======
->>>>>>> 4f65858e
 top: all flashing_script
 
 include $(IDF_PATH)/make/project.mk
