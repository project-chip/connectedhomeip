/*
 *
 *    Copyright (c) 2020 Project CHIP Authors
 *
 *    Licensed under the Apache License, Version 2.0 (the "License");
 *    you may not use this file except in compliance with the License.
 *    You may obtain a copy of the License at
 *
 *        http://www.apache.org/licenses/LICENSE-2.0
 *
 *    Unless required by applicable law or agreed to in writing, software
 *    distributed under the License is distributed on an "AS IS" BASIS,
 *    WITHOUT WARRANTIES OR CONDITIONS OF ANY KIND, either express or implied.
 *    See the License for the specific language governing permissions and
 *    limitations under the License.
 */

#include "Button.h"
#include "CHIPDeviceManager.h"
#include "DataModelHandler.h"
#include "Display.h"
#include "EchoDeviceCallbacks.h"
#include "LEDWidget.h"
#include "ListScreen.h"
#include "QRCodeScreen.h"
#include "ScreenManager.h"
#include "esp_event_loop.h"
#include "esp_heap_caps_init.h"
#include "esp_log.h"
#include "esp_spi_flash.h"
#include "esp_system.h"
#include "esp_wifi.h"
#include "freertos/FreeRTOS.h"
#include "freertos/task.h"
#include "nvs_flash.h"

#include "tcpip_adapter.h"

#include <cmath>
#include <cstdio>
#include <string>
#include <vector>

#include <crypto/CHIPCryptoPAL.h>
#include <platform/CHIPDeviceLayer.h>
#include <setup_payload/QRCodeSetupPayloadGenerator.h>
#include <support/ErrorStr.h>
#include <transport/SecureSessionMgr.h>

using namespace ::chip;
using namespace ::chip::DeviceLayer;

extern void startServer();

#if CONFIG_USE_ECHO_CLIENT
extern void startClient(void);
#endif // CONFIG_USE_ECHO_CLIENT

#if CONFIG_DEVICE_TYPE_M5STACK

#define BUTTON_1_GPIO_NUM GPIO_NUM_39               // Left button on M5Stack
#define BUTTON_2_GPIO_NUM GPIO_NUM_38               // Middle button on M5Stack
#define BUTTON_3_GPIO_NUM GPIO_NUM_37               // Right button on M5Stack
#define STATUS_LED_GPIO_NUM GPIO_NUM_MAX            // No status LED on M5Stack
#define LIGHT_CONTROLLER_OUTPUT_GPIO_NUM GPIO_NUM_2 // Use GPIO2 as the light controller output on M5Stack

#elif CONFIG_DEVICE_TYPE_ESP32_DEVKITC

#define BUTTON_1_GPIO_NUM GPIO_NUM_34                // Button 1 on DevKitC
#define BUTTON_2_GPIO_NUM GPIO_NUM_35                // Button 2 on DevKitC
#define BUTTON_3_GPIO_NUM GPIO_NUM_0                 // Button 3 on DevKitC
#define STATUS_LED_GPIO_NUM GPIO_NUM_2               // Use LED1 (blue LED) as status LED on DevKitC
#define LIGHT_CONTROLLER_OUTPUT_GPIO_NUM GPIO_NUM_33 // Use GPIO33 as the light controller output on DevKitC

#else // !CONFIG_DEVICE_TYPE_ESP32_DEVKITC

#error "Unsupported device type selected"

#endif // !CONFIG_DEVICE_TYPE_ESP32_DEVKITC

// A temporary value assigned for this example's QRCode
// Spells CHIP on a dialer
#define EXAMPLE_VENDOR_ID 2447
// Spells ESP32 on a dialer
#define EXAMPLE_PRODUCT_ID 37732
// Used to have an initial shared secret
#define EXAMPLE_SETUP_CODE 123456789
// Used to discriminate the device
#define EXAMPLE_DISCRIMINATOR 0X0F00
// Used to indicate that an IP address has been added to the QRCode
#define EXAMPLE_VENDOR_TAG_IP 1

#if CONFIG_HAVE_DISPLAY

// Where to draw the connection status message
#define CONNECTION_MESSAGE 75
// Where to draw the IPv6 information
#define IPV6_INFO 85

#endif // CONFIG_HAVE_DISPLAY

LEDWidget statusLED;

const char * TAG = "wifi-echo-demo";

static EchoDeviceCallbacks EchoCallbacks;

<<<<<<< HEAD
=======
namespace {

// Globals as these are large and will not fit onto the stack
SecureSessionMgr sTransportIPv4;
SecureSessionMgr sTransportIPv6;

std::vector<Button> buttons          = { Button(), Button(), Button() };
std::vector<gpio_num_t> button_gpios = { BUTTON_1_GPIO_NUM, BUTTON_2_GPIO_NUM, BUTTON_3_GPIO_NUM };

// Pretend these are devices with endpoints with clusters with attributes
typedef std::tuple<std::string, std::string> Attribute;
typedef std::vector<Attribute> Attributes;
typedef std::tuple<std::string, Attributes> Cluster;
typedef std::vector<Cluster> Clusters;
typedef std::tuple<std::string, Clusters> Endpoint;
typedef std::vector<Endpoint> Endpoints;
typedef std::tuple<std::string, Endpoints> Device;
typedef std::vector<Device> Devices;
Devices devices;

void AddAttribute(std::string name, std::string value)
{
    Attribute attribute = std::make_tuple(std::move(name), std::move(value));
    std::get<1>(std::get<1>(std::get<1>(devices.back()).back()).back()).emplace_back(std::move(attribute));
}

void AddCluster(std::string name)
{
    Cluster cluster = std::make_tuple(std::move(name), std::move(Attributes()));
    std::get<1>(std::get<1>(devices.back()).back()).emplace_back(std::move(cluster));
}

void AddEndpoint(std::string name)
{
    Endpoint endpoint = std::make_tuple(std::move(name), std::move(Clusters()));
    std::get<1>(devices.back()).emplace_back(std::move(endpoint));
}

void AddDevice(std::string name)
{
    Device device = std::make_tuple(std::move(name), std::move(Endpoints()));
    devices.emplace_back(std::move(device));
}

#if CONFIG_HAVE_DISPLAY

class EditAttributeListModel : public ListScreen::Model
{
    int d;
    int e;
    int c;
    int a;

public:
    EditAttributeListModel(int d, int e, int c, int a) : d(d), e(e), c(c), a(a) {}
    virtual std::string GetTitle()
    {
        auto & attribute = std::get<1>(std::get<1>(std::get<1>(devices[d])[e])[c])[a];
        auto & name      = std::get<0>(attribute);
        auto & value     = std::get<1>(attribute);
        char buffer[64];
        snprintf(buffer, sizeof(buffer), "%s : %s", name.c_str(), value.c_str());
        return buffer;
    }
    virtual int GetItemCount() { return 2; }
    virtual std::string GetItemText(int i) { return i == 0 ? "+" : "-"; }
    virtual void ItemAction(int i)
    {
        auto & attribute = std::get<1>(std::get<1>(std::get<1>(devices[d])[e])[c])[a];
        auto & value     = std::get<1>(attribute);
        int n;
        if (sscanf(value.c_str(), "%d", &n) == 1)
        {
            ESP_LOGI(TAG, "editing attribute as integer: %d (%s)", n, i == 0 ? "+" : "-");
            n += (i == 0) ? 1 : -1;
            char buffer[32];
            sprintf(buffer, "%d", n);
            value = buffer;
        }
        else
        {
            ESP_LOGI(TAG, "editing attribute as string: '%s' (%s)", value.c_str(), i == 0 ? "+" : "-");
            value = (value == "Closed") ? "Open" : "Closed";
        }
    }
};

class AttributeListModel : public ListScreen::Model
{
    int d;
    int e;
    int c;

public:
    AttributeListModel(int d, int e, int c) : d(d), e(e), c(c) {}
    virtual std::string GetTitle() { return "Attributes"; }
    virtual int GetItemCount() { return std::get<1>(std::get<1>(std::get<1>(devices[d])[e])[c]).size(); }
    virtual std::string GetItemText(int i)
    {
        auto & attribute = std::get<1>(std::get<1>(std::get<1>(devices[d])[e])[c])[i];
        auto & name      = std::get<0>(attribute);
        auto & value     = std::get<1>(attribute);
        char buffer[64];
        snprintf(buffer, sizeof(buffer), "%s : %s", name.c_str(), value.c_str());
        return buffer;
    }
    virtual void ItemAction(int i)
    {
        ESP_LOGI(TAG, "Opening attribute %d", i);
        ScreenManager::PushScreen(new ListScreen(new EditAttributeListModel(d, e, c, i)));
    }
};

class ClusterListModel : public ListScreen::Model
{
    int d;
    int e;

public:
    ClusterListModel(int d, int e) : d(d), e(e) {}
    virtual std::string GetTitle() { return "Clusters"; }
    virtual int GetItemCount() { return std::get<1>(std::get<1>(devices[d])[e]).size(); }
    virtual std::string GetItemText(int i) { return std::get<0>(std::get<1>(std::get<1>(devices[d])[e])[i]); }
    virtual void ItemAction(int i)
    {
        ESP_LOGI(TAG, "Opening cluster %d", i);
        ScreenManager::PushScreen(new ListScreen(new AttributeListModel(d, e, i)));
    }
};

class EndpointListModel : public ListScreen::Model
{
    int d;

public:
    EndpointListModel(int d) : d(d) {}
    virtual std::string GetTitle() { return "Endpoints"; }
    virtual int GetItemCount() { return std::get<1>(devices[d]).size(); }
    virtual std::string GetItemText(int i) { return std::get<0>(std::get<1>(devices[d])[i]); }
    virtual void ItemAction(int i)
    {
        ESP_LOGI(TAG, "Opening endpoint %d", i);
        ScreenManager::PushScreen(new ListScreen(new ClusterListModel(d, i)));
    }
};

class DeviceListModel : public ListScreen::Model
{
public:
    virtual std::string GetTitle() { return "Devices"; }
    virtual int GetItemCount() { return devices.size(); }
    virtual std::string GetItemText(int i) { return std::get<0>(devices[i]); }
    virtual void ItemAction(int i)
    {
        ESP_LOGI(TAG, "Opening device %d", i);
        ScreenManager::PushScreen(new ListScreen(new EndpointListModel(i)));
    }
};

class CustomScreen : public Screen
{
public:
    virtual void Display()
    {
        TFT_drawCircle(0.3 * DisplayWidth, 0.3 * DisplayHeight, 8, TFT_BLUE);
        TFT_drawCircle(0.7 * DisplayWidth, 0.3 * DisplayHeight, 8, TFT_BLUE);
        TFT_drawLine(0.2 * DisplayWidth, 0.6 * DisplayHeight, 0.3 * DisplayWidth, 0.7 * DisplayHeight, TFT_BLUE);
        TFT_drawLine(0.3 * DisplayWidth, 0.7 * DisplayHeight, 0.7 * DisplayWidth, 0.7 * DisplayHeight, TFT_BLUE);
        TFT_drawLine(0.7 * DisplayWidth, 0.7 * DisplayHeight, 0.8 * DisplayWidth, 0.6 * DisplayHeight, TFT_BLUE);
    }
};

#endif // CONFIG_HAVE_DISPLAY

void SetupPretendDevices()
{
    AddDevice("Watch");
    AddEndpoint("Default");
    AddCluster("Battery");
    AddAttribute("Level", "89");
    AddAttribute("Voltage", "490");
    AddAttribute("Amperage", "501");
    AddCluster("Heart Monitor");
    AddAttribute("BPM", "72");
    AddCluster("Step Counter");
    AddAttribute("Steps", "9876");

    AddDevice("Thermometer");
    AddEndpoint("External");
    AddCluster("Thermometer");
    AddAttribute("Temperature", "21");
    AddEndpoint("Internal");
    AddCluster("Thermometer");
    AddAttribute("Temperature", "42");

    AddDevice("Garage 1");
    AddEndpoint("Door 1");
    AddCluster("Door");
    AddAttribute("State", "Closed");
    AddEndpoint("Door 2");
    AddCluster("Door");
    AddAttribute("State", "Closed");
    AddEndpoint("Door 3");
    AddCluster("Door");
    AddAttribute("State", "Open");

    AddDevice("Garage 2");
    AddEndpoint("Door 1");
    AddCluster("Door");
    AddAttribute("State", "Open");
    AddEndpoint("Door 2");
    AddCluster("Door");
    AddAttribute("State", "Closed");
}

void GetGatewayIP(char * ip_buf, size_t ip_len)
{
    tcpip_adapter_ip_info_t ip;
    tcpip_adapter_get_ip_info(TCPIP_ADAPTER_IF_AP, &ip);
    IPAddress::FromIPv4(ip.ip).ToString(ip_buf, ip_len);
    ESP_LOGE(TAG, "Got gateway ip %s", ip_buf);
}

std::string createSetupPayload()
{
    SetupPayload payload;
    payload.version               = 1;
    payload.discriminator         = EXAMPLE_DISCRIMINATOR;
    payload.setUpPINCode          = EXAMPLE_SETUP_CODE;
    payload.rendezvousInformation = static_cast<RendezvousInformationFlags>(CONFIG_RENDEZVOUS_MODE);
    payload.vendorID              = EXAMPLE_VENDOR_ID;
    payload.productID             = EXAMPLE_PRODUCT_ID;

    char gw_ip[INET6_ADDRSTRLEN];
    GetGatewayIP(gw_ip, sizeof(gw_ip));
    payload.addOptionalVendorData(EXAMPLE_VENDOR_TAG_IP, gw_ip);

    QRCodeSetupPayloadGenerator generator(payload);
    string result;
    size_t tlvDataLen = sizeof(gw_ip);
    uint8_t tlvDataStart[tlvDataLen];
    CHIP_ERROR err = generator.payloadBase41Representation(result, tlvDataStart, tlvDataLen);
    if (err != CHIP_NO_ERROR)
    {
        ESP_LOGE(TAG, "Couldn't get payload string %d", generator.payloadBase41Representation(result));
    }
    return result;
};

} // namespace

>>>>>>> e69f3a1a
extern "C" void app_main()
{
    ESP_LOGI(TAG, "WiFi Echo Demo!");

    /* Print chip information */
    esp_chip_info_t chip_info;
    esp_chip_info(&chip_info);

    ESP_LOGI(TAG, "This is ESP32 chip with %d CPU cores, WiFi%s%s, ", chip_info.cores,
             (chip_info.features & CHIP_FEATURE_BT) ? "/BT" : "", (chip_info.features & CHIP_FEATURE_BLE) ? "/BLE" : "");

    ESP_LOGI(TAG, "silicon revision %d, ", chip_info.revision);

    ESP_LOGI(TAG, "%dMB %s flash\n", spi_flash_get_chip_size() / (1024 * 1024),
             (chip_info.features & CHIP_FEATURE_EMB_FLASH) ? "embedded" : "external");

    CHIP_ERROR err; // A quick note about errors: CHIP adopts the error type and numbering
                    // convention of the environment into which it is ported.  Thus esp_err_t
                    // and CHIP_ERROR are in fact the same type, and both ESP-IDF errors
                    // and CHIO-specific errors can be stored in the same value without
                    // ambiguity.  For convenience, ESP_OK and CHIP_NO_ERROR are mapped
                    // to the same value.

    // Initialize the ESP NVS layer.
    err = nvs_flash_init();
    if (err != CHIP_NO_ERROR)
    {
        ESP_LOGE(TAG, "nvs_flash_init() failed: %s", ErrorStr(err));
        return;
    }

    CHIPDeviceManager & deviceMgr = CHIPDeviceManager::GetInstance();

    err = deviceMgr.Init(&EchoCallbacks);
    if (err != CHIP_NO_ERROR)
    {
        ESP_LOGE(TAG, "device.Init() failed: %s", ErrorStr(err));
        return;
    }

    SetupPretendDevices();

    statusLED.Init(STATUS_LED_GPIO_NUM);

    // Start the Echo Server
    InitDataModelHandler();
    startServer();
#if CONFIG_USE_ECHO_CLIENT
    startClient();
#endif

    std::string qrCodeText = createSetupPayload();
    ESP_LOGI(TAG, "QR CODE: '%s'", qrCodeText.c_str());

#if CONFIG_HAVE_DISPLAY

    // Initialize the buttons.
    for (int i = 0; i < buttons.size(); ++i)
    {
        err = buttons[i].Init(button_gpios[i], 50);
        if (err != CHIP_NO_ERROR)
        {
            ESP_LOGE(TAG, "Button.Init() failed: %s", ErrorStr(err));
            return;
        }
    }

    // Initialize the display device.
    err = InitDisplay();
    if (err != ESP_OK)
    {
        ESP_LOGE(TAG, "InitDisplay() failed: %s", ErrorStr(err));
        return;
    }

    // Initialize the screen manager and push a rudimentary user interface.
    ScreenManager::Init();
    ScreenManager::PushScreen(new ListScreen((new SimpleListModel())
                                                 ->Title("CHIP")
                                                 ->Action([](int i) { ESP_LOGI(TAG, "action on item %d", i); })
                                                 ->Item("Devices",
                                                        []() {
                                                            ESP_LOGI(TAG, "Opening device list");
                                                            ScreenManager::PushScreen(new ListScreen(new DeviceListModel()));
                                                        })
                                                 ->Item("Custom",
                                                        []() {
                                                            ESP_LOGI(TAG, "Opening custom screen");
                                                            ScreenManager::PushScreen(new CustomScreen());
                                                        })
                                                 ->Item("QR Code",
                                                        [=]() {
                                                            ESP_LOGI(TAG, "Opening QR code screen");
                                                            ScreenManager::PushScreen(new QRCodeScreen(qrCodeText));
                                                        })
                                                 ->Item("Setup")
                                                 ->Item("More")
                                                 ->Item("Items")
                                                 ->Item("For")
                                                 ->Item("Demo")));

    // Connect the status LED to VLEDs.
    {
        int vled1 = ScreenManager::AddVLED(TFT_GREEN);
        int vled2 = ScreenManager::AddVLED(TFT_RED);
        statusLED.SetVLED(vled1, vled2);
    }

#endif // CONFIG_HAVE_DISPLAY

    // Run the UI Loop
    while (true)
    {
#if CONFIG_HAVE_DISPLAY
        // TODO consider refactoring this example to use FreeRTOS tasks

        bool woken = false;

        // Poll buttons, possibly wake screen.
        for (int i = 0; i < buttons.size(); ++i)
        {
            if (buttons[i].Poll())
            {
                if (!woken)
                {
                    woken = WakeDisplay();
                }
                if (woken)
                {
                    continue;
                }
                if (buttons[i].IsPressed())
                {
                    ScreenManager::ButtonPressed(1 + i);
                }
            }
        }

#endif // CONFIG_HAVE_DISPLAY

        vTaskDelay(50 / portTICK_PERIOD_MS);
    }
}<|MERGE_RESOLUTION|>--- conflicted
+++ resolved
@@ -105,13 +105,7 @@
 
 static EchoDeviceCallbacks EchoCallbacks;
 
-<<<<<<< HEAD
-=======
 namespace {
-
-// Globals as these are large and will not fit onto the stack
-SecureSessionMgr sTransportIPv4;
-SecureSessionMgr sTransportIPv6;
 
 std::vector<Button> buttons          = { Button(), Button(), Button() };
 std::vector<gpio_num_t> button_gpios = { BUTTON_1_GPIO_NUM, BUTTON_2_GPIO_NUM, BUTTON_3_GPIO_NUM };
@@ -358,7 +352,6 @@
 
 } // namespace
 
->>>>>>> e69f3a1a
 extern "C" void app_main()
 {
     ESP_LOGI(TAG, "WiFi Echo Demo!");
