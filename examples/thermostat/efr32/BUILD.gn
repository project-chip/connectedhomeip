# Copyright (c) 2020 Project CHIP Authors
#
# Licensed under the Apache License, Version 2.0 (the "License");
# you may not use this file except in compliance with the License.
# You may obtain a copy of the License at
#
# http://www.apache.org/licenses/LICENSE-2.0
#
# Unless required by applicable law or agreed to in writing, software
# distributed under the License is distributed on an "AS IS" BASIS,
# WITHOUT WARRANTIES OR CONDITIONS OF ANY KIND, either express or implied.
# See the License for the specific language governing permissions and
# limitations under the License.

import("//build_overrides/build.gni")
import("//build_overrides/chip.gni")
import("//build_overrides/efr32_sdk.gni")
import("//build_overrides/pigweed.gni")

import("${build_root}/config/defaults.gni")
import("${efr32_sdk_build_root}/efr32_executable.gni")
import("${efr32_sdk_build_root}/efr32_sdk.gni")

import("${chip_root}/examples/common/pigweed/pigweed_rpcs.gni")
import("${chip_root}/src/platform/device.gni")

if (chip_enable_pw_rpc) {
  import("//build_overrides/pigweed.gni")
  import("$dir_pw_build/target_types.gni")
}

assert(current_os == "freertos")

efr32_project_dir = "${chip_root}/examples/thermostat/efr32"
examples_plat_dir = "${chip_root}/examples/platform/silabs/efr32"
examples_common_plat_dir = "${chip_root}/examples/platform/silabs"

declare_args() {
  # Dump memory usage at link time.
  chip_print_memory_usage = false

  # Monitor & log memory usage at runtime.
  enable_heap_monitoring = false

  # Enable Sleepy end device
  enable_sleepy_device = false

  # OTA timeout in seconds
  OTA_periodic_query_timeout = 86400

  # Wifi related stuff - they are overridden by gn -args="use_wf200=true"
  use_wf200 = false
  use_rs911x = false
  use_rs911x_sockets = false
  sl_wfx_config_softap = false
  sl_wfx_config_scan = true

  # Disable LCD on supported devices
  disable_lcd = false

  # Argument to Disable IPv4 for wifi(rs911)
  chip_enable_wifi_ipv4 = false

  #default WiFi SSID
  chip_default_wifi_ssid = ""

  #default Wifi Password
  chip_default_wifi_psk = ""

  # Enable the temperature sensor
  # Some boards do not have a temperature sensor
  use_temp_sensor = silabs_board != "BRD2703A" && silabs_board != "BRD4319A"
}

declare_args() {
  # Enables LCD Qr Code on supported devices
  show_qr_code = !disable_lcd
}

# qr code cannot be true if lcd is disabled
assert(!(disable_lcd && show_qr_code))

# Sanity check
assert(!(chip_enable_wifi && chip_enable_openthread))
assert(!(use_rs911x && chip_enable_openthread))
assert(!(use_wf200 && chip_enable_openthread))
if (chip_enable_wifi) {
  assert(use_rs911x || use_wf200)
  enable_openthread_cli = false
  import("${chip_root}/src/platform/silabs/EFR32/wifi_args.gni")
}

# ThunderBoards, Explorer Kit and MGM240L do not support LCD (No LCD)
if (silabs_board == "BRD4166A" || silabs_board == "BRD2601B" ||
    silabs_board == "BRD2703A" || silabs_board == "BRD4319A") {
  show_qr_code = false
  disable_lcd = true
}

defines = []

# WiFi settings
if (chip_enable_wifi) {
  if (chip_default_wifi_ssid != "") {
    defines += [
      "CHIP_ONNETWORK_PAIRING=1",
      "CHIP_WIFI_SSID=\"${chip_default_wifi_ssid}\"",
    ]
  }
  if (chip_default_wifi_psk != "") {
    assert(chip_default_wifi_ssid != "",
           "ssid can't be null if psk is provided")
    defines += [ "CHIP_WIFI_PSK=\"${chip_default_wifi_psk}\"" ]
  }
  wifi_sdk_dir = "${chip_root}/src/platform/silabs/EFR32/wifi"
  efr32_lwip_defs = [ "LWIP_NETIF_API=1" ]
  if (lwip_ipv4) {
    efr32_lwip_defs += [
      "LWIP_IPV4=1",

      # adds following options to provide
      # them to .cpp source files
      # flags ported from lwipopts file
      # TODO: move lwipopts to one location
      "LWIP_ARP=1",
      "LWIP_ICMP=1",
      "LWIP_IGMP=1",
      "LWIP_DHCP=1",
      "LWIP_DNS=0",
    ]
  } else {
    efr32_lwip_defs += [ "LWIP_IPV4=0" ]
  }
  if (lwip_ipv6) {
    efr32_lwip_defs += [ "LWIP_IPV6=1" ]
  } else {
    efr32_lwip_defs += [ "LWIP_IPV6=0" ]
  }

  if (use_rs911x) {
    wiseconnect_sdk_root =
        "${chip_root}/third_party/silabs/wiseconnect-wifi-bt-sdk"
    import("${examples_plat_dir}/rs911x/rs911x.gni")
  } else {
    import("${examples_plat_dir}/wf200/wf200.gni")
  }
}

efr32_sdk("sdk") {
  sources = [
    "${efr32_project_dir}/include/CHIPProjectConfig.h",
    "${examples_plat_dir}/FreeRTOSConfig.h",
  ]

  include_dirs = [
    "${chip_root}/src/platform/silabs/EFR32",
    "${efr32_project_dir}/include",
    "${examples_plat_dir}",
    "${chip_root}/src/lib",
    "${examples_common_plat_dir}",
  ]

<<<<<<< HEAD
  defines = [
    "BOARD_ID=${efr32_board}",
=======
  defines += [
    "BOARD_ID=${silabs_board}",
>>>>>>> 4088a77f
    "OTA_PERIODIC_TIMEOUT=${OTA_periodic_query_timeout}",
  ]

  if (chip_enable_pw_rpc) {
    defines += [
      "HAL_VCOM_ENABLE=1",
      "PW_RPC_ENABLED",
    ]
  }

  # WiFi Settings
  if (chip_enable_wifi) {
    if (use_rs911x) {
      defines += rs911x_defs
      include_dirs += rs911x_plat_incs
    } else if (use_wf200) {
      defines += wf200_defs
      include_dirs += wf200_plat_incs
    }

    if (use_rs911x_sockets) {
      include_dirs += [ "${examples_plat_dir}/wifi/rsi-sockets" ]
      defines += rs911x_sock_defs
    } else {
      # Using LWIP instead of the native TCP/IP stack
      defines += efr32_lwip_defs
    }

    if (sl_wfx_config_softap) {
      defines += [ "SL_WFX_CONFIG_SOFTAP" ]
    }
    if (sl_wfx_config_scan) {
      defines += [ "SL_WFX_CONFIG_SCAN" ]
    }
  }
  if (use_temp_sensor) {
    include_dirs += [
      "${efr32_sdk_root}/platform/driver/i2cspm/inc",
      "${efr32_sdk_root}/app/bluetooth/common/sensor_rht",
      "${efr32_sdk_root}/app/bluetooth/common/sensor_rht/config",
      "${efr32_sdk_root}/hardware/driver/si70xx/inc",
      "${efr32_sdk_root}/app/bluetooth/common/sensor_select",
      "${efr32_sdk_root}/platform/common/config",
    ]

    defines += [ "USE_TEMP_SENSOR" ]
  }
}

efr32_executable("thermostat_app") {
  output_name = "chip-efr32-thermostat-example.out"
  public_configs = [ "${efr32_sdk_build_root}:silabs_config" ]
  include_dirs = [ "include" ]
  defines = []

  sources = [
    "${examples_common_plat_dir}/heap_4_silabs.c",
    "${examples_plat_dir}/BaseApplication.cpp",
    "${examples_plat_dir}/efr32_utils.cpp",
    "${examples_plat_dir}/init_efrPlatform.cpp",
    "${examples_plat_dir}/matter_config.cpp",
    "src/AppTask.cpp",
    "src/SensorManager.cpp",
    "src/TemperatureManager.cpp",
    "src/ZclCallbacks.cpp",
    "src/main.cpp",
  ]

  if (use_wstk_leds) {
    sources += [ "${examples_plat_dir}/LEDWidget.cpp" ]
  }

  if (use_temp_sensor) {
    sources += [
      "${efr32_sdk_root}/app/bluetooth/common/sensor_rht/sl_sensor_rht.c",
      "${efr32_sdk_root}/app/bluetooth/common/sensor_select/sl_sensor_select.c",
      "${efr32_sdk_root}/hardware/driver/si70xx/src/sl_si70xx.c",
      "${efr32_sdk_root}/platform/common/src/sl_status.c",
      "${efr32_sdk_root}/platform/driver/i2cspm/src/sl_i2cspm.c",
      "${efr32_sdk_root}/platform/emlib/src/em_i2c.c",
      "${examples_plat_dir}/TemperatureSensor.cpp",
      "${sdk_support_root}/matter/efr32/${silabs_family}/${silabs_board}/autogen/sl_i2cspm_init.c",
    ]
  }

  if (chip_enable_pw_rpc || chip_build_libshell || enable_openthread_cli ||
      use_wf200 || use_rs911x) {
    sources += [ "${examples_plat_dir}/uart.cpp" ]
  }

  deps = [
    ":sdk",
    "${chip_root}/examples/providers:device_info_provider",
    "${chip_root}/examples/thermostat/thermostat-common",
    "${chip_root}/src/lib",
    "${chip_root}/src/setup_payload",
  ]

  # OpenThread Settings
  if (chip_enable_openthread) {
    deps += [
      "${chip_root}/third_party/openthread:openthread",
      "${chip_root}/third_party/openthread:openthread-platform",
      "${examples_plat_dir}:efr-matter-shell",
    ]
  }

  # Attestation Credentials
  if (chip_build_platform_attestation_credentials_provider) {
    deps += [ "${examples_plat_dir}:efr32-attestation-credentials" ]
  }

  # Factory Data Provider
  if (use_efr32_factory_data_provider) {
    deps += [ "${examples_plat_dir}:efr32-factory-data-provider" ]
  }

  if (chip_enable_ota_requestor) {
    defines += [ "EFR32_OTA_ENABLED" ]
    sources += [ "${examples_plat_dir}/OTAConfig.cpp" ]
  }

  if (chip_enable_wifi_ipv4) {
    defines += [ "CHIP_DEVICE_CONFIG_ENABLE_IPV4" ]
  }

  # WiFi Settings
  if (chip_enable_wifi) {
    if (use_rs911x) {
      sources += rs911x_src_plat

      # All the stuff from wiseconnect
      sources += rs911x_src_sapi

      # Apparently - the rsi library needs this (though we may not use use it)
      sources += rs911x_src_sock
      include_dirs += rs911x_inc_plat

      if (use_rs911x_sockets) {
        #
        # Using native sockets inside RS911x
        #
        include_dirs += rs911x_sock_inc
      } else {
        #
        # We use LWIP - not built-in sockets
        #
        sources += rs911x_src_lwip
      }
    } else if (use_wf200) {
      sources += wf200_plat_src
      include_dirs += wf200_plat_incs
    }
  }

  if (!disable_lcd) {
    sources += [
      "${examples_plat_dir}/display/demo-ui.c",
      "${examples_plat_dir}/display/lcd.cpp",
      "src/ThermostatUI.cpp",
    ]
    include_dirs += [ "${examples_plat_dir}/display" ]
    defines += [
      "DISPLAY_ENABLED",
      "IS_DEMO_THERMOSTAT=1",
    ]
    if (show_qr_code) {
      defines += [ "QR_CODE_ENABLED" ]
      deps += [ "${chip_root}/examples/common/QRCode" ]
    }
  }

  if (chip_enable_pw_rpc) {
    defines += [
      "PW_RPC_ENABLED",
      "PW_RPC_ATTRIBUTE_SERVICE=1",
      "PW_RPC_BUTTON_SERVICE=1",
      "PW_RPC_DESCRIPTOR_SERVICE=1",
      "PW_RPC_DEVICE_SERVICE=1",
      "PW_RPC_LIGHTING_SERVICE=1",
    ]

    sources += [
      "${chip_root}/examples/common/pigweed/RpcService.cpp",
      "${chip_root}/examples/common/pigweed/efr32/PigweedLoggerMutex.cpp",
      "${examples_common_plat_dir}/PigweedLogger.cpp",
      "${examples_common_plat_dir}/Rpc.cpp",
    ]

    deps += [
      "$dir_pw_hdlc:rpc_channel_output",
      "$dir_pw_stream:sys_io_stream",
      "${chip_root}/config/efr32/lib/pw_rpc:pw_rpc",
      "${chip_root}/examples/common/pigweed:attributes_service.nanopb_rpc",
      "${chip_root}/examples/common/pigweed:button_service.nanopb_rpc",
      "${chip_root}/examples/common/pigweed:descriptor_service.nanopb_rpc",
      "${chip_root}/examples/common/pigweed:device_service.nanopb_rpc",
      "${chip_root}/examples/common/pigweed:lighting_service.nanopb_rpc",
      "${examples_plat_dir}/pw_sys_io:pw_sys_io_efr32",
    ]

    deps += pw_build_LINK_DEPS

    include_dirs += [
      "${chip_root}/examples/common",
      "${chip_root}/examples/common/pigweed/efr32",
    ]
  }

  if (enable_heap_monitoring) {
    sources += [ "${examples_common_plat_dir}/MemMonitoring.cpp" ]
    defines += [ "HEAP_MONITORING" ]
  }

  ldscript = "${examples_plat_dir}/ldscripts/${silabs_family}.ld"

  inputs = [ ldscript ]

  ldflags = [ "-T" + rebase_path(ldscript, root_build_dir) ]

  if (chip_print_memory_usage) {
    ldflags += [
      "-Wl,--print-memory-usage",
      "-fstack-usage",
    ]
  }

  # WiFi Settings
  if (chip_enable_wifi) {
    ldflags += [
      "-Wl,--defsym",
      "-Wl,SILABS_WIFI=1",
    ]
  }

  output_dir = root_out_dir
}

group("efr32") {
  deps = [ ":thermostat_app" ]
}

group("default") {
  deps = [ ":efr32" ]
}<|MERGE_RESOLUTION|>--- conflicted
+++ resolved
@@ -160,13 +160,8 @@
     "${examples_common_plat_dir}",
   ]
 
-<<<<<<< HEAD
-  defines = [
-    "BOARD_ID=${efr32_board}",
-=======
   defines += [
     "BOARD_ID=${silabs_board}",
->>>>>>> 4088a77f
     "OTA_PERIODIC_TIMEOUT=${OTA_periodic_query_timeout}",
   ]
 
