--- conflicted
+++ resolved
@@ -1918,15 +1918,10 @@
   readonly attribute int16u clusterRevision = 65533;
 }
 
-<<<<<<< HEAD
-/** This cluster provides an interface to the functionality of a thermostat. */
-server cluster Thermostat = 513 {
-=======
 /** An interface for configuring and controlling the functionality of a thermostat. */
 cluster Thermostat = 513 {
   revision 6;
 
->>>>>>> a6589070
   enum ACCapacityFormatEnum : enum8 {
     kBTUh = 0;
   }
@@ -1961,7 +1956,15 @@
     kHeatPumpInverter = 4;
   }
 
-<<<<<<< HEAD
+  enum ControlSequenceOfOperationEnum : enum8 {
+    kCoolingOnly = 0;
+    kCoolingWithReheat = 1;
+    kHeatingOnly = 2;
+    kHeatingWithReheat = 3;
+    kCoolingAndHeating = 4;
+    kCoolingAndHeatingWithReheat = 5;
+  }
+
   enum PresetScenarioEnum : enum8 {
     kUnspecified = 0;
     kOccupied = 1;
@@ -1978,6 +1981,12 @@
     kExternal = 2;
   }
 
+  enum SetpointRaiseLowerModeEnum : enum8 {
+    kHeat = 0;
+    kCool = 1;
+    kBoth = 2;
+  }
+
   enum StartOfWeekEnum : enum8 {
     kSunday = 0;
     kMonday = 1;
@@ -1988,60 +1997,7 @@
     kSaturday = 6;
   }
 
-  enum TemperatureSetpointHoldEnum : enum8 {
-    kSetpointHoldOff = 0;
-    kSetpointHoldOn = 1;
-  }
-
-  enum ThermostatControlSequenceEnum : enum8 {
-=======
-  enum ControlSequenceOfOperationEnum : enum8 {
->>>>>>> a6589070
-    kCoolingOnly = 0;
-    kCoolingWithReheat = 1;
-    kHeatingOnly = 2;
-    kHeatingWithReheat = 3;
-    kCoolingAndHeating = 4;
-    kCoolingAndHeatingWithReheat = 5;
-  }
-
-<<<<<<< HEAD
-  enum ThermostatSystemModeEnum : enum8 {
-=======
-  enum PresetScenarioEnum : enum8 {
-    kUnspecified = 0;
-    kOccupied = 1;
-    kUnoccupied = 2;
-    kSleep = 3;
-    kWake = 4;
-    kVacation = 5;
-    kUserDefined = 6;
-  }
-
-  enum SetpointChangeSourceEnum : enum8 {
-    kManual = 0;
-    kSchedule = 1;
-    kExternal = 2;
-  }
-
-  enum SetpointRaiseLowerModeEnum : enum8 {
-    kHeat = 0;
-    kCool = 1;
-    kBoth = 2;
-  }
-
-  enum StartOfWeekEnum : enum8 {
-    kSunday = 0;
-    kMonday = 1;
-    kTuesday = 2;
-    kWednesday = 3;
-    kThursday = 4;
-    kFriday = 5;
-    kSaturday = 6;
-  }
-
   enum SystemModeEnum : enum8 {
->>>>>>> a6589070
     kOff = 0;
     kAuto = 1;
     kCool = 3;
@@ -2053,8 +2009,6 @@
     kSleep = 9;
   }
 
-<<<<<<< HEAD
-=======
   enum TemperatureSetpointHoldEnum : enum8 {
     kSetpointHoldOff = 0;
     kSetpointHoldOn = 1;
@@ -2066,40 +2020,19 @@
     kHeat = 4;
   }
 
->>>>>>> a6589070
   bitmap ACErrorCodeBitmap : bitmap32 {
     kCompressorFail = 0x1;
     kRoomSensorFail = 0x2;
     kOutdoorSensorFail = 0x4;
     kCoilSensorFail = 0x8;
     kFanFail = 0x10;
-<<<<<<< HEAD
-  }
-
-  bitmap AlarmCodeBitmap : bitmap8 {
-    kInitialization = 0x1;
-    kHardware = 0x2;
-    kSelfCalibration = 0x4;
-  }
-
-  bitmap DayOfWeekBitmap : bitmap8 {
-    kSunday = 0x1;
-    kMonday = 0x2;
-    kTuesday = 0x4;
-    kWednesday = 0x8;
-    kThursday = 0x10;
-    kFriday = 0x20;
-    kSaturday = 0x40;
-    kAway = 0x80;
-=======
->>>>>>> a6589070
   }
 
   bitmap Feature : bitmap32 {
     kHeating = 0x1;
     kCooling = 0x2;
     kOccupancy = 0x4;
-    kZigbeeScheduleConfiguration = 0x8;
+    kScheduleConfiguration = 0x8;
     kSetback = 0x10;
     kAutoMode = 0x20;
     kLocalTemperatureNotExposed = 0x40;
@@ -2107,16 +2040,6 @@
     kPresets = 0x100;
     kSetpoints = 0x200;
     kQueuedPresetsSupported = 0x400;
-<<<<<<< HEAD
-  }
-
-  bitmap HVACSystemTypeBitmap : bitmap8 {
-    kHeatingType = 0x10;
-    kHeatingFuel = 0x20;
-  }
-
-  bitmap ModeForSequenceBitmap : bitmap8 {
-=======
   }
 
   bitmap HVACSystemTypeBitmap : bitmap8 {
@@ -2165,41 +2088,10 @@
   }
 
   bitmap ScheduleModeBitmap : bitmap8 {
->>>>>>> a6589070
     kHeatSetpointPresent = 0x1;
     kCoolSetpointPresent = 0x2;
   }
 
-<<<<<<< HEAD
-  bitmap PresetTypeFeaturesBitmap : bitmap16 {
-    kAutomatic = 0x1;
-    kSupportsNames = 0x2;
-  }
-
-  bitmap ProgrammingOperationModeBitmap : bitmap8 {
-    kScheduleActive = 0x1;
-    kAutoRecovery = 0x2;
-    kEconomy = 0x4;
-  }
-
-  bitmap RelayStateBitmap : bitmap16 {
-    kHeat = 0x1;
-    kCool = 0x2;
-    kFan = 0x4;
-    kHeatStage2 = 0x8;
-    kCoolStage2 = 0x10;
-    kFanStage2 = 0x20;
-    kFanStage3 = 0x40;
-  }
-
-  bitmap RemoteSensingBitmap : bitmap8 {
-    kLocalTemperature = 0x1;
-    kOutdoorTemperature = 0x2;
-    kOccupancy = 0x4;
-  }
-
-=======
->>>>>>> a6589070
   bitmap ScheduleTypeFeaturesBitmap : bitmap16 {
     kSupportsPresets = 0x1;
     kSupportsSetpoints = 0x2;
@@ -2207,43 +2099,23 @@
     kSupportsOff = 0x8;
   }
 
-<<<<<<< HEAD
-  bitmap SetpointAdjustModeBitmap : bitmap8 {
-    kHeat = 0x1;
-    kCool = 0x2;
-    kBoth = 0x4;
-  }
-
-=======
->>>>>>> a6589070
   bitmap TemperatureSetpointHoldPolicyBitmap : bitmap8 {
     kHoldDurationElapsed = 0x1;
     kHoldDurationElapsedOrPresetChanged = 0x2;
   }
 
   struct ScheduleTransitionStruct {
-<<<<<<< HEAD
-    DayOfWeekBitmap dayOfWeek = 0;
-    int16u transitionTime = 1;
-    optional octet_string<16> presetHandle = 2;
-    optional ThermostatSystemModeEnum systemMode = 3;
-=======
     ScheduleDayOfWeekBitmap dayOfWeek = 0;
     int16u transitionTime = 1;
     optional octet_string<16> presetHandle = 2;
     optional SystemModeEnum systemMode = 3;
->>>>>>> a6589070
     optional temperature coolingSetpoint = 4;
     optional temperature heatingSetpoint = 5;
   }
 
   struct ScheduleStruct {
     nullable octet_string<16> scheduleHandle = 0;
-<<<<<<< HEAD
-    ThermostatSystemModeEnum systemMode = 1;
-=======
     SystemModeEnum systemMode = 1;
->>>>>>> a6589070
     optional char_string<64> name = 2;
     optional octet_string<16> presetHandle = 3;
     ScheduleTransitionStruct transitions[] = 4;
@@ -2271,37 +2143,11 @@
   }
 
   struct ScheduleTypeStruct {
-<<<<<<< HEAD
-    ThermostatSystemModeEnum systemMode = 0;
-=======
     SystemModeEnum systemMode = 0;
->>>>>>> a6589070
     int8u numberOfSchedules = 1;
     ScheduleTypeFeaturesBitmap scheduleTypeFeatures = 2;
   }
 
-<<<<<<< HEAD
-  struct ThermostatScheduleTransitionStruct {
-    int16u transitionTime = 0;
-    temperature heatSetpoint = 1;
-    temperature coolSetpoint = 2;
-  }
-
-  readonly attribute nullable temperature localTemperature = 0;
-  readonly attribute temperature absMinHeatSetpointLimit = 3;
-  readonly attribute temperature absMaxHeatSetpointLimit = 4;
-  readonly attribute temperature absMinCoolSetpointLimit = 5;
-  readonly attribute temperature absMaxCoolSetpointLimit = 6;
-  attribute temperature occupiedCoolingSetpoint = 17;
-  attribute temperature occupiedHeatingSetpoint = 18;
-  attribute access(write: manage) temperature minHeatSetpointLimit = 21;
-  attribute access(write: manage) temperature maxHeatSetpointLimit = 22;
-  attribute access(write: manage) temperature minCoolSetpointLimit = 23;
-  attribute access(write: manage) temperature maxCoolSetpointLimit = 24;
-  attribute access(write: manage) int8s minSetpointDeadBand = 25;
-  attribute access(write: manage) ThermostatControlSequenceEnum controlSequenceOfOperation = 27;
-  attribute access(write: manage) ThermostatSystemModeEnum systemMode = 28;
-=======
   struct WeeklyScheduleTransitionStruct {
     int16u transitionTime = 0;
     nullable temperature heatSetpoint = 1;
@@ -2371,7 +2217,6 @@
   readonly attribute optional TemperatureSetpointHoldPolicyBitmap temperatureSetpointHoldPolicy = 83;
   readonly attribute optional nullable epoch_s setpointHoldExpiryTimestamp = 84;
   readonly attribute optional nullable QueuedPresetStruct queuedPreset = 85;
->>>>>>> a6589070
   readonly attribute command_id generatedCommandList[] = 65528;
   readonly attribute command_id acceptedCommandList[] = 65529;
   readonly attribute event_id eventList[] = 65530;
@@ -2380,11 +2225,7 @@
   readonly attribute int16u clusterRevision = 65533;
 
   request struct SetpointRaiseLowerRequest {
-<<<<<<< HEAD
-    SetpointAdjustModeBitmap mode = 0;
-=======
     SetpointRaiseLowerModeEnum mode = 0;
->>>>>>> a6589070
     int8s amount = 1;
   }
 
@@ -2838,6 +2679,7 @@
     ram      attribute absMaxHeatSetpointLimit default = 3000;
     ram      attribute absMinCoolSetpointLimit default = 1600;
     ram      attribute absMaxCoolSetpointLimit default = 3200;
+    ram      attribute HVACSystemTypeConfiguration;
     persist  attribute occupiedCoolingSetpoint default = 0x0A28;
     persist  attribute occupiedHeatingSetpoint default = 0x07D0;
     ram      attribute minHeatSetpointLimit default = 700;
