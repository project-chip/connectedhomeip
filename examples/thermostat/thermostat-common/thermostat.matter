--- conflicted
+++ resolved
@@ -2957,13 +2957,8 @@
     callback attribute generatedCommandList;
     callback attribute acceptedCommandList;
     callback attribute attributeList;
-<<<<<<< HEAD
-    ram      attribute featureMap default = 419;
-    ram      attribute clusterRevision default = 8;
-=======
     ram      attribute featureMap default = 0x123;
     callback attribute clusterRevision;
->>>>>>> 1ceedce1
 
     handle command SetpointRaiseLower;
     handle command AddThermostatSuggestionResponse;
@@ -2983,5 +2978,4 @@
     ram      attribute featureMap default = 0;
     ram      attribute clusterRevision default = 2;
   }
-}
-
+}