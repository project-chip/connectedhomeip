// This IDL was generated automatically by ZAP.
// It is for view/code review purposes only.

struct LabelStruct {
    char_string<16> label = 0;
    char_string<16> value = 1;
}

server cluster AccessControl = 31 {
  enum AuthMode : ENUM8 {
    kPase = 1;
    kCase = 2;
    kGroup = 3;
  }

  enum ChangeTypeEnum : ENUM8 {
    kChanged = 0;
    kAdded = 1;
    kRemoved = 2;
  }

  enum Privilege : ENUM8 {
    kView = 1;
    kProxyView = 2;
    kOperate = 3;
    kManage = 4;
    kAdminister = 5;
  }

  struct AccessControlEntry {
    Privilege privilege = 1;
    AuthMode authMode = 2;
    nullable int64u subjects[] = 3;
    nullable Target targets[] = 4;
    fabric_idx fabricIndex = 254;
  }

  struct Target {
    nullable cluster_id cluster = 0;
    nullable endpoint_no endpoint = 1;
    nullable devtype_id deviceType = 2;
  }

  struct ExtensionEntry {
    octet_string<128> data = 1;
    fabric_idx fabricIndex = 254;
  }

  info event access(read: administer) AccessControlEntryChanged = 0 {
    nullable node_id adminNodeID = 1;
    nullable INT16U adminPasscodeID = 2;
    ChangeTypeEnum changeType = 3;
    nullable AccessControlEntry latestValue = 4;
    fabric_idx adminFabricIndex = 254;
  }

  info event access(read: administer) AccessControlExtensionChanged = 1 {
    nullable node_id adminNodeID = 1;
    nullable INT16U adminPasscodeID = 2;
    ChangeTypeEnum changeType = 3;
    nullable ExtensionEntry latestValue = 4;
    fabric_idx adminFabricIndex = 254;
  }

  attribute access(read: administer, write: administer) AccessControlEntry acl[] = 0;
  attribute access(read: administer, write: administer) ExtensionEntry extension[] = 1;
  readonly attribute int16u subjectsPerAccessControlEntry = 2;
  readonly attribute int16u targetsPerAccessControlEntry = 3;
  readonly attribute int16u accessControlEntriesPerFabric = 4;
  readonly attribute attrib_id attributeList[] = 65531;
  readonly attribute bitmap32 featureMap = 65532;
  readonly attribute int16u clusterRevision = 65533;
}

server cluster AdministratorCommissioning = 60 {
  enum CommissioningWindowStatus : ENUM8 {
    kWindowNotOpen = 0;
    kEnhancedWindowOpen = 1;
    kBasicWindowOpen = 2;
  }

  enum StatusCode : ENUM8 {
    kBusy = 1;
    kPAKEParameterError = 2;
    kWindowNotOpen = 3;
  }

  readonly attribute int8u windowStatus = 0;
  readonly attribute fabric_idx adminFabricIndex = 1;
  readonly attribute int16u adminVendorId = 2;
  readonly attribute bitmap32 featureMap = 65532;
  readonly attribute int16u clusterRevision = 65533;

  request struct OpenCommissioningWindowRequest {
    INT16U commissioningTimeout = 0;
    OCTET_STRING PAKEVerifier = 1;
    INT16U discriminator = 2;
    INT32U iterations = 3;
    OCTET_STRING salt = 4;
  }

  request struct OpenBasicCommissioningWindowRequest {
    INT16U commissioningTimeout = 0;
  }

  timed command access(invoke: administer) OpenCommissioningWindow(OpenCommissioningWindowRequest): DefaultSuccess = 0;
  timed command access(invoke: administer) OpenBasicCommissioningWindow(OpenBasicCommissioningWindowRequest): DefaultSuccess = 1;
  timed command access(invoke: administer) RevokeCommissioning(): DefaultSuccess = 2;
}

server cluster Basic = 40 {
  struct CapabilityMinimaStruct {
    int16u caseSessionsPerFabric = 0;
    int16u subscriptionsPerFabric = 1;
  }

  critical event StartUp = 0 {
    INT32U softwareVersion = 0;
  }

  critical event ShutDown = 1 {
  }

  info event Leave = 2 {
  }

  info event ReachableChanged = 3 {
    boolean reachableNewValue = 0;
  }

  readonly attribute int16u dataModelRevision = 0;
  readonly attribute char_string<32> vendorName = 1;
  readonly attribute vendor_id vendorID = 2;
  readonly attribute char_string<32> productName = 3;
  readonly attribute int16u productID = 4;
  attribute access(write: manage) char_string<32> nodeLabel = 5;
  attribute access(write: administer) char_string<2> location = 6;
  readonly attribute int16u hardwareVersion = 7;
  readonly attribute char_string<64> hardwareVersionString = 8;
  readonly attribute int32u softwareVersion = 9;
  readonly attribute char_string<64> softwareVersionString = 10;
  readonly attribute char_string<16> manufacturingDate = 11;
  readonly attribute char_string<32> partNumber = 12;
  readonly attribute long_char_string<256> productURL = 13;
  readonly attribute char_string<64> productLabel = 14;
  readonly attribute char_string<32> serialNumber = 15;
  attribute access(write: manage) boolean localConfigDisabled = 16;
  readonly attribute boolean reachable = 17;
  readonly attribute char_string<32> uniqueID = 18;
  readonly attribute CapabilityMinimaStruct capabilityMinima = 19;
  readonly attribute bitmap32 featureMap = 65532;
  readonly attribute int16u clusterRevision = 65533;
}

server cluster Binding = 30 {
  struct TargetStruct {
    optional node_id node = 1;
    optional group_id group = 2;
    optional endpoint_no endpoint = 3;
    optional cluster_id cluster = 4;
    fabric_idx fabricIndex = 254;
  }

  attribute TargetStruct binding[] = 0;
  readonly attribute bitmap32 featureMap = 65532;
  readonly attribute int16u clusterRevision = 65533;
}

server cluster Descriptor = 29 {
  struct DeviceType {
    devtype_id type = 0;
    int16u revision = 1;
  }

  readonly attribute DeviceType deviceList[] = 0;
  readonly attribute CLUSTER_ID serverList[] = 1;
  readonly attribute CLUSTER_ID clientList[] = 2;
  readonly attribute ENDPOINT_NO partsList[] = 3;
  readonly attribute bitmap32 featureMap = 65532;
  readonly attribute int16u clusterRevision = 65533;
}

server cluster DiagnosticLogs = 50 {
  enum LogsIntent : ENUM8 {
    kEndUserSupport = 0;
    kNetworkDiag = 1;
    kCrashLogs = 2;
  }

  enum LogsStatus : ENUM8 {
    kSuccess = 0;
    kExhausted = 1;
    kNoLogs = 2;
    kBusy = 3;
    kDenied = 4;
  }

  enum LogsTransferProtocol : ENUM8 {
    kResponsePayload = 0;
    kBdx = 1;
  }

  readonly attribute bitmap32 featureMap = 65532;
  readonly attribute int16u clusterRevision = 65533;

  request struct RetrieveLogsRequestRequest {
    LogsIntent intent = 0;
    LogsTransferProtocol requestedProtocol = 1;
    OCTET_STRING transferFileDesignator = 2;
  }

  command RetrieveLogsRequest(RetrieveLogsRequestRequest): RetrieveLogsResponse = 0;
}

server cluster EthernetNetworkDiagnostics = 55 {
  enum PHYRateType : ENUM8 {
    k10m = 0;
    k100m = 1;
    k1000m = 2;
    k25g = 3;
    k5g = 4;
    k10g = 5;
    k40g = 6;
    k100g = 7;
    k200g = 8;
    k400g = 9;
  }

  readonly attribute nullable PHYRateType PHYRate = 0;
  readonly attribute nullable boolean fullDuplex = 1;
  readonly attribute int64u packetRxCount = 2;
  readonly attribute int64u packetTxCount = 3;
  readonly attribute int64u txErrCount = 4;
  readonly attribute int64u collisionCount = 5;
  readonly attribute int64u overrunCount = 6;
  readonly attribute nullable boolean carrierDetect = 7;
  readonly attribute int64u timeSinceReset = 8;
  readonly attribute bitmap32 featureMap = 65532;
  readonly attribute int16u clusterRevision = 65533;
}

server cluster FixedLabel = 64 {
  readonly attribute LabelStruct labelList[] = 0;
  readonly attribute bitmap32 featureMap = 65532;
  readonly attribute int16u clusterRevision = 65533;
}

server cluster GeneralCommissioning = 48 {
  enum CommissioningError : ENUM8 {
    kOk = 0;
    kValueOutsideRange = 1;
    kInvalidAuthentication = 2;
    kNoFailSafe = 3;
    kBusyWithOtherAdmin = 4;
  }

  enum RegulatoryLocationType : ENUM8 {
    kIndoor = 0;
    kOutdoor = 1;
    kIndoorOutdoor = 2;
  }

  struct BasicCommissioningInfo {
    int16u failSafeExpiryLengthSeconds = 0;
  }

  attribute access(write: administer) int64u breadcrumb = 0;
  readonly attribute BasicCommissioningInfo basicCommissioningInfo = 1;
  readonly attribute RegulatoryLocationType regulatoryConfig = 2;
  readonly attribute RegulatoryLocationType locationCapability = 3;
  readonly attribute boolean supportsConcurrentConnection = 4;
  readonly attribute bitmap32 featureMap = 65532;
  readonly attribute int16u clusterRevision = 65533;

  request struct ArmFailSafeRequest {
    INT16U expiryLengthSeconds = 0;
    INT64U breadcrumb = 1;
  }

  request struct SetRegulatoryConfigRequest {
    RegulatoryLocationType newRegulatoryConfig = 0;
    CHAR_STRING countryCode = 1;
    INT64U breadcrumb = 2;
  }

  response struct ArmFailSafeResponse = 1 {
    CommissioningError errorCode = 0;
    CHAR_STRING debugText = 1;
  }

  response struct SetRegulatoryConfigResponse = 3 {
    CommissioningError errorCode = 0;
    CHAR_STRING debugText = 1;
  }

  response struct CommissioningCompleteResponse = 5 {
    CommissioningError errorCode = 0;
    CHAR_STRING debugText = 1;
  }

  command access(invoke: administer) ArmFailSafe(ArmFailSafeRequest): ArmFailSafeResponse = 0;
  command access(invoke: administer) SetRegulatoryConfig(SetRegulatoryConfigRequest): SetRegulatoryConfigResponse = 2;
  command access(invoke: administer) CommissioningComplete(): CommissioningCompleteResponse = 4;
}

server cluster GeneralDiagnostics = 51 {
  enum BootReasonType : ENUM8 {
    kUnspecified = 0;
    kPowerOnReboot = 1;
    kBrownOutReset = 2;
    kSoftwareWatchdogReset = 3;
    kHardwareWatchdogReset = 4;
    kSoftwareUpdateCompleted = 5;
    kSoftwareReset = 6;
  }

  enum HardwareFaultType : ENUM8 {
    kUnspecified = 0;
    kRadio = 1;
    kSensor = 2;
    kResettableOverTemp = 3;
    kNonResettableOverTemp = 4;
    kPowerSource = 5;
    kVisualDisplayFault = 6;
    kAudioOutputFault = 7;
    kUserInterfaceFault = 8;
    kNonVolatileMemoryError = 9;
    kTamperDetected = 10;
  }

  enum InterfaceType : ENUM8 {
    kUnspecified = 0;
    kWiFi = 1;
    kEthernet = 2;
    kCellular = 3;
    kThread = 4;
  }

  enum NetworkFaultType : ENUM8 {
    kUnspecified = 0;
    kHardwareFailure = 1;
    kNetworkJammed = 2;
    kConnectionFailed = 3;
  }

  enum RadioFaultType : ENUM8 {
    kUnspecified = 0;
    kWiFiFault = 1;
    kCellularFault = 2;
    kThreadFault = 3;
    kNFCFault = 4;
    kBLEFault = 5;
    kEthernetFault = 6;
  }

  struct NetworkInterfaceType {
    char_string<32> name = 0;
    boolean isOperational = 1;
    nullable boolean offPremiseServicesReachableIPv4 = 2;
    nullable boolean offPremiseServicesReachableIPv6 = 3;
    octet_string<8> hardwareAddress = 4;
    octet_string IPv4Addresses[] = 5;
    octet_string IPv6Addresses[] = 6;
    InterfaceType type = 7;
  }

  critical event HardwareFaultChange = 0 {
    HardwareFaultType current[] = 0;
    HardwareFaultType previous[] = 1;
  }

  critical event RadioFaultChange = 1 {
    RadioFaultType current[] = 0;
    RadioFaultType previous[] = 1;
  }

  critical event NetworkFaultChange = 2 {
    NetworkFaultType current[] = 0;
    NetworkFaultType previous[] = 1;
  }

  critical event BootReason = 3 {
    BootReasonType bootReason = 0;
  }

  readonly attribute NetworkInterfaceType networkInterfaces[] = 0;
  readonly attribute int16u rebootCount = 1;
  readonly attribute int64u upTime = 2;
  readonly attribute int32u totalOperationalHours = 3;
  readonly attribute enum8 bootReasons = 4;
  readonly attribute ENUM8 activeHardwareFaults[] = 5;
  readonly attribute ENUM8 activeRadioFaults[] = 6;
  readonly attribute ENUM8 activeNetworkFaults[] = 7;
  readonly attribute bitmap32 featureMap = 65532;
  readonly attribute int16u clusterRevision = 65533;
}

server cluster GroupKeyManagement = 63 {
  enum GroupKeySecurityPolicy : ENUM8 {
    kTrustFirst = 0;
    kCacheAndSync = 1;
  }

  struct GroupKeyMapStruct {
    group_id groupId = 1;
    int16u groupKeySetID = 2;
    fabric_idx fabricIndex = 254;
  }

  struct GroupInfoMapStruct {
    group_id groupId = 1;
    endpoint_no endpoints[] = 2;
    optional char_string<16> groupName = 3;
    fabric_idx fabricIndex = 254;
  }

  attribute access(write: manage) GroupKeyMapStruct groupKeyMap[] = 0;
  readonly attribute GroupInfoMapStruct groupTable[] = 1;
  readonly attribute bitmap32 featureMap = 65532;
  readonly attribute int16u clusterRevision = 65533;
}

server cluster Groups = 4 {
  readonly attribute bitmap8 nameSupport = 0;
  readonly attribute bitmap32 featureMap = 65532;
  readonly attribute int16u clusterRevision = 65533;

  request struct AddGroupRequest {
    group_id groupId = 0;
    CHAR_STRING groupName = 1;
  }

  request struct ViewGroupRequest {
    group_id groupId = 0;
  }

  request struct GetGroupMembershipRequest {
    group_id groupList[] = 0;
  }

  request struct RemoveGroupRequest {
    group_id groupId = 0;
  }

  request struct AddGroupIfIdentifyingRequest {
    group_id groupId = 0;
    CHAR_STRING groupName = 1;
  }

  response struct AddGroupResponse = 0 {
    ENUM8 status = 0;
    group_id groupId = 1;
  }

  response struct ViewGroupResponse = 1 {
    ENUM8 status = 0;
    group_id groupId = 1;
    CHAR_STRING groupName = 2;
  }

  response struct GetGroupMembershipResponse = 2 {
    nullable INT8U capacity = 0;
    group_id groupList[] = 1;
  }

  response struct RemoveGroupResponse = 3 {
    ENUM8 status = 0;
    group_id groupId = 1;
  }

  command access(invoke: manage) AddGroup(AddGroupRequest): AddGroupResponse = 0;
  command ViewGroup(ViewGroupRequest): ViewGroupResponse = 1;
  command GetGroupMembership(GetGroupMembershipRequest): GetGroupMembershipResponse = 2;
  command access(invoke: manage) RemoveGroup(RemoveGroupRequest): RemoveGroupResponse = 3;
  command access(invoke: manage) RemoveAllGroups(): DefaultSuccess = 4;
  command access(invoke: manage) AddGroupIfIdentifying(AddGroupIfIdentifyingRequest): DefaultSuccess = 5;
}

client cluster Identify = 3 {
  enum IdentifyEffectIdentifier : ENUM8 {
    kBlink = 0;
    kBreathe = 1;
    kOkay = 2;
    kChannelChange = 11;
    kFinishEffect = 254;
    kStopEffect = 255;
  }

  enum IdentifyEffectVariant : ENUM8 {
    kDefault = 0;
  }

  enum IdentifyIdentifyType : ENUM8 {
    kNone = 0;
    kVisibleLight = 1;
    kVisibleLED = 2;
    kAudibleBeep = 3;
    kDisplay = 4;
    kActuator = 5;
  }

  attribute int16u identifyTime = 0;
  readonly attribute enum8 identifyType = 1;
  readonly attribute bitmap32 featureMap = 65532;
  readonly attribute int16u clusterRevision = 65533;

  request struct IdentifyRequest {
    INT16U identifyTime = 0;
  }

  response struct IdentifyQueryResponse = 0 {
    INT16U timeout = 0;
  }

  command access(invoke: manage) Identify(IdentifyRequest): DefaultSuccess = 0;
  command access(invoke: manage) IdentifyQuery(): IdentifyQueryResponse = 1;
}

server cluster Identify = 3 {
  enum IdentifyEffectIdentifier : ENUM8 {
    kBlink = 0;
    kBreathe = 1;
    kOkay = 2;
    kChannelChange = 11;
    kFinishEffect = 254;
    kStopEffect = 255;
  }

  enum IdentifyEffectVariant : ENUM8 {
    kDefault = 0;
  }

  enum IdentifyIdentifyType : ENUM8 {
    kNone = 0;
    kVisibleLight = 1;
    kVisibleLED = 2;
    kAudibleBeep = 3;
    kDisplay = 4;
    kActuator = 5;
  }

  attribute int16u identifyTime = 0;
  readonly attribute enum8 identifyType = 1;
  readonly attribute bitmap32 featureMap = 65532;
  readonly attribute int16u clusterRevision = 65533;

  request struct IdentifyRequest {
    INT16U identifyTime = 0;
  }

  response struct IdentifyQueryResponse = 0 {
    INT16U timeout = 0;
  }

  command access(invoke: manage) Identify(IdentifyRequest): DefaultSuccess = 0;
  command access(invoke: manage) IdentifyQuery(): IdentifyQueryResponse = 1;
}

server cluster LocalizationConfiguration = 43 {
<<<<<<< HEAD
  attribute char_string<35> activeLocale = 1;
  readonly attribute CHAR_STRING supportedLocales[] = 2;
  readonly attribute bitmap32 featureMap = 65532;
=======
  attribute char_string<35> activeLocale = 0;
  readonly attribute CHAR_STRING supportedLocales[] = 1;
>>>>>>> 6b82aee3
  readonly attribute int16u clusterRevision = 65533;
}

server cluster NetworkCommissioning = 49 {
  enum NetworkCommissioningStatus : ENUM8 {
    kSuccess = 0;
    kOutOfRange = 1;
    kBoundsExceeded = 2;
    kNetworkIDNotFound = 3;
    kDuplicateNetworkID = 4;
    kNetworkNotFound = 5;
    kRegulatoryError = 6;
    kAuthFailure = 7;
    kUnsupportedSecurity = 8;
    kOtherConnectionFailure = 9;
    kIPV6Failed = 10;
    kIPBindFailed = 11;
    kUnknownError = 12;
  }

  enum WiFiBand : ENUM8 {
    k2g4 = 0;
    k3g65 = 1;
    k5g = 2;
    k6g = 3;
    k60g = 4;
  }

  bitmap NetworkCommissioningFeature : BITMAP32 {
    kWiFiNetworkInterface = 0x1;
    kThreadNetworkInterface = 0x2;
    kEthernetNetworkInterface = 0x4;
  }

  bitmap WiFiSecurity : BITMAP8 {
    kUnencrypted = 0x1;
    kWepPersonal = 0x2;
    kWpaPersonal = 0x4;
    kWpa2Personal = 0x8;
    kWpa3Personal = 0x10;
  }

  struct NetworkInfo {
    octet_string<32> networkID = 0;
    boolean connected = 1;
  }

  struct WiFiInterfaceScanResult {
    WiFiSecurity security = 0;
    octet_string<32> ssid = 1;
    octet_string<6> bssid = 2;
    int16u channel = 3;
    WiFiBand wiFiBand = 4;
    int8s rssi = 5;
  }

  struct ThreadInterfaceScanResult {
    int16u panId = 0;
    int64u extendedPanId = 1;
    char_string<16> networkName = 2;
    int16u channel = 3;
    int8u version = 4;
    octet_string<8> extendedAddress = 5;
    int8s rssi = 6;
    int8u lqi = 7;
  }

  readonly attribute access(read: administer) int8u maxNetworks = 0;
  readonly attribute access(read: administer) NetworkInfo networks[] = 1;
  readonly attribute int8u scanMaxTimeSeconds = 2;
  readonly attribute int8u connectMaxTimeSeconds = 3;
  attribute access(write: administer) boolean interfaceEnabled = 4;
  readonly attribute access(read: administer) nullable NetworkCommissioningStatus lastNetworkingStatus = 5;
  readonly attribute access(read: administer) nullable octet_string<32> lastNetworkID = 6;
  readonly attribute access(read: administer) nullable int32s lastConnectErrorValue = 7;
  readonly attribute bitmap32 featureMap = 65532;
  readonly attribute int16u clusterRevision = 65533;

  request struct ScanNetworksRequest {
    optional nullable OCTET_STRING ssid = 0;
    optional INT64U breadcrumb = 1;
  }

  request struct AddOrUpdateWiFiNetworkRequest {
    OCTET_STRING ssid = 0;
    OCTET_STRING credentials = 1;
    optional INT64U breadcrumb = 2;
  }

  request struct AddOrUpdateThreadNetworkRequest {
    OCTET_STRING operationalDataset = 0;
    optional INT64U breadcrumb = 1;
  }

  request struct RemoveNetworkRequest {
    OCTET_STRING networkID = 0;
    optional INT64U breadcrumb = 1;
  }

  request struct ConnectNetworkRequest {
    OCTET_STRING networkID = 0;
    optional INT64U breadcrumb = 1;
  }

  request struct ReorderNetworkRequest {
    OCTET_STRING networkID = 0;
    INT8U networkIndex = 1;
    optional INT64U breadcrumb = 2;
  }

  response struct ScanNetworksResponse = 1 {
    NetworkCommissioningStatus networkingStatus = 0;
    optional CHAR_STRING debugText = 1;
    optional WiFiInterfaceScanResult wiFiScanResults[] = 2;
    optional ThreadInterfaceScanResult threadScanResults[] = 3;
  }

  response struct NetworkConfigResponse = 5 {
    NetworkCommissioningStatus networkingStatus = 0;
    optional CHAR_STRING debugText = 1;
    optional INT8U networkIndex = 2;
  }

  response struct ConnectNetworkResponse = 7 {
    NetworkCommissioningStatus networkingStatus = 0;
    optional CHAR_STRING debugText = 1;
    nullable INT32S errorValue = 2;
  }

  command access(invoke: administer) ScanNetworks(ScanNetworksRequest): ScanNetworksResponse = 0;
  command access(invoke: administer) AddOrUpdateWiFiNetwork(AddOrUpdateWiFiNetworkRequest): NetworkConfigResponse = 2;
  command access(invoke: administer) AddOrUpdateThreadNetwork(AddOrUpdateThreadNetworkRequest): NetworkConfigResponse = 3;
  command access(invoke: administer) RemoveNetwork(RemoveNetworkRequest): NetworkConfigResponse = 4;
  command access(invoke: administer) ConnectNetwork(ConnectNetworkRequest): ConnectNetworkResponse = 6;
  command access(invoke: administer) ReorderNetwork(ReorderNetworkRequest): NetworkConfigResponse = 8;
}

server cluster OtaSoftwareUpdateProvider = 41 {
  enum OTAApplyUpdateAction : ENUM8 {
    kProceed = 0;
    kAwaitNextAction = 1;
    kDiscontinue = 2;
  }

  enum OTADownloadProtocol : ENUM8 {
    kBDXSynchronous = 0;
    kBDXAsynchronous = 1;
    kHttps = 2;
    kVendorSpecific = 3;
  }

  enum OTAQueryStatus : ENUM8 {
    kUpdateAvailable = 0;
    kBusy = 1;
    kNotAvailable = 2;
    kDownloadProtocolNotSupported = 3;
  }

  readonly attribute bitmap32 featureMap = 65532;
  readonly attribute int16u clusterRevision = 65533;

  request struct QueryImageRequest {
    vendor_id vendorId = 0;
    INT16U productId = 1;
    INT32U softwareVersion = 2;
    OTADownloadProtocol protocolsSupported[] = 3;
    optional INT16U hardwareVersion = 4;
    optional CHAR_STRING location = 5;
    optional BOOLEAN requestorCanConsent = 6;
    optional OCTET_STRING metadataForProvider = 7;
  }

  request struct ApplyUpdateRequestRequest {
    OCTET_STRING updateToken = 0;
    INT32U newVersion = 1;
  }

  request struct NotifyUpdateAppliedRequest {
    OCTET_STRING updateToken = 0;
    INT32U softwareVersion = 1;
  }

  response struct QueryImageResponse = 1 {
    OTAQueryStatus status = 0;
    optional INT32U delayedActionTime = 1;
    optional CHAR_STRING imageURI = 2;
    optional INT32U softwareVersion = 3;
    optional CHAR_STRING softwareVersionString = 4;
    optional OCTET_STRING updateToken = 5;
    optional BOOLEAN userConsentNeeded = 6;
    optional OCTET_STRING metadataForRequestor = 7;
  }

  response struct ApplyUpdateResponse = 3 {
    OTAApplyUpdateAction action = 0;
    INT32U delayedActionTime = 1;
  }

  command QueryImage(QueryImageRequest): QueryImageResponse = 0;
  command ApplyUpdateRequest(ApplyUpdateRequestRequest): ApplyUpdateResponse = 2;
  command NotifyUpdateApplied(NotifyUpdateAppliedRequest): DefaultSuccess = 4;
}

server cluster OperationalCredentials = 62 {
  enum OperationalCertStatus : ENUM8 {
    kSuccess = 0;
    kInvalidPublicKey = 1;
    kInvalidNodeOpId = 2;
    kInvalidNOC = 3;
    kMissingCsr = 4;
    kTableFull = 5;
    kInsufficientPrivilege = 8;
    kFabricConflict = 9;
    kLabelConflict = 10;
    kInvalidFabricIndex = 11;
  }

  struct NOCStruct {
    octet_string noc = 1;
    nullable octet_string icac = 2;
    fabric_idx fabricIndex = 254;
  }

  struct FabricDescriptor {
    octet_string<65> rootPublicKey = 1;
    vendor_id vendorId = 2;
    fabric_id fabricId = 3;
    node_id nodeId = 4;
    char_string<32> label = 5;
    fabric_idx fabricIndex = 254;
  }

  readonly attribute access(read: administer) NOCStruct NOCs[] = 0;
  readonly attribute FabricDescriptor fabrics[] = 1;
  readonly attribute int8u supportedFabrics = 2;
  readonly attribute int8u commissionedFabrics = 3;
  readonly attribute OCTET_STRING trustedRootCertificates[] = 4;
  readonly attribute fabric_idx currentFabricIndex = 5;
  readonly attribute bitmap32 featureMap = 65532;
  readonly attribute int16u clusterRevision = 65533;

  request struct AttestationRequestRequest {
    OCTET_STRING attestationNonce = 0;
  }

  request struct CertificateChainRequestRequest {
    INT8U certificateType = 0;
  }

  request struct CSRRequestRequest {
    OCTET_STRING CSRNonce = 0;
  }

  request struct AddNOCRequest {
    OCTET_STRING NOCValue = 0;
    optional OCTET_STRING ICACValue = 1;
    OCTET_STRING IPKValue = 2;
    NODE_ID caseAdminNode = 3;
    VENDOR_ID adminVendorId = 4;
  }

  request struct UpdateNOCRequest {
    OCTET_STRING NOCValue = 0;
    optional OCTET_STRING ICACValue = 1;
  }

  request struct UpdateFabricLabelRequest {
    CHAR_STRING label = 0;
  }

  request struct RemoveFabricRequest {
    fabric_idx fabricIndex = 0;
  }

  request struct AddTrustedRootCertificateRequest {
    OCTET_STRING rootCertificate = 0;
  }

  request struct RemoveTrustedRootCertificateRequest {
    OCTET_STRING trustedRootIdentifier = 0;
  }

  response struct AttestationResponse = 1 {
    OCTET_STRING attestationElements = 0;
    OCTET_STRING signature = 1;
  }

  response struct CertificateChainResponse = 3 {
    OCTET_STRING certificate = 0;
  }

  response struct CSRResponse = 5 {
    OCTET_STRING NOCSRElements = 0;
    OCTET_STRING attestationSignature = 1;
  }

  response struct NOCResponse = 8 {
    OperationalCertStatus statusCode = 0;
    optional fabric_idx fabricIndex = 1;
    optional CHAR_STRING debugText = 2;
  }

  command access(invoke: administer) AttestationRequest(AttestationRequestRequest): AttestationResponse = 0;
  command access(invoke: administer) CertificateChainRequest(CertificateChainRequestRequest): CertificateChainResponse = 2;
  command access(invoke: administer) CSRRequest(CSRRequestRequest): CSRResponse = 4;
  command access(invoke: administer) AddNOC(AddNOCRequest): NOCResponse = 6;
  command access(invoke: administer) UpdateNOC(UpdateNOCRequest): NOCResponse = 7;
  command access(invoke: administer) UpdateFabricLabel(UpdateFabricLabelRequest): NOCResponse = 9;
  command access(invoke: administer) RemoveFabric(RemoveFabricRequest): NOCResponse = 10;
  command access(invoke: administer) AddTrustedRootCertificate(AddTrustedRootCertificateRequest): DefaultSuccess = 11;
  command access(invoke: administer) RemoveTrustedRootCertificate(RemoveTrustedRootCertificateRequest): DefaultSuccess = 12;
}

server cluster Scenes = 5 {
  bitmap ScenesCopyMode : BITMAP8 {
    kCopyAllScenes = 0x1;
  }

  struct SceneExtensionFieldSet {
    cluster_id clusterId = 0;
    int8u length = 1;
    int8u value = 2;
  }

  readonly attribute int8u sceneCount = 0;
  readonly attribute int8u currentScene = 1;
  readonly attribute int16u currentGroup = 2;
  readonly attribute boolean sceneValid = 3;
  readonly attribute bitmap8 nameSupport = 4;
  readonly attribute bitmap32 featureMap = 65532;
  readonly attribute int16u clusterRevision = 65533;

  request struct AddSceneRequest {
    INT16U groupId = 0;
    INT8U sceneId = 1;
    INT16U transitionTime = 2;
    CHAR_STRING sceneName = 3;
    SceneExtensionFieldSet extensionFieldSets[] = 4;
  }

  request struct ViewSceneRequest {
    INT16U groupId = 0;
    INT8U sceneId = 1;
  }

  request struct RemoveSceneRequest {
    INT16U groupId = 0;
    INT8U sceneId = 1;
  }

  request struct RemoveAllScenesRequest {
    INT16U groupId = 0;
  }

  request struct StoreSceneRequest {
    INT16U groupId = 0;
    INT8U sceneId = 1;
  }

  request struct RecallSceneRequest {
    INT16U groupId = 0;
    INT8U sceneId = 1;
    INT16U transitionTime = 2;
  }

  request struct GetSceneMembershipRequest {
    INT16U groupId = 0;
  }

  response struct AddSceneResponse = 0 {
    ENUM8 status = 0;
    INT16U groupId = 1;
    INT8U sceneId = 2;
  }

  response struct ViewSceneResponse = 1 {
    ENUM8 status = 0;
    INT16U groupId = 1;
    INT8U sceneId = 2;
    INT16U transitionTime = 3;
    CHAR_STRING sceneName = 4;
    SceneExtensionFieldSet extensionFieldSets[] = 5;
  }

  response struct RemoveSceneResponse = 2 {
    ENUM8 status = 0;
    INT16U groupId = 1;
    INT8U sceneId = 2;
  }

  response struct RemoveAllScenesResponse = 3 {
    ENUM8 status = 0;
    INT16U groupId = 1;
  }

  response struct StoreSceneResponse = 4 {
    ENUM8 status = 0;
    INT16U groupId = 1;
    INT8U sceneId = 2;
  }

  response struct GetSceneMembershipResponse = 6 {
    ENUM8 status = 0;
    INT8U capacity = 1;
    INT16U groupId = 2;
    INT8U sceneCount = 3;
    INT8U sceneList[] = 4;
  }

  command access(invoke: manage) AddScene(AddSceneRequest): AddSceneResponse = 0;
  command ViewScene(ViewSceneRequest): ViewSceneResponse = 1;
  command access(invoke: manage) RemoveScene(RemoveSceneRequest): RemoveSceneResponse = 2;
  command access(invoke: manage) RemoveAllScenes(RemoveAllScenesRequest): RemoveAllScenesResponse = 3;
  command access(invoke: manage) StoreScene(StoreSceneRequest): StoreSceneResponse = 4;
  command RecallScene(RecallSceneRequest): DefaultSuccess = 5;
  command GetSceneMembership(GetSceneMembershipRequest): GetSceneMembershipResponse = 6;
}

server cluster SoftwareDiagnostics = 52 {
  struct ThreadMetrics {
    int64u id = 0;
    char_string<8> name = 1;
    int32u stackFreeCurrent = 2;
    int32u stackFreeMinimum = 3;
    int32u stackSize = 4;
  }

  info event SoftwareFault = 0 {
    SoftwareFaultStruct softwareFault = 0;
  }

  readonly attribute ThreadMetrics threadMetrics[] = 0;
  readonly attribute int64u currentHeapFree = 1;
  readonly attribute int64u currentHeapUsed = 2;
  readonly attribute int64u currentHeapHighWatermark = 3;
  readonly attribute bitmap32 featureMap = 65532;
  readonly attribute int16u clusterRevision = 65533;
}

server cluster Thermostat = 513 {
  enum SetpointAdjustMode : ENUM8 {
    kHeatSetpoint = 0;
    kCoolSetpoint = 1;
    kHeatAndCoolSetpoints = 2;
  }

  enum ThermostatControlSequence : ENUM8 {
    kCoolingOnly = 0;
    kCoolingWithReheat = 1;
    kHeatingOnly = 2;
    kHeatingWithReheat = 3;
    kCoolingAndHeating = 4;
    kCoolingAndHeatingWithReheat = 5;
  }

  enum ThermostatRunningMode : ENUM8 {
    kOff = 0;
    kCool = 3;
    kHeat = 4;
  }

  enum ThermostatSystemMode : ENUM8 {
    kOff = 0;
    kAuto = 1;
    kCool = 3;
    kHeat = 4;
    kEmergencyHeating = 5;
    kPrecooling = 6;
    kFanOnly = 7;
  }

  bitmap DayOfWeek : BITMAP8 {
    kSunday = 0x1;
    kMonday = 0x2;
    kTuesday = 0x4;
    kWednesday = 0x8;
    kThursday = 0x10;
    kFriday = 0x20;
    kSaturday = 0x40;
    kAwayOrVacation = 0x80;
  }

  bitmap ModeForSequence : BITMAP8 {
    kHeatSetpointFieldPresent = 0x1;
    kCoolSetpointFieldPresent = 0x2;
  }

  bitmap ThermostatFeature : BITMAP32 {
    kHeating = 0x1;
    kCooling = 0x2;
    kOccupancy = 0x4;
    kSchedule = 0x8;
    kSetback = 0x10;
    kAutomode = 0x20;
  }

  readonly attribute int16s localTemperature = 0;
  readonly attribute int16s absMinHeatSetpointLimit = 3;
  readonly attribute int16s absMaxHeatSetpointLimit = 4;
  readonly attribute int16s absMinCoolSetpointLimit = 5;
  readonly attribute int16s absMaxCoolSetpointLimit = 6;
  attribute int16s occupiedCoolingSetpoint = 17;
  attribute int16s occupiedHeatingSetpoint = 18;
  attribute access(write: manage) int16s minHeatSetpointLimit = 21;
  attribute access(write: manage) int16s maxHeatSetpointLimit = 22;
  attribute access(write: manage) int16s minCoolSetpointLimit = 23;
  attribute access(write: manage) int16s maxCoolSetpointLimit = 24;
  attribute access(write: manage) int8s minSetpointDeadBand = 25;
  attribute access(write: manage) ThermostatControlSequence controlSequenceOfOperation = 27;
  attribute access(write: manage) enum8 systemMode = 28;
  readonly attribute enum8 startOfWeek = 32;
  readonly attribute int8u numberOfWeeklyTransitions = 33;
  readonly attribute int8u numberOfDailyTransitions = 34;
  readonly attribute bitmap32 featureMap = 65532;
  readonly attribute int16u clusterRevision = 65533;

  request struct SetpointRaiseLowerRequest {
    SetpointAdjustMode mode = 0;
    INT8S amount = 1;
  }

  request struct SetWeeklyScheduleRequest {
    ENUM8 numberOfTransitionsForSequence = 0;
    DayOfWeek dayOfWeekForSequence = 1;
    ModeForSequence modeForSequence = 2;
    INT8U payload[] = 3;
  }

  request struct GetWeeklyScheduleRequest {
    DayOfWeek daysToReturn = 0;
    ModeForSequence modeToReturn = 1;
  }

  response struct GetWeeklyScheduleResponse = 0 {
    ENUM8 numberOfTransitionsForSequence = 0;
    DayOfWeek dayOfWeekForSequence = 1;
    ModeForSequence modeForSequence = 2;
    INT8U payload[] = 3;
  }

  response struct GetRelayStatusLogResponse = 1 {
    INT16U timeOfDay = 0;
    BITMAP16 relayStatus = 1;
    INT16S localTemperature = 2;
    INT8U humidityInPercentage = 3;
    INT16S setpoint = 4;
    INT16U unreadEntries = 5;
  }

  command SetpointRaiseLower(SetpointRaiseLowerRequest): DefaultSuccess = 0;
  command access(invoke: manage) SetWeeklySchedule(SetWeeklyScheduleRequest): DefaultSuccess = 1;
  command GetWeeklySchedule(GetWeeklyScheduleRequest): GetWeeklyScheduleResponse = 2;
  command access(invoke: manage) ClearWeeklySchedule(): DefaultSuccess = 3;
  command GetRelayStatusLog(): GetRelayStatusLogResponse = 4;
}

server cluster ThreadNetworkDiagnostics = 53 {
  enum NetworkFault : ENUM8 {
    kUnspecified = 0;
    kLinkDown = 1;
    kHardwareFailure = 2;
    kNetworkJammed = 3;
  }

  enum RoutingRole : ENUM8 {
    kUnspecified = 0;
    kUnassigned = 1;
    kSleepyEndDevice = 2;
    kEndDevice = 3;
    kReed = 4;
    kRouter = 5;
    kLeader = 6;
  }

  enum ThreadConnectionStatus : ENUM8 {
    kConnected = 0;
    kNotConnected = 1;
  }

  bitmap ThreadNetworkDiagnosticsFeature : BITMAP32 {
    kPacketCounts = 0x1;
    kErrorCounts = 0x2;
    kMLECounts = 0x4;
    kMACCounts = 0x8;
  }

  struct NeighborTable {
    int64u extAddress = 0;
    int32u age = 1;
    int16u rloc16 = 2;
    int32u linkFrameCounter = 3;
    int32u mleFrameCounter = 4;
    int8u lqi = 5;
    int8s averageRssi = 6;
    int8s lastRssi = 7;
    int8u frameErrorRate = 8;
    int8u messageErrorRate = 9;
    boolean rxOnWhenIdle = 10;
    boolean fullThreadDevice = 11;
    boolean fullNetworkData = 12;
    boolean isChild = 13;
  }

  struct RouteTable {
    int64u extAddress = 0;
    int16u rloc16 = 1;
    int8u routerId = 2;
    int8u nextHop = 3;
    int8u pathCost = 4;
    int8u LQIIn = 5;
    int8u LQIOut = 6;
    int8u age = 7;
    boolean allocated = 8;
    boolean linkEstablished = 9;
  }

  struct SecurityPolicy {
    int16u rotationTime = 0;
    bitmap16 flags = 1;
  }

  struct OperationalDatasetComponents {
    boolean activeTimestampPresent = 0;
    boolean pendingTimestampPresent = 1;
    boolean masterKeyPresent = 2;
    boolean networkNamePresent = 3;
    boolean extendedPanIdPresent = 4;
    boolean meshLocalPrefixPresent = 5;
    boolean delayPresent = 6;
    boolean panIdPresent = 7;
    boolean channelPresent = 8;
    boolean pskcPresent = 9;
    boolean securityPolicyPresent = 10;
    boolean channelMaskPresent = 11;
  }

  info event ConnectionStatus = 0 {
    ThreadConnectionStatus connectionStatus = 0;
  }

  readonly attribute int16u channel = 0;
  readonly attribute enum8 routingRole = 1;
  readonly attribute char_string<16> networkName = 2;
  readonly attribute int16u panId = 3;
  readonly attribute int64u extendedPanId = 4;
  readonly attribute octet_string<17> meshLocalPrefix = 5;
  readonly attribute int64u overrunCount = 6;
  readonly attribute NeighborTable neighborTableList[] = 7;
  readonly attribute RouteTable routeTableList[] = 8;
  readonly attribute int32u partitionId = 9;
  readonly attribute int8u weighting = 10;
  readonly attribute int8u dataVersion = 11;
  readonly attribute int8u stableDataVersion = 12;
  readonly attribute int8u leaderRouterId = 13;
  readonly attribute int16u detachedRoleCount = 14;
  readonly attribute int16u childRoleCount = 15;
  readonly attribute int16u routerRoleCount = 16;
  readonly attribute int16u leaderRoleCount = 17;
  readonly attribute int16u attachAttemptCount = 18;
  readonly attribute int16u partitionIdChangeCount = 19;
  readonly attribute int16u betterPartitionAttachAttemptCount = 20;
  readonly attribute int16u parentChangeCount = 21;
  readonly attribute int32u txTotalCount = 22;
  readonly attribute int32u txUnicastCount = 23;
  readonly attribute int32u txBroadcastCount = 24;
  readonly attribute int32u txAckRequestedCount = 25;
  readonly attribute int32u txAckedCount = 26;
  readonly attribute int32u txNoAckRequestedCount = 27;
  readonly attribute int32u txDataCount = 28;
  readonly attribute int32u txDataPollCount = 29;
  readonly attribute int32u txBeaconCount = 30;
  readonly attribute int32u txBeaconRequestCount = 31;
  readonly attribute int32u txOtherCount = 32;
  readonly attribute int32u txRetryCount = 33;
  readonly attribute int32u txDirectMaxRetryExpiryCount = 34;
  readonly attribute int32u txIndirectMaxRetryExpiryCount = 35;
  readonly attribute int32u txErrCcaCount = 36;
  readonly attribute int32u txErrAbortCount = 37;
  readonly attribute int32u txErrBusyChannelCount = 38;
  readonly attribute int32u rxTotalCount = 39;
  readonly attribute int32u rxUnicastCount = 40;
  readonly attribute int32u rxBroadcastCount = 41;
  readonly attribute int32u rxDataCount = 42;
  readonly attribute int32u rxDataPollCount = 43;
  readonly attribute int32u rxBeaconCount = 44;
  readonly attribute int32u rxBeaconRequestCount = 45;
  readonly attribute int32u rxOtherCount = 46;
  readonly attribute int32u rxAddressFilteredCount = 47;
  readonly attribute int32u rxDestAddrFilteredCount = 48;
  readonly attribute int32u rxDuplicatedCount = 49;
  readonly attribute int32u rxErrNoFrameCount = 50;
  readonly attribute int32u rxErrUnknownNeighborCount = 51;
  readonly attribute int32u rxErrInvalidSrcAddrCount = 52;
  readonly attribute int32u rxErrSecCount = 53;
  readonly attribute int32u rxErrFcsCount = 54;
  readonly attribute int32u rxErrOtherCount = 55;
  readonly attribute int64u activeTimestamp = 56;
  readonly attribute int64u pendingTimestamp = 57;
  readonly attribute int32u delay = 58;
  readonly attribute SecurityPolicy securityPolicy[] = 59;
  readonly attribute octet_string<4> channelMask = 60;
  readonly attribute OperationalDatasetComponents operationalDatasetComponents[] = 61;
  readonly attribute NetworkFault activeNetworkFaultsList[] = 62;
  readonly attribute bitmap32 featureMap = 65532;
  readonly attribute int16u clusterRevision = 65533;
}

server cluster TimeFormatLocalization = 44 {
  enum CalendarType : ENUM8 {
    kBuddhist = 0;
    kChinese = 1;
    kCoptic = 2;
    kEthiopian = 3;
    kGregorian = 4;
    kHebrew = 5;
    kIndian = 6;
    kIslamic = 7;
    kJapanese = 8;
    kKorean = 9;
    kPersian = 10;
    kTaiwanese = 11;
  }

  enum HourFormat : ENUM8 {
    k12hr = 0;
    k24hr = 1;
  }

  attribute HourFormat hourFormat = 0;
  attribute CalendarType activeCalendarType = 1;
  readonly attribute CalendarType supportedCalendarTypes[] = 2;
  readonly attribute bitmap32 featureMap = 65532;
  readonly attribute int16u clusterRevision = 65533;
}

server cluster UnitLocalization = 45 {
  enum TempUnit : ENUM8 {
    kFahrenheit = 0;
    kCelsius = 1;
    kKelvin = 2;
  }

  bitmap UnitLocalizationFeature : BITMAP32 {
    kTemperatureUnit = 0x1;
  }

  attribute TempUnit temperatureUnit = 0;
  readonly attribute bitmap32 featureMap = 65532;
  readonly attribute int16u clusterRevision = 65533;
}

server cluster UserLabel = 65 {
  attribute access(write: manage) LabelStruct labelList[] = 0;
  readonly attribute bitmap32 featureMap = 65532;
  readonly attribute int16u clusterRevision = 65533;
}

server cluster WiFiNetworkDiagnostics = 54 {
  enum AssociationFailureCause : ENUM8 {
    kUnknown = 0;
    kAssociationFailed = 1;
    kAuthenticationFailed = 2;
    kSsidNotFound = 3;
  }

  enum SecurityType : ENUM8 {
    kUnspecified = 0;
    kNone = 1;
    kWep = 2;
    kWpa = 3;
    kWpa2 = 4;
    kWpa3 = 5;
  }

  enum WiFiConnectionStatus : ENUM8 {
    kConnected = 0;
    kNotConnected = 1;
  }

  enum WiFiVersionType : ENUM8 {
    k80211a = 0;
    k80211b = 1;
    k80211g = 2;
    k80211n = 3;
    k80211ac = 4;
    k80211ax = 5;
  }

  info event Disconnection = 0 {
    INT16U reasonCode = 0;
  }

  info event AssociationFailure = 1 {
    AssociationFailureCause associationFailure = 0;
    INT16U status = 1;
  }

  info event ConnectionStatus = 2 {
    WiFiConnectionStatus connectionStatus = 0;
  }

  readonly attribute nullable octet_string<6> bssid = 0;
  readonly attribute nullable SecurityType securityType = 1;
  readonly attribute nullable WiFiVersionType wiFiVersion = 2;
  readonly attribute nullable int16u channelNumber = 3;
  readonly attribute nullable int8s rssi = 4;
  readonly attribute int32u beaconLostCount = 5;
  readonly attribute int32u beaconRxCount = 6;
  readonly attribute int32u packetMulticastRxCount = 7;
  readonly attribute int32u packetMulticastTxCount = 8;
  readonly attribute int32u packetUnicastRxCount = 9;
  readonly attribute int32u packetUnicastTxCount = 10;
  readonly attribute int64u currentMaxRate = 11;
  readonly attribute int64u overrunCount = 12;
  readonly attribute bitmap32 featureMap = 65532;
  readonly attribute int16u clusterRevision = 65533;
}


endpoint 0 {

  server cluster Identify {
    ram      attribute identifyTime;
    ram      attribute featureMap;
    ram      attribute clusterRevision default = 4;
  }

  server cluster Descriptor {
    callback attribute deviceList;
    callback attribute serverList;
    callback attribute clientList;
    callback attribute partsList;
    ram      attribute featureMap;
    callback attribute clusterRevision default = 1;
  }

  server cluster Binding {
    callback attribute binding;
    ram      attribute featureMap;
    ram      attribute clusterRevision default = 1;
  }

  server cluster AccessControl {
    callback attribute acl;
    callback attribute extension;
    callback attribute subjectsPerAccessControlEntry default = 4;
    callback attribute targetsPerAccessControlEntry default = 3;
    callback attribute accessControlEntriesPerFabric default = 3;
    callback attribute attributeList;
    ram      attribute featureMap;
    ram      attribute clusterRevision default = 1;
  }

  server cluster Basic {
    callback attribute dataModelRevision default = 10;
    callback attribute vendorName;
    callback attribute vendorID;
    callback attribute productName;
    callback attribute productID;
    persist  attribute nodeLabel;
    callback attribute location default = "XX";
    callback attribute hardwareVersion;
    callback attribute hardwareVersionString;
    callback attribute softwareVersion;
    callback attribute softwareVersionString;
    callback attribute manufacturingDate default = "20210614123456ZZ";
    callback attribute partNumber;
    callback attribute productURL;
    callback attribute productLabel;
    callback attribute serialNumber;
    persist  attribute localConfigDisabled;
    ram      attribute reachable default = 1;
    callback attribute uniqueID;
    callback attribute capabilityMinima;
    ram      attribute featureMap;
    ram      attribute clusterRevision default = 1;
  }

  server cluster OtaSoftwareUpdateProvider {
    ram      attribute featureMap;
    ram      attribute clusterRevision default = 1;
  }

  server cluster LocalizationConfiguration {
    persist  attribute activeLocale default = "en-US";
    callback attribute supportedLocales;
    ram      attribute featureMap;
    ram      attribute clusterRevision default = 1;
  }

  server cluster TimeFormatLocalization {
    persist  attribute hourFormat;
    persist  attribute activeCalendarType;
    callback attribute supportedCalendarTypes;
    ram      attribute featureMap;
    ram      attribute clusterRevision default = 1;
  }

  server cluster UnitLocalization {
    persist  attribute temperatureUnit;
    ram      attribute featureMap default = 0x1;
    ram      attribute clusterRevision default = 1;
  }

  server cluster GeneralCommissioning {
    ram      attribute breadcrumb;
    callback attribute basicCommissioningInfo;
    callback attribute regulatoryConfig;
    callback attribute locationCapability;
    callback attribute supportsConcurrentConnection default = 1;
    ram      attribute featureMap default = 6;
    ram      attribute clusterRevision default = 1;
  }

  server cluster NetworkCommissioning {
    ram      attribute maxNetworks;
    callback attribute networks;
    ram      attribute scanMaxTimeSeconds;
    ram      attribute connectMaxTimeSeconds;
    ram      attribute interfaceEnabled;
    ram      attribute lastNetworkingStatus;
    ram      attribute lastNetworkID;
    ram      attribute lastConnectErrorValue;
    ram      attribute featureMap default = 2;
    ram      attribute clusterRevision default = 1;
  }

  server cluster DiagnosticLogs {
    ram      attribute featureMap;
    ram      attribute clusterRevision default = 1;
  }

  server cluster GeneralDiagnostics {
    callback attribute networkInterfaces;
    callback attribute rebootCount;
    callback attribute upTime;
    callback attribute totalOperationalHours;
    callback attribute bootReasons;
    callback attribute activeHardwareFaults;
    callback attribute activeRadioFaults;
    callback attribute activeNetworkFaults;
    ram      attribute featureMap;
    ram      attribute clusterRevision default = 1;
  }

  server cluster SoftwareDiagnostics {
    callback attribute threadMetrics;
    callback attribute currentHeapFree;
    callback attribute currentHeapUsed;
    callback attribute currentHeapHighWatermark;
    ram      attribute featureMap default = 1;
    ram      attribute clusterRevision default = 1;
  }

  server cluster ThreadNetworkDiagnostics {
    ram      attribute channel;
    ram      attribute routingRole;
    ram      attribute networkName;
    ram      attribute panId;
    ram      attribute extendedPanId;
    ram      attribute meshLocalPrefix;
    ram      attribute overrunCount;
    callback attribute neighborTableList;
    callback attribute routeTableList;
    ram      attribute partitionId;
    ram      attribute weighting;
    ram      attribute dataVersion;
    ram      attribute stableDataVersion;
    ram      attribute leaderRouterId;
    ram      attribute detachedRoleCount;
    ram      attribute childRoleCount;
    ram      attribute routerRoleCount;
    ram      attribute leaderRoleCount;
    ram      attribute attachAttemptCount;
    ram      attribute partitionIdChangeCount;
    ram      attribute betterPartitionAttachAttemptCount;
    ram      attribute parentChangeCount;
    ram      attribute txTotalCount;
    ram      attribute txUnicastCount;
    ram      attribute txBroadcastCount;
    ram      attribute txAckRequestedCount;
    ram      attribute txAckedCount;
    ram      attribute txNoAckRequestedCount;
    ram      attribute txDataCount;
    ram      attribute txDataPollCount;
    ram      attribute txBeaconCount;
    ram      attribute txBeaconRequestCount;
    ram      attribute txOtherCount;
    ram      attribute txRetryCount;
    ram      attribute txDirectMaxRetryExpiryCount;
    ram      attribute txIndirectMaxRetryExpiryCount;
    ram      attribute txErrCcaCount;
    ram      attribute txErrAbortCount;
    ram      attribute txErrBusyChannelCount;
    ram      attribute rxTotalCount;
    ram      attribute rxUnicastCount;
    ram      attribute rxBroadcastCount;
    ram      attribute rxDataCount;
    ram      attribute rxDataPollCount;
    ram      attribute rxBeaconCount;
    ram      attribute rxBeaconRequestCount;
    ram      attribute rxOtherCount;
    ram      attribute rxAddressFilteredCount;
    ram      attribute rxDestAddrFilteredCount;
    ram      attribute rxDuplicatedCount;
    ram      attribute rxErrNoFrameCount;
    ram      attribute rxErrUnknownNeighborCount;
    ram      attribute rxErrInvalidSrcAddrCount;
    ram      attribute rxErrSecCount;
    ram      attribute rxErrFcsCount;
    ram      attribute rxErrOtherCount;
    ram      attribute activeTimestamp;
    ram      attribute pendingTimestamp;
    ram      attribute delay;
    callback attribute securityPolicy;
    ram      attribute channelMask;
    callback attribute operationalDatasetComponents;
    callback attribute activeNetworkFaultsList;
    ram      attribute featureMap default = 0x000F;
    ram      attribute clusterRevision default = 1;
  }

  server cluster WiFiNetworkDiagnostics {
    callback attribute bssid;
    callback attribute securityType;
    callback attribute wiFiVersion;
    callback attribute channelNumber;
    callback attribute rssi;
    callback attribute beaconLostCount;
    callback attribute beaconRxCount;
    callback attribute packetMulticastRxCount;
    callback attribute packetMulticastTxCount;
    callback attribute packetUnicastRxCount;
    callback attribute packetUnicastTxCount;
    callback attribute currentMaxRate;
    callback attribute overrunCount;
    ram      attribute featureMap default = 3;
    ram      attribute clusterRevision default = 1;
  }

  server cluster EthernetNetworkDiagnostics {
    callback attribute PHYRate;
    callback attribute fullDuplex;
    callback attribute packetRxCount;
    callback attribute packetTxCount;
    callback attribute txErrCount;
    callback attribute collisionCount;
    callback attribute overrunCount;
    callback attribute carrierDetect;
    callback attribute timeSinceReset;
    ram      attribute featureMap default = 3;
    ram      attribute clusterRevision default = 1;
  }

  server cluster AdministratorCommissioning {
    callback attribute windowStatus;
    callback attribute adminFabricIndex default = 1;
    callback attribute adminVendorId;
    ram      attribute featureMap;
    ram      attribute clusterRevision default = 1;
  }

  server cluster OperationalCredentials {
    callback attribute NOCs;
    callback attribute fabrics;
    callback attribute supportedFabrics;
    callback attribute commissionedFabrics;
    callback attribute trustedRootCertificates;
    callback attribute currentFabricIndex;
    ram      attribute featureMap;
    ram      attribute clusterRevision default = 1;
  }

  server cluster GroupKeyManagement {
    callback attribute groupKeyMap;
    callback attribute groupTable;
    ram      attribute featureMap;
    ram      attribute clusterRevision default = 1;
  }

  server cluster FixedLabel {
    callback attribute labelList;
    ram      attribute featureMap;
    ram      attribute clusterRevision default = 1;
  }

  server cluster UserLabel {
    callback attribute labelList;
    ram      attribute featureMap;
    ram      attribute clusterRevision default = 1;
  }
}

endpoint 1 {
  binding cluster Identify;

  server cluster Identify {
    ram      attribute identifyTime;
    ram      attribute identifyType;
    ram      attribute featureMap;
    ram      attribute clusterRevision default = 4;
  }

  server cluster Groups {
    ram      attribute nameSupport;
    ram      attribute featureMap;
    ram      attribute clusterRevision default = 4;
  }

  server cluster Scenes {
    ram      attribute sceneCount;
    ram      attribute currentScene;
    ram      attribute currentGroup;
    ram      attribute sceneValid;
    ram      attribute nameSupport;
    ram      attribute featureMap;
    ram      attribute clusterRevision default = 4;
  }

  server cluster Basic {
    callback attribute dataModelRevision default = 10;
    callback attribute vendorName;
    callback attribute vendorID;
    callback attribute productName;
    callback attribute productID;
    persist  attribute nodeLabel;
    callback attribute location default = "XX";
    callback attribute hardwareVersion;
    callback attribute hardwareVersionString;
    callback attribute softwareVersion;
    callback attribute softwareVersionString;
    callback attribute manufacturingDate default = "20210614123456ZZ";
    callback attribute partNumber;
    callback attribute productURL;
    callback attribute productLabel;
    callback attribute serialNumber;
    persist  attribute localConfigDisabled;
    ram      attribute reachable default = 1;
    callback attribute uniqueID;
    callback attribute capabilityMinima;
    ram      attribute featureMap;
    ram      attribute clusterRevision default = 1;
  }

  server cluster Thermostat {
    ram      attribute localTemperature;
    ram      attribute absMinHeatSetpointLimit default = 700;
    ram      attribute absMaxHeatSetpointLimit default = 3000;
    ram      attribute absMinCoolSetpointLimit default = 1600;
    ram      attribute absMaxCoolSetpointLimit default = 3200;
    ram      attribute occupiedCoolingSetpoint default = 0x0A28;
    ram      attribute occupiedHeatingSetpoint default = 0x07D0;
    ram      attribute minHeatSetpointLimit default = 700;
    ram      attribute maxHeatSetpointLimit default = 3000;
    ram      attribute minCoolSetpointLimit default = 1600;
    ram      attribute maxCoolSetpointLimit default = 3200;
    ram      attribute minSetpointDeadBand default = 0x19;
    ram      attribute controlSequenceOfOperation default = 0x04;
    ram      attribute systemMode default = 0x01;
    ram      attribute startOfWeek;
    ram      attribute numberOfWeeklyTransitions default = 7;
    ram      attribute numberOfDailyTransitions default = 4;
    ram      attribute featureMap default = 0x000b;
    ram      attribute clusterRevision default = 5;
  }
}

<|MERGE_RESOLUTION|>--- conflicted
+++ resolved
@@ -68,7 +68,6 @@
   readonly attribute int16u targetsPerAccessControlEntry = 3;
   readonly attribute int16u accessControlEntriesPerFabric = 4;
   readonly attribute attrib_id attributeList[] = 65531;
-  readonly attribute bitmap32 featureMap = 65532;
   readonly attribute int16u clusterRevision = 65533;
 }
 
@@ -88,7 +87,6 @@
   readonly attribute int8u windowStatus = 0;
   readonly attribute fabric_idx adminFabricIndex = 1;
   readonly attribute int16u adminVendorId = 2;
-  readonly attribute bitmap32 featureMap = 65532;
   readonly attribute int16u clusterRevision = 65533;
 
   request struct OpenCommissioningWindowRequest {
@@ -148,7 +146,6 @@
   readonly attribute boolean reachable = 17;
   readonly attribute char_string<32> uniqueID = 18;
   readonly attribute CapabilityMinimaStruct capabilityMinima = 19;
-  readonly attribute bitmap32 featureMap = 65532;
   readonly attribute int16u clusterRevision = 65533;
 }
 
@@ -162,7 +159,6 @@
   }
 
   attribute TargetStruct binding[] = 0;
-  readonly attribute bitmap32 featureMap = 65532;
   readonly attribute int16u clusterRevision = 65533;
 }
 
@@ -176,7 +172,6 @@
   readonly attribute CLUSTER_ID serverList[] = 1;
   readonly attribute CLUSTER_ID clientList[] = 2;
   readonly attribute ENDPOINT_NO partsList[] = 3;
-  readonly attribute bitmap32 featureMap = 65532;
   readonly attribute int16u clusterRevision = 65533;
 }
 
@@ -200,8 +195,6 @@
     kBdx = 1;
   }
 
-  readonly attribute bitmap32 featureMap = 65532;
-  readonly attribute int16u clusterRevision = 65533;
 
   request struct RetrieveLogsRequestRequest {
     LogsIntent intent = 0;
@@ -241,7 +234,6 @@
 
 server cluster FixedLabel = 64 {
   readonly attribute LabelStruct labelList[] = 0;
-  readonly attribute bitmap32 featureMap = 65532;
   readonly attribute int16u clusterRevision = 65533;
 }
 
@@ -391,7 +383,6 @@
   readonly attribute ENUM8 activeHardwareFaults[] = 5;
   readonly attribute ENUM8 activeRadioFaults[] = 6;
   readonly attribute ENUM8 activeNetworkFaults[] = 7;
-  readonly attribute bitmap32 featureMap = 65532;
   readonly attribute int16u clusterRevision = 65533;
 }
 
@@ -416,13 +407,11 @@
 
   attribute access(write: manage) GroupKeyMapStruct groupKeyMap[] = 0;
   readonly attribute GroupInfoMapStruct groupTable[] = 1;
-  readonly attribute bitmap32 featureMap = 65532;
   readonly attribute int16u clusterRevision = 65533;
 }
 
 server cluster Groups = 4 {
   readonly attribute bitmap8 nameSupport = 0;
-  readonly attribute bitmap32 featureMap = 65532;
   readonly attribute int16u clusterRevision = 65533;
 
   request struct AddGroupRequest {
@@ -501,7 +490,6 @@
 
   attribute int16u identifyTime = 0;
   readonly attribute enum8 identifyType = 1;
-  readonly attribute bitmap32 featureMap = 65532;
   readonly attribute int16u clusterRevision = 65533;
 
   request struct IdentifyRequest {
@@ -541,7 +529,6 @@
 
   attribute int16u identifyTime = 0;
   readonly attribute enum8 identifyType = 1;
-  readonly attribute bitmap32 featureMap = 65532;
   readonly attribute int16u clusterRevision = 65533;
 
   request struct IdentifyRequest {
@@ -557,14 +544,8 @@
 }
 
 server cluster LocalizationConfiguration = 43 {
-<<<<<<< HEAD
-  attribute char_string<35> activeLocale = 1;
-  readonly attribute CHAR_STRING supportedLocales[] = 2;
-  readonly attribute bitmap32 featureMap = 65532;
-=======
   attribute char_string<35> activeLocale = 0;
   readonly attribute CHAR_STRING supportedLocales[] = 1;
->>>>>>> 6b82aee3
   readonly attribute int16u clusterRevision = 65533;
 }
 
@@ -723,7 +704,6 @@
     kDownloadProtocolNotSupported = 3;
   }
 
-  readonly attribute bitmap32 featureMap = 65532;
   readonly attribute int16u clusterRevision = 65533;
 
   request struct QueryImageRequest {
@@ -803,7 +783,6 @@
   readonly attribute int8u commissionedFabrics = 3;
   readonly attribute OCTET_STRING trustedRootCertificates[] = 4;
   readonly attribute fabric_idx currentFabricIndex = 5;
-  readonly attribute bitmap32 featureMap = 65532;
   readonly attribute int16u clusterRevision = 65533;
 
   request struct AttestationRequestRequest {
@@ -894,7 +873,6 @@
   readonly attribute int16u currentGroup = 2;
   readonly attribute boolean sceneValid = 3;
   readonly attribute bitmap8 nameSupport = 4;
-  readonly attribute bitmap32 featureMap = 65532;
   readonly attribute int16u clusterRevision = 65533;
 
   request struct AddSceneRequest {
@@ -1296,7 +1274,6 @@
   attribute HourFormat hourFormat = 0;
   attribute CalendarType activeCalendarType = 1;
   readonly attribute CalendarType supportedCalendarTypes[] = 2;
-  readonly attribute bitmap32 featureMap = 65532;
   readonly attribute int16u clusterRevision = 65533;
 }
 
@@ -1318,7 +1295,6 @@
 
 server cluster UserLabel = 65 {
   attribute access(write: manage) LabelStruct labelList[] = 0;
-  readonly attribute bitmap32 featureMap = 65532;
   readonly attribute int16u clusterRevision = 65533;
 }
 
@@ -1388,7 +1364,6 @@
 
   server cluster Identify {
     ram      attribute identifyTime;
-    ram      attribute featureMap;
     ram      attribute clusterRevision default = 4;
   }
 
@@ -1397,13 +1372,11 @@
     callback attribute serverList;
     callback attribute clientList;
     callback attribute partsList;
-    ram      attribute featureMap;
     callback attribute clusterRevision default = 1;
   }
 
   server cluster Binding {
     callback attribute binding;
-    ram      attribute featureMap;
     ram      attribute clusterRevision default = 1;
   }
 
@@ -1414,7 +1387,6 @@
     callback attribute targetsPerAccessControlEntry default = 3;
     callback attribute accessControlEntriesPerFabric default = 3;
     callback attribute attributeList;
-    ram      attribute featureMap;
     ram      attribute clusterRevision default = 1;
   }
 
@@ -1439,19 +1411,16 @@
     ram      attribute reachable default = 1;
     callback attribute uniqueID;
     callback attribute capabilityMinima;
-    ram      attribute featureMap;
     ram      attribute clusterRevision default = 1;
   }
 
   server cluster OtaSoftwareUpdateProvider {
-    ram      attribute featureMap;
     ram      attribute clusterRevision default = 1;
   }
 
   server cluster LocalizationConfiguration {
     persist  attribute activeLocale default = "en-US";
     callback attribute supportedLocales;
-    ram      attribute featureMap;
     ram      attribute clusterRevision default = 1;
   }
 
@@ -1459,7 +1428,6 @@
     persist  attribute hourFormat;
     persist  attribute activeCalendarType;
     callback attribute supportedCalendarTypes;
-    ram      attribute featureMap;
     ram      attribute clusterRevision default = 1;
   }
 
@@ -1493,8 +1461,6 @@
   }
 
   server cluster DiagnosticLogs {
-    ram      attribute featureMap;
-    ram      attribute clusterRevision default = 1;
   }
 
   server cluster GeneralDiagnostics {
@@ -1506,7 +1472,6 @@
     callback attribute activeHardwareFaults;
     callback attribute activeRadioFaults;
     callback attribute activeNetworkFaults;
-    ram      attribute featureMap;
     ram      attribute clusterRevision default = 1;
   }
 
@@ -1623,7 +1588,6 @@
     callback attribute windowStatus;
     callback attribute adminFabricIndex default = 1;
     callback attribute adminVendorId;
-    ram      attribute featureMap;
     ram      attribute clusterRevision default = 1;
   }
 
@@ -1634,26 +1598,22 @@
     callback attribute commissionedFabrics;
     callback attribute trustedRootCertificates;
     callback attribute currentFabricIndex;
-    ram      attribute featureMap;
     ram      attribute clusterRevision default = 1;
   }
 
   server cluster GroupKeyManagement {
     callback attribute groupKeyMap;
     callback attribute groupTable;
-    ram      attribute featureMap;
     ram      attribute clusterRevision default = 1;
   }
 
   server cluster FixedLabel {
     callback attribute labelList;
-    ram      attribute featureMap;
     ram      attribute clusterRevision default = 1;
   }
 
   server cluster UserLabel {
     callback attribute labelList;
-    ram      attribute featureMap;
     ram      attribute clusterRevision default = 1;
   }
 }
@@ -1664,13 +1624,11 @@
   server cluster Identify {
     ram      attribute identifyTime;
     ram      attribute identifyType;
-    ram      attribute featureMap;
     ram      attribute clusterRevision default = 4;
   }
 
   server cluster Groups {
     ram      attribute nameSupport;
-    ram      attribute featureMap;
     ram      attribute clusterRevision default = 4;
   }
 
@@ -1680,7 +1638,6 @@
     ram      attribute currentGroup;
     ram      attribute sceneValid;
     ram      attribute nameSupport;
-    ram      attribute featureMap;
     ram      attribute clusterRevision default = 4;
   }
 
@@ -1705,7 +1662,6 @@
     ram      attribute reachable default = 1;
     callback attribute uniqueID;
     callback attribute capabilityMinima;
-    ram      attribute featureMap;
     ram      attribute clusterRevision default = 1;
   }
 
