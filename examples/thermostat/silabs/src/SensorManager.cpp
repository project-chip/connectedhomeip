/*
 *
 *    Copyright (c) 2020 Project CHIP Authors
 *    Copyright (c) 2019 Google LLC.
 *    All rights reserved.
 *
 *    Licensed under the Apache License, Version 2.0 (the "License");
 *    you may not use this file except in compliance with the License.
 *    You may obtain a copy of the License at
 *
 *        http://www.apache.org/licenses/LICENSE-2.0
 *
 *    Unless required by applicable law or agreed to in writing, software
 *    distributed under the License is distributed on an "AS IS" BASIS,
 *    WITHOUT WARRANTIES OR CONDITIONS OF ANY KIND, either express or implied.
 *    See the License for the specific language governing permissions and
 *    limitations under the License.
 */

/**********************************************************
 * Includes
 *********************************************************/

#include "SensorManager.h"
#include "AppConfig.h"
#include "AppEvent.h"
#include "AppTask.h"

#if defined(SL_MATTER_USE_SI70XX_SENSOR) && SL_MATTER_USE_SI70XX_SENSOR
#include "Si70xxSensor.h"
#endif // defined(SL_MATTER_USE_SI70XX_SENSOR) && SL_MATTER_USE_SI70XX_SENSOR
/**********************************************************
 * Defines and Constants
 *********************************************************/

using namespace chip;
using namespace chip::app;
using namespace ::chip::DeviceLayer;

constexpr EndpointId kThermostatEndpoint = 1;
constexpr uint16_t kSensorTImerPeriodMs  = 30000; // 30s timer period
constexpr uint16_t kMinTemperatureDelta  = 50;    // 0.5 degree Celcius

/**********************************************************
 * Variable declarations
 *********************************************************/
SensorManager SensorManager::sSensorManager;

#if !(defined(SL_MATTER_USE_SI70XX_SENSOR) && (SL_MATTER_USE_SI70XX_SENSOR))
constexpr uint16_t kSimulatedReadingFrequency = (60000 / kSensorTImerPeriodMs); // Change Simulated number at each minutes
static int16_t mSimulatedTemp[]               = { 2300, 2400, 2800, 2550, 2200, 2125, 2100, 2600, 1800, 2700 };
#endif // !(defined(SL_MATTER_USE_SI70XX_SENSOR) && (SL_MATTER_USE_SI70XX_SENSOR))

CHIP_ERROR SensorManager::Init()
{
    // Create cmsisos sw timer for temp sensor timer.
    mSensorTimer = osTimerNew(SensorTimerEventHandler, osTimerPeriodic, nullptr, nullptr);

    if (mSensorTimer == NULL)
    {
        SILABS_LOG("mSensorTimer timer create failed");
        return APP_ERROR_CREATE_TIMER_FAILED;
    }

#if defined(SL_MATTER_USE_SI70XX_SENSOR) && SL_MATTER_USE_SI70XX_SENSOR
    if (SL_STATUS_OK != Si70xxSensor::Init())
    {
        SILABS_LOG("Failed to Init Sensor");
        return CHIP_ERROR_INTERNAL;
    }
#endif // defined(SL_MATTER_USE_SI70XX_SENSOR) && SL_MATTER_USE_SI70XX_SENSOR

    // Update Temp immediatly at bootup
    SensorTimerEventHandler(nullptr);
    // Trigger periodic update
    osTimerStart(mSensorTimer, pdMS_TO_TICKS(kSensorTImerPeriodMs));
    return CHIP_NO_ERROR;
}

void SensorManager::SensorTimerEventHandler(void * arg)
{
    AppEvent event;
    event.Type    = AppEvent::kEventType_Timer;
    event.Handler = TemperatureUpdateEventHandler;

    AppTask::GetAppTask().PostEvent(&event);
}

void SensorManager::TemperatureUpdateEventHandler(AppEvent * aEvent)
{
    int16_t temperature            = 0;
    static int16_t lastTemperature = 0;

#if defined(SL_MATTER_USE_SI70XX_SENSOR) && SL_MATTER_USE_SI70XX_SENSOR
    int32_t tempSum   = 0;
    uint16_t humidity = 0;

    for (uint8_t i = 0; i < 100; i++)
    {
        if (SL_STATUS_OK != Si70xxSensor::GetSensorData(humidity, temperature))
        {
            SILABS_LOG("Failed to read Temperature !!!");
        }
        tempSum += temperature;
    }
    temperature = static_cast<int16_t>(tempSum / 100);

#else
    static uint8_t nbOfRepetition = 0;
    static uint8_t simulatedIndex = 0;
    if (simulatedIndex >= ArraySize(mSimulatedTemp))
    {
        simulatedIndex = 0;
    }
    temperature = mSimulatedTemp[simulatedIndex];

    nbOfRepetition++;
    if (nbOfRepetition >= kSimulatedReadingFrequency)
    {
        simulatedIndex++;
        nbOfRepetition = 0;
    }
#endif // defined(SL_MATTER_USE_SI70XX_SENSOR) && SL_MATTER_USE_SI70XX_SENSOR

    SILABS_LOG("Sensor Temp is : %d", temperature);

    MarkAttributeDirty reportState = MarkAttributeDirty::kNo;
    if ((temperature >= (lastTemperature + kMinTemperatureDelta)) || temperature <= (lastTemperature - kMinTemperatureDelta))
    {
<<<<<<< HEAD
        lastTemperature = temperature;
        PlatformMgr().LockChipStack();
        // The SensorMagager shouldn't be aware of the Endpoint ID TODO Fix this.
        // TODO Per Spec we should also apply the Offset stored in the same cluster before saving the temp
        app::Clusters::Thermostat::Attributes::LocalTemperature::Set(kThermostatEndpoint, temperature);
        PlatformMgr().UnlockChipStack();
=======
        reportState = MarkAttributeDirty::kIfChanged;
>>>>>>> ac9537dc
    }

    lastTemperature = temperature;
    PlatformMgr().LockChipStack();
    // The SensorMagager shouldn't be aware of the Endpoint ID TODO Fix this.
    // TODO Per Spec we should also apply the Offset stored in the same cluster before saving the temp
    app::Clusters::Thermostat::Attributes::LocalTemperature::Set(kThermostatEndpoint, temperature, reportState);
    PlatformMgr().UnlockChipStack();
}<|MERGE_RESOLUTION|>--- conflicted
+++ resolved
@@ -127,16 +127,7 @@
     MarkAttributeDirty reportState = MarkAttributeDirty::kNo;
     if ((temperature >= (lastTemperature + kMinTemperatureDelta)) || temperature <= (lastTemperature - kMinTemperatureDelta))
     {
-<<<<<<< HEAD
-        lastTemperature = temperature;
-        PlatformMgr().LockChipStack();
-        // The SensorMagager shouldn't be aware of the Endpoint ID TODO Fix this.
-        // TODO Per Spec we should also apply the Offset stored in the same cluster before saving the temp
-        app::Clusters::Thermostat::Attributes::LocalTemperature::Set(kThermostatEndpoint, temperature);
-        PlatformMgr().UnlockChipStack();
-=======
         reportState = MarkAttributeDirty::kIfChanged;
->>>>>>> ac9537dc
     }
 
     lastTemperature = temperature;
