--- conflicted
+++ resolved
@@ -156,59 +156,8 @@
 
 CharSpan ContentAppFactoryImpl::GetPlatformCatalogApplicationId(Application application)
 {
-<<<<<<< HEAD
     // for now, just return the applicationId passed in
     return application.applicationId;
-=======
-    ChipLogProgress(DeviceLayer, "ApplicationBasic[%s]: Application Version=\"%s\"", mApplicationName, szApplicationVersion);
-
-    strncpy(mApplicationVersion, szApplicationVersion, sizeof(mApplicationVersion));
-}
-
-bool AccountLoginImpl::Login(const char * tempAccountId, uint32_t setupPin)
-{
-    ChipLogProgress(DeviceLayer, "AccountLogin: Login TempAccountId=\"%s\" SetupPIN=\"%d\"", tempAccountId, setupPin);
-    return (setupPin == mSetupPIN);
-}
-
-uint32_t AccountLoginImpl::GetSetupPIN(const char * tempAccountId)
-{
-    ChipLogProgress(DeviceLayer, "AccountLogin: GetSetupPIN TempAccountId=\"%s\" returning setuppin=%d", tempAccountId, mSetupPIN);
-    return mSetupPIN;
-}
-
-chip::app::Clusters::ApplicationLauncher::Commands::LauncherResponse::Type
-ApplicationLauncherImpl::LaunchApp(ApplicationLauncherApplication application, std::string data)
-{
-    std::string appId(application.applicationId.data(), application.applicationId.size());
-    ChipLogProgress(DeviceLayer,
-                    "ApplicationLauncherResponse: LaunchApp application.catalogVendorId=%d "
-                    "application.applicationId=%s data=%s",
-                    application.catalogVendorId, appId.c_str(), data.c_str());
-
-    chip::app::Clusters::ApplicationLauncher::Commands::LauncherResponse::Type response;
-    response.data   = chip::CharSpan("data", strlen("data"));
-    response.status = chip::app::Clusters::ApplicationLauncher::StatusEnum::kSuccess;
-
-    return response;
-}
-
-chip::app::Clusters::ContentLauncher::Commands::LaunchResponse::Type
-ContentLauncherImpl::LaunchContent(std::list<Parameter> parameterList, bool autoplay, std::string data)
-{
-    ChipLogProgress(DeviceLayer, "ContentLauncherImpl: LaunchContent autoplay=%d data=\"%s\"", autoplay ? 1 : 0, data.c_str());
-
-    chip::app::Clusters::ContentLauncher::Commands::LaunchResponse::Type response;
-    response.data   = chip::CharSpan("data", strlen("data"));
-    response.status = chip::app::Clusters::ContentLauncher::StatusEnum::kSuccess;
-    return response;
-}
-
-ContentAppFactoryImpl::ContentAppFactoryImpl()
-{
-    mContentApps[1].GetAccountLogin()->SetSetupPIN(34567890);
-    mContentApps[2].GetAccountLogin()->SetSetupPIN(20202021);
->>>>>>> ff0bc910
 }
 
 ContentApp * ContentAppFactoryImpl::LoadContentAppByVendorId(uint16_t vendorId)
