/**
 *
 *    Copyright (c) 2021 Project CHIP Authors
 *
 *    Licensed under the Apache License, Version 2.0 (the "License");
 *    you may not use this file except in compliance with the License.
 *    You may obtain a copy of the License at
 *
 *        http://www.apache.org/licenses/LICENSE-2.0
 *
 *    Unless required by applicable law or agreed to in writing, software
 *    distributed under the License is distributed on an "AS IS" BASIS,
 *    WITHOUT WARRANTIES OR CONDITIONS OF ANY KIND, either express or implied.
 *    See the License for the specific language governing permissions and
 *    limitations under the License.
 */

#include "TargetNavigatorManager.h"

using namespace std;
using namespace chip::app;
using namespace chip::app::Clusters::TargetNavigator;

TargetNavigatorManager::TargetNavigatorManager(std::list<std::string> targets, uint8_t currentTarget)
{
    mTargets       = targets;
    mCurrentTarget = currentTarget;
}

<<<<<<< HEAD
CHIP_ERROR TargetNavigatorManager::HandleGetTargetList(AttributeValueEncoder & aEncoder)
{
    // NOTE: the ids for each target start at 1 so that we can reserve 0 as "no current target"
    return aEncoder.EncodeList([this](const auto & encoder) -> CHIP_ERROR {
        int i = 0;
        for (std::string & entry : mTargets)
        {
            Structs::TargetInfo::Type outputInfo;
            outputInfo.identifier = static_cast<uint8_t>(i + 1);
            outputInfo.name       = CharSpan(entry.c_str(), entry.length());
            ReturnErrorOnFailure(encoder.Encode(outputInfo));
            i++;
        }
        return CHIP_NO_ERROR;
    });
=======
    for (int i = 0; i < maximumVectorSize; ++i)
    {
        Structs::TargetInfo::Type outputInfo;
        outputInfo.identifier = static_cast<uint8_t>(i + 1);
        outputInfo.name       = chip::CharSpan::fromCharString("exampleName");
        list.push_back(outputInfo);
    }
    return list;
>>>>>>> e45f0a1e
}

uint8_t TargetNavigatorManager::HandleGetCurrentTarget()
{
    return mCurrentTarget;
}

void TargetNavigatorManager::HandleNavigateTarget(CommandResponseHelper<NavigateTargetResponseType> & helper,
                                                  const uint64_t & target, const CharSpan & data)
{
<<<<<<< HEAD
    NavigateTargetResponseType response;
    if (target == kNoCurrentTarget || target > mTargets.size())
    {
        response.data = CharSpan("error", strlen("error"));
        // TODO: should be TARGET_NOT_FOUND
        response.status = StatusEnum::kAppNotAvailable;
        helper.Success(response);
        return;
    }
    mCurrentTarget = static_cast<uint8_t>(target);

    response.data   = CharSpan("data response", strlen("data response"));
    response.status = StatusEnum::kSuccess;
    helper.Success(response);
=======
    // TODO: Insert code here
    Commands::NavigateTargetResponse::Type response;
    response.data   = chip::CharSpan::fromCharString("data response");
    response.status = chip::app::Clusters::TargetNavigator::StatusEnum::kSuccess;
    return response;
>>>>>>> e45f0a1e
}<|MERGE_RESOLUTION|>--- conflicted
+++ resolved
@@ -27,7 +27,6 @@
     mCurrentTarget = currentTarget;
 }
 
-<<<<<<< HEAD
 CHIP_ERROR TargetNavigatorManager::HandleGetTargetList(AttributeValueEncoder & aEncoder)
 {
     // NOTE: the ids for each target start at 1 so that we can reserve 0 as "no current target"
@@ -37,22 +36,12 @@
         {
             Structs::TargetInfo::Type outputInfo;
             outputInfo.identifier = static_cast<uint8_t>(i + 1);
-            outputInfo.name       = CharSpan(entry.c_str(), entry.length());
+            outputInfo.name       = CharSpan::fromCharString(entry.c_str());
             ReturnErrorOnFailure(encoder.Encode(outputInfo));
             i++;
         }
         return CHIP_NO_ERROR;
     });
-=======
-    for (int i = 0; i < maximumVectorSize; ++i)
-    {
-        Structs::TargetInfo::Type outputInfo;
-        outputInfo.identifier = static_cast<uint8_t>(i + 1);
-        outputInfo.name       = chip::CharSpan::fromCharString("exampleName");
-        list.push_back(outputInfo);
-    }
-    return list;
->>>>>>> e45f0a1e
 }
 
 uint8_t TargetNavigatorManager::HandleGetCurrentTarget()
@@ -63,11 +52,10 @@
 void TargetNavigatorManager::HandleNavigateTarget(CommandResponseHelper<NavigateTargetResponseType> & helper,
                                                   const uint64_t & target, const CharSpan & data)
 {
-<<<<<<< HEAD
     NavigateTargetResponseType response;
     if (target == kNoCurrentTarget || target > mTargets.size())
     {
-        response.data = CharSpan("error", strlen("error"));
+        response.data = CharSpan::fromCharString("error");
         // TODO: should be TARGET_NOT_FOUND
         response.status = StatusEnum::kAppNotAvailable;
         helper.Success(response);
@@ -75,14 +63,7 @@
     }
     mCurrentTarget = static_cast<uint8_t>(target);
 
-    response.data   = CharSpan("data response", strlen("data response"));
+    response.data   = CharSpan::fromCharString("data response");
     response.status = StatusEnum::kSuccess;
     helper.Success(response);
-=======
-    // TODO: Insert code here
-    Commands::NavigateTargetResponse::Type response;
-    response.data   = chip::CharSpan::fromCharString("data response");
-    response.status = chip::app::Clusters::TargetNavigator::StatusEnum::kSuccess;
-    return response;
->>>>>>> e45f0a1e
 }