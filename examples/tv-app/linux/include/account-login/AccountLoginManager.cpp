--- conflicted
+++ resolved
@@ -57,18 +57,10 @@
                                             const CharSpan & tempAccountIdentifier)
 {
     string tempAccountIdentifierString(tempAccountIdentifier.data(), tempAccountIdentifier.size());
-<<<<<<< HEAD
 
     GetSetupPINResponse response;
     ChipLogProgress(Zcl, "temporary account id: %s returning pin: %s", tempAccountIdentifierString.c_str(), mSetupPin);
 
-    response.setupPIN = CharSpan(mSetupPin, strlen(mSetupPin));
+    response.setupPIN = CharSpan::fromCharString(mSetupPin);
     helper.Success(response);
-=======
-    ChipLogProgress(Zcl, "temporary account id: %s", tempAccountIdentifierString.c_str());
-    // TODO: Insert your code here to handle get setup pin
-    Commands::GetSetupPINResponse::Type response;
-    response.setupPIN = chip::CharSpan::fromCharString("tempPin123");
-    return response;
->>>>>>> e45f0a1e
 }