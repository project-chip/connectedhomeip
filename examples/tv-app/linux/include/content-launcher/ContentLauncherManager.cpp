--- conflicted
+++ resolved
@@ -37,15 +37,9 @@
 
     LaunchResponseType response;
     // TODO: Insert code here
-<<<<<<< HEAD
-    response.data   = CharSpan("exampleData", strlen("exampleData"));
+    response.data   = CharSpan::fromCharString("exampleData");
     response.status = ContentLauncher::StatusEnum::kSuccess;
     helper.Success(response);
-=======
-    response.data   = chip::CharSpan::fromCharString("exampleData");
-    response.status = chip::app::Clusters::ContentLauncher::StatusEnum::kSuccess;
-    responser.Success(response);
->>>>>>> e45f0a1e
 }
 
 void ContentLauncherManager::HandleLaunchUrl(CommandResponseHelper<LaunchResponseType> & helper, const CharSpan & contentUrl,
@@ -57,35 +51,21 @@
     string displayStringString(displayString.data(), displayString.size());
 
     // TODO: Insert code here
-<<<<<<< HEAD
     LaunchResponseType response;
-    response.data   = CharSpan("exampleData", strlen("exampleData"));
+    response.data   = CharSpan::fromCharString("exampleData");
     response.status = ContentLauncher::StatusEnum::kSuccess;
     helper.Success(response);
-=======
-    Commands::LaunchResponse::Type response;
-    response.data   = chip::CharSpan::fromCharString("exampleData");
-    response.status = chip::app::Clusters::ContentLauncher::StatusEnum::kSuccess;
-    responser.Success(response);
->>>>>>> e45f0a1e
 }
 
 CHIP_ERROR ContentLauncherManager::HandleGetAcceptHeaderList(AttributeValueEncoder & aEncoder)
 {
     ChipLogProgress(Zcl, "ContentLauncherManager::HandleGetAcceptHeaderList");
-<<<<<<< HEAD
     return aEncoder.EncodeList([this](const auto & encoder) -> CHIP_ERROR {
         for (std::string & entry : mAcceptHeaderList)
         {
-            CharSpan data = CharSpan(entry.c_str(), entry.length());
+            CharSpan data = CharSpan::fromCharString(entry.c_str());
             ReturnErrorOnFailure(encoder.Encode(data));
         }
-=======
-    return aEncoder.EncodeList([](const auto & encoder) -> CHIP_ERROR {
-        chip::CharSpan data = chip::CharSpan::fromCharString("example");
-        ReturnErrorOnFailure(encoder.Encode(data));
-        ReturnErrorOnFailure(encoder.Encode(data));
->>>>>>> e45f0a1e
         return CHIP_NO_ERROR;
     });
 }
