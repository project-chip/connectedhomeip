/*
 *
 *    Copyright (c) 2021 Project CHIP Authors
 *    All rights reserved.
 *
 *    Licensed under the Apache License, Version 2.0 (the "License");
 *    you may not use this file except in compliance with the License.
 *    You may obtain a copy of the License at
 *
 *        http://www.apache.org/licenses/LICENSE-2.0
 *
 *    Unless required by applicable law or agreed to in writing, software
 *    distributed under the License is distributed on an "AS IS" BASIS,
 *    WITHOUT WARRANTIES OR CONDITIONS OF ANY KIND, either express or implied.
 *    See the License for the specific language governing permissions and
 *    limitations under the License.
 */

#include "ContentLauncherManager.h"

using namespace std;
using namespace chip::app::Clusters::ContentLauncher;

<<<<<<< HEAD
ContentLauncherManager::ContentLauncherManager(std::list<std::string> acceptHeaderList, uint32_t supportedStreamingProtocols)
{
    mAcceptHeaderList            = acceptHeaderList;
    mSupportedStreamingProtocols = supportedStreamingProtocols;
}

Commands::LaunchResponse::Type ContentLauncherManager::HandleLaunchContent(const std::list<Parameter> & parameterList,
                                                                           bool autoplay, const chip::CharSpan & data)
=======
void ContentLauncherManager::HandleLaunchContent(
    const std::list<Parameter> & parameterList, bool autoplay, const chip::CharSpan & data,
    chip::app::CommandResponseHelper<chip::app::Clusters::ContentLauncher::Commands::LaunchResponse::Type> & responser)
>>>>>>> cd25649b
{
    ChipLogProgress(Zcl, "ContentLauncherManager::HandleLaunchContent for endpoint %d", mEndpointId);
    string dataString(data.data(), data.size());

<<<<<<< HEAD
=======
    Commands::LaunchResponse::Type response;

#if CHIP_DEVICE_CONFIG_APP_PLATFORM_ENABLED
    ContentApp * app = chip::AppPlatform::AppPlatform::GetInstance().GetContentAppByEndpointId(mEndpointId);
    if (app != NULL)
    {
        response = app->GetContentLauncher()->LaunchContent(parameterList, autoplay, dataString);
        responser.Success(response);
        return;
    }
#endif // CHIP_DEVICE_CONFIG_APP_PLATFORM_ENABLED

>>>>>>> cd25649b
    // TODO: Insert code here
    response.data   = chip::CharSpan("exampleData", strlen("exampleData"));
    response.status = chip::app::Clusters::ContentLauncher::StatusEnum::kSuccess;
    responser.Success(response);
}

void ContentLauncherManager::HandleLaunchUrl(
    const chip::CharSpan & contentUrl, const chip::CharSpan & displayString,
    const std::list<BrandingInformation> & brandingInformation,
    chip::app::CommandResponseHelper<chip::app::Clusters::ContentLauncher::Commands::LaunchResponse::Type> & responser)
{
    ChipLogProgress(Zcl, "ContentLauncherManager::HandleLaunchUrl");

    string contentUrlString(contentUrl.data(), contentUrl.size());
    string displayStringString(displayString.data(), displayString.size());

    // TODO: Insert code here
    Commands::LaunchResponse::Type response;
    response.data   = chip::CharSpan("exampleData", strlen("exampleData"));
    response.status = chip::app::Clusters::ContentLauncher::StatusEnum::kSuccess;
    responser.Success(response);
}

CHIP_ERROR ContentLauncherManager::HandleGetAcceptHeaderList(chip::app::AttributeValueEncoder & aEncoder)
{
    ChipLogProgress(Zcl, "ContentLauncherManager::HandleGetAcceptHeaderList");
<<<<<<< HEAD
    return mAcceptHeaderList;
=======
    return aEncoder.EncodeList([](const auto & encoder) -> CHIP_ERROR {
        chip::CharSpan data = chip::CharSpan("example", strlen("example"));
        ReturnErrorOnFailure(encoder.Encode(data));
        ReturnErrorOnFailure(encoder.Encode(data));
        return CHIP_NO_ERROR;
    });
>>>>>>> cd25649b
}

uint32_t ContentLauncherManager::HandleGetSupportedStreamingProtocols()
{
    ChipLogProgress(Zcl, "ContentLauncherManager::HandleGetSupportedStreamingProtocols");
    return mSupportedStreamingProtocols;
}<|MERGE_RESOLUTION|>--- conflicted
+++ resolved
@@ -21,39 +21,20 @@
 using namespace std;
 using namespace chip::app::Clusters::ContentLauncher;
 
-<<<<<<< HEAD
 ContentLauncherManager::ContentLauncherManager(std::list<std::string> acceptHeaderList, uint32_t supportedStreamingProtocols)
 {
     mAcceptHeaderList            = acceptHeaderList;
     mSupportedStreamingProtocols = supportedStreamingProtocols;
 }
 
-Commands::LaunchResponse::Type ContentLauncherManager::HandleLaunchContent(const std::list<Parameter> & parameterList,
-                                                                           bool autoplay, const chip::CharSpan & data)
-=======
 void ContentLauncherManager::HandleLaunchContent(
     const std::list<Parameter> & parameterList, bool autoplay, const chip::CharSpan & data,
     chip::app::CommandResponseHelper<chip::app::Clusters::ContentLauncher::Commands::LaunchResponse::Type> & responser)
->>>>>>> cd25649b
 {
     ChipLogProgress(Zcl, "ContentLauncherManager::HandleLaunchContent for endpoint %d", mEndpointId);
     string dataString(data.data(), data.size());
 
-<<<<<<< HEAD
-=======
     Commands::LaunchResponse::Type response;
-
-#if CHIP_DEVICE_CONFIG_APP_PLATFORM_ENABLED
-    ContentApp * app = chip::AppPlatform::AppPlatform::GetInstance().GetContentAppByEndpointId(mEndpointId);
-    if (app != NULL)
-    {
-        response = app->GetContentLauncher()->LaunchContent(parameterList, autoplay, dataString);
-        responser.Success(response);
-        return;
-    }
-#endif // CHIP_DEVICE_CONFIG_APP_PLATFORM_ENABLED
-
->>>>>>> cd25649b
     // TODO: Insert code here
     response.data   = chip::CharSpan("exampleData", strlen("exampleData"));
     response.status = chip::app::Clusters::ContentLauncher::StatusEnum::kSuccess;
@@ -80,16 +61,14 @@
 CHIP_ERROR ContentLauncherManager::HandleGetAcceptHeaderList(chip::app::AttributeValueEncoder & aEncoder)
 {
     ChipLogProgress(Zcl, "ContentLauncherManager::HandleGetAcceptHeaderList");
-<<<<<<< HEAD
-    return mAcceptHeaderList;
-=======
-    return aEncoder.EncodeList([](const auto & encoder) -> CHIP_ERROR {
-        chip::CharSpan data = chip::CharSpan("example", strlen("example"));
-        ReturnErrorOnFailure(encoder.Encode(data));
-        ReturnErrorOnFailure(encoder.Encode(data));
+    return aEncoder.EncodeList([this](const auto & encoder) -> CHIP_ERROR {
+        for (std::string & entry : mAcceptHeaderList)
+        {
+            chip::CharSpan data = chip::CharSpan(entry.c_str(), entry.length());
+            ReturnErrorOnFailure(encoder.Encode(data));
+        }
         return CHIP_NO_ERROR;
     });
->>>>>>> cd25649b
 }
 
 uint32_t ContentLauncherManager::HandleGetSupportedStreamingProtocols()
