/*
 *
 *    Copyright (c) 2021 Project CHIP Authors
 *    All rights reserved.
 *
 *    Licensed under the Apache License, Version 2.0 (the "License");
 *    you may not use this file except in compliance with the License.
 *    You may obtain a copy of the License at
 *
 *        http://www.apache.org/licenses/LICENSE-2.0
 *
 *    Unless required by applicable law or agreed to in writing, software
 *    distributed under the License is distributed on an "AS IS" BASIS,
 *    WITHOUT WARRANTIES OR CONDITIONS OF ANY KIND, either express or implied.
 *    See the License for the specific language governing permissions and
 *    limitations under the License.
 */

#pragma once

#include <app/clusters/content-launch-server/content-launch-server.h>

class ContentLauncherManager : public chip::app::Clusters::ContentLauncher::Delegate
{
public:
<<<<<<< HEAD
    ContentLauncherManager() : ContentLauncherManager({ "example", "example" }, 0){};
    ContentLauncherManager(std::list<std::string> acceptHeaderList, uint32_t supportedStreamingProtocols);

    LaunchResponse HandleLaunchContent(chip::EndpointId endpointId, const std::list<Parameter> & parameterList, bool autoplay,
                                       const chip::CharSpan & data) override;
    LaunchResponse HandleLaunchUrl(const chip::CharSpan & contentUrl, const chip::CharSpan & displayString,
                                   const std::list<BrandingInformation> & brandingInformation) override;
=======
    chip::app::Clusters::ContentLauncher::Commands::LaunchResponse::Type
    HandleLaunchContent(chip::EndpointId endpointId, const std::list<Parameter> & parameterList, bool autoplay,
                        const chip::CharSpan & data) override;
    chip::app::Clusters::ContentLauncher::Commands::LaunchResponse::Type
    HandleLaunchUrl(const chip::CharSpan & contentUrl, const chip::CharSpan & displayString,
                    const std::list<BrandingInformation> & brandingInformation) override;
>>>>>>> 65ba5dff
    std::list<std::string> HandleGetAcceptHeaderList() override;
    uint32_t HandleGetSupportedStreamingProtocols() override;

protected:
    std::list<std::string> mAcceptHeaderList;
    uint32_t mSupportedStreamingProtocols;
};<|MERGE_RESOLUTION|>--- conflicted
+++ resolved
@@ -23,22 +23,16 @@
 class ContentLauncherManager : public chip::app::Clusters::ContentLauncher::Delegate
 {
 public:
-<<<<<<< HEAD
     ContentLauncherManager() : ContentLauncherManager({ "example", "example" }, 0){};
     ContentLauncherManager(std::list<std::string> acceptHeaderList, uint32_t supportedStreamingProtocols);
 
-    LaunchResponse HandleLaunchContent(chip::EndpointId endpointId, const std::list<Parameter> & parameterList, bool autoplay,
-                                       const chip::CharSpan & data) override;
-    LaunchResponse HandleLaunchUrl(const chip::CharSpan & contentUrl, const chip::CharSpan & displayString,
-                                   const std::list<BrandingInformation> & brandingInformation) override;
-=======
     chip::app::Clusters::ContentLauncher::Commands::LaunchResponse::Type
     HandleLaunchContent(chip::EndpointId endpointId, const std::list<Parameter> & parameterList, bool autoplay,
                         const chip::CharSpan & data) override;
     chip::app::Clusters::ContentLauncher::Commands::LaunchResponse::Type
     HandleLaunchUrl(const chip::CharSpan & contentUrl, const chip::CharSpan & displayString,
                     const std::list<BrandingInformation> & brandingInformation) override;
->>>>>>> 65ba5dff
+
     std::list<std::string> HandleGetAcceptHeaderList() override;
     uint32_t HandleGetSupportedStreamingProtocols() override;
 
