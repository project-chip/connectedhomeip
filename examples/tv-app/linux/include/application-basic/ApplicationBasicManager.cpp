--- conflicted
+++ resolved
@@ -24,11 +24,7 @@
 
 CHIP_ERROR ApplicationBasicManager::HandleGetVendorName(AttributeValueEncoder & aEncoder)
 {
-<<<<<<< HEAD
-    return aEncoder.Encode(CharSpan(mVendorName, strlen(mVendorName)));
-=======
-    return chip::CharSpan::fromCharString("exampleVendorName1");
->>>>>>> e45f0a1e
+    return aEncoder.Encode(CharSpan::fromCharString(mVendorName));
 }
 
 uint16_t ApplicationBasicManager::HandleGetVendorId()
@@ -38,11 +34,7 @@
 
 CHIP_ERROR ApplicationBasicManager::HandleGetApplicationName(AttributeValueEncoder & aEncoder)
 {
-<<<<<<< HEAD
-    return aEncoder.Encode(CharSpan(mApplicationName, strlen(mApplicationName)));
-=======
-    return chip::CharSpan::fromCharString("exampleName1");
->>>>>>> e45f0a1e
+    return aEncoder.Encode(CharSpan::fromCharString(mApplicationName));
 }
 
 uint16_t ApplicationBasicManager::HandleGetProductId()
@@ -52,19 +44,11 @@
 
 CHIP_ERROR ApplicationBasicManager::HandleGetApplicationVersion(AttributeValueEncoder & aEncoder)
 {
-<<<<<<< HEAD
-    return aEncoder.Encode(CharSpan(mApplicationVersion, strlen(mApplicationVersion)));
-=======
-    chip::app::Clusters::ApplicationBasic::Structs::ApplicationBasicApplication::Type application;
-    application.catalogVendorId = 123;
-    application.applicationId   = chip::CharSpan::fromCharString("applicationId");
-    return application;
->>>>>>> e45f0a1e
+    return aEncoder.Encode(CharSpan::fromCharString(mApplicationVersion));
 }
 
 CHIP_ERROR ApplicationBasicManager::HandleGetAllowedVendorList(AttributeValueEncoder & aEncoder)
 {
-<<<<<<< HEAD
     std::list<uint16_t> allowedVendorList = { mVendorId, 456 };
     return aEncoder.EncodeList([allowedVendorList](const auto & encoder) -> CHIP_ERROR {
         for (const auto & allowedVendor : allowedVendorList)
@@ -73,17 +57,4 @@
         }
         return CHIP_NO_ERROR;
     });
-=======
-    return ApplicationStatusEnum::kStopped;
-}
-
-chip::CharSpan ApplicationBasicManager::HandleGetApplicationVersion()
-{
-    return chip::CharSpan::fromCharString("exampleVersion");
-}
-
-std::list<uint16_t> ApplicationBasicManager::HandleGetAllowedVendorList()
-{
-    return { 123, 456 };
->>>>>>> e45f0a1e
 }