/*
 *
 *    Copyright (c) 2021 Project CHIP Authors
 *    All rights reserved.
 *
 *    Licensed under the Apache License, Version 2.0 (the "License");
 *    you may not use this file except in compliance with the License.
 *    You may obtain a copy of the License at
 *
 *        http://www.apache.org/licenses/LICENSE-2.0
 *
 *    Unless required by applicable law or agreed to in writing, software
 *    distributed under the License is distributed on an "AS IS" BASIS,
 *    WITHOUT WARRANTIES OR CONDITIONS OF ANY KIND, either express or implied.
 *    See the License for the specific language governing permissions and
 *    limitations under the License.
 */

#include "ApplicationLauncherManager.h"
#include <app-common/zap-generated/af-structs.h>
#include <app-common/zap-generated/cluster-objects.h>
#include <app/clusters/application-launcher-server/application-launcher-server.h>
#include <app/util/ContentAppPlatform.h>
#include <app/util/af.h>
#include <app/util/basic-types.h>

using namespace std;
using namespace chip::AppPlatform;

CHIP_ERROR ApplicationLauncherManager::Init()
{
    CHIP_ERROR err = CHIP_NO_ERROR;

    SuccessOrExit(err);
exit:
    return err;
}

CHIP_ERROR ApplicationLauncherManager::proxyGetApplicationList(chip::app::AttributeValueEncoder & aEncoder)
{
<<<<<<< HEAD
    ChipLogProgress(Zcl, "ApplicationLauncherManager::proxyGetApplicationList");
    return aEncoder.EncodeList([](const chip::app::TagBoundEncoder & encoder) -> CHIP_ERROR {
=======
    return aEncoder.EncodeList([](const auto & encoder) -> CHIP_ERROR {
>>>>>>> d5e9b66b
        ReturnErrorOnFailure(encoder.Encode(123u));
        ReturnErrorOnFailure(encoder.Encode(456u));
        return CHIP_NO_ERROR;
    });
}

ApplicationLauncherResponse applicationLauncherClusterLaunchApp(chip::EndpointId endpoint, ApplicationLauncherApp application,
                                                                std::string data)
{
#if CHIP_DEVICE_CONFIG_APP_PLATFORM_ENABLED
    ContentApp * app = chip::AppPlatform::AppPlatform::GetInstance().GetContentAppByEndpointId(endpoint);
    if (app != NULL)
    {
        return app->GetApplicationLauncher()->LaunchApp(application, data);
    }
#endif // CHIP_DEVICE_CONFIG_APP_PLATFORM_ENABLED

    // TODO: Insert your code
    ApplicationLauncherResponse response;
    const char * testData = "data";
    response.data         = (uint8_t *) testData;
    response.status       = EMBER_ZCL_APPLICATION_LAUNCHER_STATUS_SUCCESS;
    // TODO: Update once storing a structure attribute is supported
    // emberAfWriteServerAttribute(endpoint, ZCL_APPLICATION_LAUNCH_CLUSTER_ID, ZCL_APPLICATION_LAUNCHER_CURRENT_APP_APPLICATION_ID,
    //                             (uint8_t *) &application, ZCL_STRUCT_ATTRIBUTE_TYPE);

    return response;
}<|MERGE_RESOLUTION|>--- conflicted
+++ resolved
@@ -38,12 +38,8 @@
 
 CHIP_ERROR ApplicationLauncherManager::proxyGetApplicationList(chip::app::AttributeValueEncoder & aEncoder)
 {
-<<<<<<< HEAD
     ChipLogProgress(Zcl, "ApplicationLauncherManager::proxyGetApplicationList");
-    return aEncoder.EncodeList([](const chip::app::TagBoundEncoder & encoder) -> CHIP_ERROR {
-=======
     return aEncoder.EncodeList([](const auto & encoder) -> CHIP_ERROR {
->>>>>>> d5e9b66b
         ReturnErrorOnFailure(encoder.Encode(123u));
         ReturnErrorOnFailure(encoder.Encode(456u));
         return CHIP_NO_ERROR;
