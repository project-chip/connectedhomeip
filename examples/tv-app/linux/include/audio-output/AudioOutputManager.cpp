--- conflicted
+++ resolved
@@ -30,32 +30,18 @@
 CHIP_ERROR AudioOutputManager::HandleGetOutputList(AttributeValueEncoder & aEncoder)
 {
     // TODO: Insert code here
-<<<<<<< HEAD
     return aEncoder.EncodeList([this](const auto & encoder) -> CHIP_ERROR {
         int maximumVectorSize = 3;
         for (int i = 0; i < maximumVectorSize; ++i)
         {
             chip::app::Clusters::AudioOutput::Structs::OutputInfo::Type outputInfo;
             outputInfo.outputType = chip::app::Clusters::AudioOutput::OutputTypeEnum::kHdmi;
-            outputInfo.name       = chip::CharSpan("exampleName", strlen("exampleName"));
+            outputInfo.name       = chip::CharSpan::fromCharString("exampleName");
             outputInfo.index      = static_cast<uint8_t>(1 + i);
             ReturnErrorOnFailure(encoder.Encode(outputInfo));
         }
         return CHIP_NO_ERROR;
     });
-=======
-    int maximumVectorSize = 3;
-
-    for (int i = 0; i < maximumVectorSize; ++i)
-    {
-        chip::app::Clusters::AudioOutput::Structs::OutputInfo::Type outputInfo;
-        outputInfo.outputType = chip::app::Clusters::AudioOutput::OutputTypeEnum::kHdmi;
-        outputInfo.name       = chip::CharSpan::fromCharString("exampleName");
-        outputInfo.index      = static_cast<uint8_t>(1 + i);
-        list.push_back(outputInfo);
-    }
-    return list;
->>>>>>> e45f0a1e
 }
 
 bool AudioOutputManager::HandleRenameOutput(const uint8_t & index, const chip::CharSpan & name)
