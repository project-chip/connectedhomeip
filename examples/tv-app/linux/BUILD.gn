# Copyright (c) 2020 Project CHIP Authors
#
# Licensed under the Apache License, Version 2.0 (the "License");
# you may not use this file except in compliance with the License.
# You may obtain a copy of the License at
#
# http://www.apache.org/licenses/LICENSE-2.0
#
# Unless required by applicable law or agreed to in writing, software
# distributed under the License is distributed on an "AS IS" BASIS,
# WITHOUT WARRANTIES OR CONDITIONS OF ANY KIND, either express or implied.
# See the License for the specific language governing permissions and
# limitations under the License.

import("//build_overrides/build.gni")
import("//build_overrides/chip.gni")

import("${chip_root}/build/chip/tools.gni")

assert(chip_build_tools)

executable("chip-tv-app") {
<<<<<<< HEAD
  sources = [ 
    "main.cpp",
    "${chip_root}/examples/tv-app/tv-common/include/CHIPProjectAppConfig.h"
=======
  sources = [
    "include/account-login/AccountLoginManager.cpp",
    "include/account-login/AccountLoginManager.h",
    "include/application-basic/ApplicationBasicManager.cpp",
    "include/application-basic/ApplicationBasicManager.h",
    "include/application-launcher/ApplicationLauncherManager.cpp",
    "include/application-launcher/ApplicationLauncherManager.h",
    "include/audio-output/AudioOutputManager.cpp",
    "include/audio-output/AudioOutputManager.h",
    "include/cluster-change-attribute.cpp",
    "include/cluster-init.cpp",
    "include/content-launcher/ContentLauncherManager.cpp",
    "include/content-launcher/ContentLauncherManager.h",
    "include/endpoint-configuration/EndpointConfigurationStorage.cpp",
    "include/endpoint-configuration/EndpointConfigurationStorage.h",
    "include/keypad-input/KeypadInputManager.cpp",
    "include/keypad-input/KeypadInputManager.h",
    "include/low-power/LowPowerManager.cpp",
    "include/low-power/LowPowerManager.h",
    "include/media-input/MediaInputManager.cpp",
    "include/media-input/MediaInputManager.h",
    "include/media-playback/MediaPlaybackManager.cpp",
    "include/media-playback/MediaPlaybackManager.h",
    "include/target-navigator/TargetNavigatorManager.cpp",
    "include/target-navigator/TargetNavigatorManager.h",
    "include/tv-channel/TvChannelManager.cpp",
    "include/tv-channel/TvChannelManager.h",
    "include/wake-on-lan/WakeOnLanManager.cpp",
    "include/wake-on-lan/WakeOnLanManager.h",
    "main.cpp",
>>>>>>> 0fe16aac
  ]

  deps = [
    "${chip_root}/examples/platform/linux:app-main",
    "${chip_root}/examples/tv-app/tv-common",
    "${chip_root}/src/lib",
    "${chip_root}/third_party/inipp",
  ]

  cflags = [ "-Wconversion" ]

  output_dir = root_out_dir
}

group("linux") {
  deps = [ ":chip-tv-app" ]
}<|MERGE_RESOLUTION|>--- conflicted
+++ resolved
@@ -20,12 +20,8 @@
 assert(chip_build_tools)
 
 executable("chip-tv-app") {
-<<<<<<< HEAD
-  sources = [ 
-    "main.cpp",
+  sources = [
     "${chip_root}/examples/tv-app/tv-common/include/CHIPProjectAppConfig.h"
-=======
-  sources = [
     "include/account-login/AccountLoginManager.cpp",
     "include/account-login/AccountLoginManager.h",
     "include/application-basic/ApplicationBasicManager.cpp",
@@ -55,7 +51,6 @@
     "include/wake-on-lan/WakeOnLanManager.cpp",
     "include/wake-on-lan/WakeOnLanManager.h",
     "main.cpp",
->>>>>>> 0fe16aac
   ]
 
   deps = [
