--- conflicted
+++ resolved
@@ -7,14 +7,11 @@
 import android.app.NotificationManager;
 import android.content.ContentResolver;
 import android.content.Context;
-<<<<<<< HEAD
 import android.os.Bundle;
 import android.os.Handler;
 import android.os.Looper;
-=======
 import android.os.Build;
 import android.provider.Settings;
->>>>>>> fef9ee3b
 import android.util.Log;
 import android.view.LayoutInflater;
 import android.view.View;
@@ -61,13 +58,6 @@
             + productId
             + ". Commissionee: "
             + commissioneeName);
-<<<<<<< HEAD
-    android.os.Message obtained = android.os.Message.obtain();
-    obtained.what = MsgHandler.MSG_CommissionOkPermission;
-    obtained.obj = commissioneeName;
-    mHandler.sendMessage(obtained);
-=======
-
     ContentResolver contentResolver = context.getContentResolver();
     boolean authorisationDialogDisabled =
         Settings.Secure.getInt(contentResolver, "matter_show_authorisation_dialog", 0) == 0;
@@ -78,30 +68,10 @@
       OnPromptAccepted();
       return;
     }
-
-    getActivity()
-        .runOnUiThread(
-            () -> {
-              AlertDialog.Builder builder = new AlertDialog.Builder(getActivity());
-              builder
-                  .setMessage(
-                      commissioneeName
-                          + " is requesting permission to cast to this device, approve?")
-                  .setTitle("Allow access to " + commissioneeName)
-                  .setPositiveButton(
-                      "Ok",
-                      (dialog, which) -> {
-                        OnPromptAccepted();
-                      })
-                  .setNegativeButton(
-                      "Cancel",
-                      (dialog, which) -> {
-                        OnPromptDeclined();
-                      })
-                  .create()
-                  .show();
-            });
->>>>>>> fef9ee3b
+    android.os.Message obtained = android.os.Message.obtain();
+    obtained.what = MsgHandler.MSG_CommissionOkPermission;
+    obtained.obj = commissioneeName;
+    mHandler.sendMessage(obtained);
   }
 
   @Override
