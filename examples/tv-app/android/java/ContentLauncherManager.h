--- conflicted
+++ resolved
@@ -32,14 +32,6 @@
     static void NewManager(jint endpoint, jobject manager);
     void InitializeWithObjects(jobject managerObject);
 
-<<<<<<< HEAD
-    chip::app::Clusters::ContentLauncher::Commands::LaunchResponse::Type
-    HandleLaunchContent(const std::list<Parameter> & parameterList, bool autoplay, const chip::CharSpan & data) override;
-    chip::app::Clusters::ContentLauncher::Commands::LaunchResponse::Type
-    HandleLaunchUrl(const chip::CharSpan & contentUrl, const chip::CharSpan & displayString,
-                    const std::list<BrandingInformation> & brandingInformation) override;
-    std::list<std::string> HandleGetAcceptHeaderList() override;
-=======
     void
     HandleLaunchContent(const std::list<Parameter> & parameterList, bool autoplay, const chip::CharSpan & data,
                         chip::app::CommandResponseHelper<chip::app::Clusters::ContentLauncher::Commands::LaunchResponse::Type> &
@@ -49,7 +41,6 @@
                          chip::app::CommandResponseHelper<chip::app::Clusters::ContentLauncher::Commands::LaunchResponse::Type> &
                              responser) override;
     CHIP_ERROR HandleGetAcceptHeaderList(chip::app::AttributeValueEncoder & aEncoder) override;
->>>>>>> cd25649b
     uint32_t HandleGetSupportedStreamingProtocols() override;
 
 private:
