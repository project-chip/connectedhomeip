/*
 *   Copyright (c) 2021 Project CHIP Authors
 *   All rights reserved.
 *
 *   Licensed under the Apache License, Version 2.0 (the "License");
 *   you may not use this file except in compliance with the License.
 *   You may obtain a copy of the License at
 *
 *       http://www.apache.org/licenses/LICENSE-2.0
 *
 *   Unless required by applicable law or agreed to in writing, software
 *   distributed under the License is distributed on an "AS IS" BASIS,
 *   WITHOUT WARRANTIES OR CONDITIONS OF ANY KIND, either express or implied.
 *   See the License for the specific language governing permissions and
 *   limitations under the License.
 *
 */

#include "TvApp-JNI.h"
#include "ChannelManager.h"
#include "CommissionerMain.h"
#include "ContentLauncherManager.h"
#include "DeviceCallbacks.h"
#include "JNIDACProvider.h"
#include "KeypadInputManager.h"
#include "LevelManager.h"
#include "LowPowerManager.h"
#include "MediaInputManager.h"
#include "MediaPlaybackManager.h"
#include "MessagesManager.h"
#include "MyUserPrompter-JNI.h"
#include "OnOffManager.h"
#include "WakeOnLanManager.h"
#include "credentials/DeviceAttestationCredsProvider.h"
#include <app/app-platform/ContentAppPlatform.h>
#include <app/server/Dnssd.h>
#include <app/server/java/AndroidAppServerWrapper.h>
#include <controller/CHIPCluster.h>
#include <credentials/DeviceAttestationCredsProvider.h>
#include <credentials/examples/DeviceAttestationCredsExample.h>
#include <jni.h>
#include <lib/core/CHIPError.h>
#include <lib/support/CHIPJNIError.h>
#include <lib/support/JniReferences.h>
#include <lib/support/JniTypeWrappers.h>

using namespace chip;
using namespace chip::app;
using namespace chip::app::Clusters;
using namespace chip::AppPlatform;
using namespace chip::Credentials;
using namespace chip::Protocols::UserDirectedCommissioning;

#define JNI_METHOD(RETURN, METHOD_NAME) extern "C" JNIEXPORT RETURN JNICALL Java_com_matter_tv_server_tvapp_TvApp_##METHOD_NAME

TvAppJNI TvAppJNI::sInstance;

void TvAppJNI::InitializeWithObjects(jobject app)
{
    JNIEnv * env = JniReferences::GetInstance().GetEnvForCurrentThread();
    VerifyOrReturn(env != nullptr, ChipLogError(Zcl, "Failed to GetEnvForCurrentThread for TvAppJNI"));

    VerifyOrReturn(mTvAppObject.Init(app) == CHIP_NO_ERROR, ChipLogError(Zcl, "Failed to init mTvAppObject"));

    jclass managerClass = env->GetObjectClass(app);
    VerifyOrReturn(managerClass != nullptr, ChipLogError(Zcl, "Failed to get TvAppJNI Java class"));

    mPostClusterInitMethod = env->GetMethodID(managerClass, "postClusterInit", "(JI)V");
    if (mPostClusterInitMethod == nullptr)
    {
        ChipLogError(Zcl, "Failed to access ChannelManager 'postClusterInit' method");
        env->ExceptionClear();
    }
}

void TvAppJNI::PostClusterInit(int clusterId, int endpoint)
{
    JNIEnv * env = JniReferences::GetInstance().GetEnvForCurrentThread();
    VerifyOrReturn(env != nullptr, ChipLogError(Zcl, "Failed to GetEnvForCurrentThread for TvAppJNI::PostClusterInit"));
    VerifyOrReturn(mTvAppObject.HasValidObjectRef(), ChipLogError(Zcl, "TvAppJNI::mTvAppObject is not valid"));
    VerifyOrReturn(mPostClusterInitMethod != nullptr, ChipLogError(Zcl, "TvAppJNI::mPostClusterInitMethod null"));

    env->CallVoidMethod(mTvAppObject.ObjectRef(), mPostClusterInitMethod, static_cast<jlong>(clusterId),
                        static_cast<jint>(endpoint));
    if (env->ExceptionCheck())
    {
        ChipLogError(Zcl, "Failed to call TvAppJNI 'postClusterInit' method");
        env->ExceptionClear();
    }
}

jint JNI_OnLoad(JavaVM * jvm, void * reserved)
{
    return AndroidAppServerJNI_OnLoad(jvm, reserved);
}

void JNI_OnUnload(JavaVM * jvm, void * reserved)
{
    return AndroidAppServerJNI_OnUnload(jvm, reserved);
}

JNI_METHOD(void, nativeInit)(JNIEnv *, jobject app)
{
    TvAppJNIMgr().InitializeWithObjects(app);
}

JNI_METHOD(void, initializeCommissioner)(JNIEnv *, jobject app, jobject prompter)
{
    TvAppJNIMgr().InitializeCommissioner(new JNIMyUserPrompter(prompter));
}

JNI_METHOD(void, setKeypadInputManager)(JNIEnv *, jobject, jint endpoint, jobject manager)
{
    KeypadInputManager::NewManager(endpoint, manager);
}

JNI_METHOD(void, setWakeOnLanManager)(JNIEnv *, jobject, jint endpoint, jobject manager)
{
    WakeOnLanManager::NewManager(endpoint, manager);
}

JNI_METHOD(void, setMediaInputManager)(JNIEnv *, jobject, jint endpoint, jobject manager)
{
    MediaInputManager::NewManager(endpoint, manager);
}

JNI_METHOD(void, setContentLaunchManager)(JNIEnv *, jobject, jint endpoint, jobject manager)
{
    ContentLauncherManager::NewManager(endpoint, manager);
}

JNI_METHOD(void, setLowPowerManager)(JNIEnv *, jobject, jint endpoint, jobject manager)
{
    LowPowerManager::NewManager(endpoint, manager);
}

JNI_METHOD(void, setMediaPlaybackManager)(JNIEnv *, jobject, jint endpoint, jobject manager)
{
    MediaPlaybackManager::NewManager(endpoint, manager);
}

JNI_METHOD(void, setMessagesManager)(JNIEnv *, jobject, jint endpoint, jobject manager)
{
    MessagesManager::NewManager(endpoint, manager);
}

JNI_METHOD(void, setChannelManager)(JNIEnv *, jobject, jint endpoint, jobject manager)
{
    ChannelManager::NewManager(endpoint, manager);
}

JNI_METHOD(void, setDACProvider)(JNIEnv *, jobject, jobject provider)
{
    if (!chip::Credentials::IsDeviceAttestationCredentialsProviderSet())
    {
        JNIDACProvider * p = new JNIDACProvider(provider);
        chip::Credentials::SetDeviceAttestationCredentialsProvider(p);
    }
}

JNI_METHOD(void, preServerInit)(JNIEnv *, jobject app)
{
    chip::DeviceLayer::StackLock lock;
    ChipLogProgress(Zcl, "TvAppJNI::preServerInit");
}

JNI_METHOD(void, postServerInit)(JNIEnv *, jobject app, jobject contentAppEndpointManager)
{
    chip::DeviceLayer::StackLock lock;
    ChipLogProgress(Zcl, "TvAppJNI::postServerInit");
}

JNI_METHOD(void, setOnOffManager)(JNIEnv *, jobject, jint endpoint, jobject manager)
{
    OnOffManager::NewManager(endpoint, manager);
}

JNI_METHOD(jboolean, setOnOff)(JNIEnv *, jobject, jint endpoint, jboolean value)
{
    return OnOffManager::SetOnOff(endpoint, value);
}

JNI_METHOD(void, setLevelManager)(JNIEnv *, jobject, jint endpoint, jobject manager)
{
    LevelManager::NewManager(endpoint, manager);
}

JNI_METHOD(jboolean, setCurrentLevel)(JNIEnv *, jobject, jint endpoint, jboolean value)
{
    return LevelManager::SetLevel(endpoint, value);
}

JNI_METHOD(void, setChipDeviceEventProvider)(JNIEnv *, jobject, jobject provider)
{
    DeviceCallbacks::NewManager(provider);
}

#if CHIP_DEVICE_CONFIG_APP_PLATFORM_ENABLED
class MyPincodeService : public PasscodeService
{
    void LookupTargetContentApp(uint16_t vendorId, uint16_t productId, chip::CharSpan rotatingId,
                                chip::Protocols::UserDirectedCommissioning::TargetAppInfo & info) override
    {
        uint32_t passcode;
        bool foundApp = ContentAppPlatform::GetInstance().HasTargetContentApp(vendorId, productId, rotatingId, info, passcode);
        if (!foundApp)
        {
            info.checkState = TargetAppCheckState::kAppNotFound;
        }
        else if (passcode != 0)
        {
            info.checkState = TargetAppCheckState::kAppFoundPasscodeReturned;
        }
        else
        {
            info.checkState = TargetAppCheckState::kAppFoundNoPasscode;
        }
        CommissionerDiscoveryController * cdc = GetCommissionerDiscoveryController();
        if (cdc != nullptr)
        {
            cdc->HandleTargetContentAppCheck(info, passcode);
        }
    }

    uint32_t GetCommissionerPasscode(uint16_t vendorId, uint16_t productId, chip::CharSpan rotatingId) override
    {
        // TODO: randomly generate this value
        return 12345678;
    }

    void FetchCommissionPasscodeFromContentApp(uint16_t vendorId, uint16_t productId, CharSpan rotatingId) override
    {
        uint32_t passcode = ContentAppPlatform::GetInstance().GetPasscodeFromContentApp(vendorId, productId, rotatingId);
        CommissionerDiscoveryController * cdc = GetCommissionerDiscoveryController();
        if (cdc != nullptr)
        {
            cdc->HandleContentAppPasscodeResponse(passcode);
        }
    }
};
MyPincodeService gMyPincodeService;

class SampleTvAppInstallationService : public AppInstallationService
{
    bool LookupTargetContentApp(uint16_t vendorId, uint16_t productId) override
    {
        return ContentAppPlatform::GetInstance().LoadContentAppByClient(vendorId, productId) != nullptr;
    }
};

SampleTvAppInstallationService gSampleTvAppInstallationService;

class MyPostCommissioningListener : public PostCommissioningListener
{
    void CommissioningCompleted(uint16_t vendorId, uint16_t productId, NodeId nodeId, CharSpan rotatingId, uint32_t passcode,
                                Messaging::ExchangeManager & exchangeMgr, const SessionHandle & sessionHandle) override
    {
        // read current binding list
        chip::Controller::ClusterBase cluster(exchangeMgr, sessionHandle, kTargetBindingClusterEndpointId);

<<<<<<< HEAD
        cacheContext(vendorId, productId, nodeId, rotatingId, passcode, exchangeMgr, sessionHandle);
=======
        ContentAppPlatform::GetInstance().StoreNodeIdForContentApp(vendorId, productId, nodeId);

        cacheContext(vendorId, productId, nodeId, exchangeMgr, sessionHandle);
>>>>>>> e3cab4d6

        CHIP_ERROR err =
            cluster.ReadAttribute<Binding::Attributes::Binding::TypeInfo>(this, OnReadSuccessResponse, OnReadFailureResponse);
        if (err != CHIP_NO_ERROR)
        {
            ChipLogError(Controller, "Failed in reading binding. Error %s", ErrorStr(err));
            clearContext();
        }
    }

    /* Callback when command results in success */
    static void
    OnReadSuccessResponse(void * context,
                          const app::DataModel::DecodableList<Binding::Structs::TargetStruct::DecodableType> & responseData)
    {
        ChipLogProgress(Controller, "OnReadSuccessResponse - Binding Read Successfully");

        MyPostCommissioningListener * listener = static_cast<MyPostCommissioningListener *>(context);
        listener->finishTargetConfiguration(responseData);
    }

    /* Callback when command results in failure */
    static void OnReadFailureResponse(void * context, CHIP_ERROR error)
    {
        ChipLogProgress(Controller, "OnReadFailureResponse - Binding Read Failed");

        MyPostCommissioningListener * listener = static_cast<MyPostCommissioningListener *>(context);
        listener->clearContext();

        CommissionerDiscoveryController * cdc = GetCommissionerDiscoveryController();
        if (cdc != nullptr)
        {
            cdc->PostCommissioningFailed(error);
        }
    }

    /* Callback when command results in success */
    static void OnSuccessResponse(void * context)
    {
        ChipLogProgress(Controller, "OnSuccessResponse - Binding Add Successfully");
        CommissionerDiscoveryController * cdc = GetCommissionerDiscoveryController();
        if (cdc != nullptr)
        {
            cdc->PostCommissioningSucceeded();
        }
    }

    /* Callback when command results in failure */
    static void OnFailureResponse(void * context, CHIP_ERROR error)
    {
        ChipLogProgress(Controller, "OnFailureResponse - Binding Add Failed");
        CommissionerDiscoveryController * cdc = GetCommissionerDiscoveryController();
        if (cdc != nullptr)
        {
            cdc->PostCommissioningFailed(error);
        }
    }

    void
    finishTargetConfiguration(const app::DataModel::DecodableList<Binding::Structs::TargetStruct::DecodableType> & responseList)
    {
        std::vector<app::Clusters::Binding::Structs::TargetStruct::Type> bindings;
        NodeId localNodeId = GetDeviceCommissioner()->GetNodeId();

        auto iter = responseList.begin();
        while (iter.Next())
        {
            auto & binding = iter.GetValue();
            ChipLogProgress(Controller, "Binding found nodeId=0x" ChipLogFormatX64 " my nodeId=0x" ChipLogFormatX64,
                            ChipLogValueX64(binding.node.ValueOr(0)), ChipLogValueX64(localNodeId));
            if (binding.node.ValueOr(0) != localNodeId)
            {
                ChipLogProgress(Controller, "Found a binding for a different node, preserving");
                bindings.push_back(binding);
            }
            else
            {
                ChipLogProgress(Controller, "Found a binding for a matching node, dropping");
            }
        }

        Optional<SessionHandle> opt   = mSecureSession.Get();
        SessionHandle & sessionHandle = opt.Value();
        ContentAppPlatform::GetInstance().ManageClientAccess(*mExchangeMgr, sessionHandle, mVendorId, mProductId, localNodeId,
                                                             getRotatingIdSpan(), mPasscode, bindings, OnSuccessResponse,
                                                             OnFailureResponse);
        clearContext();
    }

    void cacheContext(uint16_t vendorId, uint16_t productId, NodeId nodeId, CharSpan rotatingId, uint32_t passcode,
                      Messaging::ExchangeManager & exchangeMgr, const SessionHandle & sessionHandle)
    {
        mVendorId   = vendorId;
        mProductId  = productId;
        mNodeId     = nodeId;
        mRotatingId = std::string{
            rotatingId.data(), rotatingId.size()
        }; // Allocates and copies to string instead of storing span to make sure lifetime is valid.
        mPasscode    = passcode;
        mExchangeMgr = &exchangeMgr;
        mSecureSession.ShiftToSession(sessionHandle);
    }

    void clearContext()
    {
        mVendorId    = 0;
        mProductId   = 0;
        mNodeId      = 0;
        mRotatingId  = {};
        mPasscode    = 0;
        mExchangeMgr = nullptr;
        mSecureSession.SessionReleased();
    }
    CharSpan getRotatingIdSpan() { return { mRotatingId.data(), mRotatingId.size() }; }

    uint16_t mVendorId  = 0;
    uint16_t mProductId = 0;
    NodeId mNodeId      = 0;
    std::string mRotatingId;
    uint32_t mPasscode                        = 0;
    Messaging::ExchangeManager * mExchangeMgr = nullptr;
    SessionHolder mSecureSession;
};

MyPostCommissioningListener gMyPostCommissioningListener;

void TvAppJNI::InitializeCommissioner(JNIMyUserPrompter * userPrompter)
{
#if CHIP_DEVICE_CONFIG_ENABLE_BOTH_COMMISSIONER_AND_COMMISSIONEE
    chip::DeviceLayer::StackLock lock;
    CommissionerDiscoveryController * cdc = GetCommissionerDiscoveryController();
    if (cdc != nullptr && userPrompter != nullptr)
    {
        cdc->SetPasscodeService(&gMyPincodeService);
        cdc->SetAppInstallationService(&gSampleTvAppInstallationService);
        cdc->SetUserPrompter(userPrompter);
        cdc->SetPostCommissioningListener(&gMyPostCommissioningListener);
    }

    ChipLogProgress(AppServer, "Starting commissioner");
    InitCommissioner(CHIP_PORT + 2 + 10, CHIP_UDC_PORT);
    ChipLogProgress(AppServer, "Started commissioner");

#endif // CHIP_DEVICE_CONFIG_ENABLE_BOTH_COMMISSIONER_AND_COMMISSIONEE
}
#endif // CHIP_DEVICE_CONFIG_APP_PLATFORM_ENABLED<|MERGE_RESOLUTION|>--- conflicted
+++ resolved
@@ -258,13 +258,9 @@
         // read current binding list
         chip::Controller::ClusterBase cluster(exchangeMgr, sessionHandle, kTargetBindingClusterEndpointId);
 
-<<<<<<< HEAD
+        ContentAppPlatform::GetInstance().StoreNodeIdForContentApp(vendorId, productId, nodeId);
+
         cacheContext(vendorId, productId, nodeId, rotatingId, passcode, exchangeMgr, sessionHandle);
-=======
-        ContentAppPlatform::GetInstance().StoreNodeIdForContentApp(vendorId, productId, nodeId);
-
-        cacheContext(vendorId, productId, nodeId, exchangeMgr, sessionHandle);
->>>>>>> e3cab4d6
 
         CHIP_ERROR err =
             cluster.ReadAttribute<Binding::Attributes::Binding::TypeInfo>(this, OnReadSuccessResponse, OnReadFailureResponse);
