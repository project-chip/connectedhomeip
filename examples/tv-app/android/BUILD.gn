--- conflicted
+++ resolved
@@ -46,19 +46,12 @@
     "include/target-navigator/TargetNavigatorManager.h",
     "include/tv-channel/TvChannelManager.cpp",
     "include/tv-channel/TvChannelManager.h",
-<<<<<<< HEAD
-    "include/wake-on-lan/WakeOnLanManager.cpp",
-    "include/wake-on-lan/WakeOnLanManager.h",
-    "java/KeypadInputManager.cpp",
-    "java/KeypadInputManager.h",
-=======
     "java/KeypadInputManager.cpp",
     "java/KeypadInputManager.h",
     "java/WakeOnLanManager.cpp",
     "java/WakeOnLanManager.h",
     "java/MediaInputManager.cpp",
     "java/MediaInputManager.h",
->>>>>>> 14abf84b
     "java/TVApp-JNI.cpp",
   ]
 
@@ -92,14 +85,11 @@
   sources = [
     "java/src/com/tcl/chip/tvapp/KeypadInputManager.java",
     "java/src/com/tcl/chip/tvapp/KeypadInputManagerStub.java",
-<<<<<<< HEAD
-=======
     "java/src/com/tcl/chip/tvapp/MediaInputInfo.java",
     "java/src/com/tcl/chip/tvapp/MediaInputManager.java",
     "java/src/com/tcl/chip/tvapp/MediaInputManagerStub.java",
     "java/src/com/tcl/chip/tvapp/WakeOnLanManager.java",
     "java/src/com/tcl/chip/tvapp/WakeOnLanManagerStub.java",
->>>>>>> 14abf84b
     "java/src/com/tcl/chip/tvapp/TvApp.java",
   ]
 
