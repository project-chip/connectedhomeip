/*
 *
 *    Copyright (c) 2021 Project CHIP Authors
 *    All rights reserved.
 *
 *    Licensed under the Apache License, Version 2.0 (the "License");
 *    you may not use this file except in compliance with the License.
 *    You may obtain a copy of the License at
 *
 *        http://www.apache.org/licenses/LICENSE-2.0
 *
 *    Unless required by applicable law or agreed to in writing, software
 *    distributed under the License is distributed on an "AS IS" BASIS,
 *    WITHOUT WARRANTIES OR CONDITIONS OF ANY KIND, either express or implied.
 *    See the License for the specific language governing permissions and
 *    limitations under the License.
 */

#include "ApplicationLauncherManager.h"

using namespace std;
using namespace chip::app;
using namespace chip::app::Clusters::ApplicationLauncher;

CHIP_ERROR ApplicationLauncherManager::HandleGetCatalogList(AttributeValueEncoder & aEncoder)
{
<<<<<<< HEAD
    std::list<uint16_t> catalogList = { 123, 456 };
    return aEncoder.EncodeList([catalogList](const auto & encoder) -> CHIP_ERROR {
        for (const auto & catalog : catalogList)
        {
            ReturnErrorOnFailure(encoder.Encode(catalog));
        }
        return CHIP_NO_ERROR;
    });
=======
    Structs::ApplicationEP::Type currentApp;
    currentApp.application.catalogVendorId = 123;
    currentApp.application.applicationId   = chip::CharSpan::fromCharString("applicationId");
    currentApp.endpoint                    = chip::CharSpan::fromCharString("endpointId");
    return currentApp;
>>>>>>> e45f0a1e
}

void ApplicationLauncherManager::HandleLaunchApp(CommandResponseHelper<LauncherResponseType> & helper, const CharSpan & data,
                                                 const ApplicationLauncherApplicationType & application)
{
    // TODO: Insert code here
    Commands::LauncherResponse::Type response;
    response.data   = chip::CharSpan::fromCharString("data");
    response.status = StatusEnum::kSuccess;
    helper.Success(response);
}

void ApplicationLauncherManager::HandleStopApp(CommandResponseHelper<LauncherResponseType> & helper,
                                               const ApplicationLauncherApplicationType & application)
{
    // TODO: Insert code here
    Commands::LauncherResponse::Type response;
    response.data   = chip::CharSpan::fromCharString("data");
    response.status = StatusEnum::kSuccess;
    helper.Success(response);
}

void ApplicationLauncherManager::HandleHideApp(CommandResponseHelper<LauncherResponseType> & helper,
                                               const ApplicationLauncherApplicationType & application)
{
    // TODO: Insert code here
    Commands::LauncherResponse::Type response;
    response.data   = chip::CharSpan::fromCharString("data");
    response.status = StatusEnum::kSuccess;
    helper.Success(response);
}<|MERGE_RESOLUTION|>--- conflicted
+++ resolved
@@ -24,7 +24,6 @@
 
 CHIP_ERROR ApplicationLauncherManager::HandleGetCatalogList(AttributeValueEncoder & aEncoder)
 {
-<<<<<<< HEAD
     std::list<uint16_t> catalogList = { 123, 456 };
     return aEncoder.EncodeList([catalogList](const auto & encoder) -> CHIP_ERROR {
         for (const auto & catalog : catalogList)
@@ -33,13 +32,6 @@
         }
         return CHIP_NO_ERROR;
     });
-=======
-    Structs::ApplicationEP::Type currentApp;
-    currentApp.application.catalogVendorId = 123;
-    currentApp.application.applicationId   = chip::CharSpan::fromCharString("applicationId");
-    currentApp.endpoint                    = chip::CharSpan::fromCharString("endpointId");
-    return currentApp;
->>>>>>> e45f0a1e
 }
 
 void ApplicationLauncherManager::HandleLaunchApp(CommandResponseHelper<LauncherResponseType> & helper, const CharSpan & data,
