/**
 *
 *    Copyright (c) 2021 Project CHIP Authors
 *
 *    Licensed under the Apache License, Version 2.0 (the "License");
 *    you may not use this file except in compliance with the License.
 *    You may obtain a copy of the License at
 *
 *        http://www.apache.org/licenses/LICENSE-2.0
 *
 *    Unless required by applicable law or agreed to in writing, software
 *    distributed under the License is distributed on an "AS IS" BASIS,
 *    WITHOUT WARRANTIES OR CONDITIONS OF ANY KIND, either express or implied.
 *    See the License for the specific language governing permissions and
 *    limitations under the License.
 */

#include "TargetNavigatorManager.h"

using namespace std;
using namespace chip::app;
using namespace chip::app::Clusters::TargetNavigator;

CHIP_ERROR TargetNavigatorManager::HandleGetTargetList(AttributeValueEncoder & aEncoder)
{
<<<<<<< HEAD
    // NOTE: the ids for each target start at 1 so that we can reserve 0 as "no current target"
    return aEncoder.EncodeList([](const auto & encoder) -> CHIP_ERROR {
        int maximumVectorSize = 2;
        for (int i = 0; i < maximumVectorSize; ++i)
        {
            Structs::TargetInfo::Type outputInfo;
            outputInfo.identifier = static_cast<uint8_t>(i + 1);
            outputInfo.name       = chip::CharSpan("exampleName", strlen("exampleName"));
            ReturnErrorOnFailure(encoder.Encode(outputInfo));
        }
        return CHIP_NO_ERROR;
    });
=======
    std::list<Structs::TargetInfo::Type> list;
    // TODO: Insert code here
    int maximumVectorSize = 2;

    for (int i = 0; i < maximumVectorSize; ++i)
    {
        Structs::TargetInfo::Type outputInfo;
        outputInfo.identifier = static_cast<uint8_t>(i + 1);
        outputInfo.name       = chip::CharSpan::fromCharString("exampleName");
        list.push_back(outputInfo);
    }
    return list;
>>>>>>> e45f0a1e
}

uint8_t TargetNavigatorManager::HandleGetCurrentTarget()
{
    return 0;
}

void TargetNavigatorManager::HandleNavigateTarget(CommandResponseHelper<NavigateTargetResponseType> & helper,
                                                  const uint64_t & target, const CharSpan & data)
{
    // TODO: Insert code here
    Commands::NavigateTargetResponse::Type response;
    response.data   = chip::CharSpan::fromCharString("data response");
    response.status = chip::app::Clusters::TargetNavigator::StatusEnum::kSuccess;
    helper.Success(response);
}<|MERGE_RESOLUTION|>--- conflicted
+++ resolved
@@ -23,7 +23,6 @@
 
 CHIP_ERROR TargetNavigatorManager::HandleGetTargetList(AttributeValueEncoder & aEncoder)
 {
-<<<<<<< HEAD
     // NOTE: the ids for each target start at 1 so that we can reserve 0 as "no current target"
     return aEncoder.EncodeList([](const auto & encoder) -> CHIP_ERROR {
         int maximumVectorSize = 2;
@@ -31,25 +30,11 @@
         {
             Structs::TargetInfo::Type outputInfo;
             outputInfo.identifier = static_cast<uint8_t>(i + 1);
-            outputInfo.name       = chip::CharSpan("exampleName", strlen("exampleName"));
+            outputInfo.name       = chip::CharSpan::fromCharString("exampleName");
             ReturnErrorOnFailure(encoder.Encode(outputInfo));
         }
         return CHIP_NO_ERROR;
     });
-=======
-    std::list<Structs::TargetInfo::Type> list;
-    // TODO: Insert code here
-    int maximumVectorSize = 2;
-
-    for (int i = 0; i < maximumVectorSize; ++i)
-    {
-        Structs::TargetInfo::Type outputInfo;
-        outputInfo.identifier = static_cast<uint8_t>(i + 1);
-        outputInfo.name       = chip::CharSpan::fromCharString("exampleName");
-        list.push_back(outputInfo);
-    }
-    return list;
->>>>>>> e45f0a1e
 }
 
 uint8_t TargetNavigatorManager::HandleGetCurrentTarget()
