--- conflicted
+++ resolved
@@ -47,11 +47,6 @@
     ChipLogProgress(Zcl, "temporary account id: %s", tempAccountIdentifierString.c_str());
     // TODO: Insert your code here to handle get setup pin
     Commands::GetSetupPINResponse::Type response;
-<<<<<<< HEAD
-    response.setupPIN = chip::CharSpan("tempPin123", strlen("tempPin123"));
+    response.setupPIN = chip::CharSpan::fromCharString("tempPin123");
     helper.Success(response);
-=======
-    response.setupPIN = chip::CharSpan::fromCharString("tempPin123");
-    return response;
->>>>>>> e45f0a1e
 }