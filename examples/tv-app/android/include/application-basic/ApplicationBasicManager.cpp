--- conflicted
+++ resolved
@@ -25,11 +25,7 @@
 
 CHIP_ERROR ApplicationBasicManager::HandleGetVendorName(AttributeValueEncoder & aEncoder)
 {
-<<<<<<< HEAD
-    return aEncoder.Encode(CharSpan("exampleVendorName1", strlen("exampleVendorName1")));
-=======
-    return chip::CharSpan::fromCharString("exampleVendorName1");
->>>>>>> e45f0a1e
+    return aEncoder.Encode(CharSpan::fromCharString("exampleVendorName1"));
 }
 
 uint16_t ApplicationBasicManager::HandleGetVendorId()
@@ -39,11 +35,7 @@
 
 CHIP_ERROR ApplicationBasicManager::HandleGetApplicationName(AttributeValueEncoder & aEncoder)
 {
-<<<<<<< HEAD
-    return aEncoder.Encode(CharSpan("exampleName1", strlen("exampleName1")));
-=======
-    return chip::CharSpan::fromCharString("exampleName1");
->>>>>>> e45f0a1e
+    return aEncoder.Encode(CharSpan::fromCharString("exampleName1"));
 }
 
 uint16_t ApplicationBasicManager::HandleGetProductId()
@@ -53,19 +45,11 @@
 
 CHIP_ERROR ApplicationBasicManager::HandleGetApplicationVersion(AttributeValueEncoder & aEncoder)
 {
-<<<<<<< HEAD
-    return aEncoder.Encode(CharSpan("exampleVersion", strlen("exampleVersion")));
-=======
-    chip::app::Clusters::ApplicationBasic::Structs::ApplicationBasicApplication::Type application;
-    application.catalogVendorId = 123;
-    application.applicationId   = chip::CharSpan::fromCharString("applicationId");
-    return application;
->>>>>>> e45f0a1e
+    return aEncoder.Encode(CharSpan::fromCharString("exampleVersion"));
 }
 
 CHIP_ERROR ApplicationBasicManager::HandleGetAllowedVendorList(AttributeValueEncoder & aEncoder)
 {
-<<<<<<< HEAD
     std::list<uint16_t> allowedVendorList = { 123, 456 };
     return aEncoder.EncodeList([allowedVendorList](const auto & encoder) -> CHIP_ERROR {
         for (const auto & allowedVendor : allowedVendorList)
@@ -74,17 +58,4 @@
         }
         return CHIP_NO_ERROR;
     });
-=======
-    return ApplicationStatusEnum::kStopped;
-}
-
-chip::CharSpan ApplicationBasicManager::HandleGetApplicationVersion()
-{
-    return chip::CharSpan::fromCharString("exampleVersion");
-}
-
-std::list<uint16_t> ApplicationBasicManager::HandleGetAllowedVendorList()
-{
-    return { 123, 456 };
->>>>>>> e45f0a1e
 }