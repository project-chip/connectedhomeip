--- conflicted
+++ resolved
@@ -138,10 +138,6 @@
       val thread = networkParcelable.threadCredentials
       if (thread != null) {
         network = NetworkCredentials.forThread(NetworkCredentials.ThreadCredentials(thread.operationalDataset))
-<<<<<<< HEAD
-      }
-      if(network == null) {
-        throw IllegalArgumentException("Network credentials is empty.")
       }
       deviceController.setDeviceAttestationFailureCallback(600
       ) { devicePtr, errorCode ->
@@ -166,8 +162,6 @@
           }
           alertDialog?.show()
         })
-=======
->>>>>>> fe9a8ec2
       }
       deviceController.pairDevice(gatt, connId, deviceId, deviceInfo.setupPinCode, network)
       DeviceIdUtil.setNextAvailableId(requireContext(), deviceId + 1)
