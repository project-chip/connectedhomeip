package com.google.chip.chiptool.clusterclient

import android.app.AlertDialog
import android.os.Bundle
import android.util.Log
import android.view.LayoutInflater
import android.view.View
import android.view.ViewGroup
import android.widget.Button
import android.widget.EditText
import android.widget.Spinner
import android.widget.TextView
import androidx.fragment.app.Fragment
import androidx.lifecycle.lifecycleScope
import chip.devicecontroller.ChipDeviceController
import chip.devicecontroller.ChipIdLookup
import chip.devicecontroller.ReportCallback
import chip.devicecontroller.ResubscriptionAttemptCallback
import chip.devicecontroller.SubscriptionEstablishedCallback
import chip.devicecontroller.model.ChipAttributePath
import chip.devicecontroller.model.ChipEventPath
import chip.devicecontroller.model.ChipPathId
import chip.devicecontroller.model.NodeState
import com.google.chip.chiptool.ChipClient
import com.google.chip.chiptool.R
import com.google.chip.chiptool.databinding.WildcardFragmentBinding
import java.lang.StringBuilder
import kotlinx.coroutines.CoroutineScope
import kotlinx.coroutines.launch

class WildcardFragment : Fragment() {
  private var _binding: WildcardFragmentBinding? = null
  private val binding get() = _binding!!

  private val deviceController: ChipDeviceController
    get() = ChipClient.getDeviceController(requireContext())

  private lateinit var scope: CoroutineScope

  private lateinit var addressUpdateFragment: AddressUpdateFragment

  private val reportCallback = object : ReportCallback {
    override fun onError(attributePath: ChipAttributePath?, eventPath: ChipEventPath?, ex: Exception) {
      if (attributePath != null)
      {
        Log.e(TAG, "Report error for $attributePath: $ex")
      }
      if (eventPath != null)
      {
        Log.e(TAG, "Report error for $eventPath: $ex")
      }
    }

    override fun onReport(nodeState: NodeState) {
      Log.i(TAG, "Received wildcard report")

      val debugString = nodeStateToDebugString(nodeState)
      Log.i(TAG, debugString)
      requireActivity().runOnUiThread { binding.outputTv.text = debugString }
    }

    override fun onDone() {
      Log.i(TAG, "wildcard report Done")
    }
  }

  override fun onCreateView(
    inflater: LayoutInflater,
    container: ViewGroup?,
    savedInstanceState: Bundle?,
  ): View {
    _binding = WildcardFragmentBinding.inflate(inflater, container, false)
    scope = viewLifecycleOwner.lifecycleScope
    binding.subscribeBtn.setOnClickListener { scope.launch { showSubscribeDialog(ATTRIBUTE) } }
    binding.readBtn.setOnClickListener { scope.launch { showReadDialog(ATTRIBUTE) } }
    binding.subscribeEventBtn.setOnClickListener { scope.launch { showSubscribeDialog(EVENT) } }
    binding.readEventBtn.setOnClickListener { scope.launch { showReadDialog(EVENT) } }

    addressUpdateFragment =
      childFragmentManager.findFragmentById(R.id.addressUpdateFragment) as AddressUpdateFragment

    return binding.root
  }

  override fun onDestroyView() {
    super.onDestroyView()
    _binding = null
  }

  private fun nodeStateToDebugString(nodeState: NodeState): String {
    val stringBuilder = StringBuilder()
    nodeState.endpointStates.forEach { (endpointId, endpointState) ->
      stringBuilder.append("Endpoint $endpointId: {\n")
      endpointState.clusterStates.forEach { (clusterId, clusterState) ->
        stringBuilder.append("\t${ChipIdLookup.clusterIdToName(clusterId)}Cluster: {\n")
        clusterState.attributeStates.forEach { (attributeId, attributeState) ->
          val attributeName = ChipIdLookup.attributeIdToName(clusterId, attributeId)
          stringBuilder.append("\t\t$attributeName: ${attributeState.value}\n")
        }
        clusterState.eventStates.forEach { (eventId, events) ->
          for (event in events)
          {
            stringBuilder.append("\t\teventNumber: ${event.eventNumber}\n")
            stringBuilder.append("\t\tpriorityLevel: ${event.priorityLevel}\n")
            stringBuilder.append("\t\tsystemTimeStamp: ${event.systemTimeStamp}\n")

            val eventName = ChipIdLookup.eventIdToName(clusterId, eventId)
            stringBuilder.append("\t\t$eventName: ${event.value}\n")
          }
        }
        stringBuilder.append("\t}\n")
      }
      stringBuilder.append("}\n")
    }
    return stringBuilder.toString()
  }

<<<<<<< HEAD
  private suspend fun subscribe(type: Int, minInterval: Int, maxInterval: Int, keepSubscriptions: Boolean, isFabricFiltered: Boolean, eventMin: Long?) {
=======
  private suspend fun subscribe(type: Int, minInterval: Int, maxInterval: Int, keepSubscriptions: Boolean, isFabricFiltered: Boolean, isUrgent: Boolean) {
>>>>>>> 559da244
    val subscriptionEstablishedCallback =
      SubscriptionEstablishedCallback { Log.i(TAG, "Subscription to device established") }

    val resubscriptionAttemptCallback =
      ResubscriptionAttemptCallback { terminationCause, nextResubscribeIntervalMsec
                                     -> Log.i(TAG, "ResubscriptionAttempt terminationCause:$terminationCause, nextResubscribeIntervalMsec:$nextResubscribeIntervalMsec") }

    val endpointId = getChipPathIdForText(binding.endpointIdEd.text.toString())
    val clusterId = getChipPathIdForText(binding.clusterIdEd.text.toString())
    val attributeId = getChipPathIdForText(binding.attributeIdEd.text.toString())
    val eventId = getChipPathIdForText(binding.eventIdEd.text.toString())

    if (type == ATTRIBUTE) {
      val attributePath = ChipAttributePath.newInstance(endpointId, clusterId, attributeId)
      deviceController.subscribeToPath(subscriptionEstablishedCallback,
                                       resubscriptionAttemptCallback,
                                       reportCallback,
                                       ChipClient.getConnectedDevicePointer(requireContext(),
                                       addressUpdateFragment.deviceId),
                                       listOf(attributePath),
                                       null,
                                       minInterval,
                                       maxInterval,
                                       keepSubscriptions,
                                       isFabricFiltered)
    } else if (type == EVENT) {
      val eventPath = ChipEventPath.newInstance(endpointId, clusterId, eventId, isUrgent)
      deviceController.subscribeToPath(subscriptionEstablishedCallback,
                                      resubscriptionAttemptCallback,
                                      reportCallback,
                                      ChipClient.getConnectedDevicePointer(requireContext(),
                                      addressUpdateFragment.deviceId),
                                      null,
                                      listOf(eventPath),
                                      minInterval,
                                      maxInterval,
                                      keepSubscriptions,
                                      isFabricFiltered,
                                      eventMin)
    }
  }

  private suspend fun read(type: Int, isFabricFiltered: Boolean, eventMin: Long?) {
    val endpointId = getChipPathIdForText(binding.endpointIdEd.text.toString())
    val clusterId = getChipPathIdForText(binding.clusterIdEd.text.toString())
    val attributeId = getChipPathIdForText(binding.attributeIdEd.text.toString())
    val eventId = getChipPathIdForText(binding.eventIdEd.text.toString())

    if (type == ATTRIBUTE) {
      val attributePath = ChipAttributePath.newInstance(endpointId, clusterId, attributeId)
      deviceController.readPath(reportCallback,
                          ChipClient.getConnectedDevicePointer(requireContext(),
                          addressUpdateFragment.deviceId),
                          listOf(attributePath),
                          null,
                          isFabricFiltered)
    } else if (type == EVENT) {
      val eventPath = ChipEventPath.newInstance(endpointId, clusterId, eventId)
      deviceController.readPath(reportCallback,
                          ChipClient.getConnectedDevicePointer(requireContext(),
                          addressUpdateFragment.deviceId),
                          null,
                          listOf(eventPath),
                          isFabricFiltered,
                          eventMin)
    }
  }

  private fun showReadDialog(type: Int) {
    val dialogView = requireActivity().layoutInflater.inflate(R.layout.read_dialog, null)
    val eventMinEd = dialogView.findViewById<EditText>(R.id.eventMinEd)
    eventMinEd.visibility = if (type == EVENT) { View.VISIBLE } else { View.GONE }
    val dialog = AlertDialog.Builder(requireContext()).apply {
      setView(dialogView)
    }.create()

    val isFabricFilteredEd = dialogView.findViewById<Spinner>(R.id.isFabricFilteredSp)
    dialogView.findViewById<Button>(R.id.readBtn).setOnClickListener {
      scope.launch {
        var eventMin : Long? = null
        if (type == EVENT && eventMinEd.text.isNotBlank()) {
          eventMin = eventMinEd.text.toString().toULong().toLong()
        }
        read(type, isFabricFilteredEd.selectedItem.toString().toBoolean(), eventMin)
        requireActivity().runOnUiThread { dialog.dismiss() }
      }
    }
    dialog.show()
  }

  private fun showSubscribeDialog(type: Int) {
    val dialogView = requireActivity().layoutInflater.inflate(R.layout.subscribe_dialog, null)
<<<<<<< HEAD
    val eventMinEd = dialogView.findViewById<EditText>(R.id.eventMinEd)
    eventMinEd.visibility = if (type == EVENT) { View.VISIBLE } else { View.GONE }
=======
    val isUrgentTv = dialogView.findViewById<TextView>(R.id.titleisUrgent)
    val isUrgentSp = dialogView.findViewById<Spinner>(R.id.isUrgentSp)
    if (type == EVENT) {
      isUrgentTv.visibility = View.VISIBLE
      isUrgentSp.visibility = View.VISIBLE
    } else {
      isUrgentTv.visibility = View.GONE
      isUrgentSp.visibility = View.GONE
    }
>>>>>>> 559da244
    val dialog = AlertDialog.Builder(requireContext()).apply {
      setView(dialogView)
    }.create()

    val minIntervalEd = dialogView.findViewById<EditText>(R.id.minIntervalEd)
    val maxIntervalEd = dialogView.findViewById<EditText>(R.id.maxIntervalEd)
    val keepSubscriptionsSp = dialogView.findViewById<Spinner>(R.id.keepSubscriptionsSp)
    val isFabricFilteredSp = dialogView.findViewById<Spinner>(R.id.isFabricFilteredSp)
    dialogView.findViewById<Button>(R.id.subscribeBtn).setOnClickListener {
      scope.launch {
        if(minIntervalEd.text.isNotBlank() && maxIntervalEd.text.isNotBlank()) {
          var eventMin : Long? = null
          if (type == EVENT && eventMinEd.text.isNotBlank()) {
            eventMin = eventMinEd.text.toString().toULong().toLong()
          }
          subscribe(
            type,
            minIntervalEd.text.toString().toInt(),
            maxIntervalEd.text.toString().toInt(),
            keepSubscriptionsSp.selectedItem.toString().toBoolean(),
            isFabricFilteredSp.selectedItem.toString().toBoolean(),
<<<<<<< HEAD
            eventMin
=======
            isUrgentSp.selectedItem.toString().toBoolean(),
>>>>>>> 559da244
          )
        } else {
          Log.e(TAG, "minInterval or maxInterval is empty!" )
        }
        requireActivity().runOnUiThread { dialog.dismiss() }
      }
    }
    dialog.show()
  }

  private fun getChipPathIdForText(text: String): ChipPathId {
    return if (text.isEmpty()) ChipPathId.forWildcard() else ChipPathId.forId(text.toLong())
  }

  companion object {
    private const val TAG = "WildcardFragment"
    private const val ATTRIBUTE = 1
    private const val EVENT = 2
    fun newInstance(): WildcardFragment = WildcardFragment()
  }
}<|MERGE_RESOLUTION|>--- conflicted
+++ resolved
@@ -115,11 +115,7 @@
     return stringBuilder.toString()
   }
 
-<<<<<<< HEAD
-  private suspend fun subscribe(type: Int, minInterval: Int, maxInterval: Int, keepSubscriptions: Boolean, isFabricFiltered: Boolean, eventMin: Long?) {
-=======
-  private suspend fun subscribe(type: Int, minInterval: Int, maxInterval: Int, keepSubscriptions: Boolean, isFabricFiltered: Boolean, isUrgent: Boolean) {
->>>>>>> 559da244
+  private suspend fun subscribe(type: Int, minInterval: Int, maxInterval: Int, keepSubscriptions: Boolean, isFabricFiltered: Boolean, isUrgent: Boolean, eventMin: Long?) {
     val subscriptionEstablishedCallback =
       SubscriptionEstablishedCallback { Log.i(TAG, "Subscription to device established") }
 
@@ -212,20 +208,18 @@
 
   private fun showSubscribeDialog(type: Int) {
     val dialogView = requireActivity().layoutInflater.inflate(R.layout.subscribe_dialog, null)
-<<<<<<< HEAD
-    val eventMinEd = dialogView.findViewById<EditText>(R.id.eventMinEd)
-    eventMinEd.visibility = if (type == EVENT) { View.VISIBLE } else { View.GONE }
-=======
     val isUrgentTv = dialogView.findViewById<TextView>(R.id.titleisUrgent)
     val isUrgentSp = dialogView.findViewById<Spinner>(R.id.isUrgentSp)
+    val eventMinEd = dialogView.findViewById<EditText>(R.id.eventMinEd)
     if (type == EVENT) {
       isUrgentTv.visibility = View.VISIBLE
       isUrgentSp.visibility = View.VISIBLE
+      eventMinEd.visibility = View.VISIBLE
     } else {
       isUrgentTv.visibility = View.GONE
       isUrgentSp.visibility = View.GONE
-    }
->>>>>>> 559da244
+      eventMinEd.visibility = View.GONE
+    }
     val dialog = AlertDialog.Builder(requireContext()).apply {
       setView(dialogView)
     }.create()
@@ -247,11 +241,8 @@
             maxIntervalEd.text.toString().toInt(),
             keepSubscriptionsSp.selectedItem.toString().toBoolean(),
             isFabricFilteredSp.selectedItem.toString().toBoolean(),
-<<<<<<< HEAD
-            eventMin
-=======
             isUrgentSp.selectedItem.toString().toBoolean(),
->>>>>>> 559da244
+            eventMin,
           )
         } else {
           Log.e(TAG, "minInterval or maxInterval is empty!" )
