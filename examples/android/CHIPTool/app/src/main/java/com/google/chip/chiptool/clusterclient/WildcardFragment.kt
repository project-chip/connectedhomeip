package com.google.chip.chiptool.clusterclient

import android.app.AlertDialog
import android.os.Bundle
import android.util.Log
import android.view.LayoutInflater
import android.view.View
import android.view.ViewGroup
import android.widget.ArrayAdapter
import android.widget.Button
import android.widget.EditText
import android.widget.Spinner
import android.widget.TextView
import android.widget.Toast
import androidx.fragment.app.Fragment
import androidx.lifecycle.lifecycleScope
import chip.devicecontroller.ChipDeviceController
import chip.devicecontroller.ChipIdLookup
import chip.devicecontroller.InvokeCallback
import chip.devicecontroller.ReportCallback
import chip.devicecontroller.ResubscriptionAttemptCallback
import chip.devicecontroller.SubscriptionEstablishedCallback
import chip.devicecontroller.WriteAttributesCallback
import chip.devicecontroller.model.AttributeWriteRequest
import chip.devicecontroller.model.ChipAttributePath
import chip.devicecontroller.model.ChipEventPath
import chip.devicecontroller.model.ChipPathId
import chip.devicecontroller.model.InvokeElement
import chip.devicecontroller.model.NodeState
import chip.tlv.AnonymousTag
import chip.tlv.ContextSpecificTag
import chip.tlv.TlvReader
import chip.tlv.TlvWriter
import com.google.chip.chiptool.ChipClient
import com.google.chip.chiptool.R
import com.google.chip.chiptool.databinding.WildcardFragmentBinding
import com.google.protobuf.ByteString
import java.lang.StringBuilder
import java.util.Optional
import kotlinx.coroutines.CoroutineScope
import kotlinx.coroutines.launch
import kotlin.coroutines.resume
import kotlin.coroutines.suspendCoroutine

class WildcardFragment : Fragment() {
  private var _binding: WildcardFragmentBinding? = null
  private val binding get() = _binding!!

  private val deviceController: ChipDeviceController
    get() = ChipClient.getDeviceController(requireContext())

  private lateinit var scope: CoroutineScope

  private lateinit var addressUpdateFragment: AddressUpdateFragment

  private val attributePath = ArrayList<ChipAttributePath>()
  private val eventPath = ArrayList<ChipEventPath>()
  private val subscribeIdList = ArrayList<ULong>()

  private val reportCallback = object : ReportCallback {
    override fun onError(attributePath: ChipAttributePath?, eventPath: ChipEventPath?, ex: Exception) {
      if (attributePath != null)
      {
        Log.e(TAG, "Report error for $attributePath: $ex")
      }
      if (eventPath != null)
      {
        Log.e(TAG, "Report error for $eventPath: $ex")
      }
    }

    override fun onReport(nodeState: NodeState) {
      Log.i(TAG, "Received wildcard report")

      val debugString = nodeStateToDebugString(nodeState)
      Log.i(TAG, debugString)
      requireActivity().runOnUiThread { binding.outputTv.text = debugString }
    }

    override fun onDone() {
      Log.i(TAG, "wildcard report Done")
    }
  }

  private val writeAttributeCallback = object : WriteAttributesCallback {
    override fun onError(attributePath: ChipAttributePath?, ex: Exception?) {
      Log.e(TAG, "Report error for $attributePath: $ex")
    }

    override fun onResponse(attributePath: ChipAttributePath?) {
      val text = "$attributePath : Write Success"
      requireActivity().runOnUiThread { binding.outputTv.text = text }
    }

    override fun onDone() {
      Log.i(TAG, "write attribute Done")
    }
  }

  private val invokeCallback = object : InvokeCallback {
    override fun onError(e: java.lang.Exception?) {
      Log.e(TAG, "Report error", e)
    }

    override fun onResponse(invokeElement: InvokeElement?, successCode: Long) {
      val text = "Invoke Response : $invokeElement, $successCode"
      requireActivity().runOnUiThread { binding.outputTv.text = text }
    }

  }

  override fun onCreateView(
    inflater: LayoutInflater,
    container: ViewGroup?,
    savedInstanceState: Bundle?,
  ): View {
    _binding = WildcardFragmentBinding.inflate(inflater, container, false)
    scope = viewLifecycleOwner.lifecycleScope

    binding.selectTypeRadioGroup.setOnCheckedChangeListener { _, i ->
      val readBtnOn = (i == R.id.readRadioBtn)
      val subscribeBtnOn = (i == R.id.subscribeRadioBtn)
      val writeBtnOn = (i == R.id.writeRadioBtn)
      val invokeBtnOn = (i == R.id.invokeRadioBtn)

      binding.addLayout.visibility = getVisibility(readBtnOn || subscribeBtnOn)
      binding.attributeIdLabel.visibility = getVisibility(readBtnOn || subscribeBtnOn || writeBtnOn)
      binding.attributeIdEd.visibility = getVisibility(readBtnOn || subscribeBtnOn || writeBtnOn)
      binding.eventIdLabel.visibility = getVisibility(readBtnOn || subscribeBtnOn)
      binding.eventIdEd.visibility = getVisibility(readBtnOn || subscribeBtnOn)
      binding.commandIdLabel.visibility = getVisibility(invokeBtnOn)
      binding.commandIdEd.visibility = getVisibility(invokeBtnOn)
      binding.isUrgentLabel.visibility = getVisibility(subscribeBtnOn)
      binding.isUrgentSp.visibility = getVisibility(subscribeBtnOn)
      binding.shutdownSubscriptionBtn.visibility = getVisibility(subscribeBtnOn)
    }

    binding.sendBtn.setOnClickListener {
      if (binding.readRadioBtn.isChecked) {
        showReadDialog()
      } else if (binding.subscribeRadioBtn.isChecked) {
        showSubscribeDialog()
      } else if (binding.writeRadioBtn.isChecked) {
        showWriteDialog()
      } else if (binding.invokeRadioBtn.isChecked) {
        showInvokeDialog()
      }
    }

    binding.shutdownSubscriptionBtn.setOnClickListener { showShutdownSubscriptionDialog() }

    binding.addAttributeBtn.setOnClickListener { addPathList(ATTRIBUTE) }
    binding.addEventBtn.setOnClickListener { addPathList(EVENT) }
    binding.resetBtn.setOnClickListener { resetPath() }

    addressUpdateFragment =
      childFragmentManager.findFragmentById(R.id.addressUpdateFragment) as AddressUpdateFragment

    return binding.root
  }

  private fun getVisibility(isShowing: Boolean) : Int {
    return if (isShowing) { View.VISIBLE } else { View.GONE }
  }

  private fun addPathList(type: Int) {
    val endpointId = getChipPathIdForText(binding.endpointIdEd.text.toString())
    val clusterId = getChipPathIdForText(binding.clusterIdEd.text.toString())
    val attributeId = getChipPathIdForText(binding.attributeIdEd.text.toString())
    val eventId = getChipPathIdForText(binding.eventIdEd.text.toString())
    // Only Subscribe used
    val isUrgent = (binding.subscribeRadioBtn.isChecked) && (binding.isUrgentSp.selectedItem.toString().toBoolean())

    if (type == ATTRIBUTE) {
      attributePath.add(ChipAttributePath.newInstance(endpointId, clusterId, attributeId))
    } else if (type == EVENT) {
      eventPath.add(ChipEventPath.newInstance(endpointId, clusterId, eventId, isUrgent))
    }
    updateAddListView()
  }

  private fun resetPath() {
    attributePath.clear()
    eventPath.clear()
    updateAddListView()
  }

  private fun updateAddListView() {
    val builder = StringBuilder()
    for (attribute in attributePath) {
      builder.append("attribute($attribute)\n")
    }
    for (event in eventPath) {
      builder.append("event($event)\n")
    }
    binding.sendListView.text = builder.toString()
  }

  override fun onDestroyView() {
    super.onDestroyView()
    _binding = null
  }

  private fun nodeStateToDebugString(nodeState: NodeState): String {
    val stringBuilder = StringBuilder()
    nodeState.endpointStates.forEach { (endpointId, endpointState) ->
      stringBuilder.append("Endpoint $endpointId: {\n")
      endpointState.clusterStates.forEach { (clusterId, clusterState) ->
        stringBuilder.append("\t${ChipIdLookup.clusterIdToName(clusterId)}Cluster: {\n")
        clusterState.attributeStates.forEach { (attributeId, attributeState) ->
          val attributeName = ChipIdLookup.attributeIdToName(clusterId, attributeId)
          stringBuilder.append("\t\t$attributeName: ${attributeState.value}\n")
        }
        clusterState.eventStates.forEach { (eventId, events) ->
          for (event in events)
          {
            stringBuilder.append("\t\teventNumber: ${event.eventNumber}\n")
            stringBuilder.append("\t\tpriorityLevel: ${event.priorityLevel}\n")
            stringBuilder.append("\t\tsystemTimeStamp: ${event.systemTimeStamp}\n")

            val eventName = ChipIdLookup.eventIdToName(clusterId, eventId)
            stringBuilder.append("\t\t$eventName: ${event.value}\n")
          }
        }
        stringBuilder.append("\t}\n")
      }
      stringBuilder.append("}\n")
    }
    return stringBuilder.toString()
  }

<<<<<<< HEAD
  private suspend fun subscribe(type: Int, minInterval: Int, maxInterval: Int, keepSubscriptions: Boolean, isFabricFiltered: Boolean, isUrgent: Boolean, eventMin: Long?) {
=======
  private suspend fun subscribe(minInterval: Int, maxInterval: Int, keepSubscriptions: Boolean, isFabricFiltered: Boolean) {
>>>>>>> 9d313ddb
    val subscriptionEstablishedCallback =
      SubscriptionEstablishedCallback {
        subscriptionId ->
        Log.i(TAG, "Subscription to device established : ${subscriptionId.toULong()}")
        subscribeIdList.add(subscriptionId.toULong())
        requireActivity().runOnUiThread {
          Toast.makeText(requireActivity(), "${getString(R.string.wildcard_subscribe_established_toast_message)} : $subscriptionId", Toast.LENGTH_SHORT).show()
        }
      }

    val resubscriptionAttemptCallback =
      ResubscriptionAttemptCallback { terminationCause, nextResubscribeIntervalMsec
                                     -> Log.i(TAG, "ResubscriptionAttempt terminationCause:$terminationCause, nextResubscribeIntervalMsec:$nextResubscribeIntervalMsec") }

    deviceController.subscribeToPath(subscriptionEstablishedCallback,
            resubscriptionAttemptCallback,
            reportCallback,
            ChipClient.getConnectedDevicePointer(requireContext(),
                    addressUpdateFragment.deviceId),
            attributePath.ifEmpty { null },
            eventPath.ifEmpty { null },
            minInterval,
            maxInterval,
            keepSubscriptions,
            isFabricFiltered,
            /* imTimeoutMs= */ 0)
  }

  private suspend fun read(isFabricFiltered: Boolean) {
    deviceController.readPath(reportCallback,
            ChipClient.getConnectedDevicePointer(requireContext(),
                    addressUpdateFragment.deviceId),
            attributePath.ifEmpty { null },
            eventPath.ifEmpty { null },
            isFabricFiltered,
            /* imTimeoutMs= */ 0)
  }

  private suspend fun write(writeValueType: String, writeValue: String, dataVersion: Int?, timedRequestTimeoutMs: Int, imTimeoutMs: Int) {
    val endpointId = getChipPathIdForText(binding.endpointIdEd.text.toString())
    val clusterId = getChipPathIdForText(binding.clusterIdEd.text.toString())
    val attributeId = getChipPathIdForText(binding.attributeIdEd.text.toString())
    val tlvWriter = TlvWriter()
    val values = writeValue.split(",")

<<<<<<< HEAD
    if (type == ATTRIBUTE) {
      val attributePath = ChipAttributePath.newInstance(endpointId, clusterId, attributeId)
      deviceController.subscribeToPath(subscriptionEstablishedCallback,
                                       resubscriptionAttemptCallback,
                                       reportCallback,
                                       ChipClient.getConnectedDevicePointer(requireContext(),
                                       addressUpdateFragment.deviceId),
                                       listOf(attributePath),
                                       null,
                                       minInterval,
                                       maxInterval,
                                       keepSubscriptions,
                                       isFabricFiltered)
    } else if (type == EVENT) {
      val eventPath = ChipEventPath.newInstance(endpointId, clusterId, eventId, isUrgent)
      deviceController.subscribeToPath(subscriptionEstablishedCallback,
                                      resubscriptionAttemptCallback,
                                      reportCallback,
                                      ChipClient.getConnectedDevicePointer(requireContext(),
                                      addressUpdateFragment.deviceId),
                                      null,
                                      listOf(eventPath),
                                      minInterval,
                                      maxInterval,
                                      keepSubscriptions,
                                      isFabricFiltered,
                                      eventMin)
    }
  }

  private suspend fun read(type: Int, isFabricFiltered: Boolean, eventMin: Long?) {
=======
    if (values.size > 1) tlvWriter.startArray(AnonymousTag)
    for (value in values) {
      try {
        TLV_MAP[writeValueType]?.generate(tlvWriter, value.trim())
      } catch (ex: Exception) {
        Log.e(TAG, "Invalid Data Type", ex)
        return
      }
    }
    if (values.size > 1) tlvWriter.endArray()

    val version = if (dataVersion == null) { Optional.empty() } else { Optional.of(dataVersion) }

    val writeRequest = AttributeWriteRequest.newInstance(endpointId, clusterId, attributeId, tlvWriter.getEncoded(), version)
    deviceController.write(writeAttributeCallback,
                      ChipClient.getConnectedDevicePointer(requireContext(),
                      addressUpdateFragment.deviceId),
                      listOf(writeRequest),
                      timedRequestTimeoutMs,
                      imTimeoutMs)
  }

  private suspend fun invoke(invokeField: String, timedRequestTimeoutMs: Int, imTimeoutMs: Int) {
>>>>>>> 9d313ddb
    val endpointId = getChipPathIdForText(binding.endpointIdEd.text.toString())
    val clusterId = getChipPathIdForText(binding.clusterIdEd.text.toString())
    val commandId = getChipPathIdForText(binding.commandIdEd.text.toString())

<<<<<<< HEAD
    if (type == ATTRIBUTE) {
      val attributePath = ChipAttributePath.newInstance(endpointId, clusterId, attributeId)
      deviceController.readPath(reportCallback,
                          ChipClient.getConnectedDevicePointer(requireContext(),
                          addressUpdateFragment.deviceId),
                          listOf(attributePath),
                          null,
                          isFabricFiltered)
    } else if (type == EVENT) {
      val eventPath = ChipEventPath.newInstance(endpointId, clusterId, eventId)
      deviceController.readPath(reportCallback,
                          ChipClient.getConnectedDevicePointer(requireContext(),
                          addressUpdateFragment.deviceId),
                          null,
                          listOf(eventPath),
                          isFabricFiltered,
                          eventMin)
=======
    val tlvWriter = TlvWriter()
    val fields = if (invokeField.isEmpty()) { listOf() } else { invokeField.split(",") }
    var count = 0
    tlvWriter.startStructure(AnonymousTag)
    for (field in fields) {
      try {
        val type = field.split(":")[0]
        val value = field.split(":")[1]

        Log.d(TAG, "value : $type - $value")
        TLV_MAP[type]?.generate(tlvWriter, value.trim(), ContextSpecificTag(count++))
      } catch (ex: Exception) {
        Log.e(TAG, "Invalid value", ex)
        return
      }
>>>>>>> 9d313ddb
    }
    tlvWriter.endStructure()
    val invokeElement = InvokeElement.newInstance(endpointId, clusterId, commandId, tlvWriter.getEncoded(), null)
    deviceController.invoke(invokeCallback,
            ChipClient.getConnectedDevicePointer(requireContext(),
                    addressUpdateFragment.deviceId),
            invokeElement,
            timedRequestTimeoutMs,
            imTimeoutMs)
  }

  private fun showReadDialog() {
    if (attributePath.isEmpty() && eventPath.isEmpty()) {
      requireActivity().runOnUiThread {
        Toast.makeText(requireActivity(), R.string.wildcard_empty_error_toast_message, Toast.LENGTH_SHORT).show()
      }
      return
    }
    val dialogView = requireActivity().layoutInflater.inflate(R.layout.read_dialog, null)
    val eventMinEd = dialogView.findViewById<EditText>(R.id.eventMinEd)
    eventMinEd.visibility = if (type == EVENT) { View.VISIBLE } else { View.GONE }
    val dialog = AlertDialog.Builder(requireContext()).apply {
      setView(dialogView)
    }.create()

    val isFabricFilteredEd = dialogView.findViewById<Spinner>(R.id.isFabricFilteredSp)
    dialogView.findViewById<Button>(R.id.readBtn).setOnClickListener {
      scope.launch {
<<<<<<< HEAD
        var eventMin : Long? = null
        if (type == EVENT && eventMinEd.text.isNotBlank()) {
          eventMin = eventMinEd.text.toString().toULong().toLong()
        }
        read(type, isFabricFilteredEd.selectedItem.toString().toBoolean(), eventMin)
=======
        read(isFabricFilteredEd.text.toString().toBoolean())
>>>>>>> 9d313ddb
        requireActivity().runOnUiThread { dialog.dismiss() }
      }
    }
    dialog.show()
  }

<<<<<<< HEAD
  private fun showSubscribeDialog(type: Int) {
    val dialogView = requireActivity().layoutInflater.inflate(R.layout.subscribe_dialog, null)
    val isUrgentTv = dialogView.findViewById<TextView>(R.id.titleisUrgent)
    val isUrgentSp = dialogView.findViewById<Spinner>(R.id.isUrgentSp)
    val eventMinEd = dialogView.findViewById<EditText>(R.id.eventMinEd)
    if (type == EVENT) {
      isUrgentTv.visibility = View.VISIBLE
      isUrgentSp.visibility = View.VISIBLE
      eventMinEd.visibility = View.VISIBLE
    } else {
      isUrgentTv.visibility = View.GONE
      isUrgentSp.visibility = View.GONE
      eventMinEd.visibility = View.GONE
=======
  private fun showWriteDialog() {
    binding.outputTv.text = ""
    val dialogView = requireActivity().layoutInflater.inflate(R.layout.write_dialog, null)
    val writeValueTypeSp = dialogView.findViewById<Spinner>(R.id.writeValueTypeSp)
    val spinnerAdapter = ArrayAdapter(requireActivity(), android.R.layout.simple_spinner_dropdown_item, TLV_MAP.keys.toList())
    writeValueTypeSp.adapter = spinnerAdapter
    val dialog = AlertDialog.Builder(requireContext()).apply {
      setView(dialogView)
    }.create()

    dialogView.findViewById<Button>(R.id.writeBtn).setOnClickListener {
      val writeValue = dialogView.findViewById<EditText>(R.id.writeValueEd).text.toString()
      val dataVersion = dialogView.findViewById<EditText>(R.id.dataVersionEd).text.toString()
      val timedRequestTimeoutMs = dialogView.findViewById<EditText>(R.id.timedRequestTimeoutEd).text.toString()
      val imTimeout = dialogView.findViewById<EditText>(R.id.imTimeoutEd).text.toString()
      scope.launch {
        write(  writeValueTypeSp.selectedItem.toString(),
                writeValue,
                if (dataVersion.isEmpty()) { null } else { dataVersion.toInt() },
                if (timedRequestTimeoutMs.isEmpty()) { 0 } else { timedRequestTimeoutMs.toInt() },
                if (imTimeout.isEmpty()) { 0 } else { imTimeout.toInt() } )
        requireActivity().runOnUiThread { dialog.dismiss() }
      }
    }
    dialog.show()
  }

  private fun showSubscribeDialog() {
    if (attributePath.isEmpty() && eventPath.isEmpty()) {
      requireActivity().runOnUiThread {
        Toast.makeText(requireActivity(), R.string.wildcard_empty_error_toast_message, Toast.LENGTH_SHORT).show()
      }
      return
>>>>>>> 9d313ddb
    }
    val dialogView = requireActivity().layoutInflater.inflate(R.layout.subscribe_dialog, null)
    val dialog = AlertDialog.Builder(requireContext()).apply {
      setView(dialogView)
    }.create()

    val minIntervalEd = dialogView.findViewById<EditText>(R.id.minIntervalEd)
    val maxIntervalEd = dialogView.findViewById<EditText>(R.id.maxIntervalEd)
    val keepSubscriptionsSp = dialogView.findViewById<Spinner>(R.id.keepSubscriptionsSp)
    val isFabricFilteredSp = dialogView.findViewById<Spinner>(R.id.isFabricFilteredSp)
    dialogView.findViewById<Button>(R.id.subscribeBtn).setOnClickListener {
      scope.launch {
        if(minIntervalEd.text.isNotBlank() && maxIntervalEd.text.isNotBlank()) {
          var eventMin : Long? = null
          if (type == EVENT && eventMinEd.text.isNotBlank()) {
            eventMin = eventMinEd.text.toString().toULong().toLong()
          }
          subscribe(
            minIntervalEd.text.toString().toInt(),
            maxIntervalEd.text.toString().toInt(),
            keepSubscriptionsSp.selectedItem.toString().toBoolean(),
            isFabricFilteredSp.selectedItem.toString().toBoolean(),
<<<<<<< HEAD
            isUrgentSp.selectedItem.toString().toBoolean(),
            eventMin,
=======
>>>>>>> 9d313ddb
          )
        } else {
          Log.e(TAG, "minInterval or maxInterval is empty!" )
        }
        requireActivity().runOnUiThread { dialog.dismiss() }
      }
    }
    dialog.show()
  }

  private fun showInvokeDialog() {
    binding.outputTv.text = ""
    val dialogView = requireActivity().layoutInflater.inflate(R.layout.invoke_dialog, null)
    val invokeValueEd = dialogView.findViewById<EditText>(R.id.invokeValueEd)
    val dialog = AlertDialog.Builder(requireContext()).apply {
      setView(dialogView)
    }.create()

    dialogView.findViewById<Button>(R.id.invokeBtn).setOnClickListener {
      val invokeValue = invokeValueEd.text.toString()
      val timedRequestTimeoutMs = dialogView.findViewById<EditText>(R.id.timedRequestTimeoutEd).text.toString()
      val imTimeout = dialogView.findViewById<EditText>(R.id.imTimeoutEd).text.toString()
      scope.launch {
        invoke(invokeValue,
                if (timedRequestTimeoutMs.isEmpty()) { 0 } else { timedRequestTimeoutMs.toInt() },
                if (imTimeout.isEmpty()) { 0 } else { imTimeout.toInt() } )
        requireActivity().runOnUiThread { dialog.dismiss() }
      }
    }
    dialog.show()
  }

  private suspend fun readCurrentFabricIndex() : UInt {
    val context = requireContext()
    val endpointId = 0L
    val clusterId = 62L // OperationalCredentials
    val attributeId = 5L // CurrentFabricIndex
    val deviceId = addressUpdateFragment.deviceId
    val devicePointer = ChipClient.getConnectedDevicePointer(context, deviceId)
    return suspendCoroutine { cont ->
      deviceController.readAttributePath(object : ReportCallback {
        override fun onError(attributePath: ChipAttributePath?, eventPath: ChipEventPath?, e: java.lang.Exception?) {
          cont.resume(0u)
        }

        override fun onReport(nodeState: NodeState?) {
          val state = nodeState?.getEndpointState(endpointId.toInt())?.
                                  getClusterState(clusterId)?.
                                  getAttributeState(attributeId)
          if (state == null) {
            cont.resume(0u)
            return
          }
          val ret = TlvReader(state.tlv).getUInt(AnonymousTag)
          cont.resume(ret)
        }
      }, devicePointer,
         listOf(ChipAttributePath.newInstance(endpointId, clusterId, attributeId)),
         0 /* imTimeoutMs */
      )
    }
  }

  private fun shutdownSubscription(fabricIndex: UInt, subscribeId: ULong? = null) {
    val deviceId = addressUpdateFragment.deviceId
    if (subscribeId != null) {
      deviceController.shutdownSubscriptions(fabricIndex.toInt(), deviceId, subscribeId.toLong())
      subscribeIdList.remove(subscribeId)
    } else {
      deviceController.shutdownSubscriptions(fabricIndex.toInt(), deviceId)
    }
  }

  private fun showShutdownSubscriptionDialog() {
    val dialogView = requireActivity().layoutInflater.inflate(R.layout.shutdown_subscribe_dialog, null)
    val subscriptionIdSp = dialogView.findViewById<Spinner>(R.id.subscribeIdSp)
    val fabricIndexTv = dialogView.findViewById<TextView>(R.id.fabricIndexValue)
    val shutdownBtn = dialogView.findViewById<Button>(R.id.shutdownBtn)
    val shutdownAllBtn = dialogView.findViewById<Button>(R.id.shutdownAllBtn)
    val spinnerAdapter = ArrayAdapter(requireActivity(), android.R.layout.simple_spinner_dropdown_item, subscribeIdList)
    subscriptionIdSp.adapter = spinnerAdapter
    val dialog = AlertDialog.Builder(requireContext()).apply {
      setView(dialogView)
    }.create()

    shutdownBtn.setOnClickListener {
      val fabricIndex = fabricIndexTv.text.toString().toUInt()
      val subscribeId = subscriptionIdSp.selectedItem.toString().toULong()
      scope.launch {
        shutdownSubscription(fabricIndex, subscribeId)
        requireActivity().runOnUiThread { dialog.dismiss() }
      }
    }

    shutdownAllBtn.setOnClickListener {
      scope.launch {
        val fabricIndex = fabricIndexTv.text.toString().toUInt()
        shutdownSubscription(fabricIndex)
        requireActivity().runOnUiThread { dialog.dismiss() }
      }
    }
    dialog.show()

    scope.launch {
      val fabricIndex = readCurrentFabricIndex()
      requireActivity().runOnUiThread {
        fabricIndexTv.text = fabricIndex.toString()
        shutdownBtn.isEnabled = true
        shutdownAllBtn.isEnabled = true
      }
    }
  }

  private fun getChipPathIdForText(text: String): ChipPathId {
    return if (text.isEmpty()) ChipPathId.forWildcard() else ChipPathId.forId(text.toLong())
  }

  interface TlvWriterInterface {
    fun generate(writer : TlvWriter, value: String, tag: chip.tlv.Tag = AnonymousTag)
  }

  companion object {
    private const val TAG = "WildcardFragment"
    private const val ATTRIBUTE = 1
    private const val EVENT = 2
    fun newInstance(): WildcardFragment = WildcardFragment()

    private val TLV_MAP = mapOf(
            "UnsignedInt" to object:TlvWriterInterface {
              override fun generate(writer : TlvWriter, value: String, tag: chip.tlv.Tag) {
                writer.put(tag, value.toUInt())
              }
            },
            "Int" to object:TlvWriterInterface {
              override fun generate(writer : TlvWriter, value: String, tag: chip.tlv.Tag) {
                writer.put(tag, value.toInt())
              }
            },
            "Boolean" to object:TlvWriterInterface {
              override fun generate(writer : TlvWriter, value: String, tag: chip.tlv.Tag) {
                writer.put(tag, value.toBoolean())
              }
            },
            "Float" to object:TlvWriterInterface {
              override fun generate(writer : TlvWriter, value: String, tag: chip.tlv.Tag) {
                writer.put(tag, value.toFloat())
              }
            },
            "Double" to object:TlvWriterInterface {
              override fun generate(writer : TlvWriter, value: String, tag: chip.tlv.Tag) {
                writer.put(tag, value.toDouble())
              }
            },
            "String" to object:TlvWriterInterface {
              override fun generate(writer : TlvWriter, value: String, tag: chip.tlv.Tag) {
                writer.put(tag, value)
              }
            },
            "ByteArray(Hex)" to object:TlvWriterInterface {
              override fun generate(writer : TlvWriter, value: String, tag: chip.tlv.Tag) {
                val byteStringValue = ByteString.fromHex(value)
                writer.put(tag, byteStringValue)
              }
            },
    )
  }
}<|MERGE_RESOLUTION|>--- conflicted
+++ resolved
@@ -229,11 +229,7 @@
     return stringBuilder.toString()
   }
 
-<<<<<<< HEAD
-  private suspend fun subscribe(type: Int, minInterval: Int, maxInterval: Int, keepSubscriptions: Boolean, isFabricFiltered: Boolean, isUrgent: Boolean, eventMin: Long?) {
-=======
-  private suspend fun subscribe(minInterval: Int, maxInterval: Int, keepSubscriptions: Boolean, isFabricFiltered: Boolean) {
->>>>>>> 9d313ddb
+  private suspend fun subscribe(minInterval: Int, maxInterval: Int, keepSubscriptions: Boolean, isFabricFiltered: Boolean, eventMin: Long?) {
     val subscriptionEstablishedCallback =
       SubscriptionEstablishedCallback {
         subscriptionId ->
@@ -259,17 +255,19 @@
             maxInterval,
             keepSubscriptions,
             isFabricFiltered,
-            /* imTimeoutMs= */ 0)
-  }
-
-  private suspend fun read(isFabricFiltered: Boolean) {
+            /* imTimeoutMs= */ 0,
+            eventMin)
+  }
+
+  private suspend fun read(isFabricFiltered: Boolean, eventMin: Long?) {
     deviceController.readPath(reportCallback,
             ChipClient.getConnectedDevicePointer(requireContext(),
                     addressUpdateFragment.deviceId),
             attributePath.ifEmpty { null },
             eventPath.ifEmpty { null },
             isFabricFiltered,
-            /* imTimeoutMs= */ 0)
+            /* imTimeoutMs= */ 0,
+            eventMin)
   }
 
   private suspend fun write(writeValueType: String, writeValue: String, dataVersion: Int?, timedRequestTimeoutMs: Int, imTimeoutMs: Int) {
@@ -279,39 +277,6 @@
     val tlvWriter = TlvWriter()
     val values = writeValue.split(",")
 
-<<<<<<< HEAD
-    if (type == ATTRIBUTE) {
-      val attributePath = ChipAttributePath.newInstance(endpointId, clusterId, attributeId)
-      deviceController.subscribeToPath(subscriptionEstablishedCallback,
-                                       resubscriptionAttemptCallback,
-                                       reportCallback,
-                                       ChipClient.getConnectedDevicePointer(requireContext(),
-                                       addressUpdateFragment.deviceId),
-                                       listOf(attributePath),
-                                       null,
-                                       minInterval,
-                                       maxInterval,
-                                       keepSubscriptions,
-                                       isFabricFiltered)
-    } else if (type == EVENT) {
-      val eventPath = ChipEventPath.newInstance(endpointId, clusterId, eventId, isUrgent)
-      deviceController.subscribeToPath(subscriptionEstablishedCallback,
-                                      resubscriptionAttemptCallback,
-                                      reportCallback,
-                                      ChipClient.getConnectedDevicePointer(requireContext(),
-                                      addressUpdateFragment.deviceId),
-                                      null,
-                                      listOf(eventPath),
-                                      minInterval,
-                                      maxInterval,
-                                      keepSubscriptions,
-                                      isFabricFiltered,
-                                      eventMin)
-    }
-  }
-
-  private suspend fun read(type: Int, isFabricFiltered: Boolean, eventMin: Long?) {
-=======
     if (values.size > 1) tlvWriter.startArray(AnonymousTag)
     for (value in values) {
       try {
@@ -335,30 +300,10 @@
   }
 
   private suspend fun invoke(invokeField: String, timedRequestTimeoutMs: Int, imTimeoutMs: Int) {
->>>>>>> 9d313ddb
     val endpointId = getChipPathIdForText(binding.endpointIdEd.text.toString())
     val clusterId = getChipPathIdForText(binding.clusterIdEd.text.toString())
     val commandId = getChipPathIdForText(binding.commandIdEd.text.toString())
 
-<<<<<<< HEAD
-    if (type == ATTRIBUTE) {
-      val attributePath = ChipAttributePath.newInstance(endpointId, clusterId, attributeId)
-      deviceController.readPath(reportCallback,
-                          ChipClient.getConnectedDevicePointer(requireContext(),
-                          addressUpdateFragment.deviceId),
-                          listOf(attributePath),
-                          null,
-                          isFabricFiltered)
-    } else if (type == EVENT) {
-      val eventPath = ChipEventPath.newInstance(endpointId, clusterId, eventId)
-      deviceController.readPath(reportCallback,
-                          ChipClient.getConnectedDevicePointer(requireContext(),
-                          addressUpdateFragment.deviceId),
-                          null,
-                          listOf(eventPath),
-                          isFabricFiltered,
-                          eventMin)
-=======
     val tlvWriter = TlvWriter()
     val fields = if (invokeField.isEmpty()) { listOf() } else { invokeField.split(",") }
     var count = 0
@@ -374,7 +319,6 @@
         Log.e(TAG, "Invalid value", ex)
         return
       }
->>>>>>> 9d313ddb
     }
     tlvWriter.endStructure()
     val invokeElement = InvokeElement.newInstance(endpointId, clusterId, commandId, tlvWriter.getEncoded(), null)
@@ -395,7 +339,7 @@
     }
     val dialogView = requireActivity().layoutInflater.inflate(R.layout.read_dialog, null)
     val eventMinEd = dialogView.findViewById<EditText>(R.id.eventMinEd)
-    eventMinEd.visibility = if (type == EVENT) { View.VISIBLE } else { View.GONE }
+    eventMinEd.visibility = if (eventPath.isNotEmpty()) { View.VISIBLE } else { View.GONE }
     val dialog = AlertDialog.Builder(requireContext()).apply {
       setView(dialogView)
     }.create()
@@ -403,36 +347,17 @@
     val isFabricFilteredEd = dialogView.findViewById<Spinner>(R.id.isFabricFilteredSp)
     dialogView.findViewById<Button>(R.id.readBtn).setOnClickListener {
       scope.launch {
-<<<<<<< HEAD
         var eventMin : Long? = null
-        if (type == EVENT && eventMinEd.text.isNotBlank()) {
+        if (eventPath.isNotEmpty() && eventMinEd.text.isNotBlank()) {
           eventMin = eventMinEd.text.toString().toULong().toLong()
         }
-        read(type, isFabricFilteredEd.selectedItem.toString().toBoolean(), eventMin)
-=======
-        read(isFabricFilteredEd.text.toString().toBoolean())
->>>>>>> 9d313ddb
+        read(isFabricFilteredEd.selectedItem.toString().toBoolean(), eventMin)
         requireActivity().runOnUiThread { dialog.dismiss() }
       }
     }
     dialog.show()
   }
 
-<<<<<<< HEAD
-  private fun showSubscribeDialog(type: Int) {
-    val dialogView = requireActivity().layoutInflater.inflate(R.layout.subscribe_dialog, null)
-    val isUrgentTv = dialogView.findViewById<TextView>(R.id.titleisUrgent)
-    val isUrgentSp = dialogView.findViewById<Spinner>(R.id.isUrgentSp)
-    val eventMinEd = dialogView.findViewById<EditText>(R.id.eventMinEd)
-    if (type == EVENT) {
-      isUrgentTv.visibility = View.VISIBLE
-      isUrgentSp.visibility = View.VISIBLE
-      eventMinEd.visibility = View.VISIBLE
-    } else {
-      isUrgentTv.visibility = View.GONE
-      isUrgentSp.visibility = View.GONE
-      eventMinEd.visibility = View.GONE
-=======
   private fun showWriteDialog() {
     binding.outputTv.text = ""
     val dialogView = requireActivity().layoutInflater.inflate(R.layout.write_dialog, null)
@@ -466,9 +391,10 @@
         Toast.makeText(requireActivity(), R.string.wildcard_empty_error_toast_message, Toast.LENGTH_SHORT).show()
       }
       return
->>>>>>> 9d313ddb
     }
     val dialogView = requireActivity().layoutInflater.inflate(R.layout.subscribe_dialog, null)
+    val eventMinEd = dialogView.findViewById<EditText>(R.id.eventMinEd)
+    eventMinEd.visibility = if (eventPath.isNotEmpty()) { View.VISIBLE } else { View.GONE }
     val dialog = AlertDialog.Builder(requireContext()).apply {
       setView(dialogView)
     }.create()
@@ -481,7 +407,7 @@
       scope.launch {
         if(minIntervalEd.text.isNotBlank() && maxIntervalEd.text.isNotBlank()) {
           var eventMin : Long? = null
-          if (type == EVENT && eventMinEd.text.isNotBlank()) {
+          if (eventPath.isNotEmpty() && eventMinEd.text.isNotBlank()) {
             eventMin = eventMinEd.text.toString().toULong().toLong()
           }
           subscribe(
@@ -489,11 +415,7 @@
             maxIntervalEd.text.toString().toInt(),
             keepSubscriptionsSp.selectedItem.toString().toBoolean(),
             isFabricFilteredSp.selectedItem.toString().toBoolean(),
-<<<<<<< HEAD
-            isUrgentSp.selectedItem.toString().toBoolean(),
             eventMin,
-=======
->>>>>>> 9d313ddb
           )
         } else {
           Log.e(TAG, "minInterval or maxInterval is empty!" )
