--- conflicted
+++ resolved
@@ -48,11 +48,7 @@
       android:textSize="16sp"
       android:layout_marginBottom="8dp"
       app:layout_constraintStart_toStartOf="parent"
-<<<<<<< HEAD
-      app:layout_constraintTop_toBottomOf="@id/isFabricFilteredEd"
-=======
       app:layout_constraintTop_toBottomOf="@id/isFabricFilteredSp"
->>>>>>> 94f8c34d
       app:layout_constraintBottom_toTopOf="@+id/readBtn"/>
 
   <Button
