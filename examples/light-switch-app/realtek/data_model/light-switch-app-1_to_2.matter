--- conflicted
+++ resolved
@@ -3039,11 +3039,7 @@
     callback attribute identifyTime;
     callback attribute identifyType;
     callback attribute attributeList;
-<<<<<<< HEAD
     callback attribute featureMap;
-=======
-    ram      attribute featureMap default = 0;
->>>>>>> 82e6d0e8
     callback attribute clusterRevision;
 
     handle command Identify;
@@ -3075,15 +3071,9 @@
   binding cluster ColorControl;
 
   server cluster Identify {
-<<<<<<< HEAD
     callback attribute identifyTime;
     callback attribute identifyType;
     callback attribute featureMap;
-=======
-    ram      attribute identifyTime default = 0x0;
-    ram      attribute identifyType default = 0x00;
-    ram      attribute featureMap default = 0;
->>>>>>> 82e6d0e8
     callback attribute clusterRevision;
 
     handle command Identify;
@@ -3114,15 +3104,9 @@
   binding cluster ColorControl;
 
   server cluster Identify {
-<<<<<<< HEAD
     callback attribute identifyTime;
     callback attribute identifyType;
     callback attribute featureMap;
-=======
-    ram      attribute identifyTime default = 0x0;
-    ram      attribute identifyType default = 0x00;
-    ram      attribute featureMap default = 0;
->>>>>>> 82e6d0e8
     callback attribute clusterRevision;
 
     handle command Identify;
@@ -3155,11 +3139,7 @@
     callback attribute generatedCommandList;
     callback attribute acceptedCommandList;
     callback attribute attributeList;
-<<<<<<< HEAD
     callback attribute featureMap;
-=======
-    ram      attribute featureMap default = 0;
->>>>>>> 82e6d0e8
     callback attribute clusterRevision;
 
     handle command Identify;
