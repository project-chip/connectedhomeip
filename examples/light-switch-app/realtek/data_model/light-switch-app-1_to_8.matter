// This IDL was generated automatically by ZAP.
// It is for view/code review purposes only.

enum AreaTypeTag : enum8 {
  kAisle = 0;
  kAttic = 1;
  kBackDoor = 2;
  kBackYard = 3;
  kBalcony = 4;
  kBallroom = 5;
  kBathroom = 6;
  kBedroom = 7;
  kBorder = 8;
  kBoxroom = 9;
  kBreakfastRoom = 10;
  kCarport = 11;
  kCellar = 12;
  kCloakroom = 13;
  kCloset = 14;
  kConservatory = 15;
  kCorridor = 16;
  kCraftRoom = 17;
  kCupboard = 18;
  kDeck = 19;
  kDen = 20;
  kDining = 21;
  kDrawingRoom = 22;
  kDressingRoom = 23;
  kDriveway = 24;
  kElevator = 25;
  kEnsuite = 26;
  kEntrance = 27;
  kEntryway = 28;
  kFamilyRoom = 29;
  kFoyer = 30;
  kFrontDoor = 31;
  kFrontYard = 32;
  kGameRoom = 33;
  kGarage = 34;
  kGarageDoor = 35;
  kGarden = 36;
  kGardenDoor = 37;
  kGuestBathroom = 38;
  kGuestBedroom = 39;
  kGuestRoom = 41;
  kGym = 42;
  kHallway = 43;
  kHearthRoom = 44;
  kKidsRoom = 45;
  kKidsBedroom = 46;
  kKitchen = 47;
  kLaundryRoom = 49;
  kLawn = 50;
  kLibrary = 51;
  kLivingRoom = 52;
  kLounge = 53;
  kMediaTVRoom = 54 [spec_name = "Media/TV Room"];
  kMudRoom = 55;
  kMusicRoom = 56;
  kNursery = 57;
  kOffice = 58;
  kOutdoorKitchen = 59;
  kOutside = 60;
  kPantry = 61;
  kParkingLot = 62;
  kParlor = 63;
  kPatio = 64;
  kPlayRoom = 65;
  kPoolRoom = 66;
  kPorch = 67;
  kPrimaryBathroom = 68;
  kPrimaryBedroom = 69;
  kRamp = 70;
  kReceptionRoom = 71;
  kRecreationRoom = 72;
  kRoof = 74;
  kSauna = 75;
  kScullery = 76;
  kSewingRoom = 77;
  kShed = 78;
  kSideDoor = 79;
  kSideYard = 80;
  kSittingRoom = 81;
  kSnug = 82;
  kSpa = 83;
  kStaircase = 84;
  kSteamRoom = 85;
  kStorageRoom = 86;
  kStudio = 87;
  kStudy = 88;
  kSunRoom = 89;
  kSwimmingPool = 90;
  kTerrace = 91;
  kUtilityRoom = 92;
  kWard = 93;
  kWorkshop = 94;
  kToilet = 95;
}

enum AtomicRequestTypeEnum : enum8 {
  kBeginWrite = 0;
  kCommitWrite = 1;
  kRollbackWrite = 2;
}

enum LandmarkTag : enum8 {
  kAirConditioner = 0;
  kAirPurifier = 1;
  kBackDoor = 2;
  kBarStool = 3;
  kBathMat = 4;
  kBathtub = 5;
  kBed = 6;
  kBookshelf = 7;
  kChair = 8;
  kChristmasTree = 9;
  kCoatRack = 10;
  kCoffeeTable = 11;
  kCookingRange = 12;
  kCouch = 13;
  kCountertop = 14;
  kCradle = 15;
  kCrib = 16;
  kDesk = 17;
  kDiningTable = 18;
  kDishwasher = 19;
  kDoor = 20;
  kDresser = 21;
  kLaundryDryer = 22;
  kFan = 23;
  kFireplace = 24;
  kFreezer = 25;
  kFrontDoor = 26;
  kHighChair = 27;
  kKitchenIsland = 28;
  kLamp = 29;
  kLitterBox = 30;
  kMirror = 31;
  kNightstand = 32;
  kOven = 33;
  kPetBed = 34;
  kPetBowl = 35;
  kPetCrate = 36;
  kRefrigerator = 37;
  kScratchingPost = 38;
  kShoeRack = 39;
  kShower = 40;
  kSideDoor = 41;
  kSink = 42;
  kSofa = 43;
  kStove = 44;
  kTable = 45;
  kToilet = 46;
  kTrashCan = 47;
  kLaundryWasher = 48;
  kWindow = 49;
  kWineCooler = 50;
}

enum LocationTag : enum8 {
  kIndoor = 0;
  kOutdoor = 1;
  kInside = 2;
  kOutside = 3;
}

enum MeasurementTypeEnum : enum16 {
  kUnspecified = 0;
  kVoltage = 1;
  kActiveCurrent = 2;
  kReactiveCurrent = 3;
  kApparentCurrent = 4;
  kActivePower = 5;
  kReactivePower = 6;
  kApparentPower = 7;
  kRMSVoltage = 8;
  kRMSCurrent = 9;
  kRMSPower = 10;
  kFrequency = 11;
  kPowerFactor = 12;
  kNeutralCurrent = 13;
  kElectricalEnergy = 14;
  kReactiveEnergy = 15;
  kApparentEnergy = 16;
  kSoilMoisture = 17;
}

enum PositionTag : enum8 {
  kLeft = 0;
  kRight = 1;
  kTop = 2;
  kBottom = 3;
  kMiddle = 4;
  kRow = 5;
  kColumn = 6;
}

enum PowerThresholdSourceEnum : enum8 {
  kContract = 0;
  kRegulator = 1;
  kEquipment = 2;
}

enum RelativePositionTag : enum8 {
  kUnder = 0;
  kNextTo = 1;
  kAround = 2;
  kOn = 3;
  kAbove = 4;
  kFrontOf = 5;
  kBehind = 6;
}

enum StreamUsageEnum : enum8 {
  kInternal = 0;
  kRecording = 1;
  kAnalysis = 2;
  kLiveView = 3;
}

enum TariffPriceTypeEnum : enum8 {
  kStandard = 0;
  kCritical = 1;
  kVirtual = 2;
  kIncentive = 3;
  kIncentiveSignal = 4;
}

enum TariffUnitEnum : enum8 {
  kKWh = 0;
  kKVAh = 1;
}

enum TestGlobalEnum : enum8 {
  kSomeValue = 0;
  kSomeOtherValue = 1;
  kFinalValue = 2;
}

enum ThreeLevelAutoEnum : enum8 {
  kAuto = 0;
  kLow = 1;
  kMedium = 2;
  kHigh = 3;
}

enum WebRTCEndReasonEnum : enum8 {
  kICEFailed = 0;
  kICETimeout = 1;
  kUserHangup = 2;
  kUserBusy = 3;
  kReplaced = 4;
  kNoUserMedia = 5;
  kInviteTimeout = 6;
  kAnsweredElsewhere = 7;
  kOutOfResources = 8;
  kMediaTimeout = 9;
  kLowPower = 10;
  kPrivacyMode = 11;
  kUnknownReason = 12;
}

bitmap TestGlobalBitmap : bitmap32 {
  kFirstBit = 0x1;
  kSecondBit = 0x2;
}

struct CurrencyStruct {
  int16u currency = 0;
  int8u decimalPoints = 1;
}

struct PriceStruct {
  money amount = 0;
  CurrencyStruct currency = 1;
}

struct MeasurementAccuracyRangeStruct {
  int64s rangeMin = 0;
  int64s rangeMax = 1;
  optional percent100ths percentMax = 2;
  optional percent100ths percentMin = 3;
  optional percent100ths percentTypical = 4;
  optional int64u fixedMax = 5;
  optional int64u fixedMin = 6;
  optional int64u fixedTypical = 7;
}

struct MeasurementAccuracyStruct {
  MeasurementTypeEnum measurementType = 0;
  boolean measured = 1;
  int64s minMeasuredValue = 2;
  int64s maxMeasuredValue = 3;
  MeasurementAccuracyRangeStruct accuracyRanges[] = 4;
}

struct AtomicAttributeStatusStruct {
  attrib_id attributeID = 0;
  status statusCode = 1;
}

struct ICECandidateStruct {
  char_string candidate = 0;
  nullable char_string SDPMid = 1;
  nullable int16u SDPMLineIndex = 2;
}

struct ICEServerStruct {
  char_string URLs[] = 0;
  optional long_char_string<508> username = 1;
  optional long_char_string<512> credential = 2;
  optional int16u caid = 3;
}

struct LocationDescriptorStruct {
  char_string<128> locationName = 0;
  nullable int16s floorNumber = 1;
  nullable AreaTypeTag areaType = 2;
}

struct PowerThresholdStruct {
  optional power_mw powerThreshold = 0;
  optional power_mva apparentPowerThreshold = 1;
  nullable PowerThresholdSourceEnum powerThresholdSource = 2;
}

struct SemanticTagStruct {
  nullable vendor_id mfgCode = 0;
  enum8 namespaceID = 1;
  enum8 tag = 2;
  optional nullable char_string<64> label = 3;
}

struct TestGlobalStruct {
  char_string<128> name = 0;
  nullable TestGlobalBitmap myBitmap = 1;
  optional nullable TestGlobalEnum myEnum = 2;
}

struct ViewportStruct {
  int16u x1 = 0;
  int16u y1 = 1;
  int16u x2 = 2;
  int16u y2 = 3;
}

fabric_scoped struct WebRTCSessionStruct {
  int16u id = 0;
  node_id peerNodeID = 1;
  endpoint_no peerEndpointID = 2;
  StreamUsageEnum streamUsage = 3;
  nullable int16u videoStreamID = 4;
  nullable int16u audioStreamID = 5;
  boolean metadataEnabled = 6;
  fabric_idx fabricIndex = 254;
}

/** Attributes and commands for putting a device into Identification mode (e.g. flashing a light). */
cluster Identify = 3 {
  revision 6;

  enum EffectIdentifierEnum : enum8 {
    kBlink = 0;
    kBreathe = 1;
    kOkay = 2;
    kChannelChange = 11;
    kFinishEffect = 254;
    kStopEffect = 255;
  }

  enum EffectVariantEnum : enum8 {
    kDefault = 0;
  }

  enum IdentifyTypeEnum : enum8 {
    kNone = 0;
    kLightOutput = 1;
    kVisibleIndicator = 2;
    kAudibleBeep = 3;
    kDisplay = 4;
    kActuator = 5;
  }

  attribute int16u identifyTime = 0;
  readonly attribute IdentifyTypeEnum identifyType = 1;
  readonly attribute command_id generatedCommandList[] = 65528;
  readonly attribute command_id acceptedCommandList[] = 65529;
  readonly attribute attrib_id attributeList[] = 65531;
  readonly attribute bitmap32 featureMap = 65532;
  readonly attribute int16u clusterRevision = 65533;

  request struct IdentifyRequest {
    int16u identifyTime = 0;
  }

  request struct TriggerEffectRequest {
    EffectIdentifierEnum effectIdentifier = 0;
    EffectVariantEnum effectVariant = 1;
  }

  /** This command starts or stops the receiving device identifying itself. */
  command access(invoke: manage) Identify(IdentifyRequest): DefaultSuccess = 0;
  /** This command allows the support of feedback to the user, such as a certain light effect. */
  command access(invoke: manage) TriggerEffect(TriggerEffectRequest): DefaultSuccess = 64;
}

/** Attributes and commands for putting a device into Identification mode (e.g. flashing a light). */
cluster Identify = 3 {
  revision 6;

  enum EffectIdentifierEnum : enum8 {
    kBlink = 0;
    kBreathe = 1;
    kOkay = 2;
    kChannelChange = 11;
    kFinishEffect = 254;
    kStopEffect = 255;
  }

  enum EffectVariantEnum : enum8 {
    kDefault = 0;
  }

  enum IdentifyTypeEnum : enum8 {
    kNone = 0;
    kLightOutput = 1;
    kVisibleIndicator = 2;
    kAudibleBeep = 3;
    kDisplay = 4;
    kActuator = 5;
  }

  attribute int16u identifyTime = 0;
  readonly attribute IdentifyTypeEnum identifyType = 1;
  readonly attribute command_id generatedCommandList[] = 65528;
  readonly attribute command_id acceptedCommandList[] = 65529;
  readonly attribute attrib_id attributeList[] = 65531;
  readonly attribute bitmap32 featureMap = 65532;
  readonly attribute int16u clusterRevision = 65533;

  request struct IdentifyRequest {
    int16u identifyTime = 0;
  }

  request struct TriggerEffectRequest {
    EffectIdentifierEnum effectIdentifier = 0;
    EffectVariantEnum effectVariant = 1;
  }

  /** This command starts or stops the receiving device identifying itself. */
  command access(invoke: manage) Identify(IdentifyRequest): DefaultSuccess = 0;
  /** This command allows the support of feedback to the user, such as a certain light effect. */
  command access(invoke: manage) TriggerEffect(TriggerEffectRequest): DefaultSuccess = 64;
}

/** Attributes and commands for switching devices between 'On' and 'Off' states. */
cluster OnOff = 6 {
  revision 6;

  enum DelayedAllOffEffectVariantEnum : enum8 {
    kDelayedOffFastFade = 0;
    kNoFade = 1;
    kDelayedOffSlowFade = 2;
  }

  enum DyingLightEffectVariantEnum : enum8 {
    kDyingLightFadeOff = 0;
  }

  enum EffectIdentifierEnum : enum8 {
    kDelayedAllOff = 0;
    kDyingLight = 1;
  }

  enum StartUpOnOffEnum : enum8 {
    kOff = 0;
    kOn = 1;
    kToggle = 2;
  }

  bitmap Feature : bitmap32 {
    kLighting = 0x1;
    kDeadFrontBehavior = 0x2;
    kOffOnly = 0x4;
  }

  bitmap OnOffControlBitmap : bitmap8 {
    kAcceptOnlyWhenOn = 0x1;
  }

  readonly attribute boolean onOff = 0;
  readonly attribute optional boolean globalSceneControl = 16384;
  attribute optional int16u onTime = 16385;
  attribute optional int16u offWaitTime = 16386;
  attribute access(write: manage) optional nullable StartUpOnOffEnum startUpOnOff = 16387;
  readonly attribute command_id generatedCommandList[] = 65528;
  readonly attribute command_id acceptedCommandList[] = 65529;
  readonly attribute attrib_id attributeList[] = 65531;
  readonly attribute bitmap32 featureMap = 65532;
  readonly attribute int16u clusterRevision = 65533;

  request struct OffWithEffectRequest {
    EffectIdentifierEnum effectIdentifier = 0;
    enum8 effectVariant = 1;
  }

  request struct OnWithTimedOffRequest {
    OnOffControlBitmap onOffControl = 0;
    int16u onTime = 1;
    int16u offWaitTime = 2;
  }

  /** On receipt of this command, a device SHALL enter its ‘Off’ state. This state is device dependent, but it is recommended that it is used for power off or similar functions. On receipt of the Off command, the OnTime attribute SHALL be set to 0. */
  command Off(): DefaultSuccess = 0;
  /** On receipt of this command, a device SHALL enter its ‘On’ state. This state is device dependent, but it is recommended that it is used for power on or similar functions. On receipt of the On command, if the value of the OnTime attribute is equal to 0, the device SHALL set the OffWaitTime attribute to 0. */
  command On(): DefaultSuccess = 1;
  /** On receipt of this command, if a device is in its ‘Off’ state it SHALL enter its ‘On’ state. Otherwise, if it is in its ‘On’ state it SHALL enter its ‘Off’ state. On receipt of the Toggle command, if the value of the OnOff attribute is equal to FALSE and if the value of the OnTime attribute is equal to 0, the device SHALL set the OffWaitTime attribute to 0. If the value of the OnOff attribute is equal to TRUE, the OnTime attribute SHALL be set to 0. */
  command Toggle(): DefaultSuccess = 2;
  /** The OffWithEffect command allows devices to be turned off using enhanced ways of fading. */
  command OffWithEffect(OffWithEffectRequest): DefaultSuccess = 64;
  /** This command allows the recall of the settings when the device was turned off. */
  command OnWithRecallGlobalScene(): DefaultSuccess = 65;
  /** This command allows devices to be turned on for a specific duration with a guarded off duration so that SHOULD the device be subsequently turned off, further OnWithTimedOff commands, received during this time, are prevented from turning the devices back on. */
  command OnWithTimedOff(OnWithTimedOffRequest): DefaultSuccess = 66;
}

/** The Descriptor Cluster is meant to replace the support from the Zigbee Device Object (ZDO) for describing a node, its endpoints and clusters. */
cluster Descriptor = 29 {
  revision 3;

  bitmap Feature : bitmap32 {
    kTagList = 0x1;
  }

  struct DeviceTypeStruct {
    devtype_id deviceType = 0;
    int16u revision = 1;
  }

  readonly attribute DeviceTypeStruct deviceTypeList[] = 0;
  readonly attribute cluster_id serverList[] = 1;
  readonly attribute cluster_id clientList[] = 2;
  readonly attribute endpoint_no partsList[] = 3;
  readonly attribute optional SemanticTagStruct tagList[] = 4;
  readonly attribute optional char_string<32> endpointUniqueID = 5;
  readonly attribute command_id generatedCommandList[] = 65528;
  readonly attribute command_id acceptedCommandList[] = 65529;
  readonly attribute attrib_id attributeList[] = 65531;
  readonly attribute bitmap32 featureMap = 65532;
  readonly attribute int16u clusterRevision = 65533;
}

/** The Binding Cluster is meant to replace the support from the Zigbee Device Object (ZDO) for supporting the binding table. */
cluster Binding = 30 {
  revision 1;

  fabric_scoped struct TargetStruct {
    optional node_id node = 1;
    optional group_id group = 2;
    optional endpoint_no endpoint = 3;
    optional cluster_id cluster = 4;
    fabric_idx fabricIndex = 254;
  }

  attribute access(write: manage) TargetStruct binding[] = 0;
  readonly attribute command_id generatedCommandList[] = 65528;
  readonly attribute command_id acceptedCommandList[] = 65529;
  readonly attribute attrib_id attributeList[] = 65531;
  readonly attribute bitmap32 featureMap = 65532;
  readonly attribute int16u clusterRevision = 65533;
}

/** The Access Control Cluster exposes a data model view of a
      Node's Access Control List (ACL), which codifies the rules used to manage
      and enforce Access Control for the Node's endpoints and their associated
      cluster instances. */
cluster AccessControl = 31 {
  revision 2;

  enum AccessControlEntryAuthModeEnum : enum8 {
    kPASE = 1 [spec_name = "PASE"];
    kCASE = 2 [spec_name = "CASE"];
    kGroup = 3;
  }

  enum AccessControlEntryPrivilegeEnum : enum8 {
    kView = 1;
    kProxyView = 2;
    kOperate = 3;
    kManage = 4;
    kAdminister = 5;
  }

  enum AccessRestrictionTypeEnum : enum8 {
    kAttributeAccessForbidden = 0;
    kAttributeWriteForbidden = 1;
    kCommandForbidden = 2;
    kEventForbidden = 3;
  }

  enum ChangeTypeEnum : enum8 {
    kChanged = 0;
    kAdded = 1;
    kRemoved = 2;
  }

  bitmap Feature : bitmap32 {
    kExtension = 0x1;
    kManagedDevice = 0x2;
  }

  struct AccessRestrictionStruct {
    AccessRestrictionTypeEnum type = 0;
    nullable int32u id = 1;
  }

  struct CommissioningAccessRestrictionEntryStruct {
    endpoint_no endpoint = 0;
    cluster_id cluster = 1;
    AccessRestrictionStruct restrictions[] = 2;
  }

  fabric_scoped struct AccessRestrictionEntryStruct {
    fabric_sensitive endpoint_no endpoint = 0;
    fabric_sensitive cluster_id cluster = 1;
    fabric_sensitive AccessRestrictionStruct restrictions[] = 2;
    fabric_idx fabricIndex = 254;
  }

  struct AccessControlTargetStruct {
    nullable cluster_id cluster = 0;
    nullable endpoint_no endpoint = 1;
    nullable devtype_id deviceType = 2;
  }

  fabric_scoped struct AccessControlEntryStruct {
    fabric_sensitive AccessControlEntryPrivilegeEnum privilege = 1;
    fabric_sensitive AccessControlEntryAuthModeEnum authMode = 2;
    nullable fabric_sensitive int64u subjects[] = 3;
    nullable fabric_sensitive AccessControlTargetStruct targets[] = 4;
    fabric_idx fabricIndex = 254;
  }

  fabric_scoped struct AccessControlExtensionStruct {
    fabric_sensitive octet_string<128> data = 1;
    fabric_idx fabricIndex = 254;
  }

  fabric_sensitive info event access(read: administer) AccessControlEntryChanged = 0 {
    nullable node_id adminNodeID = 1;
    nullable int16u adminPasscodeID = 2;
    ChangeTypeEnum changeType = 3;
    nullable AccessControlEntryStruct latestValue = 4;
    fabric_idx fabricIndex = 254;
  }

  fabric_sensitive info event access(read: administer) AccessControlExtensionChanged = 1 {
    nullable node_id adminNodeID = 1;
    nullable int16u adminPasscodeID = 2;
    ChangeTypeEnum changeType = 3;
    nullable AccessControlExtensionStruct latestValue = 4;
    fabric_idx fabricIndex = 254;
  }

  fabric_sensitive info event access(read: administer) FabricRestrictionReviewUpdate = 2 {
    int64u token = 0;
    optional long_char_string instruction = 1;
    optional long_char_string ARLRequestFlowUrl = 2;
    fabric_idx fabricIndex = 254;
  }

  attribute access(read: administer, write: administer) AccessControlEntryStruct acl[] = 0;
  attribute access(read: administer, write: administer) optional AccessControlExtensionStruct extension[] = 1;
  readonly attribute int16u subjectsPerAccessControlEntry = 2;
  readonly attribute int16u targetsPerAccessControlEntry = 3;
  readonly attribute int16u accessControlEntriesPerFabric = 4;
  readonly attribute optional CommissioningAccessRestrictionEntryStruct commissioningARL[] = 5;
  readonly attribute optional AccessRestrictionEntryStruct arl[] = 6;
  readonly attribute command_id generatedCommandList[] = 65528;
  readonly attribute command_id acceptedCommandList[] = 65529;
  readonly attribute attrib_id attributeList[] = 65531;
  readonly attribute bitmap32 featureMap = 65532;
  readonly attribute int16u clusterRevision = 65533;

  request struct ReviewFabricRestrictionsRequest {
    CommissioningAccessRestrictionEntryStruct arl[] = 0;
  }

  response struct ReviewFabricRestrictionsResponse = 1 {
    int64u token = 0;
  }

  /** This command signals to the service associated with the device vendor that the fabric administrator would like a review of the current restrictions on the accessing fabric. */
  fabric command access(invoke: administer) ReviewFabricRestrictions(ReviewFabricRestrictionsRequest): ReviewFabricRestrictionsResponse = 0;
}

/** This cluster provides attributes and events for determining basic information about Nodes, which supports both
      Commissioning and operational determination of Node characteristics, such as Vendor ID, Product ID and serial number,
      which apply to the whole Node. Also allows setting user device information such as location. */
cluster BasicInformation = 40 {
  revision 5;

  enum ColorEnum : enum8 {
    kBlack = 0;
    kNavy = 1;
    kGreen = 2;
    kTeal = 3;
    kMaroon = 4;
    kPurple = 5;
    kOlive = 6;
    kGray = 7;
    kBlue = 8;
    kLime = 9;
    kAqua = 10;
    kRed = 11;
    kFuchsia = 12;
    kYellow = 13;
    kWhite = 14;
    kNickel = 15;
    kChrome = 16;
    kBrass = 17;
    kCopper = 18;
    kSilver = 19;
    kGold = 20;
  }

  enum ProductFinishEnum : enum8 {
    kOther = 0;
    kMatte = 1;
    kSatin = 2;
    kPolished = 3;
    kRugged = 4;
    kFabric = 5;
  }

  struct CapabilityMinimaStruct {
    int16u caseSessionsPerFabric = 0;
    int16u subscriptionsPerFabric = 1;
  }

  struct ProductAppearanceStruct {
    ProductFinishEnum finish = 0;
    nullable ColorEnum primaryColor = 1;
  }

  critical event StartUp = 0 {
    int32u softwareVersion = 0;
  }

  critical event ShutDown = 1 {
  }

  info event Leave = 2 {
    fabric_idx fabricIndex = 0;
  }

  info event ReachableChanged = 3 {
    boolean reachableNewValue = 0;
  }

  readonly attribute int16u dataModelRevision = 0;
  readonly attribute char_string<32> vendorName = 1;
  readonly attribute vendor_id vendorID = 2;
  readonly attribute char_string<32> productName = 3;
  readonly attribute int16u productID = 4;
  attribute access(write: manage) char_string<32> nodeLabel = 5;
  attribute access(write: administer) char_string<2> location = 6;
  readonly attribute int16u hardwareVersion = 7;
  readonly attribute char_string<64> hardwareVersionString = 8;
  readonly attribute int32u softwareVersion = 9;
  readonly attribute char_string<64> softwareVersionString = 10;
  readonly attribute optional char_string<16> manufacturingDate = 11;
  readonly attribute optional char_string<32> partNumber = 12;
  readonly attribute optional long_char_string<256> productURL = 13;
  readonly attribute optional char_string<64> productLabel = 14;
  readonly attribute optional char_string<32> serialNumber = 15;
  attribute access(write: manage) optional boolean localConfigDisabled = 16;
  readonly attribute optional boolean reachable = 17;
  readonly attribute char_string<32> uniqueID = 18;
  readonly attribute CapabilityMinimaStruct capabilityMinima = 19;
  readonly attribute optional ProductAppearanceStruct productAppearance = 20;
  readonly attribute int32u specificationVersion = 21;
  readonly attribute int16u maxPathsPerInvoke = 22;
  readonly attribute int32u configurationVersion = 24;
  readonly attribute command_id generatedCommandList[] = 65528;
  readonly attribute command_id acceptedCommandList[] = 65529;
  readonly attribute attrib_id attributeList[] = 65531;
  readonly attribute bitmap32 featureMap = 65532;
  readonly attribute int16u clusterRevision = 65533;

  command MfgSpecificPing(): DefaultSuccess = 0;
}

/** Provides an interface for providing OTA software updates */
cluster OtaSoftwareUpdateProvider = 41 {
  revision 1; // NOTE: Default/not specifically set

  enum ApplyUpdateActionEnum : enum8 {
    kProceed = 0;
    kAwaitNextAction = 1;
    kDiscontinue = 2;
  }

  enum DownloadProtocolEnum : enum8 {
    kBDXSynchronous = 0;
    kBDXAsynchronous = 1;
    kHTTPS = 2 [spec_name = "HTTPS"];
    kVendorSpecific = 3;
  }

  enum StatusEnum : enum8 {
    kUpdateAvailable = 0;
    kBusy = 1;
    kNotAvailable = 2;
    kDownloadProtocolNotSupported = 3;
  }

  readonly attribute command_id generatedCommandList[] = 65528;
  readonly attribute command_id acceptedCommandList[] = 65529;
  readonly attribute attrib_id attributeList[] = 65531;
  readonly attribute bitmap32 featureMap = 65532;
  readonly attribute int16u clusterRevision = 65533;

  request struct QueryImageRequest {
    vendor_id vendorID = 0;
    int16u productID = 1;
    int32u softwareVersion = 2;
    DownloadProtocolEnum protocolsSupported[] = 3;
    optional int16u hardwareVersion = 4;
    optional char_string<2> location = 5;
    optional boolean requestorCanConsent = 6;
    optional octet_string<512> metadataForProvider = 7;
  }

  response struct QueryImageResponse = 1 {
    StatusEnum status = 0;
    optional int32u delayedActionTime = 1;
    optional char_string<256> imageURI = 2;
    optional int32u softwareVersion = 3;
    optional char_string<64> softwareVersionString = 4;
    optional octet_string<32> updateToken = 5;
    optional boolean userConsentNeeded = 6;
    optional octet_string<512> metadataForRequestor = 7;
  }

  request struct ApplyUpdateRequestRequest {
    octet_string<32> updateToken = 0;
    int32u newVersion = 1;
  }

  response struct ApplyUpdateResponse = 3 {
    ApplyUpdateActionEnum action = 0;
    int32u delayedActionTime = 1;
  }

  request struct NotifyUpdateAppliedRequest {
    octet_string<32> updateToken = 0;
    int32u softwareVersion = 1;
  }

  /** Determine availability of a new Software Image */
  command QueryImage(QueryImageRequest): QueryImageResponse = 0;
  /** Determine next action to take for a downloaded Software Image */
  command ApplyUpdateRequest(ApplyUpdateRequestRequest): ApplyUpdateResponse = 2;
  /** Notify OTA Provider that an update was applied */
  command NotifyUpdateApplied(NotifyUpdateAppliedRequest): DefaultSuccess = 4;
}

/** Provides an interface for downloading and applying OTA software updates */
cluster OtaSoftwareUpdateRequestor = 42 {
  revision 1; // NOTE: Default/not specifically set

  enum AnnouncementReasonEnum : enum8 {
    kSimpleAnnouncement = 0;
    kUpdateAvailable = 1;
    kUrgentUpdateAvailable = 2;
  }

  enum ChangeReasonEnum : enum8 {
    kUnknown = 0;
    kSuccess = 1;
    kFailure = 2;
    kTimeOut = 3;
    kDelayByProvider = 4;
  }

  enum UpdateStateEnum : enum8 {
    kUnknown = 0;
    kIdle = 1;
    kQuerying = 2;
    kDelayedOnQuery = 3;
    kDownloading = 4;
    kApplying = 5;
    kDelayedOnApply = 6;
    kRollingBack = 7;
    kDelayedOnUserConsent = 8;
  }

  fabric_scoped struct ProviderLocation {
    node_id providerNodeID = 1;
    endpoint_no endpoint = 2;
    fabric_idx fabricIndex = 254;
  }

  info event StateTransition = 0 {
    UpdateStateEnum previousState = 0;
    UpdateStateEnum newState = 1;
    ChangeReasonEnum reason = 2;
    nullable int32u targetSoftwareVersion = 3;
  }

  critical event VersionApplied = 1 {
    int32u softwareVersion = 0;
    int16u productID = 1;
  }

  info event DownloadError = 2 {
    int32u softwareVersion = 0;
    int64u bytesDownloaded = 1;
    nullable int8u progressPercent = 2;
    nullable int64s platformCode = 3;
  }

  attribute access(write: administer) ProviderLocation defaultOTAProviders[] = 0;
  readonly attribute boolean updatePossible = 1;
  readonly attribute UpdateStateEnum updateState = 2;
  readonly attribute nullable int8u updateStateProgress = 3;
  readonly attribute command_id generatedCommandList[] = 65528;
  readonly attribute command_id acceptedCommandList[] = 65529;
  readonly attribute attrib_id attributeList[] = 65531;
  readonly attribute bitmap32 featureMap = 65532;
  readonly attribute int16u clusterRevision = 65533;

  request struct AnnounceOTAProviderRequest {
    node_id providerNodeID = 0;
    vendor_id vendorID = 1;
    AnnouncementReasonEnum announcementReason = 2;
    optional octet_string<512> metadataForNode = 3;
    endpoint_no endpoint = 4;
  }

  /** Announce the presence of an OTA Provider */
  command access(invoke: administer) AnnounceOTAProvider(AnnounceOTAProviderRequest): DefaultSuccess = 0;
}

/** This cluster is used to manage global aspects of the Commissioning flow. */
cluster GeneralCommissioning = 48 {
  revision 2;

  enum CommissioningErrorEnum : enum8 {
    kOK = 0 [spec_name = "OK"];
    kValueOutsideRange = 1;
    kInvalidAuthentication = 2;
    kNoFailSafe = 3;
    kBusyWithOtherAdmin = 4;
    kRequiredTCNotAccepted = 5;
    kTCAcknowledgementsNotReceived = 6;
    kTCMinVersionNotMet = 7;
  }

  enum NetworkRecoveryReasonEnum : enum8 {
    kUnspecified = 0;
    kAuth = 1;
    kVisibility = 2;
  }

  enum RegulatoryLocationTypeEnum : enum8 {
    kIndoor = 0;
    kOutdoor = 1;
    kIndoorOutdoor = 2;
  }

  bitmap Feature : bitmap32 {
    kTermsAndConditions = 0x1;
    kNetworkRecovery = 0x2;
  }

  struct BasicCommissioningInfo {
    int16u failSafeExpiryLengthSeconds = 0;
    int16u maxCumulativeFailsafeSeconds = 1;
  }

  attribute access(write: administer) int64u breadcrumb = 0;
  readonly attribute BasicCommissioningInfo basicCommissioningInfo = 1;
  readonly attribute RegulatoryLocationTypeEnum regulatoryConfig = 2;
  readonly attribute RegulatoryLocationTypeEnum locationCapability = 3;
  readonly attribute boolean supportsConcurrentConnection = 4;
  provisional readonly attribute access(read: administer) optional int16u TCAcceptedVersion = 5;
  provisional readonly attribute access(read: administer) optional int16u TCMinRequiredVersion = 6;
  provisional readonly attribute access(read: administer) optional bitmap16 TCAcknowledgements = 7;
  provisional readonly attribute access(read: administer) optional boolean TCAcknowledgementsRequired = 8;
  provisional readonly attribute access(read: administer) optional nullable int32u TCUpdateDeadline = 9;
  provisional readonly attribute access(read: manage) optional octet_string<8> recoveryIdentifier = 10;
  provisional readonly attribute access(read: manage) optional nullable NetworkRecoveryReasonEnum networkRecoveryReason = 11;
  provisional readonly attribute optional boolean isCommissioningWithoutPower = 12;
  readonly attribute command_id generatedCommandList[] = 65528;
  readonly attribute command_id acceptedCommandList[] = 65529;
  readonly attribute attrib_id attributeList[] = 65531;
  readonly attribute bitmap32 featureMap = 65532;
  readonly attribute int16u clusterRevision = 65533;

  request struct ArmFailSafeRequest {
    int16u expiryLengthSeconds = 0;
    int64u breadcrumb = 1;
  }

  response struct ArmFailSafeResponse = 1 {
    CommissioningErrorEnum errorCode = 0;
    char_string<128> debugText = 1;
  }

  request struct SetRegulatoryConfigRequest {
    RegulatoryLocationTypeEnum newRegulatoryConfig = 0;
    char_string<2> countryCode = 1;
    int64u breadcrumb = 2;
  }

  response struct SetRegulatoryConfigResponse = 3 {
    CommissioningErrorEnum errorCode = 0;
    char_string debugText = 1;
  }

  response struct CommissioningCompleteResponse = 5 {
    CommissioningErrorEnum errorCode = 0;
    char_string debugText = 1;
  }

  request struct SetTCAcknowledgementsRequest {
    int16u TCVersion = 0;
    bitmap16 TCUserResponse = 1;
  }

  response struct SetTCAcknowledgementsResponse = 7 {
    CommissioningErrorEnum errorCode = 0;
  }

  /** This command is used to arm or disarm the fail-safe timer. */
  command access(invoke: administer) ArmFailSafe(ArmFailSafeRequest): ArmFailSafeResponse = 0;
  /** This command is used to set the regulatory configuration for the device. */
  command access(invoke: administer) SetRegulatoryConfig(SetRegulatoryConfigRequest): SetRegulatoryConfigResponse = 2;
  /** This command is used to indicate that the commissioning process is complete. */
  fabric command access(invoke: administer) CommissioningComplete(): CommissioningCompleteResponse = 4;
  /** This command is used to set the user acknowledgements received in the Enhanced Setup Flow Terms & Conditions into the node. */
  command access(invoke: administer) SetTCAcknowledgements(SetTCAcknowledgementsRequest): SetTCAcknowledgementsResponse = 6;
}

/** Functionality to configure, enable, disable network credentials and access on a Matter device. */
cluster NetworkCommissioning = 49 {
  revision 2;

  enum NetworkCommissioningStatusEnum : enum8 {
    kSuccess = 0;
    kOutOfRange = 1;
    kBoundsExceeded = 2;
    kNetworkIDNotFound = 3;
    kDuplicateNetworkID = 4;
    kNetworkNotFound = 5;
    kRegulatoryError = 6;
    kAuthFailure = 7;
    kUnsupportedSecurity = 8;
    kOtherConnectionFailure = 9;
    kIPV6Failed = 10;
    kIPBindFailed = 11;
    kUnknownError = 12;
  }

  enum WiFiBandEnum : enum8 {
    k2G4 = 0 [spec_name = "2G4"];
    k3G65 = 1 [spec_name = "3G65"];
    k5G = 2 [spec_name = "5G"];
    k6G = 3 [spec_name = "6G"];
    k60G = 4 [spec_name = "60G"];
    k1G = 5 [spec_name = "1G"];
  }

  bitmap Feature : bitmap32 {
    kWiFiNetworkInterface = 0x1;
    kThreadNetworkInterface = 0x2;
    kEthernetNetworkInterface = 0x4;
    kPerDeviceCredentials = 0x8;
  }

  bitmap ThreadCapabilitiesBitmap : bitmap16 {
    kIsBorderRouterCapable = 0x1;
    kIsRouterCapable = 0x2;
    kIsSleepyEndDeviceCapable = 0x4;
    kIsFullThreadDevice = 0x8;
    kIsSynchronizedSleepyEndDeviceCapable = 0x10;
  }

  bitmap WiFiSecurityBitmap : bitmap8 {
    kUnencrypted = 0x1;
    kWEP = 0x2 [spec_name = "WEP"];
    kWPAPersonal = 0x4 [spec_name = "WPA-PERSONAL"];
    kWPA2Personal = 0x8 [spec_name = "WPA2-PERSONAL"];
    kWPA3Personal = 0x10 [spec_name = "WPA3-PERSONAL"];
    kWPA3MatterPDC = 0x20 [spec_name = "WPA3-Matter-PDC"];
  }

  struct NetworkInfoStruct {
    octet_string<32> networkID = 0;
    boolean connected = 1;
    optional nullable octet_string<20> networkIdentifier = 2;
    optional nullable octet_string<20> clientIdentifier = 3;
  }

  struct ThreadInterfaceScanResultStruct {
    int16u panId = 0;
    int64u extendedPanId = 1;
    char_string<16> networkName = 2;
    int16u channel = 3;
    int8u version = 4;
    octet_string<8> extendedAddress = 5;
    int8s rssi = 6;
    int8u lqi = 7;
  }

  struct WiFiInterfaceScanResultStruct {
    WiFiSecurityBitmap security = 0;
    octet_string<32> ssid = 1;
    octet_string<6> bssid = 2;
    int16u channel = 3;
    WiFiBandEnum wiFiBand = 4;
    int8s rssi = 5;
  }

  readonly attribute access(read: administer) int8u maxNetworks = 0;
  readonly attribute access(read: administer) NetworkInfoStruct networks[] = 1;
  readonly attribute optional int8u scanMaxTimeSeconds = 2;
  readonly attribute optional int8u connectMaxTimeSeconds = 3;
  attribute access(write: administer) boolean interfaceEnabled = 4;
  readonly attribute access(read: administer) nullable NetworkCommissioningStatusEnum lastNetworkingStatus = 5;
  readonly attribute access(read: administer) nullable octet_string<32> lastNetworkID = 6;
  readonly attribute access(read: administer) nullable int32s lastConnectErrorValue = 7;
  provisional readonly attribute optional WiFiBandEnum supportedWiFiBands[] = 8;
  provisional readonly attribute optional ThreadCapabilitiesBitmap supportedThreadFeatures = 9;
  provisional readonly attribute optional int16u threadVersion = 10;
  readonly attribute command_id generatedCommandList[] = 65528;
  readonly attribute command_id acceptedCommandList[] = 65529;
  readonly attribute attrib_id attributeList[] = 65531;
  readonly attribute bitmap32 featureMap = 65532;
  readonly attribute int16u clusterRevision = 65533;

  request struct ScanNetworksRequest {
    optional nullable octet_string<32> ssid = 0;
    optional int64u breadcrumb = 1;
  }

  response struct ScanNetworksResponse = 1 {
    NetworkCommissioningStatusEnum networkingStatus = 0;
    optional char_string debugText = 1;
    optional WiFiInterfaceScanResultStruct wiFiScanResults[] = 2;
    optional ThreadInterfaceScanResultStruct threadScanResults[] = 3;
  }

  request struct AddOrUpdateWiFiNetworkRequest {
    octet_string<32> ssid = 0;
    octet_string<64> credentials = 1;
    optional int64u breadcrumb = 2;
    optional octet_string<140> networkIdentity = 3;
    optional octet_string<20> clientIdentifier = 4;
    optional octet_string<32> possessionNonce = 5;
  }

  request struct AddOrUpdateThreadNetworkRequest {
    octet_string<254> operationalDataset = 0;
    optional int64u breadcrumb = 1;
  }

  request struct RemoveNetworkRequest {
    octet_string<32> networkID = 0;
    optional int64u breadcrumb = 1;
  }

  response struct NetworkConfigResponse = 5 {
    NetworkCommissioningStatusEnum networkingStatus = 0;
    optional char_string<512> debugText = 1;
    optional int8u networkIndex = 2;
    optional octet_string<140> clientIdentity = 3;
    optional octet_string<64> possessionSignature = 4;
  }

  request struct ConnectNetworkRequest {
    octet_string<32> networkID = 0;
    optional int64u breadcrumb = 1;
  }

  response struct ConnectNetworkResponse = 7 {
    NetworkCommissioningStatusEnum networkingStatus = 0;
    optional char_string debugText = 1;
    nullable int32s errorValue = 2;
  }

  request struct ReorderNetworkRequest {
    octet_string<32> networkID = 0;
    int8u networkIndex = 1;
    optional int64u breadcrumb = 2;
  }

  request struct QueryIdentityRequest {
    octet_string<20> keyIdentifier = 0;
    optional octet_string<32> possessionNonce = 1;
  }

  response struct QueryIdentityResponse = 10 {
    octet_string<140> identity = 0;
    optional octet_string<64> possessionSignature = 1;
  }

  /** Detemine the set of networks the device sees as available. */
  command access(invoke: administer) ScanNetworks(ScanNetworksRequest): ScanNetworksResponse = 0;
  /** Add or update the credentials for a given Wi-Fi network. */
  command access(invoke: administer) AddOrUpdateWiFiNetwork(AddOrUpdateWiFiNetworkRequest): NetworkConfigResponse = 2;
  /** Add or update the credentials for a given Thread network. */
  command access(invoke: administer) AddOrUpdateThreadNetwork(AddOrUpdateThreadNetworkRequest): NetworkConfigResponse = 3;
  /** Remove the definition of a given network (including its credentials). */
  command access(invoke: administer) RemoveNetwork(RemoveNetworkRequest): NetworkConfigResponse = 4;
  /** Connect to the specified network, using previously-defined credentials. */
  command access(invoke: administer) ConnectNetwork(ConnectNetworkRequest): ConnectNetworkResponse = 6;
  /** Modify the order in which networks will be presented in the Networks attribute. */
  command access(invoke: administer) ReorderNetwork(ReorderNetworkRequest): NetworkConfigResponse = 8;
  /** Retrieve details about and optionally proof of possession of a network client identity. */
  command access(invoke: administer) QueryIdentity(QueryIdentityRequest): QueryIdentityResponse = 9;
}

/** The cluster provides commands for retrieving unstructured diagnostic logs from a Node that may be used to aid in diagnostics. */
cluster DiagnosticLogs = 50 {
  revision 1;

  enum IntentEnum : enum8 {
    kEndUserSupport = 0;
    kNetworkDiag = 1;
    kCrashLogs = 2;
  }

  enum StatusEnum : enum8 {
    kSuccess = 0;
    kExhausted = 1;
    kNoLogs = 2;
    kBusy = 3;
    kDenied = 4;
  }

  enum TransferProtocolEnum : enum8 {
    kResponsePayload = 0;
    kBDX = 1 [spec_name = "BDX"];
  }

  readonly attribute command_id generatedCommandList[] = 65528;
  readonly attribute command_id acceptedCommandList[] = 65529;
  readonly attribute attrib_id attributeList[] = 65531;
  readonly attribute bitmap32 featureMap = 65532;
  readonly attribute int16u clusterRevision = 65533;

  request struct RetrieveLogsRequestRequest {
    IntentEnum intent = 0;
    TransferProtocolEnum requestedProtocol = 1;
    optional char_string<32> transferFileDesignator = 2;
  }

  response struct RetrieveLogsResponse = 1 {
    StatusEnum status = 0;
    long_octet_string<1024> logContent = 1;
    optional epoch_us UTCTimeStamp = 2;
    optional systime_us timeSinceBoot = 3;
  }

  /** Reception of this command starts the process of retrieving diagnostic logs from a Node. */
  command RetrieveLogsRequest(RetrieveLogsRequestRequest): RetrieveLogsResponse = 0;
}

/** The General Diagnostics Cluster, along with other diagnostics clusters, provide a means to acquire standardized diagnostics metrics that MAY be used by a Node to assist a user or Administrative Node in diagnosing potential problems. */
cluster GeneralDiagnostics = 51 {
  revision 2;

  enum BootReasonEnum : enum8 {
    kUnspecified = 0;
    kPowerOnReboot = 1;
    kBrownOutReset = 2;
    kSoftwareWatchdogReset = 3;
    kHardwareWatchdogReset = 4;
    kSoftwareUpdateCompleted = 5;
    kSoftwareReset = 6;
  }

  enum HardwareFaultEnum : enum8 {
    kUnspecified = 0;
    kRadio = 1;
    kSensor = 2;
    kResettableOverTemp = 3;
    kNonResettableOverTemp = 4;
    kPowerSource = 5;
    kVisualDisplayFault = 6;
    kAudioOutputFault = 7;
    kUserInterfaceFault = 8;
    kNonVolatileMemoryError = 9;
    kTamperDetected = 10;
  }

  enum InterfaceTypeEnum : enum8 {
    kUnspecified = 0;
    kWiFi = 1;
    kEthernet = 2;
    kCellular = 3;
    kThread = 4;
  }

  enum NetworkFaultEnum : enum8 {
    kUnspecified = 0;
    kHardwareFailure = 1;
    kNetworkJammed = 2;
    kConnectionFailed = 3;
  }

  enum RadioFaultEnum : enum8 {
    kUnspecified = 0;
    kWiFiFault = 1;
    kCellularFault = 2;
    kThreadFault = 3;
    kNFCFault = 4;
    kBLEFault = 5;
    kEthernetFault = 6;
  }

  bitmap Feature : bitmap32 {
    kDataModelTest = 0x1;
  }

  struct NetworkInterface {
    char_string<32> name = 0;
    boolean isOperational = 1;
    nullable boolean offPremiseServicesReachableIPv4 = 2;
    nullable boolean offPremiseServicesReachableIPv6 = 3;
    octet_string<8> hardwareAddress = 4;
    octet_string IPv4Addresses[] = 5;
    octet_string IPv6Addresses[] = 6;
    InterfaceTypeEnum type = 7;
  }

  critical event HardwareFaultChange = 0 {
    HardwareFaultEnum current[] = 0;
    HardwareFaultEnum previous[] = 1;
  }

  critical event RadioFaultChange = 1 {
    RadioFaultEnum current[] = 0;
    RadioFaultEnum previous[] = 1;
  }

  critical event NetworkFaultChange = 2 {
    NetworkFaultEnum current[] = 0;
    NetworkFaultEnum previous[] = 1;
  }

  critical event BootReason = 3 {
    BootReasonEnum bootReason = 0;
  }

  readonly attribute NetworkInterface networkInterfaces[] = 0;
  readonly attribute int16u rebootCount = 1;
  readonly attribute optional int64u upTime = 2;
  readonly attribute optional int32u totalOperationalHours = 3;
  readonly attribute optional BootReasonEnum bootReason = 4;
  readonly attribute optional HardwareFaultEnum activeHardwareFaults[] = 5;
  readonly attribute optional RadioFaultEnum activeRadioFaults[] = 6;
  readonly attribute optional NetworkFaultEnum activeNetworkFaults[] = 7;
  readonly attribute boolean testEventTriggersEnabled = 8;
  readonly attribute command_id generatedCommandList[] = 65528;
  readonly attribute command_id acceptedCommandList[] = 65529;
  readonly attribute attrib_id attributeList[] = 65531;
  readonly attribute bitmap32 featureMap = 65532;
  readonly attribute int16u clusterRevision = 65533;

  request struct TestEventTriggerRequest {
    octet_string<16> enableKey = 0;
    int64u eventTrigger = 1;
  }

  response struct TimeSnapshotResponse = 2 {
    systime_ms systemTimeMs = 0;
    nullable posix_ms posixTimeMs = 1;
  }

  request struct PayloadTestRequestRequest {
    octet_string<16> enableKey = 0;
    int8u value = 1;
    int16u count = 2;
  }

  response struct PayloadTestResponse = 4 {
    octet_string payload = 0;
  }

  /** Provide a means for certification tests to trigger some test-plan-specific events */
  command access(invoke: manage) TestEventTrigger(TestEventTriggerRequest): DefaultSuccess = 0;
  /** Take a snapshot of system time and epoch time. */
  command TimeSnapshot(): TimeSnapshotResponse = 1;
  /** Request a variable length payload response. */
  command access(invoke: manage) PayloadTestRequest(PayloadTestRequestRequest): PayloadTestResponse = 3;
}

/** The Software Diagnostics Cluster provides a means to acquire standardized diagnostics metrics that MAY be used by a Node to assist a user or Administrative Node in diagnosing potential problems. */
cluster SoftwareDiagnostics = 52 {
  revision 1;

  bitmap Feature : bitmap32 {
    kWatermarks = 0x1;
  }

  struct ThreadMetricsStruct {
    int64u id = 0;
    optional char_string<8> name = 1;
    optional int32u stackFreeCurrent = 2;
    optional int32u stackFreeMinimum = 3;
    optional int32u stackSize = 4;
  }

  info event SoftwareFault = 0 {
    int64u id = 0;
    optional char_string name = 1;
    optional long_octet_string faultRecording = 2;
  }

  readonly attribute optional ThreadMetricsStruct threadMetrics[] = 0;
  readonly attribute optional int64u currentHeapFree = 1;
  readonly attribute optional int64u currentHeapUsed = 2;
  readonly attribute optional int64u currentHeapHighWatermark = 3;
  readonly attribute command_id generatedCommandList[] = 65528;
  readonly attribute command_id acceptedCommandList[] = 65529;
  readonly attribute attrib_id attributeList[] = 65531;
  readonly attribute bitmap32 featureMap = 65532;
  readonly attribute int16u clusterRevision = 65533;

  /** This command is used to reset the high watermarks for heap and stack memory. */
  command access(invoke: manage) ResetWatermarks(): DefaultSuccess = 0;
}

/** The Thread Network Diagnostics Cluster provides a means to acquire standardized diagnostics metrics that MAY be used by a Node to assist a user or Administrative Node in diagnosing potential problems */
cluster ThreadNetworkDiagnostics = 53 {
  revision 3;

  enum ConnectionStatusEnum : enum8 {
    kConnected = 0;
    kNotConnected = 1;
  }

  enum NetworkFaultEnum : enum8 {
    kUnspecified = 0;
    kLinkDown = 1;
    kHardwareFailure = 2;
    kNetworkJammed = 3;
  }

  enum RoutingRoleEnum : enum8 {
    kUnspecified = 0;
    kUnassigned = 1;
    kSleepyEndDevice = 2;
    kEndDevice = 3;
    kREED = 4 [spec_name = "REED"];
    kRouter = 5;
    kLeader = 6;
  }

  bitmap Feature : bitmap32 {
    kPacketCounts = 0x1;
    kErrorCounts = 0x2;
    kMLECounts = 0x4;
    kMACCounts = 0x8;
  }

  struct NeighborTableStruct {
    int64u extAddress = 0;
    int32u age = 1;
    int16u rloc16 = 2;
    int32u linkFrameCounter = 3;
    int32u mleFrameCounter = 4;
    int8u lqi = 5;
    nullable int8s averageRssi = 6;
    nullable int8s lastRssi = 7;
    int8u frameErrorRate = 8;
    int8u messageErrorRate = 9;
    boolean rxOnWhenIdle = 10;
    boolean fullThreadDevice = 11;
    boolean fullNetworkData = 12;
    boolean isChild = 13;
  }

  struct OperationalDatasetComponents {
    boolean activeTimestampPresent = 0;
    boolean pendingTimestampPresent = 1;
    boolean masterKeyPresent = 2;
    boolean networkNamePresent = 3;
    boolean extendedPanIdPresent = 4;
    boolean meshLocalPrefixPresent = 5;
    boolean delayPresent = 6;
    boolean panIdPresent = 7;
    boolean channelPresent = 8;
    boolean pskcPresent = 9;
    boolean securityPolicyPresent = 10;
    boolean channelMaskPresent = 11;
  }

  struct RouteTableStruct {
    int64u extAddress = 0;
    int16u rloc16 = 1;
    int8u routerId = 2;
    int8u nextHop = 3;
    int8u pathCost = 4;
    int8u LQIIn = 5;
    int8u LQIOut = 6;
    int8u age = 7;
    boolean allocated = 8;
    boolean linkEstablished = 9;
  }

  struct SecurityPolicy {
    int16u rotationTime = 0;
    int16u flags = 1;
  }

  info event ConnectionStatus = 0 {
    ConnectionStatusEnum connectionStatus = 0;
  }

  info event NetworkFaultChange = 1 {
    NetworkFaultEnum current[] = 0;
    NetworkFaultEnum previous[] = 1;
  }

  readonly attribute nullable int16u channel = 0;
  readonly attribute nullable RoutingRoleEnum routingRole = 1;
  readonly attribute nullable char_string<16> networkName = 2;
  readonly attribute nullable int16u panId = 3;
  readonly attribute nullable int64u extendedPanId = 4;
  readonly attribute nullable octet_string<17> meshLocalPrefix = 5;
  readonly attribute optional int64u overrunCount = 6;
  readonly attribute NeighborTableStruct neighborTable[] = 7;
  readonly attribute RouteTableStruct routeTable[] = 8;
  readonly attribute nullable int32u partitionId = 9;
  readonly attribute nullable int16u weighting = 10;
  readonly attribute nullable int16u dataVersion = 11;
  readonly attribute nullable int16u stableDataVersion = 12;
  readonly attribute nullable int8u leaderRouterId = 13;
  readonly attribute optional int16u detachedRoleCount = 14;
  readonly attribute optional int16u childRoleCount = 15;
  readonly attribute optional int16u routerRoleCount = 16;
  readonly attribute optional int16u leaderRoleCount = 17;
  readonly attribute optional int16u attachAttemptCount = 18;
  readonly attribute optional int16u partitionIdChangeCount = 19;
  readonly attribute optional int16u betterPartitionAttachAttemptCount = 20;
  readonly attribute optional int16u parentChangeCount = 21;
  readonly attribute optional int32u txTotalCount = 22;
  readonly attribute optional int32u txUnicastCount = 23;
  readonly attribute optional int32u txBroadcastCount = 24;
  readonly attribute optional int32u txAckRequestedCount = 25;
  readonly attribute optional int32u txAckedCount = 26;
  readonly attribute optional int32u txNoAckRequestedCount = 27;
  readonly attribute optional int32u txDataCount = 28;
  readonly attribute optional int32u txDataPollCount = 29;
  readonly attribute optional int32u txBeaconCount = 30;
  readonly attribute optional int32u txBeaconRequestCount = 31;
  readonly attribute optional int32u txOtherCount = 32;
  readonly attribute optional int32u txRetryCount = 33;
  readonly attribute optional int32u txDirectMaxRetryExpiryCount = 34;
  readonly attribute optional int32u txIndirectMaxRetryExpiryCount = 35;
  readonly attribute optional int32u txErrCcaCount = 36;
  readonly attribute optional int32u txErrAbortCount = 37;
  readonly attribute optional int32u txErrBusyChannelCount = 38;
  readonly attribute optional int32u rxTotalCount = 39;
  readonly attribute optional int32u rxUnicastCount = 40;
  readonly attribute optional int32u rxBroadcastCount = 41;
  readonly attribute optional int32u rxDataCount = 42;
  readonly attribute optional int32u rxDataPollCount = 43;
  readonly attribute optional int32u rxBeaconCount = 44;
  readonly attribute optional int32u rxBeaconRequestCount = 45;
  readonly attribute optional int32u rxOtherCount = 46;
  readonly attribute optional int32u rxAddressFilteredCount = 47;
  readonly attribute optional int32u rxDestAddrFilteredCount = 48;
  readonly attribute optional int32u rxDuplicatedCount = 49;
  readonly attribute optional int32u rxErrNoFrameCount = 50;
  readonly attribute optional int32u rxErrUnknownNeighborCount = 51;
  readonly attribute optional int32u rxErrInvalidSrcAddrCount = 52;
  readonly attribute optional int32u rxErrSecCount = 53;
  readonly attribute optional int32u rxErrFcsCount = 54;
  readonly attribute optional int32u rxErrOtherCount = 55;
  readonly attribute optional nullable int64u activeTimestamp = 56;
  readonly attribute optional nullable int64u pendingTimestamp = 57;
  readonly attribute optional nullable int32u delay = 58;
  readonly attribute nullable SecurityPolicy securityPolicy = 59;
  readonly attribute nullable octet_string<4> channelPage0Mask = 60;
  readonly attribute nullable OperationalDatasetComponents operationalDatasetComponents = 61;
  readonly attribute NetworkFaultEnum activeNetworkFaultsList[] = 62;
  provisional readonly attribute nullable int64u extAddress = 63;
  provisional readonly attribute nullable int16u rloc16 = 64;
  readonly attribute command_id generatedCommandList[] = 65528;
  readonly attribute command_id acceptedCommandList[] = 65529;
  readonly attribute attrib_id attributeList[] = 65531;
  readonly attribute bitmap32 featureMap = 65532;
  readonly attribute int16u clusterRevision = 65533;

  /** Reception of this command SHALL reset the following attributes to 0: */
  command access(invoke: manage) ResetCounts(): DefaultSuccess = 0;
}

/** The Wi-Fi Network Diagnostics Cluster provides a means to acquire standardized diagnostics metrics that MAY be used by a Node to assist a user or Administrative Node in diagnosing potential problems. */
cluster WiFiNetworkDiagnostics = 54 {
  revision 1;

  enum AssociationFailureCauseEnum : enum8 {
    kUnknown = 0;
    kAssociationFailed = 1;
    kAuthenticationFailed = 2;
    kSsidNotFound = 3;
  }

  enum ConnectionStatusEnum : enum8 {
    kConnected = 0;
    kNotConnected = 1;
  }

  enum SecurityTypeEnum : enum8 {
    kUnspecified = 0;
    kNone = 1;
    kWEP = 2 [spec_name = "WEP"];
    kWPA = 3 [spec_name = "WPA"];
    kWPA2 = 4 [spec_name = "WPA2"];
    kWPA3 = 5 [spec_name = "WPA3"];
  }

  enum WiFiVersionEnum : enum8 {
    kA = 0;
    kB = 1;
    kG = 2;
    kN = 3;
    kAc = 4;
    kAx = 5;
    kAh = 6;
  }

  bitmap Feature : bitmap32 {
    kPacketCounts = 0x1;
    kErrorCounts = 0x2;
  }

  info event Disconnection = 0 {
    int16u reasonCode = 0;
  }

  info event AssociationFailure = 1 {
    AssociationFailureCauseEnum associationFailureCause = 0;
    int16u status = 1;
  }

  info event ConnectionStatus = 2 {
    ConnectionStatusEnum connectionStatus = 0;
  }

  readonly attribute nullable octet_string<6> bssid = 0;
  readonly attribute nullable SecurityTypeEnum securityType = 1;
  readonly attribute nullable WiFiVersionEnum wiFiVersion = 2;
  readonly attribute nullable int16u channelNumber = 3;
  readonly attribute nullable int8s rssi = 4;
  readonly attribute optional nullable int32u beaconLostCount = 5;
  readonly attribute optional nullable int32u beaconRxCount = 6;
  readonly attribute optional nullable int32u packetMulticastRxCount = 7;
  readonly attribute optional nullable int32u packetMulticastTxCount = 8;
  readonly attribute optional nullable int32u packetUnicastRxCount = 9;
  readonly attribute optional nullable int32u packetUnicastTxCount = 10;
  readonly attribute optional nullable int64u currentMaxRate = 11;
  readonly attribute optional nullable int64u overrunCount = 12;
  readonly attribute command_id generatedCommandList[] = 65528;
  readonly attribute command_id acceptedCommandList[] = 65529;
  readonly attribute attrib_id attributeList[] = 65531;
  readonly attribute bitmap32 featureMap = 65532;
  readonly attribute int16u clusterRevision = 65533;

  /** This command is used to reset the count attributes. */
  command ResetCounts(): DefaultSuccess = 0;
}

/** The Ethernet Network Diagnostics Cluster provides a means to acquire standardized diagnostics metrics that MAY be used by a Node to assist a user or Administrative Node in diagnosing potential problems. */
cluster EthernetNetworkDiagnostics = 55 {
  revision 1;

  enum PHYRateEnum : enum8 {
    kRate10M = 0;
    kRate100M = 1;
    kRate1G = 2;
    kRate25G = 3 [spec_name = "Rate2_5G"];
    kRate5G = 4;
    kRate10G = 5;
    kRate40G = 6;
    kRate100G = 7;
    kRate200G = 8;
    kRate400G = 9;
  }

  bitmap Feature : bitmap32 {
    kPacketCounts = 0x1;
    kErrorCounts = 0x2;
  }

  readonly attribute optional nullable PHYRateEnum PHYRate = 0;
  readonly attribute optional nullable boolean fullDuplex = 1;
  readonly attribute optional int64u packetRxCount = 2;
  readonly attribute optional int64u packetTxCount = 3;
  readonly attribute optional int64u txErrCount = 4;
  readonly attribute optional int64u collisionCount = 5;
  readonly attribute optional int64u overrunCount = 6;
  readonly attribute optional nullable boolean carrierDetect = 7;
  readonly attribute optional int64u timeSinceReset = 8;
  readonly attribute command_id generatedCommandList[] = 65528;
  readonly attribute command_id acceptedCommandList[] = 65529;
  readonly attribute attrib_id attributeList[] = 65531;
  readonly attribute bitmap32 featureMap = 65532;
  readonly attribute int16u clusterRevision = 65533;

  /** This command is used to reset the count attributes. */
  command access(invoke: manage) ResetCounts(): DefaultSuccess = 0;
}

/** Accurate time is required for a number of reasons, including scheduling, display and validating security materials. */
cluster TimeSynchronization = 56 {
  revision 2;

  enum GranularityEnum : enum8 {
    kNoTimeGranularity = 0;
    kMinutesGranularity = 1;
    kSecondsGranularity = 2;
    kMillisecondsGranularity = 3;
    kMicrosecondsGranularity = 4;
  }

  enum StatusCode : enum8 {
    kTimeNotAccepted = 2;
  }

  enum TimeSourceEnum : enum8 {
    kNone = 0;
    kUnknown = 1;
    kAdmin = 2;
    kNodeTimeCluster = 3;
    kNonMatterSNTP = 4;
    kNonMatterNTP = 5;
    kMatterSNTP = 6;
    kMatterNTP = 7;
    kMixedNTP = 8;
    kNonMatterSNTPNTS = 9;
    kNonMatterNTPNTS = 10;
    kMatterSNTPNTS = 11;
    kMatterNTPNTS = 12;
    kMixedNTPNTS = 13;
    kCloudSource = 14;
    kPTP = 15 [spec_name = "PTP"];
    kGNSS = 16 [spec_name = "GNSS"];
  }

  enum TimeZoneDatabaseEnum : enum8 {
    kFull = 0;
    kPartial = 1;
    kNone = 2;
  }

  bitmap Feature : bitmap32 {
    kTimeZone = 0x1;
    kNTPClient = 0x2;
    kNTPServer = 0x4;
    kTimeSyncClient = 0x8;
  }

  struct DSTOffsetStruct {
    int32s offset = 0;
    epoch_us validStarting = 1;
    nullable epoch_us validUntil = 2;
  }

  struct FabricScopedTrustedTimeSourceStruct {
    node_id nodeID = 0;
    endpoint_no endpoint = 1;
  }

  struct TimeZoneStruct {
    int32s offset = 0;
    epoch_us validAt = 1;
    optional char_string<64> name = 2;
  }

  struct TrustedTimeSourceStruct {
    fabric_idx fabricIndex = 0;
    node_id nodeID = 1;
    endpoint_no endpoint = 2;
  }

  info event DSTTableEmpty = 0 {
  }

  info event DSTStatus = 1 {
    boolean DSTOffsetActive = 0;
  }

  info event TimeZoneStatus = 2 {
    int32s offset = 0;
    optional char_string name = 1;
  }

  info event TimeFailure = 3 {
  }

  info event MissingTrustedTimeSource = 4 {
  }

  readonly attribute nullable epoch_us UTCTime = 0;
  readonly attribute GranularityEnum granularity = 1;
  readonly attribute optional TimeSourceEnum timeSource = 2;
  readonly attribute optional nullable TrustedTimeSourceStruct trustedTimeSource = 3;
  readonly attribute optional nullable char_string<128> defaultNTP = 4;
  readonly attribute optional TimeZoneStruct timeZone[] = 5;
  readonly attribute optional DSTOffsetStruct DSTOffset[] = 6;
  readonly attribute optional nullable epoch_us localTime = 7;
  readonly attribute optional TimeZoneDatabaseEnum timeZoneDatabase = 8;
  readonly attribute optional boolean NTPServerAvailable = 9;
  readonly attribute optional int8u timeZoneListMaxSize = 10;
  readonly attribute optional int8u DSTOffsetListMaxSize = 11;
  readonly attribute optional boolean supportsDNSResolve = 12;
  readonly attribute command_id generatedCommandList[] = 65528;
  readonly attribute command_id acceptedCommandList[] = 65529;
  readonly attribute attrib_id attributeList[] = 65531;
  readonly attribute bitmap32 featureMap = 65532;
  readonly attribute int16u clusterRevision = 65533;

  request struct SetUTCTimeRequest {
    epoch_us UTCTime = 0;
    GranularityEnum granularity = 1;
    optional TimeSourceEnum timeSource = 2;
  }

  request struct SetTrustedTimeSourceRequest {
    nullable FabricScopedTrustedTimeSourceStruct trustedTimeSource = 0;
  }

  request struct SetTimeZoneRequest {
    TimeZoneStruct timeZone[] = 0;
  }

  response struct SetTimeZoneResponse = 3 {
    boolean DSTOffsetRequired = 0;
  }

  request struct SetDSTOffsetRequest {
    DSTOffsetStruct DSTOffset[] = 0;
  }

  request struct SetDefaultNTPRequest {
    nullable char_string<128> defaultNTP = 0;
  }

  /** This command MAY be issued by Administrator to set the time. */
  command access(invoke: administer) SetUTCTime(SetUTCTimeRequest): DefaultSuccess = 0;
  /** This command SHALL set TrustedTimeSource. */
  fabric command access(invoke: administer) SetTrustedTimeSource(SetTrustedTimeSourceRequest): DefaultSuccess = 1;
  /** This command SHALL set TimeZone. */
  command access(invoke: manage) SetTimeZone(SetTimeZoneRequest): SetTimeZoneResponse = 2;
  /** This command SHALL set DSTOffset. */
  command access(invoke: manage) SetDSTOffset(SetDSTOffsetRequest): DefaultSuccess = 4;
  /** This command is used to set DefaultNTP. */
  command access(invoke: administer) SetDefaultNTP(SetDefaultNTPRequest): DefaultSuccess = 5;
}

/** This cluster exposes interactions with a switch device, for the purpose of using those interactions by other devices.
Two types of switch devices are supported: latching switch (e.g. rocker switch) and momentary switch (e.g. push button), distinguished with their feature flags.
Interactions with the switch device are exposed as attributes (for the latching switch) and as events (for both types of switches). An interested party MAY subscribe to these attributes/events and thus be informed of the interactions, and can perform actions based on this, for example by sending commands to perform an action such as controlling a light or a window shade. */
cluster Switch = 59 {
  revision 2;

  bitmap Feature : bitmap32 {
    kLatchingSwitch = 0x1;
    kMomentarySwitch = 0x2;
    kMomentarySwitchRelease = 0x4;
    kMomentarySwitchLongPress = 0x8;
    kMomentarySwitchMultiPress = 0x10;
    kActionSwitch = 0x20;
  }

  info event SwitchLatched = 0 {
    int8u newPosition = 0;
  }

  info event InitialPress = 1 {
    int8u newPosition = 0;
  }

  info event LongPress = 2 {
    int8u newPosition = 0;
  }

  info event ShortRelease = 3 {
    int8u previousPosition = 0;
  }

  info event LongRelease = 4 {
    int8u previousPosition = 0;
  }

  info event MultiPressOngoing = 5 {
    int8u newPosition = 0;
    int8u currentNumberOfPressesCounted = 1;
  }

  info event MultiPressComplete = 6 {
    int8u previousPosition = 0;
    int8u totalNumberOfPressesCounted = 1;
  }

  readonly attribute int8u numberOfPositions = 0;
  readonly attribute int8u currentPosition = 1;
  readonly attribute optional int8u multiPressMax = 2;
  readonly attribute command_id generatedCommandList[] = 65528;
  readonly attribute command_id acceptedCommandList[] = 65529;
  readonly attribute attrib_id attributeList[] = 65531;
  readonly attribute bitmap32 featureMap = 65532;
  readonly attribute int16u clusterRevision = 65533;
}

/** Commands to trigger a Node to allow a new Administrator to commission it. */
cluster AdministratorCommissioning = 60 {
  revision 1;

  enum CommissioningWindowStatusEnum : enum8 {
    kWindowNotOpen = 0;
    kEnhancedWindowOpen = 1;
    kBasicWindowOpen = 2;
  }

  enum StatusCode : enum8 {
    kBusy = 2;
    kPAKEParameterError = 3;
    kWindowNotOpen = 4;
  }

  bitmap Feature : bitmap32 {
    kBasic = 0x1;
  }

  readonly attribute CommissioningWindowStatusEnum windowStatus = 0;
  readonly attribute nullable fabric_idx adminFabricIndex = 1;
  readonly attribute nullable vendor_id adminVendorId = 2;
  readonly attribute command_id generatedCommandList[] = 65528;
  readonly attribute command_id acceptedCommandList[] = 65529;
  readonly attribute attrib_id attributeList[] = 65531;
  readonly attribute bitmap32 featureMap = 65532;
  readonly attribute int16u clusterRevision = 65533;

  request struct OpenCommissioningWindowRequest {
    int16u commissioningTimeout = 0;
    octet_string<97> PAKEPasscodeVerifier = 1;
    int16u discriminator = 2;
    int32u iterations = 3;
    octet_string<32> salt = 4;
  }

  request struct OpenBasicCommissioningWindowRequest {
    int16u commissioningTimeout = 0;
  }

  /** This command is used by a current Administrator to instruct a Node to go into commissioning mode. */
  timed command access(invoke: administer) OpenCommissioningWindow(OpenCommissioningWindowRequest): DefaultSuccess = 0;
  /** This command MAY be used by a current Administrator to instruct a Node to go into commissioning mode, if the node supports the Basic Commissioning Method. */
  timed command access(invoke: administer) OpenBasicCommissioningWindow(OpenBasicCommissioningWindowRequest): DefaultSuccess = 1;
  /** This command is used by a current Administrator to instruct a Node to revoke any active OpenCommissioningWindow or OpenBasicCommissioningWindow command. */
  timed command access(invoke: administer) RevokeCommissioning(): DefaultSuccess = 2;
}

/** This cluster is used to add or remove Operational Credentials on a Commissionee or Node, as well as manage the associated Fabrics. */
cluster OperationalCredentials = 62 {
  revision 2;

  enum CertificateChainTypeEnum : enum8 {
    kDACCertificate = 1;
    kPAICertificate = 2;
  }

  enum NodeOperationalCertStatusEnum : enum8 {
    kOK = 0 [spec_name = "OK"];
    kInvalidPublicKey = 1;
    kInvalidNodeOpId = 2;
    kInvalidNOC = 3;
    kMissingCsr = 4;
    kTableFull = 5;
    kInvalidAdminSubject = 6;
    kFabricConflict = 9;
    kLabelConflict = 10;
    kInvalidFabricIndex = 11;
  }

  fabric_scoped struct FabricDescriptorStruct {
    octet_string<65> rootPublicKey = 1;
    vendor_id vendorID = 2;
    fabric_id fabricID = 3;
    node_id nodeID = 4;
    char_string<32> label = 5;
    optional octet_string<85> VIDVerificationStatement = 6;
    fabric_idx fabricIndex = 254;
  }

  fabric_scoped struct NOCStruct {
    octet_string<400> noc = 1;
    nullable octet_string<400> icac = 2;
    optional octet_string<400> vvsc = 3;
    fabric_idx fabricIndex = 254;
  }

  readonly attribute access(read: administer) NOCStruct NOCs[] = 0;
  readonly attribute FabricDescriptorStruct fabrics[] = 1;
  readonly attribute int8u supportedFabrics = 2;
  readonly attribute int8u commissionedFabrics = 3;
  readonly attribute octet_string trustedRootCertificates[] = 4;
  readonly attribute int8u currentFabricIndex = 5;
  readonly attribute command_id generatedCommandList[] = 65528;
  readonly attribute command_id acceptedCommandList[] = 65529;
  readonly attribute attrib_id attributeList[] = 65531;
  readonly attribute bitmap32 featureMap = 65532;
  readonly attribute int16u clusterRevision = 65533;

  request struct AttestationRequestRequest {
    octet_string<32> attestationNonce = 0;
  }

  response struct AttestationResponse = 1 {
    octet_string attestationElements = 0;
    octet_string<64> attestationSignature = 1;
  }

  request struct CertificateChainRequestRequest {
    CertificateChainTypeEnum certificateType = 0;
  }

  response struct CertificateChainResponse = 3 {
    octet_string<600> certificate = 0;
  }

  request struct CSRRequestRequest {
    octet_string<32> CSRNonce = 0;
    optional boolean isForUpdateNOC = 1;
  }

  response struct CSRResponse = 5 {
    octet_string NOCSRElements = 0;
    octet_string<64> attestationSignature = 1;
  }

  request struct AddNOCRequest {
    octet_string<400> NOCValue = 0;
    optional octet_string<400> ICACValue = 1;
    octet_string<16> IPKValue = 2;
    int64u caseAdminSubject = 3;
    vendor_id adminVendorId = 4;
  }

  request struct UpdateNOCRequest {
    octet_string<400> NOCValue = 0;
    optional octet_string<400> ICACValue = 1;
  }

  response struct NOCResponse = 8 {
    NodeOperationalCertStatusEnum statusCode = 0;
    optional fabric_idx fabricIndex = 1;
    optional char_string<128> debugText = 2;
  }

  request struct UpdateFabricLabelRequest {
    char_string<32> label = 0;
  }

  request struct RemoveFabricRequest {
    fabric_idx fabricIndex = 0;
  }

  request struct AddTrustedRootCertificateRequest {
    octet_string<400> rootCACertificate = 0;
  }

  request struct SetVIDVerificationStatementRequest {
    optional vendor_id vendorID = 0;
    optional octet_string<85> VIDVerificationStatement = 1;
    optional octet_string<400> vvsc = 2;
  }

  request struct SignVIDVerificationRequestRequest {
    fabric_idx fabricIndex = 0;
    octet_string<32> clientChallenge = 1;
  }

  response struct SignVIDVerificationResponse = 14 {
    fabric_idx fabricIndex = 0;
    int8u fabricBindingVersion = 1;
    octet_string signature = 2;
  }

  /** Sender is requesting attestation information from the receiver. */
  command access(invoke: administer) AttestationRequest(AttestationRequestRequest): AttestationResponse = 0;
  /** Sender is requesting a device attestation certificate from the receiver. */
  command access(invoke: administer) CertificateChainRequest(CertificateChainRequestRequest): CertificateChainResponse = 2;
  /** Sender is requesting a certificate signing request (CSR) from the receiver. */
  command access(invoke: administer) CSRRequest(CSRRequestRequest): CSRResponse = 4;
  /** Sender is requesting to add the new node operational certificates. */
  command access(invoke: administer) AddNOC(AddNOCRequest): NOCResponse = 6;
  /** This command SHALL replace the NOC and optional associated ICAC (if present) scoped under the accessing fabric upon successful validation of all arguments and preconditions. */
  fabric command access(invoke: administer) UpdateNOC(UpdateNOCRequest): NOCResponse = 7;
  /** This command SHALL be used by an Administrative Node to set the user-visible Label field for a given Fabric, as reflected by entries in the Fabrics attribute. */
  fabric command access(invoke: administer) UpdateFabricLabel(UpdateFabricLabelRequest): NOCResponse = 9;
  /** This command is used by Administrative Nodes to remove a given fabric index and delete all associated fabric-scoped data. */
  command access(invoke: administer) RemoveFabric(RemoveFabricRequest): NOCResponse = 10;
  /** This command SHALL add a Trusted Root CA Certificate, provided as its CHIP Certificate representation. */
  command access(invoke: administer) AddTrustedRootCertificate(AddTrustedRootCertificateRequest): DefaultSuccess = 11;
  /** This command SHALL be used to update any of the accessing fabric's associated VendorID, VidVerificatioNStatement or VVSC (Vendor Verification Signing Certificate). */
  fabric command access(invoke: administer) SetVIDVerificationStatement(SetVIDVerificationStatementRequest): DefaultSuccess = 12;
  /** This command SHALL be used to request that the server authenticate the fabric associated with the FabricIndex given. */
  command access(invoke: administer) SignVIDVerificationRequest(SignVIDVerificationRequestRequest): SignVIDVerificationResponse = 13;
}

/** The Group Key Management Cluster is the mechanism by which group keys are managed. */
cluster GroupKeyManagement = 63 {
  revision 2;

  enum GroupKeySecurityPolicyEnum : enum8 {
    kTrustFirst = 0;
    kCacheAndSync = 1;
  }

  bitmap Feature : bitmap32 {
    kCacheAndSync = 0x1;
  }

  fabric_scoped struct GroupInfoMapStruct {
    group_id groupId = 1;
    endpoint_no endpoints[] = 2;
    optional char_string<16> groupName = 3;
    fabric_idx fabricIndex = 254;
  }

  fabric_scoped struct GroupKeyMapStruct {
    group_id groupId = 1;
    int16u groupKeySetID = 2;
    fabric_idx fabricIndex = 254;
  }

  struct GroupKeySetStruct {
    int16u groupKeySetID = 0;
    GroupKeySecurityPolicyEnum groupKeySecurityPolicy = 1;
    nullable octet_string<16> epochKey0 = 2;
    nullable epoch_us epochStartTime0 = 3;
    nullable octet_string<16> epochKey1 = 4;
    nullable epoch_us epochStartTime1 = 5;
    nullable octet_string<16> epochKey2 = 6;
    nullable epoch_us epochStartTime2 = 7;
  }

  attribute access(write: manage) GroupKeyMapStruct groupKeyMap[] = 0;
  readonly attribute GroupInfoMapStruct groupTable[] = 1;
  readonly attribute int16u maxGroupsPerFabric = 2;
  readonly attribute int16u maxGroupKeysPerFabric = 3;
  readonly attribute command_id generatedCommandList[] = 65528;
  readonly attribute command_id acceptedCommandList[] = 65529;
  readonly attribute attrib_id attributeList[] = 65531;
  readonly attribute bitmap32 featureMap = 65532;
  readonly attribute int16u clusterRevision = 65533;

  request struct KeySetWriteRequest {
    GroupKeySetStruct groupKeySet = 0;
  }

  request struct KeySetReadRequest {
    int16u groupKeySetID = 0;
  }

  response struct KeySetReadResponse = 2 {
    GroupKeySetStruct groupKeySet = 0;
  }

  request struct KeySetRemoveRequest {
    int16u groupKeySetID = 0;
  }

  response struct KeySetReadAllIndicesResponse = 5 {
    int16u groupKeySetIDs[] = 0;
  }

  /** Write a new set of keys for the given key set id. */
  fabric command access(invoke: administer) KeySetWrite(KeySetWriteRequest): DefaultSuccess = 0;
  /** Read the keys for a given key set id. */
  fabric command access(invoke: administer) KeySetRead(KeySetReadRequest): KeySetReadResponse = 1;
  /** Revoke a Root Key from a Group */
  fabric command access(invoke: administer) KeySetRemove(KeySetRemoveRequest): DefaultSuccess = 3;
  /** Return the list of Group Key Sets associated with the accessing fabric */
  fabric command access(invoke: administer) KeySetReadAllIndices(): KeySetReadAllIndicesResponse = 4;
}

/** The User Label Cluster provides a feature to tag an endpoint with zero or more labels. */
cluster UserLabel = 65 {
  revision 1; // NOTE: Default/not specifically set

  shared struct LabelStruct {
    char_string<16> label = 0;
    char_string<16> value = 1;
  }

  attribute access(write: manage) LabelStruct labelList[] = 0;
  readonly attribute command_id generatedCommandList[] = 65528;
  readonly attribute command_id acceptedCommandList[] = 65529;
  readonly attribute attrib_id attributeList[] = 65531;
  readonly attribute bitmap32 featureMap = 65532;
  readonly attribute int16u clusterRevision = 65533;
}

/** Allows servers to ensure that listed clients are notified when a server is available for communication. */
cluster IcdManagement = 70 {
  revision 3;

  enum ClientTypeEnum : enum8 {
    kPermanent = 0;
    kEphemeral = 1;
  }

  enum OperatingModeEnum : enum8 {
    kSIT = 0 [spec_name = "SIT"];
    kLIT = 1 [spec_name = "LIT"];
  }

  bitmap Feature : bitmap32 {
    kCheckInProtocolSupport = 0x1;
    kUserActiveModeTrigger = 0x2;
    kLongIdleTimeSupport = 0x4;
    kDynamicSitLitSupport = 0x8;
  }

  bitmap UserActiveModeTriggerBitmap : bitmap32 {
    kPowerCycle = 0x1;
    kSettingsMenu = 0x2;
    kCustomInstruction = 0x4;
    kDeviceManual = 0x8;
    kActuateSensor = 0x10;
    kActuateSensorSeconds = 0x20;
    kActuateSensorTimes = 0x40;
    kActuateSensorLightsBlink = 0x80;
    kResetButton = 0x100;
    kResetButtonLightsBlink = 0x200;
    kResetButtonSeconds = 0x400;
    kResetButtonTimes = 0x800;
    kSetupButton = 0x1000;
    kSetupButtonSeconds = 0x2000;
    kSetupButtonLightsBlink = 0x4000;
    kSetupButtonTimes = 0x8000;
    kAppDefinedButton = 0x10000;
  }

  fabric_scoped struct MonitoringRegistrationStruct {
    fabric_sensitive node_id checkInNodeID = 1;
    fabric_sensitive int64u monitoredSubject = 2;
    fabric_sensitive ClientTypeEnum clientType = 4;
    fabric_idx fabricIndex = 254;
  }

  readonly attribute int32u idleModeDuration = 0;
  readonly attribute int32u activeModeDuration = 1;
  readonly attribute int16u activeModeThreshold = 2;
  readonly attribute access(read: administer) optional MonitoringRegistrationStruct registeredClients[] = 3;
  readonly attribute access(read: administer) optional int32u ICDCounter = 4;
  readonly attribute optional int16u clientsSupportedPerFabric = 5;
  readonly attribute optional UserActiveModeTriggerBitmap userActiveModeTriggerHint = 6;
  readonly attribute optional char_string<128> userActiveModeTriggerInstruction = 7;
  readonly attribute optional OperatingModeEnum operatingMode = 8;
  readonly attribute optional int32u maximumCheckInBackOff = 9;
  readonly attribute command_id generatedCommandList[] = 65528;
  readonly attribute command_id acceptedCommandList[] = 65529;
  readonly attribute attrib_id attributeList[] = 65531;
  readonly attribute bitmap32 featureMap = 65532;
  readonly attribute int16u clusterRevision = 65533;

  request struct RegisterClientRequest {
    node_id checkInNodeID = 0;
    int64u monitoredSubject = 1;
    octet_string<16> key = 2;
    optional octet_string<16> verificationKey = 3;
    ClientTypeEnum clientType = 4;
  }

  response struct RegisterClientResponse = 1 {
    int32u ICDCounter = 0;
  }

  request struct UnregisterClientRequest {
    node_id checkInNodeID = 0;
    optional octet_string<16> verificationKey = 1;
  }

  request struct StayActiveRequestRequest {
    int32u stayActiveDuration = 0;
  }

  response struct StayActiveResponse = 4 {
    int32u promisedActiveDuration = 0;
  }

  /** Register a client to the end device */
  fabric command access(invoke: manage) RegisterClient(RegisterClientRequest): RegisterClientResponse = 0;
  /** Unregister a client from an end device */
  fabric command access(invoke: manage) UnregisterClient(UnregisterClientRequest): DefaultSuccess = 2;
  /** Request the end device to stay in Active Mode for an additional ActiveModeThreshold */
  command access(invoke: manage) StayActiveRequest(StayActiveRequestRequest): StayActiveResponse = 3;
}

/** Attributes and commands for controlling the color properties of a color-capable light. */
cluster ColorControl = 768 {
  revision 7;

  enum ColorLoopActionEnum : enum8 {
    kDeactivate = 0;
    kActivateFromColorLoopStartEnhancedHue = 1;
    kActivateFromEnhancedCurrentHue = 2;
  }

  enum ColorLoopDirectionEnum : enum8 {
    kDecrement = 0;
    kIncrement = 1;
  }

  enum ColorModeEnum : enum8 {
    kCurrentHueAndCurrentSaturation = 0;
    kCurrentXAndCurrentY = 1;
    kColorTemperatureMireds = 2;
  }

  enum DirectionEnum : enum8 {
    kShortest = 0;
    kLongest = 1;
    kUp = 2;
    kDown = 3;
  }

  enum DriftCompensationEnum : enum8 {
    kNone = 0;
    kOtherOrUnknown = 1;
    kTemperatureMonitoring = 2;
    kOpticalLuminanceMonitoringAndFeedback = 3;
    kOpticalColorMonitoringAndFeedback = 4;
  }

  enum EnhancedColorModeEnum : enum8 {
    kCurrentHueAndCurrentSaturation = 0;
    kCurrentXAndCurrentY = 1;
    kColorTemperatureMireds = 2;
    kEnhancedCurrentHueAndCurrentSaturation = 3;
  }

  enum MoveModeEnum : enum8 {
    kStop = 0;
    kUp = 1;
    kDown = 3;
  }

  enum StepModeEnum : enum8 {
    kUp = 1;
    kDown = 3;
  }

  bitmap ColorCapabilitiesBitmap : bitmap16 {
    kHueSaturation = 0x1;
    kEnhancedHue = 0x2;
    kColorLoop = 0x4;
    kXY = 0x8 [spec_name = "XY"];
    kColorTemperature = 0x10;
  }

  bitmap Feature : bitmap32 {
    kHueAndSaturation = 0x1;
    kEnhancedHue = 0x2;
    kColorLoop = 0x4;
    kXY = 0x8 [spec_name = "XY"];
    kColorTemperature = 0x10;
  }

  bitmap OptionsBitmap : bitmap8 {
    kExecuteIfOff = 0x1;
  }

  bitmap UpdateFlagsBitmap : bitmap8 {
    kUpdateAction = 0x1;
    kUpdateDirection = 0x2;
    kUpdateTime = 0x4;
    kUpdateStartHue = 0x8;
  }

  readonly attribute optional int8u currentHue = 0;
  readonly attribute optional int8u currentSaturation = 1;
  readonly attribute optional int16u remainingTime = 2;
  readonly attribute optional int16u currentX = 3;
  readonly attribute optional int16u currentY = 4;
  readonly attribute optional DriftCompensationEnum driftCompensation = 5;
  readonly attribute optional char_string<254> compensationText = 6;
  readonly attribute optional int16u colorTemperatureMireds = 7;
  readonly attribute ColorModeEnum colorMode = 8;
  attribute OptionsBitmap options = 15;
  readonly attribute nullable int8u numberOfPrimaries = 16;
  readonly attribute optional int16u primary1X = 17;
  readonly attribute optional int16u primary1Y = 18;
  readonly attribute optional nullable int8u primary1Intensity = 19;
  readonly attribute optional int16u primary2X = 21;
  readonly attribute optional int16u primary2Y = 22;
  readonly attribute optional nullable int8u primary2Intensity = 23;
  readonly attribute optional int16u primary3X = 25;
  readonly attribute optional int16u primary3Y = 26;
  readonly attribute optional nullable int8u primary3Intensity = 27;
  readonly attribute optional int16u primary4X = 32;
  readonly attribute optional int16u primary4Y = 33;
  readonly attribute optional nullable int8u primary4Intensity = 34;
  readonly attribute optional int16u primary5X = 36;
  readonly attribute optional int16u primary5Y = 37;
  readonly attribute optional nullable int8u primary5Intensity = 38;
  readonly attribute optional int16u primary6X = 40;
  readonly attribute optional int16u primary6Y = 41;
  readonly attribute optional nullable int8u primary6Intensity = 42;
  readonly attribute optional int16u whitePointX = 48;
  readonly attribute optional int16u whitePointY = 49;
  readonly attribute optional int16u colorPointRX = 50;
  readonly attribute optional int16u colorPointRY = 51;
  readonly attribute optional nullable int8u colorPointRIntensity = 52;
  readonly attribute optional int16u colorPointGX = 54;
  readonly attribute optional int16u colorPointGY = 55;
  readonly attribute optional nullable int8u colorPointGIntensity = 56;
  readonly attribute optional int16u colorPointBX = 58;
  readonly attribute optional int16u colorPointBY = 59;
  readonly attribute optional nullable int8u colorPointBIntensity = 60;
  readonly attribute optional int16u enhancedCurrentHue = 16384;
  readonly attribute EnhancedColorModeEnum enhancedColorMode = 16385;
  readonly attribute optional int8u colorLoopActive = 16386;
  readonly attribute optional int8u colorLoopDirection = 16387;
  readonly attribute optional int16u colorLoopTime = 16388;
  readonly attribute optional int16u colorLoopStartEnhancedHue = 16389;
  readonly attribute optional int16u colorLoopStoredEnhancedHue = 16390;
  readonly attribute ColorCapabilitiesBitmap colorCapabilities = 16394;
  readonly attribute optional int16u colorTempPhysicalMinMireds = 16395;
  readonly attribute optional int16u colorTempPhysicalMaxMireds = 16396;
  readonly attribute optional int16u coupleColorTempToLevelMinMireds = 16397;
  attribute access(write: manage) optional nullable int16u startUpColorTemperatureMireds = 16400;
  readonly attribute command_id generatedCommandList[] = 65528;
  readonly attribute command_id acceptedCommandList[] = 65529;
  readonly attribute attrib_id attributeList[] = 65531;
  readonly attribute bitmap32 featureMap = 65532;
  readonly attribute int16u clusterRevision = 65533;

  request struct MoveToHueRequest {
    int8u hue = 0;
    DirectionEnum direction = 1;
    int16u transitionTime = 2;
    OptionsBitmap optionsMask = 3;
    OptionsBitmap optionsOverride = 4;
  }

  request struct MoveHueRequest {
    MoveModeEnum moveMode = 0;
    int8u rate = 1;
    OptionsBitmap optionsMask = 2;
    OptionsBitmap optionsOverride = 3;
  }

  request struct StepHueRequest {
    StepModeEnum stepMode = 0;
    int8u stepSize = 1;
    int8u transitionTime = 2;
    OptionsBitmap optionsMask = 3;
    OptionsBitmap optionsOverride = 4;
  }

  request struct MoveToSaturationRequest {
    int8u saturation = 0;
    int16u transitionTime = 1;
    OptionsBitmap optionsMask = 2;
    OptionsBitmap optionsOverride = 3;
  }

  request struct MoveSaturationRequest {
    MoveModeEnum moveMode = 0;
    int8u rate = 1;
    OptionsBitmap optionsMask = 2;
    OptionsBitmap optionsOverride = 3;
  }

  request struct StepSaturationRequest {
    StepModeEnum stepMode = 0;
    int8u stepSize = 1;
    int8u transitionTime = 2;
    OptionsBitmap optionsMask = 3;
    OptionsBitmap optionsOverride = 4;
  }

  request struct MoveToHueAndSaturationRequest {
    int8u hue = 0;
    int8u saturation = 1;
    int16u transitionTime = 2;
    OptionsBitmap optionsMask = 3;
    OptionsBitmap optionsOverride = 4;
  }

  request struct MoveToColorRequest {
    int16u colorX = 0;
    int16u colorY = 1;
    int16u transitionTime = 2;
    OptionsBitmap optionsMask = 3;
    OptionsBitmap optionsOverride = 4;
  }

  request struct MoveColorRequest {
    int16s rateX = 0;
    int16s rateY = 1;
    OptionsBitmap optionsMask = 2;
    OptionsBitmap optionsOverride = 3;
  }

  request struct StepColorRequest {
    int16s stepX = 0;
    int16s stepY = 1;
    int16u transitionTime = 2;
    OptionsBitmap optionsMask = 3;
    OptionsBitmap optionsOverride = 4;
  }

  request struct MoveToColorTemperatureRequest {
    int16u colorTemperatureMireds = 0;
    int16u transitionTime = 1;
    OptionsBitmap optionsMask = 2;
    OptionsBitmap optionsOverride = 3;
  }

  request struct EnhancedMoveToHueRequest {
    int16u enhancedHue = 0;
    DirectionEnum direction = 1;
    int16u transitionTime = 2;
    OptionsBitmap optionsMask = 3;
    OptionsBitmap optionsOverride = 4;
  }

  request struct EnhancedMoveHueRequest {
    MoveModeEnum moveMode = 0;
    int16u rate = 1;
    OptionsBitmap optionsMask = 2;
    OptionsBitmap optionsOverride = 3;
  }

  request struct EnhancedStepHueRequest {
    StepModeEnum stepMode = 0;
    int16u stepSize = 1;
    int16u transitionTime = 2;
    OptionsBitmap optionsMask = 3;
    OptionsBitmap optionsOverride = 4;
  }

  request struct EnhancedMoveToHueAndSaturationRequest {
    int16u enhancedHue = 0;
    int8u saturation = 1;
    int16u transitionTime = 2;
    OptionsBitmap optionsMask = 3;
    OptionsBitmap optionsOverride = 4;
  }

  request struct ColorLoopSetRequest {
    UpdateFlagsBitmap updateFlags = 0;
    ColorLoopActionEnum action = 1;
    ColorLoopDirectionEnum direction = 2;
    int16u time = 3;
    int16u startHue = 4;
    OptionsBitmap optionsMask = 5;
    OptionsBitmap optionsOverride = 6;
  }

  request struct StopMoveStepRequest {
    OptionsBitmap optionsMask = 0;
    OptionsBitmap optionsOverride = 1;
  }

  request struct MoveColorTemperatureRequest {
    MoveModeEnum moveMode = 0;
    int16u rate = 1;
    int16u colorTemperatureMinimumMireds = 2;
    int16u colorTemperatureMaximumMireds = 3;
    OptionsBitmap optionsMask = 4;
    OptionsBitmap optionsOverride = 5;
  }

  request struct StepColorTemperatureRequest {
    StepModeEnum stepMode = 0;
    int16u stepSize = 1;
    int16u transitionTime = 2;
    int16u colorTemperatureMinimumMireds = 3;
    int16u colorTemperatureMaximumMireds = 4;
    OptionsBitmap optionsMask = 5;
    OptionsBitmap optionsOverride = 6;
  }

  /** Move to specified hue. */
  command MoveToHue(MoveToHueRequest): DefaultSuccess = 0;
  /** Move hue up or down at specified rate. */
  command MoveHue(MoveHueRequest): DefaultSuccess = 1;
  /** Step hue up or down by specified size at specified rate. */
  command StepHue(StepHueRequest): DefaultSuccess = 2;
  /** Move to specified saturation. */
  command MoveToSaturation(MoveToSaturationRequest): DefaultSuccess = 3;
  /** Move saturation up or down at specified rate. */
  command MoveSaturation(MoveSaturationRequest): DefaultSuccess = 4;
  /** Step saturation up or down by specified size at specified rate. */
  command StepSaturation(StepSaturationRequest): DefaultSuccess = 5;
  /** Move to hue and saturation. */
  command MoveToHueAndSaturation(MoveToHueAndSaturationRequest): DefaultSuccess = 6;
  /** Move to specified color. */
  command MoveToColor(MoveToColorRequest): DefaultSuccess = 7;
  /** Moves the color. */
  command MoveColor(MoveColorRequest): DefaultSuccess = 8;
  /** Steps the lighting to a specific color. */
  command StepColor(StepColorRequest): DefaultSuccess = 9;
  /** Move to a specific color temperature. */
  command MoveToColorTemperature(MoveToColorTemperatureRequest): DefaultSuccess = 10;
  /** Command description for EnhancedMoveToHue */
  command EnhancedMoveToHue(EnhancedMoveToHueRequest): DefaultSuccess = 64;
  /** Command description for EnhancedMoveHue */
  command EnhancedMoveHue(EnhancedMoveHueRequest): DefaultSuccess = 65;
  /** Command description for EnhancedStepHue */
  command EnhancedStepHue(EnhancedStepHueRequest): DefaultSuccess = 66;
  /** Command description for EnhancedMoveToHueAndSaturation */
  command EnhancedMoveToHueAndSaturation(EnhancedMoveToHueAndSaturationRequest): DefaultSuccess = 67;
  /** Command description for ColorLoopSet */
  command ColorLoopSet(ColorLoopSetRequest): DefaultSuccess = 68;
  /** Command description for StopMoveStep */
  command StopMoveStep(StopMoveStepRequest): DefaultSuccess = 71;
  /** Command description for MoveColorTemperature */
  command MoveColorTemperature(MoveColorTemperatureRequest): DefaultSuccess = 75;
  /** Command description for StepColorTemperature */
  command StepColorTemperature(StepColorTemperatureRequest): DefaultSuccess = 76;
}

endpoint 0 {
  device type ma_rootdevice = 22, version 3;
  device type ma_otarequestor = 18, version 1;

  binding cluster OtaSoftwareUpdateProvider;

  server cluster Descriptor {
    callback attribute deviceTypeList;
    callback attribute serverList;
    callback attribute clientList;
    callback attribute partsList;
    callback attribute generatedCommandList;
    callback attribute acceptedCommandList;
    callback attribute attributeList;
    callback attribute featureMap;
    callback attribute clusterRevision;
  }

  server cluster Binding {
    callback attribute binding;
    callback attribute featureMap;
    callback attribute clusterRevision;
  }

  server cluster AccessControl {
    emits event AccessControlEntryChanged;
    emits event AccessControlExtensionChanged;
    callback attribute acl;
    callback attribute subjectsPerAccessControlEntry;
    callback attribute targetsPerAccessControlEntry;
    callback attribute accessControlEntriesPerFabric;
    callback attribute generatedCommandList;
    callback attribute acceptedCommandList;
    callback attribute attributeList;
    callback attribute featureMap;
    callback attribute clusterRevision;
  }

  server cluster BasicInformation {
    emits event StartUp;
    emits event ShutDown;
    emits event Leave;
    callback attribute dataModelRevision;
    callback attribute vendorName;
    callback attribute vendorID;
    callback attribute productName;
    callback attribute productID;
    callback attribute nodeLabel;
    callback attribute location;
    callback attribute hardwareVersion;
    callback attribute hardwareVersionString;
    callback attribute softwareVersion;
    callback attribute softwareVersionString;
    callback attribute manufacturingDate;
    callback attribute partNumber;
    callback attribute productURL;
    callback attribute productLabel;
    callback attribute serialNumber;
    callback attribute localConfigDisabled;
    callback attribute uniqueID;
    callback attribute capabilityMinima;
    callback attribute specificationVersion;
    callback attribute maxPathsPerInvoke;
    callback attribute configurationVersion;
    callback attribute generatedCommandList;
    callback attribute acceptedCommandList;
    callback attribute attributeList;
    callback attribute featureMap;
    callback attribute clusterRevision;
  }

  server cluster OtaSoftwareUpdateRequestor {
    emits event StateTransition;
    emits event VersionApplied;
    emits event DownloadError;
    callback attribute defaultOTAProviders;
    ram      attribute updatePossible default = 1;
    ram      attribute updateState default = 0;
    ram      attribute updateStateProgress default = 0;
    callback attribute generatedCommandList;
    callback attribute acceptedCommandList;
    callback attribute attributeList;
    ram      attribute featureMap default = 0;
    ram      attribute clusterRevision default = 1;

    handle command AnnounceOTAProvider;
  }

  server cluster GeneralCommissioning {
    callback attribute breadcrumb;
    callback attribute basicCommissioningInfo;
    callback attribute regulatoryConfig;
    callback attribute locationCapability;
    callback attribute supportsConcurrentConnection;
    callback attribute generatedCommandList;
    callback attribute acceptedCommandList;
    callback attribute attributeList;
    callback attribute featureMap;
    callback attribute clusterRevision;

    handle command ArmFailSafe;
    handle command ArmFailSafeResponse;
    handle command SetRegulatoryConfig;
    handle command SetRegulatoryConfigResponse;
    handle command CommissioningComplete;
    handle command CommissioningCompleteResponse;
  }

  server cluster NetworkCommissioning {
    callback attribute maxNetworks;
    callback attribute networks;
    callback attribute scanMaxTimeSeconds;
    callback attribute connectMaxTimeSeconds;
    callback attribute interfaceEnabled;
    callback attribute lastNetworkingStatus;
    callback attribute lastNetworkID;
    callback attribute lastConnectErrorValue;
    callback attribute supportedThreadFeatures;
    callback attribute threadVersion;
    callback attribute generatedCommandList;
    callback attribute acceptedCommandList;
    callback attribute attributeList;
    callback attribute featureMap;
    callback attribute clusterRevision;

    handle command ScanNetworks;
    handle command ScanNetworksResponse;
    handle command AddOrUpdateWiFiNetwork;
    handle command AddOrUpdateThreadNetwork;
    handle command RemoveNetwork;
    handle command NetworkConfigResponse;
    handle command ConnectNetwork;
    handle command ConnectNetworkResponse;
    handle command ReorderNetwork;
  }

  server cluster DiagnosticLogs {
    callback attribute featureMap;
    callback attribute clusterRevision;

    handle command RetrieveLogsRequest;
    handle command RetrieveLogsResponse;
  }

  server cluster GeneralDiagnostics {
    emits event BootReason;
    callback attribute networkInterfaces;
    callback attribute rebootCount;
    callback attribute upTime;
    callback attribute totalOperationalHours;
    callback attribute bootReason;
    callback attribute testEventTriggersEnabled default = false;
    callback attribute generatedCommandList;
    callback attribute acceptedCommandList;
    callback attribute attributeList;
    callback attribute featureMap;
    callback attribute clusterRevision;

    handle command TestEventTrigger;
    handle command TimeSnapshot;
    handle command TimeSnapshotResponse;
  }

  server cluster SoftwareDiagnostics {
    callback attribute threadMetrics;
    callback attribute currentHeapFree;
    callback attribute currentHeapUsed;
    callback attribute currentHeapHighWatermark;
    callback attribute featureMap;
    callback attribute clusterRevision;

    handle command ResetWatermarks;
  }

  server cluster ThreadNetworkDiagnostics {
    callback attribute channel;
    callback attribute routingRole;
    callback attribute networkName;
    callback attribute panId;
    callback attribute extendedPanId;
    callback attribute meshLocalPrefix;
    callback attribute overrunCount;
    callback attribute neighborTable;
    callback attribute routeTable;
    callback attribute partitionId;
    callback attribute weighting;
    callback attribute dataVersion;
    callback attribute stableDataVersion;
    callback attribute leaderRouterId;
    callback attribute detachedRoleCount;
    callback attribute childRoleCount;
    callback attribute routerRoleCount;
    callback attribute leaderRoleCount;
    callback attribute attachAttemptCount;
    callback attribute partitionIdChangeCount;
    callback attribute betterPartitionAttachAttemptCount;
    callback attribute parentChangeCount;
    callback attribute txTotalCount;
    callback attribute txUnicastCount;
    callback attribute txBroadcastCount;
    callback attribute txAckRequestedCount;
    callback attribute txAckedCount;
    callback attribute txNoAckRequestedCount;
    callback attribute txDataCount;
    callback attribute txDataPollCount;
    callback attribute txBeaconCount;
    callback attribute txBeaconRequestCount;
    callback attribute txOtherCount;
    callback attribute txRetryCount;
    callback attribute txDirectMaxRetryExpiryCount;
    callback attribute txIndirectMaxRetryExpiryCount;
    callback attribute txErrCcaCount;
    callback attribute txErrAbortCount;
    callback attribute txErrBusyChannelCount;
    callback attribute rxTotalCount;
    callback attribute rxUnicastCount;
    callback attribute rxBroadcastCount;
    callback attribute rxDataCount;
    callback attribute rxDataPollCount;
    callback attribute rxBeaconCount;
    callback attribute rxBeaconRequestCount;
    callback attribute rxOtherCount;
    callback attribute rxAddressFilteredCount;
    callback attribute rxDestAddrFilteredCount;
    callback attribute rxDuplicatedCount;
    callback attribute rxErrNoFrameCount;
    callback attribute rxErrUnknownNeighborCount;
    callback attribute rxErrInvalidSrcAddrCount;
    callback attribute rxErrSecCount;
    callback attribute rxErrFcsCount;
    callback attribute rxErrOtherCount;
    callback attribute activeTimestamp;
    callback attribute pendingTimestamp;
    callback attribute delay;
    callback attribute securityPolicy;
    callback attribute channelPage0Mask;
    callback attribute operationalDatasetComponents;
    callback attribute activeNetworkFaultsList;
    ram      attribute featureMap default = 0x000F;
    callback attribute clusterRevision;

    handle command ResetCounts;
  }

  server cluster WiFiNetworkDiagnostics {
    emits event Disconnection;
    emits event AssociationFailure;
    emits event ConnectionStatus;
    callback attribute bssid;
    callback attribute securityType;
    callback attribute wiFiVersion;
    callback attribute channelNumber;
    callback attribute rssi;
    callback attribute beaconLostCount;
    callback attribute beaconRxCount;
    callback attribute packetMulticastRxCount;
    callback attribute packetMulticastTxCount;
    callback attribute packetUnicastRxCount;
    callback attribute packetUnicastTxCount;
    callback attribute currentMaxRate;
    callback attribute overrunCount;
    ram      attribute featureMap default = 3;
    callback attribute clusterRevision default = 1;

    handle command ResetCounts;
  }

  server cluster EthernetNetworkDiagnostics {
    callback attribute PHYRate;
    callback attribute fullDuplex;
    callback attribute packetRxCount;
    callback attribute packetTxCount;
    callback attribute txErrCount;
    callback attribute collisionCount;
    callback attribute overrunCount;
    callback attribute carrierDetect;
    callback attribute timeSinceReset;
    ram      attribute featureMap default = 3;
    callback attribute clusterRevision;

    handle command ResetCounts;
  }

  server cluster TimeSynchronization {
    emits event DSTTableEmpty;
    emits event DSTStatus;
    emits event TimeZoneStatus;
    emits event TimeFailure;
    emits event MissingTrustedTimeSource;
    callback attribute UTCTime;
    callback attribute granularity;
    ram      attribute timeSource default = 0x00;
    callback attribute trustedTimeSource;
    callback attribute defaultNTP;
    callback attribute timeZone;
    callback attribute DSTOffset;
    callback attribute localTime;
    ram      attribute timeZoneDatabase default = 0;
    callback attribute timeZoneListMaxSize;
    callback attribute DSTOffsetListMaxSize;
    ram      attribute supportsDNSResolve default = false;
    callback attribute generatedCommandList;
    callback attribute acceptedCommandList;
    callback attribute attributeList;
    ram      attribute featureMap default = 0x0B;
    ram      attribute clusterRevision default = 2;

    handle command SetUTCTime;
    handle command SetTrustedTimeSource;
    handle command SetTimeZone;
    handle command SetTimeZoneResponse;
    handle command SetDSTOffset;
    handle command SetDefaultNTP;
  }

  server cluster AdministratorCommissioning {
    callback attribute windowStatus;
    callback attribute adminFabricIndex;
    callback attribute adminVendorId;
    callback attribute generatedCommandList;
    callback attribute acceptedCommandList;
    callback attribute attributeList;
    ram      attribute featureMap default = 0;
    callback attribute clusterRevision;

    handle command OpenCommissioningWindow;
    handle command RevokeCommissioning;
  }

  server cluster OperationalCredentials {
    callback attribute NOCs;
    callback attribute fabrics;
    callback attribute supportedFabrics;
    callback attribute commissionedFabrics;
    callback attribute trustedRootCertificates;
    callback attribute currentFabricIndex;
    callback attribute generatedCommandList;
    callback attribute acceptedCommandList;
    callback attribute attributeList;
    callback attribute featureMap;
    callback attribute clusterRevision;

    handle command AttestationRequest;
    handle command AttestationResponse;
    handle command CertificateChainRequest;
    handle command CertificateChainResponse;
    handle command CSRRequest;
    handle command CSRResponse;
    handle command AddNOC;
    handle command UpdateNOC;
    handle command NOCResponse;
    handle command UpdateFabricLabel;
    handle command RemoveFabric;
    handle command AddTrustedRootCertificate;
    handle command SetVIDVerificationStatement;
    handle command SignVIDVerificationRequest;
    handle command SignVIDVerificationResponse;
  }

  server cluster GroupKeyManagement {
    callback attribute groupKeyMap;
    callback attribute groupTable;
    callback attribute maxGroupsPerFabric;
    callback attribute maxGroupKeysPerFabric;
    callback attribute generatedCommandList;
    callback attribute acceptedCommandList;
    callback attribute attributeList;
    callback attribute featureMap;
    callback attribute clusterRevision;

    handle command KeySetWrite;
    handle command KeySetRead;
    handle command KeySetReadResponse;
    handle command KeySetRemove;
    handle command KeySetReadAllIndices;
    handle command KeySetReadAllIndicesResponse;
  }

  server cluster UserLabel {
    callback attribute labelList;
    ram      attribute featureMap default = 0;
    ram      attribute clusterRevision default = 1;
  }

  server cluster IcdManagement {
    callback attribute idleModeDuration;
    callback attribute activeModeDuration;
    callback attribute activeModeThreshold;
    callback attribute featureMap;
    ram      attribute clusterRevision default = 3;
  }
}
endpoint 1 {
  device type ma_onofflightswitch = 259, version 3;

  binding cluster Identify;
  binding cluster OnOff;
  binding cluster ColorControl;

  server cluster Identify {
    callback attribute identifyTime;
    callback attribute identifyType;
    callback attribute attributeList;
<<<<<<< HEAD
    callback attribute featureMap;
=======
    ram      attribute featureMap default = 0;
>>>>>>> 82e6d0e8
    callback attribute clusterRevision;

    handle command Identify;
    handle command TriggerEffect;
  }

  server cluster Descriptor {
    callback attribute deviceTypeList;
    callback attribute serverList;
    callback attribute clientList;
    callback attribute partsList;
    callback attribute tagList;
    callback attribute attributeList;
    callback attribute featureMap;
    callback attribute clusterRevision;
  }

  server cluster Binding {
    callback attribute binding;
    callback attribute featureMap;
    callback attribute clusterRevision;
  }
}
endpoint 2 {
  device type ma_onofflightswitch = 259, version 3;

  binding cluster Identify;
  binding cluster OnOff;
  binding cluster ColorControl;

  server cluster Identify {
<<<<<<< HEAD
    callback attribute identifyTime;
    callback attribute identifyType;
    callback attribute featureMap;
=======
    ram      attribute identifyTime default = 0x0;
    ram      attribute identifyType default = 0x00;
    ram      attribute featureMap default = 0;
>>>>>>> 82e6d0e8
    callback attribute clusterRevision;

    handle command Identify;
    handle command TriggerEffect;
  }

  server cluster Descriptor {
    callback attribute deviceTypeList;
    callback attribute serverList;
    callback attribute clientList;
    callback attribute partsList;
    callback attribute tagList;
    callback attribute featureMap;
    callback attribute clusterRevision;
  }

  server cluster Binding {
    callback attribute binding;
    callback attribute featureMap;
    callback attribute clusterRevision;
  }
}
endpoint 3 {
  device type ma_onofflightswitch = 259, version 3;

  binding cluster Identify;
  binding cluster OnOff;
  binding cluster ColorControl;

  server cluster Identify {
<<<<<<< HEAD
    callback attribute identifyTime;
    callback attribute identifyType;
    callback attribute featureMap;
=======
    ram      attribute identifyTime default = 0x0;
    ram      attribute identifyType default = 0x00;
    ram      attribute featureMap default = 0;
>>>>>>> 82e6d0e8
    callback attribute clusterRevision;

    handle command Identify;
    handle command TriggerEffect;
  }

  server cluster Descriptor {
    callback attribute deviceTypeList;
    callback attribute serverList;
    callback attribute clientList;
    callback attribute partsList;
    callback attribute tagList;
    callback attribute featureMap;
    callback attribute clusterRevision;
  }

  server cluster Binding {
    callback attribute binding;
    callback attribute featureMap;
    callback attribute clusterRevision;
  }
}
endpoint 4 {
  device type ma_onofflightswitch = 259, version 3;

  binding cluster Identify;
  binding cluster OnOff;
  binding cluster ColorControl;

  server cluster Identify {
<<<<<<< HEAD
    callback attribute identifyTime;
    callback attribute identifyType;
    callback attribute featureMap;
=======
    ram      attribute identifyTime default = 0x0;
    ram      attribute identifyType default = 0x00;
    ram      attribute featureMap default = 0;
>>>>>>> 82e6d0e8
    callback attribute clusterRevision;

    handle command Identify;
    handle command TriggerEffect;
  }

  server cluster Descriptor {
    callback attribute deviceTypeList;
    callback attribute serverList;
    callback attribute clientList;
    callback attribute partsList;
    callback attribute tagList;
    callback attribute featureMap;
    callback attribute clusterRevision;
  }

  server cluster Binding {
    callback attribute binding;
    callback attribute featureMap;
    callback attribute clusterRevision;
  }
}
endpoint 5 {
  device type ma_onofflightswitch = 259, version 3;

  binding cluster Identify;
  binding cluster OnOff;
  binding cluster ColorControl;

  server cluster Identify {
<<<<<<< HEAD
    callback attribute identifyTime;
    callback attribute identifyType;
    callback attribute featureMap;
=======
    ram      attribute identifyTime default = 0x0;
    ram      attribute identifyType default = 0x00;
    ram      attribute featureMap default = 0;
>>>>>>> 82e6d0e8
    callback attribute clusterRevision;

    handle command Identify;
    handle command TriggerEffect;
  }

  server cluster Descriptor {
    callback attribute deviceTypeList;
    callback attribute serverList;
    callback attribute clientList;
    callback attribute partsList;
    callback attribute tagList;
    callback attribute featureMap;
    callback attribute clusterRevision;
  }

  server cluster Binding {
    callback attribute binding;
    callback attribute featureMap;
    callback attribute clusterRevision;
  }
}
endpoint 6 {
  device type ma_onofflightswitch = 259, version 3;

  binding cluster Identify;
  binding cluster OnOff;
  binding cluster ColorControl;

  server cluster Identify {
<<<<<<< HEAD
    callback attribute identifyTime;
    callback attribute identifyType;
    callback attribute featureMap;
=======
    ram      attribute identifyTime default = 0x0;
    ram      attribute identifyType default = 0x00;
    ram      attribute featureMap default = 0;
>>>>>>> 82e6d0e8
    callback attribute clusterRevision;

    handle command Identify;
    handle command TriggerEffect;
  }

  server cluster Descriptor {
    callback attribute deviceTypeList;
    callback attribute serverList;
    callback attribute clientList;
    callback attribute partsList;
    callback attribute tagList;
    callback attribute featureMap;
    callback attribute clusterRevision;
  }

  server cluster Binding {
    callback attribute binding;
    callback attribute featureMap;
    callback attribute clusterRevision;
  }
}
endpoint 7 {
  device type ma_onofflightswitch = 259, version 3;

  binding cluster Identify;
  binding cluster OnOff;
  binding cluster ColorControl;

  server cluster Identify {
<<<<<<< HEAD
    callback attribute identifyTime;
    callback attribute identifyType;
    callback attribute featureMap;
=======
    ram      attribute identifyTime default = 0x0;
    ram      attribute identifyType default = 0x00;
    ram      attribute featureMap default = 0;
>>>>>>> 82e6d0e8
    callback attribute clusterRevision;

    handle command Identify;
    handle command TriggerEffect;
  }

  server cluster Descriptor {
    callback attribute deviceTypeList;
    callback attribute serverList;
    callback attribute clientList;
    callback attribute partsList;
    callback attribute tagList;
    callback attribute featureMap;
    callback attribute clusterRevision;
  }

  server cluster Binding {
    callback attribute binding;
    callback attribute featureMap;
    callback attribute clusterRevision;
  }
}
endpoint 8 {
  device type ma_onofflightswitch = 259, version 3;

  binding cluster Identify;
  binding cluster OnOff;
  binding cluster ColorControl;

  server cluster Identify {
<<<<<<< HEAD
    callback attribute identifyTime;
    callback attribute identifyType;
    callback attribute featureMap;
=======
    ram      attribute identifyTime default = 0x0;
    ram      attribute identifyType default = 0x00;
    ram      attribute featureMap default = 0;
>>>>>>> 82e6d0e8
    callback attribute clusterRevision;

    handle command Identify;
    handle command TriggerEffect;
  }

  server cluster Descriptor {
    callback attribute deviceTypeList;
    callback attribute serverList;
    callback attribute clientList;
    callback attribute partsList;
    callback attribute tagList;
    callback attribute featureMap;
    callback attribute clusterRevision;
  }

  server cluster Binding {
    callback attribute binding;
    callback attribute featureMap;
    callback attribute clusterRevision;
  }
}
endpoint 9 {
  device type ma_onofflightswitch = 259, version 3;

  binding cluster Identify;
  binding cluster OnOff;
  binding cluster ColorControl;

  server cluster Identify {
<<<<<<< HEAD
    callback attribute identifyTime;
    callback attribute identifyType;
    callback attribute featureMap;
=======
    ram      attribute identifyTime default = 0x0;
    ram      attribute identifyType default = 0x00;
    ram      attribute featureMap default = 0;
>>>>>>> 82e6d0e8
    callback attribute clusterRevision;

    handle command Identify;
    handle command TriggerEffect;
  }

  server cluster Descriptor {
    callback attribute deviceTypeList;
    callback attribute serverList;
    callback attribute clientList;
    callback attribute partsList;
    callback attribute tagList;
    callback attribute featureMap;
    callback attribute clusterRevision;
  }

  server cluster Binding {
    callback attribute binding;
    callback attribute featureMap;
    callback attribute clusterRevision;
  }
}
endpoint 10 {
  device type ma_genericswitch = 15, version 3;


  server cluster Identify {
    callback attribute identifyTime;
    callback attribute identifyType;
    callback attribute generatedCommandList;
    callback attribute acceptedCommandList;
    callback attribute attributeList;
<<<<<<< HEAD
    callback attribute featureMap;
=======
    ram      attribute featureMap default = 0;
>>>>>>> 82e6d0e8
    callback attribute clusterRevision;

    handle command Identify;
    handle command TriggerEffect;
  }

  server cluster Descriptor {
    callback attribute deviceTypeList;
    callback attribute serverList;
    callback attribute clientList;
    callback attribute partsList;
    callback attribute generatedCommandList;
    callback attribute acceptedCommandList;
    callback attribute attributeList;
    callback attribute featureMap;
    callback attribute clusterRevision;
  }

  server cluster Switch {
    emits event InitialPress;
    ram      attribute numberOfPositions default = 2;
    ram      attribute currentPosition default = 0;
    callback attribute generatedCommandList;
    callback attribute acceptedCommandList;
    callback attribute attributeList;
    ram      attribute featureMap default = 2;
    ram      attribute clusterRevision default = 2;
  }
}

<|MERGE_RESOLUTION|>--- conflicted
+++ resolved
@@ -3039,11 +3039,7 @@
     callback attribute identifyTime;
     callback attribute identifyType;
     callback attribute attributeList;
-<<<<<<< HEAD
-    callback attribute featureMap;
-=======
-    ram      attribute featureMap default = 0;
->>>>>>> 82e6d0e8
+    callback attribute featureMap;
     callback attribute clusterRevision;
 
     handle command Identify;
@@ -3075,15 +3071,9 @@
   binding cluster ColorControl;
 
   server cluster Identify {
-<<<<<<< HEAD
     callback attribute identifyTime;
     callback attribute identifyType;
     callback attribute featureMap;
-=======
-    ram      attribute identifyTime default = 0x0;
-    ram      attribute identifyType default = 0x00;
-    ram      attribute featureMap default = 0;
->>>>>>> 82e6d0e8
     callback attribute clusterRevision;
 
     handle command Identify;
@@ -3114,15 +3104,9 @@
   binding cluster ColorControl;
 
   server cluster Identify {
-<<<<<<< HEAD
     callback attribute identifyTime;
     callback attribute identifyType;
     callback attribute featureMap;
-=======
-    ram      attribute identifyTime default = 0x0;
-    ram      attribute identifyType default = 0x00;
-    ram      attribute featureMap default = 0;
->>>>>>> 82e6d0e8
     callback attribute clusterRevision;
 
     handle command Identify;
@@ -3153,15 +3137,9 @@
   binding cluster ColorControl;
 
   server cluster Identify {
-<<<<<<< HEAD
     callback attribute identifyTime;
     callback attribute identifyType;
     callback attribute featureMap;
-=======
-    ram      attribute identifyTime default = 0x0;
-    ram      attribute identifyType default = 0x00;
-    ram      attribute featureMap default = 0;
->>>>>>> 82e6d0e8
     callback attribute clusterRevision;
 
     handle command Identify;
@@ -3192,15 +3170,9 @@
   binding cluster ColorControl;
 
   server cluster Identify {
-<<<<<<< HEAD
     callback attribute identifyTime;
     callback attribute identifyType;
     callback attribute featureMap;
-=======
-    ram      attribute identifyTime default = 0x0;
-    ram      attribute identifyType default = 0x00;
-    ram      attribute featureMap default = 0;
->>>>>>> 82e6d0e8
     callback attribute clusterRevision;
 
     handle command Identify;
@@ -3231,15 +3203,9 @@
   binding cluster ColorControl;
 
   server cluster Identify {
-<<<<<<< HEAD
     callback attribute identifyTime;
     callback attribute identifyType;
     callback attribute featureMap;
-=======
-    ram      attribute identifyTime default = 0x0;
-    ram      attribute identifyType default = 0x00;
-    ram      attribute featureMap default = 0;
->>>>>>> 82e6d0e8
     callback attribute clusterRevision;
 
     handle command Identify;
@@ -3270,15 +3236,9 @@
   binding cluster ColorControl;
 
   server cluster Identify {
-<<<<<<< HEAD
     callback attribute identifyTime;
     callback attribute identifyType;
     callback attribute featureMap;
-=======
-    ram      attribute identifyTime default = 0x0;
-    ram      attribute identifyType default = 0x00;
-    ram      attribute featureMap default = 0;
->>>>>>> 82e6d0e8
     callback attribute clusterRevision;
 
     handle command Identify;
@@ -3309,15 +3269,9 @@
   binding cluster ColorControl;
 
   server cluster Identify {
-<<<<<<< HEAD
     callback attribute identifyTime;
     callback attribute identifyType;
     callback attribute featureMap;
-=======
-    ram      attribute identifyTime default = 0x0;
-    ram      attribute identifyType default = 0x00;
-    ram      attribute featureMap default = 0;
->>>>>>> 82e6d0e8
     callback attribute clusterRevision;
 
     handle command Identify;
@@ -3348,15 +3302,9 @@
   binding cluster ColorControl;
 
   server cluster Identify {
-<<<<<<< HEAD
     callback attribute identifyTime;
     callback attribute identifyType;
     callback attribute featureMap;
-=======
-    ram      attribute identifyTime default = 0x0;
-    ram      attribute identifyType default = 0x00;
-    ram      attribute featureMap default = 0;
->>>>>>> 82e6d0e8
     callback attribute clusterRevision;
 
     handle command Identify;
@@ -3389,11 +3337,7 @@
     callback attribute generatedCommandList;
     callback attribute acceptedCommandList;
     callback attribute attributeList;
-<<<<<<< HEAD
-    callback attribute featureMap;
-=======
-    ram      attribute featureMap default = 0;
->>>>>>> 82e6d0e8
+    callback attribute featureMap;
     callback attribute clusterRevision;
 
     handle command Identify;
