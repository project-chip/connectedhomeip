--- conflicted
+++ resolved
@@ -2883,11 +2883,7 @@
     callback attribute identifyTime;
     callback attribute identifyType;
     callback attribute attributeList;
-<<<<<<< HEAD
-    callback attribute featureMap;
-=======
-    ram      attribute featureMap default = 0;
->>>>>>> 82e6d0e8
+    callback attribute featureMap;
     callback attribute clusterRevision;
 
     handle command Identify;
@@ -2919,15 +2915,9 @@
   binding cluster ColorControl;
 
   server cluster Identify {
-<<<<<<< HEAD
     callback attribute identifyTime;
     callback attribute identifyType;
     callback attribute featureMap;
-=======
-    ram      attribute identifyTime default = 0x0;
-    ram      attribute identifyType default = 0x00;
-    ram      attribute featureMap default = 0;
->>>>>>> 82e6d0e8
     callback attribute clusterRevision;
 
     handle command Identify;
@@ -2958,15 +2948,9 @@
   binding cluster ColorControl;
 
   server cluster Identify {
-<<<<<<< HEAD
     callback attribute identifyTime;
     callback attribute identifyType;
     callback attribute featureMap;
-=======
-    ram      attribute identifyTime default = 0x0;
-    ram      attribute identifyType default = 0x00;
-    ram      attribute featureMap default = 0;
->>>>>>> 82e6d0e8
     callback attribute clusterRevision;
 
     handle command Identify;
@@ -2997,15 +2981,9 @@
   binding cluster ColorControl;
 
   server cluster Identify {
-<<<<<<< HEAD
     callback attribute identifyTime;
     callback attribute identifyType;
     callback attribute featureMap;
-=======
-    ram      attribute identifyTime default = 0x0;
-    ram      attribute identifyType default = 0x00;
-    ram      attribute featureMap default = 0;
->>>>>>> 82e6d0e8
     callback attribute clusterRevision;
 
     handle command Identify;
@@ -3036,15 +3014,9 @@
   binding cluster ColorControl;
 
   server cluster Identify {
-<<<<<<< HEAD
     callback attribute identifyTime;
     callback attribute identifyType;
     callback attribute featureMap;
-=======
-    ram      attribute identifyTime default = 0x0;
-    ram      attribute identifyType default = 0x00;
-    ram      attribute featureMap default = 0;
->>>>>>> 82e6d0e8
     callback attribute clusterRevision;
 
     handle command Identify;
@@ -3075,15 +3047,9 @@
   binding cluster ColorControl;
 
   server cluster Identify {
-<<<<<<< HEAD
     callback attribute identifyTime;
     callback attribute identifyType;
     callback attribute featureMap;
-=======
-    ram      attribute identifyTime default = 0x0;
-    ram      attribute identifyType default = 0x00;
-    ram      attribute featureMap default = 0;
->>>>>>> 82e6d0e8
     callback attribute clusterRevision;
 
     handle command Identify;
@@ -3114,15 +3080,9 @@
   binding cluster ColorControl;
 
   server cluster Identify {
-<<<<<<< HEAD
     callback attribute identifyTime;
     callback attribute identifyType;
     callback attribute featureMap;
-=======
-    ram      attribute identifyTime default = 0x0;
-    ram      attribute identifyType default = 0x00;
-    ram      attribute featureMap default = 0;
->>>>>>> 82e6d0e8
     callback attribute clusterRevision;
 
     handle command Identify;
@@ -3153,15 +3113,9 @@
   binding cluster ColorControl;
 
   server cluster Identify {
-<<<<<<< HEAD
     callback attribute identifyTime;
     callback attribute identifyType;
     callback attribute featureMap;
-=======
-    ram      attribute identifyTime default = 0x0;
-    ram      attribute identifyType default = 0x00;
-    ram      attribute featureMap default = 0;
->>>>>>> 82e6d0e8
     callback attribute clusterRevision;
 
     handle command Identify;
@@ -3192,15 +3146,9 @@
   binding cluster ColorControl;
 
   server cluster Identify {
-<<<<<<< HEAD
     callback attribute identifyTime;
     callback attribute identifyType;
     callback attribute featureMap;
-=======
-    ram      attribute identifyTime default = 0x0;
-    ram      attribute identifyType default = 0x00;
-    ram      attribute featureMap default = 0;
->>>>>>> 82e6d0e8
     callback attribute clusterRevision;
 
     handle command Identify;
@@ -3233,11 +3181,7 @@
     callback attribute generatedCommandList;
     callback attribute acceptedCommandList;
     callback attribute attributeList;
-<<<<<<< HEAD
-    callback attribute featureMap;
-=======
-    ram      attribute featureMap default = 0;
->>>>>>> 82e6d0e8
+    callback attribute featureMap;
     callback attribute clusterRevision;
 
     handle command Identify;
@@ -3275,15 +3219,9 @@
   binding cluster ColorControl;
 
   server cluster Identify {
-<<<<<<< HEAD
     callback attribute identifyTime;
     callback attribute identifyType;
     callback attribute featureMap;
-=======
-    ram      attribute identifyTime default = 0x0;
-    ram      attribute identifyType default = 0x00;
-    ram      attribute featureMap default = 0;
->>>>>>> 82e6d0e8
     callback attribute clusterRevision;
 
     handle command Identify;
@@ -3314,15 +3252,9 @@
   binding cluster ColorControl;
 
   server cluster Identify {
-<<<<<<< HEAD
     callback attribute identifyTime;
     callback attribute identifyType;
     callback attribute featureMap;
-=======
-    ram      attribute identifyTime default = 0x0;
-    ram      attribute identifyType default = 0x00;
-    ram      attribute featureMap default = 0;
->>>>>>> 82e6d0e8
     callback attribute clusterRevision;
 
     handle command Identify;
@@ -3353,15 +3285,9 @@
   binding cluster ColorControl;
 
   server cluster Identify {
-<<<<<<< HEAD
     callback attribute identifyTime;
     callback attribute identifyType;
     callback attribute featureMap;
-=======
-    ram      attribute identifyTime default = 0x0;
-    ram      attribute identifyType default = 0x00;
-    ram      attribute featureMap default = 0;
->>>>>>> 82e6d0e8
     callback attribute clusterRevision;
 
     handle command Identify;
