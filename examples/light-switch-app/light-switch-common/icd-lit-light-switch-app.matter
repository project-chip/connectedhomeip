--- conflicted
+++ resolved
@@ -3281,11 +3281,7 @@
     callback attribute identifyTime;
     callback attribute identifyType;
     callback attribute attributeList;
-<<<<<<< HEAD
     callback attribute featureMap;
-=======
-    ram      attribute featureMap default = 0;
->>>>>>> 82e6d0e8
     callback attribute clusterRevision;
 
     handle command Identify;
@@ -3335,11 +3331,7 @@
     callback attribute generatedCommandList;
     callback attribute acceptedCommandList;
     callback attribute attributeList;
-<<<<<<< HEAD
     callback attribute featureMap;
-=======
-    ram      attribute featureMap default = 0;
->>>>>>> 82e6d0e8
     callback attribute clusterRevision;
 
     handle command Identify;
