--- conflicted
+++ resolved
@@ -29,12 +29,8 @@
 assert(chip_build_tools)
 
 chip_codegen("chip-bridge-codegen") {
-<<<<<<< HEAD
-  input = "${chip_root}/examples/dynamic-bridge-app/bridge-common/bridge-app.matter"
-=======
   input =
       "${chip_root}/examples/dynamic-bridge-app/bridge-common/bridge-app.matter"
->>>>>>> 9424a40e
   generator = "bridge"
 
   outputs = [
