--- conflicted
+++ resolved
@@ -36,22 +36,11 @@
 using namespace chip::app;
 using namespace chip::app::Clusters;
 
-<<<<<<< HEAD
-static std::unique_ptr<EnergyEvseDelegate> gDelegate;
-static std::unique_ptr<EnergyEvseManager> gInstance;
-static std::unique_ptr<EVSEManufacturer> gEvseManufacturer;
-
-EVSEManufacturer * EnergyEvse::GetEvseManufacturer()
-{
-    return gEvseManufacturer.get();
-}
-=======
 static std::unique_ptr<EnergyEvseDelegate> gEvseDelegate;
 static std::unique_ptr<EnergyEvseManager> gEvseInstance;
 static std::unique_ptr<DeviceEnergyManagementDelegate> gDEMDelegate;
 static std::unique_ptr<DeviceEnergyManagementManager> gDEMInstance;
 static std::unique_ptr<EVSEManufacturer> gEvseManufacturer;
->>>>>>> e04030e6
 
 EVSEManufacturer * EnergyEvse::GetEvseManufacturer()
 {
@@ -138,46 +127,20 @@
 {
     CHIP_ERROR err;
 
-<<<<<<< HEAD
-    if (gDelegate || gInstance || gEvseManufacturer)
-=======
     if (gEvseDelegate || gEvseInstance)
->>>>>>> e04030e6
     {
         ChipLogError(AppServer, "EVSE Instance or Delegate already exist.");
         return CHIP_ERROR_INCORRECT_STATE;
     }
 
-<<<<<<< HEAD
-    gDelegate = std::make_unique<EnergyEvseDelegate>();
-    if (!gDelegate)
-=======
     gEvseDelegate = std::make_unique<EnergyEvseDelegate>();
     if (!gEvseDelegate)
->>>>>>> e04030e6
     {
         ChipLogError(AppServer, "Failed to allocate memory for EnergyEvseDelegate");
         return CHIP_ERROR_NO_MEMORY;
     }
 
     /* Manufacturer may optionally not support all features, commands & attributes */
-<<<<<<< HEAD
-    gInstance = std::make_unique<EnergyEvseManager>(
-        EndpointId(ENERGY_EVSE_ENDPOINT), *gDelegate,
-        BitMask<EnergyEvse::Feature, uint32_t>(EnergyEvse::Feature::kChargingPreferences, EnergyEvse::Feature::kPlugAndCharge,
-                                               EnergyEvse::Feature::kRfid, EnergyEvse::Feature::kSoCReporting,
-                                               EnergyEvse::Feature::kV2x),
-        BitMask<OptionalAttributes, uint32_t>(OptionalAttributes::kSupportsUserMaximumChargingCurrent,
-                                              OptionalAttributes::kSupportsRandomizationWindow,
-                                              OptionalAttributes::kSupportsApproximateEvEfficiency),
-        BitMask<OptionalCommands, uint32_t>(OptionalCommands::kSupportsStartDiagnostics));
-
-    if (!gInstance)
-    {
-        ChipLogError(AppServer, "Failed to allocate memory for EnergyEvseManager");
-        gDelegate.reset();
-        return;
-=======
     gEvseInstance = std::make_unique<EnergyEvseManager>(
         EndpointId(ENERGY_EVSE_ENDPOINT), *gEvseDelegate,
         BitMask<EnergyEvse::Feature, uint32_t>(EnergyEvse::Feature::kChargingPreferences, EnergyEvse::Feature::kPlugAndCharge,
@@ -193,28 +156,11 @@
         ChipLogError(AppServer, "Failed to allocate memory for EnergyEvseManager");
         gEvseDelegate.reset();
         return CHIP_ERROR_NO_MEMORY;
->>>>>>> e04030e6
     }
 
     err = gEvseInstance->Init(); /* Register Attribute & Command handlers */
     if (err != CHIP_NO_ERROR)
     {
-<<<<<<< HEAD
-        ChipLogError(AppServer, "Init failed on gInstance");
-        gInstance.reset();
-        gDelegate.reset();
-        return;
-    }
-
-    /* Now create EVSEManufacturer*/
-    gEvseManufacturer = std::make_unique<EVSEManufacturer>(gInstance.get());
-    if (!gEvseManufacturer)
-    {
-        ChipLogError(AppServer, "Failed to allocate memory for EvseManufacturer");
-        gInstance.reset();
-        gDelegate.reset();
-        return;
-=======
         ChipLogError(AppServer, "Init failed on gEvseInstance");
         gEvseInstance.reset();
         gEvseDelegate.reset();
@@ -268,7 +214,6 @@
     {
         ChipLogError(AppServer, "Failed to allocate memory for EvseManufacturer");
         return CHIP_ERROR_NO_MEMORY;
->>>>>>> e04030e6
     }
 
     /* Call Manufacturer specific init */
@@ -277,10 +222,6 @@
     {
         ChipLogError(AppServer, "Init failed on gEvseManufacturer");
         gEvseManufacturer.reset();
-<<<<<<< HEAD
-        gInstance.reset();
-        gDelegate.reset();
-=======
         return err;
     }
 
@@ -316,7 +257,6 @@
     {
         DeviceEnergyManagementShutdown();
         EnergyEvseShutdown();
->>>>>>> e04030e6
         return;
     }
 }
@@ -325,20 +265,10 @@
 {
     ChipLogDetail(AppServer, "Energy Management App: ApplicationShutdown()");
 
-<<<<<<< HEAD
-    /* Shutdown the EVSEManufacturer*/
-    if (gEvseManufacturer)
-        gEvseManufacturer->Shutdown();
-
-    /* Shutdown the Instance - deregister attribute & command handler */
-    if (gInstance)
-        gInstance->Shutdown();
-=======
     /* Shutdown in reverse order that they were created */
     EVSEManufacturerShutdown();       /* Free the EVSEManufacturer */
     EnergyEvseShutdown();             /* Free the EnergyEvse */
     DeviceEnergyManagementShutdown(); /* Free the DEM */
->>>>>>> e04030e6
 }
 
 int main(int argc, char * argv[])
