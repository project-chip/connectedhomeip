--- conflicted
+++ resolved
@@ -270,11 +270,7 @@
 
 struct PowerThresholdStruct {
   optional power_mw powerThreshold = 0;
-<<<<<<< HEAD
-  optional power_mw apparentPowerThreshold = 1;
-=======
   optional power_mva apparentPowerThreshold = 1;
->>>>>>> 2d00df6e
   nullable PowerThresholdSourceEnum powerThresholdSource = 2;
 }
 
@@ -310,11 +306,7 @@
 }
 
 struct PriceStruct {
-<<<<<<< HEAD
-  int64s amount = 0;
-=======
   money amount = 0;
->>>>>>> 2d00df6e
   CurrencyStruct currency = 1;
 }
 
@@ -1818,8 +1810,6 @@
 cluster ElectricalPowerMeasurement = 144 {
   revision 3;
 
-<<<<<<< HEAD
-=======
   enum MeasurementTypeEnum : enum16 {
     kUnspecified = 0;
     kVoltage = 1;
@@ -1840,7 +1830,6 @@
     kApparentEnergy = 16;
   }
 
->>>>>>> 2d00df6e
   enum PowerModeEnum : enum8 {
     kUnknown = 0;
     kDC = 1;
@@ -1909,8 +1898,6 @@
 cluster ElectricalEnergyMeasurement = 145 {
   revision 2;
 
-<<<<<<< HEAD
-=======
   enum MeasurementTypeEnum : enum16 {
     kUnspecified = 0;
     kVoltage = 1;
@@ -1931,7 +1918,6 @@
     kApparentEnergy = 16;
   }
 
->>>>>>> 2d00df6e
   bitmap Feature : bitmap32 {
     kImportedEnergy = 0x1;
     kExportedEnergy = 0x2;
