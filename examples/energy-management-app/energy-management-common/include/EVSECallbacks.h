/*
 *
 *    Copyright (c) 2023 Project CHIP Authors
 *    All rights reserved.
 *
 *    Licensed under the Apache License, Version 2.0 (the "License");
 *    you may not use this file except in compliance with the License.
 *    You may obtain a copy of the License at
 *
 *        http://www.apache.org/licenses/LICENSE-2.0
 *
 *    Unless required by applicable law or agreed to in writing, software
 *    distributed under the License is distributed on an "AS IS" BASIS,
 *    WITHOUT WARRANTIES OR CONDITIONS OF ANY KIND, either express or implied.
 *    See the License for the specific language governing permissions and
 *    limitations under the License.
 */

#pragma once

namespace chip {
namespace app {
namespace Clusters {

using namespace chip::app::Clusters::EnergyEvse;

/* This callbacks mechanism is intended to allow different delegates to
 * dispatch notifications that something has changed.
 *
 * This is not specific to the EnergyEVSE cluster, but includes DeviceEnergyManagement
 * and potential future clusters.
 */
<<<<<<< HEAD

=======
>>>>>>> a95af94f
enum class EVSECallbackType : uint8_t
{
    /*
     * The State has changed (e.g. from Disabled to Charging, or vice-versa)
     */
    StateChanged,
    /*
     * ChargeCurrent has changed (e.g. maxChargingCurrent so requires an
       update to advertise a different charging current to the EV)
     */
    ChargeCurrentChanged,
    /*
     * Charging Preferences have changed
     * The daily charging target time, SoC / Added Energy schedules have changed
     * and may require the local optimiser to re-run.
     */
    ChargingPreferencesChanged,
    /*
     * Energy Meter Reading requested from the hardware, e.g. so that the session
     * information can be updated.
     */
    EnergyMeterReadingRequested,
    /*
     * The associated DeviceEnergyManagement cluster has changed. This may mean
     * that the start time, or power profile or power levels have been adjusted
     */
    DeviceEnergyManagementChanged,
};

enum class ChargingDischargingType : uint8_t
{
    kCharging,
    kDischarging
};

struct EVSECbInfo
{
    EVSECallbackType type;

    union
    {
        /* for type = StateChanged */
        struct
        {
            StateEnum state;
            SupplyStateEnum supplyState;
        } StateChange;

        /* for type = ChargeCurrentChanged */
        struct
        {
            int64_t maximumChargeCurrent;
        } ChargingCurrent;

        /* for type = EnergyMeterReadingRequested */
        struct
        {
            ChargingDischargingType meterType;
            int64_t * energyMeterValuePtr;
        } EnergyMeterReadingRequest;
    };
};

typedef void (*EVSECallbackFunc)(const EVSECbInfo * cb, intptr_t arg);

struct EVSECallbackWrapper
{
    EVSECallbackFunc handler;
    intptr_t arg;
};

} // namespace Clusters
} // namespace app
} // namespace chip<|MERGE_RESOLUTION|>--- conflicted
+++ resolved
@@ -30,10 +30,6 @@
  * This is not specific to the EnergyEVSE cluster, but includes DeviceEnergyManagement
  * and potential future clusters.
  */
-<<<<<<< HEAD
-
-=======
->>>>>>> a95af94f
 enum class EVSECallbackType : uint8_t
 {
     /*
