/*
 *
 *    Copyright (c) 2023 Project CHIP Authors
 *    All rights reserved.
 *
 *    Licensed under the Apache License, Version 2.0 (the "License");
 *    you may not use this file except in compliance with the License.
 *    You may obtain a copy of the License at
 *
 *        http://www.apache.org/licenses/LICENSE-2.0
 *
 *    Unless required by applicable law or agreed to in writing, software
 *    distributed under the License is distributed on an "AS IS" BASIS,
 *    WITHOUT WARRANTIES OR CONDITIONS OF ANY KIND, either express or implied.
 *    See the License for the specific language governing permissions and
 *    limitations under the License.
 */

#include <EVSEManufacturerImpl.h>
#include <EnergyEvseManager.h>
#include <app/clusters/electrical-energy-measurement-server/EnergyReportingTestEventTriggerHandler.h>
#include <app/clusters/electrical-energy-measurement-server/electrical-energy-measurement-server.h>
#include <app/clusters/energy-evse-server/EnergyEvseTestEventTriggerHandler.h>
#include <app/server/Server.h>

using namespace chip;
using namespace chip::app;
using namespace chip::app::DataModel;
using namespace chip::app::Clusters;
using namespace chip::app::Clusters::EnergyEvse;
using namespace chip::app::Clusters::ElectricalPowerMeasurement;
using namespace chip::app::Clusters::ElectricalEnergyMeasurement;
using namespace chip::app::Clusters::ElectricalEnergyMeasurement::Structs;

CHIP_ERROR EVSEManufacturer::Init()
{
    /* Manufacturers should modify this to do any custom initialisation */

    /* Register callbacks */
    EnergyEvseDelegate * dg = GetEvseManufacturer()->GetEvseDelegate();
    if (dg == nullptr)
    {
        ChipLogError(AppServer, "EVSE Delegate is not initialized");
        return CHIP_ERROR_UNINITIALIZED;
    }

    dg->HwRegisterEvseCallbackHandler(ApplicationCallbackHandler, reinterpret_cast<intptr_t>(this));

    ReturnErrorOnFailure(InitializePowerMeasurementCluster());

    /*
     * This is an example implementation for manufacturers to consider
     *
     * For Manufacturer to specify the hardware capability in mA:
     *  dg->HwSetMaxHardwareCurrentLimit(32000);    // 32A
     *
     * For Manufacturer to specify the CircuitCapacity in mA (e.g. from DIP switches)
     *  dg->HwSetCircuitCapacity(20000);            // 20A
     *
     */

    /* Once the system is initialised then check to see if the state was restored
     * (e.g. after a power outage), and if the Enable timer check needs to be started
     */
    dg->ScheduleCheckOnEnabledTimeout();

    return CHIP_NO_ERROR;
}

/*
 * When the EV is plugged in, and asking for demand change the state
 * and set the CableAssembly current limit
 *
 *   EnergyEvseDelegate * dg = GetEvseManufacturer()->GetEvseDelegate();
 *   VerifyOrReturnError(dg != nullptr, CHIP_ERROR_UNINITIALIZED);
 *
 *   dg->HwSetState(StateEnum::kPluggedInDemand);
 *   dg->HwSetCableAssemblyLimit(63000);    // 63A = 63000mA
 *
 *
 * If the vehicle ID can be retrieved (e.g. over Powerline)
 *   dg->HwSetVehicleID(CharSpan::fromCharString("TEST_VEHICLE_123456789"));
 *
 *
 * If the EVSE has an RFID sensor, the RFID value read can cause an event to be sent
 * (e.g. can be used to indicate if a user as tried to activate the charging)
 *
 *   uint8_t uid[10] = { 0x01, 0x23, 0x45, 0x67, 0x89, 0xAA, 0xBB, 0xCC, 0xDD, 0xEE };
 *   dg->HwSetRFID(ByteSpan(uid));
 */

CHIP_ERROR EVSEManufacturer::Shutdown()
{
    return CHIP_NO_ERROR;
}

/**
 * @brief   Allows a client application to initialise the Accuracy, Measurement types etc
 */
CHIP_ERROR EVSEManufacturer::InitializePowerMeasurementCluster()
{
    EVSEManufacturer * mn = GetEvseManufacturer();
    VerifyOrReturnError(mn != nullptr, CHIP_ERROR_UNINITIALIZED);

    ElectricalPowerMeasurementDelegate * dg = mn->GetEPMDelegate();
    VerifyOrReturnError(dg != nullptr, CHIP_ERROR_UNINITIALIZED);

<<<<<<< HEAD
    // Set power mode to AC
=======
>>>>>>> ab1a2d57
    ReturnErrorOnFailure(dg->SetPowerMode(PowerModeEnum::kAc));

    return CHIP_NO_ERROR;
}

/**
 * @brief   Allows a client application to send in power readings into the system
 *
 * @param[in]  aEndpointId       - Endpoint to send to EPM Cluster
 * @param[in]  aActivePower_mW   - ActivePower measured in milli-watts
 * @param[in]  aVoltage_mV       - Voltage measured in milli-volts
 * @param[in]  aActiveCurrent_mA - ActiveCurrent measured in milli-amps
 */
CHIP_ERROR EVSEManufacturer::SendPowerReading(EndpointId aEndpointId, int64_t aActivePower_mW, int64_t aVoltage_mV,
                                              int64_t aActiveCurrent_mA)
{
    EVSEManufacturer * mn = GetEvseManufacturer();
    VerifyOrReturnError(mn != nullptr, CHIP_ERROR_UNINITIALIZED);

    ElectricalPowerMeasurementDelegate * dg = mn->GetEPMDelegate();
    VerifyOrReturnError(dg != nullptr, CHIP_ERROR_UNINITIALIZED);

    dg->SetActivePower(MakeNullable(aActivePower_mW));
    dg->SetVoltage(MakeNullable(aVoltage_mV));
    dg->SetActiveCurrent(MakeNullable(aActiveCurrent_mA));

    return CHIP_NO_ERROR;
}

/**
 * @brief   Allows a client application to send cumulative energy readings into the system
 *
 *          This is a helper function to add timestamps to the readings
 *
 * @param[in]  aCumulativeEnergyImported -total energy imported in milli-watthours
 * @param[in]  aCumulativeEnergyExported -total energy exported in milli-watthours
 */
CHIP_ERROR EVSEManufacturer::SendCumulativeEnergyReading(EndpointId aEndpointId, int64_t aCumulativeEnergyImported,
                                                         int64_t aCumulativeEnergyExported)
{
    MeasurementData * data = MeasurementDataForEndpoint(aEndpointId);
    VerifyOrReturnError(data != nullptr, CHIP_ERROR_UNINITIALIZED);

    EnergyMeasurementStruct::Type energyImported;
    EnergyMeasurementStruct::Type energyExported;

<<<<<<< HEAD
    // Get current timestamp
    uint32_t currentTimestamp = 0;
    uint64_t nowMS            = System::SystemClock().GetMonotonicMilliseconds64().count(); // In case we can't get real time
    CHIP_ERROR err            = GetEpochTS(currentTimestamp);
    if (err != CHIP_NO_ERROR)
    {
        ChipLogError(AppServer, "GetEpochTS returned error getting timestamp");
    }

=======
>>>>>>> ab1a2d57
    /** IMPORT */
    // Copy last endTimestamp into new startTimestamp if it exists
    energyImported.startTimestamp.ClearValue();
    energyImported.startSystime.ClearValue();
    if (data->cumulativeImported.HasValue())
    {
        energyImported.startTimestamp = data->cumulativeImported.Value().endTimestamp;
        energyImported.startSystime   = data->cumulativeImported.Value().endSystime;
    }

    energyImported.energy = aCumulativeEnergyImported;

    /** EXPORT */
    // Copy last endTimestamp into new startTimestamp if it exists
    energyExported.startTimestamp.ClearValue();
    energyExported.startSystime.ClearValue();
    if (data->cumulativeExported.HasValue())
    {
        energyExported.startTimestamp = data->cumulativeExported.Value().endTimestamp;
        energyExported.startSystime   = data->cumulativeExported.Value().endSystime;
    }

    energyExported.energy = aCumulativeEnergyExported;

<<<<<<< HEAD
    if (currentTimestamp != 0)
=======
    // Get current timestamp
    uint32_t currentTimestamp;
    CHIP_ERROR err = GetEpochTS(currentTimestamp);
    if (err == CHIP_NO_ERROR)
>>>>>>> ab1a2d57
    {
        // use EpochTS
        energyImported.endTimestamp.SetValue(currentTimestamp);
        energyExported.endTimestamp.SetValue(currentTimestamp);
    }
    else
    {
<<<<<<< HEAD
        // use systemtime-ms
=======
        ChipLogError(AppServer, "GetEpochTS returned error getting timestamp %" CHIP_ERROR_FORMAT, err.Format());

        // use systemTime as a fallback
        System::Clock::Milliseconds64 system_time_ms =
            std::chrono::duration_cast<System::Clock::Milliseconds64>(chip::Server::GetInstance().TimeSinceInit());
        uint64_t nowMS = static_cast<uint64_t>(system_time_ms.count());

>>>>>>> ab1a2d57
        energyImported.endSystime.SetValue(nowMS);
        energyExported.endSystime.SetValue(nowMS);
    }

    // call the SDK to update attributes and generate an event
    if (!NotifyCumulativeEnergyMeasured(aEndpointId, MakeOptional(energyImported), MakeOptional(energyExported)))
    {
        ChipLogError(AppServer, "Failed to notify Cumulative Energy reading.");
        return CHIP_ERROR_INTERNAL;
    }

    return CHIP_NO_ERROR;
}

/**
 * @brief   Allows a client application to send periodic energy readings into the system
 *
 *          This is a helper function to add timestamps to the readings
 *
 * @param[in]  aPeriodicEnergyImported - energy imported in milli-watthours in last period
 * @param[in]  aPeriodicEnergyExported - energy exported in milli-watthours in last period
 */
CHIP_ERROR EVSEManufacturer::SendPeriodicEnergyReading(EndpointId aEndpointId, int64_t aPeriodicEnergyImported,
                                                       int64_t aPeriodicEnergyExported)
{
    MeasurementData * data = MeasurementDataForEndpoint(aEndpointId);
<<<<<<< HEAD
=======
    VerifyOrReturnError(data != nullptr, CHIP_ERROR_UNINITIALIZED);
>>>>>>> ab1a2d57

    EnergyMeasurementStruct::Type energyImported;
    EnergyMeasurementStruct::Type energyExported;

<<<<<<< HEAD
    // Get current timestamp
    uint32_t currentTimestamp = 0;
    uint64_t nowMS            = System::SystemClock().GetMonotonicMilliseconds64().count(); // In case we can't get real time
    CHIP_ERROR err            = GetEpochTS(currentTimestamp);
    if (err != CHIP_NO_ERROR)
    {
        ChipLogError(AppServer, "GetEpochTS returned error getting timestamp");
    }

=======
>>>>>>> ab1a2d57
    /** IMPORT */
    // Copy last endTimestamp into new startTimestamp if it exists
    energyImported.startTimestamp.ClearValue();
    energyImported.startSystime.ClearValue();
    if (data->periodicImported.HasValue())
    {
        energyImported.startTimestamp = data->periodicImported.Value().endTimestamp;
        energyImported.startSystime   = data->periodicImported.Value().endSystime;
    }

    energyImported.energy = aPeriodicEnergyImported;

    /** EXPORT */
    // Copy last endTimestamp into new startTimestamp if it exists
    energyExported.startTimestamp.ClearValue();
    energyExported.startSystime.ClearValue();
    if (data->periodicExported.HasValue())
    {
        energyExported.startTimestamp = data->periodicExported.Value().endTimestamp;
        energyExported.startSystime   = data->periodicExported.Value().endSystime;
    }

    energyExported.energy = aPeriodicEnergyExported;

<<<<<<< HEAD
    if (currentTimestamp != 0)
=======
    // Get current timestamp
    uint32_t currentTimestamp;
    CHIP_ERROR err = GetEpochTS(currentTimestamp);
    if (err == CHIP_NO_ERROR)
>>>>>>> ab1a2d57
    {
        // use EpochTS
        energyImported.endTimestamp.SetValue(currentTimestamp);
        energyExported.endTimestamp.SetValue(currentTimestamp);
    }
    else
    {
<<<<<<< HEAD
        // use systemtime-ms
=======
        ChipLogError(AppServer, "GetEpochTS returned error getting timestamp");

        // use systemTime as a fallback
        System::Clock::Milliseconds64 system_time_ms =
            std::chrono::duration_cast<System::Clock::Milliseconds64>(chip::Server::GetInstance().TimeSinceInit());
        uint64_t nowMS = static_cast<uint64_t>(system_time_ms.count());

>>>>>>> ab1a2d57
        energyImported.endSystime.SetValue(nowMS);
        energyExported.endSystime.SetValue(nowMS);
    }

    // call the SDK to update attributes and generate an event
    if (!NotifyPeriodicEnergyMeasured(aEndpointId, MakeOptional(energyImported), MakeOptional(energyExported)))
    {
        ChipLogError(AppServer, "Failed to notify Cumulative Energy reading.");
        return CHIP_ERROR_INTERNAL;
    }

    return CHIP_NO_ERROR;
}

struct FakeReadingsData
{
    bool bEnabled;                  /* If enabled then the timer callback will re-trigger */
    EndpointId mEndpointId;         /* Which endpoint the meter is on */
    uint8_t mInterval_s;            /* Interval in seconds to callback */
    int64_t mPower_mW;              /* Active Power on the load in mW (signed value) +ve = imported */
    uint32_t mPowerRandomness_mW;   /* The amount to randomize the Power on the load in mW */
    int64_t mVoltage_mV;            /* Voltage reading in mV (signed value) */
    uint32_t mVoltageRandomness_mV; /* The amount to randomize the Voltage in mV */
    int64_t mCurrent_mA;            /* ActiveCurrent reading in mA (signed value) */
    uint32_t mCurrentRandomness_mA; /* The amount to randomize the ActiveCurrent in mA */

    /* These energy values can only be positive values.
     * however the underlying energy type (power_mWh) is signed, so keeping with that convention */
    int64_t mTotalEnergyImported    = 0; /* Cumulative Energy Imported which is updated if mPower > 0 */
    int64_t mTotalEnergyExported    = 0; /* Cumulative Energy Imported which is updated if mPower < 0 */
    int64_t mPeriodicEnergyImported = 0; /* Periodic Energy Imported which is updated if mPower > 0 */
    int64_t mPeriodicEnergyExported = 0; /* Periodic Energy Imported which is updated if mPower < 0 */
};

static FakeReadingsData gFakeReadingsData;

/* This helper routine starts and handles a callback */
/**
 * @brief   Starts a fake load/generator to periodically callback the power and energy
 *          clusters.
 * @param[in]   aEndpointId  - which endpoint is the meter to be updated on
 * @param[in]   aPower_mW    - the mean power of the load
 *                             Positive power indicates Imported energy (e.g. a load)
 *                             Negative power indicated Exported energy (e.g. a generator)
 * @param[in]   aPowerRandomness_mW  This is used to define the max randomness of the
 *                             random power values around the mean power of the load
 * @param[in]   aVoltage_mV  - the nominal voltage measurement
 * @param[in]   aVoltageRandomness_mV  This is used to define the max randomness of the
 *                             random voltage values
 * @param[in]   aCurrent_mA  - the nominal current measurement
 * @param[in]   aCurrentRandomness_mA  This is used to define the max randomness of the
 *                             random current values
 * @param[in]   aInterval_s  - the callback interval in seconds
 * @param[in]   bReset       - boolean: true will reset the energy values to 0
 */
void EVSEManufacturer::StartFakeReadings(EndpointId aEndpointId, int64_t aPower_mW, uint32_t aPowerRandomness_mW,
                                         int64_t aVoltage_mV, uint32_t aVoltageRandomness_mV, int64_t aCurrent_mA,
                                         uint32_t aCurrentRandomness_mA, uint8_t aInterval_s, bool bReset)
{
    gFakeReadingsData.bEnabled              = true;
    gFakeReadingsData.mEndpointId           = aEndpointId;
    gFakeReadingsData.mPower_mW             = aPower_mW;
    gFakeReadingsData.mPowerRandomness_mW   = aPowerRandomness_mW;
    gFakeReadingsData.mVoltage_mV           = aVoltage_mV;
    gFakeReadingsData.mVoltageRandomness_mV = aVoltageRandomness_mV;
    gFakeReadingsData.mCurrent_mA           = aCurrent_mA;
    gFakeReadingsData.mCurrentRandomness_mA = aCurrentRandomness_mA;
    gFakeReadingsData.mInterval_s           = aInterval_s;

    if (bReset)
    {
        gFakeReadingsData.mTotalEnergyImported = 0;
        gFakeReadingsData.mTotalEnergyExported = 0;
    }

    // Call update function to kick off regular readings
    FakeReadingsUpdate();
}
/**
 * @brief   Stops any active updates to the fake load data callbacks
 */
void EVSEManufacturer::StopFakeReadings()
{
    gFakeReadingsData.bEnabled = false;
}
/**
 * @brief   Sends fake meter data into the cluster and restarts the timer
 */
void EVSEManufacturer::FakeReadingsUpdate()
{
    /* Check to see if the fake Load is still running - don't send updates if the timer was already cancelled */
    if (!gFakeReadingsData.bEnabled)
    {
        return;
    }

    // Update readings
    // Avoid using floats - so we will do a basic rand() call which will generate a integer value between 0 and RAND_MAX
    // first compute power as a mean + some random value in range +/- mPowerRandomness_mW
    int64_t power =
        (static_cast<int64_t>(rand()) % (2 * gFakeReadingsData.mPowerRandomness_mW)) - gFakeReadingsData.mPowerRandomness_mW;
    power += gFakeReadingsData.mPower_mW; // add in the base power

    int64_t voltage =
        (static_cast<int64_t>(rand()) % (2 * gFakeReadingsData.mVoltageRandomness_mV)) - gFakeReadingsData.mVoltageRandomness_mV;
    voltage += gFakeReadingsData.mVoltage_mV; // add in the base voltage

    /* Note: whilst we could compute a current from the power and voltage,
     * there will always be some random error from the sensor
     * that measures it. To keep this simple and to avoid doing divides in integer
     * format etc use the same approach here too.
     * This is meant more as an example to show how to use the APIs, not
     * to be a real representation of laws of physics.
     */
    int64_t current =
        (static_cast<int64_t>(rand()) % (2 * gFakeReadingsData.mCurrentRandomness_mA)) - gFakeReadingsData.mCurrentRandomness_mA;
    current += gFakeReadingsData.mCurrent_mA; // add in the base current

    SendPowerReading(gFakeReadingsData.mEndpointId, power, voltage, current);

    // update the energy meter - we'll assume that the power has been constant during the previous interval
    if (gFakeReadingsData.mPower_mW > 0)
    {
        // Positive power - means power is imported
        gFakeReadingsData.mPeriodicEnergyImported = ((power * gFakeReadingsData.mInterval_s) / 3600);
        gFakeReadingsData.mPeriodicEnergyExported = 0;
        gFakeReadingsData.mTotalEnergyImported += gFakeReadingsData.mPeriodicEnergyImported;
    }
    else
    {
        // Negative power - means power is exported, but the exported energy is reported positive
        gFakeReadingsData.mPeriodicEnergyImported = 0;
        gFakeReadingsData.mPeriodicEnergyExported = ((-power * gFakeReadingsData.mInterval_s) / 3600);
        gFakeReadingsData.mTotalEnergyExported += gFakeReadingsData.mPeriodicEnergyExported;
    }

    SendPeriodicEnergyReading(gFakeReadingsData.mEndpointId, gFakeReadingsData.mPeriodicEnergyImported,
                              gFakeReadingsData.mPeriodicEnergyExported);

    SendCumulativeEnergyReading(gFakeReadingsData.mEndpointId, gFakeReadingsData.mTotalEnergyImported,
                                gFakeReadingsData.mTotalEnergyExported);

    // start/restart the timer
    DeviceLayer::SystemLayer().StartTimer(System::Clock::Seconds32(gFakeReadingsData.mInterval_s), FakeReadingsTimerExpiry, this);
}
/**
 * @brief   Timer expiry callback to handle fake load
 */
void EVSEManufacturer::FakeReadingsTimerExpiry(System::Layer * systemLayer, void * manufacturer)
{
    EVSEManufacturer * mn = reinterpret_cast<EVSEManufacturer *>(manufacturer);

    mn->FakeReadingsUpdate();
}

/**
 * @brief    Main Callback handler - to be implemented by Manufacturer
 *
 * @param    EVSECbInfo describes the type of call back, and a union of structs
 *           which contain relevant info for the specific callback type
 *
 * @param    arg - optional pointer to some context information (see register function)
 */
void EVSEManufacturer::ApplicationCallbackHandler(const EVSECbInfo * cb, intptr_t arg)
{
    EVSEManufacturer * pClass = reinterpret_cast<EVSEManufacturer *>(arg);

    switch (cb->type)
    {
    case EVSECallbackType::StateChanged:
        ChipLogProgress(AppServer, "EVSE callback - state changed");
        break;
    case EVSECallbackType::ChargeCurrentChanged:
        ChipLogProgress(AppServer, "EVSE callback - maxChargeCurrent changed to %ld",
                        static_cast<long>(cb->ChargingCurrent.maximumChargeCurrent));
        break;
    case EVSECallbackType::EnergyMeterReadingRequested:
        ChipLogProgress(AppServer, "EVSE callback - EnergyMeterReadingRequested");
        if (cb->EnergyMeterReadingRequest.meterType == ChargingDischargingType::kCharging)
        {
            *(cb->EnergyMeterReadingRequest.energyMeterValuePtr) = pClass->mLastChargingEnergyMeter;
        }
        else
        {
            *(cb->EnergyMeterReadingRequest.energyMeterValuePtr) = pClass->mLastDischargingEnergyMeter;
        }
        break;

    default:
        ChipLogError(AppServer, "Unhandled EVSE Callback type %d", static_cast<int>(cb->type));
    }
}

struct EVSETestEventSaveData
{
    int64_t mOldMaxHardwareCurrentLimit;
    int64_t mOldCircuitCapacity;
    int64_t mOldUserMaximumChargeCurrent;
    int64_t mOldCableAssemblyLimit;
    StateEnum mOldHwStateBasic;           /* For storing hwState before Basic Func event */
    StateEnum mOldHwStatePluggedIn;       /* For storing hwState before PluggedIn event */
    StateEnum mOldHwStatePluggedInDemand; /* For storing hwState before PluggedInDemand event */
};

static EVSETestEventSaveData sEVSETestEventSaveData;

EnergyEvseDelegate * GetEvseDelegate()
{
    EVSEManufacturer * mn = GetEvseManufacturer();
    VerifyOrDieWithMsg(mn != nullptr, AppServer, "EVSEManufacturer is null");
    EnergyEvseDelegate * dg = mn->GetEvseDelegate();
    VerifyOrDieWithMsg(dg != nullptr, AppServer, "EVSE Delegate is null");

    return dg;
}

void SetTestEventTrigger_BasicFunctionality()
{
    EnergyEvseDelegate * dg = GetEvseDelegate();

    sEVSETestEventSaveData.mOldMaxHardwareCurrentLimit  = dg->HwGetMaxHardwareCurrentLimit();
    sEVSETestEventSaveData.mOldCircuitCapacity          = dg->GetCircuitCapacity();
    sEVSETestEventSaveData.mOldUserMaximumChargeCurrent = dg->GetUserMaximumChargeCurrent();
    sEVSETestEventSaveData.mOldHwStateBasic             = dg->HwGetState();

    dg->HwSetMaxHardwareCurrentLimit(32000);
    dg->HwSetCircuitCapacity(32000);
    dg->SetUserMaximumChargeCurrent(32000);
    dg->HwSetState(StateEnum::kNotPluggedIn);
}
void SetTestEventTrigger_BasicFunctionalityClear()
{
    EnergyEvseDelegate * dg = GetEvseDelegate();

    dg->HwSetMaxHardwareCurrentLimit(sEVSETestEventSaveData.mOldMaxHardwareCurrentLimit);
    dg->HwSetCircuitCapacity(sEVSETestEventSaveData.mOldCircuitCapacity);
    dg->SetUserMaximumChargeCurrent(sEVSETestEventSaveData.mOldUserMaximumChargeCurrent);
    dg->HwSetState(sEVSETestEventSaveData.mOldHwStateBasic);
}
void SetTestEventTrigger_EVPluggedIn()
{
    EnergyEvseDelegate * dg = GetEvseDelegate();

    sEVSETestEventSaveData.mOldCableAssemblyLimit = dg->HwGetCableAssemblyLimit();
    sEVSETestEventSaveData.mOldHwStatePluggedIn   = dg->HwGetState();

    dg->HwSetCableAssemblyLimit(63000);
    dg->HwSetState(StateEnum::kPluggedInNoDemand);
}
void SetTestEventTrigger_EVPluggedInClear()
{
    EnergyEvseDelegate * dg = GetEvseDelegate();
    dg->HwSetCableAssemblyLimit(sEVSETestEventSaveData.mOldCableAssemblyLimit);
    dg->HwSetState(sEVSETestEventSaveData.mOldHwStatePluggedIn);
}

void SetTestEventTrigger_EVChargeDemand()
{
    EnergyEvseDelegate * dg = GetEvseDelegate();

    sEVSETestEventSaveData.mOldHwStatePluggedInDemand = dg->HwGetState();
    dg->HwSetState(StateEnum::kPluggedInDemand);
}
void SetTestEventTrigger_EVChargeDemandClear()
{
    EnergyEvseDelegate * dg = GetEvseDelegate();

    dg->HwSetState(sEVSETestEventSaveData.mOldHwStatePluggedInDemand);
}
void SetTestEventTrigger_EVSEGroundFault()
{
    EnergyEvseDelegate * dg = GetEvseDelegate();

    dg->HwSetFault(FaultStateEnum::kGroundFault);
}

void SetTestEventTrigger_EVSEOverTemperatureFault()
{
    EnergyEvseDelegate * dg = GetEvseDelegate();

    dg->HwSetFault(FaultStateEnum::kOverTemperature);
}

void SetTestEventTrigger_EVSEFaultClear()
{
    EnergyEvseDelegate * dg = GetEvseDelegate();

    dg->HwSetFault(FaultStateEnum::kNoError);
}

void SetTestEventTrigger_EVSEDiagnosticsComplete()
{
    EnergyEvseDelegate * dg = GetEvseDelegate();

    dg->HwDiagnosticsComplete();
}

void SetTestEventTrigger_FakeReadingsLoadStart()
{
    EVSEManufacturer * mn = GetEvseManufacturer();
    VerifyOrDieWithMsg(mn != nullptr, AppServer, "EVSEManufacturer is null");

    int64_t aPower_mW              = 1'000'000; // Fake load 1000 W
    uint32_t aPowerRandomness_mW   = 20'000;    // randomness 20W
    int64_t aVoltage_mV            = 230'000;   // Fake Voltage 230V
    uint32_t aVoltageRandomness_mV = 1'000;     // randomness 1V
    int64_t aCurrent_mA            = 4'348;     // Fake Current (at 1kW@230V = 4.3478 Amps)
    uint32_t aCurrentRandomness_mA = 500;       // randomness 500mA
    uint8_t aInterval_s            = 2;         // 2s updates
    bool bReset                    = true;
    mn->StartFakeReadings(EndpointId(1), aPower_mW, aPowerRandomness_mW, aVoltage_mV, aVoltageRandomness_mV, aCurrent_mA,
                          aCurrentRandomness_mA, aInterval_s, bReset);
}

void SetTestEventTrigger_FakeReadingsGeneratorStart()
{
    EVSEManufacturer * mn = GetEvseManufacturer();
    VerifyOrDieWithMsg(mn != nullptr, AppServer, "EVSEManufacturer is null");

    int64_t aPower_mW              = -3'000'000; // Fake Generator -3000 W
    uint32_t aPowerRandomness_mW   = 20'000;     // randomness 20W
    int64_t aVoltage_mV            = 230'000;    // Fake Voltage 230V
    uint32_t aVoltageRandomness_mV = 1'000;      // randomness 1V
    int64_t aCurrent_mA            = -13'043;    // Fake Current (at -3kW@230V = -13.0434 Amps)
    uint32_t aCurrentRandomness_mA = 500;        // randomness 500mA
    uint8_t aInterval_s            = 5;          // 5s updates
    bool bReset                    = true;
    mn->StartFakeReadings(EndpointId(1), aPower_mW, aPowerRandomness_mW, aVoltage_mV, aVoltageRandomness_mV, aCurrent_mA,
                          aCurrentRandomness_mA, aInterval_s, bReset);
}

void SetTestEventTrigger_FakeReadingsStop()
{
    EVSEManufacturer * mn = GetEvseManufacturer();
    VerifyOrDieWithMsg(mn != nullptr, AppServer, "EVSEManufacturer is null");
    mn->StopFakeReadings();
}

bool HandleEnergyEvseTestEventTrigger(uint64_t eventTrigger)
{
    EnergyEvseTrigger trigger = static_cast<EnergyEvseTrigger>(eventTrigger);

    switch (trigger)
    {
    case EnergyEvseTrigger::kBasicFunctionality:
        ChipLogProgress(Support, "[EnergyEVSE-Test-Event] => Basic Functionality install");
        SetTestEventTrigger_BasicFunctionality();
        break;
    case EnergyEvseTrigger::kBasicFunctionalityClear:
        ChipLogProgress(Support, "[EnergyEVSE-Test-Event] => Basic Functionality clear");
        SetTestEventTrigger_BasicFunctionalityClear();
        break;
    case EnergyEvseTrigger::kEVPluggedIn:
        ChipLogProgress(Support, "[EnergyEVSE-Test-Event] => EV plugged in");
        SetTestEventTrigger_EVPluggedIn();
        break;
    case EnergyEvseTrigger::kEVPluggedInClear:
        ChipLogProgress(Support, "[EnergyEVSE-Test-Event] => EV unplugged");
        SetTestEventTrigger_EVPluggedInClear();
        break;
    case EnergyEvseTrigger::kEVChargeDemand:
        ChipLogProgress(Support, "[EnergyEVSE-Test-Event] => EV Charge Demand");
        SetTestEventTrigger_EVChargeDemand();
        break;
    case EnergyEvseTrigger::kEVChargeDemandClear:
        ChipLogProgress(Support, "[EnergyEVSE-Test-Event] => EV Charge NoDemand");
        SetTestEventTrigger_EVChargeDemandClear();
        break;
    case EnergyEvseTrigger::kEVSEGroundFault:
        ChipLogProgress(Support, "[EnergyEVSE-Test-Event] => EVSE has a GroundFault fault");
        SetTestEventTrigger_EVSEGroundFault();
        break;
    case EnergyEvseTrigger::kEVSEOverTemperatureFault:
        ChipLogProgress(Support, "[EnergyEVSE-Test-Event] => EVSE has a OverTemperature fault");
        SetTestEventTrigger_EVSEOverTemperatureFault();
        break;
    case EnergyEvseTrigger::kEVSEFaultClear:
        ChipLogProgress(Support, "[EnergyEVSE-Test-Event] => EVSE faults have cleared");
        SetTestEventTrigger_EVSEFaultClear();
        break;
    case EnergyEvseTrigger::kEVSEDiagnosticsComplete:
        ChipLogProgress(Support, "[EnergyEVSE-Test-Event] => EVSE Diagnostics Completed");
        SetTestEventTrigger_EVSEDiagnosticsComplete();
        break;

    default:
        return false;
    }

    return true;
}

bool HandleEnergyReportingTestEventTrigger(uint64_t eventTrigger)
{
    EnergyReportingTrigger trigger = static_cast<EnergyReportingTrigger>(eventTrigger);

    switch (trigger)
    {
    case EnergyReportingTrigger::kFakeReadingsStop:
        ChipLogProgress(Support, "[EnergyReporting-Test-Event] => Stop Fake load");
        SetTestEventTrigger_FakeReadingsStop();
        break;
    case EnergyReportingTrigger::kFakeReadingsLoadStart_1kW_2s:
        ChipLogProgress(Support, "[EnergyReporting-Test-Event] => Start Fake load 1kW @2s Import");
        SetTestEventTrigger_FakeReadingsLoadStart();
        break;
    case EnergyReportingTrigger::kFakeReadingsGenStart_3kW_5s:
        ChipLogProgress(Support, "[EnergyReporting-Test-Event] => Start Fake generator 3kW @5s Export");
        SetTestEventTrigger_FakeReadingsGeneratorStart();
        break;

    default:
        return false;
    }

    return true;
}<|MERGE_RESOLUTION|>--- conflicted
+++ resolved
@@ -105,10 +105,6 @@
     ElectricalPowerMeasurementDelegate * dg = mn->GetEPMDelegate();
     VerifyOrReturnError(dg != nullptr, CHIP_ERROR_UNINITIALIZED);
 
-<<<<<<< HEAD
-    // Set power mode to AC
-=======
->>>>>>> ab1a2d57
     ReturnErrorOnFailure(dg->SetPowerMode(PowerModeEnum::kAc));
 
     return CHIP_NO_ERROR;
@@ -155,18 +151,6 @@
     EnergyMeasurementStruct::Type energyImported;
     EnergyMeasurementStruct::Type energyExported;
 
-<<<<<<< HEAD
-    // Get current timestamp
-    uint32_t currentTimestamp = 0;
-    uint64_t nowMS            = System::SystemClock().GetMonotonicMilliseconds64().count(); // In case we can't get real time
-    CHIP_ERROR err            = GetEpochTS(currentTimestamp);
-    if (err != CHIP_NO_ERROR)
-    {
-        ChipLogError(AppServer, "GetEpochTS returned error getting timestamp");
-    }
-
-=======
->>>>>>> ab1a2d57
     /** IMPORT */
     // Copy last endTimestamp into new startTimestamp if it exists
     energyImported.startTimestamp.ClearValue();
@@ -191,14 +175,10 @@
 
     energyExported.energy = aCumulativeEnergyExported;
 
-<<<<<<< HEAD
-    if (currentTimestamp != 0)
-=======
     // Get current timestamp
     uint32_t currentTimestamp;
     CHIP_ERROR err = GetEpochTS(currentTimestamp);
     if (err == CHIP_NO_ERROR)
->>>>>>> ab1a2d57
     {
         // use EpochTS
         energyImported.endTimestamp.SetValue(currentTimestamp);
@@ -206,9 +186,6 @@
     }
     else
     {
-<<<<<<< HEAD
-        // use systemtime-ms
-=======
         ChipLogError(AppServer, "GetEpochTS returned error getting timestamp %" CHIP_ERROR_FORMAT, err.Format());
 
         // use systemTime as a fallback
@@ -216,7 +193,6 @@
             std::chrono::duration_cast<System::Clock::Milliseconds64>(chip::Server::GetInstance().TimeSinceInit());
         uint64_t nowMS = static_cast<uint64_t>(system_time_ms.count());
 
->>>>>>> ab1a2d57
         energyImported.endSystime.SetValue(nowMS);
         energyExported.endSystime.SetValue(nowMS);
     }
@@ -243,26 +219,11 @@
                                                        int64_t aPeriodicEnergyExported)
 {
     MeasurementData * data = MeasurementDataForEndpoint(aEndpointId);
-<<<<<<< HEAD
-=======
     VerifyOrReturnError(data != nullptr, CHIP_ERROR_UNINITIALIZED);
->>>>>>> ab1a2d57
 
     EnergyMeasurementStruct::Type energyImported;
     EnergyMeasurementStruct::Type energyExported;
 
-<<<<<<< HEAD
-    // Get current timestamp
-    uint32_t currentTimestamp = 0;
-    uint64_t nowMS            = System::SystemClock().GetMonotonicMilliseconds64().count(); // In case we can't get real time
-    CHIP_ERROR err            = GetEpochTS(currentTimestamp);
-    if (err != CHIP_NO_ERROR)
-    {
-        ChipLogError(AppServer, "GetEpochTS returned error getting timestamp");
-    }
-
-=======
->>>>>>> ab1a2d57
     /** IMPORT */
     // Copy last endTimestamp into new startTimestamp if it exists
     energyImported.startTimestamp.ClearValue();
@@ -287,14 +248,10 @@
 
     energyExported.energy = aPeriodicEnergyExported;
 
-<<<<<<< HEAD
-    if (currentTimestamp != 0)
-=======
     // Get current timestamp
     uint32_t currentTimestamp;
     CHIP_ERROR err = GetEpochTS(currentTimestamp);
     if (err == CHIP_NO_ERROR)
->>>>>>> ab1a2d57
     {
         // use EpochTS
         energyImported.endTimestamp.SetValue(currentTimestamp);
@@ -302,9 +259,6 @@
     }
     else
     {
-<<<<<<< HEAD
-        // use systemtime-ms
-=======
         ChipLogError(AppServer, "GetEpochTS returned error getting timestamp");
 
         // use systemTime as a fallback
@@ -312,7 +266,6 @@
             std::chrono::duration_cast<System::Clock::Milliseconds64>(chip::Server::GetInstance().TimeSinceInit());
         uint64_t nowMS = static_cast<uint64_t>(system_time_ms.count());
 
->>>>>>> ab1a2d57
         energyImported.endSystime.SetValue(nowMS);
         energyExported.endSystime.SetValue(nowMS);
     }
