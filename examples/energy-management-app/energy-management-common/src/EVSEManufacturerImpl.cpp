--- conflicted
+++ resolved
@@ -606,35 +606,7 @@
 
 CHIP_ERROR EVSEManufacturer::HandleDeviceEnergyManagementPowerAdjustCompletion()
 {
-<<<<<<< HEAD
-    EnergyEvseDelegate * dg = GetEvseDelegate();
-
-    sEVSETestEventSaveData.mOldHwStatePluggedInDemand = dg->HwGetState();
-    dg->HwSetState(StateEnum::kPluggedInDemand);
-}
-void SetTestEventTrigger_EVChargeDemandClear()
-{
-    EnergyEvseDelegate * dg = GetEvseDelegate();
-
-    dg->HwSetState(sEVSETestEventSaveData.mOldHwStatePluggedInDemand);
-}
-void SetTestEventTrigger_EVTimeOfUseMode()
-{
-    // TODO - See #34249
-}
-void SetTestEventTrigger_EVTimeOfUseModeClear()
-{
-    // TODO - See #34249
-}
-
-void SetTestEventTrigger_EVSEGroundFault()
-{
-    EnergyEvseDelegate * dg = GetEvseDelegate();
-
-    dg->HwSetFault(FaultStateEnum::kGroundFault);
-=======
-    return CHIP_NO_ERROR;
->>>>>>> 94211275
+    return CHIP_NO_ERROR;
 }
 
 CHIP_ERROR EVSEManufacturer::HandleDeviceEnergyManagementCancelPowerAdjustRequest(CauseEnum cause)
@@ -673,68 +645,7 @@
     const DataModel::DecodableList<DeviceEnergyManagement::Structs::SlotAdjustmentStruct::DecodableType> & slotAdjustments,
     AdjustmentCauseEnum cause)
 {
-<<<<<<< HEAD
-    EnergyEvseTrigger trigger = static_cast<EnergyEvseTrigger>(eventTrigger);
-
-    switch (trigger)
-    {
-    case EnergyEvseTrigger::kBasicFunctionality:
-        ChipLogProgress(Support, "[EnergyEVSE-Test-Event] => Basic Functionality install");
-        SetTestEventTrigger_BasicFunctionality();
-        break;
-    case EnergyEvseTrigger::kBasicFunctionalityClear:
-        ChipLogProgress(Support, "[EnergyEVSE-Test-Event] => Basic Functionality clear");
-        SetTestEventTrigger_BasicFunctionalityClear();
-        break;
-    case EnergyEvseTrigger::kEVPluggedIn:
-        ChipLogProgress(Support, "[EnergyEVSE-Test-Event] => EV plugged in");
-        SetTestEventTrigger_EVPluggedIn();
-        break;
-    case EnergyEvseTrigger::kEVPluggedInClear:
-        ChipLogProgress(Support, "[EnergyEVSE-Test-Event] => EV unplugged");
-        SetTestEventTrigger_EVPluggedInClear();
-        break;
-    case EnergyEvseTrigger::kEVChargeDemand:
-        ChipLogProgress(Support, "[EnergyEVSE-Test-Event] => EV Charge Demand");
-        SetTestEventTrigger_EVChargeDemand();
-        break;
-    case EnergyEvseTrigger::kEVChargeDemandClear:
-        ChipLogProgress(Support, "[EnergyEVSE-Test-Event] => EV Charge NoDemand");
-        SetTestEventTrigger_EVChargeDemandClear();
-        break;
-    case EnergyEvseTrigger::kEVTimeOfUseMode:
-        ChipLogProgress(Support, "[EnergyEVSE-Test-Event] => EV TimeOfUse Mode");
-        SetTestEventTrigger_EVTimeOfUseMode();
-        break;
-    case EnergyEvseTrigger::kEVSEGroundFault:
-        ChipLogProgress(Support, "[EnergyEVSE-Test-Event] => EVSE has a GroundFault fault");
-        SetTestEventTrigger_EVSEGroundFault();
-        break;
-    case EnergyEvseTrigger::kEVSEOverTemperatureFault:
-        ChipLogProgress(Support, "[EnergyEVSE-Test-Event] => EVSE has a OverTemperature fault");
-        SetTestEventTrigger_EVSEOverTemperatureFault();
-        break;
-    case EnergyEvseTrigger::kEVSEFaultClear:
-        ChipLogProgress(Support, "[EnergyEVSE-Test-Event] => EVSE faults have cleared");
-        SetTestEventTrigger_EVSEFaultClear();
-        break;
-    case EnergyEvseTrigger::kEVSEDiagnosticsComplete:
-        ChipLogProgress(Support, "[EnergyEVSE-Test-Event] => EVSE Diagnostics Completed");
-        SetTestEventTrigger_EVSEDiagnosticsComplete();
-        break;
-    case EnergyEvseTrigger::kEVTimeOfUseModeClear:
-        ChipLogProgress(Support, "[EnergyEVSE-Test-Event] => EV TimeOfUse Mode clear");
-        SetTestEventTrigger_EVTimeOfUseModeClear();
-        break;
-
-    default:
-        return false;
-    }
-
-    return true;
-=======
-    return CHIP_NO_ERROR;
->>>>>>> 94211275
+    return CHIP_NO_ERROR;
 }
 
 CHIP_ERROR EVSEManufacturer::RequestConstraintBasedForecast(
