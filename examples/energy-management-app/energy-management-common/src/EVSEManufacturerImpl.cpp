--- conflicted
+++ resolved
@@ -25,20 +25,12 @@
 using namespace chip::app::Clusters;
 using namespace chip::app::Clusters::EnergyEvse;
 
-<<<<<<< HEAD
-CHIP_ERROR EVSEManufacturer::Init(EnergyEvseManager * evseInstance, DeviceEnergyManagementManager * demInstance)
-=======
 CHIP_ERROR EVSEManufacturer::Init()
->>>>>>> 6ae3073c
 {
     /* Manufacturers should modify this to do any custom initialisation */
 
     /* Register callbacks */
-<<<<<<< HEAD
-    EnergyEvseDelegate * dg = evseInstance->GetDelegate();
-=======
     EnergyEvseDelegate * dg = GetEvseManufacturer()->GetDelegate();
->>>>>>> 6ae3073c
     if (dg == nullptr)
     {
         ChipLogError(AppServer, "EVSE Delegate is not initialized");
@@ -66,10 +58,6 @@
     return CHIP_NO_ERROR;
 }
 
-<<<<<<< HEAD
-CHIP_ERROR EVSEManufacturer::Shutdown(EnergyEvseManager * evseInstance, DeviceEnergyManagementManager * demInstance)
-{
-=======
 /*
  * When the EV is plugged in, and asking for demand change the state
  * and set the CableAssembly current limit
@@ -95,7 +83,6 @@
  *   uint8_t uid[10] = { 0x01, 0x23, 0x45, 0x67, 0x89, 0xAA, 0xBB, 0xCC, 0xDD, 0xEE };
  *   dg->HwSetRFID(ByteSpan(uid));
  */
->>>>>>> 6ae3073c
 
 CHIP_ERROR EVSEManufacturer::Shutdown()
 {
@@ -292,11 +279,7 @@
         break;
 
     default:
-<<<<<<< HEAD
-        ChipLogError(AppServer, "Unhandled EVSE Callback type %d", static_cast<int>(cb->type));
-=======
         return false;
->>>>>>> 6ae3073c
     }
 
     return true;
