/*
 *
 *    Copyright (c) 2023 Project CHIP Authors
 *    All rights reserved.
 *
 *    Licensed under the Apache License, Version 2.0 (the "License");
 *    you may not use this file except in compliance with the License.
 *    You may obtain a copy of the License at
 *
 *        http://www.apache.org/licenses/LICENSE-2.0
 *
 *    Unless required by applicable law or agreed to in writing, software
 *    distributed under the License is distributed on an "AS IS" BASIS,
 *    WITHOUT WARRANTIES OR CONDITIONS OF ANY KIND, either express or implied.
 *    See the License for the specific language governing permissions and
 *    limitations under the License.
 */

#include <EVSEManufacturerImpl.h>
#include <EnergyEvseManager.h>
<<<<<<< HEAD
#include <app/clusters/energy-evse-server/EnergyEvseTestEventTriggerDelegate.h>
=======
#include <app/clusters/electrical-energy-measurement-server/EnergyReportingTestEventTriggerHandler.h>
#include <app/clusters/electrical-energy-measurement-server/electrical-energy-measurement-server.h>
#include <app/clusters/energy-evse-server/EnergyEvseTestEventTriggerHandler.h>
>>>>>>> a95af94f

using namespace chip;
using namespace chip::app;
using namespace chip::app::Clusters;
using namespace chip::app::Clusters::EnergyEvse;
using namespace chip::app::Clusters::ElectricalEnergyMeasurement;
using namespace chip::app::Clusters::ElectricalEnergyMeasurement::Structs;

CHIP_ERROR EVSEManufacturer::Init()
{
    /* Manufacturers should modify this to do any custom initialisation */

    /* Register callbacks */
    EnergyEvseDelegate * dg = GetEvseManufacturer()->GetDelegate();
    if (dg == nullptr)
    {
        ChipLogError(AppServer, "EVSE Delegate is not initialized");
        return CHIP_ERROR_UNINITIALIZED;
    }

    dg->HwRegisterEvseCallbackHandler(ApplicationCallbackHandler, reinterpret_cast<intptr_t>(this));

    /*
     * This is an example implementation for manufacturers to consider
     *
     * For Manufacturer to specify the hardware capability in mA:
     *  dg->HwSetMaxHardwareCurrentLimit(32000);    // 32A
     *
     * For Manufacturer to specify the CircuitCapacity in mA (e.g. from DIP switches)
     *  dg->HwSetCircuitCapacity(20000);            // 20A
     *
     */
<<<<<<< HEAD

    /* Once the system is initialised then check to see if the state was restored
     * (e.g. after a power outage), and if the Enable timer check needs to be started
     */
    dg->ScheduleCheckOnEnabledTimeout();
=======

    /* Once the system is initialised then check to see if the state was restored
     * (e.g. after a power outage), and if the Enable timer check needs to be started
     */
    dg->ScheduleCheckOnEnabledTimeout();

    return CHIP_NO_ERROR;
}

/*
 * When the EV is plugged in, and asking for demand change the state
 * and set the CableAssembly current limit
 *
 *   EnergyEvseDelegate * dg = GetEvseManufacturer()->GetDelegate();
 *   if (dg == nullptr)
 *   {
 *       ChipLogError(AppServer, "Delegate is not initialized");
 *       return CHIP_ERROR_UNINITIALIZED;
 *   }
 *
 *   dg->HwSetState(StateEnum::kPluggedInDemand);
 *   dg->HwSetCableAssemblyLimit(63000);    // 63A = 63000mA
 *
 *
 * If the vehicle ID can be retrieved (e.g. over Powerline)
 *   dg->HwSetVehicleID(CharSpan::fromCharString("TEST_VEHICLE_123456789"));
 *
 *
 * If the EVSE has an RFID sensor, the RFID value read can cause an event to be sent
 * (e.g. can be used to indicate if a user as tried to activate the charging)
 *
 *   uint8_t uid[10] = { 0x01, 0x23, 0x45, 0x67, 0x89, 0xAA, 0xBB, 0xCC, 0xDD, 0xEE };
 *   dg->HwSetRFID(ByteSpan(uid));
 */

CHIP_ERROR EVSEManufacturer::Shutdown()
{
    return CHIP_NO_ERROR;
}

/**
 * @brief   Allows a client application to send in power readings into the system
 *
 * @param[in]  aEndpointId     - Endpoint to send to EPM Cluster
 * @param[in]  aActivePower_mW - Power measured in milli-watts
 * @param[in]  aVoltage_mV     - Voltage measured in milli-volts
 * @param[in]  aCurrent_mA     - Current measured in milli-amps
 */
CHIP_ERROR EVSEManufacturer::SendPowerReading(EndpointId aEndpointId, int64_t aActivePower_mW, int64_t aVoltage_mV,
                                              int64_t aCurrent_mA)
{
    // TODO add Power Readings when EPM cluster is merged
>>>>>>> a95af94f

    return CHIP_NO_ERROR;
}

<<<<<<< HEAD
/*
 * When the EV is plugged in, and asking for demand change the state
 * and set the CableAssembly current limit
 *
 *   EnergyEvseDelegate * dg = GetEvseManufacturer()->GetDelegate();
 *   if (dg == nullptr)
 *   {
 *       ChipLogError(AppServer, "Delegate is not initialized");
 *       return CHIP_ERROR_UNINITIALIZED;
 *   }
 *
 *   dg->HwSetState(StateEnum::kPluggedInDemand);
 *   dg->HwSetCableAssemblyLimit(63000);    // 63A = 63000mA
 *
 *
 * If the vehicle ID can be retrieved (e.g. over Powerline)
 *   dg->HwSetVehicleID(CharSpan::fromCharString("TEST_VEHICLE_123456789"));
 *
 *
 * If the EVSE has an RFID sensor, the RFID value read can cause an event to be sent
 * (e.g. can be used to indicate if a user as tried to activate the charging)
 *
 *   uint8_t uid[10] = { 0x01, 0x23, 0x45, 0x67, 0x89, 0xAA, 0xBB, 0xCC, 0xDD, 0xEE };
 *   dg->HwSetRFID(ByteSpan(uid));
 */
=======
/**
 * @brief   Allows a client application to send in energy readings into the system
 *
 *          This is a helper function to add timestamps to the readings
 *
 * @param[in]  aCumulativeEnergyImported -total energy imported in milli-watthours
 * @param[in]  aCumulativeEnergyExported -total energy exported in milli-watthours
 */
CHIP_ERROR EVSEManufacturer::SendEnergyReading(EndpointId aEndpointId, int64_t aCumulativeEnergyImported,
                                               int64_t aCumulativeEnergyExported)
{
    MeasurementData * data = MeasurementDataForEndpoint(aEndpointId);

    EnergyMeasurementStruct::Type energyImported;
    EnergyMeasurementStruct::Type energyExported;

    // Get current timestamp
    uint32_t currentTimestamp;
    CHIP_ERROR err = GetEpochTS(currentTimestamp);
    if (err != CHIP_NO_ERROR)
    {
        ChipLogError(AppServer, "GetEpochTS returned error getting timestamp");
        return err;
    }

    /** IMPORT */
    // Copy last endTimestamp into new startTimestamp if it exists
    energyImported.startTimestamp.ClearValue();
    if (data->cumulativeImported.HasValue())
    {
        energyImported.startTimestamp = data->cumulativeImported.Value().endTimestamp;
    }

    energyImported.endTimestamp.SetValue(currentTimestamp);
    energyImported.energy = aCumulativeEnergyImported;

    /** EXPORT */
    // Copy last endTimestamp into new startTimestamp if it exists
    energyExported.startTimestamp.ClearValue();
    if (data->cumulativeExported.HasValue())
    {
        energyExported.startTimestamp = data->cumulativeExported.Value().endTimestamp;
    }
    energyExported.endTimestamp.SetValue(currentTimestamp);
    energyExported.energy = aCumulativeEnergyExported;

    // call the SDK to update attributes and generate an event
    if (!NotifyCumulativeEnergyMeasured(aEndpointId, MakeOptional(energyImported), MakeOptional(energyExported)))
    {
        ChipLogError(AppServer, "Failed to notify Cumulative Energy reading.");
        return CHIP_ERROR_INTERNAL;
    }
>>>>>>> a95af94f

CHIP_ERROR EVSEManufacturer::Shutdown()
{
    return CHIP_NO_ERROR;
}

struct FakeReadingsData
{
    bool bEnabled;                /* If enabled then the timer callback will re-trigger */
    EndpointId mEndpointId;       /* Which endpoint the meter is on */
    uint8_t mInterval_s;          /* Interval in seconds to callback */
    int64_t mPower_mW;            /* Power on the load in mW (signed value) +ve = imported */
    uint32_t mPowerRandomness_mW; /* The amount to randomize the Power on the load in mW */
    /* These energy values can only be positive values.
     * however the underlying energy type (power_mWh) is signed, so keeping with that convention */
    int64_t mTotalEnergyImported = 0; /* Energy Imported which is updated if mPower > 0 */
    int64_t mTotalEnergyExported = 0; /* Energy Imported which is updated if mPower < 0 */
};

static FakeReadingsData gFakeReadingsData;

/* This helper routine starts and handles a callback */
/**
 * @brief   Starts a fake load/generator to periodically callback the power and energy
 *          clusters.
 * @param[in]   aEndpointId  - which endpoint is the meter to be updated on
 * @param[in]   aPower_mW    - the mean power of the load
 *                             Positive power indicates Imported energy (e.g. a load)
 *                             Negative power indicated Exported energy (e.g. a generator)
 * @param[in]   aPowerRandomness_mW  This is used to define the std.dev of the
 *                             random power values around the mean power of the load
 *
 * @param[in]   aInterval_s  - the callback interval in seconds
 * @param[in]   bReset       - boolean: true will reset the energy values to 0
 */
void EVSEManufacturer::StartFakeReadings(EndpointId aEndpointId, int64_t aPower_mW, uint32_t aPowerRandomness_mW,
                                         uint8_t aInterval_s, bool bReset)
{
    gFakeReadingsData.bEnabled            = true;
    gFakeReadingsData.mEndpointId         = aEndpointId;
    gFakeReadingsData.mPower_mW           = aPower_mW;
    gFakeReadingsData.mPowerRandomness_mW = aPowerRandomness_mW;
    gFakeReadingsData.mInterval_s         = aInterval_s;

    if (bReset)
    {
        gFakeReadingsData.mTotalEnergyImported = 0;
        gFakeReadingsData.mTotalEnergyExported = 0;
    }

    // Call update function to kick off regular readings
    FakeReadingsUpdate();
}
/**
 * @brief   Stops any active updates to the fake load data callbacks
 */
void EVSEManufacturer::StopFakeReadings()
{
    gFakeReadingsData.bEnabled = false;
}
/**
 * @brief   Sends fake meter data into the cluster and restarts the timer
 */
void EVSEManufacturer::FakeReadingsUpdate()
{
    /* Check to see if the fake Load is still running - don't send updates if the timer was already cancelled */
    if (!gFakeReadingsData.bEnabled)
    {
        return;
    }

    // Update meter values
    // Avoid using floats - so we will do a basic rand() call which will generate a integer value between 0 and RAND_MAX
    // first compute power as a mean + some random value in range +/- mPowerRandomness_mW
    int64_t power =
        (static_cast<int64_t>(rand()) % (2 * gFakeReadingsData.mPowerRandomness_mW)) - gFakeReadingsData.mPowerRandomness_mW;
    power += gFakeReadingsData.mPower_mW; // add in the base power

    // TODO call the EPM cluster to send a power reading

    // update the energy meter - we'll assume that the power has been constant during the previous interval
    if (gFakeReadingsData.mPower_mW > 0)
    {
        // Positive power - means power is imported
        gFakeReadingsData.mTotalEnergyImported += ((power * gFakeReadingsData.mInterval_s) / 3600);
    }
    else
    {
        // Negative power - means power is exported, but the cumulative energy is positive
        gFakeReadingsData.mTotalEnergyExported += ((-power * gFakeReadingsData.mInterval_s) / 3600);
    }

    SendEnergyReading(gFakeReadingsData.mEndpointId, gFakeReadingsData.mTotalEnergyImported,
                      gFakeReadingsData.mTotalEnergyExported);

    // start/restart the timer
    DeviceLayer::SystemLayer().StartTimer(System::Clock::Seconds32(gFakeReadingsData.mInterval_s), FakeReadingsTimerExpiry, this);
}
/**
 * @brief   Timer expiry callback to handle fake load
 */
void EVSEManufacturer::FakeReadingsTimerExpiry(System::Layer * systemLayer, void * manufacturer)
{
    EVSEManufacturer * mn = reinterpret_cast<EVSEManufacturer *>(manufacturer);

    mn->FakeReadingsUpdate();
}

/**
 * @brief    Main Callback handler - to be implemented by Manufacturer
 *
 * @param    EVSECbInfo describes the type of call back, and a union of structs
 *           which contain relevant info for the specific callback type
 *
 * @param    arg - optional pointer to some context information (see register function)
 */
void EVSEManufacturer::ApplicationCallbackHandler(const EVSECbInfo * cb, intptr_t arg)
{
    EVSEManufacturer * pClass = reinterpret_cast<EVSEManufacturer *>(arg);

    switch (cb->type)
    {
    case EVSECallbackType::StateChanged:
        ChipLogProgress(AppServer, "EVSE callback - state changed");
        break;
    case EVSECallbackType::ChargeCurrentChanged:
        ChipLogProgress(AppServer, "EVSE callback - maxChargeCurrent changed to %ld",
                        static_cast<long>(cb->ChargingCurrent.maximumChargeCurrent));
        break;
    case EVSECallbackType::EnergyMeterReadingRequested:
        ChipLogProgress(AppServer, "EVSE callback - EnergyMeterReadingRequested");
        if (cb->EnergyMeterReadingRequest.meterType == ChargingDischargingType::kCharging)
        {
            *(cb->EnergyMeterReadingRequest.energyMeterValuePtr) = pClass->mLastChargingEnergyMeter;
        }
        else
        {
            *(cb->EnergyMeterReadingRequest.energyMeterValuePtr) = pClass->mLastDischargingEnergyMeter;
        }
        break;

<<<<<<< HEAD
    default:
        ChipLogError(AppServer, "Unhandled EVSE Callback type %d", static_cast<int>(cb->type));
    }
}

struct EVSETestEventSaveData
{
    int64_t mOldMaxHardwareCurrentLimit;
    int64_t mOldCircuitCapacity;
    int64_t mOldUserMaximumChargeCurrent;
    int64_t mOldCableAssemblyLimit;
    StateEnum mOldHwStateBasic;           /* For storing hwState before Basic Func event */
    StateEnum mOldHwStatePluggedIn;       /* For storing hwState before PluggedIn event */
    StateEnum mOldHwStatePluggedInDemand; /* For storing hwState before PluggedInDemand event */
};

static EVSETestEventSaveData sEVSETestEventSaveData;

EnergyEvseDelegate * GetEvseDelegate()
{
    EVSEManufacturer * mn = GetEvseManufacturer();
    VerifyOrDieWithMsg(mn != nullptr, AppServer, "EVSEManufacturer is null");
    EnergyEvseDelegate * dg = mn->GetDelegate();
    VerifyOrDieWithMsg(dg != nullptr, AppServer, "EVSE Delegate is null");

    return dg;
}

void SetTestEventTrigger_BasicFunctionality()
{
    EnergyEvseDelegate * dg = GetEvseDelegate();

    sEVSETestEventSaveData.mOldMaxHardwareCurrentLimit  = dg->HwGetMaxHardwareCurrentLimit();
    sEVSETestEventSaveData.mOldCircuitCapacity          = dg->GetCircuitCapacity();
    sEVSETestEventSaveData.mOldUserMaximumChargeCurrent = dg->GetUserMaximumChargeCurrent();
    sEVSETestEventSaveData.mOldHwStateBasic             = dg->HwGetState();

    dg->HwSetMaxHardwareCurrentLimit(32000);
    dg->HwSetCircuitCapacity(32000);
    dg->SetUserMaximumChargeCurrent(32000);
    dg->HwSetState(StateEnum::kNotPluggedIn);
}
void SetTestEventTrigger_BasicFunctionalityClear()
{
    EnergyEvseDelegate * dg = GetEvseDelegate();

    dg->HwSetMaxHardwareCurrentLimit(sEVSETestEventSaveData.mOldMaxHardwareCurrentLimit);
    dg->HwSetCircuitCapacity(sEVSETestEventSaveData.mOldCircuitCapacity);
    dg->SetUserMaximumChargeCurrent(sEVSETestEventSaveData.mOldUserMaximumChargeCurrent);
    dg->HwSetState(sEVSETestEventSaveData.mOldHwStateBasic);
}
void SetTestEventTrigger_EVPluggedIn()
{
    EnergyEvseDelegate * dg = GetEvseDelegate();

    sEVSETestEventSaveData.mOldCableAssemblyLimit = dg->HwGetCableAssemblyLimit();
    sEVSETestEventSaveData.mOldHwStatePluggedIn   = dg->HwGetState();

    dg->HwSetCableAssemblyLimit(63000);
    dg->HwSetState(StateEnum::kPluggedInNoDemand);
}
void SetTestEventTrigger_EVPluggedInClear()
{
    EnergyEvseDelegate * dg = GetEvseDelegate();
    dg->HwSetCableAssemblyLimit(sEVSETestEventSaveData.mOldCableAssemblyLimit);
    dg->HwSetState(sEVSETestEventSaveData.mOldHwStatePluggedIn);
}

void SetTestEventTrigger_EVChargeDemand()
{
    EnergyEvseDelegate * dg = GetEvseDelegate();

    sEVSETestEventSaveData.mOldHwStatePluggedInDemand = dg->HwGetState();
    dg->HwSetState(StateEnum::kPluggedInDemand);
}
void SetTestEventTrigger_EVChargeDemandClear()
{
    EnergyEvseDelegate * dg = GetEvseDelegate();

    dg->HwSetState(sEVSETestEventSaveData.mOldHwStatePluggedInDemand);
}
void SetTestEventTrigger_EVSEGroundFault()
{
    EnergyEvseDelegate * dg = GetEvseDelegate();

    dg->HwSetFault(FaultStateEnum::kGroundFault);
}

void SetTestEventTrigger_EVSEOverTemperatureFault()
{
    EnergyEvseDelegate * dg = GetEvseDelegate();

    dg->HwSetFault(FaultStateEnum::kOverTemperature);
}

void SetTestEventTrigger_EVSEFaultClear()
{
    EnergyEvseDelegate * dg = GetEvseDelegate();

    dg->HwSetFault(FaultStateEnum::kNoError);
}

void SetTestEventTrigger_EVSEDiagnosticsComplete()
{
    EnergyEvseDelegate * dg = GetEvseDelegate();

    dg->HwDiagnosticsComplete();
}

bool HandleEnergyEvseTestEventTrigger(uint64_t eventTrigger)
{
    EnergyEvseTrigger trigger = static_cast<EnergyEvseTrigger>(eventTrigger);

    switch (trigger)
    {
    case EnergyEvseTrigger::kBasicFunctionality:
        ChipLogProgress(Support, "[EnergyEVSE-Test-Event] => Basic Functionality install");
        SetTestEventTrigger_BasicFunctionality();
        break;
    case EnergyEvseTrigger::kBasicFunctionalityClear:
        ChipLogProgress(Support, "[EnergyEVSE-Test-Event] => Basic Functionality clear");
        SetTestEventTrigger_BasicFunctionalityClear();
        break;
    case EnergyEvseTrigger::kEVPluggedIn:
        ChipLogProgress(Support, "[EnergyEVSE-Test-Event] => EV plugged in");
        SetTestEventTrigger_EVPluggedIn();
        break;
    case EnergyEvseTrigger::kEVPluggedInClear:
        ChipLogProgress(Support, "[EnergyEVSE-Test-Event] => EV unplugged");
        SetTestEventTrigger_EVPluggedInClear();
        break;
    case EnergyEvseTrigger::kEVChargeDemand:
        ChipLogProgress(Support, "[EnergyEVSE-Test-Event] => EV Charge Demand");
        SetTestEventTrigger_EVChargeDemand();
        break;
    case EnergyEvseTrigger::kEVChargeDemandClear:
        ChipLogProgress(Support, "[EnergyEVSE-Test-Event] => EV Charge NoDemand");
        SetTestEventTrigger_EVChargeDemandClear();
        break;
    case EnergyEvseTrigger::kEVSEGroundFault:
        ChipLogProgress(Support, "[EnergyEVSE-Test-Event] => EVSE has a GroundFault fault");
        SetTestEventTrigger_EVSEGroundFault();
        break;
    case EnergyEvseTrigger::kEVSEOverTemperatureFault:
        ChipLogProgress(Support, "[EnergyEVSE-Test-Event] => EVSE has a OverTemperature fault");
        SetTestEventTrigger_EVSEOverTemperatureFault();
        break;
    case EnergyEvseTrigger::kEVSEFaultClear:
        ChipLogProgress(Support, "[EnergyEVSE-Test-Event] => EVSE faults have cleared");
        SetTestEventTrigger_EVSEFaultClear();
        break;
    case EnergyEvseTrigger::kEVSEDiagnosticsComplete:
        ChipLogProgress(Support, "[EnergyEVSE-Test-Event] => EVSE Diagnostics Completed");
        SetTestEventTrigger_EVSEDiagnosticsComplete();
        break;

    default:
        return false;
    }
=======
    default:
        ChipLogError(AppServer, "Unhandled EVSE Callback type %d", static_cast<int>(cb->type));
    }
}

struct EVSETestEventSaveData
{
    int64_t mOldMaxHardwareCurrentLimit;
    int64_t mOldCircuitCapacity;
    int64_t mOldUserMaximumChargeCurrent;
    int64_t mOldCableAssemblyLimit;
    StateEnum mOldHwStateBasic;           /* For storing hwState before Basic Func event */
    StateEnum mOldHwStatePluggedIn;       /* For storing hwState before PluggedIn event */
    StateEnum mOldHwStatePluggedInDemand; /* For storing hwState before PluggedInDemand event */
};

static EVSETestEventSaveData sEVSETestEventSaveData;

EnergyEvseDelegate * GetEvseDelegate()
{
    EVSEManufacturer * mn = GetEvseManufacturer();
    VerifyOrDieWithMsg(mn != nullptr, AppServer, "EVSEManufacturer is null");
    EnergyEvseDelegate * dg = mn->GetDelegate();
    VerifyOrDieWithMsg(dg != nullptr, AppServer, "EVSE Delegate is null");

    return dg;
}

void SetTestEventTrigger_BasicFunctionality()
{
    EnergyEvseDelegate * dg = GetEvseDelegate();

    sEVSETestEventSaveData.mOldMaxHardwareCurrentLimit  = dg->HwGetMaxHardwareCurrentLimit();
    sEVSETestEventSaveData.mOldCircuitCapacity          = dg->GetCircuitCapacity();
    sEVSETestEventSaveData.mOldUserMaximumChargeCurrent = dg->GetUserMaximumChargeCurrent();
    sEVSETestEventSaveData.mOldHwStateBasic             = dg->HwGetState();

    dg->HwSetMaxHardwareCurrentLimit(32000);
    dg->HwSetCircuitCapacity(32000);
    dg->SetUserMaximumChargeCurrent(32000);
    dg->HwSetState(StateEnum::kNotPluggedIn);
}
void SetTestEventTrigger_BasicFunctionalityClear()
{
    EnergyEvseDelegate * dg = GetEvseDelegate();

    dg->HwSetMaxHardwareCurrentLimit(sEVSETestEventSaveData.mOldMaxHardwareCurrentLimit);
    dg->HwSetCircuitCapacity(sEVSETestEventSaveData.mOldCircuitCapacity);
    dg->SetUserMaximumChargeCurrent(sEVSETestEventSaveData.mOldUserMaximumChargeCurrent);
    dg->HwSetState(sEVSETestEventSaveData.mOldHwStateBasic);
}
void SetTestEventTrigger_EVPluggedIn()
{
    EnergyEvseDelegate * dg = GetEvseDelegate();

    sEVSETestEventSaveData.mOldCableAssemblyLimit = dg->HwGetCableAssemblyLimit();
    sEVSETestEventSaveData.mOldHwStatePluggedIn   = dg->HwGetState();

    dg->HwSetCableAssemblyLimit(63000);
    dg->HwSetState(StateEnum::kPluggedInNoDemand);
}
void SetTestEventTrigger_EVPluggedInClear()
{
    EnergyEvseDelegate * dg = GetEvseDelegate();
    dg->HwSetCableAssemblyLimit(sEVSETestEventSaveData.mOldCableAssemblyLimit);
    dg->HwSetState(sEVSETestEventSaveData.mOldHwStatePluggedIn);
}

void SetTestEventTrigger_EVChargeDemand()
{
    EnergyEvseDelegate * dg = GetEvseDelegate();

    sEVSETestEventSaveData.mOldHwStatePluggedInDemand = dg->HwGetState();
    dg->HwSetState(StateEnum::kPluggedInDemand);
}
void SetTestEventTrigger_EVChargeDemandClear()
{
    EnergyEvseDelegate * dg = GetEvseDelegate();

    dg->HwSetState(sEVSETestEventSaveData.mOldHwStatePluggedInDemand);
}
void SetTestEventTrigger_EVSEGroundFault()
{
    EnergyEvseDelegate * dg = GetEvseDelegate();

    dg->HwSetFault(FaultStateEnum::kGroundFault);
}

void SetTestEventTrigger_EVSEOverTemperatureFault()
{
    EnergyEvseDelegate * dg = GetEvseDelegate();

    dg->HwSetFault(FaultStateEnum::kOverTemperature);
}

void SetTestEventTrigger_EVSEFaultClear()
{
    EnergyEvseDelegate * dg = GetEvseDelegate();

    dg->HwSetFault(FaultStateEnum::kNoError);
}

void SetTestEventTrigger_EVSEDiagnosticsComplete()
{
    EnergyEvseDelegate * dg = GetEvseDelegate();

    dg->HwDiagnosticsComplete();
}

void SetTestEventTrigger_FakeReadingsLoadStart()
{
    EVSEManufacturer * mn = GetEvseManufacturer();
    VerifyOrDieWithMsg(mn != nullptr, AppServer, "EVSEManufacturer is null");

    int64_t aPower_mW            = 1'000'000; // Fake load 1000 W
    uint32_t aPowerRandomness_mW = 20'000;    // randomness 20W
    uint8_t aInterval_s          = 2;         // 2s updates
    bool bReset                  = true;
    mn->StartFakeReadings(EndpointId(1), aPower_mW, aPowerRandomness_mW, aInterval_s, bReset);
}

void SetTestEventTrigger_FakeReadingsGeneratorStart()
{
    EVSEManufacturer * mn = GetEvseManufacturer();
    VerifyOrDieWithMsg(mn != nullptr, AppServer, "EVSEManufacturer is null");

    int64_t aPower_mW            = -3'000'000; // Fake Generator -3000 W
    uint32_t aPowerRandomness_mW = 20'000;     // randomness 20W
    uint8_t aInterval_s          = 5;          // 5s updates
    bool bReset                  = true;
    mn->StartFakeReadings(EndpointId(1), aPower_mW, aPowerRandomness_mW, aInterval_s, bReset);
}

void SetTestEventTrigger_FakeReadingsStop()
{
    EVSEManufacturer * mn = GetEvseManufacturer();
    VerifyOrDieWithMsg(mn != nullptr, AppServer, "EVSEManufacturer is null");
    mn->StopFakeReadings();
}

bool HandleEnergyEvseTestEventTrigger(uint64_t eventTrigger)
{
    EnergyEvseTrigger trigger = static_cast<EnergyEvseTrigger>(eventTrigger);

    switch (trigger)
    {
    case EnergyEvseTrigger::kBasicFunctionality:
        ChipLogProgress(Support, "[EnergyEVSE-Test-Event] => Basic Functionality install");
        SetTestEventTrigger_BasicFunctionality();
        break;
    case EnergyEvseTrigger::kBasicFunctionalityClear:
        ChipLogProgress(Support, "[EnergyEVSE-Test-Event] => Basic Functionality clear");
        SetTestEventTrigger_BasicFunctionalityClear();
        break;
    case EnergyEvseTrigger::kEVPluggedIn:
        ChipLogProgress(Support, "[EnergyEVSE-Test-Event] => EV plugged in");
        SetTestEventTrigger_EVPluggedIn();
        break;
    case EnergyEvseTrigger::kEVPluggedInClear:
        ChipLogProgress(Support, "[EnergyEVSE-Test-Event] => EV unplugged");
        SetTestEventTrigger_EVPluggedInClear();
        break;
    case EnergyEvseTrigger::kEVChargeDemand:
        ChipLogProgress(Support, "[EnergyEVSE-Test-Event] => EV Charge Demand");
        SetTestEventTrigger_EVChargeDemand();
        break;
    case EnergyEvseTrigger::kEVChargeDemandClear:
        ChipLogProgress(Support, "[EnergyEVSE-Test-Event] => EV Charge NoDemand");
        SetTestEventTrigger_EVChargeDemandClear();
        break;
    case EnergyEvseTrigger::kEVSEGroundFault:
        ChipLogProgress(Support, "[EnergyEVSE-Test-Event] => EVSE has a GroundFault fault");
        SetTestEventTrigger_EVSEGroundFault();
        break;
    case EnergyEvseTrigger::kEVSEOverTemperatureFault:
        ChipLogProgress(Support, "[EnergyEVSE-Test-Event] => EVSE has a OverTemperature fault");
        SetTestEventTrigger_EVSEOverTemperatureFault();
        break;
    case EnergyEvseTrigger::kEVSEFaultClear:
        ChipLogProgress(Support, "[EnergyEVSE-Test-Event] => EVSE faults have cleared");
        SetTestEventTrigger_EVSEFaultClear();
        break;
    case EnergyEvseTrigger::kEVSEDiagnosticsComplete:
        ChipLogProgress(Support, "[EnergyEVSE-Test-Event] => EVSE Diagnostics Completed");
        SetTestEventTrigger_EVSEDiagnosticsComplete();
        break;

    default:
        return false;
    }

    return true;
}

bool HandleEnergyReportingTestEventTrigger(uint64_t eventTrigger)
{
    EnergyReportingTrigger trigger = static_cast<EnergyReportingTrigger>(eventTrigger);

    switch (trigger)
    {
    case EnergyReportingTrigger::kFakeReadingsStop:
        ChipLogProgress(Support, "[EnergyReporting-Test-Event] => Stop Fake load");
        SetTestEventTrigger_FakeReadingsStop();
        break;
    case EnergyReportingTrigger::kFakeReadingsLoadStart_1kW_2s:
        ChipLogProgress(Support, "[EnergyReporting-Test-Event] => Start Fake load 1kW @2s Import");
        SetTestEventTrigger_FakeReadingsLoadStart();
        break;
    case EnergyReportingTrigger::kFakeReadingsGenStart_3kW_5s:
        ChipLogProgress(Support, "[EnergyReporting-Test-Event] => Start Fake generator 3kW @5s Export");
        SetTestEventTrigger_FakeReadingsGeneratorStart();
        break;

    default:
        return false;
    }
>>>>>>> a95af94f

    return true;
}<|MERGE_RESOLUTION|>--- conflicted
+++ resolved
@@ -18,13 +18,9 @@
 
 #include <EVSEManufacturerImpl.h>
 #include <EnergyEvseManager.h>
-<<<<<<< HEAD
-#include <app/clusters/energy-evse-server/EnergyEvseTestEventTriggerDelegate.h>
-=======
 #include <app/clusters/electrical-energy-measurement-server/EnergyReportingTestEventTriggerHandler.h>
 #include <app/clusters/electrical-energy-measurement-server/electrical-energy-measurement-server.h>
 #include <app/clusters/energy-evse-server/EnergyEvseTestEventTriggerHandler.h>
->>>>>>> a95af94f
 
 using namespace chip;
 using namespace chip::app;
@@ -57,13 +53,6 @@
      *  dg->HwSetCircuitCapacity(20000);            // 20A
      *
      */
-<<<<<<< HEAD
-
-    /* Once the system is initialised then check to see if the state was restored
-     * (e.g. after a power outage), and if the Enable timer check needs to be started
-     */
-    dg->ScheduleCheckOnEnabledTimeout();
-=======
 
     /* Once the system is initialised then check to see if the state was restored
      * (e.g. after a power outage), and if the Enable timer check needs to be started
@@ -116,38 +105,10 @@
                                               int64_t aCurrent_mA)
 {
     // TODO add Power Readings when EPM cluster is merged
->>>>>>> a95af94f
 
     return CHIP_NO_ERROR;
 }
 
-<<<<<<< HEAD
-/*
- * When the EV is plugged in, and asking for demand change the state
- * and set the CableAssembly current limit
- *
- *   EnergyEvseDelegate * dg = GetEvseManufacturer()->GetDelegate();
- *   if (dg == nullptr)
- *   {
- *       ChipLogError(AppServer, "Delegate is not initialized");
- *       return CHIP_ERROR_UNINITIALIZED;
- *   }
- *
- *   dg->HwSetState(StateEnum::kPluggedInDemand);
- *   dg->HwSetCableAssemblyLimit(63000);    // 63A = 63000mA
- *
- *
- * If the vehicle ID can be retrieved (e.g. over Powerline)
- *   dg->HwSetVehicleID(CharSpan::fromCharString("TEST_VEHICLE_123456789"));
- *
- *
- * If the EVSE has an RFID sensor, the RFID value read can cause an event to be sent
- * (e.g. can be used to indicate if a user as tried to activate the charging)
- *
- *   uint8_t uid[10] = { 0x01, 0x23, 0x45, 0x67, 0x89, 0xAA, 0xBB, 0xCC, 0xDD, 0xEE };
- *   dg->HwSetRFID(ByteSpan(uid));
- */
-=======
 /**
  * @brief   Allows a client application to send in energy readings into the system
  *
@@ -200,10 +161,7 @@
         ChipLogError(AppServer, "Failed to notify Cumulative Energy reading.");
         return CHIP_ERROR_INTERNAL;
     }
->>>>>>> a95af94f
-
-CHIP_ERROR EVSEManufacturer::Shutdown()
-{
+
     return CHIP_NO_ERROR;
 }
 
@@ -342,7 +300,6 @@
         }
         break;
 
-<<<<<<< HEAD
     default:
         ChipLogError(AppServer, "Unhandled EVSE Callback type %d", static_cast<int>(cb->type));
     }
@@ -452,166 +409,6 @@
     dg->HwDiagnosticsComplete();
 }
 
-bool HandleEnergyEvseTestEventTrigger(uint64_t eventTrigger)
-{
-    EnergyEvseTrigger trigger = static_cast<EnergyEvseTrigger>(eventTrigger);
-
-    switch (trigger)
-    {
-    case EnergyEvseTrigger::kBasicFunctionality:
-        ChipLogProgress(Support, "[EnergyEVSE-Test-Event] => Basic Functionality install");
-        SetTestEventTrigger_BasicFunctionality();
-        break;
-    case EnergyEvseTrigger::kBasicFunctionalityClear:
-        ChipLogProgress(Support, "[EnergyEVSE-Test-Event] => Basic Functionality clear");
-        SetTestEventTrigger_BasicFunctionalityClear();
-        break;
-    case EnergyEvseTrigger::kEVPluggedIn:
-        ChipLogProgress(Support, "[EnergyEVSE-Test-Event] => EV plugged in");
-        SetTestEventTrigger_EVPluggedIn();
-        break;
-    case EnergyEvseTrigger::kEVPluggedInClear:
-        ChipLogProgress(Support, "[EnergyEVSE-Test-Event] => EV unplugged");
-        SetTestEventTrigger_EVPluggedInClear();
-        break;
-    case EnergyEvseTrigger::kEVChargeDemand:
-        ChipLogProgress(Support, "[EnergyEVSE-Test-Event] => EV Charge Demand");
-        SetTestEventTrigger_EVChargeDemand();
-        break;
-    case EnergyEvseTrigger::kEVChargeDemandClear:
-        ChipLogProgress(Support, "[EnergyEVSE-Test-Event] => EV Charge NoDemand");
-        SetTestEventTrigger_EVChargeDemandClear();
-        break;
-    case EnergyEvseTrigger::kEVSEGroundFault:
-        ChipLogProgress(Support, "[EnergyEVSE-Test-Event] => EVSE has a GroundFault fault");
-        SetTestEventTrigger_EVSEGroundFault();
-        break;
-    case EnergyEvseTrigger::kEVSEOverTemperatureFault:
-        ChipLogProgress(Support, "[EnergyEVSE-Test-Event] => EVSE has a OverTemperature fault");
-        SetTestEventTrigger_EVSEOverTemperatureFault();
-        break;
-    case EnergyEvseTrigger::kEVSEFaultClear:
-        ChipLogProgress(Support, "[EnergyEVSE-Test-Event] => EVSE faults have cleared");
-        SetTestEventTrigger_EVSEFaultClear();
-        break;
-    case EnergyEvseTrigger::kEVSEDiagnosticsComplete:
-        ChipLogProgress(Support, "[EnergyEVSE-Test-Event] => EVSE Diagnostics Completed");
-        SetTestEventTrigger_EVSEDiagnosticsComplete();
-        break;
-
-    default:
-        return false;
-    }
-=======
-    default:
-        ChipLogError(AppServer, "Unhandled EVSE Callback type %d", static_cast<int>(cb->type));
-    }
-}
-
-struct EVSETestEventSaveData
-{
-    int64_t mOldMaxHardwareCurrentLimit;
-    int64_t mOldCircuitCapacity;
-    int64_t mOldUserMaximumChargeCurrent;
-    int64_t mOldCableAssemblyLimit;
-    StateEnum mOldHwStateBasic;           /* For storing hwState before Basic Func event */
-    StateEnum mOldHwStatePluggedIn;       /* For storing hwState before PluggedIn event */
-    StateEnum mOldHwStatePluggedInDemand; /* For storing hwState before PluggedInDemand event */
-};
-
-static EVSETestEventSaveData sEVSETestEventSaveData;
-
-EnergyEvseDelegate * GetEvseDelegate()
-{
-    EVSEManufacturer * mn = GetEvseManufacturer();
-    VerifyOrDieWithMsg(mn != nullptr, AppServer, "EVSEManufacturer is null");
-    EnergyEvseDelegate * dg = mn->GetDelegate();
-    VerifyOrDieWithMsg(dg != nullptr, AppServer, "EVSE Delegate is null");
-
-    return dg;
-}
-
-void SetTestEventTrigger_BasicFunctionality()
-{
-    EnergyEvseDelegate * dg = GetEvseDelegate();
-
-    sEVSETestEventSaveData.mOldMaxHardwareCurrentLimit  = dg->HwGetMaxHardwareCurrentLimit();
-    sEVSETestEventSaveData.mOldCircuitCapacity          = dg->GetCircuitCapacity();
-    sEVSETestEventSaveData.mOldUserMaximumChargeCurrent = dg->GetUserMaximumChargeCurrent();
-    sEVSETestEventSaveData.mOldHwStateBasic             = dg->HwGetState();
-
-    dg->HwSetMaxHardwareCurrentLimit(32000);
-    dg->HwSetCircuitCapacity(32000);
-    dg->SetUserMaximumChargeCurrent(32000);
-    dg->HwSetState(StateEnum::kNotPluggedIn);
-}
-void SetTestEventTrigger_BasicFunctionalityClear()
-{
-    EnergyEvseDelegate * dg = GetEvseDelegate();
-
-    dg->HwSetMaxHardwareCurrentLimit(sEVSETestEventSaveData.mOldMaxHardwareCurrentLimit);
-    dg->HwSetCircuitCapacity(sEVSETestEventSaveData.mOldCircuitCapacity);
-    dg->SetUserMaximumChargeCurrent(sEVSETestEventSaveData.mOldUserMaximumChargeCurrent);
-    dg->HwSetState(sEVSETestEventSaveData.mOldHwStateBasic);
-}
-void SetTestEventTrigger_EVPluggedIn()
-{
-    EnergyEvseDelegate * dg = GetEvseDelegate();
-
-    sEVSETestEventSaveData.mOldCableAssemblyLimit = dg->HwGetCableAssemblyLimit();
-    sEVSETestEventSaveData.mOldHwStatePluggedIn   = dg->HwGetState();
-
-    dg->HwSetCableAssemblyLimit(63000);
-    dg->HwSetState(StateEnum::kPluggedInNoDemand);
-}
-void SetTestEventTrigger_EVPluggedInClear()
-{
-    EnergyEvseDelegate * dg = GetEvseDelegate();
-    dg->HwSetCableAssemblyLimit(sEVSETestEventSaveData.mOldCableAssemblyLimit);
-    dg->HwSetState(sEVSETestEventSaveData.mOldHwStatePluggedIn);
-}
-
-void SetTestEventTrigger_EVChargeDemand()
-{
-    EnergyEvseDelegate * dg = GetEvseDelegate();
-
-    sEVSETestEventSaveData.mOldHwStatePluggedInDemand = dg->HwGetState();
-    dg->HwSetState(StateEnum::kPluggedInDemand);
-}
-void SetTestEventTrigger_EVChargeDemandClear()
-{
-    EnergyEvseDelegate * dg = GetEvseDelegate();
-
-    dg->HwSetState(sEVSETestEventSaveData.mOldHwStatePluggedInDemand);
-}
-void SetTestEventTrigger_EVSEGroundFault()
-{
-    EnergyEvseDelegate * dg = GetEvseDelegate();
-
-    dg->HwSetFault(FaultStateEnum::kGroundFault);
-}
-
-void SetTestEventTrigger_EVSEOverTemperatureFault()
-{
-    EnergyEvseDelegate * dg = GetEvseDelegate();
-
-    dg->HwSetFault(FaultStateEnum::kOverTemperature);
-}
-
-void SetTestEventTrigger_EVSEFaultClear()
-{
-    EnergyEvseDelegate * dg = GetEvseDelegate();
-
-    dg->HwSetFault(FaultStateEnum::kNoError);
-}
-
-void SetTestEventTrigger_EVSEDiagnosticsComplete()
-{
-    EnergyEvseDelegate * dg = GetEvseDelegate();
-
-    dg->HwDiagnosticsComplete();
-}
-
 void SetTestEventTrigger_FakeReadingsLoadStart()
 {
     EVSEManufacturer * mn = GetEvseManufacturer();
@@ -719,7 +516,6 @@
     default:
         return false;
     }
->>>>>>> a95af94f
 
     return true;
 }