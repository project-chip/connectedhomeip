/*
 *
 *    Copyright (c) 2023 Project CHIP Authors
 *    All rights reserved.
 *
 *    Licensed under the Apache License, Version 2.0 (the "License");
 *    you may not use this file except in compliance with the License.
 *    You may obtain a copy of the License at
 *
 *        http://www.apache.org/licenses/LICENSE-2.0
 *
 *    Unless required by applicable law or agreed to in writing, software
 *    distributed under the License is distributed on an "AS IS" BASIS,
 *    WITHOUT WARRANTIES OR CONDITIONS OF ANY KIND, either express or implied.
 *    See the License for the specific language governing permissions and
 *    limitations under the License.
 */

#include <EnergyEvseDelegateImpl.h>
#include <app-common/zap-generated/attributes/Accessors.h>
#include <app-common/zap-generated/cluster-objects.h>
#include <app/EventLogging.h>
#include <app/SafeAttributePersistenceProvider.h>

using namespace chip;
using namespace chip::app;
using namespace chip::app::DataModel;
using namespace chip::app::Clusters;
using namespace chip::app::Clusters::EnergyEvse;
using namespace chip::app::Clusters::EnergyEvse::Attributes;

using chip::app::LogEvent;
using chip::Protocols::InteractionModel::Status;

EnergyEvseDelegate::~EnergyEvseDelegate()
{
    // TODO Fix this as part of issue #30993 refactoring
    if (!mVehicleID.IsNull())
    {
        ChipLogDetail(AppServer, "Freeing VehicleID");
        delete[] mVehicleID.Value().data();
    }
}

/**
 * @brief   Helper function to get current timestamp in Epoch format
 *
 * @param   chipEpoch reference to hold return timestamp
 */
CHIP_ERROR GetEpochTS(uint32_t & chipEpoch);

/**
 * @brief   Called when EVSE cluster receives Disable command
 */
Status EnergyEvseDelegate::Disable()
{
    ChipLogProgress(AppServer, "EnergyEvseDelegate::Disable()");

    DataModel::Nullable<uint32_t> disableTime(0);
    /* update ChargingEnabledUntil & DischargingEnabledUntil to show 0 */
    SetChargingEnabledUntil(disableTime);
    SetDischargingEnabledUntil(disableTime);

    /* update MinimumChargeCurrent & MaximumChargeCurrent to 0 */
    SetMinimumChargeCurrent(0);
    SetMaximumChargeCurrent(0);

    /* update MaximumDischargeCurrent to 0 */
    SetMaximumDischargeCurrent(0);

    return HandleStateMachineEvent(EVSEStateMachineEvent::DisabledEvent);
}

/**
 * @brief   Called when EVSE cluster receives EnableCharging command
 *
 * @param chargingEnabledUntil (can be null to indefinite charging)
 * @param minimumChargeCurrent (in mA)
 * @param maximumChargeCurrent (in mA)
 */
Status EnergyEvseDelegate::EnableCharging(const DataModel::Nullable<uint32_t> & chargingEnabledUntil,
                                          const int64_t & minimumChargeCurrent, const int64_t & maximumChargeCurrent)
{
    ChipLogProgress(AppServer, "EnergyEvseDelegate::EnableCharging()");

    if (maximumChargeCurrent < kMinimumChargeCurrent || maximumChargeCurrent > kMaximumChargeCurrent)
    {
        ChipLogError(AppServer, "Maximum Current outside limits");
        return Status::ConstraintError;
    }

    if (minimumChargeCurrent < kMinimumChargeCurrent || minimumChargeCurrent > kMaximumChargeCurrent)
    {
        ChipLogError(AppServer, "Maximum Current outside limits");
        return Status::ConstraintError;
    }

    if (minimumChargeCurrent > maximumChargeCurrent)
    {
        ChipLogError(AppServer, "Minium Current > Maximum Current!");
        return Status::ConstraintError;
    }

    if (chargingEnabledUntil.IsNull())
    {
        /* Charging enabled indefinitely */
        ChipLogError(AppServer, "Charging enabled indefinitely");
        SetChargingEnabledUntil(chargingEnabledUntil);
    }
    else
    {
        /* check chargingEnabledUntil is in the future */
        ChipLogError(AppServer, "Charging enabled until: %lu", static_cast<long unsigned int>(chargingEnabledUntil.Value()));
        SetChargingEnabledUntil(chargingEnabledUntil);
    }

    /* If it looks ok, store the min & max charging current */
    mMaximumChargingCurrentLimitFromCommand = maximumChargeCurrent;
    SetMinimumChargeCurrent(minimumChargeCurrent);
    // TODO persist these to KVS

    ComputeMaxChargeCurrentLimit();

    return HandleStateMachineEvent(EVSEStateMachineEvent::ChargingEnabledEvent);
}

/**
 * @brief   Called when EVSE cluster receives EnableDischarging command
 *
 * @param dischargingEnabledUntil (can be null to indefinite discharging)
 * @param maximumDischargeCurrent (in mA)
 */
Status EnergyEvseDelegate::EnableDischarging(const DataModel::Nullable<uint32_t> & dischargingEnabledUntil,
                                             const int64_t & maximumDischargeCurrent)
{
    ChipLogProgress(AppServer, "EnergyEvseDelegate::EnableDischarging() called.");

    // TODO save the maxDischarging Current
    // TODO Do something with timestamp

    return HandleStateMachineEvent(EVSEStateMachineEvent::DischargingEnabledEvent);
}

/**
 * @brief    Routine to help schedule a timer callback to check if the EVSE should go disabled
 *
 * If the clock is sync'd we can work out when to call back to check when to disable the EVSE
 * automatically. If the clock isn't sync'd the we just set a timer to check once every 30s.
 *
 * We first check the SupplyState to check if it is EnabledCharging or EnabledDischarging
 * Then if the EnabledCharging/DischargingUntil is not Null, then we compute a delay to come
 * back and check.
 */
Status EnergyEvseDelegate::ScheduleCheckOnEnabledTimeout()
{

    uint32_t chipEpoch = 0;
    DataModel::Nullable<uint32_t> enabledUntilTime;

    if (mSupplyState == SupplyStateEnum::kChargingEnabled)
    {
        enabledUntilTime = GetChargingEnabledUntil();
    }
    else if (mSupplyState == SupplyStateEnum::kDischargingEnabled)
    {
        enabledUntilTime = GetDischargingEnabledUntil();
    }
    else
    {
        // In all other states the EVSE is disabled
        return Status::Success;
    }

    if (enabledUntilTime.IsNull())
    {
        /* This is enabled indefinitely so don't schedule a callback */
        return Status::Success;
    }

    CHIP_ERROR err = GetEpochTS(chipEpoch);
    if (err == CHIP_NO_ERROR)
    {
        /* time is sync'd */
        int32_t delta = static_cast<int32_t>(enabledUntilTime.Value() - chipEpoch);
        if (delta > 0)
        {
            /* The timer hasn't expired yet - set a timer to check in the future */
            ChipLogDetail(AppServer, "Setting EVSE Enable check timer for %ld seconds", static_cast<long int>(delta));
            DeviceLayer::SystemLayer().StartTimer(System::Clock::Seconds32(delta), EvseCheckTimerExpiry, this);
        }
        else
        {
            /* we have gone past the enabledUntilTime - so we need to disable */
            ChipLogDetail(AppServer, "EVSE enable time expired, disabling charging");
            Disable();
        }
    }
    else if (err == CHIP_ERROR_REAL_TIME_NOT_SYNCED)
    {
        /* Real time isn't sync'd -lets check again in 30 seconds - otherwise keep the charger enabled */
        DeviceLayer::SystemLayer().StartTimer(System::Clock::Seconds32(kPeriodicCheckIntervalRealTimeClockNotSynced),
                                              EvseCheckTimerExpiry, this);
    }
    return Status::Success;
}

void EnergyEvseDelegate::EvseCheckTimerExpiry(System::Layer * systemLayer, void * delegate)
{
    EnergyEvseDelegate * dg = reinterpret_cast<EnergyEvseDelegate *>(delegate);

    dg->ScheduleCheckOnEnabledTimeout();
}

/**
 * @brief    Called when EVSE cluster receives StartDiagnostics command
 *
 *  NOTE: Application code needs to call HwDiagnosticsComplete
 *  once diagnostics have been completed.
 */
Status EnergyEvseDelegate::StartDiagnostics()
{
    /* For EVSE manufacturers to customize */
    ChipLogProgress(AppServer, "EnergyEvseDelegate::StartDiagnostics()");

    if (mSupplyState != SupplyStateEnum::kDisabled)
    {
        ChipLogError(AppServer, "EVSE: cannot be put into diagnostics mode if it is not Disabled!");
        return Status::Failure;
    }

    // Update the SupplyState - this will automatically callback the Application StateChanged callback
    SetSupplyState(SupplyStateEnum::kDisabledDiagnostics);

    return Status::Success;
}

/**
 * @brief    Called when EVSE cluster receives SetTargets command
 */
Status EnergyEvseDelegate::SetTargets(
    const DataModel::DecodableList<Structs::ChargingTargetScheduleStruct::DecodableType> & chargingTargetSchedules)
{
    ChipLogProgress(AppServer, "EnergyEvseDelegate::SetTargets()");

    Status status = ValidateTargets(chargingTargetSchedules);
    if (status != Status::Success)
    {
        ChipLogError(AppServer, "SetTargets contained invalid data - Rejecting");
        return status;
    }

    status = SaveTargets(chargingTargetSchedules);

    /* The Application needs to be told that the Targets have been updated
     * so it can potentially re-optimize the charging start time etc
     */
    NotifyApplicationChargingPreferencesChange();

    return Status::Success;
}

Status EnergyEvseDelegate::ValidateTargets(
    const DataModel::DecodableList<Structs::ChargingTargetScheduleStruct::DecodableType> & chargingTargetSchedules)
{
    /* A) check that the targets are valid
     *  1) each target must be within valid range (TargetTimeMinutesPastMidnight < 1440)
     *  2) each target must be within valid range (TargetSoC percent 0 - 100)
     *      If SOC feature not supported then this MUST be 100 or not present
     *  3) each target must be within valid range (AddedEnergy >= 0)
     * B) Day of Week is only allowed to be included once
     */

    uint8_t dayOfWeekBitmap = 0;

    auto iter = chargingTargetSchedules.begin();
    while (iter.Next())
    {
        auto & entry    = iter.GetValue();
        uint8_t bitmask = entry.dayOfWeekForSequence.GetField(static_cast<TargetDayOfWeekBitmap>(0x7F));
        ChipLogProgress(AppServer, "DayOfWeekForSequence = 0x%02x", bitmask);

        if ((dayOfWeekBitmap & bitmask) != 0)
        {
            // A bit has already been set - Return ConstraintError
            ChipLogError(AppServer, "DayOfWeekForSequence has a bit set which has already been set in another entry.");
            return Status::ConstraintError;
        }
        dayOfWeekBitmap |= bitmask; // add this day Of week to the previously seen days

        auto iterInner   = entry.chargingTargets.begin();
        uint8_t innerIdx = 0;
        while (iterInner.Next())
        {
            auto & targetStruct          = iterInner.GetValue();
            uint16_t minutesPastMidnight = targetStruct.targetTimeMinutesPastMidnight;
            ChipLogProgress(AppServer, "[%d] MinutesPastMidnight : %d", innerIdx,
                            static_cast<short unsigned int>(minutesPastMidnight));

            if (minutesPastMidnight > 1439)
            {
                ChipLogError(AppServer, "MinutesPastMidnight has invalid value (%d)", static_cast<int>(minutesPastMidnight));
                return Status::ConstraintError;
            }

            uint8_t targetSoC;
            int64_t addedEnergy;

            /* Check that we have at least an AddedEnergy or TargetSoC value */
            if (!(targetStruct.targetSoC.HasValue()) && !(targetStruct.addedEnergy.HasValue()))
            {
                ChipLogError(AppServer, "Must have one of AddedEnergy or TargetSoC");
                return Status::ConstraintError;
            }

            if (targetStruct.targetSoC.HasValue())
            {
                targetSoC = targetStruct.targetSoC.Value();
                ChipLogProgress(AppServer, "[%d] TargetSoC           : %d", innerIdx, static_cast<int>(targetSoC));

                if (targetSoC > 100)
                {
                    ChipLogError(AppServer, "TargetSoC has invalid value (%d)", static_cast<int>(targetSoC));
                    return Status::ConstraintError;
                }
                /* If SoC feature is not supported check that the value is 100% */
                if (targetSoC != 100) // TODO work out how to check feature support in Delegate
                {
                    /* The only value we allow is 100 */
                    ChipLogError(AppServer, "TargetSoC has can only be 100%% if SOC feature is not supported");
                    return Status::ConstraintError;
                }
            }
            if (targetStruct.addedEnergy.HasValue())
            {
                addedEnergy = targetStruct.addedEnergy.Value();
                ChipLogProgress(AppServer, "[%d] AddedEnergy         : %ld", innerIdx, static_cast<signed long int>(addedEnergy));
                if (addedEnergy < 0)
                {
                    ChipLogError(AppServer, "AddedEnergy has invalid value (%ld)", static_cast<signed long int>(addedEnergy));
                    return Status::ConstraintError;
                }
            }
            innerIdx++;
        }
    }

    return Status::Success;
}

Status EnergyEvseDelegate::SaveTargets(
    const DataModel::DecodableList<Structs::ChargingTargetScheduleStruct::DecodableType> & chargingTargetSchedules)
{
    Status status = Status::Success;

    auto iter                     = chargingTargetSchedules.begin();
    EvseTargetsDelegate * targets = GetEvseTargetsDelegate();
    VerifyOrExit(targets != nullptr, status = Status::Failure);

    while (iter.Next())
    {
        auto & entry = iter.GetValue();

        targets->CopyTarget(entry);
    }

exit:
    return status;
}

/**
 * @brief    Called when EVSE cluster receives GetTargets command to load the
 *           targets into RAM and create an iterator for the cluster server to use
 */
CHIP_ERROR EnergyEvseDelegate::PrepareGetTargets(EvseTargetIterator ** iterator)
{
    CHIP_ERROR err;

    EvseTargetsDelegate * targets = GetEvseTargetsDelegate();
    VerifyOrReturnError(targets != nullptr, CHIP_ERROR_UNINITIALIZED);

    EvseTargetIteratorImpl * tempIterator = targets->GetEvseTargetsIterator();
    VerifyOrReturnError(tempIterator != nullptr, CHIP_ERROR_INCORRECT_STATE);

    *iterator = tempIterator; // Assign the value to iterator

    err = tempIterator->Load(); // Load data into the iterator
    SuccessOrExit(err);

exit:
    return err;
}

/**
 * @brief    Called when EVSE cluster has finished copying the data into the
 *           GetTargetsResponse to free up memory
 */
CHIP_ERROR EnergyEvseDelegate::GetTargetsFinished()
{
    CHIP_ERROR err;

    EvseTargetsDelegate * targets = GetEvseTargetsDelegate();
    VerifyOrReturnError(targets != nullptr, CHIP_ERROR_UNINITIALIZED);

    EvseTargetIteratorImpl * tempIterator = targets->GetEvseTargetsIterator();
    tempIterator->Release();

    return err;
}

/**
 * @brief    Called when EVSE cluster receives ClearTargets command
 */
Status EnergyEvseDelegate::ClearTargets()
{
    Status status = Status::Success;
    CHIP_ERROR err;
    ChipLogProgress(AppServer, "EnergyEvseDelegate::ClearTargets()");

    EvseTargetsDelegate * targets = GetEvseTargetsDelegate();
    VerifyOrExit(targets != nullptr, status = Status::Failure);

    err = targets->ClearTargets();
    if (err != CHIP_NO_ERROR)
    {
        return Status::Failure;
    }

    /* The Application needs to be told that the Targets have been deleted
     * so it can potentially re-optimize the charging start time etc
     */
    NotifyApplicationChargingPreferencesChange();

exit:
    return status;
}

/* ---------------------------------------------------------------------------
 *  EVSE Hardware interface below
 */

/**
 * @brief    Called by EVSE Hardware to register a callback handler mechanism
 *
 *           This is normally called at start-up.
 *
 * @param    EVSECallbackFunct - function pointer to call
 * @param    intptr_t          - optional context to provide back to callback handler
 */
Status EnergyEvseDelegate::HwRegisterEvseCallbackHandler(EVSECallbackFunc handler, intptr_t arg)
{
    if (mCallbacks.handler != nullptr)
    {
        ChipLogError(AppServer, "Callback handler already initialized");
        return Status::Failure;
    }
    mCallbacks.handler = handler;
    mCallbacks.arg     = arg;

    return Status::Success;
}

/**
 * @brief    Called by EVSE Hardware to notify the delegate of the maximum
 *           current limit supported by the hardware.
 *
 *           This is normally called at start-up.
 *
 * @param    currentmA - Maximum current limit supported by the hardware
 */
Status EnergyEvseDelegate::HwSetMaxHardwareCurrentLimit(int64_t currentmA)
{
    if (currentmA < kMinimumChargeCurrent || currentmA > kMaximumChargeCurrent)
    {
        return Status::ConstraintError;
    }

    /* there is no attribute to store this so store in private variable */
    mMaxHardwareCurrentLimit = currentmA;

    return ComputeMaxChargeCurrentLimit();
}

/**
 * @brief    Called by EVSE Hardware to notify the delegate of maximum electrician
 *           set current limit.
 *
 *           This is normally called at start-up when reading from DIP-switch
 *           settings.
 *
 * @param    currentmA - Maximum current limit specified by electrician
 */
Status EnergyEvseDelegate::HwSetCircuitCapacity(int64_t currentmA)
{
    if (currentmA < kMinimumChargeCurrent || currentmA > kMaximumChargeCurrent)
    {
        return Status::ConstraintError;
    }

    mCircuitCapacity = currentmA;
    MatterReportingAttributeChangeCallback(mEndpointId, EnergyEvse::Id, CircuitCapacity::Id);

    return ComputeMaxChargeCurrentLimit();
}

/**
 * @brief    Called by EVSE Hardware to notify the delegate of the cable assembly
 *           current limit.
 *
 *           This is normally called when the EV is plugged into the EVSE and the
 *           PP voltage is measured by the EVSE. A pull-up resistor in the cable
 *           causes a voltage drop. Different current limits can be indicated
 *           using different resistors, which results in different voltages
 *           measured by the EVSE.
 *
 * @param    currentmA - Maximum current limit detected from Cable assembly
 */
Status EnergyEvseDelegate::HwSetCableAssemblyLimit(int64_t currentmA)
{
    if (currentmA < kMinimumChargeCurrent || currentmA > kMaximumChargeCurrent)
    {
        return Status::ConstraintError;
    }

    /* there is no attribute to store this so store in private variable */
    mCableAssemblyCurrentLimit = currentmA;

    return ComputeMaxChargeCurrentLimit();
}

/**
 * @brief    Called by EVSE Hardware to indicate if EV is detected
 *
 * The only allowed states that the EVSE hardware can tell us about are:
 *  kNotPluggedIn
 *  kPluggedInNoDemand
 *  kPluggedInDemand
 *
 * The actual overall state is more complex and includes faults,
 * enable & disable charging or discharging etc.
 *
 * @param    StateEnum - the state of the EV being plugged in and asking for demand etc
 */
Status EnergyEvseDelegate::HwSetState(StateEnum newState)
{
    switch (newState)
    {
    case StateEnum::kNotPluggedIn:
        switch (mHwState)
        {
        case StateEnum::kNotPluggedIn:
            // No change
            break;
        case StateEnum::kPluggedInNoDemand:
        case StateEnum::kPluggedInDemand:
            /* EVSE has been unplugged now */
            mHwState = newState;
            HandleStateMachineEvent(EVSEStateMachineEvent::EVNotDetectedEvent);
            break;

        default:
            // invalid value for mHwState
            ChipLogError(AppServer, "HwSetState newstate(kNotPluggedIn) - Invalid value for mHwState");
            mHwState = newState; // set it to the new state anyway
            break;
        }
        break;

    case StateEnum::kPluggedInNoDemand:
        switch (mHwState)
        {
        case StateEnum::kNotPluggedIn:
            /* EV was unplugged, now is plugged in */
            mHwState = newState;
            HandleStateMachineEvent(EVSEStateMachineEvent::EVPluggedInEvent);
            break;
        case StateEnum::kPluggedInNoDemand:
            // No change
            break;
        case StateEnum::kPluggedInDemand:
            /* EV was plugged in and wanted demand, now doesn't want demand */
            mHwState = newState;
            HandleStateMachineEvent(EVSEStateMachineEvent::EVNoDemandEvent);
            break;
        default:
            // invalid value for mHwState
            ChipLogError(AppServer, "HwSetState newstate(kPluggedInNoDemand) - Invalid value for mHwState");
            mHwState = newState; // set it to the new state anyway
            break;
        }
        break;
    case StateEnum::kPluggedInDemand:
        switch (mHwState)
        {
        case StateEnum::kNotPluggedIn:
            /* EV was unplugged, now is plugged in and wants demand */
            mHwState = newState;
            HandleStateMachineEvent(EVSEStateMachineEvent::EVPluggedInEvent);
            HandleStateMachineEvent(EVSEStateMachineEvent::EVDemandEvent);
            break;
        case StateEnum::kPluggedInNoDemand:
            /* EV was plugged in and didn't want demand, now does want demand */
            mHwState = newState;
            HandleStateMachineEvent(EVSEStateMachineEvent::EVDemandEvent);
            break;
        case StateEnum::kPluggedInDemand:
            // No change
            break;
        default:
            // invalid value for mHwState
            ChipLogError(AppServer, "HwSetState newstate(kPluggedInDemand) - Invalid value for mHwState");
            mHwState = newState; // set it to the new state anyway
            break;
        }
        break;

    default:
        /* All other states should be managed by the Delegate */
        ChipLogError(AppServer, "HwSetState received invalid enum from caller");
        return Status::Failure;
    }

    return Status::Success;
}

/**
 * @brief    Called by EVSE Hardware to indicate a fault
 *
 * @param    FaultStateEnum - the fault condition detected
 */
Status EnergyEvseDelegate::HwSetFault(FaultStateEnum newFaultState)
{
    ChipLogProgress(AppServer, "EnergyEvseDelegate::Fault()");

    if (mFaultState == newFaultState)
    {
        ChipLogError(AppServer, "No change in fault state, ignoring call");
        return Status::Failure;
    }

    /** Before we do anything we log the fault
     * any change in FaultState reports previous fault and new fault
     * and the state prior to the fault being raised */
    SendFaultEvent(newFaultState);

    /* Updated FaultState before we call into the handlers */
    SetFaultState(newFaultState);

    if (newFaultState == FaultStateEnum::kNoError)
    {
        /* Fault has been cleared */
        HandleStateMachineEvent(EVSEStateMachineEvent::FaultCleared);
    }
    else
    {
        /* a new Fault has been raised */
        HandleStateMachineEvent(EVSEStateMachineEvent::FaultRaised);
    }

    return Status::Success;
}

/**
 * @brief    Called by EVSE Hardware to Send a RFID event
 *
 * @param    ByteSpan RFID tag value (max 10 octets)
 */
Status EnergyEvseDelegate::HwSetRFID(ByteSpan uid)
{
    Events::Rfid::Type event{ .uid = uid };
    EventNumber eventNumber;
    CHIP_ERROR error = LogEvent(event, mEndpointId, eventNumber);
    if (CHIP_NO_ERROR != error)
    {
        ChipLogError(Zcl, "[Notify] Unable to send notify event: %s [endpointId=%d]", error.AsString(), mEndpointId);
        return Status::Failure;
    }

    return Status::Success;
}

/**
 * @brief    Called by EVSE Hardware to share the VehicleID
 *
 * This routine will make a copy of the string so the callee doesn't
 * have to hold onto it forever.
 *
 * @param    CharSpan containing up to 32 chars.
 */
Status EnergyEvseDelegate::HwSetVehicleID(const CharSpan & newValue)
{
    // TODO this code to be refactored - See Issue #30993
    if (!mVehicleID.IsNull() && newValue.data_equal(mVehicleID.Value()))
    {
        return Status::Success;
    }

    /* create a copy of the string so the callee doesn't have to keep it */
    char * destinationBuffer = new char[kMaxVehicleIDBufSize];

    MutableCharSpan destinationString(destinationBuffer, kMaxVehicleIDBufSize);
    CHIP_ERROR err = CopyCharSpanToMutableCharSpan(newValue, destinationString);
    if (err != CHIP_NO_ERROR)
    {
        ChipLogError(AppServer, "HwSetVehicleID - could not copy vehicleID");
        delete[] destinationBuffer;
        return Status::Failure;
    }

    if (!mVehicleID.IsNull())
    {
        delete[] mVehicleID.Value().data();
    }

    mVehicleID = MakeNullable(static_cast<CharSpan>(destinationString));

    ChipLogDetail(AppServer, "VehicleID updated %.*s", static_cast<int>(mVehicleID.Value().size()), mVehicleID.Value().data());
    MatterReportingAttributeChangeCallback(mEndpointId, EnergyEvse::Id, VehicleID::Id);

    return Status::Success;
}

/**
 * @brief Called by EVSE Hardware to indicate that it has finished its diagnostics test
 */
Status EnergyEvseDelegate::HwDiagnosticsComplete()
{
    if (mSupplyState != SupplyStateEnum::kDisabledDiagnostics)
    {
        ChipLogError(AppServer, "Incorrect state to be completing diagnostics");
        return Status::Failure;
    }

    /* Restore the SupplyState to Disabled (per spec) - client will need to
     * re-enable charging or discharging to get out of this state */
    SetSupplyState(SupplyStateEnum::kDisabled);

    return Status::Success;
}
/* ---------------------------------------------------------------------------
 * Functions below are private helper functions internal to the delegate
 */

/**
 * @brief   Main EVSE state machine
 *
 * This routine handles state transition events to determine behaviour
 *
 *
 */
Status EnergyEvseDelegate::HandleStateMachineEvent(EVSEStateMachineEvent event)
{
    switch (event)
    {
    case EVSEStateMachineEvent::EVPluggedInEvent:
        ChipLogDetail(AppServer, "EVSE: EV PluggedIn event");
        return HandleEVPluggedInEvent();
        break;
    case EVSEStateMachineEvent::EVNotDetectedEvent:
        ChipLogDetail(AppServer, "EVSE: EV NotDetected event");
        return HandleEVNotDetectedEvent();
        break;
    case EVSEStateMachineEvent::EVNoDemandEvent:
        ChipLogDetail(AppServer, "EVSE: EV NoDemand event");
        return HandleEVNoDemandEvent();
        break;
    case EVSEStateMachineEvent::EVDemandEvent:
        ChipLogDetail(AppServer, "EVSE: EV Demand event");
        return HandleEVDemandEvent();
        break;
    case EVSEStateMachineEvent::ChargingEnabledEvent:
        ChipLogDetail(AppServer, "EVSE: ChargingEnabled event");
        return HandleChargingEnabledEvent();
        break;
    case EVSEStateMachineEvent::DischargingEnabledEvent:
        ChipLogDetail(AppServer, "EVSE: DischargingEnabled event");
        return HandleDischargingEnabledEvent();
        break;
    case EVSEStateMachineEvent::DisabledEvent:
        ChipLogDetail(AppServer, "EVSE: Disabled event");
        return HandleDisabledEvent();
        break;
    case EVSEStateMachineEvent::FaultRaised:
        ChipLogDetail(AppServer, "EVSE: FaultRaised event");
        return HandleFaultRaised();
        break;
    case EVSEStateMachineEvent::FaultCleared:
        ChipLogDetail(AppServer, "EVSE: FaultCleared event");
        return HandleFaultCleared();
        break;
    default:
        return Status::Failure;
    }
    return Status::Success;
}

Status EnergyEvseDelegate::HandleEVPluggedInEvent()
{
    /* check if we are already plugged in or not */
    if (mState == StateEnum::kNotPluggedIn)
    {
        /* EV was not plugged in - start a new session */
        // TODO get energy meter readings
        mSession.StartSession(0, 0);
        SendEVConnectedEvent();

        /* Set the state to either PluggedInNoDemand or PluggedInDemand as indicated by mHwState */
        SetState(mHwState);
    }
    // else we are already plugged in - ignore
    return Status::Success;
}

Status EnergyEvseDelegate::HandleEVNotDetectedEvent()
{
    if (mState == StateEnum::kPluggedInCharging || mState == StateEnum::kPluggedInDischarging)
    {
        /*
         * EV was transferring current - unusual to get to this case without
         * first having the state set to kPluggedInNoDemand or kPluggedInDemand
         */
        SendEnergyTransferStoppedEvent(EnergyTransferStoppedReasonEnum::kOther);
    }

    SendEVNotDetectedEvent();
    SetState(StateEnum::kNotPluggedIn);
    return Status::Success;
}

Status EnergyEvseDelegate::HandleEVNoDemandEvent()
{
    if (mState == StateEnum::kPluggedInCharging || mState == StateEnum::kPluggedInDischarging)
    {
        /*
         * EV was transferring current - EV decided to stop
         */
        mSession.RecalculateSessionDuration();
        SendEnergyTransferStoppedEvent(EnergyTransferStoppedReasonEnum::kEVStopped);
    }
    /* We must still be plugged in to get here - so no need to check if we are plugged in! */
    SetState(StateEnum::kPluggedInNoDemand);
    return Status::Success;
}
Status EnergyEvseDelegate::HandleEVDemandEvent()
{
    /* Check to see if the supply is enabled for charging / discharging*/
    switch (mSupplyState)
    {
    case SupplyStateEnum::kChargingEnabled:
        ComputeMaxChargeCurrentLimit();
        SetState(StateEnum::kPluggedInCharging);
        SendEnergyTransferStartedEvent();
        break;
    case SupplyStateEnum::kDischargingEnabled:
        // TODO ComputeMaxDischargeCurrentLimit() - Needs to be implemented
        SetState(StateEnum::kPluggedInDischarging);
        SendEnergyTransferStartedEvent();
        break;
    case SupplyStateEnum::kDisabled:
    case SupplyStateEnum::kDisabledError:
    case SupplyStateEnum::kDisabledDiagnostics:
        /* We must be plugged in, and the event is asking for demand
         * but we can't charge or discharge now - leave it as kPluggedInDemand */
        SetState(StateEnum::kPluggedInDemand);
        break;
    default:
        break;
    }
    return Status::Success;
}

Status EnergyEvseDelegate::CheckFaultOrDiagnostic()
{
    if (mFaultState != FaultStateEnum::kNoError)
    {
        ChipLogError(AppServer, "EVSE: Trying to handle command when fault is present");
        return Status::Failure;
    }

    if (mSupplyState == SupplyStateEnum::kDisabledDiagnostics)
    {
        ChipLogError(AppServer, "EVSE: Trying to handle command when in diagnostics mode");
        return Status::Failure;
    }
    return Status::Success;
}

Status EnergyEvseDelegate::HandleChargingEnabledEvent()
{
    /* Check there is no Fault or Diagnostics condition */
    Status status = CheckFaultOrDiagnostic();
    if (status != Status::Success)
    {
        return status;
    }

    /* update SupplyState to say that charging is now enabled */
    SetSupplyState(SupplyStateEnum::kChargingEnabled);

    switch (mState)
    {
    case StateEnum::kNotPluggedIn:
    case StateEnum::kPluggedInNoDemand:
        break;
    case StateEnum::kPluggedInDemand:
        ComputeMaxChargeCurrentLimit();
        SetState(StateEnum::kPluggedInCharging);
        SendEnergyTransferStartedEvent();
        break;
    case StateEnum::kPluggedInCharging:
        break;
    case StateEnum::kPluggedInDischarging:
        /* Switched from discharging to charging */
        SendEnergyTransferStoppedEvent(EnergyTransferStoppedReasonEnum::kEVSEStopped);

        ComputeMaxChargeCurrentLimit();
        SetState(StateEnum::kPluggedInCharging);
        SendEnergyTransferStartedEvent();
        break;
    default:
        break;
    }

    ScheduleCheckOnEnabledTimeout();

    return Status::Success;
}
Status EnergyEvseDelegate::HandleDischargingEnabledEvent()
{
    /* Check there is no Fault or Diagnostics condition */
    Status status = CheckFaultOrDiagnostic();
    if (status != Status::Success)
    {
        return status;
    }
    /* update SupplyState to say that charging is now enabled */
    SetSupplyState(SupplyStateEnum::kDischargingEnabled);

    switch (mState)
    {
    case StateEnum::kNotPluggedIn:
    case StateEnum::kPluggedInNoDemand:
        break;
    case StateEnum::kPluggedInDemand:
        // TODO call ComputeMaxDischargeCurrentLimit()
        SetState(StateEnum::kPluggedInDischarging);
        SendEnergyTransferStartedEvent();
        break;
    case StateEnum::kPluggedInCharging:
        /* Switched from charging to discharging */
        SendEnergyTransferStoppedEvent(EnergyTransferStoppedReasonEnum::kEVSEStopped);

        // TODO call ComputeMaxDischargeCurrentLimit()
        SetState(StateEnum::kPluggedInDischarging);
        SendEnergyTransferStartedEvent();
        break;
    case StateEnum::kPluggedInDischarging:
    default:
        break;
    }

    ScheduleCheckOnEnabledTimeout();

    return Status::Success;
}
Status EnergyEvseDelegate::HandleDisabledEvent()
{
    /* Check there is no Fault or Diagnostics condition */
    Status status = CheckFaultOrDiagnostic();
    if (status != Status::Success)
    {
        return status;
    }

    /* update SupplyState to say that charging is now enabled */
    SetSupplyState(SupplyStateEnum::kDisabled);

    switch (mState)
    {
    case StateEnum::kNotPluggedIn:
    case StateEnum::kPluggedInNoDemand:
    case StateEnum::kPluggedInDemand:
        break;
    case StateEnum::kPluggedInCharging:
    case StateEnum::kPluggedInDischarging:
        SendEnergyTransferStoppedEvent(EnergyTransferStoppedReasonEnum::kEVSEStopped);
        SetState(mHwState);
        break;
    default:
        break;
    }

    return Status::Success;
}

/**
 * @brief This handles the new fault
 *
 * Note that if multiple faults happen and this is called repeatedly
 * We only save the previous State and SupplyState if its the first raising
 * of the fault, so we can restore the state back once all faults have cleared
)*/
Status EnergyEvseDelegate::HandleFaultRaised()
{
    /* Save the current State and SupplyState so we can restore them if the fault clears */
    if (mStateBeforeFault == StateEnum::kUnknownEnumValue)
    {
        /* No existing fault - save this value to restore it later if it clears */
        mStateBeforeFault = mState;
    }

    if (mSupplyStateBeforeFault == SupplyStateEnum::kUnknownEnumValue)
    {
        /* No existing fault */
        mSupplyStateBeforeFault = mSupplyState;
    }

    /* Update State & SupplyState */
    SetState(StateEnum::kFault);
    SetSupplyState(SupplyStateEnum::kDisabledError);

    return Status::Success;
}
Status EnergyEvseDelegate::HandleFaultCleared()
{
    /* Check that something strange hasn't happened */
    if ((mStateBeforeFault == StateEnum::kUnknownEnumValue) || (mSupplyStateBeforeFault == SupplyStateEnum::kUnknownEnumValue))
    {
        ChipLogError(AppServer, "EVSE: Something wrong trying to clear fault");
        return Status::Failure;
    }

    /* Restore the State and SupplyState back to old values once all the faults have cleared
     * Changing the State should notify the application, so it can continue charging etc
     */
    SetState(mStateBeforeFault);
    SetSupplyState(mSupplyStateBeforeFault);

    /* put back the sentinel to catch new faults if more are raised */
    mStateBeforeFault       = StateEnum::kUnknownEnumValue;
    mSupplyStateBeforeFault = SupplyStateEnum::kUnknownEnumValue;

    return Status::Success;
}

/**
 *  @brief   Called to compute the safe charging current limit
 *
 * mActualChargingCurrentLimit is the minimum of:
 *   - MaxHardwareCurrentLimit (of the hardware)
 *   - CircuitCapacity (set by the electrician - less than the hardware)
 *   - CableAssemblyLimit (detected when the cable is inserted)
 *   - MaximumChargeCurrent (from charging command)
 *   - UserMaximumChargeCurrent (could dynamically change)
 *
 */
Status EnergyEvseDelegate::ComputeMaxChargeCurrentLimit()
{
    int64_t oldValue;

    oldValue                    = mActualChargingCurrentLimit;
    mActualChargingCurrentLimit = mMaxHardwareCurrentLimit;
    mActualChargingCurrentLimit = min(mActualChargingCurrentLimit, mCircuitCapacity);
    mActualChargingCurrentLimit = min(mActualChargingCurrentLimit, mCableAssemblyCurrentLimit);
    mActualChargingCurrentLimit = min(mActualChargingCurrentLimit, mMaximumChargingCurrentLimitFromCommand);
    mActualChargingCurrentLimit = min(mActualChargingCurrentLimit, mUserMaximumChargeCurrent);

    /* Set the actual max charging current attribute */
    mMaximumChargeCurrent = mActualChargingCurrentLimit;

    if (oldValue != mMaximumChargeCurrent)
    {
        ChipLogDetail(AppServer, "MaximumChargeCurrent updated to %ld", static_cast<long>(mMaximumChargeCurrent));
        MatterReportingAttributeChangeCallback(mEndpointId, EnergyEvse::Id, MaximumChargeCurrent::Id);

        /* Call the EV Charger hardware current limit callback */
        NotifyApplicationCurrentLimitChange(mMaximumChargeCurrent);
    }
    return Status::Success;
}

Status EnergyEvseDelegate::NotifyApplicationCurrentLimitChange(int64_t maximumChargeCurrent)
{
    EVSECbInfo cbInfo;

    cbInfo.type                                 = EVSECallbackType::ChargeCurrentChanged;
    cbInfo.ChargingCurrent.maximumChargeCurrent = maximumChargeCurrent;

    if (mCallbacks.handler != nullptr)
    {
        mCallbacks.handler(&cbInfo, mCallbacks.arg);
    }

    return Status::Success;
}

Status EnergyEvseDelegate::NotifyApplicationStateChange()
{
    EVSECbInfo cbInfo;

    cbInfo.type                    = EVSECallbackType::StateChanged;
    cbInfo.StateChange.state       = mState;
    cbInfo.StateChange.supplyState = mSupplyState;

    if (mCallbacks.handler != nullptr)
    {
        mCallbacks.handler(&cbInfo, mCallbacks.arg);
    }

    return Status::Success;
}

Status EnergyEvseDelegate::NotifyApplicationChargingPreferencesChange()
{
    EVSECbInfo cbInfo;

    cbInfo.type = EVSECallbackType::ChargingPreferencesChanged;

    if (mCallbacks.handler != nullptr)
    {
        mCallbacks.handler(&cbInfo, mCallbacks.arg);
    }

    return Status::Success;
}

Status EnergyEvseDelegate::GetEVSEEnergyMeterValue(ChargingDischargingType meterType, int64_t & aMeterValue)
{
    EVSECbInfo cbInfo;

    cbInfo.type = EVSECallbackType::EnergyMeterReadingRequested;

    cbInfo.EnergyMeterReadingRequest.meterType           = meterType;
    cbInfo.EnergyMeterReadingRequest.energyMeterValuePtr = &aMeterValue;

    if (mCallbacks.handler != nullptr)
    {
        mCallbacks.handler(&cbInfo, mCallbacks.arg);
    }

    return Status::Success;
}

Status EnergyEvseDelegate::SendEVConnectedEvent()
{
    Events::EVConnected::Type event;
    EventNumber eventNumber;

    if (mSession.mSessionID.IsNull())
    {
        ChipLogError(AppServer, "SessionID is Null");
        return Status::Failure;
    }

    event.sessionID = mSession.mSessionID.Value();

    CHIP_ERROR err = LogEvent(event, mEndpointId, eventNumber);
    if (CHIP_NO_ERROR != err)
    {
        ChipLogError(AppServer, "Unable to send notify event: %" CHIP_ERROR_FORMAT, err.Format());
        return Status::Failure;
    }
    return Status::Success;
}

Status EnergyEvseDelegate::SendEVNotDetectedEvent()
{
    Events::EVNotDetected::Type event;
    EventNumber eventNumber;

    if (mSession.mSessionID.IsNull())
    {
        ChipLogError(AppServer, "SessionID is Null");
        return Status::Failure;
    }

    event.sessionID               = mSession.mSessionID.Value();
    event.state                   = mState;
    event.sessionDuration         = mSession.mSessionDuration.Value();
    event.sessionEnergyCharged    = mSession.mSessionEnergyCharged.Value();
    event.sessionEnergyDischarged = MakeOptional(mSession.mSessionEnergyDischarged.Value());

    CHIP_ERROR err = LogEvent(event, mEndpointId, eventNumber);
    if (CHIP_NO_ERROR != err)
    {
        ChipLogError(AppServer, "Unable to send notify event: %" CHIP_ERROR_FORMAT, err.Format());
        return Status::Failure;
    }
    return Status::Success;
}

Status EnergyEvseDelegate::SendEnergyTransferStartedEvent()
{
    Events::EnergyTransferStarted::Type event;
    EventNumber eventNumber;

    if (mSession.mSessionID.IsNull())
    {
        ChipLogError(AppServer, "SessionID is Null");
        return Status::Failure;
    }

    event.sessionID = mSession.mSessionID.Value();
    event.state     = mState;
    /**
     * A positive value indicates the EV has been enabled for charging and the value is
     * taken directly from the MaximumChargeCurrent attribute.
     * A negative value indicates that the EV has been enabled for discharging and the value can be taken
     * from the MaximumDischargeCurrent attribute with its sign inverted.
     */

    if (mState == StateEnum::kPluggedInCharging)
    {
        /* Sample the energy meter for charging */
        GetEVSEEnergyMeterValue(ChargingDischargingType::kCharging, mMeterValueAtEnergyTransferStart);
        event.maximumCurrent = mMaximumChargeCurrent;
    }
    else if (mState == StateEnum::kPluggedInDischarging)
    {
        /* Sample the energy meter for discharging */
        GetEVSEEnergyMeterValue(ChargingDischargingType::kDischarging, mMeterValueAtEnergyTransferStart);

        /* discharging should have a negative current  */
        event.maximumCurrent = -mMaximumDischargeCurrent;
    }

    CHIP_ERROR err = LogEvent(event, mEndpointId, eventNumber);
    if (CHIP_NO_ERROR != err)
    {
        ChipLogError(AppServer, "Unable to send notify event: %" CHIP_ERROR_FORMAT, err.Format());
        return Status::Failure;
    }

    return Status::Success;
}
Status EnergyEvseDelegate::SendEnergyTransferStoppedEvent(EnergyTransferStoppedReasonEnum reason)
{
    Events::EnergyTransferStopped::Type event;
    EventNumber eventNumber;

    if (mSession.mSessionID.IsNull())
    {
        ChipLogError(AppServer, "SessionID is Null");
        return Status::Failure;
    }

    event.sessionID       = mSession.mSessionID.Value();
    event.state           = mState;
    event.reason          = reason;
    int64_t meterValueNow = 0;

    if (mState == StateEnum::kPluggedInCharging)
    {
        GetEVSEEnergyMeterValue(ChargingDischargingType::kCharging, meterValueNow);
        event.energyTransferred = meterValueNow - mMeterValueAtEnergyTransferStart;
    }
    else if (mState == StateEnum::kPluggedInDischarging)
    {
        GetEVSEEnergyMeterValue(ChargingDischargingType::kDischarging, meterValueNow);

        /* discharging should have a negative value */
        event.energyTransferred = mMeterValueAtEnergyTransferStart - meterValueNow;
    }

    CHIP_ERROR err = LogEvent(event, mEndpointId, eventNumber);
    if (CHIP_NO_ERROR != err)
    {
        ChipLogError(AppServer, "Unable to send notify event: %" CHIP_ERROR_FORMAT, err.Format());
        return Status::Failure;
    }
    return Status::Success;
}

Status EnergyEvseDelegate::SendFaultEvent(FaultStateEnum newFaultState)
{
    Events::Fault::Type event;
    EventNumber eventNumber;

    event.sessionID               = mSession.mSessionID; // Note here the event sessionID can be Null!
    event.state                   = mState;              // This is the state prior to the fault being raised
    event.faultStatePreviousState = mFaultState;
    event.faultStateCurrentState  = newFaultState;

    CHIP_ERROR err = LogEvent(event, mEndpointId, eventNumber);
    if (CHIP_NO_ERROR != err)
    {
        ChipLogError(AppServer, "Unable to send notify event: %" CHIP_ERROR_FORMAT, err.Format());
        return Status::Failure;
    }
    return Status::Success;
}

/**
 * Attribute methods
 */
/* State */
StateEnum EnergyEvseDelegate::GetState()
{
    return mState;
}

CHIP_ERROR EnergyEvseDelegate::SetState(StateEnum newValue)
{
    StateEnum oldValue = mState;
    if (newValue >= StateEnum::kUnknownEnumValue)
    {
        return CHIP_IM_GLOBAL_STATUS(ConstraintError);
    }

    mState = newValue;
    if (oldValue != mState)
    {
        ChipLogDetail(AppServer, "State updated to %d", static_cast<int>(mState));
        MatterReportingAttributeChangeCallback(mEndpointId, EnergyEvse::Id, State::Id);
        NotifyApplicationStateChange();
    }

    return CHIP_NO_ERROR;
}

/* SupplyState */
SupplyStateEnum EnergyEvseDelegate::GetSupplyState()
{
    return mSupplyState;
}

CHIP_ERROR EnergyEvseDelegate::SetSupplyState(SupplyStateEnum newValue)
{
    SupplyStateEnum oldValue = mSupplyState;

    if (newValue >= SupplyStateEnum::kUnknownEnumValue)
    {
        return CHIP_IM_GLOBAL_STATUS(ConstraintError);
    }

    mSupplyState = newValue;
    if (oldValue != mSupplyState)
    {
        ChipLogDetail(AppServer, "SupplyState updated to %d", static_cast<int>(mSupplyState));
        MatterReportingAttributeChangeCallback(mEndpointId, EnergyEvse::Id, SupplyState::Id);
        NotifyApplicationStateChange();
    }
    return CHIP_NO_ERROR;
}

/* FaultState */
FaultStateEnum EnergyEvseDelegate::GetFaultState()
{
    return mFaultState;
}

CHIP_ERROR EnergyEvseDelegate::SetFaultState(FaultStateEnum newValue)
{
    FaultStateEnum oldValue = mFaultState;

    if (newValue >= FaultStateEnum::kUnknownEnumValue)
    {
        return CHIP_IM_GLOBAL_STATUS(ConstraintError);
    }

    mFaultState = newValue;
    if (oldValue != mFaultState)
    {
        ChipLogDetail(AppServer, "FaultState updated to %d", static_cast<int>(mFaultState));
        MatterReportingAttributeChangeCallback(mEndpointId, EnergyEvse::Id, FaultState::Id);
    }
    return CHIP_NO_ERROR;
}

/* ChargingEnabledUntil */
DataModel::Nullable<uint32_t> EnergyEvseDelegate::GetChargingEnabledUntil()
{
    return mChargingEnabledUntil;
}

CHIP_ERROR EnergyEvseDelegate::SetChargingEnabledUntil(DataModel::Nullable<uint32_t> newValue)
{
    DataModel::Nullable<uint32_t> oldValue = mChargingEnabledUntil;

    mChargingEnabledUntil = newValue;
    if (oldValue != newValue)
    {
        if (newValue.IsNull())
        {
            ChipLogDetail(AppServer, "ChargingEnabledUntil updated to Null");
        }
        else
        {
            ChipLogDetail(AppServer, "ChargingEnabledUntil updated to %lu",
                          static_cast<unsigned long int>(mChargingEnabledUntil.Value()));
        }

        // Write new value to persistent storage.
        ConcreteAttributePath path = ConcreteAttributePath(mEndpointId, EnergyEvse::Id, ChargingEnabledUntil::Id);
        GetSafeAttributePersistenceProvider()->WriteScalarValue(path, mChargingEnabledUntil);

        MatterReportingAttributeChangeCallback(mEndpointId, EnergyEvse::Id, ChargingEnabledUntil::Id);
    }

    return CHIP_NO_ERROR;
}

/* DischargingEnabledUntil */
DataModel::Nullable<uint32_t> EnergyEvseDelegate::GetDischargingEnabledUntil()
{
    return mDischargingEnabledUntil;
}

CHIP_ERROR EnergyEvseDelegate::SetDischargingEnabledUntil(DataModel::Nullable<uint32_t> newValue)
{
    DataModel::Nullable<uint32_t> oldValue = mDischargingEnabledUntil;

    mDischargingEnabledUntil = newValue;
    if (oldValue != newValue)
    {
        if (newValue.IsNull())
        {
            ChipLogDetail(AppServer, "DischargingEnabledUntil updated to Null");
        }
        else
        {
            ChipLogDetail(AppServer, "DischargingEnabledUntil updated to %lu",
                          static_cast<unsigned long int>(mDischargingEnabledUntil.Value()));
        }
        // Write new value to persistent storage.
        ConcreteAttributePath path = ConcreteAttributePath(mEndpointId, EnergyEvse::Id, DischargingEnabledUntil::Id);
        GetSafeAttributePersistenceProvider()->WriteScalarValue(path, mDischargingEnabledUntil);

        MatterReportingAttributeChangeCallback(mEndpointId, EnergyEvse::Id, DischargingEnabledUntil::Id);
    }

    return CHIP_NO_ERROR;
}

/* CircuitCapacity */
int64_t EnergyEvseDelegate::GetCircuitCapacity()
{
    return mCircuitCapacity;
}

CHIP_ERROR EnergyEvseDelegate::SetCircuitCapacity(int64_t newValue)
{
    int64_t oldValue = mCircuitCapacity;

    if (newValue >= kMaximumChargeCurrent)
    {
        return CHIP_IM_GLOBAL_STATUS(ConstraintError);
    }

    mCircuitCapacity = newValue;
    if (oldValue != mCircuitCapacity)
    {
        ChipLogDetail(AppServer, "CircuitCapacity updated to %ld", static_cast<long>(mCircuitCapacity));
        MatterReportingAttributeChangeCallback(mEndpointId, EnergyEvse::Id, CircuitCapacity::Id);
    }
    return CHIP_NO_ERROR;
}

/* MinimumChargeCurrent */
int64_t EnergyEvseDelegate::GetMinimumChargeCurrent()
{
    return mMinimumChargeCurrent;
}

CHIP_ERROR EnergyEvseDelegate::SetMinimumChargeCurrent(int64_t newValue)
{
    int64_t oldValue = mMinimumChargeCurrent;

    if (newValue >= kMaximumChargeCurrent)
    {
        return CHIP_IM_GLOBAL_STATUS(ConstraintError);
    }

    mMinimumChargeCurrent = newValue;
    if (oldValue != mMinimumChargeCurrent)
    {
        ChipLogDetail(AppServer, "MinimumChargeCurrent updated to %ld", static_cast<long>(mMinimumChargeCurrent));
        MatterReportingAttributeChangeCallback(mEndpointId, EnergyEvse::Id, MinimumChargeCurrent::Id);
    }
    return CHIP_NO_ERROR;
}

/* MaximumChargeCurrent */
int64_t EnergyEvseDelegate::GetMaximumChargeCurrent()
{
    return mMaximumChargeCurrent;
}

CHIP_ERROR EnergyEvseDelegate::SetMaximumChargeCurrent(int64_t newValue)
{
    int64_t oldValue = mMaximumChargeCurrent;

    if (newValue >= kMaximumChargeCurrent)
    {
        return CHIP_IM_GLOBAL_STATUS(ConstraintError);
    }

    mMaximumChargeCurrent = newValue;
    if (oldValue != mMaximumChargeCurrent)
    {
        ChipLogDetail(AppServer, "MaximumChargeCurrent updated to %ld", static_cast<long>(mMaximumChargeCurrent));
        MatterReportingAttributeChangeCallback(mEndpointId, EnergyEvse::Id, MaximumChargeCurrent::Id);
    }
    return CHIP_NO_ERROR;
}

/* MaximumDischargeCurrent */
int64_t EnergyEvseDelegate::GetMaximumDischargeCurrent()
{
    return mMaximumDischargeCurrent;
}

CHIP_ERROR EnergyEvseDelegate::SetMaximumDischargeCurrent(int64_t newValue)
{
    int64_t oldValue = mMaximumDischargeCurrent;

    if (newValue >= kMaximumChargeCurrent)
    {
        return CHIP_IM_GLOBAL_STATUS(ConstraintError);
    }

    mMaximumDischargeCurrent = newValue;
    if (oldValue != mMaximumDischargeCurrent)
    {
        ChipLogDetail(AppServer, "MaximumDischargeCurrent updated to %ld", static_cast<long>(mMaximumDischargeCurrent));
        MatterReportingAttributeChangeCallback(mEndpointId, EnergyEvse::Id, MaximumDischargeCurrent::Id);
    }
    return CHIP_NO_ERROR;
}

/* UserMaximumChargeCurrent */
int64_t EnergyEvseDelegate::GetUserMaximumChargeCurrent()
{
    return mUserMaximumChargeCurrent;
}

CHIP_ERROR EnergyEvseDelegate::SetUserMaximumChargeCurrent(int64_t newValue)
{
    if ((newValue < 0) || (newValue > kMaximumChargeCurrent))
    {
        return CHIP_IM_GLOBAL_STATUS(ConstraintError);
    }

    int64_t oldValue          = mUserMaximumChargeCurrent;
    mUserMaximumChargeCurrent = newValue;
    if (oldValue != newValue)
    {
        ChipLogDetail(AppServer, "UserMaximumChargeCurrent updated to %ld", static_cast<long>(mUserMaximumChargeCurrent));

        ComputeMaxChargeCurrentLimit();

        // Write new value to persistent storage.
        ConcreteAttributePath path = ConcreteAttributePath(mEndpointId, EnergyEvse::Id, UserMaximumChargeCurrent::Id);
        GetSafeAttributePersistenceProvider()->WriteScalarValue(path, mUserMaximumChargeCurrent);

        MatterReportingAttributeChangeCallback(mEndpointId, EnergyEvse::Id, UserMaximumChargeCurrent::Id);
    }

    return CHIP_NO_ERROR;
}

/* RandomizationDelayWindow */
uint32_t EnergyEvseDelegate::GetRandomizationDelayWindow()
{
    return mRandomizationDelayWindow;
}

CHIP_ERROR EnergyEvseDelegate::SetRandomizationDelayWindow(uint32_t newValue)
{
    uint32_t oldValue = mRandomizationDelayWindow;
    if (newValue > kMaxRandomizationDelayWindow)
    {
        return CHIP_IM_GLOBAL_STATUS(ConstraintError);
    }

    mRandomizationDelayWindow = newValue;
    if (oldValue != newValue)
    {
        ChipLogDetail(AppServer, "RandomizationDelayWindow updated to %lu",
                      static_cast<unsigned long int>(mRandomizationDelayWindow));

        // Write new value to persistent storage.
        ConcreteAttributePath path = ConcreteAttributePath(mEndpointId, EnergyEvse::Id, RandomizationDelayWindow::Id);
        GetSafeAttributePersistenceProvider()->WriteScalarValue(path, mRandomizationDelayWindow);

        MatterReportingAttributeChangeCallback(mEndpointId, EnergyEvse::Id, RandomizationDelayWindow::Id);
    }
    return CHIP_NO_ERROR;
}

/* PREF attributes */
DataModel::Nullable<uint32_t> EnergyEvseDelegate::GetNextChargeStartTime()
{
    return mNextChargeStartTime;
}
CHIP_ERROR EnergyEvseDelegate::SetNextChargeStartTime(DataModel::Nullable<uint32_t> newValue)
{
    DataModel::Nullable<uint32_t> oldValue = mNextChargeStartTime;

    mNextChargeStartTime = newValue;
    if (oldValue != newValue)
    {
        if (newValue.IsNull())
        {
            ChipLogDetail(AppServer, "NextChargeStartTime updated to Null");
        }
        else
        {
            ChipLogDetail(AppServer, "NextChargeStartTime updated to %d", mNextChargeStartTime.Value());
        }
        MatterReportingAttributeChangeCallback(mEndpointId, EnergyEvse::Id, NextChargeStartTime::Id);
    }
    return CHIP_NO_ERROR;
}

DataModel::Nullable<uint32_t> EnergyEvseDelegate::GetNextChargeTargetTime()
{
    return mNextChargeTargetTime;
}
CHIP_ERROR EnergyEvseDelegate::SetNextChargeTargetTime(DataModel::Nullable<uint32_t> newValue)
{
    DataModel::Nullable<uint32_t> oldValue = mNextChargeTargetTime;

    mNextChargeTargetTime = newValue;
    if (oldValue != newValue)
    {
        if (newValue.IsNull())
        {
            ChipLogDetail(AppServer, "NextChargeTargetTime updated to Null");
        }
        else
        {
            ChipLogDetail(AppServer, "NextChargeTargetTime updated to %d", mNextChargeTargetTime.Value());
        }
        MatterReportingAttributeChangeCallback(mEndpointId, EnergyEvse::Id, NextChargeTargetTime::Id);
    }
    return CHIP_NO_ERROR;
}

DataModel::Nullable<int64_t> EnergyEvseDelegate::GetNextChargeRequiredEnergy()
{
    return mNextChargeRequiredEnergy;
}
CHIP_ERROR EnergyEvseDelegate::SetNextChargeRequiredEnergy(DataModel::Nullable<int64_t> newValue)
{
    DataModel::Nullable<int64_t> oldValue = mNextChargeRequiredEnergy;

    mNextChargeRequiredEnergy = newValue;
    if (oldValue != newValue)
    {
        if (newValue.IsNull())
        {
            ChipLogDetail(AppServer, "NextChargeRequiredEnergy updated to Null");
        }
        else
        {
            ChipLogDetail(AppServer, "NextChargeRequiredEnergy updated to %ld",
                          static_cast<long>(mNextChargeRequiredEnergy.Value()));
        }
        MatterReportingAttributeChangeCallback(mEndpointId, EnergyEvse::Id, NextChargeRequiredEnergy::Id);
    }
    return CHIP_NO_ERROR;
}

DataModel::Nullable<Percent> EnergyEvseDelegate::GetNextChargeTargetSoC()
{
    return mNextChargeTargetSoC;
}
CHIP_ERROR EnergyEvseDelegate::SetNextChargeTargetSoC(DataModel::Nullable<Percent> newValue)
{
    DataModel::Nullable<Percent> oldValue = mNextChargeTargetSoC;

    mNextChargeTargetSoC = newValue;
    if (oldValue != newValue)
    {
        if (newValue.IsNull())
        {
            ChipLogDetail(AppServer, "NextChargeTargetSoC updated to Null");
        }
        else
        {
            ChipLogDetail(AppServer, "NextChargeTargetSoC updated to %d %%", mNextChargeTargetSoC.Value());
        }
        MatterReportingAttributeChangeCallback(mEndpointId, EnergyEvse::Id, NextChargeTargetSoC::Id);
    }
    return CHIP_NO_ERROR;
}

/* ApproximateEVEfficiency */
DataModel::Nullable<uint16_t> EnergyEvseDelegate::GetApproximateEVEfficiency()
{
    return mApproximateEVEfficiency;
}

CHIP_ERROR EnergyEvseDelegate::SetApproximateEVEfficiency(DataModel::Nullable<uint16_t> newValue)
{
    DataModel::Nullable<uint16_t> oldValue = mApproximateEVEfficiency;

    mApproximateEVEfficiency = newValue;
    if (oldValue != newValue)
    {
        if (newValue.IsNull())
        {
            ChipLogDetail(AppServer, "ApproximateEVEfficiency updated to Null");
        }
        else
        {
            ChipLogDetail(AppServer, "ApproximateEVEfficiency updated to %d", mApproximateEVEfficiency.Value());
        }
        // Write new value to persistent storage.
        ConcreteAttributePath path = ConcreteAttributePath(mEndpointId, EnergyEvse::Id, ApproximateEVEfficiency::Id);
        GetSafeAttributePersistenceProvider()->WriteScalarValue(path, mApproximateEVEfficiency);

        MatterReportingAttributeChangeCallback(mEndpointId, EnergyEvse::Id, ApproximateEVEfficiency::Id);
    }

    return CHIP_NO_ERROR;
}

/* SOC attributes */
DataModel::Nullable<Percent> EnergyEvseDelegate::GetStateOfCharge()
{
    return mStateOfCharge;
}
DataModel::Nullable<int64_t> EnergyEvseDelegate::GetBatteryCapacity()
{
    return mBatteryCapacity;
}

/* PNC attributes*/
DataModel::Nullable<CharSpan> EnergyEvseDelegate::GetVehicleID()
{
    return mVehicleID;
}

/* Session SESS attributes */
DataModel::Nullable<uint32_t> EnergyEvseDelegate::GetSessionID()
{
    return mSession.mSessionID;
}
DataModel::Nullable<uint32_t> EnergyEvseDelegate::GetSessionDuration()
{
    mSession.RecalculateSessionDuration();
    return mSession.mSessionDuration;
}
DataModel::Nullable<int64_t> EnergyEvseDelegate::GetSessionEnergyCharged()
{
    return mSession.mSessionEnergyCharged;
}
DataModel::Nullable<int64_t> EnergyEvseDelegate::GetSessionEnergyDischarged()
{
    return mSession.mSessionEnergyDischarged;
}

/**
 * @brief   Helper function to get know if the EV is plugged in based on state
 *          (regardless of if it is actually transferring energy)
 */
bool EnergyEvseDelegate::IsEvsePluggedIn()
{
<<<<<<< HEAD
    return (mState == StateEnum::kPluggedInCharging || mState == StateEnum::kPluggedInDemand ||
            mState == StateEnum::kPluggedInDischarging || mState == StateEnum::kPluggedInNoDemand);
=======
    chipEpoch = 0;

    System::Clock::Milliseconds64 cTMs;
    CHIP_ERROR err = System::SystemClock().GetClock_RealTimeMS(cTMs);

    /* If the GetClock_RealTimeMS returns CHIP_ERROR_UNSUPPORTED_CHIP_FEATURE, then
     * This platform cannot ever report real time !
     * This should not be certifiable since getting time is a Mandatory
     * feature of EVSE Cluster
     */
    if (err == CHIP_ERROR_UNSUPPORTED_CHIP_FEATURE)
    {
        ChipLogError(Zcl, "Platform does not support GetClock_RealTimeMS. Check EVSE certification requirements!");
        return err;
    }

    if (err != CHIP_NO_ERROR)
    {
        ChipLogError(Zcl, "EVSE: Unable to get current time - err:%" CHIP_ERROR_FORMAT, err.Format());
        return err;
    }

    auto unixEpoch = std::chrono::duration_cast<System::Clock::Seconds32>(cTMs).count();
    if (!UnixEpochToChipEpochTime(unixEpoch, chipEpoch))
    {
        ChipLogError(Zcl, "EVSE: unable to convert Unix Epoch time to Matter Epoch Time");
        return err;
    }

    return CHIP_NO_ERROR;
>>>>>>> 2b1d7e11
}

/**
 * @brief This function samples the start-time, and energy meter to hold the session info
 *
 * @param chargingMeterValue    - The current value of the energy meter (charging) in mWh
 * @param dischargingMeterValue - The current value of the energy meter (discharging) in mWh
 */
void EvseSession::StartSession(int64_t chargingMeterValue, int64_t dischargingMeterValue)
{
    /* Get Timestamp */
    uint32_t chipEpoch = 0;
    CHIP_ERROR err     = GetEpochTS(chipEpoch);
    if (err != CHIP_NO_ERROR)
    {
        /* Note that the error will be also be logged inside GetErrorTS() -
         * adding context here to help debugging */
        ChipLogError(AppServer, "EVSE: Unable to get current time when starting session - err:%" CHIP_ERROR_FORMAT, err.Format());
        return;
    }
    mStartTime = chipEpoch;

    mSessionEnergyChargedAtStart    = chargingMeterValue;
    mSessionEnergyDischargedAtStart = dischargingMeterValue;

    if (mSessionID.IsNull())
    {
        mSessionID = MakeNullable(static_cast<uint32_t>(0));
    }
    else
    {
        uint32_t sessionID = mSessionID.Value() + 1;
        mSessionID         = MakeNullable(sessionID);
    }

    /* Reset other session values */
    mSessionDuration         = MakeNullable(static_cast<uint32_t>(0));
    mSessionEnergyCharged    = MakeNullable(static_cast<int64_t>(0));
    mSessionEnergyDischarged = MakeNullable(static_cast<int64_t>(0));

    MatterReportingAttributeChangeCallback(mEndpointId, EnergyEvse::Id, SessionID::Id);
    MatterReportingAttributeChangeCallback(mEndpointId, EnergyEvse::Id, SessionDuration::Id);
    MatterReportingAttributeChangeCallback(mEndpointId, EnergyEvse::Id, SessionEnergyCharged::Id);
    MatterReportingAttributeChangeCallback(mEndpointId, EnergyEvse::Id, SessionEnergyDischarged::Id);

    // Write values to persistent storage.
    ConcreteAttributePath path = ConcreteAttributePath(mEndpointId, EnergyEvse::Id, SessionID::Id);
    GetSafeAttributePersistenceProvider()->WriteScalarValue(path, mSessionID);

    // TODO persist mStartTime
    // TODO persist mSessionEnergyChargedAtStart
    // TODO persist mSessionEnergyDischargedAtStart
}

/*---------------------- EvseSession functions --------------------------*/

/**
 * @brief This function updates the session attrs to allow read attributes to return latest values
 */
void EvseSession::RecalculateSessionDuration()
{
    /* Get Timestamp */
    uint32_t chipEpoch = 0;
    CHIP_ERROR err     = GetEpochTS(chipEpoch);
    if (err != CHIP_NO_ERROR)
    {
        /* Note that the error will be also be logged inside GetErrorTS() -
         * adding context here to help debugging */
        ChipLogError(AppServer, "EVSE: Unable to get current time when updating session duration - err:%" CHIP_ERROR_FORMAT,
                     err.Format());
        return;
    }

    uint32_t duration = chipEpoch - mStartTime;
    mSessionDuration  = MakeNullable(duration);
    MatterReportingAttributeChangeCallback(mEndpointId, EnergyEvse::Id, SessionDuration::Id);
}

/**
 * @brief This function updates the EnergyCharged meter value
 *
 * @param chargingMeterValue    - The value of the energy meter (charging) in mWh
 */
void EvseSession::UpdateEnergyCharged(int64_t chargingMeterValue)
{
    mSessionEnergyCharged = MakeNullable(chargingMeterValue - mSessionEnergyChargedAtStart);
    MatterReportingAttributeChangeCallback(mEndpointId, EnergyEvse::Id, SessionEnergyCharged::Id);
}

/**
 * @brief This function updates the EnergyDischarged meter value
 *
 * @param dischargingMeterValue - The value of the energy meter (discharging) in mWh
 */
void EvseSession::UpdateEnergyDischarged(int64_t dischargingMeterValue)
{
    mSessionEnergyDischarged = MakeNullable(dischargingMeterValue - mSessionEnergyDischargedAtStart);
    MatterReportingAttributeChangeCallback(mEndpointId, EnergyEvse::Id, SessionEnergyDischarged::Id);
}

/*---------------------- Non class helper functions --------------------------*/
/**
 * @brief   Helper function to get current timestamp in Epoch format
 *
 * @param   chipEpoch reference to hold return timestamp
 */
CHIP_ERROR GetEpochTS(uint32_t & chipEpoch)
{
    chipEpoch = 0;

    System::Clock::Milliseconds64 cTMs;
    CHIP_ERROR err = System::SystemClock().GetClock_RealTimeMS(cTMs);

    /* If the GetClock_RealTimeMS returns CHIP_ERROR_UNSUPPORTED_CHIP_FEATURE, then
     * This platform cannot ever report real time !
     * This should not be certifiable since getting time is a Mandatory
     * feature of EVSE Cluster
     */
    VerifyOrDie(err != CHIP_ERROR_UNSUPPORTED_CHIP_FEATURE);

    if (err != CHIP_NO_ERROR)
    {
        ChipLogError(Zcl, "EVSE: Unable to get current time - err:%" CHIP_ERROR_FORMAT, err.Format());
        return err;
    }

    auto unixEpoch = std::chrono::duration_cast<System::Clock::Seconds32>(cTMs).count();
    if (!UnixEpochToChipEpochTime(unixEpoch, chipEpoch))
    {
        ChipLogError(Zcl, "EVSE: unable to convert Unix Epoch time to Matter Epoch Time");
        return err;
    }

    return CHIP_NO_ERROR;
}

/**
 * @brief   Helper function to get current timestamp and work out the day of week
 *
 * NOTE that the time_t is converted using localtime to provide the timestamp
 * in local time. If this is not supported on some platforms an alternative
 * implementation may be required.
 *
 * @param   unixEpoch (as time_t)
 *
 * @return  bitmap value for day of week
 * Sunday = 0x01, Monday = 0x01 ... Saturday = 0x40 (1<<6)
 */
uint8_t GetDayOfWeekUnixEpoch(time_t unixEpoch)
{
    // Define a timezone structure and initialize it to the local timezone
    // This will capture any daylight saving time changes
    struct tm local_time;
    localtime_r(&unixEpoch, &local_time);

    // Get the day of the week (0 = Sunday, 1 = Monday, ..., 6 = Saturday)
    uint8_t dayOfWeek = static_cast<uint8_t>(local_time.tm_wday);

    // Calculate the bitmap value based on the day of the week
    uint8_t bitmap = static_cast<uint8_t>(1 << dayOfWeek);

    return bitmap;
}
/**
 * @brief   Helper function to get current timestamp and work out the day of week based on localtime
 *
 * @param   reference to hold the day of week as a bitmap
 *
 * Sunday = 0x01, Monday = 0x01 ... Saturday = 0x40 (1<<6)
 */
CHIP_ERROR GetDayOfWeekNow(uint8_t & dayOfWeekMap)
{
    chip::System::Clock::Milliseconds64 cTMs;
    CHIP_ERROR err = chip::System::SystemClock().GetClock_RealTimeMS(cTMs);
    if (err != CHIP_NO_ERROR)
    {
        ChipLogError(Zcl, "EVSE: unable to get current time to check user schedules error=%" CHIP_ERROR_FORMAT, err.Format());
        return err;
    }
    time_t unixEpoch = std::chrono::duration_cast<chip::System::Clock::Seconds32>(cTMs).count();
    dayOfWeekMap     = GetDayOfWeekUnixEpoch(unixEpoch);

    return CHIP_NO_ERROR;
}

/**
 * @brief   Helper function to get current timestamp and work out the current number of minutes
 *          past midnight based on localtime
 *
 * @param   reference to hold the number of minutes past midnight
 */
CHIP_ERROR GetMinutesPastMidnight(uint32_t & minutesPastMidnight)
{
    chip::System::Clock::Milliseconds64 cTMs;
    CHIP_ERROR err = chip::System::SystemClock().GetClock_RealTimeMS(cTMs);
    if (err != CHIP_NO_ERROR)
    {
        ChipLogError(Zcl, "EVSE: unable to get current time to check user schedules error=%" CHIP_ERROR_FORMAT, err.Format());
        return err;
    }
    time_t unixEpoch = std::chrono::duration_cast<chip::System::Clock::Seconds32>(cTMs).count();

    // Define a timezone structure and initialize it to the local timezone
    // This will capture any daylight saving time changes
    struct tm local_time;
    localtime_r(&unixEpoch, &local_time);

    minutesPastMidnight = static_cast<uint32_t>((local_time.tm_hour * 60) + local_time.tm_min);

    return err;
}<|MERGE_RESOLUTION|>--- conflicted
+++ resolved
@@ -1757,41 +1757,8 @@
  */
 bool EnergyEvseDelegate::IsEvsePluggedIn()
 {
-<<<<<<< HEAD
     return (mState == StateEnum::kPluggedInCharging || mState == StateEnum::kPluggedInDemand ||
             mState == StateEnum::kPluggedInDischarging || mState == StateEnum::kPluggedInNoDemand);
-=======
-    chipEpoch = 0;
-
-    System::Clock::Milliseconds64 cTMs;
-    CHIP_ERROR err = System::SystemClock().GetClock_RealTimeMS(cTMs);
-
-    /* If the GetClock_RealTimeMS returns CHIP_ERROR_UNSUPPORTED_CHIP_FEATURE, then
-     * This platform cannot ever report real time !
-     * This should not be certifiable since getting time is a Mandatory
-     * feature of EVSE Cluster
-     */
-    if (err == CHIP_ERROR_UNSUPPORTED_CHIP_FEATURE)
-    {
-        ChipLogError(Zcl, "Platform does not support GetClock_RealTimeMS. Check EVSE certification requirements!");
-        return err;
-    }
-
-    if (err != CHIP_NO_ERROR)
-    {
-        ChipLogError(Zcl, "EVSE: Unable to get current time - err:%" CHIP_ERROR_FORMAT, err.Format());
-        return err;
-    }
-
-    auto unixEpoch = std::chrono::duration_cast<System::Clock::Seconds32>(cTMs).count();
-    if (!UnixEpochToChipEpochTime(unixEpoch, chipEpoch))
-    {
-        ChipLogError(Zcl, "EVSE: unable to convert Unix Epoch time to Matter Epoch Time");
-        return err;
-    }
-
-    return CHIP_NO_ERROR;
->>>>>>> 2b1d7e11
 }
 
 /**
