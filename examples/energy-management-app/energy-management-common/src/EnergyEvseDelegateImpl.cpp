/*
 *
 *    Copyright (c) 2023 Project CHIP Authors
 *    All rights reserved.
 *
 *    Licensed under the Apache License, Version 2.0 (the "License");
 *    you may not use this file except in compliance with the License.
 *    You may obtain a copy of the License at
 *
 *        http://www.apache.org/licenses/LICENSE-2.0
 *
 *    Unless required by applicable law or agreed to in writing, software
 *    distributed under the License is distributed on an "AS IS" BASIS,
 *    WITHOUT WARRANTIES OR CONDITIONS OF ANY KIND, either express or implied.
 *    See the License for the specific language governing permissions and
 *    limitations under the License.
 */

#include <EnergyEvseDelegateImpl.h>
#include <app-common/zap-generated/attributes/Accessors.h>
#include <app-common/zap-generated/cluster-objects.h>
#include <app/EventLogging.h>
#include <app/SafeAttributePersistenceProvider.h>

using namespace chip;
using namespace chip::app;
using namespace chip::app::DataModel;
using namespace chip::app::Clusters;
using namespace chip::app::Clusters::EnergyEvse;
using namespace chip::app::Clusters::EnergyEvse::Attributes;

using chip::app::LogEvent;
using chip::Protocols::InteractionModel::Status;

EnergyEvseDelegate::~EnergyEvseDelegate()
{
    // TODO Fix this as part of issue #30993 refactoring
    if (!mVehicleID.IsNull())
    {
        ChipLogDetail(AppServer, "Freeing VehicleID");
        delete[] mVehicleID.Value().data();
    }
}

/**
 * @brief   Helper function to get current timestamp in Epoch format
 *
 * @param   chipEpoch reference to hold return timestamp
 */
CHIP_ERROR GetEpochTS(uint32_t & chipEpoch);

/**
 * @brief   Called when EVSE cluster receives Disable command
 */
Status EnergyEvseDelegate::Disable()
{
    ChipLogProgress(AppServer, "EnergyEvseDelegate::Disable()");

    DataModel::Nullable<uint32_t> disableTime(0);
    /* update ChargingEnabledUntil & DischargingEnabledUntil to show 0 */
    SetChargingEnabledUntil(disableTime);
    SetDischargingEnabledUntil(disableTime);

    /* update MinimumChargeCurrent & MaximumChargeCurrent to 0 */
    SetMinimumChargeCurrent(0);
    SetMaximumChargeCurrent(0);

    /* update MaximumDischargeCurrent to 0 */
    SetMaximumDischargeCurrent(0);

    return HandleStateMachineEvent(EVSEStateMachineEvent::DisabledEvent);
}

/**
 * @brief   Called when EVSE cluster receives EnableCharging command
 *
 * @param chargingEnabledUntil (can be null to indefinite charging)
 * @param minimumChargeCurrent (in mA)
 * @param maximumChargeCurrent (in mA)
 */
Status EnergyEvseDelegate::EnableCharging(const DataModel::Nullable<uint32_t> & chargingEnabledUntil,
                                          const int64_t & minimumChargeCurrent, const int64_t & maximumChargeCurrent)
{
    ChipLogProgress(AppServer, "EnergyEvseDelegate::EnableCharging()");

    if (maximumChargeCurrent < kMinimumChargeCurrent || maximumChargeCurrent > kMaximumChargeCurrent)
    {
        ChipLogError(AppServer, "Maximum Current outside limits");
        return Status::ConstraintError;
    }

    if (minimumChargeCurrent < kMinimumChargeCurrent || minimumChargeCurrent > kMaximumChargeCurrent)
    {
        ChipLogError(AppServer, "Maximum Current outside limits");
        return Status::ConstraintError;
    }

    if (minimumChargeCurrent > maximumChargeCurrent)
    {
        ChipLogError(AppServer, "Minium Current > Maximum Current!");
        return Status::ConstraintError;
    }

    if (chargingEnabledUntil.IsNull())
    {
        /* Charging enabled indefinitely */
        ChipLogError(AppServer, "Charging enabled indefinitely");
        SetChargingEnabledUntil(chargingEnabledUntil);
    }
    else
    {
        /* check chargingEnabledUntil is in the future */
        ChipLogError(AppServer, "Charging enabled until: %lu", static_cast<long unsigned int>(chargingEnabledUntil.Value()));
        SetChargingEnabledUntil(chargingEnabledUntil);
    }

    /* If it looks ok, store the min & max charging current */
    mMaximumChargingCurrentLimitFromCommand = maximumChargeCurrent;
    SetMinimumChargeCurrent(minimumChargeCurrent);
    // TODO persist these to KVS

    ComputeMaxChargeCurrentLimit();

    return HandleStateMachineEvent(EVSEStateMachineEvent::ChargingEnabledEvent);
}

/**
 * @brief   Called when EVSE cluster receives EnableDischarging command
 *
 * @param dischargingEnabledUntil (can be null to indefinite discharging)
 * @param maximumDischargeCurrent (in mA)
 */
Status EnergyEvseDelegate::EnableDischarging(const DataModel::Nullable<uint32_t> & dischargingEnabledUntil,
                                             const int64_t & maximumDischargeCurrent)
{
    ChipLogProgress(AppServer, "EnergyEvseDelegate::EnableDischarging() called.");

    // TODO save the maxDischarging Current
    // TODO Do something with timestamp

    return HandleStateMachineEvent(EVSEStateMachineEvent::DischargingEnabledEvent);
}

/**
 * @brief    Routine to help schedule a timer callback to check if the EVSE should go disabled
 *
 * If the clock is sync'd we can work out when to call back to check when to disable the EVSE
 * automatically. If the clock isn't sync'd the we just set a timer to check once every 30s.
 *
 * We first check the SupplyState to check if it is EnabledCharging or EnabledDischarging
 * Then if the EnabledCharging/DischargingUntil is not Null, then we compute a delay to come
 * back and check.
 */
Status EnergyEvseDelegate::ScheduleCheckOnEnabledTimeout()
{
<<<<<<< HEAD

    uint32_t chipEpoch = 0;
    DataModel::Nullable<uint32_t> enabledUntilTime;

    if (mSupplyState == SupplyStateEnum::kChargingEnabled)
    {
        enabledUntilTime = GetChargingEnabledUntil();
    }
    else if (mSupplyState == SupplyStateEnum::kDischargingEnabled)
    {
        enabledUntilTime = GetDischargingEnabledUntil();
    }
    else
    {
        // In all other states the EVSE is disabled
        return Status::Success;
    }

    if (enabledUntilTime.IsNull())
    {
        /* This is enabled indefinitely so don't schedule a callback */
        return Status::Success;
    }

=======

    uint32_t chipEpoch = 0;
    DataModel::Nullable<uint32_t> enabledUntilTime;

    if (mSupplyState == SupplyStateEnum::kChargingEnabled)
    {
        enabledUntilTime = GetChargingEnabledUntil();
    }
    else if (mSupplyState == SupplyStateEnum::kDischargingEnabled)
    {
        enabledUntilTime = GetDischargingEnabledUntil();
    }
    else
    {
        // In all other states the EVSE is disabled
        return Status::Success;
    }

    if (enabledUntilTime.IsNull())
    {
        /* This is enabled indefinitely so don't schedule a callback */
        return Status::Success;
    }

>>>>>>> a95af94f
    CHIP_ERROR err = GetEpochTS(chipEpoch);
    if (err == CHIP_NO_ERROR)
    {
        /* time is sync'd */
        int32_t delta = static_cast<int32_t>(enabledUntilTime.Value() - chipEpoch);
        if (delta > 0)
        {
            /* The timer hasn't expired yet - set a timer to check in the future */
            ChipLogDetail(AppServer, "Setting EVSE Enable check timer for %ld seconds", static_cast<long int>(delta));
            DeviceLayer::SystemLayer().StartTimer(System::Clock::Seconds32(delta), EvseCheckTimerExpiry, this);
        }
        else
        {
            /* we have gone past the enabledUntilTime - so we need to disable */
            ChipLogDetail(AppServer, "EVSE enable time expired, disabling charging");
            Disable();
        }
    }
    else if (err == CHIP_ERROR_REAL_TIME_NOT_SYNCED)
    {
        /* Real time isn't sync'd -lets check again in 30 seconds - otherwise keep the charger enabled */
        DeviceLayer::SystemLayer().StartTimer(System::Clock::Seconds32(kPeriodicCheckIntervalRealTimeClockNotSynced),
                                              EvseCheckTimerExpiry, this);
    }
    return Status::Success;
}

void EnergyEvseDelegate::EvseCheckTimerExpiry(System::Layer * systemLayer, void * delegate)
{
    EnergyEvseDelegate * dg = reinterpret_cast<EnergyEvseDelegate *>(delegate);

    dg->ScheduleCheckOnEnabledTimeout();
}

/**
 * @brief    Called when EVSE cluster receives StartDiagnostics command
 *
 *  NOTE: Application code needs to call HwDiagnosticsComplete
 *  once diagnostics have been completed.
 */
Status EnergyEvseDelegate::StartDiagnostics()
{
    /* For EVSE manufacturers to customize */
    ChipLogProgress(AppServer, "EnergyEvseDelegate::StartDiagnostics()");

    if (mSupplyState != SupplyStateEnum::kDisabled)
    {
        ChipLogError(AppServer, "EVSE: cannot be put into diagnostics mode if it is not Disabled!");
        return Status::Failure;
    }
<<<<<<< HEAD

    // Update the SupplyState - this will automatically callback the Application StateChanged callback
    SetSupplyState(SupplyStateEnum::kDisabledDiagnostics);

    return Status::Success;
}

/**
 * @brief    Called when EVSE cluster receives SetTargets command
 */
Status EnergyEvseDelegate::SetTargets(
    const DataModel::DecodableList<Structs::ChargingTargetScheduleStruct::DecodableType> & chargingTargetSchedules)
{
    ChipLogProgress(AppServer, "EnergyEvseDelegate::SetTargets()");

    Status status = ValidateTargets(chargingTargetSchedules);
    if (status != Status::Success)
    {
        ChipLogError(AppServer, "SetTargets contained invalid data - Rejecting");
        return status;
    }

    status = SaveTargets(chargingTargetSchedules);

    /* The Application needs to be told that the Targets have been updated
     * so it can potentially re-optimise the charging start time etc
     */

    return Status::Success;
}

Status EnergyEvseDelegate::ValidateTargets(
    const DataModel::DecodableList<Structs::ChargingTargetScheduleStruct::DecodableType> & chargingTargetSchedules)
{
    /* A) check that the targets are valid
     *  1) each target must be within valid range (TargetTimeMinutesPastMidnight < 1440)
     *  2) each target must be within valid range (TargetSoC percent 0 - 100)
     *      If SOC feature not supported then this MUST be 100 or not present
     *  3) each target must be within valid range (AddedEnergy >= 0)
     * B) Day of Week is only allowed to be included once
     */

    uint8_t dayOfWeekBitmap = 0;

    auto iter = chargingTargetSchedules.begin();
    while (iter.Next())
    {
        auto & entry    = iter.GetValue();
        uint8_t bitmask = entry.dayOfWeekForSequence.GetField(static_cast<TargetDayOfWeekBitmap>(0x7F));
        ChipLogProgress(AppServer, "DayOfWeekForSequence = 0x%02x", bitmask);

        if ((dayOfWeekBitmap & bitmask) != 0)
        {
            // A bit has already been set - Return ConstraintError
            ChipLogError(AppServer, "DayOfWeekForSequence has a bit set which has already been set in another entry.");
            return Status::ConstraintError;
        }
        else
        {
            dayOfWeekBitmap |= bitmask;
        }

        auto iterInner   = entry.chargingTargets.begin();
        uint8_t innerIdx = 0;
        while (iterInner.Next())
        {
            auto & targetStruct          = iterInner.GetValue();
            uint16_t minutesPastMidnight = targetStruct.targetTimeMinutesPastMidnight;
            ChipLogProgress(AppServer, "[%d] MinutesPastMidnight : %d", innerIdx,
                            static_cast<short unsigned int>(minutesPastMidnight));

            if (minutesPastMidnight > 1439)
            {
                ChipLogError(AppServer, "MinutesPastMidnight has invalid value (%d)", static_cast<int>(minutesPastMidnight));
                return Status::ConstraintError;
            }

            uint8_t targetSoC;
            int64_t addedEnergy;

            /* Check that we have at least an AddedEnergy or TargetSoC value */
            if (!(targetStruct.targetSoC.HasValue()) && !(targetStruct.addedEnergy.HasValue()))
            {
                ChipLogError(AppServer, "Must have one of AddedEnergy or TargetSoC");
                return Status::ConstraintError;
            }

            if (targetStruct.targetSoC.HasValue())
            {
                targetSoC = targetStruct.targetSoC.Value();
                ChipLogProgress(AppServer, "[%d] TargetSoC           : %d", innerIdx, static_cast<int>(targetSoC));

                if (targetSoC > 100)
                {
                    ChipLogError(AppServer, "TargetSoC has invalid value (%d)", static_cast<int>(targetSoC));
                    return Status::ConstraintError;
                }
                /* If SoC feature is not supported check that the value is 100% */
                if (targetSoC != 100) // TODO work out how to check feature support in Delegate
                {
                    /* The only value we allow is 100 */
                    ChipLogError(AppServer, "TargetSoC has can only be 100%% if SOC feature is not supported");
                    return Status::ConstraintError;
                }
            }
            if (targetStruct.addedEnergy.HasValue())
            {
                addedEnergy = targetStruct.addedEnergy.Value();
                ChipLogProgress(AppServer, "[%d] AddedEnergy         : %ld", innerIdx, static_cast<signed long int>(addedEnergy));
                if (addedEnergy < 0)
                {
                    ChipLogError(AppServer, "AddedEnergy has invalid value (%ld)", static_cast<signed long int>(addedEnergy));
                    return Status::ConstraintError;
                }
            }
            innerIdx++;
        }
    }

    return Status::Success;
}

Status EnergyEvseDelegate::SaveTargets(
    const DataModel::DecodableList<Structs::ChargingTargetScheduleStruct::DecodableType> & chargingTargetSchedules)
{
    // uint8_t dayOfWeekBitmap = 0;

    // auto iter = chargingTargetSchedules.begin();
    // while (iter.Next())
    // {
    //     auto & entry    = iter.GetValue();
    //     uint8_t bitmask = entry.dayOfWeekForSequence.GetField(static_cast<TargetDayOfWeekBitmap>(0x7F));
    //     ChipLogProgress(AppServer, "DayOfWeekForSequence = 0x%02x", bitmask);

    //     auto iterInner   = entry.chargingTargets.begin();
    //     uint8_t innerIdx = 0;
    //     while (iterInner.Next())
    //     {
    //         auto & targetStruct          = iterInner.GetValue();
    //         uint16_t minutesPastMidnight = targetStruct.targetTimeMinutesPastMidnight;
    //         ChipLogProgress(AppServer, "[%d] MinutesPastMidnight : %d", innerIdx,
    //                         static_cast<short unsigned int>(minutesPastMidnight));

    //         if (minutesPastMidnight > 1439)
    //         {
    //             ChipLogError(AppServer, "MinutesPastMidnight has invalid value (%d)", static_cast<int>(minutesPastMidnight));
    //             return Status::ConstraintError;
    //         }

    //         uint8_t targetSoC;
    //         int64_t addedEnergy;

    //         /* Check that we have at least an AddedEnergy or TargetSoC value */
    //         if (!(targetStruct.targetSoC.HasValue()) && !(targetStruct.addedEnergy.HasValue()))
    //         {
    //             ChipLogError(AppServer, "Must have one of AddedEnergy or TargetSoC");
    //             return Status::ConstraintError;
    //         }

    //         if (targetStruct.targetSoC.HasValue())
    //         {
    //             targetSoC = targetStruct.targetSoC.Value();
    //             ChipLogProgress(AppServer, "[%d] TargetSoC           : %d", innerIdx, static_cast<int>(targetSoC));

    //             if (targetSoC > 100)
    //             {
    //                 ChipLogError(AppServer, "TargetSoC has invalid value (%d)", static_cast<int>(targetSoC));
    //                 return Status::ConstraintError;
    //             }
    //             /* If SoC feature is not supported check that the value is 100% */
    //             if (targetSoC != 100) // TODO work out how to check feature support in Delegate
    //             {
    //                 /* The only value we allow is 100 */
    //                 ChipLogError(AppServer, "TargetSoC has can only be 100%% if SOC feature is not supported");
    //                 return Status::ConstraintError;
    //             }
    //         }
    //         if (targetStruct.addedEnergy.HasValue())
    //         {
    //             addedEnergy = targetStruct.addedEnergy.Value();
    //             ChipLogProgress(AppServer, "[%d] AddedEnergy         : %ld", innerIdx, static_cast<signed long
    //             int>(addedEnergy)); if (addedEnergy < 0)
    //             {
    //                 ChipLogError(AppServer, "AddedEnergy has invalid value (%ld)", static_cast<signed long int>(addedEnergy));
    //                 return Status::ConstraintError;
    //             }
    //         }
    //         innerIdx++;
    //     }
    // }

    return Status::Success;
}

/**
 * @brief    Called when EVSE cluster receives GetTargets command
 */
Status EnergyEvseDelegate::GetTargets(Commands::GetTargetsResponse::Type &)
{
    ChipLogProgress(AppServer, "EnergyEvseDelegate::GetTargets()");

    // TODO return target response

    return Status::Success;
}

/**
 * @brief    Called when EVSE cluster receives ClearTargets command
 */
Status EnergyEvseDelegate::ClearTargets()
{
    ChipLogProgress(AppServer, "EnergyEvseDelegate::ClearTargets()");

    // TODO clear targets
=======

    // Update the SupplyState - this will automatically callback the Application StateChanged callback
    SetSupplyState(SupplyStateEnum::kDisabledDiagnostics);
>>>>>>> a95af94f

    return Status::Success;
}

/* ---------------------------------------------------------------------------
 *  EVSE Hardware interface below
 */

/**
 * @brief    Called by EVSE Hardware to register a callback handler mechanism
 *
 *           This is normally called at start-up.
 *
 * @param    EVSECallbackFunct - function pointer to call
 * @param    intptr_t          - optional context to provide back to callback handler
 */
Status EnergyEvseDelegate::HwRegisterEvseCallbackHandler(EVSECallbackFunc handler, intptr_t arg)
{
    if (mCallbacks.handler != nullptr)
    {
        ChipLogError(AppServer, "Callback handler already initialized");
        return Status::Failure;
    }
    mCallbacks.handler = handler;
    mCallbacks.arg     = arg;

    return Status::Success;
}

/**
 * @brief    Called by EVSE Hardware to notify the delegate of the maximum
 *           current limit supported by the hardware.
 *
 *           This is normally called at start-up.
 *
 * @param    currentmA - Maximum current limit supported by the hardware
 */
Status EnergyEvseDelegate::HwSetMaxHardwareCurrentLimit(int64_t currentmA)
{
    if (currentmA < kMinimumChargeCurrent || currentmA > kMaximumChargeCurrent)
    {
        return Status::ConstraintError;
    }

    /* there is no attribute to store this so store in private variable */
    mMaxHardwareCurrentLimit = currentmA;

    return ComputeMaxChargeCurrentLimit();
}

/**
 * @brief    Called by EVSE Hardware to notify the delegate of maximum electrician
 *           set current limit.
 *
 *           This is normally called at start-up when reading from DIP-switch
 *           settings.
 *
 * @param    currentmA - Maximum current limit specified by electrician
 */
Status EnergyEvseDelegate::HwSetCircuitCapacity(int64_t currentmA)
{
    if (currentmA < kMinimumChargeCurrent || currentmA > kMaximumChargeCurrent)
    {
        return Status::ConstraintError;
    }

    mCircuitCapacity = currentmA;
    MatterReportingAttributeChangeCallback(mEndpointId, EnergyEvse::Id, CircuitCapacity::Id);

    return ComputeMaxChargeCurrentLimit();
}

/**
 * @brief    Called by EVSE Hardware to notify the delegate of the cable assembly
 *           current limit.
 *
 *           This is normally called when the EV is plugged into the EVSE and the
 *           PP voltage is measured by the EVSE. A pull-up resistor in the cable
 *           causes a voltage drop. Different current limits can be indicated
 *           using different resistors, which results in different voltages
 *           measured by the EVSE.
 *
 * @param    currentmA - Maximum current limit detected from Cable assembly
 */
Status EnergyEvseDelegate::HwSetCableAssemblyLimit(int64_t currentmA)
{
    if (currentmA < kMinimumChargeCurrent || currentmA > kMaximumChargeCurrent)
    {
        return Status::ConstraintError;
    }

    /* there is no attribute to store this so store in private variable */
    mCableAssemblyCurrentLimit = currentmA;

    return ComputeMaxChargeCurrentLimit();
}

/**
 * @brief    Called by EVSE Hardware to indicate if EV is detected
 *
 * The only allowed states that the EVSE hardware can tell us about are:
 *  kNotPluggedIn
 *  kPluggedInNoDemand
 *  kPluggedInDemand
 *
 * The actual overall state is more complex and includes faults,
 * enable & disable charging or discharging etc.
 *
 * @param    StateEnum - the state of the EV being plugged in and asking for demand etc
 */
Status EnergyEvseDelegate::HwSetState(StateEnum newState)
{
    switch (newState)
    {
    case StateEnum::kNotPluggedIn:
        switch (mHwState)
        {
        case StateEnum::kNotPluggedIn:
            // No change
            break;
        case StateEnum::kPluggedInNoDemand:
        case StateEnum::kPluggedInDemand:
            /* EVSE has been unplugged now */
            mHwState = newState;
            HandleStateMachineEvent(EVSEStateMachineEvent::EVNotDetectedEvent);
            break;

        default:
            // invalid value for mHwState
            ChipLogError(AppServer, "HwSetState newstate(kNotPluggedIn) - Invalid value for mHwState");
            mHwState = newState; // set it to the new state anyway
            break;
        }
        break;

    case StateEnum::kPluggedInNoDemand:
        switch (mHwState)
        {
        case StateEnum::kNotPluggedIn:
            /* EV was unplugged, now is plugged in */
            mHwState = newState;
            HandleStateMachineEvent(EVSEStateMachineEvent::EVPluggedInEvent);
            break;
        case StateEnum::kPluggedInNoDemand:
            // No change
            break;
        case StateEnum::kPluggedInDemand:
            /* EV was plugged in and wanted demand, now doesn't want demand */
            mHwState = newState;
            HandleStateMachineEvent(EVSEStateMachineEvent::EVNoDemandEvent);
            break;
        default:
            // invalid value for mHwState
            ChipLogError(AppServer, "HwSetState newstate(kPluggedInNoDemand) - Invalid value for mHwState");
            mHwState = newState; // set it to the new state anyway
            break;
        }
        break;
    case StateEnum::kPluggedInDemand:
        switch (mHwState)
        {
        case StateEnum::kNotPluggedIn:
            /* EV was unplugged, now is plugged in and wants demand */
            mHwState = newState;
            HandleStateMachineEvent(EVSEStateMachineEvent::EVPluggedInEvent);
            HandleStateMachineEvent(EVSEStateMachineEvent::EVDemandEvent);
            break;
        case StateEnum::kPluggedInNoDemand:
            /* EV was plugged in and didn't want demand, now does want demand */
            mHwState = newState;
            HandleStateMachineEvent(EVSEStateMachineEvent::EVDemandEvent);
            break;
        case StateEnum::kPluggedInDemand:
            // No change
            break;
        default:
            // invalid value for mHwState
            ChipLogError(AppServer, "HwSetState newstate(kPluggedInDemand) - Invalid value for mHwState");
            mHwState = newState; // set it to the new state anyway
            break;
        }
        break;

    default:
        /* All other states should be managed by the Delegate */
        ChipLogError(AppServer, "HwSetState received invalid enum from caller");
        return Status::Failure;
    }

    return Status::Success;
}

/**
 * @brief    Called by EVSE Hardware to indicate a fault
 *
 * @param    FaultStateEnum - the fault condition detected
 */
Status EnergyEvseDelegate::HwSetFault(FaultStateEnum newFaultState)
{
    ChipLogProgress(AppServer, "EnergyEvseDelegate::Fault()");

    if (mFaultState == newFaultState)
    {
        ChipLogError(AppServer, "No change in fault state, ignoring call");
        return Status::Failure;
    }
<<<<<<< HEAD

    /** Before we do anything we log the fault
     * any change in FaultState reports previous fault and new fault
     * and the state prior to the fault being raised */
    SendFaultEvent(newFaultState);

=======

    /** Before we do anything we log the fault
     * any change in FaultState reports previous fault and new fault
     * and the state prior to the fault being raised */
    SendFaultEvent(newFaultState);

>>>>>>> a95af94f
    /* Updated FaultState before we call into the handlers */
    SetFaultState(newFaultState);

    if (newFaultState == FaultStateEnum::kNoError)
    {
        /* Fault has been cleared */
        HandleStateMachineEvent(EVSEStateMachineEvent::FaultCleared);
    }
    else
    {
        /* a new Fault has been raised */
        HandleStateMachineEvent(EVSEStateMachineEvent::FaultRaised);
    }

    return Status::Success;
}

/**
 * @brief    Called by EVSE Hardware to Send a RFID event
 *
 * @param    ByteSpan RFID tag value (max 10 octets)
 */
Status EnergyEvseDelegate::HwSetRFID(ByteSpan uid)
{
    Events::Rfid::Type event{ .uid = uid };
    EventNumber eventNumber;
    CHIP_ERROR error = LogEvent(event, mEndpointId, eventNumber);
    if (CHIP_NO_ERROR != error)
    {
        ChipLogError(Zcl, "[Notify] Unable to send notify event: %s [endpointId=%d]", error.AsString(), mEndpointId);
        return Status::Failure;
    }

    return Status::Success;
}

/**
 * @brief    Called by EVSE Hardware to share the VehicleID
 *
 * This routine will make a copy of the string so the callee doesn't
 * have to hold onto it forever.
 *
 * @param    CharSpan containing up to 32 chars.
 */
Status EnergyEvseDelegate::HwSetVehicleID(const CharSpan & newValue)
{
    // TODO this code to be refactored - See Issue #30993
    if (!mVehicleID.IsNull() && newValue.data_equal(mVehicleID.Value()))
    {
        return Status::Success;
    }

    /* create a copy of the string so the callee doesn't have to keep it */
    char * destinationBuffer = new char[kMaxVehicleIDBufSize];

    MutableCharSpan destinationString(destinationBuffer, kMaxVehicleIDBufSize);
    CHIP_ERROR err = CopyCharSpanToMutableCharSpan(newValue, destinationString);
    if (err != CHIP_NO_ERROR)
    {
        ChipLogError(AppServer, "HwSetVehicleID - could not copy vehicleID");
        delete[] destinationBuffer;
        return Status::Failure;
    }

    if (!mVehicleID.IsNull())
    {
        delete[] mVehicleID.Value().data();
    }

    mVehicleID = MakeNullable(static_cast<CharSpan>(destinationString));

    ChipLogDetail(AppServer, "VehicleID updated %.*s", static_cast<int>(mVehicleID.Value().size()), mVehicleID.Value().data());
    MatterReportingAttributeChangeCallback(mEndpointId, EnergyEvse::Id, VehicleID::Id);

    return Status::Success;
}

/**
 * @brief Called by EVSE Hardware to indicate that it has finished its diagnostics test
 */
Status EnergyEvseDelegate::HwDiagnosticsComplete()
{
    if (mSupplyState != SupplyStateEnum::kDisabledDiagnostics)
    {
        ChipLogError(AppServer, "Incorrect state to be completing diagnostics");
        return Status::Failure;
    }

    /* Restore the SupplyState to Disabled (per spec) - client will need to
     * re-enable charging or discharging to get out of this state */
    SetSupplyState(SupplyStateEnum::kDisabled);

    return Status::Success;
}
/* ---------------------------------------------------------------------------
 * Functions below are private helper functions internal to the delegate
 */

/**
 * @brief   Main EVSE state machine
 *
 * This routine handles state transition events to determine behaviour
 *
 *
 */
Status EnergyEvseDelegate::HandleStateMachineEvent(EVSEStateMachineEvent event)
{
    switch (event)
    {
    case EVSEStateMachineEvent::EVPluggedInEvent:
        ChipLogDetail(AppServer, "EVSE: EV PluggedIn event");
        return HandleEVPluggedInEvent();
        break;
    case EVSEStateMachineEvent::EVNotDetectedEvent:
        ChipLogDetail(AppServer, "EVSE: EV NotDetected event");
        return HandleEVNotDetectedEvent();
        break;
    case EVSEStateMachineEvent::EVNoDemandEvent:
        ChipLogDetail(AppServer, "EVSE: EV NoDemand event");
        return HandleEVNoDemandEvent();
        break;
    case EVSEStateMachineEvent::EVDemandEvent:
        ChipLogDetail(AppServer, "EVSE: EV Demand event");
        return HandleEVDemandEvent();
        break;
    case EVSEStateMachineEvent::ChargingEnabledEvent:
        ChipLogDetail(AppServer, "EVSE: ChargingEnabled event");
        return HandleChargingEnabledEvent();
        break;
    case EVSEStateMachineEvent::DischargingEnabledEvent:
        ChipLogDetail(AppServer, "EVSE: DischargingEnabled event");
        return HandleDischargingEnabledEvent();
        break;
    case EVSEStateMachineEvent::DisabledEvent:
        ChipLogDetail(AppServer, "EVSE: Disabled event");
        return HandleDisabledEvent();
        break;
    case EVSEStateMachineEvent::FaultRaised:
        ChipLogDetail(AppServer, "EVSE: FaultRaised event");
        return HandleFaultRaised();
        break;
    case EVSEStateMachineEvent::FaultCleared:
        ChipLogDetail(AppServer, "EVSE: FaultCleared event");
        return HandleFaultCleared();
        break;
    default:
        return Status::Failure;
    }
    return Status::Success;
}

Status EnergyEvseDelegate::HandleEVPluggedInEvent()
{
    /* check if we are already plugged in or not */
    if (mState == StateEnum::kNotPluggedIn)
    {
        /* EV was not plugged in - start a new session */
        // TODO get energy meter readings
        mSession.StartSession(0, 0);
        SendEVConnectedEvent();

        /* Set the state to either PluggedInNoDemand or PluggedInDemand as indicated by mHwState */
        SetState(mHwState);
    }
    // else we are already plugged in - ignore
    return Status::Success;
}

Status EnergyEvseDelegate::HandleEVNotDetectedEvent()
{
    if (mState == StateEnum::kPluggedInCharging || mState == StateEnum::kPluggedInDischarging)
    {
        /*
         * EV was transferring current - unusual to get to this case without
         * first having the state set to kPluggedInNoDemand or kPluggedInDemand
         */
        SendEnergyTransferStoppedEvent(EnergyTransferStoppedReasonEnum::kOther);
    }

    SendEVNotDetectedEvent();
    SetState(StateEnum::kNotPluggedIn);
    return Status::Success;
}

Status EnergyEvseDelegate::HandleEVNoDemandEvent()
{
    if (mState == StateEnum::kPluggedInCharging || mState == StateEnum::kPluggedInDischarging)
    {
        /*
         * EV was transferring current - EV decided to stop
         */
        mSession.RecalculateSessionDuration();
        SendEnergyTransferStoppedEvent(EnergyTransferStoppedReasonEnum::kEVStopped);
    }
    /* We must still be plugged in to get here - so no need to check if we are plugged in! */
    SetState(StateEnum::kPluggedInNoDemand);
    return Status::Success;
}
Status EnergyEvseDelegate::HandleEVDemandEvent()
{
    /* Check to see if the supply is enabled for charging / discharging*/
    switch (mSupplyState)
    {
    case SupplyStateEnum::kChargingEnabled:
        ComputeMaxChargeCurrentLimit();
        SetState(StateEnum::kPluggedInCharging);
        SendEnergyTransferStartedEvent();
        break;
    case SupplyStateEnum::kDischargingEnabled:
        // TODO ComputeMaxDischargeCurrentLimit() - Needs to be implemented
        SetState(StateEnum::kPluggedInDischarging);
        SendEnergyTransferStartedEvent();
        break;
    case SupplyStateEnum::kDisabled:
    case SupplyStateEnum::kDisabledError:
    case SupplyStateEnum::kDisabledDiagnostics:
        /* We must be plugged in, and the event is asking for demand
         * but we can't charge or discharge now - leave it as kPluggedInDemand */
        SetState(StateEnum::kPluggedInDemand);
        break;
    default:
        break;
    }
    return Status::Success;
}

Status EnergyEvseDelegate::CheckFaultOrDiagnostic()
{
    if (mFaultState != FaultStateEnum::kNoError)
    {
        ChipLogError(AppServer, "EVSE: Trying to handle command when fault is present");
        return Status::Failure;
    }

    if (mSupplyState == SupplyStateEnum::kDisabledDiagnostics)
    {
        ChipLogError(AppServer, "EVSE: Trying to handle command when in diagnostics mode");
        return Status::Failure;
    }
    return Status::Success;
}

Status EnergyEvseDelegate::HandleChargingEnabledEvent()
{
    /* Check there is no Fault or Diagnostics condition */
    Status status = CheckFaultOrDiagnostic();
    if (status != Status::Success)
    {
        return status;
    }

    /* update SupplyState to say that charging is now enabled */
    SetSupplyState(SupplyStateEnum::kChargingEnabled);

    switch (mState)
    {
    case StateEnum::kNotPluggedIn:
    case StateEnum::kPluggedInNoDemand:
        break;
    case StateEnum::kPluggedInDemand:
        ComputeMaxChargeCurrentLimit();
        SetState(StateEnum::kPluggedInCharging);
        SendEnergyTransferStartedEvent();
        break;
    case StateEnum::kPluggedInCharging:
        break;
    case StateEnum::kPluggedInDischarging:
        /* Switched from discharging to charging */
        SendEnergyTransferStoppedEvent(EnergyTransferStoppedReasonEnum::kEVSEStopped);

        ComputeMaxChargeCurrentLimit();
        SetState(StateEnum::kPluggedInCharging);
        SendEnergyTransferStartedEvent();
        break;
    default:
        break;
    }

    ScheduleCheckOnEnabledTimeout();

    return Status::Success;
}
Status EnergyEvseDelegate::HandleDischargingEnabledEvent()
{
    /* Check there is no Fault or Diagnostics condition */
    Status status = CheckFaultOrDiagnostic();
    if (status != Status::Success)
    {
        return status;
    }
    /* update SupplyState to say that charging is now enabled */
    SetSupplyState(SupplyStateEnum::kDischargingEnabled);

    switch (mState)
    {
    case StateEnum::kNotPluggedIn:
    case StateEnum::kPluggedInNoDemand:
        break;
    case StateEnum::kPluggedInDemand:
        // TODO call ComputeMaxDischargeCurrentLimit()
        SetState(StateEnum::kPluggedInDischarging);
        SendEnergyTransferStartedEvent();
        break;
    case StateEnum::kPluggedInCharging:
        /* Switched from charging to discharging */
        SendEnergyTransferStoppedEvent(EnergyTransferStoppedReasonEnum::kEVSEStopped);

        // TODO call ComputeMaxDischargeCurrentLimit()
        SetState(StateEnum::kPluggedInDischarging);
        SendEnergyTransferStartedEvent();
        break;
    case StateEnum::kPluggedInDischarging:
    default:
        break;
    }

    ScheduleCheckOnEnabledTimeout();

    return Status::Success;
}
Status EnergyEvseDelegate::HandleDisabledEvent()
{
    /* Check there is no Fault or Diagnostics condition */
    Status status = CheckFaultOrDiagnostic();
    if (status != Status::Success)
    {
        return status;
    }

    /* update SupplyState to say that charging is now enabled */
    SetSupplyState(SupplyStateEnum::kDisabled);

    switch (mState)
    {
    case StateEnum::kNotPluggedIn:
    case StateEnum::kPluggedInNoDemand:
    case StateEnum::kPluggedInDemand:
        break;
    case StateEnum::kPluggedInCharging:
    case StateEnum::kPluggedInDischarging:
        SendEnergyTransferStoppedEvent(EnergyTransferStoppedReasonEnum::kEVSEStopped);
        SetState(mHwState);
        break;
    default:
        break;
    }

    return Status::Success;
}

/**
 * @brief This handles the new fault
 *
 * Note that if multiple faults happen and this is called repeatedly
 * We only save the previous State and SupplyState if its the first raising
 * of the fault, so we can restore the state back once all faults have cleared
)*/
Status EnergyEvseDelegate::HandleFaultRaised()
{
    /* Save the current State and SupplyState so we can restore them if the fault clears */
    if (mStateBeforeFault == StateEnum::kUnknownEnumValue)
    {
        /* No existing fault - save this value to restore it later if it clears */
        mStateBeforeFault = mState;
    }

    if (mSupplyStateBeforeFault == SupplyStateEnum::kUnknownEnumValue)
    {
        /* No existing fault */
        mSupplyStateBeforeFault = mSupplyState;
    }

    /* Update State & SupplyState */
    SetState(StateEnum::kFault);
    SetSupplyState(SupplyStateEnum::kDisabledError);

    return Status::Success;
}
Status EnergyEvseDelegate::HandleFaultCleared()
{
    /* Check that something strange hasn't happened */
    if ((mStateBeforeFault == StateEnum::kUnknownEnumValue) || (mSupplyStateBeforeFault == SupplyStateEnum::kUnknownEnumValue))
    {
        ChipLogError(AppServer, "EVSE: Something wrong trying to clear fault");
        return Status::Failure;
    }

    /* Restore the State and SupplyState back to old values once all the faults have cleared
     * Changing the State should notify the application, so it can continue charging etc
     */
    SetState(mStateBeforeFault);
    SetSupplyState(mSupplyStateBeforeFault);

    /* put back the sentinel to catch new faults if more are raised */
    mStateBeforeFault       = StateEnum::kUnknownEnumValue;
    mSupplyStateBeforeFault = SupplyStateEnum::kUnknownEnumValue;

    return Status::Success;
}

/**
 *  @brief   Called to compute the safe charging current limit
 *
 * mActualChargingCurrentLimit is the minimum of:
 *   - MaxHardwareCurrentLimit (of the hardware)
 *   - CircuitCapacity (set by the electrician - less than the hardware)
 *   - CableAssemblyLimit (detected when the cable is inserted)
 *   - MaximumChargeCurrent (from charging command)
 *   - UserMaximumChargeCurrent (could dynamically change)
 *
 */
Status EnergyEvseDelegate::ComputeMaxChargeCurrentLimit()
{
    int64_t oldValue;

    oldValue                    = mActualChargingCurrentLimit;
    mActualChargingCurrentLimit = mMaxHardwareCurrentLimit;
    mActualChargingCurrentLimit = min(mActualChargingCurrentLimit, mCircuitCapacity);
    mActualChargingCurrentLimit = min(mActualChargingCurrentLimit, mCableAssemblyCurrentLimit);
    mActualChargingCurrentLimit = min(mActualChargingCurrentLimit, mMaximumChargingCurrentLimitFromCommand);
    mActualChargingCurrentLimit = min(mActualChargingCurrentLimit, mUserMaximumChargeCurrent);

    /* Set the actual max charging current attribute */
    mMaximumChargeCurrent = mActualChargingCurrentLimit;

    if (oldValue != mMaximumChargeCurrent)
    {
        ChipLogDetail(AppServer, "MaximumChargeCurrent updated to %ld", static_cast<long>(mMaximumChargeCurrent));
        MatterReportingAttributeChangeCallback(mEndpointId, EnergyEvse::Id, MaximumChargeCurrent::Id);

        /* Call the EV Charger hardware current limit callback */
        NotifyApplicationCurrentLimitChange(mMaximumChargeCurrent);
    }
    return Status::Success;
}

Status EnergyEvseDelegate::NotifyApplicationCurrentLimitChange(int64_t maximumChargeCurrent)
{
    EVSECbInfo cbInfo;

    cbInfo.type                                 = EVSECallbackType::ChargeCurrentChanged;
    cbInfo.ChargingCurrent.maximumChargeCurrent = maximumChargeCurrent;

    if (mCallbacks.handler != nullptr)
    {
        mCallbacks.handler(&cbInfo, mCallbacks.arg);
    }

    return Status::Success;
}

Status EnergyEvseDelegate::NotifyApplicationStateChange()
{
    EVSECbInfo cbInfo;

    cbInfo.type                    = EVSECallbackType::StateChanged;
    cbInfo.StateChange.state       = mState;
    cbInfo.StateChange.supplyState = mSupplyState;

    if (mCallbacks.handler != nullptr)
    {
        mCallbacks.handler(&cbInfo, mCallbacks.arg);
    }

    return Status::Success;
}

Status EnergyEvseDelegate::GetEVSEEnergyMeterValue(ChargingDischargingType meterType, int64_t & aMeterValue)
{
    EVSECbInfo cbInfo;

    cbInfo.type = EVSECallbackType::EnergyMeterReadingRequested;

    cbInfo.EnergyMeterReadingRequest.meterType           = meterType;
    cbInfo.EnergyMeterReadingRequest.energyMeterValuePtr = &aMeterValue;

    if (mCallbacks.handler != nullptr)
    {
        mCallbacks.handler(&cbInfo, mCallbacks.arg);
    }

    return Status::Success;
}

Status EnergyEvseDelegate::SendEVConnectedEvent()
{
    Events::EVConnected::Type event;
    EventNumber eventNumber;

    if (mSession.mSessionID.IsNull())
    {
        ChipLogError(AppServer, "SessionID is Null");
        return Status::Failure;
    }

    event.sessionID = mSession.mSessionID.Value();

    CHIP_ERROR err = LogEvent(event, mEndpointId, eventNumber);
    if (CHIP_NO_ERROR != err)
    {
        ChipLogError(AppServer, "Unable to send notify event: %" CHIP_ERROR_FORMAT, err.Format());
        return Status::Failure;
    }
    return Status::Success;
}

Status EnergyEvseDelegate::SendEVNotDetectedEvent()
{
    Events::EVNotDetected::Type event;
    EventNumber eventNumber;

    if (mSession.mSessionID.IsNull())
    {
        ChipLogError(AppServer, "SessionID is Null");
        return Status::Failure;
    }

    event.sessionID               = mSession.mSessionID.Value();
    event.state                   = mState;
    event.sessionDuration         = mSession.mSessionDuration.Value();
    event.sessionEnergyCharged    = mSession.mSessionEnergyCharged.Value();
    event.sessionEnergyDischarged = MakeOptional(mSession.mSessionEnergyDischarged.Value());

    CHIP_ERROR err = LogEvent(event, mEndpointId, eventNumber);
    if (CHIP_NO_ERROR != err)
    {
        ChipLogError(AppServer, "Unable to send notify event: %" CHIP_ERROR_FORMAT, err.Format());
        return Status::Failure;
    }
    return Status::Success;
}

Status EnergyEvseDelegate::SendEnergyTransferStartedEvent()
{
    Events::EnergyTransferStarted::Type event;
    EventNumber eventNumber;

    if (mSession.mSessionID.IsNull())
    {
        ChipLogError(AppServer, "SessionID is Null");
        return Status::Failure;
    }

    event.sessionID = mSession.mSessionID.Value();
    event.state     = mState;
    /**
     * A positive value indicates the EV has been enabled for charging and the value is
     * taken directly from the MaximumChargeCurrent attribute.
     * A negative value indicates that the EV has been enabled for discharging and the value can be taken
     * from the MaximumDischargeCurrent attribute with its sign inverted.
     */

    if (mState == StateEnum::kPluggedInCharging)
    {
        /* Sample the energy meter for charging */
        GetEVSEEnergyMeterValue(ChargingDischargingType::kCharging, mMeterValueAtEnergyTransferStart);
        event.maximumCurrent = mMaximumChargeCurrent;
    }
    else if (mState == StateEnum::kPluggedInDischarging)
    {
        /* Sample the energy meter for discharging */
        GetEVSEEnergyMeterValue(ChargingDischargingType::kDischarging, mMeterValueAtEnergyTransferStart);

        /* discharging should have a negative current  */
        event.maximumCurrent = -mMaximumDischargeCurrent;
    }

    CHIP_ERROR err = LogEvent(event, mEndpointId, eventNumber);
    if (CHIP_NO_ERROR != err)
    {
        ChipLogError(AppServer, "Unable to send notify event: %" CHIP_ERROR_FORMAT, err.Format());
        return Status::Failure;
    }

    return Status::Success;
}
Status EnergyEvseDelegate::SendEnergyTransferStoppedEvent(EnergyTransferStoppedReasonEnum reason)
{
    Events::EnergyTransferStopped::Type event;
    EventNumber eventNumber;

    if (mSession.mSessionID.IsNull())
    {
        ChipLogError(AppServer, "SessionID is Null");
        return Status::Failure;
    }

    event.sessionID       = mSession.mSessionID.Value();
    event.state           = mState;
    event.reason          = reason;
    int64_t meterValueNow = 0;

    if (mState == StateEnum::kPluggedInCharging)
    {
        GetEVSEEnergyMeterValue(ChargingDischargingType::kCharging, meterValueNow);
        event.energyTransferred = meterValueNow - mMeterValueAtEnergyTransferStart;
    }
    else if (mState == StateEnum::kPluggedInDischarging)
    {
        GetEVSEEnergyMeterValue(ChargingDischargingType::kDischarging, meterValueNow);

        /* discharging should have a negative value */
        event.energyTransferred = mMeterValueAtEnergyTransferStart - meterValueNow;
    }

    CHIP_ERROR err = LogEvent(event, mEndpointId, eventNumber);
    if (CHIP_NO_ERROR != err)
    {
        ChipLogError(AppServer, "Unable to send notify event: %" CHIP_ERROR_FORMAT, err.Format());
        return Status::Failure;
    }
    return Status::Success;
}

Status EnergyEvseDelegate::SendFaultEvent(FaultStateEnum newFaultState)
{
    Events::Fault::Type event;
    EventNumber eventNumber;

    event.sessionID               = mSession.mSessionID; // Note here the event sessionID can be Null!
    event.state                   = mState;              // This is the state prior to the fault being raised
    event.faultStatePreviousState = mFaultState;
    event.faultStateCurrentState  = newFaultState;

    CHIP_ERROR err = LogEvent(event, mEndpointId, eventNumber);
    if (CHIP_NO_ERROR != err)
    {
        ChipLogError(AppServer, "Unable to send notify event: %" CHIP_ERROR_FORMAT, err.Format());
        return Status::Failure;
    }
    return Status::Success;
}

/**
 * Attribute methods
 */
/* State */
StateEnum EnergyEvseDelegate::GetState()
{
    return mState;
}

CHIP_ERROR EnergyEvseDelegate::SetState(StateEnum newValue)
{
    StateEnum oldValue = mState;
    if (newValue >= StateEnum::kUnknownEnumValue)
    {
        return CHIP_IM_GLOBAL_STATUS(ConstraintError);
    }

    mState = newValue;
    if (oldValue != mState)
    {
        ChipLogDetail(AppServer, "State updated to %d", static_cast<int>(mState));
        MatterReportingAttributeChangeCallback(mEndpointId, EnergyEvse::Id, State::Id);
        NotifyApplicationStateChange();
    }

    return CHIP_NO_ERROR;
}

/* SupplyState */
SupplyStateEnum EnergyEvseDelegate::GetSupplyState()
{
    return mSupplyState;
}

CHIP_ERROR EnergyEvseDelegate::SetSupplyState(SupplyStateEnum newValue)
{
    SupplyStateEnum oldValue = mSupplyState;

    if (newValue >= SupplyStateEnum::kUnknownEnumValue)
    {
        return CHIP_IM_GLOBAL_STATUS(ConstraintError);
    }

    mSupplyState = newValue;
    if (oldValue != mSupplyState)
    {
        ChipLogDetail(AppServer, "SupplyState updated to %d", static_cast<int>(mSupplyState));
        MatterReportingAttributeChangeCallback(mEndpointId, EnergyEvse::Id, SupplyState::Id);
        NotifyApplicationStateChange();
    }
    return CHIP_NO_ERROR;
}

/* FaultState */
FaultStateEnum EnergyEvseDelegate::GetFaultState()
{
    return mFaultState;
}

CHIP_ERROR EnergyEvseDelegate::SetFaultState(FaultStateEnum newValue)
{
    FaultStateEnum oldValue = mFaultState;

    if (newValue >= FaultStateEnum::kUnknownEnumValue)
    {
        return CHIP_IM_GLOBAL_STATUS(ConstraintError);
    }

    mFaultState = newValue;
    if (oldValue != mFaultState)
    {
        ChipLogDetail(AppServer, "FaultState updated to %d", static_cast<int>(mFaultState));
        MatterReportingAttributeChangeCallback(mEndpointId, EnergyEvse::Id, FaultState::Id);
    }
    return CHIP_NO_ERROR;
}

/* ChargingEnabledUntil */
DataModel::Nullable<uint32_t> EnergyEvseDelegate::GetChargingEnabledUntil()
{
    return mChargingEnabledUntil;
}

CHIP_ERROR EnergyEvseDelegate::SetChargingEnabledUntil(DataModel::Nullable<uint32_t> newValue)
{
    DataModel::Nullable<uint32_t> oldValue = mChargingEnabledUntil;

    mChargingEnabledUntil = newValue;
    if (oldValue != newValue)
    {
        if (newValue.IsNull())
        {
            ChipLogDetail(AppServer, "ChargingEnabledUntil updated to Null");
        }
        else
        {
            ChipLogDetail(AppServer, "ChargingEnabledUntil updated to %lu",
                          static_cast<unsigned long int>(mChargingEnabledUntil.Value()));
        }

        // Write new value to persistent storage.
        ConcreteAttributePath path = ConcreteAttributePath(mEndpointId, EnergyEvse::Id, ChargingEnabledUntil::Id);
        GetSafeAttributePersistenceProvider()->WriteScalarValue(path, mChargingEnabledUntil);

        MatterReportingAttributeChangeCallback(mEndpointId, EnergyEvse::Id, ChargingEnabledUntil::Id);
    }

    return CHIP_NO_ERROR;
}

/* DischargingEnabledUntil */
DataModel::Nullable<uint32_t> EnergyEvseDelegate::GetDischargingEnabledUntil()
{
    return mDischargingEnabledUntil;
}

CHIP_ERROR EnergyEvseDelegate::SetDischargingEnabledUntil(DataModel::Nullable<uint32_t> newValue)
{
    DataModel::Nullable<uint32_t> oldValue = mDischargingEnabledUntil;

    mDischargingEnabledUntil = newValue;
    if (oldValue != newValue)
    {
        if (newValue.IsNull())
        {
            ChipLogDetail(AppServer, "DischargingEnabledUntil updated to Null");
        }
        else
        {
            ChipLogDetail(AppServer, "DischargingEnabledUntil updated to %lu",
                          static_cast<unsigned long int>(mDischargingEnabledUntil.Value()));
        }
        // Write new value to persistent storage.
        ConcreteAttributePath path = ConcreteAttributePath(mEndpointId, EnergyEvse::Id, DischargingEnabledUntil::Id);
        GetSafeAttributePersistenceProvider()->WriteScalarValue(path, mDischargingEnabledUntil);

        MatterReportingAttributeChangeCallback(mEndpointId, EnergyEvse::Id, DischargingEnabledUntil::Id);
    }

    return CHIP_NO_ERROR;
}

/* CircuitCapacity */
int64_t EnergyEvseDelegate::GetCircuitCapacity()
{
    return mCircuitCapacity;
}

CHIP_ERROR EnergyEvseDelegate::SetCircuitCapacity(int64_t newValue)
{
    int64_t oldValue = mCircuitCapacity;

    if (newValue >= kMaximumChargeCurrent)
    {
        return CHIP_IM_GLOBAL_STATUS(ConstraintError);
    }

    mCircuitCapacity = newValue;
    if (oldValue != mCircuitCapacity)
    {
        ChipLogDetail(AppServer, "CircuitCapacity updated to %ld", static_cast<long>(mCircuitCapacity));
        MatterReportingAttributeChangeCallback(mEndpointId, EnergyEvse::Id, CircuitCapacity::Id);
    }
    return CHIP_NO_ERROR;
}

/* MinimumChargeCurrent */
int64_t EnergyEvseDelegate::GetMinimumChargeCurrent()
{
    return mMinimumChargeCurrent;
}

CHIP_ERROR EnergyEvseDelegate::SetMinimumChargeCurrent(int64_t newValue)
{
    int64_t oldValue = mMinimumChargeCurrent;

    if (newValue >= kMaximumChargeCurrent)
    {
        return CHIP_IM_GLOBAL_STATUS(ConstraintError);
    }

    mMinimumChargeCurrent = newValue;
    if (oldValue != mMinimumChargeCurrent)
    {
        ChipLogDetail(AppServer, "MinimumChargeCurrent updated to %ld", static_cast<long>(mMinimumChargeCurrent));
        MatterReportingAttributeChangeCallback(mEndpointId, EnergyEvse::Id, MinimumChargeCurrent::Id);
    }
    return CHIP_NO_ERROR;
}

/* MaximumChargeCurrent */
int64_t EnergyEvseDelegate::GetMaximumChargeCurrent()
{
    return mMaximumChargeCurrent;
}

CHIP_ERROR EnergyEvseDelegate::SetMaximumChargeCurrent(int64_t newValue)
{
    int64_t oldValue = mMaximumChargeCurrent;

    if (newValue >= kMaximumChargeCurrent)
    {
        return CHIP_IM_GLOBAL_STATUS(ConstraintError);
    }

    mMaximumChargeCurrent = newValue;
    if (oldValue != mMaximumChargeCurrent)
    {
        ChipLogDetail(AppServer, "MaximumChargeCurrent updated to %ld", static_cast<long>(mMaximumChargeCurrent));
        MatterReportingAttributeChangeCallback(mEndpointId, EnergyEvse::Id, MaximumChargeCurrent::Id);
    }
    return CHIP_NO_ERROR;
}

/* MaximumDischargeCurrent */
int64_t EnergyEvseDelegate::GetMaximumDischargeCurrent()
{
    return mMaximumDischargeCurrent;
}

CHIP_ERROR EnergyEvseDelegate::SetMaximumDischargeCurrent(int64_t newValue)
{
    int64_t oldValue = mMaximumDischargeCurrent;

    if (newValue >= kMaximumChargeCurrent)
    {
        return CHIP_IM_GLOBAL_STATUS(ConstraintError);
    }

    mMaximumDischargeCurrent = newValue;
    if (oldValue != mMaximumDischargeCurrent)
    {
        ChipLogDetail(AppServer, "MaximumDischargeCurrent updated to %ld", static_cast<long>(mMaximumDischargeCurrent));
        MatterReportingAttributeChangeCallback(mEndpointId, EnergyEvse::Id, MaximumDischargeCurrent::Id);
    }
    return CHIP_NO_ERROR;
}

/* UserMaximumChargeCurrent */
int64_t EnergyEvseDelegate::GetUserMaximumChargeCurrent()
{
    return mUserMaximumChargeCurrent;
}

CHIP_ERROR EnergyEvseDelegate::SetUserMaximumChargeCurrent(int64_t newValue)
{
    if ((newValue < 0) || (newValue > kMaximumChargeCurrent))
    {
        return CHIP_IM_GLOBAL_STATUS(ConstraintError);
    }

    int64_t oldValue          = mUserMaximumChargeCurrent;
    mUserMaximumChargeCurrent = newValue;
    if (oldValue != newValue)
    {
        ChipLogDetail(AppServer, "UserMaximumChargeCurrent updated to %ld", static_cast<long>(mUserMaximumChargeCurrent));

        ComputeMaxChargeCurrentLimit();

        // Write new value to persistent storage.
        ConcreteAttributePath path = ConcreteAttributePath(mEndpointId, EnergyEvse::Id, UserMaximumChargeCurrent::Id);
        GetSafeAttributePersistenceProvider()->WriteScalarValue(path, mUserMaximumChargeCurrent);

        MatterReportingAttributeChangeCallback(mEndpointId, EnergyEvse::Id, UserMaximumChargeCurrent::Id);
    }

    return CHIP_NO_ERROR;
}

/* RandomizationDelayWindow */
uint32_t EnergyEvseDelegate::GetRandomizationDelayWindow()
{
    return mRandomizationDelayWindow;
}

CHIP_ERROR EnergyEvseDelegate::SetRandomizationDelayWindow(uint32_t newValue)
{
    uint32_t oldValue = mRandomizationDelayWindow;
    if (newValue > kMaxRandomizationDelayWindow)
    {
        return CHIP_IM_GLOBAL_STATUS(ConstraintError);
    }

    mRandomizationDelayWindow = newValue;
    if (oldValue != newValue)
    {
        ChipLogDetail(AppServer, "RandomizationDelayWindow updated to %lu",
                      static_cast<unsigned long int>(mRandomizationDelayWindow));

        // Write new value to persistent storage.
        ConcreteAttributePath path = ConcreteAttributePath(mEndpointId, EnergyEvse::Id, RandomizationDelayWindow::Id);
        GetSafeAttributePersistenceProvider()->WriteScalarValue(path, mRandomizationDelayWindow);

        MatterReportingAttributeChangeCallback(mEndpointId, EnergyEvse::Id, RandomizationDelayWindow::Id);
    }
    return CHIP_NO_ERROR;
}

/* PREF attributes */
DataModel::Nullable<uint32_t> EnergyEvseDelegate::GetNextChargeStartTime()
{
    return mNextChargeStartTime;
}
DataModel::Nullable<uint32_t> EnergyEvseDelegate::GetNextChargeTargetTime()
{
    return mNextChargeTargetTime;
}
DataModel::Nullable<int64_t> EnergyEvseDelegate::GetNextChargeRequiredEnergy()
{
    return mNextChargeRequiredEnergy;
}
DataModel::Nullable<Percent> EnergyEvseDelegate::GetNextChargeTargetSoC()
{
    return mNextChargeTargetSoC;
}

/* ApproximateEVEfficiency */
DataModel::Nullable<uint16_t> EnergyEvseDelegate::GetApproximateEVEfficiency()
{
    return mApproximateEVEfficiency;
}

CHIP_ERROR EnergyEvseDelegate::SetApproximateEVEfficiency(DataModel::Nullable<uint16_t> newValue)
{
    DataModel::Nullable<uint16_t> oldValue = mApproximateEVEfficiency;

    mApproximateEVEfficiency = newValue;
    if ((oldValue != newValue))
    {
        if (newValue.IsNull())
        {
            ChipLogDetail(AppServer, "ApproximateEVEfficiency updated to Null");
        }
        else
        {
            ChipLogDetail(AppServer, "ApproximateEVEfficiency updated to %d", mApproximateEVEfficiency.Value());
        }
        // Write new value to persistent storage.
        ConcreteAttributePath path = ConcreteAttributePath(mEndpointId, EnergyEvse::Id, ApproximateEVEfficiency::Id);
        GetSafeAttributePersistenceProvider()->WriteScalarValue(path, mApproximateEVEfficiency);

        MatterReportingAttributeChangeCallback(mEndpointId, EnergyEvse::Id, ApproximateEVEfficiency::Id);
    }

    return CHIP_NO_ERROR;
}

/* SOC attributes */
DataModel::Nullable<Percent> EnergyEvseDelegate::GetStateOfCharge()
{
    return mStateOfCharge;
}
DataModel::Nullable<int64_t> EnergyEvseDelegate::GetBatteryCapacity()
{
    return mBatteryCapacity;
}

/* PNC attributes*/
DataModel::Nullable<CharSpan> EnergyEvseDelegate::GetVehicleID()
{
    return mVehicleID;
}

/* Session SESS attributes */
DataModel::Nullable<uint32_t> EnergyEvseDelegate::GetSessionID()
{
    return mSession.mSessionID;
}
DataModel::Nullable<uint32_t> EnergyEvseDelegate::GetSessionDuration()
{
    mSession.RecalculateSessionDuration();
    return mSession.mSessionDuration;
}
DataModel::Nullable<int64_t> EnergyEvseDelegate::GetSessionEnergyCharged()
{
    return mSession.mSessionEnergyCharged;
}
DataModel::Nullable<int64_t> EnergyEvseDelegate::GetSessionEnergyDischarged()
{
    return mSession.mSessionEnergyDischarged;
}

/**
 * @brief   Helper function to get current timestamp in Epoch format
 *
 * @param   chipEpoch reference to hold return timestamp
 */
CHIP_ERROR GetEpochTS(uint32_t & chipEpoch)
{
    chipEpoch = 0;

    System::Clock::Milliseconds64 cTMs;
    CHIP_ERROR err = System::SystemClock().GetClock_RealTimeMS(cTMs);

    /* If the GetClock_RealTimeMS returns CHIP_ERROR_UNSUPPORTED_CHIP_FEATURE, then
     * This platform cannot ever report real time !
     * This should not be certifiable since getting time is a Mandatory
     * feature of EVSE Cluster
     */
    VerifyOrDie(err != CHIP_ERROR_UNSUPPORTED_CHIP_FEATURE);

    if (err != CHIP_NO_ERROR)
    {
        ChipLogError(Zcl, "EVSE: Unable to get current time - err:%" CHIP_ERROR_FORMAT, err.Format());
        return err;
    }

    auto unixEpoch = std::chrono::duration_cast<System::Clock::Seconds32>(cTMs).count();
    if (!UnixEpochToChipEpochTime(unixEpoch, chipEpoch))
    {
        ChipLogError(Zcl, "EVSE: unable to convert Unix Epoch time to Matter Epoch Time");
        return err;
    }

    return CHIP_NO_ERROR;
}

/**
 * @brief This function samples the start-time, and energy meter to hold the session info
 *
 * @param chargingMeterValue    - The current value of the energy meter (charging) in mWh
 * @param dischargingMeterValue - The current value of the energy meter (discharging) in mWh
 */
void EvseSession::StartSession(int64_t chargingMeterValue, int64_t dischargingMeterValue)
{
    /* Get Timestamp */
    uint32_t chipEpoch = 0;
    CHIP_ERROR err     = GetEpochTS(chipEpoch);
    if (err != CHIP_NO_ERROR)
    {
        /* Note that the error will be also be logged inside GetErrorTS() -
         * adding context here to help debugging */
        ChipLogError(AppServer, "EVSE: Unable to get current time when starting session - err:%" CHIP_ERROR_FORMAT, err.Format());
        return;
    }
    mStartTime = chipEpoch;

    mSessionEnergyChargedAtStart    = chargingMeterValue;
    mSessionEnergyDischargedAtStart = dischargingMeterValue;

    if (mSessionID.IsNull())
    {
        mSessionID = MakeNullable(static_cast<uint32_t>(0));
    }
    else
    {
        uint32_t sessionID = mSessionID.Value() + 1;
        mSessionID         = MakeNullable(sessionID);
    }

    /* Reset other session values */
    mSessionDuration         = MakeNullable(static_cast<uint32_t>(0));
    mSessionEnergyCharged    = MakeNullable(static_cast<int64_t>(0));
    mSessionEnergyDischarged = MakeNullable(static_cast<int64_t>(0));

    MatterReportingAttributeChangeCallback(mEndpointId, EnergyEvse::Id, SessionID::Id);
    MatterReportingAttributeChangeCallback(mEndpointId, EnergyEvse::Id, SessionDuration::Id);
    MatterReportingAttributeChangeCallback(mEndpointId, EnergyEvse::Id, SessionEnergyCharged::Id);
    MatterReportingAttributeChangeCallback(mEndpointId, EnergyEvse::Id, SessionEnergyDischarged::Id);

    // Write values to persistent storage.
    ConcreteAttributePath path = ConcreteAttributePath(mEndpointId, EnergyEvse::Id, SessionID::Id);
    GetSafeAttributePersistenceProvider()->WriteScalarValue(path, mSessionID);

    // TODO persist mStartTime
    // TODO persist mSessionEnergyChargedAtStart
    // TODO persist mSessionEnergyDischargedAtStart
}

/**
 * @brief This function updates the session attrs to allow read attributes to return latest values
 */
void EvseSession::RecalculateSessionDuration()
{
    /* Get Timestamp */
    uint32_t chipEpoch = 0;
    CHIP_ERROR err     = GetEpochTS(chipEpoch);
    if (err != CHIP_NO_ERROR)
    {
        /* Note that the error will be also be logged inside GetErrorTS() -
         * adding context here to help debugging */
        ChipLogError(AppServer, "EVSE: Unable to get current time when updating session duration - err:%" CHIP_ERROR_FORMAT,
                     err.Format());
        return;
    }

    uint32_t duration = chipEpoch - mStartTime;
    mSessionDuration  = MakeNullable(duration);
    MatterReportingAttributeChangeCallback(mEndpointId, EnergyEvse::Id, SessionDuration::Id);
}

/**
 * @brief This function updates the EnergyCharged meter value
 *
 * @param chargingMeterValue    - The value of the energy meter (charging) in mWh
 */
void EvseSession::UpdateEnergyCharged(int64_t chargingMeterValue)
{
    mSessionEnergyCharged = MakeNullable(chargingMeterValue - mSessionEnergyChargedAtStart);
    MatterReportingAttributeChangeCallback(mEndpointId, EnergyEvse::Id, SessionEnergyCharged::Id);
}

/**
 * @brief This function updates the EnergyDischarged meter value
 *
 * @param dischargingMeterValue - The value of the energy meter (discharging) in mWh
 */
void EvseSession::UpdateEnergyDischarged(int64_t dischargingMeterValue)
{
    mSessionEnergyDischarged = MakeNullable(dischargingMeterValue - mSessionEnergyDischargedAtStart);
    MatterReportingAttributeChangeCallback(mEndpointId, EnergyEvse::Id, SessionEnergyDischarged::Id);
}<|MERGE_RESOLUTION|>--- conflicted
+++ resolved
@@ -153,7 +153,6 @@
  */
 Status EnergyEvseDelegate::ScheduleCheckOnEnabledTimeout()
 {
-<<<<<<< HEAD
 
     uint32_t chipEpoch = 0;
     DataModel::Nullable<uint32_t> enabledUntilTime;
@@ -178,32 +177,6 @@
         return Status::Success;
     }
 
-=======
-
-    uint32_t chipEpoch = 0;
-    DataModel::Nullable<uint32_t> enabledUntilTime;
-
-    if (mSupplyState == SupplyStateEnum::kChargingEnabled)
-    {
-        enabledUntilTime = GetChargingEnabledUntil();
-    }
-    else if (mSupplyState == SupplyStateEnum::kDischargingEnabled)
-    {
-        enabledUntilTime = GetDischargingEnabledUntil();
-    }
-    else
-    {
-        // In all other states the EVSE is disabled
-        return Status::Success;
-    }
-
-    if (enabledUntilTime.IsNull())
-    {
-        /* This is enabled indefinitely so don't schedule a callback */
-        return Status::Success;
-    }
-
->>>>>>> a95af94f
     CHIP_ERROR err = GetEpochTS(chipEpoch);
     if (err == CHIP_NO_ERROR)
     {
@@ -254,226 +227,9 @@
         ChipLogError(AppServer, "EVSE: cannot be put into diagnostics mode if it is not Disabled!");
         return Status::Failure;
     }
-<<<<<<< HEAD
 
     // Update the SupplyState - this will automatically callback the Application StateChanged callback
     SetSupplyState(SupplyStateEnum::kDisabledDiagnostics);
-
-    return Status::Success;
-}
-
-/**
- * @brief    Called when EVSE cluster receives SetTargets command
- */
-Status EnergyEvseDelegate::SetTargets(
-    const DataModel::DecodableList<Structs::ChargingTargetScheduleStruct::DecodableType> & chargingTargetSchedules)
-{
-    ChipLogProgress(AppServer, "EnergyEvseDelegate::SetTargets()");
-
-    Status status = ValidateTargets(chargingTargetSchedules);
-    if (status != Status::Success)
-    {
-        ChipLogError(AppServer, "SetTargets contained invalid data - Rejecting");
-        return status;
-    }
-
-    status = SaveTargets(chargingTargetSchedules);
-
-    /* The Application needs to be told that the Targets have been updated
-     * so it can potentially re-optimise the charging start time etc
-     */
-
-    return Status::Success;
-}
-
-Status EnergyEvseDelegate::ValidateTargets(
-    const DataModel::DecodableList<Structs::ChargingTargetScheduleStruct::DecodableType> & chargingTargetSchedules)
-{
-    /* A) check that the targets are valid
-     *  1) each target must be within valid range (TargetTimeMinutesPastMidnight < 1440)
-     *  2) each target must be within valid range (TargetSoC percent 0 - 100)
-     *      If SOC feature not supported then this MUST be 100 or not present
-     *  3) each target must be within valid range (AddedEnergy >= 0)
-     * B) Day of Week is only allowed to be included once
-     */
-
-    uint8_t dayOfWeekBitmap = 0;
-
-    auto iter = chargingTargetSchedules.begin();
-    while (iter.Next())
-    {
-        auto & entry    = iter.GetValue();
-        uint8_t bitmask = entry.dayOfWeekForSequence.GetField(static_cast<TargetDayOfWeekBitmap>(0x7F));
-        ChipLogProgress(AppServer, "DayOfWeekForSequence = 0x%02x", bitmask);
-
-        if ((dayOfWeekBitmap & bitmask) != 0)
-        {
-            // A bit has already been set - Return ConstraintError
-            ChipLogError(AppServer, "DayOfWeekForSequence has a bit set which has already been set in another entry.");
-            return Status::ConstraintError;
-        }
-        else
-        {
-            dayOfWeekBitmap |= bitmask;
-        }
-
-        auto iterInner   = entry.chargingTargets.begin();
-        uint8_t innerIdx = 0;
-        while (iterInner.Next())
-        {
-            auto & targetStruct          = iterInner.GetValue();
-            uint16_t minutesPastMidnight = targetStruct.targetTimeMinutesPastMidnight;
-            ChipLogProgress(AppServer, "[%d] MinutesPastMidnight : %d", innerIdx,
-                            static_cast<short unsigned int>(minutesPastMidnight));
-
-            if (minutesPastMidnight > 1439)
-            {
-                ChipLogError(AppServer, "MinutesPastMidnight has invalid value (%d)", static_cast<int>(minutesPastMidnight));
-                return Status::ConstraintError;
-            }
-
-            uint8_t targetSoC;
-            int64_t addedEnergy;
-
-            /* Check that we have at least an AddedEnergy or TargetSoC value */
-            if (!(targetStruct.targetSoC.HasValue()) && !(targetStruct.addedEnergy.HasValue()))
-            {
-                ChipLogError(AppServer, "Must have one of AddedEnergy or TargetSoC");
-                return Status::ConstraintError;
-            }
-
-            if (targetStruct.targetSoC.HasValue())
-            {
-                targetSoC = targetStruct.targetSoC.Value();
-                ChipLogProgress(AppServer, "[%d] TargetSoC           : %d", innerIdx, static_cast<int>(targetSoC));
-
-                if (targetSoC > 100)
-                {
-                    ChipLogError(AppServer, "TargetSoC has invalid value (%d)", static_cast<int>(targetSoC));
-                    return Status::ConstraintError;
-                }
-                /* If SoC feature is not supported check that the value is 100% */
-                if (targetSoC != 100) // TODO work out how to check feature support in Delegate
-                {
-                    /* The only value we allow is 100 */
-                    ChipLogError(AppServer, "TargetSoC has can only be 100%% if SOC feature is not supported");
-                    return Status::ConstraintError;
-                }
-            }
-            if (targetStruct.addedEnergy.HasValue())
-            {
-                addedEnergy = targetStruct.addedEnergy.Value();
-                ChipLogProgress(AppServer, "[%d] AddedEnergy         : %ld", innerIdx, static_cast<signed long int>(addedEnergy));
-                if (addedEnergy < 0)
-                {
-                    ChipLogError(AppServer, "AddedEnergy has invalid value (%ld)", static_cast<signed long int>(addedEnergy));
-                    return Status::ConstraintError;
-                }
-            }
-            innerIdx++;
-        }
-    }
-
-    return Status::Success;
-}
-
-Status EnergyEvseDelegate::SaveTargets(
-    const DataModel::DecodableList<Structs::ChargingTargetScheduleStruct::DecodableType> & chargingTargetSchedules)
-{
-    // uint8_t dayOfWeekBitmap = 0;
-
-    // auto iter = chargingTargetSchedules.begin();
-    // while (iter.Next())
-    // {
-    //     auto & entry    = iter.GetValue();
-    //     uint8_t bitmask = entry.dayOfWeekForSequence.GetField(static_cast<TargetDayOfWeekBitmap>(0x7F));
-    //     ChipLogProgress(AppServer, "DayOfWeekForSequence = 0x%02x", bitmask);
-
-    //     auto iterInner   = entry.chargingTargets.begin();
-    //     uint8_t innerIdx = 0;
-    //     while (iterInner.Next())
-    //     {
-    //         auto & targetStruct          = iterInner.GetValue();
-    //         uint16_t minutesPastMidnight = targetStruct.targetTimeMinutesPastMidnight;
-    //         ChipLogProgress(AppServer, "[%d] MinutesPastMidnight : %d", innerIdx,
-    //                         static_cast<short unsigned int>(minutesPastMidnight));
-
-    //         if (minutesPastMidnight > 1439)
-    //         {
-    //             ChipLogError(AppServer, "MinutesPastMidnight has invalid value (%d)", static_cast<int>(minutesPastMidnight));
-    //             return Status::ConstraintError;
-    //         }
-
-    //         uint8_t targetSoC;
-    //         int64_t addedEnergy;
-
-    //         /* Check that we have at least an AddedEnergy or TargetSoC value */
-    //         if (!(targetStruct.targetSoC.HasValue()) && !(targetStruct.addedEnergy.HasValue()))
-    //         {
-    //             ChipLogError(AppServer, "Must have one of AddedEnergy or TargetSoC");
-    //             return Status::ConstraintError;
-    //         }
-
-    //         if (targetStruct.targetSoC.HasValue())
-    //         {
-    //             targetSoC = targetStruct.targetSoC.Value();
-    //             ChipLogProgress(AppServer, "[%d] TargetSoC           : %d", innerIdx, static_cast<int>(targetSoC));
-
-    //             if (targetSoC > 100)
-    //             {
-    //                 ChipLogError(AppServer, "TargetSoC has invalid value (%d)", static_cast<int>(targetSoC));
-    //                 return Status::ConstraintError;
-    //             }
-    //             /* If SoC feature is not supported check that the value is 100% */
-    //             if (targetSoC != 100) // TODO work out how to check feature support in Delegate
-    //             {
-    //                 /* The only value we allow is 100 */
-    //                 ChipLogError(AppServer, "TargetSoC has can only be 100%% if SOC feature is not supported");
-    //                 return Status::ConstraintError;
-    //             }
-    //         }
-    //         if (targetStruct.addedEnergy.HasValue())
-    //         {
-    //             addedEnergy = targetStruct.addedEnergy.Value();
-    //             ChipLogProgress(AppServer, "[%d] AddedEnergy         : %ld", innerIdx, static_cast<signed long
-    //             int>(addedEnergy)); if (addedEnergy < 0)
-    //             {
-    //                 ChipLogError(AppServer, "AddedEnergy has invalid value (%ld)", static_cast<signed long int>(addedEnergy));
-    //                 return Status::ConstraintError;
-    //             }
-    //         }
-    //         innerIdx++;
-    //     }
-    // }
-
-    return Status::Success;
-}
-
-/**
- * @brief    Called when EVSE cluster receives GetTargets command
- */
-Status EnergyEvseDelegate::GetTargets(Commands::GetTargetsResponse::Type &)
-{
-    ChipLogProgress(AppServer, "EnergyEvseDelegate::GetTargets()");
-
-    // TODO return target response
-
-    return Status::Success;
-}
-
-/**
- * @brief    Called when EVSE cluster receives ClearTargets command
- */
-Status EnergyEvseDelegate::ClearTargets()
-{
-    ChipLogProgress(AppServer, "EnergyEvseDelegate::ClearTargets()");
-
-    // TODO clear targets
-=======
-
-    // Update the SupplyState - this will automatically callback the Application StateChanged callback
-    SetSupplyState(SupplyStateEnum::kDisabledDiagnostics);
->>>>>>> a95af94f
 
     return Status::Success;
 }
@@ -680,21 +436,12 @@
         ChipLogError(AppServer, "No change in fault state, ignoring call");
         return Status::Failure;
     }
-<<<<<<< HEAD
 
     /** Before we do anything we log the fault
      * any change in FaultState reports previous fault and new fault
      * and the state prior to the fault being raised */
     SendFaultEvent(newFaultState);
 
-=======
-
-    /** Before we do anything we log the fault
-     * any change in FaultState reports previous fault and new fault
-     * and the state prior to the fault being raised */
-    SendFaultEvent(newFaultState);
-
->>>>>>> a95af94f
     /* Updated FaultState before we call into the handlers */
     SetFaultState(newFaultState);
 
