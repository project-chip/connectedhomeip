/*
 *
 *    Copyright (c) 2023 Project CHIP Authors
 *    All rights reserved.
 *
 *    Licensed under the Apache License, Version 2.0 (the "License");
 *    you may not use this file except in compliance with the License.
 *    You may obtain a copy of the License at
 *
 *        http://www.apache.org/licenses/LICENSE-2.0
 *
 *    Unless required by applicable law or agreed to in writing, software
 *    distributed under the License is distributed on an "AS IS" BASIS,
 *    WITHOUT WARRANTIES OR CONDITIONS OF ANY KIND, either express or implied.
 *    See the License for the specific language governing permissions and
 *    limitations under the License.
 */

#include <EnergyEvseManager.h>
#include <app/SafeAttributePersistenceProvider.h>

using namespace chip::app;
using namespace chip::app::Clusters;
using namespace chip::app::Clusters::EnergyEvse;

CHIP_ERROR EnergyEvseManager::LoadPersistentAttributes()
{

    SafeAttributePersistenceProvider * aProvider = GetSafeAttributePersistenceProvider();
<<<<<<< HEAD
    EndpointId aEndpointId                       = mDelegate->GetEndpointId();
=======
    if (aProvider == nullptr)
    {
        ChipLogError(AppServer, "GetSafeAttributePersistenceProvider returned NULL");
        return CHIP_ERROR_UNSUPPORTED_CHIP_FEATURE;
    }
    EndpointId aEndpointId = mDelegate->GetEndpointId();
>>>>>>> a95af94f
    CHIP_ERROR err;

    // Restore ChargingEnabledUntil value
    DataModel::Nullable<uint32_t> tempChargingEnabledUntil;
    err = aProvider->ReadScalarValue(ConcreteAttributePath(aEndpointId, EnergyEvse::Id, Attributes::ChargingEnabledUntil::Id),
                                     tempChargingEnabledUntil);
    if (err == CHIP_NO_ERROR)
    {
        ChipLogDetail(AppServer, "EVSE: successfully loaded ChargingEnabledUntil from NVM");
        mDelegate->SetChargingEnabledUntil(tempChargingEnabledUntil);
    }
    else
    {
        ChipLogError(AppServer, "EVSE: Unable to restore persisted ChargingEnabledUntil value");
    }

    // Restore DischargingEnabledUntil value
    DataModel::Nullable<uint32_t> tempDischargingEnabledUntil;
    err = aProvider->ReadScalarValue(ConcreteAttributePath(aEndpointId, EnergyEvse::Id, Attributes::DischargingEnabledUntil::Id),
                                     tempDischargingEnabledUntil);
    if (err == CHIP_NO_ERROR)
    {
        ChipLogDetail(AppServer, "EVSE: successfully loaded DischargingEnabledUntil from NVM");
        mDelegate->SetDischargingEnabledUntil(tempDischargingEnabledUntil);
    }
    else
    {
        ChipLogError(AppServer, "EVSE: Unable to restore persisted DischargingEnabledUntil value");
    }

    // Restore UserMaximumChargeCurrent value
    int64_t tempUserMaximumChargeCurrent;
    err = aProvider->ReadScalarValue(ConcreteAttributePath(aEndpointId, EnergyEvse::Id, Attributes::UserMaximumChargeCurrent::Id),
                                     tempUserMaximumChargeCurrent);
    if (err == CHIP_NO_ERROR)
    {
        ChipLogDetail(AppServer, "EVSE: successfully loaded UserMaximumChargeCurrent from NVM");
        mDelegate->SetUserMaximumChargeCurrent(tempUserMaximumChargeCurrent);
    }
    else
    {
        ChipLogError(AppServer, "EVSE: Unable to restore persisted UserMaximumChargeCurrent value");
    }

    // Restore RandomizationDelayWindow value
    uint32_t tempRandomizationDelayWindow;
    err = aProvider->ReadScalarValue(ConcreteAttributePath(aEndpointId, EnergyEvse::Id, Attributes::RandomizationDelayWindow::Id),
                                     tempRandomizationDelayWindow);
    if (err == CHIP_NO_ERROR)
    {
        ChipLogDetail(AppServer, "EVSE: successfully loaded RandomizationDelayWindow from NVM");
        mDelegate->SetRandomizationDelayWindow(tempRandomizationDelayWindow);
    }
    else
    {
        ChipLogError(AppServer, "EVSE: Unable to restore persisted RandomizationDelayWindow value");
    }

    // Restore ApproximateEVEfficiency value
    DataModel::Nullable<uint16_t> tempApproxEVEfficiency;
    err = aProvider->ReadScalarValue(ConcreteAttributePath(aEndpointId, EnergyEvse::Id, Attributes::ApproximateEVEfficiency::Id),
                                     tempApproxEVEfficiency);
    if (err == CHIP_NO_ERROR)
    {
        ChipLogDetail(AppServer, "EVSE: successfully loaded ApproximateEVEfficiency from NVM");
        mDelegate->SetApproximateEVEfficiency(tempApproxEVEfficiency);
    }
    else
    {
        ChipLogError(AppServer, "EVSE: Unable to restore persisted ApproximateEVEfficiency value");
    }

    return CHIP_NO_ERROR; // It is ok to have no value loaded here
}

CHIP_ERROR EnergyEvseManager::Init()
{
    ReturnErrorOnFailure(Instance::Init());
    return LoadPersistentAttributes();
}

void EnergyEvseManager::Shutdown()
{
    Instance::Shutdown();
}<|MERGE_RESOLUTION|>--- conflicted
+++ resolved
@@ -27,16 +27,12 @@
 {
 
     SafeAttributePersistenceProvider * aProvider = GetSafeAttributePersistenceProvider();
-<<<<<<< HEAD
-    EndpointId aEndpointId                       = mDelegate->GetEndpointId();
-=======
     if (aProvider == nullptr)
     {
         ChipLogError(AppServer, "GetSafeAttributePersistenceProvider returned NULL");
         return CHIP_ERROR_UNSUPPORTED_CHIP_FEATURE;
     }
     EndpointId aEndpointId = mDelegate->GetEndpointId();
->>>>>>> a95af94f
     CHIP_ERROR err;
 
     // Restore ChargingEnabledUntil value
