/*
 *
 *    Copyright (c) 2024 Project CHIP Authors
 *    All rights reserved.
 *
 *    Licensed under the Apache License, Version 2.0 (the "License");
 *    you may not use this file except in compliance with the License.
 *    You may obtain a copy of the License at
 *
 *        http://www.apache.org/licenses/LICENSE-2.0
 *
 *    Unless required by applicable law or agreed to in writing, software
 *    distributed under the License is distributed on an "AS IS" BASIS,
 *    WITHOUT WARRANTIES OR CONDITIONS OF ANY KIND, either express or implied.
 *    See the License for the specific language governing permissions and
 *    limitations under the License.
 */

#include <DEMDelegate.h>
#include <EnergyReportingMain.h>
#include <WhmInstance.h>
#include <WhmManufacturer.h>
#include <device-energy-management-modes.h>
#include <water-heater-mode.h>

#include <app-common/zap-generated/ids/Attributes.h>
#include <app-common/zap-generated/ids/Clusters.h>
#include <app/clusters/water-heater-management-server/water-heater-management-server.h>
#include <lib/support/logging/CHIPLogging.h>

using namespace chip;
using namespace chip::app;
using namespace chip::app::DataModel;
using namespace chip::app::Clusters;
using namespace chip::app::Clusters::ElectricalPowerMeasurement;
using namespace chip::app::Clusters::ElectricalEnergyMeasurement;
using namespace chip::app::Clusters::PowerTopology;
using namespace chip::app::Clusters::DeviceEnergyManagement;

namespace chip {
namespace app {
namespace Clusters {
namespace WaterHeaterManagement {

static std::unique_ptr<WaterHeaterManagementDelegate> gWhmDelegate;
static std::unique_ptr<WaterHeaterManagementInstance> gWhmInstance;

static std::unique_ptr<WhmManufacturer> gWhmManufacturer;

WhmManufacturer * GetWhmManufacturer()
{
    return gWhmManufacturer.get();
}

/*
 *  @brief  Creates a Delegate and Instance for Water Heater Management cluster
 *
 * The Instance is a container around the Delegate, so
 * create the Delegate first, then wrap it in the Instance
 * Then call the Instance->Init() to register the attribute and command handlers
 */
CHIP_ERROR WhmInit(EndpointId endpointId)
{
    CHIP_ERROR err;

    if (gWhmDelegate || gWhmInstance)
    {
        ChipLogError(AppServer, "WaterHeaterManager Instance or Delegate already exist.");
        return CHIP_ERROR_INCORRECT_STATE;
    }

    gWhmDelegate = std::make_unique<WaterHeaterManagementDelegate>(endpointId);
    if (!gWhmDelegate)
    {
        ChipLogError(AppServer, "Failed to allocate memory for WaterHeaterManagementDelegate");
        return CHIP_ERROR_NO_MEMORY;
    }

    /* Manufacturer may optionally not support all features, commands & attributes */
    gWhmInstance = std::make_unique<WaterHeaterManagementInstance>(
        EndpointId(endpointId), *gWhmDelegate, BitMask<Feature>(Feature::kEnergyManagement, Feature::kTankPercent));
    if (!gWhmInstance)
    {
        ChipLogError(AppServer, "Failed to allocate memory for WaterHeaterManagementInstance");
        gWhmDelegate.reset();
        return CHIP_ERROR_NO_MEMORY;
    }

    /* Register Attribute & Command handlers */
    err = gWhmInstance->Init();
    if (err != CHIP_NO_ERROR)
    {
        ChipLogError(AppServer, "gWhmInstance->Init failed %s", chip::ErrorStr(err));
        gWhmInstance.reset();
        gWhmDelegate.reset();
        return err;
    }

    gWhmDelegate->SetWaterHeaterManagementInstance(*gWhmInstance);

    return CHIP_NO_ERROR;
}

CHIP_ERROR WhmShutdown()
{
    /* Do this in the order Instance first, then delegate
     * Ensure we call the Instance->Shutdown to free attribute & command handlers first
     */
    if (gWhmInstance)
    {
        /* Deregister attribute & command handlers */
        gWhmInstance->Shutdown();
        gWhmInstance.reset();
    }

    if (gWhmDelegate)
    {
        gWhmDelegate.reset();
    }

    return CHIP_NO_ERROR;
}

/*
 *  @brief  Creates a WhmManufacturer class to hold the Whm cluster
 *
 * The Instance is a container around the Delegate, so
 * create the Delegate first, then wrap it in the Instance
 * Then call the Instance->Init() to register the attribute and command handlers
 */
CHIP_ERROR WhmManufacturerInit()
{
    CHIP_ERROR err;

    if (gWhmManufacturer)
    {
        ChipLogError(AppServer, "WhmManufacturer already exist.");
        return CHIP_ERROR_INCORRECT_STATE;
    }

    /* Now create WhmManufacturer */
    gWhmManufacturer =
        std::make_unique<WhmManufacturer>(gWhmInstance.get(), gEPMInstance.get(), gPTInstance.get(), gDEMInstance.get());
    if (!gWhmManufacturer)
    {
        ChipLogError(AppServer, "Failed to allocate memory for WhmManufacturer");
        return CHIP_ERROR_NO_MEMORY;
    }

    /* Call Manufacturer specific init */
    err = gWhmManufacturer->Init();
    if (err != CHIP_NO_ERROR)
    {
        ChipLogError(AppServer, "Init failed on gWhmManufacturer");
        gWhmManufacturer.reset();
        return err;
    }

    // Let the WhmDelegate know about the WhmManufacturer object.
    gWhmDelegate->SetWhmManufacturer(*gWhmManufacturer);

    return CHIP_NO_ERROR;
}

CHIP_ERROR WhmManufacturerShutdown()
{
    if (gWhmManufacturer)
    {
        /* Shutdown the WhmManufacturer */
        gWhmManufacturer->Shutdown();
        gWhmManufacturer.reset();
    }

    return CHIP_NO_ERROR;
}

CHIP_ERROR WhmApplicationInit(EndpointId endpointId)
{
<<<<<<< HEAD
    ReturnErrorOnFailure(DeviceEnergyManagementInit());

    CHIP_ERROR err = WhmInit();
    if (err != CHIP_NO_ERROR)
    {
        DeviceEnergyManagementShutdown();
        return err;
    }

    err = EnergyMeterInit();
    if (err != CHIP_NO_ERROR)
    {
        DeviceEnergyManagementShutdown();
        WhmShutdown();
        return err;
    }

    err = PowerTopologyInit();
    if (err != CHIP_NO_ERROR)
    {
        DeviceEnergyManagementShutdown();
        WhmShutdown();
        EnergyMeterShutdown();
        return err;
    }
=======
    ReturnErrorOnFailure(WhmInit(endpointId));
>>>>>>> feba8fd3

    /* Do this last so that the instances for other clusters can be wrapped inside */
    err = WhmManufacturerInit();
    if (err != CHIP_NO_ERROR)
    {
        DeviceEnergyManagementShutdown();
        WhmShutdown();
        EnergyMeterShutdown();
        PowerTopologyShutdown();
        return err;
    }

    return CHIP_NO_ERROR;
}

CHIP_ERROR WhmApplicationShutdown()
{
    ChipLogDetail(AppServer, "Energy Management App (WaterHeater): ApplicationShutdown()");

    /* Shutdown in reverse order that they were created */
    WhmManufacturerShutdown();
    PowerTopologyShutdown();
    EnergyMeterShutdown();
    WhmShutdown();
    DeviceEnergyManagementShutdown();

    Clusters::DeviceEnergyManagementMode::Shutdown();
    Clusters::WaterHeaterMode::Shutdown();

    return CHIP_NO_ERROR;
}

} // namespace WaterHeaterManagement
} // namespace Clusters
} // namespace app
} // namespace chip<|MERGE_RESOLUTION|>--- conflicted
+++ resolved
@@ -176,7 +176,6 @@
 
 CHIP_ERROR WhmApplicationInit(EndpointId endpointId)
 {
-<<<<<<< HEAD
     ReturnErrorOnFailure(DeviceEnergyManagementInit());
 
     CHIP_ERROR err = WhmInit();
@@ -202,9 +201,6 @@
         EnergyMeterShutdown();
         return err;
     }
-=======
-    ReturnErrorOnFailure(WhmInit(endpointId));
->>>>>>> feba8fd3
 
     /* Do this last so that the instances for other clusters can be wrapped inside */
     err = WhmManufacturerInit();
