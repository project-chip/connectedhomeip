--- conflicted
+++ resolved
@@ -288,11 +288,7 @@
 
     /* SOC attributes */
     DataModel::Nullable<Percent> GetStateOfCharge() override;
-<<<<<<< HEAD
-    CHIP_ERROR SetStateOfCharge(DataModel::Nullable<uint8_t>);
-=======
     CHIP_ERROR SetStateOfCharge(DataModel::Nullable<Percent>);
->>>>>>> 6c7a9dba
     DataModel::Nullable<int64_t> GetBatteryCapacity() override;
     CHIP_ERROR SetBatteryCapacity(DataModel::Nullable<int64_t>);
 
