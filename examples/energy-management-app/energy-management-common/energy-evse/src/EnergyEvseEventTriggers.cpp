/*
 *
 *    Copyright (c) 2024 Project CHIP Authors
 *    All rights reserved.
 *
 *    Licensed under the Apache License, Version 2.0 (the "License");
 *    you may not use this file except in compliance with the License.
 *    You may obtain a copy of the License at
 *
 *        http://www.apache.org/licenses/LICENSE-2.0
 *
 *    Unless required by applicable law or agreed to in writing, software
 *    distributed under the License is distributed on an "AS IS" BASIS,
 *    WITHOUT WARRANTIES OR CONDITIONS OF ANY KIND, either express or implied.
 *    See the License for the specific language governing permissions and
 *    limitations under the License.
 */

#include <EVSEManufacturerImpl.h>

#include <app/clusters/energy-evse-server/EnergyEvseTestEventTriggerHandler.h>

using namespace chip;
using namespace chip::app;
using namespace chip::app::Clusters;
using namespace chip::app::Clusters::EnergyEvse;

struct EVSETestEventSaveData
{
    int64_t mOldMaxHardwareCurrentLimit;
    int64_t mOldCircuitCapacity;
    int64_t mOldUserMaximumChargeCurrent;
    int64_t mOldCableAssemblyLimit;
    StateEnum mOldHwStateBasic;           /* For storing hwState before Basic Func event */
    StateEnum mOldHwStatePluggedIn;       /* For storing hwState before PluggedIn event */
    StateEnum mOldHwStatePluggedInDemand; /* For storing hwState before PluggedInDemand event */
};

static EVSETestEventSaveData sEVSETestEventSaveData;

EnergyEvseDelegate * GetEvseDelegate()
{
    EVSEManufacturer * mn = GetEvseManufacturer();
    VerifyOrDieWithMsg(mn != nullptr, AppServer, "EVSEManufacturer is null");
    EnergyEvseDelegate * dg = mn->GetEvseDelegate();
    VerifyOrDieWithMsg(dg != nullptr, AppServer, "EVSE Delegate is null");

    return dg;
}

void SetTestEventTrigger_BasicFunctionality()
{
    EnergyEvseDelegate * dg = GetEvseDelegate();

    sEVSETestEventSaveData.mOldMaxHardwareCurrentLimit  = dg->HwGetMaxHardwareCurrentLimit();
    sEVSETestEventSaveData.mOldCircuitCapacity          = dg->GetCircuitCapacity();
    sEVSETestEventSaveData.mOldUserMaximumChargeCurrent = dg->GetUserMaximumChargeCurrent();
    sEVSETestEventSaveData.mOldHwStateBasic             = dg->HwGetState();

    dg->HwSetMaxHardwareCurrentLimit(32000);
    dg->HwSetCircuitCapacity(32000);
    dg->SetUserMaximumChargeCurrent(32000);
    dg->HwSetState(StateEnum::kNotPluggedIn);
}
void SetTestEventTrigger_BasicFunctionalityClear()
{
    EnergyEvseDelegate * dg = GetEvseDelegate();

    dg->HwSetMaxHardwareCurrentLimit(sEVSETestEventSaveData.mOldMaxHardwareCurrentLimit);
    dg->HwSetCircuitCapacity(sEVSETestEventSaveData.mOldCircuitCapacity);
    dg->SetUserMaximumChargeCurrent(sEVSETestEventSaveData.mOldUserMaximumChargeCurrent);
    dg->HwSetState(sEVSETestEventSaveData.mOldHwStateBasic);
}
void SetTestEventTrigger_EVPluggedIn()
{
    EnergyEvseDelegate * dg = GetEvseDelegate();

    sEVSETestEventSaveData.mOldCableAssemblyLimit = dg->HwGetCableAssemblyLimit();
    sEVSETestEventSaveData.mOldHwStatePluggedIn   = dg->HwGetState();

    dg->HwSetCableAssemblyLimit(63000);
    dg->HwSetState(StateEnum::kPluggedInNoDemand);
}
void SetTestEventTrigger_EVPluggedInClear()
{
    EnergyEvseDelegate * dg = GetEvseDelegate();
    dg->HwSetCableAssemblyLimit(sEVSETestEventSaveData.mOldCableAssemblyLimit);
    dg->HwSetState(sEVSETestEventSaveData.mOldHwStatePluggedIn);
}

void SetTestEventTrigger_EVChargeDemand()
{
    EnergyEvseDelegate * dg = GetEvseDelegate();

    sEVSETestEventSaveData.mOldHwStatePluggedInDemand = dg->HwGetState();
    dg->HwSetState(StateEnum::kPluggedInDemand);
}
void SetTestEventTrigger_EVChargeDemandClear()
{
    EnergyEvseDelegate * dg = GetEvseDelegate();

    dg->HwSetState(sEVSETestEventSaveData.mOldHwStatePluggedInDemand);
}
void SetTestEventTrigger_EVTimeOfUseMode()
{
    // TODO - See #34249
}
void SetTestEventTrigger_EVTimeOfUseModeClear()
{
    // TODO - See #34249
}
void SetTestEventTrigger_EVSEGroundFault()
{
    EnergyEvseDelegate * dg = GetEvseDelegate();

    dg->HwSetFault(FaultStateEnum::kGroundFault);
}

void SetTestEventTrigger_EVSEOverTemperatureFault()
{
    EnergyEvseDelegate * dg = GetEvseDelegate();

    dg->HwSetFault(FaultStateEnum::kOverTemperature);
}

void SetTestEventTrigger_EVSEFaultClear()
{
    EnergyEvseDelegate * dg = GetEvseDelegate();

    dg->HwSetFault(FaultStateEnum::kNoError);
}

void SetTestEventTrigger_EVSEDiagnosticsComplete()
{
    EnergyEvseDelegate * dg = GetEvseDelegate();

    dg->HwDiagnosticsComplete();
}

void SetTestEventTrigger_EVSESetSoCLow()
{
    // Set SoC 20%, 70kWh BatterySize
    EnergyEvseDelegate * dg = GetEvseDelegate();
    dg->SetStateOfCharge(20);
<<<<<<< HEAD
    dg->SetBatteryCapacity(70000);
=======
    dg->SetBatteryCapacity(70000000);
>>>>>>> 6c7a9dba
}
void SetTestEventTrigger_EVSESetSoCHigh()
{
    // Set SoC 95%, 70kWh BatterySize
    EnergyEvseDelegate * dg = GetEvseDelegate();
    dg->SetStateOfCharge(95);
<<<<<<< HEAD
    dg->SetBatteryCapacity(70000);
=======
    dg->SetBatteryCapacity(70000000);
>>>>>>> 6c7a9dba
}
void SetTestEventTrigger_EVSESetSoCClear()
{
    // Set SoC null, BatterySize nu;;
    EnergyEvseDelegate * dg = GetEvseDelegate();
    DataModel::Nullable<uint8_t> noSoC;
    DataModel::Nullable<int64_t> noBatteryCapacity;
    dg->SetStateOfCharge(noSoC);
    dg->SetBatteryCapacity(noBatteryCapacity);
}
void SetTestEventTrigger_EVSESetVehicleID()
{
    // TODO
}
void SetTestEventTrigger_EVSETriggerRFID()
{
<<<<<<< HEAD
    EnergyEvseDelegate * dg = GetEvseDelegate();

    uint8_t rfidData[10] = { 0x00, 0x11, 0x22, 0x33, 0x44, 0x55, 0x66, 0x77, 0x88, 0x99 };
    chip::ByteSpan rfidSpan(rfidData, sizeof(rfidData));
    dg->HwSetRFID(rfidSpan);
=======
    // TODO
>>>>>>> 6c7a9dba
}

bool HandleEnergyEvseTestEventTrigger(uint64_t eventTrigger)
{
    EnergyEvseTrigger trigger = static_cast<EnergyEvseTrigger>(eventTrigger);

    switch (trigger)
    {
    case EnergyEvseTrigger::kBasicFunctionality:
        ChipLogProgress(Support, "[EnergyEVSE-Test-Event] => Basic Functionality install");
        SetTestEventTrigger_BasicFunctionality();
        break;
    case EnergyEvseTrigger::kBasicFunctionalityClear:
        ChipLogProgress(Support, "[EnergyEVSE-Test-Event] => Basic Functionality clear");
        SetTestEventTrigger_BasicFunctionalityClear();
        break;
    case EnergyEvseTrigger::kEVPluggedIn:
        ChipLogProgress(Support, "[EnergyEVSE-Test-Event] => EV plugged in");
        SetTestEventTrigger_EVPluggedIn();
        break;
    case EnergyEvseTrigger::kEVPluggedInClear:
        ChipLogProgress(Support, "[EnergyEVSE-Test-Event] => EV unplugged");
        SetTestEventTrigger_EVPluggedInClear();
        break;
    case EnergyEvseTrigger::kEVChargeDemand:
        ChipLogProgress(Support, "[EnergyEVSE-Test-Event] => EV Charge Demand");
        SetTestEventTrigger_EVChargeDemand();
        break;
    case EnergyEvseTrigger::kEVChargeDemandClear:
        ChipLogProgress(Support, "[EnergyEVSE-Test-Event] => EV Charge NoDemand");
        SetTestEventTrigger_EVChargeDemandClear();
        break;
    case EnergyEvseTrigger::kEVTimeOfUseMode:
        ChipLogProgress(Support, "[EnergyEVSE-Test-Event] => EV TimeOfUse Mode");
        SetTestEventTrigger_EVTimeOfUseMode();
        break;
    case EnergyEvseTrigger::kEVSEGroundFault:
        ChipLogProgress(Support, "[EnergyEVSE-Test-Event] => EVSE has a GroundFault fault");
        SetTestEventTrigger_EVSEGroundFault();
        break;
    case EnergyEvseTrigger::kEVSEOverTemperatureFault:
        ChipLogProgress(Support, "[EnergyEVSE-Test-Event] => EVSE has a OverTemperature fault");
        SetTestEventTrigger_EVSEOverTemperatureFault();
        break;
    case EnergyEvseTrigger::kEVSEFaultClear:
        ChipLogProgress(Support, "[EnergyEVSE-Test-Event] => EVSE faults have cleared");
        SetTestEventTrigger_EVSEFaultClear();
        break;
    case EnergyEvseTrigger::kEVSEDiagnosticsComplete:
        ChipLogProgress(Support, "[EnergyEVSE-Test-Event] => EVSE Diagnostics Completed");
        SetTestEventTrigger_EVSEDiagnosticsComplete();
        break;
    case EnergyEvseTrigger::kEVTimeOfUseModeClear:
        ChipLogProgress(Support, "[EnergyEVSE-Test-Event] => EV TimeOfUse Mode clear");
        SetTestEventTrigger_EVTimeOfUseModeClear();
        break;
    case EnergyEvseTrigger::kEVSESetSoCLow:
        ChipLogProgress(Support, "[EnergyEVSE-Test-Event] => EVSE Set SoC Low");
        SetTestEventTrigger_EVSESetSoCLow();
        break;
    case EnergyEvseTrigger::kEVSESetSoCHigh:
        ChipLogProgress(Support, "[EnergyEVSE-Test-Event] => EVSE Set SoC High");
        SetTestEventTrigger_EVSESetSoCHigh();
        break;
    case EnergyEvseTrigger::kEVSESetSoCClear:
        ChipLogProgress(Support, "[EnergyEVSE-Test-Event] => EVSE Set SoC Clear");
        SetTestEventTrigger_EVSESetSoCClear();
        break;
    case EnergyEvseTrigger::kEVSESetVehicleID:
        ChipLogProgress(Support, "[EnergyEVSE-Test-Event] => EVSE Set VehicleID");
        SetTestEventTrigger_EVSESetVehicleID();
        break;
    case EnergyEvseTrigger::kEVSETriggerRFID:
        ChipLogProgress(Support, "[EnergyEVSE-Test-Event] => EVSE Trigger RFID");
        SetTestEventTrigger_EVSETriggerRFID();
        break;
    default:
        return false;
    }

    return true;
}<|MERGE_RESOLUTION|>--- conflicted
+++ resolved
@@ -142,22 +142,16 @@
     // Set SoC 20%, 70kWh BatterySize
     EnergyEvseDelegate * dg = GetEvseDelegate();
     dg->SetStateOfCharge(20);
-<<<<<<< HEAD
-    dg->SetBatteryCapacity(70000);
-=======
+
     dg->SetBatteryCapacity(70000000);
->>>>>>> 6c7a9dba
 }
 void SetTestEventTrigger_EVSESetSoCHigh()
 {
     // Set SoC 95%, 70kWh BatterySize
     EnergyEvseDelegate * dg = GetEvseDelegate();
     dg->SetStateOfCharge(95);
-<<<<<<< HEAD
-    dg->SetBatteryCapacity(70000);
-=======
+
     dg->SetBatteryCapacity(70000000);
->>>>>>> 6c7a9dba
 }
 void SetTestEventTrigger_EVSESetSoCClear()
 {
@@ -174,15 +168,11 @@
 }
 void SetTestEventTrigger_EVSETriggerRFID()
 {
-<<<<<<< HEAD
     EnergyEvseDelegate * dg = GetEvseDelegate();
 
     uint8_t rfidData[10] = { 0x00, 0x11, 0x22, 0x33, 0x44, 0x55, 0x66, 0x77, 0x88, 0x99 };
     chip::ByteSpan rfidSpan(rfidData, sizeof(rfidData));
     dg->HwSetRFID(rfidSpan);
-=======
-    // TODO
->>>>>>> 6c7a9dba
 }
 
 bool HandleEnergyEvseTestEventTrigger(uint64_t eventTrigger)
