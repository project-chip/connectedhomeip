--- conflicted
+++ resolved
@@ -750,15 +750,10 @@
         return Status::Success;
     }
 
-<<<<<<< HEAD
-    mVehicleID = MakeNullable(static_cast<CharSpan>(destinationString));
-    ChipLogDetail(AppServer, "VehicleID updated %s", StringBuilder(mVehicleID.Value()).c_str());
-=======
     memcpy(mVehicleIDBuf, newValue.data(), newValue.size());
     mVehicleID = MakeNullable(CharSpan(mVehicleIDBuf, newValue.size()));
 
-    ChipLogDetail(AppServer, "VehicleID updated %.*s", static_cast<int>(mVehicleID.Value().size()), mVehicleID.Value().data());
->>>>>>> 1446be88
+    ChipLogDetail(AppServer, "VehicleID updated %s", StringBuilder(mVehicleID.Value()).c_str());
     MatterReportingAttributeChangeCallback(mEndpointId, EnergyEvse::Id, VehicleID::Id);
 
     return Status::Success;
