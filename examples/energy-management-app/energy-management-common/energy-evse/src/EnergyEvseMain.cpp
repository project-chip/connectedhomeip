/*
 *
 *    Copyright (c) 2024 Project CHIP Authors
 *    All rights reserved.
 *
 *    Licensed under the Apache License, Version 2.0 (the "License");
 *    you may not use this file except in compliance with the License.
 *    You may obtain a copy of the License at
 *
 *        http://www.apache.org/licenses/LICENSE-2.0
 *
 *    Unless required by applicable law or agreed to in writing, software
 *    distributed under the License is distributed on an "AS IS" BASIS,
 *    WITHOUT WARRANTIES OR CONDITIONS OF ANY KIND, either express or implied.
 *    See the License for the specific language governing permissions and
 *    limitations under the License.
 */

#include <DEMDelegate.h>
#include <DeviceEnergyManagementManager.h>
#include <EVSEManufacturerImpl.h>
#include <ElectricalPowerMeasurementDelegate.h>
#include <ElectricalSensorInit.h>
#include <EnergyEvseManager.h>
<<<<<<< HEAD
#include <EnergyReportingMain.h>
=======
#include <EnergyManagementAppCommonMain.h>
>>>>>>> feba8fd3
#include <PowerTopologyDelegate.h>
#include <device-energy-management-modes.h>
#include <energy-evse-modes.h>

#include <app-common/zap-generated/ids/Attributes.h>
#include <app-common/zap-generated/ids/Clusters.h>
#include <app/ConcreteAttributePath.h>
#include <app/clusters/electrical-energy-measurement-server/electrical-energy-measurement-server.h>
#include <app/clusters/network-commissioning/network-commissioning.h>
#include <app/server/Server.h>
#include <lib/support/logging/CHIPLogging.h>
#include <platform/Linux/NetworkCommissioningDriver.h>

<<<<<<< HEAD
static constexpr int ENERGY_EVSE_ENDPOINT = 1;

=======
>>>>>>> feba8fd3
using namespace chip;
using namespace chip::app;
using namespace chip::app::DataModel;
using namespace chip::app::Clusters;
using namespace chip::app::Clusters::DeviceEnergyManagement;
using namespace chip::app::Clusters::ElectricalPowerMeasurement;
using namespace chip::app::Clusters::ElectricalEnergyMeasurement;
using namespace chip::app::Clusters::EnergyEvse;
using namespace chip::app::Clusters::PowerTopology;

static std::unique_ptr<EnergyEvseDelegate> gEvseDelegate;
static std::unique_ptr<EvseTargetsDelegate> gEvseTargetsDelegate;
static std::unique_ptr<EnergyEvseManager> gEvseInstance;
<<<<<<< HEAD

=======
>>>>>>> feba8fd3
static std::unique_ptr<EVSEManufacturer> gEvseManufacturer;

EVSEManufacturer * EnergyEvse::GetEvseManufacturer()
{
    return gEvseManufacturer.get();
}

/*
 *  @brief  Creates a Delegate and Instance for EVSE cluster
 *
 * The Instance is a container around the Delegate, so
 * create the Delegate first, then wrap it in the Instance
 * Then call the Instance->Init() to register the attribute and command handlers
 */
CHIP_ERROR EnergyEvseInit(chip::EndpointId endpointId)
{
    CHIP_ERROR err;

    if (gEvseDelegate || gEvseInstance || gEvseTargetsDelegate)
    {
        ChipLogError(AppServer, "EVSE Instance, Delegate or TargetsDelegate already exist.");
        return CHIP_ERROR_INCORRECT_STATE;
    }

    gEvseTargetsDelegate = std::make_unique<EvseTargetsDelegate>();
    if (!gEvseTargetsDelegate)
    {
        ChipLogError(AppServer, "Failed to allocate memory for EvseTargetsDelegate");
        return CHIP_ERROR_NO_MEMORY;
    }

    gEvseDelegate = std::make_unique<EnergyEvseDelegate>(*gEvseTargetsDelegate);
    if (!gEvseDelegate)
    {
        ChipLogError(AppServer, "Failed to allocate memory for EnergyEvseDelegate");
        gEvseTargetsDelegate.reset();
        return CHIP_ERROR_NO_MEMORY;
    }

    /* Manufacturer may optionally not support all features, commands & attributes */
    gEvseInstance = std::make_unique<EnergyEvseManager>(
        EndpointId(endpointId), *gEvseDelegate,
        BitMask<EnergyEvse::Feature, uint32_t>(EnergyEvse::Feature::kChargingPreferences, EnergyEvse::Feature::kRfid),
        BitMask<EnergyEvse::OptionalAttributes, uint32_t>(EnergyEvse::OptionalAttributes::kSupportsUserMaximumChargingCurrent,
                                                          EnergyEvse::OptionalAttributes::kSupportsRandomizationWindow,
                                                          EnergyEvse::OptionalAttributes::kSupportsApproximateEvEfficiency),
        BitMask<EnergyEvse::OptionalCommands, uint32_t>(EnergyEvse::OptionalCommands::kSupportsStartDiagnostics));

    if (!gEvseInstance)
    {
        ChipLogError(AppServer, "Failed to allocate memory for EnergyEvseManager");
        gEvseTargetsDelegate.reset();
        gEvseDelegate.reset();
        return CHIP_ERROR_NO_MEMORY;
    }

    err = gEvseInstance->Init(); /* Register Attribute & Command handlers */
    if (err != CHIP_NO_ERROR)
    {
        ChipLogError(AppServer, "Init failed on gEvseInstance");
        gEvseTargetsDelegate.reset();
        gEvseInstance.reset();
        gEvseDelegate.reset();
        return err;
    }

    err = gEvseTargetsDelegate->LoadTargets();
    if (err != CHIP_NO_ERROR)
    {
        ChipLogError(AppServer, "Failed to LoadTargets");
        gEvseTargetsDelegate.reset();
        gEvseInstance.reset();
        gEvseDelegate.reset();
        return err;
    }

    return CHIP_NO_ERROR;
}

CHIP_ERROR EnergyEvseShutdown()
{
    /* Do this in the order Instance first, then delegate
     * Ensure we call the Instance->Shutdown to free attribute & command handlers first
     */
    if (gEvseInstance)
    {
        /* deregister attribute & command handlers */
        gEvseInstance->Shutdown();
        gEvseInstance.reset();
    }

    if (gEvseDelegate)
    {
        gEvseDelegate.reset();
    }

<<<<<<< HEAD
=======
    if (gEvseTargetsDelegate)
    {
        gEvseTargetsDelegate.reset();
    }

>>>>>>> feba8fd3
    return CHIP_NO_ERROR;
}

/*
 *  @brief  Creates a EVSEManufacturer class to hold the EVSE & DEM clusters
 *
 * The Instance is a container around the Delegate, so
 * create the Delegate first, then wrap it in the Instance
 * Then call the Instance->Init() to register the attribute and command handlers
 */
CHIP_ERROR EVSEManufacturerInit(chip::EndpointId powerSourceEndpointId, ElectricalPowerMeasurementInstance & epmInstance,
                                PowerTopologyInstance & ptInstance, DeviceEnergyManagementManager & demInstance,
                                DeviceEnergyManagementDelegate & demDelegate)
{
    CHIP_ERROR err;

    if (gEvseManufacturer)
    {
        ChipLogError(AppServer, "EvseManufacturer already exist.");
        return CHIP_ERROR_INCORRECT_STATE;
    }

    /* Now create EVSEManufacturer */
    gEvseManufacturer = std::make_unique<EVSEManufacturer>(gEvseInstance.get(), &epmInstance, &ptInstance, &demInstance);
    if (!gEvseManufacturer)
    {
        ChipLogError(AppServer, "Failed to allocate memory for EvseManufacturer");
        return CHIP_ERROR_NO_MEMORY;
    }

    demDelegate.SetDEMManufacturerDelegate(*gEvseManufacturer.get());

    /* Call Manufacturer specific init */
    err = gEvseManufacturer->Init(powerSourceEndpointId);
    if (err != CHIP_NO_ERROR)
    {
        ChipLogError(AppServer, "Init failed on gEvseManufacturer");
        gEvseManufacturer.reset();
        return err;
    }

    return CHIP_NO_ERROR;
}

CHIP_ERROR EVSEManufacturerShutdown()
{
    if (gEvseManufacturer)
    {
        /* Shutdown the EVSEManufacturer */
        gEvseManufacturer->Shutdown();
        gEvseManufacturer.reset();
    }

    return CHIP_NO_ERROR;
<<<<<<< HEAD
}

void EvseApplicationInit()
{
    if (DeviceEnergyManagementInit() != CHIP_NO_ERROR)
    {
        return;
    }

    if (EnergyEvseInit() != CHIP_NO_ERROR)
    {
        DeviceEnergyManagementShutdown();
        return;
    }

    if (EnergyMeterInit() != CHIP_NO_ERROR)
    {
        DeviceEnergyManagementShutdown();
        EnergyEvseShutdown();
        return;
    }

    if (PowerTopologyInit() != CHIP_NO_ERROR)
    {
        DeviceEnergyManagementShutdown();
        EnergyEvseShutdown();
        EnergyMeterShutdown();
        return;
    }

    /* Do this last so that the instances for other clusters can be wrapped inside */
    if (EVSEManufacturerInit() != CHIP_NO_ERROR)
    {
        DeviceEnergyManagementShutdown();
        EnergyEvseShutdown();
        EnergyMeterShutdown();
        PowerTopologyShutdown();
        return;
    }
}

void EvseApplicationShutdown()
{
    ChipLogDetail(AppServer, "Energy Management App (EVSE): ApplicationShutdown()");

    /* Shutdown in reverse order that they were created */
    EVSEManufacturerShutdown();       /* Free the EVSEManufacturer */
    PowerTopologyShutdown();          /* Free the PowerTopology */
    EnergyMeterShutdown();            /* Free the Energy Meter */
    EnergyEvseShutdown();             /* Free the EnergyEvse */
    DeviceEnergyManagementShutdown(); /* Free the DEM */

    Clusters::DeviceEnergyManagementMode::Shutdown();
    Clusters::EnergyEvseMode::Shutdown();
=======
>>>>>>> feba8fd3
}<|MERGE_RESOLUTION|>--- conflicted
+++ resolved
@@ -22,11 +22,7 @@
 #include <ElectricalPowerMeasurementDelegate.h>
 #include <ElectricalSensorInit.h>
 #include <EnergyEvseManager.h>
-<<<<<<< HEAD
-#include <EnergyReportingMain.h>
-=======
 #include <EnergyManagementAppCommonMain.h>
->>>>>>> feba8fd3
 #include <PowerTopologyDelegate.h>
 #include <device-energy-management-modes.h>
 #include <energy-evse-modes.h>
@@ -40,11 +36,6 @@
 #include <lib/support/logging/CHIPLogging.h>
 #include <platform/Linux/NetworkCommissioningDriver.h>
 
-<<<<<<< HEAD
-static constexpr int ENERGY_EVSE_ENDPOINT = 1;
-
-=======
->>>>>>> feba8fd3
 using namespace chip;
 using namespace chip::app;
 using namespace chip::app::DataModel;
@@ -52,16 +43,11 @@
 using namespace chip::app::Clusters::DeviceEnergyManagement;
 using namespace chip::app::Clusters::ElectricalPowerMeasurement;
 using namespace chip::app::Clusters::ElectricalEnergyMeasurement;
-using namespace chip::app::Clusters::EnergyEvse;
 using namespace chip::app::Clusters::PowerTopology;
 
 static std::unique_ptr<EnergyEvseDelegate> gEvseDelegate;
 static std::unique_ptr<EvseTargetsDelegate> gEvseTargetsDelegate;
 static std::unique_ptr<EnergyEvseManager> gEvseInstance;
-<<<<<<< HEAD
-
-=======
->>>>>>> feba8fd3
 static std::unique_ptr<EVSEManufacturer> gEvseManufacturer;
 
 EVSEManufacturer * EnergyEvse::GetEvseManufacturer()
@@ -158,14 +144,11 @@
         gEvseDelegate.reset();
     }
 
-<<<<<<< HEAD
-=======
     if (gEvseTargetsDelegate)
     {
         gEvseTargetsDelegate.reset();
     }
 
->>>>>>> feba8fd3
     return CHIP_NO_ERROR;
 }
 
@@ -220,61 +203,4 @@
     }
 
     return CHIP_NO_ERROR;
-<<<<<<< HEAD
-}
-
-void EvseApplicationInit()
-{
-    if (DeviceEnergyManagementInit() != CHIP_NO_ERROR)
-    {
-        return;
-    }
-
-    if (EnergyEvseInit() != CHIP_NO_ERROR)
-    {
-        DeviceEnergyManagementShutdown();
-        return;
-    }
-
-    if (EnergyMeterInit() != CHIP_NO_ERROR)
-    {
-        DeviceEnergyManagementShutdown();
-        EnergyEvseShutdown();
-        return;
-    }
-
-    if (PowerTopologyInit() != CHIP_NO_ERROR)
-    {
-        DeviceEnergyManagementShutdown();
-        EnergyEvseShutdown();
-        EnergyMeterShutdown();
-        return;
-    }
-
-    /* Do this last so that the instances for other clusters can be wrapped inside */
-    if (EVSEManufacturerInit() != CHIP_NO_ERROR)
-    {
-        DeviceEnergyManagementShutdown();
-        EnergyEvseShutdown();
-        EnergyMeterShutdown();
-        PowerTopologyShutdown();
-        return;
-    }
-}
-
-void EvseApplicationShutdown()
-{
-    ChipLogDetail(AppServer, "Energy Management App (EVSE): ApplicationShutdown()");
-
-    /* Shutdown in reverse order that they were created */
-    EVSEManufacturerShutdown();       /* Free the EVSEManufacturer */
-    PowerTopologyShutdown();          /* Free the PowerTopology */
-    EnergyMeterShutdown();            /* Free the Energy Meter */
-    EnergyEvseShutdown();             /* Free the EnergyEvse */
-    DeviceEnergyManagementShutdown(); /* Free the DEM */
-
-    Clusters::DeviceEnergyManagementMode::Shutdown();
-    Clusters::EnergyEvseMode::Shutdown();
-=======
->>>>>>> feba8fd3
 }