--- conflicted
+++ resolved
@@ -47,20 +47,7 @@
 declare_args() {
   # Dump memory usage at link time.
   chip_print_memory_usage = false
-<<<<<<< HEAD
-  # Enable test event triggers by default: Disable these in production devices
-  chip_enable_energy_evse_trigger = true
-  chip_enable_energy_reporting_trigger = true
-  chip_enable_water_heater_management_trigger = true
-  chip_enable_device_energy_management_trigger = true
-  # Device Energy Management feature support - only one of these can be true
-  # or both can be disabled if forecasting is not supported
-  chip_dem_support_power_forecast_reporting = true
-  chip_dem_support_state_forecast_reporting = false
-  # Only one of these examples should be enabled
-  chip_enable_example_evse_device = true
-  chip_enable_example_water_heater_device = false
-=======
+
 
   # Enable test event triggers by default: Disable these in production devices
   sl_enable_energy_evse_trigger = true
@@ -76,7 +63,6 @@
   # Only one of these examples should be enabled
   sl_enable_example_evse_device = true
   sl_enable_example_water_heater_device = false
->>>>>>> 6c0ba6ef
 }
 
 if (slc_generate) {
@@ -166,16 +152,6 @@
   defines = []
 
   defines += [
-<<<<<<< HEAD
-    "CHIP_DEVICE_CONFIG_ENABLE_ENERGY_EVSE_TRIGGER=${chip_enable_energy_evse_trigger}",
-    "CHIP_DEVICE_CONFIG_ENABLE_ENERGY_REPORTING_TRIGGER=${chip_enable_energy_reporting_trigger}",
-    "CHIP_DEVICE_CONFIG_ENABLE_WATER_HEATER_MANAGEMENT_TRIGGER=${chip_enable_water_heater_management_trigger}",
-    "CHIP_DEVICE_CONFIG_ENABLE_DEVICE_ENERGY_MANAGEMENT_TRIGGER=${chip_enable_device_energy_management_trigger}",
-    "CHIP_DEVICE_CONFIG_DEM_SUPPORT_POWER_FORECAST_REPORTING=${chip_dem_support_power_forecast_reporting}",
-    "CHIP_DEVICE_CONFIG_DEM_SUPPORT_STATE_FORECAST_REPORTING=${chip_dem_support_state_forecast_reporting}",
-    "CHIP_DEVICE_CONFIG_ENABLE_EXAMPLE_EVSE_DEVICE=${chip_enable_example_evse_device}",
-    "CHIP_DEVICE_CONFIG_ENABLE_EXAMPLE_WATER_HEATER_DEVICE=${chip_enable_example_water_heater_device}",
-=======
     "SL_MATTER_CONFIG_ENABLE_ENERGY_EVSE_TRIGGER=${sl_enable_energy_evse_trigger}",
     "SL_MATTER_CONFIG_ENABLE_ENERGY_REPORTING_TRIGGER=${sl_enable_energy_reporting_trigger}",
     "SL_MATTER_CONFIG_ENABLE_WATER_HEATER_MANAGEMENT_TRIGGER=${sl_enable_water_heater_management_trigger}",
@@ -184,7 +160,6 @@
     "SL_MATTER_CONFIG_DEM_SUPPORT_STATE_FORECAST_REPORTING=${sl_dem_support_state_forecast_reporting}",
     "SL_MATTER_CONFIG_ENABLE_EXAMPLE_EVSE_DEVICE=${sl_enable_example_evse_device}",
     "SL_CONFIG_ENABLE_EXAMPLE_WATER_HEATER_DEVICE=${sl_enable_example_water_heater_device}",
->>>>>>> 6c0ba6ef
   ]
 
   if (silabs_board == "BRD2704A") {
