/*
 *
 *    Copyright (c) 2020 Project CHIP Authors
 *    Copyright (c) 2019 Google LLC.
 *    All rights reserved.
 *
 *    Licensed under the Apache License, Version 2.0 (the "License");
 *    you may not use this file except in compliance with the License.
 *    You may obtain a copy of the License at
 *
 *        http://www.apache.org/licenses/LICENSE-2.0
 *
 *    Unless required by applicable law or agreed to in writing, software
 *    distributed under the License is distributed on an "AS IS" BASIS,
 *    WITHOUT WARRANTIES OR CONDITIONS OF ANY KIND, either express or implied.
 *    See the License for the specific language governing permissions and
 *    limitations under the License.
 */

#include "AppTask.h"
#include "AppConfig.h"
#include "AppEvent.h"
#include "LEDWidget.h"
<<<<<<< HEAD
#if CHIP_DEVICE_CONFIG_ENABLE_EXAMPLE_EVSE_DEVICE
#include <EnergyEvseMain.h>
#endif
#if CHIP_DEVICE_CONFIG_ENABLE_EXAMPLE_WATER_HEATER_DEVICE
=======
#if SL_MATTER_CONFIG_ENABLE_EXAMPLE_EVSE_DEVICE
#include <EnergyEvseMain.h>
#endif
#if SL_CONFIG_ENABLE_EXAMPLE_WATER_HEATER_DEVICE
>>>>>>> 6c0ba6ef
#include <WaterHeaterMain.h>
#endif
#include <app-common/zap-generated/cluster-enums.h>
#include <app-common/zap-generated/cluster-objects.h>
#include <app-common/zap-generated/ids/Attributes.h>
#include <app-common/zap-generated/ids/Clusters.h>
#include <app/ConcreteAttributePath.h>
#include <app/clusters/network-commissioning/network-commissioning.h>
#include <app/server/OnboardingCodesUtil.h>
#include <app/server/Server.h>
#include <app/util/attribute-storage.h>
#include <assert.h>
#include <lib/support/BitMask.h>

#include <platform/silabs/platformAbstraction/SilabsPlatform.h>

#include <setup_payload/QRCodeSetupPayloadGenerator.h>
#include <setup_payload/SetupPayload.h>

#include <lib/support/CodeUtils.h>

#include <platform/CHIPDeviceLayer.h>

<<<<<<< HEAD
#if CONFIG_CHIP_DEVICE_CONFIG_ENABLE_ENERGY_EVSE_TRIGGER
#include <app/clusters/energy-evse-server/EnergyEvseTestEventTriggerHandler.h>
#endif
#if CONFIG_CHIP_DEVICE_CONFIG_ENABLE_ENERGY_REPORTING_TRIGGER
#include <app/clusters/electrical-energy-measurement-server/EnergyReportingTestEventTriggerHandler.h>
#endif
#if CONFIG_CHIP_DEVICE_CONFIG_ENABLE_WATER_HEATER_MANAGEMENT_TRIGGER
#include <app/clusters/water-heater-management-server/WaterHeaterManagementTestEventTriggerHandler.h>
#endif
#if CONFIG_CHIP_DEVICE_CONFIG_ENABLE_DEVICE_ENERGY_MANAGEMENT_TRIGGER
#include <app/clusters/device-energy-management-server/DeviceEnergyManagementTestEventTriggerHandler.h>
#endif

=======
#ifdef SL_MATTER_TEST_EVENT_TRIGGER_ENABLED
#include <app/TestEventTriggerDelegate.h>

#if SL_MATTER_CONFIG_ENABLE_ENERGY_EVSE_TRIGGER
#include <app/clusters/energy-evse-server/EnergyEvseTestEventTriggerHandler.h>
#endif
#if SL_MATTER_CONFIG_ENABLE_ENERGY_REPORTING_TRIGGER
#include <app/clusters/electrical-energy-measurement-server/EnergyReportingTestEventTriggerHandler.h>
#endif
#if SL_MATTER_CONFIG_ENABLE_WATER_HEATER_MANAGEMENT_TRIGGER
#include <app/clusters/water-heater-management-server/WaterHeaterManagementTestEventTriggerHandler.h>
#endif
#if SL_MATTER_CONFIG_ENABLE_DEVICE_ENERGY_MANAGEMENT_TRIGGER
#include <app/clusters/device-energy-management-server/DeviceEnergyManagementTestEventTriggerHandler.h>
#endif

#endif // SL_MATTER_TEST_EVENT_TRIGGER_ENABLED

>>>>>>> 6c0ba6ef
#if (defined(SL_CATALOG_SIMPLE_LED_LED1_PRESENT) || defined(SIWX_917))
#define EVSE_LED 1
#else
#define EVSE_LED 0
#endif

#define APP_FUNCTION_BUTTON 0
#define APP_EVSE_SWITCH 1

namespace {
LEDWidget sEnergyManagementLED;
}

using namespace chip;
using namespace chip::app;
using namespace chip::app::Clusters;
using namespace chip::app::Clusters::DeviceEnergyManagement;
using namespace chip::app::Clusters::DeviceEnergyManagement::Attributes;
using namespace chip::app::Clusters::WaterHeaterManagement;
using namespace ::chip::DeviceLayer;
using namespace ::chip::DeviceLayer::Silabs;
using namespace ::chip::DeviceLayer::Internal;
using namespace chip::TLV;

#ifdef SL_MATTER_TEST_EVENT_TRIGGER_ENABLED
static EnergyEvseTestEventTriggerHandler sEnergyEvseTestEventTriggerHandler;
static EnergyReportingTestEventTriggerHandler sEnergyReportingTestEventTriggerHandler;
static DeviceEnergyManagementTestEventTriggerHandler sDeviceEnergyManagementTestEventTriggerHandler;
#endif

namespace chip {
namespace app {
namespace Clusters {
namespace DeviceEnergyManagement {

// Keep track of the parsed featureMap option
<<<<<<< HEAD
#if (CHIP_DEVICE_CONFIG_DEM_SUPPORT_POWER_FORECAST_REPORTING) && (CHIP_DEVICE_CONFIG_DEM_SUPPORT_STATE_FORECAST_REPORTING)
#error Cannot define CHIP_DEVICE_CONFIG_DEM_SUPPORT_POWER_FORECAST_REPORTING and CHIP_DEVICE_CONFIG_DEM_SUPPORT_STATE_FORECAST_REPORTING
#endif

#if CHIP_DEVICE_CONFIG_DEM_SUPPORT_POWER_FORECAST_REPORTING
static chip::BitMask<Feature> sFeatureMap(Feature::kPowerAdjustment, Feature::kPowerForecastReporting,
                                          Feature::kStartTimeAdjustment, Feature::kPausable, Feature::kForecastAdjustment,
                                          Feature::kConstraintBasedAdjustment);
#elif CHIP_DEVICE_CONFIG_DEM_SUPPORT_STATE_FORECAST_REPORTING
=======
#if (SL_MATTER_CONFIG_DEM_SUPPORT_POWER_FORECAST_REPORTING) && (SL_MATTER_CONFIG_DEM_SUPPORT_STATE_FORECAST_REPORTING)
#error Cannot define SL_MATTER_CONFIG_DEM_SUPPORT_POWER_FORECAST_REPORTING and SL_MATTER_CONFIG_DEM_SUPPORT_STATE_FORECAST_REPORTING
#endif

#if SL_MATTER_CONFIG_DEM_SUPPORT_POWER_FORECAST_REPORTING
static chip::BitMask<Feature> sFeatureMap(Feature::kPowerAdjustment, Feature::kPowerForecastReporting,
                                          Feature::kStartTimeAdjustment, Feature::kPausable, Feature::kForecastAdjustment,
                                          Feature::kConstraintBasedAdjustment);
#elif SL_MATTER_CONFIG_DEM_SUPPORT_STATE_FORECAST_REPORTING
>>>>>>> 6c0ba6ef
static chip::BitMask<Feature> sFeatureMap(Feature::kPowerAdjustment, Feature::kStateForecastReporting,
                                          Feature::kStartTimeAdjustment, Feature::kPausable, Feature::kForecastAdjustment,
                                          Feature::kConstraintBasedAdjustment);
#else
static chip::BitMask<Feature> sFeatureMap(Feature::kPowerAdjustment);
#endif

chip::BitMask<Feature> GetFeatureMapFromCmdLine()
{
    return sFeatureMap;
}

} // namespace DeviceEnergyManagement
} // namespace Clusters
} // namespace app
} // namespace chip

AppTask AppTask::sAppTask;

void ApplicationInit()
{
    chip::DeviceLayer::PlatformMgr().LockChipStack();
    SILABS_LOG("==================================================");
<<<<<<< HEAD
#if CHIP_DEVICE_CONFIG_ENABLE_EXAMPLE_EVSE_DEVICE
=======
#if SL_MATTER_CONFIG_ENABLE_EXAMPLE_EVSE_DEVICE
>>>>>>> 6c0ba6ef
    SILABS_LOG("energy-management-example EVSE starting. featureMap 0x%08lx", DeviceEnergyManagement::sFeatureMap.Raw());

    EvseApplicationInit();
#endif // CONFIG_ENABLE_EXAMPLE_EVSE_DEVICE

<<<<<<< HEAD
#if CHIP_DEVICE_CONFIG_ENABLE_EXAMPLE_WATER_HEATER_DEVICE
=======
#if SL_CONFIG_ENABLE_EXAMPLE_WATER_HEATER_DEVICE
>>>>>>> 6c0ba6ef
    SILABS_LOG("energy-management-example WaterHeater starting. featureMap 0x%08lx", DeviceEnergyManagement::sFeatureMap.Raw());

    FullWhmApplicationInit();
#endif // CONFIG_ENABLE_EXAMPLE_WATER_HEATER_DEVICE
    SILABS_LOG("==================================================");

    sEnergyManagementLED.Init(EVSE_LED);
    chip::DeviceLayer::PlatformMgr().UnlockChipStack();
}
void ApplicationShutdown()
{
    chip::DeviceLayer::PlatformMgr().LockChipStack();
<<<<<<< HEAD
#if CHIP_DEVICE_CONFIG_ENABLE_EXAMPLE_EVSE_DEVICE
    EvseApplicationShutdown();
#endif // CONFIG_ENABLE_EXAMPLE_EVSE_DEVICE

#if CHIP_DEVICE_CONFIG_ENABLE_EXAMPLE_WATER_HEATER_DEVICE
=======
#if SL_MATTER_CONFIG_ENABLE_EXAMPLE_EVSE_DEVICE
    EvseApplicationShutdown();
#endif // CONFIG_ENABLE_EXAMPLE_EVSE_DEVICE

#if SL_CONFIG_ENABLE_EXAMPLE_WATER_HEATER_DEVICE
>>>>>>> 6c0ba6ef
    FullWhmApplicationShutdown();
#endif // CONFIG_ENABLE_EXAMPLE_WATER_HEATER_DEVICE
    chip::DeviceLayer::PlatformMgr().UnlockChipStack();
}

CHIP_ERROR AppTask::Init()
{
    CHIP_ERROR err = CHIP_NO_ERROR;
    chip::DeviceLayer::Silabs::GetPlatform().SetButtonsCb(AppTask::ButtonEventHandler);

#ifdef DISPLAY_ENABLED
<<<<<<< HEAD
#if CHIP_DEVICE_CONFIG_ENABLE_EXAMPLE_EVSE_DEVICE
    GetLCD().Init((uint8_t *) "energy-management-App (EVSE)");
#elif CHIP_DEVICE_CONFIG_ENABLE_EXAMPLE_WATER_HEATER_DEVICE
=======
#if SL_MATTER_CONFIG_ENABLE_EXAMPLE_EVSE_DEVICE
    GetLCD().Init((uint8_t *) "energy-management-App (EVSE)");
#elif SL_CONFIG_ENABLE_EXAMPLE_WATER_HEATER_DEVICE
>>>>>>> 6c0ba6ef
    GetLCD().Init((uint8_t *) "energy-management-App (WaterHeater)");
#endif
#endif

    err = BaseApplication::Init();
    if (err != CHIP_NO_ERROR)
    {
        SILABS_LOG("BaseApplication::Init() failed");
        appError(err);
    }

    ApplicationInit();

<<<<<<< HEAD
#if (CONFIG_CHIP_DEVICE_CONFIG_ENABLE_ENERGY_EVSE_TRIGGER) || (CONFIG_CHIP_DEVICE_CONFIG_ENABLE_ENERGY_REPORTING_TRIGGER) ||       \
    (CONFIG_CHIP_DEVICE_CONFIG_ENABLE_WATER_HEATER_MANAGEMENT_TRIGGER) ||                                                          \
    (CONFIG_CHIP_DEVICE_CONFIG_ENABLE_DEVICE_ENERGY_MANAGEMENT_TRIGGER)
    TestEventTriggerDelegate * pTestEventDelegate = Server::GetInstance().GetTestEventTriggerDelegate();
#endif

#if CONFIG_CHIP_DEVICE_CONFIG_ENABLE_ENERGY_EVSE_TRIGGER
=======
#ifdef SL_MATTER_TEST_EVENT_TRIGGER_ENABLED
    TestEventTriggerDelegate * pTestEventDelegate = Server::GetInstance().GetTestEventTriggerDelegate();

#if SL_MATTER_CONFIG_ENABLE_ENERGY_EVSE_TRIGGER
>>>>>>> 6c0ba6ef
    static EnergyEvseTestEventTriggerHandler sEnergyEvseTestEventTriggerHandler;
    if (pTestEventDelegate != nullptr)
    {
        VerifyOrDie(pTestEventDelegate->AddHandler(&sEnergyEvseTestEventTriggerHandler) == CHIP_NO_ERROR);
    }
#endif

<<<<<<< HEAD
#if CONFIG_CHIP_DEVICE_CONFIG_ENABLE_ENERGY_REPORTING_TRIGGER
=======
#if SL_MATTER_CONFIG_ENABLE_ENERGY_REPORTING_TRIGGER
>>>>>>> 6c0ba6ef
    static EnergyReportingTestEventTriggerHandler sEnergyReportingTestEventTriggerHandler;
    if (pTestEventDelegate != nullptr)
    {
        VerifyOrDie(pTestEventDelegate->AddHandler(&sEnergyReportingTestEventTriggerHandler) == CHIP_NO_ERROR);
    }

#endif
<<<<<<< HEAD
#if CONFIG_CHIP_DEVICE_CONFIG_ENABLE_WATER_HEATER_MANAGEMENT_TRIGGER
=======
#if SL_MATTER_CONFIG_ENABLE_WATER_HEATER_MANAGEMENT_TRIGGER
>>>>>>> 6c0ba6ef
    static WaterHeaterManagementTestEventTriggerHandler sWaterHeaterManagementTestEventTriggerHandler;

    if (pTestEventDelegate != nullptr)
    {
        VerifyOrDie(pTestEventDelegate->AddHandler(&sWaterHeaterManagementTestEventTriggerHandler) == CHIP_NO_ERROR);
    }
#endif
<<<<<<< HEAD
#if CONFIG_CHIP_DEVICE_CONFIG_ENABLE_DEVICE_ENERGY_MANAGEMENT_TRIGGER
=======
#if SL_MATTER_CONFIG_ENABLE_DEVICE_ENERGY_MANAGEMENT_TRIGGER
>>>>>>> 6c0ba6ef
    static DeviceEnergyManagementTestEventTriggerHandler sDeviceEnergyManagementTestEventTriggerHandler;
    if (pTestEventDelegate != nullptr)
    {
        VerifyOrDie(pTestEventDelegate->AddHandler(&sDeviceEnergyManagementTestEventTriggerHandler) == CHIP_NO_ERROR);
    }
#endif

<<<<<<< HEAD
=======
#endif // SL_MATTER_TEST_EVENT_TRIGGER_ENABLED

>>>>>>> 6c0ba6ef
// Update the LCD with the Stored value. Show QR Code if not provisioned
#ifdef DISPLAY_ENABLED
    GetLCD().WriteDemoUI(LightMgr().IsLightOn());
#ifdef QR_CODE_ENABLED
#ifdef SL_WIFI
    if (!chip::DeviceLayer::ConnectivityMgr().IsWiFiStationProvisioned())
#else
    if (!chip::DeviceLayer::ConnectivityMgr().IsThreadProvisioned())
#endif /* !SL_WIFI */
    {
        GetLCD().ShowQRCode(true);
    }
#endif // QR_CODE_ENABLED
#endif

    return err;
}

CHIP_ERROR AppTask::StartAppTask()
{
    return BaseApplication::StartAppTask(AppTaskMain);
}

void AppTask::AppTaskMain(void * pvParameter)
{
    AppEvent event;
    osMessageQueueId_t sAppEventQueue = *(static_cast<osMessageQueueId_t *>(pvParameter));

    CHIP_ERROR err = sAppTask.Init();
    if (err != CHIP_NO_ERROR)
    {
        SILABS_LOG("AppTask.Init() failed");
        appError(err);
    }

    SILABS_LOG("App Task started");

    while (true)
    {
        osStatus_t eventReceived = osMessageQueueGet(sAppEventQueue, &event, NULL, osWaitForever);
        while (eventReceived == osOK)
        {
            sAppTask.DispatchEvent(&event);
            eventReceived = osMessageQueueGet(sAppEventQueue, &event, NULL, 0);
        }
    }
}

void AppTask::EnergyManagementActionEventHandler(AppEvent * aEvent)
{
    bool initiated = false;
    int32_t actor;
    CHIP_ERROR err = CHIP_NO_ERROR;

    if (aEvent->Type == AppEvent::kEventType_Button)
    {
        actor = AppEvent::kEventType_Button;
        SILABS_LOG("button event %d ", actor);
    }
    else
    {
        err = APP_ERROR_UNHANDLED_EVENT;
    }

    if (err == CHIP_NO_ERROR)
    {
        if (!initiated)
        {
            SILABS_LOG("Action is already in progress or active.");
        }
    }
}

void AppTask::ButtonEventHandler(uint8_t button, uint8_t btnAction)
{
    AppEvent button_event           = {};
    button_event.Type               = AppEvent::kEventType_Button;
    button_event.ButtonEvent.Action = btnAction;

    if (button == APP_EVSE_SWITCH && btnAction == static_cast<uint8_t>(SilabsPlatform::ButtonAction::ButtonPressed))
    {
        button_event.Handler = EnergyManagementActionEventHandler;
        AppTask::GetAppTask().PostEvent(&button_event);
    }
    else if (button == APP_FUNCTION_BUTTON)
    {
        button_event.Handler = BaseApplication::ButtonHandler;
        AppTask::GetAppTask().PostEvent(&button_event);
    }
}<|MERGE_RESOLUTION|>--- conflicted
+++ resolved
@@ -21,17 +21,11 @@
 #include "AppConfig.h"
 #include "AppEvent.h"
 #include "LEDWidget.h"
-<<<<<<< HEAD
-#if CHIP_DEVICE_CONFIG_ENABLE_EXAMPLE_EVSE_DEVICE
-#include <EnergyEvseMain.h>
-#endif
-#if CHIP_DEVICE_CONFIG_ENABLE_EXAMPLE_WATER_HEATER_DEVICE
-=======
+
 #if SL_MATTER_CONFIG_ENABLE_EXAMPLE_EVSE_DEVICE
 #include <EnergyEvseMain.h>
 #endif
 #if SL_CONFIG_ENABLE_EXAMPLE_WATER_HEATER_DEVICE
->>>>>>> 6c0ba6ef
 #include <WaterHeaterMain.h>
 #endif
 #include <app-common/zap-generated/cluster-enums.h>
@@ -55,21 +49,6 @@
 
 #include <platform/CHIPDeviceLayer.h>
 
-<<<<<<< HEAD
-#if CONFIG_CHIP_DEVICE_CONFIG_ENABLE_ENERGY_EVSE_TRIGGER
-#include <app/clusters/energy-evse-server/EnergyEvseTestEventTriggerHandler.h>
-#endif
-#if CONFIG_CHIP_DEVICE_CONFIG_ENABLE_ENERGY_REPORTING_TRIGGER
-#include <app/clusters/electrical-energy-measurement-server/EnergyReportingTestEventTriggerHandler.h>
-#endif
-#if CONFIG_CHIP_DEVICE_CONFIG_ENABLE_WATER_HEATER_MANAGEMENT_TRIGGER
-#include <app/clusters/water-heater-management-server/WaterHeaterManagementTestEventTriggerHandler.h>
-#endif
-#if CONFIG_CHIP_DEVICE_CONFIG_ENABLE_DEVICE_ENERGY_MANAGEMENT_TRIGGER
-#include <app/clusters/device-energy-management-server/DeviceEnergyManagementTestEventTriggerHandler.h>
-#endif
-
-=======
 #ifdef SL_MATTER_TEST_EVENT_TRIGGER_ENABLED
 #include <app/TestEventTriggerDelegate.h>
 
@@ -88,7 +67,6 @@
 
 #endif // SL_MATTER_TEST_EVENT_TRIGGER_ENABLED
 
->>>>>>> 6c0ba6ef
 #if (defined(SL_CATALOG_SIMPLE_LED_LED1_PRESENT) || defined(SIWX_917))
 #define EVSE_LED 1
 #else
@@ -125,17 +103,6 @@
 namespace DeviceEnergyManagement {
 
 // Keep track of the parsed featureMap option
-<<<<<<< HEAD
-#if (CHIP_DEVICE_CONFIG_DEM_SUPPORT_POWER_FORECAST_REPORTING) && (CHIP_DEVICE_CONFIG_DEM_SUPPORT_STATE_FORECAST_REPORTING)
-#error Cannot define CHIP_DEVICE_CONFIG_DEM_SUPPORT_POWER_FORECAST_REPORTING and CHIP_DEVICE_CONFIG_DEM_SUPPORT_STATE_FORECAST_REPORTING
-#endif
-
-#if CHIP_DEVICE_CONFIG_DEM_SUPPORT_POWER_FORECAST_REPORTING
-static chip::BitMask<Feature> sFeatureMap(Feature::kPowerAdjustment, Feature::kPowerForecastReporting,
-                                          Feature::kStartTimeAdjustment, Feature::kPausable, Feature::kForecastAdjustment,
-                                          Feature::kConstraintBasedAdjustment);
-#elif CHIP_DEVICE_CONFIG_DEM_SUPPORT_STATE_FORECAST_REPORTING
-=======
 #if (SL_MATTER_CONFIG_DEM_SUPPORT_POWER_FORECAST_REPORTING) && (SL_MATTER_CONFIG_DEM_SUPPORT_STATE_FORECAST_REPORTING)
 #error Cannot define SL_MATTER_CONFIG_DEM_SUPPORT_POWER_FORECAST_REPORTING and SL_MATTER_CONFIG_DEM_SUPPORT_STATE_FORECAST_REPORTING
 #endif
@@ -145,7 +112,6 @@
                                           Feature::kStartTimeAdjustment, Feature::kPausable, Feature::kForecastAdjustment,
                                           Feature::kConstraintBasedAdjustment);
 #elif SL_MATTER_CONFIG_DEM_SUPPORT_STATE_FORECAST_REPORTING
->>>>>>> 6c0ba6ef
 static chip::BitMask<Feature> sFeatureMap(Feature::kPowerAdjustment, Feature::kStateForecastReporting,
                                           Feature::kStartTimeAdjustment, Feature::kPausable, Feature::kForecastAdjustment,
                                           Feature::kConstraintBasedAdjustment);
@@ -169,21 +135,13 @@
 {
     chip::DeviceLayer::PlatformMgr().LockChipStack();
     SILABS_LOG("==================================================");
-<<<<<<< HEAD
-#if CHIP_DEVICE_CONFIG_ENABLE_EXAMPLE_EVSE_DEVICE
-=======
 #if SL_MATTER_CONFIG_ENABLE_EXAMPLE_EVSE_DEVICE
->>>>>>> 6c0ba6ef
     SILABS_LOG("energy-management-example EVSE starting. featureMap 0x%08lx", DeviceEnergyManagement::sFeatureMap.Raw());
 
     EvseApplicationInit();
 #endif // CONFIG_ENABLE_EXAMPLE_EVSE_DEVICE
 
-<<<<<<< HEAD
-#if CHIP_DEVICE_CONFIG_ENABLE_EXAMPLE_WATER_HEATER_DEVICE
-=======
 #if SL_CONFIG_ENABLE_EXAMPLE_WATER_HEATER_DEVICE
->>>>>>> 6c0ba6ef
     SILABS_LOG("energy-management-example WaterHeater starting. featureMap 0x%08lx", DeviceEnergyManagement::sFeatureMap.Raw());
 
     FullWhmApplicationInit();
@@ -196,19 +154,12 @@
 void ApplicationShutdown()
 {
     chip::DeviceLayer::PlatformMgr().LockChipStack();
-<<<<<<< HEAD
-#if CHIP_DEVICE_CONFIG_ENABLE_EXAMPLE_EVSE_DEVICE
-    EvseApplicationShutdown();
-#endif // CONFIG_ENABLE_EXAMPLE_EVSE_DEVICE
-
-#if CHIP_DEVICE_CONFIG_ENABLE_EXAMPLE_WATER_HEATER_DEVICE
-=======
+
 #if SL_MATTER_CONFIG_ENABLE_EXAMPLE_EVSE_DEVICE
     EvseApplicationShutdown();
 #endif // CONFIG_ENABLE_EXAMPLE_EVSE_DEVICE
 
 #if SL_CONFIG_ENABLE_EXAMPLE_WATER_HEATER_DEVICE
->>>>>>> 6c0ba6ef
     FullWhmApplicationShutdown();
 #endif // CONFIG_ENABLE_EXAMPLE_WATER_HEATER_DEVICE
     chip::DeviceLayer::PlatformMgr().UnlockChipStack();
@@ -220,15 +171,10 @@
     chip::DeviceLayer::Silabs::GetPlatform().SetButtonsCb(AppTask::ButtonEventHandler);
 
 #ifdef DISPLAY_ENABLED
-<<<<<<< HEAD
-#if CHIP_DEVICE_CONFIG_ENABLE_EXAMPLE_EVSE_DEVICE
-    GetLCD().Init((uint8_t *) "energy-management-App (EVSE)");
-#elif CHIP_DEVICE_CONFIG_ENABLE_EXAMPLE_WATER_HEATER_DEVICE
-=======
+
 #if SL_MATTER_CONFIG_ENABLE_EXAMPLE_EVSE_DEVICE
     GetLCD().Init((uint8_t *) "energy-management-App (EVSE)");
 #elif SL_CONFIG_ENABLE_EXAMPLE_WATER_HEATER_DEVICE
->>>>>>> 6c0ba6ef
     GetLCD().Init((uint8_t *) "energy-management-App (WaterHeater)");
 #endif
 #endif
@@ -242,20 +188,11 @@
 
     ApplicationInit();
 
-<<<<<<< HEAD
-#if (CONFIG_CHIP_DEVICE_CONFIG_ENABLE_ENERGY_EVSE_TRIGGER) || (CONFIG_CHIP_DEVICE_CONFIG_ENABLE_ENERGY_REPORTING_TRIGGER) ||       \
-    (CONFIG_CHIP_DEVICE_CONFIG_ENABLE_WATER_HEATER_MANAGEMENT_TRIGGER) ||                                                          \
-    (CONFIG_CHIP_DEVICE_CONFIG_ENABLE_DEVICE_ENERGY_MANAGEMENT_TRIGGER)
-    TestEventTriggerDelegate * pTestEventDelegate = Server::GetInstance().GetTestEventTriggerDelegate();
-#endif
-
-#if CONFIG_CHIP_DEVICE_CONFIG_ENABLE_ENERGY_EVSE_TRIGGER
-=======
+
 #ifdef SL_MATTER_TEST_EVENT_TRIGGER_ENABLED
     TestEventTriggerDelegate * pTestEventDelegate = Server::GetInstance().GetTestEventTriggerDelegate();
 
 #if SL_MATTER_CONFIG_ENABLE_ENERGY_EVSE_TRIGGER
->>>>>>> 6c0ba6ef
     static EnergyEvseTestEventTriggerHandler sEnergyEvseTestEventTriggerHandler;
     if (pTestEventDelegate != nullptr)
     {
@@ -263,11 +200,7 @@
     }
 #endif
 
-<<<<<<< HEAD
-#if CONFIG_CHIP_DEVICE_CONFIG_ENABLE_ENERGY_REPORTING_TRIGGER
-=======
 #if SL_MATTER_CONFIG_ENABLE_ENERGY_REPORTING_TRIGGER
->>>>>>> 6c0ba6ef
     static EnergyReportingTestEventTriggerHandler sEnergyReportingTestEventTriggerHandler;
     if (pTestEventDelegate != nullptr)
     {
@@ -275,11 +208,7 @@
     }
 
 #endif
-<<<<<<< HEAD
-#if CONFIG_CHIP_DEVICE_CONFIG_ENABLE_WATER_HEATER_MANAGEMENT_TRIGGER
-=======
 #if SL_MATTER_CONFIG_ENABLE_WATER_HEATER_MANAGEMENT_TRIGGER
->>>>>>> 6c0ba6ef
     static WaterHeaterManagementTestEventTriggerHandler sWaterHeaterManagementTestEventTriggerHandler;
 
     if (pTestEventDelegate != nullptr)
@@ -287,11 +216,8 @@
         VerifyOrDie(pTestEventDelegate->AddHandler(&sWaterHeaterManagementTestEventTriggerHandler) == CHIP_NO_ERROR);
     }
 #endif
-<<<<<<< HEAD
-#if CONFIG_CHIP_DEVICE_CONFIG_ENABLE_DEVICE_ENERGY_MANAGEMENT_TRIGGER
-=======
+
 #if SL_MATTER_CONFIG_ENABLE_DEVICE_ENERGY_MANAGEMENT_TRIGGER
->>>>>>> 6c0ba6ef
     static DeviceEnergyManagementTestEventTriggerHandler sDeviceEnergyManagementTestEventTriggerHandler;
     if (pTestEventDelegate != nullptr)
     {
@@ -299,11 +225,8 @@
     }
 #endif
 
-<<<<<<< HEAD
-=======
 #endif // SL_MATTER_TEST_EVENT_TRIGGER_ENABLED
 
->>>>>>> 6c0ba6ef
 // Update the LCD with the Stored value. Show QR Code if not provisioned
 #ifdef DISPLAY_ENABLED
     GetLCD().WriteDemoUI(LightMgr().IsLightOn());
