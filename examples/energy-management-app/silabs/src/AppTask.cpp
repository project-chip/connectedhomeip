--- conflicted
+++ resolved
@@ -21,18 +21,7 @@
 #include "AppConfig.h"
 #include "AppEvent.h"
 #include "LEDWidget.h"
-<<<<<<< HEAD
-
-#include <DEMDelegate.h>
-#if SL_MATTER_CONFIG_ENABLE_EXAMPLE_EVSE_DEVICE
-#include <EnergyEvseMain.h>
-#endif
-#if SL_CONFIG_ENABLE_EXAMPLE_WATER_HEATER_DEVICE
-#include <WaterHeaterMain.h>
-#endif
-=======
 #include <EnergyManagementAppCommonMain.h>
->>>>>>> feba8fd3
 #include <app-common/zap-generated/cluster-enums.h>
 #include <app-common/zap-generated/cluster-objects.h>
 #include <app-common/zap-generated/ids/Attributes.h>
@@ -108,6 +97,38 @@
 static DeviceEnergyManagementTestEventTriggerHandler sDeviceEnergyManagementTestEventTriggerHandler;
 #endif
 
+namespace chip {
+namespace app {
+namespace Clusters {
+namespace DeviceEnergyManagement {
+
+// Keep track of the parsed featureMap option
+#if (SL_MATTER_CONFIG_DEM_SUPPORT_POWER_FORECAST_REPORTING) && (SL_MATTER_CONFIG_DEM_SUPPORT_STATE_FORECAST_REPORTING)
+#error Cannot define SL_MATTER_CONFIG_DEM_SUPPORT_POWER_FORECAST_REPORTING and SL_MATTER_CONFIG_DEM_SUPPORT_STATE_FORECAST_REPORTING
+#endif
+
+#if SL_MATTER_CONFIG_DEM_SUPPORT_POWER_FORECAST_REPORTING
+static chip::BitMask<Feature> sFeatureMap(Feature::kPowerAdjustment, Feature::kPowerForecastReporting,
+                                          Feature::kStartTimeAdjustment, Feature::kPausable, Feature::kForecastAdjustment,
+                                          Feature::kConstraintBasedAdjustment);
+#elif SL_MATTER_CONFIG_DEM_SUPPORT_STATE_FORECAST_REPORTING
+static chip::BitMask<Feature> sFeatureMap(Feature::kPowerAdjustment, Feature::kStateForecastReporting,
+                                          Feature::kStartTimeAdjustment, Feature::kPausable, Feature::kForecastAdjustment,
+                                          Feature::kConstraintBasedAdjustment);
+#else
+static chip::BitMask<Feature> sFeatureMap(Feature::kPowerAdjustment);
+#endif
+
+chip::BitMask<Feature> GetFeatureMapFromCmdLine()
+{
+    return sFeatureMap;
+}
+
+} // namespace DeviceEnergyManagement
+} // namespace Clusters
+} // namespace app
+} // namespace chip
+
 AppTask AppTask::sAppTask;
 
 EndpointId GetEnergyDeviceEndpointId()
@@ -134,13 +155,9 @@
 #if SL_CONFIG_ENABLE_EXAMPLE_WATER_HEATER_DEVICE
     SILABS_LOG("energy-management-example WaterHeater starting. featureMap 0x%08lx", GetDEMFeatureMap().Raw());
 
-<<<<<<< HEAD
-    WhmApplicationInit();
-=======
     WaterHeaterApplicationInit();
     // Disable EVSE Endpoint
     emberAfEndpointEnableDisable(kEvseEndpoint, false);
->>>>>>> feba8fd3
 #endif // CONFIG_ENABLE_EXAMPLE_WATER_HEATER_DEVICE
     SILABS_LOG("==================================================");
 
@@ -164,6 +181,22 @@
 {
     CHIP_ERROR err = CHIP_NO_ERROR;
     chip::DeviceLayer::Silabs::GetPlatform().SetButtonsCb(AppTask::ButtonEventHandler);
+
+#ifdef DISPLAY_ENABLED
+#if SL_MATTER_CONFIG_ENABLE_EXAMPLE_EVSE_DEVICE
+    GetLCD().Init((uint8_t *) "energy-management-App (EVSE)");
+#elif SL_CONFIG_ENABLE_EXAMPLE_WATER_HEATER_DEVICE
+    GetLCD().Init((uint8_t *) "energy-management-App (WaterHeater)");
+#endif
+#endif
+
+    err = BaseApplication::Init();
+    if (err != CHIP_NO_ERROR)
+    {
+        SILABS_LOG("BaseApplication::Init() failed");
+        appError(err);
+    }
+
     ApplicationInit();
 
 #ifdef SL_MATTER_TEST_EVENT_TRIGGER_ENABLED
@@ -205,7 +238,7 @@
 
 // Update the LCD with the Stored value. Show QR Code if not provisioned
 #ifdef DISPLAY_ENABLED
-    // GetLCD().WriteDemoUI(LightMgr().IsLightOn());
+    GetLCD().WriteDemoUI(LightMgr().IsLightOn());
 #ifdef QR_CODE_ENABLED
 #ifdef SL_WIFI
     if (!chip::DeviceLayer::ConnectivityMgr().IsWiFiStationProvisioned())
