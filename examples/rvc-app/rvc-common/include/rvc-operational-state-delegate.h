--- conflicted
+++ resolved
@@ -103,15 +103,6 @@
 
     /**
      * Handle Command Callback in application: GoHome
-<<<<<<< HEAD
-     * @param[out] get operational error after callback.
-     */
-    void HandleGoHomeCommandCallback(Clusters::OperationalState::GenericOperationalError & err) override;
-
-    /**
-     * Handle Command Callback in application: Start
-=======
->>>>>>> e5a32500
      * @param[out] get operational error after callback.
      */
     void HandleGoHomeCommandCallback(Clusters::OperationalState::GenericOperationalError & err) override;
