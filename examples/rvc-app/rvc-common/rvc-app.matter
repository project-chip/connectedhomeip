// This IDL was generated automatically by ZAP.
// It is for view/code review purposes only.

enum AreaTypeTag : enum8 {
  kAisle = 0;
  kAttic = 1;
  kBackDoor = 2;
  kBackYard = 3;
  kBalcony = 4;
  kBallroom = 5;
  kBathroom = 6;
  kBedroom = 7;
  kBorder = 8;
  kBoxroom = 9;
  kBreakfastRoom = 10;
  kCarport = 11;
  kCellar = 12;
  kCloakroom = 13;
  kCloset = 14;
  kConservatory = 15;
  kCorridor = 16;
  kCraftRoom = 17;
  kCupboard = 18;
  kDeck = 19;
  kDen = 20;
  kDining = 21;
  kDrawingRoom = 22;
  kDressingRoom = 23;
  kDriveway = 24;
  kElevator = 25;
  kEnsuite = 26;
  kEntrance = 27;
  kEntryway = 28;
  kFamilyRoom = 29;
  kFoyer = 30;
  kFrontDoor = 31;
  kFrontYard = 32;
  kGameRoom = 33;
  kGarage = 34;
  kGarageDoor = 35;
  kGarden = 36;
  kGardenDoor = 37;
  kGuestBathroom = 38;
  kGuestBedroom = 39;
  kGuestRestroom = 40;
  kGuestRoom = 41;
  kGym = 42;
  kHallway = 43;
  kHearthRoom = 44;
  kKidsRoom = 45;
  kKidsBedroom = 46;
  kKitchen = 47;
  kLarder = 48;
  kLaundryRoom = 49;
  kLawn = 50;
  kLibrary = 51;
  kLivingRoom = 52;
  kLounge = 53;
  kMediaTVRoom = 54;
  kMudRoom = 55;
  kMusicRoom = 56;
  kNursery = 57;
  kOffice = 58;
  kOutdoorKitchen = 59;
  kOutside = 60;
  kPantry = 61;
  kParkingLot = 62;
  kParlor = 63;
  kPatio = 64;
  kPlayRoom = 65;
  kPoolRoom = 66;
  kPorch = 67;
  kPrimaryBathroom = 68;
  kPrimaryBedroom = 69;
  kRamp = 70;
  kReceptionRoom = 71;
  kRecreationRoom = 72;
  kRestroom = 73;
  kRoof = 74;
  kSauna = 75;
  kScullery = 76;
  kSewingRoom = 77;
  kShed = 78;
  kSideDoor = 79;
  kSideYard = 80;
  kSittingRoom = 81;
  kSnug = 82;
  kSpa = 83;
  kStaircase = 84;
  kSteamRoom = 85;
  kStorageRoom = 86;
  kStudio = 87;
  kStudy = 88;
  kSunRoom = 89;
  kSwimmingPool = 90;
  kTerrace = 91;
  kUtilityRoom = 92;
  kWard = 93;
  kWorkshop = 94;
}

enum FloorSurfaceTag : enum8 {
  kCarpet = 0;
  kCeramic = 1;
  kConcrete = 2;
  kCork = 3;
  kDeepCarpet = 4;
  kDirt = 5;
  kEngineeredWood = 6;
  kGlass = 7;
  kGrass = 8;
  kHardwood = 9;
  kLaminate = 10;
  kLinoleum = 11;
  kMat = 12;
  kMetal = 13;
  kPlastic = 14;
  kPolishedConcrete = 15;
  kRubber = 16;
  kRug = 17;
  kSand = 18;
  kStone = 19;
  kTatami = 20;
  kTerrazzo = 21;
  kTile = 22;
  kVinyl = 23;
}

enum LandmarkTag : enum8 {
  kAirConditioner = 0;
  kAirPurifier = 1;
  kBackDoor = 2;
  kBarStool = 3;
  kBathMat = 4;
  kBathtub = 5;
  kBed = 6;
  kBookshelf = 7;
  kChair = 8;
  kChristmasTree = 9;
  kCoatRack = 10;
  kCoffeeTable = 11;
  kCookingRange = 12;
  kCouch = 13;
  kCountertop = 14;
  kCradle = 15;
  kCrib = 16;
  kDesk = 17;
  kDiningTable = 18;
  kDishwasher = 19;
  kDoor = 20;
  kDresser = 21;
  kLaundryDryer = 22;
  kFan = 23;
  kFireplace = 24;
  kFreezer = 25;
  kFrontDoor = 26;
  kHighChair = 27;
  kKitchenIsland = 28;
  kLamp = 29;
  kLitterBox = 30;
  kMirror = 31;
  kNightstand = 32;
  kOven = 33;
  kPetBed = 34;
  kPetBowl = 35;
  kPetCrate = 36;
  kRefrigerator = 37;
  kScratchingPost = 38;
  kShoeRack = 39;
  kShower = 40;
  kSideDoor = 41;
  kSink = 42;
  kSofa = 43;
  kStove = 44;
  kTable = 45;
  kToilet = 46;
  kTrashCan = 47;
  kLaundryWasher = 48;
  kWindow = 49;
  kWineCooler = 50;
}

enum PositionTag : enum8 {
  kLeft = 0;
  kRight = 1;
  kTop = 2;
  kBottom = 3;
  kMiddle = 4;
  kRow = 5;
  kColumn = 6;
  kUnder = 7;
  kNextTo = 8;
  kAround = 9;
  kOn = 10;
  kAbove = 11;
  kFrontOf = 12;
  kBehind = 13;
}

enum TestGlobalEnum : enum8 {
  kSomeValue = 0;
  kSomeOtherValue = 1;
  kFinalValue = 2;
}

bitmap TestGlobalBitmap : bitmap32 {
  kFirstBit = 0x1;
  kSecondBit = 0x2;
}

struct TestGlobalStruct {
  char_string<128> name = 0;
  nullable TestGlobalBitmap myBitmap = 1;
  optional nullable TestGlobalEnum myEnum = 2;
}

struct LocationDescriptorStruct {
  char_string<128> locationName = 0;
  nullable int16s floorNumber = 1;
  nullable AreaTypeTag areaType = 2;
}

/** Attributes and commands for putting a device into Identification mode (e.g. flashing a light). */
cluster Identify = 3 {
  revision 4;

  enum EffectIdentifierEnum : enum8 {
    kBlink = 0;
    kBreathe = 1;
    kOkay = 2;
    kChannelChange = 11;
    kFinishEffect = 254;
    kStopEffect = 255;
  }

  enum EffectVariantEnum : enum8 {
    kDefault = 0;
  }

  enum IdentifyTypeEnum : enum8 {
    kNone = 0;
    kLightOutput = 1;
    kVisibleIndicator = 2;
    kAudibleBeep = 3;
    kDisplay = 4;
    kActuator = 5;
  }

  attribute int16u identifyTime = 0;
  readonly attribute IdentifyTypeEnum identifyType = 1;
  readonly attribute command_id generatedCommandList[] = 65528;
  readonly attribute command_id acceptedCommandList[] = 65529;
  readonly attribute event_id eventList[] = 65530;
  readonly attribute attrib_id attributeList[] = 65531;
  readonly attribute bitmap32 featureMap = 65532;
  readonly attribute int16u clusterRevision = 65533;

  request struct IdentifyRequest {
    int16u identifyTime = 0;
  }

  request struct TriggerEffectRequest {
    EffectIdentifierEnum effectIdentifier = 0;
    EffectVariantEnum effectVariant = 1;
  }

  /** Command description for Identify */
  command access(invoke: manage) Identify(IdentifyRequest): DefaultSuccess = 0;
  /** Command description for TriggerEffect */
  command access(invoke: manage) TriggerEffect(TriggerEffectRequest): DefaultSuccess = 64;
}

/** The Descriptor Cluster is meant to replace the support from the Zigbee Device Object (ZDO) for describing a node, its endpoints and clusters. */
cluster Descriptor = 29 {
  revision 2;

  bitmap Feature : bitmap32 {
    kTagList = 0x1;
  }

  struct DeviceTypeStruct {
    devtype_id deviceType = 0;
    int16u revision = 1;
  }

  struct SemanticTagStruct {
    nullable vendor_id mfgCode = 0;
    enum8 namespaceID = 1;
    enum8 tag = 2;
    optional nullable char_string label = 3;
  }

  readonly attribute DeviceTypeStruct deviceTypeList[] = 0;
  readonly attribute cluster_id serverList[] = 1;
  readonly attribute cluster_id clientList[] = 2;
  readonly attribute endpoint_no partsList[] = 3;
  readonly attribute optional SemanticTagStruct tagList[] = 4;
  readonly attribute command_id generatedCommandList[] = 65528;
  readonly attribute command_id acceptedCommandList[] = 65529;
  readonly attribute event_id eventList[] = 65530;
  readonly attribute attrib_id attributeList[] = 65531;
  readonly attribute bitmap32 featureMap = 65532;
  readonly attribute int16u clusterRevision = 65533;
}

/** The Access Control Cluster exposes a data model view of a
      Node's Access Control List (ACL), which codifies the rules used to manage
      and enforce Access Control for the Node's endpoints and their associated
      cluster instances. */
cluster AccessControl = 31 {
  revision 2;

  enum AccessControlEntryAuthModeEnum : enum8 {
    kPASE = 1;
    kCASE = 2;
    kGroup = 3;
  }

  enum AccessControlEntryPrivilegeEnum : enum8 {
    kView = 1;
    kProxyView = 2;
    kOperate = 3;
    kManage = 4;
    kAdminister = 5;
  }

  enum AccessRestrictionTypeEnum : enum8 {
    kAttributeAccessForbidden = 0;
    kAttributeWriteForbidden = 1;
    kCommandForbidden = 2;
    kEventForbidden = 3;
  }

  enum ChangeTypeEnum : enum8 {
    kChanged = 0;
    kAdded = 1;
    kRemoved = 2;
  }

  bitmap Feature : bitmap32 {
    kExtension = 0x1;
    kManagedDevice = 0x2;
  }

  struct AccessRestrictionStruct {
    AccessRestrictionTypeEnum type = 0;
    nullable int32u id = 1;
  }

  struct CommissioningAccessRestrictionEntryStruct {
    endpoint_no endpoint = 0;
    cluster_id cluster = 1;
    AccessRestrictionStruct restrictions[] = 2;
  }

  fabric_scoped struct AccessRestrictionEntryStruct {
    fabric_sensitive endpoint_no endpoint = 0;
    fabric_sensitive cluster_id cluster = 1;
    fabric_sensitive AccessRestrictionStruct restrictions[] = 2;
    fabric_idx fabricIndex = 254;
  }

  struct AccessControlTargetStruct {
    nullable cluster_id cluster = 0;
    nullable endpoint_no endpoint = 1;
    nullable devtype_id deviceType = 2;
  }

  fabric_scoped struct AccessControlEntryStruct {
    fabric_sensitive AccessControlEntryPrivilegeEnum privilege = 1;
    fabric_sensitive AccessControlEntryAuthModeEnum authMode = 2;
    nullable fabric_sensitive int64u subjects[] = 3;
    nullable fabric_sensitive AccessControlTargetStruct targets[] = 4;
    fabric_idx fabricIndex = 254;
  }

  fabric_scoped struct AccessControlExtensionStruct {
    fabric_sensitive octet_string<128> data = 1;
    fabric_idx fabricIndex = 254;
  }

  fabric_sensitive info event access(read: administer) AccessControlEntryChanged = 0 {
    nullable node_id adminNodeID = 1;
    nullable int16u adminPasscodeID = 2;
    ChangeTypeEnum changeType = 3;
    nullable AccessControlEntryStruct latestValue = 4;
    fabric_idx fabricIndex = 254;
  }

  fabric_sensitive info event access(read: administer) AccessControlExtensionChanged = 1 {
    nullable node_id adminNodeID = 1;
    nullable int16u adminPasscodeID = 2;
    ChangeTypeEnum changeType = 3;
    nullable AccessControlExtensionStruct latestValue = 4;
    fabric_idx fabricIndex = 254;
  }

  fabric_sensitive info event access(read: administer) AccessRestrictionEntryChanged = 2 {
    fabric_idx fabricIndex = 254;
  }

  fabric_sensitive info event access(read: administer) FabricRestrictionReviewUpdate = 3 {
    int64u token = 0;
    nullable long_char_string instruction = 1;
    nullable long_char_string redirectURL = 2;
    fabric_idx fabricIndex = 254;
  }

  attribute access(read: administer, write: administer) AccessControlEntryStruct acl[] = 0;
  attribute access(read: administer, write: administer) optional AccessControlExtensionStruct extension[] = 1;
  readonly attribute int16u subjectsPerAccessControlEntry = 2;
  readonly attribute int16u targetsPerAccessControlEntry = 3;
  readonly attribute int16u accessControlEntriesPerFabric = 4;
  readonly attribute optional CommissioningAccessRestrictionEntryStruct commissioningARL[] = 5;
  readonly attribute optional AccessRestrictionEntryStruct arl[] = 6;
  readonly attribute command_id generatedCommandList[] = 65528;
  readonly attribute command_id acceptedCommandList[] = 65529;
  readonly attribute event_id eventList[] = 65530;
  readonly attribute attrib_id attributeList[] = 65531;
  readonly attribute bitmap32 featureMap = 65532;
  readonly attribute int16u clusterRevision = 65533;

  request struct ReviewFabricRestrictionsRequest {
    CommissioningAccessRestrictionEntryStruct arl[] = 0;
  }

  response struct ReviewFabricRestrictionsResponse = 1 {
    int64u token = 0;
  }

  /** This command signals to the service associated with the device vendor that the fabric administrator would like a review of the current restrictions on the accessing fabric. */
  fabric command access(invoke: administer) ReviewFabricRestrictions(ReviewFabricRestrictionsRequest): DefaultSuccess = 0;
}

/** This cluster provides attributes and events for determining basic information about Nodes, which supports both
      Commissioning and operational determination of Node characteristics, such as Vendor ID, Product ID and serial number,
      which apply to the whole Node. Also allows setting user device information such as location. */
cluster BasicInformation = 40 {
  revision 3;

  enum ColorEnum : enum8 {
    kBlack = 0;
    kNavy = 1;
    kGreen = 2;
    kTeal = 3;
    kMaroon = 4;
    kPurple = 5;
    kOlive = 6;
    kGray = 7;
    kBlue = 8;
    kLime = 9;
    kAqua = 10;
    kRed = 11;
    kFuchsia = 12;
    kYellow = 13;
    kWhite = 14;
    kNickel = 15;
    kChrome = 16;
    kBrass = 17;
    kCopper = 18;
    kSilver = 19;
    kGold = 20;
  }

  enum ProductFinishEnum : enum8 {
    kOther = 0;
    kMatte = 1;
    kSatin = 2;
    kPolished = 3;
    kRugged = 4;
    kFabric = 5;
  }

  struct CapabilityMinimaStruct {
    int16u caseSessionsPerFabric = 0;
    int16u subscriptionsPerFabric = 1;
  }

  struct ProductAppearanceStruct {
    ProductFinishEnum finish = 0;
    nullable ColorEnum primaryColor = 1;
  }

  critical event StartUp = 0 {
    int32u softwareVersion = 0;
  }

  critical event ShutDown = 1 {
  }

  info event Leave = 2 {
    fabric_idx fabricIndex = 0;
  }

  info event ReachableChanged = 3 {
    boolean reachableNewValue = 0;
  }

  readonly attribute int16u dataModelRevision = 0;
  readonly attribute char_string<32> vendorName = 1;
  readonly attribute vendor_id vendorID = 2;
  readonly attribute char_string<32> productName = 3;
  readonly attribute int16u productID = 4;
  attribute access(write: manage) char_string<32> nodeLabel = 5;
  attribute access(write: administer) char_string<2> location = 6;
  readonly attribute int16u hardwareVersion = 7;
  readonly attribute char_string<64> hardwareVersionString = 8;
  readonly attribute int32u softwareVersion = 9;
  readonly attribute char_string<64> softwareVersionString = 10;
  readonly attribute optional char_string<16> manufacturingDate = 11;
  readonly attribute optional char_string<32> partNumber = 12;
  readonly attribute optional long_char_string<256> productURL = 13;
  readonly attribute optional char_string<64> productLabel = 14;
  readonly attribute optional char_string<32> serialNumber = 15;
  attribute access(write: manage) optional boolean localConfigDisabled = 16;
  readonly attribute optional boolean reachable = 17;
  readonly attribute char_string<32> uniqueID = 18;
  readonly attribute CapabilityMinimaStruct capabilityMinima = 19;
  readonly attribute optional ProductAppearanceStruct productAppearance = 20;
  readonly attribute int32u specificationVersion = 21;
  readonly attribute int16u maxPathsPerInvoke = 22;
  readonly attribute command_id generatedCommandList[] = 65528;
  readonly attribute command_id acceptedCommandList[] = 65529;
  readonly attribute event_id eventList[] = 65530;
  readonly attribute attrib_id attributeList[] = 65531;
  readonly attribute bitmap32 featureMap = 65532;
  readonly attribute int16u clusterRevision = 65533;

  command MfgSpecificPing(): DefaultSuccess = 0;
}

/** This cluster is used to manage global aspects of the Commissioning flow. */
cluster GeneralCommissioning = 48 {
  revision 1; // NOTE: Default/not specifically set

  enum CommissioningErrorEnum : enum8 {
    kOK = 0;
    kValueOutsideRange = 1;
    kInvalidAuthentication = 2;
    kNoFailSafe = 3;
    kBusyWithOtherAdmin = 4;
    kRequiredTCNotAccepted = 5;
    kTCAcknowledgementsNotReceived = 6;
    kTCMinVersionNotMet = 7;
  }

  enum RegulatoryLocationTypeEnum : enum8 {
    kIndoor = 0;
    kOutdoor = 1;
    kIndoorOutdoor = 2;
  }

  bitmap Feature : bitmap32 {
    kTermsAndConditions = 0x1;
  }

  struct BasicCommissioningInfo {
    int16u failSafeExpiryLengthSeconds = 0;
    int16u maxCumulativeFailsafeSeconds = 1;
  }

  attribute access(write: administer) int64u breadcrumb = 0;
  readonly attribute BasicCommissioningInfo basicCommissioningInfo = 1;
  readonly attribute RegulatoryLocationTypeEnum regulatoryConfig = 2;
  readonly attribute RegulatoryLocationTypeEnum locationCapability = 3;
  readonly attribute boolean supportsConcurrentConnection = 4;
  provisional readonly attribute access(read: administer) optional int16u TCAcceptedVersion = 5;
  provisional readonly attribute access(read: administer) optional int16u TCMinRequiredVersion = 6;
  provisional readonly attribute access(read: administer) optional bitmap16 TCAcknowledgements = 7;
  provisional readonly attribute access(read: administer) optional boolean TCAcknowledgementsRequired = 8;
  readonly attribute command_id generatedCommandList[] = 65528;
  readonly attribute command_id acceptedCommandList[] = 65529;
  readonly attribute event_id eventList[] = 65530;
  readonly attribute attrib_id attributeList[] = 65531;
  readonly attribute bitmap32 featureMap = 65532;
  readonly attribute int16u clusterRevision = 65533;

  request struct ArmFailSafeRequest {
    int16u expiryLengthSeconds = 0;
    int64u breadcrumb = 1;
  }

  response struct ArmFailSafeResponse = 1 {
    CommissioningErrorEnum errorCode = 0;
    char_string<128> debugText = 1;
  }

  request struct SetRegulatoryConfigRequest {
    RegulatoryLocationTypeEnum newRegulatoryConfig = 0;
    char_string<2> countryCode = 1;
    int64u breadcrumb = 2;
  }

  response struct SetRegulatoryConfigResponse = 3 {
    CommissioningErrorEnum errorCode = 0;
    char_string debugText = 1;
  }

  response struct CommissioningCompleteResponse = 5 {
    CommissioningErrorEnum errorCode = 0;
    char_string debugText = 1;
  }

  request struct SetTCAcknowledgementsRequest {
    int16u TCVersion = 0;
    bitmap16 TCUserResponse = 1;
  }

  response struct SetTCAcknowledgementsResponse = 7 {
    CommissioningErrorEnum errorCode = 0;
  }

  /** Arm the persistent fail-safe timer with an expiry time of now + ExpiryLengthSeconds using device clock */
  command access(invoke: administer) ArmFailSafe(ArmFailSafeRequest): ArmFailSafeResponse = 0;
  /** Set the regulatory configuration to be used during commissioning */
  command access(invoke: administer) SetRegulatoryConfig(SetRegulatoryConfigRequest): SetRegulatoryConfigResponse = 2;
  /** Signals the Server that the Client has successfully completed all steps of Commissioning/Recofiguration needed during fail-safe period. */
  fabric command access(invoke: administer) CommissioningComplete(): CommissioningCompleteResponse = 4;
  /** This command sets the user acknowledgements received in the Enhanced Setup Flow Terms and Conditions into the node. */
  command access(invoke: administer) SetTCAcknowledgements(SetTCAcknowledgementsRequest): SetTCAcknowledgementsResponse = 6;
}

/** Functionality to configure, enable, disable network credentials and access on a Matter device. */
cluster NetworkCommissioning = 49 {
  revision 1; // NOTE: Default/not specifically set

  enum NetworkCommissioningStatusEnum : enum8 {
    kSuccess = 0;
    kOutOfRange = 1;
    kBoundsExceeded = 2;
    kNetworkIDNotFound = 3;
    kDuplicateNetworkID = 4;
    kNetworkNotFound = 5;
    kRegulatoryError = 6;
    kAuthFailure = 7;
    kUnsupportedSecurity = 8;
    kOtherConnectionFailure = 9;
    kIPV6Failed = 10;
    kIPBindFailed = 11;
    kUnknownError = 12;
  }

  enum WiFiBandEnum : enum8 {
    k2G4 = 0;
    k3G65 = 1;
    k5G = 2;
    k6G = 3;
    k60G = 4;
    k1G = 5;
  }

  bitmap Feature : bitmap32 {
    kWiFiNetworkInterface = 0x1;
    kThreadNetworkInterface = 0x2;
    kEthernetNetworkInterface = 0x4;
    kPerDeviceCredentials = 0x8;
  }

  bitmap ThreadCapabilitiesBitmap : bitmap16 {
    kIsBorderRouterCapable = 0x1;
    kIsRouterCapable = 0x2;
    kIsSleepyEndDeviceCapable = 0x4;
    kIsFullThreadDevice = 0x8;
    kIsSynchronizedSleepyEndDeviceCapable = 0x10;
  }

  bitmap WiFiSecurityBitmap : bitmap8 {
    kUnencrypted = 0x1;
    kWEP = 0x2;
    kWPAPersonal = 0x4;
    kWPA2Personal = 0x8;
    kWPA3Personal = 0x10;
    kWPA3MatterPDC = 0x20;
  }

  struct NetworkInfoStruct {
    octet_string<32> networkID = 0;
    boolean connected = 1;
    optional nullable octet_string<20> networkIdentifier = 2;
    optional nullable octet_string<20> clientIdentifier = 3;
  }

  struct ThreadInterfaceScanResultStruct {
    int16u panId = 0;
    int64u extendedPanId = 1;
    char_string<16> networkName = 2;
    int16u channel = 3;
    int8u version = 4;
    octet_string<8> extendedAddress = 5;
    int8s rssi = 6;
    int8u lqi = 7;
  }

  struct WiFiInterfaceScanResultStruct {
    WiFiSecurityBitmap security = 0;
    octet_string<32> ssid = 1;
    octet_string<6> bssid = 2;
    int16u channel = 3;
    WiFiBandEnum wiFiBand = 4;
    int8s rssi = 5;
  }

  readonly attribute access(read: administer) int8u maxNetworks = 0;
  readonly attribute access(read: administer) NetworkInfoStruct networks[] = 1;
  readonly attribute optional int8u scanMaxTimeSeconds = 2;
  readonly attribute optional int8u connectMaxTimeSeconds = 3;
  attribute access(write: administer) boolean interfaceEnabled = 4;
  readonly attribute access(read: administer) nullable NetworkCommissioningStatusEnum lastNetworkingStatus = 5;
  readonly attribute access(read: administer) nullable octet_string<32> lastNetworkID = 6;
  readonly attribute access(read: administer) nullable int32s lastConnectErrorValue = 7;
  provisional readonly attribute optional WiFiBandEnum supportedWiFiBands[] = 8;
  provisional readonly attribute optional ThreadCapabilitiesBitmap supportedThreadFeatures = 9;
  provisional readonly attribute optional int16u threadVersion = 10;
  readonly attribute command_id generatedCommandList[] = 65528;
  readonly attribute command_id acceptedCommandList[] = 65529;
  readonly attribute event_id eventList[] = 65530;
  readonly attribute attrib_id attributeList[] = 65531;
  readonly attribute bitmap32 featureMap = 65532;
  readonly attribute int16u clusterRevision = 65533;

  request struct ScanNetworksRequest {
    optional nullable octet_string<32> ssid = 0;
    optional int64u breadcrumb = 1;
  }

  response struct ScanNetworksResponse = 1 {
    NetworkCommissioningStatusEnum networkingStatus = 0;
    optional char_string debugText = 1;
    optional WiFiInterfaceScanResultStruct wiFiScanResults[] = 2;
    optional ThreadInterfaceScanResultStruct threadScanResults[] = 3;
  }

  request struct AddOrUpdateWiFiNetworkRequest {
    octet_string<32> ssid = 0;
    octet_string<64> credentials = 1;
    optional int64u breadcrumb = 2;
    optional octet_string<140> networkIdentity = 3;
    optional octet_string<20> clientIdentifier = 4;
    optional octet_string<32> possessionNonce = 5;
  }

  request struct AddOrUpdateThreadNetworkRequest {
    octet_string<254> operationalDataset = 0;
    optional int64u breadcrumb = 1;
  }

  request struct RemoveNetworkRequest {
    octet_string<32> networkID = 0;
    optional int64u breadcrumb = 1;
  }

  response struct NetworkConfigResponse = 5 {
    NetworkCommissioningStatusEnum networkingStatus = 0;
    optional char_string<512> debugText = 1;
    optional int8u networkIndex = 2;
    optional octet_string<140> clientIdentity = 3;
    optional octet_string<64> possessionSignature = 4;
  }

  request struct ConnectNetworkRequest {
    octet_string<32> networkID = 0;
    optional int64u breadcrumb = 1;
  }

  response struct ConnectNetworkResponse = 7 {
    NetworkCommissioningStatusEnum networkingStatus = 0;
    optional char_string debugText = 1;
    nullable int32s errorValue = 2;
  }

  request struct ReorderNetworkRequest {
    octet_string<32> networkID = 0;
    int8u networkIndex = 1;
    optional int64u breadcrumb = 2;
  }

  request struct QueryIdentityRequest {
    octet_string<20> keyIdentifier = 0;
    optional octet_string<32> possessionNonce = 1;
  }

  response struct QueryIdentityResponse = 10 {
    octet_string<140> identity = 0;
    optional octet_string<64> possessionSignature = 1;
  }

  /** Detemine the set of networks the device sees as available. */
  command access(invoke: administer) ScanNetworks(ScanNetworksRequest): ScanNetworksResponse = 0;
  /** Add or update the credentials for a given Wi-Fi network. */
  command access(invoke: administer) AddOrUpdateWiFiNetwork(AddOrUpdateWiFiNetworkRequest): NetworkConfigResponse = 2;
  /** Add or update the credentials for a given Thread network. */
  command access(invoke: administer) AddOrUpdateThreadNetwork(AddOrUpdateThreadNetworkRequest): NetworkConfigResponse = 3;
  /** Remove the definition of a given network (including its credentials). */
  command access(invoke: administer) RemoveNetwork(RemoveNetworkRequest): NetworkConfigResponse = 4;
  /** Connect to the specified network, using previously-defined credentials. */
  command access(invoke: administer) ConnectNetwork(ConnectNetworkRequest): ConnectNetworkResponse = 6;
  /** Modify the order in which networks will be presented in the Networks attribute. */
  command access(invoke: administer) ReorderNetwork(ReorderNetworkRequest): NetworkConfigResponse = 8;
  /** Retrieve details about and optionally proof of possession of a network client identity. */
  command access(invoke: administer) QueryIdentity(QueryIdentityRequest): QueryIdentityResponse = 9;
}

/** The cluster provides commands for retrieving unstructured diagnostic logs from a Node that may be used to aid in diagnostics. */
cluster DiagnosticLogs = 50 {
  revision 1; // NOTE: Default/not specifically set

  enum IntentEnum : enum8 {
    kEndUserSupport = 0;
    kNetworkDiag = 1;
    kCrashLogs = 2;
  }

  enum StatusEnum : enum8 {
    kSuccess = 0;
    kExhausted = 1;
    kNoLogs = 2;
    kBusy = 3;
    kDenied = 4;
  }

  enum TransferProtocolEnum : enum8 {
    kResponsePayload = 0;
    kBDX = 1;
  }

  readonly attribute command_id generatedCommandList[] = 65528;
  readonly attribute command_id acceptedCommandList[] = 65529;
  readonly attribute event_id eventList[] = 65530;
  readonly attribute attrib_id attributeList[] = 65531;
  readonly attribute bitmap32 featureMap = 65532;
  readonly attribute int16u clusterRevision = 65533;

  request struct RetrieveLogsRequestRequest {
    IntentEnum intent = 0;
    TransferProtocolEnum requestedProtocol = 1;
    optional char_string<32> transferFileDesignator = 2;
  }

  response struct RetrieveLogsResponse = 1 {
    StatusEnum status = 0;
    long_octet_string logContent = 1;
    optional epoch_us UTCTimeStamp = 2;
    optional systime_us timeSinceBoot = 3;
  }

  /** Retrieving diagnostic logs from a Node */
  command RetrieveLogsRequest(RetrieveLogsRequestRequest): RetrieveLogsResponse = 0;
}

/** The General Diagnostics Cluster, along with other diagnostics clusters, provide a means to acquire standardized diagnostics metrics that MAY be used by a Node to assist a user or Administrative Node in diagnosing potential problems. */
cluster GeneralDiagnostics = 51 {
  revision 2;

  enum BootReasonEnum : enum8 {
    kUnspecified = 0;
    kPowerOnReboot = 1;
    kBrownOutReset = 2;
    kSoftwareWatchdogReset = 3;
    kHardwareWatchdogReset = 4;
    kSoftwareUpdateCompleted = 5;
    kSoftwareReset = 6;
  }

  enum HardwareFaultEnum : enum8 {
    kUnspecified = 0;
    kRadio = 1;
    kSensor = 2;
    kResettableOverTemp = 3;
    kNonResettableOverTemp = 4;
    kPowerSource = 5;
    kVisualDisplayFault = 6;
    kAudioOutputFault = 7;
    kUserInterfaceFault = 8;
    kNonVolatileMemoryError = 9;
    kTamperDetected = 10;
  }

  enum InterfaceTypeEnum : enum8 {
    kUnspecified = 0;
    kWiFi = 1;
    kEthernet = 2;
    kCellular = 3;
    kThread = 4;
  }

  enum NetworkFaultEnum : enum8 {
    kUnspecified = 0;
    kHardwareFailure = 1;
    kNetworkJammed = 2;
    kConnectionFailed = 3;
  }

  enum RadioFaultEnum : enum8 {
    kUnspecified = 0;
    kWiFiFault = 1;
    kCellularFault = 2;
    kThreadFault = 3;
    kNFCFault = 4;
    kBLEFault = 5;
    kEthernetFault = 6;
  }

  bitmap Feature : bitmap32 {
    kDataModelTest = 0x1;
  }

  struct NetworkInterface {
    char_string<32> name = 0;
    boolean isOperational = 1;
    nullable boolean offPremiseServicesReachableIPv4 = 2;
    nullable boolean offPremiseServicesReachableIPv6 = 3;
    octet_string<8> hardwareAddress = 4;
    octet_string IPv4Addresses[] = 5;
    octet_string IPv6Addresses[] = 6;
    InterfaceTypeEnum type = 7;
  }

  critical event HardwareFaultChange = 0 {
    HardwareFaultEnum current[] = 0;
    HardwareFaultEnum previous[] = 1;
  }

  critical event RadioFaultChange = 1 {
    RadioFaultEnum current[] = 0;
    RadioFaultEnum previous[] = 1;
  }

  critical event NetworkFaultChange = 2 {
    NetworkFaultEnum current[] = 0;
    NetworkFaultEnum previous[] = 1;
  }

  critical event BootReason = 3 {
    BootReasonEnum bootReason = 0;
  }

  readonly attribute NetworkInterface networkInterfaces[] = 0;
  readonly attribute int16u rebootCount = 1;
  readonly attribute optional int64u upTime = 2;
  readonly attribute optional int32u totalOperationalHours = 3;
  readonly attribute optional BootReasonEnum bootReason = 4;
  readonly attribute optional HardwareFaultEnum activeHardwareFaults[] = 5;
  readonly attribute optional RadioFaultEnum activeRadioFaults[] = 6;
  readonly attribute optional NetworkFaultEnum activeNetworkFaults[] = 7;
  readonly attribute boolean testEventTriggersEnabled = 8;
  readonly attribute command_id generatedCommandList[] = 65528;
  readonly attribute command_id acceptedCommandList[] = 65529;
  readonly attribute event_id eventList[] = 65530;
  readonly attribute attrib_id attributeList[] = 65531;
  readonly attribute bitmap32 featureMap = 65532;
  readonly attribute int16u clusterRevision = 65533;

  request struct TestEventTriggerRequest {
    octet_string<16> enableKey = 0;
    int64u eventTrigger = 1;
  }

  response struct TimeSnapshotResponse = 2 {
    systime_ms systemTimeMs = 0;
    nullable posix_ms posixTimeMs = 1;
  }

  request struct PayloadTestRequestRequest {
    octet_string<16> enableKey = 0;
    int8u value = 1;
    int16u count = 2;
  }

  response struct PayloadTestResponse = 4 {
    octet_string payload = 0;
  }

  /** Provide a means for certification tests to trigger some test-plan-specific events */
  command access(invoke: manage) TestEventTrigger(TestEventTriggerRequest): DefaultSuccess = 0;
  /** Take a snapshot of system time and epoch time. */
  command TimeSnapshot(): TimeSnapshotResponse = 1;
  /** Request a variable length payload response. */
  command PayloadTestRequest(PayloadTestRequestRequest): PayloadTestResponse = 3;
}

/** Commands to trigger a Node to allow a new Administrator to commission it. */
cluster AdministratorCommissioning = 60 {
  revision 1; // NOTE: Default/not specifically set

  enum CommissioningWindowStatusEnum : enum8 {
    kWindowNotOpen = 0;
    kEnhancedWindowOpen = 1;
    kBasicWindowOpen = 2;
  }

  enum StatusCode : enum8 {
    kBusy = 2;
    kPAKEParameterError = 3;
    kWindowNotOpen = 4;
  }

  bitmap Feature : bitmap32 {
    kBasic = 0x1;
  }

  readonly attribute CommissioningWindowStatusEnum windowStatus = 0;
  readonly attribute nullable fabric_idx adminFabricIndex = 1;
  readonly attribute nullable vendor_id adminVendorId = 2;
  readonly attribute command_id generatedCommandList[] = 65528;
  readonly attribute command_id acceptedCommandList[] = 65529;
  readonly attribute event_id eventList[] = 65530;
  readonly attribute attrib_id attributeList[] = 65531;
  readonly attribute bitmap32 featureMap = 65532;
  readonly attribute int16u clusterRevision = 65533;

  request struct OpenCommissioningWindowRequest {
    int16u commissioningTimeout = 0;
    octet_string PAKEPasscodeVerifier = 1;
    int16u discriminator = 2;
    int32u iterations = 3;
    octet_string<32> salt = 4;
  }

  request struct OpenBasicCommissioningWindowRequest {
    int16u commissioningTimeout = 0;
  }

  /** This command is used by a current Administrator to instruct a Node to go into commissioning mode using enhanced commissioning method. */
  timed command access(invoke: administer) OpenCommissioningWindow(OpenCommissioningWindowRequest): DefaultSuccess = 0;
  /** This command is used by a current Administrator to instruct a Node to go into commissioning mode using basic commissioning method, if the node supports it. */
  timed command access(invoke: administer) OpenBasicCommissioningWindow(OpenBasicCommissioningWindowRequest): DefaultSuccess = 1;
  /** This command is used by a current Administrator to instruct a Node to revoke any active Open Commissioning Window or Open Basic Commissioning Window command. */
  timed command access(invoke: administer) RevokeCommissioning(): DefaultSuccess = 2;
}

/** This cluster is used to add or remove Operational Credentials on a Commissionee or Node, as well as manage the associated Fabrics. */
cluster OperationalCredentials = 62 {
  revision 1; // NOTE: Default/not specifically set

  enum CertificateChainTypeEnum : enum8 {
    kDACCertificate = 1;
    kPAICertificate = 2;
  }

  enum NodeOperationalCertStatusEnum : enum8 {
    kOK = 0;
    kInvalidPublicKey = 1;
    kInvalidNodeOpId = 2;
    kInvalidNOC = 3;
    kMissingCsr = 4;
    kTableFull = 5;
    kInvalidAdminSubject = 6;
    kFabricConflict = 9;
    kLabelConflict = 10;
    kInvalidFabricIndex = 11;
  }

  fabric_scoped struct FabricDescriptorStruct {
    octet_string<65> rootPublicKey = 1;
    vendor_id vendorID = 2;
    fabric_id fabricID = 3;
    node_id nodeID = 4;
    char_string<32> label = 5;
    fabric_idx fabricIndex = 254;
  }

  fabric_scoped struct NOCStruct {
    fabric_sensitive octet_string noc = 1;
    nullable fabric_sensitive octet_string icac = 2;
    fabric_idx fabricIndex = 254;
  }

  readonly attribute access(read: administer) NOCStruct NOCs[] = 0;
  readonly attribute FabricDescriptorStruct fabrics[] = 1;
  readonly attribute int8u supportedFabrics = 2;
  readonly attribute int8u commissionedFabrics = 3;
  readonly attribute octet_string trustedRootCertificates[] = 4;
  readonly attribute int8u currentFabricIndex = 5;
  readonly attribute command_id generatedCommandList[] = 65528;
  readonly attribute command_id acceptedCommandList[] = 65529;
  readonly attribute event_id eventList[] = 65530;
  readonly attribute attrib_id attributeList[] = 65531;
  readonly attribute bitmap32 featureMap = 65532;
  readonly attribute int16u clusterRevision = 65533;

  request struct AttestationRequestRequest {
    octet_string<32> attestationNonce = 0;
  }

  response struct AttestationResponse = 1 {
    octet_string<900> attestationElements = 0;
    octet_string<64> attestationSignature = 1;
  }

  request struct CertificateChainRequestRequest {
    CertificateChainTypeEnum certificateType = 0;
  }

  response struct CertificateChainResponse = 3 {
    octet_string<600> certificate = 0;
  }

  request struct CSRRequestRequest {
    octet_string<32> CSRNonce = 0;
    optional boolean isForUpdateNOC = 1;
  }

  response struct CSRResponse = 5 {
    octet_string NOCSRElements = 0;
    octet_string attestationSignature = 1;
  }

  request struct AddNOCRequest {
    octet_string<400> NOCValue = 0;
    optional octet_string<400> ICACValue = 1;
    octet_string<16> IPKValue = 2;
    int64u caseAdminSubject = 3;
    vendor_id adminVendorId = 4;
  }

  request struct UpdateNOCRequest {
    octet_string NOCValue = 0;
    optional octet_string ICACValue = 1;
  }

  response struct NOCResponse = 8 {
    NodeOperationalCertStatusEnum statusCode = 0;
    optional fabric_idx fabricIndex = 1;
    optional char_string<128> debugText = 2;
  }

  request struct UpdateFabricLabelRequest {
    char_string<32> label = 0;
  }

  request struct RemoveFabricRequest {
    fabric_idx fabricIndex = 0;
  }

  request struct AddTrustedRootCertificateRequest {
    octet_string rootCACertificate = 0;
  }

  /** Sender is requesting attestation information from the receiver. */
  command access(invoke: administer) AttestationRequest(AttestationRequestRequest): AttestationResponse = 0;
  /** Sender is requesting a device attestation certificate from the receiver. */
  command access(invoke: administer) CertificateChainRequest(CertificateChainRequestRequest): CertificateChainResponse = 2;
  /** Sender is requesting a certificate signing request (CSR) from the receiver. */
  command access(invoke: administer) CSRRequest(CSRRequestRequest): CSRResponse = 4;
  /** Sender is requesting to add the new node operational certificates. */
  command access(invoke: administer) AddNOC(AddNOCRequest): NOCResponse = 6;
  /** Sender is requesting to update the node operational certificates. */
  fabric command access(invoke: administer) UpdateNOC(UpdateNOCRequest): NOCResponse = 7;
  /** This command SHALL be used by an Administrative Node to set the user-visible Label field for a given Fabric, as reflected by entries in the Fabrics attribute. */
  fabric command access(invoke: administer) UpdateFabricLabel(UpdateFabricLabelRequest): NOCResponse = 9;
  /** This command is used by Administrative Nodes to remove a given fabric index and delete all associated fabric-scoped data. */
  command access(invoke: administer) RemoveFabric(RemoveFabricRequest): NOCResponse = 10;
  /** This command SHALL add a Trusted Root CA Certificate, provided as its CHIP Certificate representation. */
  command access(invoke: administer) AddTrustedRootCertificate(AddTrustedRootCertificateRequest): DefaultSuccess = 11;
}

/** The Group Key Management Cluster is the mechanism by which group keys are managed. */
cluster GroupKeyManagement = 63 {
  revision 1; // NOTE: Default/not specifically set

  enum GroupKeySecurityPolicyEnum : enum8 {
    kTrustFirst = 0;
    kCacheAndSync = 1;
  }

  bitmap Feature : bitmap32 {
    kCacheAndSync = 0x1;
  }

  fabric_scoped struct GroupInfoMapStruct {
    group_id groupId = 1;
    endpoint_no endpoints[] = 2;
    optional char_string<16> groupName = 3;
    fabric_idx fabricIndex = 254;
  }

  fabric_scoped struct GroupKeyMapStruct {
    group_id groupId = 1;
    int16u groupKeySetID = 2;
    fabric_idx fabricIndex = 254;
  }

  struct GroupKeySetStruct {
    int16u groupKeySetID = 0;
    GroupKeySecurityPolicyEnum groupKeySecurityPolicy = 1;
    nullable octet_string<16> epochKey0 = 2;
    nullable epoch_us epochStartTime0 = 3;
    nullable octet_string<16> epochKey1 = 4;
    nullable epoch_us epochStartTime1 = 5;
    nullable octet_string<16> epochKey2 = 6;
    nullable epoch_us epochStartTime2 = 7;
  }

  attribute access(write: manage) GroupKeyMapStruct groupKeyMap[] = 0;
  readonly attribute GroupInfoMapStruct groupTable[] = 1;
  readonly attribute int16u maxGroupsPerFabric = 2;
  readonly attribute int16u maxGroupKeysPerFabric = 3;
  readonly attribute command_id generatedCommandList[] = 65528;
  readonly attribute command_id acceptedCommandList[] = 65529;
  readonly attribute event_id eventList[] = 65530;
  readonly attribute attrib_id attributeList[] = 65531;
  readonly attribute bitmap32 featureMap = 65532;
  readonly attribute int16u clusterRevision = 65533;

  request struct KeySetWriteRequest {
    GroupKeySetStruct groupKeySet = 0;
  }

  request struct KeySetReadRequest {
    int16u groupKeySetID = 0;
  }

  response struct KeySetReadResponse = 2 {
    GroupKeySetStruct groupKeySet = 0;
  }

  request struct KeySetRemoveRequest {
    int16u groupKeySetID = 0;
  }

  response struct KeySetReadAllIndicesResponse = 5 {
    int16u groupKeySetIDs[] = 0;
  }

  /** Write a new set of keys for the given key set id. */
  fabric command access(invoke: administer) KeySetWrite(KeySetWriteRequest): DefaultSuccess = 0;
  /** Read the keys for a given key set id. */
  fabric command access(invoke: administer) KeySetRead(KeySetReadRequest): KeySetReadResponse = 1;
  /** Revoke a Root Key from a Group */
  fabric command access(invoke: administer) KeySetRemove(KeySetRemoveRequest): DefaultSuccess = 3;
  /** Return the list of Group Key Sets associated with the accessing fabric */
  fabric command access(invoke: administer) KeySetReadAllIndices(): KeySetReadAllIndicesResponse = 4;
}

/** Attributes and commands for selecting a mode from a list of supported options. */
cluster RvcRunMode = 84 {
  revision 2;

  enum ModeTag : enum16 {
    kIdle = 16384;
    kCleaning = 16385;
    kMapping = 16386;
  }

  enum StatusCode : enum8 {
    kStuck = 65;
    kDustBinMissing = 66;
    kDustBinFull = 67;
    kWaterTankEmpty = 68;
    kWaterTankMissing = 69;
    kWaterTankLidOpen = 70;
    kMopCleaningPadMissing = 71;
    kBatteryLow = 72;
  }

  bitmap Feature : bitmap32 {
    kNoFeatures = 0x0;
  }

  struct ModeTagStruct {
    optional vendor_id mfgCode = 0;
    enum16 value = 1;
  }

  struct ModeOptionStruct {
    char_string<64> label = 0;
    int8u mode = 1;
    ModeTagStruct modeTags[] = 2;
  }

  readonly attribute ModeOptionStruct supportedModes[] = 0;
  readonly attribute int8u currentMode = 1;
  readonly attribute command_id generatedCommandList[] = 65528;
  readonly attribute command_id acceptedCommandList[] = 65529;
  readonly attribute event_id eventList[] = 65530;
  readonly attribute attrib_id attributeList[] = 65531;
  readonly attribute bitmap32 featureMap = 65532;
  readonly attribute int16u clusterRevision = 65533;

  request struct ChangeToModeRequest {
    int8u newMode = 0;
  }

  response struct ChangeToModeResponse = 1 {
    enum8 status = 0;
    optional char_string statusText = 1;
  }

  /** This command is used to change device modes.
        On receipt of this command the device SHALL respond with a ChangeToModeResponse command. */
  command ChangeToMode(ChangeToModeRequest): ChangeToModeResponse = 0;
}

/** Attributes and commands for selecting a mode from a list of supported options. */
cluster RvcCleanMode = 85 {
  revision 2;

  enum ModeTag : enum16 {
    kDeepClean = 16384;
    kVacuum = 16385;
    kMop = 16386;
  }

  enum StatusCode : enum8 {
    kCleaningInProgress = 64;
  }

  bitmap Feature : bitmap32 {
    kNoFeatures = 0x0;
  }

  struct ModeTagStruct {
    optional vendor_id mfgCode = 0;
    enum16 value = 1;
  }

  struct ModeOptionStruct {
    char_string<64> label = 0;
    int8u mode = 1;
    ModeTagStruct modeTags[] = 2;
  }

  readonly attribute ModeOptionStruct supportedModes[] = 0;
  readonly attribute int8u currentMode = 1;
  readonly attribute command_id generatedCommandList[] = 65528;
  readonly attribute command_id acceptedCommandList[] = 65529;
  readonly attribute event_id eventList[] = 65530;
  readonly attribute attrib_id attributeList[] = 65531;
  readonly attribute bitmap32 featureMap = 65532;
  readonly attribute int16u clusterRevision = 65533;

  request struct ChangeToModeRequest {
    int8u newMode = 0;
  }

  response struct ChangeToModeResponse = 1 {
    enum8 status = 0;
    optional char_string statusText = 1;
  }

  /** This command is used to change device modes.
        On receipt of this command the device SHALL respond with a ChangeToModeResponse command. */
  command ChangeToMode(ChangeToModeRequest): ChangeToModeResponse = 0;
}

/** This cluster supports remotely monitoring and, where supported, changing the operational state of a Robotic Vacuum. */
cluster RvcOperationalState = 97 {
  revision 1;

  enum ErrorStateEnum : enum8 {
    kFailedToFindChargingDock = 64;
    kStuck = 65;
    kDustBinMissing = 66;
    kDustBinFull = 67;
    kWaterTankEmpty = 68;
    kWaterTankMissing = 69;
    kWaterTankLidOpen = 70;
    kMopCleaningPadMissing = 71;
  }

  enum OperationalStateEnum : enum8 {
    kSeekingCharger = 64;
    kCharging = 65;
    kDocked = 66;
  }

  struct ErrorStateStruct {
    enum8 errorStateID = 0;
    optional char_string<64> errorStateLabel = 1;
    optional char_string<64> errorStateDetails = 2;
  }

  struct OperationalStateStruct {
    enum8 operationalStateID = 0;
    optional char_string<64> operationalStateLabel = 1;
  }

  critical event OperationalError = 0 {
    ErrorStateStruct errorState = 0;
  }

  info event OperationCompletion = 1 {
    enum8 completionErrorCode = 0;
    optional nullable elapsed_s totalOperationalTime = 1;
    optional nullable elapsed_s pausedTime = 2;
  }

  readonly attribute nullable char_string phaseList[] = 0;
  readonly attribute nullable int8u currentPhase = 1;
  readonly attribute optional nullable elapsed_s countdownTime = 2;
  readonly attribute OperationalStateStruct operationalStateList[] = 3;
  readonly attribute enum8 operationalState = 4;
  readonly attribute ErrorStateStruct operationalError = 5;
  readonly attribute command_id generatedCommandList[] = 65528;
  readonly attribute command_id acceptedCommandList[] = 65529;
  readonly attribute event_id eventList[] = 65530;
  readonly attribute attrib_id attributeList[] = 65531;
  readonly attribute bitmap32 featureMap = 65532;
  readonly attribute int16u clusterRevision = 65533;

  response struct OperationalCommandResponse = 4 {
    ErrorStateStruct commandResponseState = 0;
  }

  /** Upon receipt, the device SHALL pause its operation if it is possible based on the current function of the server. */
  command Pause(): OperationalCommandResponse = 0;
  /** Upon receipt, the device SHALL resume its operation from the point it was at when it received the Pause command, or from the point when it was paused by means outside of this cluster (for example by manual button press). */
  command Resume(): OperationalCommandResponse = 3;
  /** On receipt of this command, the device SHALL start seeking the charging dock, if possible in the current state of the device. */
  command GoHome(): OperationalCommandResponse = 128;
}

/** The Service Area cluster provides an interface for controlling the locations where a device should operate, and for querying the current location. */
provisional cluster ServiceArea = 336 {
  revision 1; // NOTE: Default/not specifically set

  enum OperationalStatusEnum : enum8 {
    kPending = 0;
    kOperating = 1;
    kSkipped = 2;
    kCompleted = 3;
  }

<<<<<<< HEAD
  enum SelectAreasStatus : enum8 {
=======
  enum SelectLocationsStatus : enum8 {
>>>>>>> bbef51a4
    kSuccess = 0;
    kUnsupportedArea = 1;
    kDuplicatedAreas = 2;
    kInvalidInMode = 3;
    kInvalidSet = 4;
  }

  enum SkipAreaStatus : enum8 {
    kSuccess = 0;
    kInvalidAreaList = 1;
    kInvalidInMode = 2;
  }

  bitmap Feature : bitmap32 {
    kListOrder = 0x1;
    kSelectWhileRunning = 0x2;
  }

<<<<<<< HEAD
  struct AreaInfoStruct {
=======
  struct LocationInfoStruct {
>>>>>>> bbef51a4
    nullable LocationDescriptorStruct locationInfo = 0;
    nullable LandmarkTag landmarkTag = 1;
    nullable PositionTag positionTag = 2;
    nullable FloorSurfaceTag surfaceTag = 3;
  }

  struct AreaStruct {
    int32u areaID = 0;
    nullable int8u mapID = 1;
    AreaInfoStruct areaDesc = 2;
  }

  struct MapStruct {
    int8u mapID = 0;
    char_string<64> name = 1;
  }

  struct ProgressStruct {
    int32u areaID = 0;
    OperationalStatusEnum status = 1;
    optional nullable elapsed_s totalOperationalTime = 2;
    optional nullable elapsed_s estimatedTime = 3;
  }

  readonly attribute AreaStruct supportedAreas[] = 0;
  readonly attribute nullable MapStruct supportedMaps[] = 1;
  readonly attribute nullable int32u selectedAreas[] = 2;
  readonly attribute optional nullable int32u currentArea = 3;
  readonly attribute optional nullable epoch_s estimatedEndTime = 4;
  readonly attribute optional nullable ProgressStruct progress[] = 5;
  readonly attribute command_id generatedCommandList[] = 65528;
  readonly attribute command_id acceptedCommandList[] = 65529;
  readonly attribute event_id eventList[] = 65530;
  readonly attribute attrib_id attributeList[] = 65531;
  readonly attribute bitmap32 featureMap = 65532;
  readonly attribute int16u clusterRevision = 65533;

  request struct SelectAreasRequest {
    nullable int32u newAreas[] = 0;
  }

  response struct SelectAreasResponse = 1 {
    SelectAreasStatus status = 0;
    optional char_string<256> statusText = 1;
  }

  response struct SkipAreaResponse = 3 {
    SkipAreaStatus status = 0;
    optional char_string<256> statusText = 1;
  }

  /** Command used to select a set of device areas, where the device is to operate. */
  command SelectAreas(SelectAreasRequest): SelectAreasResponse = 0;
  /** This command is used to skip an area where the device operates. */
  command SkipArea(): SkipAreaResponse = 2;
}

endpoint 0 {
  device type ma_rootdevice = 22, version 1;


  server cluster Descriptor {
    callback attribute deviceTypeList;
    callback attribute serverList;
    callback attribute clientList;
    callback attribute partsList;
    callback attribute featureMap;
    callback attribute clusterRevision;
  }

  server cluster AccessControl {
    emits event AccessControlEntryChanged;
    emits event AccessControlExtensionChanged;
    callback attribute acl;
    callback attribute extension;
    callback attribute subjectsPerAccessControlEntry;
    callback attribute targetsPerAccessControlEntry;
    callback attribute accessControlEntriesPerFabric;
    callback attribute attributeList;
    ram      attribute featureMap default = 0;
    callback attribute clusterRevision;
  }

  server cluster BasicInformation {
    emits event StartUp;
    emits event ShutDown;
    emits event Leave;
    callback attribute dataModelRevision;
    callback attribute vendorName;
    callback attribute vendorID;
    callback attribute productName;
    callback attribute productID;
    persist  attribute nodeLabel;
    callback attribute location;
    callback attribute hardwareVersion;
    callback attribute hardwareVersionString;
    callback attribute softwareVersion;
    callback attribute softwareVersionString;
    callback attribute manufacturingDate;
    callback attribute partNumber;
    callback attribute productURL;
    callback attribute productLabel;
    callback attribute serialNumber;
    persist  attribute localConfigDisabled default = 0;
    callback attribute uniqueID;
    callback attribute capabilityMinima;
    callback attribute specificationVersion;
    callback attribute maxPathsPerInvoke;
    ram      attribute featureMap default = 0;
    ram      attribute clusterRevision default = 3;
  }

  server cluster GeneralCommissioning {
    ram      attribute breadcrumb default = 0x0000000000000000;
    callback attribute basicCommissioningInfo;
    callback attribute regulatoryConfig;
    callback attribute locationCapability;
    callback attribute supportsConcurrentConnection;
    ram      attribute featureMap default = 0;
    ram      attribute clusterRevision default = 0x0001;

    handle command ArmFailSafe;
    handle command ArmFailSafeResponse;
    handle command SetRegulatoryConfig;
    handle command SetRegulatoryConfigResponse;
    handle command CommissioningComplete;
    handle command CommissioningCompleteResponse;
  }

  server cluster NetworkCommissioning {
    ram      attribute maxNetworks;
    callback attribute networks;
    ram      attribute scanMaxTimeSeconds;
    ram      attribute connectMaxTimeSeconds;
    ram      attribute interfaceEnabled;
    ram      attribute lastNetworkingStatus;
    ram      attribute lastNetworkID;
    ram      attribute lastConnectErrorValue;
    ram      attribute featureMap default = 1;
    ram      attribute clusterRevision default = 0x0001;

    handle command ScanNetworks;
    handle command ScanNetworksResponse;
    handle command AddOrUpdateWiFiNetwork;
    handle command AddOrUpdateThreadNetwork;
    handle command RemoveNetwork;
    handle command NetworkConfigResponse;
    handle command ConnectNetwork;
    handle command ConnectNetworkResponse;
    handle command ReorderNetwork;
  }

  server cluster DiagnosticLogs {
    ram      attribute featureMap default = 0;
    ram      attribute clusterRevision default = 1;

    handle command RetrieveLogsRequest;
  }

  server cluster GeneralDiagnostics {
    emits event BootReason;
    callback attribute networkInterfaces;
    callback attribute rebootCount;
    callback attribute upTime;
    callback attribute totalOperationalHours;
    callback attribute bootReason;
    callback attribute activeHardwareFaults;
    callback attribute activeRadioFaults;
    callback attribute activeNetworkFaults;
    callback attribute testEventTriggersEnabled default = false;
    callback attribute featureMap;
    callback attribute clusterRevision;

    handle command TestEventTrigger;
    handle command TimeSnapshot;
    handle command TimeSnapshotResponse;
  }

  server cluster AdministratorCommissioning {
    callback attribute windowStatus;
    callback attribute adminFabricIndex;
    callback attribute adminVendorId;
    callback attribute generatedCommandList;
    callback attribute acceptedCommandList;
    callback attribute eventList;
    callback attribute attributeList;
    ram      attribute featureMap default = 0;
    ram      attribute clusterRevision default = 0x0001;

    handle command OpenCommissioningWindow;
    handle command RevokeCommissioning;
  }

  server cluster OperationalCredentials {
    callback attribute NOCs;
    callback attribute fabrics;
    callback attribute supportedFabrics;
    callback attribute commissionedFabrics;
    callback attribute trustedRootCertificates;
    callback attribute currentFabricIndex;
    ram      attribute featureMap default = 0;
    ram      attribute clusterRevision default = 0x0001;

    handle command AttestationRequest;
    handle command AttestationResponse;
    handle command CertificateChainRequest;
    handle command CertificateChainResponse;
    handle command CSRRequest;
    handle command CSRResponse;
    handle command AddNOC;
    handle command UpdateNOC;
    handle command NOCResponse;
    handle command UpdateFabricLabel;
    handle command RemoveFabric;
    handle command AddTrustedRootCertificate;
  }

  server cluster GroupKeyManagement {
    callback attribute groupKeyMap;
    callback attribute groupTable;
    callback attribute maxGroupsPerFabric;
    callback attribute maxGroupKeysPerFabric;
    callback attribute featureMap;
    callback attribute clusterRevision;

    handle command KeySetWrite;
    handle command KeySetRead;
    handle command KeySetReadResponse;
    handle command KeySetRemove;
    handle command KeySetReadAllIndices;
    handle command KeySetReadAllIndicesResponse;
  }
}
endpoint 1 {
  device type ma_robotic_vacuum_cleaner = 116, version 1;


  server cluster Identify {
    ram      attribute identifyTime default = 0x0;
    ram      attribute identifyType default = 0x0;
    callback attribute generatedCommandList;
    callback attribute acceptedCommandList;
    callback attribute eventList;
    callback attribute attributeList;
    ram      attribute featureMap default = 0;
    ram      attribute clusterRevision default = 4;

    handle command Identify;
    handle command TriggerEffect;
  }

  server cluster Descriptor {
    callback attribute deviceTypeList;
    callback attribute serverList;
    callback attribute clientList;
    callback attribute partsList;
    callback attribute generatedCommandList;
    callback attribute acceptedCommandList;
    callback attribute eventList;
    callback attribute attributeList;
    callback attribute featureMap;
    callback attribute clusterRevision;
  }

  server cluster RvcRunMode {
    callback attribute supportedModes;
    callback attribute currentMode;
    callback attribute generatedCommandList;
    callback attribute acceptedCommandList;
    callback attribute eventList;
    callback attribute attributeList;
    callback attribute featureMap;
    ram      attribute clusterRevision default = 2;

    handle command ChangeToMode;
    handle command ChangeToModeResponse;
  }

  server cluster RvcCleanMode {
    callback attribute supportedModes;
    callback attribute currentMode;
    callback attribute generatedCommandList;
    callback attribute acceptedCommandList;
    callback attribute eventList;
    callback attribute attributeList;
    callback attribute featureMap;
    ram      attribute clusterRevision default = 2;

    handle command ChangeToMode;
    handle command ChangeToModeResponse;
  }

  server cluster RvcOperationalState {
    emits event OperationalError;
    emits event OperationCompletion;
    callback attribute phaseList;
    callback attribute currentPhase;
    callback attribute operationalStateList;
    callback attribute operationalState;
    callback attribute operationalError;
    callback attribute generatedCommandList;
    callback attribute acceptedCommandList;
    callback attribute eventList;
    callback attribute attributeList;
    ram      attribute featureMap default = 0;
    ram      attribute clusterRevision default = 1;

    handle command Pause;
    handle command Resume;
    handle command OperationalCommandResponse;
    handle command GoHome;
  }

  server cluster ServiceArea {
    callback attribute supportedAreas;
    callback attribute supportedMaps;
    callback attribute selectedAreas;
    callback attribute currentArea;
    callback attribute estimatedEndTime;
    callback attribute progress;
    callback attribute generatedCommandList;
    callback attribute acceptedCommandList;
    callback attribute eventList;
    callback attribute attributeList;
    callback attribute featureMap;
    ram      attribute clusterRevision default = 1;

    handle command SelectAreas;
    handle command SelectAreasResponse;
    handle command SkipArea;
    handle command SkipAreaResponse;
  }
}

<|MERGE_RESOLUTION|>--- conflicted
+++ resolved
@@ -1421,11 +1421,7 @@
     kCompleted = 3;
   }
 
-<<<<<<< HEAD
   enum SelectAreasStatus : enum8 {
-=======
-  enum SelectLocationsStatus : enum8 {
->>>>>>> bbef51a4
     kSuccess = 0;
     kUnsupportedArea = 1;
     kDuplicatedAreas = 2;
@@ -1444,11 +1440,7 @@
     kSelectWhileRunning = 0x2;
   }
 
-<<<<<<< HEAD
   struct AreaInfoStruct {
-=======
-  struct LocationInfoStruct {
->>>>>>> bbef51a4
     nullable LocationDescriptorStruct locationInfo = 0;
     nullable LandmarkTag landmarkTag = 1;
     nullable PositionTag positionTag = 2;
@@ -1781,5 +1773,4 @@
     handle command SkipArea;
     handle command SkipAreaResponse;
   }
-}
-
+}