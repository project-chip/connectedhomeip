#include "rvc-device.h"

#include <string>

using namespace chip::app::Clusters;

void RvcDevice::Init()
{
    mServiceAreaInstance.Init();
    mRunModeInstance.Init();
    mCleanModeInstance.Init();
    mOperationalStateInstance.Init();
}

void RvcDevice::SetDeviceToIdleState()
{
    if (mCharging)
    {
        mDocked = true;
        mOperationalStateInstance.SetOperationalState(to_underlying(RvcOperationalState::OperationalStateEnum::kCharging));
    }
    else if (mDocked)
    {
        mOperationalStateInstance.SetOperationalState(to_underlying(RvcOperationalState::OperationalStateEnum::kDocked));
    }
    else
    {
        mOperationalStateInstance.SetOperationalState(to_underlying(OperationalState::OperationalStateEnum::kStopped));
    }
}

void RvcDevice::HandleRvcRunChangeToMode(uint8_t newMode, ModeBase::Commands::ChangeToModeResponse::Type & response)
{
    uint8_t currentState = mOperationalStateInstance.GetCurrentOperationalState();
    uint8_t currentMode  = mRunModeInstance.GetCurrentMode();

    switch (currentState)
    {
    case to_underlying(OperationalState::OperationalStateEnum::kStopped):
    case to_underlying(RvcOperationalState::OperationalStateEnum::kDocked):
    case to_underlying(RvcOperationalState::OperationalStateEnum::kCharging): {
        // We could be in the charging state with an RvcRun mode != idle.
        if (currentMode != RvcRunMode::ModeIdle && newMode != RvcRunMode::ModeIdle)
        {
            response.status = to_underlying(ModeBase::StatusCode::kInvalidInMode);
            response.statusText.SetValue(
                chip::CharSpan::fromCharString("Change to the mapping or cleaning mode is only allowed from idle"));
            return;
        }

        mCharging = false;
        mDocked   = false;
        mRunModeInstance.UpdateCurrentMode(newMode);
        mOperationalStateInstance.SetOperationalState(to_underlying(OperationalState::OperationalStateEnum::kRunning));
        mServiceAreaDelegate.SetAttributesAtCleanStart();
        response.status = to_underlying(ModeBase::StatusCode::kSuccess);
        return;
    }
    break;
    case to_underlying(OperationalState::OperationalStateEnum::kRunning): {
        if (newMode != RvcRunMode::ModeIdle)
        {
            response.status = to_underlying(ModeBase::StatusCode::kInvalidInMode);
            response.statusText.SetValue(
                chip::CharSpan::fromCharString("Change to the mapping or cleaning mode is only allowed from idle"));
            return;
        }

        mRunModeInstance.UpdateCurrentMode(newMode);
        mOperationalStateInstance.SetOperationalState(to_underlying(RvcOperationalState::OperationalStateEnum::kSeekingCharger));
        response.status = to_underlying(ModeBase::StatusCode::kSuccess);

        UpdateServiceAreaProgressOnExit();
        return;
    }
    break;
    }

    // If we fall through at any point, it's because the change is not supported in the current state.
    response.status = to_underlying(ModeBase::StatusCode::kInvalidInMode);
    response.statusText.SetValue(chip::CharSpan::fromCharString("This change is not allowed at this time"));
}

void RvcDevice::HandleRvcCleanChangeToMode(uint8_t newMode, ModeBase::Commands::ChangeToModeResponse::Type & response)
{
    uint8_t rvcRunCurrentMode = mRunModeInstance.GetCurrentMode();

    if (rvcRunCurrentMode != RvcRunMode::ModeIdle)
    {
        response.status = to_underlying(ModeBase::StatusCode::kInvalidInMode);
        response.statusText.SetValue(chip::CharSpan::fromCharString("Change of the cleaning mode is only allowed in Idle."));
        return;
    }

    response.status = to_underlying(ModeBase::StatusCode::kSuccess);
}

void RvcDevice::HandleOpStatePauseCallback(Clusters::OperationalState::GenericOperationalError & err)
{
    // This method is only called if the device is in a Pause-compatible state, i.e. `Running` or `SeekingCharger`.
    mStateBeforePause = mOperationalStateInstance.GetCurrentOperationalState();
    auto error = mOperationalStateInstance.SetOperationalState(to_underlying(OperationalState::OperationalStateEnum::kPaused));
    err.Set((error == CHIP_NO_ERROR) ? to_underlying(OperationalState::ErrorStateEnum::kNoError)
                                     : to_underlying(OperationalState::ErrorStateEnum::kUnableToCompleteOperation));
}

void RvcDevice::HandleOpStateResumeCallback(Clusters::OperationalState::GenericOperationalError & err)
{
    uint8_t targetState = to_underlying(OperationalState::OperationalStateEnum::kRunning);

    switch (mOperationalStateInstance.GetCurrentOperationalState())
    {
    case to_underlying(RvcOperationalState::OperationalStateEnum::kCharging):
    case to_underlying(RvcOperationalState::OperationalStateEnum::kDocked): {
        if (mRunModeInstance.GetCurrentMode() != RvcRunMode::ModeCleaning &&
            mRunModeInstance.GetCurrentMode() != RvcRunMode::ModeMapping)
        {
            err.Set(to_underlying(OperationalState::ErrorStateEnum::kCommandInvalidInState));
            return;
        }
    }
    break;
    case to_underlying(OperationalState::OperationalStateEnum::kPaused): {
        if (mStateBeforePause == to_underlying(RvcOperationalState::OperationalStateEnum::kSeekingCharger))
        {
            targetState = to_underlying(RvcOperationalState::OperationalStateEnum::kSeekingCharger);
        }
    }
    break;
    default:
        // This method is only called if the device is in a resume-compatible state, i.e. `Charging`, `Docked` or
        // `Paused`. Therefore, we do not expect to ever enter this branch.
        err.Set(to_underlying(OperationalState::ErrorStateEnum::kCommandInvalidInState));
        return;
    }

    auto error = mOperationalStateInstance.SetOperationalState(targetState);

    err.Set((error == CHIP_NO_ERROR) ? to_underlying(OperationalState::ErrorStateEnum::kNoError)
                                     : to_underlying(OperationalState::ErrorStateEnum::kUnableToCompleteOperation));
}

void RvcDevice::HandleOpStateGoHomeCallback(Clusters::OperationalState::GenericOperationalError & err)
{
    switch (mOperationalStateInstance.GetCurrentOperationalState())
    {
    case to_underlying(OperationalState::OperationalStateEnum::kStopped): {
        if (mRunModeInstance.GetCurrentMode() != RvcRunMode::ModeIdle)
        {
            err.Set(to_underlying(OperationalState::ErrorStateEnum::kCommandInvalidInState));
            return;
        }

        auto error = mOperationalStateInstance.SetOperationalState(
            to_underlying(RvcOperationalState::OperationalStateEnum::kSeekingCharger));

        err.Set((error == CHIP_NO_ERROR) ? to_underlying(OperationalState::ErrorStateEnum::kNoError)
                                         : to_underlying(OperationalState::ErrorStateEnum::kUnableToCompleteOperation));
    }
    break;
    default:
        err.Set(to_underlying(OperationalState::ErrorStateEnum::kCommandInvalidInState));
        return;
    }
}

bool RvcDevice::SaIsSetSelectedAreasAllowed(MutableCharSpan & statusText)
{
    if (mOperationalStateInstance.GetCurrentOperationalState() == to_underlying(OperationalState::OperationalStateEnum::kRunning))
    {
        CopyCharSpanToMutableCharSpan("cannot set the Selected Areas while the device is running"_span, statusText);
        return false;
    }
    return true;
}

bool RvcDevice::SaHandleSkipCurrentArea(uint32_t skippedArea, MutableCharSpan & skipStatusText)
{
    if (mServiceAreaInstance.GetCurrentArea() != skippedArea)
    {
        // This device only supports skipping the current location.
        CopyCharSpanToMutableCharSpan("the skipped area does not match the current area"_span, skipStatusText);
        return false;
    }

    if (mOperationalStateInstance.GetCurrentOperationalState() != to_underlying(OperationalState::OperationalStateEnum::kRunning))
    {
        // This device only accepts the skip are command while in the running state
        CopyCharSpanToMutableCharSpan("skip area is only accepted when the device is running"_span, skipStatusText);
        return false;
    }

    bool finished;
    mServiceAreaDelegate.GoToNextArea(ServiceArea::OperationalStatusEnum::kSkipped, finished);

    if (finished)
    {
        HandleActivityCompleteEvent();
    }

    return true;
}

bool RvcDevice::SaIsSupportedAreasChangeAllowed()
{
    return mOperationalStateInstance.GetCurrentOperationalState() !=
        to_underlying(OperationalState::OperationalStateEnum::kRunning);
}

bool RvcDevice::SaIsSupportedMapChangeAllowed()
{
    return mOperationalStateInstance.GetCurrentOperationalState() !=
        to_underlying(OperationalState::OperationalStateEnum::kRunning);
}

void RvcDevice::HandleChargedMessage()
{
    if (mOperationalStateInstance.GetCurrentOperationalState() !=
        to_underlying(RvcOperationalState::OperationalStateEnum::kCharging))
    {
        ChipLogError(NotSpecified, "RVC App: The 'Charged' command is only accepted when the device is in the 'Charging' state.");
        return;
    }

    mCharging = false;

    if (mRunModeInstance.GetCurrentMode() == RvcRunMode::ModeIdle)
    {
        if (mDocked) // assuming that we can't be charging the device while it is not docked.
        {
            mOperationalStateInstance.SetOperationalState(to_underlying(RvcOperationalState::OperationalStateEnum::kDocked));
        }
        else
        {
            mOperationalStateInstance.SetOperationalState(to_underlying(OperationalState::OperationalStateEnum::kStopped));
        }
    }
    else
    {
        mOperationalStateInstance.SetOperationalState(to_underlying(OperationalState::OperationalStateEnum::kRunning));
    }
}

void RvcDevice::HandleChargingMessage()
{
    if (mOperationalStateInstance.GetCurrentOperationalState() != to_underlying(RvcOperationalState::OperationalStateEnum::kDocked))
    {
        ChipLogError(NotSpecified, "RVC App: The 'Charging' command is only accepted when the device is in the 'Docked' state.");
        return;
    }

    mCharging = true;

    mOperationalStateInstance.SetOperationalState(to_underlying(RvcOperationalState::OperationalStateEnum::kCharging));
}

void RvcDevice::HandleDockedMessage()
{
    if (mOperationalStateInstance.GetCurrentOperationalState() != to_underlying(OperationalState::OperationalStateEnum::kStopped))
    {
        ChipLogError(NotSpecified, "RVC App: The 'Docked' command is only accepted when the device is in the 'Stopped' state.");
        return;
    }

    mDocked = true;

    mOperationalStateInstance.SetOperationalState(to_underlying(RvcOperationalState::OperationalStateEnum::kDocked));
}

void RvcDevice::HandleChargerFoundMessage()
{
    if (mOperationalStateInstance.GetCurrentOperationalState() !=
        to_underlying(RvcOperationalState::OperationalStateEnum::kSeekingCharger))
    {
        ChipLogError(NotSpecified,
                     "RVC App: The 'ChargerFound' command is only accepted when the device is in the 'SeekingCharger' state.");
        return;
    }

    mCharging = true;
    mDocked   = true;

    mOperationalStateInstance.SetOperationalState(to_underlying(RvcOperationalState::OperationalStateEnum::kCharging));
}

void RvcDevice::HandleLowChargeMessage()
{
    if (mOperationalStateInstance.GetCurrentOperationalState() != to_underlying(OperationalState::OperationalStateEnum::kRunning))
    {
        ChipLogError(NotSpecified, "RVC App: The 'LowCharge' command is only accepted when the device is in the 'Running' state.");
        return;
    }

    mOperationalStateInstance.SetOperationalState(to_underlying(RvcOperationalState::OperationalStateEnum::kSeekingCharger));
}

void RvcDevice::HandleActivityCompleteEvent()
{
    if (mOperationalStateInstance.GetCurrentOperationalState() != to_underlying(OperationalState::OperationalStateEnum::kRunning))
    {
        ChipLogError(NotSpecified,
                     "RVC App: The 'ActivityComplete' command is only accepted when the device is in the 'Running' state.");
        return;
    }

    mRunModeInstance.UpdateCurrentMode(RvcRunMode::ModeIdle);

    Optional<DataModel::Nullable<uint32_t>> a(DataModel::Nullable<uint32_t>(100));
    Optional<DataModel::Nullable<uint32_t>> b(DataModel::Nullable<uint32_t>(10));
    mOperationalStateInstance.OnOperationCompletionDetected(0, a, b);

    mOperationalStateInstance.SetOperationalState(to_underlying(RvcOperationalState::OperationalStateEnum::kSeekingCharger));

    mServiceAreaInstance.SetCurrentArea(DataModel::NullNullable);
    mServiceAreaInstance.SetEstimatedEndTime(DataModel::NullNullable);
    UpdateServiceAreaProgressOnExit();
}

void RvcDevice::HandleAreaCompletedEvent()
{
    bool finished;
    mServiceAreaDelegate.GoToNextArea(ServiceArea::OperationalStatusEnum::kCompleted, finished);

    if (finished)
    {
        HandleActivityCompleteEvent();
    }
}

void RvcDevice::HandleAddServiceAreaMap(uint32_t mapId, const CharSpan & mapName)
{
    mServiceAreaInstance.AddSupportedMap(mapId, mapName);
}

void RvcDevice::HandleAddServiceAreaArea(ServiceArea::AreaStructureWrapper & area)
{
    mServiceAreaInstance.AddSupportedArea(area);
}

void RvcDevice::HandleRemoveServiceAreaMap(uint32_t mapId)
{
    mServiceAreaDelegate.RemoveSupportedMap(mapId);
}

void RvcDevice::HandleRemoveServiceAreaArea(uint32_t areaId)
{
    mServiceAreaDelegate.RemoveSupportedArea(areaId);
}

void RvcDevice::HandleErrorEvent(const std::string & error)
{
    detail::Structs::ErrorStateStruct::Type err;

    if (error == "UnableToStartOrResume")
    {
        err.errorStateID = to_underlying(OperationalState::ErrorStateEnum::kUnableToStartOrResume);
    }
    else if (error == "UnableToCompleteOperation")
    {
        err.errorStateID = to_underlying(OperationalState::ErrorStateEnum::kUnableToCompleteOperation);
    }
    else if (error == "CommandInvalidInState")
    {
        err.errorStateID = to_underlying(OperationalState::ErrorStateEnum::kCommandInvalidInState);
    }
    else if (error == "FailedToFindChargingDock")
    {
        err.errorStateID = to_underlying(RvcOperationalState::ErrorStateEnum::kFailedToFindChargingDock);
    }
    else if (error == "Stuck")
    {
        err.errorStateID = to_underlying(RvcOperationalState::ErrorStateEnum::kStuck);
    }
    else if (error == "DustBinMissing")
    {
        err.errorStateID = to_underlying(RvcOperationalState::ErrorStateEnum::kDustBinMissing);
    }
    else if (error == "DustBinFull")
    {
        err.errorStateID = to_underlying(RvcOperationalState::ErrorStateEnum::kDustBinFull);
    }
    else if (error == "WaterTankEmpty")
    {
        err.errorStateID = to_underlying(RvcOperationalState::ErrorStateEnum::kWaterTankEmpty);
    }
    else if (error == "WaterTankMissing")
    {
        err.errorStateID = to_underlying(RvcOperationalState::ErrorStateEnum::kWaterTankMissing);
    }
    else if (error == "WaterTankLidOpen")
    {
        err.errorStateID = to_underlying(RvcOperationalState::ErrorStateEnum::kWaterTankLidOpen);
    }
    else if (error == "MopCleaningPadMissing")
    {
        err.errorStateID = to_underlying(RvcOperationalState::ErrorStateEnum::kMopCleaningPadMissing);
    }
    else
    {
        ChipLogError(NotSpecified, "Unhandled command: The 'Error' key of the 'ErrorEvent' message is not valid.");
        return;
    }

    mOperationalStateInstance.OnOperationalErrorDetected(err);
}

void RvcDevice::HandleClearErrorMessage()
{
    if (mOperationalStateInstance.GetCurrentOperationalState() != to_underlying(OperationalState::OperationalStateEnum::kError))
    {
        ChipLogError(NotSpecified, "RVC App: The 'ClearError' command is only excepted when the device is in the 'Error' state.");
        return;
    }

    mRunModeInstance.UpdateCurrentMode(RvcRunMode::ModeIdle);
    SetDeviceToIdleState();
}

void RvcDevice::HandleResetMessage()
{
    mRunModeInstance.UpdateCurrentMode(RvcRunMode::ModeIdle);
    mOperationalStateInstance.SetOperationalState(to_underlying(OperationalState::OperationalStateEnum::kStopped));
    mCleanModeInstance.UpdateCurrentMode(RvcCleanMode::ModeQuick);

    mServiceAreaInstance.ClearSelectedAreas();
    mServiceAreaInstance.ClearProgress();
    mServiceAreaInstance.SetCurrentArea(DataModel::NullNullable);
    mServiceAreaInstance.SetEstimatedEndTime(DataModel::NullNullable);
<<<<<<< HEAD

    mServiceAreaDelegate.SetMapTopology();
=======
>>>>>>> dc5bba71
}

void RvcDevice::UpdateServiceAreaProgressOnExit()
{
    if (!mServiceAreaInstance.HasFeature(ServiceArea::Feature::kProgressReporting))
    {
        return;
    }

    uint32_t i = 0;
    ServiceArea::Structs::ProgressStruct::Type progressElement;
    while (mServiceAreaDelegate.GetProgressElementByIndex(i, progressElement))
    {
        if (progressElement.status == ServiceArea::OperationalStatusEnum::kOperating ||
            progressElement.status == ServiceArea::OperationalStatusEnum::kPending)
        {
            mServiceAreaInstance.SetProgressStatus(progressElement.areaID, ServiceArea::OperationalStatusEnum::kSkipped);
        }
        i++;
    }
}<|MERGE_RESOLUTION|>--- conflicted
+++ resolved
@@ -426,11 +426,8 @@
     mServiceAreaInstance.ClearProgress();
     mServiceAreaInstance.SetCurrentArea(DataModel::NullNullable);
     mServiceAreaInstance.SetEstimatedEndTime(DataModel::NullNullable);
-<<<<<<< HEAD
 
     mServiceAreaDelegate.SetMapTopology();
-=======
->>>>>>> dc5bba71
 }
 
 void RvcDevice::UpdateServiceAreaProgressOnExit()
@@ -451,4 +448,24 @@
         }
         i++;
     }
+}
+
+void RvcDevice::UpdateServiceAreaProgressOnExit()
+{
+    if (!mServiceAreaInstance.HasFeature(ServiceArea::Feature::kProgressReporting))
+    {
+        return;
+    }
+
+    uint32_t i = 0;
+    ServiceArea::Structs::ProgressStruct::Type progressElement;
+    while (mServiceAreaDelegate.GetProgressElementByIndex(i, progressElement))
+    {
+        if (progressElement.status == ServiceArea::OperationalStatusEnum::kOperating ||
+            progressElement.status == ServiceArea::OperationalStatusEnum::kPending)
+        {
+            mServiceAreaInstance.SetProgressStatus(progressElement.areaID, ServiceArea::OperationalStatusEnum::kSkipped);
+        }
+        i++;
+    }
 }