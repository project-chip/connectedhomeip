--- conflicted
+++ resolved
@@ -39,21 +39,14 @@
 
     // Location A has name, floor number, uses map XX
     GetInstance()->AddSupportedLocation(
-<<<<<<< HEAD
         supportedAreaID_A, DataModel::Nullable<uint_fast8_t>(supportedMapId_XX), "My Location A"_span,
-=======
         supportedLocationId_A, DataModel::Nullable<uint_fast8_t>(supportedMapId_XX), "My Location A"_span,
->>>>>>> bbef51a4
         DataModel::Nullable<int16_t>(4), DataModel::Nullable<Globals::AreaTypeTag>(), DataModel::Nullable<Globals::LandmarkTag>(),
         DataModel::Nullable<Globals::PositionTag>(), DataModel::Nullable<Globals::FloorSurfaceTag>());
 
     // Location B has name, uses map XX
     GetInstance()->AddSupportedLocation(
-<<<<<<< HEAD
         supportedAreaID_B, DataModel::Nullable<uint_fast8_t>(supportedMapId_XX), "My Location B"_span,
-=======
-        supportedLocationId_B, DataModel::Nullable<uint_fast8_t>(supportedMapId_XX), "My Location B"_span,
->>>>>>> bbef51a4
         DataModel::Nullable<int16_t>(), DataModel::Nullable<Globals::AreaTypeTag>(), DataModel::Nullable<Globals::LandmarkTag>(),
         DataModel::Nullable<Globals::PositionTag>(), DataModel::Nullable<Globals::FloorSurfaceTag>());
 
