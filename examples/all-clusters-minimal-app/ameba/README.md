# CHIP Ameba All Clusters Example

A prototype application that demonstrates device commissioning and cluster
control.

---

-   [CHIP Ameba All Clusters Example](#chip-ameba-all-clusters-example)
    -   [Supported Device](#supported-device)
    -   [Building the Example Application](#building-the-example-application)
    -   [Commissioning and cluster control](#commissioning-and-cluster-control)
        -   [Commissioning](#commissioning)
            -   [BLE mode](#ble-mode)
            -   [IP mode](#ip-mode)
        -   [Cluster control](#cluster-control)
    -   [Running RPC Console](#running-rpc-console)

---

## Supported Device

The CHIP demo application is supported on
[Ameba RTL8722DM Board](https://www.amebaiot.com/en/amebad).

## Building the Example Application

-   Pull docker image:

          ```
<<<<<<< HEAD
          $ docker pull ghcr.io/project-chip/chip-build-ameba:166
=======
          $ docker pull ghcr.io/project-chip/chip-build-ameba:165
>>>>>>> af9f0c82
          ```

-   Run docker container:

          ```
<<<<<<< HEAD
          $ docker run -it -v ${CHIP_DIR}:/root/chip ghcr.io/project-chip/chip-build-ameba:166
=======
          $ docker run -it -v ${CHIP_DIR}:/root/chip ghcr.io/project-chip/chip-build-ameba:165
>>>>>>> af9f0c82
          ```

-   Setup build environment:

          ```
          $ source ./scripts/bootstrap.sh
          ```

-   To build the demo application:

          ```
          $ ./scripts/build/build_examples.py --target ameba-amebad-all-clusters build
          ```

    The output image files are stored in
    `out/ameba-amebad-all-clusters/asdk/image` folder.

    The bootloader image files are stored in
    `out/ameba-amebad-all-clusters/asdk/bootloader` folder.

-   After building the application, **Ameba Image Tool** is used to flash it to
    Ameba board.

1. Connect your device via USB and open Ameba Image Tool.
2. Select correct serial port and set baudrate as **115200**.
3. Browse and add the corresponding image files in the Flash Download list to
   the correct locations
4. Click **Download** button.

## Commissioning and Cluster Control

## Commissioning

There are two commissioning modes supported by Ameba platform:

### BLE mode

1. In "connectedhomeip/config/ameba/args.gni"

    - Set `chip_config_network_layer_ble = true`

2. In `connectedhomeip/src/platform/Ameba/CHIPDevicePlatformConfig.h`

    - Set `#define CHIP_DEVICE_CONFIG_ENABLE_CHIPOBLE 1`

3. Build and Flash
4. The all-clusters example will run automatically after booting the Ameba
   board.
5. Test with
   [Chip-Tool](https://github.com/project-chip/connectedhomeip/tree/master/examples/chip-tool)

### IP mode

1. In `connectedhomeip/config/ameba/args.gni`

    - Set `chip_config_network_layer_ble = false`

2. In `connectedhomeip/src/platform/Ameba/CHIPDevicePlatformConfig.h`

    - Set `#define CHIP_DEVICE_CONFIG_ENABLE_CHIPOBLE 0`

3. Build and Flash
4. The all-clusters example will run automatically after booting the Ameba
   board.
5. Connect to AP using `ATW0, ATW1, ATWC` commands
6. Test with
   [Chip-Tool](https://github.com/project-chip/connectedhomeip/tree/master/examples/chip-tool)

## Cluster Control

After successful commissioning, use the OnOff cluster command to control the
OnOff attribute. This allows you to toggle a parameter implemented by the device
to be On or Off.

-   Via
    [Chip-Tool](https://github.com/project-chip/connectedhomeip/tree/master/examples/chip-tool#using-the-client-to-send-matter-commands)

          ```
          $ ./chip-tool onoff on ${NODE_ID_TO_ASSIGN} 1
          $ ./chip-tool onoff off ${NODE_ID_TO_ASSIGN} 1
          ```

## Running RPC Console

-   Connect a USB-TTL Adapter as shown below

            ```
            Ameba         USB-TTL
            A19           TX
            A18           RX
            GND           GND
            ```

-   Build the
    [chip-rpc console](https://github.com/project-chip/connectedhomeip/tree/master/examples/common/pigweed/rpc_console)

-   As part of building the example with RPCs enabled the chip_rpc python
    interactive console is installed into your venv. The python wheel files are
    also created in the output folder: out/debug/chip_rpc_console_wheels. To
    install the wheel files without rebuilding:

            ```
            $ pip3 install out/debug/chip_rpc_console_wheels/*.whl
            ```

-   Launch the chip-rpc console after resetting Ameba board

            ```
            $ chip-console --device /dev/tty<port connected to USB-TTL adapter> -b 115200
            ```

-   Get and Set lighting directly using the RPC console

            ```python
            rpcs.chip.rpc.Lighting.Get()
            rpcs.chip.rpc.Lighting.Set(on=True, level=128, color=protos.chip.rpc.LightingColor(hue=5, saturation=5))
            ```<|MERGE_RESOLUTION|>--- conflicted
+++ resolved
@@ -5,15 +5,15 @@
 
 ---
 
--   [CHIP Ameba All Clusters Example](#chip-ameba-all-clusters-example)
-    -   [Supported Device](#supported-device)
-    -   [Building the Example Application](#building-the-example-application)
-    -   [Commissioning and cluster control](#commissioning-and-cluster-control)
-        -   [Commissioning](#commissioning)
-            -   [BLE mode](#ble-mode)
-            -   [IP mode](#ip-mode)
-        -   [Cluster control](#cluster-control)
-    -   [Running RPC Console](#running-rpc-console)
+- [CHIP Ameba All Clusters Example](#chip-ameba-all-clusters-example)
+  - [Supported Device](#supported-device)
+  - [Building the Example Application](#building-the-example-application)
+  - [Commissioning and Cluster Control](#commissioning-and-cluster-control)
+  - [Commissioning](#commissioning)
+    - [BLE mode](#ble-mode)
+    - [IP mode](#ip-mode)
+  - [Cluster Control](#cluster-control)
+  - [Running RPC Console](#running-rpc-console)
 
 ---
 
@@ -27,21 +27,13 @@
 -   Pull docker image:
 
           ```
-<<<<<<< HEAD
           $ docker pull ghcr.io/project-chip/chip-build-ameba:166
-=======
-          $ docker pull ghcr.io/project-chip/chip-build-ameba:165
->>>>>>> af9f0c82
           ```
 
 -   Run docker container:
 
           ```
-<<<<<<< HEAD
           $ docker run -it -v ${CHIP_DIR}:/root/chip ghcr.io/project-chip/chip-build-ameba:166
-=======
-          $ docker run -it -v ${CHIP_DIR}:/root/chip ghcr.io/project-chip/chip-build-ameba:165
->>>>>>> af9f0c82
           ```
 
 -   Setup build environment:
