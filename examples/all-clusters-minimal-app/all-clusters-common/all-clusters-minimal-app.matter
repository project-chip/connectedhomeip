--- conflicted
+++ resolved
@@ -117,13 +117,8 @@
 }
 
 /** Attributes and commands for scene configuration and manipulation. */
-<<<<<<< HEAD
-server cluster Scenes = 5 {
+provisional server cluster Scenes = 5 {
   bitmap Feature : bitmap32 {
-=======
-provisional server cluster Scenes = 5 {
-  bitmap Feature : BITMAP32 {
->>>>>>> 836ceec9
     kSceneNames = 0x1;
     kExplicit = 0x2;
     kTableSize = 0x4;
@@ -2824,13 +2819,8 @@
 }
 
 /** An interface for controlling a fan in a heating/cooling system. */
-<<<<<<< HEAD
-server cluster FanControl = 514 {
+provisional server cluster FanControl = 514 {
   enum AirflowDirectionEnum : enum8 {
-=======
-provisional server cluster FanControl = 514 {
-  enum AirflowDirectionEnum : ENUM8 {
->>>>>>> 836ceec9
     kForward = 0;
     kReverse = 1;
   }
@@ -2988,13 +2978,8 @@
 }
 
 /** Attributes and commands for configuring a lighting ballast. */
-<<<<<<< HEAD
-server cluster BallastConfiguration = 769 {
+provisional server cluster BallastConfiguration = 769 {
   bitmap BallastStatusBitmap : bitmap8 {
-=======
-provisional server cluster BallastConfiguration = 769 {
-  bitmap BallastStatusBitmap : BITMAP8 {
->>>>>>> 836ceec9
     kBallastNonOperational = 0x1;
     kLampFailure = 0x2;
   }
@@ -3669,13 +3654,8 @@
 }
 
 /** The Test Cluster is meant to validate the generated code */
-<<<<<<< HEAD
-server cluster UnitTesting = 4294048773 {
+internal server cluster UnitTesting = 4294048773 {
   enum SimpleEnum : enum8 {
-=======
-internal server cluster UnitTesting = 4294048773 {
-  enum SimpleEnum : ENUM8 {
->>>>>>> 836ceec9
     kUnspecified = 0;
     kValueA = 1;
     kValueB = 2;
