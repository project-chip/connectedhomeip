// This IDL was generated automatically by ZAP.
// It is for view/code review purposes only.

struct LabelStruct {
    CHAR_STRING<16> label = 0;
    CHAR_STRING<16> value = 1;
}

server cluster AdministratorCommissioning = 60 {
  enum CommissioningWindowStatus : ENUM8 {
    kWindowNotOpen = 0;
    kEnhancedWindowOpen = 1;
    kBasicWindowOpen = 2;
  }

  enum StatusCode : ENUM8 {
    kBusy = 1;
    kPAKEParameterError = 2;
    kWindowNotOpen = 3;
  }

  readonly attribute int8u windowStatus = 0;
  readonly attribute fabric_idx adminFabricIndex = 1;
  readonly attribute int16u adminVendorId = 2;
  readonly attribute int16u clusterRevision = 65533;

  request struct OpenBasicCommissioningWindowRequest {
    INT16U commissioningTimeout = 0;
  }

  request struct OpenCommissioningWindowRequest {
    INT16U commissioningTimeout = 0;
    OCTET_STRING PAKEVerifier = 1;
    INT16U discriminator = 2;
    INT32U iterations = 3;
    OCTET_STRING salt = 4;
    INT16U passcodeID = 5;
  }

  command OpenBasicCommissioningWindow(OpenBasicCommissioningWindowRequest): DefaultSuccess = 1;
  command OpenCommissioningWindow(OpenCommissioningWindowRequest): DefaultSuccess = 0;
  command RevokeCommissioning(): DefaultSuccess = 2;
}

server cluster Basic = 40 {
  critical event StartUp = 0 {
    INT32U softwareVersion = 0;
  }

  critical event ShutDown = 1 {
  }

  info event Leave = 2 {
  }

  info event ReachableChanged = 3 {
    boolean reachableNewValue = 0;
  }

  readonly attribute int16u interactionModelVersion = 0;
  readonly attribute char_string vendorName = 1;
  readonly attribute vendor_id vendorID = 2;
  readonly attribute char_string productName = 3;
  readonly attribute int16u productID = 4;
  attribute char_string nodeLabel = 5;
  attribute char_string location = 6;
  readonly attribute int16u hardwareVersion = 7;
  readonly attribute char_string hardwareVersionString = 8;
  readonly attribute int32u softwareVersion = 9;
  readonly attribute char_string softwareVersionString = 10;
  readonly attribute int16u clusterRevision = 65533;
}

server cluster Descriptor = 29 {
  struct DeviceType {
    DEVTYPE_ID type = 0;
    INT16U revision = 1;
  }

  readonly attribute DeviceType deviceList[] = 0;
  readonly attribute CLUSTER_ID serverList[] = 1;
  readonly attribute CLUSTER_ID clientList[] = 2;
  readonly attribute ENDPOINT_NO partsList[] = 3;
  readonly attribute int16u clusterRevision = 65533;
}

server cluster DiagnosticLogs = 50 {
  enum LogsIntent : ENUM8 {
    kEndUserSupport = 0;
    kNetworkDiag = 1;
    kCrashLogs = 2;
  }

  enum LogsStatus : ENUM8 {
    kSuccess = 0;
    kExhausted = 1;
    kNoLogs = 2;
    kBusy = 3;
    kDenied = 4;
  }

  enum LogsTransferProtocol : ENUM8 {
    kResponsePayload = 0;
    kBdx = 1;
  }


  request struct RetrieveLogsRequestRequest {
    LogsIntent intent = 0;
    LogsTransferProtocol requestedProtocol = 1;
    OCTET_STRING transferFileDesignator = 2;
  }

  command RetrieveLogsRequest(RetrieveLogsRequestRequest): RetrieveLogsResponse = 0;
}

server cluster EthernetNetworkDiagnostics = 55 {
  enum PHYRateType : ENUM8 {
    k10m = 0;
    k100m = 1;
    k1000m = 2;
    k25g = 3;
    k5g = 4;
    k10g = 5;
    k40g = 6;
    k100g = 7;
    k200g = 8;
    k400g = 9;
  }

  readonly attribute enum8 PHYRate = 0;
  readonly attribute boolean fullDuplex = 1;
  readonly attribute int64u packetRxCount = 2;
  readonly attribute int64u packetTxCount = 3;
  readonly attribute int64u txErrCount = 4;
  readonly attribute int64u collisionCount = 5;
  readonly attribute int64u overrunCount = 6;
  readonly attribute boolean carrierDetect = 7;
  readonly attribute int64u timeSinceReset = 8;
  readonly attribute bitmap32 featureMap = 65532;
  readonly attribute int16u clusterRevision = 65533;
}

server cluster FixedLabel = 64 {
  readonly attribute LabelStruct labelList[] = 0;
  readonly attribute int16u clusterRevision = 65533;
}

server cluster GeneralCommissioning = 48 {
  enum GeneralCommissioningError : ENUM8 {
    kOk = 0;
    kValueOutsideRange = 1;
    kInvalidAuthentication = 2;
    kNotCommissioning = 3;
  }

  enum RegulatoryLocationType : ENUM8 {
    kIndoor = 0;
    kOutdoor = 1;
    kIndoorOutdoor = 2;
  }

  struct BasicCommissioningInfoType {
    INT32U failSafeExpiryLengthMs = 0;
  }

  attribute int64u breadcrumb = 0;
  readonly attribute BasicCommissioningInfoType basicCommissioningInfoList[] = 1;
  readonly attribute enum8 regulatoryConfig = 2;
  readonly attribute enum8 locationCapability = 3;
  readonly attribute bitmap32 featureMap = 65532;
  readonly attribute int16u clusterRevision = 65533;

  request struct ArmFailSafeRequest {
    INT16U expiryLengthSeconds = 0;
    INT64U breadcrumb = 1;
    INT32U timeoutMs = 2;
  }

  request struct SetRegulatoryConfigRequest {
    RegulatoryLocationType location = 0;
    CHAR_STRING countryCode = 1;
    INT64U breadcrumb = 2;
    INT32U timeoutMs = 3;
  }

  response struct ArmFailSafeResponse {
    GeneralCommissioningError errorCode = 0;
    CHAR_STRING debugText = 1;
  }

  response struct CommissioningCompleteResponse {
    GeneralCommissioningError errorCode = 0;
    CHAR_STRING debugText = 1;
  }

  response struct SetRegulatoryConfigResponse {
    GeneralCommissioningError errorCode = 0;
    CHAR_STRING debugText = 1;
  }

  command ArmFailSafe(ArmFailSafeRequest): ArmFailSafeResponse = 0;
  command CommissioningComplete(): CommissioningCompleteResponse = 4;
  command SetRegulatoryConfig(SetRegulatoryConfigRequest): SetRegulatoryConfigResponse = 2;
}

server cluster GeneralDiagnostics = 51 {
  enum BootReasonType : ENUM8 {
    kUnspecified = 0;
    kPowerOnReboot = 1;
    kBrownOutReset = 2;
    kSoftwareWatchdogReset = 3;
    kHardwareWatchdogReset = 4;
    kSoftwareUpdateCompleted = 5;
    kSoftwareReset = 6;
  }

  enum HardwareFaultType : ENUM8 {
    kUnspecified = 0;
    kRadio = 1;
    kSensor = 2;
    kResettableOverTemp = 3;
    kNonResettableOverTemp = 4;
    kPowerSource = 5;
    kVisualDisplayFault = 6;
    kAudioOutputFault = 7;
    kUserInterfaceFault = 8;
    kNonVolatileMemoryError = 9;
    kTamperDetected = 10;
  }

  enum InterfaceType : ENUM8 {
    kUnspecified = 0;
    kWiFi = 1;
    kEthernet = 2;
    kCellular = 3;
    kThread = 4;
  }

  enum NetworkFaultType : ENUM8 {
    kUnspecified = 0;
    kHardwareFailure = 1;
    kNetworkJammed = 2;
    kConnectionFailed = 3;
  }

  enum RadioFaultType : ENUM8 {
    kUnspecified = 0;
    kWiFiFault = 1;
    kCellularFault = 2;
    kThreadFault = 3;
    kNFCFault = 4;
    kBLEFault = 5;
    kEthernetFault = 6;
  }

  struct NetworkInterfaceType {
    CHAR_STRING<32> name = 0;
    BOOLEAN fabricConnected = 1;
    BOOLEAN offPremiseServicesReachableIPv4 = 2;
    BOOLEAN offPremiseServicesReachableIPv6 = 3;
    OCTET_STRING<8> hardwareAddress = 4;
    InterfaceType type = 5;
  }

  critical event HardwareFaultChange = 0 {
    HardwareFaultType current[] = 0;
    HardwareFaultType previous[] = 1;
  }

  critical event RadioFaultChange = 1 {
    RadioFaultType current[] = 0;
    RadioFaultType previous[] = 1;
  }

  critical event NetworkFaultChange = 2 {
    NetworkFaultType current[] = 0;
    NetworkFaultType previous[] = 1;
  }

  critical event BootReason = 3 {
    BootReasonType bootReason = 0;
  }

  readonly attribute NetworkInterfaceType networkInterfaces[] = 0;
  readonly attribute int16u rebootCount = 1;
  readonly attribute int64u upTime = 2;
  readonly attribute int32u totalOperationalHours = 3;
  readonly attribute enum8 bootReasons = 4;
  readonly attribute ENUM8 activeHardwareFaults[] = 5;
  readonly attribute ENUM8 activeRadioFaults[] = 6;
  readonly attribute ENUM8 activeNetworkFaults[] = 7;
  readonly attribute int16u clusterRevision = 65533;
}

server cluster LevelControl = 8 {
  enum MoveMode : ENUM8 {
    kUp = 0;
    kDown = 1;
  }

  enum StepMode : ENUM8 {
    kUp = 0;
    kDown = 1;
  }

  readonly attribute int8u currentLevel = 0;
  readonly attribute int16u remainingTime = 1;
  readonly attribute int8u minLevel = 2;
  readonly attribute int8u maxLevel = 3;
  readonly attribute int16u currentFrequency = 4;
  readonly attribute int16u minFrequency = 5;
  readonly attribute int16u maxFrequency = 6;
  attribute bitmap8 options = 15;
  attribute int16u onOffTransitionTime = 16;
  attribute int8u onLevel = 17;
  attribute int16u onTransitionTime = 18;
  attribute int16u offTransitionTime = 19;
  attribute int8u defaultMoveRate = 20;
  attribute int8u startUpCurrentLevel = 16384;
  readonly attribute bitmap32 featureMap = 65532;
  readonly attribute int16u clusterRevision = 65533;

  request struct MoveRequest {
    MoveMode moveMode = 0;
    INT8U rate = 1;
    BITMAP8 optionMask = 2;
    BITMAP8 optionOverride = 3;
  }

  request struct MoveToLevelRequest {
    INT8U level = 0;
    INT16U transitionTime = 1;
    BITMAP8 optionMask = 2;
    BITMAP8 optionOverride = 3;
  }

  request struct MoveToLevelWithOnOffRequest {
    INT8U level = 0;
    INT16U transitionTime = 1;
  }

  request struct MoveWithOnOffRequest {
    MoveMode moveMode = 0;
    INT8U rate = 1;
  }

  request struct StepRequest {
    StepMode stepMode = 0;
    INT8U stepSize = 1;
    INT16U transitionTime = 2;
    BITMAP8 optionMask = 3;
    BITMAP8 optionOverride = 4;
  }

  request struct StepWithOnOffRequest {
    StepMode stepMode = 0;
    INT8U stepSize = 1;
    INT16U transitionTime = 2;
  }

  request struct StopRequest {
    BITMAP8 optionMask = 0;
    BITMAP8 optionOverride = 1;
  }

  command Move(MoveRequest): DefaultSuccess = 1;
  command MoveToLevel(MoveToLevelRequest): DefaultSuccess = 0;
  command MoveToLevelWithOnOff(MoveToLevelWithOnOffRequest): DefaultSuccess = 4;
  command MoveWithOnOff(MoveWithOnOffRequest): DefaultSuccess = 5;
  command Step(StepRequest): DefaultSuccess = 2;
  command StepWithOnOff(StepWithOnOffRequest): DefaultSuccess = 6;
  command Stop(StopRequest): DefaultSuccess = 3;
  command StopWithOnOff(): DefaultSuccess = 7;
}

server cluster LocalizationConfiguration = 43 {
  attribute char_string activeLocale = 1;
  readonly attribute CHAR_STRING supportedLocales[] = 2;
}

server cluster NetworkCommissioning = 49 {
  enum NetworkCommissioningStatus : ENUM8 {
    kSuccess = 0;
    kOutOfRange = 1;
    kBoundsExceeded = 2;
    kNetworkIDNotFound = 3;
    kDuplicateNetworkID = 4;
    kNetworkNotFound = 5;
    kRegulatoryError = 6;
    kAuthFailure = 7;
    kUnsupportedSecurity = 8;
    kOtherConnectionFailure = 9;
    kIPV6Failed = 10;
    kIPBindFailed = 11;
    kUnknownError = 12;
  }

  enum WiFiBand : ENUM8 {
    k2g4 = 0;
    k3g65 = 1;
    k5g = 2;
    k6g = 3;
    k60g = 4;
  }

  struct NetworkInfo {
    OCTET_STRING networkID = 0;
    BOOLEAN connected = 1;
  }

  struct WiFiInterfaceScanResult {
    BITMAP8 security = 0;
    OCTET_STRING ssid = 1;
    OCTET_STRING bssid = 2;
    INT16U channel = 3;
    WiFiBand wiFiBand = 4;
    INT8S rssi = 5;
  }

  struct ThreadInterfaceScanResult {
    INT64U panId = 0;
    INT64U extendedPanId = 1;
    CHAR_STRING networkName = 2;
    INT16U channel = 3;
    INT8U version = 4;
    INT64U extendedAddress = 5;
    INT8S rssi = 6;
    INT8U lqi = 7;
  }

  readonly attribute int8u maxNetworks = 0;
  readonly attribute NetworkInfo networks[] = 1;
  readonly attribute int8u scanMaxTimeSeconds = 2;
  readonly attribute int8u connectMaxTimeSeconds = 3;
  attribute boolean interfaceEnabled = 4;
  readonly attribute NetworkCommissioningStatus lastNetworkingStatus = 5;
  readonly attribute octet_string lastNetworkID = 6;
  readonly attribute int32u lastConnectErrorValue = 7;
  readonly attribute bitmap32 featureMap = 65532;
  readonly attribute int16u clusterRevision = 65533;

  request struct AddOrUpdateThreadNetworkRequest {
    OCTET_STRING operationalDataset = 0;
    INT64U breadcrumb = 1;
  }

  request struct AddOrUpdateWiFiNetworkRequest {
    OCTET_STRING ssid = 0;
    OCTET_STRING credentials = 1;
    INT64U breadcrumb = 2;
  }

  request struct ConnectNetworkRequest {
    OCTET_STRING networkID = 0;
    INT64U breadcrumb = 1;
  }

  request struct RemoveNetworkRequest {
    OCTET_STRING networkID = 0;
    INT64U breadcrumb = 1;
  }

  request struct ReorderNetworkRequest {
    OCTET_STRING networkID = 0;
    INT8U networkIndex = 1;
    INT64U breadcrumb = 2;
  }

  request struct ScanNetworksRequest {
    OCTET_STRING ssid = 0;
    INT64U breadcrumb = 1;
  }

  response struct ConnectNetworkResponse {
    NetworkCommissioningStatus networkingStatus = 0;
    CHAR_STRING debugText = 1;
    INT32S errorValue = 2;
  }

  response struct NetworkConfigResponse {
    NetworkCommissioningStatus networkingStatus = 0;
    CHAR_STRING debugText = 1;
  }

  response struct ScanNetworksResponse {
    NetworkCommissioningStatus networkingStatus = 0;
    CHAR_STRING debugText = 1;
    optional WiFiInterfaceScanResult wiFiScanResults[] = 2;
    optional ThreadInterfaceScanResult threadScanResults[] = 3;
  }

  command AddOrUpdateThreadNetwork(AddOrUpdateThreadNetworkRequest): NetworkConfigResponse = 3;
  command AddOrUpdateWiFiNetwork(AddOrUpdateWiFiNetworkRequest): NetworkConfigResponse = 2;
  command ConnectNetwork(ConnectNetworkRequest): ConnectNetworkResponse = 6;
  command RemoveNetwork(RemoveNetworkRequest): NetworkConfigResponse = 4;
  command ReorderNetwork(ReorderNetworkRequest): NetworkConfigResponse = 8;
  command ScanNetworks(ScanNetworksRequest): ScanNetworksResponse = 0;
}

server cluster OnOff = 6 {
  enum OnOffDelayedAllOffEffectVariant : enum8 {
    kFadeToOffIn0p8Seconds = 0;
    kNoFade = 1;
    k50PercentDimDownIn0p8SecondsThenFadeToOffIn12Seconds = 2;
  }

  enum OnOffDyingLightEffectVariant : enum8 {
    k20PercenterDimUpIn0p5SecondsThenFadeToOffIn1Second = 0;
  }

  enum OnOffEffectIdentifier : enum8 {
    kDelayedAllOff = 0;
    kDyingLight = 1;
  }

  readonly attribute boolean onOff = 0;
  readonly attribute int16u clusterRevision = 65533;

  command Off(): DefaultSuccess = 0;
  command On(): DefaultSuccess = 1;
  command Toggle(): DefaultSuccess = 2;
}

server cluster OperationalCredentials = 62 {
  enum NodeOperationalCertStatus : ENUM8 {
    kSuccess = 0;
    kInvalidPublicKey = 1;
    kInvalidNodeOpId = 2;
    kInvalidNOC = 3;
    kMissingCsr = 4;
    kTableFull = 5;
    kInsufficientPrivilege = 8;
    kFabricConflict = 9;
    kLabelConflict = 10;
    kInvalidFabricIndex = 11;
  }

  struct NOCStruct {
    fabric_idx fabricIndex = 0;
    OCTET_STRING noc = 1;
    OCTET_STRING icac = 2;
  }

  struct FabricDescriptor {
<<<<<<< HEAD
    INT8U fabricIndex = 0;
    OCTET_STRING<65> rootPublicKey = 1;
=======
    fabric_idx fabricIndex = 0;
    OCTET_STRING rootPublicKey = 1;
>>>>>>> fd815cda
    INT16U vendorId = 2;
    FABRIC_ID fabricId = 3;
    NODE_ID nodeId = 4;
    CHAR_STRING<32> label = 5;
  }

  readonly attribute NOCStruct NOCs[] = 0;
  readonly attribute FabricDescriptor fabricsList[] = 1;
  readonly attribute int8u supportedFabrics = 2;
  readonly attribute int8u commissionedFabrics = 3;
  readonly attribute OCTET_STRING trustedRootCertificates[] = 4;
  readonly attribute fabric_idx currentFabricIndex = 5;
  readonly attribute int16u clusterRevision = 65533;

  request struct AddNOCRequest {
    OCTET_STRING NOCValue = 0;
    optional OCTET_STRING ICACValue = 1;
    OCTET_STRING IPKValue = 2;
    NODE_ID caseAdminNode = 3;
    INT16U adminVendorId = 4;
  }

  request struct AddTrustedRootCertificateRequest {
    OCTET_STRING rootCertificate = 0;
  }

  request struct AttestationRequestRequest {
    OCTET_STRING attestationNonce = 0;
  }

  request struct CertificateChainRequestRequest {
    INT8U certificateType = 0;
  }

  request struct OpCSRRequestRequest {
    OCTET_STRING CSRNonce = 0;
  }

  request struct RemoveFabricRequest {
    INT8U fabricIndex = 0;
  }

  request struct RemoveTrustedRootCertificateRequest {
    OCTET_STRING trustedRootIdentifier = 0;
  }

  request struct UpdateFabricLabelRequest {
    CHAR_STRING label = 0;
  }

  request struct UpdateNOCRequest {
    OCTET_STRING NOCValue = 0;
    optional OCTET_STRING ICACValue = 1;
  }

  response struct AttestationResponse {
    OCTET_STRING attestationElements = 0;
    OCTET_STRING signature = 1;
  }

  response struct CertificateChainResponse {
    OCTET_STRING certificate = 0;
  }

  response struct NOCResponse {
    INT8U statusCode = 0;
    INT8U fabricIndex = 1;
    CHAR_STRING debugText = 2;
  }

  response struct OpCSRResponse {
    OCTET_STRING NOCSRElements = 0;
    OCTET_STRING attestationSignature = 1;
  }

  command AddNOC(AddNOCRequest): NOCResponse = 6;
  command AddTrustedRootCertificate(AddTrustedRootCertificateRequest): DefaultSuccess = 11;
  command AttestationRequest(AttestationRequestRequest): AttestationResponse = 0;
  command CertificateChainRequest(CertificateChainRequestRequest): CertificateChainResponse = 2;
  command OpCSRRequest(OpCSRRequestRequest): OpCSRResponse = 4;
  command RemoveFabric(RemoveFabricRequest): NOCResponse = 10;
  command RemoveTrustedRootCertificate(RemoveTrustedRootCertificateRequest): DefaultSuccess = 12;
  command UpdateFabricLabel(UpdateFabricLabelRequest): NOCResponse = 9;
  command UpdateNOC(UpdateNOCRequest): NOCResponse = 7;
}

server cluster SoftwareDiagnostics = 52 {
  struct ThreadMetrics {
    INT64U id = 0;
    CHAR_STRING<8> name = 1;
    INT32U stackFreeCurrent = 2;
    INT32U stackFreeMinimum = 3;
    INT32U stackSize = 4;
  }

  info event SoftwareFault = 0 {
    SoftwareFault softwareFault = 0;
  }

  readonly attribute ThreadMetrics threadMetrics[] = 0;
  readonly attribute int64u currentHeapFree = 1;
  readonly attribute int64u currentHeapUsed = 2;
  readonly attribute int64u currentHeapHighWatermark = 3;
  readonly attribute bitmap32 featureMap = 65532;
  readonly attribute int16u clusterRevision = 65533;
}

server cluster Switch = 59 {
  info event SwitchLatched = 0 {
    INT8U newPosition = 0;
  }

  info event InitialPress = 1 {
    INT8U newPosition = 0;
  }

  info event LongPress = 2 {
    INT8U newPosition = 0;
  }

  info event ShortRelease = 3 {
    INT8U previousPosition = 0;
  }

  info event LongRelease = 4 {
    INT8U previousPosition = 0;
  }

  info event MultiPressOngoing = 5 {
    INT8U newPosition = 0;
    INT8U currentNumberOfPressesCounted = 1;
  }

  info event MultiPressComplete = 6 {
    INT8U newPosition = 0;
    INT8U totalNumberOfPressesCounted = 1;
  }

  readonly attribute int8u numberOfPositions = 0;
  readonly attribute int8u currentPosition = 1;
  readonly attribute int8u multiPressMax = 2;
  readonly attribute bitmap32 featureMap = 65532;
  readonly attribute int16u clusterRevision = 65533;
}

server cluster ThreadNetworkDiagnostics = 53 {
  enum NetworkFault : ENUM8 {
    kUnspecified = 0;
    kLinkDown = 1;
    kHardwareFailure = 2;
    kNetworkJammed = 3;
  }

  enum RoutingRole : ENUM8 {
    kUnspecified = 0;
    kUnassigned = 1;
    kSleepyEndDevice = 2;
    kEndDevice = 3;
    kReed = 4;
    kRouter = 5;
    kLeader = 6;
  }

  enum ThreadConnectionStatus : ENUM8 {
    kConnected = 0;
    kNotConnected = 1;
  }

  struct NeighborTable {
    INT64U extAddress = 0;
    INT32U age = 1;
    INT16U rloc16 = 2;
    INT32U linkFrameCounter = 3;
    INT32U mleFrameCounter = 4;
    INT8U lqi = 5;
    INT8S averageRssi = 6;
    INT8S lastRssi = 7;
    INT8U frameErrorRate = 8;
    INT8U messageErrorRate = 9;
    BOOLEAN rxOnWhenIdle = 10;
    BOOLEAN fullThreadDevice = 11;
    BOOLEAN fullNetworkData = 12;
    BOOLEAN isChild = 13;
  }

  struct RouteTable {
    INT64U extAddress = 0;
    INT16U rloc16 = 1;
    INT8U routerId = 2;
    INT8U nextHop = 3;
    INT8U pathCost = 4;
    INT8U LQIIn = 5;
    INT8U LQIOut = 6;
    INT8U age = 7;
    BOOLEAN allocated = 8;
    BOOLEAN linkEstablished = 9;
  }

  struct SecurityPolicy {
    INT16U rotationTime = 0;
    BITMAP16 flags = 1;
  }

  struct OperationalDatasetComponents {
    BOOLEAN activeTimestampPresent = 0;
    BOOLEAN pendingTimestampPresent = 1;
    BOOLEAN masterKeyPresent = 2;
    BOOLEAN networkNamePresent = 3;
    BOOLEAN extendedPanIdPresent = 4;
    BOOLEAN meshLocalPrefixPresent = 5;
    BOOLEAN delayPresent = 6;
    BOOLEAN panIdPresent = 7;
    BOOLEAN channelPresent = 8;
    BOOLEAN pskcPresent = 9;
    BOOLEAN securityPolicyPresent = 10;
    BOOLEAN channelMaskPresent = 11;
  }

  info event ConnectionStatus = 0 {
    ThreadConnectionStatus connectionStatus = 0;
  }

  readonly attribute int16u channel = 0;
  readonly attribute enum8 routingRole = 1;
  readonly attribute octet_string networkName = 2;
  readonly attribute int16u panId = 3;
  readonly attribute int64u extendedPanId = 4;
  readonly attribute octet_string meshLocalPrefix = 5;
  readonly attribute int64u overrunCount = 6;
  readonly attribute NeighborTable neighborTableList[] = 7;
  readonly attribute RouteTable routeTableList[] = 8;
  readonly attribute int32u partitionId = 9;
  readonly attribute int8u weighting = 10;
  readonly attribute int8u dataVersion = 11;
  readonly attribute int8u stableDataVersion = 12;
  readonly attribute int8u leaderRouterId = 13;
  readonly attribute int16u detachedRoleCount = 14;
  readonly attribute int16u childRoleCount = 15;
  readonly attribute int16u routerRoleCount = 16;
  readonly attribute int16u leaderRoleCount = 17;
  readonly attribute int16u attachAttemptCount = 18;
  readonly attribute int16u partitionIdChangeCount = 19;
  readonly attribute int16u betterPartitionAttachAttemptCount = 20;
  readonly attribute int16u parentChangeCount = 21;
  readonly attribute int32u txTotalCount = 22;
  readonly attribute int32u txUnicastCount = 23;
  readonly attribute int32u txBroadcastCount = 24;
  readonly attribute int32u txAckRequestedCount = 25;
  readonly attribute int32u txAckedCount = 26;
  readonly attribute int32u txNoAckRequestedCount = 27;
  readonly attribute int32u txDataCount = 28;
  readonly attribute int32u txDataPollCount = 29;
  readonly attribute int32u txBeaconCount = 30;
  readonly attribute int32u txBeaconRequestCount = 31;
  readonly attribute int32u txOtherCount = 32;
  readonly attribute int32u txRetryCount = 33;
  readonly attribute int32u txDirectMaxRetryExpiryCount = 34;
  readonly attribute int32u txIndirectMaxRetryExpiryCount = 35;
  readonly attribute int32u txErrCcaCount = 36;
  readonly attribute int32u txErrAbortCount = 37;
  readonly attribute int32u txErrBusyChannelCount = 38;
  readonly attribute int32u rxTotalCount = 39;
  readonly attribute int32u rxUnicastCount = 40;
  readonly attribute int32u rxBroadcastCount = 41;
  readonly attribute int32u rxDataCount = 42;
  readonly attribute int32u rxDataPollCount = 43;
  readonly attribute int32u rxBeaconCount = 44;
  readonly attribute int32u rxBeaconRequestCount = 45;
  readonly attribute int32u rxOtherCount = 46;
  readonly attribute int32u rxAddressFilteredCount = 47;
  readonly attribute int32u rxDestAddrFilteredCount = 48;
  readonly attribute int32u rxDuplicatedCount = 49;
  readonly attribute int32u rxErrNoFrameCount = 50;
  readonly attribute int32u rxErrUnknownNeighborCount = 51;
  readonly attribute int32u rxErrInvalidSrcAddrCount = 52;
  readonly attribute int32u rxErrSecCount = 53;
  readonly attribute int32u rxErrFcsCount = 54;
  readonly attribute int32u rxErrOtherCount = 55;
  readonly attribute int64u activeTimestamp = 56;
  readonly attribute int64u pendingTimestamp = 57;
  readonly attribute int32u delay = 58;
  readonly attribute SecurityPolicy securityPolicy[] = 59;
  readonly attribute octet_string channelMask = 60;
  readonly attribute OperationalDatasetComponents operationalDatasetComponents[] = 61;
  readonly attribute NetworkFault activeNetworkFaultsList[] = 62;
  readonly attribute bitmap32 featureMap = 65532;
  readonly attribute int16u clusterRevision = 65533;
}

server cluster UserLabel = 65 {
  attribute LabelStruct labelList[] = 0;
  readonly attribute int16u clusterRevision = 65533;
}

server cluster WiFiNetworkDiagnostics = 54 {
  enum AssociationFailureCause : ENUM8 {
    kUnknown = 0;
    kAssociationFailed = 1;
    kAuthenticationFailed = 2;
    kSsidNotFound = 3;
  }

  enum SecurityType : ENUM8 {
    kUnspecified = 0;
    kNone = 1;
    kWep = 2;
    kWpa = 3;
    kWpa2 = 4;
    kWpa3 = 5;
  }

  enum WiFiConnectionStatus : ENUM8 {
    kConnected = 0;
    kNotConnected = 1;
  }

  enum WiFiVersionType : ENUM8 {
    k80211a = 0;
    k80211b = 1;
    k80211g = 2;
    k80211n = 3;
    k80211ac = 4;
    k80211ax = 5;
  }

  info event Disconnection = 0 {
    INT16U reasonCode = 0;
  }

  info event AssociationFailure = 1 {
    AssociationFailureCause associationFailure = 0;
    INT16U status = 1;
  }

  info event ConnectionStatus = 2 {
    WiFiConnectionStatus connectionStatus = 0;
  }

  readonly attribute octet_string bssid = 0;
  readonly attribute enum8 securityType = 1;
  readonly attribute enum8 wiFiVersion = 2;
  readonly attribute int16u channelNumber = 3;
  readonly attribute int8s rssi = 4;
  readonly attribute int32u beaconLostCount = 5;
  readonly attribute int32u beaconRxCount = 6;
  readonly attribute int32u packetMulticastRxCount = 7;
  readonly attribute int32u packetMulticastTxCount = 8;
  readonly attribute int32u packetUnicastRxCount = 9;
  readonly attribute int32u packetUnicastTxCount = 10;
  readonly attribute int64u currentMaxRate = 11;
  readonly attribute int64u overrunCount = 12;
  readonly attribute bitmap32 featureMap = 65532;
  readonly attribute int16u clusterRevision = 65533;
}


endpoint 0 {
  server  cluster AdministratorCommissioning;
  server  cluster Basic;
  server  cluster Descriptor;
  server  cluster DiagnosticLogs;
  server  cluster EthernetNetworkDiagnostics;
  server  cluster FixedLabel;
  server  cluster GeneralCommissioning;
  server  cluster GeneralDiagnostics;
  server  cluster LocalizationConfiguration;
  server  cluster NetworkCommissioning;
  server  cluster OperationalCredentials;
  server  cluster SoftwareDiagnostics;
  server  cluster ThreadNetworkDiagnostics;
  server  cluster UserLabel;
  server  cluster WiFiNetworkDiagnostics;
}

endpoint 1 {
  server  cluster Descriptor;
  server  cluster FixedLabel;
  server  cluster LevelControl;
  server  cluster OnOff;
  server  cluster Switch;
}
<|MERGE_RESOLUTION|>--- conflicted
+++ resolved
@@ -543,13 +543,8 @@
   }
 
   struct FabricDescriptor {
-<<<<<<< HEAD
-    INT8U fabricIndex = 0;
+    fabric_idx fabricIndex = 0;
     OCTET_STRING<65> rootPublicKey = 1;
-=======
-    fabric_idx fabricIndex = 0;
-    OCTET_STRING rootPublicKey = 1;
->>>>>>> fd815cda
     INT16U vendorId = 2;
     FABRIC_ID fabricId = 3;
     NODE_ID nodeId = 4;
