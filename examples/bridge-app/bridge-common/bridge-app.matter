// This IDL was generated automatically by ZAP.
// It is for view/code review purposes only.

struct LabelStruct {
    char_string<16> label = 0;
    char_string<16> value = 1;
}

client cluster AccessControl = 31 {
  enum AuthMode : ENUM8 {
    kPase = 1;
    kCase = 2;
    kGroup = 3;
  }

  enum ChangeTypeEnum : ENUM8 {
    kChanged = 0;
    kAdded = 1;
    kRemoved = 2;
  }

  enum Privilege : ENUM8 {
    kView = 1;
    kProxyView = 2;
    kOperate = 3;
    kManage = 4;
    kAdminister = 5;
  }

  struct AccessControlEntry {
    Privilege privilege = 1;
    AuthMode authMode = 2;
    nullable int64u subjects[] = 3;
    nullable Target targets[] = 4;
    fabric_idx fabricIndex = 254;
  }

  struct Target {
    nullable cluster_id cluster = 0;
    nullable endpoint_no endpoint = 1;
    nullable devtype_id deviceType = 2;
  }

  struct ExtensionEntry {
    octet_string<128> data = 1;
    fabric_idx fabricIndex = 254;
  }

  info event access(read: administer) AccessControlEntryChanged = 0 {
    nullable node_id adminNodeID = 1;
    nullable INT16U adminPasscodeID = 2;
    ChangeTypeEnum changeType = 3;
    nullable AccessControlEntry latestValue = 4;
    fabric_idx adminFabricIndex = 254;
  }

  info event access(read: administer) AccessControlExtensionChanged = 1 {
    nullable node_id adminNodeID = 1;
    nullable INT16U adminPasscodeID = 2;
    ChangeTypeEnum changeType = 3;
    nullable ExtensionEntry latestValue = 4;
    fabric_idx adminFabricIndex = 254;
  }

  attribute access(read: administer, write: administer) AccessControlEntry acl[] = 0;
  attribute access(read: administer, write: administer) ExtensionEntry extension[] = 1;
  readonly attribute int16u subjectsPerAccessControlEntry = 2;
  readonly attribute int16u targetsPerAccessControlEntry = 3;
  readonly attribute int16u accessControlEntriesPerFabric = 4;
  readonly attribute command_id generatedCommandList[] = 65528;
  readonly attribute command_id acceptedCommandList[] = 65529;
  readonly attribute attrib_id attributeList[] = 65531;
  readonly attribute bitmap32 featureMap = 65532;
  readonly attribute int16u clusterRevision = 65533;
}

server cluster AccessControl = 31 {
  enum AuthMode : ENUM8 {
    kPase = 1;
    kCase = 2;
    kGroup = 3;
  }

  enum ChangeTypeEnum : ENUM8 {
    kChanged = 0;
    kAdded = 1;
    kRemoved = 2;
  }

  enum Privilege : ENUM8 {
    kView = 1;
    kProxyView = 2;
    kOperate = 3;
    kManage = 4;
    kAdminister = 5;
  }

  struct AccessControlEntry {
    Privilege privilege = 1;
    AuthMode authMode = 2;
    nullable int64u subjects[] = 3;
    nullable Target targets[] = 4;
    fabric_idx fabricIndex = 254;
  }

  struct Target {
    nullable cluster_id cluster = 0;
    nullable endpoint_no endpoint = 1;
    nullable devtype_id deviceType = 2;
  }

  struct ExtensionEntry {
    octet_string<128> data = 1;
    fabric_idx fabricIndex = 254;
  }

  info event access(read: administer) AccessControlEntryChanged = 0 {
    nullable node_id adminNodeID = 1;
    nullable INT16U adminPasscodeID = 2;
    ChangeTypeEnum changeType = 3;
    nullable AccessControlEntry latestValue = 4;
    fabric_idx adminFabricIndex = 254;
  }

  info event access(read: administer) AccessControlExtensionChanged = 1 {
    nullable node_id adminNodeID = 1;
    nullable INT16U adminPasscodeID = 2;
    ChangeTypeEnum changeType = 3;
    nullable ExtensionEntry latestValue = 4;
    fabric_idx adminFabricIndex = 254;
  }

  attribute access(read: administer, write: administer) AccessControlEntry acl[] = 0;
  attribute access(read: administer, write: administer) ExtensionEntry extension[] = 1;
  readonly attribute int16u subjectsPerAccessControlEntry = 2;
  readonly attribute int16u targetsPerAccessControlEntry = 3;
  readonly attribute int16u accessControlEntriesPerFabric = 4;
  readonly attribute command_id generatedCommandList[] = 65528;
  readonly attribute command_id acceptedCommandList[] = 65529;
  readonly attribute attrib_id attributeList[] = 65531;
  readonly attribute bitmap32 featureMap = 65532;
  readonly attribute int16u clusterRevision = 65533;
}

server cluster AdministratorCommissioning = 60 {
  enum CommissioningWindowStatus : ENUM8 {
    kWindowNotOpen = 0;
    kEnhancedWindowOpen = 1;
    kBasicWindowOpen = 2;
  }

  enum StatusCode : ENUM8 {
    kBusy = 1;
    kPAKEParameterError = 2;
    kWindowNotOpen = 3;
  }

  readonly attribute int8u windowStatus = 0;
  readonly attribute fabric_idx adminFabricIndex = 1;
  readonly attribute int16u adminVendorId = 2;
  readonly attribute command_id generatedCommandList[] = 65528;
  readonly attribute command_id acceptedCommandList[] = 65529;
  readonly attribute attrib_id attributeList[] = 65531;
  readonly attribute bitmap32 featureMap = 65532;
  readonly attribute int16u clusterRevision = 65533;

  request struct OpenCommissioningWindowRequest {
    INT16U commissioningTimeout = 0;
    OCTET_STRING PAKEVerifier = 1;
    INT16U discriminator = 2;
    INT32U iterations = 3;
    OCTET_STRING salt = 4;
  }

  request struct OpenBasicCommissioningWindowRequest {
    INT16U commissioningTimeout = 0;
  }

  timed command access(invoke: administer) OpenCommissioningWindow(OpenCommissioningWindowRequest): DefaultSuccess = 0;
  timed command access(invoke: administer) OpenBasicCommissioningWindow(OpenBasicCommissioningWindowRequest): DefaultSuccess = 1;
  timed command access(invoke: administer) RevokeCommissioning(): DefaultSuccess = 2;
}

server cluster Basic = 40 {
  struct CapabilityMinimaStruct {
    int16u caseSessionsPerFabric = 0;
    int16u subscriptionsPerFabric = 1;
  }

  critical event StartUp = 0 {
    INT32U softwareVersion = 0;
  }

  critical event ShutDown = 1 {
  }

  info event Leave = 2 {
  }

  info event ReachableChanged = 3 {
    boolean reachableNewValue = 0;
  }

  readonly attribute int16u dataModelRevision = 0;
  readonly attribute char_string<32> vendorName = 1;
  readonly attribute vendor_id vendorID = 2;
  readonly attribute char_string<32> productName = 3;
  readonly attribute int16u productID = 4;
  attribute access(write: manage) char_string<32> nodeLabel = 5;
  attribute access(write: administer) char_string<2> location = 6;
  readonly attribute int16u hardwareVersion = 7;
  readonly attribute char_string<64> hardwareVersionString = 8;
  readonly attribute int32u softwareVersion = 9;
  readonly attribute char_string<64> softwareVersionString = 10;
  readonly attribute char_string<16> manufacturingDate = 11;
  readonly attribute char_string<32> partNumber = 12;
  readonly attribute long_char_string<256> productURL = 13;
  readonly attribute char_string<64> productLabel = 14;
  readonly attribute char_string<32> serialNumber = 15;
  attribute access(write: manage) boolean localConfigDisabled = 16;
  readonly attribute boolean reachable = 17;
  readonly attribute char_string<32> uniqueID = 18;
  readonly attribute CapabilityMinimaStruct capabilityMinima = 19;
  readonly attribute command_id generatedCommandList[] = 65528;
  readonly attribute command_id acceptedCommandList[] = 65529;
  readonly attribute attrib_id attributeList[] = 65531;
  readonly attribute bitmap32 featureMap = 65532;
  readonly attribute int16u clusterRevision = 65533;
}

client cluster Binding = 30 {
  struct TargetStruct {
    optional node_id node = 1;
    optional group_id group = 2;
    optional endpoint_no endpoint = 3;
    optional cluster_id cluster = 4;
    fabric_idx fabricIndex = 254;
  }

  attribute TargetStruct binding[] = 0;
  readonly attribute command_id generatedCommandList[] = 65528;
  readonly attribute command_id acceptedCommandList[] = 65529;
  readonly attribute attrib_id attributeList[] = 65531;
  readonly attribute bitmap32 featureMap = 65532;
  readonly attribute int16u clusterRevision = 65533;
}

server cluster BridgedActions = 37 {
  enum ActionErrorEnum : ENUM8 {
    kUnknown = 0;
    kInterrupted = 1;
  }

  enum ActionStateEnum : ENUM8 {
    kInactive = 0;
    kActive = 1;
    kPaused = 2;
    kDisabled = 3;
  }

  enum ActionTypeEnum : ENUM8 {
    kOther = 0;
    kScene = 1;
    kSequence = 2;
    kAutomation = 3;
    kException = 4;
    kNotification = 5;
    kAlarm = 6;
  }

  enum EndpointListTypeEnum : ENUM8 {
    kOther = 0;
    kRoom = 1;
    kZone = 2;
  }

  bitmap CommandBits : BITMAP16 {
    kInstantAction = 0x1;
    kInstantActionWithTransition = 0x2;
    kStartAction = 0x4;
    kStartActionWithDuration = 0x8;
    kStopAction = 0x10;
    kPauseAction = 0x20;
    kPauseActionWithDuration = 0x40;
    kResumeAction = 0x80;
    kEnableAction = 0x100;
    kEnableActionWithDuration = 0x200;
    kDisableAction = 0x400;
    kDisableActionWithDuration = 0x800;
  }

  struct ActionStruct {
    int16u actionID = 0;
    char_string<32> name = 1;
    ActionTypeEnum type = 2;
    int16u endpointListID = 3;
    int16u supportedCommands = 4;
    ActionStateEnum status = 5;
  }

  struct EndpointListStruct {
    int16u endpointListID = 0;
    char_string<32> name = 1;
    EndpointListTypeEnum type = 2;
    endpoint_no endpoints[] = 3;
  }

  info event StateChanged = 0 {
    INT16U actionID = 0;
    INT32U invokeID = 1;
    ActionStateEnum newState = 2;
  }

  info event ActionFailed = 1 {
    INT16U actionID = 0;
    INT32U invokeID = 1;
    ActionStateEnum newState = 2;
    ActionErrorEnum error = 3;
  }

  readonly attribute ActionStruct actionList[] = 0;
  readonly attribute EndpointListStruct endpointList[] = 1;
  readonly attribute command_id generatedCommandList[] = 65528;
  readonly attribute command_id acceptedCommandList[] = 65529;
  readonly attribute attrib_id attributeList[] = 65531;
  readonly attribute bitmap32 featureMap = 65532;
  readonly attribute int16u clusterRevision = 65533;
}

server cluster Descriptor = 29 {
  struct DeviceType {
    devtype_id type = 0;
    int16u revision = 1;
  }

  readonly attribute DeviceType deviceList[] = 0;
  readonly attribute CLUSTER_ID serverList[] = 1;
  readonly attribute CLUSTER_ID clientList[] = 2;
  readonly attribute ENDPOINT_NO partsList[] = 3;
  readonly attribute command_id generatedCommandList[] = 65528;
  readonly attribute command_id acceptedCommandList[] = 65529;
  readonly attribute attrib_id attributeList[] = 65531;
  readonly attribute bitmap32 featureMap = 65532;
  readonly attribute int16u clusterRevision = 65533;
}

server cluster DiagnosticLogs = 50 {
  enum LogsIntent : ENUM8 {
    kEndUserSupport = 0;
    kNetworkDiag = 1;
    kCrashLogs = 2;
  }

  enum LogsStatus : ENUM8 {
    kSuccess = 0;
    kExhausted = 1;
    kNoLogs = 2;
    kBusy = 3;
    kDenied = 4;
  }

  enum LogsTransferProtocol : ENUM8 {
    kResponsePayload = 0;
    kBdx = 1;
  }

  readonly attribute bitmap32 featureMap = 65532;
  readonly attribute int16u clusterRevision = 65533;

  request struct RetrieveLogsRequestRequest {
    LogsIntent intent = 0;
    LogsTransferProtocol requestedProtocol = 1;
    OCTET_STRING transferFileDesignator = 2;
  }

  command RetrieveLogsRequest(RetrieveLogsRequestRequest): RetrieveLogsResponse = 0;
}

server cluster EthernetNetworkDiagnostics = 55 {
  enum PHYRateType : ENUM8 {
    k10m = 0;
    k100m = 1;
    k1000m = 2;
    k25g = 3;
    k5g = 4;
    k10g = 5;
    k40g = 6;
    k100g = 7;
    k200g = 8;
    k400g = 9;
  }

  readonly attribute nullable PHYRateType PHYRate = 0;
  readonly attribute nullable boolean fullDuplex = 1;
  readonly attribute int64u packetRxCount = 2;
  readonly attribute int64u packetTxCount = 3;
  readonly attribute int64u txErrCount = 4;
  readonly attribute int64u collisionCount = 5;
  readonly attribute int64u overrunCount = 6;
  readonly attribute nullable boolean carrierDetect = 7;
  readonly attribute int64u timeSinceReset = 8;
  readonly attribute bitmap32 featureMap = 65532;
  readonly attribute int16u clusterRevision = 65533;
}

server cluster FixedLabel = 64 {
  readonly attribute LabelStruct labelList[] = 0;
  readonly attribute bitmap32 featureMap = 65532;
  readonly attribute int16u clusterRevision = 65533;
}

server cluster GeneralCommissioning = 48 {
  enum CommissioningError : ENUM8 {
    kOk = 0;
    kValueOutsideRange = 1;
    kInvalidAuthentication = 2;
    kNoFailSafe = 3;
    kBusyWithOtherAdmin = 4;
  }

  enum RegulatoryLocationType : ENUM8 {
    kIndoor = 0;
    kOutdoor = 1;
    kIndoorOutdoor = 2;
  }

  struct BasicCommissioningInfo {
    int16u failSafeExpiryLengthSeconds = 0;
  }

  attribute access(write: administer) int64u breadcrumb = 0;
  readonly attribute BasicCommissioningInfo basicCommissioningInfo = 1;
  readonly attribute RegulatoryLocationType regulatoryConfig = 2;
  readonly attribute RegulatoryLocationType locationCapability = 3;
  readonly attribute boolean supportsConcurrentConnection = 4;
  readonly attribute command_id generatedCommandList[] = 65528;
  readonly attribute command_id acceptedCommandList[] = 65529;
  readonly attribute attrib_id attributeList[] = 65531;
  readonly attribute bitmap32 featureMap = 65532;
  readonly attribute int16u clusterRevision = 65533;

  request struct ArmFailSafeRequest {
    INT16U expiryLengthSeconds = 0;
    INT64U breadcrumb = 1;
  }

  request struct SetRegulatoryConfigRequest {
    RegulatoryLocationType newRegulatoryConfig = 0;
    CHAR_STRING countryCode = 1;
    INT64U breadcrumb = 2;
  }

  response struct ArmFailSafeResponse = 1 {
    CommissioningError errorCode = 0;
    CHAR_STRING debugText = 1;
  }

  response struct SetRegulatoryConfigResponse = 3 {
    CommissioningError errorCode = 0;
    CHAR_STRING debugText = 1;
  }

  response struct CommissioningCompleteResponse = 5 {
    CommissioningError errorCode = 0;
    CHAR_STRING debugText = 1;
  }

  command access(invoke: administer) ArmFailSafe(ArmFailSafeRequest): ArmFailSafeResponse = 0;
  command access(invoke: administer) SetRegulatoryConfig(SetRegulatoryConfigRequest): SetRegulatoryConfigResponse = 2;
  command access(invoke: administer) CommissioningComplete(): CommissioningCompleteResponse = 4;
}

server cluster GeneralDiagnostics = 51 {
  enum BootReasonType : ENUM8 {
    kUnspecified = 0;
    kPowerOnReboot = 1;
    kBrownOutReset = 2;
    kSoftwareWatchdogReset = 3;
    kHardwareWatchdogReset = 4;
    kSoftwareUpdateCompleted = 5;
    kSoftwareReset = 6;
  }

  enum HardwareFaultType : ENUM8 {
    kUnspecified = 0;
    kRadio = 1;
    kSensor = 2;
    kResettableOverTemp = 3;
    kNonResettableOverTemp = 4;
    kPowerSource = 5;
    kVisualDisplayFault = 6;
    kAudioOutputFault = 7;
    kUserInterfaceFault = 8;
    kNonVolatileMemoryError = 9;
    kTamperDetected = 10;
  }

  enum InterfaceType : ENUM8 {
    kUnspecified = 0;
    kWiFi = 1;
    kEthernet = 2;
    kCellular = 3;
    kThread = 4;
  }

  enum NetworkFaultType : ENUM8 {
    kUnspecified = 0;
    kHardwareFailure = 1;
    kNetworkJammed = 2;
    kConnectionFailed = 3;
  }

  enum RadioFaultType : ENUM8 {
    kUnspecified = 0;
    kWiFiFault = 1;
    kCellularFault = 2;
    kThreadFault = 3;
    kNFCFault = 4;
    kBLEFault = 5;
    kEthernetFault = 6;
  }

  struct NetworkInterfaceType {
    char_string<32> name = 0;
    boolean isOperational = 1;
    nullable boolean offPremiseServicesReachableIPv4 = 2;
    nullable boolean offPremiseServicesReachableIPv6 = 3;
    octet_string<8> hardwareAddress = 4;
    octet_string IPv4Addresses[] = 5;
    octet_string IPv6Addresses[] = 6;
    InterfaceType type = 7;
  }

  critical event HardwareFaultChange = 0 {
    HardwareFaultType current[] = 0;
    HardwareFaultType previous[] = 1;
  }

  critical event RadioFaultChange = 1 {
    RadioFaultType current[] = 0;
    RadioFaultType previous[] = 1;
  }

  critical event NetworkFaultChange = 2 {
    NetworkFaultType current[] = 0;
    NetworkFaultType previous[] = 1;
  }

  critical event BootReason = 3 {
    BootReasonType bootReason = 0;
  }

  readonly attribute NetworkInterfaceType networkInterfaces[] = 0;
  readonly attribute int16u rebootCount = 1;
  readonly attribute int64u upTime = 2;
  readonly attribute int32u totalOperationalHours = 3;
  readonly attribute enum8 bootReasons = 4;
  readonly attribute ENUM8 activeHardwareFaults[] = 5;
  readonly attribute ENUM8 activeRadioFaults[] = 6;
  readonly attribute ENUM8 activeNetworkFaults[] = 7;
<<<<<<< HEAD
  readonly attribute command_id generatedCommandList[] = 65528;
  readonly attribute command_id acceptedCommandList[] = 65529;
  readonly attribute attrib_id attributeList[] = 65531;
  readonly attribute bitmap32 featureMap = 65532;
  readonly attribute int16u clusterRevision = 65533;
}

server cluster GroupKeyManagement = 63 {
  enum GroupKeySecurityPolicy : ENUM8 {
    kTrustFirst = 0;
    kCacheAndSync = 1;
  }

  struct GroupKeyMapStruct {
    group_id groupId = 1;
    int16u groupKeySetID = 2;
    fabric_idx fabricIndex = 254;
  }

  struct GroupInfoMapStruct {
    group_id groupId = 1;
    endpoint_no endpoints[] = 2;
    optional char_string<16> groupName = 3;
    fabric_idx fabricIndex = 254;
  }

  struct GroupKeySetStruct {
    int16u groupKeySetID = 0;
    GroupKeySecurityPolicy groupKeySecurityPolicy = 1;
    nullable octet_string<16> epochKey0 = 2;
    nullable epoch_us epochStartTime0 = 3;
    nullable octet_string<16> epochKey1 = 4;
    nullable epoch_us epochStartTime1 = 5;
    nullable octet_string<16> epochKey2 = 6;
    nullable epoch_us epochStartTime2 = 7;
  }

  attribute access(write: manage) GroupKeyMapStruct groupKeyMap[] = 0;
  readonly attribute GroupInfoMapStruct groupTable[] = 1;
  readonly attribute int16u maxGroupsPerFabric = 2;
  readonly attribute int16u maxGroupKeysPerFabric = 3;
  readonly attribute command_id generatedCommandList[] = 65528;
  readonly attribute command_id acceptedCommandList[] = 65529;
  readonly attribute attrib_id attributeList[] = 65531;
  readonly attribute bitmap32 featureMap = 65532;
  readonly attribute int16u clusterRevision = 65533;

  request struct KeySetWriteRequest {
    GroupKeySetStruct groupKeySet = 0;
  }

  request struct KeySetReadRequest {
    INT16U groupKeySetID = 0;
  }

  request struct KeySetRemoveRequest {
    INT16U groupKeySetID = 0;
  }

  request struct KeySetReadAllIndicesRequest {
    INT16U groupKeySetIDs[] = 0;
  }

  response struct KeySetReadResponse = 2 {
    GroupKeySetStruct groupKeySet = 0;
  }

  response struct KeySetReadAllIndicesResponse = 5 {
    INT16U groupKeySetIDs[] = 0;
  }

  command access(invoke: administer) KeySetWrite(KeySetWriteRequest): DefaultSuccess = 0;
  command access(invoke: administer) KeySetRead(KeySetReadRequest): KeySetReadResponse = 1;
  command access(invoke: administer) KeySetRemove(KeySetRemoveRequest): DefaultSuccess = 3;
  command access(invoke: administer) KeySetReadAllIndices(KeySetReadAllIndicesRequest): KeySetReadAllIndicesResponse = 4;
}

server cluster Identify = 3 {
  enum IdentifyEffectIdentifier : ENUM8 {
    kBlink = 0;
    kBreathe = 1;
    kOkay = 2;
    kChannelChange = 11;
    kFinishEffect = 254;
    kStopEffect = 255;
  }

  enum IdentifyEffectVariant : ENUM8 {
    kDefault = 0;
  }

  enum IdentifyIdentifyType : ENUM8 {
    kNone = 0;
    kVisibleLight = 1;
    kVisibleLED = 2;
    kAudibleBeep = 3;
    kDisplay = 4;
    kActuator = 5;
  }

  attribute int16u identifyTime = 0;
  readonly attribute enum8 identifyType = 1;
  readonly attribute command_id generatedCommandList[] = 65528;
  readonly attribute command_id acceptedCommandList[] = 65529;
  readonly attribute attrib_id attributeList[] = 65531;
  readonly attribute bitmap32 featureMap = 65532;
  readonly attribute int16u clusterRevision = 65533;

  request struct IdentifyRequest {
    INT16U identifyTime = 0;
  }

  request struct TriggerEffectRequest {
    IdentifyEffectIdentifier effectIdentifier = 0;
    IdentifyEffectVariant effectVariant = 1;
  }

  command access(invoke: manage) Identify(IdentifyRequest): DefaultSuccess = 0;
  command access(invoke: manage) TriggerEffect(TriggerEffectRequest): DefaultSuccess = 64;
=======
  readonly attribute boolean testEventTriggersEnabled = 8;
  readonly attribute bitmap32 featureMap = 65532;
  readonly attribute int16u clusterRevision = 65533;

  request struct TestEventTriggerRequest {
    OCTET_STRING enableKey = 0;
    INT64U eventTrigger = 1;
  }

  command TestEventTrigger(TestEventTriggerRequest): DefaultSuccess = 0;
>>>>>>> dd636ad0
}

server cluster LevelControl = 8 {
  enum MoveMode : ENUM8 {
    kUp = 0;
    kDown = 1;
  }

  enum StepMode : ENUM8 {
    kUp = 0;
    kDown = 1;
  }

  bitmap LevelControlFeature : BITMAP32 {
    kOnOff = 0x1;
    kLighting = 0x2;
    kFrequency = 0x4;
  }

  readonly attribute int8u currentLevel = 0;
  readonly attribute int16u remainingTime = 1;
  readonly attribute int8u minLevel = 2;
  readonly attribute int8u maxLevel = 3;
  readonly attribute int16u currentFrequency = 4;
  readonly attribute int16u minFrequency = 5;
  readonly attribute int16u maxFrequency = 6;
  attribute bitmap8 options = 15;
  attribute int16u onOffTransitionTime = 16;
  attribute nullable int8u onLevel = 17;
  attribute nullable int16u onTransitionTime = 18;
  attribute nullable int16u offTransitionTime = 19;
  attribute nullable int8u defaultMoveRate = 20;
  attribute access(write: manage) nullable int8u startUpCurrentLevel = 16384;
  readonly attribute bitmap32 featureMap = 65532;
  readonly attribute int16u clusterRevision = 65533;

  request struct MoveToLevelRequest {
    INT8U level = 0;
    INT16U transitionTime = 1;
    BITMAP8 optionMask = 2;
    BITMAP8 optionOverride = 3;
  }

  request struct MoveRequest {
    MoveMode moveMode = 0;
    INT8U rate = 1;
    BITMAP8 optionMask = 2;
    BITMAP8 optionOverride = 3;
  }

  request struct StepRequest {
    StepMode stepMode = 0;
    INT8U stepSize = 1;
    INT16U transitionTime = 2;
    BITMAP8 optionMask = 3;
    BITMAP8 optionOverride = 4;
  }

  request struct StopRequest {
    BITMAP8 optionMask = 0;
    BITMAP8 optionOverride = 1;
  }

  request struct MoveToLevelWithOnOffRequest {
    INT8U level = 0;
    INT16U transitionTime = 1;
  }

  request struct MoveWithOnOffRequest {
    MoveMode moveMode = 0;
    INT8U rate = 1;
  }

  request struct StepWithOnOffRequest {
    StepMode stepMode = 0;
    INT8U stepSize = 1;
    INT16U transitionTime = 2;
  }

  command MoveToLevel(MoveToLevelRequest): DefaultSuccess = 0;
  command Move(MoveRequest): DefaultSuccess = 1;
  command Step(StepRequest): DefaultSuccess = 2;
  command Stop(StopRequest): DefaultSuccess = 3;
  command MoveToLevelWithOnOff(MoveToLevelWithOnOffRequest): DefaultSuccess = 4;
  command MoveWithOnOff(MoveWithOnOffRequest): DefaultSuccess = 5;
  command StepWithOnOff(StepWithOnOffRequest): DefaultSuccess = 6;
  command StopWithOnOff(): DefaultSuccess = 7;
}

server cluster LocalizationConfiguration = 43 {
  attribute char_string<35> activeLocale = 0;
  readonly attribute CHAR_STRING supportedLocales[] = 1;
  readonly attribute command_id generatedCommandList[] = 65528;
  readonly attribute command_id acceptedCommandList[] = 65529;
  readonly attribute attrib_id attributeList[] = 65531;
  readonly attribute bitmap32 featureMap = 65532;
  readonly attribute int16u clusterRevision = 65533;
}

server cluster NetworkCommissioning = 49 {
  enum NetworkCommissioningStatus : ENUM8 {
    kSuccess = 0;
    kOutOfRange = 1;
    kBoundsExceeded = 2;
    kNetworkIDNotFound = 3;
    kDuplicateNetworkID = 4;
    kNetworkNotFound = 5;
    kRegulatoryError = 6;
    kAuthFailure = 7;
    kUnsupportedSecurity = 8;
    kOtherConnectionFailure = 9;
    kIPV6Failed = 10;
    kIPBindFailed = 11;
    kUnknownError = 12;
  }

  enum WiFiBand : ENUM8 {
    k2g4 = 0;
    k3g65 = 1;
    k5g = 2;
    k6g = 3;
    k60g = 4;
  }

  bitmap NetworkCommissioningFeature : BITMAP32 {
    kWiFiNetworkInterface = 0x1;
    kThreadNetworkInterface = 0x2;
    kEthernetNetworkInterface = 0x4;
  }

  bitmap WiFiSecurity : BITMAP8 {
    kUnencrypted = 0x1;
    kWepPersonal = 0x2;
    kWpaPersonal = 0x4;
    kWpa2Personal = 0x8;
    kWpa3Personal = 0x10;
  }

  struct NetworkInfo {
    octet_string<32> networkID = 0;
    boolean connected = 1;
  }

  struct WiFiInterfaceScanResult {
    WiFiSecurity security = 0;
    octet_string<32> ssid = 1;
    octet_string<6> bssid = 2;
    int16u channel = 3;
    WiFiBand wiFiBand = 4;
    int8s rssi = 5;
  }

  struct ThreadInterfaceScanResult {
    int16u panId = 0;
    int64u extendedPanId = 1;
    char_string<16> networkName = 2;
    int16u channel = 3;
    int8u version = 4;
    octet_string<8> extendedAddress = 5;
    int8s rssi = 6;
    int8u lqi = 7;
  }

  readonly attribute access(read: administer) int8u maxNetworks = 0;
  readonly attribute access(read: administer) NetworkInfo networks[] = 1;
  readonly attribute int8u scanMaxTimeSeconds = 2;
  readonly attribute int8u connectMaxTimeSeconds = 3;
  attribute access(write: administer) boolean interfaceEnabled = 4;
  readonly attribute access(read: administer) nullable NetworkCommissioningStatus lastNetworkingStatus = 5;
  readonly attribute access(read: administer) nullable octet_string<32> lastNetworkID = 6;
  readonly attribute access(read: administer) nullable int32s lastConnectErrorValue = 7;
  readonly attribute command_id generatedCommandList[] = 65528;
  readonly attribute command_id acceptedCommandList[] = 65529;
  readonly attribute attrib_id attributeList[] = 65531;
  readonly attribute bitmap32 featureMap = 65532;
  readonly attribute int16u clusterRevision = 65533;

  request struct ScanNetworksRequest {
    optional nullable OCTET_STRING ssid = 0;
    optional INT64U breadcrumb = 1;
  }

  request struct AddOrUpdateWiFiNetworkRequest {
    OCTET_STRING ssid = 0;
    OCTET_STRING credentials = 1;
    optional INT64U breadcrumb = 2;
  }

  request struct AddOrUpdateThreadNetworkRequest {
    OCTET_STRING operationalDataset = 0;
    optional INT64U breadcrumb = 1;
  }

  request struct RemoveNetworkRequest {
    OCTET_STRING networkID = 0;
    optional INT64U breadcrumb = 1;
  }

  request struct ConnectNetworkRequest {
    OCTET_STRING networkID = 0;
    optional INT64U breadcrumb = 1;
  }

  request struct ReorderNetworkRequest {
    OCTET_STRING networkID = 0;
    INT8U networkIndex = 1;
    optional INT64U breadcrumb = 2;
  }

  response struct ScanNetworksResponse = 1 {
    NetworkCommissioningStatus networkingStatus = 0;
    optional CHAR_STRING debugText = 1;
    optional WiFiInterfaceScanResult wiFiScanResults[] = 2;
    optional ThreadInterfaceScanResult threadScanResults[] = 3;
  }

  response struct NetworkConfigResponse = 5 {
    NetworkCommissioningStatus networkingStatus = 0;
    optional CHAR_STRING debugText = 1;
    optional INT8U networkIndex = 2;
  }

  response struct ConnectNetworkResponse = 7 {
    NetworkCommissioningStatus networkingStatus = 0;
    optional CHAR_STRING debugText = 1;
    nullable INT32S errorValue = 2;
  }

  command access(invoke: administer) ScanNetworks(ScanNetworksRequest): ScanNetworksResponse = 0;
  command access(invoke: administer) AddOrUpdateWiFiNetwork(AddOrUpdateWiFiNetworkRequest): NetworkConfigResponse = 2;
  command access(invoke: administer) AddOrUpdateThreadNetwork(AddOrUpdateThreadNetworkRequest): NetworkConfigResponse = 3;
  command access(invoke: administer) RemoveNetwork(RemoveNetworkRequest): NetworkConfigResponse = 4;
  command access(invoke: administer) ConnectNetwork(ConnectNetworkRequest): ConnectNetworkResponse = 6;
  command access(invoke: administer) ReorderNetwork(ReorderNetworkRequest): NetworkConfigResponse = 8;
}

server cluster OnOff = 6 {
  enum OnOffDelayedAllOffEffectVariant : ENUM8 {
    kFadeToOffIn0p8Seconds = 0;
    kNoFade = 1;
    k50PercentDimDownIn0p8SecondsThenFadeToOffIn12Seconds = 2;
  }

  enum OnOffDyingLightEffectVariant : ENUM8 {
    k20PercenterDimUpIn0p5SecondsThenFadeToOffIn1Second = 0;
  }

  enum OnOffEffectIdentifier : ENUM8 {
    kDelayedAllOff = 0;
    kDyingLight = 1;
  }

  enum OnOffStartUpOnOff : ENUM8 {
    kOff = 0;
    kOn = 1;
    kTogglePreviousOnOff = 2;
  }

  bitmap OnOffControl : BITMAP8 {
    kAcceptOnlyWhenOn = 0x1;
  }

  bitmap OnOffFeature : BITMAP32 {
    kLighting = 0x1;
  }

  bitmap SceneFeatures : BITMAP32 {
    kSceneNames = 0x1;
  }

  readonly attribute boolean onOff = 0;
  readonly attribute bitmap32 featureMap = 65532;
  readonly attribute int16u clusterRevision = 65533;

  command Off(): DefaultSuccess = 0;
  command On(): DefaultSuccess = 1;
  command Toggle(): DefaultSuccess = 2;
}

server cluster OperationalCredentials = 62 {
  enum OperationalCertStatus : ENUM8 {
    kSuccess = 0;
    kInvalidPublicKey = 1;
    kInvalidNodeOpId = 2;
    kInvalidNOC = 3;
    kMissingCsr = 4;
    kTableFull = 5;
    kInvalidAdminSubject = 6;
    kInsufficientPrivilege = 8;
    kFabricConflict = 9;
    kLabelConflict = 10;
    kInvalidFabricIndex = 11;
  }

  struct NOCStruct {
    octet_string noc = 1;
    nullable octet_string icac = 2;
    fabric_idx fabricIndex = 254;
  }

  struct FabricDescriptor {
    octet_string<65> rootPublicKey = 1;
    vendor_id vendorId = 2;
    fabric_id fabricId = 3;
    node_id nodeId = 4;
    char_string<32> label = 5;
    fabric_idx fabricIndex = 254;
  }

  readonly attribute access(read: administer) NOCStruct NOCs[] = 0;
  readonly attribute FabricDescriptor fabrics[] = 1;
  readonly attribute int8u supportedFabrics = 2;
  readonly attribute int8u commissionedFabrics = 3;
  readonly attribute OCTET_STRING trustedRootCertificates[] = 4;
  readonly attribute fabric_idx currentFabricIndex = 5;
  readonly attribute command_id generatedCommandList[] = 65528;
  readonly attribute command_id acceptedCommandList[] = 65529;
  readonly attribute attrib_id attributeList[] = 65531;
  readonly attribute bitmap32 featureMap = 65532;
  readonly attribute int16u clusterRevision = 65533;

  request struct AttestationRequestRequest {
    OCTET_STRING attestationNonce = 0;
  }

  request struct CertificateChainRequestRequest {
    INT8U certificateType = 0;
  }

  request struct CSRRequestRequest {
    OCTET_STRING CSRNonce = 0;
    optional boolean isForUpdateNOC = 1;
  }

  request struct AddNOCRequest {
    OCTET_STRING NOCValue = 0;
    optional OCTET_STRING ICACValue = 1;
    OCTET_STRING IPKValue = 2;
    Int64u caseAdminSubject = 3;
    VENDOR_ID adminVendorId = 4;
  }

  request struct UpdateNOCRequest {
    OCTET_STRING NOCValue = 0;
    optional OCTET_STRING ICACValue = 1;
  }

  request struct UpdateFabricLabelRequest {
    CHAR_STRING label = 0;
  }

  request struct RemoveFabricRequest {
    fabric_idx fabricIndex = 0;
  }

  request struct AddTrustedRootCertificateRequest {
    OCTET_STRING rootCertificate = 0;
  }

  response struct AttestationResponse = 1 {
    OCTET_STRING attestationElements = 0;
    OCTET_STRING signature = 1;
  }

  response struct CertificateChainResponse = 3 {
    OCTET_STRING certificate = 0;
  }

  response struct CSRResponse = 5 {
    OCTET_STRING NOCSRElements = 0;
    OCTET_STRING attestationSignature = 1;
  }

  response struct NOCResponse = 8 {
    OperationalCertStatus statusCode = 0;
    optional fabric_idx fabricIndex = 1;
    optional CHAR_STRING debugText = 2;
  }

  command access(invoke: administer) AttestationRequest(AttestationRequestRequest): AttestationResponse = 0;
  command access(invoke: administer) CertificateChainRequest(CertificateChainRequestRequest): CertificateChainResponse = 2;
  command access(invoke: administer) CSRRequest(CSRRequestRequest): CSRResponse = 4;
  command access(invoke: administer) AddNOC(AddNOCRequest): NOCResponse = 6;
  command access(invoke: administer) UpdateNOC(UpdateNOCRequest): NOCResponse = 7;
  command access(invoke: administer) UpdateFabricLabel(UpdateFabricLabelRequest): NOCResponse = 9;
  command access(invoke: administer) RemoveFabric(RemoveFabricRequest): NOCResponse = 10;
  command access(invoke: administer) AddTrustedRootCertificate(AddTrustedRootCertificateRequest): DefaultSuccess = 11;
}

server cluster SoftwareDiagnostics = 52 {
  bitmap SoftwareDiagnosticsFeature : BITMAP32 {
    kWaterMarks = 0x1;
  }

  struct ThreadMetrics {
    int64u id = 0;
    optional char_string<8> name = 1;
    optional int32u stackFreeCurrent = 2;
    optional int32u stackFreeMinimum = 3;
    optional int32u stackSize = 4;
  }

  info event SoftwareFault = 0 {
    SoftwareFaultStruct softwareFault = 0;
  }

  readonly attribute ThreadMetrics threadMetrics[] = 0;
  readonly attribute int64u currentHeapFree = 1;
  readonly attribute int64u currentHeapUsed = 2;
  readonly attribute int64u currentHeapHighWatermark = 3;
  readonly attribute bitmap32 featureMap = 65532;
  readonly attribute int16u clusterRevision = 65533;
}

server cluster Switch = 59 {
  info event SwitchLatched = 0 {
    INT8U newPosition = 0;
  }

  info event InitialPress = 1 {
    INT8U newPosition = 0;
  }

  info event LongPress = 2 {
    INT8U newPosition = 0;
  }

  info event ShortRelease = 3 {
    INT8U previousPosition = 0;
  }

  info event LongRelease = 4 {
    INT8U previousPosition = 0;
  }

  info event MultiPressOngoing = 5 {
    INT8U newPosition = 0;
    INT8U currentNumberOfPressesCounted = 1;
  }

  info event MultiPressComplete = 6 {
    INT8U newPosition = 0;
    INT8U totalNumberOfPressesCounted = 1;
  }

  readonly attribute int8u numberOfPositions = 0;
  readonly attribute int8u currentPosition = 1;
  readonly attribute int8u multiPressMax = 2;
  readonly attribute bitmap32 featureMap = 65532;
  readonly attribute int16u clusterRevision = 65533;
}

server cluster ThreadNetworkDiagnostics = 53 {
  enum NetworkFault : ENUM8 {
    kUnspecified = 0;
    kLinkDown = 1;
    kHardwareFailure = 2;
    kNetworkJammed = 3;
  }

  enum RoutingRole : ENUM8 {
    kUnspecified = 0;
    kUnassigned = 1;
    kSleepyEndDevice = 2;
    kEndDevice = 3;
    kReed = 4;
    kRouter = 5;
    kLeader = 6;
  }

  enum ThreadConnectionStatus : ENUM8 {
    kConnected = 0;
    kNotConnected = 1;
  }

  bitmap ThreadNetworkDiagnosticsFeature : BITMAP32 {
    kPacketCounts = 0x1;
    kErrorCounts = 0x2;
    kMLECounts = 0x4;
    kMACCounts = 0x8;
  }

  struct NeighborTable {
    int64u extAddress = 0;
    int32u age = 1;
    int16u rloc16 = 2;
    int32u linkFrameCounter = 3;
    int32u mleFrameCounter = 4;
    int8u lqi = 5;
    nullable int8s averageRssi = 6;
    nullable int8s lastRssi = 7;
    int8u frameErrorRate = 8;
    int8u messageErrorRate = 9;
    boolean rxOnWhenIdle = 10;
    boolean fullThreadDevice = 11;
    boolean fullNetworkData = 12;
    boolean isChild = 13;
  }

  struct RouteTable {
    int64u extAddress = 0;
    int16u rloc16 = 1;
    int8u routerId = 2;
    int8u nextHop = 3;
    int8u pathCost = 4;
    int8u LQIIn = 5;
    int8u LQIOut = 6;
    int8u age = 7;
    boolean allocated = 8;
    boolean linkEstablished = 9;
  }

  struct SecurityPolicy {
    int16u rotationTime = 0;
    bitmap16 flags = 1;
  }

  struct OperationalDatasetComponents {
    boolean activeTimestampPresent = 0;
    boolean pendingTimestampPresent = 1;
    boolean masterKeyPresent = 2;
    boolean networkNamePresent = 3;
    boolean extendedPanIdPresent = 4;
    boolean meshLocalPrefixPresent = 5;
    boolean delayPresent = 6;
    boolean panIdPresent = 7;
    boolean channelPresent = 8;
    boolean pskcPresent = 9;
    boolean securityPolicyPresent = 10;
    boolean channelMaskPresent = 11;
  }

  info event ConnectionStatus = 0 {
    ThreadConnectionStatus connectionStatus = 0;
  }

  readonly attribute nullable int16u channel = 0;
  readonly attribute nullable RoutingRole routingRole = 1;
  readonly attribute nullable char_string<16> networkName = 2;
  readonly attribute nullable int16u panId = 3;
  readonly attribute nullable int64u extendedPanId = 4;
  readonly attribute nullable octet_string<17> meshLocalPrefix = 5;
  readonly attribute int64u overrunCount = 6;
  readonly attribute NeighborTable neighborTableList[] = 7;
  readonly attribute RouteTable routeTableList[] = 8;
  readonly attribute nullable int32u partitionId = 9;
  readonly attribute nullable int8u weighting = 10;
  readonly attribute nullable int8u dataVersion = 11;
  readonly attribute nullable int8u stableDataVersion = 12;
  readonly attribute nullable int8u leaderRouterId = 13;
  readonly attribute int16u detachedRoleCount = 14;
  readonly attribute int16u childRoleCount = 15;
  readonly attribute int16u routerRoleCount = 16;
  readonly attribute int16u leaderRoleCount = 17;
  readonly attribute int16u attachAttemptCount = 18;
  readonly attribute int16u partitionIdChangeCount = 19;
  readonly attribute int16u betterPartitionAttachAttemptCount = 20;
  readonly attribute int16u parentChangeCount = 21;
  readonly attribute int32u txTotalCount = 22;
  readonly attribute int32u txUnicastCount = 23;
  readonly attribute int32u txBroadcastCount = 24;
  readonly attribute int32u txAckRequestedCount = 25;
  readonly attribute int32u txAckedCount = 26;
  readonly attribute int32u txNoAckRequestedCount = 27;
  readonly attribute int32u txDataCount = 28;
  readonly attribute int32u txDataPollCount = 29;
  readonly attribute int32u txBeaconCount = 30;
  readonly attribute int32u txBeaconRequestCount = 31;
  readonly attribute int32u txOtherCount = 32;
  readonly attribute int32u txRetryCount = 33;
  readonly attribute int32u txDirectMaxRetryExpiryCount = 34;
  readonly attribute int32u txIndirectMaxRetryExpiryCount = 35;
  readonly attribute int32u txErrCcaCount = 36;
  readonly attribute int32u txErrAbortCount = 37;
  readonly attribute int32u txErrBusyChannelCount = 38;
  readonly attribute int32u rxTotalCount = 39;
  readonly attribute int32u rxUnicastCount = 40;
  readonly attribute int32u rxBroadcastCount = 41;
  readonly attribute int32u rxDataCount = 42;
  readonly attribute int32u rxDataPollCount = 43;
  readonly attribute int32u rxBeaconCount = 44;
  readonly attribute int32u rxBeaconRequestCount = 45;
  readonly attribute int32u rxOtherCount = 46;
  readonly attribute int32u rxAddressFilteredCount = 47;
  readonly attribute int32u rxDestAddrFilteredCount = 48;
  readonly attribute int32u rxDuplicatedCount = 49;
  readonly attribute int32u rxErrNoFrameCount = 50;
  readonly attribute int32u rxErrUnknownNeighborCount = 51;
  readonly attribute int32u rxErrInvalidSrcAddrCount = 52;
  readonly attribute int32u rxErrSecCount = 53;
  readonly attribute int32u rxErrFcsCount = 54;
  readonly attribute int32u rxErrOtherCount = 55;
  readonly attribute nullable int64u activeTimestamp = 56;
  readonly attribute nullable int64u pendingTimestamp = 57;
  readonly attribute nullable int32u delay = 58;
  readonly attribute nullable SecurityPolicy securityPolicy = 59;
  readonly attribute nullable octet_string<4> channelMask = 60;
  readonly attribute nullable OperationalDatasetComponents operationalDatasetComponents = 61;
  readonly attribute NetworkFault activeNetworkFaultsList[] = 62;
  readonly attribute bitmap32 featureMap = 65532;
  readonly attribute int16u clusterRevision = 65533;
}

server cluster TimeFormatLocalization = 44 {
  enum CalendarType : ENUM8 {
    kBuddhist = 0;
    kChinese = 1;
    kCoptic = 2;
    kEthiopian = 3;
    kGregorian = 4;
    kHebrew = 5;
    kIndian = 6;
    kIslamic = 7;
    kJapanese = 8;
    kKorean = 9;
    kPersian = 10;
    kTaiwanese = 11;
  }

  enum HourFormat : ENUM8 {
    k12hr = 0;
    k24hr = 1;
  }

  attribute HourFormat hourFormat = 0;
  attribute CalendarType activeCalendarType = 1;
  readonly attribute CalendarType supportedCalendarTypes[] = 2;
  readonly attribute command_id generatedCommandList[] = 65528;
  readonly attribute command_id acceptedCommandList[] = 65529;
  readonly attribute attrib_id attributeList[] = 65531;
  readonly attribute bitmap32 featureMap = 65532;
  readonly attribute int16u clusterRevision = 65533;
}

server cluster UnitLocalization = 45 {
  enum TempUnit : ENUM8 {
    kFahrenheit = 0;
    kCelsius = 1;
    kKelvin = 2;
  }

  bitmap UnitLocalizationFeature : BITMAP32 {
    kTemperatureUnit = 0x1;
  }

  attribute TempUnit temperatureUnit = 0;
  readonly attribute command_id generatedCommandList[] = 65528;
  readonly attribute command_id acceptedCommandList[] = 65529;
  readonly attribute attrib_id attributeList[] = 65531;
  readonly attribute bitmap32 featureMap = 65532;
  readonly attribute int16u clusterRevision = 65533;
}

server cluster UserLabel = 65 {
  attribute access(write: manage) LabelStruct labelList[] = 0;
  readonly attribute bitmap32 featureMap = 65532;
  readonly attribute int16u clusterRevision = 65533;
}

server cluster WiFiNetworkDiagnostics = 54 {
  enum AssociationFailureCause : ENUM8 {
    kUnknown = 0;
    kAssociationFailed = 1;
    kAuthenticationFailed = 2;
    kSsidNotFound = 3;
  }

  enum SecurityType : ENUM8 {
    kUnspecified = 0;
    kNone = 1;
    kWep = 2;
    kWpa = 3;
    kWpa2 = 4;
    kWpa3 = 5;
  }

  enum WiFiConnectionStatus : ENUM8 {
    kConnected = 0;
    kNotConnected = 1;
  }

  enum WiFiVersionType : ENUM8 {
    k80211a = 0;
    k80211b = 1;
    k80211g = 2;
    k80211n = 3;
    k80211ac = 4;
    k80211ax = 5;
  }

  info event Disconnection = 0 {
    INT16U reasonCode = 0;
  }

  info event AssociationFailure = 1 {
    AssociationFailureCause associationFailure = 0;
    INT16U status = 1;
  }

  info event ConnectionStatus = 2 {
    WiFiConnectionStatus connectionStatus = 0;
  }

  readonly attribute nullable octet_string<6> bssid = 0;
  readonly attribute nullable SecurityType securityType = 1;
  readonly attribute nullable WiFiVersionType wiFiVersion = 2;
  readonly attribute nullable int16u channelNumber = 3;
  readonly attribute nullable int8s rssi = 4;
  readonly attribute int32u beaconLostCount = 5;
  readonly attribute int32u beaconRxCount = 6;
  readonly attribute int32u packetMulticastRxCount = 7;
  readonly attribute int32u packetMulticastTxCount = 8;
  readonly attribute int32u packetUnicastRxCount = 9;
  readonly attribute int32u packetUnicastTxCount = 10;
  readonly attribute int64u currentMaxRate = 11;
  readonly attribute int64u overrunCount = 12;
  readonly attribute bitmap32 featureMap = 65532;
  readonly attribute int16u clusterRevision = 65533;
}

endpoint 0 {
  device type bridge = 14;
  binding cluster AccessControl;

  server cluster Descriptor {
    callback attribute deviceList;
    callback attribute serverList;
    callback attribute clientList;
    callback attribute partsList;
    callback attribute generatedCommandList;
    callback attribute acceptedCommandList;
    callback attribute attributeList;
    ram      attribute featureMap;
    callback attribute clusterRevision default = 1;
  }

  server cluster AccessControl {
    callback attribute acl;
    callback attribute extension;
    callback attribute subjectsPerAccessControlEntry default = 4;
    callback attribute targetsPerAccessControlEntry default = 3;
    callback attribute accessControlEntriesPerFabric default = 3;
    callback attribute generatedCommandList;
    callback attribute acceptedCommandList;
    callback attribute attributeList;
    ram      attribute featureMap;
    ram      attribute clusterRevision default = 1;
  }

  server cluster Basic {
    callback attribute dataModelRevision default = 10;
    callback attribute vendorName;
    callback attribute vendorID;
    callback attribute productName;
    callback attribute productID;
    persist  attribute nodeLabel;
    callback attribute location default = "XX";
    callback attribute hardwareVersion;
    callback attribute hardwareVersionString;
    callback attribute softwareVersion;
    callback attribute softwareVersionString;
    callback attribute manufacturingDate default = "20210614123456ZZ";
    callback attribute partNumber;
    callback attribute productURL;
    callback attribute productLabel;
    callback attribute serialNumber;
    persist  attribute localConfigDisabled;
    ram      attribute reachable default = 1;
    callback attribute uniqueID;
    callback attribute capabilityMinima;
    callback attribute generatedCommandList;
    callback attribute acceptedCommandList;
    callback attribute attributeList;
    ram      attribute featureMap;
    ram      attribute clusterRevision default = 1;
  }

  server cluster LocalizationConfiguration {
    persist  attribute activeLocale default = "en-US";
    callback attribute supportedLocales;
    callback attribute generatedCommandList;
    callback attribute acceptedCommandList;
    callback attribute attributeList;
    ram      attribute featureMap;
    ram      attribute clusterRevision default = 1;
  }

  server cluster TimeFormatLocalization {
    persist  attribute hourFormat;
    persist  attribute activeCalendarType;
    callback attribute supportedCalendarTypes;
    callback attribute generatedCommandList;
    callback attribute acceptedCommandList;
    callback attribute attributeList;
    ram      attribute featureMap;
    ram      attribute clusterRevision default = 1;
  }

  server cluster UnitLocalization {
    persist  attribute temperatureUnit;
    callback attribute generatedCommandList;
    callback attribute acceptedCommandList;
    callback attribute attributeList;
    ram      attribute featureMap default = 0x1;
    ram      attribute clusterRevision default = 1;
  }

  server cluster GeneralCommissioning {
    ram      attribute breadcrumb;
    callback attribute basicCommissioningInfo;
    callback attribute regulatoryConfig;
    callback attribute locationCapability;
    callback attribute supportsConcurrentConnection default = 1;
    callback attribute generatedCommandList;
    callback attribute acceptedCommandList;
    callback attribute attributeList;
    ram      attribute featureMap default = 6;
    ram      attribute clusterRevision default = 1;
  }

  server cluster NetworkCommissioning {
    ram      attribute maxNetworks;
    callback attribute networks;
    ram      attribute scanMaxTimeSeconds;
    ram      attribute connectMaxTimeSeconds;
    ram      attribute interfaceEnabled;
    ram      attribute lastNetworkingStatus;
    ram      attribute lastNetworkID;
    ram      attribute lastConnectErrorValue;
    callback attribute generatedCommandList;
    callback attribute acceptedCommandList;
    callback attribute attributeList;
    ram      attribute featureMap default = 2;
    ram      attribute clusterRevision default = 1;
  }

  server cluster DiagnosticLogs {
    ram      attribute featureMap;
    ram      attribute clusterRevision default = 1;
  }

  server cluster GeneralDiagnostics {
    callback attribute networkInterfaces;
    callback attribute rebootCount;
    callback attribute upTime;
    callback attribute totalOperationalHours;
    callback attribute bootReasons;
    callback attribute activeHardwareFaults;
    callback attribute activeRadioFaults;
    callback attribute activeNetworkFaults;
<<<<<<< HEAD
    callback attribute generatedCommandList;
    callback attribute acceptedCommandList;
    callback attribute attributeList;
=======
    callback attribute testEventTriggersEnabled;
>>>>>>> dd636ad0
    ram      attribute featureMap;
    ram      attribute clusterRevision default = 1;
  }

  server cluster SoftwareDiagnostics {
    callback attribute threadMetrics;
    callback attribute currentHeapFree;
    callback attribute currentHeapUsed;
    callback attribute currentHeapHighWatermark;
    ram      attribute featureMap default = 1;
    ram      attribute clusterRevision default = 1;
  }

  server cluster ThreadNetworkDiagnostics {
    callback attribute channel;
    callback attribute routingRole;
    callback attribute networkName;
    callback attribute panId;
    callback attribute extendedPanId;
    callback attribute meshLocalPrefix;
    callback attribute overrunCount;
    callback attribute neighborTableList;
    callback attribute routeTableList;
    callback attribute partitionId;
    callback attribute weighting;
    callback attribute dataVersion;
    callback attribute stableDataVersion;
    callback attribute leaderRouterId;
    callback attribute detachedRoleCount;
    callback attribute childRoleCount;
    callback attribute routerRoleCount;
    callback attribute leaderRoleCount;
    callback attribute attachAttemptCount;
    callback attribute partitionIdChangeCount;
    callback attribute betterPartitionAttachAttemptCount;
    callback attribute parentChangeCount;
    callback attribute txTotalCount;
    callback attribute txUnicastCount;
    callback attribute txBroadcastCount;
    callback attribute txAckRequestedCount;
    callback attribute txAckedCount;
    callback attribute txNoAckRequestedCount;
    callback attribute txDataCount;
    callback attribute txDataPollCount;
    callback attribute txBeaconCount;
    callback attribute txBeaconRequestCount;
    callback attribute txOtherCount;
    callback attribute txRetryCount;
    callback attribute txDirectMaxRetryExpiryCount;
    callback attribute txIndirectMaxRetryExpiryCount;
    callback attribute txErrCcaCount;
    callback attribute txErrAbortCount;
    callback attribute txErrBusyChannelCount;
    callback attribute rxTotalCount;
    callback attribute rxUnicastCount;
    callback attribute rxBroadcastCount;
    callback attribute rxDataCount;
    callback attribute rxDataPollCount;
    callback attribute rxBeaconCount;
    callback attribute rxBeaconRequestCount;
    callback attribute rxOtherCount;
    callback attribute rxAddressFilteredCount;
    callback attribute rxDestAddrFilteredCount;
    callback attribute rxDuplicatedCount;
    callback attribute rxErrNoFrameCount;
    callback attribute rxErrUnknownNeighborCount;
    callback attribute rxErrInvalidSrcAddrCount;
    callback attribute rxErrSecCount;
    callback attribute rxErrFcsCount;
    callback attribute rxErrOtherCount;
    callback attribute activeTimestamp;
    callback attribute pendingTimestamp;
    callback attribute delay;
    callback attribute securityPolicy;
    callback attribute channelMask;
    callback attribute operationalDatasetComponents;
    callback attribute activeNetworkFaultsList;
    ram      attribute featureMap default = 15;
    ram      attribute clusterRevision default = 1;
  }

  server cluster WiFiNetworkDiagnostics {
    callback attribute bssid;
    callback attribute securityType;
    callback attribute wiFiVersion;
    callback attribute channelNumber;
    callback attribute rssi;
    callback attribute beaconLostCount;
    callback attribute beaconRxCount;
    callback attribute packetMulticastRxCount;
    callback attribute packetMulticastTxCount;
    callback attribute packetUnicastRxCount;
    callback attribute packetUnicastTxCount;
    callback attribute currentMaxRate;
    callback attribute overrunCount;
    ram      attribute featureMap default = 3;
    ram      attribute clusterRevision default = 1;
  }

  server cluster EthernetNetworkDiagnostics {
    callback attribute PHYRate;
    callback attribute fullDuplex;
    callback attribute packetRxCount;
    callback attribute packetTxCount;
    callback attribute txErrCount;
    callback attribute collisionCount;
    callback attribute overrunCount;
    callback attribute carrierDetect;
    callback attribute timeSinceReset;
    ram      attribute featureMap default = 3;
    ram      attribute clusterRevision default = 1;
  }

  server cluster AdministratorCommissioning {
    callback attribute windowStatus;
    callback attribute adminFabricIndex default = 1;
    callback attribute adminVendorId;
    callback attribute generatedCommandList;
    callback attribute acceptedCommandList;
    callback attribute attributeList;
    ram      attribute featureMap;
    ram      attribute clusterRevision default = 1;
  }

  server cluster OperationalCredentials {
    callback attribute NOCs;
    callback attribute fabrics;
    callback attribute supportedFabrics;
    callback attribute commissionedFabrics;
    callback attribute trustedRootCertificates;
    callback attribute currentFabricIndex;
    callback attribute generatedCommandList;
    callback attribute acceptedCommandList;
    callback attribute attributeList;
    ram      attribute featureMap;
    ram      attribute clusterRevision default = 1;
  }

  server cluster GroupKeyManagement {
    callback attribute groupKeyMap;
    callback attribute groupTable;
    callback attribute maxGroupsPerFabric;
    callback attribute maxGroupKeysPerFabric;
    callback attribute generatedCommandList;
    callback attribute acceptedCommandList;
    callback attribute attributeList;
    ram      attribute featureMap;
    ram      attribute clusterRevision default = 1;
  }

  server cluster UserLabel {
    callback attribute labelList;
    ram      attribute featureMap;
    ram      attribute clusterRevision default = 1;
  }
}
endpoint 1 {
<<<<<<< HEAD
  binding cluster Binding;

  server cluster Identify {
    ram      attribute identifyTime;
    ram      attribute identifyType;
    callback attribute generatedCommandList;
    callback attribute acceptedCommandList;
    callback attribute attributeList;
    ram      attribute featureMap;
    ram      attribute clusterRevision default = 2;
  }

  server cluster Descriptor {
    callback attribute deviceList;
    callback attribute serverList;
    callback attribute clientList;
    callback attribute partsList;
    callback attribute generatedCommandList;
    callback attribute acceptedCommandList;
    callback attribute attributeList;
    ram      attribute featureMap;
    ram      attribute clusterRevision default = 1;
  }

  server cluster BridgedActions {
    callback attribute actionList;
    callback attribute endpointList;
    callback attribute generatedCommandList;
    callback attribute acceptedCommandList;
    callback attribute attributeList;
    ram      attribute featureMap;
    ram      attribute clusterRevision default = 1;
  }
}

endpoint 2 {
=======
  device type dimmablelight = 257;
>>>>>>> dd636ad0

  server cluster OnOff {
    ram      attribute onOff;
    ram      attribute featureMap;
    ram      attribute clusterRevision default = 4;
  }

  server cluster LevelControl {
    persist  attribute currentLevel;
    ram      attribute remainingTime;
    ram      attribute minLevel;
    ram      attribute maxLevel default = 0xFE;
    ram      attribute currentFrequency;
    ram      attribute minFrequency;
    ram      attribute maxFrequency;
    ram      attribute options;
    ram      attribute onOffTransitionTime;
    ram      attribute onLevel default = 0xFE;
    ram      attribute onTransitionTime;
    ram      attribute offTransitionTime;
    ram      attribute defaultMoveRate;
    persist  attribute startUpCurrentLevel default = 255;
    ram      attribute featureMap default = 3;
    ram      attribute clusterRevision default = 5;
  }

  server cluster Descriptor {
    callback attribute deviceList;
    callback attribute serverList;
    callback attribute clientList;
    callback attribute partsList;
    ram      attribute featureMap;
    callback attribute clusterRevision default = 1;
  }

  server cluster Switch {
    ram      attribute numberOfPositions default = 2;
    ram      attribute currentPosition default = 1;
    ram      attribute multiPressMax default = 2;
    ram      attribute featureMap;
    ram      attribute clusterRevision default = 1;
  }

  server cluster FixedLabel {
    callback attribute labelList;
    ram      attribute featureMap;
    ram      attribute clusterRevision default = 1;
  }
}

<|MERGE_RESOLUTION|>--- conflicted
+++ resolved
@@ -1,10 +1,5 @@
 // This IDL was generated automatically by ZAP.
 // It is for view/code review purposes only.
-
-struct LabelStruct {
-    char_string<16> label = 0;
-    char_string<16> value = 1;
-}
 
 client cluster AccessControl = 31 {
   enum AuthMode : ENUM8 {
@@ -403,12 +398,6 @@
   readonly attribute int16u clusterRevision = 65533;
 }
 
-server cluster FixedLabel = 64 {
-  readonly attribute LabelStruct labelList[] = 0;
-  readonly attribute bitmap32 featureMap = 65532;
-  readonly attribute int16u clusterRevision = 65533;
-}
-
 server cluster GeneralCommissioning = 48 {
   enum CommissioningError : ENUM8 {
     kOk = 0;
@@ -558,12 +547,19 @@
   readonly attribute ENUM8 activeHardwareFaults[] = 5;
   readonly attribute ENUM8 activeRadioFaults[] = 6;
   readonly attribute ENUM8 activeNetworkFaults[] = 7;
-<<<<<<< HEAD
+  readonly attribute boolean testEventTriggersEnabled = 8;
   readonly attribute command_id generatedCommandList[] = 65528;
   readonly attribute command_id acceptedCommandList[] = 65529;
   readonly attribute attrib_id attributeList[] = 65531;
   readonly attribute bitmap32 featureMap = 65532;
   readonly attribute int16u clusterRevision = 65533;
+
+  request struct TestEventTriggerRequest {
+    OCTET_STRING enableKey = 0;
+    INT64U eventTrigger = 1;
+  }
+
+  command TestEventTrigger(TestEventTriggerRequest): DefaultSuccess = 0;
 }
 
 server cluster GroupKeyManagement = 63 {
@@ -678,18 +674,6 @@
 
   command access(invoke: manage) Identify(IdentifyRequest): DefaultSuccess = 0;
   command access(invoke: manage) TriggerEffect(TriggerEffectRequest): DefaultSuccess = 64;
-=======
-  readonly attribute boolean testEventTriggersEnabled = 8;
-  readonly attribute bitmap32 featureMap = 65532;
-  readonly attribute int16u clusterRevision = 65533;
-
-  request struct TestEventTriggerRequest {
-    OCTET_STRING enableKey = 0;
-    INT64U eventTrigger = 1;
-  }
-
-  command TestEventTrigger(TestEventTriggerRequest): DefaultSuccess = 0;
->>>>>>> dd636ad0
 }
 
 server cluster LevelControl = 8 {
@@ -1344,6 +1328,11 @@
 }
 
 server cluster UserLabel = 65 {
+  struct LabelStruct {
+    char_string<16> label = 0;
+    char_string<16> value = 1;
+  }
+
   attribute access(write: manage) LabelStruct labelList[] = 0;
   readonly attribute bitmap32 featureMap = 65532;
   readonly attribute int16u clusterRevision = 65533;
@@ -1411,7 +1400,7 @@
 }
 
 endpoint 0 {
-  device type bridge = 14;
+  device type bridge = 22;
   binding cluster AccessControl;
 
   server cluster Descriptor {
@@ -1540,13 +1529,10 @@
     callback attribute activeHardwareFaults;
     callback attribute activeRadioFaults;
     callback attribute activeNetworkFaults;
-<<<<<<< HEAD
+    callback attribute testEventTriggersEnabled;
     callback attribute generatedCommandList;
     callback attribute acceptedCommandList;
     callback attribute attributeList;
-=======
-    callback attribute testEventTriggersEnabled;
->>>>>>> dd636ad0
     ram      attribute featureMap;
     ram      attribute clusterRevision default = 1;
   }
@@ -1704,7 +1690,7 @@
   }
 }
 endpoint 1 {
-<<<<<<< HEAD
+  device type anonymousEndpointType = 14;
   binding cluster Binding;
 
   server cluster Identify {
@@ -1739,11 +1725,8 @@
     ram      attribute clusterRevision default = 1;
   }
 }
-
 endpoint 2 {
-=======
   device type dimmablelight = 257;
->>>>>>> dd636ad0
 
   server cluster OnOff {
     ram      attribute onOff;
@@ -1786,11 +1769,5 @@
     ram      attribute featureMap;
     ram      attribute clusterRevision default = 1;
   }
-
-  server cluster FixedLabel {
-    callback attribute labelList;
-    ram      attribute featureMap;
-    ram      attribute clusterRevision default = 1;
-  }
-}
-
+}
+
