--- conflicted
+++ resolved
@@ -851,12 +851,9 @@
   readonly attribute attrib_id attributeList[] = 65531;
   readonly attribute bitmap32 featureMap = 65532;
   readonly attribute int16u clusterRevision = 65533;
-<<<<<<< HEAD
-=======
 
   command ResetCounts(): DefaultSuccess = 0;
 }
->>>>>>> 29451fb2
 
   request struct ScanNetworksRequest {
     optional nullable OCTET_STRING ssid = 0;
@@ -1776,5 +1773,4 @@
     ram      attribute featureMap;
     ram      attribute clusterRevision default = 1;
   }
-}
-
+}