/*
 *
 *    Copyright (c) 2021 Project CHIP Authors
 *    Copyright (c) 2019 Google LLC.
 *    All rights reserved.
 *
 *    Licensed under the Apache License, Version 2.0 (the "License");
 *    you may not use this file except in compliance with the License.
 *    You may obtain a copy of the License at
 *
 *        http://www.apache.org/licenses/LICENSE-2.0
 *
 *    Unless required by applicable law or agreed to in writing, software
 *    distributed under the License is distributed on an "AS IS" BASIS,
 *    WITHOUT WARRANTIES OR CONDITIONS OF ANY KIND, either express or implied.
 *    See the License for the specific language governing permissions and
 *    limitations under the License.
 */

#include "Device.h"

#include <cstdio>
#include <platform/CHIPDeviceLayer.h>

<<<<<<< HEAD
Device::Device(chip::Span<chip::DataVersion> dataVersions, chip::Span<EmberAfCluster> clusters,
               chip::Span<ClusterImpl *> clusterImpl, const chip::Span<const EmberAfDeviceType> & deviceTypeList) :
    mDataVersions(dataVersions),
    mClusters(clusters), mClusterImpl(clusterImpl), mDeviceTypeList(deviceTypeList)
=======
using namespace chip::app::Clusters::BridgedActions;

// LightingManager LightingManager::sLight;

Device::Device(const char * szDeviceName, std::string szLocation)
{
    strncpy(mName, szDeviceName, sizeof(mName));
    mLocation   = szLocation;
    mReachable  = false;
    mEndpointId = 0;
}

bool Device::IsReachable()
{
    return mReachable;
}

void Device::SetReachable(bool aReachable)
{
    bool changed = (mReachable != aReachable);

    mReachable = aReachable;

    if (aReachable)
    {
        ChipLogProgress(DeviceLayer, "Device[%s]: ONLINE", mName);
    }
    else
    {
        ChipLogProgress(DeviceLayer, "Device[%s]: OFFLINE", mName);
    }

    if (changed)
    {
        HandleDeviceChange(this, kChanged_Reachable);
    }
}

void Device::SetName(const char * szName)
{
    bool changed = (strncmp(mName, szName, sizeof(mName)) != 0);

    ChipLogProgress(DeviceLayer, "Device[%s]: New Name=\"%s\"", mName, szName);

    strncpy(mName, szName, sizeof(mName));

    if (changed)
    {
        HandleDeviceChange(this, kChanged_Name);
    }
}

void Device::SetLocation(std::string szLocation)
{
    bool changed = (mLocation.compare(szLocation) != 0);

    mLocation = szLocation;

    ChipLogProgress(DeviceLayer, "Device[%s]: Location=\"%s\"", mName, mLocation.c_str());

    if (changed)
    {
        HandleDeviceChange(this, kChanged_Location);
    }
}

DeviceOnOff::DeviceOnOff(const char * szDeviceName, std::string szLocation) : Device(szDeviceName, szLocation)
{
    mOn = false;
}

bool DeviceOnOff::IsOn()
{
    return mOn;
}

void DeviceOnOff::SetOnOff(bool aOn)
{
    bool changed;

    changed = aOn ^ mOn;
    mOn     = aOn;
    ChipLogProgress(DeviceLayer, "Device[%s]: %s", mName, aOn ? "ON" : "OFF");

    if ((changed) && (mChanged_CB))
    {
        mChanged_CB(this, kChanged_OnOff);
    }
}

void DeviceOnOff::Toggle()
{
    bool aOn = !IsOn();
    SetOnOff(aOn);
}

void DeviceOnOff::SetChangeCallback(DeviceCallback_fn aChanged_CB)
>>>>>>> c8bfba9d
{
    mEndpointType.cluster      = clusters.data();
    mEndpointType.clusterCount = (uint8_t) clusters.size();
    mEndpointType.endpointSize = 0;
}

const char * Device::GetName()
{
    return mDeviceName;
}

<<<<<<< HEAD
void Device::SetName(const char * name)
=======
DeviceSwitch::DeviceSwitch(const char * szDeviceName, std::string szLocation, uint32_t aFeatureMap) :
    Device(szDeviceName, szLocation)
>>>>>>> c8bfba9d
{
    mDeviceName = name;
}

void Device::SetEndpointId(chip::EndpointId id)
{
    mEndpointId = id;
    for (auto * c : mClusterImpl)
        c->SetEndpointId(id);
}

EmberAfStatus Device::Read(chip::ClusterId clusterId, const EmberAfAttributeMetadata * attributeMetadata, uint8_t * buffer,
                           uint16_t maxReadLength)
{
    for (size_t i = 0; i < mClusterImpl.size(); i++)
    {
        if (mClusterImpl.data()[i]->GetClusterId() == clusterId)
        {
            return mClusterImpl.data()[i]->Read(attributeMetadata, buffer, maxReadLength);
        }
    }
    return EMBER_ZCL_STATUS_FAILURE;
}

EmberAfStatus Device::Write(chip::ClusterId clusterId, const EmberAfAttributeMetadata * attributeMetadata, uint8_t * buffer)
{
    for (size_t i = 0; i < mClusterImpl.size(); i++)
    {
        if (mClusterImpl.data()[i]->GetClusterId() == clusterId)
        {
            return mClusterImpl.data()[i]->Write(attributeMetadata, buffer);
        }
    }
<<<<<<< HEAD
    return EMBER_ZCL_STATUS_FAILURE;
=======
}

EndpointListInfo::EndpointListInfo(uint16_t endpointListId, std::string name, EndpointListTypeEnum type)
{
    mEndpointListId = endpointListId;
    mName           = name;
    mType           = type;
}

EndpointListInfo::EndpointListInfo(uint16_t endpointListId, std::string name, EndpointListTypeEnum type,
                                   chip::EndpointId endpointId)
{
    mEndpointListId = endpointListId;
    mName           = name;
    mType           = type;
    mEndpoints.push_back(endpointId);
}

void EndpointListInfo::AddEndpointId(chip::EndpointId endpointId)
{
    mEndpoints.push_back(endpointId);
}

Room::Room(std::string name, uint16_t endpointListId, EndpointListTypeEnum type, bool isVisible)
{
    mName           = name;
    mEndpointListId = endpointListId;
    mType           = type;
    mIsVisible      = isVisible;
>>>>>>> c8bfba9d
}<|MERGE_RESOLUTION|>--- conflicted
+++ resolved
@@ -22,110 +22,10 @@
 #include <cstdio>
 #include <platform/CHIPDeviceLayer.h>
 
-<<<<<<< HEAD
 Device::Device(chip::Span<chip::DataVersion> dataVersions, chip::Span<EmberAfCluster> clusters,
                chip::Span<ClusterImpl *> clusterImpl, const chip::Span<const EmberAfDeviceType> & deviceTypeList) :
     mDataVersions(dataVersions),
     mClusters(clusters), mClusterImpl(clusterImpl), mDeviceTypeList(deviceTypeList)
-=======
-using namespace chip::app::Clusters::BridgedActions;
-
-// LightingManager LightingManager::sLight;
-
-Device::Device(const char * szDeviceName, std::string szLocation)
-{
-    strncpy(mName, szDeviceName, sizeof(mName));
-    mLocation   = szLocation;
-    mReachable  = false;
-    mEndpointId = 0;
-}
-
-bool Device::IsReachable()
-{
-    return mReachable;
-}
-
-void Device::SetReachable(bool aReachable)
-{
-    bool changed = (mReachable != aReachable);
-
-    mReachable = aReachable;
-
-    if (aReachable)
-    {
-        ChipLogProgress(DeviceLayer, "Device[%s]: ONLINE", mName);
-    }
-    else
-    {
-        ChipLogProgress(DeviceLayer, "Device[%s]: OFFLINE", mName);
-    }
-
-    if (changed)
-    {
-        HandleDeviceChange(this, kChanged_Reachable);
-    }
-}
-
-void Device::SetName(const char * szName)
-{
-    bool changed = (strncmp(mName, szName, sizeof(mName)) != 0);
-
-    ChipLogProgress(DeviceLayer, "Device[%s]: New Name=\"%s\"", mName, szName);
-
-    strncpy(mName, szName, sizeof(mName));
-
-    if (changed)
-    {
-        HandleDeviceChange(this, kChanged_Name);
-    }
-}
-
-void Device::SetLocation(std::string szLocation)
-{
-    bool changed = (mLocation.compare(szLocation) != 0);
-
-    mLocation = szLocation;
-
-    ChipLogProgress(DeviceLayer, "Device[%s]: Location=\"%s\"", mName, mLocation.c_str());
-
-    if (changed)
-    {
-        HandleDeviceChange(this, kChanged_Location);
-    }
-}
-
-DeviceOnOff::DeviceOnOff(const char * szDeviceName, std::string szLocation) : Device(szDeviceName, szLocation)
-{
-    mOn = false;
-}
-
-bool DeviceOnOff::IsOn()
-{
-    return mOn;
-}
-
-void DeviceOnOff::SetOnOff(bool aOn)
-{
-    bool changed;
-
-    changed = aOn ^ mOn;
-    mOn     = aOn;
-    ChipLogProgress(DeviceLayer, "Device[%s]: %s", mName, aOn ? "ON" : "OFF");
-
-    if ((changed) && (mChanged_CB))
-    {
-        mChanged_CB(this, kChanged_OnOff);
-    }
-}
-
-void DeviceOnOff::Toggle()
-{
-    bool aOn = !IsOn();
-    SetOnOff(aOn);
-}
-
-void DeviceOnOff::SetChangeCallback(DeviceCallback_fn aChanged_CB)
->>>>>>> c8bfba9d
 {
     mEndpointType.cluster      = clusters.data();
     mEndpointType.clusterCount = (uint8_t) clusters.size();
@@ -137,12 +37,8 @@
     return mDeviceName;
 }
 
-<<<<<<< HEAD
+
 void Device::SetName(const char * name)
-=======
-DeviceSwitch::DeviceSwitch(const char * szDeviceName, std::string szLocation, uint32_t aFeatureMap) :
-    Device(szDeviceName, szLocation)
->>>>>>> c8bfba9d
 {
     mDeviceName = name;
 }
@@ -176,9 +72,7 @@
             return mClusterImpl.data()[i]->Write(attributeMetadata, buffer);
         }
     }
-<<<<<<< HEAD
     return EMBER_ZCL_STATUS_FAILURE;
-=======
 }
 
 EndpointListInfo::EndpointListInfo(uint16_t endpointListId, std::string name, EndpointListTypeEnum type)
@@ -208,5 +102,4 @@
     mEndpointListId = endpointListId;
     mType           = type;
     mIsVisible      = isVisible;
->>>>>>> c8bfba9d
 }