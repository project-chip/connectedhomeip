--- conflicted
+++ resolved
@@ -45,15 +45,9 @@
 
 void Device::SetEndpointId(chip::EndpointId id)
 {
-<<<<<<< HEAD
     mEndpointId = id;
     for (auto * c : mClusterImpl)
         c->SetEndpointId(id);
-=======
-    mName           = name;
-    mEndpointListId = endpointListId;
-    mType           = type;
-    mIsVisible      = isVisible;
 }
 
 Action::Action(uint16_t actionId, std::string name, ActionTypeEnum type, uint16_t endpointListId, uint16_t supportedCommands,
@@ -66,5 +60,4 @@
     mSupportedCommands = supportedCommands;
     mStatus            = status;
     mIsVisible         = isVisible;
->>>>>>> 29873290
 }