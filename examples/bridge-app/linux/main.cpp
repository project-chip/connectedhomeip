--- conflicted
+++ resolved
@@ -384,28 +384,12 @@
 {
     if (itemChangedMask & Device::kChanged_Reachable)
     {
-<<<<<<< HEAD
-        uint8_t reachable = dev->IsReachable() ? 1 : 0;
-        DeviceLayer::StackLock lock;
-        MatterReportingAttributeChangeCallback(dev->GetEndpointId(), ZCL_BRIDGED_DEVICE_BASIC_CLUSTER_ID,
-                                               ZCL_REACHABLE_ATTRIBUTE_ID, ZCL_BOOLEAN_ATTRIBUTE_TYPE, &reachable);
-=======
         ScheduleReportingCallback(dev, BridgedDeviceBasic::Id, BridgedDeviceBasic::Attributes::Reachable::Id);
->>>>>>> 00b58863
     }
 
     if (itemChangedMask & Device::kChanged_Name)
     {
-<<<<<<< HEAD
-        uint8_t zclName[kNodeLabelSize];
-        MutableByteSpan zclNameSpan(zclName);
-        MakeZclCharString(zclNameSpan, dev->GetName());
-        DeviceLayer::StackLock lock;
-        MatterReportingAttributeChangeCallback(dev->GetEndpointId(), ZCL_BRIDGED_DEVICE_BASIC_CLUSTER_ID,
-                                               ZCL_NODE_LABEL_ATTRIBUTE_ID, ZCL_CHAR_STRING_ATTRIBUTE_TYPE, zclNameSpan.data());
-=======
         ScheduleReportingCallback(dev, BridgedDeviceBasic::Id, BridgedDeviceBasic::Attributes::NodeLabel::Id);
->>>>>>> 00b58863
     }
 }
 
@@ -418,14 +402,7 @@
 
     if (itemChangedMask & DeviceOnOff::kChanged_OnOff)
     {
-<<<<<<< HEAD
-        uint8_t isOn = dev->IsOn() ? 1 : 0;
-        DeviceLayer::StackLock lock;
-        MatterReportingAttributeChangeCallback(dev->GetEndpointId(), ZCL_ON_OFF_CLUSTER_ID, ZCL_ON_OFF_ATTRIBUTE_ID,
-                                               ZCL_BOOLEAN_ATTRIBUTE_TYPE, &isOn);
-=======
         ScheduleReportingCallback(dev, OnOff::Id, OnOff::Attributes::OnOff::Id);
->>>>>>> 00b58863
     }
 }
 
@@ -441,14 +418,12 @@
     if (itemChangedMask & DevicePowerSource::kChanged_BatLevel)
     {
         uint8_t batChargeLevel = dev->GetBatChargeLevel();
-        DeviceLayer::StackLock lock;
         MatterReportingAttributeChangeCallback(dev->GetEndpointId(), PowerSource::Id, PowerSource::Attributes::BatChargeLevel::Id,
                                                ZCL_INT8U_ATTRIBUTE_TYPE, &batChargeLevel);
     }
 
     if (itemChangedMask & DevicePowerSource::kChanged_Description)
     {
-        DeviceLayer::StackLock lock;
         MatterReportingAttributeChangeCallback(dev->GetEndpointId(), PowerSource::Id, PowerSource::Attributes::Description::Id);
     }
 }
@@ -462,9 +437,7 @@
     }
     if (itemChangedMask & DeviceTempSensor::kChanged_MeasurementValue)
     {
-        DeviceLayer::StackLock lock;
-        MatterReportingAttributeChangeCallback(dev->GetEndpointId(), TemperatureMeasurement::Id,
-                                               TemperatureMeasurement::Attributes::MeasuredValue::Id);
+        ScheduleReportingCallback(dev, TemperatureMeasurement::Id, TemperatureMeasurement::Attributes::MeasuredValue::Id);
     }
 }
 
@@ -891,22 +864,14 @@
     Light1.SetReachable(true);
     Light2.SetReachable(true);
 
-<<<<<<< HEAD
+    Light1.SetChangeCallback(&HandleDeviceOnOffStatusChanged);
+    Light2.SetChangeCallback(&HandleDeviceOnOffStatusChanged);
+
+    TempSensor1.SetReachable(true);
+    TempSensor1.SetReachable(true);
+
     TempSensor1.SetChangeCallback(&HandleDeviceTempSensorStatusChanged);
     TempSensor2.SetChangeCallback(&HandleDeviceTempSensorStatusChanged);
-=======
-    Light1.SetChangeCallback(&HandleDeviceOnOffStatusChanged);
-    Light2.SetChangeCallback(&HandleDeviceOnOffStatusChanged);
->>>>>>> 00b58863
-
-    TempSensor1.SetReachable(true);
-    TempSensor1.SetReachable(true);
-
-    TempSensor1.SetMeasuredValue(100);
-    TempSensor2.SetMeasuredValue(100);
-
-    Switch1.SetChangeCallback(&HandleDeviceSwitchStatusChanged);
-    Switch2.SetChangeCallback(&HandleDeviceSwitchStatusChanged);
 
     // Setup devices for action cluster tests
     ActionLight1.SetReachable(true);
@@ -914,42 +879,23 @@
     ActionLight3.SetReachable(true);
     ActionLight4.SetReachable(true);
 
-<<<<<<< HEAD
-    // Define composed device with two temperature sensors
-    ComposedDevice ComposedDevice("Composed Device", "Bedroom");
-    DevicePowerSource ComposedPowerSource("Composed Power Source", "Bedroom", EMBER_AF_POWER_SOURCE_FEATURE_BATTERY);
-
-    ComposedTempSensor1.SetMeasuredValue(100);
-    ComposedTempSensor2.SetMeasuredValue(100);
-
-    ComposedTempSensor1.SetChangeCallback(&HandleDeviceTempSensorStatusChanged);
-    ComposedTempSensor2.SetChangeCallback(&HandleDeviceTempSensorStatusChanged);
-    ComposedPowerSource.SetChangeCallback(&HandleDevicePowerSourceStatusChanged);
-
-=======
     ActionLight1.SetChangeCallback(&HandleDeviceOnOffStatusChanged);
     ActionLight2.SetChangeCallback(&HandleDeviceOnOffStatusChanged);
     ActionLight3.SetChangeCallback(&HandleDeviceOnOffStatusChanged);
     ActionLight4.SetChangeCallback(&HandleDeviceOnOffStatusChanged);
 
-    // Define composed device with two switches
-    ComposedDevice ComposedDevice("Composed Switcher", "Bedroom");
-    DeviceSwitch ComposedSwitch1("Composed Switch 1", "Bedroom", EMBER_AF_SWITCH_FEATURE_LATCHING_SWITCH);
-    DeviceSwitch ComposedSwitch2("Composed Switch 2", "Bedroom",
-                                 EMBER_AF_SWITCH_FEATURE_MOMENTARY_SWITCH | EMBER_AF_SWITCH_FEATURE_MOMENTARY_SWITCH_RELEASE |
-                                     EMBER_AF_SWITCH_FEATURE_MOMENTARY_SWITCH_LONG_PRESS |
-                                     EMBER_AF_SWITCH_FEATURE_MOMENTARY_SWITCH_MULTI_PRESS);
+    // Setup composed device with two temperature sensors and a power source
+    ComposedDevice ComposedDevice("Composed Device", "Bedroom");
     DevicePowerSource ComposedPowerSource("Composed Power Source", "Bedroom", EMBER_AF_POWER_SOURCE_FEATURE_BATTERY);
 
->>>>>>> 00b58863
     ComposedDevice.SetReachable(true);
     ComposedTempSensor1.SetReachable(true);
     ComposedTempSensor2.SetReachable(true);
     ComposedPowerSource.SetReachable(true);
     ComposedPowerSource.SetBatChargeLevel(58);
 
-    ComposedSwitch1.SetChangeCallback(&HandleDeviceSwitchStatusChanged);
-    ComposedSwitch2.SetChangeCallback(&HandleDeviceSwitchStatusChanged);
+    ComposedTempSensor1.SetChangeCallback(&HandleDeviceTempSensorStatusChanged);
+    ComposedTempSensor2.SetChangeCallback(&HandleDeviceTempSensorStatusChanged);
     ComposedPowerSource.SetChangeCallback(&HandleDevicePowerSourceStatusChanged);
 
     if (ChipLinuxAppInit(argc, argv) != 0)
@@ -991,7 +937,8 @@
                       Span<DataVersion>(gTempSensor1DataVersions), 1);
     AddDeviceEndpoint(&TempSensor2, &bridgedTempSensorEndpoint, Span<const EmberAfDeviceType>(gBridgedTempSensorDeviceTypes),
                       Span<DataVersion>(gTempSensor2DataVersions), 1);
-
+    TempSensor1.SetMeasuredValue(100);
+    TempSensor2.SetMeasuredValue(100);
 
     // Add composed Device with two temperature sensors and a power source
     AddDeviceEndpoint(&ComposedDevice, &bridgedComposedDeviceEndpoint, Span<const EmberAfDeviceType>(gBridgedComposedDeviceTypes),
@@ -1003,6 +950,8 @@
     AddDeviceEndpoint(&ComposedPowerSource, &bridgedPowerSourceEndpoint,
                       Span<const EmberAfDeviceType>(gComposedPowerSourceDeviceTypes),
                       Span<DataVersion>(gComposedPowerSourceDataVersions), ComposedDevice.GetEndpointId());
+    ComposedTempSensor1.SetMeasuredValue(100);
+    ComposedTempSensor2.SetMeasuredValue(100);
 
     // Add 4 lights for the Action Clusters tests
     AddDeviceEndpoint(&ActionLight1, &bridgedLightEndpoint, Span<const EmberAfDeviceType>(gBridgedOnOffDeviceTypes),
