--- conflicted
+++ resolved
@@ -39,13 +39,8 @@
 #include <setup_payload/QRCodeSetupPayloadGenerator.h>
 #include <setup_payload/SetupPayload.h>
 
-<<<<<<< HEAD
 #include "Backend.h"
-=======
-#include <pthread.h>
-#include <sys/ioctl.h>
 
->>>>>>> c8bfba9d
 #include "CommissionableInit.h"
 #include "Device.h"
 #include "main.h"
@@ -64,200 +59,9 @@
 using namespace chip::DeviceLayer;
 using namespace chip::app::Clusters;
 
-<<<<<<< HEAD
 static EndpointId gCurrentEndpointId;
 static EndpointId gFirstDynamicEndpointId;
 static Device * gDevices[CHIP_DEVICE_CONFIG_DYNAMIC_ENDPOINT_COUNT];
-=======
-namespace {
-
-const int kNodeLabelSize = 32;
-// Current ZCL implementation of Struct uses a max-size array of 254 bytes
-const int kDescriptorAttributeArraySize = 254;
-
-EndpointId gCurrentEndpointId;
-EndpointId gFirstDynamicEndpointId;
-Device * gDevices[CHIP_DEVICE_CONFIG_DYNAMIC_ENDPOINT_COUNT];
-std::vector<Room *> gRooms;
-
-// ENDPOINT DEFINITIONS:
-// =================================================================================
-//
-// Endpoint definitions will be reused across multiple endpoints for every instance of the
-// endpoint type.
-// There will be no intrinsic storage for the endpoint attributes declared here.
-// Instead, all attributes will be treated as EXTERNAL, and therefore all reads
-// or writes to the attributes must be handled within the emberAfExternalAttributeWriteCallback
-// and emberAfExternalAttributeReadCallback functions declared herein. This fits
-// the typical model of a bridge, since a bridge typically maintains its own
-// state database representing the devices connected to it.
-
-// Device types for dynamic endpoints: TODO Need a generated file from ZAP to define these!
-// (taken from chip-devices.xml)
-#define DEVICE_TYPE_BRIDGED_NODE 0x0013
-// (taken from lo-devices.xml)
-#define DEVICE_TYPE_LO_ON_OFF_LIGHT 0x0100
-// (taken from lo-devices.xml)
-#define DEVICE_TYPE_LO_ON_OFF_LIGHT_SWITCH 0x0103
-// (taken from chip-devices.xml)
-#define DEVICE_TYPE_POWER_SOURCE 0x0011
-
-// Device Version for dynamic endpoints:
-#define DEVICE_VERSION_DEFAULT 1
-
-// ---------------------------------------------------------------------------
-//
-// LIGHT ENDPOINT: contains the following clusters:
-//   - On/Off
-//   - Descriptor
-//   - Bridged Device Basic
-
-// Declare On/Off cluster attributes
-DECLARE_DYNAMIC_ATTRIBUTE_LIST_BEGIN(onOffAttrs)
-DECLARE_DYNAMIC_ATTRIBUTE(ZCL_ON_OFF_ATTRIBUTE_ID, BOOLEAN, 1, 0), /* on/off */
-    DECLARE_DYNAMIC_ATTRIBUTE_LIST_END();
-
-// Declare Descriptor cluster attributes
-DECLARE_DYNAMIC_ATTRIBUTE_LIST_BEGIN(descriptorAttrs)
-DECLARE_DYNAMIC_ATTRIBUTE(ZCL_DEVICE_LIST_ATTRIBUTE_ID, ARRAY, kDescriptorAttributeArraySize, 0),     /* device list */
-    DECLARE_DYNAMIC_ATTRIBUTE(ZCL_SERVER_LIST_ATTRIBUTE_ID, ARRAY, kDescriptorAttributeArraySize, 0), /* server list */
-    DECLARE_DYNAMIC_ATTRIBUTE(ZCL_CLIENT_LIST_ATTRIBUTE_ID, ARRAY, kDescriptorAttributeArraySize, 0), /* client list */
-    DECLARE_DYNAMIC_ATTRIBUTE(ZCL_PARTS_LIST_ATTRIBUTE_ID, ARRAY, kDescriptorAttributeArraySize, 0),  /* parts list */
-    DECLARE_DYNAMIC_ATTRIBUTE_LIST_END();
-
-// Declare Bridged Device Basic information cluster attributes
-DECLARE_DYNAMIC_ATTRIBUTE_LIST_BEGIN(bridgedDeviceBasicAttrs)
-DECLARE_DYNAMIC_ATTRIBUTE(ZCL_NODE_LABEL_ATTRIBUTE_ID, CHAR_STRING, kNodeLabelSize, 0), /* NodeLabel */
-    DECLARE_DYNAMIC_ATTRIBUTE(ZCL_REACHABLE_ATTRIBUTE_ID, BOOLEAN, 1, 0),               /* Reachable */
-    DECLARE_DYNAMIC_ATTRIBUTE_LIST_END();
-
-// Declare Cluster List for Bridged Light endpoint
-// TODO: It's not clear whether it would be better to get the command lists from
-// the ZAP config on our last fixed endpoint instead.
-constexpr CommandId onOffIncomingCommands[] = {
-    app::Clusters::OnOff::Commands::Off::Id,
-    app::Clusters::OnOff::Commands::On::Id,
-    app::Clusters::OnOff::Commands::Toggle::Id,
-    app::Clusters::OnOff::Commands::OffWithEffect::Id,
-    app::Clusters::OnOff::Commands::OnWithRecallGlobalScene::Id,
-    app::Clusters::OnOff::Commands::OnWithTimedOff::Id,
-    kInvalidCommandId,
-};
-
-DECLARE_DYNAMIC_CLUSTER_LIST_BEGIN(bridgedLightClusters)
-DECLARE_DYNAMIC_CLUSTER(ZCL_ON_OFF_CLUSTER_ID, onOffAttrs, onOffIncomingCommands, nullptr),
-    DECLARE_DYNAMIC_CLUSTER(ZCL_DESCRIPTOR_CLUSTER_ID, descriptorAttrs, nullptr, nullptr),
-    DECLARE_DYNAMIC_CLUSTER(ZCL_BRIDGED_DEVICE_BASIC_CLUSTER_ID, bridgedDeviceBasicAttrs, nullptr,
-                            nullptr) DECLARE_DYNAMIC_CLUSTER_LIST_END;
-
-// Declare Bridged Light endpoint
-DECLARE_DYNAMIC_ENDPOINT(bridgedLightEndpoint, bridgedLightClusters);
-DataVersion gLight1DataVersions[ArraySize(bridgedLightClusters)];
-DataVersion gLight2DataVersions[ArraySize(bridgedLightClusters)];
-
-DeviceOnOff Light1("Light 1", "Office");
-DeviceOnOff Light2("Light 2", "Office");
-
-DeviceSwitch Switch1("Switch 1", "Office", EMBER_AF_SWITCH_FEATURE_LATCHING_SWITCH);
-DeviceSwitch Switch2("Switch 2", "Office",
-                     EMBER_AF_SWITCH_FEATURE_MOMENTARY_SWITCH | EMBER_AF_SWITCH_FEATURE_MOMENTARY_SWITCH_RELEASE |
-                         EMBER_AF_SWITCH_FEATURE_MOMENTARY_SWITCH_LONG_PRESS |
-                         EMBER_AF_SWITCH_FEATURE_MOMENTARY_SWITCH_MULTI_PRESS);
-
-// Declare Bridged endpoints used for Action clusters
-DataVersion gActionLight1DataVersions[ArraySize(bridgedLightClusters)];
-DataVersion gActionLight2DataVersions[ArraySize(bridgedLightClusters)];
-DataVersion gActionLight3DataVersions[ArraySize(bridgedLightClusters)];
-DataVersion gActionLight4DataVersions[ArraySize(bridgedLightClusters)];
-
-DeviceOnOff ActionLight1("Action Light 1", "Room 1");
-DeviceOnOff ActionLight2("Action Light 2", "Room 1");
-DeviceOnOff ActionLight3("Action Light 3", "Room 2");
-DeviceOnOff ActionLight4("Action Light 4", "Room 2");
-
-Room room1("Room 1", 0xE001, BridgedActions::EndpointListTypeEnum::kRoom, true);
-Room room2("Room 2", 0xE002, BridgedActions::EndpointListTypeEnum::kRoom, true);
-Room room3("Zone 3", 0xE003, BridgedActions::EndpointListTypeEnum::kZone, false);
-
-// ---------------------------------------------------------------------------
-//
-// SWITCH ENDPOINT: contains the following clusters:
-//   - Switch
-//   - Descriptor
-//   - Bridged Device Basic
-
-// Declare Switch cluster attributes
-DECLARE_DYNAMIC_ATTRIBUTE_LIST_BEGIN(switchAttrs)
-DECLARE_DYNAMIC_ATTRIBUTE(ZCL_NUMBER_OF_POSITIONS_ATTRIBUTE_ID, INT8U, 1, 0),       /* NumberOfPositions */
-    DECLARE_DYNAMIC_ATTRIBUTE(ZCL_CURRENT_POSITION_ATTRIBUTE_ID, INT8U, 1, 0),      /* CurrentPosition */
-    DECLARE_DYNAMIC_ATTRIBUTE(ZCL_MULTI_PRESS_MAX_ATTRIBUTE_ID, INT8U, 1, 0),       /* MultiPressMax */
-    DECLARE_DYNAMIC_ATTRIBUTE(ZCL_FEATURE_MAP_SERVER_ATTRIBUTE_ID, BITMAP32, 4, 0), /* FeatureMap */
-    DECLARE_DYNAMIC_ATTRIBUTE_LIST_END();
-
-// Declare Descriptor cluster attributes
-DECLARE_DYNAMIC_ATTRIBUTE_LIST_BEGIN(switchDescriptorAttrs)
-DECLARE_DYNAMIC_ATTRIBUTE(ZCL_DEVICE_LIST_ATTRIBUTE_ID, ARRAY, kDescriptorAttributeArraySize, 0),     /* device list */
-    DECLARE_DYNAMIC_ATTRIBUTE(ZCL_SERVER_LIST_ATTRIBUTE_ID, ARRAY, kDescriptorAttributeArraySize, 0), /* server list */
-    DECLARE_DYNAMIC_ATTRIBUTE(ZCL_CLIENT_LIST_ATTRIBUTE_ID, ARRAY, kDescriptorAttributeArraySize, 0), /* client list */
-    DECLARE_DYNAMIC_ATTRIBUTE(ZCL_PARTS_LIST_ATTRIBUTE_ID, ARRAY, kDescriptorAttributeArraySize, 0),  /* parts list */
-    DECLARE_DYNAMIC_ATTRIBUTE_LIST_END();
-
-// Declare Bridged Device Basic information cluster attributes
-DECLARE_DYNAMIC_ATTRIBUTE_LIST_BEGIN(switchBridgedDeviceBasicAttrs)
-DECLARE_DYNAMIC_ATTRIBUTE(ZCL_NODE_LABEL_ATTRIBUTE_ID, CHAR_STRING, kNodeLabelSize, 0), /* NodeLabel */
-    DECLARE_DYNAMIC_ATTRIBUTE(ZCL_REACHABLE_ATTRIBUTE_ID, BOOLEAN, 1, 0),               /* Reachable */
-    DECLARE_DYNAMIC_ATTRIBUTE_LIST_END();
-
-// Declare Cluster List for Bridged Switch endpoint
-DECLARE_DYNAMIC_CLUSTER_LIST_BEGIN(bridgedSwitchClusters)
-DECLARE_DYNAMIC_CLUSTER(ZCL_SWITCH_CLUSTER_ID, switchAttrs, nullptr, nullptr),
-    DECLARE_DYNAMIC_CLUSTER(ZCL_DESCRIPTOR_CLUSTER_ID, switchDescriptorAttrs, nullptr, nullptr),
-    DECLARE_DYNAMIC_CLUSTER(ZCL_BRIDGED_DEVICE_BASIC_CLUSTER_ID, switchBridgedDeviceBasicAttrs, nullptr,
-                            nullptr) DECLARE_DYNAMIC_CLUSTER_LIST_END;
-
-// Declare Bridged Switch endpoint
-DECLARE_DYNAMIC_ENDPOINT(bridgedSwitchEndpoint, bridgedSwitchClusters);
-DataVersion gSwitch1DataVersions[ArraySize(bridgedSwitchClusters)];
-DataVersion gSwitch2DataVersions[ArraySize(bridgedSwitchClusters)];
-
-// ---------------------------------------------------------------------------
-//
-// POWER SOURCE ENDPOINT: contains the following clusters:
-//   - Power Source
-//   - Descriptor
-//   - Bridged Device Basic
-
-DECLARE_DYNAMIC_ATTRIBUTE_LIST_BEGIN(powerSourceAttrs)
-DECLARE_DYNAMIC_ATTRIBUTE(ZCL_POWER_SOURCE_BAT_CHARGE_LEVEL_ATTRIBUTE_ID, ENUM8, 1, 0),
-    DECLARE_DYNAMIC_ATTRIBUTE(ZCL_POWER_SOURCE_ORDER_ATTRIBUTE_ID, INT8U, 1, 0),
-    DECLARE_DYNAMIC_ATTRIBUTE(ZCL_POWER_SOURCE_STATUS_ATTRIBUTE_ID, ENUM8, 1, 0),
-    DECLARE_DYNAMIC_ATTRIBUTE(ZCL_POWER_SOURCE_DESCRIPTION_ATTRIBUTE_ID, CHAR_STRING, 32, 0), DECLARE_DYNAMIC_ATTRIBUTE_LIST_END();
-
-DECLARE_DYNAMIC_CLUSTER_LIST_BEGIN(bridgedPowerSourceClusters)
-DECLARE_DYNAMIC_CLUSTER(ZCL_DESCRIPTOR_CLUSTER_ID, descriptorAttrs, nullptr, nullptr),
-    DECLARE_DYNAMIC_CLUSTER(ZCL_BRIDGED_DEVICE_BASIC_CLUSTER_ID, bridgedDeviceBasicAttrs, nullptr, nullptr),
-    DECLARE_DYNAMIC_CLUSTER(ZCL_POWER_SOURCE_CLUSTER_ID, powerSourceAttrs, nullptr, nullptr), DECLARE_DYNAMIC_CLUSTER_LIST_END;
-
-DECLARE_DYNAMIC_ENDPOINT(bridgedPowerSourceEndpoint, bridgedPowerSourceClusters);
-
-// ---------------------------------------------------------------------------
-//
-// COMPOSED DEVICE ENDPOINT: contains the following clusters:
-//   - Descriptor
-//   - Bridged Device Basic
-
-// Composed Device Configuration
-DECLARE_DYNAMIC_CLUSTER_LIST_BEGIN(bridgedComposedDeviceClusters)
-DECLARE_DYNAMIC_CLUSTER(ZCL_DESCRIPTOR_CLUSTER_ID, descriptorAttrs, nullptr, nullptr),
-    DECLARE_DYNAMIC_CLUSTER(ZCL_BRIDGED_DEVICE_BASIC_CLUSTER_ID, bridgedDeviceBasicAttrs, nullptr, nullptr),
-    DECLARE_DYNAMIC_CLUSTER_LIST_END;
-
-DECLARE_DYNAMIC_ENDPOINT(bridgedComposedDeviceEndpoint, bridgedComposedDeviceClusters);
-DataVersion gComposedDeviceDataVersions[ArraySize(bridgedComposedDeviceClusters)];
-DataVersion gComposedSwitch1DataVersions[ArraySize(bridgedSwitchClusters)];
-DataVersion gComposedSwitch2DataVersions[ArraySize(bridgedSwitchClusters)];
-DataVersion gComposedPowerSourceDataVersions[ArraySize(bridgedPowerSourceClusters)];
->>>>>>> c8bfba9d
 
 int AddDeviceEndpoint(Device * dev)
 {
@@ -319,273 +123,6 @@
     return -1;
 }
 
-<<<<<<< HEAD
-=======
-std::vector<EndpointListInfo> GetEndpointListInfo(chip::EndpointId parentId)
-{
-    std::vector<EndpointListInfo> infoList;
-
-    for (auto room : gRooms)
-    {
-        if (room->getIsVisible())
-        {
-            EndpointListInfo info(room->getEndpointListId(), room->getName(), room->getType());
-            int index = 0;
-            while (index < CHIP_DEVICE_CONFIG_DYNAMIC_ENDPOINT_COUNT)
-            {
-                if ((gDevices[index] != nullptr) && (gDevices[index]->GetParentEndpointId() == parentId))
-                {
-                    std::string location;
-                    if (room->getType() == BridgedActions::EndpointListTypeEnum::kZone)
-                    {
-                        location = gDevices[index]->GetZone();
-                    }
-                    else
-                    {
-                        location = gDevices[index]->GetLocation();
-                    }
-                    if (room->getName().compare(location) == 0)
-                    {
-                        info.AddEndpointId(gDevices[index]->GetEndpointId());
-                    }
-                }
-                index++;
-            }
-            if (info.GetEndpointListSize() > 0)
-            {
-                infoList.push_back(info);
-            }
-        }
-    }
-
-    return infoList;
-}
-
-void HandleDeviceStatusChanged(Device * dev, Device::Changed_t itemChangedMask)
-{
-    if (itemChangedMask & Device::kChanged_Reachable)
-    {
-        uint8_t reachable = dev->IsReachable() ? 1 : 0;
-        MatterReportingAttributeChangeCallback(dev->GetEndpointId(), ZCL_BRIDGED_DEVICE_BASIC_CLUSTER_ID,
-                                               ZCL_REACHABLE_ATTRIBUTE_ID, ZCL_BOOLEAN_ATTRIBUTE_TYPE, &reachable);
-    }
-
-    if (itemChangedMask & Device::kChanged_Name)
-    {
-        uint8_t zclName[kNodeLabelSize];
-        MutableByteSpan zclNameSpan(zclName);
-        MakeZclCharString(zclNameSpan, dev->GetName());
-        MatterReportingAttributeChangeCallback(dev->GetEndpointId(), ZCL_BRIDGED_DEVICE_BASIC_CLUSTER_ID,
-                                               ZCL_NODE_LABEL_ATTRIBUTE_ID, ZCL_CHAR_STRING_ATTRIBUTE_TYPE, zclNameSpan.data());
-    }
-}
-
-void HandleDeviceOnOffStatusChanged(DeviceOnOff * dev, DeviceOnOff::Changed_t itemChangedMask)
-{
-    if (itemChangedMask & (DeviceOnOff::kChanged_Reachable | DeviceOnOff::kChanged_Name | DeviceOnOff::kChanged_Location))
-    {
-        HandleDeviceStatusChanged(static_cast<Device *>(dev), (Device::Changed_t) itemChangedMask);
-    }
-
-    if (itemChangedMask & DeviceOnOff::kChanged_OnOff)
-    {
-        uint8_t isOn = dev->IsOn() ? 1 : 0;
-        MatterReportingAttributeChangeCallback(dev->GetEndpointId(), ZCL_ON_OFF_CLUSTER_ID, ZCL_ON_OFF_ATTRIBUTE_ID,
-                                               ZCL_BOOLEAN_ATTRIBUTE_TYPE, &isOn);
-    }
-}
-
-void HandleDeviceSwitchStatusChanged(DeviceSwitch * dev, DeviceSwitch::Changed_t itemChangedMask)
-{
-    if (itemChangedMask & (DeviceSwitch::kChanged_Reachable | DeviceSwitch::kChanged_Name | DeviceSwitch::kChanged_Location))
-    {
-        HandleDeviceStatusChanged(static_cast<Device *>(dev), (Device::Changed_t) itemChangedMask);
-    }
-
-    if (itemChangedMask & DeviceSwitch::kChanged_NumberOfPositions)
-    {
-        uint8_t numberOfPositions = dev->GetNumberOfPositions();
-        MatterReportingAttributeChangeCallback(dev->GetEndpointId(), ZCL_SWITCH_CLUSTER_ID, ZCL_NUMBER_OF_POSITIONS_ATTRIBUTE_ID,
-                                               ZCL_INT8U_ATTRIBUTE_TYPE, &numberOfPositions);
-    }
-
-    if (itemChangedMask & DeviceSwitch::kChanged_CurrentPosition)
-    {
-        uint8_t currentPosition = dev->GetCurrentPosition();
-        MatterReportingAttributeChangeCallback(dev->GetEndpointId(), ZCL_SWITCH_CLUSTER_ID, ZCL_CURRENT_POSITION_ATTRIBUTE_ID,
-                                               ZCL_INT8U_ATTRIBUTE_TYPE, &currentPosition);
-    }
-
-    if (itemChangedMask & DeviceSwitch::kChanged_MultiPressMax)
-    {
-        uint8_t multiPressMax = dev->GetMultiPressMax();
-        MatterReportingAttributeChangeCallback(dev->GetEndpointId(), ZCL_SWITCH_CLUSTER_ID, ZCL_MULTI_PRESS_MAX_ATTRIBUTE_ID,
-                                               ZCL_INT8U_ATTRIBUTE_TYPE, &multiPressMax);
-    }
-}
-
-void HandleDevicePowerSourceStatusChanged(DevicePowerSource * dev, DevicePowerSource::Changed_t itemChangedMask)
-{
-    using namespace app::Clusters;
-    if (itemChangedMask &
-        (DevicePowerSource::kChanged_Reachable | DevicePowerSource::kChanged_Name | DevicePowerSource::kChanged_Location))
-    {
-        HandleDeviceStatusChanged(static_cast<Device *>(dev), (Device::Changed_t) itemChangedMask);
-    }
-
-    if (itemChangedMask & DevicePowerSource::kChanged_BatLevel)
-    {
-        uint8_t batChargeLevel = dev->GetBatChargeLevel();
-        MatterReportingAttributeChangeCallback(dev->GetEndpointId(), PowerSource::Id,
-                                               PowerSource::Attributes::BatteryChargeLevel::Id, ZCL_INT8U_ATTRIBUTE_TYPE,
-                                               &batChargeLevel);
-    }
-
-    if (itemChangedMask & DevicePowerSource::kChanged_Description)
-    {
-        MatterReportingAttributeChangeCallback(dev->GetEndpointId(), PowerSource::Id, PowerSource::Attributes::Description::Id);
-    }
-}
-
-EmberAfStatus HandleReadBridgedDeviceBasicAttribute(Device * dev, chip::AttributeId attributeId, uint8_t * buffer,
-                                                    uint16_t maxReadLength)
-{
-    ChipLogProgress(DeviceLayer, "HandleReadBridgedDeviceBasicAttribute: attrId=%d, maxReadLength=%d", attributeId, maxReadLength);
-
-    if ((attributeId == ZCL_REACHABLE_ATTRIBUTE_ID) && (maxReadLength == 1))
-    {
-        *buffer = dev->IsReachable() ? 1 : 0;
-    }
-    else if ((attributeId == ZCL_NODE_LABEL_ATTRIBUTE_ID) && (maxReadLength == 32))
-    {
-        MutableByteSpan zclNameSpan(buffer, maxReadLength);
-        MakeZclCharString(zclNameSpan, dev->GetName());
-    }
-    else if ((attributeId == ZCL_CLUSTER_REVISION_SERVER_ATTRIBUTE_ID) && (maxReadLength == 2))
-    {
-        *buffer = (uint16_t) ZCL_BRIDGED_DEVICE_BASIC_CLUSTER_REVISION;
-    }
-    else
-    {
-        return EMBER_ZCL_STATUS_FAILURE;
-    }
-
-    return EMBER_ZCL_STATUS_SUCCESS;
-}
-
-EmberAfStatus HandleReadOnOffAttribute(DeviceOnOff * dev, chip::AttributeId attributeId, uint8_t * buffer, uint16_t maxReadLength)
-{
-    ChipLogProgress(DeviceLayer, "HandleReadOnOffAttribute: attrId=%d, maxReadLength=%d", attributeId, maxReadLength);
-
-    if ((attributeId == ZCL_ON_OFF_ATTRIBUTE_ID) && (maxReadLength == 1))
-    {
-        *buffer = dev->IsOn() ? 1 : 0;
-    }
-    else if ((attributeId == ZCL_CLUSTER_REVISION_SERVER_ATTRIBUTE_ID) && (maxReadLength == 2))
-    {
-        *buffer = (uint16_t) ZCL_ON_OFF_CLUSTER_REVISION;
-    }
-    else
-    {
-        return EMBER_ZCL_STATUS_FAILURE;
-    }
-
-    return EMBER_ZCL_STATUS_SUCCESS;
-}
-
-EmberAfStatus HandleWriteOnOffAttribute(DeviceOnOff * dev, chip::AttributeId attributeId, uint8_t * buffer)
-{
-    ChipLogProgress(DeviceLayer, "HandleWriteOnOffAttribute: attrId=%d", attributeId);
-
-    if ((attributeId == ZCL_ON_OFF_ATTRIBUTE_ID) && (dev->IsReachable()))
-    {
-        if (*buffer)
-        {
-            dev->SetOnOff(true);
-        }
-        else
-        {
-            dev->SetOnOff(false);
-        }
-    }
-    else
-    {
-        return EMBER_ZCL_STATUS_FAILURE;
-    }
-
-    return EMBER_ZCL_STATUS_SUCCESS;
-}
-
-EmberAfStatus HandleReadSwitchAttribute(DeviceSwitch * dev, chip::AttributeId attributeId, uint8_t * buffer, uint16_t maxReadLength)
-{
-    if ((attributeId == ZCL_NUMBER_OF_POSITIONS_ATTRIBUTE_ID) && (maxReadLength == 1))
-    {
-        *buffer = dev->GetNumberOfPositions();
-    }
-    else if ((attributeId == ZCL_CURRENT_POSITION_ATTRIBUTE_ID) && (maxReadLength == 1))
-    {
-        *buffer = dev->GetCurrentPosition();
-    }
-    else if ((attributeId == ZCL_MULTI_PRESS_MAX_ATTRIBUTE_ID) && (maxReadLength == 1))
-    {
-        *buffer = dev->GetMultiPressMax();
-    }
-    else if ((attributeId == ZCL_FEATURE_MAP_SERVER_ATTRIBUTE_ID) && (maxReadLength == 4))
-    {
-        *(uint32_t *) buffer = dev->GetFeatureMap();
-    }
-    else if ((attributeId == ZCL_CLUSTER_REVISION_SERVER_ATTRIBUTE_ID) && (maxReadLength == 2))
-    {
-        *buffer = (uint16_t) ZCL_SWITCH_CLUSTER_REVISION;
-    }
-    else
-    {
-        return EMBER_ZCL_STATUS_FAILURE;
-    }
-
-    return EMBER_ZCL_STATUS_SUCCESS;
-}
-
-EmberAfStatus HandleReadPowerSourceAttribute(DevicePowerSource * dev, chip::AttributeId attributeId, uint8_t * buffer,
-                                             uint16_t maxReadLength)
-{
-    using namespace app::Clusters;
-    if ((attributeId == PowerSource::Attributes::BatteryChargeLevel::Id) && (maxReadLength == 1))
-    {
-        *buffer = dev->GetBatChargeLevel();
-    }
-    else if ((attributeId == PowerSource::Attributes::Order::Id) && (maxReadLength == 1))
-    {
-        *buffer = dev->GetOrder();
-    }
-    else if ((attributeId == PowerSource::Attributes::Status::Id) && (maxReadLength == 1))
-    {
-        *buffer = dev->GetStatus();
-    }
-    else if ((attributeId == PowerSource::Attributes::Description::Id) && (maxReadLength == 32))
-    {
-        MutableByteSpan zclDescpitionSpan(buffer, maxReadLength);
-        MakeZclCharString(zclDescpitionSpan, dev->GetDescription().c_str());
-    }
-    else if ((attributeId == PowerSource::Attributes::ClusterRevision::Id) && (maxReadLength == 2))
-    {
-        uint16_t rev = ZCL_POWER_SOURCE_CLUSTER_REVISION;
-        memcpy(buffer, &rev, sizeof(rev));
-    }
-    else if ((attributeId == PowerSource::Attributes::FeatureMap::Id) && (maxReadLength == 4))
-    {
-        uint32_t featureMap = dev->GetFeatureMap();
-        memcpy(buffer, &featureMap, sizeof(featureMap));
-    }
-    else
-    {
-        return EMBER_ZCL_STATUS_FAILURE;
-    }
-
-    return EMBER_ZCL_STATUS_SUCCESS;
-}
-
->>>>>>> c8bfba9d
 EmberAfStatus emberAfExternalAttributeReadCallback(EndpointId endpoint, ClusterId clusterId,
                                                    const EmberAfAttributeMetadata * attributeMetadata, uint8_t * buffer,
                                                    uint16_t maxReadLength)
@@ -596,30 +133,7 @@
 
     if (endpointIndex < CHIP_DEVICE_CONFIG_DYNAMIC_ENDPOINT_COUNT && gDevices[endpointIndex] != nullptr)
     {
-<<<<<<< HEAD
         return gDevices[endpointIndex]->Read(clusterId, attributeMetadata, buffer, maxReadLength);
-=======
-        Device * dev = gDevices[endpointIndex];
-
-        if (clusterId == ZCL_BRIDGED_DEVICE_BASIC_CLUSTER_ID)
-        {
-            ret = HandleReadBridgedDeviceBasicAttribute(dev, attributeMetadata->attributeId, buffer, maxReadLength);
-        }
-        else if (clusterId == ZCL_ON_OFF_CLUSTER_ID)
-        {
-            ret = HandleReadOnOffAttribute(static_cast<DeviceOnOff *>(dev), attributeMetadata->attributeId, buffer, maxReadLength);
-        }
-        else if (clusterId == ZCL_SWITCH_CLUSTER_ID)
-        {
-            ret =
-                HandleReadSwitchAttribute(static_cast<DeviceSwitch *>(dev), attributeMetadata->attributeId, buffer, maxReadLength);
-        }
-        else if (clusterId == chip::app::Clusters::PowerSource::Id)
-        {
-            ret = HandleReadPowerSourceAttribute(static_cast<DevicePowerSource *>(dev), attributeMetadata->attributeId, buffer,
-                                                 maxReadLength);
-        }
->>>>>>> c8bfba9d
     }
 
     return EMBER_ZCL_STATUS_FAILURE;
@@ -640,258 +154,17 @@
     return EMBER_ZCL_STATUS_FAILURE;
 }
 
-<<<<<<< HEAD
 void ApplicationInit()
 {
-=======
-void ApplicationInit() {}
-
-const EmberAfDeviceType gBridgedOnOffDeviceTypes[] = { { DEVICE_TYPE_LO_ON_OFF_LIGHT, DEVICE_VERSION_DEFAULT },
-                                                       { DEVICE_TYPE_BRIDGED_NODE, DEVICE_VERSION_DEFAULT } };
-
-const EmberAfDeviceType gBridgedSwitchDeviceTypes[] = { { DEVICE_TYPE_LO_ON_OFF_LIGHT_SWITCH, DEVICE_VERSION_DEFAULT },
-                                                        { DEVICE_TYPE_BRIDGED_NODE, DEVICE_VERSION_DEFAULT } };
-
-const EmberAfDeviceType gBridgedComposedDeviceTypes[] = { { DEVICE_TYPE_BRIDGED_NODE, DEVICE_VERSION_DEFAULT } };
-
-const EmberAfDeviceType gComposedSwitchDeviceTypes[] = { { DEVICE_TYPE_LO_ON_OFF_LIGHT_SWITCH, DEVICE_VERSION_DEFAULT } };
-
-const EmberAfDeviceType gComposedPowerSourceDeviceTypes[] = { { DEVICE_TYPE_POWER_SOURCE, DEVICE_VERSION_DEFAULT } };
-
-#define POLL_INTERVAL_MS (100)
-uint8_t poll_prescale = 0;
-
-bool kbhit()
-{
-    int byteswaiting;
-    ioctl(0, FIONREAD, &byteswaiting);
-    return byteswaiting > 0;
-}
-
-void * bridge_polling_thread(void * context)
-{
-    bool light1_added = true;
-    bool light2_added = false;
-    while (1)
-    {
-        if (kbhit())
-        {
-            int ch = getchar();
-
-            // Commands used for the actions bridge test plan.
-            if (ch == '2' && light2_added == false)
-            {
-                // TC-BR-2 step 2, Add Light2
-                AddDeviceEndpoint(&Light2, &bridgedLightEndpoint, Span<const EmberAfDeviceType>(gBridgedOnOffDeviceTypes),
-                                  Span<DataVersion>(gLight2DataVersions), 1);
-                light2_added = true;
-            }
-            else if (ch == '4' && light1_added == true)
-            {
-                // TC-BR-2 step 4, Remove Light 1
-                RemoveDeviceEndpoint(&Light1);
-                light1_added = false;
-            }
-            if (ch == '5' && light1_added == false)
-            {
-                // TC-BR-2 step 5, Add Light 1 back
-                AddDeviceEndpoint(&Light1, &bridgedLightEndpoint, Span<const EmberAfDeviceType>(gBridgedOnOffDeviceTypes),
-                                  Span<DataVersion>(gLight1DataVersions), 1);
-                light1_added = true;
-            }
-            if (ch == 'b')
-            {
-                // TC-BR-3 step 1b, rename lights
-                if (light1_added)
-                {
-                    Light1.SetName("Light 1b");
-                }
-                if (light2_added)
-                {
-                    Light2.SetName("Light 2b");
-                }
-            }
-            if (ch == 'c')
-            {
-                // TC-BR-3 step 2c, change the state of the lights
-                if (light1_added)
-                {
-                    Light1.Toggle();
-                }
-                if (light2_added)
-                {
-                    Light2.Toggle();
-                }
-            }
-
-            // Commands used for the actions cluster test plan.
-            if (ch == 'r')
-            {
-                // TC-ACT-2.2 step 2c, rename "Room 1"
-                room1.setName("Room 1 renamed");
-                ActionLight1.SetLocation(room1.getName());
-                ActionLight2.SetLocation(room1.getName());
-            }
-            if (ch == 'f')
-            {
-                // TC-ACT-2.2 step 2f, move "Action Light 3" from "Room 2" to "Room 1"
-                ActionLight3.SetLocation(room1.getName());
-            }
-            if (ch == 'i')
-            {
-                // TC-ACT-2.2 step 2i, remove "Room 2" (make it not visible in the endpoint list), do not remove the lights
-                room2.setIsVisible(false);
-            }
-            if (ch == 'l')
-            {
-                // TC-ACT-2.2 step 2l, add a new "Zone 3" and add "Action Light 2" to the new zone
-                room3.setIsVisible(true);
-                ActionLight2.SetZone("Zone 3");
-            }
-            continue;
-        }
-
-        // Sleep to avoid tight loop reading commands
-        usleep(POLL_INTERVAL_MS * 1000);
-    }
-
-    return nullptr;
-}
-
-int main(int argc, char * argv[])
-{
-    // Clear out the device database
-    memset(gDevices, 0, sizeof(gDevices));
-
-    // Setup Mock Devices
-    Light1.SetChangeCallback(&HandleDeviceOnOffStatusChanged);
-    Light2.SetChangeCallback(&HandleDeviceOnOffStatusChanged);
-
-    Light1.SetReachable(true);
-    Light2.SetReachable(true);
-
-    Switch1.SetChangeCallback(&HandleDeviceSwitchStatusChanged);
-    Switch2.SetChangeCallback(&HandleDeviceSwitchStatusChanged);
-
-    Switch1.SetReachable(true);
-    Switch2.SetReachable(true);
-
-    // Setup devices for action cluster tests
-    ActionLight1.SetChangeCallback(&HandleDeviceOnOffStatusChanged);
-    ActionLight2.SetChangeCallback(&HandleDeviceOnOffStatusChanged);
-    ActionLight3.SetChangeCallback(&HandleDeviceOnOffStatusChanged);
-    ActionLight4.SetChangeCallback(&HandleDeviceOnOffStatusChanged);
-
-    ActionLight1.SetReachable(true);
-    ActionLight2.SetReachable(true);
-    ActionLight3.SetReachable(true);
-    ActionLight4.SetReachable(true);
-
-    // Define composed device with two switches
-    ComposedDevice ComposedDevice("Composed Switcher", "Bedroom");
-    DeviceSwitch ComposedSwitch1("Composed Switch 1", "Bedroom", EMBER_AF_SWITCH_FEATURE_LATCHING_SWITCH);
-    DeviceSwitch ComposedSwitch2("Composed Switch 2", "Bedroom",
-                                 EMBER_AF_SWITCH_FEATURE_MOMENTARY_SWITCH | EMBER_AF_SWITCH_FEATURE_MOMENTARY_SWITCH_RELEASE |
-                                     EMBER_AF_SWITCH_FEATURE_MOMENTARY_SWITCH_LONG_PRESS |
-                                     EMBER_AF_SWITCH_FEATURE_MOMENTARY_SWITCH_MULTI_PRESS);
-    DevicePowerSource ComposedPowerSource("Composed Power Source", "Bedroom", EMBER_AF_POWER_SOURCE_FEATURE_BATTERY);
-
-    ComposedSwitch1.SetChangeCallback(&HandleDeviceSwitchStatusChanged);
-    ComposedSwitch2.SetChangeCallback(&HandleDeviceSwitchStatusChanged);
-    ComposedPowerSource.SetChangeCallback(&HandleDevicePowerSourceStatusChanged);
-
-    ComposedDevice.SetReachable(true);
-    ComposedSwitch1.SetReachable(true);
-    ComposedSwitch2.SetReachable(true);
-    ComposedPowerSource.SetReachable(true);
-    ComposedPowerSource.SetBatChargeLevel(58);
-
-    if (ChipLinuxAppInit(argc, argv) != 0)
-    {
-        return -1;
-    }
-
-    // Init Data Model and CHIP App Server
-    static chip::CommonCaseDeviceServerInitParams initParams;
-    (void) initParams.InitializeStaticResourcesBeforeServerInit();
-
-#if CHIP_DEVICE_ENABLE_PORT_PARAMS
-    // use a different service port to make testing possible with other sample devices running on same host
-    initParams.operationalServicePort = LinuxDeviceOptions::GetInstance().securedDevicePort;
-#endif
-
-    initParams.interfaceId = LinuxDeviceOptions::GetInstance().interfaceId;
-    chip::Server::GetInstance().Init(initParams);
-
-    // Initialize device attestation config
-    SetDeviceAttestationCredentialsProvider(Examples::GetExampleDACProvider());
-
-    // Set starting endpoint id where dynamic endpoints will be assigned, which
-    // will be the next consecutive endpoint id after the last fixed endpoint.
->>>>>>> c8bfba9d
     gFirstDynamicEndpointId = static_cast<chip::EndpointId>(
         static_cast<int>(emberAfEndpointFromIndex(static_cast<uint16_t>(emberAfFixedEndpointCount() - 1))) + 1);
     gCurrentEndpointId = gFirstDynamicEndpointId;
     StartUserInput();
 }
 
-<<<<<<< HEAD
 int main(int argc, char * argv[])
 {
     VerifyOrDie(ChipLinuxAppInit(argc, argv) == 0);
-=======
-    // Disable last fixed endpoint, which is used as a placeholder for all of the
-    // supported clusters so that ZAP will generated the requisite code.
-    emberAfEndpointEnableDisable(emberAfEndpointFromIndex(static_cast<uint16_t>(emberAfFixedEndpointCount() - 1)), false);
-
-    // Add light 1 -> will be mapped to ZCL endpoints 3
-    AddDeviceEndpoint(&Light1, &bridgedLightEndpoint, Span<const EmberAfDeviceType>(gBridgedOnOffDeviceTypes),
-                      Span<DataVersion>(gLight1DataVersions), 1);
-
-    // Add switch 1..2 --> will be mapped to ZCL endpoints 4,5
-    AddDeviceEndpoint(&Switch1, &bridgedSwitchEndpoint, Span<const EmberAfDeviceType>(gBridgedSwitchDeviceTypes),
-                      Span<DataVersion>(gSwitch1DataVersions), 1);
-    AddDeviceEndpoint(&Switch2, &bridgedSwitchEndpoint, Span<const EmberAfDeviceType>(gBridgedSwitchDeviceTypes),
-                      Span<DataVersion>(gSwitch2DataVersions), 1);
-
-    // Add composed Device with two buttons and a power source
-    AddDeviceEndpoint(&ComposedDevice, &bridgedComposedDeviceEndpoint, Span<const EmberAfDeviceType>(gBridgedComposedDeviceTypes),
-                      Span<DataVersion>(gComposedDeviceDataVersions), 1);
-    AddDeviceEndpoint(&ComposedSwitch1, &bridgedSwitchEndpoint, Span<const EmberAfDeviceType>(gComposedSwitchDeviceTypes),
-                      Span<DataVersion>(gComposedSwitch1DataVersions), ComposedDevice.GetEndpointId());
-    AddDeviceEndpoint(&ComposedSwitch2, &bridgedSwitchEndpoint, Span<const EmberAfDeviceType>(gComposedSwitchDeviceTypes),
-                      Span<DataVersion>(gComposedSwitch2DataVersions), ComposedDevice.GetEndpointId());
-    AddDeviceEndpoint(&ComposedPowerSource, &bridgedPowerSourceEndpoint,
-                      Span<const EmberAfDeviceType>(gComposedPowerSourceDeviceTypes),
-                      Span<DataVersion>(gComposedPowerSourceDataVersions), ComposedDevice.GetEndpointId());
-
-    // Add 4 lights for the Action Clusters tests
-    AddDeviceEndpoint(&ActionLight1, &bridgedLightEndpoint, Span<const EmberAfDeviceType>(gBridgedOnOffDeviceTypes),
-                      Span<DataVersion>(gActionLight1DataVersions), 1);
-    AddDeviceEndpoint(&ActionLight2, &bridgedLightEndpoint, Span<const EmberAfDeviceType>(gBridgedOnOffDeviceTypes),
-                      Span<DataVersion>(gActionLight2DataVersions), 1);
-    AddDeviceEndpoint(&ActionLight3, &bridgedLightEndpoint, Span<const EmberAfDeviceType>(gBridgedOnOffDeviceTypes),
-                      Span<DataVersion>(gActionLight3DataVersions), 1);
-    AddDeviceEndpoint(&ActionLight4, &bridgedLightEndpoint, Span<const EmberAfDeviceType>(gBridgedOnOffDeviceTypes),
-                      Span<DataVersion>(gActionLight4DataVersions), 1);
-    gRooms.push_back(&room1);
-    gRooms.push_back(&room2);
-    gRooms.push_back(&room3);
-
-    {
-        pthread_t poll_thread;
-        int res = pthread_create(&poll_thread, nullptr, bridge_polling_thread, nullptr);
-        if (res)
-        {
-            printf("Error creating polling thread: %d\n", res);
-            exit(1);
-        }
-    }
-
-    // Run CHIP
-
-    chip::DeviceLayer::PlatformMgr().RunEventLoop();
->>>>>>> c8bfba9d
 
     ChipLinuxAppMainLoop();
     return 0;
