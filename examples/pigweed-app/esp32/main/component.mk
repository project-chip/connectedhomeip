#
#    Copyright (c) 2021 Project CHIP Authors
#    All rights reserved.
#
#    Licensed under the Apache License, Version 2.0 (the "License");
#    you may not use this file except in compliance with the License.
#    You may obtain a copy of the License at
#
#        http://www.apache.org/licenses/LICENSE-2.0
#
#    Unless required by applicable law or agreed to in writing, software
#    distributed under the License is distributed on an "AS IS" BASIS,
#    WITHOUT WARRANTIES OR CONDITIONS OF ANY KIND, either express or implied.
#    See the License for the specific language governing permissions and
#    limitations under the License.
#
#    Description:
#      Component makefile for the ESP32 demo application.
#
# (Uses default behaviour of compiling all source files in directory, adding 'include' to include path.)

COMPONENT_DEPENDS := chip

COMPONENT_SRCDIRS :=                                                                \
  .                                                                                 \
  ../../../common/pigweed															\
  ../../../common/pigweed/esp32                                                     \
  ../../../platform/esp32                                                           \

COMPONENT_ADD_INCLUDEDIRS += ../third_party/connectedhomeip/third_party/pigweed/repo/pw_sys_io/public 				\
							../third_party/connectedhomeip/third_party/pigweed/repo/pw_assert/public    			\
							../third_party/connectedhomeip/third_party/pigweed/repo/pw_assert_log/public            \
							../third_party/connectedhomeip/third_party/pigweed/repo/pw_assert_log/public_overrides  \
							../third_party/connectedhomeip/third_party/pigweed/repo/pw_bytes/public    			    \
							../third_party/connectedhomeip/third_party/pigweed/repo/pw_checksum/public    			\
							../third_party/connectedhomeip/third_party/pigweed/repo/pw_containers/public    		\
							../third_party/connectedhomeip/third_party/pigweed/repo/pw_hdlc/public    				\
							../third_party/connectedhomeip/third_party/pigweed/repo/pw_log/public    			    \
							../third_party/connectedhomeip/third_party/pigweed/repo/pw_log_basic/public    			\
							../third_party/connectedhomeip/third_party/pigweed/repo/pw_log_basic/public_overrides   \
							../third_party/connectedhomeip/third_party/pigweed/repo/pw_span/public_overrides 		\
							../third_party/connectedhomeip/third_party/pigweed/repo/pw_span/public 					\
							../third_party/connectedhomeip/third_party/pigweed/repo/pw_polyfill/public 				\
							../third_party/connectedhomeip/third_party/pigweed/repo/pw_polyfill/standard_library_public \
							../third_party/connectedhomeip/third_party/pigweed/repo/pw_polyfill/public_overrides 	\
							../third_party/connectedhomeip/third_party/pigweed/repo/pw_rpc/public 					\
							../third_party/connectedhomeip/third_party/pigweed/repo/pw_rpc/nanopb/public 			\
							../third_party/connectedhomeip/third_party/pigweed/repo/pw_rpc/raw/public 				\
							../third_party/connectedhomeip/third_party/pigweed/repo/pw_protobuf/public 				\
							../third_party/connectedhomeip/third_party/pigweed/repo/pw_status/public 				\
							../third_party/connectedhomeip/third_party/pigweed/repo/pw_stream/public 				\
							../third_party/connectedhomeip/third_party/pigweed/repo/pw_result/public 				\
							../third_party/connectedhomeip/third_party/pigweed/repo/pw_varint/public 				\
							../third_party/connectedhomeip/third_party/pigweed/repo/pw_preprocessor/public 			\
							../third_party/connectedhomeip/third_party/pigweed/repo/pw_rpc/system_server/public 	\
							../third_party/connectedhomeip/third_party/nanopb/repo                                  \
							../../../platform/esp32/pw_sys_io/public 				\
							../../../platform/esp32                                 \
							../../../common/pigweed									\
<<<<<<< HEAD
							../build/chip/gen/third_party/connectedhomeip/third_party/pigweed/repo/pw_rpc/protos.proto_library/nanopb_rpc
=======
							../../../common/pigweed/esp32                           \
							../build/chip/gen/third_party/connectedhomeip/third_party/pigweed/repo/pw_rpc/protos \
>>>>>>> a369e897
							../../../../src/lib/support    \

COMPONENT_EXTRA_INCLUDES := ${IDF_PATH}/components/freertos/include/freertos/      \

# So "gen/*" files are found by the src/app bits.
COMPONENT_PRIV_INCLUDEDIRS := .

WRAP_FUNCTIONS = esp_log_write
WRAP_ARGUMENT := -Wl,--wrap=

COMPONENT_ADD_LDFLAGS = -l$(COMPONENT_NAME) $(addprefix $(WRAP_ARGUMENT),$(WRAP_FUNCTIONS))<|MERGE_RESOLUTION|>--- conflicted
+++ resolved
@@ -57,12 +57,10 @@
 							../../../platform/esp32/pw_sys_io/public 				\
 							../../../platform/esp32                                 \
 							../../../common/pigweed									\
-<<<<<<< HEAD
-							../build/chip/gen/third_party/connectedhomeip/third_party/pigweed/repo/pw_rpc/protos.proto_library/nanopb_rpc
-=======
 							../../../common/pigweed/esp32                           \
-							../build/chip/gen/third_party/connectedhomeip/third_party/pigweed/repo/pw_rpc/protos \
->>>>>>> a369e897
+							../build/chip/gen/third_party/connectedhomeip/third_party/pigweed/repo/pw_rpc/protos.proto_library/nanopb_rpc \
+							../build/chip/gen/third_party/connectedhomeip/third_party/pigweed/repo/pw_rpc/protos.proto_library/nanopb \
+							../build/chip/gen/third_party/connectedhomeip/third_party/pigweed/repo/pw_rpc/protos.proto_library/pwpb \
 							../../../../src/lib/support    \
 
 COMPONENT_EXTRA_INCLUDES := ${IDF_PATH}/components/freertos/include/freertos/      \
