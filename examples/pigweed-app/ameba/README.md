# CHIP Ameba Pigweed Example Application

This example demonstrates the usage of Pigweed module functionalities in an
application.

The example is based on [CHIP](https://github.com/project-chip/connectedhomeip),
the [Pigweed](https://pigweed.googlesource.com/pigweed/pigweed) module, which is
a collection of libraries that provide different functionalities for embedded
systems, and the Ameba platform.

You can use this example as a training ground for making experiments, testing
Pigweed module features and checking what actions are necessary to fully
integrate Pigweed in a CHIP project.

Pigweed functionalities are being gradually integrated into CHIP. Currently, the
following features are available:

-   **Echo RPC** - Creates a Remote Procedure Call server and allows sending
    commands through the serial port to the device, which makes echo and sends
    the received commands back.

---

-   [CHIP Ameba Pigweed Example Application](#chip-ameba-pigweed-example-application)
    -   [Building the Example Application](#building-the-example-application)
    -   [Testing the Example Application](#testing-the-example-application)

---

## Building the Example Application

-   Pull docker image:

<<<<<<< HEAD
          $ docker pull ghcr.io/project-chip/chip-build-ameba:166

-   Run docker container:

          $ docker run -it -v ${CHIP_DIR}:/root/chip ghcr.io/project-chip/chip-build-ameba:166
=======
          $ docker pull ghcr.io/project-chip/chip-build-ameba:165

-   Run docker container:

          $ docker run -it -v ${CHIP_DIR}:/root/chip ghcr.io/project-chip/chip-build-ameba:165
>>>>>>> af9f0c82

-   Setup build environment:

          $ source ./scripts/bootstrap.sh

-   To build the demo application:

          $ ./scripts/build/build_examples.py --target ameba-amebad-pigweed build

    The output image files are stored in `out/ameba-amebad-pigweed/asdk/image`
    folder.

    The bootloader image files are stored in
    `out/ameba-amebad-pigweed/asdk/bootloader` folder.

-   After building the application, **Ameba Image Tool** is used to flash it to
    Ameba board.

1. Connect your device via USB and open Ameba Image Tool.
2. Select correct serial port and set baudrate as **115200**.
3. Browse and add the corresponding image files in the Flash Download list to
   the correct locations
4. Click **Download** button.

## Testing the Example Application

Connect a USB-TTL Adapter as shown below

          Ameba         USB-TTL
          A19           TX
          A18           RX
          GND           GND

Build the
[chip-rpc console](https://github.com/project-chip/connectedhomeip/tree/master/examples/common/pigweed/rpc_console)

Reset Ameba board, then launch the chip-rpc console, where the Echo RPC commands
can be invoked

        python -m pw_hdlc.rpc_console --device /dev/tty<USB-TTL port> -b 115200

To send an Echo RPC message, type the following command, where the actual
message is the text in quotation marks after the `msg=` phrase:

        rpcs.pw.rpc.EchoService.Echo(msg="hi")<|MERGE_RESOLUTION|>--- conflicted
+++ resolved
@@ -21,9 +21,9 @@
 
 ---
 
--   [CHIP Ameba Pigweed Example Application](#chip-ameba-pigweed-example-application)
-    -   [Building the Example Application](#building-the-example-application)
-    -   [Testing the Example Application](#testing-the-example-application)
+- [CHIP Ameba Pigweed Example Application](#chip-ameba-pigweed-example-application)
+  - [Building the Example Application](#building-the-example-application)
+  - [Testing the Example Application](#testing-the-example-application)
 
 ---
 
@@ -31,19 +31,11 @@
 
 -   Pull docker image:
 
-<<<<<<< HEAD
           $ docker pull ghcr.io/project-chip/chip-build-ameba:166
 
 -   Run docker container:
 
           $ docker run -it -v ${CHIP_DIR}:/root/chip ghcr.io/project-chip/chip-build-ameba:166
-=======
-          $ docker pull ghcr.io/project-chip/chip-build-ameba:165
-
--   Run docker container:
-
-          $ docker run -it -v ${CHIP_DIR}:/root/chip ghcr.io/project-chip/chip-build-ameba:165
->>>>>>> af9f0c82
 
 -   Setup build environment:
 
