/*
 *
 *    Copyright (c) 2022 Project CHIP Authors
 *    All rights reserved.
 *
 *    Licensed under the Apache License, Version 2.0 (the "License");
 *    you may not use this file except in compliance with the License.
 *    You may obtain a copy of the License at
 *
 *        http://www.apache.org/licenses/LICENSE-2.0
 *
 *    Unless required by applicable law or agreed to in writing, software
 *    distributed under the License is distributed on an "AS IS" BASIS,
 *    WITHOUT WARRANTIES OR CONDITIONS OF ANY KIND, either express or implied.
 *    See the License for the specific language governing permissions and
 *    limitations under the License.
 */

#include "LightingManager.h"

#include "AppConfig.h"

#include <lib/support/CodeUtils.h>

#include <zephyr/drivers/pwm.h>
#include <zephyr/logging/log.h>
#include <zephyr/zephyr.h>

LOG_MODULE_DECLARE(app);

LightingManager LightingManager::sLight;

CHIP_ERROR LightingManager::Init(const device * pwmDevice, uint32_t pwmChannel, uint8_t aMinLevel, uint8_t aMaxLevel,
                                 uint8_t aDefaultLevel)
{
    // We use a gpioPin instead of a LEDWidget here because we want to use PWM
    // and other features instead of just on/off.

    mState      = kState_On;
    mMinLevel   = aMinLevel;
    mMaxLevel   = aMaxLevel;
    mLevel      = aDefaultLevel;
    mPwmDevice  = pwmDevice;
    mPwmChannel = pwmChannel;

    if (!device_is_ready(mPwmDevice))
    {
        LOG_ERR("PWM device %s is not ready", mPwmDevice->name);
        return CHIP_ERROR_INCORRECT_STATE;
    }

    Set(false);
    return CHIP_NO_ERROR;
}

void LightingManager::SetCallbacks(LightingCallback_fn aActionInitiated_CB, LightingCallback_fn aActionCompleted_CB)
{
    mActionInitiated_CB = aActionInitiated_CB;
    mActionCompleted_CB = aActionCompleted_CB;
}

bool LightingManager::InitiateAction(Action_t aAction, int32_t aActor, uint8_t size, uint8_t * value)
{
    bool action_initiated = false;
    State_t new_state;

    // Initiate On/Off Action only when the previous one is complete.
    if (mState == kState_Off && aAction == ON_ACTION)
    {
        action_initiated = true;
        new_state        = kState_On;
    }
    else if (mState == kState_On && aAction == OFF_ACTION)
    {
        action_initiated = true;
        new_state        = kState_Off;
    }
    else if (aAction == LEVEL_ACTION && *value != mLevel)
    {
        action_initiated = true;
        if (*value == 0)
        {
            new_state = kState_Off;
        }
        else
        {
            new_state = kState_On;
        }
    }

    if (action_initiated)
    {
        if (mActionInitiated_CB)
        {
            mActionInitiated_CB(aAction, aActor);
        }

        if (aAction == ON_ACTION || aAction == OFF_ACTION)
        {
            Set(new_state == kState_On);
        }
        else if (aAction == LEVEL_ACTION)
        {
            SetLevel(*value);
        }

        if (mActionCompleted_CB)
        {
            mActionCompleted_CB(aAction, aActor);
        }
    }

    return action_initiated;
}

void LightingManager::SetLevel(uint8_t aLevel)
{
    LOG_INF("Setting brightness level to %u", aLevel);
    mLevel = aLevel;
    UpdateLight();
}

void LightingManager::Set(bool aOn)
{
    mState = aOn ? kState_On : kState_Off;
    UpdateLight();
}

void LightingManager::UpdateLight()
{
    constexpr uint32_t kPwmWidthUs  = 20000u;
    const uint8_t maxEffectiveLevel = mMaxLevel - mMinLevel;
    const uint8_t effectiveLevel    = mState == kState_On ? chip::min<uint8_t>(mLevel - mMinLevel, maxEffectiveLevel) : 0;

<<<<<<< HEAD
    pwm_pin_set_usec(mPwmDevice, mPwmChannel, kPwmWidthUs, kPwmWidthUs * effectiveLevel / maxEffectiveLevel, 0);
=======
    pwm_set(mPwmDevice, mPwmChannel, PWM_USEC(kPwmWidthUs), PWM_USEC(kPwmWidthUs * effectiveLevel / maxEffectiveLevel), 0);
>>>>>>> 4088a77f
}<|MERGE_RESOLUTION|>--- conflicted
+++ resolved
@@ -132,9 +132,5 @@
     const uint8_t maxEffectiveLevel = mMaxLevel - mMinLevel;
     const uint8_t effectiveLevel    = mState == kState_On ? chip::min<uint8_t>(mLevel - mMinLevel, maxEffectiveLevel) : 0;
 
-<<<<<<< HEAD
-    pwm_pin_set_usec(mPwmDevice, mPwmChannel, kPwmWidthUs, kPwmWidthUs * effectiveLevel / maxEffectiveLevel, 0);
-=======
     pwm_set(mPwmDevice, mPwmChannel, PWM_USEC(kPwmWidthUs), PWM_USEC(kPwmWidthUs * effectiveLevel / maxEffectiveLevel), 0);
->>>>>>> 4088a77f
 }