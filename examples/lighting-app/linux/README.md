--- conflicted
+++ resolved
@@ -35,7 +35,14 @@
           $ cd ~/connectedhomeip/examples/lighting-app/linux
           $ rm -rf out/
 
-<<<<<<< HEAD
+-   Build the example with pigweed RCP
+
+          $ cd ~/connectedhomeip/examples/lighting-app/linux
+          $ git submodule update --init
+          $ source third_party/connectedhomeip/scripts/activate.sh
+          $ gn gen out/debug --args='import("//with_pw_rpc.gni")'
+          $ ninja -C out/debug
+
 <a name="command-line-args"></a>
 
 ## Commandline arguments
@@ -56,15 +63,6 @@
     `interface id`: the number after `hci` when listing BLE interfaces by
     `hciconfig` command, for example, `--ble-device 1` means using `hci1`
     interface. Default: `0`.
-=======
--   Build the example with pigweed RCP
-
-          $ cd ~/connectedhomeip/examples/lighting-app/linux
-          $ git submodule update --init
-          $ source third_party/connectedhomeip/scripts/activate.sh
-          $ gn gen out/debug --args='import("//with_pw_rpc.gni")'
-          $ ninja -C out/debug
->>>>>>> 11cbbf33
 
 <a name="running-complete-example"></a>
 
