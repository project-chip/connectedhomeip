--- conflicted
+++ resolved
@@ -31,11 +31,7 @@
 executable("chip-lighting-app") {
   sources = [
     "LightingManager.cpp",
-<<<<<<< HEAD
-    "Options.cpp",
     "include/CHIPProjectAppConfig.h",
-=======
->>>>>>> 0fe16aac
     "include/LightingManager.h",
     "main.cpp",
   ]
