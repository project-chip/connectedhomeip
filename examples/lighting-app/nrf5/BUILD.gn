--- conflicted
+++ resolved
@@ -61,23 +61,6 @@
   output_name = "chip-nrf52840-lighting-example"
 
   sources = [
-<<<<<<< HEAD
-=======
-    "${chip_root}/src/app/clusters/on-off-server/on-off.c",
-    "${chip_root}/src/app/util/af-event.cpp",
-    "${chip_root}/src/app/util/attribute-size.c",
-    "${chip_root}/src/app/util/attribute-storage.c",
-    "${chip_root}/src/app/util/attribute-table.c",
-    "${chip_root}/src/app/util/binding-table.cpp",
-    "${chip_root}/src/app/util/chip-response.cpp",
-    "${chip_root}/src/app/util/client-api.c",
-    "${chip_root}/src/app/util/ember-print.cpp",
-    "${chip_root}/src/app/util/message.c",
-    "${chip_root}/src/app/util/process-cluster-message.c",
-    "${chip_root}/src/app/util/process-global-message.c",
-    "${chip_root}/src/app/util/util.c",
-    "${nrf5_platform_dir}/app/Server.cpp",
->>>>>>> 7438e5c9
     "${nrf5_platform_dir}/app/chipinit.cpp",
     "${nrf5_platform_dir}/app/include/chipinit.h",
     "${nrf5_platform_dir}/app/include/Service.h",
