# Copyright (c) 2020 Project CHIP Authors
#
# Licensed under the Apache License, Version 2.0 (the "License");
# you may not use this file except in compliance with the License.
# You may obtain a copy of the License at
#
# http://www.apache.org/licenses/LICENSE-2.0
#
# Unless required by applicable law or agreed to in writing, software
# distributed under the License is distributed on an "AS IS" BASIS,
# WITHOUT WARRANTIES OR CONDITIONS OF ANY KIND, either express or implied.
# See the License for the specific language governing permissions and
# limitations under the License.

import("//build_overrides/bouffalolab_iot_sdk.gni")
import("//build_overrides/build.gni")
import("//build_overrides/chip.gni")

import("${bouffalolab_iot_sdk_build_root}/bl702/bl_iot_sdk.gni")
import("${bouffalolab_iot_sdk_build_root}/common/bouffalolab_executable.gni")
import("${build_root}/config/defaults.gni")
import("${chip_root}/examples/common/pigweed/pigweed_rpcs.gni")
import("${chip_root}/src/platform/device.gni")

import("${chip_root}/src/app/chip_data_model.gni")

if (chip_enable_pw_rpc) {
  import("//build_overrides/pigweed.gni")
  import("$dir_pw_build/target_types.gni")
}

assert(current_os == "freertos")

example_common_dir = "${chip_root}/examples/lighting-app/bouffalolab/common"
example_dir = "${chip_root}/examples/lighting-app/bouffalolab/bl702"
examples_plat_common_dir = "${chip_root}/examples/platform/bouffalolab/common"
examples_plat_dir = "${chip_root}/examples/platform/bouffalolab/bl702"

declare_args() {
  # Dump memory usage at link time.
  chip_print_memory_usage = true

  # OTA periodic query timeout in seconds
  ota_periodic_query_timeout = 86400

  config_cache_size = 8192

  enable_heap_monitoring = false

  setupPinCode = 20202021
  setupDiscriminator = 3840

  board = "XT-ZB6-DevKit"
  module_type = "BL706C-22"
  enable_psram = true
  baudrate = 2000000
}

bl_iot_sdk("sdk") {
  include_dirs = [
    "${chip_root}/src/platform/bouffalolab/BL702",
    "${example_dir}",
    "${example_common_dir}",
  ]

  freertos_config = "${examples_plat_dir}/FreeRTOSConfig.h"

  defines = [
    "INCLUDE_xSemaphoreGetMutexHolder=1",
    "CHIP_DEVICE_CONFIG_USE_TEST_SETUP_PIN_CODE=${setupPinCode}",
    "CHIP_DEVICE_CONFIG_USE_TEST_SETUP_DISCRIMINATOR=${setupDiscriminator}",
    "OTA_PERIODIC_TIMEOUT=${ota_periodic_query_timeout}",
    "OPENTHREAD_CONFIG_PLATFORM_XTAL_ACCURACY=40",
    "PRINT_DEBUG=0",
  ]

  if ("BL706C-22" == module_type) {
    defines += [ "CFG_PSRAM_DUAL_BANK=1" ]
  }

  if (enable_psram) {
    defines += [ "CFG_USE_PSRAM=1" ]
  }

  if (defined(enable_cdc_module) && enable_cdc_module) {
    defines += [ "CFG_USB_CDC_ENABLE" ]
  }

  if (chip_enable_pw_rpc) {
    include_dirs += [ "${examples_plat_common_dir}/rpc" ]
    defines += [ "PW_RPC_ENABLED=1" ]
    defines += [ "DISABLE_PRINT=1" ]
  } else if (chip_build_libshell) {
    include_dirs += [ "${examples_plat_common_dir}/plat" ]
  }
}

chip_data_model("bouffalolab-lighting") {
  zap_file = "${example_dir}/../data_model/lighting-app-thread.zap"

  zap_pregenerated_dir = "${chip_root}/zzz_generated/lighting-app/zap-generated"
  is_server = true
}

bouffalolab_executable("lighting_app") {
  output_name = "chip-bl702-lighting-example.out"
  bl_plat_name = "bl702"

  defines = [
    "APP_TASK_STACK_SIZE=2044",
    "CHIP_UART_BAUDRATE=${baudrate}",
    "BL702_ENABLE",
    "START_ENTRY=bl702_main",
  ]

  if (enable_psram) {
    defines += [ "CFG_USE_PSRAM=1" ]
  }

  if ("BL706C-22" == module_type) {
    defines += [ "BOARD_BTN_BOOT_PIN" ]
  }

  if ("XT-ZB6-DevKit" == board) {
    defines += [ "XT_ZB6_DevKit" ]
  } else if ("BL706-NIGHT-LIGHT" == board) {
    defines += [ "BL706_NIGHT_LIGHT" ]
  } else if ("BL702-IoT-DVK" == board || "BL706-IoT-DVK" == board) {
    defines += [ "BL706_IOT_DVK" ]
  }

  if (defined(enable_cdc_module) && enable_cdc_module) {
    defines += [ "CFG_USB_CDC_ENABLE" ]
  }

  sources = [
    "${example_common_dir}/AppTask.cpp",
    "${example_common_dir}/ZclCallbacks.cpp",
    "${examples_plat_common_dir}/plat/LEDWidget.cpp",
    "${examples_plat_common_dir}/plat/demo_pwm.c",
    "${examples_plat_common_dir}/plat/main.cpp",
    "${examples_plat_common_dir}/plat/platform.cpp",
    "${examples_plat_common_dir}/plat/uart.c",
  ]

  deps = [
    ":bouffalolab-lighting",
    ":sdk",
<<<<<<< HEAD
=======
    "${chip_root}/examples/lighting-app/lighting-common",
    "${chip_root}/examples/providers:device_info_provider",
>>>>>>> def98022
    "${chip_root}/src/lib",
    "${chip_root}/src/setup_payload",
    "${chip_root}/third_party/openthread/platforms:libopenthread-platform",
    "${chip_root}/third_party/openthread/platforms:libopenthread-platform-utils",
  ]

  if (chip_openthread_ftd) {
    defines += [ "CHIP_DEVICE_CONFIG_THREAD_FTD=1" ]
    deps += [
      "${chip_root}/third_party/openthread/repo:libopenthread-cli-ftd",
      "${chip_root}/third_party/openthread/repo:libopenthread-ftd",
    ]
  } else {
    defines += [ "CHIP_DEVICE_CONFIG_THREAD_FTD=0" ]
    deps += [
      "${chip_root}/third_party/openthread/repo:libopenthread-cli-mtd",
      "${chip_root}/third_party/openthread/repo:libopenthread-mtd",
    ]
  }

  include_dirs = [
    "${chip_root}/src/platform/bouffalolab/BL702",
    "${example_common_dir}",
    "${examples_plat_common_dir}/plat",
  ]

  if (chip_enable_pw_rpc) {
    defines += [
      "PW_RPC_ENABLED=1",
      "PW_RPC_ATTRIBUTE_SERVICE=1",
      "PW_RPC_BUTTON_SERVICE=1",
      "PW_RPC_DESCRIPTOR_SERVICE=1",
      "PW_RPC_DEVICE_SERVICE=1",
      "PW_RPC_LIGHTING_SERVICE=1",

      "PW_RPC_OTCLI_SERVICE=1",
      "PW_RPC_THREAD_SERVICE=1",

      #"PW_RPC_TRACING_SERVICE=1",
    ]

    sources += [
      "${chip_root}/examples/common/pigweed/RpcService.cpp",
      "${chip_root}/examples/common/pigweed/bouffalolab/PigweedLoggerMutex.cpp",
      "${examples_plat_common_dir}/rpc/PigweedLogger.cpp",
      "${examples_plat_common_dir}/rpc/Rpc.cpp",
    ]

    deps += [
      "$dir_pw_hdlc:rpc_channel_output",
      "$dir_pw_stream:sys_io_stream",

      #"$dir_pw_trace",
      #"$dir_pw_trace_tokenized",
      #"$dir_pw_trace_tokenized:trace_rpc_service",
      "${chip_root}/config/bouffalolab/common/lib/pw_rpc:pw_rpc",
      "${chip_root}/examples/common/pigweed:attributes_service.nanopb_rpc",
      "${chip_root}/examples/common/pigweed:button_service.nanopb_rpc",
      "${chip_root}/examples/common/pigweed:descriptor_service.nanopb_rpc",
      "${chip_root}/examples/common/pigweed:device_service.nanopb_rpc",
      "${chip_root}/examples/common/pigweed:lighting_service.nanopb_rpc",
      "${chip_root}/examples/common/pigweed:ot_cli_service.nanopb_rpc",
      "${chip_root}/examples/common/pigweed:thread_service.nanopb_rpc",
      "${examples_plat_common_dir}/rpc/pw_sys_io:pw_sys_io",
    ]

    deps += pw_build_LINK_DEPS

    include_dirs += [
      "${chip_root}/examples/common",
      "${chip_root}/examples/common/pigweed/bouffalolab",
    ]
  } else if (chip_build_libshell) {
    defines += [ "CONFIG_ENABLE_CHIP_SHELL=${chip_build_libshell}" ]

    deps += [ "${chip_root}/examples/shell/shell_common:shell_common" ]

    include_dirs += [
      "${chip_root}/src/lib/shell",
      "${chip_root}/examples/shell/shell_common/include",
    ]
  }

  if (enable_heap_monitoring) {
    sources += [ "${examples_plat_common_dir}/plat/MemMonitoring.cpp" ]
    defines += [ "HEAP_MONITORING=1" ]
  }

  if (chip_enable_ota_requestor) {
    defines += [ "OTA_ENABLED" ]
    sources += [ "${examples_plat_common_dir}/plat/OTAConfig.cpp" ]
  }

  if (enable_psram) {
    ldscript = "${examples_plat_dir}/ldscripts/psram_flash.ld"
  } else {
    ldscript = "${examples_plat_dir}/ldscripts/flash.ld"
  }

  inputs = [ ldscript ]

  ldflags = [ "-T" + rebase_path(ldscript, root_build_dir) ]
  cflags_c = [
    "-Wno-unused-variable",
    "-Wno-old-style-declaration",
  ]
  cflags = [ "-Wno-unused-variable" ]
  if (chip_print_memory_usage) {
    ldflags += [
      "-Wl,--print-memory-usage",
      "-Wl,--defsym=__CACHE_SIZE=${config_cache_size}",
      "-fstack-usage",
    ]
  }

  output_dir = root_out_dir
}

group("bl702") {
  deps = [ ":lighting_app" ]
}

group("default") {
  deps = [ ":bl702" ]
}<|MERGE_RESOLUTION|>--- conflicted
+++ resolved
@@ -146,11 +146,7 @@
   deps = [
     ":bouffalolab-lighting",
     ":sdk",
-<<<<<<< HEAD
-=======
-    "${chip_root}/examples/lighting-app/lighting-common",
     "${chip_root}/examples/providers:device_info_provider",
->>>>>>> def98022
     "${chip_root}/src/lib",
     "${chip_root}/src/setup_payload",
     "${chip_root}/third_party/openthread/platforms:libopenthread-platform",
