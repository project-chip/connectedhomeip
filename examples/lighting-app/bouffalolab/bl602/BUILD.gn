--- conflicted
+++ resolved
@@ -16,13 +16,8 @@
 import("//build_overrides/build.gni")
 import("//build_overrides/chip.gni")
 
-<<<<<<< HEAD
-import("${bouffalolab_iot_sdk_build_root}/common/bouffalolab_executable.gni")
-import("${bouffalolab_iot_sdk_build_root}/bl602/bl_iot_sdk.gni")
-=======
 import("${bouffalolab_iot_sdk_build_root}/bl602/bl_iot_sdk.gni")
 import("${bouffalolab_iot_sdk_build_root}/common/bouffalolab_executable.gni")
->>>>>>> 5f3dda94
 import("${build_root}/config/defaults.gni")
 import("${chip_root}/examples/common/pigweed/pigweed_rpcs.gni")
 import("${chip_root}/src/platform/device.gni")
@@ -71,11 +66,7 @@
     "CHIP_DEVICE_CONFIG_USE_TEST_SETUP_PIN_CODE=${setupPinCode}",
     "OTA_PERIODIC_QUERY_TIMEOUT=${ota_periodic_query_timeout}",
     "CHIP_UART_BAUDRATE=${baudrate}",
-<<<<<<< HEAD
-    "SYS_AOS_LOOP_ENABLE"
-=======
     "SYS_AOS_LOOP_ENABLE",
->>>>>>> 5f3dda94
   ]
 
   if (chip_enable_pw_rpc) {
@@ -95,11 +86,7 @@
     "CHIP_UART_BAUDRATE=${baudrate}",
     "BL602_ENABLE",
     "START_ENTRY=bfl_main",
-<<<<<<< HEAD
-    "SYS_AOS_LOOP_ENABLE"
-=======
     "SYS_AOS_LOOP_ENABLE",
->>>>>>> 5f3dda94
   ]
 
   bl_plat_name = "bl602"
@@ -211,13 +198,7 @@
     sources += [ "${examples_plat_common_dir}/plat/OTAConfig.cpp" ]
   }
 
-<<<<<<< HEAD
-  cflags_c = [
-    "-Wno-sign-compare",
-  ]
-=======
   cflags_c = [ "-Wno-sign-compare" ]
->>>>>>> 5f3dda94
   ldscript = "${examples_plat_dir}/ldscripts/flash_rom.ld"
 
   ldflags = [ "-T" + rebase_path(ldscript, root_build_dir) ]
