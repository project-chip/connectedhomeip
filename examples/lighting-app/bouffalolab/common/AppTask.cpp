--- conflicted
+++ resolved
@@ -417,12 +417,8 @@
 #if CHIP_DEVICE_CONFIG_ENABLE_WIFI
     case DeviceEventType::kWiFiConnectivityChange:
 
-<<<<<<< HEAD
-        ChipLogProgress(NotSpecified, "Wi-Fi state changed to %s.\r\n", ConnectivityMgr().IsWiFiStationConnected() ? "connected" : "disconnected");
-=======
         ChipLogProgress(NotSpecified, "Wi-Fi state changed to %s.\r\n",
                         ConnectivityMgr().IsWiFiStationConnected() ? "connected" : "disconnected");
->>>>>>> 5f3dda94
 
         chip::app::DnssdServer::Instance().StartServer();
         NetworkCommissioning::BLWiFiDriver::GetInstance().SaveConfiguration();
