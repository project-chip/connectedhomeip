// This IDL was generated automatically by ZAP.
// It is for view/code review purposes only.

<<<<<<< HEAD
enum AtomicRequestTypeEnum : enum8 {
  kBeginWrite = 0;
  kCommitWrite = 1;
  kRollbackWrite = 2;
=======
enum AreaTypeTag : enum8 {
  kAisle = 0;
  kAttic = 1;
  kBackDoor = 2;
  kBackYard = 3;
  kBalcony = 4;
  kBallroom = 5;
  kBathroom = 6;
  kBedroom = 7;
  kBorder = 8;
  kBoxroom = 9;
  kBreakfastRoom = 10;
  kCarport = 11;
  kCellar = 12;
  kCloakroom = 13;
  kCloset = 14;
  kConservatory = 15;
  kCorridor = 16;
  kCraftRoom = 17;
  kCupboard = 18;
  kDeck = 19;
  kDen = 20;
  kDining = 21;
  kDrawingRoom = 22;
  kDressingRoom = 23;
  kDriveway = 24;
  kElevator = 25;
  kEnsuite = 26;
  kEntrance = 27;
  kEntryway = 28;
  kFamilyRoom = 29;
  kFoyer = 30;
  kFrontDoor = 31;
  kFrontYard = 32;
  kGameRoom = 33;
  kGarage = 34;
  kGarageDoor = 35;
  kGarden = 36;
  kGardenDoor = 37;
  kGuestBathroom = 38;
  kGuestBedroom = 39;
  kGuestRestroom = 40;
  kGuestRoom = 41;
  kGym = 42;
  kHallway = 43;
  kHearthRoom = 44;
  kKidsRoom = 45;
  kKidsBedroom = 46;
  kKitchen = 47;
  kLarder = 48;
  kLaundryRoom = 49;
  kLawn = 50;
  kLibrary = 51;
  kLivingRoom = 52;
  kLounge = 53;
  kMediaTVRoom = 54;
  kMudRoom = 55;
  kMusicRoom = 56;
  kNursery = 57;
  kOffice = 58;
  kOutdoorKitchen = 59;
  kOutside = 60;
  kPantry = 61;
  kParkingLot = 62;
  kParlor = 63;
  kPatio = 64;
  kPlayRoom = 65;
  kPoolRoom = 66;
  kPorch = 67;
  kPrimaryBathroom = 68;
  kPrimaryBedroom = 69;
  kRamp = 70;
  kReceptionRoom = 71;
  kRecreationRoom = 72;
  kRestroom = 73;
  kRoof = 74;
  kSauna = 75;
  kScullery = 76;
  kSewingRoom = 77;
  kShed = 78;
  kSideDoor = 79;
  kSideYard = 80;
  kSittingRoom = 81;
  kSnug = 82;
  kSpa = 83;
  kStaircase = 84;
  kSteamRoom = 85;
  kStorageRoom = 86;
  kStudio = 87;
  kStudy = 88;
  kSunRoom = 89;
  kSwimmingPool = 90;
  kTerrace = 91;
  kUtilityRoom = 92;
  kWard = 93;
  kWorkshop = 94;
}

enum FloorSurfaceTag : enum8 {
  kCarpet = 0;
  kCeramic = 1;
  kConcrete = 2;
  kCork = 3;
  kDeepCarpet = 4;
  kDirt = 5;
  kEngineeredWood = 6;
  kGlass = 7;
  kGrass = 8;
  kHardwood = 9;
  kLaminate = 10;
  kLinoleum = 11;
  kMat = 12;
  kMetal = 13;
  kPlastic = 14;
  kPolishedConcrete = 15;
  kRubber = 16;
  kRug = 17;
  kSand = 18;
  kStone = 19;
  kTatami = 20;
  kTerrazzo = 21;
  kTile = 22;
  kVinyl = 23;
}

enum LandmarkTag : enum8 {
  kAirConditioner = 0;
  kAirPurifier = 1;
  kBackDoor = 2;
  kBarStool = 3;
  kBathMat = 4;
  kBathtub = 5;
  kBed = 6;
  kBookshelf = 7;
  kChair = 8;
  kChristmasTree = 9;
  kCoatRack = 10;
  kCoffeeTable = 11;
  kCookingRange = 12;
  kCouch = 13;
  kCountertop = 14;
  kCradle = 15;
  kCrib = 16;
  kDesk = 17;
  kDiningTable = 18;
  kDishwasher = 19;
  kDoor = 20;
  kDresser = 21;
  kLaundryDryer = 22;
  kFan = 23;
  kFireplace = 24;
  kFreezer = 25;
  kFrontDoor = 26;
  kHighChair = 27;
  kKitchenIsland = 28;
  kLamp = 29;
  kLitterBox = 30;
  kMirror = 31;
  kNightstand = 32;
  kOven = 33;
  kPetBed = 34;
  kPetBowl = 35;
  kPetCrate = 36;
  kRefrigerator = 37;
  kScratchingPost = 38;
  kShoeRack = 39;
  kShower = 40;
  kSideDoor = 41;
  kSink = 42;
  kSofa = 43;
  kStove = 44;
  kTable = 45;
  kToilet = 46;
  kTrashCan = 47;
  kLaundryWasher = 48;
  kWindow = 49;
  kWineCooler = 50;
}

enum PositionTag : enum8 {
  kLeft = 0;
  kRight = 1;
  kTop = 2;
  kBottom = 3;
  kMiddle = 4;
  kRow = 5;
  kColumn = 6;
  kUnder = 7;
  kNextTo = 8;
  kAround = 9;
  kOn = 10;
  kAbove = 11;
  kFrontOf = 12;
  kBehind = 13;
>>>>>>> 44afdd2d
}

enum TestGlobalEnum : enum8 {
  kSomeValue = 0;
  kSomeOtherValue = 1;
  kFinalValue = 2;
}

bitmap TestGlobalBitmap : bitmap32 {
  kFirstBit = 0x1;
  kSecondBit = 0x2;
}

struct TestGlobalStruct {
  char_string<128> name = 0;
  nullable TestGlobalBitmap myBitmap = 1;
  optional nullable TestGlobalEnum myEnum = 2;
}

<<<<<<< HEAD
struct AtomicAttributeStatusStruct {
  attrib_id attributeID = 0;
  status statusCode = 1;
=======
struct LocationDescriptorStruct {
  char_string<128> locationName = 0;
  nullable int16s floorNumber = 1;
  nullable AreaTypeTag areaType = 2;
>>>>>>> 44afdd2d
}

/** Attributes and commands for putting a device into Identification mode (e.g. flashing a light). */
cluster Identify = 3 {
  revision 4;

  enum EffectIdentifierEnum : enum8 {
    kBlink = 0;
    kBreathe = 1;
    kOkay = 2;
    kChannelChange = 11;
    kFinishEffect = 254;
    kStopEffect = 255;
  }

  enum EffectVariantEnum : enum8 {
    kDefault = 0;
  }

  enum IdentifyTypeEnum : enum8 {
    kNone = 0;
    kLightOutput = 1;
    kVisibleIndicator = 2;
    kAudibleBeep = 3;
    kDisplay = 4;
    kActuator = 5;
  }

  attribute int16u identifyTime = 0;
  readonly attribute IdentifyTypeEnum identifyType = 1;
  readonly attribute command_id generatedCommandList[] = 65528;
  readonly attribute command_id acceptedCommandList[] = 65529;
  readonly attribute event_id eventList[] = 65530;
  readonly attribute attrib_id attributeList[] = 65531;
  readonly attribute bitmap32 featureMap = 65532;
  readonly attribute int16u clusterRevision = 65533;

  request struct IdentifyRequest {
    int16u identifyTime = 0;
  }

  request struct TriggerEffectRequest {
    EffectIdentifierEnum effectIdentifier = 0;
    EffectVariantEnum effectVariant = 1;
  }

  /** Command description for Identify */
  command access(invoke: manage) Identify(IdentifyRequest): DefaultSuccess = 0;
  /** Command description for TriggerEffect */
  command access(invoke: manage) TriggerEffect(TriggerEffectRequest): DefaultSuccess = 64;
}

/** Attributes and commands for group configuration and manipulation. */
cluster Groups = 4 {
  revision 4;

  bitmap Feature : bitmap32 {
    kGroupNames = 0x1;
  }

  bitmap NameSupportBitmap : bitmap8 {
    kGroupNames = 0x80;
  }

  readonly attribute NameSupportBitmap nameSupport = 0;
  readonly attribute command_id generatedCommandList[] = 65528;
  readonly attribute command_id acceptedCommandList[] = 65529;
  readonly attribute event_id eventList[] = 65530;
  readonly attribute attrib_id attributeList[] = 65531;
  readonly attribute bitmap32 featureMap = 65532;
  readonly attribute int16u clusterRevision = 65533;

  request struct AddGroupRequest {
    group_id groupID = 0;
    char_string<16> groupName = 1;
  }

  response struct AddGroupResponse = 0 {
    enum8 status = 0;
    group_id groupID = 1;
  }

  request struct ViewGroupRequest {
    group_id groupID = 0;
  }

  response struct ViewGroupResponse = 1 {
    enum8 status = 0;
    group_id groupID = 1;
    char_string<16> groupName = 2;
  }

  request struct GetGroupMembershipRequest {
    group_id groupList[] = 0;
  }

  response struct GetGroupMembershipResponse = 2 {
    nullable int8u capacity = 0;
    group_id groupList[] = 1;
  }

  request struct RemoveGroupRequest {
    group_id groupID = 0;
  }

  response struct RemoveGroupResponse = 3 {
    enum8 status = 0;
    group_id groupID = 1;
  }

  request struct AddGroupIfIdentifyingRequest {
    group_id groupID = 0;
    char_string<16> groupName = 1;
  }

  /** Command description for AddGroup */
  fabric command access(invoke: manage) AddGroup(AddGroupRequest): AddGroupResponse = 0;
  /** Command description for ViewGroup */
  fabric command ViewGroup(ViewGroupRequest): ViewGroupResponse = 1;
  /** Command description for GetGroupMembership */
  fabric command GetGroupMembership(GetGroupMembershipRequest): GetGroupMembershipResponse = 2;
  /** Command description for RemoveGroup */
  fabric command access(invoke: manage) RemoveGroup(RemoveGroupRequest): RemoveGroupResponse = 3;
  /** Command description for RemoveAllGroups */
  fabric command access(invoke: manage) RemoveAllGroups(): DefaultSuccess = 4;
  /** Command description for AddGroupIfIdentifying */
  fabric command access(invoke: manage) AddGroupIfIdentifying(AddGroupIfIdentifyingRequest): DefaultSuccess = 5;
}

/** Attributes and commands for switching devices between 'On' and 'Off' states. */
cluster OnOff = 6 {
  revision 6;

  enum DelayedAllOffEffectVariantEnum : enum8 {
    kDelayedOffFastFade = 0;
    kNoFade = 1;
    kDelayedOffSlowFade = 2;
  }

  enum DyingLightEffectVariantEnum : enum8 {
    kDyingLightFadeOff = 0;
  }

  enum EffectIdentifierEnum : enum8 {
    kDelayedAllOff = 0;
    kDyingLight = 1;
  }

  enum StartUpOnOffEnum : enum8 {
    kOff = 0;
    kOn = 1;
    kToggle = 2;
  }

  bitmap Feature : bitmap32 {
    kLighting = 0x1;
    kDeadFrontBehavior = 0x2;
    kOffOnly = 0x4;
  }

  bitmap OnOffControlBitmap : bitmap8 {
    kAcceptOnlyWhenOn = 0x1;
  }

  readonly attribute boolean onOff = 0;
  readonly attribute optional boolean globalSceneControl = 16384;
  attribute optional int16u onTime = 16385;
  attribute optional int16u offWaitTime = 16386;
  attribute access(write: manage) optional nullable StartUpOnOffEnum startUpOnOff = 16387;
  readonly attribute command_id generatedCommandList[] = 65528;
  readonly attribute command_id acceptedCommandList[] = 65529;
  readonly attribute event_id eventList[] = 65530;
  readonly attribute attrib_id attributeList[] = 65531;
  readonly attribute bitmap32 featureMap = 65532;
  readonly attribute int16u clusterRevision = 65533;

  request struct OffWithEffectRequest {
    EffectIdentifierEnum effectIdentifier = 0;
    enum8 effectVariant = 1;
  }

  request struct OnWithTimedOffRequest {
    OnOffControlBitmap onOffControl = 0;
    int16u onTime = 1;
    int16u offWaitTime = 2;
  }

  /** On receipt of this command, a device SHALL enter its ‘Off’ state. This state is device dependent, but it is recommended that it is used for power off or similar functions. On receipt of the Off command, the OnTime attribute SHALL be set to 0. */
  command Off(): DefaultSuccess = 0;
  /** On receipt of this command, a device SHALL enter its ‘On’ state. This state is device dependent, but it is recommended that it is used for power on or similar functions. On receipt of the On command, if the value of the OnTime attribute is equal to 0, the device SHALL set the OffWaitTime attribute to 0. */
  command On(): DefaultSuccess = 1;
  /** On receipt of this command, if a device is in its ‘Off’ state it SHALL enter its ‘On’ state. Otherwise, if it is in its ‘On’ state it SHALL enter its ‘Off’ state. On receipt of the Toggle command, if the value of the OnOff attribute is equal to FALSE and if the value of the OnTime attribute is equal to 0, the device SHALL set the OffWaitTime attribute to 0. If the value of the OnOff attribute is equal to TRUE, the OnTime attribute SHALL be set to 0. */
  command Toggle(): DefaultSuccess = 2;
  /** The OffWithEffect command allows devices to be turned off using enhanced ways of fading. */
  command OffWithEffect(OffWithEffectRequest): DefaultSuccess = 64;
  /** The OnWithRecallGlobalScene command allows the recall of the settings when the device was turned off. */
  command OnWithRecallGlobalScene(): DefaultSuccess = 65;
  /** The OnWithTimedOff command allows devices to be turned on for a specific duration with a guarded off duration so that SHOULD the device be subsequently switched off, further OnWithTimedOff commands, received during this time, are prevented from turning the devices back on. */
  command OnWithTimedOff(OnWithTimedOffRequest): DefaultSuccess = 66;
}

/** Attributes and commands for controlling devices that can be set to a level between fully 'On' and fully 'Off.' */
cluster LevelControl = 8 {
  revision 6;

  enum MoveModeEnum : enum8 {
    kUp = 0;
    kDown = 1;
  }

  enum StepModeEnum : enum8 {
    kUp = 0;
    kDown = 1;
  }

  bitmap Feature : bitmap32 {
    kOnOff = 0x1;
    kLighting = 0x2;
    kFrequency = 0x4;
  }

  bitmap OptionsBitmap : bitmap8 {
    kExecuteIfOff = 0x1;
    kCoupleColorTempToLevel = 0x2;
  }

  readonly attribute nullable int8u currentLevel = 0;
  readonly attribute optional int16u remainingTime = 1;
  readonly attribute optional int8u minLevel = 2;
  readonly attribute optional int8u maxLevel = 3;
  readonly attribute optional int16u currentFrequency = 4;
  readonly attribute optional int16u minFrequency = 5;
  readonly attribute optional int16u maxFrequency = 6;
  attribute OptionsBitmap options = 15;
  attribute optional int16u onOffTransitionTime = 16;
  attribute nullable int8u onLevel = 17;
  attribute optional nullable int16u onTransitionTime = 18;
  attribute optional nullable int16u offTransitionTime = 19;
  attribute optional nullable int8u defaultMoveRate = 20;
  attribute access(write: manage) optional nullable int8u startUpCurrentLevel = 16384;
  readonly attribute command_id generatedCommandList[] = 65528;
  readonly attribute command_id acceptedCommandList[] = 65529;
  readonly attribute event_id eventList[] = 65530;
  readonly attribute attrib_id attributeList[] = 65531;
  readonly attribute bitmap32 featureMap = 65532;
  readonly attribute int16u clusterRevision = 65533;

  request struct MoveToLevelRequest {
    int8u level = 0;
    nullable int16u transitionTime = 1;
    OptionsBitmap optionsMask = 2;
    OptionsBitmap optionsOverride = 3;
  }

  request struct MoveRequest {
    MoveModeEnum moveMode = 0;
    nullable int8u rate = 1;
    OptionsBitmap optionsMask = 2;
    OptionsBitmap optionsOverride = 3;
  }

  request struct StepRequest {
    StepModeEnum stepMode = 0;
    int8u stepSize = 1;
    nullable int16u transitionTime = 2;
    OptionsBitmap optionsMask = 3;
    OptionsBitmap optionsOverride = 4;
  }

  request struct StopRequest {
    OptionsBitmap optionsMask = 0;
    OptionsBitmap optionsOverride = 1;
  }

  request struct MoveToLevelWithOnOffRequest {
    int8u level = 0;
    nullable int16u transitionTime = 1;
    OptionsBitmap optionsMask = 2;
    OptionsBitmap optionsOverride = 3;
  }

  request struct MoveWithOnOffRequest {
    MoveModeEnum moveMode = 0;
    nullable int8u rate = 1;
    OptionsBitmap optionsMask = 2;
    OptionsBitmap optionsOverride = 3;
  }

  request struct StepWithOnOffRequest {
    StepModeEnum stepMode = 0;
    int8u stepSize = 1;
    nullable int16u transitionTime = 2;
    OptionsBitmap optionsMask = 3;
    OptionsBitmap optionsOverride = 4;
  }

  request struct StopWithOnOffRequest {
    OptionsBitmap optionsMask = 0;
    OptionsBitmap optionsOverride = 1;
  }

  request struct MoveToClosestFrequencyRequest {
    int16u frequency = 0;
  }

  /** Command description for MoveToLevel */
  command MoveToLevel(MoveToLevelRequest): DefaultSuccess = 0;
  /** Command description for Move */
  command Move(MoveRequest): DefaultSuccess = 1;
  /** Command description for Step */
  command Step(StepRequest): DefaultSuccess = 2;
  /** Command description for Stop */
  command Stop(StopRequest): DefaultSuccess = 3;
  /** Command description for MoveToLevelWithOnOff */
  command MoveToLevelWithOnOff(MoveToLevelWithOnOffRequest): DefaultSuccess = 4;
  /** Command description for MoveWithOnOff */
  command MoveWithOnOff(MoveWithOnOffRequest): DefaultSuccess = 5;
  /** Command description for StepWithOnOff */
  command StepWithOnOff(StepWithOnOffRequest): DefaultSuccess = 6;
  /** Command description for StopWithOnOff */
  command StopWithOnOff(StopWithOnOffRequest): DefaultSuccess = 7;
  /** Change the currrent frequency to the provided one, or a close
        approximation if the exact provided one is not possible. */
  command MoveToClosestFrequency(MoveToClosestFrequencyRequest): DefaultSuccess = 8;
}

/** The Descriptor Cluster is meant to replace the support from the Zigbee Device Object (ZDO) for describing a node, its endpoints and clusters. */
cluster Descriptor = 29 {
  revision 2;

  bitmap Feature : bitmap32 {
    kTagList = 0x1;
  }

  struct DeviceTypeStruct {
    devtype_id deviceType = 0;
    int16u revision = 1;
  }

  struct SemanticTagStruct {
    nullable vendor_id mfgCode = 0;
    enum8 namespaceID = 1;
    enum8 tag = 2;
    optional nullable char_string label = 3;
  }

  readonly attribute DeviceTypeStruct deviceTypeList[] = 0;
  readonly attribute cluster_id serverList[] = 1;
  readonly attribute cluster_id clientList[] = 2;
  readonly attribute endpoint_no partsList[] = 3;
  readonly attribute optional SemanticTagStruct tagList[] = 4;
  readonly attribute command_id generatedCommandList[] = 65528;
  readonly attribute command_id acceptedCommandList[] = 65529;
  readonly attribute event_id eventList[] = 65530;
  readonly attribute attrib_id attributeList[] = 65531;
  readonly attribute bitmap32 featureMap = 65532;
  readonly attribute int16u clusterRevision = 65533;
}

/** The Access Control Cluster exposes a data model view of a
      Node's Access Control List (ACL), which codifies the rules used to manage
      and enforce Access Control for the Node's endpoints and their associated
      cluster instances. */
cluster AccessControl = 31 {
  revision 2;

  enum AccessControlEntryAuthModeEnum : enum8 {
    kPASE = 1;
    kCASE = 2;
    kGroup = 3;
  }

  enum AccessControlEntryPrivilegeEnum : enum8 {
    kView = 1;
    kProxyView = 2;
    kOperate = 3;
    kManage = 4;
    kAdminister = 5;
  }

  enum AccessRestrictionTypeEnum : enum8 {
    kAttributeAccessForbidden = 0;
    kAttributeWriteForbidden = 1;
    kCommandForbidden = 2;
    kEventForbidden = 3;
  }

  enum ChangeTypeEnum : enum8 {
    kChanged = 0;
    kAdded = 1;
    kRemoved = 2;
  }

  bitmap Feature : bitmap32 {
    kExtension = 0x1;
    kManagedDevice = 0x2;
  }

  struct AccessRestrictionStruct {
    AccessRestrictionTypeEnum type = 0;
    nullable int32u id = 1;
  }

  struct CommissioningAccessRestrictionEntryStruct {
    endpoint_no endpoint = 0;
    cluster_id cluster = 1;
    AccessRestrictionStruct restrictions[] = 2;
  }

  fabric_scoped struct AccessRestrictionEntryStruct {
    fabric_sensitive endpoint_no endpoint = 0;
    fabric_sensitive cluster_id cluster = 1;
    fabric_sensitive AccessRestrictionStruct restrictions[] = 2;
    fabric_idx fabricIndex = 254;
  }

  struct AccessControlTargetStruct {
    nullable cluster_id cluster = 0;
    nullable endpoint_no endpoint = 1;
    nullable devtype_id deviceType = 2;
  }

  fabric_scoped struct AccessControlEntryStruct {
    fabric_sensitive AccessControlEntryPrivilegeEnum privilege = 1;
    fabric_sensitive AccessControlEntryAuthModeEnum authMode = 2;
    nullable fabric_sensitive int64u subjects[] = 3;
    nullable fabric_sensitive AccessControlTargetStruct targets[] = 4;
    fabric_idx fabricIndex = 254;
  }

  fabric_scoped struct AccessControlExtensionStruct {
    fabric_sensitive octet_string<128> data = 1;
    fabric_idx fabricIndex = 254;
  }

  fabric_sensitive info event access(read: administer) AccessControlEntryChanged = 0 {
    nullable node_id adminNodeID = 1;
    nullable int16u adminPasscodeID = 2;
    ChangeTypeEnum changeType = 3;
    nullable AccessControlEntryStruct latestValue = 4;
    fabric_idx fabricIndex = 254;
  }

  fabric_sensitive info event access(read: administer) AccessControlExtensionChanged = 1 {
    nullable node_id adminNodeID = 1;
    nullable int16u adminPasscodeID = 2;
    ChangeTypeEnum changeType = 3;
    nullable AccessControlExtensionStruct latestValue = 4;
    fabric_idx fabricIndex = 254;
  }

  fabric_sensitive info event access(read: administer) AccessRestrictionEntryChanged = 2 {
    fabric_idx fabricIndex = 254;
  }

  fabric_sensitive info event access(read: administer) FabricRestrictionReviewUpdate = 3 {
    int64u token = 0;
    nullable long_char_string instruction = 1;
    nullable long_char_string redirectURL = 2;
    fabric_idx fabricIndex = 254;
  }

  attribute access(read: administer, write: administer) AccessControlEntryStruct acl[] = 0;
  attribute access(read: administer, write: administer) optional AccessControlExtensionStruct extension[] = 1;
  readonly attribute int16u subjectsPerAccessControlEntry = 2;
  readonly attribute int16u targetsPerAccessControlEntry = 3;
  readonly attribute int16u accessControlEntriesPerFabric = 4;
  readonly attribute optional CommissioningAccessRestrictionEntryStruct commissioningARL[] = 5;
  readonly attribute optional AccessRestrictionEntryStruct arl[] = 6;
  readonly attribute command_id generatedCommandList[] = 65528;
  readonly attribute command_id acceptedCommandList[] = 65529;
  readonly attribute event_id eventList[] = 65530;
  readonly attribute attrib_id attributeList[] = 65531;
  readonly attribute bitmap32 featureMap = 65532;
  readonly attribute int16u clusterRevision = 65533;

  request struct ReviewFabricRestrictionsRequest {
    CommissioningAccessRestrictionEntryStruct arl[] = 0;
  }

  response struct ReviewFabricRestrictionsResponse = 1 {
    int64u token = 0;
  }

  /** This command signals to the service associated with the device vendor that the fabric administrator would like a review of the current restrictions on the accessing fabric. */
  fabric command access(invoke: administer) ReviewFabricRestrictions(ReviewFabricRestrictionsRequest): DefaultSuccess = 0;
}

/** This cluster provides attributes and events for determining basic information about Nodes, which supports both
      Commissioning and operational determination of Node characteristics, such as Vendor ID, Product ID and serial number,
      which apply to the whole Node. Also allows setting user device information such as location. */
cluster BasicInformation = 40 {
  revision 3;

  enum ColorEnum : enum8 {
    kBlack = 0;
    kNavy = 1;
    kGreen = 2;
    kTeal = 3;
    kMaroon = 4;
    kPurple = 5;
    kOlive = 6;
    kGray = 7;
    kBlue = 8;
    kLime = 9;
    kAqua = 10;
    kRed = 11;
    kFuchsia = 12;
    kYellow = 13;
    kWhite = 14;
    kNickel = 15;
    kChrome = 16;
    kBrass = 17;
    kCopper = 18;
    kSilver = 19;
    kGold = 20;
  }

  enum ProductFinishEnum : enum8 {
    kOther = 0;
    kMatte = 1;
    kSatin = 2;
    kPolished = 3;
    kRugged = 4;
    kFabric = 5;
  }

  struct CapabilityMinimaStruct {
    int16u caseSessionsPerFabric = 0;
    int16u subscriptionsPerFabric = 1;
  }

  struct ProductAppearanceStruct {
    ProductFinishEnum finish = 0;
    nullable ColorEnum primaryColor = 1;
  }

  critical event StartUp = 0 {
    int32u softwareVersion = 0;
  }

  critical event ShutDown = 1 {
  }

  info event Leave = 2 {
    fabric_idx fabricIndex = 0;
  }

  info event ReachableChanged = 3 {
    boolean reachableNewValue = 0;
  }

  readonly attribute int16u dataModelRevision = 0;
  readonly attribute char_string<32> vendorName = 1;
  readonly attribute vendor_id vendorID = 2;
  readonly attribute char_string<32> productName = 3;
  readonly attribute int16u productID = 4;
  attribute access(write: manage) char_string<32> nodeLabel = 5;
  attribute access(write: administer) char_string<2> location = 6;
  readonly attribute int16u hardwareVersion = 7;
  readonly attribute char_string<64> hardwareVersionString = 8;
  readonly attribute int32u softwareVersion = 9;
  readonly attribute char_string<64> softwareVersionString = 10;
  readonly attribute optional char_string<16> manufacturingDate = 11;
  readonly attribute optional char_string<32> partNumber = 12;
  readonly attribute optional long_char_string<256> productURL = 13;
  readonly attribute optional char_string<64> productLabel = 14;
  readonly attribute optional char_string<32> serialNumber = 15;
  attribute access(write: manage) optional boolean localConfigDisabled = 16;
  readonly attribute optional boolean reachable = 17;
  readonly attribute char_string<32> uniqueID = 18;
  readonly attribute CapabilityMinimaStruct capabilityMinima = 19;
  readonly attribute optional ProductAppearanceStruct productAppearance = 20;
  readonly attribute int32u specificationVersion = 21;
  readonly attribute int16u maxPathsPerInvoke = 22;
  readonly attribute command_id generatedCommandList[] = 65528;
  readonly attribute command_id acceptedCommandList[] = 65529;
  readonly attribute event_id eventList[] = 65530;
  readonly attribute attrib_id attributeList[] = 65531;
  readonly attribute bitmap32 featureMap = 65532;
  readonly attribute int16u clusterRevision = 65533;

  command MfgSpecificPing(): DefaultSuccess = 0;
}

/** Provides an interface for providing OTA software updates */
cluster OtaSoftwareUpdateProvider = 41 {
  revision 1; // NOTE: Default/not specifically set

  enum ApplyUpdateActionEnum : enum8 {
    kProceed = 0;
    kAwaitNextAction = 1;
    kDiscontinue = 2;
  }

  enum DownloadProtocolEnum : enum8 {
    kBDXSynchronous = 0;
    kBDXAsynchronous = 1;
    kHTTPS = 2;
    kVendorSpecific = 3;
  }

  enum StatusEnum : enum8 {
    kUpdateAvailable = 0;
    kBusy = 1;
    kNotAvailable = 2;
    kDownloadProtocolNotSupported = 3;
  }

  readonly attribute command_id generatedCommandList[] = 65528;
  readonly attribute command_id acceptedCommandList[] = 65529;
  readonly attribute event_id eventList[] = 65530;
  readonly attribute attrib_id attributeList[] = 65531;
  readonly attribute bitmap32 featureMap = 65532;
  readonly attribute int16u clusterRevision = 65533;

  request struct QueryImageRequest {
    vendor_id vendorID = 0;
    int16u productID = 1;
    int32u softwareVersion = 2;
    DownloadProtocolEnum protocolsSupported[] = 3;
    optional int16u hardwareVersion = 4;
    optional char_string<2> location = 5;
    optional boolean requestorCanConsent = 6;
    optional octet_string<512> metadataForProvider = 7;
  }

  response struct QueryImageResponse = 1 {
    StatusEnum status = 0;
    optional int32u delayedActionTime = 1;
    optional char_string<256> imageURI = 2;
    optional int32u softwareVersion = 3;
    optional char_string<64> softwareVersionString = 4;
    optional octet_string<32> updateToken = 5;
    optional boolean userConsentNeeded = 6;
    optional octet_string<512> metadataForRequestor = 7;
  }

  request struct ApplyUpdateRequestRequest {
    octet_string<32> updateToken = 0;
    int32u newVersion = 1;
  }

  response struct ApplyUpdateResponse = 3 {
    ApplyUpdateActionEnum action = 0;
    int32u delayedActionTime = 1;
  }

  request struct NotifyUpdateAppliedRequest {
    octet_string<32> updateToken = 0;
    int32u softwareVersion = 1;
  }

  /** Determine availability of a new Software Image */
  command QueryImage(QueryImageRequest): QueryImageResponse = 0;
  /** Determine next action to take for a downloaded Software Image */
  command ApplyUpdateRequest(ApplyUpdateRequestRequest): ApplyUpdateResponse = 2;
  /** Notify OTA Provider that an update was applied */
  command NotifyUpdateApplied(NotifyUpdateAppliedRequest): DefaultSuccess = 4;
}

/** Provides an interface for downloading and applying OTA software updates */
cluster OtaSoftwareUpdateRequestor = 42 {
  revision 1; // NOTE: Default/not specifically set

  enum AnnouncementReasonEnum : enum8 {
    kSimpleAnnouncement = 0;
    kUpdateAvailable = 1;
    kUrgentUpdateAvailable = 2;
  }

  enum ChangeReasonEnum : enum8 {
    kUnknown = 0;
    kSuccess = 1;
    kFailure = 2;
    kTimeOut = 3;
    kDelayByProvider = 4;
  }

  enum UpdateStateEnum : enum8 {
    kUnknown = 0;
    kIdle = 1;
    kQuerying = 2;
    kDelayedOnQuery = 3;
    kDownloading = 4;
    kApplying = 5;
    kDelayedOnApply = 6;
    kRollingBack = 7;
    kDelayedOnUserConsent = 8;
  }

  fabric_scoped struct ProviderLocation {
    node_id providerNodeID = 1;
    endpoint_no endpoint = 2;
    fabric_idx fabricIndex = 254;
  }

  info event StateTransition = 0 {
    UpdateStateEnum previousState = 0;
    UpdateStateEnum newState = 1;
    ChangeReasonEnum reason = 2;
    nullable int32u targetSoftwareVersion = 3;
  }

  critical event VersionApplied = 1 {
    int32u softwareVersion = 0;
    int16u productID = 1;
  }

  info event DownloadError = 2 {
    int32u softwareVersion = 0;
    int64u bytesDownloaded = 1;
    nullable int8u progressPercent = 2;
    nullable int64s platformCode = 3;
  }

  attribute access(write: administer) ProviderLocation defaultOTAProviders[] = 0;
  readonly attribute boolean updatePossible = 1;
  readonly attribute UpdateStateEnum updateState = 2;
  readonly attribute nullable int8u updateStateProgress = 3;
  readonly attribute command_id generatedCommandList[] = 65528;
  readonly attribute command_id acceptedCommandList[] = 65529;
  readonly attribute event_id eventList[] = 65530;
  readonly attribute attrib_id attributeList[] = 65531;
  readonly attribute bitmap32 featureMap = 65532;
  readonly attribute int16u clusterRevision = 65533;

  request struct AnnounceOTAProviderRequest {
    node_id providerNodeID = 0;
    vendor_id vendorID = 1;
    AnnouncementReasonEnum announcementReason = 2;
    optional octet_string<512> metadataForNode = 3;
    endpoint_no endpoint = 4;
  }

  /** Announce the presence of an OTA Provider */
  command AnnounceOTAProvider(AnnounceOTAProviderRequest): DefaultSuccess = 0;
}

/** This cluster is used to manage global aspects of the Commissioning flow. */
cluster GeneralCommissioning = 48 {
  revision 1; // NOTE: Default/not specifically set

  enum CommissioningErrorEnum : enum8 {
    kOK = 0;
    kValueOutsideRange = 1;
    kInvalidAuthentication = 2;
    kNoFailSafe = 3;
    kBusyWithOtherAdmin = 4;
    kRequiredTCNotAccepted = 5;
    kTCAcknowledgementsNotReceived = 6;
    kTCMinVersionNotMet = 7;
  }

  enum RegulatoryLocationTypeEnum : enum8 {
    kIndoor = 0;
    kOutdoor = 1;
    kIndoorOutdoor = 2;
  }

  bitmap Feature : bitmap32 {
    kTermsAndConditions = 0x1;
  }

  struct BasicCommissioningInfo {
    int16u failSafeExpiryLengthSeconds = 0;
    int16u maxCumulativeFailsafeSeconds = 1;
  }

  attribute access(write: administer) int64u breadcrumb = 0;
  readonly attribute BasicCommissioningInfo basicCommissioningInfo = 1;
  readonly attribute RegulatoryLocationTypeEnum regulatoryConfig = 2;
  readonly attribute RegulatoryLocationTypeEnum locationCapability = 3;
  readonly attribute boolean supportsConcurrentConnection = 4;
  provisional readonly attribute access(read: administer) optional int16u TCAcceptedVersion = 5;
  provisional readonly attribute access(read: administer) optional int16u TCMinRequiredVersion = 6;
  provisional readonly attribute access(read: administer) optional bitmap16 TCAcknowledgements = 7;
  provisional readonly attribute access(read: administer) optional boolean TCAcknowledgementsRequired = 8;
  readonly attribute command_id generatedCommandList[] = 65528;
  readonly attribute command_id acceptedCommandList[] = 65529;
  readonly attribute event_id eventList[] = 65530;
  readonly attribute attrib_id attributeList[] = 65531;
  readonly attribute bitmap32 featureMap = 65532;
  readonly attribute int16u clusterRevision = 65533;

  request struct ArmFailSafeRequest {
    int16u expiryLengthSeconds = 0;
    int64u breadcrumb = 1;
  }

  response struct ArmFailSafeResponse = 1 {
    CommissioningErrorEnum errorCode = 0;
    char_string<128> debugText = 1;
  }

  request struct SetRegulatoryConfigRequest {
    RegulatoryLocationTypeEnum newRegulatoryConfig = 0;
    char_string<2> countryCode = 1;
    int64u breadcrumb = 2;
  }

  response struct SetRegulatoryConfigResponse = 3 {
    CommissioningErrorEnum errorCode = 0;
    char_string debugText = 1;
  }

  response struct CommissioningCompleteResponse = 5 {
    CommissioningErrorEnum errorCode = 0;
    char_string debugText = 1;
  }

  request struct SetTCAcknowledgementsRequest {
    int16u TCVersion = 0;
    bitmap16 TCUserResponse = 1;
  }

  response struct SetTCAcknowledgementsResponse = 7 {
    CommissioningErrorEnum errorCode = 0;
  }

  /** Arm the persistent fail-safe timer with an expiry time of now + ExpiryLengthSeconds using device clock */
  command access(invoke: administer) ArmFailSafe(ArmFailSafeRequest): ArmFailSafeResponse = 0;
  /** Set the regulatory configuration to be used during commissioning */
  command access(invoke: administer) SetRegulatoryConfig(SetRegulatoryConfigRequest): SetRegulatoryConfigResponse = 2;
  /** Signals the Server that the Client has successfully completed all steps of Commissioning/Recofiguration needed during fail-safe period. */
  fabric command access(invoke: administer) CommissioningComplete(): CommissioningCompleteResponse = 4;
  /** This command sets the user acknowledgements received in the Enhanced Setup Flow Terms and Conditions into the node. */
  command access(invoke: administer) SetTCAcknowledgements(SetTCAcknowledgementsRequest): SetTCAcknowledgementsResponse = 6;
}

/** Functionality to configure, enable, disable network credentials and access on a Matter device. */
cluster NetworkCommissioning = 49 {
  revision 1; // NOTE: Default/not specifically set

  enum NetworkCommissioningStatusEnum : enum8 {
    kSuccess = 0;
    kOutOfRange = 1;
    kBoundsExceeded = 2;
    kNetworkIDNotFound = 3;
    kDuplicateNetworkID = 4;
    kNetworkNotFound = 5;
    kRegulatoryError = 6;
    kAuthFailure = 7;
    kUnsupportedSecurity = 8;
    kOtherConnectionFailure = 9;
    kIPV6Failed = 10;
    kIPBindFailed = 11;
    kUnknownError = 12;
  }

  enum WiFiBandEnum : enum8 {
    k2G4 = 0;
    k3G65 = 1;
    k5G = 2;
    k6G = 3;
    k60G = 4;
    k1G = 5;
  }

  bitmap Feature : bitmap32 {
    kWiFiNetworkInterface = 0x1;
    kThreadNetworkInterface = 0x2;
    kEthernetNetworkInterface = 0x4;
    kPerDeviceCredentials = 0x8;
  }

  bitmap ThreadCapabilitiesBitmap : bitmap16 {
    kIsBorderRouterCapable = 0x1;
    kIsRouterCapable = 0x2;
    kIsSleepyEndDeviceCapable = 0x4;
    kIsFullThreadDevice = 0x8;
    kIsSynchronizedSleepyEndDeviceCapable = 0x10;
  }

  bitmap WiFiSecurityBitmap : bitmap8 {
    kUnencrypted = 0x1;
    kWEP = 0x2;
    kWPAPersonal = 0x4;
    kWPA2Personal = 0x8;
    kWPA3Personal = 0x10;
    kWPA3MatterPDC = 0x20;
  }

  struct NetworkInfoStruct {
    octet_string<32> networkID = 0;
    boolean connected = 1;
    optional nullable octet_string<20> networkIdentifier = 2;
    optional nullable octet_string<20> clientIdentifier = 3;
  }

  struct ThreadInterfaceScanResultStruct {
    int16u panId = 0;
    int64u extendedPanId = 1;
    char_string<16> networkName = 2;
    int16u channel = 3;
    int8u version = 4;
    octet_string<8> extendedAddress = 5;
    int8s rssi = 6;
    int8u lqi = 7;
  }

  struct WiFiInterfaceScanResultStruct {
    WiFiSecurityBitmap security = 0;
    octet_string<32> ssid = 1;
    octet_string<6> bssid = 2;
    int16u channel = 3;
    WiFiBandEnum wiFiBand = 4;
    int8s rssi = 5;
  }

  readonly attribute access(read: administer) int8u maxNetworks = 0;
  readonly attribute access(read: administer) NetworkInfoStruct networks[] = 1;
  readonly attribute optional int8u scanMaxTimeSeconds = 2;
  readonly attribute optional int8u connectMaxTimeSeconds = 3;
  attribute access(write: administer) boolean interfaceEnabled = 4;
  readonly attribute access(read: administer) nullable NetworkCommissioningStatusEnum lastNetworkingStatus = 5;
  readonly attribute access(read: administer) nullable octet_string<32> lastNetworkID = 6;
  readonly attribute access(read: administer) nullable int32s lastConnectErrorValue = 7;
  provisional readonly attribute optional WiFiBandEnum supportedWiFiBands[] = 8;
  provisional readonly attribute optional ThreadCapabilitiesBitmap supportedThreadFeatures = 9;
  provisional readonly attribute optional int16u threadVersion = 10;
  readonly attribute command_id generatedCommandList[] = 65528;
  readonly attribute command_id acceptedCommandList[] = 65529;
  readonly attribute event_id eventList[] = 65530;
  readonly attribute attrib_id attributeList[] = 65531;
  readonly attribute bitmap32 featureMap = 65532;
  readonly attribute int16u clusterRevision = 65533;

  request struct ScanNetworksRequest {
    optional nullable octet_string<32> ssid = 0;
    optional int64u breadcrumb = 1;
  }

  response struct ScanNetworksResponse = 1 {
    NetworkCommissioningStatusEnum networkingStatus = 0;
    optional char_string debugText = 1;
    optional WiFiInterfaceScanResultStruct wiFiScanResults[] = 2;
    optional ThreadInterfaceScanResultStruct threadScanResults[] = 3;
  }

  request struct AddOrUpdateWiFiNetworkRequest {
    octet_string<32> ssid = 0;
    octet_string<64> credentials = 1;
    optional int64u breadcrumb = 2;
    optional octet_string<140> networkIdentity = 3;
    optional octet_string<20> clientIdentifier = 4;
    optional octet_string<32> possessionNonce = 5;
  }

  request struct AddOrUpdateThreadNetworkRequest {
    octet_string<254> operationalDataset = 0;
    optional int64u breadcrumb = 1;
  }

  request struct RemoveNetworkRequest {
    octet_string<32> networkID = 0;
    optional int64u breadcrumb = 1;
  }

  response struct NetworkConfigResponse = 5 {
    NetworkCommissioningStatusEnum networkingStatus = 0;
    optional char_string<512> debugText = 1;
    optional int8u networkIndex = 2;
    optional octet_string<140> clientIdentity = 3;
    optional octet_string<64> possessionSignature = 4;
  }

  request struct ConnectNetworkRequest {
    octet_string<32> networkID = 0;
    optional int64u breadcrumb = 1;
  }

  response struct ConnectNetworkResponse = 7 {
    NetworkCommissioningStatusEnum networkingStatus = 0;
    optional char_string debugText = 1;
    nullable int32s errorValue = 2;
  }

  request struct ReorderNetworkRequest {
    octet_string<32> networkID = 0;
    int8u networkIndex = 1;
    optional int64u breadcrumb = 2;
  }

  request struct QueryIdentityRequest {
    octet_string<20> keyIdentifier = 0;
    optional octet_string<32> possessionNonce = 1;
  }

  response struct QueryIdentityResponse = 10 {
    octet_string<140> identity = 0;
    optional octet_string<64> possessionSignature = 1;
  }

  /** Detemine the set of networks the device sees as available. */
  command access(invoke: administer) ScanNetworks(ScanNetworksRequest): ScanNetworksResponse = 0;
  /** Add or update the credentials for a given Wi-Fi network. */
  command access(invoke: administer) AddOrUpdateWiFiNetwork(AddOrUpdateWiFiNetworkRequest): NetworkConfigResponse = 2;
  /** Add or update the credentials for a given Thread network. */
  command access(invoke: administer) AddOrUpdateThreadNetwork(AddOrUpdateThreadNetworkRequest): NetworkConfigResponse = 3;
  /** Remove the definition of a given network (including its credentials). */
  command access(invoke: administer) RemoveNetwork(RemoveNetworkRequest): NetworkConfigResponse = 4;
  /** Connect to the specified network, using previously-defined credentials. */
  command access(invoke: administer) ConnectNetwork(ConnectNetworkRequest): ConnectNetworkResponse = 6;
  /** Modify the order in which networks will be presented in the Networks attribute. */
  command access(invoke: administer) ReorderNetwork(ReorderNetworkRequest): NetworkConfigResponse = 8;
  /** Retrieve details about and optionally proof of possession of a network client identity. */
  command access(invoke: administer) QueryIdentity(QueryIdentityRequest): QueryIdentityResponse = 9;
}

/** The General Diagnostics Cluster, along with other diagnostics clusters, provide a means to acquire standardized diagnostics metrics that MAY be used by a Node to assist a user or Administrative Node in diagnosing potential problems. */
cluster GeneralDiagnostics = 51 {
  revision 2;

  enum BootReasonEnum : enum8 {
    kUnspecified = 0;
    kPowerOnReboot = 1;
    kBrownOutReset = 2;
    kSoftwareWatchdogReset = 3;
    kHardwareWatchdogReset = 4;
    kSoftwareUpdateCompleted = 5;
    kSoftwareReset = 6;
  }

  enum HardwareFaultEnum : enum8 {
    kUnspecified = 0;
    kRadio = 1;
    kSensor = 2;
    kResettableOverTemp = 3;
    kNonResettableOverTemp = 4;
    kPowerSource = 5;
    kVisualDisplayFault = 6;
    kAudioOutputFault = 7;
    kUserInterfaceFault = 8;
    kNonVolatileMemoryError = 9;
    kTamperDetected = 10;
  }

  enum InterfaceTypeEnum : enum8 {
    kUnspecified = 0;
    kWiFi = 1;
    kEthernet = 2;
    kCellular = 3;
    kThread = 4;
  }

  enum NetworkFaultEnum : enum8 {
    kUnspecified = 0;
    kHardwareFailure = 1;
    kNetworkJammed = 2;
    kConnectionFailed = 3;
  }

  enum RadioFaultEnum : enum8 {
    kUnspecified = 0;
    kWiFiFault = 1;
    kCellularFault = 2;
    kThreadFault = 3;
    kNFCFault = 4;
    kBLEFault = 5;
    kEthernetFault = 6;
  }

  bitmap Feature : bitmap32 {
    kDataModelTest = 0x1;
  }

  struct NetworkInterface {
    char_string<32> name = 0;
    boolean isOperational = 1;
    nullable boolean offPremiseServicesReachableIPv4 = 2;
    nullable boolean offPremiseServicesReachableIPv6 = 3;
    octet_string<8> hardwareAddress = 4;
    octet_string IPv4Addresses[] = 5;
    octet_string IPv6Addresses[] = 6;
    InterfaceTypeEnum type = 7;
  }

  critical event HardwareFaultChange = 0 {
    HardwareFaultEnum current[] = 0;
    HardwareFaultEnum previous[] = 1;
  }

  critical event RadioFaultChange = 1 {
    RadioFaultEnum current[] = 0;
    RadioFaultEnum previous[] = 1;
  }

  critical event NetworkFaultChange = 2 {
    NetworkFaultEnum current[] = 0;
    NetworkFaultEnum previous[] = 1;
  }

  critical event BootReason = 3 {
    BootReasonEnum bootReason = 0;
  }

  readonly attribute NetworkInterface networkInterfaces[] = 0;
  readonly attribute int16u rebootCount = 1;
  readonly attribute optional int64u upTime = 2;
  readonly attribute optional int32u totalOperationalHours = 3;
  readonly attribute optional BootReasonEnum bootReason = 4;
  readonly attribute optional HardwareFaultEnum activeHardwareFaults[] = 5;
  readonly attribute optional RadioFaultEnum activeRadioFaults[] = 6;
  readonly attribute optional NetworkFaultEnum activeNetworkFaults[] = 7;
  readonly attribute boolean testEventTriggersEnabled = 8;
  readonly attribute command_id generatedCommandList[] = 65528;
  readonly attribute command_id acceptedCommandList[] = 65529;
  readonly attribute event_id eventList[] = 65530;
  readonly attribute attrib_id attributeList[] = 65531;
  readonly attribute bitmap32 featureMap = 65532;
  readonly attribute int16u clusterRevision = 65533;

  request struct TestEventTriggerRequest {
    octet_string<16> enableKey = 0;
    int64u eventTrigger = 1;
  }

  response struct TimeSnapshotResponse = 2 {
    systime_ms systemTimeMs = 0;
    nullable posix_ms posixTimeMs = 1;
  }

  request struct PayloadTestRequestRequest {
    octet_string<16> enableKey = 0;
    int8u value = 1;
    int16u count = 2;
  }

  response struct PayloadTestResponse = 4 {
    octet_string payload = 0;
  }

  /** Provide a means for certification tests to trigger some test-plan-specific events */
  command access(invoke: manage) TestEventTrigger(TestEventTriggerRequest): DefaultSuccess = 0;
  /** Take a snapshot of system time and epoch time. */
  command TimeSnapshot(): TimeSnapshotResponse = 1;
  /** Request a variable length payload response. */
  command PayloadTestRequest(PayloadTestRequestRequest): PayloadTestResponse = 3;
}

/** The Software Diagnostics Cluster provides a means to acquire standardized diagnostics metrics that MAY be used by a Node to assist a user or Administrative Node in diagnosing potential problems. */
cluster SoftwareDiagnostics = 52 {
  revision 1; // NOTE: Default/not specifically set

  bitmap Feature : bitmap32 {
    kWatermarks = 0x1;
  }

  struct ThreadMetricsStruct {
    int64u id = 0;
    optional char_string<8> name = 1;
    optional int32u stackFreeCurrent = 2;
    optional int32u stackFreeMinimum = 3;
    optional int32u stackSize = 4;
  }

  info event SoftwareFault = 0 {
    int64u id = 0;
    optional char_string name = 1;
    optional octet_string faultRecording = 2;
  }

  readonly attribute optional ThreadMetricsStruct threadMetrics[] = 0;
  readonly attribute optional int64u currentHeapFree = 1;
  readonly attribute optional int64u currentHeapUsed = 2;
  readonly attribute optional int64u currentHeapHighWatermark = 3;
  readonly attribute command_id generatedCommandList[] = 65528;
  readonly attribute command_id acceptedCommandList[] = 65529;
  readonly attribute event_id eventList[] = 65530;
  readonly attribute attrib_id attributeList[] = 65531;
  readonly attribute bitmap32 featureMap = 65532;
  readonly attribute int16u clusterRevision = 65533;

  /** Reception of this command SHALL reset the values: The StackFreeMinimum field of the ThreadMetrics attribute, CurrentHeapHighWaterMark attribute. */
  command access(invoke: manage) ResetWatermarks(): DefaultSuccess = 0;
}

/** The Thread Network Diagnostics Cluster provides a means to acquire standardized diagnostics metrics that MAY be used by a Node to assist a user or Administrative Node in diagnosing potential problems */
cluster ThreadNetworkDiagnostics = 53 {
  revision 2;

  enum ConnectionStatusEnum : enum8 {
    kConnected = 0;
    kNotConnected = 1;
  }

  enum NetworkFaultEnum : enum8 {
    kUnspecified = 0;
    kLinkDown = 1;
    kHardwareFailure = 2;
    kNetworkJammed = 3;
  }

  enum RoutingRoleEnum : enum8 {
    kUnspecified = 0;
    kUnassigned = 1;
    kSleepyEndDevice = 2;
    kEndDevice = 3;
    kREED = 4;
    kRouter = 5;
    kLeader = 6;
  }

  bitmap Feature : bitmap32 {
    kPacketCounts = 0x1;
    kErrorCounts = 0x2;
    kMLECounts = 0x4;
    kMACCounts = 0x8;
  }

  struct NeighborTableStruct {
    int64u extAddress = 0;
    int32u age = 1;
    int16u rloc16 = 2;
    int32u linkFrameCounter = 3;
    int32u mleFrameCounter = 4;
    int8u lqi = 5;
    nullable int8s averageRssi = 6;
    nullable int8s lastRssi = 7;
    int8u frameErrorRate = 8;
    int8u messageErrorRate = 9;
    boolean rxOnWhenIdle = 10;
    boolean fullThreadDevice = 11;
    boolean fullNetworkData = 12;
    boolean isChild = 13;
  }

  struct OperationalDatasetComponents {
    boolean activeTimestampPresent = 0;
    boolean pendingTimestampPresent = 1;
    boolean masterKeyPresent = 2;
    boolean networkNamePresent = 3;
    boolean extendedPanIdPresent = 4;
    boolean meshLocalPrefixPresent = 5;
    boolean delayPresent = 6;
    boolean panIdPresent = 7;
    boolean channelPresent = 8;
    boolean pskcPresent = 9;
    boolean securityPolicyPresent = 10;
    boolean channelMaskPresent = 11;
  }

  struct RouteTableStruct {
    int64u extAddress = 0;
    int16u rloc16 = 1;
    int8u routerId = 2;
    int8u nextHop = 3;
    int8u pathCost = 4;
    int8u LQIIn = 5;
    int8u LQIOut = 6;
    int8u age = 7;
    boolean allocated = 8;
    boolean linkEstablished = 9;
  }

  struct SecurityPolicy {
    int16u rotationTime = 0;
    int16u flags = 1;
  }

  info event ConnectionStatus = 0 {
    ConnectionStatusEnum connectionStatus = 0;
  }

  info event NetworkFaultChange = 1 {
    NetworkFaultEnum current[] = 0;
    NetworkFaultEnum previous[] = 1;
  }

  readonly attribute nullable int16u channel = 0;
  readonly attribute nullable RoutingRoleEnum routingRole = 1;
  readonly attribute nullable char_string<16> networkName = 2;
  readonly attribute nullable int16u panId = 3;
  readonly attribute nullable int64u extendedPanId = 4;
  readonly attribute nullable octet_string<17> meshLocalPrefix = 5;
  readonly attribute optional int64u overrunCount = 6;
  readonly attribute NeighborTableStruct neighborTable[] = 7;
  readonly attribute RouteTableStruct routeTable[] = 8;
  readonly attribute nullable int32u partitionId = 9;
  readonly attribute nullable int16u weighting = 10;
  readonly attribute nullable int16u dataVersion = 11;
  readonly attribute nullable int16u stableDataVersion = 12;
  readonly attribute nullable int8u leaderRouterId = 13;
  readonly attribute optional int16u detachedRoleCount = 14;
  readonly attribute optional int16u childRoleCount = 15;
  readonly attribute optional int16u routerRoleCount = 16;
  readonly attribute optional int16u leaderRoleCount = 17;
  readonly attribute optional int16u attachAttemptCount = 18;
  readonly attribute optional int16u partitionIdChangeCount = 19;
  readonly attribute optional int16u betterPartitionAttachAttemptCount = 20;
  readonly attribute optional int16u parentChangeCount = 21;
  readonly attribute optional int32u txTotalCount = 22;
  readonly attribute optional int32u txUnicastCount = 23;
  readonly attribute optional int32u txBroadcastCount = 24;
  readonly attribute optional int32u txAckRequestedCount = 25;
  readonly attribute optional int32u txAckedCount = 26;
  readonly attribute optional int32u txNoAckRequestedCount = 27;
  readonly attribute optional int32u txDataCount = 28;
  readonly attribute optional int32u txDataPollCount = 29;
  readonly attribute optional int32u txBeaconCount = 30;
  readonly attribute optional int32u txBeaconRequestCount = 31;
  readonly attribute optional int32u txOtherCount = 32;
  readonly attribute optional int32u txRetryCount = 33;
  readonly attribute optional int32u txDirectMaxRetryExpiryCount = 34;
  readonly attribute optional int32u txIndirectMaxRetryExpiryCount = 35;
  readonly attribute optional int32u txErrCcaCount = 36;
  readonly attribute optional int32u txErrAbortCount = 37;
  readonly attribute optional int32u txErrBusyChannelCount = 38;
  readonly attribute optional int32u rxTotalCount = 39;
  readonly attribute optional int32u rxUnicastCount = 40;
  readonly attribute optional int32u rxBroadcastCount = 41;
  readonly attribute optional int32u rxDataCount = 42;
  readonly attribute optional int32u rxDataPollCount = 43;
  readonly attribute optional int32u rxBeaconCount = 44;
  readonly attribute optional int32u rxBeaconRequestCount = 45;
  readonly attribute optional int32u rxOtherCount = 46;
  readonly attribute optional int32u rxAddressFilteredCount = 47;
  readonly attribute optional int32u rxDestAddrFilteredCount = 48;
  readonly attribute optional int32u rxDuplicatedCount = 49;
  readonly attribute optional int32u rxErrNoFrameCount = 50;
  readonly attribute optional int32u rxErrUnknownNeighborCount = 51;
  readonly attribute optional int32u rxErrInvalidSrcAddrCount = 52;
  readonly attribute optional int32u rxErrSecCount = 53;
  readonly attribute optional int32u rxErrFcsCount = 54;
  readonly attribute optional int32u rxErrOtherCount = 55;
  readonly attribute optional nullable int64u activeTimestamp = 56;
  readonly attribute optional nullable int64u pendingTimestamp = 57;
  readonly attribute optional nullable int32u delay = 58;
  readonly attribute nullable SecurityPolicy securityPolicy = 59;
  readonly attribute nullable octet_string<4> channelPage0Mask = 60;
  readonly attribute nullable OperationalDatasetComponents operationalDatasetComponents = 61;
  readonly attribute NetworkFaultEnum activeNetworkFaultsList[] = 62;
  readonly attribute command_id generatedCommandList[] = 65528;
  readonly attribute command_id acceptedCommandList[] = 65529;
  readonly attribute event_id eventList[] = 65530;
  readonly attribute attrib_id attributeList[] = 65531;
  readonly attribute bitmap32 featureMap = 65532;
  readonly attribute int16u clusterRevision = 65533;

  /** Reception of this command SHALL reset the OverrunCount attributes to 0 */
  command access(invoke: manage) ResetCounts(): DefaultSuccess = 0;
}

/** Commands to trigger a Node to allow a new Administrator to commission it. */
cluster AdministratorCommissioning = 60 {
  revision 1; // NOTE: Default/not specifically set

  enum CommissioningWindowStatusEnum : enum8 {
    kWindowNotOpen = 0;
    kEnhancedWindowOpen = 1;
    kBasicWindowOpen = 2;
  }

  enum StatusCode : enum8 {
    kBusy = 2;
    kPAKEParameterError = 3;
    kWindowNotOpen = 4;
  }

  bitmap Feature : bitmap32 {
    kBasic = 0x1;
  }

  readonly attribute CommissioningWindowStatusEnum windowStatus = 0;
  readonly attribute nullable fabric_idx adminFabricIndex = 1;
  readonly attribute nullable vendor_id adminVendorId = 2;
  readonly attribute command_id generatedCommandList[] = 65528;
  readonly attribute command_id acceptedCommandList[] = 65529;
  readonly attribute event_id eventList[] = 65530;
  readonly attribute attrib_id attributeList[] = 65531;
  readonly attribute bitmap32 featureMap = 65532;
  readonly attribute int16u clusterRevision = 65533;

  request struct OpenCommissioningWindowRequest {
    int16u commissioningTimeout = 0;
    octet_string PAKEPasscodeVerifier = 1;
    int16u discriminator = 2;
    int32u iterations = 3;
    octet_string<32> salt = 4;
  }

  request struct OpenBasicCommissioningWindowRequest {
    int16u commissioningTimeout = 0;
  }

  /** This command is used by a current Administrator to instruct a Node to go into commissioning mode using enhanced commissioning method. */
  timed command access(invoke: administer) OpenCommissioningWindow(OpenCommissioningWindowRequest): DefaultSuccess = 0;
  /** This command is used by a current Administrator to instruct a Node to go into commissioning mode using basic commissioning method, if the node supports it. */
  timed command access(invoke: administer) OpenBasicCommissioningWindow(OpenBasicCommissioningWindowRequest): DefaultSuccess = 1;
  /** This command is used by a current Administrator to instruct a Node to revoke any active Open Commissioning Window or Open Basic Commissioning Window command. */
  timed command access(invoke: administer) RevokeCommissioning(): DefaultSuccess = 2;
}

/** This cluster is used to add or remove Operational Credentials on a Commissionee or Node, as well as manage the associated Fabrics. */
cluster OperationalCredentials = 62 {
  revision 1; // NOTE: Default/not specifically set

  enum CertificateChainTypeEnum : enum8 {
    kDACCertificate = 1;
    kPAICertificate = 2;
  }

  enum NodeOperationalCertStatusEnum : enum8 {
    kOK = 0;
    kInvalidPublicKey = 1;
    kInvalidNodeOpId = 2;
    kInvalidNOC = 3;
    kMissingCsr = 4;
    kTableFull = 5;
    kInvalidAdminSubject = 6;
    kFabricConflict = 9;
    kLabelConflict = 10;
    kInvalidFabricIndex = 11;
  }

  fabric_scoped struct FabricDescriptorStruct {
    octet_string<65> rootPublicKey = 1;
    vendor_id vendorID = 2;
    fabric_id fabricID = 3;
    node_id nodeID = 4;
    char_string<32> label = 5;
    fabric_idx fabricIndex = 254;
  }

  fabric_scoped struct NOCStruct {
    fabric_sensitive octet_string noc = 1;
    nullable fabric_sensitive octet_string icac = 2;
    fabric_idx fabricIndex = 254;
  }

  readonly attribute access(read: administer) NOCStruct NOCs[] = 0;
  readonly attribute FabricDescriptorStruct fabrics[] = 1;
  readonly attribute int8u supportedFabrics = 2;
  readonly attribute int8u commissionedFabrics = 3;
  readonly attribute octet_string trustedRootCertificates[] = 4;
  readonly attribute int8u currentFabricIndex = 5;
  readonly attribute command_id generatedCommandList[] = 65528;
  readonly attribute command_id acceptedCommandList[] = 65529;
  readonly attribute event_id eventList[] = 65530;
  readonly attribute attrib_id attributeList[] = 65531;
  readonly attribute bitmap32 featureMap = 65532;
  readonly attribute int16u clusterRevision = 65533;

  request struct AttestationRequestRequest {
    octet_string<32> attestationNonce = 0;
  }

  response struct AttestationResponse = 1 {
    octet_string<900> attestationElements = 0;
    octet_string<64> attestationSignature = 1;
  }

  request struct CertificateChainRequestRequest {
    CertificateChainTypeEnum certificateType = 0;
  }

  response struct CertificateChainResponse = 3 {
    octet_string<600> certificate = 0;
  }

  request struct CSRRequestRequest {
    octet_string<32> CSRNonce = 0;
    optional boolean isForUpdateNOC = 1;
  }

  response struct CSRResponse = 5 {
    octet_string NOCSRElements = 0;
    octet_string attestationSignature = 1;
  }

  request struct AddNOCRequest {
    octet_string<400> NOCValue = 0;
    optional octet_string<400> ICACValue = 1;
    octet_string<16> IPKValue = 2;
    int64u caseAdminSubject = 3;
    vendor_id adminVendorId = 4;
  }

  request struct UpdateNOCRequest {
    octet_string NOCValue = 0;
    optional octet_string ICACValue = 1;
  }

  response struct NOCResponse = 8 {
    NodeOperationalCertStatusEnum statusCode = 0;
    optional fabric_idx fabricIndex = 1;
    optional char_string<128> debugText = 2;
  }

  request struct UpdateFabricLabelRequest {
    char_string<32> label = 0;
  }

  request struct RemoveFabricRequest {
    fabric_idx fabricIndex = 0;
  }

  request struct AddTrustedRootCertificateRequest {
    octet_string rootCACertificate = 0;
  }

  /** Sender is requesting attestation information from the receiver. */
  command access(invoke: administer) AttestationRequest(AttestationRequestRequest): AttestationResponse = 0;
  /** Sender is requesting a device attestation certificate from the receiver. */
  command access(invoke: administer) CertificateChainRequest(CertificateChainRequestRequest): CertificateChainResponse = 2;
  /** Sender is requesting a certificate signing request (CSR) from the receiver. */
  command access(invoke: administer) CSRRequest(CSRRequestRequest): CSRResponse = 4;
  /** Sender is requesting to add the new node operational certificates. */
  command access(invoke: administer) AddNOC(AddNOCRequest): NOCResponse = 6;
  /** Sender is requesting to update the node operational certificates. */
  fabric command access(invoke: administer) UpdateNOC(UpdateNOCRequest): NOCResponse = 7;
  /** This command SHALL be used by an Administrative Node to set the user-visible Label field for a given Fabric, as reflected by entries in the Fabrics attribute. */
  fabric command access(invoke: administer) UpdateFabricLabel(UpdateFabricLabelRequest): NOCResponse = 9;
  /** This command is used by Administrative Nodes to remove a given fabric index and delete all associated fabric-scoped data. */
  command access(invoke: administer) RemoveFabric(RemoveFabricRequest): NOCResponse = 10;
  /** This command SHALL add a Trusted Root CA Certificate, provided as its CHIP Certificate representation. */
  command access(invoke: administer) AddTrustedRootCertificate(AddTrustedRootCertificateRequest): DefaultSuccess = 11;
}

/** The Group Key Management Cluster is the mechanism by which group keys are managed. */
cluster GroupKeyManagement = 63 {
  revision 1; // NOTE: Default/not specifically set

  enum GroupKeySecurityPolicyEnum : enum8 {
    kTrustFirst = 0;
    kCacheAndSync = 1;
  }

  bitmap Feature : bitmap32 {
    kCacheAndSync = 0x1;
  }

  fabric_scoped struct GroupInfoMapStruct {
    group_id groupId = 1;
    endpoint_no endpoints[] = 2;
    optional char_string<16> groupName = 3;
    fabric_idx fabricIndex = 254;
  }

  fabric_scoped struct GroupKeyMapStruct {
    group_id groupId = 1;
    int16u groupKeySetID = 2;
    fabric_idx fabricIndex = 254;
  }

  struct GroupKeySetStruct {
    int16u groupKeySetID = 0;
    GroupKeySecurityPolicyEnum groupKeySecurityPolicy = 1;
    nullable octet_string<16> epochKey0 = 2;
    nullable epoch_us epochStartTime0 = 3;
    nullable octet_string<16> epochKey1 = 4;
    nullable epoch_us epochStartTime1 = 5;
    nullable octet_string<16> epochKey2 = 6;
    nullable epoch_us epochStartTime2 = 7;
  }

  attribute access(write: manage) GroupKeyMapStruct groupKeyMap[] = 0;
  readonly attribute GroupInfoMapStruct groupTable[] = 1;
  readonly attribute int16u maxGroupsPerFabric = 2;
  readonly attribute int16u maxGroupKeysPerFabric = 3;
  readonly attribute command_id generatedCommandList[] = 65528;
  readonly attribute command_id acceptedCommandList[] = 65529;
  readonly attribute event_id eventList[] = 65530;
  readonly attribute attrib_id attributeList[] = 65531;
  readonly attribute bitmap32 featureMap = 65532;
  readonly attribute int16u clusterRevision = 65533;

  request struct KeySetWriteRequest {
    GroupKeySetStruct groupKeySet = 0;
  }

  request struct KeySetReadRequest {
    int16u groupKeySetID = 0;
  }

  response struct KeySetReadResponse = 2 {
    GroupKeySetStruct groupKeySet = 0;
  }

  request struct KeySetRemoveRequest {
    int16u groupKeySetID = 0;
  }

  response struct KeySetReadAllIndicesResponse = 5 {
    int16u groupKeySetIDs[] = 0;
  }

  /** Write a new set of keys for the given key set id. */
  fabric command access(invoke: administer) KeySetWrite(KeySetWriteRequest): DefaultSuccess = 0;
  /** Read the keys for a given key set id. */
  fabric command access(invoke: administer) KeySetRead(KeySetReadRequest): KeySetReadResponse = 1;
  /** Revoke a Root Key from a Group */
  fabric command access(invoke: administer) KeySetRemove(KeySetRemoveRequest): DefaultSuccess = 3;
  /** Return the list of Group Key Sets associated with the accessing fabric */
  fabric command access(invoke: administer) KeySetReadAllIndices(): KeySetReadAllIndicesResponse = 4;
}

endpoint 0 {
  device type ma_rootdevice = 22, version 2;

  binding cluster OtaSoftwareUpdateProvider;

  server cluster Descriptor {
    callback attribute deviceTypeList;
    callback attribute serverList;
    callback attribute clientList;
    callback attribute partsList;
    callback attribute featureMap;
    callback attribute clusterRevision;
  }

  server cluster AccessControl {
    emits event AccessControlEntryChanged;
    emits event AccessControlExtensionChanged;
    callback attribute acl;
    callback attribute subjectsPerAccessControlEntry;
    callback attribute targetsPerAccessControlEntry;
    callback attribute accessControlEntriesPerFabric;
    callback attribute attributeList;
    ram      attribute featureMap default = 0;
    callback attribute clusterRevision;
  }

  server cluster BasicInformation {
    emits event StartUp;
    emits event ShutDown;
    emits event Leave;
    callback attribute dataModelRevision;
    callback attribute vendorName;
    callback attribute vendorID;
    callback attribute productName;
    callback attribute productID;
    persist  attribute nodeLabel;
    callback attribute location;
    callback attribute hardwareVersion;
    callback attribute hardwareVersionString;
    callback attribute softwareVersion;
    callback attribute softwareVersionString;
    callback attribute uniqueID;
    callback attribute capabilityMinima;
    callback attribute specificationVersion;
    callback attribute maxPathsPerInvoke;
    ram      attribute featureMap default = 0;
    ram      attribute clusterRevision default = 3;
  }

  server cluster OtaSoftwareUpdateRequestor {
    emits event StateTransition;
    emits event VersionApplied;
    emits event DownloadError;
    callback attribute defaultOTAProviders;
    ram      attribute updatePossible default = 1;
    ram      attribute updateState default = 0;
    ram      attribute updateStateProgress default = 0;
    ram      attribute featureMap default = 0;
    ram      attribute clusterRevision default = 1;

    handle command AnnounceOTAProvider;
  }

  server cluster GeneralCommissioning {
    ram      attribute breadcrumb default = 0x0000000000000000;
    callback attribute basicCommissioningInfo;
    callback attribute regulatoryConfig;
    callback attribute locationCapability;
    callback attribute supportsConcurrentConnection;
    ram      attribute featureMap default = 0;
    ram      attribute clusterRevision default = 1;

    handle command ArmFailSafe;
    handle command ArmFailSafeResponse;
    handle command SetRegulatoryConfig;
    handle command SetRegulatoryConfigResponse;
    handle command CommissioningComplete;
    handle command CommissioningCompleteResponse;
  }

  server cluster NetworkCommissioning {
    ram      attribute maxNetworks;
    callback attribute networks;
    ram      attribute scanMaxTimeSeconds;
    ram      attribute connectMaxTimeSeconds;
    ram      attribute interfaceEnabled;
    ram      attribute lastNetworkingStatus;
    ram      attribute lastNetworkID;
    ram      attribute lastConnectErrorValue;
    ram      attribute featureMap default = 2;
    ram      attribute clusterRevision default = 1;

    handle command ScanNetworks;
    handle command ScanNetworksResponse;
    handle command AddOrUpdateThreadNetwork;
    handle command RemoveNetwork;
    handle command NetworkConfigResponse;
    handle command ConnectNetwork;
    handle command ConnectNetworkResponse;
    handle command ReorderNetwork;
  }

  server cluster GeneralDiagnostics {
    emits event BootReason;
    callback attribute networkInterfaces;
    callback attribute rebootCount;
    callback attribute upTime;
    callback attribute testEventTriggersEnabled default = false;
    callback attribute featureMap;
    callback attribute clusterRevision;

    handle command TestEventTrigger;
    handle command TimeSnapshot;
    handle command TimeSnapshotResponse;
  }

  server cluster SoftwareDiagnostics {
    callback attribute threadMetrics;
    callback attribute currentHeapFree;
    callback attribute currentHeapUsed;
    callback attribute currentHeapHighWatermark;
    callback attribute featureMap;
    ram      attribute clusterRevision default = 1;

    handle command ResetWatermarks;
  }

  server cluster ThreadNetworkDiagnostics {
    callback attribute channel;
    callback attribute routingRole;
    callback attribute networkName;
    callback attribute panId;
    callback attribute extendedPanId;
    callback attribute meshLocalPrefix;
    callback attribute overrunCount;
    callback attribute neighborTable;
    callback attribute routeTable;
    callback attribute partitionId;
    callback attribute weighting;
    callback attribute dataVersion;
    callback attribute stableDataVersion;
    callback attribute leaderRouterId;
    callback attribute detachedRoleCount;
    callback attribute childRoleCount;
    callback attribute routerRoleCount;
    callback attribute leaderRoleCount;
    callback attribute attachAttemptCount;
    callback attribute partitionIdChangeCount;
    callback attribute betterPartitionAttachAttemptCount;
    callback attribute parentChangeCount;
    callback attribute txTotalCount;
    callback attribute txUnicastCount;
    callback attribute txBroadcastCount;
    callback attribute txAckRequestedCount;
    callback attribute txAckedCount;
    callback attribute txNoAckRequestedCount;
    callback attribute txDataCount;
    callback attribute txDataPollCount;
    callback attribute txBeaconCount;
    callback attribute txBeaconRequestCount;
    callback attribute txOtherCount;
    callback attribute txRetryCount;
    callback attribute txDirectMaxRetryExpiryCount;
    callback attribute txIndirectMaxRetryExpiryCount;
    callback attribute txErrCcaCount;
    callback attribute txErrAbortCount;
    callback attribute txErrBusyChannelCount;
    callback attribute rxTotalCount;
    callback attribute rxUnicastCount;
    callback attribute rxBroadcastCount;
    callback attribute rxDataCount;
    callback attribute rxDataPollCount;
    callback attribute rxBeaconCount;
    callback attribute rxBeaconRequestCount;
    callback attribute rxOtherCount;
    callback attribute rxAddressFilteredCount;
    callback attribute rxDestAddrFilteredCount;
    callback attribute rxDuplicatedCount;
    callback attribute rxErrNoFrameCount;
    callback attribute rxErrUnknownNeighborCount;
    callback attribute rxErrInvalidSrcAddrCount;
    callback attribute rxErrSecCount;
    callback attribute rxErrFcsCount;
    callback attribute rxErrOtherCount;
    callback attribute securityPolicy;
    callback attribute channelPage0Mask;
    callback attribute operationalDatasetComponents;
    callback attribute activeNetworkFaultsList;
    ram      attribute featureMap default = 0x000F;
    ram      attribute clusterRevision default = 2;

    handle command ResetCounts;
  }

  server cluster AdministratorCommissioning {
    callback attribute windowStatus;
    callback attribute adminFabricIndex;
    callback attribute adminVendorId;
    ram      attribute featureMap default = 0;
    ram      attribute clusterRevision default = 1;

    handle command OpenCommissioningWindow;
    handle command RevokeCommissioning;
  }

  server cluster OperationalCredentials {
    callback attribute NOCs;
    callback attribute fabrics;
    callback attribute supportedFabrics;
    callback attribute commissionedFabrics;
    callback attribute trustedRootCertificates;
    callback attribute currentFabricIndex;
    ram      attribute featureMap default = 0;
    ram      attribute clusterRevision default = 1;

    handle command AttestationRequest;
    handle command AttestationResponse;
    handle command CertificateChainRequest;
    handle command CertificateChainResponse;
    handle command CSRRequest;
    handle command CSRResponse;
    handle command AddNOC;
    handle command UpdateNOC;
    handle command NOCResponse;
    handle command UpdateFabricLabel;
    handle command RemoveFabric;
    handle command AddTrustedRootCertificate;
  }

  server cluster GroupKeyManagement {
    callback attribute groupKeyMap;
    callback attribute groupTable;
    callback attribute maxGroupsPerFabric;
    callback attribute maxGroupKeysPerFabric;
    callback attribute featureMap;
    callback attribute clusterRevision;

    handle command KeySetWrite;
    handle command KeySetRead;
    handle command KeySetReadResponse;
    handle command KeySetRemove;
    handle command KeySetReadAllIndices;
    handle command KeySetReadAllIndicesResponse;
  }
}
endpoint 1 {
  device type ma_onofflight = 256, version 1;


  server cluster Identify {
    ram      attribute identifyTime default = 0x0000;
    ram      attribute identifyType default = 0x0;
    callback attribute generatedCommandList;
    callback attribute acceptedCommandList;
    callback attribute attributeList;
    ram      attribute featureMap default = 0;
    ram      attribute clusterRevision default = 4;

    handle command Identify;
    handle command TriggerEffect;
  }

  server cluster Groups {
    ram      attribute nameSupport;
    callback attribute generatedCommandList;
    callback attribute acceptedCommandList;
    callback attribute attributeList;
    ram      attribute featureMap default = 0;
    ram      attribute clusterRevision default = 4;

    handle command AddGroup;
    handle command AddGroupResponse;
    handle command ViewGroup;
    handle command ViewGroupResponse;
    handle command GetGroupMembership;
    handle command GetGroupMembershipResponse;
    handle command RemoveGroup;
    handle command RemoveGroupResponse;
    handle command RemoveAllGroups;
    handle command AddGroupIfIdentifying;
  }

  server cluster OnOff {
    persist  attribute onOff default = 0x00;
    ram      attribute globalSceneControl default = 0x01;
    ram      attribute onTime default = 0x0000;
    ram      attribute offWaitTime default = 0x0000;
    persist  attribute startUpOnOff default = 0xFF;
    callback attribute generatedCommandList;
    callback attribute acceptedCommandList;
    callback attribute attributeList;
    ram      attribute featureMap default = 1;
    ram      attribute clusterRevision default = 5;

    handle command Off;
    handle command On;
    handle command Toggle;
    handle command OffWithEffect;
    handle command OnWithRecallGlobalScene;
    handle command OnWithTimedOff;
  }

  server cluster LevelControl {
    persist  attribute currentLevel default = 0x01;
    ram      attribute remainingTime default = 0x0000;
    ram      attribute minLevel default = 0x01;
    ram      attribute maxLevel default = 0xFE;
    ram      attribute options default = 0x00;
    ram      attribute onLevel;
    persist  attribute startUpCurrentLevel default = 254;
    callback attribute generatedCommandList;
    callback attribute acceptedCommandList;
    callback attribute attributeList;
    ram      attribute featureMap default = 3;
    ram      attribute clusterRevision default = 6;

    handle command MoveToLevel;
    handle command Move;
    handle command Step;
    handle command Stop;
    handle command MoveToLevelWithOnOff;
    handle command MoveWithOnOff;
    handle command StepWithOnOff;
    handle command StopWithOnOff;
  }

  server cluster Descriptor {
    callback attribute deviceTypeList;
    callback attribute serverList;
    callback attribute clientList;
    callback attribute partsList;
    callback attribute generatedCommandList;
    callback attribute acceptedCommandList;
    callback attribute attributeList;
    callback attribute featureMap;
    callback attribute clusterRevision;
  }
}

<|MERGE_RESOLUTION|>--- conflicted
+++ resolved
@@ -1,12 +1,6 @@
 // This IDL was generated automatically by ZAP.
 // It is for view/code review purposes only.
 
-<<<<<<< HEAD
-enum AtomicRequestTypeEnum : enum8 {
-  kBeginWrite = 0;
-  kCommitWrite = 1;
-  kRollbackWrite = 2;
-=======
 enum AreaTypeTag : enum8 {
   kAisle = 0;
   kAttic = 1;
@@ -105,6 +99,12 @@
   kWorkshop = 94;
 }
 
+enum AtomicRequestTypeEnum : enum8 {
+  kBeginWrite = 0;
+  kCommitWrite = 1;
+  kRollbackWrite = 2;
+}
+
 enum FloorSurfaceTag : enum8 {
   kCarpet = 0;
   kCeramic = 1;
@@ -201,7 +201,6 @@
   kAbove = 11;
   kFrontOf = 12;
   kBehind = 13;
->>>>>>> 44afdd2d
 }
 
 enum TestGlobalEnum : enum8 {
@@ -221,16 +220,15 @@
   optional nullable TestGlobalEnum myEnum = 2;
 }
 
-<<<<<<< HEAD
-struct AtomicAttributeStatusStruct {
-  attrib_id attributeID = 0;
-  status statusCode = 1;
-=======
 struct LocationDescriptorStruct {
   char_string<128> locationName = 0;
   nullable int16s floorNumber = 1;
   nullable AreaTypeTag areaType = 2;
->>>>>>> 44afdd2d
+}
+
+struct AtomicAttributeStatusStruct {
+  attrib_id attributeID = 0;
+  status statusCode = 1;
 }
 
 /** Attributes and commands for putting a device into Identification mode (e.g. flashing a light). */
