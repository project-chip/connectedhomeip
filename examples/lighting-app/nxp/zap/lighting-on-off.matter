--- conflicted
+++ resolved
@@ -2,13 +2,9 @@
 // It is for view/code review purposes only.
 
 /** Attributes and commands for putting a device into Identification mode (e.g. flashing a light). */
-<<<<<<< HEAD
 cluster Identify = 3 {
-=======
-server cluster Identify = 3 {
   revision 4;
 
->>>>>>> ac1536dc
   enum EffectIdentifierEnum : enum8 {
     kBlink = 0;
     kBreathe = 1;
@@ -56,13 +52,9 @@
 }
 
 /** Attributes and commands for group configuration and manipulation. */
-<<<<<<< HEAD
 cluster Groups = 4 {
-=======
-server cluster Groups = 4 {
   revision 4;
 
->>>>>>> ac1536dc
   bitmap Feature : bitmap32 {
     kGroupNames = 0x1;
   }
@@ -137,13 +129,9 @@
 }
 
 /** Attributes and commands for switching devices between 'On' and 'Off' states. */
-<<<<<<< HEAD
 cluster OnOff = 6 {
-=======
-server cluster OnOff = 6 {
   revision 6;
 
->>>>>>> ac1536dc
   enum DelayedAllOffEffectVariantEnum : enum8 {
     kDelayedOffFastFade = 0;
     kNoFade = 1;
@@ -213,13 +201,9 @@
 }
 
 /** Attributes and commands for controlling devices that can be set to a level between fully 'On' and fully 'Off.' */
-<<<<<<< HEAD
 cluster LevelControl = 8 {
-=======
-server cluster LevelControl = 8 {
   revision 5;
 
->>>>>>> ac1536dc
   enum MoveModeEnum : enum8 {
     kUp = 0;
     kDown = 1;
@@ -342,13 +326,9 @@
 }
 
 /** The Descriptor Cluster is meant to replace the support from the Zigbee Device Object (ZDO) for describing a node, its endpoints and clusters. */
-<<<<<<< HEAD
 cluster Descriptor = 29 {
-=======
-server cluster Descriptor = 29 {
   revision 2;
 
->>>>>>> ac1536dc
   bitmap Feature : bitmap32 {
     kTagList = 0x1;
   }
@@ -382,13 +362,9 @@
       Node's Access Control List (ACL), which codifies the rules used to manage
       and enforce Access Control for the Node's endpoints and their associated
       cluster instances. */
-<<<<<<< HEAD
 cluster AccessControl = 31 {
-=======
-server cluster AccessControl = 31 {
   revision 1; // NOTE: Default/not specifically set
 
->>>>>>> ac1536dc
   enum AccessControlEntryAuthModeEnum : enum8 {
     kPASE = 1;
     kCASE = 2;
@@ -460,13 +436,9 @@
 /** This cluster provides attributes and events for determining basic information about Nodes, which supports both
       Commissioning and operational determination of Node characteristics, such as Vendor ID, Product ID and serial number,
       which apply to the whole Node. Also allows setting user device information such as location. */
-<<<<<<< HEAD
 cluster BasicInformation = 40 {
-=======
-server cluster BasicInformation = 40 {
   revision 3;
 
->>>>>>> ac1536dc
   enum ColorEnum : enum8 {
     kBlack = 0;
     kNavy = 1;
@@ -559,13 +531,9 @@
 }
 
 /** Provides an interface for providing OTA software updates */
-<<<<<<< HEAD
 cluster OtaSoftwareUpdateProvider = 41 {
-=======
-client cluster OtaSoftwareUpdateProvider = 41 {
   revision 1; // NOTE: Default/not specifically set
 
->>>>>>> ac1536dc
   enum ApplyUpdateActionEnum : enum8 {
     kProceed = 0;
     kAwaitNextAction = 1;
@@ -639,13 +607,9 @@
 }
 
 /** Provides an interface for downloading and applying OTA software updates */
-<<<<<<< HEAD
 cluster OtaSoftwareUpdateRequestor = 42 {
-=======
-server cluster OtaSoftwareUpdateRequestor = 42 {
   revision 1; // NOTE: Default/not specifically set
 
->>>>>>> ac1536dc
   enum AnnouncementReasonEnum : enum8 {
     kSimpleAnnouncement = 0;
     kUpdateAvailable = 1;
@@ -721,13 +685,9 @@
 }
 
 /** This cluster is used to manage global aspects of the Commissioning flow. */
-<<<<<<< HEAD
 cluster GeneralCommissioning = 48 {
-=======
-server cluster GeneralCommissioning = 48 {
   revision 1; // NOTE: Default/not specifically set
 
->>>>>>> ac1536dc
   enum CommissioningErrorEnum : enum8 {
     kOK = 0;
     kValueOutsideRange = 1;
@@ -794,13 +754,9 @@
 }
 
 /** Functionality to configure, enable, disable network credentials and access on a Matter device. */
-<<<<<<< HEAD
 cluster NetworkCommissioning = 49 {
-=======
-server cluster NetworkCommissioning = 49 {
   revision 1; // NOTE: Default/not specifically set
 
->>>>>>> ac1536dc
   enum NetworkCommissioningStatusEnum : enum8 {
     kSuccess = 0;
     kOutOfRange = 1;
@@ -978,13 +934,9 @@
 }
 
 /** The General Diagnostics Cluster, along with other diagnostics clusters, provide a means to acquire standardized diagnostics metrics that MAY be used by a Node to assist a user or Administrative Node in diagnosing potential problems. */
-<<<<<<< HEAD
 cluster GeneralDiagnostics = 51 {
-=======
-server cluster GeneralDiagnostics = 51 {
   revision 1; // NOTE: Default/not specifically set
 
->>>>>>> ac1536dc
   enum BootReasonEnum : enum8 {
     kUnspecified = 0;
     kPowerOnReboot = 1;
@@ -1097,13 +1049,9 @@
 }
 
 /** The Software Diagnostics Cluster provides a means to acquire standardized diagnostics metrics that MAY be used by a Node to assist a user or Administrative Node in diagnosing potential problems. */
-<<<<<<< HEAD
 cluster SoftwareDiagnostics = 52 {
-=======
-server cluster SoftwareDiagnostics = 52 {
   revision 1; // NOTE: Default/not specifically set
 
->>>>>>> ac1536dc
   bitmap Feature : bitmap32 {
     kWatermarks = 0x1;
   }
@@ -1138,13 +1086,9 @@
 }
 
 /** The Thread Network Diagnostics Cluster provides a means to acquire standardized diagnostics metrics that MAY be used by a Node to assist a user or Administrative Node in diagnosing potential problems */
-<<<<<<< HEAD
 cluster ThreadNetworkDiagnostics = 53 {
-=======
-server cluster ThreadNetworkDiagnostics = 53 {
   revision 1; // NOTE: Default/not specifically set
 
->>>>>>> ac1536dc
   enum ConnectionStatusEnum : enum8 {
     kConnected = 0;
     kNotConnected = 1;
@@ -1308,13 +1252,9 @@
 }
 
 /** Commands to trigger a Node to allow a new Administrator to commission it. */
-<<<<<<< HEAD
 cluster AdministratorCommissioning = 60 {
-=======
-server cluster AdministratorCommissioning = 60 {
   revision 1; // NOTE: Default/not specifically set
 
->>>>>>> ac1536dc
   enum CommissioningWindowStatusEnum : enum8 {
     kWindowNotOpen = 0;
     kEnhancedWindowOpen = 1;
@@ -1362,13 +1302,9 @@
 }
 
 /** This cluster is used to add or remove Operational Credentials on a Commissionee or Node, as well as manage the associated Fabrics. */
-<<<<<<< HEAD
 cluster OperationalCredentials = 62 {
-=======
-server cluster OperationalCredentials = 62 {
   revision 1; // NOTE: Default/not specifically set
 
->>>>>>> ac1536dc
   enum CertificateChainTypeEnum : enum8 {
     kDACCertificate = 1;
     kPAICertificate = 2;
@@ -1492,13 +1428,9 @@
 }
 
 /** The Group Key Management Cluster is the mechanism by which group keys are managed. */
-<<<<<<< HEAD
 cluster GroupKeyManagement = 63 {
-=======
-server cluster GroupKeyManagement = 63 {
   revision 1; // NOTE: Default/not specifically set
 
->>>>>>> ac1536dc
   enum GroupKeySecurityPolicyEnum : enum8 {
     kTrustFirst = 0;
     kCacheAndSync = 1;
