--- conflicted
+++ resolved
@@ -34,128 +34,11 @@
 
 LightingManager LightingManager::sLight;
 
-<<<<<<< HEAD
-RgbColor_t LightingManager::HsvToRgb(HsvColor_t hsv)
-{
-    RgbColor_t rgb;
- 
-    uint16_t i       = hsv.h / 60;
-    uint16_t rgb_max = hsv.v;
-    uint16_t rgb_min = (uint16_t)(rgb_max * (100 - hsv.s)) / 100;
-    uint16_t diff    = hsv.h % 60;
-    uint16_t rgb_adj = (uint16_t)((rgb_max - rgb_min) * diff) / 60;
-
-    switch (i)
-    {
-    case 0:
-        rgb.r = (uint8_t)rgb_max;
-        rgb.g = (uint8_t)(rgb_min + rgb_adj);
-        rgb.b = (uint8_t)rgb_min;
-        break;
-    case 1:
-        rgb.r = (uint8_t)(rgb_max - rgb_adj);
-        rgb.g = (uint8_t)rgb_max;
-        rgb.b = (uint8_t)rgb_min;
-        break;
-    case 2:
-        rgb.r = (uint8_t)rgb_min;
-        rgb.g = (uint8_t)rgb_max;
-        rgb.b = (uint8_t)(rgb_min + rgb_adj);
-        break;
-    case 3:
-        rgb.r = (uint8_t)rgb_min;
-        rgb.g = (uint8_t)(rgb_max - rgb_adj);
-        rgb.b = (uint8_t)rgb_max;
-        break;
-    case 4:
-        rgb.r = (uint8_t)(rgb_min + rgb_adj);
-        rgb.g = (uint8_t)rgb_min;
-        rgb.b = (uint8_t)rgb_max;
-        break;
-    default:
-        rgb.r = (uint8_t)rgb_max;
-        rgb.g = (uint8_t)rgb_min;
-        rgb.b = (uint8_t)(rgb_max - rgb_adj);
-        break;
-    }
-
-    return rgb;
-}
-
-RgbColor_t LightingManager::XYToRgb(uint8_t Level, uint16_t currentX, uint16_t currentY)
-{
-    // convert xyY color space to RGB
-
-    // https://www.easyrgb.com/en/math.php
-    // https://en.wikipedia.org/wiki/SRGB
-    // refer https://en.wikipedia.org/wiki/CIE_1931_color_space#CIE_xy_chromaticity_diagram_and_the_CIE_xyY_color_space
-
-    // The currentX/currentY attribute contains the current value of the normalized chromaticity value of x/y.
-    // The value of x/y shall be related to the currentX/currentY attribute by the relationship
-    // x = currentX/65536
-    // y = currentY/65536
-    // z = 1-x-y
-
-    RgbColor_t rgb;
-
-    float x, y, z;
-    float X, Y, Z;
-    float r, g, b;
-
-    x = ((float) currentX) / 65535.0f;
-    y = ((float) currentY) / 65535.0f;
-
-    z = 1.0f - x - y;
-
-    // Calculate XYZ values
-
-    // Y - given brightness in 0 - 1 range
-    Y = ((float) Level) / 254.0f;
-
-    X = (Y / y) * x;
-    Z = (Y / y) * z;
-
-    // X, Y and Z input refer to a D65/2° standard illuminant.
-    // sR, sG and sB (standard RGB) output range = 0 ÷ 255
-    // convert XYZ to RGB - CIE XYZ to sRGB
-    r = (X * 3.2410f) - (Y * 1.5374f) - (Z * 0.4986f);
-    g = -(X * 0.9692f) + (Y * 1.8760f) + (Z * 0.0416f);
-    b = (X * 0.0556f) - (Y * 0.2040f) + (Z * 1.0570f);
-
-    // apply gamma 2.2 correction
-    r = r <= 0.00304f ? 12.92f * r : (1.055f) * pow(r, (1.0f / 2.4f)) - 0.055f;
-    g = g <= 0.00304f ? 12.92f * g : (1.055f) * pow(g, (1.0f / 2.4f)) - 0.055f;
-    b = b <= 0.00304f ? 12.92f * b : (1.055f) * pow(b, (1.0f / 2.4f)) - 0.055f;
-
-    // Round off
-    r = r < 0 ? 0 : (r > 1 ? 1 : r);
-    g = g < 0 ? 0 : (g > 1 ? 1 : g);
-    b = b < 0 ? 0 : (b > 1 ? 1 : b);
-
-    // these rgb values are in  the range of 0 to 1, convert to limit of HW specific LED
-    rgb.r = (unsigned char) (r * 255);
-    rgb.g = (unsigned char) (g * 255);
-    rgb.b = (unsigned char) (b * 255);
-
-    return rgb;
-}
-
-int LightingManager::Init()
-{
-    mState = kState_Off;
-    mLevel = DEFAULT_LEVEL;
-    mXY    = BLUE_XY;
-    mHSV   = BLUE_HSV;
-    mRGB   = XYToRgb(mLevel, mXY.x, mXY.y);
-
-    return 0;
-=======
 CHIP_ERROR LightingManager::Init()
 {
     mState = kState_Off;
     mLevel = 64;
     return CHIP_NO_ERROR;
->>>>>>> 3e57b5fd
 }
 
 bool LightingManager::IsTurnedOn()
