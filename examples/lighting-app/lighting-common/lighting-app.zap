--- conflicted
+++ resolved
@@ -4928,7 +4928,6 @@
           ]
         }
       ]
-<<<<<<< HEAD
     },
     {
       "name": "Anonymous Endpoint Type",
@@ -5459,538 +5458,6 @@
       "deviceIdentifier": null
     },
     {
-=======
-    },
-    {
-      "name": "Anonymous Endpoint Type",
-      "deviceTypeName": "LO-onofflightswitch",
-      "deviceTypeCode": 259,
-      "deviceTypeProfileId": 260,
-      "clusters": [
-        {
-          "name": "Identify",
-          "code": 3,
-          "mfgCode": null,
-          "define": "IDENTIFY_CLUSTER",
-          "side": "client",
-          "enabled": 0,
-          "commands": [
-            {
-              "name": "Identify",
-              "code": 0,
-              "mfgCode": null,
-              "source": "client",
-              "incoming": 1,
-              "outgoing": 1
-            },
-            {
-              "name": "IdentifyQuery",
-              "code": 1,
-              "mfgCode": null,
-              "source": "client",
-              "incoming": 1,
-              "outgoing": 1
-            }
-          ],
-          "attributes": [
-            {
-              "name": "ClusterRevision",
-              "code": 65533,
-              "mfgCode": null,
-              "side": "client",
-              "included": 1,
-              "storageOption": "RAM",
-              "singleton": 0,
-              "bounded": 0,
-              "defaultValue": "2",
-              "reportable": 0,
-              "minInterval": 0,
-              "maxInterval": 65344,
-              "reportableChange": 0
-            }
-          ]
-        },
-        {
-          "name": "Identify",
-          "code": 3,
-          "mfgCode": null,
-          "define": "IDENTIFY_CLUSTER",
-          "side": "server",
-          "enabled": 0,
-          "commands": [
-            {
-              "name": "IdentifyQueryResponse",
-              "code": 0,
-              "mfgCode": null,
-              "source": "server",
-              "incoming": 1,
-              "outgoing": 1
-            }
-          ],
-          "attributes": [
-            {
-              "name": "identify time",
-              "code": 0,
-              "mfgCode": null,
-              "side": "server",
-              "included": 1,
-              "storageOption": "RAM",
-              "singleton": 0,
-              "bounded": 0,
-              "defaultValue": "0x0000",
-              "reportable": 0,
-              "minInterval": 0,
-              "maxInterval": 65344,
-              "reportableChange": 0
-            },
-            {
-              "name": "ClusterRevision",
-              "code": 65533,
-              "mfgCode": null,
-              "side": "server",
-              "included": 1,
-              "storageOption": "RAM",
-              "singleton": 0,
-              "bounded": 0,
-              "defaultValue": "2",
-              "reportable": 0,
-              "minInterval": 0,
-              "maxInterval": 65344,
-              "reportableChange": 0
-            }
-          ]
-        },
-        {
-          "name": "On/Off",
-          "code": 6,
-          "mfgCode": null,
-          "define": "ON_OFF_CLUSTER",
-          "side": "client",
-          "enabled": 1,
-          "commands": [
-            {
-              "name": "Off",
-              "code": 0,
-              "mfgCode": null,
-              "source": "client",
-              "incoming": 0,
-              "outgoing": 1
-            },
-            {
-              "name": "On",
-              "code": 1,
-              "mfgCode": null,
-              "source": "client",
-              "incoming": 0,
-              "outgoing": 1
-            },
-            {
-              "name": "Toggle",
-              "code": 2,
-              "mfgCode": null,
-              "source": "client",
-              "incoming": 0,
-              "outgoing": 1
-            }
-          ],
-          "attributes": [
-            {
-              "name": "ClusterRevision",
-              "code": 65533,
-              "mfgCode": null,
-              "side": "client",
-              "included": 1,
-              "storageOption": "RAM",
-              "singleton": 0,
-              "bounded": 0,
-              "defaultValue": "3",
-              "reportable": 0,
-              "minInterval": 0,
-              "maxInterval": 65344,
-              "reportableChange": 0
-            }
-          ]
-        },
-        {
-          "name": "On/Off",
-          "code": 6,
-          "mfgCode": null,
-          "define": "ON_OFF_CLUSTER",
-          "side": "server",
-          "enabled": 0,
-          "commands": [],
-          "attributes": [
-            {
-              "name": "OnOff",
-              "code": 0,
-              "mfgCode": null,
-              "side": "server",
-              "included": 1,
-              "storageOption": "RAM",
-              "singleton": 0,
-              "bounded": 0,
-              "defaultValue": "0",
-              "reportable": 1,
-              "minInterval": 0,
-              "maxInterval": 65344,
-              "reportableChange": 0
-            },
-            {
-              "name": "ClusterRevision",
-              "code": 65533,
-              "mfgCode": null,
-              "side": "server",
-              "included": 1,
-              "storageOption": "RAM",
-              "singleton": 0,
-              "bounded": 0,
-              "defaultValue": "3",
-              "reportable": 0,
-              "minInterval": 0,
-              "maxInterval": 65344,
-              "reportableChange": 0
-            }
-          ]
-        },
-        {
-          "name": "On/off Switch Configuration",
-          "code": 7,
-          "mfgCode": null,
-          "define": "ON_OFF_SWITCH_CONFIG_CLUSTER",
-          "side": "client",
-          "enabled": 0,
-          "commands": [],
-          "attributes": [
-            {
-              "name": "ClusterRevision",
-              "code": 65533,
-              "mfgCode": null,
-              "side": "client",
-              "included": 1,
-              "storageOption": "RAM",
-              "singleton": 0,
-              "bounded": 0,
-              "defaultValue": "1",
-              "reportable": 0,
-              "minInterval": 0,
-              "maxInterval": 65344,
-              "reportableChange": 0
-            }
-          ]
-        },
-        {
-          "name": "On/off Switch Configuration",
-          "code": 7,
-          "mfgCode": null,
-          "define": "ON_OFF_SWITCH_CONFIG_CLUSTER",
-          "side": "server",
-          "enabled": 1,
-          "commands": [],
-          "attributes": [
-            {
-              "name": "switch type",
-              "code": 0,
-              "mfgCode": null,
-              "side": "server",
-              "included": 1,
-              "storageOption": "RAM",
-              "singleton": 0,
-              "bounded": 0,
-              "defaultValue": "",
-              "reportable": 0,
-              "minInterval": 0,
-              "maxInterval": 65344,
-              "reportableChange": 0
-            },
-            {
-              "name": "switch actions",
-              "code": 16,
-              "mfgCode": null,
-              "side": "server",
-              "included": 1,
-              "storageOption": "RAM",
-              "singleton": 0,
-              "bounded": 0,
-              "defaultValue": "0x00",
-              "reportable": 0,
-              "minInterval": 0,
-              "maxInterval": 65344,
-              "reportableChange": 0
-            },
-            {
-              "name": "ClusterRevision",
-              "code": 65533,
-              "mfgCode": null,
-              "side": "server",
-              "included": 1,
-              "storageOption": "RAM",
-              "singleton": 0,
-              "bounded": 0,
-              "defaultValue": "1",
-              "reportable": 0,
-              "minInterval": 0,
-              "maxInterval": 65344,
-              "reportableChange": 0
-            }
-          ]
-        },
-        {
-          "name": "Basic",
-          "code": 40,
-          "mfgCode": null,
-          "define": "BASIC_CLUSTER",
-          "side": "client",
-          "enabled": 0,
-          "commands": [],
-          "attributes": [
-            {
-              "name": "ClusterRevision",
-              "code": 65533,
-              "mfgCode": null,
-              "side": "client",
-              "included": 1,
-              "storageOption": "RAM",
-              "singleton": 1,
-              "bounded": 0,
-              "defaultValue": "3",
-              "reportable": 0,
-              "minInterval": 0,
-              "maxInterval": 65344,
-              "reportableChange": 0
-            }
-          ]
-        },
-        {
-          "name": "Basic",
-          "code": 40,
-          "mfgCode": null,
-          "define": "BASIC_CLUSTER",
-          "side": "server",
-          "enabled": 0,
-          "commands": [
-            {
-              "name": "StartUp",
-              "code": 0,
-              "mfgCode": null,
-              "source": "server",
-              "incoming": 0,
-              "outgoing": 1
-            },
-            {
-              "name": "ShutDown",
-              "code": 1,
-              "mfgCode": null,
-              "source": "server",
-              "incoming": 0,
-              "outgoing": 1
-            },
-            {
-              "name": "Leave",
-              "code": 2,
-              "mfgCode": null,
-              "source": "server",
-              "incoming": 0,
-              "outgoing": 1
-            }
-          ],
-          "attributes": [
-            {
-              "name": "InteractionModelVersion",
-              "code": 0,
-              "mfgCode": null,
-              "side": "server",
-              "included": 1,
-              "storageOption": "RAM",
-              "singleton": 1,
-              "bounded": 0,
-              "defaultValue": "1",
-              "reportable": 0,
-              "minInterval": 0,
-              "maxInterval": 65344,
-              "reportableChange": 0
-            },
-            {
-              "name": "VendorName",
-              "code": 1,
-              "mfgCode": null,
-              "side": "server",
-              "included": 1,
-              "storageOption": "RAM",
-              "singleton": 1,
-              "bounded": 0,
-              "defaultValue": "",
-              "reportable": 0,
-              "minInterval": 0,
-              "maxInterval": 65344,
-              "reportableChange": 0
-            },
-            {
-              "name": "VendorID",
-              "code": 2,
-              "mfgCode": null,
-              "side": "server",
-              "included": 1,
-              "storageOption": "RAM",
-              "singleton": 1,
-              "bounded": 0,
-              "defaultValue": "",
-              "reportable": 0,
-              "minInterval": 0,
-              "maxInterval": 65344,
-              "reportableChange": 0
-            },
-            {
-              "name": "ProductName",
-              "code": 3,
-              "mfgCode": null,
-              "side": "server",
-              "included": 1,
-              "storageOption": "RAM",
-              "singleton": 1,
-              "bounded": 0,
-              "defaultValue": "",
-              "reportable": 0,
-              "minInterval": 0,
-              "maxInterval": 65344,
-              "reportableChange": 0
-            },
-            {
-              "name": "ProductID",
-              "code": 4,
-              "mfgCode": null,
-              "side": "server",
-              "included": 1,
-              "storageOption": "RAM",
-              "singleton": 1,
-              "bounded": 0,
-              "defaultValue": "",
-              "reportable": 0,
-              "minInterval": 0,
-              "maxInterval": 65344,
-              "reportableChange": 0
-            },
-            {
-              "name": "UserLabel",
-              "code": 5,
-              "mfgCode": null,
-              "side": "server",
-              "included": 1,
-              "storageOption": "RAM",
-              "singleton": 1,
-              "bounded": 0,
-              "defaultValue": "",
-              "reportable": 0,
-              "minInterval": 0,
-              "maxInterval": 65344,
-              "reportableChange": 0
-            },
-            {
-              "name": "Location",
-              "code": 6,
-              "mfgCode": null,
-              "side": "server",
-              "included": 1,
-              "storageOption": "RAM",
-              "singleton": 1,
-              "bounded": 0,
-              "defaultValue": "",
-              "reportable": 0,
-              "minInterval": 0,
-              "maxInterval": 65344,
-              "reportableChange": 0
-            },
-            {
-              "name": "HardwareVersion",
-              "code": 7,
-              "mfgCode": null,
-              "side": "server",
-              "included": 1,
-              "storageOption": "RAM",
-              "singleton": 1,
-              "bounded": 0,
-              "defaultValue": "0",
-              "reportable": 0,
-              "minInterval": 0,
-              "maxInterval": 65344,
-              "reportableChange": 0
-            },
-            {
-              "name": "HardwareVersionString",
-              "code": 8,
-              "mfgCode": null,
-              "side": "server",
-              "included": 1,
-              "storageOption": "RAM",
-              "singleton": 1,
-              "bounded": 0,
-              "defaultValue": "",
-              "reportable": 0,
-              "minInterval": 0,
-              "maxInterval": 65344,
-              "reportableChange": 0
-            },
-            {
-              "name": "SoftwareVersion",
-              "code": 9,
-              "mfgCode": null,
-              "side": "server",
-              "included": 1,
-              "storageOption": "RAM",
-              "singleton": 1,
-              "bounded": 0,
-              "defaultValue": "0",
-              "reportable": 0,
-              "minInterval": 0,
-              "maxInterval": 65344,
-              "reportableChange": 0
-            },
-            {
-              "name": "SoftwareVersionString",
-              "code": 10,
-              "mfgCode": null,
-              "side": "server",
-              "included": 1,
-              "storageOption": "RAM",
-              "singleton": 1,
-              "bounded": 0,
-              "defaultValue": "",
-              "reportable": 0,
-              "minInterval": 0,
-              "maxInterval": 65344,
-              "reportableChange": 0
-            },
-            {
-              "name": "ClusterRevision",
-              "code": 65533,
-              "mfgCode": null,
-              "side": "server",
-              "included": 1,
-              "storageOption": "RAM",
-              "singleton": 1,
-              "bounded": 0,
-              "defaultValue": "3",
-              "reportable": 0,
-              "minInterval": 0,
-              "maxInterval": 65344,
-              "reportableChange": 0
-            }
-          ]
-        }
-      ]
-    }
-  ],
-  "endpoints": [
-    {
-      "endpointTypeName": "Anonymous Endpoint Type",
-      "endpointTypeIndex": 0,
-      "profileId": "0x0104",
-      "endpointId": 0,
-      "networkId": 0,
-      "endpointVersion": null,
-      "deviceIdentifier": null
-    },
-    {
->>>>>>> a2663f83
       "endpointTypeName": "Anonymous Endpoint Type",
       "endpointTypeIndex": 1,
       "profileId": 260,
