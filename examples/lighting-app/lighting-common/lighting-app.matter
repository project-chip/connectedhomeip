// This IDL was generated automatically by ZAP.
// It is for view/code review purposes only.

/** Attributes and commands for putting a device into Identification mode (e.g. flashing a light). */
<<<<<<< HEAD
cluster Identify = 3 {
=======
server cluster Identify = 3 {
  revision 4;

>>>>>>> ac1536dc
  enum EffectIdentifierEnum : enum8 {
    kBlink = 0;
    kBreathe = 1;
    kOkay = 2;
    kChannelChange = 11;
    kFinishEffect = 254;
    kStopEffect = 255;
  }

  enum EffectVariantEnum : enum8 {
    kDefault = 0;
  }

  enum IdentifyTypeEnum : enum8 {
    kNone = 0;
    kLightOutput = 1;
    kVisibleIndicator = 2;
    kAudibleBeep = 3;
    kDisplay = 4;
    kActuator = 5;
  }

  attribute int16u identifyTime = 0;
  readonly attribute IdentifyTypeEnum identifyType = 1;
  readonly attribute command_id generatedCommandList[] = 65528;
  readonly attribute command_id acceptedCommandList[] = 65529;
  readonly attribute event_id eventList[] = 65530;
  readonly attribute attrib_id attributeList[] = 65531;
  readonly attribute bitmap32 featureMap = 65532;
  readonly attribute int16u clusterRevision = 65533;

  request struct IdentifyRequest {
    int16u identifyTime = 0;
  }

  request struct TriggerEffectRequest {
    EffectIdentifierEnum effectIdentifier = 0;
    EffectVariantEnum effectVariant = 1;
  }

  /** Command description for Identify */
  command access(invoke: manage) Identify(IdentifyRequest): DefaultSuccess = 0;
  /** Command description for TriggerEffect */
  command access(invoke: manage) TriggerEffect(TriggerEffectRequest): DefaultSuccess = 64;
}

/** Attributes and commands for group configuration and manipulation. */
<<<<<<< HEAD
cluster Groups = 4 {
=======
server cluster Groups = 4 {
  revision 4;

>>>>>>> ac1536dc
  bitmap Feature : bitmap32 {
    kGroupNames = 0x1;
  }

  bitmap NameSupportBitmap : bitmap8 {
    kGroupNames = 0x80;
  }

  readonly attribute NameSupportBitmap nameSupport = 0;
  readonly attribute command_id generatedCommandList[] = 65528;
  readonly attribute command_id acceptedCommandList[] = 65529;
  readonly attribute event_id eventList[] = 65530;
  readonly attribute attrib_id attributeList[] = 65531;
  readonly attribute bitmap32 featureMap = 65532;
  readonly attribute int16u clusterRevision = 65533;

  request struct AddGroupRequest {
    group_id groupID = 0;
    char_string<16> groupName = 1;
  }

  response struct AddGroupResponse = 0 {
    enum8 status = 0;
    group_id groupID = 1;
  }

  request struct ViewGroupRequest {
    group_id groupID = 0;
  }

  response struct ViewGroupResponse = 1 {
    enum8 status = 0;
    group_id groupID = 1;
    char_string<16> groupName = 2;
  }

  request struct GetGroupMembershipRequest {
    group_id groupList[] = 0;
  }

  response struct GetGroupMembershipResponse = 2 {
    nullable int8u capacity = 0;
    group_id groupList[] = 1;
  }

  request struct RemoveGroupRequest {
    group_id groupID = 0;
  }

  response struct RemoveGroupResponse = 3 {
    enum8 status = 0;
    group_id groupID = 1;
  }

  request struct AddGroupIfIdentifyingRequest {
    group_id groupID = 0;
    char_string<16> groupName = 1;
  }

  /** Command description for AddGroup */
  fabric command access(invoke: manage) AddGroup(AddGroupRequest): AddGroupResponse = 0;
  /** Command description for ViewGroup */
  fabric command ViewGroup(ViewGroupRequest): ViewGroupResponse = 1;
  /** Command description for GetGroupMembership */
  fabric command GetGroupMembership(GetGroupMembershipRequest): GetGroupMembershipResponse = 2;
  /** Command description for RemoveGroup */
  fabric command access(invoke: manage) RemoveGroup(RemoveGroupRequest): RemoveGroupResponse = 3;
  /** Command description for RemoveAllGroups */
  fabric command access(invoke: manage) RemoveAllGroups(): DefaultSuccess = 4;
  /** Command description for AddGroupIfIdentifying */
  fabric command access(invoke: manage) AddGroupIfIdentifying(AddGroupIfIdentifyingRequest): DefaultSuccess = 5;
}

/** Attributes and commands for scene configuration and manipulation. */
<<<<<<< HEAD
provisional cluster Scenes = 5 {
=======
provisional server cluster Scenes = 5 {
  revision 5;

>>>>>>> ac1536dc
  bitmap CopyModeBitmap : bitmap8 {
    kCopyAllScenes = 0x1;
  }

  bitmap Feature : bitmap32 {
    kSceneNames = 0x1;
    kExplicit = 0x2;
    kTableSize = 0x4;
    kFabricScenes = 0x8;
  }

  bitmap NameSupportBitmap : bitmap8 {
    kSceneNames = 0x80;
  }

  struct AttributeValuePair {
    attrib_id attributeID = 0;
    int32u attributeValue = 1;
  }

  struct ExtensionFieldSet {
    cluster_id clusterID = 0;
    AttributeValuePair attributeValueList[] = 1;
  }

  fabric_scoped struct SceneInfoStruct {
    int8u sceneCount = 0;
    fabric_sensitive int8u currentScene = 1;
    fabric_sensitive group_id currentGroup = 2;
    fabric_sensitive boolean sceneValid = 3;
    int8u remainingCapacity = 4;
    fabric_idx fabricIndex = 254;
  }

  readonly attribute optional int8u sceneCount = 0;
  readonly attribute optional int8u currentScene = 1;
  readonly attribute optional group_id currentGroup = 2;
  readonly attribute optional boolean sceneValid = 3;
  readonly attribute NameSupportBitmap nameSupport = 4;
  readonly attribute optional nullable node_id lastConfiguredBy = 5;
  readonly attribute int16u sceneTableSize = 6;
  readonly attribute SceneInfoStruct fabricSceneInfo[] = 7;
  readonly attribute command_id generatedCommandList[] = 65528;
  readonly attribute command_id acceptedCommandList[] = 65529;
  readonly attribute event_id eventList[] = 65530;
  readonly attribute attrib_id attributeList[] = 65531;
  readonly attribute bitmap32 featureMap = 65532;
  readonly attribute int16u clusterRevision = 65533;

  request struct AddSceneRequest {
    group_id groupID = 0;
    int8u sceneID = 1;
    int16u transitionTime = 2;
    char_string sceneName = 3;
    ExtensionFieldSet extensionFieldSets[] = 4;
  }

  response struct AddSceneResponse = 0 {
    status status = 0;
    group_id groupID = 1;
    int8u sceneID = 2;
  }

  request struct ViewSceneRequest {
    group_id groupID = 0;
    int8u sceneID = 1;
  }

  response struct ViewSceneResponse = 1 {
    status status = 0;
    group_id groupID = 1;
    int8u sceneID = 2;
    optional int16u transitionTime = 3;
    optional char_string sceneName = 4;
    optional ExtensionFieldSet extensionFieldSets[] = 5;
  }

  request struct RemoveSceneRequest {
    group_id groupID = 0;
    int8u sceneID = 1;
  }

  response struct RemoveSceneResponse = 2 {
    status status = 0;
    group_id groupID = 1;
    int8u sceneID = 2;
  }

  request struct RemoveAllScenesRequest {
    group_id groupID = 0;
  }

  response struct RemoveAllScenesResponse = 3 {
    status status = 0;
    group_id groupID = 1;
  }

  request struct StoreSceneRequest {
    group_id groupID = 0;
    int8u sceneID = 1;
  }

  response struct StoreSceneResponse = 4 {
    status status = 0;
    group_id groupID = 1;
    int8u sceneID = 2;
  }

  request struct RecallSceneRequest {
    group_id groupID = 0;
    int8u sceneID = 1;
    optional nullable int16u transitionTime = 2;
  }

  request struct GetSceneMembershipRequest {
    group_id groupID = 0;
  }

  response struct GetSceneMembershipResponse = 6 {
    status status = 0;
    nullable int8u capacity = 1;
    group_id groupID = 2;
    optional int8u sceneList[] = 3;
  }

  request struct EnhancedAddSceneRequest {
    group_id groupID = 0;
    int8u sceneID = 1;
    int16u transitionTime = 2;
    char_string sceneName = 3;
    ExtensionFieldSet extensionFieldSets[] = 4;
  }

  response struct EnhancedAddSceneResponse = 64 {
    status status = 0;
    group_id groupID = 1;
    int8u sceneID = 2;
  }

  request struct EnhancedViewSceneRequest {
    group_id groupID = 0;
    int8u sceneID = 1;
  }

  response struct EnhancedViewSceneResponse = 65 {
    status status = 0;
    group_id groupID = 1;
    int8u sceneID = 2;
    optional int16u transitionTime = 3;
    optional char_string sceneName = 4;
    optional ExtensionFieldSet extensionFieldSets[] = 5;
  }

  request struct CopySceneRequest {
    CopyModeBitmap mode = 0;
    group_id groupIdentifierFrom = 1;
    int8u sceneIdentifierFrom = 2;
    group_id groupIdentifierTo = 3;
    int8u sceneIdentifierTo = 4;
  }

  response struct CopySceneResponse = 66 {
    status status = 0;
    group_id groupIdentifierFrom = 1;
    int8u sceneIdentifierFrom = 2;
  }

  /** Add a scene to the scene table. Extension field sets are supported, and are inputed as '{"ClusterID": VALUE, "AttributeValueList":[{"AttributeId": VALUE, "AttributeValue": VALUE}]}' */
  fabric command access(invoke: manage) AddScene(AddSceneRequest): AddSceneResponse = 0;
  /** Retrieves the requested scene entry from its Scene table. */
  fabric command ViewScene(ViewSceneRequest): ViewSceneResponse = 1;
  /** Removes the requested scene entry, corresponding to the value of the GroupID field, from its Scene Table */
  fabric command access(invoke: manage) RemoveScene(RemoveSceneRequest): RemoveSceneResponse = 2;
  /** Remove all scenes, corresponding to the value of the GroupID field, from its Scene Table */
  fabric command access(invoke: manage) RemoveAllScenes(RemoveAllScenesRequest): RemoveAllScenesResponse = 3;
  /** Adds the scene entry into its Scene Table along with all extension field sets corresponding to the current state of other clusters on the same endpoint */
  fabric command access(invoke: manage) StoreScene(StoreSceneRequest): StoreSceneResponse = 4;
  /** Set the attributes and corresponding state for each other cluster implemented on the endpoint accordingly to the resquested scene entry in the Scene Table */
  fabric command RecallScene(RecallSceneRequest): DefaultSuccess = 5;
  /** Get an unused scene identifier when no commissioning tool is in the network, or for a commissioning tool to get the used scene identifiers within a certain group */
  fabric command GetSceneMembership(GetSceneMembershipRequest): GetSceneMembershipResponse = 6;
  /** Allows a scene to be added using a finer scene transition time than the AddScene command. */
  fabric command EnhancedAddScene(EnhancedAddSceneRequest): EnhancedAddSceneResponse = 64;
  /** Allows a scene to be retrieved using a finer scene transition time than the ViewScene command */
  fabric command EnhancedViewScene(EnhancedViewSceneRequest): EnhancedViewSceneResponse = 65;
  /** Allows a client to efficiently copy scenes from one group/scene identifier pair to another group/scene identifier pair. */
  fabric command CopyScene(CopySceneRequest): CopySceneResponse = 66;
}

/** Attributes and commands for switching devices between 'On' and 'Off' states. */
<<<<<<< HEAD
cluster OnOff = 6 {
=======
server cluster OnOff = 6 {
  revision 6;

>>>>>>> ac1536dc
  enum DelayedAllOffEffectVariantEnum : enum8 {
    kDelayedOffFastFade = 0;
    kNoFade = 1;
    kDelayedOffSlowFade = 2;
  }

  enum DyingLightEffectVariantEnum : enum8 {
    kDyingLightFadeOff = 0;
  }

  enum EffectIdentifierEnum : enum8 {
    kDelayedAllOff = 0;
    kDyingLight = 1;
  }

  enum StartUpOnOffEnum : enum8 {
    kOff = 0;
    kOn = 1;
    kToggle = 2;
  }

  bitmap Feature : bitmap32 {
    kLighting = 0x1;
    kDeadFrontBehavior = 0x2;
    kOffOnly = 0x4;
  }

  bitmap OnOffControlBitmap : bitmap8 {
    kAcceptOnlyWhenOn = 0x1;
  }

  readonly attribute boolean onOff = 0;
  readonly attribute optional boolean globalSceneControl = 16384;
  attribute optional int16u onTime = 16385;
  attribute optional int16u offWaitTime = 16386;
  attribute access(write: manage) optional nullable StartUpOnOffEnum startUpOnOff = 16387;
  readonly attribute command_id generatedCommandList[] = 65528;
  readonly attribute command_id acceptedCommandList[] = 65529;
  readonly attribute event_id eventList[] = 65530;
  readonly attribute attrib_id attributeList[] = 65531;
  readonly attribute bitmap32 featureMap = 65532;
  readonly attribute int16u clusterRevision = 65533;

  request struct OffWithEffectRequest {
    EffectIdentifierEnum effectIdentifier = 0;
    enum8 effectVariant = 1;
  }

  request struct OnWithTimedOffRequest {
    OnOffControlBitmap onOffControl = 0;
    int16u onTime = 1;
    int16u offWaitTime = 2;
  }

  /** On receipt of this command, a device SHALL enter its ‘Off’ state. This state is device dependent, but it is recommended that it is used for power off or similar functions. On receipt of the Off command, the OnTime attribute SHALL be set to 0. */
  command Off(): DefaultSuccess = 0;
  /** On receipt of this command, a device SHALL enter its ‘On’ state. This state is device dependent, but it is recommended that it is used for power on or similar functions. On receipt of the On command, if the value of the OnTime attribute is equal to 0, the device SHALL set the OffWaitTime attribute to 0. */
  command On(): DefaultSuccess = 1;
  /** On receipt of this command, if a device is in its ‘Off’ state it SHALL enter its ‘On’ state. Otherwise, if it is in its ‘On’ state it SHALL enter its ‘Off’ state. On receipt of the Toggle command, if the value of the OnOff attribute is equal to FALSE and if the value of the OnTime attribute is equal to 0, the device SHALL set the OffWaitTime attribute to 0. If the value of the OnOff attribute is equal to TRUE, the OnTime attribute SHALL be set to 0. */
  command Toggle(): DefaultSuccess = 2;
  /** The OffWithEffect command allows devices to be turned off using enhanced ways of fading. */
  command OffWithEffect(OffWithEffectRequest): DefaultSuccess = 64;
  /** The OnWithRecallGlobalScene command allows the recall of the settings when the device was turned off. */
  command OnWithRecallGlobalScene(): DefaultSuccess = 65;
  /** The OnWithTimedOff command allows devices to be turned on for a specific duration with a guarded off duration so that SHOULD the device be subsequently switched off, further OnWithTimedOff commands, received during this time, are prevented from turning the devices back on. */
  command OnWithTimedOff(OnWithTimedOffRequest): DefaultSuccess = 66;
}

/** Attributes and commands for controlling devices that can be set to a level between fully 'On' and fully 'Off.' */
<<<<<<< HEAD
cluster LevelControl = 8 {
=======
server cluster LevelControl = 8 {
  revision 5;

>>>>>>> ac1536dc
  enum MoveModeEnum : enum8 {
    kUp = 0;
    kDown = 1;
  }

  enum StepModeEnum : enum8 {
    kUp = 0;
    kDown = 1;
  }

  bitmap Feature : bitmap32 {
    kOnOff = 0x1;
    kLighting = 0x2;
    kFrequency = 0x4;
  }

  bitmap OptionsBitmap : bitmap8 {
    kExecuteIfOff = 0x1;
    kCoupleColorTempToLevel = 0x2;
  }

  readonly attribute nullable int8u currentLevel = 0;
  readonly attribute optional int16u remainingTime = 1;
  readonly attribute optional int8u minLevel = 2;
  readonly attribute optional int8u maxLevel = 3;
  readonly attribute optional int16u currentFrequency = 4;
  readonly attribute optional int16u minFrequency = 5;
  readonly attribute optional int16u maxFrequency = 6;
  attribute OptionsBitmap options = 15;
  attribute optional int16u onOffTransitionTime = 16;
  attribute nullable int8u onLevel = 17;
  attribute optional nullable int16u onTransitionTime = 18;
  attribute optional nullable int16u offTransitionTime = 19;
  attribute optional nullable int8u defaultMoveRate = 20;
  attribute access(write: manage) optional nullable int8u startUpCurrentLevel = 16384;
  readonly attribute command_id generatedCommandList[] = 65528;
  readonly attribute command_id acceptedCommandList[] = 65529;
  readonly attribute event_id eventList[] = 65530;
  readonly attribute attrib_id attributeList[] = 65531;
  readonly attribute bitmap32 featureMap = 65532;
  readonly attribute int16u clusterRevision = 65533;

  request struct MoveToLevelRequest {
    int8u level = 0;
    nullable int16u transitionTime = 1;
    OptionsBitmap optionsMask = 2;
    OptionsBitmap optionsOverride = 3;
  }

  request struct MoveRequest {
    MoveModeEnum moveMode = 0;
    nullable int8u rate = 1;
    OptionsBitmap optionsMask = 2;
    OptionsBitmap optionsOverride = 3;
  }

  request struct StepRequest {
    StepModeEnum stepMode = 0;
    int8u stepSize = 1;
    nullable int16u transitionTime = 2;
    OptionsBitmap optionsMask = 3;
    OptionsBitmap optionsOverride = 4;
  }

  request struct StopRequest {
    OptionsBitmap optionsMask = 0;
    OptionsBitmap optionsOverride = 1;
  }

  request struct MoveToLevelWithOnOffRequest {
    int8u level = 0;
    nullable int16u transitionTime = 1;
    OptionsBitmap optionsMask = 2;
    OptionsBitmap optionsOverride = 3;
  }

  request struct MoveWithOnOffRequest {
    MoveModeEnum moveMode = 0;
    nullable int8u rate = 1;
    OptionsBitmap optionsMask = 2;
    OptionsBitmap optionsOverride = 3;
  }

  request struct StepWithOnOffRequest {
    StepModeEnum stepMode = 0;
    int8u stepSize = 1;
    nullable int16u transitionTime = 2;
    OptionsBitmap optionsMask = 3;
    OptionsBitmap optionsOverride = 4;
  }

  request struct StopWithOnOffRequest {
    OptionsBitmap optionsMask = 0;
    OptionsBitmap optionsOverride = 1;
  }

  request struct MoveToClosestFrequencyRequest {
    int16u frequency = 0;
  }

  /** Command description for MoveToLevel */
  command MoveToLevel(MoveToLevelRequest): DefaultSuccess = 0;
  /** Command description for Move */
  command Move(MoveRequest): DefaultSuccess = 1;
  /** Command description for Step */
  command Step(StepRequest): DefaultSuccess = 2;
  /** Command description for Stop */
  command Stop(StopRequest): DefaultSuccess = 3;
  /** Command description for MoveToLevelWithOnOff */
  command MoveToLevelWithOnOff(MoveToLevelWithOnOffRequest): DefaultSuccess = 4;
  /** Command description for MoveWithOnOff */
  command MoveWithOnOff(MoveWithOnOffRequest): DefaultSuccess = 5;
  /** Command description for StepWithOnOff */
  command StepWithOnOff(StepWithOnOffRequest): DefaultSuccess = 6;
  /** Command description for StopWithOnOff */
  command StopWithOnOff(StopWithOnOffRequest): DefaultSuccess = 7;
  /** Change the currrent frequency to the provided one, or a close
        approximation if the exact provided one is not possible. */
  command MoveToClosestFrequency(MoveToClosestFrequencyRequest): DefaultSuccess = 8;
}

/** The Descriptor Cluster is meant to replace the support from the Zigbee Device Object (ZDO) for describing a node, its endpoints and clusters. */
<<<<<<< HEAD
cluster Descriptor = 29 {
=======
server cluster Descriptor = 29 {
  revision 2;

>>>>>>> ac1536dc
  bitmap Feature : bitmap32 {
    kTagList = 0x1;
  }

  struct DeviceTypeStruct {
    devtype_id deviceType = 0;
    int16u revision = 1;
  }

  struct SemanticTagStruct {
    nullable vendor_id mfgCode = 0;
    enum8 namespaceID = 1;
    enum8 tag = 2;
    optional nullable char_string label = 3;
  }

  readonly attribute DeviceTypeStruct deviceTypeList[] = 0;
  readonly attribute cluster_id serverList[] = 1;
  readonly attribute cluster_id clientList[] = 2;
  readonly attribute endpoint_no partsList[] = 3;
  readonly attribute optional SemanticTagStruct tagList[] = 4;
  readonly attribute command_id generatedCommandList[] = 65528;
  readonly attribute command_id acceptedCommandList[] = 65529;
  readonly attribute event_id eventList[] = 65530;
  readonly attribute attrib_id attributeList[] = 65531;
  readonly attribute bitmap32 featureMap = 65532;
  readonly attribute int16u clusterRevision = 65533;
}

/** The Access Control Cluster exposes a data model view of a
      Node's Access Control List (ACL), which codifies the rules used to manage
      and enforce Access Control for the Node's endpoints and their associated
      cluster instances. */
<<<<<<< HEAD
cluster AccessControl = 31 {
=======
server cluster AccessControl = 31 {
  revision 1; // NOTE: Default/not specifically set

>>>>>>> ac1536dc
  enum AccessControlEntryAuthModeEnum : enum8 {
    kPASE = 1;
    kCASE = 2;
    kGroup = 3;
  }

  enum AccessControlEntryPrivilegeEnum : enum8 {
    kView = 1;
    kProxyView = 2;
    kOperate = 3;
    kManage = 4;
    kAdminister = 5;
  }

  enum ChangeTypeEnum : enum8 {
    kChanged = 0;
    kAdded = 1;
    kRemoved = 2;
  }

  struct AccessControlTargetStruct {
    nullable cluster_id cluster = 0;
    nullable endpoint_no endpoint = 1;
    nullable devtype_id deviceType = 2;
  }

  fabric_scoped struct AccessControlEntryStruct {
    fabric_sensitive AccessControlEntryPrivilegeEnum privilege = 1;
    fabric_sensitive AccessControlEntryAuthModeEnum authMode = 2;
    nullable fabric_sensitive int64u subjects[] = 3;
    nullable fabric_sensitive AccessControlTargetStruct targets[] = 4;
    fabric_idx fabricIndex = 254;
  }

  fabric_scoped struct AccessControlExtensionStruct {
    fabric_sensitive octet_string<128> data = 1;
    fabric_idx fabricIndex = 254;
  }

  fabric_sensitive info event access(read: administer) AccessControlEntryChanged = 0 {
    nullable node_id adminNodeID = 1;
    nullable int16u adminPasscodeID = 2;
    ChangeTypeEnum changeType = 3;
    nullable AccessControlEntryStruct latestValue = 4;
    fabric_idx fabricIndex = 254;
  }

  fabric_sensitive info event access(read: administer) AccessControlExtensionChanged = 1 {
    nullable node_id adminNodeID = 1;
    nullable int16u adminPasscodeID = 2;
    ChangeTypeEnum changeType = 3;
    nullable AccessControlExtensionStruct latestValue = 4;
    fabric_idx fabricIndex = 254;
  }

  attribute access(read: administer, write: administer) AccessControlEntryStruct acl[] = 0;
  attribute access(read: administer, write: administer) optional AccessControlExtensionStruct extension[] = 1;
  readonly attribute int16u subjectsPerAccessControlEntry = 2;
  readonly attribute int16u targetsPerAccessControlEntry = 3;
  readonly attribute int16u accessControlEntriesPerFabric = 4;
  readonly attribute command_id generatedCommandList[] = 65528;
  readonly attribute command_id acceptedCommandList[] = 65529;
  readonly attribute event_id eventList[] = 65530;
  readonly attribute attrib_id attributeList[] = 65531;
  readonly attribute bitmap32 featureMap = 65532;
  readonly attribute int16u clusterRevision = 65533;
}

/** This cluster provides attributes and events for determining basic information about Nodes, which supports both
      Commissioning and operational determination of Node characteristics, such as Vendor ID, Product ID and serial number,
      which apply to the whole Node. Also allows setting user device information such as location. */
<<<<<<< HEAD
cluster BasicInformation = 40 {
=======
server cluster BasicInformation = 40 {
  revision 3;

>>>>>>> ac1536dc
  enum ColorEnum : enum8 {
    kBlack = 0;
    kNavy = 1;
    kGreen = 2;
    kTeal = 3;
    kMaroon = 4;
    kPurple = 5;
    kOlive = 6;
    kGray = 7;
    kBlue = 8;
    kLime = 9;
    kAqua = 10;
    kRed = 11;
    kFuchsia = 12;
    kYellow = 13;
    kWhite = 14;
    kNickel = 15;
    kChrome = 16;
    kBrass = 17;
    kCopper = 18;
    kSilver = 19;
    kGold = 20;
  }

  enum ProductFinishEnum : enum8 {
    kOther = 0;
    kMatte = 1;
    kSatin = 2;
    kPolished = 3;
    kRugged = 4;
    kFabric = 5;
  }

  struct CapabilityMinimaStruct {
    int16u caseSessionsPerFabric = 0;
    int16u subscriptionsPerFabric = 1;
  }

  struct ProductAppearanceStruct {
    ProductFinishEnum finish = 0;
    nullable ColorEnum primaryColor = 1;
  }

  critical event StartUp = 0 {
    int32u softwareVersion = 0;
  }

  critical event ShutDown = 1 {
  }

  info event Leave = 2 {
    fabric_idx fabricIndex = 0;
  }

  info event ReachableChanged = 3 {
    boolean reachableNewValue = 0;
  }

  readonly attribute int16u dataModelRevision = 0;
  readonly attribute char_string<32> vendorName = 1;
  readonly attribute vendor_id vendorID = 2;
  readonly attribute char_string<32> productName = 3;
  readonly attribute int16u productID = 4;
  attribute access(write: manage) char_string<32> nodeLabel = 5;
  attribute access(write: administer) char_string<2> location = 6;
  readonly attribute int16u hardwareVersion = 7;
  readonly attribute char_string<64> hardwareVersionString = 8;
  readonly attribute int32u softwareVersion = 9;
  readonly attribute char_string<64> softwareVersionString = 10;
  readonly attribute optional char_string<16> manufacturingDate = 11;
  readonly attribute optional char_string<32> partNumber = 12;
  readonly attribute optional long_char_string<256> productURL = 13;
  readonly attribute optional char_string<64> productLabel = 14;
  readonly attribute optional char_string<32> serialNumber = 15;
  attribute access(write: manage) optional boolean localConfigDisabled = 16;
  readonly attribute optional boolean reachable = 17;
  readonly attribute optional char_string<32> uniqueID = 18;
  readonly attribute CapabilityMinimaStruct capabilityMinima = 19;
  readonly attribute optional ProductAppearanceStruct productAppearance = 20;
  readonly attribute int32u specificationVersion = 21;
  readonly attribute int16u maxPathsPerInvoke = 22;
  readonly attribute command_id generatedCommandList[] = 65528;
  readonly attribute command_id acceptedCommandList[] = 65529;
  readonly attribute event_id eventList[] = 65530;
  readonly attribute attrib_id attributeList[] = 65531;
  readonly attribute bitmap32 featureMap = 65532;
  readonly attribute int16u clusterRevision = 65533;

  command MfgSpecificPing(): DefaultSuccess = 0;
}

/** Provides an interface for providing OTA software updates */
<<<<<<< HEAD
cluster OtaSoftwareUpdateProvider = 41 {
=======
client cluster OtaSoftwareUpdateProvider = 41 {
  revision 1; // NOTE: Default/not specifically set

>>>>>>> ac1536dc
  enum ApplyUpdateActionEnum : enum8 {
    kProceed = 0;
    kAwaitNextAction = 1;
    kDiscontinue = 2;
  }

  enum DownloadProtocolEnum : enum8 {
    kBDXSynchronous = 0;
    kBDXAsynchronous = 1;
    kHTTPS = 2;
    kVendorSpecific = 3;
  }

  enum StatusEnum : enum8 {
    kUpdateAvailable = 0;
    kBusy = 1;
    kNotAvailable = 2;
    kDownloadProtocolNotSupported = 3;
  }

  readonly attribute command_id generatedCommandList[] = 65528;
  readonly attribute command_id acceptedCommandList[] = 65529;
  readonly attribute event_id eventList[] = 65530;
  readonly attribute attrib_id attributeList[] = 65531;
  readonly attribute bitmap32 featureMap = 65532;
  readonly attribute int16u clusterRevision = 65533;

  request struct QueryImageRequest {
    vendor_id vendorID = 0;
    int16u productID = 1;
    int32u softwareVersion = 2;
    DownloadProtocolEnum protocolsSupported[] = 3;
    optional int16u hardwareVersion = 4;
    optional char_string<2> location = 5;
    optional boolean requestorCanConsent = 6;
    optional octet_string<512> metadataForProvider = 7;
  }

  response struct QueryImageResponse = 1 {
    StatusEnum status = 0;
    optional int32u delayedActionTime = 1;
    optional char_string<256> imageURI = 2;
    optional int32u softwareVersion = 3;
    optional char_string<64> softwareVersionString = 4;
    optional octet_string<32> updateToken = 5;
    optional boolean userConsentNeeded = 6;
    optional octet_string<512> metadataForRequestor = 7;
  }

  request struct ApplyUpdateRequestRequest {
    octet_string<32> updateToken = 0;
    int32u newVersion = 1;
  }

  response struct ApplyUpdateResponse = 3 {
    ApplyUpdateActionEnum action = 0;
    int32u delayedActionTime = 1;
  }

  request struct NotifyUpdateAppliedRequest {
    octet_string<32> updateToken = 0;
    int32u softwareVersion = 1;
  }

  /** Determine availability of a new Software Image */
  command QueryImage(QueryImageRequest): QueryImageResponse = 0;
  /** Determine next action to take for a downloaded Software Image */
  command ApplyUpdateRequest(ApplyUpdateRequestRequest): ApplyUpdateResponse = 2;
  /** Notify OTA Provider that an update was applied */
  command NotifyUpdateApplied(NotifyUpdateAppliedRequest): DefaultSuccess = 4;
}

/** Provides an interface for downloading and applying OTA software updates */
<<<<<<< HEAD
cluster OtaSoftwareUpdateRequestor = 42 {
=======
server cluster OtaSoftwareUpdateRequestor = 42 {
  revision 1; // NOTE: Default/not specifically set

>>>>>>> ac1536dc
  enum AnnouncementReasonEnum : enum8 {
    kSimpleAnnouncement = 0;
    kUpdateAvailable = 1;
    kUrgentUpdateAvailable = 2;
  }

  enum ChangeReasonEnum : enum8 {
    kUnknown = 0;
    kSuccess = 1;
    kFailure = 2;
    kTimeOut = 3;
    kDelayByProvider = 4;
  }

  enum UpdateStateEnum : enum8 {
    kUnknown = 0;
    kIdle = 1;
    kQuerying = 2;
    kDelayedOnQuery = 3;
    kDownloading = 4;
    kApplying = 5;
    kDelayedOnApply = 6;
    kRollingBack = 7;
    kDelayedOnUserConsent = 8;
  }

  fabric_scoped struct ProviderLocation {
    node_id providerNodeID = 1;
    endpoint_no endpoint = 2;
    fabric_idx fabricIndex = 254;
  }

  info event StateTransition = 0 {
    UpdateStateEnum previousState = 0;
    UpdateStateEnum newState = 1;
    ChangeReasonEnum reason = 2;
    nullable int32u targetSoftwareVersion = 3;
  }

  critical event VersionApplied = 1 {
    int32u softwareVersion = 0;
    int16u productID = 1;
  }

  info event DownloadError = 2 {
    int32u softwareVersion = 0;
    int64u bytesDownloaded = 1;
    nullable int8u progressPercent = 2;
    nullable int64s platformCode = 3;
  }

  attribute ProviderLocation defaultOTAProviders[] = 0;
  readonly attribute boolean updatePossible = 1;
  readonly attribute UpdateStateEnum updateState = 2;
  readonly attribute nullable int8u updateStateProgress = 3;
  readonly attribute command_id generatedCommandList[] = 65528;
  readonly attribute command_id acceptedCommandList[] = 65529;
  readonly attribute event_id eventList[] = 65530;
  readonly attribute attrib_id attributeList[] = 65531;
  readonly attribute bitmap32 featureMap = 65532;
  readonly attribute int16u clusterRevision = 65533;

  request struct AnnounceOTAProviderRequest {
    node_id providerNodeID = 0;
    vendor_id vendorID = 1;
    AnnouncementReasonEnum announcementReason = 2;
    optional octet_string<512> metadataForNode = 3;
    endpoint_no endpoint = 4;
  }

  /** Announce the presence of an OTA Provider */
  command AnnounceOTAProvider(AnnounceOTAProviderRequest): DefaultSuccess = 0;
}

/** Nodes should be expected to be deployed to any and all regions of the world. These global regions
      may have differing common languages, units of measurements, and numerical formatting
      standards. As such, Nodes that visually or audibly convey information need a mechanism by which
      they can be configured to use a user’s preferred language, units, etc */
<<<<<<< HEAD
cluster LocalizationConfiguration = 43 {
=======
server cluster LocalizationConfiguration = 43 {
  revision 1; // NOTE: Default/not specifically set

>>>>>>> ac1536dc
  attribute access(write: manage) char_string<35> activeLocale = 0;
  readonly attribute char_string supportedLocales[] = 1;
  readonly attribute command_id generatedCommandList[] = 65528;
  readonly attribute command_id acceptedCommandList[] = 65529;
  readonly attribute event_id eventList[] = 65530;
  readonly attribute attrib_id attributeList[] = 65531;
  readonly attribute bitmap32 featureMap = 65532;
  readonly attribute int16u clusterRevision = 65533;
}

/** Nodes should be expected to be deployed to any and all regions of the world. These global regions
      may have differing preferences for how dates and times are conveyed. As such, Nodes that visually
      or audibly convey time information need a mechanism by which they can be configured to use a
      user’s preferred format. */
<<<<<<< HEAD
cluster TimeFormatLocalization = 44 {
=======
server cluster TimeFormatLocalization = 44 {
  revision 1; // NOTE: Default/not specifically set

>>>>>>> ac1536dc
  enum CalendarTypeEnum : enum8 {
    kBuddhist = 0;
    kChinese = 1;
    kCoptic = 2;
    kEthiopian = 3;
    kGregorian = 4;
    kHebrew = 5;
    kIndian = 6;
    kIslamic = 7;
    kJapanese = 8;
    kKorean = 9;
    kPersian = 10;
    kTaiwanese = 11;
  }

  enum HourFormatEnum : enum8 {
    k12hr = 0;
    k24hr = 1;
  }

  bitmap Feature : bitmap32 {
    kCalendarFormat = 0x1;
  }

  attribute access(write: manage) HourFormatEnum hourFormat = 0;
  attribute access(write: manage) optional CalendarTypeEnum activeCalendarType = 1;
  readonly attribute optional CalendarTypeEnum supportedCalendarTypes[] = 2;
  readonly attribute command_id generatedCommandList[] = 65528;
  readonly attribute command_id acceptedCommandList[] = 65529;
  readonly attribute event_id eventList[] = 65530;
  readonly attribute attrib_id attributeList[] = 65531;
  readonly attribute bitmap32 featureMap = 65532;
  readonly attribute int16u clusterRevision = 65533;
}

/** This cluster is used to manage global aspects of the Commissioning flow. */
<<<<<<< HEAD
cluster GeneralCommissioning = 48 {
=======
server cluster GeneralCommissioning = 48 {
  revision 1; // NOTE: Default/not specifically set

>>>>>>> ac1536dc
  enum CommissioningErrorEnum : enum8 {
    kOK = 0;
    kValueOutsideRange = 1;
    kInvalidAuthentication = 2;
    kNoFailSafe = 3;
    kBusyWithOtherAdmin = 4;
  }

  enum RegulatoryLocationTypeEnum : enum8 {
    kIndoor = 0;
    kOutdoor = 1;
    kIndoorOutdoor = 2;
  }

  struct BasicCommissioningInfo {
    int16u failSafeExpiryLengthSeconds = 0;
    int16u maxCumulativeFailsafeSeconds = 1;
  }

  attribute access(write: administer) int64u breadcrumb = 0;
  readonly attribute BasicCommissioningInfo basicCommissioningInfo = 1;
  readonly attribute RegulatoryLocationTypeEnum regulatoryConfig = 2;
  readonly attribute RegulatoryLocationTypeEnum locationCapability = 3;
  readonly attribute boolean supportsConcurrentConnection = 4;
  readonly attribute command_id generatedCommandList[] = 65528;
  readonly attribute command_id acceptedCommandList[] = 65529;
  readonly attribute event_id eventList[] = 65530;
  readonly attribute attrib_id attributeList[] = 65531;
  readonly attribute bitmap32 featureMap = 65532;
  readonly attribute int16u clusterRevision = 65533;

  request struct ArmFailSafeRequest {
    int16u expiryLengthSeconds = 0;
    int64u breadcrumb = 1;
  }

  response struct ArmFailSafeResponse = 1 {
    CommissioningErrorEnum errorCode = 0;
    char_string<128> debugText = 1;
  }

  request struct SetRegulatoryConfigRequest {
    RegulatoryLocationTypeEnum newRegulatoryConfig = 0;
    char_string<2> countryCode = 1;
    int64u breadcrumb = 2;
  }

  response struct SetRegulatoryConfigResponse = 3 {
    CommissioningErrorEnum errorCode = 0;
    char_string debugText = 1;
  }

  response struct CommissioningCompleteResponse = 5 {
    CommissioningErrorEnum errorCode = 0;
    char_string debugText = 1;
  }

  /** Arm the persistent fail-safe timer with an expiry time of now + ExpiryLengthSeconds using device clock */
  command access(invoke: administer) ArmFailSafe(ArmFailSafeRequest): ArmFailSafeResponse = 0;
  /** Set the regulatory configuration to be used during commissioning */
  command access(invoke: administer) SetRegulatoryConfig(SetRegulatoryConfigRequest): SetRegulatoryConfigResponse = 2;
  /** Signals the Server that the Client has successfully completed all steps of Commissioning/Recofiguration needed during fail-safe period. */
  fabric command access(invoke: administer) CommissioningComplete(): CommissioningCompleteResponse = 4;
}

/** Functionality to configure, enable, disable network credentials and access on a Matter device. */
<<<<<<< HEAD
cluster NetworkCommissioning = 49 {
=======
server cluster NetworkCommissioning = 49 {
  revision 1; // NOTE: Default/not specifically set

>>>>>>> ac1536dc
  enum NetworkCommissioningStatusEnum : enum8 {
    kSuccess = 0;
    kOutOfRange = 1;
    kBoundsExceeded = 2;
    kNetworkIDNotFound = 3;
    kDuplicateNetworkID = 4;
    kNetworkNotFound = 5;
    kRegulatoryError = 6;
    kAuthFailure = 7;
    kUnsupportedSecurity = 8;
    kOtherConnectionFailure = 9;
    kIPV6Failed = 10;
    kIPBindFailed = 11;
    kUnknownError = 12;
  }

  enum WiFiBandEnum : enum8 {
    k2G4 = 0;
    k3G65 = 1;
    k5G = 2;
    k6G = 3;
    k60G = 4;
    k1G = 5;
  }

  bitmap Feature : bitmap32 {
    kWiFiNetworkInterface = 0x1;
    kThreadNetworkInterface = 0x2;
    kEthernetNetworkInterface = 0x4;
    kPerDeviceCredentials = 0x8;
  }

  bitmap ThreadCapabilitiesBitmap : bitmap16 {
    kIsBorderRouterCapable = 0x1;
    kIsRouterCapable = 0x2;
    kIsSleepyEndDeviceCapable = 0x4;
    kIsFullThreadDevice = 0x8;
    kIsSynchronizedSleepyEndDeviceCapable = 0x10;
  }

  bitmap WiFiSecurityBitmap : bitmap8 {
    kUnencrypted = 0x1;
    kWEP = 0x2;
    kWPAPersonal = 0x4;
    kWPA2Personal = 0x8;
    kWPA3Personal = 0x10;
    kWPA3MatterPDC = 0x20;
  }

  struct NetworkInfoStruct {
    octet_string<32> networkID = 0;
    boolean connected = 1;
    optional nullable octet_string<20> networkIdentifier = 2;
    optional nullable octet_string<20> clientIdentifier = 3;
  }

  struct ThreadInterfaceScanResultStruct {
    int16u panId = 0;
    int64u extendedPanId = 1;
    char_string<16> networkName = 2;
    int16u channel = 3;
    int8u version = 4;
    octet_string<8> extendedAddress = 5;
    int8s rssi = 6;
    int8u lqi = 7;
  }

  struct WiFiInterfaceScanResultStruct {
    WiFiSecurityBitmap security = 0;
    octet_string<32> ssid = 1;
    octet_string<6> bssid = 2;
    int16u channel = 3;
    WiFiBandEnum wiFiBand = 4;
    int8s rssi = 5;
  }

  readonly attribute access(read: administer) int8u maxNetworks = 0;
  readonly attribute access(read: administer) NetworkInfoStruct networks[] = 1;
  readonly attribute optional int8u scanMaxTimeSeconds = 2;
  readonly attribute optional int8u connectMaxTimeSeconds = 3;
  attribute access(write: administer) boolean interfaceEnabled = 4;
  readonly attribute access(read: administer) nullable NetworkCommissioningStatusEnum lastNetworkingStatus = 5;
  readonly attribute access(read: administer) nullable octet_string<32> lastNetworkID = 6;
  readonly attribute access(read: administer) nullable int32s lastConnectErrorValue = 7;
  readonly attribute optional WiFiBandEnum supportedWiFiBands[] = 8;
  readonly attribute optional ThreadCapabilitiesBitmap supportedThreadFeatures = 9;
  readonly attribute optional int16u threadVersion = 10;
  readonly attribute command_id generatedCommandList[] = 65528;
  readonly attribute command_id acceptedCommandList[] = 65529;
  readonly attribute event_id eventList[] = 65530;
  readonly attribute attrib_id attributeList[] = 65531;
  readonly attribute bitmap32 featureMap = 65532;
  readonly attribute int16u clusterRevision = 65533;

  request struct ScanNetworksRequest {
    optional nullable octet_string<32> ssid = 0;
    optional int64u breadcrumb = 1;
  }

  response struct ScanNetworksResponse = 1 {
    NetworkCommissioningStatusEnum networkingStatus = 0;
    optional char_string debugText = 1;
    optional WiFiInterfaceScanResultStruct wiFiScanResults[] = 2;
    optional ThreadInterfaceScanResultStruct threadScanResults[] = 3;
  }

  request struct AddOrUpdateWiFiNetworkRequest {
    octet_string<32> ssid = 0;
    octet_string<64> credentials = 1;
    optional int64u breadcrumb = 2;
    optional octet_string<140> networkIdentity = 3;
    optional octet_string<20> clientIdentifier = 4;
    optional octet_string<32> possessionNonce = 5;
  }

  request struct AddOrUpdateThreadNetworkRequest {
    octet_string<254> operationalDataset = 0;
    optional int64u breadcrumb = 1;
  }

  request struct RemoveNetworkRequest {
    octet_string<32> networkID = 0;
    optional int64u breadcrumb = 1;
  }

  response struct NetworkConfigResponse = 5 {
    NetworkCommissioningStatusEnum networkingStatus = 0;
    optional char_string<512> debugText = 1;
    optional int8u networkIndex = 2;
    optional octet_string<140> clientIdentity = 3;
    optional octet_string<64> possessionSignature = 4;
  }

  request struct ConnectNetworkRequest {
    octet_string<32> networkID = 0;
    optional int64u breadcrumb = 1;
  }

  response struct ConnectNetworkResponse = 7 {
    NetworkCommissioningStatusEnum networkingStatus = 0;
    optional char_string debugText = 1;
    nullable int32s errorValue = 2;
  }

  request struct ReorderNetworkRequest {
    octet_string<32> networkID = 0;
    int8u networkIndex = 1;
    optional int64u breadcrumb = 2;
  }

  request struct QueryIdentityRequest {
    OCTET_STRING<20> keyIdentifier = 0;
    optional OCTET_STRING<32> possessionNonce = 1;
  }

  response struct QueryIdentityResponse = 10 {
    OCTET_STRING<140> identity = 0;
    optional OCTET_STRING<64> possessionSignature = 1;
  }

  /** Detemine the set of networks the device sees as available. */
  command access(invoke: administer) ScanNetworks(ScanNetworksRequest): ScanNetworksResponse = 0;
  /** Add or update the credentials for a given Wi-Fi network. */
  command access(invoke: administer) AddOrUpdateWiFiNetwork(AddOrUpdateWiFiNetworkRequest): NetworkConfigResponse = 2;
  /** Add or update the credentials for a given Thread network. */
  command access(invoke: administer) AddOrUpdateThreadNetwork(AddOrUpdateThreadNetworkRequest): NetworkConfigResponse = 3;
  /** Remove the definition of a given network (including its credentials). */
  command access(invoke: administer) RemoveNetwork(RemoveNetworkRequest): NetworkConfigResponse = 4;
  /** Connect to the specified network, using previously-defined credentials. */
  command access(invoke: administer) ConnectNetwork(ConnectNetworkRequest): ConnectNetworkResponse = 6;
  /** Modify the order in which networks will be presented in the Networks attribute. */
  command access(invoke: administer) ReorderNetwork(ReorderNetworkRequest): NetworkConfigResponse = 8;
  /** Retrieve details about and optionally proof of possession of a network client identity. */
  command access(invoke: administer) QueryIdentity(QueryIdentityRequest): QueryIdentityResponse = 9;
}

/** The cluster provides commands for retrieving unstructured diagnostic logs from a Node that may be used to aid in diagnostics. */
<<<<<<< HEAD
cluster DiagnosticLogs = 50 {
=======
server cluster DiagnosticLogs = 50 {
  revision 1; // NOTE: Default/not specifically set

>>>>>>> ac1536dc
  enum IntentEnum : enum8 {
    kEndUserSupport = 0;
    kNetworkDiag = 1;
    kCrashLogs = 2;
  }

  enum StatusEnum : enum8 {
    kSuccess = 0;
    kExhausted = 1;
    kNoLogs = 2;
    kBusy = 3;
    kDenied = 4;
  }

  enum TransferProtocolEnum : enum8 {
    kResponsePayload = 0;
    kBDX = 1;
  }

  readonly attribute command_id generatedCommandList[] = 65528;
  readonly attribute command_id acceptedCommandList[] = 65529;
  readonly attribute event_id eventList[] = 65530;
  readonly attribute attrib_id attributeList[] = 65531;
  readonly attribute bitmap32 featureMap = 65532;
  readonly attribute int16u clusterRevision = 65533;

  request struct RetrieveLogsRequestRequest {
    IntentEnum intent = 0;
    TransferProtocolEnum requestedProtocol = 1;
    optional char_string<32> transferFileDesignator = 2;
  }

  response struct RetrieveLogsResponse = 1 {
    StatusEnum status = 0;
    LONG_OCTET_STRING logContent = 1;
    optional epoch_us UTCTimeStamp = 2;
    optional systime_us timeSinceBoot = 3;
  }

  /** Retrieving diagnostic logs from a Node */
  command RetrieveLogsRequest(RetrieveLogsRequestRequest): RetrieveLogsResponse = 0;
}

/** The General Diagnostics Cluster, along with other diagnostics clusters, provide a means to acquire standardized diagnostics metrics that MAY be used by a Node to assist a user or Administrative Node in diagnosing potential problems. */
<<<<<<< HEAD
cluster GeneralDiagnostics = 51 {
=======
server cluster GeneralDiagnostics = 51 {
  revision 1; // NOTE: Default/not specifically set

>>>>>>> ac1536dc
  enum BootReasonEnum : enum8 {
    kUnspecified = 0;
    kPowerOnReboot = 1;
    kBrownOutReset = 2;
    kSoftwareWatchdogReset = 3;
    kHardwareWatchdogReset = 4;
    kSoftwareUpdateCompleted = 5;
    kSoftwareReset = 6;
  }

  enum HardwareFaultEnum : enum8 {
    kUnspecified = 0;
    kRadio = 1;
    kSensor = 2;
    kResettableOverTemp = 3;
    kNonResettableOverTemp = 4;
    kPowerSource = 5;
    kVisualDisplayFault = 6;
    kAudioOutputFault = 7;
    kUserInterfaceFault = 8;
    kNonVolatileMemoryError = 9;
    kTamperDetected = 10;
  }

  enum InterfaceTypeEnum : enum8 {
    kUnspecified = 0;
    kWiFi = 1;
    kEthernet = 2;
    kCellular = 3;
    kThread = 4;
  }

  enum NetworkFaultEnum : enum8 {
    kUnspecified = 0;
    kHardwareFailure = 1;
    kNetworkJammed = 2;
    kConnectionFailed = 3;
  }

  enum RadioFaultEnum : enum8 {
    kUnspecified = 0;
    kWiFiFault = 1;
    kCellularFault = 2;
    kThreadFault = 3;
    kNFCFault = 4;
    kBLEFault = 5;
    kEthernetFault = 6;
  }

  struct NetworkInterface {
    char_string<32> name = 0;
    boolean isOperational = 1;
    nullable boolean offPremiseServicesReachableIPv4 = 2;
    nullable boolean offPremiseServicesReachableIPv6 = 3;
    octet_string<8> hardwareAddress = 4;
    octet_string IPv4Addresses[] = 5;
    octet_string IPv6Addresses[] = 6;
    InterfaceTypeEnum type = 7;
  }

  critical event HardwareFaultChange = 0 {
    HardwareFaultEnum current[] = 0;
    HardwareFaultEnum previous[] = 1;
  }

  critical event RadioFaultChange = 1 {
    RadioFaultEnum current[] = 0;
    RadioFaultEnum previous[] = 1;
  }

  critical event NetworkFaultChange = 2 {
    NetworkFaultEnum current[] = 0;
    NetworkFaultEnum previous[] = 1;
  }

  critical event BootReason = 3 {
    BootReasonEnum bootReason = 0;
  }

  readonly attribute NetworkInterface networkInterfaces[] = 0;
  readonly attribute int16u rebootCount = 1;
  readonly attribute optional int64u upTime = 2;
  readonly attribute optional int32u totalOperationalHours = 3;
  readonly attribute optional BootReasonEnum bootReason = 4;
  readonly attribute optional HardwareFaultEnum activeHardwareFaults[] = 5;
  readonly attribute optional RadioFaultEnum activeRadioFaults[] = 6;
  readonly attribute optional NetworkFaultEnum activeNetworkFaults[] = 7;
  readonly attribute boolean testEventTriggersEnabled = 8;
  readonly attribute command_id generatedCommandList[] = 65528;
  readonly attribute command_id acceptedCommandList[] = 65529;
  readonly attribute event_id eventList[] = 65530;
  readonly attribute attrib_id attributeList[] = 65531;
  readonly attribute bitmap32 featureMap = 65532;
  readonly attribute int16u clusterRevision = 65533;

  request struct TestEventTriggerRequest {
    octet_string<16> enableKey = 0;
    int64u eventTrigger = 1;
  }

  response struct TimeSnapshotResponse = 2 {
    systime_us systemTimeUs = 0;
    nullable epoch_us UTCTimeUs = 1;
  }

  /** Provide a means for certification tests to trigger some test-plan-specific events */
  command access(invoke: manage) TestEventTrigger(TestEventTriggerRequest): DefaultSuccess = 0;
  /** Take a snapshot of system time and epoch time. */
  command TimeSnapshot(): TimeSnapshotResponse = 1;
}

/** The Software Diagnostics Cluster provides a means to acquire standardized diagnostics metrics that MAY be used by a Node to assist a user or Administrative Node in diagnosing potential problems. */
<<<<<<< HEAD
cluster SoftwareDiagnostics = 52 {
=======
server cluster SoftwareDiagnostics = 52 {
  revision 1; // NOTE: Default/not specifically set

>>>>>>> ac1536dc
  bitmap Feature : bitmap32 {
    kWatermarks = 0x1;
  }

  struct ThreadMetricsStruct {
    int64u id = 0;
    optional char_string<8> name = 1;
    optional int32u stackFreeCurrent = 2;
    optional int32u stackFreeMinimum = 3;
    optional int32u stackSize = 4;
  }

  info event SoftwareFault = 0 {
    int64u id = 0;
    optional char_string name = 1;
    optional octet_string faultRecording = 2;
  }

  readonly attribute optional ThreadMetricsStruct threadMetrics[] = 0;
  readonly attribute optional int64u currentHeapFree = 1;
  readonly attribute optional int64u currentHeapUsed = 2;
  readonly attribute optional int64u currentHeapHighWatermark = 3;
  readonly attribute command_id generatedCommandList[] = 65528;
  readonly attribute command_id acceptedCommandList[] = 65529;
  readonly attribute event_id eventList[] = 65530;
  readonly attribute attrib_id attributeList[] = 65531;
  readonly attribute bitmap32 featureMap = 65532;
  readonly attribute int16u clusterRevision = 65533;

  /** Reception of this command SHALL reset the values: The StackFreeMinimum field of the ThreadMetrics attribute, CurrentHeapHighWaterMark attribute. */
  command access(invoke: manage) ResetWatermarks(): DefaultSuccess = 0;
}

/** The Thread Network Diagnostics Cluster provides a means to acquire standardized diagnostics metrics that MAY be used by a Node to assist a user or Administrative Node in diagnosing potential problems */
<<<<<<< HEAD
cluster ThreadNetworkDiagnostics = 53 {
=======
server cluster ThreadNetworkDiagnostics = 53 {
  revision 1; // NOTE: Default/not specifically set

>>>>>>> ac1536dc
  enum ConnectionStatusEnum : enum8 {
    kConnected = 0;
    kNotConnected = 1;
  }

  enum NetworkFaultEnum : enum8 {
    kUnspecified = 0;
    kLinkDown = 1;
    kHardwareFailure = 2;
    kNetworkJammed = 3;
  }

  enum RoutingRoleEnum : enum8 {
    kUnspecified = 0;
    kUnassigned = 1;
    kSleepyEndDevice = 2;
    kEndDevice = 3;
    kREED = 4;
    kRouter = 5;
    kLeader = 6;
  }

  bitmap Feature : bitmap32 {
    kPacketCounts = 0x1;
    kErrorCounts = 0x2;
    kMLECounts = 0x4;
    kMACCounts = 0x8;
  }

  struct NeighborTableStruct {
    int64u extAddress = 0;
    int32u age = 1;
    int16u rloc16 = 2;
    int32u linkFrameCounter = 3;
    int32u mleFrameCounter = 4;
    int8u lqi = 5;
    nullable int8s averageRssi = 6;
    nullable int8s lastRssi = 7;
    int8u frameErrorRate = 8;
    int8u messageErrorRate = 9;
    boolean rxOnWhenIdle = 10;
    boolean fullThreadDevice = 11;
    boolean fullNetworkData = 12;
    boolean isChild = 13;
  }

  struct OperationalDatasetComponents {
    boolean activeTimestampPresent = 0;
    boolean pendingTimestampPresent = 1;
    boolean masterKeyPresent = 2;
    boolean networkNamePresent = 3;
    boolean extendedPanIdPresent = 4;
    boolean meshLocalPrefixPresent = 5;
    boolean delayPresent = 6;
    boolean panIdPresent = 7;
    boolean channelPresent = 8;
    boolean pskcPresent = 9;
    boolean securityPolicyPresent = 10;
    boolean channelMaskPresent = 11;
  }

  struct RouteTableStruct {
    int64u extAddress = 0;
    int16u rloc16 = 1;
    int8u routerId = 2;
    int8u nextHop = 3;
    int8u pathCost = 4;
    int8u LQIIn = 5;
    int8u LQIOut = 6;
    int8u age = 7;
    boolean allocated = 8;
    boolean linkEstablished = 9;
  }

  struct SecurityPolicy {
    int16u rotationTime = 0;
    int16u flags = 1;
  }

  info event ConnectionStatus = 0 {
    ConnectionStatusEnum connectionStatus = 0;
  }

  info event NetworkFaultChange = 1 {
    NetworkFaultEnum current[] = 0;
    NetworkFaultEnum previous[] = 1;
  }

  readonly attribute nullable int16u channel = 0;
  readonly attribute nullable RoutingRoleEnum routingRole = 1;
  readonly attribute nullable char_string<16> networkName = 2;
  readonly attribute nullable int16u panId = 3;
  readonly attribute nullable int64u extendedPanId = 4;
  readonly attribute nullable octet_string<17> meshLocalPrefix = 5;
  readonly attribute optional int64u overrunCount = 6;
  readonly attribute NeighborTableStruct neighborTable[] = 7;
  readonly attribute RouteTableStruct routeTable[] = 8;
  readonly attribute nullable int32u partitionId = 9;
  readonly attribute nullable int16u weighting = 10;
  readonly attribute nullable int16u dataVersion = 11;
  readonly attribute nullable int16u stableDataVersion = 12;
  readonly attribute nullable int8u leaderRouterId = 13;
  readonly attribute optional int16u detachedRoleCount = 14;
  readonly attribute optional int16u childRoleCount = 15;
  readonly attribute optional int16u routerRoleCount = 16;
  readonly attribute optional int16u leaderRoleCount = 17;
  readonly attribute optional int16u attachAttemptCount = 18;
  readonly attribute optional int16u partitionIdChangeCount = 19;
  readonly attribute optional int16u betterPartitionAttachAttemptCount = 20;
  readonly attribute optional int16u parentChangeCount = 21;
  readonly attribute optional int32u txTotalCount = 22;
  readonly attribute optional int32u txUnicastCount = 23;
  readonly attribute optional int32u txBroadcastCount = 24;
  readonly attribute optional int32u txAckRequestedCount = 25;
  readonly attribute optional int32u txAckedCount = 26;
  readonly attribute optional int32u txNoAckRequestedCount = 27;
  readonly attribute optional int32u txDataCount = 28;
  readonly attribute optional int32u txDataPollCount = 29;
  readonly attribute optional int32u txBeaconCount = 30;
  readonly attribute optional int32u txBeaconRequestCount = 31;
  readonly attribute optional int32u txOtherCount = 32;
  readonly attribute optional int32u txRetryCount = 33;
  readonly attribute optional int32u txDirectMaxRetryExpiryCount = 34;
  readonly attribute optional int32u txIndirectMaxRetryExpiryCount = 35;
  readonly attribute optional int32u txErrCcaCount = 36;
  readonly attribute optional int32u txErrAbortCount = 37;
  readonly attribute optional int32u txErrBusyChannelCount = 38;
  readonly attribute optional int32u rxTotalCount = 39;
  readonly attribute optional int32u rxUnicastCount = 40;
  readonly attribute optional int32u rxBroadcastCount = 41;
  readonly attribute optional int32u rxDataCount = 42;
  readonly attribute optional int32u rxDataPollCount = 43;
  readonly attribute optional int32u rxBeaconCount = 44;
  readonly attribute optional int32u rxBeaconRequestCount = 45;
  readonly attribute optional int32u rxOtherCount = 46;
  readonly attribute optional int32u rxAddressFilteredCount = 47;
  readonly attribute optional int32u rxDestAddrFilteredCount = 48;
  readonly attribute optional int32u rxDuplicatedCount = 49;
  readonly attribute optional int32u rxErrNoFrameCount = 50;
  readonly attribute optional int32u rxErrUnknownNeighborCount = 51;
  readonly attribute optional int32u rxErrInvalidSrcAddrCount = 52;
  readonly attribute optional int32u rxErrSecCount = 53;
  readonly attribute optional int32u rxErrFcsCount = 54;
  readonly attribute optional int32u rxErrOtherCount = 55;
  readonly attribute optional nullable int64u activeTimestamp = 56;
  readonly attribute optional nullable int64u pendingTimestamp = 57;
  readonly attribute optional nullable int32u delay = 58;
  readonly attribute nullable SecurityPolicy securityPolicy = 59;
  readonly attribute nullable octet_string<4> channelPage0Mask = 60;
  readonly attribute nullable OperationalDatasetComponents operationalDatasetComponents = 61;
  readonly attribute NetworkFaultEnum activeNetworkFaultsList[] = 62;
  readonly attribute command_id generatedCommandList[] = 65528;
  readonly attribute command_id acceptedCommandList[] = 65529;
  readonly attribute event_id eventList[] = 65530;
  readonly attribute attrib_id attributeList[] = 65531;
  readonly attribute bitmap32 featureMap = 65532;
  readonly attribute int16u clusterRevision = 65533;

  /** Reception of this command SHALL reset the OverrunCount attributes to 0 */
  command access(invoke: manage) ResetCounts(): DefaultSuccess = 0;
}

/** The Wi-Fi Network Diagnostics Cluster provides a means to acquire standardized diagnostics metrics that MAY be used by a Node to assist a user or Administrative Node in diagnosing potential problems. */
<<<<<<< HEAD
cluster WiFiNetworkDiagnostics = 54 {
=======
server cluster WiFiNetworkDiagnostics = 54 {
  revision 1; // NOTE: Default/not specifically set

>>>>>>> ac1536dc
  enum AssociationFailureCauseEnum : enum8 {
    kUnknown = 0;
    kAssociationFailed = 1;
    kAuthenticationFailed = 2;
    kSsidNotFound = 3;
  }

  enum ConnectionStatusEnum : enum8 {
    kConnected = 0;
    kNotConnected = 1;
  }

  enum SecurityTypeEnum : enum8 {
    kUnspecified = 0;
    kNone = 1;
    kWEP = 2;
    kWPA = 3;
    kWPA2 = 4;
    kWPA3 = 5;
  }

  enum WiFiVersionEnum : enum8 {
    kA = 0;
    kB = 1;
    kG = 2;
    kN = 3;
    kAc = 4;
    kAx = 5;
    kAh = 6;
  }

  bitmap Feature : bitmap32 {
    kPacketCounts = 0x1;
    kErrorCounts = 0x2;
  }

  info event Disconnection = 0 {
    int16u reasonCode = 0;
  }

  info event AssociationFailure = 1 {
    AssociationFailureCauseEnum associationFailureCause = 0;
    int16u status = 1;
  }

  info event ConnectionStatus = 2 {
    ConnectionStatusEnum connectionStatus = 0;
  }

  readonly attribute nullable octet_string<6> bssid = 0;
  readonly attribute nullable SecurityTypeEnum securityType = 1;
  readonly attribute nullable WiFiVersionEnum wiFiVersion = 2;
  readonly attribute nullable int16u channelNumber = 3;
  readonly attribute nullable int8s rssi = 4;
  readonly attribute optional nullable int32u beaconLostCount = 5;
  readonly attribute optional nullable int32u beaconRxCount = 6;
  readonly attribute optional nullable int32u packetMulticastRxCount = 7;
  readonly attribute optional nullable int32u packetMulticastTxCount = 8;
  readonly attribute optional nullable int32u packetUnicastRxCount = 9;
  readonly attribute optional nullable int32u packetUnicastTxCount = 10;
  readonly attribute optional nullable int64u currentMaxRate = 11;
  readonly attribute optional nullable int64u overrunCount = 12;
  readonly attribute command_id generatedCommandList[] = 65528;
  readonly attribute command_id acceptedCommandList[] = 65529;
  readonly attribute event_id eventList[] = 65530;
  readonly attribute attrib_id attributeList[] = 65531;
  readonly attribute bitmap32 featureMap = 65532;
  readonly attribute int16u clusterRevision = 65533;

  /** Reception of this command SHALL reset the Breacon and Packet related count attributes to 0 */
  command ResetCounts(): DefaultSuccess = 0;
}

/** The Ethernet Network Diagnostics Cluster provides a means to acquire standardized diagnostics metrics that MAY be used by a Node to assist a user or Administrative Node in diagnosing potential problems. */
<<<<<<< HEAD
cluster EthernetNetworkDiagnostics = 55 {
=======
server cluster EthernetNetworkDiagnostics = 55 {
  revision 1; // NOTE: Default/not specifically set

>>>>>>> ac1536dc
  enum PHYRateEnum : enum8 {
    kRate10M = 0;
    kRate100M = 1;
    kRate1G = 2;
    kRate25G = 3;
    kRate5G = 4;
    kRate10G = 5;
    kRate40G = 6;
    kRate100G = 7;
    kRate200G = 8;
    kRate400G = 9;
  }

  bitmap Feature : bitmap32 {
    kPacketCounts = 0x1;
    kErrorCounts = 0x2;
  }

  readonly attribute optional nullable PHYRateEnum PHYRate = 0;
  readonly attribute optional nullable boolean fullDuplex = 1;
  readonly attribute optional int64u packetRxCount = 2;
  readonly attribute optional int64u packetTxCount = 3;
  readonly attribute optional int64u txErrCount = 4;
  readonly attribute optional int64u collisionCount = 5;
  readonly attribute optional int64u overrunCount = 6;
  readonly attribute optional nullable boolean carrierDetect = 7;
  readonly attribute optional int64u timeSinceReset = 8;
  readonly attribute command_id generatedCommandList[] = 65528;
  readonly attribute command_id acceptedCommandList[] = 65529;
  readonly attribute event_id eventList[] = 65530;
  readonly attribute attrib_id attributeList[] = 65531;
  readonly attribute bitmap32 featureMap = 65532;
  readonly attribute int16u clusterRevision = 65533;

  /** Reception of this command SHALL reset the attributes: PacketRxCount, PacketTxCount, TxErrCount, CollisionCount, OverrunCount to 0 */
  command access(invoke: manage) ResetCounts(): DefaultSuccess = 0;
}

/** This cluster exposes interactions with a switch device, for the purpose of using those interactions by other devices.
Two types of switch devices are supported: latching switch (e.g. rocker switch) and momentary switch (e.g. push button), distinguished with their feature flags.
Interactions with the switch device are exposed as attributes (for the latching switch) and as events (for both types of switches). An interested party MAY subscribe to these attributes/events and thus be informed of the interactions, and can perform actions based on this, for example by sending commands to perform an action such as controlling a light or a window shade. */
<<<<<<< HEAD
cluster Switch = 59 {
=======
server cluster Switch = 59 {
  revision 1; // NOTE: Default/not specifically set

>>>>>>> ac1536dc
  bitmap Feature : bitmap32 {
    kLatchingSwitch = 0x1;
    kMomentarySwitch = 0x2;
    kMomentarySwitchRelease = 0x4;
    kMomentarySwitchLongPress = 0x8;
    kMomentarySwitchMultiPress = 0x10;
  }

  info event SwitchLatched = 0 {
    int8u newPosition = 0;
  }

  info event InitialPress = 1 {
    int8u newPosition = 0;
  }

  info event LongPress = 2 {
    int8u newPosition = 0;
  }

  info event ShortRelease = 3 {
    int8u previousPosition = 0;
  }

  info event LongRelease = 4 {
    int8u previousPosition = 0;
  }

  info event MultiPressOngoing = 5 {
    int8u newPosition = 0;
    int8u currentNumberOfPressesCounted = 1;
  }

  info event MultiPressComplete = 6 {
    int8u previousPosition = 0;
    int8u totalNumberOfPressesCounted = 1;
  }

  readonly attribute int8u numberOfPositions = 0;
  readonly attribute int8u currentPosition = 1;
  readonly attribute optional int8u multiPressMax = 2;
  readonly attribute command_id generatedCommandList[] = 65528;
  readonly attribute command_id acceptedCommandList[] = 65529;
  readonly attribute event_id eventList[] = 65530;
  readonly attribute attrib_id attributeList[] = 65531;
  readonly attribute bitmap32 featureMap = 65532;
  readonly attribute int16u clusterRevision = 65533;
}

/** Commands to trigger a Node to allow a new Administrator to commission it. */
<<<<<<< HEAD
cluster AdministratorCommissioning = 60 {
=======
server cluster AdministratorCommissioning = 60 {
  revision 1; // NOTE: Default/not specifically set

>>>>>>> ac1536dc
  enum CommissioningWindowStatusEnum : enum8 {
    kWindowNotOpen = 0;
    kEnhancedWindowOpen = 1;
    kBasicWindowOpen = 2;
  }

  enum StatusCode : enum8 {
    kBusy = 2;
    kPAKEParameterError = 3;
    kWindowNotOpen = 4;
  }

  bitmap Feature : bitmap32 {
    kBasic = 0x1;
  }

  readonly attribute CommissioningWindowStatusEnum windowStatus = 0;
  readonly attribute nullable fabric_idx adminFabricIndex = 1;
  readonly attribute nullable vendor_id adminVendorId = 2;
  readonly attribute command_id generatedCommandList[] = 65528;
  readonly attribute command_id acceptedCommandList[] = 65529;
  readonly attribute event_id eventList[] = 65530;
  readonly attribute attrib_id attributeList[] = 65531;
  readonly attribute bitmap32 featureMap = 65532;
  readonly attribute int16u clusterRevision = 65533;

  request struct OpenCommissioningWindowRequest {
    int16u commissioningTimeout = 0;
    octet_string PAKEPasscodeVerifier = 1;
    int16u discriminator = 2;
    int32u iterations = 3;
    octet_string<32> salt = 4;
  }

  request struct OpenBasicCommissioningWindowRequest {
    int16u commissioningTimeout = 0;
  }

  /** This command is used by a current Administrator to instruct a Node to go into commissioning mode using enhanced commissioning method. */
  timed command access(invoke: administer) OpenCommissioningWindow(OpenCommissioningWindowRequest): DefaultSuccess = 0;
  /** This command is used by a current Administrator to instruct a Node to go into commissioning mode using basic commissioning method, if the node supports it. */
  timed command access(invoke: administer) OpenBasicCommissioningWindow(OpenBasicCommissioningWindowRequest): DefaultSuccess = 1;
  /** This command is used by a current Administrator to instruct a Node to revoke any active Open Commissioning Window or Open Basic Commissioning Window command. */
  timed command access(invoke: administer) RevokeCommissioning(): DefaultSuccess = 2;
}

/** This cluster is used to add or remove Operational Credentials on a Commissionee or Node, as well as manage the associated Fabrics. */
<<<<<<< HEAD
cluster OperationalCredentials = 62 {
=======
server cluster OperationalCredentials = 62 {
  revision 1; // NOTE: Default/not specifically set

>>>>>>> ac1536dc
  enum CertificateChainTypeEnum : enum8 {
    kDACCertificate = 1;
    kPAICertificate = 2;
  }

  enum NodeOperationalCertStatusEnum : enum8 {
    kOK = 0;
    kInvalidPublicKey = 1;
    kInvalidNodeOpId = 2;
    kInvalidNOC = 3;
    kMissingCsr = 4;
    kTableFull = 5;
    kInvalidAdminSubject = 6;
    kFabricConflict = 9;
    kLabelConflict = 10;
    kInvalidFabricIndex = 11;
  }

  fabric_scoped struct FabricDescriptorStruct {
    octet_string<65> rootPublicKey = 1;
    vendor_id vendorID = 2;
    fabric_id fabricID = 3;
    node_id nodeID = 4;
    char_string<32> label = 5;
    fabric_idx fabricIndex = 254;
  }

  fabric_scoped struct NOCStruct {
    fabric_sensitive octet_string noc = 1;
    nullable fabric_sensitive octet_string icac = 2;
    fabric_idx fabricIndex = 254;
  }

  readonly attribute access(read: administer) NOCStruct NOCs[] = 0;
  readonly attribute FabricDescriptorStruct fabrics[] = 1;
  readonly attribute int8u supportedFabrics = 2;
  readonly attribute int8u commissionedFabrics = 3;
  readonly attribute octet_string trustedRootCertificates[] = 4;
  readonly attribute int8u currentFabricIndex = 5;
  readonly attribute command_id generatedCommandList[] = 65528;
  readonly attribute command_id acceptedCommandList[] = 65529;
  readonly attribute event_id eventList[] = 65530;
  readonly attribute attrib_id attributeList[] = 65531;
  readonly attribute bitmap32 featureMap = 65532;
  readonly attribute int16u clusterRevision = 65533;

  request struct AttestationRequestRequest {
    octet_string<32> attestationNonce = 0;
  }

  response struct AttestationResponse = 1 {
    octet_string<900> attestationElements = 0;
    octet_string<64> attestationSignature = 1;
  }

  request struct CertificateChainRequestRequest {
    CertificateChainTypeEnum certificateType = 0;
  }

  response struct CertificateChainResponse = 3 {
    octet_string<600> certificate = 0;
  }

  request struct CSRRequestRequest {
    octet_string<32> CSRNonce = 0;
    optional boolean isForUpdateNOC = 1;
  }

  response struct CSRResponse = 5 {
    octet_string NOCSRElements = 0;
    octet_string attestationSignature = 1;
  }

  request struct AddNOCRequest {
    octet_string<400> NOCValue = 0;
    optional octet_string<400> ICACValue = 1;
    octet_string<16> IPKValue = 2;
    int64u caseAdminSubject = 3;
    vendor_id adminVendorId = 4;
  }

  request struct UpdateNOCRequest {
    octet_string NOCValue = 0;
    optional octet_string ICACValue = 1;
  }

  response struct NOCResponse = 8 {
    NodeOperationalCertStatusEnum statusCode = 0;
    optional fabric_idx fabricIndex = 1;
    optional char_string<128> debugText = 2;
  }

  request struct UpdateFabricLabelRequest {
    char_string<32> label = 0;
  }

  request struct RemoveFabricRequest {
    fabric_idx fabricIndex = 0;
  }

  request struct AddTrustedRootCertificateRequest {
    octet_string rootCACertificate = 0;
  }

  /** Sender is requesting attestation information from the receiver. */
  command access(invoke: administer) AttestationRequest(AttestationRequestRequest): AttestationResponse = 0;
  /** Sender is requesting a device attestation certificate from the receiver. */
  command access(invoke: administer) CertificateChainRequest(CertificateChainRequestRequest): CertificateChainResponse = 2;
  /** Sender is requesting a certificate signing request (CSR) from the receiver. */
  command access(invoke: administer) CSRRequest(CSRRequestRequest): CSRResponse = 4;
  /** Sender is requesting to add the new node operational certificates. */
  command access(invoke: administer) AddNOC(AddNOCRequest): NOCResponse = 6;
  /** Sender is requesting to update the node operational certificates. */
  fabric command access(invoke: administer) UpdateNOC(UpdateNOCRequest): NOCResponse = 7;
  /** This command SHALL be used by an Administrative Node to set the user-visible Label field for a given Fabric, as reflected by entries in the Fabrics attribute. */
  fabric command access(invoke: administer) UpdateFabricLabel(UpdateFabricLabelRequest): NOCResponse = 9;
  /** This command is used by Administrative Nodes to remove a given fabric index and delete all associated fabric-scoped data. */
  command access(invoke: administer) RemoveFabric(RemoveFabricRequest): NOCResponse = 10;
  /** This command SHALL add a Trusted Root CA Certificate, provided as its CHIP Certificate representation. */
  command access(invoke: administer) AddTrustedRootCertificate(AddTrustedRootCertificateRequest): DefaultSuccess = 11;
}

/** The Group Key Management Cluster is the mechanism by which group keys are managed. */
<<<<<<< HEAD
cluster GroupKeyManagement = 63 {
=======
server cluster GroupKeyManagement = 63 {
  revision 1; // NOTE: Default/not specifically set

>>>>>>> ac1536dc
  enum GroupKeySecurityPolicyEnum : enum8 {
    kTrustFirst = 0;
    kCacheAndSync = 1;
  }

  bitmap Feature : bitmap32 {
    kCacheAndSync = 0x1;
  }

  fabric_scoped struct GroupInfoMapStruct {
    group_id groupId = 1;
    endpoint_no endpoints[] = 2;
    optional char_string<16> groupName = 3;
    fabric_idx fabricIndex = 254;
  }

  fabric_scoped struct GroupKeyMapStruct {
    group_id groupId = 1;
    int16u groupKeySetID = 2;
    fabric_idx fabricIndex = 254;
  }

  struct GroupKeySetStruct {
    int16u groupKeySetID = 0;
    GroupKeySecurityPolicyEnum groupKeySecurityPolicy = 1;
    nullable octet_string<16> epochKey0 = 2;
    nullable epoch_us epochStartTime0 = 3;
    nullable octet_string<16> epochKey1 = 4;
    nullable epoch_us epochStartTime1 = 5;
    nullable octet_string<16> epochKey2 = 6;
    nullable epoch_us epochStartTime2 = 7;
  }

  attribute access(write: manage) GroupKeyMapStruct groupKeyMap[] = 0;
  readonly attribute GroupInfoMapStruct groupTable[] = 1;
  readonly attribute int16u maxGroupsPerFabric = 2;
  readonly attribute int16u maxGroupKeysPerFabric = 3;
  readonly attribute command_id generatedCommandList[] = 65528;
  readonly attribute command_id acceptedCommandList[] = 65529;
  readonly attribute event_id eventList[] = 65530;
  readonly attribute attrib_id attributeList[] = 65531;
  readonly attribute bitmap32 featureMap = 65532;
  readonly attribute int16u clusterRevision = 65533;

  request struct KeySetWriteRequest {
    GroupKeySetStruct groupKeySet = 0;
  }

  request struct KeySetReadRequest {
    int16u groupKeySetID = 0;
  }

  response struct KeySetReadResponse = 2 {
    GroupKeySetStruct groupKeySet = 0;
  }

  request struct KeySetRemoveRequest {
    int16u groupKeySetID = 0;
  }

  response struct KeySetReadAllIndicesResponse = 5 {
    int16u groupKeySetIDs[] = 0;
  }

  /** Write a new set of keys for the given key set id. */
  fabric command access(invoke: administer) KeySetWrite(KeySetWriteRequest): DefaultSuccess = 0;
  /** Read the keys for a given key set id. */
  fabric command access(invoke: administer) KeySetRead(KeySetReadRequest): KeySetReadResponse = 1;
  /** Revoke a Root Key from a Group */
  fabric command access(invoke: administer) KeySetRemove(KeySetRemoveRequest): DefaultSuccess = 3;
  /** Return the list of Group Key Sets associated with the accessing fabric */
  fabric command access(invoke: administer) KeySetReadAllIndices(): KeySetReadAllIndicesResponse = 4;
}

/** The Fixed Label Cluster provides a feature for the device to tag an endpoint with zero or more read only
labels. */
<<<<<<< HEAD
cluster FixedLabel = 64 {
=======
server cluster FixedLabel = 64 {
  revision 1; // NOTE: Default/not specifically set

>>>>>>> ac1536dc
  struct LabelStruct {
    char_string<16> label = 0;
    char_string<16> value = 1;
  }

  readonly attribute LabelStruct labelList[] = 0;
  readonly attribute command_id generatedCommandList[] = 65528;
  readonly attribute command_id acceptedCommandList[] = 65529;
  readonly attribute event_id eventList[] = 65530;
  readonly attribute attrib_id attributeList[] = 65531;
  readonly attribute bitmap32 featureMap = 65532;
  readonly attribute int16u clusterRevision = 65533;
}

/** The User Label Cluster provides a feature to tag an endpoint with zero or more labels. */
<<<<<<< HEAD
cluster UserLabel = 65 {
=======
server cluster UserLabel = 65 {
  revision 1; // NOTE: Default/not specifically set

>>>>>>> ac1536dc
  struct LabelStruct {
    char_string<16> label = 0;
    char_string<16> value = 1;
  }

  attribute access(write: manage) LabelStruct labelList[] = 0;
  readonly attribute command_id generatedCommandList[] = 65528;
  readonly attribute command_id acceptedCommandList[] = 65529;
  readonly attribute event_id eventList[] = 65530;
  readonly attribute attrib_id attributeList[] = 65531;
  readonly attribute bitmap32 featureMap = 65532;
  readonly attribute int16u clusterRevision = 65533;
}

/** Attributes and commands for controlling the color properties of a color-capable light. */
<<<<<<< HEAD
cluster ColorControl = 768 {
=======
server cluster ColorControl = 768 {
  revision 6;

>>>>>>> ac1536dc
  enum ColorLoopAction : enum8 {
    kDeactivate = 0;
    kActivateFromColorLoopStartEnhancedHue = 1;
    kActivateFromEnhancedCurrentHue = 2;
  }

  enum ColorLoopDirection : enum8 {
    kDecrementHue = 0;
    kIncrementHue = 1;
  }

  enum ColorMode : enum8 {
    kCurrentHueAndCurrentSaturation = 0;
    kCurrentXAndCurrentY = 1;
    kColorTemperature = 2;
  }

  enum HueDirection : enum8 {
    kShortestDistance = 0;
    kLongestDistance = 1;
    kUp = 2;
    kDown = 3;
  }

  enum HueMoveMode : enum8 {
    kStop = 0;
    kUp = 1;
    kDown = 3;
  }

  enum HueStepMode : enum8 {
    kUp = 1;
    kDown = 3;
  }

  enum SaturationMoveMode : enum8 {
    kStop = 0;
    kUp = 1;
    kDown = 3;
  }

  enum SaturationStepMode : enum8 {
    kUp = 1;
    kDown = 3;
  }

  bitmap ColorCapabilities : bitmap16 {
    kHueSaturationSupported = 0x1;
    kEnhancedHueSupported = 0x2;
    kColorLoopSupported = 0x4;
    kXYAttributesSupported = 0x8;
    kColorTemperatureSupported = 0x10;
  }

  bitmap ColorLoopUpdateFlags : bitmap8 {
    kUpdateAction = 0x1;
    kUpdateDirection = 0x2;
    kUpdateTime = 0x4;
    kUpdateStartHue = 0x8;
  }

  bitmap Feature : bitmap32 {
    kHueAndSaturation = 0x1;
    kEnhancedHue = 0x2;
    kColorLoop = 0x4;
    kXY = 0x8;
    kColorTemperature = 0x10;
  }

  readonly attribute optional int8u currentHue = 0;
  readonly attribute optional int8u currentSaturation = 1;
  readonly attribute optional int16u remainingTime = 2;
  readonly attribute optional int16u currentX = 3;
  readonly attribute optional int16u currentY = 4;
  readonly attribute optional enum8 driftCompensation = 5;
  readonly attribute optional char_string<254> compensationText = 6;
  readonly attribute optional int16u colorTemperatureMireds = 7;
  readonly attribute enum8 colorMode = 8;
  attribute bitmap8 options = 15;
  readonly attribute nullable int8u numberOfPrimaries = 16;
  readonly attribute optional int16u primary1X = 17;
  readonly attribute optional int16u primary1Y = 18;
  readonly attribute optional nullable int8u primary1Intensity = 19;
  readonly attribute optional int16u primary2X = 21;
  readonly attribute optional int16u primary2Y = 22;
  readonly attribute optional nullable int8u primary2Intensity = 23;
  readonly attribute optional int16u primary3X = 25;
  readonly attribute optional int16u primary3Y = 26;
  readonly attribute optional nullable int8u primary3Intensity = 27;
  readonly attribute optional int16u primary4X = 32;
  readonly attribute optional int16u primary4Y = 33;
  readonly attribute optional nullable int8u primary4Intensity = 34;
  readonly attribute optional int16u primary5X = 36;
  readonly attribute optional int16u primary5Y = 37;
  readonly attribute optional nullable int8u primary5Intensity = 38;
  readonly attribute optional int16u primary6X = 40;
  readonly attribute optional int16u primary6Y = 41;
  readonly attribute optional nullable int8u primary6Intensity = 42;
  attribute access(write: manage) optional int16u whitePointX = 48;
  attribute access(write: manage) optional int16u whitePointY = 49;
  attribute access(write: manage) optional int16u colorPointRX = 50;
  attribute access(write: manage) optional int16u colorPointRY = 51;
  attribute access(write: manage) optional nullable int8u colorPointRIntensity = 52;
  attribute access(write: manage) optional int16u colorPointGX = 54;
  attribute access(write: manage) optional int16u colorPointGY = 55;
  attribute access(write: manage) optional nullable int8u colorPointGIntensity = 56;
  attribute access(write: manage) optional int16u colorPointBX = 58;
  attribute access(write: manage) optional int16u colorPointBY = 59;
  attribute access(write: manage) optional nullable int8u colorPointBIntensity = 60;
  readonly attribute optional int16u enhancedCurrentHue = 16384;
  readonly attribute enum8 enhancedColorMode = 16385;
  readonly attribute optional int8u colorLoopActive = 16386;
  readonly attribute optional int8u colorLoopDirection = 16387;
  readonly attribute optional int16u colorLoopTime = 16388;
  readonly attribute optional int16u colorLoopStartEnhancedHue = 16389;
  readonly attribute optional int16u colorLoopStoredEnhancedHue = 16390;
  readonly attribute bitmap16 colorCapabilities = 16394;
  readonly attribute optional int16u colorTempPhysicalMinMireds = 16395;
  readonly attribute optional int16u colorTempPhysicalMaxMireds = 16396;
  readonly attribute optional int16u coupleColorTempToLevelMinMireds = 16397;
  attribute access(write: manage) optional nullable int16u startUpColorTemperatureMireds = 16400;
  readonly attribute command_id generatedCommandList[] = 65528;
  readonly attribute command_id acceptedCommandList[] = 65529;
  readonly attribute event_id eventList[] = 65530;
  readonly attribute attrib_id attributeList[] = 65531;
  readonly attribute bitmap32 featureMap = 65532;
  readonly attribute int16u clusterRevision = 65533;

  request struct MoveToHueRequest {
    int8u hue = 0;
    HueDirection direction = 1;
    int16u transitionTime = 2;
    bitmap8 optionsMask = 3;
    bitmap8 optionsOverride = 4;
  }

  request struct MoveHueRequest {
    HueMoveMode moveMode = 0;
    int8u rate = 1;
    bitmap8 optionsMask = 2;
    bitmap8 optionsOverride = 3;
  }

  request struct StepHueRequest {
    HueStepMode stepMode = 0;
    int8u stepSize = 1;
    int8u transitionTime = 2;
    bitmap8 optionsMask = 3;
    bitmap8 optionsOverride = 4;
  }

  request struct MoveToSaturationRequest {
    int8u saturation = 0;
    int16u transitionTime = 1;
    bitmap8 optionsMask = 2;
    bitmap8 optionsOverride = 3;
  }

  request struct MoveSaturationRequest {
    SaturationMoveMode moveMode = 0;
    int8u rate = 1;
    bitmap8 optionsMask = 2;
    bitmap8 optionsOverride = 3;
  }

  request struct StepSaturationRequest {
    SaturationStepMode stepMode = 0;
    int8u stepSize = 1;
    int8u transitionTime = 2;
    bitmap8 optionsMask = 3;
    bitmap8 optionsOverride = 4;
  }

  request struct MoveToHueAndSaturationRequest {
    int8u hue = 0;
    int8u saturation = 1;
    int16u transitionTime = 2;
    bitmap8 optionsMask = 3;
    bitmap8 optionsOverride = 4;
  }

  request struct MoveToColorRequest {
    int16u colorX = 0;
    int16u colorY = 1;
    int16u transitionTime = 2;
    bitmap8 optionsMask = 3;
    bitmap8 optionsOverride = 4;
  }

  request struct MoveColorRequest {
    int16s rateX = 0;
    int16s rateY = 1;
    bitmap8 optionsMask = 2;
    bitmap8 optionsOverride = 3;
  }

  request struct StepColorRequest {
    int16s stepX = 0;
    int16s stepY = 1;
    int16u transitionTime = 2;
    bitmap8 optionsMask = 3;
    bitmap8 optionsOverride = 4;
  }

  request struct MoveToColorTemperatureRequest {
    int16u colorTemperatureMireds = 0;
    int16u transitionTime = 1;
    bitmap8 optionsMask = 2;
    bitmap8 optionsOverride = 3;
  }

  request struct EnhancedMoveToHueRequest {
    int16u enhancedHue = 0;
    HueDirection direction = 1;
    int16u transitionTime = 2;
    bitmap8 optionsMask = 3;
    bitmap8 optionsOverride = 4;
  }

  request struct EnhancedMoveHueRequest {
    HueMoveMode moveMode = 0;
    int16u rate = 1;
    bitmap8 optionsMask = 2;
    bitmap8 optionsOverride = 3;
  }

  request struct EnhancedStepHueRequest {
    HueStepMode stepMode = 0;
    int16u stepSize = 1;
    int16u transitionTime = 2;
    bitmap8 optionsMask = 3;
    bitmap8 optionsOverride = 4;
  }

  request struct EnhancedMoveToHueAndSaturationRequest {
    int16u enhancedHue = 0;
    int8u saturation = 1;
    int16u transitionTime = 2;
    bitmap8 optionsMask = 3;
    bitmap8 optionsOverride = 4;
  }

  request struct ColorLoopSetRequest {
    ColorLoopUpdateFlags updateFlags = 0;
    ColorLoopAction action = 1;
    ColorLoopDirection direction = 2;
    int16u time = 3;
    int16u startHue = 4;
    bitmap8 optionsMask = 5;
    bitmap8 optionsOverride = 6;
  }

  request struct StopMoveStepRequest {
    bitmap8 optionsMask = 0;
    bitmap8 optionsOverride = 1;
  }

  request struct MoveColorTemperatureRequest {
    HueMoveMode moveMode = 0;
    int16u rate = 1;
    int16u colorTemperatureMinimumMireds = 2;
    int16u colorTemperatureMaximumMireds = 3;
    bitmap8 optionsMask = 4;
    bitmap8 optionsOverride = 5;
  }

  request struct StepColorTemperatureRequest {
    HueStepMode stepMode = 0;
    int16u stepSize = 1;
    int16u transitionTime = 2;
    int16u colorTemperatureMinimumMireds = 3;
    int16u colorTemperatureMaximumMireds = 4;
    bitmap8 optionsMask = 5;
    bitmap8 optionsOverride = 6;
  }

  /** Move to specified hue. */
  command MoveToHue(MoveToHueRequest): DefaultSuccess = 0;
  /** Move hue up or down at specified rate. */
  command MoveHue(MoveHueRequest): DefaultSuccess = 1;
  /** Step hue up or down by specified size at specified rate. */
  command StepHue(StepHueRequest): DefaultSuccess = 2;
  /** Move to specified saturation. */
  command MoveToSaturation(MoveToSaturationRequest): DefaultSuccess = 3;
  /** Move saturation up or down at specified rate. */
  command MoveSaturation(MoveSaturationRequest): DefaultSuccess = 4;
  /** Step saturation up or down by specified size at specified rate. */
  command StepSaturation(StepSaturationRequest): DefaultSuccess = 5;
  /** Move to hue and saturation. */
  command MoveToHueAndSaturation(MoveToHueAndSaturationRequest): DefaultSuccess = 6;
  /** Move to specified color. */
  command MoveToColor(MoveToColorRequest): DefaultSuccess = 7;
  /** Moves the color. */
  command MoveColor(MoveColorRequest): DefaultSuccess = 8;
  /** Steps the lighting to a specific color. */
  command StepColor(StepColorRequest): DefaultSuccess = 9;
  /** Move to a specific color temperature. */
  command MoveToColorTemperature(MoveToColorTemperatureRequest): DefaultSuccess = 10;
  /** Command description for EnhancedMoveToHue */
  command EnhancedMoveToHue(EnhancedMoveToHueRequest): DefaultSuccess = 64;
  /** Command description for EnhancedMoveHue */
  command EnhancedMoveHue(EnhancedMoveHueRequest): DefaultSuccess = 65;
  /** Command description for EnhancedStepHue */
  command EnhancedStepHue(EnhancedStepHueRequest): DefaultSuccess = 66;
  /** Command description for EnhancedMoveToHueAndSaturation */
  command EnhancedMoveToHueAndSaturation(EnhancedMoveToHueAndSaturationRequest): DefaultSuccess = 67;
  /** Command description for ColorLoopSet */
  command ColorLoopSet(ColorLoopSetRequest): DefaultSuccess = 68;
  /** Command description for StopMoveStep */
  command StopMoveStep(StopMoveStepRequest): DefaultSuccess = 71;
  /** Command description for MoveColorTemperature */
  command MoveColorTemperature(MoveColorTemperatureRequest): DefaultSuccess = 75;
  /** Command description for StepColorTemperature */
  command StepColorTemperature(StepColorTemperatureRequest): DefaultSuccess = 76;
}

/** Attributes and commands for configuring occupancy sensing, and reporting occupancy status. */
<<<<<<< HEAD
cluster OccupancySensing = 1030 {
=======
server cluster OccupancySensing = 1030 {
  revision 3;

>>>>>>> ac1536dc
  enum OccupancySensorTypeEnum : enum8 {
    kPIR = 0;
    kUltrasonic = 1;
    kPIRAndUltrasonic = 2;
    kPhysicalContact = 3;
  }

  bitmap OccupancyBitmap : bitmap8 {
    kOccupied = 0x1;
  }

  bitmap OccupancySensorTypeBitmap : bitmap8 {
    kPIR = 0x1;
    kUltrasonic = 0x2;
    kPhysicalContact = 0x4;
  }

  readonly attribute OccupancyBitmap occupancy = 0;
  readonly attribute OccupancySensorTypeEnum occupancySensorType = 1;
  readonly attribute OccupancySensorTypeBitmap occupancySensorTypeBitmap = 2;
  attribute access(write: manage) optional int16u PIROccupiedToUnoccupiedDelay = 16;
  attribute access(write: manage) optional int16u PIRUnoccupiedToOccupiedDelay = 17;
  attribute access(write: manage) optional int8u PIRUnoccupiedToOccupiedThreshold = 18;
  attribute access(write: manage) optional int16u ultrasonicOccupiedToUnoccupiedDelay = 32;
  attribute access(write: manage) optional int16u ultrasonicUnoccupiedToOccupiedDelay = 33;
  attribute access(write: manage) optional int8u ultrasonicUnoccupiedToOccupiedThreshold = 34;
  attribute access(write: manage) optional int16u physicalContactOccupiedToUnoccupiedDelay = 48;
  attribute access(write: manage) optional int16u physicalContactUnoccupiedToOccupiedDelay = 49;
  attribute access(write: manage) optional int8u physicalContactUnoccupiedToOccupiedThreshold = 50;
  readonly attribute command_id generatedCommandList[] = 65528;
  readonly attribute command_id acceptedCommandList[] = 65529;
  readonly attribute event_id eventList[] = 65530;
  readonly attribute attrib_id attributeList[] = 65531;
  readonly attribute bitmap32 featureMap = 65532;
  readonly attribute int16u clusterRevision = 65533;
}

endpoint 0 {
  device type ma_rootdevice = 22, version 1;

  binding cluster OtaSoftwareUpdateProvider;

  server cluster Descriptor {
    callback attribute deviceTypeList;
    callback attribute serverList;
    callback attribute clientList;
    callback attribute partsList;
    ram      attribute featureMap default = 0;
    callback attribute clusterRevision default = 1;
  }

  server cluster AccessControl {
    emits event AccessControlEntryChanged;
    emits event AccessControlExtensionChanged;
    callback attribute acl;
    callback attribute extension;
    callback attribute subjectsPerAccessControlEntry default = 4;
    callback attribute targetsPerAccessControlEntry default = 3;
    callback attribute accessControlEntriesPerFabric default = 4;
    callback attribute attributeList;
    ram      attribute featureMap default = 0;
    callback attribute clusterRevision default = 1;
  }

  server cluster BasicInformation {
    emits event StartUp;
    emits event ShutDown;
    emits event Leave;
    callback attribute dataModelRevision default = 10;
    callback attribute vendorName;
    callback attribute vendorID;
    callback attribute productName;
    callback attribute productID;
    persist  attribute nodeLabel;
    callback attribute location default = "XX";
    callback attribute hardwareVersion default = 0;
    callback attribute hardwareVersionString;
    callback attribute softwareVersion default = 0;
    callback attribute softwareVersionString;
    callback attribute manufacturingDate default = "20210614123456ZZ";
    callback attribute partNumber;
    callback attribute productURL;
    callback attribute productLabel;
    callback attribute serialNumber;
    persist  attribute localConfigDisabled default = 0;
    callback attribute uniqueID;
    callback attribute capabilityMinima;
    callback attribute specificationVersion;
    callback attribute maxPathsPerInvoke;
    ram      attribute featureMap default = 0;
    ram      attribute clusterRevision default = 3;
  }

  server cluster OtaSoftwareUpdateRequestor {
    emits event StateTransition;
    emits event VersionApplied;
    emits event DownloadError;
    callback attribute defaultOTAProviders default = 0;
    ram      attribute updatePossible default = 1;
    ram      attribute updateState default = 0;
    ram      attribute updateStateProgress default = 0;
    ram      attribute featureMap default = 0;
    ram      attribute clusterRevision default = 1;

    handle command AnnounceOTAProvider;
  }

  server cluster LocalizationConfiguration {
    persist  attribute activeLocale default = "en-US";
    callback attribute supportedLocales;
    ram      attribute featureMap default = 0;
    ram      attribute clusterRevision default = 1;
  }

  server cluster TimeFormatLocalization {
    persist  attribute hourFormat default = 0;
    persist  attribute activeCalendarType default = 0;
    callback attribute supportedCalendarTypes;
    ram      attribute featureMap default = 0;
    ram      attribute clusterRevision default = 1;
  }

  server cluster GeneralCommissioning {
    ram      attribute breadcrumb default = 0x0000000000000000;
    callback attribute basicCommissioningInfo;
    callback attribute regulatoryConfig default = 0;
    callback attribute locationCapability default = 0;
    callback attribute supportsConcurrentConnection default = 1;
    ram      attribute featureMap default = 0;
    ram      attribute clusterRevision default = 1;

    handle command ArmFailSafe;
    handle command ArmFailSafeResponse;
    handle command SetRegulatoryConfig;
    handle command SetRegulatoryConfigResponse;
    handle command CommissioningComplete;
    handle command CommissioningCompleteResponse;
  }

  server cluster NetworkCommissioning {
    ram      attribute maxNetworks;
    callback attribute networks;
    ram      attribute scanMaxTimeSeconds;
    ram      attribute connectMaxTimeSeconds;
    ram      attribute interfaceEnabled;
    ram      attribute lastNetworkingStatus;
    ram      attribute lastNetworkID;
    ram      attribute lastConnectErrorValue;
    ram      attribute featureMap default = 2;
    ram      attribute clusterRevision default = 1;

    handle command ScanNetworks;
    handle command ScanNetworksResponse;
    handle command AddOrUpdateWiFiNetwork;
    handle command AddOrUpdateThreadNetwork;
    handle command RemoveNetwork;
    handle command NetworkConfigResponse;
    handle command ConnectNetwork;
    handle command ConnectNetworkResponse;
    handle command ReorderNetwork;
  }

  server cluster DiagnosticLogs {
    ram      attribute featureMap default = 0;
    ram      attribute clusterRevision default = 1;

    handle command RetrieveLogsRequest;
  }

  server cluster GeneralDiagnostics {
    emits event HardwareFaultChange;
    emits event RadioFaultChange;
    emits event NetworkFaultChange;
    emits event BootReason;
    callback attribute networkInterfaces;
    callback attribute rebootCount default = 0x0000;
    callback attribute upTime default = 0x0000000000000000;
    callback attribute totalOperationalHours default = 0x00000000;
    callback attribute bootReason;
    callback attribute activeHardwareFaults;
    callback attribute activeRadioFaults;
    callback attribute activeNetworkFaults;
    callback attribute testEventTriggersEnabled default = false;
    ram      attribute featureMap default = 0;
    ram      attribute clusterRevision default = 0x0002;

    handle command TestEventTrigger;
    handle command TimeSnapshot;
    handle command TimeSnapshotResponse;
  }

  server cluster SoftwareDiagnostics {
    callback attribute threadMetrics;
    callback attribute currentHeapFree default = 0x0000000000000000;
    callback attribute currentHeapUsed default = 0x0000000000000000;
    callback attribute currentHeapHighWatermark default = 0x0000000000000000;
    callback attribute featureMap default = 1;
    ram      attribute clusterRevision default = 1;

    handle command ResetWatermarks;
  }

  server cluster ThreadNetworkDiagnostics {
    callback attribute channel;
    callback attribute routingRole;
    callback attribute networkName default = "0";
    callback attribute panId default = 0x0000;
    callback attribute extendedPanId default = 0x0000000000000000;
    callback attribute meshLocalPrefix;
    callback attribute overrunCount default = 0x0000000000000000;
    callback attribute neighborTable;
    callback attribute routeTable;
    callback attribute partitionId;
    callback attribute weighting;
    callback attribute dataVersion;
    callback attribute stableDataVersion;
    callback attribute leaderRouterId;
    callback attribute detachedRoleCount default = 0x0000;
    callback attribute childRoleCount default = 0x0000;
    callback attribute routerRoleCount default = 0x0000;
    callback attribute leaderRoleCount default = 0x0000;
    callback attribute attachAttemptCount default = 0x0000;
    callback attribute partitionIdChangeCount default = 0x0000;
    callback attribute betterPartitionAttachAttemptCount default = 0x0000;
    callback attribute parentChangeCount default = 0x0000;
    callback attribute txTotalCount default = 0x0000;
    callback attribute txUnicastCount default = 0x0000;
    callback attribute txBroadcastCount default = 0x0000;
    callback attribute txAckRequestedCount default = 0x0000;
    callback attribute txAckedCount default = 0x0000;
    callback attribute txNoAckRequestedCount default = 0x0000;
    callback attribute txDataCount default = 0x0000;
    callback attribute txDataPollCount default = 0x0000;
    callback attribute txBeaconCount default = 0x0000;
    callback attribute txBeaconRequestCount default = 0x0000;
    callback attribute txOtherCount default = 0x0000;
    callback attribute txRetryCount default = 0x0000;
    callback attribute txDirectMaxRetryExpiryCount default = 0x0000;
    callback attribute txIndirectMaxRetryExpiryCount default = 0x0000;
    callback attribute txErrCcaCount default = 0x0000;
    callback attribute txErrAbortCount default = 0x0000;
    callback attribute txErrBusyChannelCount default = 0x0000;
    callback attribute rxTotalCount default = 0x0000;
    callback attribute rxUnicastCount default = 0x0000;
    callback attribute rxBroadcastCount default = 0x0000;
    callback attribute rxDataCount default = 0x0000;
    callback attribute rxDataPollCount default = 0x0000;
    callback attribute rxBeaconCount default = 0x0000;
    callback attribute rxBeaconRequestCount default = 0x0000;
    callback attribute rxOtherCount default = 0x0000;
    callback attribute rxAddressFilteredCount default = 0x0000;
    callback attribute rxDestAddrFilteredCount default = 0x0000;
    callback attribute rxDuplicatedCount default = 0x0000;
    callback attribute rxErrNoFrameCount default = 0x0000;
    callback attribute rxErrUnknownNeighborCount default = 0x0000;
    callback attribute rxErrInvalidSrcAddrCount default = 0x0000;
    callback attribute rxErrSecCount default = 0x0000;
    callback attribute rxErrFcsCount default = 0x0000;
    callback attribute rxErrOtherCount default = 0x0000;
    callback attribute activeTimestamp default = 0x0000000000000000;
    callback attribute pendingTimestamp default = 0x0000000000000000;
    callback attribute delay default = 0x0000;
    callback attribute securityPolicy;
    callback attribute channelPage0Mask default = "0x0000";
    callback attribute operationalDatasetComponents;
    callback attribute activeNetworkFaultsList;
    ram      attribute featureMap default = 0x000F;
    ram      attribute clusterRevision default = 1;

    handle command ResetCounts;
  }

  server cluster WiFiNetworkDiagnostics {
    emits event Disconnection;
    emits event AssociationFailure;
    emits event ConnectionStatus;
    callback attribute bssid;
    callback attribute securityType;
    callback attribute wiFiVersion;
    callback attribute channelNumber default = 0x0000;
    callback attribute rssi default = 0x00;
    callback attribute beaconLostCount default = 0x00000000;
    callback attribute beaconRxCount default = 0x00000000;
    callback attribute packetMulticastRxCount default = 0x00000000;
    callback attribute packetMulticastTxCount default = 0x00000000;
    callback attribute packetUnicastRxCount default = 0x00000000;
    callback attribute packetUnicastTxCount default = 0x00000000;
    callback attribute currentMaxRate default = 0x0000000000000000;
    callback attribute overrunCount default = 0x0000000000000000;
    ram      attribute featureMap default = 3;
    ram      attribute clusterRevision default = 1;

    handle command ResetCounts;
  }

  server cluster EthernetNetworkDiagnostics {
    callback attribute PHYRate;
    callback attribute fullDuplex default = 0x00;
    callback attribute packetRxCount default = 0x0000000000000000;
    callback attribute packetTxCount default = 0x0000000000000000;
    callback attribute txErrCount default = 0x0000000000000000;
    callback attribute collisionCount default = 0x0000000000000000;
    callback attribute overrunCount default = 0x0000000000000000;
    callback attribute carrierDetect default = 0x00;
    callback attribute timeSinceReset default = 0x0000000000000000;
    ram      attribute featureMap default = 3;
    ram      attribute clusterRevision default = 1;

    handle command ResetCounts;
  }

  server cluster Switch {
    emits event SwitchLatched;
    ram      attribute numberOfPositions default = 2;
    ram      attribute currentPosition;
    ram      attribute featureMap default = 0;
    ram      attribute clusterRevision default = 1;
  }

  server cluster AdministratorCommissioning {
    callback attribute windowStatus default = 0;
    callback attribute adminFabricIndex default = 1;
    callback attribute adminVendorId default = 0;
    ram      attribute featureMap default = 0;
    ram      attribute clusterRevision default = 1;

    handle command OpenCommissioningWindow;
    handle command OpenBasicCommissioningWindow;
    handle command RevokeCommissioning;
  }

  server cluster OperationalCredentials {
    callback attribute NOCs;
    callback attribute fabrics;
    callback attribute supportedFabrics;
    callback attribute commissionedFabrics;
    callback attribute trustedRootCertificates;
    callback attribute currentFabricIndex;
    ram      attribute featureMap default = 0;
    ram      attribute clusterRevision default = 1;

    handle command AttestationRequest;
    handle command AttestationResponse;
    handle command CertificateChainRequest;
    handle command CertificateChainResponse;
    handle command CSRRequest;
    handle command CSRResponse;
    handle command AddNOC;
    handle command UpdateNOC;
    handle command NOCResponse;
    handle command UpdateFabricLabel;
    handle command RemoveFabric;
    handle command AddTrustedRootCertificate;
  }

  server cluster GroupKeyManagement {
    callback attribute groupKeyMap;
    callback attribute groupTable;
    callback attribute maxGroupsPerFabric;
    callback attribute maxGroupKeysPerFabric;
    callback attribute featureMap default = 0;
    callback attribute clusterRevision default = 1;

    handle command KeySetWrite;
    handle command KeySetRead;
    handle command KeySetReadResponse;
    handle command KeySetRemove;
    handle command KeySetReadAllIndices;
    handle command KeySetReadAllIndicesResponse;
  }

  server cluster FixedLabel {
    callback attribute labelList;
    ram      attribute featureMap default = 0;
    ram      attribute clusterRevision default = 1;
  }

  server cluster UserLabel {
    callback attribute labelList;
    ram      attribute featureMap default = 0;
    ram      attribute clusterRevision default = 1;
  }
}
endpoint 1 {
  device type ma_dimmablelight = 257, version 1;


  server cluster Identify {
    ram      attribute identifyTime default = 0x0000;
    ram      attribute identifyType default = 0x0;
    ram      attribute featureMap default = 0;
    ram      attribute clusterRevision default = 4;

    handle command Identify;
    handle command TriggerEffect;
  }

  server cluster Groups {
    ram      attribute nameSupport;
    ram      attribute featureMap default = 0;
    ram      attribute clusterRevision default = 4;

    handle command AddGroup;
    handle command AddGroupResponse;
    handle command ViewGroup;
    handle command ViewGroupResponse;
    handle command GetGroupMembership;
    handle command GetGroupMembershipResponse;
    handle command RemoveGroup;
    handle command RemoveGroupResponse;
    handle command RemoveAllGroups;
    handle command AddGroupIfIdentifying;
  }

  server cluster Scenes {
    ram      attribute nameSupport default = 0x80;
    ram      attribute lastConfiguredBy;
    ram      attribute sceneTableSize default = 16;
    callback attribute fabricSceneInfo;
    callback attribute generatedCommandList;
    callback attribute acceptedCommandList;
    callback attribute attributeList;
    ram      attribute featureMap default = 15;
    ram      attribute clusterRevision default = 5;

    handle command AddScene;
    handle command AddSceneResponse;
    handle command ViewScene;
    handle command ViewSceneResponse;
    handle command RemoveScene;
    handle command RemoveSceneResponse;
    handle command RemoveAllScenes;
    handle command RemoveAllScenesResponse;
    handle command StoreScene;
    handle command StoreSceneResponse;
    handle command RecallScene;
    handle command GetSceneMembership;
    handle command GetSceneMembershipResponse;
    handle command EnhancedAddScene;
    handle command EnhancedViewScene;
    handle command CopyScene;
  }

  server cluster OnOff {
    persist  attribute onOff default = 0x00;
    ram      attribute globalSceneControl default = 0x01;
    ram      attribute onTime default = 0x0000;
    ram      attribute offWaitTime default = 0x0000;
    persist  attribute startUpOnOff default = 0xFF;
    ram      attribute featureMap default = 1;
    ram      attribute clusterRevision default = 5;

    handle command Off;
    handle command On;
    handle command Toggle;
    handle command OffWithEffect;
    handle command OnWithRecallGlobalScene;
    handle command OnWithTimedOff;
  }

  server cluster LevelControl {
    persist  attribute currentLevel default = 0x01;
    ram      attribute remainingTime default = 0x0000;
    ram      attribute minLevel default = 0x01;
    ram      attribute maxLevel default = 0xFE;
    ram      attribute currentFrequency default = 0x0000;
    ram      attribute minFrequency default = 0x0000;
    ram      attribute maxFrequency default = 0x0000;
    ram      attribute options default = 0x00;
    ram      attribute onOffTransitionTime default = 0x0000;
    ram      attribute onLevel default = 0xFF;
    ram      attribute onTransitionTime;
    ram      attribute offTransitionTime;
    ram      attribute defaultMoveRate default = 50;
    persist  attribute startUpCurrentLevel default = 255;
    ram      attribute featureMap default = 3;
    ram      attribute clusterRevision default = 5;

    handle command MoveToLevel;
    handle command Move;
    handle command Step;
    handle command Stop;
    handle command MoveToLevelWithOnOff;
    handle command MoveWithOnOff;
    handle command StepWithOnOff;
    handle command StopWithOnOff;
  }

  server cluster Descriptor {
    callback attribute deviceTypeList;
    callback attribute serverList;
    callback attribute clientList;
    callback attribute partsList;
    ram      attribute featureMap default = 0;
    callback attribute clusterRevision default = 1;
  }

  server cluster ColorControl {
    persist  attribute currentHue default = 0x00;
    persist  attribute currentSaturation default = 0x00;
    ram      attribute remainingTime default = 0x0000;
    persist  attribute currentX default = 0x616B;
    persist  attribute currentY default = 0x607D;
    persist  attribute colorTemperatureMireds default = 0x00FA;
    persist  attribute colorMode default = 0x01;
    ram      attribute options default = 0x00;
    ram      attribute numberOfPrimaries;
    persist  attribute enhancedCurrentHue default = 0x0000;
    persist  attribute enhancedColorMode default = 0x01;
    persist  attribute colorLoopActive default = 0x00;
    persist  attribute colorLoopDirection default = 0x00;
    persist  attribute colorLoopTime default = 0x0019;
    ram      attribute colorLoopStartEnhancedHue default = 0x2300;
    ram      attribute colorLoopStoredEnhancedHue default = 0x0000;
    ram      attribute colorCapabilities default = 0x1F;
    ram      attribute colorTempPhysicalMinMireds default = 0x0000;
    ram      attribute colorTempPhysicalMaxMireds default = 0xFEFF;
    ram      attribute coupleColorTempToLevelMinMireds;
    persist  attribute startUpColorTemperatureMireds;
    ram      attribute featureMap default = 0x1F;
    ram      attribute clusterRevision default = 6;

    handle command MoveToHue;
    handle command MoveHue;
    handle command StepHue;
    handle command MoveToSaturation;
    handle command MoveSaturation;
    handle command StepSaturation;
    handle command MoveToHueAndSaturation;
    handle command MoveToColor;
    handle command MoveColor;
    handle command StepColor;
    handle command MoveToColorTemperature;
    handle command EnhancedMoveToHue;
    handle command EnhancedMoveHue;
    handle command EnhancedStepHue;
    handle command EnhancedMoveToHueAndSaturation;
    handle command ColorLoopSet;
    handle command StopMoveStep;
    handle command MoveColorTemperature;
    handle command StepColorTemperature;
  }

  server cluster OccupancySensing {
    ram      attribute occupancy;
    ram      attribute occupancySensorType;
    ram      attribute occupancySensorTypeBitmap;
    ram      attribute featureMap default = 0;
    ram      attribute clusterRevision default = 3;
  }
}

<|MERGE_RESOLUTION|>--- conflicted
+++ resolved
@@ -2,13 +2,9 @@
 // It is for view/code review purposes only.
 
 /** Attributes and commands for putting a device into Identification mode (e.g. flashing a light). */
-<<<<<<< HEAD
 cluster Identify = 3 {
-=======
-server cluster Identify = 3 {
   revision 4;
 
->>>>>>> ac1536dc
   enum EffectIdentifierEnum : enum8 {
     kBlink = 0;
     kBreathe = 1;
@@ -56,13 +52,9 @@
 }
 
 /** Attributes and commands for group configuration and manipulation. */
-<<<<<<< HEAD
 cluster Groups = 4 {
-=======
-server cluster Groups = 4 {
   revision 4;
 
->>>>>>> ac1536dc
   bitmap Feature : bitmap32 {
     kGroupNames = 0x1;
   }
@@ -137,13 +129,9 @@
 }
 
 /** Attributes and commands for scene configuration and manipulation. */
-<<<<<<< HEAD
 provisional cluster Scenes = 5 {
-=======
-provisional server cluster Scenes = 5 {
   revision 5;
 
->>>>>>> ac1536dc
   bitmap CopyModeBitmap : bitmap8 {
     kCopyAllScenes = 0x1;
   }
@@ -334,13 +322,9 @@
 }
 
 /** Attributes and commands for switching devices between 'On' and 'Off' states. */
-<<<<<<< HEAD
 cluster OnOff = 6 {
-=======
-server cluster OnOff = 6 {
   revision 6;
 
->>>>>>> ac1536dc
   enum DelayedAllOffEffectVariantEnum : enum8 {
     kDelayedOffFastFade = 0;
     kNoFade = 1;
@@ -410,13 +394,9 @@
 }
 
 /** Attributes and commands for controlling devices that can be set to a level between fully 'On' and fully 'Off.' */
-<<<<<<< HEAD
 cluster LevelControl = 8 {
-=======
-server cluster LevelControl = 8 {
   revision 5;
 
->>>>>>> ac1536dc
   enum MoveModeEnum : enum8 {
     kUp = 0;
     kDown = 1;
@@ -539,13 +519,9 @@
 }
 
 /** The Descriptor Cluster is meant to replace the support from the Zigbee Device Object (ZDO) for describing a node, its endpoints and clusters. */
-<<<<<<< HEAD
 cluster Descriptor = 29 {
-=======
-server cluster Descriptor = 29 {
   revision 2;
 
->>>>>>> ac1536dc
   bitmap Feature : bitmap32 {
     kTagList = 0x1;
   }
@@ -579,13 +555,9 @@
       Node's Access Control List (ACL), which codifies the rules used to manage
       and enforce Access Control for the Node's endpoints and their associated
       cluster instances. */
-<<<<<<< HEAD
 cluster AccessControl = 31 {
-=======
-server cluster AccessControl = 31 {
   revision 1; // NOTE: Default/not specifically set
 
->>>>>>> ac1536dc
   enum AccessControlEntryAuthModeEnum : enum8 {
     kPASE = 1;
     kCASE = 2;
@@ -657,13 +629,9 @@
 /** This cluster provides attributes and events for determining basic information about Nodes, which supports both
       Commissioning and operational determination of Node characteristics, such as Vendor ID, Product ID and serial number,
       which apply to the whole Node. Also allows setting user device information such as location. */
-<<<<<<< HEAD
 cluster BasicInformation = 40 {
-=======
-server cluster BasicInformation = 40 {
   revision 3;
 
->>>>>>> ac1536dc
   enum ColorEnum : enum8 {
     kBlack = 0;
     kNavy = 1;
@@ -756,13 +724,9 @@
 }
 
 /** Provides an interface for providing OTA software updates */
-<<<<<<< HEAD
 cluster OtaSoftwareUpdateProvider = 41 {
-=======
-client cluster OtaSoftwareUpdateProvider = 41 {
   revision 1; // NOTE: Default/not specifically set
 
->>>>>>> ac1536dc
   enum ApplyUpdateActionEnum : enum8 {
     kProceed = 0;
     kAwaitNextAction = 1;
@@ -836,13 +800,9 @@
 }
 
 /** Provides an interface for downloading and applying OTA software updates */
-<<<<<<< HEAD
 cluster OtaSoftwareUpdateRequestor = 42 {
-=======
-server cluster OtaSoftwareUpdateRequestor = 42 {
   revision 1; // NOTE: Default/not specifically set
 
->>>>>>> ac1536dc
   enum AnnouncementReasonEnum : enum8 {
     kSimpleAnnouncement = 0;
     kUpdateAvailable = 1;
@@ -921,13 +881,9 @@
       may have differing common languages, units of measurements, and numerical formatting
       standards. As such, Nodes that visually or audibly convey information need a mechanism by which
       they can be configured to use a user’s preferred language, units, etc */
-<<<<<<< HEAD
 cluster LocalizationConfiguration = 43 {
-=======
-server cluster LocalizationConfiguration = 43 {
   revision 1; // NOTE: Default/not specifically set
 
->>>>>>> ac1536dc
   attribute access(write: manage) char_string<35> activeLocale = 0;
   readonly attribute char_string supportedLocales[] = 1;
   readonly attribute command_id generatedCommandList[] = 65528;
@@ -942,13 +898,9 @@
       may have differing preferences for how dates and times are conveyed. As such, Nodes that visually
       or audibly convey time information need a mechanism by which they can be configured to use a
       user’s preferred format. */
-<<<<<<< HEAD
 cluster TimeFormatLocalization = 44 {
-=======
-server cluster TimeFormatLocalization = 44 {
   revision 1; // NOTE: Default/not specifically set
 
->>>>>>> ac1536dc
   enum CalendarTypeEnum : enum8 {
     kBuddhist = 0;
     kChinese = 1;
@@ -985,13 +937,9 @@
 }
 
 /** This cluster is used to manage global aspects of the Commissioning flow. */
-<<<<<<< HEAD
 cluster GeneralCommissioning = 48 {
-=======
-server cluster GeneralCommissioning = 48 {
   revision 1; // NOTE: Default/not specifically set
 
->>>>>>> ac1536dc
   enum CommissioningErrorEnum : enum8 {
     kOK = 0;
     kValueOutsideRange = 1;
@@ -1058,13 +1006,9 @@
 }
 
 /** Functionality to configure, enable, disable network credentials and access on a Matter device. */
-<<<<<<< HEAD
 cluster NetworkCommissioning = 49 {
-=======
-server cluster NetworkCommissioning = 49 {
   revision 1; // NOTE: Default/not specifically set
 
->>>>>>> ac1536dc
   enum NetworkCommissioningStatusEnum : enum8 {
     kSuccess = 0;
     kOutOfRange = 1;
@@ -1242,13 +1186,9 @@
 }
 
 /** The cluster provides commands for retrieving unstructured diagnostic logs from a Node that may be used to aid in diagnostics. */
-<<<<<<< HEAD
 cluster DiagnosticLogs = 50 {
-=======
-server cluster DiagnosticLogs = 50 {
   revision 1; // NOTE: Default/not specifically set
 
->>>>>>> ac1536dc
   enum IntentEnum : enum8 {
     kEndUserSupport = 0;
     kNetworkDiag = 1;
@@ -1293,13 +1233,9 @@
 }
 
 /** The General Diagnostics Cluster, along with other diagnostics clusters, provide a means to acquire standardized diagnostics metrics that MAY be used by a Node to assist a user or Administrative Node in diagnosing potential problems. */
-<<<<<<< HEAD
 cluster GeneralDiagnostics = 51 {
-=======
-server cluster GeneralDiagnostics = 51 {
   revision 1; // NOTE: Default/not specifically set
 
->>>>>>> ac1536dc
   enum BootReasonEnum : enum8 {
     kUnspecified = 0;
     kPowerOnReboot = 1;
@@ -1412,13 +1348,9 @@
 }
 
 /** The Software Diagnostics Cluster provides a means to acquire standardized diagnostics metrics that MAY be used by a Node to assist a user or Administrative Node in diagnosing potential problems. */
-<<<<<<< HEAD
 cluster SoftwareDiagnostics = 52 {
-=======
-server cluster SoftwareDiagnostics = 52 {
   revision 1; // NOTE: Default/not specifically set
 
->>>>>>> ac1536dc
   bitmap Feature : bitmap32 {
     kWatermarks = 0x1;
   }
@@ -1453,13 +1385,9 @@
 }
 
 /** The Thread Network Diagnostics Cluster provides a means to acquire standardized diagnostics metrics that MAY be used by a Node to assist a user or Administrative Node in diagnosing potential problems */
-<<<<<<< HEAD
 cluster ThreadNetworkDiagnostics = 53 {
-=======
-server cluster ThreadNetworkDiagnostics = 53 {
   revision 1; // NOTE: Default/not specifically set
 
->>>>>>> ac1536dc
   enum ConnectionStatusEnum : enum8 {
     kConnected = 0;
     kNotConnected = 1;
@@ -1623,13 +1551,9 @@
 }
 
 /** The Wi-Fi Network Diagnostics Cluster provides a means to acquire standardized diagnostics metrics that MAY be used by a Node to assist a user or Administrative Node in diagnosing potential problems. */
-<<<<<<< HEAD
 cluster WiFiNetworkDiagnostics = 54 {
-=======
-server cluster WiFiNetworkDiagnostics = 54 {
   revision 1; // NOTE: Default/not specifically set
 
->>>>>>> ac1536dc
   enum AssociationFailureCauseEnum : enum8 {
     kUnknown = 0;
     kAssociationFailed = 1;
@@ -1704,13 +1628,9 @@
 }
 
 /** The Ethernet Network Diagnostics Cluster provides a means to acquire standardized diagnostics metrics that MAY be used by a Node to assist a user or Administrative Node in diagnosing potential problems. */
-<<<<<<< HEAD
 cluster EthernetNetworkDiagnostics = 55 {
-=======
-server cluster EthernetNetworkDiagnostics = 55 {
   revision 1; // NOTE: Default/not specifically set
 
->>>>>>> ac1536dc
   enum PHYRateEnum : enum8 {
     kRate10M = 0;
     kRate100M = 1;
@@ -1752,13 +1672,9 @@
 /** This cluster exposes interactions with a switch device, for the purpose of using those interactions by other devices.
 Two types of switch devices are supported: latching switch (e.g. rocker switch) and momentary switch (e.g. push button), distinguished with their feature flags.
 Interactions with the switch device are exposed as attributes (for the latching switch) and as events (for both types of switches). An interested party MAY subscribe to these attributes/events and thus be informed of the interactions, and can perform actions based on this, for example by sending commands to perform an action such as controlling a light or a window shade. */
-<<<<<<< HEAD
 cluster Switch = 59 {
-=======
-server cluster Switch = 59 {
   revision 1; // NOTE: Default/not specifically set
 
->>>>>>> ac1536dc
   bitmap Feature : bitmap32 {
     kLatchingSwitch = 0x1;
     kMomentarySwitch = 0x2;
@@ -1809,13 +1725,9 @@
 }
 
 /** Commands to trigger a Node to allow a new Administrator to commission it. */
-<<<<<<< HEAD
 cluster AdministratorCommissioning = 60 {
-=======
-server cluster AdministratorCommissioning = 60 {
   revision 1; // NOTE: Default/not specifically set
 
->>>>>>> ac1536dc
   enum CommissioningWindowStatusEnum : enum8 {
     kWindowNotOpen = 0;
     kEnhancedWindowOpen = 1;
@@ -1863,13 +1775,9 @@
 }
 
 /** This cluster is used to add or remove Operational Credentials on a Commissionee or Node, as well as manage the associated Fabrics. */
-<<<<<<< HEAD
 cluster OperationalCredentials = 62 {
-=======
-server cluster OperationalCredentials = 62 {
   revision 1; // NOTE: Default/not specifically set
 
->>>>>>> ac1536dc
   enum CertificateChainTypeEnum : enum8 {
     kDACCertificate = 1;
     kPAICertificate = 2;
@@ -1993,13 +1901,9 @@
 }
 
 /** The Group Key Management Cluster is the mechanism by which group keys are managed. */
-<<<<<<< HEAD
 cluster GroupKeyManagement = 63 {
-=======
-server cluster GroupKeyManagement = 63 {
   revision 1; // NOTE: Default/not specifically set
 
->>>>>>> ac1536dc
   enum GroupKeySecurityPolicyEnum : enum8 {
     kTrustFirst = 0;
     kCacheAndSync = 1;
@@ -2076,13 +1980,9 @@
 
 /** The Fixed Label Cluster provides a feature for the device to tag an endpoint with zero or more read only
 labels. */
-<<<<<<< HEAD
 cluster FixedLabel = 64 {
-=======
-server cluster FixedLabel = 64 {
   revision 1; // NOTE: Default/not specifically set
 
->>>>>>> ac1536dc
   struct LabelStruct {
     char_string<16> label = 0;
     char_string<16> value = 1;
@@ -2098,13 +1998,9 @@
 }
 
 /** The User Label Cluster provides a feature to tag an endpoint with zero or more labels. */
-<<<<<<< HEAD
 cluster UserLabel = 65 {
-=======
-server cluster UserLabel = 65 {
   revision 1; // NOTE: Default/not specifically set
 
->>>>>>> ac1536dc
   struct LabelStruct {
     char_string<16> label = 0;
     char_string<16> value = 1;
@@ -2120,13 +2016,9 @@
 }
 
 /** Attributes and commands for controlling the color properties of a color-capable light. */
-<<<<<<< HEAD
 cluster ColorControl = 768 {
-=======
-server cluster ColorControl = 768 {
   revision 6;
 
->>>>>>> ac1536dc
   enum ColorLoopAction : enum8 {
     kDeactivate = 0;
     kActivateFromColorLoopStartEnhancedHue = 1;
@@ -2444,13 +2336,9 @@
 }
 
 /** Attributes and commands for configuring occupancy sensing, and reporting occupancy status. */
-<<<<<<< HEAD
 cluster OccupancySensing = 1030 {
-=======
-server cluster OccupancySensing = 1030 {
   revision 3;
 
->>>>>>> ac1536dc
   enum OccupancySensorTypeEnum : enum8 {
     kPIR = 0;
     kUltrasonic = 1;
