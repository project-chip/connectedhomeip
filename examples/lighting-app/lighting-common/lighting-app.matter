--- conflicted
+++ resolved
@@ -1291,15 +1291,10 @@
     INT8U totalNumberOfPressesCounted = 1;
   }
 
-<<<<<<< HEAD
-  readonly attribute int8u numberOfPositions = 0;
-  readonly attribute int8u currentPosition = 1;
-=======
-  readonly attribute command_id generatedCommandList[] = 65528;
-  readonly attribute command_id acceptedCommandList[] = 65529;
-  readonly attribute event_id eventList[] = 65530;
-  readonly attribute attrib_id attributeList[] = 65531;
->>>>>>> 377e8e85
+  readonly attribute command_id generatedCommandList[] = 65528;
+  readonly attribute command_id acceptedCommandList[] = 65529;
+  readonly attribute event_id eventList[] = 65530;
+  readonly attribute attrib_id attributeList[] = 65531;
   readonly attribute bitmap32 featureMap = 65532;
   readonly attribute int16u clusterRevision = 65533;
 }
@@ -2193,5 +2188,4 @@
     ram      attribute featureMap;
     ram      attribute clusterRevision default = 3;
   }
-}
-
+}