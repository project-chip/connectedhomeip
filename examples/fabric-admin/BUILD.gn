# Copyright (c) 2024 Project CHIP Authors
#
# Licensed under the Apache License, Version 2.0 (the "License");
# you may not use this file except in compliance with the License.
# You may obtain a copy of the License at
#
# http://www.apache.org/licenses/LICENSE-2.0
#
# Unless required by applicable law or agreed to in writing, software
# distributed under the License is distributed on an "AS IS" BASIS,
# WITHOUT WARRANTIES OR CONDITIONS OF ANY KIND, either express or implied.
# See the License for the specific language governing permissions and
# limitations under the License.

import("//build_overrides/build.gni")
import("//build_overrides/chip.gni")

import("//build_overrides/editline.gni")
import("${chip_root}/build/chip/tools.gni")
import("${chip_root}/examples/fabric-admin/fabric-admin.gni")
import("${chip_root}/src/lib/core/core.gni")

assert(chip_build_tools)

import("${chip_root}/examples/common/pigweed/pigweed_rpcs.gni")

if (chip_enable_pw_rpc) {
  import("//build_overrides/pigweed.gni")
  import("$dir_pw_build/target_types.gni")
}

config("config") {
  include_dirs = [
    ".",
    "${chip_root}/examples/common",
    "${chip_root}/examples/platform/linux",
    "${chip_root}/zzz_generated/app-common/app-common",
    "${chip_root}/zzz_generated/chip-tool",
    "${chip_root}/src/lib",
  ]

  defines = [ "CONFIG_USE_SEPARATE_EVENTLOOP=${config_use_separate_eventloop}" ]

  # Note: CONFIG_USE_LOCAL_STORAGE is tested for via #ifdef, not #if.
  if (config_use_local_storage) {
    defines += [ "CONFIG_USE_LOCAL_STORAGE" ]
  }

  if (chip_enable_pw_rpc) {
    defines += [ "PW_RPC_ENABLED" ]
  }
}

static_library("fabric-admin-utils") {
  sources = [
    "${chip_root}/src/controller/ExamplePersistentStorage.cpp",
    "${chip_root}/src/controller/ExamplePersistentStorage.h",
    "${chip_root}/zzz_generated/chip-tool/zap-generated/cluster/ComplexArgumentParser.cpp",
    "${chip_root}/zzz_generated/chip-tool/zap-generated/cluster/logging/DataModelLogger.cpp",
    "commands/clusters/ModelCommand.cpp",
    "commands/clusters/ModelCommand.h",
    "commands/clusters/ReportCommand.cpp",
    "commands/clusters/ReportCommand.h",
    "commands/common/CHIPCommand.cpp",
    "commands/common/CHIPCommand.h",
    "commands/common/Command.cpp",
    "commands/common/Command.h",
    "commands/common/Commands.cpp",
    "commands/common/Commands.h",
    "commands/common/CredentialIssuerCommands.h",
    "commands/common/HexConversion.h",
    "commands/common/IcdManager.cpp",
    "commands/common/IcdManager.h",
    "commands/common/RemoteDataModelLogger.cpp",
    "commands/common/RemoteDataModelLogger.h",
    "commands/common/StayActiveSender.cpp",
    "commands/common/StayActiveSender.h",
    "commands/fabric-sync/FabricSyncCommand.cpp",
    "commands/pairing/OpenCommissioningWindowCommand.cpp",
    "commands/pairing/OpenCommissioningWindowCommand.h",
    "commands/pairing/PairingCommand.cpp",
    "commands/pairing/ToTLVCert.cpp",
<<<<<<< HEAD
    "device_manager/CommissionerControl.cpp",
    "device_manager/CommissionerControl.h",
=======
    "device_manager/BridgeSubscription.cpp",
    "device_manager/BridgeSubscription.h",
>>>>>>> 150db874
    "device_manager/DeviceManager.cpp",
    "device_manager/DeviceManager.h",
    "device_manager/DeviceSubscription.cpp",
    "device_manager/DeviceSubscription.h",
    "device_manager/DeviceSubscriptionManager.cpp",
    "device_manager/DeviceSubscriptionManager.h",
    "device_manager/DeviceSynchronization.cpp",
    "device_manager/DeviceSynchronization.h",
    "device_manager/PairingManager.cpp",
    "device_manager/PairingManager.h",
    "device_manager/UniqueIdGetter.cpp",
    "device_manager/UniqueIdGetter.h",
  ]

  deps = [ "${chip_root}/src/app:events" ]

  sources += [ "commands/interactive/InteractiveCommands.cpp" ]
  deps += [
    "${chip_root}/src/platform/logging:headers",
    "${editline_root}:editline",
  ]

  if (chip_device_platform == "darwin") {
    sources += [ "commands/common/DeviceScanner.cpp" ]
  }

  public_deps = [
    "${chip_root}/examples/common/tracing:commandline",
    "${chip_root}/src/app/icd/client:handler",
    "${chip_root}/src/app/icd/client:manager",
    "${chip_root}/src/app/server",
    "${chip_root}/src/app/tests/suites/commands/interaction_model",
    "${chip_root}/src/controller/data_model",
    "${chip_root}/src/credentials:file_attestation_trust_store",
    "${chip_root}/src/lib",
    "${chip_root}/src/lib/core:types",
    "${chip_root}/src/lib/support/jsontlv",
    "${chip_root}/src/platform",
    "${chip_root}/third_party/inipp",
    "${chip_root}/third_party/jsoncpp",
  ]

  public_configs = [ ":config" ]

  if (chip_enable_pw_rpc) {
    defines = [
      "PW_RPC_FABRIC_ADMIN_SERVICE=1",
      "PW_RPC_FABRIC_BRIDGE_SERVICE=1",
    ]

    sources += [
      "${chip_root}/examples/platform/linux/RpcClientProcessor.cpp",
      "${chip_root}/examples/platform/linux/RpcClientProcessor.h",
      "${chip_root}/examples/platform/linux/system_rpc_server.cc",
      "rpc/RpcClient.cpp",
      "rpc/RpcClient.h",
      "rpc/RpcServer.cpp",
      "rpc/RpcServer.h",
    ]

    deps += [
      "$dir_pw_hdlc:default_addresses",
      "$dir_pw_hdlc:rpc_channel_output",
      "$dir_pw_log",
      "$dir_pw_rpc:server",
      "$dir_pw_rpc/system_server:facade",
      "$dir_pw_rpc/system_server:socket",
      "$dir_pw_stream:socket_stream",
      "$dir_pw_sync:mutex",
      "${chip_root}/config/linux/lib/pw_rpc:pw_rpc",
      "${chip_root}/examples/common/pigweed:fabric_admin_service.nanopb_rpc",
      "${chip_root}/examples/common/pigweed:fabric_bridge_service.nanopb_rpc",
      "${chip_root}/examples/common/pigweed:rpc_services",
    ]

    deps += pw_build_LINK_DEPS
  } else {
    # The system_rpc_server.cc file is in pigweed and doesn't compile with
    # -Wconversion, remove check for RPC build only.
    cflags = [ "-Wconversion" ]
  }

  if (chip_enable_transport_trace) {
    public_deps +=
        [ "${chip_root}/examples/common/tracing:trace_handlers_decoder" ]
  }

  output_dir = root_out_dir
}

executable("fabric-admin") {
  sources = [ "main.cpp" ]

  deps = [
    ":fabric-admin-utils",
    "${chip_root}/src/platform/logging:stdio",
  ]

  output_dir = root_out_dir
}

group("default") {
  deps = [ ":fabric-admin" ]
}<|MERGE_RESOLUTION|>--- conflicted
+++ resolved
@@ -80,13 +80,10 @@
     "commands/pairing/OpenCommissioningWindowCommand.h",
     "commands/pairing/PairingCommand.cpp",
     "commands/pairing/ToTLVCert.cpp",
-<<<<<<< HEAD
+    "device_manager/BridgeSubscription.cpp",
+    "device_manager/BridgeSubscription.h",
     "device_manager/CommissionerControl.cpp",
     "device_manager/CommissionerControl.h",
-=======
-    "device_manager/BridgeSubscription.cpp",
-    "device_manager/BridgeSubscription.h",
->>>>>>> 150db874
     "device_manager/DeviceManager.cpp",
     "device_manager/DeviceManager.h",
     "device_manager/DeviceSubscription.cpp",
