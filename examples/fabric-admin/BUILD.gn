# Copyright (c) 2024 Project CHIP Authors
#
# Licensed under the Apache License, Version 2.0 (the "License");
# you may not use this file except in compliance with the License.
# You may obtain a copy of the License at
#
# http://www.apache.org/licenses/LICENSE-2.0
#
# Unless required by applicable law or agreed to in writing, software
# distributed under the License is distributed on an "AS IS" BASIS,
# WITHOUT WARRANTIES OR CONDITIONS OF ANY KIND, either express or implied.
# See the License for the specific language governing permissions and
# limitations under the License.

import("//build_overrides/build.gni")
import("//build_overrides/chip.gni")

import("//build_overrides/editline.gni")
import("${chip_root}/build/chip/tools.gni")
import("${chip_root}/examples/fabric-admin/fabric-admin.gni")
import("${chip_root}/src/lib/core/core.gni")

assert(chip_build_tools)

import("${chip_root}/examples/common/pigweed/pigweed_rpcs.gni")

if (chip_enable_pw_rpc) {
  import("//build_overrides/pigweed.gni")
  import("$dir_pw_build/target_types.gni")
}

config("config") {
  include_dirs = [
    ".",
    "${chip_root}/examples/common",
    "${chip_root}/examples/platform/linux",
    "${chip_root}/zzz_generated/app-common/app-common",
    "${chip_root}/zzz_generated/chip-tool",
    "${chip_root}/src/lib",
  ]

  defines = [ "CONFIG_USE_SEPARATE_EVENTLOOP=${config_use_separate_eventloop}" ]

  # Note: CONFIG_USE_LOCAL_STORAGE is tested for via #ifdef, not #if.
  if (config_use_local_storage) {
    defines += [ "CONFIG_USE_LOCAL_STORAGE" ]
  }

  if (chip_enable_pw_rpc) {
    defines += [ "PW_RPC_ENABLED" ]
  }
}

static_library("fabric-admin-utils") {
  sources = [
    "${chip_root}/src/controller/ExamplePersistentStorage.cpp",
    "${chip_root}/src/controller/ExamplePersistentStorage.h",
    "${chip_root}/zzz_generated/chip-tool/zap-generated/cluster/ComplexArgumentParser.cpp",
    "${chip_root}/zzz_generated/chip-tool/zap-generated/cluster/logging/DataModelLogger.cpp",
    "commands/clusters/ModelCommand.cpp",
    "commands/clusters/ModelCommand.h",
    "commands/clusters/ReportCommand.cpp",
    "commands/clusters/ReportCommand.h",
    "commands/common/CHIPCommand.cpp",
    "commands/common/CHIPCommand.h",
    "commands/common/Command.cpp",
    "commands/common/Command.h",
    "commands/common/Commands.cpp",
    "commands/common/Commands.h",
    "commands/common/CredentialIssuerCommands.h",
    "commands/common/HexConversion.h",
    "commands/common/IcdManager.cpp",
    "commands/common/IcdManager.h",
    "commands/common/RemoteDataModelLogger.cpp",
    "commands/common/RemoteDataModelLogger.h",
    "commands/common/StayActiveSender.cpp",
    "commands/common/StayActiveSender.h",
    "commands/fabric-sync/FabricSyncCommand.cpp",
    "commands/pairing/OpenCommissioningWindowCommand.cpp",
    "commands/pairing/OpenCommissioningWindowCommand.h",
    "commands/pairing/PairingCommand.cpp",
    "commands/pairing/ToTLVCert.cpp",
    "device_manager/DeviceManager.cpp",
    "device_manager/DeviceManager.h",
<<<<<<< HEAD
=======
    "device_manager/DeviceSubscription.cpp",
    "device_manager/DeviceSubscription.h",
>>>>>>> 0e3434a0
    "device_manager/DeviceSynchronization.cpp",
    "device_manager/DeviceSynchronization.h",
  ]

  deps = [ "${chip_root}/src/app:events" ]

  sources += [ "commands/interactive/InteractiveCommands.cpp" ]
  deps += [
    "${chip_root}/src/platform/logging:headers",
    "${editline_root}:editline",
  ]

  if (chip_device_platform == "darwin") {
    sources += [ "commands/common/DeviceScanner.cpp" ]
  }

  public_deps = [
    "${chip_root}/examples/common/tracing:commandline",
    "${chip_root}/src/app/icd/client:handler",
    "${chip_root}/src/app/icd/client:manager",
    "${chip_root}/src/app/server",
    "${chip_root}/src/app/tests/suites/commands/interaction_model",
    "${chip_root}/src/controller/data_model",
    "${chip_root}/src/credentials:file_attestation_trust_store",
    "${chip_root}/src/lib",
    "${chip_root}/src/lib/core:types",
    "${chip_root}/src/lib/support/jsontlv",
    "${chip_root}/src/platform",
    "${chip_root}/third_party/inipp",
    "${chip_root}/third_party/jsoncpp",
  ]

  public_configs = [ ":config" ]

  if (chip_enable_pw_rpc) {
    defines = [
      "PW_RPC_FABRIC_ADMIN_SERVICE=1",
      "PW_RPC_FABRIC_BRIDGE_SERVICE=1",
    ]

    sources += [
      "${chip_root}/examples/platform/linux/RpcClientProcessor.cpp",
      "${chip_root}/examples/platform/linux/RpcClientProcessor.h",
      "${chip_root}/examples/platform/linux/system_rpc_server.cc",
      "rpc/RpcClient.cpp",
      "rpc/RpcClient.h",
      "rpc/RpcServer.cpp",
      "rpc/RpcServer.h",
    ]

    deps += [
      "$dir_pw_hdlc:default_addresses",
      "$dir_pw_hdlc:rpc_channel_output",
      "$dir_pw_log",
      "$dir_pw_rpc:server",
      "$dir_pw_rpc/system_server:facade",
      "$dir_pw_rpc/system_server:socket",
      "$dir_pw_stream:socket_stream",
      "$dir_pw_sync:mutex",
      "${chip_root}/config/linux/lib/pw_rpc:pw_rpc",
      "${chip_root}/examples/common/pigweed:fabric_admin_service.nanopb_rpc",
      "${chip_root}/examples/common/pigweed:fabric_bridge_service.nanopb_rpc",
      "${chip_root}/examples/common/pigweed:rpc_services",
    ]

    deps += pw_build_LINK_DEPS
  } else {
    # The system_rpc_server.cc file is in pigweed and doesn't compile with
    # -Wconversion, remove check for RPC build only.
    cflags = [ "-Wconversion" ]
  }

  if (chip_enable_transport_trace) {
    public_deps +=
        [ "${chip_root}/examples/common/tracing:trace_handlers_decoder" ]
  }

  output_dir = root_out_dir
}

executable("fabric-admin") {
  sources = [ "main.cpp" ]

  deps = [
    ":fabric-admin-utils",
    "${chip_root}/src/platform/logging:stdio",
  ]

  output_dir = root_out_dir
}

group("default") {
  deps = [ ":fabric-admin" ]
}<|MERGE_RESOLUTION|>--- conflicted
+++ resolved
@@ -82,11 +82,8 @@
     "commands/pairing/ToTLVCert.cpp",
     "device_manager/DeviceManager.cpp",
     "device_manager/DeviceManager.h",
-<<<<<<< HEAD
-=======
     "device_manager/DeviceSubscription.cpp",
     "device_manager/DeviceSubscription.h",
->>>>>>> 0e3434a0
     "device_manager/DeviceSynchronization.cpp",
     "device_manager/DeviceSynchronization.h",
   ]
