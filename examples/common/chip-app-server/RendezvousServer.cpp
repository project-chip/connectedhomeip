--- conflicted
+++ resolved
@@ -56,15 +56,9 @@
     ChipLogProgress(AppServer, "OnRendezvousConnectionClosed");
 }
 
-<<<<<<< HEAD
-void RendezvousServer::OnRendezvousMessageReceived(System::PacketBufferHandle buffer) {}
-=======
 void RendezvousServer::OnRendezvousMessageReceived(const PacketHeader & packetHeader, const PeerAddress & peerAddress,
-                                                   PacketBuffer * buffer)
-{
-    chip::System::PacketBuffer::Free(buffer);
-}
->>>>>>> 0f45b74d
+                                                   System::PacketBufferHandle buffer)
+{}
 
 void RendezvousServer::OnRendezvousComplete()
 {
