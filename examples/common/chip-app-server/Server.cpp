/*
 *
 *    Copyright (c) 2020 Project CHIP Authors
 *
 *    Licensed under the Apache License, Version 2.0 (the "License");
 *    you may not use this file except in compliance with the License.
 *    You may obtain a copy of the License at
 *
 *        http://www.apache.org/licenses/LICENSE-2.0
 *
 *    Unless required by applicable law or agreed to in writing, software
 *    distributed under the License is distributed on an "AS IS" BASIS,
 *    WITHOUT WARRANTIES OR CONDITIONS OF ANY KIND, either express or implied.
 *    See the License for the specific language governing permissions and
 *    limitations under the License.
 */

#include "Server.h"

#include "DataModelHandler.h"
#include "RendezvousServer.h"
#include "SessionManager.h"

#include <ble/BLEEndPoint.h>
#include <inet/IPAddress.h>
#include <inet/InetError.h>
#include <inet/InetLayer.h>
#include <lib/mdns/DiscoveryManager.h>
#include <platform/CHIPDeviceLayer.h>
#include <support/CodeUtils.h>
#include <support/ErrorStr.h>
#include <support/logging/CHIPLogging.h>
#include <sys/param.h>
#include <system/SystemPacketBuffer.h>
#include <transport/SecureSessionMgr.h>
#include <transport/raw/UDP.h>

using namespace ::chip;
using namespace ::chip::Inet;
using namespace ::chip::Transport;
using namespace ::chip::DeviceLayer;

namespace {

class ServerCallback : public SecureSessionMgrDelegate
{
public:
<<<<<<< HEAD
    void OnMessageReceived(const PacketHeader & header, const PayloadHeader & payloadHeader, Transport::PeerConnectionState * state,
                           System::PacketBuffer * buffer, SecureSessionMgr * mgr) override
=======
    void OnMessageReceived(const PacketHeader & header, const PayloadHeader & payloadHeader,
                           const Transport::PeerConnectionState * state, System::PacketBuffer * buffer,
                           SecureSessionMgrBase * mgr) override
>>>>>>> aa2967a6
    {
        const size_t data_len = buffer->DataLength();
        char src_addr[PeerAddress::kMaxToStringSize];

        // as soon as a client connects, assume it is connected
        VerifyOrExit(buffer != NULL, ChipLogProgress(AppServer, "Received data but couldn't process it..."));
        VerifyOrExit(header.GetSourceNodeId().HasValue(), ChipLogProgress(AppServer, "Unknown source for received message"));

        VerifyOrExit(state->GetPeerNodeId() != kUndefinedNodeId, ChipLogProgress(AppServer, "Unknown source for received message"));

        state->GetPeerAddress().ToString(src_addr, sizeof(src_addr));

        ChipLogProgress(AppServer, "Packet received from %s: %zu bytes", src_addr, static_cast<size_t>(data_len));

        HandleDataModelMessage(header, buffer, mgr);
        buffer = NULL;

    exit:
        // HandleDataModelMessage calls Free on the buffer without an AddRef, if HandleDataModelMessage was not called, free the
        // buffer.
        if (buffer != NULL)
        {
            System::PacketBuffer::Free(buffer);
        }
    }

<<<<<<< HEAD
    void OnNewConnection(Transport::PeerConnectionState * state, SecureSessionMgr * mgr) override
=======
    void OnNewConnection(const Transport::PeerConnectionState * state, SecureSessionMgrBase * mgr) override
>>>>>>> aa2967a6
    {
        ChipLogProgress(AppServer, "Received a new connection.");
    }
};

DemoTransportMgr gTransports;
SecureSessionMgr gSessions;
ServerCallback gCallbacks;
SecurePairingUsingTestSecret gTestPairing;
RendezvousServer gRendezvousServer;

} // namespace

SecureSessionMgr & chip::SessionManager()
{
    return gSessions;
}

// The function will initialize datamodel handler and then start the server
// The server assumes the platform's networking has been setup already
void InitServer()
{
    CHIP_ERROR err = CHIP_NO_ERROR;
    Optional<Transport::PeerAddress> peer(Transport::Type::kUndefined);

    InitDataModelHandler();

    // Init transport before operations with secure session mgr.
    err = gTransports.Init(UdpListenParameters(&DeviceLayer::InetLayer).SetAddressType(kIPAddressType_IPv6));
    SuccessOrExit(err);

    err = gSessions.Init(chip::kTestDeviceNodeId, &DeviceLayer::SystemLayer, &gTransports);
    SuccessOrExit(err);

    // This flag is used to bypass BLE in the cirque test
    // Only in the cirque test this is enabled with --args='bypass_rendezvous=true'
#ifndef CHIP_BYPASS_RENDEZVOUS
    {
        RendezvousParameters params;
        uint32_t pinCode;

        SuccessOrExit(err = DeviceLayer::ConfigurationMgr().GetSetupPinCode(pinCode));
        params.SetSetupPINCode(pinCode)
            .SetLocalNodeId(chip::kTestDeviceNodeId)
            .SetBleLayer(DeviceLayer::ConnectivityMgr().GetBleLayer());
        SuccessOrExit(err = gRendezvousServer.Init(params, &gTransports));
    }
#endif

    err = gSessions.NewPairing(peer, chip::kTestControllerNodeId, &gTestPairing);
    SuccessOrExit(err);

    gSessions.SetDelegate(&gCallbacks);
    chip::Mdns::DiscoveryManager::GetInstance().StartPublishDevice(chip::Inet::kIPAddressType_IPv6);
exit:
    if (err != CHIP_NO_ERROR)
    {
        ChipLogError(AppServer, "ERROR setting up transport: %s", ErrorStr(err));
    }
    else
    {
        ChipLogProgress(AppServer, "Server Listening...");
    }
}<|MERGE_RESOLUTION|>--- conflicted
+++ resolved
@@ -45,14 +45,9 @@
 class ServerCallback : public SecureSessionMgrDelegate
 {
 public:
-<<<<<<< HEAD
-    void OnMessageReceived(const PacketHeader & header, const PayloadHeader & payloadHeader, Transport::PeerConnectionState * state,
-                           System::PacketBuffer * buffer, SecureSessionMgr * mgr) override
-=======
     void OnMessageReceived(const PacketHeader & header, const PayloadHeader & payloadHeader,
                            const Transport::PeerConnectionState * state, System::PacketBuffer * buffer,
-                           SecureSessionMgrBase * mgr) override
->>>>>>> aa2967a6
+                           SecureSessionMgr * mgr) override
     {
         const size_t data_len = buffer->DataLength();
         char src_addr[PeerAddress::kMaxToStringSize];
@@ -79,11 +74,7 @@
         }
     }
 
-<<<<<<< HEAD
-    void OnNewConnection(Transport::PeerConnectionState * state, SecureSessionMgr * mgr) override
-=======
-    void OnNewConnection(const Transport::PeerConnectionState * state, SecureSessionMgrBase * mgr) override
->>>>>>> aa2967a6
+    void OnNewConnection(const Transport::PeerConnectionState * state, SecureSessionMgr * mgr) override
     {
         ChipLogProgress(AppServer, "Received a new connection.");
     }
