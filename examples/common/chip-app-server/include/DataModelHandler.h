/*
 *
 *    Copyright (c) 2020 Project CHIP Authors
 *
 *    Licensed under the Apache License, Version 2.0 (the "License");
 *    you may not use this file except in compliance with the License.
 *    You may obtain a copy of the License at
 *
 *        http://www.apache.org/licenses/LICENSE-2.0
 *
 *    Unless required by applicable law or agreed to in writing, software
 *    distributed under the License is distributed on an "AS IS" BASIS,
 *    WITHOUT WARRANTIES OR CONDITIONS OF ANY KIND, either express or implied.
 *    See the License for the specific language governing permissions and
 *    limitations under the License.
 */

/**
 * @file
 *   This file defines the API for the handler for data model messages.
 */

#pragma once

#include <system/SystemPacketBuffer.h>
#include <transport/SecureSessionMgr.h>
#include <transport/raw/MessageHeader.h>

/**
 * Handle a message that should be processed via our data model processing
 * codepath.
 *
 * @param [in] buffer The buffer holding the message.  This function guarantees
 *                    that it will free the buffer before returning.
 */
<<<<<<< HEAD
void HandleDataModelMessage(const chip::PacketHeader & header, chip::System::PacketBuffer * buffer, chip::SecureSessionMgr * mgr);
void InitDataModelHandler();
}
=======
void HandleDataModelMessage(const chip::PacketHeader & header, chip::System::PacketBuffer * buffer,
                            chip::SecureSessionMgrBase * mgr);
void InitDataModelHandler();
>>>>>>> 46236032
<|MERGE_RESOLUTION|>--- conflicted
+++ resolved
@@ -33,12 +33,5 @@
  * @param [in] buffer The buffer holding the message.  This function guarantees
  *                    that it will free the buffer before returning.
  */
-<<<<<<< HEAD
 void HandleDataModelMessage(const chip::PacketHeader & header, chip::System::PacketBuffer * buffer, chip::SecureSessionMgr * mgr);
-void InitDataModelHandler();
-}
-=======
-void HandleDataModelMessage(const chip::PacketHeader & header, chip::System::PacketBuffer * buffer,
-                            chip::SecureSessionMgrBase * mgr);
-void InitDataModelHandler();
->>>>>>> 46236032
+void InitDataModelHandler();