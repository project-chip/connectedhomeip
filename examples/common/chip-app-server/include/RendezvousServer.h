/*
 *
 *    Copyright (c) 2020 Project CHIP Authors
 *
 *    Licensed under the Apache License, Version 2.0 (the "License");
 *    you may not use this file except in compliance with the License.
 *    You may obtain a copy of the License at
 *
 *        http://www.apache.org/licenses/LICENSE-2.0
 *
 *    Unless required by applicable law or agreed to in writing, software
 *    distributed under the License is distributed on an "AS IS" BASIS,
 *    WITHOUT WARRANTIES OR CONDITIONS OF ANY KIND, either express or implied.
 *    See the License for the specific language governing permissions and
 *    limitations under the License.
 */

#pragma once

#include <platform/CHIPDeviceLayer.h>
#include <transport/RendezvousSession.h>

namespace chip {

class RendezvousServer : public RendezvousSessionDelegate
{
public:
    RendezvousServer();

    CHIP_ERROR Init(const RendezvousParameters & params, TransportMgrBase * transportMgr);

    //////////////// RendezvousSessionDelegate Implementation ///////////////////

    void OnRendezvousConnectionOpened() override;
    void OnRendezvousConnectionClosed() override;
    void OnRendezvousError(CHIP_ERROR err) override;
<<<<<<< HEAD
    void OnRendezvousMessageReceived(System::PacketBufferHandle buffer) override;
=======
    void OnRendezvousMessageReceived(const PacketHeader & packetHeader, const Transport::PeerAddress & peerAddress,
                                     System::PacketBuffer * buffer) override;
>>>>>>> 0f45b74d
    void OnRendezvousComplete() override;
    void OnRendezvousStatusUpdate(Status status, CHIP_ERROR err) override;
    RendezvousSession * GetRendezvousSession() { return &mRendezvousSession; };

private:
    RendezvousSession mRendezvousSession;
};

} // namespace chip<|MERGE_RESOLUTION|>--- conflicted
+++ resolved
@@ -34,12 +34,8 @@
     void OnRendezvousConnectionOpened() override;
     void OnRendezvousConnectionClosed() override;
     void OnRendezvousError(CHIP_ERROR err) override;
-<<<<<<< HEAD
-    void OnRendezvousMessageReceived(System::PacketBufferHandle buffer) override;
-=======
     void OnRendezvousMessageReceived(const PacketHeader & packetHeader, const Transport::PeerAddress & peerAddress,
-                                     System::PacketBuffer * buffer) override;
->>>>>>> 0f45b74d
+                                     System::PacketBufferHandle buffer) override;
     void OnRendezvousComplete() override;
     void OnRendezvousStatusUpdate(Status status, CHIP_ERROR err) override;
     RendezvousSession * GetRendezvousSession() { return &mRendezvousSession; };
