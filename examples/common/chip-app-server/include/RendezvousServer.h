/*
 *
 *    Copyright (c) 2020 Project CHIP Authors
 *
 *    Licensed under the Apache License, Version 2.0 (the "License");
 *    you may not use this file except in compliance with the License.
 *    You may obtain a copy of the License at
 *
 *        http://www.apache.org/licenses/LICENSE-2.0
 *
 *    Unless required by applicable law or agreed to in writing, software
 *    distributed under the License is distributed on an "AS IS" BASIS,
 *    WITHOUT WARRANTIES OR CONDITIONS OF ANY KIND, either express or implied.
 *    See the License for the specific language governing permissions and
 *    limitations under the License.
 */

#pragma once

#include <platform/CHIPDeviceLayer.h>
#include <transport/RendezvousSession.h>

namespace chip {

class RendezvousServer : public RendezvousSessionDelegate
{
public:
    RendezvousServer();

    CHIP_ERROR Init(const RendezvousParameters & params);

    //////////////// RendezvousSessionDelegate Implementation ///////////////////

    void OnRendezvousConnectionOpened() override;
    void OnRendezvousConnectionClosed() override;
    void OnRendezvousError(CHIP_ERROR err) override;
<<<<<<< HEAD
    void OnRendezvousMessageReceived(const PacketHeader & packetHeader, const Transport::PeerAddress & peerAddress,
                                     System::PacketBuffer * buffer) override;
=======
    void OnRendezvousMessageReceived(System::PacketBuffer * buffer) override;
    void OnRendezvousComplete() override;
>>>>>>> 46236032
    void OnRendezvousStatusUpdate(Status status, CHIP_ERROR err) override;
    RendezvousSession * GetRendezvousSession() { return &mRendezvousSession; };

private:
    RendezvousSession mRendezvousSession;
};

} // namespace chip<|MERGE_RESOLUTION|>--- conflicted
+++ resolved
@@ -34,13 +34,9 @@
     void OnRendezvousConnectionOpened() override;
     void OnRendezvousConnectionClosed() override;
     void OnRendezvousError(CHIP_ERROR err) override;
-<<<<<<< HEAD
     void OnRendezvousMessageReceived(const PacketHeader & packetHeader, const Transport::PeerAddress & peerAddress,
                                      System::PacketBuffer * buffer) override;
-=======
-    void OnRendezvousMessageReceived(System::PacketBuffer * buffer) override;
     void OnRendezvousComplete() override;
->>>>>>> 46236032
     void OnRendezvousStatusUpdate(Status status, CHIP_ERROR err) override;
     RendezvousSession * GetRendezvousSession() { return &mRendezvousSession; };
 
