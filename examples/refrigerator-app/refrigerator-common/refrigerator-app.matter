// This IDL was generated automatically by ZAP.
// It is for view/code review purposes only.

/** The Descriptor Cluster is meant to replace the support from the Zigbee Device Object (ZDO) for describing a node, its endpoints and clusters. */
<<<<<<< HEAD
cluster Descriptor = 29 {
=======
server cluster Descriptor = 29 {
  revision 2;

>>>>>>> ac1536dc
  bitmap Feature : bitmap32 {
    kTagList = 0x1;
  }

  struct DeviceTypeStruct {
    devtype_id deviceType = 0;
    int16u revision = 1;
  }

  struct SemanticTagStruct {
    nullable vendor_id mfgCode = 0;
    enum8 namespaceID = 1;
    enum8 tag = 2;
    optional nullable char_string label = 3;
  }

  readonly attribute DeviceTypeStruct deviceTypeList[] = 0;
  readonly attribute cluster_id serverList[] = 1;
  readonly attribute cluster_id clientList[] = 2;
  readonly attribute endpoint_no partsList[] = 3;
  readonly attribute optional SemanticTagStruct tagList[] = 4;
  readonly attribute command_id generatedCommandList[] = 65528;
  readonly attribute command_id acceptedCommandList[] = 65529;
  readonly attribute event_id eventList[] = 65530;
  readonly attribute attrib_id attributeList[] = 65531;
  readonly attribute bitmap32 featureMap = 65532;
  readonly attribute int16u clusterRevision = 65533;
}

/** The Access Control Cluster exposes a data model view of a
      Node's Access Control List (ACL), which codifies the rules used to manage
      and enforce Access Control for the Node's endpoints and their associated
      cluster instances. */
<<<<<<< HEAD
cluster AccessControl = 31 {
=======
server cluster AccessControl = 31 {
  revision 1; // NOTE: Default/not specifically set

>>>>>>> ac1536dc
  enum AccessControlEntryAuthModeEnum : enum8 {
    kPASE = 1;
    kCASE = 2;
    kGroup = 3;
  }

  enum AccessControlEntryPrivilegeEnum : enum8 {
    kView = 1;
    kProxyView = 2;
    kOperate = 3;
    kManage = 4;
    kAdminister = 5;
  }

  enum ChangeTypeEnum : enum8 {
    kChanged = 0;
    kAdded = 1;
    kRemoved = 2;
  }

  struct AccessControlTargetStruct {
    nullable cluster_id cluster = 0;
    nullable endpoint_no endpoint = 1;
    nullable devtype_id deviceType = 2;
  }

  fabric_scoped struct AccessControlEntryStruct {
    fabric_sensitive AccessControlEntryPrivilegeEnum privilege = 1;
    fabric_sensitive AccessControlEntryAuthModeEnum authMode = 2;
    nullable fabric_sensitive int64u subjects[] = 3;
    nullable fabric_sensitive AccessControlTargetStruct targets[] = 4;
    fabric_idx fabricIndex = 254;
  }

  fabric_scoped struct AccessControlExtensionStruct {
    fabric_sensitive octet_string<128> data = 1;
    fabric_idx fabricIndex = 254;
  }

  fabric_sensitive info event access(read: administer) AccessControlEntryChanged = 0 {
    nullable node_id adminNodeID = 1;
    nullable int16u adminPasscodeID = 2;
    ChangeTypeEnum changeType = 3;
    nullable AccessControlEntryStruct latestValue = 4;
    fabric_idx fabricIndex = 254;
  }

  fabric_sensitive info event access(read: administer) AccessControlExtensionChanged = 1 {
    nullable node_id adminNodeID = 1;
    nullable int16u adminPasscodeID = 2;
    ChangeTypeEnum changeType = 3;
    nullable AccessControlExtensionStruct latestValue = 4;
    fabric_idx fabricIndex = 254;
  }

  attribute access(read: administer, write: administer) AccessControlEntryStruct acl[] = 0;
  attribute access(read: administer, write: administer) optional AccessControlExtensionStruct extension[] = 1;
  readonly attribute int16u subjectsPerAccessControlEntry = 2;
  readonly attribute int16u targetsPerAccessControlEntry = 3;
  readonly attribute int16u accessControlEntriesPerFabric = 4;
  readonly attribute command_id generatedCommandList[] = 65528;
  readonly attribute command_id acceptedCommandList[] = 65529;
  readonly attribute event_id eventList[] = 65530;
  readonly attribute attrib_id attributeList[] = 65531;
  readonly attribute bitmap32 featureMap = 65532;
  readonly attribute int16u clusterRevision = 65533;
}

/** This cluster provides attributes and events for determining basic information about Nodes, which supports both
      Commissioning and operational determination of Node characteristics, such as Vendor ID, Product ID and serial number,
      which apply to the whole Node. Also allows setting user device information such as location. */
<<<<<<< HEAD
cluster BasicInformation = 40 {
=======
server cluster BasicInformation = 40 {
  revision 3;

>>>>>>> ac1536dc
  enum ColorEnum : enum8 {
    kBlack = 0;
    kNavy = 1;
    kGreen = 2;
    kTeal = 3;
    kMaroon = 4;
    kPurple = 5;
    kOlive = 6;
    kGray = 7;
    kBlue = 8;
    kLime = 9;
    kAqua = 10;
    kRed = 11;
    kFuchsia = 12;
    kYellow = 13;
    kWhite = 14;
    kNickel = 15;
    kChrome = 16;
    kBrass = 17;
    kCopper = 18;
    kSilver = 19;
    kGold = 20;
  }

  enum ProductFinishEnum : enum8 {
    kOther = 0;
    kMatte = 1;
    kSatin = 2;
    kPolished = 3;
    kRugged = 4;
    kFabric = 5;
  }

  struct CapabilityMinimaStruct {
    int16u caseSessionsPerFabric = 0;
    int16u subscriptionsPerFabric = 1;
  }

  struct ProductAppearanceStruct {
    ProductFinishEnum finish = 0;
    nullable ColorEnum primaryColor = 1;
  }

  critical event StartUp = 0 {
    int32u softwareVersion = 0;
  }

  critical event ShutDown = 1 {
  }

  info event Leave = 2 {
    fabric_idx fabricIndex = 0;
  }

  info event ReachableChanged = 3 {
    boolean reachableNewValue = 0;
  }

  readonly attribute int16u dataModelRevision = 0;
  readonly attribute char_string<32> vendorName = 1;
  readonly attribute vendor_id vendorID = 2;
  readonly attribute char_string<32> productName = 3;
  readonly attribute int16u productID = 4;
  attribute access(write: manage) char_string<32> nodeLabel = 5;
  attribute access(write: administer) char_string<2> location = 6;
  readonly attribute int16u hardwareVersion = 7;
  readonly attribute char_string<64> hardwareVersionString = 8;
  readonly attribute int32u softwareVersion = 9;
  readonly attribute char_string<64> softwareVersionString = 10;
  readonly attribute optional char_string<16> manufacturingDate = 11;
  readonly attribute optional char_string<32> partNumber = 12;
  readonly attribute optional long_char_string<256> productURL = 13;
  readonly attribute optional char_string<64> productLabel = 14;
  readonly attribute optional char_string<32> serialNumber = 15;
  attribute access(write: manage) optional boolean localConfigDisabled = 16;
  readonly attribute optional boolean reachable = 17;
  readonly attribute optional char_string<32> uniqueID = 18;
  readonly attribute CapabilityMinimaStruct capabilityMinima = 19;
  readonly attribute optional ProductAppearanceStruct productAppearance = 20;
  readonly attribute int32u specificationVersion = 21;
  readonly attribute int16u maxPathsPerInvoke = 22;
  readonly attribute command_id generatedCommandList[] = 65528;
  readonly attribute command_id acceptedCommandList[] = 65529;
  readonly attribute event_id eventList[] = 65530;
  readonly attribute attrib_id attributeList[] = 65531;
  readonly attribute bitmap32 featureMap = 65532;
  readonly attribute int16u clusterRevision = 65533;

  command MfgSpecificPing(): DefaultSuccess = 0;
}

/** Nodes should be expected to be deployed to any and all regions of the world. These global regions
      may have differing common languages, units of measurements, and numerical formatting
      standards. As such, Nodes that visually or audibly convey information need a mechanism by which
      they can be configured to use a user’s preferred language, units, etc */
<<<<<<< HEAD
cluster LocalizationConfiguration = 43 {
=======
server cluster LocalizationConfiguration = 43 {
  revision 1; // NOTE: Default/not specifically set

>>>>>>> ac1536dc
  attribute access(write: manage) char_string<35> activeLocale = 0;
  readonly attribute char_string supportedLocales[] = 1;
  readonly attribute command_id generatedCommandList[] = 65528;
  readonly attribute command_id acceptedCommandList[] = 65529;
  readonly attribute event_id eventList[] = 65530;
  readonly attribute attrib_id attributeList[] = 65531;
  readonly attribute bitmap32 featureMap = 65532;
  readonly attribute int16u clusterRevision = 65533;
}

/** Nodes should be expected to be deployed to any and all regions of the world. These global regions
      may have differing preferences for how dates and times are conveyed. As such, Nodes that visually
      or audibly convey time information need a mechanism by which they can be configured to use a
      user’s preferred format. */
<<<<<<< HEAD
cluster TimeFormatLocalization = 44 {
=======
server cluster TimeFormatLocalization = 44 {
  revision 1; // NOTE: Default/not specifically set

>>>>>>> ac1536dc
  enum CalendarTypeEnum : enum8 {
    kBuddhist = 0;
    kChinese = 1;
    kCoptic = 2;
    kEthiopian = 3;
    kGregorian = 4;
    kHebrew = 5;
    kIndian = 6;
    kIslamic = 7;
    kJapanese = 8;
    kKorean = 9;
    kPersian = 10;
    kTaiwanese = 11;
  }

  enum HourFormatEnum : enum8 {
    k12hr = 0;
    k24hr = 1;
  }

  bitmap Feature : bitmap32 {
    kCalendarFormat = 0x1;
  }

  attribute access(write: manage) HourFormatEnum hourFormat = 0;
  attribute access(write: manage) optional CalendarTypeEnum activeCalendarType = 1;
  readonly attribute optional CalendarTypeEnum supportedCalendarTypes[] = 2;
  readonly attribute command_id generatedCommandList[] = 65528;
  readonly attribute command_id acceptedCommandList[] = 65529;
  readonly attribute event_id eventList[] = 65530;
  readonly attribute attrib_id attributeList[] = 65531;
  readonly attribute bitmap32 featureMap = 65532;
  readonly attribute int16u clusterRevision = 65533;
}

/** Nodes should be expected to be deployed to any and all regions of the world. These global regions
      may have differing preferences for the units in which values are conveyed in communication to a
      user. As such, Nodes that visually or audibly convey measurable values to the user need a
      mechanism by which they can be configured to use a user’s preferred unit. */
<<<<<<< HEAD
cluster UnitLocalization = 45 {
=======
server cluster UnitLocalization = 45 {
  revision 1;

>>>>>>> ac1536dc
  enum TempUnitEnum : enum8 {
    kFahrenheit = 0;
    kCelsius = 1;
    kKelvin = 2;
  }

  bitmap Feature : bitmap32 {
    kTemperatureUnit = 0x1;
  }

  attribute access(write: manage) optional TempUnitEnum temperatureUnit = 0;
  readonly attribute command_id generatedCommandList[] = 65528;
  readonly attribute command_id acceptedCommandList[] = 65529;
  readonly attribute event_id eventList[] = 65530;
  readonly attribute attrib_id attributeList[] = 65531;
  readonly attribute bitmap32 featureMap = 65532;
  readonly attribute int16u clusterRevision = 65533;
}

/** This cluster is used to manage global aspects of the Commissioning flow. */
<<<<<<< HEAD
cluster GeneralCommissioning = 48 {
=======
server cluster GeneralCommissioning = 48 {
  revision 1; // NOTE: Default/not specifically set

>>>>>>> ac1536dc
  enum CommissioningErrorEnum : enum8 {
    kOK = 0;
    kValueOutsideRange = 1;
    kInvalidAuthentication = 2;
    kNoFailSafe = 3;
    kBusyWithOtherAdmin = 4;
  }

  enum RegulatoryLocationTypeEnum : enum8 {
    kIndoor = 0;
    kOutdoor = 1;
    kIndoorOutdoor = 2;
  }

  struct BasicCommissioningInfo {
    int16u failSafeExpiryLengthSeconds = 0;
    int16u maxCumulativeFailsafeSeconds = 1;
  }

  attribute access(write: administer) int64u breadcrumb = 0;
  readonly attribute BasicCommissioningInfo basicCommissioningInfo = 1;
  readonly attribute RegulatoryLocationTypeEnum regulatoryConfig = 2;
  readonly attribute RegulatoryLocationTypeEnum locationCapability = 3;
  readonly attribute boolean supportsConcurrentConnection = 4;
  readonly attribute command_id generatedCommandList[] = 65528;
  readonly attribute command_id acceptedCommandList[] = 65529;
  readonly attribute event_id eventList[] = 65530;
  readonly attribute attrib_id attributeList[] = 65531;
  readonly attribute bitmap32 featureMap = 65532;
  readonly attribute int16u clusterRevision = 65533;

  request struct ArmFailSafeRequest {
    int16u expiryLengthSeconds = 0;
    int64u breadcrumb = 1;
  }

  response struct ArmFailSafeResponse = 1 {
    CommissioningErrorEnum errorCode = 0;
    char_string<128> debugText = 1;
  }

  request struct SetRegulatoryConfigRequest {
    RegulatoryLocationTypeEnum newRegulatoryConfig = 0;
    char_string<2> countryCode = 1;
    int64u breadcrumb = 2;
  }

  response struct SetRegulatoryConfigResponse = 3 {
    CommissioningErrorEnum errorCode = 0;
    char_string debugText = 1;
  }

  response struct CommissioningCompleteResponse = 5 {
    CommissioningErrorEnum errorCode = 0;
    char_string debugText = 1;
  }

  /** Arm the persistent fail-safe timer with an expiry time of now + ExpiryLengthSeconds using device clock */
  command access(invoke: administer) ArmFailSafe(ArmFailSafeRequest): ArmFailSafeResponse = 0;
  /** Set the regulatory configuration to be used during commissioning */
  command access(invoke: administer) SetRegulatoryConfig(SetRegulatoryConfigRequest): SetRegulatoryConfigResponse = 2;
  /** Signals the Server that the Client has successfully completed all steps of Commissioning/Recofiguration needed during fail-safe period. */
  fabric command access(invoke: administer) CommissioningComplete(): CommissioningCompleteResponse = 4;
}

/** Functionality to configure, enable, disable network credentials and access on a Matter device. */
<<<<<<< HEAD
cluster NetworkCommissioning = 49 {
=======
server cluster NetworkCommissioning = 49 {
  revision 1; // NOTE: Default/not specifically set

>>>>>>> ac1536dc
  enum NetworkCommissioningStatusEnum : enum8 {
    kSuccess = 0;
    kOutOfRange = 1;
    kBoundsExceeded = 2;
    kNetworkIDNotFound = 3;
    kDuplicateNetworkID = 4;
    kNetworkNotFound = 5;
    kRegulatoryError = 6;
    kAuthFailure = 7;
    kUnsupportedSecurity = 8;
    kOtherConnectionFailure = 9;
    kIPV6Failed = 10;
    kIPBindFailed = 11;
    kUnknownError = 12;
  }

  enum WiFiBandEnum : enum8 {
    k2G4 = 0;
    k3G65 = 1;
    k5G = 2;
    k6G = 3;
    k60G = 4;
    k1G = 5;
  }

  bitmap Feature : bitmap32 {
    kWiFiNetworkInterface = 0x1;
    kThreadNetworkInterface = 0x2;
    kEthernetNetworkInterface = 0x4;
    kPerDeviceCredentials = 0x8;
  }

  bitmap ThreadCapabilitiesBitmap : bitmap16 {
    kIsBorderRouterCapable = 0x1;
    kIsRouterCapable = 0x2;
    kIsSleepyEndDeviceCapable = 0x4;
    kIsFullThreadDevice = 0x8;
    kIsSynchronizedSleepyEndDeviceCapable = 0x10;
  }

  bitmap WiFiSecurityBitmap : bitmap8 {
    kUnencrypted = 0x1;
    kWEP = 0x2;
    kWPAPersonal = 0x4;
    kWPA2Personal = 0x8;
    kWPA3Personal = 0x10;
    kWPA3MatterPDC = 0x20;
  }

  struct NetworkInfoStruct {
    octet_string<32> networkID = 0;
    boolean connected = 1;
    optional nullable octet_string<20> networkIdentifier = 2;
    optional nullable octet_string<20> clientIdentifier = 3;
  }

  struct ThreadInterfaceScanResultStruct {
    int16u panId = 0;
    int64u extendedPanId = 1;
    char_string<16> networkName = 2;
    int16u channel = 3;
    int8u version = 4;
    octet_string<8> extendedAddress = 5;
    int8s rssi = 6;
    int8u lqi = 7;
  }

  struct WiFiInterfaceScanResultStruct {
    WiFiSecurityBitmap security = 0;
    octet_string<32> ssid = 1;
    octet_string<6> bssid = 2;
    int16u channel = 3;
    WiFiBandEnum wiFiBand = 4;
    int8s rssi = 5;
  }

  readonly attribute access(read: administer) int8u maxNetworks = 0;
  readonly attribute access(read: administer) NetworkInfoStruct networks[] = 1;
  readonly attribute optional int8u scanMaxTimeSeconds = 2;
  readonly attribute optional int8u connectMaxTimeSeconds = 3;
  attribute access(write: administer) boolean interfaceEnabled = 4;
  readonly attribute access(read: administer) nullable NetworkCommissioningStatusEnum lastNetworkingStatus = 5;
  readonly attribute access(read: administer) nullable octet_string<32> lastNetworkID = 6;
  readonly attribute access(read: administer) nullable int32s lastConnectErrorValue = 7;
  readonly attribute optional WiFiBandEnum supportedWiFiBands[] = 8;
  readonly attribute optional ThreadCapabilitiesBitmap supportedThreadFeatures = 9;
  readonly attribute optional int16u threadVersion = 10;
  readonly attribute command_id generatedCommandList[] = 65528;
  readonly attribute command_id acceptedCommandList[] = 65529;
  readonly attribute event_id eventList[] = 65530;
  readonly attribute attrib_id attributeList[] = 65531;
  readonly attribute bitmap32 featureMap = 65532;
  readonly attribute int16u clusterRevision = 65533;

  request struct ScanNetworksRequest {
    optional nullable octet_string<32> ssid = 0;
    optional int64u breadcrumb = 1;
  }

  response struct ScanNetworksResponse = 1 {
    NetworkCommissioningStatusEnum networkingStatus = 0;
    optional char_string debugText = 1;
    optional WiFiInterfaceScanResultStruct wiFiScanResults[] = 2;
    optional ThreadInterfaceScanResultStruct threadScanResults[] = 3;
  }

  request struct AddOrUpdateWiFiNetworkRequest {
    octet_string<32> ssid = 0;
    octet_string<64> credentials = 1;
    optional int64u breadcrumb = 2;
    optional octet_string<140> networkIdentity = 3;
    optional octet_string<20> clientIdentifier = 4;
    optional octet_string<32> possessionNonce = 5;
  }

  request struct AddOrUpdateThreadNetworkRequest {
    octet_string<254> operationalDataset = 0;
    optional int64u breadcrumb = 1;
  }

  request struct RemoveNetworkRequest {
    octet_string<32> networkID = 0;
    optional int64u breadcrumb = 1;
  }

  response struct NetworkConfigResponse = 5 {
    NetworkCommissioningStatusEnum networkingStatus = 0;
    optional char_string<512> debugText = 1;
    optional int8u networkIndex = 2;
    optional octet_string<140> clientIdentity = 3;
    optional octet_string<64> possessionSignature = 4;
  }

  request struct ConnectNetworkRequest {
    octet_string<32> networkID = 0;
    optional int64u breadcrumb = 1;
  }

  response struct ConnectNetworkResponse = 7 {
    NetworkCommissioningStatusEnum networkingStatus = 0;
    optional char_string debugText = 1;
    nullable int32s errorValue = 2;
  }

  request struct ReorderNetworkRequest {
    octet_string<32> networkID = 0;
    int8u networkIndex = 1;
    optional int64u breadcrumb = 2;
  }

  request struct QueryIdentityRequest {
    OCTET_STRING<20> keyIdentifier = 0;
    optional OCTET_STRING<32> possessionNonce = 1;
  }

  response struct QueryIdentityResponse = 10 {
    OCTET_STRING<140> identity = 0;
    optional OCTET_STRING<64> possessionSignature = 1;
  }

  /** Detemine the set of networks the device sees as available. */
  command access(invoke: administer) ScanNetworks(ScanNetworksRequest): ScanNetworksResponse = 0;
  /** Add or update the credentials for a given Wi-Fi network. */
  command access(invoke: administer) AddOrUpdateWiFiNetwork(AddOrUpdateWiFiNetworkRequest): NetworkConfigResponse = 2;
  /** Add or update the credentials for a given Thread network. */
  command access(invoke: administer) AddOrUpdateThreadNetwork(AddOrUpdateThreadNetworkRequest): NetworkConfigResponse = 3;
  /** Remove the definition of a given network (including its credentials). */
  command access(invoke: administer) RemoveNetwork(RemoveNetworkRequest): NetworkConfigResponse = 4;
  /** Connect to the specified network, using previously-defined credentials. */
  command access(invoke: administer) ConnectNetwork(ConnectNetworkRequest): ConnectNetworkResponse = 6;
  /** Modify the order in which networks will be presented in the Networks attribute. */
  command access(invoke: administer) ReorderNetwork(ReorderNetworkRequest): NetworkConfigResponse = 8;
  /** Retrieve details about and optionally proof of possession of a network client identity. */
  command access(invoke: administer) QueryIdentity(QueryIdentityRequest): QueryIdentityResponse = 9;
}

/** The General Diagnostics Cluster, along with other diagnostics clusters, provide a means to acquire standardized diagnostics metrics that MAY be used by a Node to assist a user or Administrative Node in diagnosing potential problems. */
<<<<<<< HEAD
cluster GeneralDiagnostics = 51 {
=======
server cluster GeneralDiagnostics = 51 {
  revision 1; // NOTE: Default/not specifically set

>>>>>>> ac1536dc
  enum BootReasonEnum : enum8 {
    kUnspecified = 0;
    kPowerOnReboot = 1;
    kBrownOutReset = 2;
    kSoftwareWatchdogReset = 3;
    kHardwareWatchdogReset = 4;
    kSoftwareUpdateCompleted = 5;
    kSoftwareReset = 6;
  }

  enum HardwareFaultEnum : enum8 {
    kUnspecified = 0;
    kRadio = 1;
    kSensor = 2;
    kResettableOverTemp = 3;
    kNonResettableOverTemp = 4;
    kPowerSource = 5;
    kVisualDisplayFault = 6;
    kAudioOutputFault = 7;
    kUserInterfaceFault = 8;
    kNonVolatileMemoryError = 9;
    kTamperDetected = 10;
  }

  enum InterfaceTypeEnum : enum8 {
    kUnspecified = 0;
    kWiFi = 1;
    kEthernet = 2;
    kCellular = 3;
    kThread = 4;
  }

  enum NetworkFaultEnum : enum8 {
    kUnspecified = 0;
    kHardwareFailure = 1;
    kNetworkJammed = 2;
    kConnectionFailed = 3;
  }

  enum RadioFaultEnum : enum8 {
    kUnspecified = 0;
    kWiFiFault = 1;
    kCellularFault = 2;
    kThreadFault = 3;
    kNFCFault = 4;
    kBLEFault = 5;
    kEthernetFault = 6;
  }

  struct NetworkInterface {
    char_string<32> name = 0;
    boolean isOperational = 1;
    nullable boolean offPremiseServicesReachableIPv4 = 2;
    nullable boolean offPremiseServicesReachableIPv6 = 3;
    octet_string<8> hardwareAddress = 4;
    octet_string IPv4Addresses[] = 5;
    octet_string IPv6Addresses[] = 6;
    InterfaceTypeEnum type = 7;
  }

  critical event HardwareFaultChange = 0 {
    HardwareFaultEnum current[] = 0;
    HardwareFaultEnum previous[] = 1;
  }

  critical event RadioFaultChange = 1 {
    RadioFaultEnum current[] = 0;
    RadioFaultEnum previous[] = 1;
  }

  critical event NetworkFaultChange = 2 {
    NetworkFaultEnum current[] = 0;
    NetworkFaultEnum previous[] = 1;
  }

  critical event BootReason = 3 {
    BootReasonEnum bootReason = 0;
  }

  readonly attribute NetworkInterface networkInterfaces[] = 0;
  readonly attribute int16u rebootCount = 1;
  readonly attribute optional int64u upTime = 2;
  readonly attribute optional int32u totalOperationalHours = 3;
  readonly attribute optional BootReasonEnum bootReason = 4;
  readonly attribute optional HardwareFaultEnum activeHardwareFaults[] = 5;
  readonly attribute optional RadioFaultEnum activeRadioFaults[] = 6;
  readonly attribute optional NetworkFaultEnum activeNetworkFaults[] = 7;
  readonly attribute boolean testEventTriggersEnabled = 8;
  readonly attribute command_id generatedCommandList[] = 65528;
  readonly attribute command_id acceptedCommandList[] = 65529;
  readonly attribute event_id eventList[] = 65530;
  readonly attribute attrib_id attributeList[] = 65531;
  readonly attribute bitmap32 featureMap = 65532;
  readonly attribute int16u clusterRevision = 65533;

  request struct TestEventTriggerRequest {
    octet_string<16> enableKey = 0;
    int64u eventTrigger = 1;
  }

  response struct TimeSnapshotResponse = 2 {
    systime_us systemTimeUs = 0;
    nullable epoch_us UTCTimeUs = 1;
  }

  /** Provide a means for certification tests to trigger some test-plan-specific events */
  command access(invoke: manage) TestEventTrigger(TestEventTriggerRequest): DefaultSuccess = 0;
  /** Take a snapshot of system time and epoch time. */
  command TimeSnapshot(): TimeSnapshotResponse = 1;
}

/** The Wi-Fi Network Diagnostics Cluster provides a means to acquire standardized diagnostics metrics that MAY be used by a Node to assist a user or Administrative Node in diagnosing potential problems. */
<<<<<<< HEAD
cluster WiFiNetworkDiagnostics = 54 {
=======
server cluster WiFiNetworkDiagnostics = 54 {
  revision 1; // NOTE: Default/not specifically set

>>>>>>> ac1536dc
  enum AssociationFailureCauseEnum : enum8 {
    kUnknown = 0;
    kAssociationFailed = 1;
    kAuthenticationFailed = 2;
    kSsidNotFound = 3;
  }

  enum ConnectionStatusEnum : enum8 {
    kConnected = 0;
    kNotConnected = 1;
  }

  enum SecurityTypeEnum : enum8 {
    kUnspecified = 0;
    kNone = 1;
    kWEP = 2;
    kWPA = 3;
    kWPA2 = 4;
    kWPA3 = 5;
  }

  enum WiFiVersionEnum : enum8 {
    kA = 0;
    kB = 1;
    kG = 2;
    kN = 3;
    kAc = 4;
    kAx = 5;
    kAh = 6;
  }

  bitmap Feature : bitmap32 {
    kPacketCounts = 0x1;
    kErrorCounts = 0x2;
  }

  info event Disconnection = 0 {
    int16u reasonCode = 0;
  }

  info event AssociationFailure = 1 {
    AssociationFailureCauseEnum associationFailureCause = 0;
    int16u status = 1;
  }

  info event ConnectionStatus = 2 {
    ConnectionStatusEnum connectionStatus = 0;
  }

  readonly attribute nullable octet_string<6> bssid = 0;
  readonly attribute nullable SecurityTypeEnum securityType = 1;
  readonly attribute nullable WiFiVersionEnum wiFiVersion = 2;
  readonly attribute nullable int16u channelNumber = 3;
  readonly attribute nullable int8s rssi = 4;
  readonly attribute optional nullable int32u beaconLostCount = 5;
  readonly attribute optional nullable int32u beaconRxCount = 6;
  readonly attribute optional nullable int32u packetMulticastRxCount = 7;
  readonly attribute optional nullable int32u packetMulticastTxCount = 8;
  readonly attribute optional nullable int32u packetUnicastRxCount = 9;
  readonly attribute optional nullable int32u packetUnicastTxCount = 10;
  readonly attribute optional nullable int64u currentMaxRate = 11;
  readonly attribute optional nullable int64u overrunCount = 12;
  readonly attribute command_id generatedCommandList[] = 65528;
  readonly attribute command_id acceptedCommandList[] = 65529;
  readonly attribute event_id eventList[] = 65530;
  readonly attribute attrib_id attributeList[] = 65531;
  readonly attribute bitmap32 featureMap = 65532;
  readonly attribute int16u clusterRevision = 65533;

  /** Reception of this command SHALL reset the Breacon and Packet related count attributes to 0 */
  command ResetCounts(): DefaultSuccess = 0;
}

/** Commands to trigger a Node to allow a new Administrator to commission it. */
<<<<<<< HEAD
cluster AdministratorCommissioning = 60 {
=======
server cluster AdministratorCommissioning = 60 {
  revision 1; // NOTE: Default/not specifically set

>>>>>>> ac1536dc
  enum CommissioningWindowStatusEnum : enum8 {
    kWindowNotOpen = 0;
    kEnhancedWindowOpen = 1;
    kBasicWindowOpen = 2;
  }

  enum StatusCode : enum8 {
    kBusy = 2;
    kPAKEParameterError = 3;
    kWindowNotOpen = 4;
  }

  bitmap Feature : bitmap32 {
    kBasic = 0x1;
  }

  readonly attribute CommissioningWindowStatusEnum windowStatus = 0;
  readonly attribute nullable fabric_idx adminFabricIndex = 1;
  readonly attribute nullable vendor_id adminVendorId = 2;
  readonly attribute command_id generatedCommandList[] = 65528;
  readonly attribute command_id acceptedCommandList[] = 65529;
  readonly attribute event_id eventList[] = 65530;
  readonly attribute attrib_id attributeList[] = 65531;
  readonly attribute bitmap32 featureMap = 65532;
  readonly attribute int16u clusterRevision = 65533;

  request struct OpenCommissioningWindowRequest {
    int16u commissioningTimeout = 0;
    octet_string PAKEPasscodeVerifier = 1;
    int16u discriminator = 2;
    int32u iterations = 3;
    octet_string<32> salt = 4;
  }

  request struct OpenBasicCommissioningWindowRequest {
    int16u commissioningTimeout = 0;
  }

  /** This command is used by a current Administrator to instruct a Node to go into commissioning mode using enhanced commissioning method. */
  timed command access(invoke: administer) OpenCommissioningWindow(OpenCommissioningWindowRequest): DefaultSuccess = 0;
  /** This command is used by a current Administrator to instruct a Node to go into commissioning mode using basic commissioning method, if the node supports it. */
  timed command access(invoke: administer) OpenBasicCommissioningWindow(OpenBasicCommissioningWindowRequest): DefaultSuccess = 1;
  /** This command is used by a current Administrator to instruct a Node to revoke any active Open Commissioning Window or Open Basic Commissioning Window command. */
  timed command access(invoke: administer) RevokeCommissioning(): DefaultSuccess = 2;
}

/** This cluster is used to add or remove Operational Credentials on a Commissionee or Node, as well as manage the associated Fabrics. */
<<<<<<< HEAD
cluster OperationalCredentials = 62 {
=======
server cluster OperationalCredentials = 62 {
  revision 1; // NOTE: Default/not specifically set

>>>>>>> ac1536dc
  enum CertificateChainTypeEnum : enum8 {
    kDACCertificate = 1;
    kPAICertificate = 2;
  }

  enum NodeOperationalCertStatusEnum : enum8 {
    kOK = 0;
    kInvalidPublicKey = 1;
    kInvalidNodeOpId = 2;
    kInvalidNOC = 3;
    kMissingCsr = 4;
    kTableFull = 5;
    kInvalidAdminSubject = 6;
    kFabricConflict = 9;
    kLabelConflict = 10;
    kInvalidFabricIndex = 11;
  }

  fabric_scoped struct FabricDescriptorStruct {
    octet_string<65> rootPublicKey = 1;
    vendor_id vendorID = 2;
    fabric_id fabricID = 3;
    node_id nodeID = 4;
    char_string<32> label = 5;
    fabric_idx fabricIndex = 254;
  }

  fabric_scoped struct NOCStruct {
    fabric_sensitive octet_string noc = 1;
    nullable fabric_sensitive octet_string icac = 2;
    fabric_idx fabricIndex = 254;
  }

  readonly attribute access(read: administer) NOCStruct NOCs[] = 0;
  readonly attribute FabricDescriptorStruct fabrics[] = 1;
  readonly attribute int8u supportedFabrics = 2;
  readonly attribute int8u commissionedFabrics = 3;
  readonly attribute octet_string trustedRootCertificates[] = 4;
  readonly attribute int8u currentFabricIndex = 5;
  readonly attribute command_id generatedCommandList[] = 65528;
  readonly attribute command_id acceptedCommandList[] = 65529;
  readonly attribute event_id eventList[] = 65530;
  readonly attribute attrib_id attributeList[] = 65531;
  readonly attribute bitmap32 featureMap = 65532;
  readonly attribute int16u clusterRevision = 65533;

  request struct AttestationRequestRequest {
    octet_string<32> attestationNonce = 0;
  }

  response struct AttestationResponse = 1 {
    octet_string<900> attestationElements = 0;
    octet_string<64> attestationSignature = 1;
  }

  request struct CertificateChainRequestRequest {
    CertificateChainTypeEnum certificateType = 0;
  }

  response struct CertificateChainResponse = 3 {
    octet_string<600> certificate = 0;
  }

  request struct CSRRequestRequest {
    octet_string<32> CSRNonce = 0;
    optional boolean isForUpdateNOC = 1;
  }

  response struct CSRResponse = 5 {
    octet_string NOCSRElements = 0;
    octet_string attestationSignature = 1;
  }

  request struct AddNOCRequest {
    octet_string<400> NOCValue = 0;
    optional octet_string<400> ICACValue = 1;
    octet_string<16> IPKValue = 2;
    int64u caseAdminSubject = 3;
    vendor_id adminVendorId = 4;
  }

  request struct UpdateNOCRequest {
    octet_string NOCValue = 0;
    optional octet_string ICACValue = 1;
  }

  response struct NOCResponse = 8 {
    NodeOperationalCertStatusEnum statusCode = 0;
    optional fabric_idx fabricIndex = 1;
    optional char_string<128> debugText = 2;
  }

  request struct UpdateFabricLabelRequest {
    char_string<32> label = 0;
  }

  request struct RemoveFabricRequest {
    fabric_idx fabricIndex = 0;
  }

  request struct AddTrustedRootCertificateRequest {
    octet_string rootCACertificate = 0;
  }

  /** Sender is requesting attestation information from the receiver. */
  command access(invoke: administer) AttestationRequest(AttestationRequestRequest): AttestationResponse = 0;
  /** Sender is requesting a device attestation certificate from the receiver. */
  command access(invoke: administer) CertificateChainRequest(CertificateChainRequestRequest): CertificateChainResponse = 2;
  /** Sender is requesting a certificate signing request (CSR) from the receiver. */
  command access(invoke: administer) CSRRequest(CSRRequestRequest): CSRResponse = 4;
  /** Sender is requesting to add the new node operational certificates. */
  command access(invoke: administer) AddNOC(AddNOCRequest): NOCResponse = 6;
  /** Sender is requesting to update the node operational certificates. */
  fabric command access(invoke: administer) UpdateNOC(UpdateNOCRequest): NOCResponse = 7;
  /** This command SHALL be used by an Administrative Node to set the user-visible Label field for a given Fabric, as reflected by entries in the Fabrics attribute. */
  fabric command access(invoke: administer) UpdateFabricLabel(UpdateFabricLabelRequest): NOCResponse = 9;
  /** This command is used by Administrative Nodes to remove a given fabric index and delete all associated fabric-scoped data. */
  command access(invoke: administer) RemoveFabric(RemoveFabricRequest): NOCResponse = 10;
  /** This command SHALL add a Trusted Root CA Certificate, provided as its CHIP Certificate representation. */
  command access(invoke: administer) AddTrustedRootCertificate(AddTrustedRootCertificateRequest): DefaultSuccess = 11;
}

/** The Group Key Management Cluster is the mechanism by which group keys are managed. */
<<<<<<< HEAD
cluster GroupKeyManagement = 63 {
=======
server cluster GroupKeyManagement = 63 {
  revision 1; // NOTE: Default/not specifically set

>>>>>>> ac1536dc
  enum GroupKeySecurityPolicyEnum : enum8 {
    kTrustFirst = 0;
    kCacheAndSync = 1;
  }

  bitmap Feature : bitmap32 {
    kCacheAndSync = 0x1;
  }

  fabric_scoped struct GroupInfoMapStruct {
    group_id groupId = 1;
    endpoint_no endpoints[] = 2;
    optional char_string<16> groupName = 3;
    fabric_idx fabricIndex = 254;
  }

  fabric_scoped struct GroupKeyMapStruct {
    group_id groupId = 1;
    int16u groupKeySetID = 2;
    fabric_idx fabricIndex = 254;
  }

  struct GroupKeySetStruct {
    int16u groupKeySetID = 0;
    GroupKeySecurityPolicyEnum groupKeySecurityPolicy = 1;
    nullable octet_string<16> epochKey0 = 2;
    nullable epoch_us epochStartTime0 = 3;
    nullable octet_string<16> epochKey1 = 4;
    nullable epoch_us epochStartTime1 = 5;
    nullable octet_string<16> epochKey2 = 6;
    nullable epoch_us epochStartTime2 = 7;
  }

  attribute access(write: manage) GroupKeyMapStruct groupKeyMap[] = 0;
  readonly attribute GroupInfoMapStruct groupTable[] = 1;
  readonly attribute int16u maxGroupsPerFabric = 2;
  readonly attribute int16u maxGroupKeysPerFabric = 3;
  readonly attribute command_id generatedCommandList[] = 65528;
  readonly attribute command_id acceptedCommandList[] = 65529;
  readonly attribute event_id eventList[] = 65530;
  readonly attribute attrib_id attributeList[] = 65531;
  readonly attribute bitmap32 featureMap = 65532;
  readonly attribute int16u clusterRevision = 65533;

  request struct KeySetWriteRequest {
    GroupKeySetStruct groupKeySet = 0;
  }

  request struct KeySetReadRequest {
    int16u groupKeySetID = 0;
  }

  response struct KeySetReadResponse = 2 {
    GroupKeySetStruct groupKeySet = 0;
  }

  request struct KeySetRemoveRequest {
    int16u groupKeySetID = 0;
  }

  response struct KeySetReadAllIndicesResponse = 5 {
    int16u groupKeySetIDs[] = 0;
  }

  /** Write a new set of keys for the given key set id. */
  fabric command access(invoke: administer) KeySetWrite(KeySetWriteRequest): DefaultSuccess = 0;
  /** Read the keys for a given key set id. */
  fabric command access(invoke: administer) KeySetRead(KeySetReadRequest): KeySetReadResponse = 1;
  /** Revoke a Root Key from a Group */
  fabric command access(invoke: administer) KeySetRemove(KeySetRemoveRequest): DefaultSuccess = 3;
  /** Return the list of Group Key Sets associated with the accessing fabric */
  fabric command access(invoke: administer) KeySetReadAllIndices(): KeySetReadAllIndicesResponse = 4;
}

/** Attributes and commands for configuring the temperature control, and reporting temperature. */
<<<<<<< HEAD
cluster TemperatureControl = 86 {
=======
server cluster TemperatureControl = 86 {
  revision 1; // NOTE: Default/not specifically set

>>>>>>> ac1536dc
  bitmap Feature : bitmap32 {
    kTemperatureNumber = 0x1;
    kTemperatureLevel = 0x2;
    kTemperatureStep = 0x4;
  }

  readonly attribute optional temperature temperatureSetpoint = 0;
  readonly attribute optional temperature minTemperature = 1;
  readonly attribute optional temperature maxTemperature = 2;
  readonly attribute optional temperature step = 3;
  readonly attribute optional int8u selectedTemperatureLevel = 4;
  readonly attribute optional char_string supportedTemperatureLevels[] = 5;
  readonly attribute command_id generatedCommandList[] = 65528;
  readonly attribute command_id acceptedCommandList[] = 65529;
  readonly attribute event_id eventList[] = 65530;
  readonly attribute attrib_id attributeList[] = 65531;
  readonly attribute bitmap32 featureMap = 65532;
  readonly attribute int16u clusterRevision = 65533;

  request struct SetTemperatureRequest {
    optional temperature targetTemperature = 0;
    optional int8u targetTemperatureLevel = 1;
  }

  /** Set Temperature */
  command SetTemperature(SetTemperatureRequest): DefaultSuccess = 0;
}

endpoint 0 {
  device type ma_rootdevice = 22, version 1;


  server cluster Descriptor {
    callback attribute deviceTypeList;
    callback attribute serverList;
    callback attribute clientList;
    callback attribute partsList;
    callback attribute generatedCommandList default = 0;
    callback attribute acceptedCommandList default = 0;
    callback attribute attributeList default = 0;
    ram      attribute featureMap default = 0;
    callback attribute clusterRevision default = 2;
  }

  server cluster AccessControl {
    emits event AccessControlEntryChanged;
    emits event AccessControlExtensionChanged;
    callback attribute acl;
    callback attribute extension;
    callback attribute subjectsPerAccessControlEntry default = 4;
    callback attribute targetsPerAccessControlEntry default = 3;
    callback attribute accessControlEntriesPerFabric default = 3;
    callback attribute generatedCommandList default = 0;
    callback attribute acceptedCommandList default = 0;
    callback attribute attributeList;
    ram      attribute featureMap default = 0;
    callback attribute clusterRevision default = 1;
  }

  server cluster BasicInformation {
    emits event StartUp;
    emits event ShutDown;
    emits event Leave;
    callback attribute dataModelRevision default = 10;
    callback attribute vendorName;
    callback attribute vendorID;
    callback attribute productName;
    callback attribute productID;
    persist  attribute nodeLabel;
    callback attribute location default = "XX";
    callback attribute hardwareVersion default = 0;
    callback attribute hardwareVersionString;
    callback attribute softwareVersion default = 0;
    callback attribute softwareVersionString;
    callback attribute manufacturingDate default = "20210614123456ZZ";
    callback attribute partNumber;
    callback attribute productURL;
    callback attribute productLabel;
    callback attribute serialNumber;
    persist  attribute localConfigDisabled default = 0;
    ram      attribute reachable default = 1;
    callback attribute uniqueID;
    callback attribute capabilityMinima;
    callback attribute specificationVersion;
    callback attribute maxPathsPerInvoke;
    callback attribute generatedCommandList default = 0;
    callback attribute acceptedCommandList default = 0;
    callback attribute attributeList default = 0;
    ram      attribute featureMap default = 0;
    ram      attribute clusterRevision default = 3;
  }

  server cluster LocalizationConfiguration {
    persist  attribute activeLocale default = "en-US";
    callback attribute supportedLocales default = 7;
    callback attribute generatedCommandList default = 0;
    callback attribute acceptedCommandList default = 0;
    callback attribute attributeList default = 0;
    ram      attribute featureMap default = 0;
    ram      attribute clusterRevision default = 1;
  }

  server cluster TimeFormatLocalization {
    persist  attribute hourFormat default = 0;
    callback attribute generatedCommandList default = 0;
    callback attribute acceptedCommandList default = 0;
    callback attribute attributeList default = 0;
    ram      attribute featureMap default = 0;
    ram      attribute clusterRevision default = 1;
  }

  server cluster UnitLocalization {
    persist  attribute temperatureUnit default = 0;
    callback attribute generatedCommandList default = 0;
    callback attribute acceptedCommandList default = 0;
    callback attribute attributeList default = 0;
    ram      attribute featureMap default = 1;
    ram      attribute clusterRevision default = 1;
  }

  server cluster GeneralCommissioning {
    ram      attribute breadcrumb default = 0x0000000000000000;
    callback attribute basicCommissioningInfo;
    callback attribute regulatoryConfig default = 0;
    callback attribute locationCapability default = 0;
    callback attribute supportsConcurrentConnection default = 1;
    callback attribute generatedCommandList default = 0;
    callback attribute acceptedCommandList default = 0;
    callback attribute attributeList default = 0;
    ram      attribute featureMap default = 0;
    ram      attribute clusterRevision default = 1;

    handle command ArmFailSafe;
    handle command ArmFailSafeResponse;
    handle command SetRegulatoryConfig;
    handle command SetRegulatoryConfigResponse;
    handle command CommissioningComplete;
    handle command CommissioningCompleteResponse;
  }

  server cluster NetworkCommissioning {
    ram      attribute maxNetworks;
    callback attribute networks;
    ram      attribute scanMaxTimeSeconds;
    ram      attribute connectMaxTimeSeconds;
    ram      attribute interfaceEnabled;
    ram      attribute lastNetworkingStatus;
    ram      attribute lastNetworkID;
    ram      attribute lastConnectErrorValue;
    callback attribute generatedCommandList default = 0;
    callback attribute acceptedCommandList default = 0;
    callback attribute attributeList default = 0;
    ram      attribute featureMap default = 2;
    ram      attribute clusterRevision default = 1;

    handle command ScanNetworks;
    handle command ScanNetworksResponse;
    handle command AddOrUpdateWiFiNetwork;
    handle command AddOrUpdateThreadNetwork;
    handle command RemoveNetwork;
    handle command NetworkConfigResponse;
    handle command ConnectNetwork;
    handle command ConnectNetworkResponse;
    handle command ReorderNetwork;
  }

  server cluster GeneralDiagnostics {
    emits event HardwareFaultChange;
    emits event RadioFaultChange;
    emits event NetworkFaultChange;
    emits event BootReason;
    callback attribute networkInterfaces;
    callback attribute rebootCount default = 0x0000;
    callback attribute upTime default = 0x0000000000000000;
    callback attribute totalOperationalHours default = 0x00000000;
    callback attribute bootReason;
    callback attribute activeHardwareFaults;
    callback attribute activeRadioFaults;
    callback attribute activeNetworkFaults;
    callback attribute testEventTriggersEnabled default = false;
    callback attribute generatedCommandList default = 0;
    callback attribute acceptedCommandList default = 0;
    callback attribute attributeList default = 0;
    ram      attribute featureMap default = 0;
    ram      attribute clusterRevision default = 0x0002;

    handle command TestEventTrigger;
    handle command TimeSnapshot;
    handle command TimeSnapshotResponse;
  }

  server cluster WiFiNetworkDiagnostics {
    emits event Disconnection;
    emits event AssociationFailure;
    emits event ConnectionStatus;
    callback attribute bssid;
    callback attribute securityType;
    callback attribute wiFiVersion;
    callback attribute channelNumber default = 0x0000;
    callback attribute rssi default = 0x00;
    callback attribute beaconLostCount default = 0x00000000;
    callback attribute beaconRxCount default = 0x00000000;
    callback attribute packetMulticastRxCount default = 0x00000000;
    callback attribute packetMulticastTxCount default = 0x00000000;
    callback attribute packetUnicastRxCount default = 0x00000000;
    callback attribute packetUnicastTxCount default = 0x00000000;
    callback attribute currentMaxRate default = 0x0000000000000000;
    callback attribute overrunCount default = 0x0000000000000000;
    ram      attribute featureMap default = 3;
    ram      attribute clusterRevision default = 1;

    handle command ResetCounts;
  }

  server cluster AdministratorCommissioning {
    callback attribute windowStatus default = 0;
    callback attribute adminFabricIndex default = 1;
    callback attribute adminVendorId default = 0;
    callback attribute generatedCommandList default = 0;
    callback attribute acceptedCommandList default = 0;
    callback attribute attributeList default = 0;
    ram      attribute featureMap default = 0;
    ram      attribute clusterRevision default = 1;

    handle command OpenCommissioningWindow;
    handle command RevokeCommissioning;
  }

  server cluster OperationalCredentials {
    callback attribute NOCs;
    callback attribute fabrics;
    callback attribute supportedFabrics;
    callback attribute commissionedFabrics;
    callback attribute trustedRootCertificates;
    callback attribute currentFabricIndex;
    callback attribute generatedCommandList default = 0;
    callback attribute acceptedCommandList default = 0;
    callback attribute attributeList default = 0;
    ram      attribute featureMap default = 0;
    ram      attribute clusterRevision default = 1;

    handle command AttestationRequest;
    handle command AttestationResponse;
    handle command CertificateChainRequest;
    handle command CertificateChainResponse;
    handle command CSRRequest;
    handle command CSRResponse;
    handle command AddNOC;
    handle command UpdateNOC;
    handle command NOCResponse;
    handle command UpdateFabricLabel;
    handle command RemoveFabric;
    handle command AddTrustedRootCertificate;
  }

  server cluster GroupKeyManagement {
    callback attribute groupKeyMap;
    callback attribute groupTable;
    callback attribute maxGroupsPerFabric;
    callback attribute maxGroupKeysPerFabric;
    callback attribute featureMap default = 0;
    callback attribute clusterRevision default = 1;

    handle command KeySetWrite;
    handle command KeySetRead;
    handle command KeySetReadResponse;
    handle command KeySetRemove;
    handle command KeySetReadAllIndices;
    handle command KeySetReadAllIndicesResponse;
  }
}
endpoint 1 {
  device type ma_refrigerator = 112, version 1;


  server cluster Descriptor {
    callback attribute deviceTypeList;
    callback attribute serverList;
    callback attribute clientList;
    callback attribute partsList;
    callback attribute generatedCommandList;
    callback attribute acceptedCommandList;
    callback attribute attributeList;
    ram      attribute featureMap default = 0;
    callback attribute clusterRevision default = 2;
  }
}
endpoint 2 {
  device type ma_temperature_controlled_cabinet = 113, version 1;


  server cluster Descriptor {
    callback attribute deviceTypeList;
    callback attribute serverList;
    callback attribute clientList;
    callback attribute partsList;
    callback attribute tagList;
    callback attribute generatedCommandList;
    callback attribute acceptedCommandList;
    callback attribute attributeList;
    ram      attribute featureMap default = 0;
    callback attribute clusterRevision default = 2;
  }

  server cluster TemperatureControl {
    ram      attribute selectedTemperatureLevel;
    callback attribute supportedTemperatureLevels;
    callback attribute generatedCommandList default = 0;
    callback attribute acceptedCommandList default = 0;
    callback attribute attributeList default = 0;
    ram      attribute featureMap default = 2;
    ram      attribute clusterRevision default = 1;

    handle command SetTemperature;
  }
}
endpoint 3 {
  device type ma_temperature_controlled_cabinet = 113, version 1;


  server cluster Descriptor {
    callback attribute deviceTypeList;
    callback attribute serverList;
    callback attribute clientList;
    callback attribute partsList;
    callback attribute tagList;
    callback attribute generatedCommandList;
    callback attribute acceptedCommandList;
    callback attribute attributeList;
    ram      attribute featureMap default = 0;
    callback attribute clusterRevision default = 2;
  }

  server cluster TemperatureControl {
    ram      attribute selectedTemperatureLevel;
    callback attribute supportedTemperatureLevels;
    callback attribute generatedCommandList default = 0;
    callback attribute acceptedCommandList default = 0;
    callback attribute attributeList default = 0;
    ram      attribute featureMap default = 2;
    ram      attribute clusterRevision default = 1;

    handle command SetTemperature;
  }
}

<|MERGE_RESOLUTION|>--- conflicted
+++ resolved
@@ -2,13 +2,9 @@
 // It is for view/code review purposes only.
 
 /** The Descriptor Cluster is meant to replace the support from the Zigbee Device Object (ZDO) for describing a node, its endpoints and clusters. */
-<<<<<<< HEAD
 cluster Descriptor = 29 {
-=======
-server cluster Descriptor = 29 {
   revision 2;
 
->>>>>>> ac1536dc
   bitmap Feature : bitmap32 {
     kTagList = 0x1;
   }
@@ -42,13 +38,9 @@
       Node's Access Control List (ACL), which codifies the rules used to manage
       and enforce Access Control for the Node's endpoints and their associated
       cluster instances. */
-<<<<<<< HEAD
 cluster AccessControl = 31 {
-=======
-server cluster AccessControl = 31 {
   revision 1; // NOTE: Default/not specifically set
 
->>>>>>> ac1536dc
   enum AccessControlEntryAuthModeEnum : enum8 {
     kPASE = 1;
     kCASE = 2;
@@ -120,13 +112,9 @@
 /** This cluster provides attributes and events for determining basic information about Nodes, which supports both
       Commissioning and operational determination of Node characteristics, such as Vendor ID, Product ID and serial number,
       which apply to the whole Node. Also allows setting user device information such as location. */
-<<<<<<< HEAD
 cluster BasicInformation = 40 {
-=======
-server cluster BasicInformation = 40 {
   revision 3;
 
->>>>>>> ac1536dc
   enum ColorEnum : enum8 {
     kBlack = 0;
     kNavy = 1;
@@ -222,13 +210,9 @@
       may have differing common languages, units of measurements, and numerical formatting
       standards. As such, Nodes that visually or audibly convey information need a mechanism by which
       they can be configured to use a user’s preferred language, units, etc */
-<<<<<<< HEAD
 cluster LocalizationConfiguration = 43 {
-=======
-server cluster LocalizationConfiguration = 43 {
   revision 1; // NOTE: Default/not specifically set
 
->>>>>>> ac1536dc
   attribute access(write: manage) char_string<35> activeLocale = 0;
   readonly attribute char_string supportedLocales[] = 1;
   readonly attribute command_id generatedCommandList[] = 65528;
@@ -243,13 +227,9 @@
       may have differing preferences for how dates and times are conveyed. As such, Nodes that visually
       or audibly convey time information need a mechanism by which they can be configured to use a
       user’s preferred format. */
-<<<<<<< HEAD
 cluster TimeFormatLocalization = 44 {
-=======
-server cluster TimeFormatLocalization = 44 {
   revision 1; // NOTE: Default/not specifically set
 
->>>>>>> ac1536dc
   enum CalendarTypeEnum : enum8 {
     kBuddhist = 0;
     kChinese = 1;
@@ -289,13 +269,9 @@
       may have differing preferences for the units in which values are conveyed in communication to a
       user. As such, Nodes that visually or audibly convey measurable values to the user need a
       mechanism by which they can be configured to use a user’s preferred unit. */
-<<<<<<< HEAD
 cluster UnitLocalization = 45 {
-=======
-server cluster UnitLocalization = 45 {
   revision 1;
 
->>>>>>> ac1536dc
   enum TempUnitEnum : enum8 {
     kFahrenheit = 0;
     kCelsius = 1;
@@ -316,13 +292,9 @@
 }
 
 /** This cluster is used to manage global aspects of the Commissioning flow. */
-<<<<<<< HEAD
 cluster GeneralCommissioning = 48 {
-=======
-server cluster GeneralCommissioning = 48 {
   revision 1; // NOTE: Default/not specifically set
 
->>>>>>> ac1536dc
   enum CommissioningErrorEnum : enum8 {
     kOK = 0;
     kValueOutsideRange = 1;
@@ -389,13 +361,9 @@
 }
 
 /** Functionality to configure, enable, disable network credentials and access on a Matter device. */
-<<<<<<< HEAD
 cluster NetworkCommissioning = 49 {
-=======
-server cluster NetworkCommissioning = 49 {
   revision 1; // NOTE: Default/not specifically set
 
->>>>>>> ac1536dc
   enum NetworkCommissioningStatusEnum : enum8 {
     kSuccess = 0;
     kOutOfRange = 1;
@@ -573,13 +541,9 @@
 }
 
 /** The General Diagnostics Cluster, along with other diagnostics clusters, provide a means to acquire standardized diagnostics metrics that MAY be used by a Node to assist a user or Administrative Node in diagnosing potential problems. */
-<<<<<<< HEAD
 cluster GeneralDiagnostics = 51 {
-=======
-server cluster GeneralDiagnostics = 51 {
   revision 1; // NOTE: Default/not specifically set
 
->>>>>>> ac1536dc
   enum BootReasonEnum : enum8 {
     kUnspecified = 0;
     kPowerOnReboot = 1;
@@ -692,13 +656,9 @@
 }
 
 /** The Wi-Fi Network Diagnostics Cluster provides a means to acquire standardized diagnostics metrics that MAY be used by a Node to assist a user or Administrative Node in diagnosing potential problems. */
-<<<<<<< HEAD
 cluster WiFiNetworkDiagnostics = 54 {
-=======
-server cluster WiFiNetworkDiagnostics = 54 {
   revision 1; // NOTE: Default/not specifically set
 
->>>>>>> ac1536dc
   enum AssociationFailureCauseEnum : enum8 {
     kUnknown = 0;
     kAssociationFailed = 1;
@@ -773,13 +733,9 @@
 }
 
 /** Commands to trigger a Node to allow a new Administrator to commission it. */
-<<<<<<< HEAD
 cluster AdministratorCommissioning = 60 {
-=======
-server cluster AdministratorCommissioning = 60 {
   revision 1; // NOTE: Default/not specifically set
 
->>>>>>> ac1536dc
   enum CommissioningWindowStatusEnum : enum8 {
     kWindowNotOpen = 0;
     kEnhancedWindowOpen = 1;
@@ -827,13 +783,9 @@
 }
 
 /** This cluster is used to add or remove Operational Credentials on a Commissionee or Node, as well as manage the associated Fabrics. */
-<<<<<<< HEAD
 cluster OperationalCredentials = 62 {
-=======
-server cluster OperationalCredentials = 62 {
   revision 1; // NOTE: Default/not specifically set
 
->>>>>>> ac1536dc
   enum CertificateChainTypeEnum : enum8 {
     kDACCertificate = 1;
     kPAICertificate = 2;
@@ -957,13 +909,9 @@
 }
 
 /** The Group Key Management Cluster is the mechanism by which group keys are managed. */
-<<<<<<< HEAD
 cluster GroupKeyManagement = 63 {
-=======
-server cluster GroupKeyManagement = 63 {
   revision 1; // NOTE: Default/not specifically set
 
->>>>>>> ac1536dc
   enum GroupKeySecurityPolicyEnum : enum8 {
     kTrustFirst = 0;
     kCacheAndSync = 1;
@@ -1039,13 +987,9 @@
 }
 
 /** Attributes and commands for configuring the temperature control, and reporting temperature. */
-<<<<<<< HEAD
 cluster TemperatureControl = 86 {
-=======
-server cluster TemperatureControl = 86 {
   revision 1; // NOTE: Default/not specifically set
 
->>>>>>> ac1536dc
   bitmap Feature : bitmap32 {
     kTemperatureNumber = 0x1;
     kTemperatureLevel = 0x2;
