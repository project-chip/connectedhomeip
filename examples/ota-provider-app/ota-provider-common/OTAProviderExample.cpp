--- conflicted
+++ resolved
@@ -282,11 +282,7 @@
         response.metadataForRequestor.Emplace(chip::ByteSpan());
     }
 
-    ReturnErrorOnFailure(commandObj->AddResponseData(commandPath, response));
-
-<<<<<<< HEAD
     VerifyOrReturnError(commandObj->AddResponse(commandPath, response) == CHIP_NO_ERROR, EMBER_ZCL_STATUS_FAILURE);
-=======
     return CHIP_NO_ERROR;
 }
 
@@ -360,7 +356,6 @@
     // After the first response is sent, default to these values for subsequent queries
     mQueryImageStatus          = OTAQueryStatus::kUpdateAvailable;
     mDelayedQueryActionTimeSec = 0;
->>>>>>> 48b48c28
 
     return EMBER_ZCL_STATUS_SUCCESS;
 }
