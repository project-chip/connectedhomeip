--- conflicted
+++ resolved
@@ -96,15 +96,9 @@
 }
 
 EmberAfStatus OTAProviderExample::HandleQueryImage(chip::app::CommandHandler * commandObj, uint16_t vendorId, uint16_t productId,
-<<<<<<< HEAD
                                                    uint16_t hardwareVersion, uint32_t softwareVersion, uint8_t protocolsSupported,
-                                                   const chip::ByteSpan & location, bool requestorCanConsent,
+                                                   const chip::Span<const char> & location, bool requestorCanConsent,
                                                    const chip::ByteSpan & metadataForProvider)
-=======
-                                                   uint16_t imageType, uint16_t hardwareVersion, uint32_t currentVersion,
-                                                   uint8_t protocolsSupported, const chip::Span<const char> & location,
-                                                   bool clientCanConsent, const chip::ByteSpan & metadataForServer)
->>>>>>> 29a126f1
 {
     // TODO: add confiuration for returning BUSY status
 
