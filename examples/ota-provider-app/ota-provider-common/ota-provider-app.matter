--- conflicted
+++ resolved
@@ -2,23 +2,13 @@
 // It is for view/code review purposes only.
 
 struct LabelStruct {
-<<<<<<< HEAD
-    CHAR_STRING<16> label = 1;
-    CHAR_STRING<16> value = 2;
+    CHAR_STRING<16> label = 0;
+    CHAR_STRING<16> value = 1;
 }
 
 server cluster FixedLabel = 64 {
-  attribute(readonly) LabelStruct labelList[254] = 0;
-  attribute(readonly) int16u clusterRevision = 65533;
-=======
-    CHAR_STRING label = 0;
-    CHAR_STRING value = 1;
-}
-
-server cluster FixedLabel = 64 {
-  readonly attribute LabelStruct labelList[] = 0;
-  readonly attribute int16u clusterRevision = 65533;
->>>>>>> 59a61a3f
+  readonly attribute LabelStruct labelList[254] = 0;
+  readonly attribute int16u clusterRevision = 65533;
 }
 
 server cluster GeneralCommissioning = 48 {
@@ -39,21 +29,12 @@
     INT32U failSafeExpiryLengthMs = 0;
   }
 
-<<<<<<< HEAD
-  attribute(writable) int64u breadcrumb = 0;
-  attribute(readonly) BasicCommissioningInfoType basicCommissioningInfoList[254] = 1;
-  attribute(readonly) enum8 regulatoryConfig = 2;
-  attribute(readonly) enum8 locationCapability = 3;
-  attribute(readonly) bitmap32 featureMap = 65532;
-  attribute(readonly) int16u clusterRevision = 65533;
-=======
   attribute int64u breadcrumb = 0;
-  readonly attribute BasicCommissioningInfoType basicCommissioningInfoList[] = 1;
+  readonly attribute BasicCommissioningInfoType basicCommissioningInfoList[254] = 1;
   readonly attribute enum8 regulatoryConfig = 2;
   readonly attribute enum8 locationCapability = 3;
   readonly attribute bitmap32 featureMap = 65532;
   readonly attribute int16u clusterRevision = 65533;
->>>>>>> 59a61a3f
 
   request struct ArmFailSafeRequest {
     INT16U expiryLengthSeconds = 0;
@@ -89,13 +70,8 @@
 }
 
 server cluster LocalizationConfiguration = 43 {
-<<<<<<< HEAD
-  attribute(writable) char_string activeLocale = 1;
-  attribute(readonly) CHAR_STRING supportedLocales[254] = 2;
-=======
   attribute char_string activeLocale = 1;
-  readonly attribute CHAR_STRING supportedLocales[] = 2;
->>>>>>> 59a61a3f
+  readonly attribute CHAR_STRING supportedLocales[254] = 2;
 }
 
 server cluster NetworkCommissioning = 49 {
@@ -138,28 +114,6 @@
   }
 
   struct ThreadInterfaceScanResult {
-<<<<<<< HEAD
-    INT64U panId = 1;
-    INT64U extendedPanId = 2;
-    CHAR_STRING networkName = 3;
-    INT16U channel = 4;
-    INT8U version = 5;
-    INT64U extendedAddress = 6;
-    INT8S rssi = 7;
-    INT8U lqi = 8;
-  }
-
-  attribute(readonly) int8u maxNetworks = 0;
-  attribute(readonly) NetworkInfo networks[12] = 1;
-  attribute(readonly) int8u scanMaxTimeSeconds = 2;
-  attribute(readonly) int8u connectMaxTimeSeconds = 3;
-  attribute(writable) boolean interfaceEnabled = 4;
-  attribute(readonly) NetworkCommissioningStatus lastNetworkingStatus = 5;
-  attribute(readonly) octet_string lastNetworkID = 6;
-  attribute(readonly) int32u lastConnectErrorValue = 7;
-  attribute(readonly) bitmap32 featureMap = 65532;
-  attribute(readonly) int16u clusterRevision = 65533;
-=======
     INT64U panId = 0;
     INT64U extendedPanId = 1;
     CHAR_STRING networkName = 2;
@@ -171,7 +125,7 @@
   }
 
   readonly attribute int8u maxNetworks = 0;
-  readonly attribute NetworkInfo networks[] = 1;
+  readonly attribute NetworkInfo networks[12] = 1;
   readonly attribute int8u scanMaxTimeSeconds = 2;
   readonly attribute int8u connectMaxTimeSeconds = 3;
   attribute boolean interfaceEnabled = 4;
@@ -180,7 +134,6 @@
   readonly attribute int32u lastConnectErrorValue = 7;
   readonly attribute bitmap32 featureMap = 65532;
   readonly attribute int16u clusterRevision = 65533;
->>>>>>> 59a61a3f
 
   request struct AddOrUpdateThreadNetworkRequest {
     OCTET_STRING operationalDataset = 0;
@@ -320,37 +273,20 @@
   }
 
   struct FabricDescriptor {
-<<<<<<< HEAD
-    INT8U fabricIndex = 1;
-    OCTET_STRING<65> rootPublicKey = 2;
-    INT16U vendorId = 3;
-    FABRIC_ID fabricId = 4;
-    NODE_ID nodeId = 5;
-    CHAR_STRING<32> label = 6;
-  }
-
-  attribute(readonly) FabricDescriptor fabricsList[320] = 1;
-  attribute(readonly) int8u supportedFabrics = 2;
-  attribute(readonly) int8u commissionedFabrics = 3;
-  attribute(readonly) OCTET_STRING trustedRootCertificates[400] = 4;
-  attribute(readonly) fabric_idx currentFabricIndex = 5;
-  attribute(readonly) int16u clusterRevision = 65533;
-=======
     INT8U fabricIndex = 0;
-    OCTET_STRING rootPublicKey = 1;
+    OCTET_STRING<65> rootPublicKey = 1;
     INT16U vendorId = 2;
     FABRIC_ID fabricId = 3;
     NODE_ID nodeId = 4;
-    CHAR_STRING label = 5;
-  }
-
-  readonly attribute FabricDescriptor fabricsList[] = 1;
+    CHAR_STRING<32> label = 5;
+  }
+
+  readonly attribute FabricDescriptor fabricsList[320] = 1;
   readonly attribute int8u supportedFabrics = 2;
   readonly attribute int8u commissionedFabrics = 3;
-  readonly attribute OCTET_STRING trustedRootCertificates[] = 4;
+  readonly attribute OCTET_STRING trustedRootCertificates[400] = 4;
   readonly attribute fabric_idx currentFabricIndex = 5;
   readonly attribute int16u clusterRevision = 65533;
->>>>>>> 59a61a3f
 
   request struct AddNOCRequest {
     OCTET_STRING NOCValue = 0;
@@ -414,13 +350,8 @@
 }
 
 server cluster UserLabel = 65 {
-<<<<<<< HEAD
-  attribute(writable) LabelStruct labelList[254] = 0;
-  attribute(readonly) int16u clusterRevision = 65533;
-=======
-  attribute LabelStruct labelList[] = 0;
-  readonly attribute int16u clusterRevision = 65533;
->>>>>>> 59a61a3f
+  attribute LabelStruct labelList[254] = 0;
+  readonly attribute int16u clusterRevision = 65533;
 }
 
 
