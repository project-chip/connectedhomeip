// This IDL was generated automatically by ZAP.
// It is for view/code review purposes only.

/** The Descriptor Cluster is meant to replace the support from the Zigbee Device Object (ZDO) for describing a node, its endpoints and clusters. */
server cluster Descriptor = 29 {
  bitmap Feature : BITMAP32 {
    kTagList = 0x1;
  }

  struct DeviceTypeStruct {
    devtype_id deviceType = 0;
    int16u revision = 1;
  }

  struct SemanticTagStruct {
    nullable vendor_id mfgCode = 0;
    enum8 namespaceID = 1;
    enum8 tag = 2;
    optional nullable char_string label = 3;
  }

  readonly attribute DeviceTypeStruct deviceTypeList[] = 0;
  readonly attribute cluster_id serverList[] = 1;
  readonly attribute cluster_id clientList[] = 2;
  readonly attribute endpoint_no partsList[] = 3;
  readonly attribute command_id generatedCommandList[] = 65528;
  readonly attribute command_id acceptedCommandList[] = 65529;
  readonly attribute event_id eventList[] = 65530;
  readonly attribute attrib_id attributeList[] = 65531;
  readonly attribute bitmap32 featureMap = 65532;
  readonly attribute int16u clusterRevision = 65533;
}

/** The Access Control Cluster exposes a data model view of a
      Node's Access Control List (ACL), which codifies the rules used to manage
      and enforce Access Control for the Node's endpoints and their associated
      cluster instances. */
client cluster AccessControl = 31 {
  enum AccessControlEntryAuthModeEnum : ENUM8 {
    kPASE = 1;
    kCASE = 2;
    kGroup = 3;
  }

  enum AccessControlEntryPrivilegeEnum : ENUM8 {
    kView = 1;
    kProxyView = 2;
    kOperate = 3;
    kManage = 4;
    kAdminister = 5;
  }

  enum ChangeTypeEnum : ENUM8 {
    kChanged = 0;
    kAdded = 1;
    kRemoved = 2;
  }

  struct AccessControlTargetStruct {
    nullable cluster_id cluster = 0;
    nullable endpoint_no endpoint = 1;
    nullable devtype_id deviceType = 2;
  }

  fabric_scoped struct AccessControlEntryStruct {
    fabric_sensitive AccessControlEntryPrivilegeEnum privilege = 1;
    fabric_sensitive AccessControlEntryAuthModeEnum authMode = 2;
    nullable fabric_sensitive int64u subjects[] = 3;
    nullable fabric_sensitive AccessControlTargetStruct targets[] = 4;
    fabric_idx fabricIndex = 254;
  }

  fabric_scoped struct AccessControlExtensionStruct {
    fabric_sensitive octet_string<128> data = 1;
    fabric_idx fabricIndex = 254;
  }

  fabric_sensitive info event access(read: administer) AccessControlEntryChanged = 0 {
    nullable node_id adminNodeID = 1;
    nullable int16u adminPasscodeID = 2;
    ChangeTypeEnum changeType = 3;
    nullable AccessControlEntryStruct latestValue = 4;
    fabric_idx fabricIndex = 254;
  }

  fabric_sensitive info event access(read: administer) AccessControlExtensionChanged = 1 {
    nullable node_id adminNodeID = 1;
    nullable int16u adminPasscodeID = 2;
    ChangeTypeEnum changeType = 3;
    nullable AccessControlExtensionStruct latestValue = 4;
    fabric_idx fabricIndex = 254;
  }

  attribute access(read: administer, write: administer) AccessControlEntryStruct acl[] = 0;
  attribute access(read: administer, write: administer) optional AccessControlExtensionStruct extension[] = 1;
  readonly attribute int16u subjectsPerAccessControlEntry = 2;
  readonly attribute int16u targetsPerAccessControlEntry = 3;
  readonly attribute int16u accessControlEntriesPerFabric = 4;
  readonly attribute command_id generatedCommandList[] = 65528;
  readonly attribute command_id acceptedCommandList[] = 65529;
  readonly attribute event_id eventList[] = 65530;
  readonly attribute attrib_id attributeList[] = 65531;
  readonly attribute bitmap32 featureMap = 65532;
  readonly attribute int16u clusterRevision = 65533;
}

/** The Access Control Cluster exposes a data model view of a
      Node's Access Control List (ACL), which codifies the rules used to manage
      and enforce Access Control for the Node's endpoints and their associated
      cluster instances. */
server cluster AccessControl = 31 {
  enum AccessControlEntryAuthModeEnum : ENUM8 {
    kPASE = 1;
    kCASE = 2;
    kGroup = 3;
  }

  enum AccessControlEntryPrivilegeEnum : ENUM8 {
    kView = 1;
    kProxyView = 2;
    kOperate = 3;
    kManage = 4;
    kAdminister = 5;
  }

  enum ChangeTypeEnum : ENUM8 {
    kChanged = 0;
    kAdded = 1;
    kRemoved = 2;
  }

  struct AccessControlTargetStruct {
    nullable cluster_id cluster = 0;
    nullable endpoint_no endpoint = 1;
    nullable devtype_id deviceType = 2;
  }

  fabric_scoped struct AccessControlEntryStruct {
    fabric_sensitive AccessControlEntryPrivilegeEnum privilege = 1;
    fabric_sensitive AccessControlEntryAuthModeEnum authMode = 2;
    nullable fabric_sensitive int64u subjects[] = 3;
    nullable fabric_sensitive AccessControlTargetStruct targets[] = 4;
    fabric_idx fabricIndex = 254;
  }

  fabric_scoped struct AccessControlExtensionStruct {
    fabric_sensitive octet_string<128> data = 1;
    fabric_idx fabricIndex = 254;
  }

  fabric_sensitive info event access(read: administer) AccessControlEntryChanged = 0 {
    nullable node_id adminNodeID = 1;
    nullable int16u adminPasscodeID = 2;
    ChangeTypeEnum changeType = 3;
    nullable AccessControlEntryStruct latestValue = 4;
    fabric_idx fabricIndex = 254;
  }

  fabric_sensitive info event access(read: administer) AccessControlExtensionChanged = 1 {
    nullable node_id adminNodeID = 1;
    nullable int16u adminPasscodeID = 2;
    ChangeTypeEnum changeType = 3;
    nullable AccessControlExtensionStruct latestValue = 4;
    fabric_idx fabricIndex = 254;
  }

  attribute access(read: administer, write: administer) AccessControlEntryStruct acl[] = 0;
  attribute access(read: administer, write: administer) AccessControlExtensionStruct extension[] = 1;
  readonly attribute int16u subjectsPerAccessControlEntry = 2;
  readonly attribute int16u targetsPerAccessControlEntry = 3;
  readonly attribute int16u accessControlEntriesPerFabric = 4;
  readonly attribute command_id generatedCommandList[] = 65528;
  readonly attribute command_id acceptedCommandList[] = 65529;
  readonly attribute event_id eventList[] = 65530;
  readonly attribute attrib_id attributeList[] = 65531;
  readonly attribute bitmap32 featureMap = 65532;
  readonly attribute int16u clusterRevision = 65533;
}

/** This cluster provides attributes and events for determining basic information about Nodes, which supports both
      Commissioning and operational determination of Node characteristics, such as Vendor ID, Product ID and serial number,
      which apply to the whole Node. Also allows setting user device information such as location. */
server cluster BasicInformation = 40 {
  enum ColorEnum : ENUM8 {
    kBlack = 0;
    kNavy = 1;
    kGreen = 2;
    kTeal = 3;
    kMaroon = 4;
    kPurple = 5;
    kOlive = 6;
    kGray = 7;
    kBlue = 8;
    kLime = 9;
    kAqua = 10;
    kRed = 11;
    kFuchsia = 12;
    kYellow = 13;
    kWhite = 14;
    kNickel = 15;
    kChrome = 16;
    kBrass = 17;
    kCopper = 18;
    kSilver = 19;
    kGold = 20;
  }

  enum ProductFinishEnum : ENUM8 {
    kOther = 0;
    kMatte = 1;
    kSatin = 2;
    kPolished = 3;
    kRugged = 4;
    kFabric = 5;
  }

  struct CapabilityMinimaStruct {
    int16u caseSessionsPerFabric = 0;
    int16u subscriptionsPerFabric = 1;
  }

  struct ProductAppearanceStruct {
    ProductFinishEnum finish = 0;
    nullable ColorEnum primaryColor = 1;
  }

  critical event StartUp = 0 {
    int32u softwareVersion = 0;
  }

  critical event ShutDown = 1 {
  }

  info event Leave = 2 {
    fabric_idx fabricIndex = 0;
  }

  info event ReachableChanged = 3 {
    boolean reachableNewValue = 0;
  }

  readonly attribute int16u dataModelRevision = 0;
  readonly attribute char_string<32> vendorName = 1;
  readonly attribute vendor_id vendorID = 2;
  readonly attribute char_string<32> productName = 3;
  readonly attribute int16u productID = 4;
  attribute access(write: manage) char_string<32> nodeLabel = 5;
  attribute access(write: administer) char_string<2> location = 6;
  readonly attribute int16u hardwareVersion = 7;
  readonly attribute char_string<64> hardwareVersionString = 8;
  readonly attribute int32u softwareVersion = 9;
  readonly attribute char_string<64> softwareVersionString = 10;
  readonly attribute char_string<16> manufacturingDate = 11;
  readonly attribute char_string<32> partNumber = 12;
  readonly attribute long_char_string<256> productURL = 13;
  readonly attribute char_string<64> productLabel = 14;
  readonly attribute char_string<32> serialNumber = 15;
  attribute access(write: manage) boolean localConfigDisabled = 16;
  readonly attribute char_string<32> uniqueID = 18;
  readonly attribute CapabilityMinimaStruct capabilityMinima = 19;
  readonly attribute command_id generatedCommandList[] = 65528;
  readonly attribute command_id acceptedCommandList[] = 65529;
  readonly attribute event_id eventList[] = 65530;
  readonly attribute attrib_id attributeList[] = 65531;
  readonly attribute bitmap32 featureMap = 65532;
  readonly attribute int16u clusterRevision = 65533;
}

/** Provides an interface for providing OTA software updates */
server cluster OtaSoftwareUpdateProvider = 41 {
  enum ApplyUpdateActionEnum : ENUM8 {
    kProceed = 0;
    kAwaitNextAction = 1;
    kDiscontinue = 2;
  }

  enum DownloadProtocolEnum : ENUM8 {
    kBDXSynchronous = 0;
    kBDXAsynchronous = 1;
    kHTTPS = 2;
    kVendorSpecific = 3;
  }

  enum StatusEnum : ENUM8 {
    kUpdateAvailable = 0;
    kBusy = 1;
    kNotAvailable = 2;
    kDownloadProtocolNotSupported = 3;
  }

  readonly attribute command_id generatedCommandList[] = 65528;
  readonly attribute command_id acceptedCommandList[] = 65529;
  readonly attribute event_id eventList[] = 65530;
  readonly attribute attrib_id attributeList[] = 65531;
  readonly attribute bitmap32 featureMap = 65532;
  readonly attribute int16u clusterRevision = 65533;

  request struct QueryImageRequest {
    vendor_id vendorID = 0;
<<<<<<< HEAD
    int16u productID = 1;
    int32u softwareVersion = 2;
    OTADownloadProtocol protocolsSupported[] = 3;
    optional int16u hardwareVersion = 4;
    optional char_string<2> location = 5;
    optional boolean requestorCanConsent = 6;
    optional octet_string<512> metadataForProvider = 7;
=======
    INT16U productID = 1;
    INT32U softwareVersion = 2;
    DownloadProtocolEnum protocolsSupported[] = 3;
    optional INT16U hardwareVersion = 4;
    optional CHAR_STRING<2> location = 5;
    optional BOOLEAN requestorCanConsent = 6;
    optional OCTET_STRING<512> metadataForProvider = 7;
>>>>>>> fd925e4d
  }

  request struct ApplyUpdateRequestRequest {
    octet_string<32> updateToken = 0;
    int32u newVersion = 1;
  }

  request struct NotifyUpdateAppliedRequest {
    octet_string<32> updateToken = 0;
    int32u softwareVersion = 1;
  }

  response struct QueryImageResponse = 1 {
<<<<<<< HEAD
    OTAQueryStatus status = 0;
    optional int32u delayedActionTime = 1;
    optional char_string<256> imageURI = 2;
    optional int32u softwareVersion = 3;
    optional char_string<64> softwareVersionString = 4;
    optional octet_string<32> updateToken = 5;
    optional boolean userConsentNeeded = 6;
    optional octet_string<512> metadataForRequestor = 7;
  }

  response struct ApplyUpdateResponse = 3 {
    OTAApplyUpdateAction action = 0;
    int32u delayedActionTime = 1;
=======
    StatusEnum status = 0;
    optional INT32U delayedActionTime = 1;
    optional CHAR_STRING<256> imageURI = 2;
    optional INT32U softwareVersion = 3;
    optional CHAR_STRING<64> softwareVersionString = 4;
    optional OCTET_STRING<32> updateToken = 5;
    optional BOOLEAN userConsentNeeded = 6;
    optional OCTET_STRING<512> metadataForRequestor = 7;
  }

  response struct ApplyUpdateResponse = 3 {
    ApplyUpdateActionEnum action = 0;
    INT32U delayedActionTime = 1;
>>>>>>> fd925e4d
  }

  command QueryImage(QueryImageRequest): QueryImageResponse = 0;
  command ApplyUpdateRequest(ApplyUpdateRequestRequest): ApplyUpdateResponse = 2;
  command NotifyUpdateApplied(NotifyUpdateAppliedRequest): DefaultSuccess = 4;
}

/** Nodes should be expected to be deployed to any and all regions of the world. These global regions
      may have differing common languages, units of measurements, and numerical formatting
      standards. As such, Nodes that visually or audibly convey information need a mechanism by which
      they can be configured to use a user’s preferred language, units, etc */
server cluster LocalizationConfiguration = 43 {
  attribute char_string<35> activeLocale = 0;
  readonly attribute char_string supportedLocales[] = 1;
  readonly attribute command_id generatedCommandList[] = 65528;
  readonly attribute command_id acceptedCommandList[] = 65529;
  readonly attribute event_id eventList[] = 65530;
  readonly attribute attrib_id attributeList[] = 65531;
  readonly attribute bitmap32 featureMap = 65532;
  readonly attribute int16u clusterRevision = 65533;
}

/** Nodes should be expected to be deployed to any and all regions of the world. These global regions
      may have differing preferences for how dates and times are conveyed. As such, Nodes that visually
      or audibly convey time information need a mechanism by which they can be configured to use a
      user’s preferred format. */
server cluster TimeFormatLocalization = 44 {
  enum CalendarTypeEnum : ENUM8 {
    kBuddhist = 0;
    kChinese = 1;
    kCoptic = 2;
    kEthiopian = 3;
    kGregorian = 4;
    kHebrew = 5;
    kIndian = 6;
    kIslamic = 7;
    kJapanese = 8;
    kKorean = 9;
    kPersian = 10;
    kTaiwanese = 11;
  }

  enum HourFormatEnum : ENUM8 {
    k12hr = 0;
    k24hr = 1;
  }

  bitmap Feature : BITMAP32 {
    kCalendarFormat = 0x1;
  }

  attribute HourFormatEnum hourFormat = 0;
  attribute CalendarTypeEnum activeCalendarType = 1;
  readonly attribute CalendarTypeEnum supportedCalendarTypes[] = 2;
  readonly attribute command_id generatedCommandList[] = 65528;
  readonly attribute command_id acceptedCommandList[] = 65529;
  readonly attribute event_id eventList[] = 65530;
  readonly attribute attrib_id attributeList[] = 65531;
  readonly attribute bitmap32 featureMap = 65532;
  readonly attribute int16u clusterRevision = 65533;
}

/** This cluster is used to manage global aspects of the Commissioning flow. */
server cluster GeneralCommissioning = 48 {
  enum CommissioningErrorEnum : ENUM8 {
    kOK = 0;
    kValueOutsideRange = 1;
    kInvalidAuthentication = 2;
    kNoFailSafe = 3;
    kBusyWithOtherAdmin = 4;
  }

  enum RegulatoryLocationTypeEnum : ENUM8 {
    kIndoor = 0;
    kOutdoor = 1;
    kIndoorOutdoor = 2;
  }

  struct BasicCommissioningInfo {
    int16u failSafeExpiryLengthSeconds = 0;
    int16u maxCumulativeFailsafeSeconds = 1;
  }

  attribute access(write: administer) int64u breadcrumb = 0;
  readonly attribute BasicCommissioningInfo basicCommissioningInfo = 1;
  readonly attribute RegulatoryLocationTypeEnum regulatoryConfig = 2;
  readonly attribute RegulatoryLocationTypeEnum locationCapability = 3;
  readonly attribute boolean supportsConcurrentConnection = 4;
  readonly attribute command_id generatedCommandList[] = 65528;
  readonly attribute command_id acceptedCommandList[] = 65529;
  readonly attribute event_id eventList[] = 65530;
  readonly attribute attrib_id attributeList[] = 65531;
  readonly attribute bitmap32 featureMap = 65532;
  readonly attribute int16u clusterRevision = 65533;

  request struct ArmFailSafeRequest {
    int16u expiryLengthSeconds = 0;
    int64u breadcrumb = 1;
  }

  request struct SetRegulatoryConfigRequest {
    RegulatoryLocationTypeEnum newRegulatoryConfig = 0;
    char_string countryCode = 1;
    int64u breadcrumb = 2;
  }

  response struct ArmFailSafeResponse = 1 {
    CommissioningErrorEnum errorCode = 0;
    char_string debugText = 1;
  }

  response struct SetRegulatoryConfigResponse = 3 {
    CommissioningErrorEnum errorCode = 0;
    char_string debugText = 1;
  }

  response struct CommissioningCompleteResponse = 5 {
    CommissioningErrorEnum errorCode = 0;
    char_string debugText = 1;
  }

  command access(invoke: administer) ArmFailSafe(ArmFailSafeRequest): ArmFailSafeResponse = 0;
  command access(invoke: administer) SetRegulatoryConfig(SetRegulatoryConfigRequest): SetRegulatoryConfigResponse = 2;
  fabric command access(invoke: administer) CommissioningComplete(): CommissioningCompleteResponse = 4;
}

/** Functionality to configure, enable, disable network credentials and access on a Matter device. */
server cluster NetworkCommissioning = 49 {
  enum NetworkCommissioningStatusEnum : ENUM8 {
    kSuccess = 0;
    kOutOfRange = 1;
    kBoundsExceeded = 2;
    kNetworkIDNotFound = 3;
    kDuplicateNetworkID = 4;
    kNetworkNotFound = 5;
    kRegulatoryError = 6;
    kAuthFailure = 7;
    kUnsupportedSecurity = 8;
    kOtherConnectionFailure = 9;
    kIPV6Failed = 10;
    kIPBindFailed = 11;
    kUnknownError = 12;
  }

  enum WiFiBandEnum : ENUM8 {
    k2G4 = 0;
    k3G65 = 1;
    k5G = 2;
    k6G = 3;
    k60G = 4;
    k1G = 5;
  }

  bitmap Feature : BITMAP32 {
    kWiFiNetworkInterface = 0x1;
    kThreadNetworkInterface = 0x2;
    kEthernetNetworkInterface = 0x4;
  }

  bitmap WiFiSecurityBitmap : BITMAP8 {
    kUnencrypted = 0x1;
    kWEP = 0x2;
    kWPAPersonal = 0x4;
    kWPA2Personal = 0x8;
    kWPA3Personal = 0x10;
  }

  struct NetworkInfoStruct {
    octet_string<32> networkID = 0;
    boolean connected = 1;
  }

  struct ThreadInterfaceScanResultStruct {
    int16u panId = 0;
    int64u extendedPanId = 1;
    char_string<16> networkName = 2;
    int16u channel = 3;
    int8u version = 4;
    octet_string<8> extendedAddress = 5;
    int8s rssi = 6;
    int8u lqi = 7;
  }

  struct WiFiInterfaceScanResultStruct {
    WiFiSecurityBitmap security = 0;
    octet_string<32> ssid = 1;
    octet_string<6> bssid = 2;
    int16u channel = 3;
    WiFiBandEnum wiFiBand = 4;
    int8s rssi = 5;
  }

  readonly attribute access(read: administer) int8u maxNetworks = 0;
  readonly attribute access(read: administer) NetworkInfoStruct networks[] = 1;
  readonly attribute int8u scanMaxTimeSeconds = 2;
  readonly attribute int8u connectMaxTimeSeconds = 3;
  attribute access(write: administer) boolean interfaceEnabled = 4;
  readonly attribute access(read: administer) nullable NetworkCommissioningStatusEnum lastNetworkingStatus = 5;
  readonly attribute access(read: administer) nullable octet_string<32> lastNetworkID = 6;
  readonly attribute access(read: administer) nullable int32s lastConnectErrorValue = 7;
  readonly attribute command_id generatedCommandList[] = 65528;
  readonly attribute command_id acceptedCommandList[] = 65529;
  readonly attribute event_id eventList[] = 65530;
  readonly attribute attrib_id attributeList[] = 65531;
  readonly attribute bitmap32 featureMap = 65532;
  readonly attribute int16u clusterRevision = 65533;

  request struct ScanNetworksRequest {
    optional nullable octet_string<32> ssid = 0;
    optional int64u breadcrumb = 1;
  }

  request struct AddOrUpdateWiFiNetworkRequest {
    octet_string<32> ssid = 0;
    octet_string<64> credentials = 1;
    optional int64u breadcrumb = 2;
  }

  request struct AddOrUpdateThreadNetworkRequest {
    octet_string<254> operationalDataset = 0;
    optional int64u breadcrumb = 1;
  }

  request struct RemoveNetworkRequest {
    octet_string<32> networkID = 0;
    optional int64u breadcrumb = 1;
  }

  request struct ConnectNetworkRequest {
    octet_string<32> networkID = 0;
    optional int64u breadcrumb = 1;
  }

  request struct ReorderNetworkRequest {
    octet_string<32> networkID = 0;
    int8u networkIndex = 1;
    optional int64u breadcrumb = 2;
  }

  response struct ScanNetworksResponse = 1 {
    NetworkCommissioningStatusEnum networkingStatus = 0;
    optional char_string debugText = 1;
    optional WiFiInterfaceScanResultStruct wiFiScanResults[] = 2;
    optional ThreadInterfaceScanResultStruct threadScanResults[] = 3;
  }

  response struct NetworkConfigResponse = 5 {
    NetworkCommissioningStatusEnum networkingStatus = 0;
    optional char_string<512> debugText = 1;
    optional int8u networkIndex = 2;
  }

  response struct ConnectNetworkResponse = 7 {
    NetworkCommissioningStatusEnum networkingStatus = 0;
    optional char_string debugText = 1;
    nullable int32s errorValue = 2;
  }

  command access(invoke: administer) ScanNetworks(ScanNetworksRequest): ScanNetworksResponse = 0;
  command access(invoke: administer) AddOrUpdateWiFiNetwork(AddOrUpdateWiFiNetworkRequest): NetworkConfigResponse = 2;
  command access(invoke: administer) AddOrUpdateThreadNetwork(AddOrUpdateThreadNetworkRequest): NetworkConfigResponse = 3;
  command access(invoke: administer) RemoveNetwork(RemoveNetworkRequest): NetworkConfigResponse = 4;
  command access(invoke: administer) ConnectNetwork(ConnectNetworkRequest): ConnectNetworkResponse = 6;
  command access(invoke: administer) ReorderNetwork(ReorderNetworkRequest): NetworkConfigResponse = 8;
}

/** The General Diagnostics Cluster, along with other diagnostics clusters, provide a means to acquire standardized diagnostics metrics that MAY be used by a Node to assist a user or Administrative Node in diagnosing potential problems. */
server cluster GeneralDiagnostics = 51 {
  enum BootReasonEnum : ENUM8 {
    kUnspecified = 0;
    kPowerOnReboot = 1;
    kBrownOutReset = 2;
    kSoftwareWatchdogReset = 3;
    kHardwareWatchdogReset = 4;
    kSoftwareUpdateCompleted = 5;
    kSoftwareReset = 6;
  }

  enum HardwareFaultEnum : ENUM8 {
    kUnspecified = 0;
    kRadio = 1;
    kSensor = 2;
    kResettableOverTemp = 3;
    kNonResettableOverTemp = 4;
    kPowerSource = 5;
    kVisualDisplayFault = 6;
    kAudioOutputFault = 7;
    kUserInterfaceFault = 8;
    kNonVolatileMemoryError = 9;
    kTamperDetected = 10;
  }

  enum InterfaceTypeEnum : ENUM8 {
    kUnspecified = 0;
    kWiFi = 1;
    kEthernet = 2;
    kCellular = 3;
    kThread = 4;
  }

  enum NetworkFaultEnum : ENUM8 {
    kUnspecified = 0;
    kHardwareFailure = 1;
    kNetworkJammed = 2;
    kConnectionFailed = 3;
  }

  enum RadioFaultEnum : ENUM8 {
    kUnspecified = 0;
    kWiFiFault = 1;
    kCellularFault = 2;
    kThreadFault = 3;
    kNFCFault = 4;
    kBLEFault = 5;
    kEthernetFault = 6;
  }

  struct NetworkInterface {
    char_string<32> name = 0;
    boolean isOperational = 1;
    nullable boolean offPremiseServicesReachableIPv4 = 2;
    nullable boolean offPremiseServicesReachableIPv6 = 3;
    octet_string<8> hardwareAddress = 4;
    octet_string IPv4Addresses[] = 5;
    octet_string IPv6Addresses[] = 6;
    InterfaceTypeEnum type = 7;
  }

  critical event HardwareFaultChange = 0 {
    HardwareFaultEnum current[] = 0;
    HardwareFaultEnum previous[] = 1;
  }

  critical event RadioFaultChange = 1 {
    RadioFaultEnum current[] = 0;
    RadioFaultEnum previous[] = 1;
  }

  critical event NetworkFaultChange = 2 {
    NetworkFaultEnum current[] = 0;
    NetworkFaultEnum previous[] = 1;
  }

  critical event BootReason = 3 {
    BootReasonEnum bootReason = 0;
  }

  readonly attribute NetworkInterface networkInterfaces[] = 0;
  readonly attribute int16u rebootCount = 1;
  readonly attribute int64u upTime = 2;
  readonly attribute int32u totalOperationalHours = 3;
  readonly attribute BootReasonEnum bootReason = 4;
  readonly attribute HardwareFaultEnum activeHardwareFaults[] = 5;
  readonly attribute RadioFaultEnum activeRadioFaults[] = 6;
  readonly attribute NetworkFaultEnum activeNetworkFaults[] = 7;
  readonly attribute boolean testEventTriggersEnabled = 8;
  readonly attribute command_id generatedCommandList[] = 65528;
  readonly attribute command_id acceptedCommandList[] = 65529;
  readonly attribute event_id eventList[] = 65530;
  readonly attribute attrib_id attributeList[] = 65531;
  readonly attribute bitmap32 featureMap = 65532;
  readonly attribute int16u clusterRevision = 65533;

  request struct TestEventTriggerRequest {
    octet_string<16> enableKey = 0;
    int64u eventTrigger = 1;
  }

  command access(invoke: manage) TestEventTrigger(TestEventTriggerRequest): DefaultSuccess = 0;
}

/** Commands to trigger a Node to allow a new Administrator to commission it. */
server cluster AdministratorCommissioning = 60 {
  enum CommissioningWindowStatusEnum : ENUM8 {
    kWindowNotOpen = 0;
    kEnhancedWindowOpen = 1;
    kBasicWindowOpen = 2;
  }

  enum StatusCode : ENUM8 {
    kBusy = 2;
    kPAKEParameterError = 3;
    kWindowNotOpen = 4;
  }

  readonly attribute CommissioningWindowStatusEnum windowStatus = 0;
  readonly attribute nullable fabric_idx adminFabricIndex = 1;
  readonly attribute nullable int16u adminVendorId = 2;
  readonly attribute command_id generatedCommandList[] = 65528;
  readonly attribute command_id acceptedCommandList[] = 65529;
  readonly attribute event_id eventList[] = 65530;
  readonly attribute attrib_id attributeList[] = 65531;
  readonly attribute bitmap32 featureMap = 65532;
  readonly attribute int16u clusterRevision = 65533;

  request struct OpenCommissioningWindowRequest {
    int16u commissioningTimeout = 0;
    octet_string PAKEPasscodeVerifier = 1;
    int16u discriminator = 2;
    int32u iterations = 3;
    octet_string salt = 4;
  }

  request struct OpenBasicCommissioningWindowRequest {
    int16u commissioningTimeout = 0;
  }

  timed command access(invoke: administer) OpenCommissioningWindow(OpenCommissioningWindowRequest): DefaultSuccess = 0;
  timed command access(invoke: administer) OpenBasicCommissioningWindow(OpenBasicCommissioningWindowRequest): DefaultSuccess = 1;
  timed command access(invoke: administer) RevokeCommissioning(): DefaultSuccess = 2;
}

/** This cluster is used to add or remove Operational Credentials on a Commissionee or Node, as well as manage the associated Fabrics. */
server cluster OperationalCredentials = 62 {
  enum CertificateChainTypeEnum : ENUM8 {
    kDACCertificate = 1;
    kPAICertificate = 2;
  }

  enum NodeOperationalCertStatusEnum : ENUM8 {
    kOK = 0;
    kInvalidPublicKey = 1;
    kInvalidNodeOpId = 2;
    kInvalidNOC = 3;
    kMissingCsr = 4;
    kTableFull = 5;
    kInvalidAdminSubject = 6;
    kFabricConflict = 9;
    kLabelConflict = 10;
    kInvalidFabricIndex = 11;
  }

  fabric_scoped struct FabricDescriptorStruct {
    octet_string<65> rootPublicKey = 1;
    vendor_id vendorID = 2;
    fabric_id fabricID = 3;
    node_id nodeID = 4;
    char_string<32> label = 5;
    fabric_idx fabricIndex = 254;
  }

  fabric_scoped struct NOCStruct {
    fabric_sensitive octet_string noc = 1;
    nullable fabric_sensitive octet_string icac = 2;
    fabric_idx fabricIndex = 254;
  }

  readonly attribute access(read: administer) NOCStruct NOCs[] = 0;
  readonly attribute FabricDescriptorStruct fabrics[] = 1;
  readonly attribute int8u supportedFabrics = 2;
  readonly attribute int8u commissionedFabrics = 3;
  readonly attribute octet_string trustedRootCertificates[] = 4;
  readonly attribute int8u currentFabricIndex = 5;
  readonly attribute command_id generatedCommandList[] = 65528;
  readonly attribute command_id acceptedCommandList[] = 65529;
  readonly attribute event_id eventList[] = 65530;
  readonly attribute attrib_id attributeList[] = 65531;
  readonly attribute bitmap32 featureMap = 65532;
  readonly attribute int16u clusterRevision = 65533;

  request struct AttestationRequestRequest {
    octet_string attestationNonce = 0;
  }

  request struct CertificateChainRequestRequest {
    CertificateChainTypeEnum certificateType = 0;
  }

  request struct CSRRequestRequest {
    octet_string CSRNonce = 0;
    optional boolean isForUpdateNOC = 1;
  }

  request struct AddNOCRequest {
    octet_string NOCValue = 0;
    optional octet_string ICACValue = 1;
    octet_string IPKValue = 2;
    int64u caseAdminSubject = 3;
    vendor_id adminVendorId = 4;
  }

  request struct UpdateNOCRequest {
    octet_string NOCValue = 0;
    optional octet_string ICACValue = 1;
  }

  request struct UpdateFabricLabelRequest {
    char_string<32> label = 0;
  }

  request struct RemoveFabricRequest {
    fabric_idx fabricIndex = 0;
  }

  request struct AddTrustedRootCertificateRequest {
    octet_string rootCACertificate = 0;
  }

  response struct AttestationResponse = 1 {
    octet_string attestationElements = 0;
    octet_string attestationSignature = 1;
  }

  response struct CertificateChainResponse = 3 {
    octet_string certificate = 0;
  }

  response struct CSRResponse = 5 {
    octet_string NOCSRElements = 0;
    octet_string attestationSignature = 1;
  }

  response struct NOCResponse = 8 {
    NodeOperationalCertStatusEnum statusCode = 0;
    optional fabric_idx fabricIndex = 1;
    optional char_string debugText = 2;
  }

  command access(invoke: administer) AttestationRequest(AttestationRequestRequest): AttestationResponse = 0;
  command access(invoke: administer) CertificateChainRequest(CertificateChainRequestRequest): CertificateChainResponse = 2;
  command access(invoke: administer) CSRRequest(CSRRequestRequest): CSRResponse = 4;
  command access(invoke: administer) AddNOC(AddNOCRequest): NOCResponse = 6;
  fabric command access(invoke: administer) UpdateNOC(UpdateNOCRequest): NOCResponse = 7;
  fabric command access(invoke: administer) UpdateFabricLabel(UpdateFabricLabelRequest): NOCResponse = 9;
  command access(invoke: administer) RemoveFabric(RemoveFabricRequest): NOCResponse = 10;
  command access(invoke: administer) AddTrustedRootCertificate(AddTrustedRootCertificateRequest): DefaultSuccess = 11;
}

/** The Group Key Management Cluster is the mechanism by which group keys are managed. */
server cluster GroupKeyManagement = 63 {
  enum GroupKeySecurityPolicyEnum : ENUM8 {
    kTrustFirst = 0;
    kCacheAndSync = 1;
  }

  bitmap Feature : BITMAP32 {
    kCacheAndSync = 0x1;
  }

  fabric_scoped struct GroupInfoMapStruct {
    group_id groupId = 1;
    endpoint_no endpoints[] = 2;
    optional char_string<16> groupName = 3;
    fabric_idx fabricIndex = 254;
  }

  fabric_scoped struct GroupKeyMapStruct {
    group_id groupId = 1;
    int16u groupKeySetID = 2;
    fabric_idx fabricIndex = 254;
  }

  struct GroupKeySetStruct {
    int16u groupKeySetID = 0;
    GroupKeySecurityPolicyEnum groupKeySecurityPolicy = 1;
    nullable octet_string<16> epochKey0 = 2;
    nullable epoch_us epochStartTime0 = 3;
    nullable octet_string<16> epochKey1 = 4;
    nullable epoch_us epochStartTime1 = 5;
    nullable octet_string<16> epochKey2 = 6;
    nullable epoch_us epochStartTime2 = 7;
  }

  attribute access(write: manage) GroupKeyMapStruct groupKeyMap[] = 0;
  readonly attribute GroupInfoMapStruct groupTable[] = 1;
  readonly attribute int16u maxGroupsPerFabric = 2;
  readonly attribute int16u maxGroupKeysPerFabric = 3;
  readonly attribute command_id generatedCommandList[] = 65528;
  readonly attribute command_id acceptedCommandList[] = 65529;
  readonly attribute event_id eventList[] = 65530;
  readonly attribute attrib_id attributeList[] = 65531;
  readonly attribute bitmap32 featureMap = 65532;
  readonly attribute int16u clusterRevision = 65533;

  request struct KeySetWriteRequest {
    GroupKeySetStruct groupKeySet = 0;
  }

  request struct KeySetReadRequest {
    int16u groupKeySetID = 0;
  }

  request struct KeySetRemoveRequest {
    int16u groupKeySetID = 0;
  }

  response struct KeySetReadResponse = 2 {
    GroupKeySetStruct groupKeySet = 0;
  }

  response struct KeySetReadAllIndicesResponse = 5 {
    int16u groupKeySetIDs[] = 0;
  }

  fabric command access(invoke: administer) KeySetWrite(KeySetWriteRequest): DefaultSuccess = 0;
  fabric command access(invoke: administer) KeySetRead(KeySetReadRequest): KeySetReadResponse = 1;
  fabric command access(invoke: administer) KeySetRemove(KeySetRemoveRequest): DefaultSuccess = 3;
  fabric command access(invoke: administer) KeySetReadAllIndices(): KeySetReadAllIndicesResponse = 4;
}

/** The Fixed Label Cluster provides a feature for the device to tag an endpoint with zero or more read only
labels. */
server cluster FixedLabel = 64 {
  struct LabelStruct {
    char_string<16> label = 0;
    char_string<16> value = 1;
  }

  readonly attribute LabelStruct labelList[] = 0;
  readonly attribute command_id generatedCommandList[] = 65528;
  readonly attribute command_id acceptedCommandList[] = 65529;
  readonly attribute event_id eventList[] = 65530;
  readonly attribute attrib_id attributeList[] = 65531;
  readonly attribute bitmap32 featureMap = 65532;
  readonly attribute int16u clusterRevision = 65533;
}

/** The User Label Cluster provides a feature to tag an endpoint with zero or more labels. */
server cluster UserLabel = 65 {
  struct LabelStruct {
    char_string<16> label = 0;
    char_string<16> value = 1;
  }

  attribute access(write: manage) LabelStruct labelList[] = 0;
  readonly attribute command_id generatedCommandList[] = 65528;
  readonly attribute command_id acceptedCommandList[] = 65529;
  readonly attribute event_id eventList[] = 65530;
  readonly attribute attrib_id attributeList[] = 65531;
  readonly attribute bitmap32 featureMap = 65532;
  readonly attribute int16u clusterRevision = 65533;
}

endpoint 0 {
  device type ma_rootdevice = 22, version 1;

  binding cluster AccessControl;

  server cluster Descriptor {
    callback attribute deviceTypeList;
    callback attribute serverList;
    callback attribute clientList;
    callback attribute partsList;
    callback attribute generatedCommandList;
    callback attribute acceptedCommandList;
    callback attribute attributeList;
    ram      attribute featureMap default = 0;
    callback attribute clusterRevision default = 1;
  }

  server cluster AccessControl {
    emits event AccessControlEntryChanged;
    emits event AccessControlExtensionChanged;
    callback attribute acl;
    callback attribute extension;
    callback attribute subjectsPerAccessControlEntry default = 4;
    callback attribute targetsPerAccessControlEntry default = 3;
    callback attribute accessControlEntriesPerFabric default = 4;
    callback attribute attributeList;
    ram      attribute featureMap default = 0;
    callback attribute clusterRevision default = 1;
  }

  server cluster BasicInformation {
    emits event StartUp;
    emits event ShutDown;
    emits event Leave;
    callback attribute dataModelRevision default = 10;
    callback attribute vendorName;
    callback attribute vendorID;
    callback attribute productName;
    callback attribute productID;
    persist  attribute nodeLabel;
    callback attribute location default = "XX";
    callback attribute hardwareVersion default = 0;
    callback attribute hardwareVersionString;
    callback attribute softwareVersion default = 0;
    callback attribute softwareVersionString;
    callback attribute manufacturingDate default = "20210614123456ZZ";
    callback attribute partNumber;
    callback attribute productURL;
    callback attribute productLabel;
    callback attribute serialNumber;
    persist  attribute localConfigDisabled default = 0;
    callback attribute uniqueID;
    callback attribute capabilityMinima;
    ram      attribute featureMap default = 0;
    ram      attribute clusterRevision default = 1;
  }

  server cluster OtaSoftwareUpdateProvider {
    ram      attribute featureMap default = 0;
    ram      attribute clusterRevision default = 1;
  }

  server cluster LocalizationConfiguration {
    persist  attribute activeLocale default = "en-US";
    callback attribute supportedLocales default = 0;
    ram      attribute featureMap default = 0;
    ram      attribute clusterRevision default = 1;
  }

  server cluster TimeFormatLocalization {
    persist  attribute hourFormat default = 0;
    persist  attribute activeCalendarType default = 0;
    callback attribute supportedCalendarTypes;
    ram      attribute featureMap default = 0;
    ram      attribute clusterRevision default = 1;
  }

  server cluster GeneralCommissioning {
    ram      attribute breadcrumb default = 0x0000000000000000;
    callback attribute basicCommissioningInfo;
    callback attribute regulatoryConfig default = 0;
    callback attribute locationCapability default = 0;
    callback attribute supportsConcurrentConnection default = 1;
    ram      attribute featureMap default = 0;
    ram      attribute clusterRevision default = 1;
  }

  server cluster NetworkCommissioning {
    ram      attribute maxNetworks;
    callback attribute networks;
    ram      attribute scanMaxTimeSeconds;
    ram      attribute connectMaxTimeSeconds;
    ram      attribute interfaceEnabled;
    ram      attribute lastNetworkingStatus;
    ram      attribute lastNetworkID;
    ram      attribute lastConnectErrorValue;
    ram      attribute featureMap default = 2;
    ram      attribute clusterRevision default = 1;
  }

  server cluster GeneralDiagnostics {
    emits event BootReason;
    callback attribute networkInterfaces;
    callback attribute rebootCount default = 0x0000;
    callback attribute upTime default = 0x0000000000000000;
    callback attribute totalOperationalHours default = 0x00000000;
    callback attribute bootReason;
    callback attribute activeHardwareFaults;
    callback attribute activeRadioFaults;
    callback attribute activeNetworkFaults;
    callback attribute testEventTriggersEnabled default = false;
    ram      attribute featureMap default = 0;
    ram      attribute clusterRevision default = 1;
  }

  server cluster AdministratorCommissioning {
    callback attribute windowStatus;
    callback attribute adminFabricIndex;
    callback attribute adminVendorId;
    ram      attribute featureMap default = 0;
    ram      attribute clusterRevision default = 1;
  }

  server cluster OperationalCredentials {
    callback attribute NOCs;
    callback attribute fabrics;
    callback attribute supportedFabrics;
    callback attribute commissionedFabrics;
    callback attribute trustedRootCertificates;
    callback attribute currentFabricIndex;
    ram      attribute featureMap default = 0;
    ram      attribute clusterRevision default = 1;
  }

  server cluster GroupKeyManagement {
    callback attribute groupKeyMap;
    callback attribute groupTable;
    callback attribute maxGroupsPerFabric;
    callback attribute maxGroupKeysPerFabric;
    callback attribute featureMap default = 0;
    callback attribute clusterRevision default = 1;
  }

  server cluster FixedLabel {
    callback attribute labelList;
    ram      attribute featureMap default = 0;
    ram      attribute clusterRevision default = 1;
  }

  server cluster UserLabel {
    callback attribute labelList;
    ram      attribute featureMap default = 0;
    ram      attribute clusterRevision default = 1;
  }
}

<|MERGE_RESOLUTION|>--- conflicted
+++ resolved
@@ -297,23 +297,13 @@
 
   request struct QueryImageRequest {
     vendor_id vendorID = 0;
-<<<<<<< HEAD
     int16u productID = 1;
     int32u softwareVersion = 2;
-    OTADownloadProtocol protocolsSupported[] = 3;
+    DownloadProtocolEnum protocolsSupported[] = 3;
     optional int16u hardwareVersion = 4;
     optional char_string<2> location = 5;
     optional boolean requestorCanConsent = 6;
     optional octet_string<512> metadataForProvider = 7;
-=======
-    INT16U productID = 1;
-    INT32U softwareVersion = 2;
-    DownloadProtocolEnum protocolsSupported[] = 3;
-    optional INT16U hardwareVersion = 4;
-    optional CHAR_STRING<2> location = 5;
-    optional BOOLEAN requestorCanConsent = 6;
-    optional OCTET_STRING<512> metadataForProvider = 7;
->>>>>>> fd925e4d
   }
 
   request struct ApplyUpdateRequestRequest {
@@ -327,8 +317,7 @@
   }
 
   response struct QueryImageResponse = 1 {
-<<<<<<< HEAD
-    OTAQueryStatus status = 0;
+    StatusEnum status = 0;
     optional int32u delayedActionTime = 1;
     optional char_string<256> imageURI = 2;
     optional int32u softwareVersion = 3;
@@ -339,23 +328,8 @@
   }
 
   response struct ApplyUpdateResponse = 3 {
-    OTAApplyUpdateAction action = 0;
+    ApplyUpdateActionEnum action = 0;
     int32u delayedActionTime = 1;
-=======
-    StatusEnum status = 0;
-    optional INT32U delayedActionTime = 1;
-    optional CHAR_STRING<256> imageURI = 2;
-    optional INT32U softwareVersion = 3;
-    optional CHAR_STRING<64> softwareVersionString = 4;
-    optional OCTET_STRING<32> updateToken = 5;
-    optional BOOLEAN userConsentNeeded = 6;
-    optional OCTET_STRING<512> metadataForRequestor = 7;
-  }
-
-  response struct ApplyUpdateResponse = 3 {
-    ApplyUpdateActionEnum action = 0;
-    INT32U delayedActionTime = 1;
->>>>>>> fd925e4d
   }
 
   command QueryImage(QueryImageRequest): QueryImageResponse = 0;
