/*
 *
 *    Copyright (c) 2020-2022 Project CHIP Authors
 *    All rights reserved.
 *
 *    Licensed under the Apache License, Version 2.0 (the "License");
 *    you may not use this file except in compliance with the License.
 *    You may obtain a copy of the License at
 *
 *        http://www.apache.org/licenses/LICENSE-2.0
 *
 *    Unless required by applicable law or agreed to in writing, software
 *    distributed under the License is distributed on an "AS IS" BASIS,
 *    WITHOUT WARRANTIES OR CONDITIONS OF ANY KIND, either express or implied.
 *    See the License for the specific language governing permissions and
 *    limitations under the License.
 */

#include <app/clusters/ota-provider/CodegenIntegration.h>
#include <app/clusters/ota-provider/DefaultOTAProviderUserConsent.h>
#include <app/clusters/ota-provider/ota-provider-delegate.h>
#include <app/server/Server.h>
#include <app/util/util.h>
#include <json/json.h>
#include <ota-provider-common/BdxOtaSender.h>
#include <ota-provider-common/OTAProviderExample.h>
#include <ota-provider-common/OtaProviderAppCommandDelegate.h>

#include "AppMain.h"

#include <fstream>
#include <iostream>
#include <optional>
#include <unistd.h>

using chip::BitFlags;
using chip::app::Clusters::OTAProviderDelegate;
using chip::ArgParser::OptionDef;
using chip::ArgParser::OptionSet;
using chip::ArgParser::PrintArgError;
using chip::bdx::TransferControlFlags;
using chip::Messaging::ExchangeManager;
using namespace chip::app::Clusters::OtaSoftwareUpdateProvider;

// TODO: this should probably be done dynamically
constexpr chip::EndpointId kOtaProviderEndpoint = 0;

constexpr uint16_t kOptionUpdateAction              = 'a';
constexpr uint16_t kOptionUserConsentNeeded         = 'c';
constexpr uint16_t kOptionFilepath                  = 'f';
constexpr uint16_t kOptionImageUri                  = 'i';
constexpr uint16_t kOptionMaxBDXBlockSize           = 'm';
constexpr uint16_t kOptionOtaImageList              = 'o';
constexpr uint16_t kOptionDelayedApplyActionTimeSec = 'p';
constexpr uint16_t kOptionQueryImageStatus          = 'q';
constexpr uint16_t kOptionDelayedQueryActionTimeSec = 't';
constexpr uint16_t kOptionUserConsentState          = 'u';
constexpr uint16_t kOptionIgnoreQueryImage          = 'x';
constexpr uint16_t kOptionIgnoreApplyUpdate         = 'y';
constexpr uint16_t kOptionPollInterval              = 'P';

OTAProviderExample gOtaProvider;
NamedPipeCommands sChipNamedPipeCommands;
OtaProviderAppCommandDelegate sOtaProviderAppCommandDelegate;
chip::ota::DefaultOTAProviderUserConsent gUserConsentProvider;

// Global variables used for passing the CLI arguments to the OTAProviderExample object
static OTAQueryStatus gQueryImageStatus              = OTAQueryStatus::kUpdateAvailable;
static OTAApplyUpdateAction gOptionUpdateAction      = OTAApplyUpdateAction::kProceed;
static uint32_t gDelayedQueryActionTimeSec           = 0;
static uint32_t gDelayedApplyActionTimeSec           = 0;
static const char * gOtaFilepath                     = nullptr;
static const char * gOtaImageListFilepath            = nullptr;
static const char * gImageUri                        = nullptr;
static chip::ota::UserConsentState gUserConsentState = chip::ota::UserConsentState::kUnknown;
static bool gUserConsentNeeded                       = false;
static uint32_t gIgnoreQueryImageCount               = 0;
static uint32_t gIgnoreApplyUpdateCount              = 0;
static uint32_t gPollInterval                        = 0;
static std::optional<uint16_t> gMaxBDXBlockSize      = std::nullopt;

// Parses the JSON filepath and extracts DeviceSoftwareVersionModel parameters
static bool ParseJsonFileAndPopulateCandidates(const char * filepath,
                                               std::vector<OTAProviderExample::DeviceSoftwareVersionModel> & candidates)
{
    bool ret = false;
    Json::Value root;
    Json::CharReaderBuilder builder;
    JSONCPP_STRING errs;
    std::ifstream ifs;

    builder["collectComments"] = true; // allow C/C++ type comments in JSON file
    ifs.open(filepath);

    if (!ifs.good())
    {
        ChipLogError(SoftwareUpdate, "Error opening ifstream with file: \"%s\"", filepath);
        return ret;
    }

    if (!parseFromStream(builder, ifs, &root, &errs))
    {
        ChipLogError(SoftwareUpdate, "Error parsing JSON from file: \"%s\"", filepath);
        return ret;
    }

    const Json::Value devSofVerModValue = root["deviceSoftwareVersionModel"];
    if (!devSofVerModValue || !devSofVerModValue.isArray())
    {
        ChipLogError(SoftwareUpdate, "Error: Key deviceSoftwareVersionModel not found or its value is not of type Array");
    }
    else
    {
<<<<<<< HEAD
        for (auto & iter : devSofVerModValue)
=======
        for (const auto & iter : devSofVerModValue)
>>>>>>> 735d2969
        {
            OTAProviderExample::DeviceSoftwareVersionModel candidate;
            candidate.vendorId        = static_cast<chip::VendorId>(iter.get("vendorId", 1).asUInt());
            candidate.productId       = static_cast<uint16_t>(iter.get("productId", 1).asUInt());
            candidate.softwareVersion = static_cast<uint32_t>(iter.get("softwareVersion", 10).asUInt64());
            chip::Platform::CopyString(candidate.softwareVersionString, iter.get("softwareVersionString", "1.0.0").asCString());
            candidate.cDVersionNumber              = static_cast<uint16_t>(iter.get("cDVersionNumber", 0).asUInt());
            candidate.softwareVersionValid         = iter.get("softwareVersionValid", true).asBool() ? true : false;
            candidate.minApplicableSoftwareVersion = static_cast<uint32_t>(iter.get("minApplicableSoftwareVersion", 0).asUInt64());
            candidate.maxApplicableSoftwareVersion =
                static_cast<uint32_t>(iter.get("maxApplicableSoftwareVersion", 1000).asUInt64());
            chip::Platform::CopyString(candidate.otaURL, iter.get("otaURL", "https://test.com").asCString());
            candidates.push_back(candidate);
            ret = true;
        }
    }
    return ret;
}

bool HandleOptions(const char * aProgram, OptionSet * aOptions, int aIdentifier, const char * aName, const char * aValue)
{
    bool retval = true;
    static bool kOptionFilepathSelected;
    static bool kOptionOtaImageListSelected;

    switch (aIdentifier)
    {
    case kOptionFilepath:
        kOptionFilepathSelected = true;
        if (0 != access(aValue, R_OK))
        {
            PrintArgError("%s: not permitted to read %s\n", aProgram, aValue);
            retval = false;
        }
        else if (kOptionOtaImageListSelected)
        {
            PrintArgError("%s: Cannot have both OptionOtaImageList and kOptionOtaFilepath \n", aProgram);
            retval = false;
        }
        else
        {
            gOtaFilepath = aValue;
        }
        break;
    case kOptionImageUri:
        gImageUri = aValue;
        break;
    case kOptionOtaImageList:
        kOptionOtaImageListSelected = true;
        if (0 != access(aValue, R_OK))
        {
            PrintArgError("%s: not permitted to read %s\n", aProgram, aValue);
            retval = false;
        }
        else if (kOptionFilepathSelected)
        {
            PrintArgError("%s: Cannot have both OptionOtaImageList and kOptionOtaFilepath \n", aProgram);
            retval = false;
        }
        else
        {
            gOtaImageListFilepath = aValue;
        }
        break;
    case kOptionQueryImageStatus:
        if (strcmp(aValue, "updateAvailable") == 0)
        {
            gQueryImageStatus = OTAQueryStatus::kUpdateAvailable;
        }
        else if (strcmp(aValue, "busy") == 0)
        {
            gQueryImageStatus = OTAQueryStatus::kBusy;
        }
        else if (strcmp(aValue, "updateNotAvailable") == 0)
        {
            gQueryImageStatus = OTAQueryStatus::kNotAvailable;
        }
        else
        {
            PrintArgError("%s: ERROR: Invalid queryImageStatus parameter:  %s\n", aProgram, aValue);
            retval = false;
        }
        break;
    case kOptionIgnoreQueryImage:
        gIgnoreQueryImageCount = static_cast<uint32_t>(strtoul(aValue, nullptr, 0));
        break;
    case kOptionIgnoreApplyUpdate:
        gIgnoreApplyUpdateCount = static_cast<uint32_t>(strtoul(aValue, nullptr, 0));
        break;
    case kOptionUpdateAction:
        if (strcmp(aValue, "proceed") == 0)
        {
            gOptionUpdateAction = OTAApplyUpdateAction::kProceed;
        }
        else if (strcmp(aValue, "awaitNextAction") == 0)
        {
            gOptionUpdateAction = OTAApplyUpdateAction::kAwaitNextAction;
        }
        else if (strcmp(aValue, "discontinue") == 0)
        {
            gOptionUpdateAction = OTAApplyUpdateAction::kDiscontinue;
        }
        else
        {
            PrintArgError("%s: ERROR: Invalid applyUpdateAction parameter:  %s\n", aProgram, aValue);
            retval = false;
        }
        break;
    case kOptionDelayedQueryActionTimeSec:
        gDelayedQueryActionTimeSec = static_cast<uint32_t>(strtoul(aValue, nullptr, 0));
        break;
    case kOptionDelayedApplyActionTimeSec:
        gDelayedApplyActionTimeSec = static_cast<uint32_t>(strtoul(aValue, nullptr, 0));
        break;
    case kOptionUserConsentState:
        if (strcmp(aValue, "granted") == 0)
        {
            gUserConsentState = chip::ota::UserConsentState::kGranted;
        }
        else if (strcmp(aValue, "denied") == 0)
        {
            gUserConsentState = chip::ota::UserConsentState::kDenied;
        }
        else if (strcmp(aValue, "deferred") == 0)
        {
            gUserConsentState = chip::ota::UserConsentState::kObtaining;
        }
        else
        {
            PrintArgError("%s: ERROR: Invalid UserConsent parameter:  %s\n", aProgram, aValue);
            retval = false;
        }
        break;
    case kOptionUserConsentNeeded:
        gUserConsentNeeded = true;
        break;
    case kOptionPollInterval:
        gPollInterval = static_cast<uint32_t>(strtoul(aValue, nullptr, 0));
        break;
    case kOptionMaxBDXBlockSize: {
        auto blockSize = static_cast<uint16_t>(strtoul(aValue, nullptr, 0));
        if (blockSize == 0)
        {
            PrintArgError("%s: ERROR: Invalid maxBDXBlockSize parameter: %s\n", aProgram, aValue);
            retval = false;
        }
        else
        {
            gMaxBDXBlockSize = blockSize;
        }
        break;
    }

    default:
        PrintArgError("%s: INTERNAL ERROR: Unhandled option: %s\n", aProgram, aName);
        retval = false;
        break;
    }

    return (retval);
}

OptionDef cmdLineOptionsDef[] = {
    { "applyUpdateAction", chip::ArgParser::kArgumentRequired, kOptionUpdateAction },
    { "userConsentNeeded", chip::ArgParser::kNoArgument, kOptionUserConsentNeeded },
    { "filepath", chip::ArgParser::kArgumentRequired, kOptionFilepath },
    { "imageUri", chip::ArgParser::kArgumentRequired, kOptionImageUri },
    { "otaImageList", chip::ArgParser::kArgumentRequired, kOptionOtaImageList },
    { "delayedApplyActionTimeSec", chip::ArgParser::kArgumentRequired, kOptionDelayedApplyActionTimeSec },
    { "queryImageStatus", chip::ArgParser::kArgumentRequired, kOptionQueryImageStatus },
    { "delayedQueryActionTimeSec", chip::ArgParser::kArgumentRequired, kOptionDelayedQueryActionTimeSec },
    { "userConsentState", chip::ArgParser::kArgumentRequired, kOptionUserConsentState },
    { "ignoreQueryImage", chip::ArgParser::kArgumentRequired, kOptionIgnoreQueryImage },
    { "ignoreApplyUpdate", chip::ArgParser::kArgumentRequired, kOptionIgnoreApplyUpdate },
    { "pollInterval", chip::ArgParser::kArgumentRequired, kOptionPollInterval },
    { "maxBDXBlockSize", chip::ArgParser::kArgumentRequired, kOptionMaxBDXBlockSize },
    {},
};

OptionSet cmdLineOptions = { HandleOptions, cmdLineOptionsDef, "PROGRAM OPTIONS",
                             "  -a, --applyUpdateAction <proceed | awaitNextAction | discontinue>\n"
                             "        Value for the Action field in the first ApplyUpdateResponse.\n"
                             "        For all subsequent responses, the value of proceed will be used.\n"
                             "  -c, --userConsentNeeded\n"
                             "        If supplied, value of the UserConsentNeeded field in the QueryImageResponse\n"
                             "        is set to true. This is only applicable if value of the RequestorCanConsent\n"
                             "        field in QueryImage Command is true.\n"
                             "        Otherwise, value of the UserConsentNeeded field is false.\n"
                             "  -f, --filepath <file path>\n"
                             "        Path to a file containing an OTA image\n"
                             "  -i, --imageUri <uri>\n"
                             "        Value for the ImageURI field in the QueryImageResponse.\n"
                             "        If none is supplied, a valid URI is generated.\n"
                             "  -m, --maxBDXBlockSize <size>\n"
                             "        Value for the maximum BDX block size to use for the transfer.\n"
                             "        If none is supplied, a default value will be used.\n"
                             "  -o, --otaImageList <file path>\n"
                             "        Path to a file containing a list of OTA images\n"
                             "  -p, --delayedApplyActionTimeSec <time in seconds>\n"
                             "        Value for the DelayedActionTime field in the first ApplyUpdateResponse.\n"
                             "        For all subsequent responses, the value of zero will be used.\n"
                             "  -q, --queryImageStatus <updateAvailable | busy | updateNotAvailable>\n"
                             "        Value for the Status field in the first QueryImageResponse.\n"
                             "        For all subsequent responses, the value of updateAvailable will be used.\n"
                             "  -t, --delayedQueryActionTimeSec <time in seconds>\n"
                             "        Value for the DelayedActionTime field in the first QueryImageResponse.\n"
                             "        For all subsequent responses, the value of zero will be used.\n"
                             "  -u, --userConsentState <granted | denied | deferred>\n"
                             "        The user consent state for the first QueryImageResponse. For all subsequent\n"
                             "        responses, the value of granted will be used.\n"
                             "        Note that --queryImageStatus overrides this option.\n"
                             "        granted: Status field in the first QueryImageResponse is set to updateAvailable\n"
                             "        denied: Status field in the first QueryImageResponse is set to updateNotAvailable\n"
                             "        deferred: Status field in the first QueryImageResponse is set to busy\n"
                             "  -x, --ignoreQueryImage <ignore count>\n"
                             "        The number of times to ignore the QueryImage Command and not send a response.\n"
                             "  -y, --ignoreApplyUpdate <ignore count>\n"
                             "        The number of times to ignore the ApplyUpdateRequest Command and not send a response.\n"
                             "  -P, --pollInterval <time in milliseconds>\n"
                             "        Poll interval for the BDX transfer \n" };

OptionSet * allOptions[] = { &cmdLineOptions, nullptr };

void ApplicationInit()
{
    CHIP_ERROR err = CHIP_NO_ERROR;

    BdxOtaSender * bdxOtaSender = gOtaProvider.GetBdxOtaSender();
    VerifyOrReturn(bdxOtaSender != nullptr);
    err = chip::Server::GetInstance().GetExchangeManager().RegisterUnsolicitedMessageHandlerForProtocol(chip::Protocols::BDX::Id,
                                                                                                        bdxOtaSender);
    if (err != CHIP_NO_ERROR)
    {
        ChipLogDetail(SoftwareUpdate, "RegisterUnsolicitedMessageHandler failed: %s", chip::ErrorStr(err));
        return;
    }

    ChipLogDetail(SoftwareUpdate, "Using OTA file: %s", gOtaFilepath ? gOtaFilepath : "(none)");

    if (gOtaFilepath != nullptr)
    {
        gOtaProvider.SetOTAFilePath(gOtaFilepath);
    }

    if (gImageUri != nullptr)
    {
        gOtaProvider.SetImageUri(gImageUri);
    }

    gOtaProvider.SetIgnoreQueryImageCount(gIgnoreQueryImageCount);
    gOtaProvider.SetIgnoreApplyUpdateCount(gIgnoreApplyUpdateCount);
    gOtaProvider.SetQueryImageStatus(gQueryImageStatus);
    gOtaProvider.SetApplyUpdateAction(gOptionUpdateAction);
    gOtaProvider.SetDelayedQueryActionTimeSec(gDelayedQueryActionTimeSec);
    gOtaProvider.SetDelayedApplyActionTimeSec(gDelayedApplyActionTimeSec);

    if (gUserConsentState != chip::ota::UserConsentState::kUnknown)
    {
        gUserConsentProvider.SetGlobalUserConsentState(gUserConsentState);
        gOtaProvider.SetUserConsentDelegate(&gUserConsentProvider);
    }

    if (gUserConsentNeeded)
    {
        gOtaProvider.SetUserConsentNeeded(true);
    }

    if (gPollInterval != 0)
    {
        gOtaProvider.SetPollInterval(gPollInterval);
    }

    if (gMaxBDXBlockSize)
    {
        gOtaProvider.SetMaxBDXBlockSize(*gMaxBDXBlockSize);
    }

    ChipLogDetail(SoftwareUpdate, "Using ImageList file: %s", gOtaImageListFilepath ? gOtaImageListFilepath : "(none)");

    if (gOtaImageListFilepath != nullptr)
    {
        // Parse JSON file and load the ota candidates
        std::vector<OTAProviderExample::DeviceSoftwareVersionModel> candidates;
        ParseJsonFileAndPopulateCandidates(gOtaImageListFilepath, candidates);
        gOtaProvider.SetOTACandidates(candidates);
    }

    if ((gOtaFilepath == nullptr) && (gOtaImageListFilepath == nullptr))
    {
        ChipLogError(SoftwareUpdate, "Either an OTA file or image list file must be specified");
        chipDie();
    }

    chip::app::Clusters::OTAProvider::SetDelegate(kOtaProviderEndpoint, &gOtaProvider);

    std::string path     = std::string(LinuxDeviceOptions::GetInstance().app_pipe);
    std::string path_out = std::string(LinuxDeviceOptions::GetInstance().app_pipe_out);

    if ((!path.empty()) and (!path_out.empty()) and
        (sChipNamedPipeCommands.Start(path, path_out, &sOtaProviderAppCommandDelegate) != CHIP_NO_ERROR))
    {
        ChipLogError(NotSpecified, "Failed to start CHIP NamedPipeCommand");
        sChipNamedPipeCommands.Stop();
    }
    else
    {
        sOtaProviderAppCommandDelegate.SetPipes(&sChipNamedPipeCommands);
    }
}

void ApplicationShutdown()
{
    if (sChipNamedPipeCommands.Stop() != CHIP_NO_ERROR)
    {
        ChipLogError(NotSpecified, "Failed to stop CHIP NamedPipeCommands");
    }
}

namespace {
class OtaProviderAppMainLoopImplementation : public AppMainLoopImplementation
{
public:
    void RunMainLoop() override { chip::DeviceLayer::PlatformMgr().RunEventLoop(); }
    void SignalSafeStopMainLoop() override
    {
        CHIP_ERROR err = chip::DeviceLayer::PlatformMgr().ScheduleWork([](intptr_t) {
            ChipLogDetail(SoftwareUpdate, "Scheduling BdxOtaSender to ABORT TRANSFER");

            gOtaProvider.GetBdxOtaSender()->AbortTransfer();

            SuccessOrDie(chip::DeviceLayer::PlatformMgr().StopEventLoopTask());
        });
        SuccessOrDie(err);

        chip::Server::GetInstance().GenerateShutDownEvent();
    }
};
} // namespace

int main(int argc, char * argv[])
{
    OtaProviderAppMainLoopImplementation ml_impl{};

    VerifyOrDie(ChipLinuxAppInit(argc, argv, &cmdLineOptions) == 0);
    ChipLinuxAppMainLoop(&ml_impl);
    return 0;
}<|MERGE_RESOLUTION|>--- conflicted
+++ resolved
@@ -111,11 +111,7 @@
     }
     else
     {
-<<<<<<< HEAD
-        for (auto & iter : devSofVerModValue)
-=======
         for (const auto & iter : devSofVerModValue)
->>>>>>> 735d2969
         {
             OTAProviderExample::DeviceSoftwareVersionModel candidate;
             candidate.vendorId        = static_cast<chip::VendorId>(iter.get("vendorId", 1).asUInt());
