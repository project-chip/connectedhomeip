/*
 *
 *    Copyright (c) 2020 Project CHIP Authors
 *
 *    Licensed under the Apache License, Version 2.0 (the "License");
 *    you may not use this file except in compliance with the License.
 *    You may obtain a copy of the License at
 *
 *        http://www.apache.org/licenses/LICENSE-2.0
 *
 *    Unless required by applicable law or agreed to in writing, software
 *    distributed under the License is distributed on an "AS IS" BASIS,
 *    WITHOUT WARRANTIES OR CONDITIONS OF ANY KIND, either express or implied.
 *    See the License for the specific language governing permissions and
 *    limitations under the License.
 */
//#include "FreeRTOS.h"
//#include "task.h"

#include <lib/shell/Engine.h>

#include <app/server/OnboardingCodesUtil.h>
#include <platform/CHIPDeviceLayer.h>
#include <setup_payload/SetupPayload.h>

#include <lib/core/CHIPCore.h>
#include <lib/support/Base64.h>
#include <lib/support/CHIPArgParser.hpp>
#include <lib/support/CodeUtils.h>

//#include <lib/support/RandUtils.h>   //==> rm from TE7.5
#include <app-common/zap-generated/attribute-id.h>
#include <app-common/zap-generated/ids/Clusters.h>
#include <app/server/Dnssd.h>
#include <app/server/Server.h>
#include <app/util/af-types.h>
#include <app/util/attribute-storage.h>
#include <app/util/attribute-table.h>
#include <lib/support/CHIPMem.h>
#include <lib/support/logging/CHIPLogging.h>
#include <platform/CHIPDeviceLayer.h>
#include <setup_payload/QRCodeSetupPayloadGenerator.h>

#include <app/InteractionModelEngine.h>

#include <ChipShellCollection.h>

// cr++
#if (defined(CONFIG_CHIP_MW320_REAL_FACTORY_DATA) && (CONFIG_CHIP_MW320_REAL_FACTORY_DATA == 1))
#include "FactoryDataProvider.h"
#else
#include <credentials/DeviceAttestationCredsProvider.h>
#include <credentials/examples/DeviceAttestationCredsExample.h>
#endif // if CONFIG_CHIP_MW320_REAL_FACTORY_DATA
// cr--
// ota++
#include "app/clusters/ota-requestor/BDXDownloader.h"
#include "app/clusters/ota-requestor/DefaultOTARequestor.h"
#include "app/clusters/ota-requestor/DefaultOTARequestorDriver.h"
#include "app/clusters/ota-requestor/DefaultOTARequestorStorage.h"
//#include <app/clusters/ota-requestor/DefaultOTARequestorUserConsent.h>
#include "platform/nxp/mw320/OTAImageProcessorImpl.h"
//#include "app/clusters/ota-requestor/OTARequestorDriver.h"

// for ota module test
#include "mw320_ota.h"

// ota--
#include "app/clusters/bindings/BindingManager.h"
#include "binding-handler.h"

/* platform specific */
#include "board.h"
#include "clock_config.h"
#include "fsl_debug_console.h"
#include "fsl_gpio.h"
#include "pin_mux.h"

#include <wm_os.h>
extern "C" {
#include "boot_flags.h"
#include "cli.h"
#include "dhcp-server.h"
#include "iperf.h"
#include "mflash_drv.h"
#include "network_flash_storage.h"
#include "partition.h"
#include "ping.h"
#include "wlan.h"
#include "wm_net.h"
}
#include "fsl_aes.h"
#include "lpm.h"

/*******************************************************************************
 * Definitions
 ******************************************************************************/
#define APP_AES AES
#define CONNECTION_INFO_FILENAME "connection_info.dat"
#define SSID_FNAME "ssid_fname"
#define PSK_FNAME "psk_fname"

#define VERSION_STR "mw320-2.9.10-005"
enum
{
    MCUXPRESSO_WIFI_CLI,
    MATTER_SHELL,
    MAX_SELECTION,
};
static int Matter_Selection = MAX_SELECTION;
#define RUN_RST_LT_DELAY 10
static const char * TAG = "mw320";

/*******************************************************************************
 * Variables
 ******************************************************************************/
static SemaphoreHandle_t aesLock;
static struct wlan_network sta_network;
static struct wlan_network uap_network;

const int TASK_MAIN_PRIO         = OS_PRIO_3;
const int TASK_MAIN_STACK_SIZE   = 800;
portSTACK_TYPE * task_main_stack = NULL;
TaskHandle_t task_main_task_handler;

uint8_t * __FACTORY_DATA_START;
uint32_t __FACTORY_DATA_SIZE;

#if CHIP_ENABLE_OPENTHREAD
extern "C" {
#include <openthread/platform/platform-softdevice.h>
}
#endif // CHIP_ENABLE_OPENTHREAD

using namespace chip;
using namespace chip::Credentials;
using namespace ::chip::app;
using namespace chip::Shell;
using namespace chip::DeviceLayer;

// ota ++
using chip::BDXDownloader;
using chip::DefaultOTARequestor;
using chip::OTADownloader;
using chip::OTAImageProcessorImpl;
using chip::OTAImageProgress;

DefaultOTARequestor gRequestorCore;
DefaultOTARequestorStorage gRequestorStorage;
chip::DeviceLayer::DefaultOTARequestorDriver gRequestorUser;
BDXDownloader gDownloader;
OTAImageProcessorImpl gImageProcessor;
// chip::ota::DefaultOTARequestorUserConsent gUserConsentProvider;
// static chip::ota::UserConsentState gUserConsentState = chip::ota::UserConsentState::kGranted;

void InitOTARequestor(void)
{
    // Initialize and interconnect the Requestor and Image Processor objects -- START
    SetRequestorInstance(&gRequestorCore);

    gRequestorStorage.Init(chip::Server::GetInstance().GetPersistentStorage());

    // Set server instance used for session establishment
    gRequestorCore.Init(chip::Server::GetInstance(), gRequestorStorage, gRequestorUser, gDownloader);

    // WARNING: this is probably not realistic to know such details of the image or to even have an OTADownloader instantiated at
    // the beginning of program execution. We're using hardcoded values here for now since this is a reference application.
    // TODO: instatiate and initialize these values when QueryImageResponse tells us an image is available
    // TODO: add API for OTARequestor to pass QueryImageResponse info to the application to use for OTADownloader init
    // OTAImageProcessor ipParams;
    // ipParams.imageFile = CharSpan("dnld_img.txt");
    // gImageProcessor.SetOTAImageProcessorParams(ipParams);
    gImageProcessor.SetOTADownloader(&gDownloader);

    // Connect the Downloader and Image Processor objects
    gDownloader.SetImageProcessorDelegate(&gImageProcessor);
    gRequestorUser.Init(&gRequestorCore, &gImageProcessor);
    /*
        if (gUserConsentState != chip::ota::UserConsentState::kUnknown)
        {
            gUserConsentProvider.SetUserConsentState(gUserConsentState);
            gRequestorUser.SetUserConsentDelegate(&gUserConsentProvider);
        }
    */
    // Initialize and interconnect the Requestor and Image Processor objects -- END
}

const char * mw320_get_verstr(void)
{
    return VERSION_STR;
}

void save_network(char * ssid, char * pwd);
void save_network(char * ssid, char * pwd)
{
    int ret;

    ret = save_wifi_network((char *) SSID_FNAME, (uint8_t *) ssid, strlen(ssid) + 1);
    if (ret != WM_SUCCESS)
    {
        PRINTF("Error: write ssid to flash failed\r\n");
    }

    ret = save_wifi_network((char *) PSK_FNAME, (uint8_t *) pwd, strlen(pwd) + 1);
    if (ret != WM_SUCCESS)
    {
        PRINTF("Error: write psk to flash failed\r\n");
    }

    return;
}

// ota --

namespace {
static void rst_args_lt(System::Layer * aSystemLayer, void * aAppState);
}

#if defined(__cplusplus)
extern "C" {
#endif /* __cplusplus */

volatile int g_ButtonPress = 0;
bool need2sync_sw_attr     = false;

void sw2_handle(bool frm_clk)
{
    static uint8_t click_cnt = 0;
    static uint8_t run_times = 0;

    if (frm_clk == true)
    {
        // Called while user clicks the button
        click_cnt++;
        PRINTF(" (%d times) \r\n", click_cnt);
        return;
    }
    // Called regularlly from a thread every 500ms
    run_times++;
    if (click_cnt > 4)
    {
        // More than 4 clicks within the last second => erase the saved parameters
        PRINTF("--> enough clicks (%d times) => resetting the saved parameters \r\n", click_cnt);
        ::erase_all_params();
        DeviceLayer::SystemLayer().StartTimer(System::Clock::Milliseconds32(RUN_RST_LT_DELAY), rst_args_lt, nullptr);
        click_cnt = 0;
    }
    if (run_times >= 2)
    {
        // Called twice with gap==500ms
        click_cnt = 0;
        run_times = 0;
    }

    return;
}

void GPIO_IRQHandler(void)
{
    uint32_t intrval = GPIO_PortGetInterruptFlags(GPIO, GPIO_PORT(BOARD_SW1_GPIO_PIN));

    // Clear the interrupt
    GPIO_PortClearInterruptFlags(GPIO, GPIO_PORT(BOARD_SW1_GPIO_PIN), intrval);
    // Check which sw tiggers the interrupt
    if (intrval & 1UL << GPIO_PORT_PIN(BOARD_SW1_GPIO_PIN))
    {
        PRINTF("SW_1 click => do switch handler\r\n");
        /* Change state of button. */
        g_ButtonPress++;
        need2sync_sw_attr = true;
    }
    else if (intrval & 1UL << GPIO_PORT_PIN(BOARD_SW2_GPIO_PIN))
    {
        PRINTF("SW_2 click \r\n");
        sw2_handle(true);
    }
    SDK_ISR_EXIT_BARRIER;
}

#if defined(__cplusplus)
}
#endif /* __cplusplus */

/*
EmberAfStatus emberAfExternalAttributeReadCallback(EndpointId endpoint, ClusterId clusterId,
                                                   EmberAfAttributeMetadata * attributeMetadata, uint16_t manufacturerCode,
                                                   uint8_t * buffer, uint16_t maxReadLength, int32_t index)
{
    PRINTF("====> emberAfExternalAttributeReadCallback\r\n");

    if(clusterId == Clusters::Switch::Id) {
        *buffer = g_ButtonPress;
    }
    return EMBER_ZCL_STATUS_SUCCESS;
}
*/

namespace {
typedef enum
{
    chip_srv_all,
    dns_srv,
    srv_type_max
} srv_type_t;

typedef enum
{
    led_yellow,
    led_amber,
    led_max
} led_id_t;

static void run_chip_srv(System::Layer * aSystemLayer, void * aAppState);
static void run_dnssrv(System::Layer * aSystemLayer, void * aAppState);
static void run_update_chipsrv(srv_type_t srv_type);
static void led_on_off(led_id_t lt_id, bool is_on);
bool is_connected = false;
/*******************************************************************************
 * Prototypes
 ******************************************************************************/
static void load_network(char * ssid, char * pwd);

/*
static void saveProfile(int argc, char **argv);
static void loadProfile(int argc, char **argv);
static void resetProfile(int argc, char **argv);

static void wlanIeeePowerSave(int argc, char **argv);
static void wlanDeepSleep(int argc, char **argv);
static void mcuPowerMode(int argc, char **argv);


static struct cli_command saveload[] = {
    {"save-profile", "<profile_name>", saveProfile},
    {"load-profile", NULL, loadProfile},
    {"reset-profile", NULL, resetProfile},
};

static struct cli_command wlanPower[] = {
    {"wlan-ieee-power-save", "<on/off> <wakeup condition>", wlanIeeePowerSave},
    {"wlan-deepsleep", "<on/off>", wlanDeepSleep},
};

static struct cli_command mcuPower[] = {
    {"mcu-power-mode", "<pm0/pm1/pm2/pm4> [<pm2_io_exclude_mask>]", mcuPowerMode},
};
*/

TaskHandle_t sShellTaskHandle;

/*******************************************************************************
 * Code
 ******************************************************************************/
static status_t APP_AES_Lock(void)
{
    if (pdTRUE == xSemaphoreTakeRecursive(aesLock, portMAX_DELAY))
    {
        return kStatus_Success;
    }
    else
    {
        return kStatus_Fail;
    }
}

static void APP_AES_Unlock(void)
{
    xSemaphoreGiveRecursive(aesLock);
}

static void load_network(char * ssid, char * pwd)
{
    int ret;
    unsigned char ssid_buf[IEEEtypes_SSID_SIZE + 1];
    unsigned char psk_buf[WLAN_PSK_MAX_LENGTH];
    uint32_t len;

    len = IEEEtypes_SSID_SIZE + 1;
    ret = get_saved_wifi_network((char *) SSID_FNAME, ssid_buf, &len);
    if (ret != WM_SUCCESS)
    {
        PRINTF("Error: Read saved SSID\r\n");
        strcpy(ssid, "");
    }
    else
    {
        PRINTF("saved_ssid: [%s]\r\n", ssid_buf);
        strcpy(ssid, (const char *) ssid_buf);
    }

    len = WLAN_PSK_MAX_LENGTH;
    ret = get_saved_wifi_network((char *) PSK_FNAME, psk_buf, &len);
    if (ret != WM_SUCCESS)
    {
        PRINTF("Error: Read saved PSK\r\n");
        strcpy(pwd, "");
    }
    else
    {
        PRINTF("saved_psk: [%s]\r\n", psk_buf);
        strcpy(pwd, (const char *) psk_buf);
    }
}

/*
static void saveProfile(int argc, char **argv)
{
    int ret;
    struct wlan_network network;

    if (argc < 2)
    {
        PRINTF("Usage: %s <profile_name>\r\n", argv[0]);
        PRINTF("Error: specify network to save\r\n");
        return;
    }

    ret = wlan_get_network_byname(argv[1], &network);
    if (ret != WM_SUCCESS)
    {
        PRINTF("Error: network not found\r\n");
    }
    else
    {
        ret = save_wifi_network((char *)CONNECTION_INFO_FILENAME, (uint8_t *)&network, sizeof(network));
        if (ret != WM_SUCCESS)
        {
            PRINTF("Error: write network to flash failed\r\n");
        }
    }
}

static void loadProfile(int argc, char **argv)
{
    int ret;
    struct wlan_network network;
    uint32_t len = sizeof(network);

    ret = get_saved_wifi_network((char *)CONNECTION_INFO_FILENAME, (uint8_t *)&network, &len);
    if (ret != WM_SUCCESS || len != sizeof(network))
    {
        PRINTF("Error: No network saved\r\n");
    }
    else
    {
        ret = wlan_add_network(&network);
        if (ret != WM_SUCCESS)
        {
            PRINTF("Error: network data corrupted or network already added\r\n");
        }
    }
}

static void resetProfile(int argc, char **argv)
{
    int ret;

    ret = reset_saved_wifi_network((char *)CONNECTION_INFO_FILENAME);
    if (ret != WM_SUCCESS)
    {
        PRINTF("Error: Reset profile failed\r\n");
    }
}

static void wlanIeeePowerSave(int argc, char **argv)
{
    bool on  = false;
    bool off = false;
    uint32_t cond;
    int ret;

    if (argc >= 2)
    {
        on  = (strcmp(argv[1], "on") == 0);
        off = (strcmp(argv[1], "off") == 0);
    }
    if ((argc < 2) || (!on && !off) || (on && argc < 3))
    {
        PRINTF("Usage: %s <on/off> [<wakeup condition>]\r\n", argv[0]);
        PRINTF("       wakeup condictions needed by \"on\" command:\r\n");
        PRINTF("       bit0=1: broadcast data\r\n");
        PRINTF("       bit1=1: unicast data\r\n");
        PRINTF("       bit2=1: mac events\r\n");
        PRINTF("       bit3=1: multicast data\r\n");
        PRINTF("       bit4=1: arp broadcast data\r\n");
        PRINTF("       bit6=1: management frame\r\n");
        return;
    }

    if (on)
    {
        cond = strtoul(argv[2], NULL, 0);
        ret  = wlan_ieeeps_on(cond);
    }
    else
    {
        ret = wlan_ieeeps_off();
    }

    if (ret != WM_SUCCESS)
    {
        PRINTF("Cannot request IEEE power save mode change!\r\n");
    }
    else
    {
        PRINTF("IEEE power save mode change requested!\r\n");
    }
}

static void wlanDeepSleep(int argc, char **argv)
{
    bool on;
    int ret;

    if ((argc < 2) || ((strcmp(argv[1], "on") != 0) && (strcmp(argv[1], "off") != 0)))
    {
        PRINTF("Usage: %s <on/off>\r\n", argv[0]);
        PRINTF("Error: specify deep sleep on or off.\r\n");
        return;
    }

    on = (strcmp(argv[1], "on") == 0);
    if (on)
    {
        ret = wlan_deepsleepps_on();
    }
    else
    {
        ret = wlan_deepsleepps_off();
    }

    if (ret != WM_SUCCESS)
    {
        PRINTF("Cannot request deep sleep mode change!\r\n");
    }
    else
    {
        PRINTF("Deep sleep mode change requested!\r\n");
    }
}


static void mcuPowerMode(int argc, char **argv)
{
    uint32_t excludeIo = 0U;

    if ((argc < 2) || (strlen(argv[1]) != 3) || (argv[1][0] != 'p') || (argv[1][1] != 'm') || (argv[1][2] < '0') ||
        (argv[1][2] > '4') || (argv[1][2] == '3'))
    {
        PRINTF("Usage: %s <pm0/pm1/pm2/pm4> [<pm2_io_exclude_mask>]\r\n", argv[0]);
        PRINTF("       pm2_io_exclude_mask: bitmask of io domains to keep on in PM2.\r\n");
        PRINTF("                            e.g. 0x5 means VDDIO0 and VDDIO2 will not be powered off in PM2\r\n");
        PRINTF("Error: specify power mode to enter.\r\n");
        return;
    }

    if (argv[1][2] - '0' == 2U)
    {
        if (argc < 3)
        {
            PRINTF("Error: PM2 need 3rd parameter.\r\n");
            return;
        }
        else
        {
            excludeIo = strtoul(argv[2], NULL, 0);
        }
    }

    LPM_SetPowerMode(argv[1][2] - '0', excludeIo);
}
*/

static void mcuInitPower(void)
{
    lpm_config_t config = {
        /* System PM2/PM3 less than 50 ms will be skipped. */
        .threshold = 50U,
        /* SFLL config and  RC32M setup takes approx 14 ms. */
        .latency          = 15U,
        .enableWakeupPin0 = true,
        .enableWakeupPin1 = true,
        .handler          = NULL,
    };

    LPM_Init(&config);
}

/* Callback Function passed to WLAN Connection Manager. The callback function
 * gets called when there are WLAN Events that need to be handled by the
 * application.
 */
int wlan_event_callback(enum wlan_event_reason reason, void * data)
{
    int ret;
    struct wlan_ip_config addr;
    char ip[16];
    static int auth_fail = 0;

    //    PRINTF("[%s] WLAN: received event %d\r\n", __FUNCTION__, reason);
    switch (reason)
    {
    case WLAN_REASON_INITIALIZED:
        // PRINTF("app_cb: WLAN initialized\r\n");
#ifdef MCUXPRESSO_WIFI_CLI
        ret = wlan_basic_cli_init();
        if (ret != WM_SUCCESS)
        {
            PRINTF("Failed to initialize BASIC WLAN CLIs\r\n");
            return 0;
        }

        ret = wlan_cli_init();
        if (ret != WM_SUCCESS)
        {
            PRINTF("Failed to initialize WLAN CLIs\r\n");
            return 0;
        }
        PRINTF("WLAN CLIs are initialized\r\n");

        ret = ping_cli_init();
        if (ret != WM_SUCCESS)
        {
            PRINTF("Failed to initialize PING CLI\r\n");
            return 0;
        }

        ret = iperf_cli_init();
        if (ret != WM_SUCCESS)
        {
            PRINTF("Failed to initialize IPERF CLI\r\n");
            return 0;
        }
#endif
        ret = dhcpd_cli_init();
        if (ret != WM_SUCCESS)
        {
            //                PRINTF("Failed to initialize DHCP Server CLI\r\n");
            return 0;
        }
#ifdef MCUXPRESSO_WIFI_CLI
        if (cli_register_commands(saveload, sizeof(saveload) / sizeof(struct cli_command)))
        {
            return -WM_FAIL;
        }

        if (cli_register_commands(wlanPower, sizeof(wlanPower) / sizeof(struct cli_command)))
        {
            return -WM_FAIL;
        }

        if (cli_register_commands(mcuPower, sizeof(mcuPower) / sizeof(struct cli_command)))
        {
            return -WM_FAIL;
        }

        PRINTF("CLIs Available:\r\n");
        if (Matter_Selection == MCUXPRESSO_WIFI_CLI)
            help_command(0, NULL);
#endif
        break;
    case WLAN_REASON_INITIALIZATION_FAILED:
        // PRINTF("app_cb: WLAN: initialization failed\r\n");
        break;
    case WLAN_REASON_SUCCESS:
        // PRINTF("app_cb: WLAN: connected to network\r\n");
        ret = wlan_get_address(&addr);
        if (ret != WM_SUCCESS)
        {
            // PRINTF("failed to get IP address\r\n");
            return 0;
        }

        net_inet_ntoa(addr.ipv4.address, ip);

        ret = wlan_get_current_network(&sta_network);
        if (ret != WM_SUCCESS)
        {
            // PRINTF("Failed to get External AP network\r\n");
            return 0;
        }

        PRINTF("Connected to following BSS:\r\n");
        PRINTF("SSID = [%s], IP = [%s]\r\n", sta_network.ssid, ip);
        save_network(sta_network.ssid, sta_network.security.psk);

#ifdef CONFIG_IPV6
        {
            int i;
            (void) PRINTF("\r\n\tIPv6 Addresses\r\n");
            for (i = 0; i < MAX_IPV6_ADDRESSES; i++)
            {
                if (sta_network.ip.ipv6[i].addr_state != IP6_ADDR_INVALID)
                {
                    (void) PRINTF("\t%-13s:\t%s (%s)\r\n", ipv6_addr_type_to_desc(&(sta_network.ip.ipv6[i])),
                                  inet6_ntoa(sta_network.ip.ipv6[i].address),
                                  ipv6_addr_state_to_desc(sta_network.ip.ipv6[i].addr_state));
                }
            }
            (void) PRINTF("\r\n");
        }
#endif
        auth_fail    = 0;
        is_connected = true;
        run_update_chipsrv(dns_srv);

        if (is_uap_started())
        {
            wlan_get_current_uap_network(&uap_network);
            ret = wlan_stop_network(uap_network.name);
            /*			    if (ret != WM_SUCCESS)
                                            PRINTF("Error: unable to stop network\r\n");
                                            else
                                                    PRINTF("stop uAP, SSID = [%s]\r\n", uap_network.ssid);
            */
        }
        break;
    case WLAN_REASON_CONNECT_FAILED:
        //            PRINTF("app_cb: WLAN: connect failed\r\n");
        break;
    case WLAN_REASON_NETWORK_NOT_FOUND:
        //            PRINTF("app_cb: WLAN: network not found\r\n");
        break;
    case WLAN_REASON_NETWORK_AUTH_FAILED:
        //            PRINTF("app_cb: WLAN: network authentication failed\r\n");
        auth_fail++;
        if (auth_fail >= 3)
        {
            //                PRINTF("Authentication Failed. Disconnecting ... \r\n");
            wlan_disconnect();
            auth_fail = 0;
        }
        break;
    case WLAN_REASON_ADDRESS_SUCCESS:
        //            PRINTF("network mgr: DHCP new lease\r\n");
        break;
    case WLAN_REASON_ADDRESS_FAILED:
        //            PRINTF("app_cb: failed to obtain an IP address\r\n");
        break;
    case WLAN_REASON_USER_DISCONNECT:
        //            PRINTF("app_cb: disconnected\r\n");
        auth_fail = 0;
        break;
    case WLAN_REASON_LINK_LOST:
        is_connected = false;
        run_update_chipsrv(dns_srv);
        //            PRINTF("app_cb: WLAN: link lost\r\n");
        break;
    case WLAN_REASON_CHAN_SWITCH:
        //            PRINTF("app_cb: WLAN: channel switch\r\n");
        break;
    case WLAN_REASON_UAP_SUCCESS:
        //            PRINTF("app_cb: WLAN: UAP Started\r\n");
        ret = wlan_get_current_uap_network(&uap_network);

        if (ret != WM_SUCCESS)
        {
            PRINTF("Failed to get Soft AP network\r\n");
            return 0;
        }

        //            PRINTF("Soft AP \"%s\" started successfully\r\n", uap_network.ssid);
        if (dhcp_server_start(net_get_uap_handle()))
            PRINTF("Error in starting dhcp server\r\n");
        //            PRINTF("DHCP Server started successfully\r\n");
        break;
    case WLAN_REASON_UAP_CLIENT_ASSOC:
        PRINTF("app_cb: WLAN: UAP a Client Associated\r\n");
        //            PRINTF("Client => ");
        //            print_mac((const char *)data);
        //            PRINTF("Associated with Soft AP\r\n");
        break;
    case WLAN_REASON_UAP_CLIENT_DISSOC:
        //            PRINTF("app_cb: WLAN: UAP a Client Dissociated\r\n");
        //            PRINTF("Client => ");
        //            print_mac((const char *)data);
        //            PRINTF("Dis-Associated from Soft AP\r\n");
        break;
    case WLAN_REASON_UAP_STOPPED:
        //            PRINTF("app_cb: WLAN: UAP Stopped\r\n");
        //            PRINTF("Soft AP \"%s\" stopped successfully\r\n", uap_network.ssid);
        dhcp_server_stop();
        //            PRINTF("DHCP Server stopped successfully\r\n");
        break;
    case WLAN_REASON_PS_ENTER:
        //            PRINTF("app_cb: WLAN: PS_ENTER\r\n");
        break;
    case WLAN_REASON_PS_EXIT:
        //            PRINTF("app_cb: WLAN: PS EXIT\r\n");
        break;
    default:
        PRINTF("app_cb: WLAN: Unknown Event: %d\r\n", reason);
    }
    return 0;
}

#if 0
char profile[8] = "mw320";
char ssid[32] = "matter_mw320";
char psk[64] = "12345678";
char network_ip[15] = "192.168.2.1";
char network_netmask[15] = "255.255.255.0";
const uint8_t kOptionalDefaultStringTag1       = 1;
const uint8_t kOptionalDefaultStringTag2       = 2;
const uint8_t kOptionalDefaultStringTag3       = 3;

std::string createSetupPayload()
{
    CHIP_ERROR err = CHIP_NO_ERROR;
    std::string result;
    std::string kOptionalDefaultStringValue1 = "IP:";
    std::string kOptionalDefaultStringValue2 = "SSID:";
    std::string kOptionalDefaultStringValue3 = "Key:";
    uint16_t discriminator;

    kOptionalDefaultStringValue1.append( network_ip, sizeof(network_ip) );
    kOptionalDefaultStringValue2.append( ssid, sizeof(ssid) );
    kOptionalDefaultStringValue3.append( psk, sizeof(psk) );
    err = ConfigurationMgr().GetSetupDiscriminator(discriminator);
    if (err != CHIP_NO_ERROR)
    {
        PRINTF("[%s]: Couldn't get discriminator: %s\r\n", __FUNCTION__, ErrorStr(err));
        return result;
    }

    uint32_t setupPINCode;
    err = ConfigurationMgr().GetSetupPinCode(setupPINCode);
    if (err != CHIP_NO_ERROR)
    {
        PRINTF("[%s]: Couldn't get setupPINCode: %s\r\n", __FUNCTION__, ErrorStr(err));
        return result;
    }

    uint16_t vendorId;
    err = ConfigurationMgr().GetVendorId(vendorId);
    if (err != CHIP_NO_ERROR)
    {
        PRINTF("[%s]: Couldn't get vendorId: %s\r\n", __FUNCTION__, ErrorStr(err));
        return result;
    }

    uint16_t productId;
    err = ConfigurationMgr().GetProductId(productId);
    if (err != CHIP_NO_ERROR)
    {
        PRINTF("[%s]: Couldn't get productId: %s\r\n", __FUNCTION__, ErrorStr(err));
        return result;
    }
    SetupPayload payload;
    payload.version               = 0;
    payload.discriminator         = discriminator;
    payload.setUpPINCode          = setupPINCode;
    payload.rendezvousInformation.SetValue(chip::RendezvousInformationFlag::kBLE);
    payload.vendorID              = vendorId;
    payload.productID             = productId;

    err = payload.addOptionalVendorData(kOptionalDefaultStringTag1, kOptionalDefaultStringValue1);
    if (err != CHIP_NO_ERROR)
    {
        PRINTF("[%s]: Couldn't add payload Vnedor string %d \r\n", __FUNCTION__, kOptionalDefaultStringTag1);
    }
    err = payload.addOptionalVendorData(kOptionalDefaultStringTag2, kOptionalDefaultStringValue2);
    if (err != CHIP_NO_ERROR)
    {
        PRINTF("[%s]: Couldn't add payload Vnedor string %d \r\n", __FUNCTION__, kOptionalDefaultStringTag2);
    }
    err = payload.addOptionalVendorData(kOptionalDefaultStringTag3, kOptionalDefaultStringValue3);
    if (err != CHIP_NO_ERROR)
    {
        PRINTF("[%s]: Couldn't add payload Vnedor string %d \r\n", __FUNCTION__, kOptionalDefaultStringTag3);
    }

    QRCodeSetupPayloadGenerator generator(payload);
    size_t tlvDataLen = sizeof(kOptionalDefaultStringValue1)+sizeof(kOptionalDefaultStringValue2)+sizeof(kOptionalDefaultStringValue3);
    uint8_t tlvDataStart[tlvDataLen];
    err = generator.payloadBase38Representation(result, tlvDataStart, tlvDataLen);

    if (err != CHIP_NO_ERROR)
    {
        PRINTF("[%s]: Couldn't get payload string %d \r\n", __FUNCTION__, err);
    }
    return result;
}
#endif // 0

#if 0
void demo_init(void)
{
	struct wlan_network network;
    int ret = 0;

	// add uAP profile
    memset(&network, 0, sizeof(struct wlan_network));
    memcpy(network.name, profile, strlen(profile));

	memcpy(network.ssid, ssid, strlen(ssid));
	network.channel = 1;

	network.ip.ipv4.address = net_inet_aton(network_ip);
    network.ip.ipv4.gw      = net_inet_aton(network_ip);
    network.ip.ipv4.netmask = net_inet_aton(network_netmask);
	network.ip.ipv4.addr_type = ADDR_TYPE_STATIC;

	network.security.psk_len = strlen(psk);
    strcpy(network.security.psk, psk);
	network.security.type = WLAN_SECURITY_WPA2;

	network.role = WLAN_BSS_ROLE_UAP;

    ret = wlan_add_network(&network);
    switch (ret)
    {
        case WM_SUCCESS:
            PRINTF("Added \"%s\"\r\n", network.name);
            break;
        case -WM_E_INVAL:
            PRINTF("Error: network already exists or invalid arguments\r\n");
            break;
        case -WM_E_NOMEM:
            PRINTF("Error: network list is full\r\n");
            break;
        case WLAN_ERROR_STATE:
            PRINTF("Error: can't add networks in this state\r\n");
            break;
        default:
            PRINTF(
                "Error: unable to add network for unknown"
                " reason\r\n");
            break;
    }

	// start uAP
    ret = wlan_start_network(profile);
    if (ret != WM_SUCCESS)
        PRINTF("Error: unable to start network\r\n");
	else
		PRINTF("start uAP ssid: %s\r\n", network.ssid);

}
#endif // 0

void task_main(void * param)
{
#if 0
    int32_t result = 0;
    flash_desc_t fl;
    struct partition_entry *p, *f1, *f2;
    short history = 0;
    uint32_t *wififw;
#ifdef CONFIG_USE_PSM
    struct partition_entry *psm;
#endif

    mcuInitPower();

    boot_init();

    mflash_drv_init();

    PRINTF("[%s]: Initialize CLI\r\n", __FUNCTION__);
    result = cli_init();
    if (WM_SUCCESS != result)
    {
        assert(false);
    }

    PRINTF("[%s]: Initialize WLAN Driver\r\n", __FUNCTION__);
    result = part_init();
    if (WM_SUCCESS != result)
    {
        assert(false);
    }

#ifdef CONFIG_USE_PSM
    psm = part_get_layout_by_id(FC_COMP_PSM, NULL);
    part_to_flash_desc(psm, &fl);
#else
    fl.fl_dev   = 0U;
    fl.fl_start = MFLASH_FILE_BASEADDR;
    fl.fl_size  = MFLASH_FILE_SIZE;
#endif
    init_flash_storage((char *)CONNECTION_INFO_FILENAME, &fl);

    f1 = part_get_layout_by_id(FC_COMP_WLAN_FW, &history);
    f2 = part_get_layout_by_id(FC_COMP_WLAN_FW, &history);

    if (f1 && f2)
    {
        p = part_get_active_partition(f1, f2);
    }
    else if (!f1 && f2)
    {
        p = f2;
    }
    else if (!f2 && f1)
    {
        p = f1;
    }
    else
    {
        PRINTF("[%s]: Wi-Fi Firmware not detected\r\n", __FUNCTION__);
        p = NULL;
    }

    if (p != NULL)
    {
        part_to_flash_desc(p, &fl);
        wififw = (uint32_t *)mflash_drv_phys2log(fl.fl_start, fl.fl_size);
        assert(wififw != NULL);
        /* First word in WIFI firmware is magic number. */
        assert(*wififw == (('W' << 0) | ('L' << 8) | ('F' << 16) | ('W' << 24)));

        /* Initialize WIFI Driver */
        /* Second word in WIFI firmware is WIFI firmware length in bytes. */
        /* Real WIFI binary starts from 3rd word. */
        result = wlan_init((const uint8_t *)(wififw + 2U), *(wififw + 1U));
        if (WM_SUCCESS != result)
        {
            assert(false);
        }
        PRINTF("[%s]: wlan_init success \r\n", __FUNCTION__);

        result = wlan_start(wlan_event_callback);
        if (WM_SUCCESS != result)
        {
            assert(false);
        }
    }

    while (true)
    {
        /* wait for interface up */
        os_thread_sleep(os_msec_to_ticks(5000));
		PRINTF("[%s]: looping\r\n", __FUNCTION__);
    }
#endif // 0
}

static void run_chip_srv(System::Layer * aSystemLayer, void * aAppState)
{
    // Init ZCL Data Model and CHIP App Server
    {
        // Initialize device attestation config
#if (defined(CONFIG_CHIP_MW320_REAL_FACTORY_DATA) && (CONFIG_CHIP_MW320_REAL_FACTORY_DATA == 1))
        FactoryDataProvider::GetDefaultInstance().Init();
#if (CHIP_DEVICE_CONFIG_ENABLE_DEVICE_INSTANCE_INFO_PROVIDER == 1)
        SetDeviceInstanceInfoProvider(&FactoryDataProvider::GetDefaultInstance());
#endif // USE_LOCAL_DEVICEINSTANCEINFOPROVIDER
        SetDeviceAttestationCredentialsProvider(&FactoryDataProvider::GetDefaultInstance());
        SetCommissionableDataProvider(&FactoryDataProvider::GetDefaultInstance());
#else
        SetDeviceAttestationCredentialsProvider(Examples::GetExampleDACProvider());
#endif // CONFIG_CHIP_MW320_REAL_FACTORY_DATA
    }
    {
        //    chip::Server::GetInstance().Init();
        // uint16_t securePort   = CHIP_PORT;
        // uint16_t unsecurePort = CHIP_UDC_PORT;

        // PRINTF("==> call chip::Server() \r\n");
        // chip::Server::GetInstance().Init(nullptr, securePort, unsecurePort);

        static chip::CommonCaseDeviceServerInitParams initParams;
        (void) initParams.InitializeStaticResourcesBeforeServerInit();
        chip::Server::GetInstance().Init(initParams);
        PRINTF("Done to call chip::Server() \r\n");
    }
    // ota ++
    {
        InitOTARequestor();
#if (MW320_OTA_TEST == 1)
        // for ota module test
        mw320_fw_update_test();
#endif // MW320_OTA_TEST
    }
    // ota --
    // binding ++
    InitBindingHandlers();
    // binding --

    return;
}

static void run_dnssrv(System::Layer * aSystemLayer, void * aAppState)
{
    chip::app::DnssdServer::Instance().StartServer();
    if (is_connected == true)
    {
        led_on_off(led_amber, true);
    }
    else
    {
        led_on_off(led_amber, false);
    }
    return;
}

#define RUN_CHIPSRV_DELAY 1
static void run_update_chipsrv(srv_type_t srv_type)
{
    switch (srv_type)
    {
    case chip_srv_all:
        DeviceLayer::SystemLayer().StartTimer(System::Clock::Seconds16(RUN_CHIPSRV_DELAY), run_chip_srv, nullptr);
        break;
    case dns_srv:
        DeviceLayer::SystemLayer().StartTimer(System::Clock::Seconds16(RUN_CHIPSRV_DELAY), run_dnssrv, nullptr);
        break;
    default:
        return;
    }
    return;
}

//=============================================================================
// Light behaior while resetting the saved arguments
//
static void rst_args_lt(System::Layer * aSystemLayer, void * aAppState)
{
    // PRINTF("%s(), Turn on lights \r\n", __FUNCTION__);
    led_on_off(led_amber, true);
    led_on_off(led_yellow, true);
    // sleep 3 second
    // PRINTF("%s(), sleep 3 seconds \r\n", __FUNCTION__);
    os_thread_sleep(os_msec_to_ticks(3000));
    // PRINTF("%s(), Turn off lights \r\n", __FUNCTION__);
    led_on_off(led_amber, false);
    led_on_off(led_yellow, false);
    return;
}

void task_test_main(void * param)
{
    while (true)
    {
        /* wait for interface up */
        os_thread_sleep(os_msec_to_ticks(500));
        /*PRINTF("[%s]: looping\r\n", __FUNCTION__);*/
        if (need2sync_sw_attr == true)
        {
            static bool is_on = false;
            uint16_t value    = g_ButtonPress & 0x1;
            is_on             = !is_on;
            value             = (uint16_t) is_on;
            // sync-up the switch attribute:
            PRINTF("--> update ZCL_CURRENT_POSITION_ATTRIBUTE_ID [%d] \r\n", value);
            emAfWriteAttribute(1, Clusters::Switch::Id, ZCL_CURRENT_POSITION_ATTRIBUTE_ID, (uint8_t *) &value, sizeof(value), true,
                               false);
#ifdef SUPPORT_MANUAL_CTRL
            // sync-up the Light attribute (for test event, OO.M.ManuallyControlled)
<<<<<<< HEAD
            PRINTF("--> update [ZCL_ON_OFF_CLUSTER_ID]: ZCL_ON_OFF_ATTRIBUTE_ID [%d] \r\n", value);
            emAfWriteAttribute(1, ZCL_ON_OFF_CLUSTER_ID, ZCL_ON_OFF_ATTRIBUTE_ID, (uint8_t *) &value, sizeof(value), true, false);
=======
            PRINTF("--> update [Clusters::Switch::Id]: ZCL_ON_OFF_ATTRIBUTE_ID [%d] \r\n", value);
            emAfWriteAttribute(1, Clusters::Switch::Id, ZCL_ON_OFF_ATTRIBUTE_ID, (uint8_t *) &value, sizeof(value), true, false);
>>>>>>> 4088a77f
#endif // SUPPORT_MANUAL_CTRL

            need2sync_sw_attr = false;
        }
        // =============================
        // Call sw2_handle to clear click_count if needed
        sw2_handle(false);
        // =============================
    }
    return;
}

void init_mw320_sdk()
{
    flash_desc_t fl;
    struct partition_entry *p, *f1, *f2;
    short history = 0;
    uint32_t * wififw;
    struct partition_entry * psm;
    struct partition_entry * manu_dat;
    uint8_t * pmfdat;

    PRINTF("=> init mw320 sdk \r\n");
    PRINTF("call mcuInitPower() \r\n");
    mcuInitPower();
    boot_init();
    mflash_drv_init();
    cli_init();
    part_init();

    psm = part_get_layout_by_id(FC_COMP_PSM, NULL);
    part_to_flash_desc(psm, &fl);
    init_flash_storage((char *) CONNECTION_INFO_FILENAME, &fl);
    PRINTF("[PSM]: (start, len)=(0x%x, 0x%x)\r\n", fl.fl_start, fl.fl_size);

    manu_dat = part_get_layout_by_id(FC_COMP_USER_APP, NULL);
    part_to_flash_desc(manu_dat, &fl);
    PRINTF("[Manufacture_Data]: (start, len)=(0x%x, 0x%x)\r\n", fl.fl_start, fl.fl_size);
    pmfdat               = (uint8_t *) mflash_drv_phys2log(fl.fl_start, fl.fl_size);
    __FACTORY_DATA_START = pmfdat;
    __FACTORY_DATA_SIZE  = (uint32_t) fl.fl_size;

    f1 = part_get_layout_by_id(FC_COMP_WLAN_FW, &history);
    f2 = part_get_layout_by_id(FC_COMP_WLAN_FW, &history);
    if (f1 && f2)
    {
        p = part_get_active_partition(f1, f2);
    }
    else if (!f1 && f2)
    {
        p = f2;
    }
    else if (!f2 && f1)
    {
        p = f1;
    }
    else
    {
        // PRINTF("[%s]: Wi-Fi Firmware not detected\r\n", __FUNCTION__);
        p = NULL;
    }
    if (p != NULL)
    {
        part_to_flash_desc(p, &fl);
        wififw = (uint32_t *) mflash_drv_phys2log(fl.fl_start, fl.fl_size);
        // assert(wififw != NULL);
        /* First word in WIFI firmware is magic number. */
        assert(*wififw == (('W' << 0) | ('L' << 8) | ('F' << 16) | ('W' << 24)));
        wlan_init((const uint8_t *) (wififw + 2U), *(wififw + 1U));
        // PRINTF("[%s]: wlan_init success \r\n", __FUNCTION__);
        wlan_start(wlan_event_callback);
        // demo_init();
        os_thread_sleep(os_msec_to_ticks(5000));
    }
    PRINTF(" mw320 init complete! \r\n");

    return;
}

void ShellCLIMain(void * pvParameter)
{
    const int rc = streamer_init(streamer_get());
    if (rc != 0)
    {
        ChipLogError(Shell, "Streamer initialization failed: %d", rc);
        return;
    }

    PRINTF("version: [%s] \r\n", VERSION_STR);

    // Initialize the SDK components
    init_mw320_sdk();

    ChipLogDetail(Shell, "Initializing CHIP shell commands: %d", rc);

    chip::Platform::MemoryInit();
    chip::DeviceLayer::PlatformMgr().InitChipStack();
    ConfigurationMgr().LogDeviceConfig();
    PrintOnboardingCodes(chip::RendezvousInformationFlag::kOnNetwork);
    chip::DeviceLayer::PlatformMgr().StartEventLoopTask();
#if CHIP_DEVICE_CONFIG_ENABLE_WPA
    chip::DeviceLayer::ConnectivityManagerImpl().StartWiFiManagement();
#endif

    cmd_misc_init();
    // cmd_otcli_init();
    ChipLogDetail(Shell, "Run CHIP shell Task: %d", rc);

    //    std::string qrCodeText = createSetupPayload();
    //    PRINTF("SetupQRCode: [%s]\r\n", qrCodeText.c_str());
    {
        char def_ssid[IEEEtypes_SSID_SIZE + 1];
        char def_psk[WLAN_PSK_MAX_LENGTH];
        load_network(def_ssid, def_psk);

        if ((strlen(def_ssid) <= 0) || (strlen(def_psk) <= 0))
        {
            // No saved connected_ap_info => Using the default ssid/password
            strcpy(def_ssid, "nxp_matter");
            strcpy(def_psk, "nxp12345");
        }
        PRINTF("Connecting to [%s, %s] \r\n", def_ssid, def_psk);
<<<<<<< HEAD
        ConnectivityMgrImpl().ProvisionWiFiNetwork(def_ssid, def_psk);
=======

        // TODO: ConnectivityMgrImpl is the platform implementation of ConnectivityMgr layer.
        // Application should use the APIs defined src/include/platform to talk to the Matter
        // platfrom layer, instead of calling into the functions defined in the platform implemenation.
        // ConnectivityMgrImpl().ProvisionWiFiNetwork(def_ssid, def_psk);
>>>>>>> 4088a77f
    }

    // Run CHIP servers
    run_update_chipsrv(chip_srv_all);

    Engine::Root().RunMainLoop();
}

static void led_on_off(led_id_t lt_id, bool is_on)
{
    GPIO_Type * pgpio;
    uint32_t gpio_pin;

    // Configure the GPIO / PIN
    switch (lt_id)
    {
    case led_amber:
        pgpio    = BOARD_LED_AMBER_GPIO;
        gpio_pin = BOARD_LED_AMBER_GPIO_PIN;
        break;
    case led_yellow:
    default: // Note: led_yellow as default
        pgpio    = BOARD_LED_YELLOW_GPIO;
        gpio_pin = BOARD_LED_YELLOW_GPIO_PIN;
    }
    // Do on/off the LED
    if (is_on == true)
    {
        // PRINTF("led on\r\n");
        GPIO_PortClear(pgpio, GPIO_PORT(gpio_pin), 1u << GPIO_PORT_PIN(gpio_pin));
    }
    else
    {
        // PRINTF("led off\r\n");
        GPIO_PortSet(pgpio, GPIO_PORT(gpio_pin), 1u << GPIO_PORT_PIN(gpio_pin));
    }
    return;
}

} // namespace

int StartShellTask(void)
{
    int ret = 0;

    // Start Shell task.
    switch (Matter_Selection)
    {
    case MCUXPRESSO_WIFI_CLI:
#ifdef MCUXPRESSO_WIFI_CLI
        if (xTaskCreate(task_main, "main", TASK_MAIN_STACK_SIZE, task_main_stack, TASK_MAIN_PRIO, &task_main_task_handler) !=
            pdPASS)
        {
            ret = -1;
        }
        break;
#endif
    case MATTER_SHELL:
    default:
        if (xTaskCreate(ShellCLIMain, "SHELL", TASK_MAIN_STACK_SIZE, NULL, TASK_MAIN_PRIO, &sShellTaskHandle) != pdPASS)
        {
            ret = -1;
        }
        if (xTaskCreate(task_test_main, "testmain", TASK_MAIN_STACK_SIZE, task_main_stack, TASK_MAIN_PRIO,
                        &task_main_task_handler) != pdPASS)
        {
            PRINTF("Failed to crete task_test_main() \r\n");
            ret = -1;
        }
        break;
    }

    return ret;
}

#define gpio_led_cfg(base, pin, cfg)                                                                                               \
    {                                                                                                                              \
        GPIO_PinInit(base, pin, cfg);                                                                                              \
        GPIO_PortSet(base, GPIO_PORT(pin), 1u << GPIO_PORT_PIN(pin));                                                              \
    }

#define gpio_sw_cfg(base, pin, cfg, irq, trig)                                                                                     \
    {                                                                                                                              \
        GPIO_PinInit(base, pin, cfg);                                                                                              \
        GPIO_PinSetInterruptConfig(base, pin, trig);                                                                               \
        GPIO_PortEnableInterrupts(base, GPIO_PORT(pin), 1UL << GPIO_PORT_PIN(pin));                                                \
        EnableIRQ(irq);                                                                                                            \
    }

void gpio_init(void)
{
    gpio_pin_config_t led_config = {
        kGPIO_DigitalOutput,
        0,
    };
    gpio_pin_config_t sw_config = {
        kGPIO_DigitalInput,
        0,
    };

    /* Init output amber led gpio off */
    gpio_led_cfg(BOARD_LED_AMBER_GPIO, BOARD_LED_AMBER_GPIO_PIN, &led_config);

    /* Init output yellow led gpio off */
    gpio_led_cfg(BOARD_LED_YELLOW_GPIO, BOARD_LED_YELLOW_GPIO_PIN, &led_config);

    /* Init/config input sw_1 GPIO. */
    gpio_sw_cfg(BOARD_SW1_GPIO, BOARD_SW1_GPIO_PIN, &sw_config, BOARD_SW1_IRQ, kGPIO_InterruptFallingEdge);

    /* Init/config input sw_2 GPIO. */
    gpio_sw_cfg(BOARD_SW2_GPIO, BOARD_SW2_GPIO_PIN, &sw_config, BOARD_SW2_IRQ, kGPIO_InterruptFallingEdge);
    return;
}

int main(void)
{
    //    char ch;
    //    unsigned int bp;
    //    unsigned int mw320_sec = 9000000;
    //    unsigned int default_ch;
    //    unsigned int default_1= 0;
    //    unsigned int default_2= 0;

    /* Initialize platform */
    // BOARD_ConfigMPU();
    BOARD_InitPins();
    BOARD_BootClockRUN();

    BOARD_InitDebugConsole();
#ifdef MCUXPRESSO_WIFI_CLI
    PRINTF("\nPlease Select [1/2] => 1. MCUXpress format 2. Matter format. \r\n");
    do
    {
        ch = GETCHAR();
        PUTCHAR(ch);
        if (ch == '1')
            Matter_Selection = MCUXPRESSO_WIFI_CLI;
        else if (ch == '2')
            Matter_Selection = MATTER_SHELL;
    } while (ch != '\r');
    if (Matter_Selection == MAX_SELECTION)
        Matter_Selection = MATTER_SHELL;
    PRINTF("\n\n[%s]:  MW320 %s .\r\n", __FUNCTION__,
           (Matter_Selection == MCUXPRESSO_WIFI_CLI) ? "MCUXPresso WiFi CLI" : "Matter Shell");
#else
#ifdef CONFIGURE_UAP
    PRINTF("\nDo you want to use the default SSID and key for mw320 uAP? [y/n]\r\n");
    do
    {
        ch = GETCHAR();
        PUTCHAR(ch);
        if (ch == 'n')
        {
            PRINTF("\nPlease input your SSID: [ 1 ~ 32 characters]\r\n");
            bp = 0;
            do
            {
                ssid[bp] = GETCHAR();
                PUTCHAR(ssid[bp]);
                bp++;
                if (bp > sizeof(ssid))
                {
                    PRINTF("\n ERROR: your SSID length=%d is larger than %d \r\n", bp, sizeof(ssid));
                    return 0;
                }
            } while (ssid[bp - 1] != '\r');
            ssid[bp - 1] = '\0';
            PRINTF("\nPlease input your KEY: [ 8 ~ 63 characters]\r\n");
            bp = 0;
            do
            {
                psk[bp] = GETCHAR();
                PUTCHAR(psk[bp]);
                bp++;
                if (bp > sizeof(psk))
                {
                    PRINTF("\n ERROR: your KEY length=%d is larger than %d \r\n", bp, sizeof(psk));
                    return 0;
                }
            } while (psk[bp - 1] != '\r');
            psk[bp - 1] = '\0';
            if ((bp - 1) < 8)
            {
                PRINTF("\n ERROR: KEY length=%d is less than 8 \r\n", (bp - 1));
                return 0;
            }
            break;
        }
        if (ch == '\r')
        {
            break;
        }
    } while (ch != 'y');
#endif
#endif
    //    PRINTF("\nMW320 uAP SSID=%s key=%s ip=%s \r\n", ssid, psk, network_ip);

    CLOCK_EnableXtal32K(kCLOCK_Osc32k_External);
    CLOCK_AttachClk(kXTAL32K_to_RTC);

    aesLock = xSemaphoreCreateRecursiveMutex();
    assert(aesLock != NULL);

    AES_Init(APP_AES);
    AES_SetLockFunc(APP_AES_Lock, APP_AES_Unlock);
    gpio_init();

    StartShellTask();

    /* Start FreeRTOS */
    vTaskStartScheduler();

    return 0;
}

bool lowPowerClusterSleep()
{
    return true;
}

static void OnOnOffPostAttributeChangeCallback(EndpointId endpointId, AttributeId attributeId, uint8_t * value)
{
    VerifyOrExit(attributeId == ZCL_ON_OFF_ATTRIBUTE_ID,
                 ChipLogError(DeviceLayer, "Unhandled Attribute ID: '0x%04lx", attributeId));
    VerifyOrExit(endpointId == 1 || endpointId == 2, ChipLogError(DeviceLayer, "Unexpected EndPoint ID: `0x%02x'", endpointId));

    // At this point we can assume that value points to a bool value.
    led_on_off(led_yellow, (*value != 0) ? true : false);

exit:
    return;
}

static void OnSwitchAttributeChangeCallback(EndpointId endpointId, AttributeId attributeId, uint8_t * value)
{
    //	auto * pimEngine = chip::app::InteractionModelEngine::GetInstance();
    //	bool do_sendrpt = false;

    VerifyOrExit(attributeId == ZCL_CURRENT_POSITION_ATTRIBUTE_ID,
                 ChipLogError(DeviceLayer, "Unhandled Attribute ID: '0x%04lx", attributeId));
    // Send the switch status report now
/*
        for (uint32_t i = 0 ; i<pimEngine->GetNumActiveReadHandlers() ; i++) {
                ReadHandler * phandler = pimEngine->ActiveHandlerAt(i);
                if (phandler->IsType(chip::app::ReadHandler::InteractionType::Subscribe) &&
                        (phandler->IsGeneratingReports() || phandler->IsAwaitingReportResponse())) {
                        phandler->UnblockUrgentEventDelivery();
                        do_sendrpt = true;
                        break;
                }
        }
        if (do_sendrpt == true) {
                ConcreteEventPath event_path(endpointId, Clusters::Switch::Id, 0);
                pimEngine->GetReportingEngine().ScheduleEventDelivery(event_path, chip::app::EventOptions::Type::kUrgent,
   sizeof(uint16_t));
        }
*/
exit:
    return;
}

uint32_t identifyTimerCount;
constexpr uint32_t kIdentifyTimerDelayMS = 250;
typedef struct _Identify_Timer
{
    EndpointId ep;
    uint32_t identifyTimerCount;
} Identify_Time_t;
Identify_Time_t id_time[MAX_ENDPOINT_COUNT];

void IdentifyTimerHandler(System::Layer * systemLayer, void * appState)
{
    Identify_Time_t * pidt = (Identify_Time_t *) appState;
    PRINTF(" -> %s(%u, %u) \r\n", __FUNCTION__, pidt->ep, pidt->identifyTimerCount);
    if (pidt->identifyTimerCount)
    {
        pidt->identifyTimerCount--;
<<<<<<< HEAD
        emAfWriteAttribute(pidt->ep, ZCL_IDENTIFY_CLUSTER_ID, ZCL_IDENTIFY_TIME_ATTRIBUTE_ID, (uint8_t *) &pidt->identifyTimerCount,
=======
        emAfWriteAttribute(pidt->ep, Clusters::Identify::Id, ZCL_IDENTIFY_TIME_ATTRIBUTE_ID, (uint8_t *) &pidt->identifyTimerCount,
>>>>>>> 4088a77f
                           sizeof(identifyTimerCount), true, false);
        DeviceLayer::SystemLayer().StartTimer(System::Clock::Seconds16(1), IdentifyTimerHandler, pidt);
    }
}

static void OnIdentifyPostAttributeChangeCallback(EndpointId endpointId, AttributeId attributeId, uint8_t * value)
{
    VerifyOrExit(attributeId == ZCL_IDENTIFY_TIME_ATTRIBUTE_ID,
                 ChipLogError(DeviceLayer, "[%s] Unhandled Attribute ID: '0x%04lx", TAG, attributeId));
    VerifyOrExit((endpointId < MAX_ENDPOINT_COUNT),
                 ChipLogError(DeviceLayer, "[%s] EndPoint > max: [%u, %u]", TAG, endpointId, MAX_ENDPOINT_COUNT));
    if (id_time[endpointId].identifyTimerCount != *value)
    {
        id_time[endpointId].ep                 = endpointId;
        id_time[endpointId].identifyTimerCount = *value;
        PRINTF("-> Identify: %u \r\n", id_time[endpointId].identifyTimerCount);
        DeviceLayer::SystemLayer().StartTimer(System::Clock::Seconds16(1), IdentifyTimerHandler, &id_time[endpointId]);
    }

exit:
    return;
}

/*
        Callback to receive the cluster modification event
*/
void MatterPostAttributeChangeCallback(const chip::app::ConcreteAttributePath & path, uint8_t type, uint16_t size, uint8_t * value)
{
    PRINTF("==> MatterPostAttributeChangeCallback, cluster: %x, attr: %x, size: %d \r\n", path.mClusterId, path.mAttributeId, size);
    // path.mEndpointId, path.mClusterId, path.mAttributeId, mask, type, size, value
    switch (path.mClusterId)
    {
    case Clusters::OnOff::Id:
        OnOnOffPostAttributeChangeCallback(path.mEndpointId, path.mAttributeId, value);
        break;
    case Clusters::Switch::Id:
        OnSwitchAttributeChangeCallback(path.mEndpointId, path.mAttributeId, value);
        // SwitchToggleOnOff();
        // Trigger to send on/off/toggle command to the bound devices
        chip::BindingManager::GetInstance().NotifyBoundClusterChanged(1, chip::app::Clusters::OnOff::Id, nullptr);
        break;
<<<<<<< HEAD
    case ZCL_IDENTIFY_CLUSTER_ID:
=======
    case Clusters::Identify::Id:
>>>>>>> 4088a77f
        OnIdentifyPostAttributeChangeCallback(path.mEndpointId, path.mAttributeId, value);
        break;
    default:
        break;
    }
    return;
}

EmberAfStatus emberAfExternalAttributeWriteCallback(EndpointId endpoint, ClusterId clusterId,
                                                    const EmberAfAttributeMetadata * attributeMetadata, uint8_t * buffer)
{
    PRINTF("====> %s() \r\n", __FUNCTION__);
    return EMBER_ZCL_STATUS_SUCCESS;
}

EmberAfStatus emberAfExternalAttributeReadCallback(EndpointId endpoint, ClusterId clusterId,
                                                   const EmberAfAttributeMetadata * attributeMetadata, uint8_t * buffer,
                                                   uint16_t maxReadLength)
{
    // Added for the pairing of TE9 to report the commission_info
    // default function (in callback-stub.cpp)
    //
    PRINTF("-> %s()\n\r", __FUNCTION__);
    return EMBER_ZCL_STATUS_SUCCESS;
}<|MERGE_RESOLUTION|>--- conflicted
+++ resolved
@@ -1148,13 +1148,8 @@
                                false);
 #ifdef SUPPORT_MANUAL_CTRL
             // sync-up the Light attribute (for test event, OO.M.ManuallyControlled)
-<<<<<<< HEAD
-            PRINTF("--> update [ZCL_ON_OFF_CLUSTER_ID]: ZCL_ON_OFF_ATTRIBUTE_ID [%d] \r\n", value);
-            emAfWriteAttribute(1, ZCL_ON_OFF_CLUSTER_ID, ZCL_ON_OFF_ATTRIBUTE_ID, (uint8_t *) &value, sizeof(value), true, false);
-=======
             PRINTF("--> update [Clusters::Switch::Id]: ZCL_ON_OFF_ATTRIBUTE_ID [%d] \r\n", value);
             emAfWriteAttribute(1, Clusters::Switch::Id, ZCL_ON_OFF_ATTRIBUTE_ID, (uint8_t *) &value, sizeof(value), true, false);
->>>>>>> 4088a77f
 #endif // SUPPORT_MANUAL_CTRL
 
             need2sync_sw_attr = false;
@@ -1277,15 +1272,11 @@
             strcpy(def_psk, "nxp12345");
         }
         PRINTF("Connecting to [%s, %s] \r\n", def_ssid, def_psk);
-<<<<<<< HEAD
-        ConnectivityMgrImpl().ProvisionWiFiNetwork(def_ssid, def_psk);
-=======
 
         // TODO: ConnectivityMgrImpl is the platform implementation of ConnectivityMgr layer.
         // Application should use the APIs defined src/include/platform to talk to the Matter
         // platfrom layer, instead of calling into the functions defined in the platform implemenation.
         // ConnectivityMgrImpl().ProvisionWiFiNetwork(def_ssid, def_psk);
->>>>>>> 4088a77f
     }
 
     // Run CHIP servers
@@ -1563,11 +1554,7 @@
     if (pidt->identifyTimerCount)
     {
         pidt->identifyTimerCount--;
-<<<<<<< HEAD
-        emAfWriteAttribute(pidt->ep, ZCL_IDENTIFY_CLUSTER_ID, ZCL_IDENTIFY_TIME_ATTRIBUTE_ID, (uint8_t *) &pidt->identifyTimerCount,
-=======
         emAfWriteAttribute(pidt->ep, Clusters::Identify::Id, ZCL_IDENTIFY_TIME_ATTRIBUTE_ID, (uint8_t *) &pidt->identifyTimerCount,
->>>>>>> 4088a77f
                            sizeof(identifyTimerCount), true, false);
         DeviceLayer::SystemLayer().StartTimer(System::Clock::Seconds16(1), IdentifyTimerHandler, pidt);
     }
@@ -1609,11 +1596,7 @@
         // Trigger to send on/off/toggle command to the bound devices
         chip::BindingManager::GetInstance().NotifyBoundClusterChanged(1, chip::app::Clusters::OnOff::Id, nullptr);
         break;
-<<<<<<< HEAD
-    case ZCL_IDENTIFY_CLUSTER_ID:
-=======
     case Clusters::Identify::Id:
->>>>>>> 4088a77f
         OnIdentifyPostAttributeChangeCallback(path.mEndpointId, path.mAttributeId, value);
         break;
     default:
