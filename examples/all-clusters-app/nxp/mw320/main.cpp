--- conflicted
+++ resolved
@@ -172,11 +172,7 @@
     // TODO: instatiate and initialize these values when QueryImageResponse tells us an image is available
     // TODO: add API for OTARequestor to pass QueryImageResponse info to the application to use for OTADownloader init
     // OTAImageProcessor ipParams;
-<<<<<<< HEAD
-    // ipParams.imageFile = CharSpan::fromCharString("dnld_img.txt");
-=======
     // ipParams.imageFile = "dnld_img.txt"_span;
->>>>>>> 08bcb56c
     // gImageProcessor.SetOTAImageProcessorParams(ipParams);
     gImageProcessor.SetOTADownloader(&gDownloader);
 
