# Copyright (c) 2020 Project CHIP Authors
#
# Licensed under the Apache License, Version 2.0 (the "License");
# you may not use this file except in compliance with the License.
# You may obtain a copy of the License at
#
# http://www.apache.org/licenses/LICENSE-2.0
#
# Unless required by applicable law or agreed to in writing, software
# distributed under the License is distributed on an "AS IS" BASIS,
# WITHOUT WARRANTIES OR CONDITIONS OF ANY KIND, either express or implied.
# See the License for the specific language governing permissions and
# limitations under the License.

import("//build_overrides/build.gni")
import("//build_overrides/chip.gni")
import("${build_root}/config/compiler/compiler.gni")

import("${chip_root}/src/lib/lib.gni")
import("${chip_root}/src/platform/device.gni")

import("${chip_root}/build/chip/fuzz_test.gni")
import("${chip_root}/examples/common/pigweed/pigweed_rpcs.gni")

if (chip_enable_pw_rpc) {
  import("//build_overrides/pigweed.gni")
  import("$dir_pw_build/target_types.gni")
  import("${chip_root}/examples/common/pigweed/rpc_config.gni")
}

source_set("chip-all-clusters-common") {
  sources = [
    "${chip_root}/examples/all-clusters-app/all-clusters-common/src/air-quality-instance.cpp",
    "${chip_root}/examples/all-clusters-app/all-clusters-common/src/binding-handler.cpp",
    "${chip_root}/examples/all-clusters-app/all-clusters-common/src/boolcfg-stub.cpp",
    "${chip_root}/examples/all-clusters-app/all-clusters-common/src/bridged-actions-stub.cpp",
    "${chip_root}/examples/all-clusters-app/all-clusters-common/src/camera-av-settings-user-level-management-stub.cpp",
    "${chip_root}/examples/all-clusters-app/all-clusters-common/src/camera-av-stream-delegate-impl.cpp",
    "${chip_root}/examples/all-clusters-app/all-clusters-common/src/chime-instance.cpp",
    "${chip_root}/examples/all-clusters-app/all-clusters-common/src/concentration-measurement-instances.cpp",
    "${chip_root}/examples/all-clusters-app/all-clusters-common/src/dishwasher-alarm-stub.cpp",
    "${chip_root}/examples/all-clusters-app/all-clusters-common/src/dishwasher-mode.cpp",
    "${chip_root}/examples/all-clusters-app/all-clusters-common/src/energy-preference-delegate.cpp",
    "${chip_root}/examples/all-clusters-app/all-clusters-common/src/fan-stub.cpp",
    "${chip_root}/examples/all-clusters-app/all-clusters-common/src/laundry-dryer-controls-delegate-impl.cpp",
    "${chip_root}/examples/all-clusters-app/all-clusters-common/src/laundry-washer-controls-delegate-impl.cpp",
    "${chip_root}/examples/all-clusters-app/all-clusters-common/src/laundry-washer-mode.cpp",
    "${chip_root}/examples/all-clusters-app/all-clusters-common/src/microwave-oven-mode.cpp",
    "${chip_root}/examples/all-clusters-app/all-clusters-common/src/occupancy-sensing-stub.cpp",
    "${chip_root}/examples/all-clusters-app/all-clusters-common/src/operational-state-delegate-impl.cpp",
    "${chip_root}/examples/all-clusters-app/all-clusters-common/src/oven-modes.cpp",
    "${chip_root}/examples/all-clusters-app/all-clusters-common/src/oven-operational-state-delegate.cpp",
    "${chip_root}/examples/all-clusters-app/all-clusters-common/src/push-av-stream-transport-delegate-impl.cpp",
    "${chip_root}/examples/all-clusters-app/all-clusters-common/src/resource-monitoring-delegates.cpp",
    "${chip_root}/examples/all-clusters-app/all-clusters-common/src/rvc-modes.cpp",
    "${chip_root}/examples/all-clusters-app/all-clusters-common/src/rvc-operational-state-delegate-impl.cpp",
    "${chip_root}/examples/all-clusters-app/all-clusters-common/src/smco-stub.cpp",
    "${chip_root}/examples/all-clusters-app/all-clusters-common/src/software-diagnostics-stub.cpp",
    "${chip_root}/examples/all-clusters-app/all-clusters-common/src/soil-measurement-stub.cpp",
    "${chip_root}/examples/all-clusters-app/all-clusters-common/src/static-supported-modes-manager.cpp",
    "${chip_root}/examples/all-clusters-app/all-clusters-common/src/static-supported-temperature-levels.cpp",
    "${chip_root}/examples/all-clusters-app/all-clusters-common/src/tcc-mode.cpp",
    "${chip_root}/examples/all-clusters-app/all-clusters-common/src/tls-certificate-management-instance.cpp",
    "${chip_root}/examples/all-clusters-app/all-clusters-common/src/tls-client-management-instance.cpp",
    "${chip_root}/examples/all-clusters-app/all-clusters-common/src/wifi-diagnostics-stub.cpp",
    "${chip_root}/examples/all-clusters-app/linux/diagnostic-logs-provider-delegate-impl.cpp",
    "${chip_root}/examples/thermostat/thermostat-common/src/thermostat-delegate-impl.cpp",
    "AllClustersCommandDelegate.cpp",
    "AllClustersCommandDelegate.h",
    "AppOptions.cpp",
    "ButtonEventsSimulator.cpp",
    "ButtonEventsSimulator.h",
    "ValveControlDelegate.cpp",
    "WindowCoveringManager.cpp",
    "include/tv-callbacks.cpp",
    "include/tv-callbacks.h",
    "main-common.cpp",
  ]

  deps = [
    "${chip_root}/examples/all-clusters-app/all-clusters-common",
    "${chip_root}/examples/platform/linux:app-main",
    "${chip_root}/src/app:attribute-persistence",
    "${chip_root}/src/app/clusters/software-diagnostics-server:software-fault-listener",
    "${chip_root}/src/app/clusters/wifi-network-diagnostics-server:wifi-network-diagnostics-server",
    "${chip_root}/src/app/common:ids",
    "${chip_root}/src/app/common:metadata",
    "${chip_root}/src/lib",
    "${chip_root}/third_party/jsoncpp",
  ]

  include_dirs = [
    "${chip_root}/examples/all-clusters-app/all-clusters-common/include",
    "${chip_root}/examples/thermostat/thermostat-common/include",
  ]

  if (chip_enable_pw_rpc) {
    defines = rpc_defines
    sources += rpc_sources
    deps += rpc_deps

    deps += pw_build_LINK_DEPS

    include_dirs += [ "${chip_root}/examples/common" ]
  } else {
    # The system_rpc_server.cc file is in pigweed and doesn't compile with
    # -Wconversion, remove check for RPC build only.
    cflags = [ "-Wconversion" ]
  }

  if (chip_build_libshell) {
    defines = [ "ENABLE_CHIP_SHELL" ]
  }
}

source_set("chip-lock-app-common") {
  sources = [
    "${chip_root}/examples/lock-app/lock-common/include/LockEndpoint.h",
    "${chip_root}/examples/lock-app/lock-common/include/LockManager.h",
    "${chip_root}/examples/lock-app/lock-common/src/LockEndpoint.cpp",
    "${chip_root}/examples/lock-app/lock-common/src/LockManager.cpp",
    "${chip_root}/examples/lock-app/lock-common/src/ZCLDoorLockCallbacks.cpp",
  ]

  deps = [ "${chip_root}/examples/all-clusters-app/all-clusters-common" ]

  include_dirs = [ "${chip_root}/examples/lock-app/lock-common/include" ]

  cflags = [ "-Wconversion" ]
}

if (is_libfuzzer) {
  executable("chip-all-clusters-app-fuzzing") {
    sources = [ "fuzzing-main.cpp" ]

    deps = [
      ":chip-all-clusters-common",
      "${chip_root}/examples/platform/linux:app-main",
    ]

    cflags = [ "-Wconversion" ]

    output_dir = root_out_dir
  }
} else {
  executable("chip-all-clusters-app") {
    sources = [ "main.cpp" ]

    deps = [
      ":chip-all-clusters-common",
      "${chip_root}/examples/platform/linux:app-main",
    ]

    cflags = [ "-Wconversion" ]

    include_dirs =
        [ "${chip_root}/examples/all-clusters-app/all-clusters-common/include" ]

    output_dir = root_out_dir
  }

  if (chip_device_platform == "darwin") {
    action("codesign") {
      script = "entitlements/codesign.py"
      public_deps = [ ":chip-all-clusters-app" ]

      args = [
        "--target_path",
        rebase_path("${root_build_dir}/chip-all-clusters-app", root_build_dir),
        "--log_path",
        rebase_path("${root_build_dir}/codesign_log.txt", root_build_dir),
      ]

      output_name = "codesign_log.txt"
      outputs = [ "${root_build_dir}/${output_name}" ]
    }
  }
}

group("linux") {
  deps = []
  if (is_libfuzzer) {
    deps += [ ":chip-all-clusters-app-fuzzing" ]
  } else {
    deps += [ ":chip-all-clusters-app" ]
  }
}

group("default") {
  deps = [ ":linux" ]
}

<<<<<<< HEAD
if (pw_enable_fuzz_test_targets) {
  chip_pw_fuzz_target("fuzz-chip-all-clusters-app-pw") {
    test_source = [ "fuzzing-main-pw.cpp" ]
=======
if (enable_fuzz_test_targets) {
  chip_fuzz_target("fuzz-chip-all-clusters-app") {
    sources = [ "fuzzing-main.cpp" ]
>>>>>>> 33f77387
    public_deps = [
      ":chip-all-clusters-common",
      "${chip_root}/examples/platform/linux:app-main",
    ]
  }
}<|MERGE_RESOLUTION|>--- conflicted
+++ resolved
@@ -190,15 +190,9 @@
   deps = [ ":linux" ]
 }
 
-<<<<<<< HEAD
 if (pw_enable_fuzz_test_targets) {
   chip_pw_fuzz_target("fuzz-chip-all-clusters-app-pw") {
     test_source = [ "fuzzing-main-pw.cpp" ]
-=======
-if (enable_fuzz_test_targets) {
-  chip_fuzz_target("fuzz-chip-all-clusters-app") {
-    sources = [ "fuzzing-main.cpp" ]
->>>>>>> 33f77387
     public_deps = [
       ":chip-all-clusters-common",
       "${chip_root}/examples/platform/linux:app-main",
