/*
 *
 *    Copyright (c) 2020 Project CHIP Authors
 *    All rights reserved.
 *
 *    Licensed under the Apache License, Version 2.0 (the "License");
 *    you may not use this file except in compliance with the License.
 *    You may obtain a copy of the License at
 *
 *        http://www.apache.org/licenses/LICENSE-2.0
 *
 *    Unless required by applicable law or agreed to in writing, software
 *    distributed under the License is distributed on an "AS IS" BASIS,
 *    WITHOUT WARRANTIES OR CONDITIONS OF ANY KIND, either express or implied.
 *    See the License for the specific language governing permissions and
 *    limitations under the License.
 */

#include "AllClustersCommandDelegate.h"
#include "WindowCoveringManager.h"
#include "dishwasher-mode.h"
#include "include/tv-callbacks.h"
#include "laundry-washer-controls-delegate-impl.h"
#include "laundry-washer-mode.h"
#include "operational-state-delegate-impl.h"
#include "rvc-modes.h"
#include "tcc-mode.h"
#include "air-quality-instance.h"
#include <app-common/zap-generated/attributes/Accessors.h>
#include <app/CommandHandler.h>
#include <app/att-storage.h>
#include <app/clusters/identify-server/identify-server.h>
#include <app/clusters/laundry-washer-controls-server/laundry-washer-controls-server.h>
#include <app/clusters/mode-base-server/mode-base-server.h>
#include <app/server/Server.h>
#include <app/util/af.h>
#include <lib/support/CHIPMem.h>
#include <new>
#include <platform/DeviceInstanceInfoProvider.h>
#include <platform/DiagnosticDataProvider.h>
#include <platform/PlatformManager.h>
#include <static-supported-temperature-levels.h>
#include <system/SystemPacketBuffer.h>
#include <transport/SessionManager.h>
#include <transport/raw/PeerAddress.h>

#include <Options.h>

using namespace chip;
using namespace chip::app;
using namespace chip::DeviceLayer;

namespace {

constexpr const char kChipEventFifoPathPrefix[] = "/tmp/chip_all_clusters_fifo_";
LowPowerManager sLowPowerManager;
NamedPipeCommands sChipNamedPipeCommands;
AllClustersCommandDelegate sAllClustersCommandDelegate;
Clusters::WindowCovering::WindowCoveringManager sWindowCoveringManager;

Clusters::TemperatureControl::AppSupportedTemperatureLevelsDelegate sAppSupportedTemperatureLevelsDelegate;
} // namespace

#ifdef EMBER_AF_PLUGIN_DISHWASHER_ALARM_SERVER
extern void MatterDishwasherAlarmServerInit();
#endif

void OnIdentifyStart(::Identify *)
{
    ChipLogProgress(Zcl, "OnIdentifyStart");
}

void OnIdentifyStop(::Identify *)
{
    ChipLogProgress(Zcl, "OnIdentifyStop");
}

void OnTriggerEffect(::Identify * identify)
{
    switch (identify->mCurrentEffectIdentifier)
    {
    case Clusters::Identify::EffectIdentifierEnum::kBlink:
        ChipLogProgress(Zcl, "Clusters::Identify::EffectIdentifierEnum::kBlink");
        break;
    case Clusters::Identify::EffectIdentifierEnum::kBreathe:
        ChipLogProgress(Zcl, "Clusters::Identify::EffectIdentifierEnum::kBreathe");
        break;
    case Clusters::Identify::EffectIdentifierEnum::kOkay:
        ChipLogProgress(Zcl, "Clusters::Identify::EffectIdentifierEnum::kOkay");
        break;
    case Clusters::Identify::EffectIdentifierEnum::kChannelChange:
        ChipLogProgress(Zcl, "Clusters::Identify::EffectIdentifierEnum::kChannelChange");
        break;
    default:
        ChipLogProgress(Zcl, "No identifier effect");
        return;
    }
}

static Identify gIdentify0 = {
    chip::EndpointId{ 0 }, OnIdentifyStart, OnIdentifyStop, Clusters::Identify::IdentifyTypeEnum::kVisibleIndicator,
    OnTriggerEffect,
};

static Identify gIdentify1 = {
    chip::EndpointId{ 1 }, OnIdentifyStart, OnIdentifyStop, Clusters::Identify::IdentifyTypeEnum::kVisibleIndicator,
    OnTriggerEffect,
};

namespace {

class ExampleDeviceInstanceInfoProvider : public DeviceInstanceInfoProvider
{
public:
    void Init(DeviceInstanceInfoProvider * defaultProvider) { mDefaultProvider = defaultProvider; }

    CHIP_ERROR GetVendorName(char * buf, size_t bufSize) override { return mDefaultProvider->GetVendorName(buf, bufSize); }
    CHIP_ERROR GetVendorId(uint16_t & vendorId) override { return mDefaultProvider->GetVendorId(vendorId); }
    CHIP_ERROR GetProductName(char * buf, size_t bufSize) override { return mDefaultProvider->GetProductName(buf, bufSize); }
    CHIP_ERROR GetProductId(uint16_t & productId) override { return mDefaultProvider->GetProductId(productId); }
    CHIP_ERROR GetPartNumber(char * buf, size_t bufSize) override { return mDefaultProvider->GetPartNumber(buf, bufSize); }
    CHIP_ERROR GetProductURL(char * buf, size_t bufSize) override { return mDefaultProvider->GetPartNumber(buf, bufSize); }
    CHIP_ERROR GetProductLabel(char * buf, size_t bufSize) override { return mDefaultProvider->GetProductLabel(buf, bufSize); }
    CHIP_ERROR GetSerialNumber(char * buf, size_t bufSize) override { return mDefaultProvider->GetSerialNumber(buf, bufSize); }
    CHIP_ERROR GetManufacturingDate(uint16_t & year, uint8_t & month, uint8_t & day) override
    {
        return mDefaultProvider->GetManufacturingDate(year, month, day);
    }
    CHIP_ERROR GetHardwareVersion(uint16_t & hardwareVersion) override
    {
        return mDefaultProvider->GetHardwareVersion(hardwareVersion);
    }
    CHIP_ERROR GetHardwareVersionString(char * buf, size_t bufSize) override
    {
        return mDefaultProvider->GetHardwareVersionString(buf, bufSize);
    }
    CHIP_ERROR GetRotatingDeviceIdUniqueId(MutableByteSpan & uniqueIdSpan) override
    {
        return mDefaultProvider->GetRotatingDeviceIdUniqueId(uniqueIdSpan);
    }
    CHIP_ERROR GetProductFinish(Clusters::BasicInformation::ProductFinishEnum * finish) override;
    CHIP_ERROR GetProductPrimaryColor(Clusters::BasicInformation::ColorEnum * primaryColor) override;

private:
    DeviceInstanceInfoProvider * mDefaultProvider;
};

CHIP_ERROR ExampleDeviceInstanceInfoProvider::GetProductFinish(Clusters::BasicInformation::ProductFinishEnum * finish)
{
    // Our example device claims to have a Satin finish for now.  We can make
    // this configurable as needed.
    *finish = Clusters::BasicInformation::ProductFinishEnum::kSatin;
    return CHIP_NO_ERROR;
}

CHIP_ERROR ExampleDeviceInstanceInfoProvider::GetProductPrimaryColor(Clusters::BasicInformation::ColorEnum * primaryColor)
{
    // Our example device claims to have a nice purple color for now.  We can
    // make this configurable as needed.
    *primaryColor = Clusters::BasicInformation::ColorEnum::kPurple;
    return CHIP_NO_ERROR;
}

ExampleDeviceInstanceInfoProvider gExampleDeviceInstanceInfoProvider;

} // namespace

void ApplicationInit()
{
    std::string path = kChipEventFifoPathPrefix + std::to_string(getpid());

    if (sChipNamedPipeCommands.Start(path, &sAllClustersCommandDelegate) != CHIP_NO_ERROR)
    {
        ChipLogError(NotSpecified, "Failed to start CHIP NamedPipeCommands");
        sChipNamedPipeCommands.Stop();
    }

    auto * defaultProvider = GetDeviceInstanceInfoProvider();
    if (defaultProvider != &gExampleDeviceInstanceInfoProvider)
    {
        gExampleDeviceInstanceInfoProvider.Init(defaultProvider);
        SetDeviceInstanceInfoProvider(&gExampleDeviceInstanceInfoProvider);
    }

#ifdef EMBER_AF_PLUGIN_DISHWASHER_ALARM_SERVER
    MatterDishwasherAlarmServerInit();
#endif
    Clusters::TemperatureControl::SetInstance(&sAppSupportedTemperatureLevelsDelegate);
}

void ApplicationShutdown()
{
    // These may have been initialised via the emberAfXxxClusterInitCallback methods. We need to destroy them before shutdown.
    Clusters::DishwasherMode::Shutdown();
    Clusters::LaundryWasherMode::Shutdown();
    Clusters::RvcCleanMode::Shutdown();
    Clusters::RvcRunMode::Shutdown();
    Clusters::RefrigeratorAndTemperatureControlledCabinetMode::Shutdown();

<<<<<<< HEAD
    Clusters::AirQuality::Shutdown();
=======
    Clusters::OperationalState::Shutdown();
    Clusters::RvcOperationalState::Shutdown();
>>>>>>> d8d61786

    if (sChipNamedPipeCommands.Stop() != CHIP_NO_ERROR)
    {
        ChipLogError(NotSpecified, "Failed to stop CHIP NamedPipeCommands");
    }
}

using namespace chip::app::Clusters::LaundryWasherControls;
void emberAfLaundryWasherControlsClusterInitCallback(EndpointId endpoint)
{
    LaundryWasherControlsServer::SetDefaultDelegate(1, &LaundryWasherControlDelegate::getLaundryWasherControlDelegate());
}

void emberAfLowPowerClusterInitCallback(EndpointId endpoint)
{
    ChipLogProgress(NotSpecified, "Setting LowPower default delegate to global manager");
    Clusters::LowPower::SetDefaultDelegate(endpoint, &sLowPowerManager);
}

void emberAfWindowCoveringClusterInitCallback(chip::EndpointId endpoint)
{
    sWindowCoveringManager.Init(endpoint);
    Clusters::WindowCovering::SetDefaultDelegate(endpoint, &sWindowCoveringManager);
    Clusters::WindowCovering::ConfigStatusUpdateFeatures(endpoint);
}<|MERGE_RESOLUTION|>--- conflicted
+++ resolved
@@ -197,12 +197,9 @@
     Clusters::RvcRunMode::Shutdown();
     Clusters::RefrigeratorAndTemperatureControlledCabinetMode::Shutdown();
 
-<<<<<<< HEAD
     Clusters::AirQuality::Shutdown();
-=======
     Clusters::OperationalState::Shutdown();
     Clusters::RvcOperationalState::Shutdown();
->>>>>>> d8d61786
 
     if (sChipNamedPipeCommands.Stop() != CHIP_NO_ERROR)
     {
