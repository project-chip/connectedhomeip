--- conflicted
+++ resolved
@@ -221,16 +221,6 @@
     Clusters::OvenMode::Shutdown();
     Clusters::OvenCavityOperationalState::Shutdown();
 
-<<<<<<< HEAD
-    Clusters::MeterIdentification::Shutdown();    
-=======
-    Clusters::DeviceEnergyManagementMode::Shutdown();
-    Clusters::EnergyEvseMode::Shutdown();
-    Clusters::WaterHeaterMode::Shutdown();
-
-    Clusters::WaterHeaterManagement::WhmApplicationShutdown();
-
->>>>>>> 0a260ffe
     if (sChipNamedPipeCommands.Stop() != CHIP_NO_ERROR)
     {
         ChipLogError(NotSpecified, "Failed to stop CHIP NamedPipeCommands");
