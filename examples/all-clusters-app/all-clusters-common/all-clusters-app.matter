// This IDL was generated automatically by ZAP.
// It is for view/code review purposes only.

struct LabelStruct {
    CHAR_STRING label = 1;
    CHAR_STRING value = 2;
}

server cluster AccessControl = 31 {
  enum AuthMode : ENUM8 {
    kPase = 1;
    kCase = 2;
    kGroup = 3;
  }

  enum ChangeTypeEnum : ENUM8 {
    kChanged = 0;
    kAdded = 1;
    kRemoved = 2;
  }

  enum Privilege : ENUM8 {
    kView = 1;
    kProxyView = 2;
    kOperate = 3;
    kManage = 4;
    kAdminister = 5;
  }

  struct AccessControlEntry {
    fabric_idx fabricIndex = 0;
    Privilege privilege = 1;
    AuthMode authMode = 2;
    nullable INT64U subjects[] = 3;
    nullable Target targets[] = 4;
  }

  struct Target {
    nullable cluster_id cluster = 0;
    nullable endpoint_no endpoint = 1;
    nullable devtype_id deviceType = 2;
  }

  struct ExtensionEntry {
    fabric_idx fabricIndex = 0;
    OCTET_STRING data = 1;
  }

  info event AccessControlEntryChanged = 0 {
    fabric_idx adminFabricIndex = 0;
    node_id adminNodeID = 1;
    INT16U adminPasscodeID = 2;
    ChangeTypeEnum changeType = 3;
    AccessControlEntry latestValue = 4;
  }

  info event AccessControlExtensionChanged = 1 {
    fabric_idx adminFabricIndex = 0;
    node_id adminNodeID = 1;
    INT16U adminPasscodeID = 2;
    ChangeTypeEnum changeType = 3;
    ExtensionEntry latestValue = 4;
  }

  attribute AccessControlEntry acl[] = 0;
  attribute ExtensionEntry extension[] = 1;
  readonly attribute int16u clusterRevision = 65533;
}

server cluster AccountLogin = 1294 {
  readonly attribute int16u clusterRevision = 65533;
}

server cluster AdministratorCommissioning = 60 {
  enum CommissioningWindowStatus : ENUM8 {
    kWindowNotOpen = 0;
    kEnhancedWindowOpen = 1;
    kBasicWindowOpen = 2;
  }

  enum StatusCode : ENUM8 {
    kBusy = 1;
    kPAKEParameterError = 2;
    kWindowNotOpen = 3;
  }

  readonly attribute int8u windowStatus = 0;
  readonly attribute fabric_idx adminFabricIndex = 1;
  readonly attribute int16u adminVendorId = 2;
  readonly attribute int16u clusterRevision = 65533;

  request struct OpenBasicCommissioningWindowRequest {
    INT16U commissioningTimeout = 0;
  }

  request struct OpenCommissioningWindowRequest {
    INT16U commissioningTimeout = 0;
    OCTET_STRING PAKEVerifier = 1;
    INT16U discriminator = 2;
    INT32U iterations = 3;
    OCTET_STRING salt = 4;
    INT16U passcodeID = 5;
  }

  command OpenBasicCommissioningWindow(OpenBasicCommissioningWindowRequest): DefaultSuccess = 1;
  command OpenCommissioningWindow(OpenCommissioningWindowRequest): DefaultSuccess = 0;
  command RevokeCommissioning(): DefaultSuccess = 2;
}

server cluster ApplicationBasic = 1293 {
  enum ApplicationStatusEnum : ENUM8 {
    kStopped = 0;
    kActiveVisibleFocus = 1;
    kActiveHidden = 2;
    kActiveVisibleNotFocus = 3;
  }

  readonly attribute char_string vendorName = 0;
  readonly attribute int16u vendorId = 1;
  readonly attribute char_string applicationName = 2;
  readonly attribute int16u productId = 3;
  readonly attribute ApplicationStatusEnum applicationStatus = 5;
  readonly attribute char_string applicationVersion = 6;
  readonly attribute vendor_id allowedVendorList[] = 7;
  readonly attribute int16u clusterRevision = 65533;
}

server cluster ApplicationLauncher = 1292 {
  enum StatusEnum : ENUM8 {
    kSuccess = 0;
    kAppNotAvailable = 1;
    kSystemBusy = 2;
  }

  struct ApplicationLauncherApplication {
    INT16U catalogVendorId = 1;
    CHAR_STRING applicationId = 2;
  }

  readonly attribute INT16U applicationLauncherList[] = 0;
  readonly attribute int16u clusterRevision = 65533;
}

server cluster AudioOutput = 1291 {
  enum OutputTypeEnum : ENUM8 {
    kHdmi = 0;
    kBt = 1;
    kOptical = 2;
    kHeadphone = 3;
    kInternal = 4;
    kOther = 5;
  }

  struct OutputInfo {
    INT8U index = 1;
    OutputTypeEnum outputType = 2;
    CHAR_STRING name = 3;
  }

  readonly attribute OutputInfo audioOutputList[] = 0;
  readonly attribute int8u currentAudioOutput = 1;
  readonly attribute int16u clusterRevision = 65533;
}

server cluster BarrierControl = 259 {
  readonly attribute enum8 barrierMovingState = 1;
  readonly attribute bitmap16 barrierSafetyStatus = 2;
  readonly attribute bitmap8 barrierCapabilities = 3;
  readonly attribute int8u barrierPosition = 10;
  readonly attribute int16u clusterRevision = 65533;

  request struct BarrierControlGoToPercentRequest {
    INT8U percentOpen = 0;
  }

  command BarrierControlGoToPercent(BarrierControlGoToPercentRequest): DefaultSuccess = 0;
  command BarrierControlStop(): DefaultSuccess = 1;
}

server cluster Basic = 40 {
  critical event StartUp = 0 {
    INT32U softwareVersion = 0;
  }

  critical event ShutDown = 1 {
  }

  info event Leave = 2 {
  }

  info event ReachableChanged = 3 {
    boolean reachableNewValue = 0;
  }

  readonly attribute int16u interactionModelVersion = 0;
  readonly attribute char_string vendorName = 1;
  readonly attribute vendor_id vendorID = 2;
  readonly attribute char_string productName = 3;
  readonly attribute int16u productID = 4;
  attribute char_string nodeLabel = 5;
  attribute char_string location = 6;
  readonly attribute int16u hardwareVersion = 7;
  readonly attribute char_string hardwareVersionString = 8;
  readonly attribute int32u softwareVersion = 9;
  readonly attribute char_string softwareVersionString = 10;
  readonly attribute char_string manufacturingDate = 11;
  readonly attribute char_string partNumber = 12;
  readonly attribute long_char_string productURL = 13;
  readonly attribute char_string productLabel = 14;
  readonly attribute char_string serialNumber = 15;
  attribute boolean localConfigDisabled = 16;
  readonly attribute boolean reachable = 17;
  readonly attribute char_string uniqueID = 18;
  readonly attribute int16u clusterRevision = 65533;

  command MfgSpecificPing(): DefaultSuccess = 0;
}

server cluster BinaryInputBasic = 15 {
  attribute boolean outOfService = 81;
  attribute boolean presentValue = 85;
  readonly attribute bitmap8 statusFlags = 111;
  readonly attribute int16u clusterRevision = 65533;
}

server cluster Binding = 30 {
  readonly attribute int16u clusterRevision = 65533;

  request struct BindRequest {
    NODE_ID nodeId = 0;
    GROUP_ID groupId = 1;
    ENDPOINT_NO endpointId = 2;
    CLUSTER_ID clusterId = 3;
  }

  request struct UnbindRequest {
    NODE_ID nodeId = 0;
    GROUP_ID groupId = 1;
    ENDPOINT_NO endpointId = 2;
    CLUSTER_ID clusterId = 3;
  }

  command Bind(BindRequest): DefaultSuccess = 0;
  command Unbind(UnbindRequest): DefaultSuccess = 1;
}

server cluster BooleanState = 69 {
  info event StateChange = 0 {
    boolean stateValue = 0;
  }

  readonly attribute boolean stateValue = 0;
  readonly attribute int16u clusterRevision = 65533;
}

server cluster BridgedActions = 37 {
  enum ActionErrorEnum : ENUM8 {
    kUnknown = 0;
    kInterrupted = 1;
  }

  enum ActionStateEnum : ENUM8 {
    kInactive = 0;
    kActive = 1;
    kPaused = 2;
    kDisabled = 3;
  }

  enum ActionTypeEnum : ENUM8 {
    kOther = 0;
    kScene = 1;
    kSequence = 2;
    kAutomation = 3;
    kException = 4;
    kNotification = 5;
    kAlarm = 6;
  }

  enum EndpointListTypeEnum : ENUM8 {
    kOther = 0;
    kRoom = 1;
    kZone = 2;
  }

  struct ActionStruct {
    INT16U actionID = 1;
    CHAR_STRING name = 2;
    ActionTypeEnum type = 3;
    INT16U endpointListID = 4;
    INT16U supportedCommands = 5;
    ActionStateEnum status = 6;
  }

  struct EndpointListStruct {
    INT16U endpointListID = 1;
    CHAR_STRING name = 2;
    EndpointListTypeEnum type = 3;
    ENDPOINT_NO endpoints[] = 4;
  }

  info event StateChanged = 0 {
    INT16U actionID = 0;
    INT32U invokeID = 1;
    ActionStateEnum newState = 2;
  }

  info event ActionFailed = 1 {
    INT16U actionID = 0;
    INT32U invokeID = 1;
    ActionStateEnum newState = 2;
    ActionErrorEnum error = 3;
  }

  readonly attribute ActionStruct actionList[] = 0;
  readonly attribute EndpointListStruct endpointList[] = 1;
  readonly attribute long_char_string setupUrl = 2;
  readonly attribute int16u clusterRevision = 65533;
}

server cluster BridgedDeviceBasic = 57 {
  readonly attribute int16u clusterRevision = 65533;
}

server cluster Channel = 1284 {
  enum ErrorTypeEnum : ENUM8 {
    kMultipleMatches = 0;
    kNoMatches = 1;
  }

  enum LineupInfoTypeEnum : ENUM8 {
    kMso = 0;
  }

  struct ChannelInfo {
    INT16U majorNumber = 1;
    INT16U minorNumber = 2;
    CHAR_STRING name = 3;
    CHAR_STRING callSign = 4;
    CHAR_STRING affiliateCallSign = 5;
  }

  readonly attribute ChannelInfo channelList[] = 0;
  readonly attribute int16u clusterRevision = 65533;
}

server cluster ColorControl = 768 {
  enum ColorLoopAction : ENUM8 {
    kDeactivate = 0;
    kActivateFromColorLoopStartEnhancedHue = 1;
    kActivateFromEnhancedCurrentHue = 2;
  }

  enum ColorLoopDirection : ENUM8 {
    kDecrementHue = 0;
    kIncrementHue = 1;
  }

  enum ColorMode : ENUM8 {
    kCurrentHueAndCurrentSaturation = 0;
    kCurrentXAndCurrentY = 1;
    kColorTemperature = 2;
  }

  enum HueDirection : ENUM8 {
    kShortestDistance = 0;
    kLongestDistance = 1;
    kUp = 2;
    kDown = 3;
  }

  enum HueMoveMode : ENUM8 {
    kStop = 0;
    kUp = 1;
    kDown = 3;
  }

  enum HueStepMode : ENUM8 {
    kUp = 1;
    kDown = 3;
  }

  enum SaturationMoveMode : ENUM8 {
    kStop = 0;
    kUp = 1;
    kDown = 3;
  }

  enum SaturationStepMode : ENUM8 {
    kUp = 1;
    kDown = 3;
  }

  readonly attribute int8u currentHue = 0;
  readonly attribute int8u currentSaturation = 1;
  readonly attribute int16u remainingTime = 2;
  readonly attribute int16u currentX = 3;
  readonly attribute int16u currentY = 4;
  readonly attribute enum8 driftCompensation = 5;
  readonly attribute char_string compensationText = 6;
  readonly attribute int16u colorTemperature = 7;
  readonly attribute enum8 colorMode = 8;
  attribute bitmap8 colorControlOptions = 15;
  readonly attribute int8u numberOfPrimaries = 16;
  readonly attribute int16u primary1X = 17;
  readonly attribute int16u primary1Y = 18;
  readonly attribute int8u primary1Intensity = 19;
  readonly attribute int16u primary2X = 21;
  readonly attribute int16u primary2Y = 22;
  readonly attribute int8u primary2Intensity = 23;
  readonly attribute int16u primary3X = 25;
  readonly attribute int16u primary3Y = 26;
  readonly attribute int8u primary3Intensity = 27;
  readonly attribute int16u primary4X = 32;
  readonly attribute int16u primary4Y = 33;
  readonly attribute int8u primary4Intensity = 34;
  readonly attribute int16u primary5X = 36;
  readonly attribute int16u primary5Y = 37;
  readonly attribute int8u primary5Intensity = 38;
  readonly attribute int16u primary6X = 40;
  readonly attribute int16u primary6Y = 41;
  readonly attribute int8u primary6Intensity = 42;
  attribute int16u whitePointX = 48;
  attribute int16u whitePointY = 49;
  attribute int16u colorPointRX = 50;
  attribute int16u colorPointRY = 51;
  attribute int8u colorPointRIntensity = 52;
  attribute int16u colorPointGX = 54;
  attribute int16u colorPointGY = 55;
  attribute int8u colorPointGIntensity = 56;
  attribute int16u colorPointBX = 58;
  attribute int16u colorPointBY = 59;
  attribute int8u colorPointBIntensity = 60;
  readonly attribute int16u enhancedCurrentHue = 16384;
  readonly attribute enum8 enhancedColorMode = 16385;
  readonly attribute int8u colorLoopActive = 16386;
  readonly attribute int8u colorLoopDirection = 16387;
  readonly attribute int16u colorLoopTime = 16388;
  readonly attribute int16u colorLoopStartEnhancedHue = 16389;
  readonly attribute int16u colorLoopStoredEnhancedHue = 16390;
  readonly attribute bitmap16 colorCapabilities = 16394;
  readonly attribute int16u colorTempPhysicalMin = 16395;
  readonly attribute int16u colorTempPhysicalMax = 16396;
  readonly attribute int16u coupleColorTempToLevelMinMireds = 16397;
  attribute int16u startUpColorTemperatureMireds = 16400;
  readonly attribute int16u clusterRevision = 65533;

  request struct ColorLoopSetRequest {
    ColorLoopUpdateFlags updateFlags = 0;
    ColorLoopAction action = 1;
    ColorLoopDirection direction = 2;
    INT16U time = 3;
    INT16U startHue = 4;
    BITMAP8 optionsMask = 5;
    BITMAP8 optionsOverride = 6;
  }

  request struct EnhancedMoveHueRequest {
    HueMoveMode moveMode = 0;
    INT16U rate = 1;
    BITMAP8 optionsMask = 2;
    BITMAP8 optionsOverride = 3;
  }

  request struct EnhancedMoveToHueRequest {
    INT16U enhancedHue = 0;
    HueDirection direction = 1;
    INT16U transitionTime = 2;
    BITMAP8 optionsMask = 3;
    BITMAP8 optionsOverride = 4;
  }

  request struct EnhancedMoveToHueAndSaturationRequest {
    INT16U enhancedHue = 0;
    INT8U saturation = 1;
    INT16U transitionTime = 2;
    BITMAP8 optionsMask = 3;
    BITMAP8 optionsOverride = 4;
  }

  request struct EnhancedStepHueRequest {
    HueStepMode stepMode = 0;
    INT16U stepSize = 1;
    INT16U transitionTime = 2;
    BITMAP8 optionsMask = 3;
    BITMAP8 optionsOverride = 4;
  }

  request struct MoveColorRequest {
    INT16S rateX = 0;
    INT16S rateY = 1;
    BITMAP8 optionsMask = 2;
    BITMAP8 optionsOverride = 3;
  }

  request struct MoveColorTemperatureRequest {
    HueMoveMode moveMode = 0;
    INT16U rate = 1;
    INT16U colorTemperatureMinimum = 2;
    INT16U colorTemperatureMaximum = 3;
    BITMAP8 optionsMask = 4;
    BITMAP8 optionsOverride = 5;
  }

  request struct MoveHueRequest {
    HueMoveMode moveMode = 0;
    INT8U rate = 1;
    BITMAP8 optionsMask = 2;
    BITMAP8 optionsOverride = 3;
  }

  request struct MoveSaturationRequest {
    SaturationMoveMode moveMode = 0;
    INT8U rate = 1;
    BITMAP8 optionsMask = 2;
    BITMAP8 optionsOverride = 3;
  }

  request struct MoveToColorRequest {
    INT16U colorX = 0;
    INT16U colorY = 1;
    INT16U transitionTime = 2;
    BITMAP8 optionsMask = 3;
    BITMAP8 optionsOverride = 4;
  }

  request struct MoveToColorTemperatureRequest {
    INT16U colorTemperature = 0;
    INT16U transitionTime = 1;
    BITMAP8 optionsMask = 2;
    BITMAP8 optionsOverride = 3;
  }

  request struct MoveToHueRequest {
    INT8U hue = 0;
    HueDirection direction = 1;
    INT16U transitionTime = 2;
    BITMAP8 optionsMask = 3;
    BITMAP8 optionsOverride = 4;
  }

  request struct MoveToHueAndSaturationRequest {
    INT8U hue = 0;
    INT8U saturation = 1;
    INT16U transitionTime = 2;
    BITMAP8 optionsMask = 3;
    BITMAP8 optionsOverride = 4;
  }

  request struct MoveToSaturationRequest {
    INT8U saturation = 0;
    INT16U transitionTime = 1;
    BITMAP8 optionsMask = 2;
    BITMAP8 optionsOverride = 3;
  }

  request struct StepColorRequest {
    INT16S stepX = 0;
    INT16S stepY = 1;
    INT16U transitionTime = 2;
    BITMAP8 optionsMask = 3;
    BITMAP8 optionsOverride = 4;
  }

  request struct StepColorTemperatureRequest {
    HueStepMode stepMode = 0;
    INT16U stepSize = 1;
    INT16U transitionTime = 2;
    INT16U colorTemperatureMinimum = 3;
    INT16U colorTemperatureMaximum = 4;
    BITMAP8 optionsMask = 5;
    BITMAP8 optionsOverride = 6;
  }

  request struct StepHueRequest {
    HueStepMode stepMode = 0;
    INT8U stepSize = 1;
    INT8U transitionTime = 2;
    BITMAP8 optionsMask = 3;
    BITMAP8 optionsOverride = 4;
  }

  request struct StepSaturationRequest {
    SaturationStepMode stepMode = 0;
    INT8U stepSize = 1;
    INT8U transitionTime = 2;
    BITMAP8 optionsMask = 3;
    BITMAP8 optionsOverride = 4;
  }

  request struct StopMoveStepRequest {
    BITMAP8 optionsMask = 0;
    BITMAP8 optionsOverride = 1;
  }

  command ColorLoopSet(ColorLoopSetRequest): DefaultSuccess = 68;
  command EnhancedMoveHue(EnhancedMoveHueRequest): DefaultSuccess = 65;
  command EnhancedMoveToHue(EnhancedMoveToHueRequest): DefaultSuccess = 64;
  command EnhancedMoveToHueAndSaturation(EnhancedMoveToHueAndSaturationRequest): DefaultSuccess = 67;
  command EnhancedStepHue(EnhancedStepHueRequest): DefaultSuccess = 66;
  command MoveColor(MoveColorRequest): DefaultSuccess = 8;
  command MoveColorTemperature(MoveColorTemperatureRequest): DefaultSuccess = 75;
  command MoveHue(MoveHueRequest): DefaultSuccess = 1;
  command MoveSaturation(MoveSaturationRequest): DefaultSuccess = 4;
  command MoveToColor(MoveToColorRequest): DefaultSuccess = 7;
  command MoveToColorTemperature(MoveToColorTemperatureRequest): DefaultSuccess = 10;
  command MoveToHue(MoveToHueRequest): DefaultSuccess = 0;
  command MoveToHueAndSaturation(MoveToHueAndSaturationRequest): DefaultSuccess = 6;
  command MoveToSaturation(MoveToSaturationRequest): DefaultSuccess = 3;
  command StepColor(StepColorRequest): DefaultSuccess = 9;
  command StepColorTemperature(StepColorTemperatureRequest): DefaultSuccess = 76;
  command StepHue(StepHueRequest): DefaultSuccess = 2;
  command StepSaturation(StepSaturationRequest): DefaultSuccess = 5;
  command StopMoveStep(StopMoveStepRequest): DefaultSuccess = 71;
}

server cluster ContentLauncher = 1290 {
  enum MetricTypeEnum : ENUM8 {
    kPixels = 0;
    kPercentage = 1;
  }

  enum ParameterEnum : ENUM8 {
    kActor = 0;
    kChannel = 1;
    kCharacter = 2;
    kDirector = 3;
    kEvent = 4;
    kFranchise = 5;
    kGenre = 6;
    kLeague = 7;
    kPopularity = 8;
    kProvider = 9;
    kSport = 10;
    kSportsTeam = 11;
    kType = 12;
  }

  enum StatusEnum : ENUM8 {
    kSuccess = 0;
    kUrlNotAvailable = 1;
    kAuthFailed = 2;
  }

  struct ContentSearch {
    Parameter parameterList[] = 1;
  }

  struct Parameter {
    ParameterEnum type = 1;
    CHAR_STRING value = 2;
    AdditionalInfo externalIDList[] = 3;
  }

  struct AdditionalInfo {
    CHAR_STRING name = 1;
    CHAR_STRING value = 2;
  }

  struct BrandingInformation {
    CHAR_STRING providerName = 1;
    StyleInformation background = 2;
    StyleInformation logo = 3;
    StyleInformation progressBar = 4;
    StyleInformation splash = 5;
    StyleInformation waterMark = 6;
  }

  struct StyleInformation {
    CHAR_STRING imageUrl = 1;
    CHAR_STRING color = 2;
    Dimension size = 3;
  }

  struct Dimension {
    double width = 1;
    double height = 2;
    MetricTypeEnum metric = 3;
  }

  readonly attribute CHAR_STRING acceptHeaderList[] = 0;
  attribute bitmap32 supportedStreamingProtocols = 1;
  readonly attribute int16u clusterRevision = 65533;
}

server cluster Descriptor = 29 {
  struct DeviceType {
    DEVTYPE_ID type = 1;
    INT16U revision = 2;
  }

  readonly attribute DeviceType deviceList[] = 0;
  readonly attribute CLUSTER_ID serverList[] = 1;
  readonly attribute CLUSTER_ID clientList[] = 2;
  readonly attribute ENDPOINT_NO partsList[] = 3;
  readonly attribute int16u clusterRevision = 65533;
}

server cluster DiagnosticLogs = 50 {
  enum LogsIntent : ENUM8 {
    kEndUserSupport = 0;
    kNetworkDiag = 1;
    kCrashLogs = 2;
  }

  enum LogsStatus : ENUM8 {
    kSuccess = 0;
    kExhausted = 1;
    kNoLogs = 2;
    kBusy = 3;
    kDenied = 4;
  }

  enum LogsTransferProtocol : ENUM8 {
    kResponsePayload = 0;
    kBdx = 1;
  }


  request struct RetrieveLogsRequestRequest {
    LogsIntent intent = 0;
    LogsTransferProtocol requestedProtocol = 1;
    OCTET_STRING transferFileDesignator = 2;
  }

  command RetrieveLogsRequest(RetrieveLogsRequestRequest): RetrieveLogsResponse = 0;
}

server cluster DoorLock = 257 {
  enum DlAlarmCode : ENUM8 {
    kLockJammed = 0;
    kLockFactoryReset = 1;
    kLockRadioPowerCycled = 3;
    kWrongCodeEntryLimit = 4;
    kFrontEsceutcheonRemoved = 5;
    kDoorForcedOpen = 6;
    kDoorAjar = 7;
    kForcedUser = 8;
  }

  enum DlCredentialRule : ENUM8 {
    kSingle = 0;
    kDouble = 1;
    kTri = 2;
  }

  enum DlCredentialType : ENUM8 {
    kProgrammingPIN = 0;
    kPin = 1;
    kRfid = 2;
    kFingerprint = 3;
    kFingerVein = 4;
    kFace = 5;
  }

  enum DlDataOperationType : ENUM8 {
    kAdd = 0;
    kClear = 1;
    kModify = 2;
  }

  enum DlDoorLockStatus : ENUM8 {
    kDuplicate = 2;
    kOccupied = 3;
  }

  enum DlDoorState : ENUM8 {
    kDoorOpen = 0;
    kDoorClosed = 1;
    kDoorJammed = 2;
    kDoorForcedOpen = 3;
    kDoorUnspecifiedError = 4;
    kDoorAjar = 5;
  }

  enum DlLockDataType : ENUM8 {
    kUnspecified = 0;
    kProgrammingCode = 1;
    kUserIndex = 2;
    kWeekDaySchedule = 3;
    kYearDaySchedule = 4;
    kHolidaySchedule = 5;
    kPin = 6;
    kRfid = 7;
    kFingerprint = 8;
  }

  enum DlLockOperationType : ENUM8 {
    kLock = 0;
    kUnlock = 1;
    kNonAccessUserEvent = 2;
    kForcedUserEvent = 3;
  }

  enum DlLockState : ENUM8 {
    kNotFullyLocked = 0;
    kLocked = 1;
    kUnlocked = 2;
  }

  enum DlLockType : ENUM8 {
    kDeadBolt = 0;
    kMagnetic = 1;
    kOther = 2;
    kMortise = 3;
    kRim = 4;
    kLatchBolt = 5;
    kCylindricalLock = 6;
    kTubularLock = 7;
    kInterconnectedLock = 8;
    kDeadLatch = 9;
    kDoorFurniture = 10;
  }

  enum DlOperatingMode : ENUM8 {
    kNormal = 0;
    kVacation = 1;
    kPrivacy = 2;
    kNoRemoteLockUnlock = 3;
    kPassage = 4;
  }

  enum DlOperationError : ENUM8 {
    kUnspecified = 0;
    kInvalidCredential = 1;
    kDisabledUserDenied = 2;
    kRestricted = 3;
    kInsufficientBattery = 4;
  }

  enum DlOperationSource : ENUM8 {
    kUnspecified = 0;
    kManual = 1;
    kProprietaryRemote = 2;
    kKeypad = 3;
    kAuto = 4;
    kButton = 5;
    kSchedule = 6;
    kRemote = 7;
    kRfid = 8;
    kBiometric = 9;
  }

  enum DlStatus : ENUM8 {
    kSuccess = 0;
    kFailure = 1;
    kDuplicate = 2;
    kOccupied = 3;
    kInvalidField = 133;
    kNotFound = 139;
  }

  enum DlUserStatus : ENUM8 {
    kAvailable = 0;
    kOccupiedEnabled = 1;
    kOccupiedDisabled = 3;
  }

  enum DlUserType : ENUM8 {
    kUnrestrictedUser = 0;
    kYearDayScheduleUser = 1;
    kWeekDayScheduleUser = 2;
    kProgrammingUser = 3;
    kNonAccessUser = 4;
    kForcedUser = 5;
    kDisposableUser = 6;
    kExpiringUser = 7;
    kScheduleRestrictedUser = 8;
    kRemoteOnlyUser = 9;
  }

  enum DoorLockOperationEventCode : ENUM8 {
    kUnknownOrMfgSpecific = 0;
    kLock = 1;
    kUnlock = 2;
    kLockInvalidPinOrId = 3;
    kLockInvalidSchedule = 4;
    kUnlockInvalidPinOrId = 5;
    kUnlockInvalidSchedule = 6;
    kOneTouchLock = 7;
    kKeyLock = 8;
    kKeyUnlock = 9;
    kAutoLock = 10;
    kScheduleLock = 11;
    kScheduleUnlock = 12;
    kManualLock = 13;
    kManualUnlock = 14;
  }

  enum DoorLockProgrammingEventCode : ENUM8 {
    kUnknownOrMfgSpecific = 0;
    kMasterCodeChanged = 1;
    kPinAdded = 2;
    kPinDeleted = 3;
    kPinChanged = 4;
    kIdAdded = 5;
    kIdDeleted = 6;
  }

  enum DoorLockSetPinOrIdStatus : ENUM8 {
    kSuccess = 0;
    kGeneralFailure = 1;
    kMemoryFull = 2;
    kDuplicateCodeError = 3;
  }

  enum DoorLockUserStatus : ENUM8 {
    kAvailable = 0;
    kOccupiedEnabled = 1;
    kOccupiedDisabled = 3;
    kNotSupported = 255;
  }

  enum DoorLockUserType : ENUM8 {
    kUnrestricted = 0;
    kYearDayScheduleUser = 1;
    kWeekDayScheduleUser = 2;
    kMasterUser = 3;
    kNonAccessUser = 4;
    kNotSupported = 255;
  }

  struct DlCredential {
    DlCredentialType credentialType = 1;
    INT16U credentialIndex = 2;
  }

  critical event DoorLockAlarm = 0 {
    DlAlarmCode alarmCode = 0;
  }

  critical event DoorStateChange = 1 {
    DlDoorState doorState = 0;
  }

  critical event LockOperation = 2 {
    DlLockOperationType lockOperationType = 0;
    DlOperationSource operationSource = 1;
    nullable INT16U userIndex = 2;
    nullable fabric_idx fabricIndex = 3;
    nullable NODE_ID sourceNode = 4;
    optional nullable DlCredential credentials[] = 5;
  }

  critical event LockOperationError = 3 {
    DlLockOperationType lockOperationType = 0;
    DlOperationSource operationSource = 1;
    DlOperationError operationError = 2;
    nullable INT16U userIndex = 3;
    nullable fabric_idx fabricIndex = 4;
    nullable NODE_ID sourceNode = 5;
    optional nullable DlCredential credentials[] = 6;
  }

  info event LockUserChange = 4 {
    DlLockDataType lockDataType = 0;
    DlDataOperationType dataOperationType = 1;
    DlOperationSource operationSource = 2;
    nullable INT16U userIndex = 3;
    nullable fabric_idx fabricIndex = 4;
    nullable NODE_ID sourceNode = 5;
    nullable INT16U dataIndex = 6;
  }

  readonly attribute DlLockState lockState = 0;
  readonly attribute DlLockType lockType = 1;
  readonly attribute boolean actuatorEnabled = 2;
  readonly attribute DlDoorState doorState = 3;
  attribute int32u doorOpenEvents = 4;
  attribute int32u doorClosedEvents = 5;
  attribute int16u openPeriod = 6;
  readonly attribute int16u numberOfTotalUsersSupported = 17;
  readonly attribute int16u numberOfPINUsersSupported = 18;
  readonly attribute int16u numberOfWeekDaySchedulesSupportedPerUser = 20;
  readonly attribute int16u numberOfYearDaySchedulesSupportedPerUser = 21;
  readonly attribute int16u numberOfHolidaySchedulesSupported = 22;
  readonly attribute int8u maxPINCodeLength = 23;
  readonly attribute int8u minPINCodeLength = 24;
  readonly attribute bitmap8 credentialRulesSupport = 27;
  attribute char_string language = 33;
  attribute int32u autoRelockTime = 35;
  attribute int8u soundVolume = 36;
  attribute DlOperatingMode operatingMode = 37;
  readonly attribute bitmap16 supportedOperatingModes = 38;
  readonly attribute bitmap16 defaultConfigurationRegister = 39;
  attribute boolean enableOneTouchLocking = 41;
  attribute boolean enableInsideStatusLED = 42;
  attribute boolean enablePrivacyModeButton = 43;
  attribute int8u wrongCodeEntryLimit = 48;
  attribute int8u userCodeTemporaryDisableTime = 49;
  attribute boolean requirePINforRemoteOperation = 51;
  readonly attribute int16u clusterRevision = 65533;

  request struct ClearCredentialRequest {
    DlCredential credential = 0;
  }

  request struct ClearUserRequest {
    INT16U userIndex = 0;
  }

  request struct GetCredentialStatusRequest {
    DlCredential credential = 0;
  }

  request struct GetUserRequest {
    INT16U userIndex = 0;
  }

  request struct LockDoorRequest {
    optional OCTET_STRING pinCode = 0;
  }

  request struct SetCredentialRequest {
    DlDataOperationType operationType = 0;
    DlCredential credential = 1;
    LONG_OCTET_STRING credentialData = 2;
    INT16U userIndex = 3;
    DlUserStatus userStatus = 4;
  }

  request struct SetUserRequest {
    DlDataOperationType operationType = 0;
    INT16U userIndex = 1;
    nullable CHAR_STRING userName = 2;
    nullable INT32U userUniqueId = 3;
    DlUserStatus userStatus = 4;
    DlUserType userType = 5;
    DlCredentialRule credentialRule = 6;
  }

  request struct UnlockDoorRequest {
    optional OCTET_STRING pinCode = 0;
  }

  response struct GetCredentialStatusResponse {
    boolean credentialExists = 0;
    nullable INT16U userIndex = 1;
    nullable INT16U nextCredentialIndex = 2;
  }

  response struct GetUserResponse {
    INT16U userIndex = 0;
    nullable CHAR_STRING userName = 1;
    nullable INT32U userUniqueId = 2;
    nullable DlUserStatus userStatus = 3;
    nullable DlUserType userType = 4;
    nullable DlCredentialRule credentialRule = 5;
    nullable DlCredential credentials[] = 6;
    nullable fabric_idx creatorFabricIndex = 7;
    nullable fabric_idx lastModifiedFabricIndex = 8;
    INT16U nextUserIndex = 9;
  }

  response struct SetCredentialResponse {
    DlStatus status = 0;
    nullable INT16U userIndex = 1;
    nullable INT16U nextCredentialIndex = 2;
  }

  command ClearCredential(ClearCredentialRequest): DefaultSuccess = 38;
  command ClearUser(ClearUserRequest): DefaultSuccess = 29;
  command GetCredentialStatus(GetCredentialStatusRequest): GetCredentialStatusResponse = 36;
  command GetUser(GetUserRequest): GetUserResponse = 27;
  command LockDoor(LockDoorRequest): DefaultSuccess = 0;
  command SetCredential(SetCredentialRequest): SetCredentialResponse = 34;
  command SetUser(SetUserRequest): DefaultSuccess = 26;
  command UnlockDoor(UnlockDoorRequest): DefaultSuccess = 1;
}

server cluster ElectricalMeasurement = 2820 {
  readonly attribute bitmap32 measurementType = 0;
  readonly attribute int32s totalActivePower = 772;
  readonly attribute int16u rmsVoltage = 1285;
  readonly attribute int16u rmsVoltageMin = 1286;
  readonly attribute int16u rmsVoltageMax = 1287;
  readonly attribute int16u rmsCurrent = 1288;
  readonly attribute int16u rmsCurrentMin = 1289;
  readonly attribute int16u rmsCurrentMax = 1290;
  readonly attribute int16s activePower = 1291;
  readonly attribute int16s activePowerMin = 1292;
  readonly attribute int16s activePowerMax = 1293;
  readonly attribute int16u clusterRevision = 65533;
}

server cluster EthernetNetworkDiagnostics = 55 {
  enum PHYRateType : ENUM8 {
    k10m = 0;
    k100m = 1;
    k1000m = 2;
    k25g = 3;
    k5g = 4;
    k10g = 5;
    k40g = 6;
    k100g = 7;
    k200g = 8;
    k400g = 9;
  }

  readonly attribute enum8 PHYRate = 0;
  readonly attribute boolean fullDuplex = 1;
  readonly attribute int64u packetRxCount = 2;
  readonly attribute int64u packetTxCount = 3;
  readonly attribute int64u txErrCount = 4;
  readonly attribute int64u collisionCount = 5;
  readonly attribute int64u overrunCount = 6;
  readonly attribute boolean carrierDetect = 7;
  readonly attribute int64u timeSinceReset = 8;
  readonly attribute bitmap32 featureMap = 65532;
  readonly attribute int16u clusterRevision = 65533;

  command ResetCounts(): DefaultSuccess = 0;
}

server cluster FixedLabel = 64 {
  readonly attribute LabelStruct labelList[] = 0;
  readonly attribute int16u clusterRevision = 65533;
}

server cluster FlowMeasurement = 1028 {
  readonly attribute int16s measuredValue = 0;
  readonly attribute int16s minMeasuredValue = 1;
  readonly attribute int16s maxMeasuredValue = 2;
  readonly attribute int16u tolerance = 3;
  readonly attribute int16u clusterRevision = 65533;
}

server cluster GeneralCommissioning = 48 {
  enum GeneralCommissioningError : ENUM8 {
    kOk = 0;
    kValueOutsideRange = 1;
    kInvalidAuthentication = 2;
    kNotCommissioning = 3;
  }

  enum RegulatoryLocationType : ENUM8 {
    kIndoor = 0;
    kOutdoor = 1;
    kIndoorOutdoor = 2;
  }

  struct BasicCommissioningInfoType {
    INT32U failSafeExpiryLengthMs = 1;
  }

  attribute int64u breadcrumb = 0;
  readonly attribute BasicCommissioningInfoType basicCommissioningInfoList[] = 1;
  readonly attribute enum8 regulatoryConfig = 2;
  readonly attribute enum8 locationCapability = 3;
  readonly attribute bitmap32 featureMap = 65532;
  readonly attribute int16u clusterRevision = 65533;

  request struct ArmFailSafeRequest {
    INT16U expiryLengthSeconds = 0;
    INT64U breadcrumb = 1;
    INT32U timeoutMs = 2;
  }

  request struct SetRegulatoryConfigRequest {
    RegulatoryLocationType location = 0;
    CHAR_STRING countryCode = 1;
    INT64U breadcrumb = 2;
    INT32U timeoutMs = 3;
  }

  response struct ArmFailSafeResponse {
    GeneralCommissioningError errorCode = 0;
    CHAR_STRING debugText = 1;
  }

  response struct CommissioningCompleteResponse {
    GeneralCommissioningError errorCode = 0;
    CHAR_STRING debugText = 1;
  }

  response struct SetRegulatoryConfigResponse {
    GeneralCommissioningError errorCode = 0;
    CHAR_STRING debugText = 1;
  }

  command ArmFailSafe(ArmFailSafeRequest): ArmFailSafeResponse = 0;
  command CommissioningComplete(): CommissioningCompleteResponse = 4;
  command SetRegulatoryConfig(SetRegulatoryConfigRequest): SetRegulatoryConfigResponse = 2;
}

server cluster GeneralDiagnostics = 51 {
  enum BootReasonType : ENUM8 {
    kUnspecified = 0;
    kPowerOnReboot = 1;
    kBrownOutReset = 2;
    kSoftwareWatchdogReset = 3;
    kHardwareWatchdogReset = 4;
    kSoftwareUpdateCompleted = 5;
    kSoftwareReset = 6;
  }

  enum HardwareFaultType : ENUM8 {
    kUnspecified = 0;
    kRadio = 1;
    kSensor = 2;
    kResettableOverTemp = 3;
    kNonResettableOverTemp = 4;
    kPowerSource = 5;
    kVisualDisplayFault = 6;
    kAudioOutputFault = 7;
    kUserInterfaceFault = 8;
    kNonVolatileMemoryError = 9;
    kTamperDetected = 10;
  }

  enum InterfaceType : ENUM8 {
    kUnspecified = 0;
    kWiFi = 1;
    kEthernet = 2;
    kCellular = 3;
    kThread = 4;
  }

  enum NetworkFaultType : ENUM8 {
    kUnspecified = 0;
    kHardwareFailure = 1;
    kNetworkJammed = 2;
    kConnectionFailed = 3;
  }

  enum RadioFaultType : ENUM8 {
    kUnspecified = 0;
    kWiFiFault = 1;
    kCellularFault = 2;
    kThreadFault = 3;
    kNFCFault = 4;
    kBLEFault = 5;
    kEthernetFault = 6;
  }

  struct NetworkInterfaceType {
    CHAR_STRING name = 1;
    BOOLEAN fabricConnected = 2;
    BOOLEAN offPremiseServicesReachableIPv4 = 3;
    BOOLEAN offPremiseServicesReachableIPv6 = 4;
    OCTET_STRING hardwareAddress = 5;
    InterfaceType type = 6;
  }

  critical event HardwareFaultChange = 0 {
    HardwareFaultType current[] = 0;
    HardwareFaultType previous[] = 1;
  }

  critical event RadioFaultChange = 1 {
    RadioFaultType current[] = 0;
    RadioFaultType previous[] = 1;
  }

  critical event NetworkFaultChange = 2 {
    NetworkFaultType current[] = 0;
    NetworkFaultType previous[] = 1;
  }

  critical event BootReason = 3 {
    BootReasonType bootReason = 0;
  }

  readonly attribute NetworkInterfaceType networkInterfaces[] = 0;
  readonly attribute int16u rebootCount = 1;
  readonly attribute int64u upTime = 2;
  readonly attribute int32u totalOperationalHours = 3;
  readonly attribute enum8 bootReasons = 4;
  readonly attribute ENUM8 activeHardwareFaults[] = 5;
  readonly attribute ENUM8 activeRadioFaults[] = 6;
  readonly attribute ENUM8 activeNetworkFaults[] = 7;
  readonly attribute int16u clusterRevision = 65533;
}

server cluster GroupKeyManagement = 63 {
  enum GroupKeySecurityPolicy : ENUM8 {
    kStandard = 0;
    kLowLatency = 1;
  }

  struct GroupKey {
    fabric_idx fabricIndex = 0;
    INT16U groupId = 1;
    INT16U groupKeySetID = 2;
  }

  struct GroupInfo {
    INT16U fabricIndex = 0;
    INT16U groupId = 1;
    INT16U endpoints[] = 2;
    CHAR_STRING groupName = 3;
  }

  struct GroupKeySet {
    INT16U groupKeySetID = 0;
    GroupKeySecurityPolicy securityPolicy = 1;
    OCTET_STRING epochKey0 = 2;
    INT64U epochStartTime0 = 3;
    OCTET_STRING epochKey1 = 4;
    INT64U epochStartTime1 = 5;
    OCTET_STRING epochKey2 = 6;
    INT64U epochStartTime2 = 7;
  }

  readonly attribute GroupKey groupKeyMap[] = 0;
  readonly attribute GroupInfo groupTable[] = 1;
  readonly attribute int16u maxGroupsPerFabric = 2;
  readonly attribute int16u maxGroupKeysPerFabric = 3;
  readonly attribute int16u clusterRevision = 65533;

  request struct KeySetReadRequest {
    INT16U groupKeySetID = 0;
  }

  request struct KeySetReadAllIndicesRequest {
    INT16U groupKeySetIDs[] = 0;
  }

  request struct KeySetRemoveRequest {
    INT16U groupKeySetID = 0;
  }

  request struct KeySetWriteRequest {
    GroupKeySet groupKeySet = 0;
  }

  response struct KeySetReadAllIndicesResponse {
    INT16U groupKeySetIDs[] = 0;
  }

  response struct KeySetReadResponse {
    GroupKeySet groupKeySet = 0;
  }

  command KeySetRead(KeySetReadRequest): KeySetReadResponse = 1;
  command KeySetReadAllIndices(KeySetReadAllIndicesRequest): KeySetReadAllIndicesResponse = 4;
  command KeySetRemove(KeySetRemoveRequest): DefaultSuccess = 3;
  command KeySetWrite(KeySetWriteRequest): DefaultSuccess = 0;
}

server cluster Groups = 4 {
  readonly attribute bitmap8 nameSupport = 0;
  readonly attribute int16u clusterRevision = 65533;

  request struct AddGroupRequest {
    INT16U groupId = 0;
    CHAR_STRING groupName = 1;
  }

  request struct AddGroupIfIdentifyingRequest {
    INT16U groupId = 0;
    CHAR_STRING groupName = 1;
  }

  request struct GetGroupMembershipRequest {
    INT16U groupList[] = 0;
  }

  request struct RemoveGroupRequest {
    INT16U groupId = 0;
  }

  request struct ViewGroupRequest {
    INT16U groupId = 0;
  }

  response struct AddGroupResponse {
    ENUM8 status = 0;
    INT16U groupId = 1;
  }

  response struct GetGroupMembershipResponse {
    INT8U capacity = 0;
    INT16U groupList[] = 1;
  }

  response struct RemoveGroupResponse {
    ENUM8 status = 0;
    INT16U groupId = 1;
  }

  response struct ViewGroupResponse {
    ENUM8 status = 0;
    INT16U groupId = 1;
    CHAR_STRING groupName = 2;
  }

  command AddGroup(AddGroupRequest): AddGroupResponse = 0;
  command AddGroupIfIdentifying(AddGroupIfIdentifyingRequest): DefaultSuccess = 5;
  command GetGroupMembership(GetGroupMembershipRequest): GetGroupMembershipResponse = 2;
  command RemoveAllGroups(): DefaultSuccess = 4;
  command RemoveGroup(RemoveGroupRequest): RemoveGroupResponse = 3;
  command ViewGroup(ViewGroupRequest): ViewGroupResponse = 1;
}

server cluster IasZone = 1280 {
  enum IasEnrollResponseCode : ENUM8 {
    kSuccess = 0;
    kNotSupported = 1;
    kNoEnrollPermit = 2;
    kTooManyZones = 3;
  }

  enum IasZoneType : ENUM16 {
    kStandardCie = 0;
    kMotionSensor = 13;
    kContactSwitch = 21;
    kFireSensor = 40;
    kWaterSensor = 42;
    kGasSensor = 43;
    kPersonalEmergencyDevice = 44;
    kVibrationMovementSensor = 45;
    kRemoteControl = 271;
    kKeyFob = 277;
    kKeypad = 541;
    kStandardWarningDevice = 549;
    kGlassBreakSensor = 550;
    kCarbonMonoxideSensor = 551;
    kSecurityRepeater = 553;
    kInvalidZoneType = 65535;
  }

  readonly attribute enum8 zoneState = 0;
  readonly attribute enum16 zoneType = 1;
  readonly attribute bitmap16 zoneStatus = 2;
  attribute node_id iasCieAddress = 16;
  readonly attribute int8u zoneId = 17;
  readonly attribute int16u clusterRevision = 65533;

  request struct ZoneEnrollRequestRequest {
    IasZoneType zoneType = 0;
    INT16U manufacturerCode = 1;
  }

  request struct ZoneStatusChangeNotificationRequest {
    IasZoneStatus zoneStatus = 0;
    BITMAP8 extendedStatus = 1;
    INT8U zoneId = 2;
    INT16U delay = 3;
  }

  response struct ZoneEnrollResponse {
    IasEnrollResponseCode enrollResponseCode = 0;
    INT8U zoneId = 1;
  }

  command ZoneEnrollRequest(ZoneEnrollRequestRequest): ZoneEnrollResponse = 1;
  command ZoneStatusChangeNotification(ZoneStatusChangeNotificationRequest): DefaultSuccess = 0;
}

server cluster Identify = 3 {
  enum IdentifyEffectIdentifier : ENUM8 {
    kBlink = 0;
    kBreathe = 1;
    kOkay = 2;
    kChannelChange = 11;
    kFinishEffect = 254;
    kStopEffect = 255;
  }

  enum IdentifyEffectVariant : ENUM8 {
    kDefault = 0;
  }

  enum IdentifyIdentifyType : ENUM8 {
    kNone = 0;
    kVisibleLight = 1;
    kVisibleLED = 2;
    kAudibleBeep = 3;
    kDisplay = 4;
    kActuator = 5;
  }

  attribute int16u identifyTime = 0;
  readonly attribute enum8 identifyType = 1;
  readonly attribute int16u clusterRevision = 65533;

  request struct IdentifyRequest {
    INT16U identifyTime = 0;
  }

  request struct TriggerEffectRequest {
    IdentifyEffectIdentifier effectIdentifier = 0;
    IdentifyEffectVariant effectVariant = 1;
  }

  response struct IdentifyQueryResponse {
    INT16U timeout = 0;
  }

  command Identify(IdentifyRequest): DefaultSuccess = 0;
  command IdentifyQuery(): IdentifyQueryResponse = 1;
  command TriggerEffect(TriggerEffectRequest): DefaultSuccess = 64;
}

server cluster IlluminanceMeasurement = 1024 {
  enum LightSensorType : ENUM8 {
    kPhotodiode = 0;
    kCmos = 1;
  }

  readonly attribute int16u measuredValue = 0;
  readonly attribute int16u minMeasuredValue = 1;
  readonly attribute int16u maxMeasuredValue = 2;
  readonly attribute int16u tolerance = 3;
  readonly attribute enum8 lightSensorType = 4;
  readonly attribute int16u clusterRevision = 65533;
}

server cluster KeypadInput = 1289 {
  enum CecKeyCode : ENUM8 {
    kSelect = 0;
    kUp = 1;
    kDown = 2;
    kLeft = 3;
    kRight = 4;
    kRightUp = 5;
    kRightDown = 6;
    kLeftUp = 7;
    kLeftDown = 8;
    kRootMenu = 9;
    kSetupMenu = 10;
    kContentsMenu = 11;
    kFavoriteMenu = 12;
    kExit = 13;
    kMediaTopMenu = 16;
    kMediaContextSensitiveMenu = 17;
    kNumberEntryMode = 29;
    kNumber11 = 30;
    kNumber12 = 31;
    kNumber0OrNumber10 = 32;
    kNumbers1 = 33;
    kNumbers2 = 34;
    kNumbers3 = 35;
    kNumbers4 = 36;
    kNumbers5 = 37;
    kNumbers6 = 38;
    kNumbers7 = 39;
    kNumbers8 = 40;
    kNumbers9 = 41;
    kDot = 42;
    kEnter = 43;
    kClear = 44;
    kNextFavorite = 47;
    kChannelUp = 48;
    kChannelDown = 49;
    kPreviousChannel = 50;
    kSoundSelect = 51;
    kInputSelect = 52;
    kDisplayInformation = 53;
    kHelp = 54;
    kPageUp = 55;
    kPageDown = 56;
    kPower = 64;
    kVolumeUp = 65;
    kVolumeDown = 66;
    kMute = 67;
    kPlay = 68;
    kStop = 69;
    kPause = 70;
    kRecord = 71;
    kRewind = 72;
    kFastForward = 73;
    kEject = 74;
    kForward = 75;
    kBackward = 76;
    kStopRecord = 77;
    kPauseRecord = 78;
    kReserved = 79;
    kAngle = 80;
    kSubPicture = 81;
    kVideoOnDemand = 82;
    kElectronicProgramGuide = 83;
    kTimerProgramming = 84;
    kInitialConfiguration = 85;
    kSelectBroadcastType = 86;
    kSelectSoundPresentation = 87;
    kPlayFunction = 96;
    kPausePlayFunction = 97;
    kRecordFunction = 98;
    kPauseRecordFunction = 99;
    kStopFunction = 100;
    kMuteFunction = 101;
    kRestoreVolumeFunction = 102;
    kTuneFunction = 103;
    kSelectMediaFunction = 104;
    kSelectAvInputFunction = 105;
    kSelectAudioInputFunction = 106;
    kPowerToggleFunction = 107;
    kPowerOffFunction = 108;
    kPowerOnFunction = 109;
    kF1Blue = 113;
    kF2Red = 114;
    kF3Green = 115;
    kF4Yellow = 116;
    kF5 = 117;
    kData = 118;
  }

  enum StatusEnum : ENUM8 {
    kSuccess = 0;
    kUnsupportedKey = 1;
    kInvalidKeyInCurrentState = 2;
  }

  readonly attribute int16u clusterRevision = 65533;
}

server cluster LevelControl = 8 {
  enum MoveMode : ENUM8 {
    kUp = 0;
    kDown = 1;
  }

  enum StepMode : ENUM8 {
    kUp = 0;
    kDown = 1;
  }

  readonly attribute int8u currentLevel = 0;
  readonly attribute int16u remainingTime = 1;
  readonly attribute int8u minLevel = 2;
  readonly attribute int8u maxLevel = 3;
  readonly attribute int16u currentFrequency = 4;
  readonly attribute int16u minFrequency = 5;
  readonly attribute int16u maxFrequency = 6;
  attribute bitmap8 options = 15;
  attribute int16u onOffTransitionTime = 16;
  attribute int8u onLevel = 17;
  attribute int16u onTransitionTime = 18;
  attribute int16u offTransitionTime = 19;
  attribute int8u defaultMoveRate = 20;
  attribute int8u startUpCurrentLevel = 16384;
  readonly attribute bitmap32 featureMap = 65532;
  readonly attribute int16u clusterRevision = 65533;

  request struct MoveRequest {
    MoveMode moveMode = 0;
    INT8U rate = 1;
    BITMAP8 optionMask = 2;
    BITMAP8 optionOverride = 3;
  }

  request struct MoveToLevelRequest {
    INT8U level = 0;
    INT16U transitionTime = 1;
    BITMAP8 optionMask = 2;
    BITMAP8 optionOverride = 3;
  }

  request struct MoveToLevelWithOnOffRequest {
    INT8U level = 0;
    INT16U transitionTime = 1;
  }

  request struct MoveWithOnOffRequest {
    MoveMode moveMode = 0;
    INT8U rate = 1;
  }

  request struct StepRequest {
    StepMode stepMode = 0;
    INT8U stepSize = 1;
    INT16U transitionTime = 2;
    BITMAP8 optionMask = 3;
    BITMAP8 optionOverride = 4;
  }

  request struct StepWithOnOffRequest {
    StepMode stepMode = 0;
    INT8U stepSize = 1;
    INT16U transitionTime = 2;
  }

  request struct StopRequest {
    BITMAP8 optionMask = 0;
    BITMAP8 optionOverride = 1;
  }

  command Move(MoveRequest): DefaultSuccess = 1;
  command MoveToLevel(MoveToLevelRequest): DefaultSuccess = 0;
  command MoveToLevelWithOnOff(MoveToLevelWithOnOffRequest): DefaultSuccess = 4;
  command MoveWithOnOff(MoveWithOnOffRequest): DefaultSuccess = 5;
  command Step(StepRequest): DefaultSuccess = 2;
  command StepWithOnOff(StepWithOnOffRequest): DefaultSuccess = 6;
  command Stop(StopRequest): DefaultSuccess = 3;
  command StopWithOnOff(): DefaultSuccess = 7;
}

server cluster LocalizationConfiguration = 43 {
  attribute char_string activeLocale = 1;
  readonly attribute CHAR_STRING supportedLocales[] = 2;
}

server cluster LowPower = 1288 {
  readonly attribute int16u clusterRevision = 65533;

  command Sleep(): DefaultSuccess = 0;
}

server cluster MediaInput = 1287 {
  enum InputTypeEnum : ENUM8 {
    kInternal = 0;
    kAux = 1;
    kCoax = 2;
    kComposite = 3;
    kHdmi = 4;
    kInput = 5;
    kLine = 6;
    kOptical = 7;
    kVideo = 8;
    kScart = 9;
    kUsb = 10;
    kOther = 11;
  }

  struct InputInfo {
    INT8U index = 1;
    InputTypeEnum inputType = 2;
    CHAR_STRING name = 3;
    CHAR_STRING description = 4;
  }

  readonly attribute InputInfo mediaInputList[] = 0;
  readonly attribute int8u currentMediaInput = 1;
  readonly attribute int16u clusterRevision = 65533;
}

server cluster MediaPlayback = 1286 {
  enum PlaybackStateEnum : ENUM8 {
    kPlaying = 0;
    kPaused = 1;
    kNotPlaying = 2;
    kBuffering = 3;
  }

  enum StatusEnum : ENUM8 {
    kSuccess = 0;
    kInvalidStateForCommand = 1;
    kNotAllowed = 2;
    kNotActive = 3;
    kSpeedOutOfRange = 4;
    kSeekOutOfRange = 5;
  }

  readonly attribute PlaybackStateEnum playbackState = 0;
  readonly attribute epoch_us startTime = 1;
  readonly attribute int64u duration = 2;
  readonly attribute single playbackSpeed = 4;
  readonly attribute int64u seekRangeEnd = 5;
  readonly attribute int64u seekRangeStart = 6;
  readonly attribute int16u clusterRevision = 65533;
}

server cluster ModeSelect = 80 {
  struct ModeOptionStruct {
    CHAR_STRING label = 1;
    INT8U mode = 2;
    INT32U semanticTag = 3;
  }

  readonly attribute int8u currentMode = 0;
  readonly attribute ModeOptionStruct supportedModes[] = 1;
  attribute int8u onMode = 2;
  readonly attribute int8u startUpMode = 3;
  readonly attribute char_string description = 4;
  readonly attribute int16u clusterRevision = 65533;

  request struct ChangeToModeRequest {
    INT8U newMode = 0;
  }

  command ChangeToMode(ChangeToModeRequest): DefaultSuccess = 0;
}

server cluster NetworkCommissioning = 49 {
  enum NetworkCommissioningStatus : ENUM8 {
    kSuccess = 0;
    kOutOfRange = 1;
    kBoundsExceeded = 2;
    kNetworkIDNotFound = 3;
    kDuplicateNetworkID = 4;
    kNetworkNotFound = 5;
    kRegulatoryError = 6;
    kAuthFailure = 7;
    kUnsupportedSecurity = 8;
    kOtherConnectionFailure = 9;
    kIPV6Failed = 10;
    kIPBindFailed = 11;
    kUnknownError = 12;
  }

  enum WiFiBand : ENUM8 {
    k2g4 = 0;
    k3g65 = 1;
    k5g = 2;
    k6g = 3;
    k60g = 4;
  }

  struct NetworkInfo {
    OCTET_STRING networkID = 1;
    BOOLEAN connected = 2;
  }

  struct WiFiInterfaceScanResult {
    BITMAP8 security = 1;
    OCTET_STRING ssid = 2;
    OCTET_STRING bssid = 3;
    INT16U channel = 4;
    WiFiBand wiFiBand = 5;
    INT8S rssi = 6;
  }

  struct ThreadInterfaceScanResult {
    INT64U panId = 1;
    INT64U extendedPanId = 2;
    CHAR_STRING networkName = 3;
    INT16U channel = 4;
    INT8U version = 5;
    INT64U extendedAddress = 6;
    INT8S rssi = 7;
    INT8U lqi = 8;
  }

<<<<<<< HEAD
  attribute(readonly) int8u maxNetworks = 0;
  attribute(readonly) NetworkInfo networks[] = 1;
  attribute(readonly) int8u scanMaxTimeSeconds = 2;
  attribute(readonly) int8u connectMaxTimeSeconds = 3;
  attribute(writable) boolean interfaceEnabled = 4;
  attribute(readonly) NetworkCommissioningStatus lastNetworkingStatus = 5;
  attribute(readonly) octet_string lastNetworkID = 6;
  attribute(readonly) int32u lastConnectErrorValue = 7;
  attribute(readonly) bitmap32 featureMap = 65532;
  attribute(readonly) int17u clusterRevision = 65533;
=======
  readonly attribute int8u maxNetworks = 0;
  readonly attribute NetworkInfo networks[] = 1;
  readonly attribute int8u scanMaxTimeSeconds = 2;
  readonly attribute int8u connectMaxTimeSeconds = 3;
  attribute boolean interfaceEnabled = 4;
  readonly attribute NetworkCommissioningStatus lastNetworkingStatus = 5;
  readonly attribute octet_string lastNetworkID = 6;
  readonly attribute int32u lastConnectErrorValue = 7;
  readonly attribute bitmap32 featureMap = 65532;
  readonly attribute int16u clusterRevision = 65533;
>>>>>>> d5e74316

  request struct AddOrUpdateThreadNetworkRequest {
    OCTET_STRING operationalDataset = 0;
    INT64U breadcrumb = 1;
  }

  request struct AddOrUpdateWiFiNetworkRequest {
    OCTET_STRING ssid = 0;
    OCTET_STRING credentials = 1;
    INT64U breadcrumb = 2;
  }

  request struct ConnectNetworkRequest {
    OCTET_STRING networkID = 0;
    INT64U breadcrumb = 1;
  }

  request struct RemoveNetworkRequest {
    OCTET_STRING networkID = 0;
    INT64U breadcrumb = 1;
  }

  request struct ReorderNetworkRequest {
    OCTET_STRING networkID = 0;
    INT8U networkIndex = 1;
    INT64U breadcrumb = 2;
  }

  request struct ScanNetworksRequest {
    OCTET_STRING ssid = 0;
    INT64U breadcrumb = 1;
  }

  response struct ConnectNetworkResponse {
    NetworkCommissioningStatus networkingStatus = 0;
    CHAR_STRING debugText = 1;
    INT32S errorValue = 2;
  }

  response struct NetworkConfigResponse {
    NetworkCommissioningStatus networkingStatus = 0;
    CHAR_STRING debugText = 1;
  }

  response struct ScanNetworksResponse {
    NetworkCommissioningStatus networkingStatus = 0;
    CHAR_STRING debugText = 1;
    optional WiFiInterfaceScanResult wiFiScanResults[] = 2;
    optional ThreadInterfaceScanResult threadScanResults[] = 3;
  }

  command AddOrUpdateThreadNetwork(AddOrUpdateThreadNetworkRequest): NetworkConfigResponse = 3;
  command AddOrUpdateWiFiNetwork(AddOrUpdateWiFiNetworkRequest): NetworkConfigResponse = 2;
  command ConnectNetwork(ConnectNetworkRequest): ConnectNetworkResponse = 6;
  command RemoveNetwork(RemoveNetworkRequest): NetworkConfigResponse = 4;
  command ReorderNetwork(ReorderNetworkRequest): NetworkConfigResponse = 8;
  command ScanNetworks(ScanNetworksRequest): ScanNetworksResponse = 0;
}

client cluster OtaSoftwareUpdateProvider = 41 {
  enum OTAApplyUpdateAction : ENUM8 {
    kProceed = 0;
    kAwaitNextAction = 1;
    kDiscontinue = 2;
  }

  enum OTADownloadProtocol : ENUM8 {
    kBDXSynchronous = 0;
    kBDXAsynchronous = 1;
    kHttps = 2;
    kVendorSpecific = 3;
  }

  enum OTAQueryStatus : ENUM8 {
    kUpdateAvailable = 0;
    kBusy = 1;
    kNotAvailable = 2;
    kDownloadProtocolNotSupported = 3;
  }

  readonly attribute int16u clusterRevision = 65533;

  request struct ApplyUpdateRequestRequest {
    OCTET_STRING updateToken = 0;
    INT32U newVersion = 1;
  }

  request struct NotifyUpdateAppliedRequest {
    OCTET_STRING updateToken = 0;
    INT32U softwareVersion = 1;
  }

  request struct QueryImageRequest {
    vendor_id vendorId = 0;
    INT16U productId = 1;
    INT32U softwareVersion = 2;
    OTADownloadProtocol protocolsSupported[] = 3;
    optional INT16U hardwareVersion = 4;
    optional CHAR_STRING location = 5;
    optional BOOLEAN requestorCanConsent = 6;
    optional OCTET_STRING metadataForProvider = 7;
  }

  response struct ApplyUpdateResponse {
    OTAApplyUpdateAction action = 0;
    INT32U delayedActionTime = 1;
  }

  command ApplyUpdateRequest(ApplyUpdateRequestRequest): ApplyUpdateResponse = 2;
  command NotifyUpdateApplied(NotifyUpdateAppliedRequest): DefaultSuccess = 4;
  command QueryImage(QueryImageRequest): QueryImageResponse = 0;
}

server cluster OtaSoftwareUpdateRequestor = 42 {
  enum OTAAnnouncementReason : ENUM8 {
    kSimpleAnnouncement = 0;
    kUpdateAvailable = 1;
    kUrgentUpdateAvailable = 2;
  }

  enum OTAChangeReasonEnum : ENUM8 {
    kUnknown = 0;
    kSuccess = 1;
    kFailure = 2;
    kTimeOut = 3;
    kDelayByProvider = 4;
  }

  enum OTAUpdateStateEnum : ENUM8 {
    kUnknown = 0;
    kIdle = 1;
    kQuerying = 2;
    kDelayedOnQuery = 3;
    kDownloading = 4;
    kApplying = 5;
    kDelayedOnApply = 6;
    kRollingBack = 7;
    kDelayedOnUserConsent = 8;
  }

  struct ProviderLocation {
    fabric_idx fabricIndex = 0;
    node_id providerNodeID = 1;
    endpoint_no endpoint = 2;
  }

  info event StateTransition = 0 {
    nullable OTAUpdateStateEnum previousState = 0;
    OTAUpdateStateEnum newState = 1;
    OTAChangeReasonEnum reason = 2;
    nullable INT32U targetSoftwareVersion = 3;
  }

  critical event VersionApplied = 1 {
    INT32U softwareVersion = 0;
    INT16U productID = 1;
  }

  info event DownloadError = 2 {
    INT32U softwareVersion = 0;
    INT64U bytesDownloaded = 1;
    INT8U progressPercent = 2;
    nullable INT64S platformCode = 3;
  }

  attribute ProviderLocation defaultOtaProviders[] = 0;
  readonly attribute boolean updatePossible = 1;
  readonly attribute OTAUpdateStateEnum updateState = 2;
  readonly attribute int8u updateStateProgress = 3;
  readonly attribute int16u clusterRevision = 65533;

  request struct AnnounceOtaProviderRequest {
    node_id providerNodeId = 0;
    vendor_id vendorId = 1;
    OTAAnnouncementReason announcementReason = 2;
    optional OCTET_STRING metadataForNode = 3;
    endpoint_no endpoint = 4;
  }

  command AnnounceOtaProvider(AnnounceOtaProviderRequest): DefaultSuccess = 0;
}

server cluster OccupancySensing = 1030 {
  readonly attribute bitmap8 occupancy = 0;
  readonly attribute enum8 occupancySensorType = 1;
  readonly attribute bitmap8 occupancySensorTypeBitmap = 2;
  readonly attribute int16u clusterRevision = 65533;
}

server cluster OnOff = 6 {
  enum OnOffDelayedAllOffEffectVariant : enum8 {
    kFadeToOffIn0p8Seconds = 0;
    kNoFade = 1;
    k50PercentDimDownIn0p8SecondsThenFadeToOffIn12Seconds = 2;
  }

  enum OnOffDyingLightEffectVariant : enum8 {
    k20PercenterDimUpIn0p5SecondsThenFadeToOffIn1Second = 0;
  }

  enum OnOffEffectIdentifier : enum8 {
    kDelayedAllOff = 0;
    kDyingLight = 1;
  }

  readonly attribute boolean onOff = 0;
  readonly attribute boolean globalSceneControl = 16384;
  attribute int16u onTime = 16385;
  attribute int16u offWaitTime = 16386;
  attribute enum8 startUpOnOff = 16387;
  readonly attribute bitmap32 featureMap = 65532;
  readonly attribute int16u clusterRevision = 65533;

  request struct OffWithEffectRequest {
    OnOffEffectIdentifier effectId = 0;
    OnOffDelayedAllOffEffectVariant effectVariant = 1;
  }

  request struct OnWithTimedOffRequest {
    OnOffControl onOffControl = 0;
    int16u onTime = 1;
    int16u offWaitTime = 2;
  }

  command Off(): DefaultSuccess = 0;
  command OffWithEffect(OffWithEffectRequest): DefaultSuccess = 64;
  command On(): DefaultSuccess = 1;
  command OnWithRecallGlobalScene(): DefaultSuccess = 65;
  command OnWithTimedOff(OnWithTimedOffRequest): DefaultSuccess = 66;
  command Toggle(): DefaultSuccess = 2;
}

server cluster OnOffSwitchConfiguration = 7 {
  readonly attribute enum8 switchType = 0;
  attribute enum8 switchActions = 16;
  readonly attribute int16u clusterRevision = 65533;
}

server cluster OperationalCredentials = 62 {
  enum NodeOperationalCertStatus : ENUM8 {
    kSuccess = 0;
    kInvalidPublicKey = 1;
    kInvalidNodeOpId = 2;
    kInvalidNOC = 3;
    kMissingCsr = 4;
    kTableFull = 5;
    kInsufficientPrivilege = 8;
    kFabricConflict = 9;
    kLabelConflict = 10;
    kInvalidFabricIndex = 11;
  }

  struct FabricDescriptor {
    INT8U fabricIndex = 1;
    OCTET_STRING rootPublicKey = 2;
    INT16U vendorId = 3;
    FABRIC_ID fabricId = 4;
    NODE_ID nodeId = 5;
    CHAR_STRING label = 6;
  }

  readonly attribute FabricDescriptor fabricsList[] = 1;
  readonly attribute int8u supportedFabrics = 2;
  readonly attribute int8u commissionedFabrics = 3;
  readonly attribute OCTET_STRING trustedRootCertificates[] = 4;
  readonly attribute fabric_idx currentFabricIndex = 5;
  readonly attribute int16u clusterRevision = 65533;

  request struct AddNOCRequest {
    OCTET_STRING NOCValue = 0;
    optional OCTET_STRING ICACValue = 1;
    OCTET_STRING IPKValue = 2;
    NODE_ID caseAdminNode = 3;
    INT16U adminVendorId = 4;
  }

  request struct AddTrustedRootCertificateRequest {
    OCTET_STRING rootCertificate = 0;
  }

  request struct AttestationRequestRequest {
    OCTET_STRING attestationNonce = 0;
  }

  request struct CertificateChainRequestRequest {
    INT8U certificateType = 0;
  }

  request struct OpCSRRequestRequest {
    OCTET_STRING CSRNonce = 0;
  }

  request struct RemoveFabricRequest {
    INT8U fabricIndex = 0;
  }

  request struct RemoveTrustedRootCertificateRequest {
    OCTET_STRING trustedRootIdentifier = 0;
  }

  request struct UpdateFabricLabelRequest {
    CHAR_STRING label = 0;
  }

  request struct UpdateNOCRequest {
    OCTET_STRING NOCValue = 0;
    optional OCTET_STRING ICACValue = 1;
  }

  response struct AttestationResponse {
    OCTET_STRING attestationElements = 0;
    OCTET_STRING signature = 1;
  }

  response struct CertificateChainResponse {
    OCTET_STRING certificate = 0;
  }

  response struct NOCResponse {
    INT8U statusCode = 0;
    INT8U fabricIndex = 1;
    CHAR_STRING debugText = 2;
  }

  response struct OpCSRResponse {
    OCTET_STRING NOCSRElements = 0;
    OCTET_STRING attestationSignature = 1;
  }

  command AddNOC(AddNOCRequest): NOCResponse = 6;
  command AddTrustedRootCertificate(AddTrustedRootCertificateRequest): DefaultSuccess = 11;
  command AttestationRequest(AttestationRequestRequest): AttestationResponse = 0;
  command CertificateChainRequest(CertificateChainRequestRequest): CertificateChainResponse = 2;
  command OpCSRRequest(OpCSRRequestRequest): OpCSRResponse = 4;
  command RemoveFabric(RemoveFabricRequest): NOCResponse = 10;
  command RemoveTrustedRootCertificate(RemoveTrustedRootCertificateRequest): DefaultSuccess = 12;
  command UpdateFabricLabel(UpdateFabricLabelRequest): NOCResponse = 9;
  command UpdateNOC(UpdateNOCRequest): NOCResponse = 7;
}

server cluster PowerSource = 47 {
  readonly attribute enum8 status = 0;
  readonly attribute int8u order = 1;
  readonly attribute char_string description = 2;
  readonly attribute int32u batteryVoltage = 11;
  readonly attribute int8u batteryPercentRemaining = 12;
  readonly attribute int32u batteryTimeRemaining = 13;
  readonly attribute enum8 batteryChargeLevel = 14;
  readonly attribute ENUM8 activeBatteryFaults[] = 18;
  readonly attribute enum8 batteryChargeState = 26;
  readonly attribute bitmap32 featureMap = 65532;
  readonly attribute int16u clusterRevision = 65533;
}

server cluster PowerSourceConfiguration = 46 {
  readonly attribute INT8U sources[] = 0;
  readonly attribute int16u clusterRevision = 65533;
}

server cluster PressureMeasurement = 1027 {
  readonly attribute int16s measuredValue = 0;
  readonly attribute int16s minMeasuredValue = 1;
  readonly attribute int16s maxMeasuredValue = 2;
  readonly attribute int16u clusterRevision = 65533;
}

server cluster PumpConfigurationAndControl = 512 {
  enum PumpControlMode : ENUM8 {
    kConstantSpeed = 0;
    kConstantPressure = 1;
    kProportionalPressure = 2;
    kConstantFlow = 3;
    kConstantTemperature = 5;
    kAutomatic = 7;
  }

  enum PumpOperationMode : ENUM8 {
    kNormal = 0;
    kMinimum = 1;
    kMaximum = 2;
    kLocal = 3;
  }

  info event SupplyVoltageLow = 0 {
  }

  info event SupplyVoltageHigh = 1 {
  }

  info event PowerMissingPhase = 2 {
  }

  info event SystemPressureLow = 3 {
  }

  info event SystemPressureHigh = 4 {
  }

  critical event DryRunning = 5 {
  }

  info event MotorTemperatureHigh = 6 {
  }

  critical event PumpMotorFatalFailure = 7 {
  }

  info event ElectronicTemperatureHigh = 8 {
  }

  critical event PumpBlocked = 9 {
  }

  info event SensorFailure = 10 {
  }

  info event ElectronicNonFatalFailure = 11 {
  }

  critical event ElectronicFatalFailure = 12 {
  }

  info event GeneralFault = 13 {
  }

  info event Leakage = 14 {
  }

  info event AirDetection = 15 {
  }

  info event TurbineOperation = 16 {
  }

  readonly attribute int16s maxPressure = 0;
  readonly attribute int16u maxSpeed = 1;
  readonly attribute int16u maxFlow = 2;
  readonly attribute int16s minConstPressure = 3;
  readonly attribute int16s maxConstPressure = 4;
  readonly attribute int16s minCompPressure = 5;
  readonly attribute int16s maxCompPressure = 6;
  readonly attribute int16u minConstSpeed = 7;
  readonly attribute int16u maxConstSpeed = 8;
  readonly attribute int16u minConstFlow = 9;
  readonly attribute int16u maxConstFlow = 10;
  readonly attribute int16s minConstTemp = 11;
  readonly attribute int16s maxConstTemp = 12;
  readonly attribute bitmap16 pumpStatus = 16;
  readonly attribute enum8 effectiveOperationMode = 17;
  readonly attribute enum8 effectiveControlMode = 18;
  readonly attribute int16s capacity = 19;
  readonly attribute int16u speed = 20;
  attribute int24u lifetimeRunningHours = 21;
  readonly attribute int24u power = 22;
  attribute int32u lifetimeEnergyConsumed = 23;
  attribute enum8 operationMode = 32;
  attribute enum8 controlMode = 33;
  readonly attribute bitmap16 alarmMask = 34;
  readonly attribute bitmap32 featureMap = 65532;
  readonly attribute int16u clusterRevision = 65533;
}

server cluster RelativeHumidityMeasurement = 1029 {
  readonly attribute int16u measuredValue = 0;
  readonly attribute int16u minMeasuredValue = 1;
  readonly attribute int16u maxMeasuredValue = 2;
  readonly attribute int16u tolerance = 3;
  readonly attribute int16u clusterRevision = 65533;
}

server cluster Scenes = 5 {
  struct SceneExtensionFieldSet {
    CLUSTER_ID clusterId = 1;
    INT8U length = 2;
    INT8U value = 3;
  }

  readonly attribute int8u sceneCount = 0;
  readonly attribute int8u currentScene = 1;
  readonly attribute int16u currentGroup = 2;
  readonly attribute boolean sceneValid = 3;
  readonly attribute bitmap8 nameSupport = 4;
  readonly attribute int16u clusterRevision = 65533;

  request struct AddSceneRequest {
    INT16U groupId = 0;
    INT8U sceneId = 1;
    INT16U transitionTime = 2;
    CHAR_STRING sceneName = 3;
    SceneExtensionFieldSet extensionFieldSets[] = 4;
  }

  request struct GetSceneMembershipRequest {
    INT16U groupId = 0;
  }

  request struct RecallSceneRequest {
    INT16U groupId = 0;
    INT8U sceneId = 1;
    INT16U transitionTime = 2;
  }

  request struct RemoveAllScenesRequest {
    INT16U groupId = 0;
  }

  request struct RemoveSceneRequest {
    INT16U groupId = 0;
    INT8U sceneId = 1;
  }

  request struct StoreSceneRequest {
    INT16U groupId = 0;
    INT8U sceneId = 1;
  }

  request struct ViewSceneRequest {
    INT16U groupId = 0;
    INT8U sceneId = 1;
  }

  response struct AddSceneResponse {
    ENUM8 status = 0;
    INT16U groupId = 1;
    INT8U sceneId = 2;
  }

  response struct GetSceneMembershipResponse {
    ENUM8 status = 0;
    INT8U capacity = 1;
    INT16U groupId = 2;
    INT8U sceneCount = 3;
    INT8U sceneList[] = 4;
  }

  response struct RemoveAllScenesResponse {
    ENUM8 status = 0;
    INT16U groupId = 1;
  }

  response struct RemoveSceneResponse {
    ENUM8 status = 0;
    INT16U groupId = 1;
    INT8U sceneId = 2;
  }

  response struct StoreSceneResponse {
    ENUM8 status = 0;
    INT16U groupId = 1;
    INT8U sceneId = 2;
  }

  response struct ViewSceneResponse {
    ENUM8 status = 0;
    INT16U groupId = 1;
    INT8U sceneId = 2;
    INT16U transitionTime = 3;
    CHAR_STRING sceneName = 4;
    SceneExtensionFieldSet extensionFieldSets[] = 5;
  }

  command AddScene(AddSceneRequest): AddSceneResponse = 0;
  command GetSceneMembership(GetSceneMembershipRequest): GetSceneMembershipResponse = 6;
  command RecallScene(RecallSceneRequest): DefaultSuccess = 5;
  command RemoveAllScenes(RemoveAllScenesRequest): RemoveAllScenesResponse = 3;
  command RemoveScene(RemoveSceneRequest): RemoveSceneResponse = 2;
  command StoreScene(StoreSceneRequest): StoreSceneResponse = 4;
  command ViewScene(ViewSceneRequest): ViewSceneResponse = 1;
}

server cluster SoftwareDiagnostics = 52 {
  struct ThreadMetrics {
    INT64U id = 1;
    CHAR_STRING name = 2;
    INT32U stackFreeCurrent = 3;
    INT32U stackFreeMinimum = 4;
    INT32U stackSize = 5;
  }

  info event SoftwareFault = 0 {
    SoftwareFault softwareFault = 0;
  }

  readonly attribute ThreadMetrics threadMetrics[] = 0;
  readonly attribute int64u currentHeapFree = 1;
  readonly attribute int64u currentHeapUsed = 2;
  readonly attribute int64u currentHeapHighWatermark = 3;
  readonly attribute bitmap32 featureMap = 65532;
  readonly attribute int16u clusterRevision = 65533;

  command ResetWatermarks(): DefaultSuccess = 0;
}

server cluster Switch = 59 {
  info event SwitchLatched = 0 {
    INT8U newPosition = 0;
  }

  info event InitialPress = 1 {
    INT8U newPosition = 0;
  }

  info event LongPress = 2 {
    INT8U newPosition = 0;
  }

  info event ShortRelease = 3 {
    INT8U previousPosition = 0;
  }

  info event LongRelease = 4 {
    INT8U previousPosition = 0;
  }

  info event MultiPressOngoing = 5 {
    INT8U newPosition = 0;
    INT8U currentNumberOfPressesCounted = 1;
  }

  info event MultiPressComplete = 6 {
    INT8U newPosition = 0;
    INT8U totalNumberOfPressesCounted = 1;
  }

  readonly attribute int8u numberOfPositions = 0;
  readonly attribute int8u currentPosition = 1;
  readonly attribute int8u multiPressMax = 2;
  readonly attribute bitmap32 featureMap = 65532;
  readonly attribute int16u clusterRevision = 65533;
}

server cluster TargetNavigator = 1285 {
  enum StatusEnum : ENUM8 {
    kSuccess = 0;
    kAppNotAvailable = 1;
    kSystemBusy = 2;
  }

  struct TargetInfo {
    INT8U identifier = 1;
    CHAR_STRING name = 2;
  }

  readonly attribute TargetInfo targetNavigatorList[] = 0;
  readonly attribute int8u currentNavigatorTarget = 1;
  readonly attribute int16u clusterRevision = 65533;
}

server cluster TemperatureMeasurement = 1026 {
  readonly attribute int16s measuredValue = 0;
  readonly attribute int16s minMeasuredValue = 1;
  readonly attribute int16s maxMeasuredValue = 2;
  readonly attribute int16u tolerance = 3;
  readonly attribute int16u clusterRevision = 65533;
}

server cluster TestCluster = 1295 {
  enum SimpleEnum : ENUM8 {
    kUnspecified = 0;
    kValueA = 1;
    kValueB = 2;
    kValueC = 3;
  }

  struct TestListStructOctet {
    INT64U fabricIndex = 1;
    OCTET_STRING operationalCert = 2;
  }

  struct NullablesAndOptionalsStruct {
    nullable INT16U nullableInt = 1;
    optional INT16U optionalInt = 2;
    optional nullable INT16U nullableOptionalInt = 3;
    nullable CHAR_STRING nullableString = 4;
    optional CHAR_STRING optionalString = 5;
    optional nullable CHAR_STRING nullableOptionalString = 6;
    nullable SimpleStruct nullableStruct = 7;
    optional SimpleStruct optionalStruct = 8;
    optional nullable SimpleStruct nullableOptionalStruct = 9;
    nullable SimpleEnum nullableList[] = 10;
    optional SimpleEnum optionalList[] = 11;
    optional nullable SimpleEnum nullableOptionalList[] = 12;
  }

  struct SimpleStruct {
    INT8U a = 1;
    BOOLEAN b = 2;
    SimpleEnum c = 3;
    OCTET_STRING d = 4;
    CHAR_STRING e = 5;
    SimpleBitmap f = 6;
    single g = 7;
    double h = 8;
  }

  struct NestedStructList {
    INT8U a = 1;
    BOOLEAN b = 2;
    SimpleStruct c = 3;
    SimpleStruct d[] = 4;
    INT32U e[] = 5;
    OCTET_STRING f[] = 6;
    INT8U g[] = 7;
  }

  struct NestedStruct {
    INT8U a = 1;
    BOOLEAN b = 2;
    SimpleStruct c = 3;
  }

  info event TestEvent = 1 {
    INT8U arg1 = 1;
    SimpleEnum arg2 = 2;
    BOOLEAN arg3 = 3;
    SimpleStruct arg4 = 4;
    SimpleStruct arg5[] = 5;
    SimpleEnum arg6[] = 6;
  }

  attribute boolean boolean = 0;
  attribute bitmap8 bitmap8 = 1;
  attribute bitmap16 bitmap16 = 2;
  attribute bitmap32 bitmap32 = 3;
  attribute bitmap64 bitmap64 = 4;
  attribute int8u int8u = 5;
  attribute int16u int16u = 6;
  attribute int24u int24u = 7;
  attribute int32u int32u = 8;
  attribute int40u int40u = 9;
  attribute int48u int48u = 10;
  attribute int56u int56u = 11;
  attribute int64u int64u = 12;
  attribute int8s int8s = 13;
  attribute int16s int16s = 14;
  attribute int24s int24s = 15;
  attribute int32s int32s = 16;
  attribute int40s int40s = 17;
  attribute int48s int48s = 18;
  attribute int56s int56s = 19;
  attribute int64s int64s = 20;
  attribute enum8 enum8 = 21;
  attribute enum16 enum16 = 22;
  attribute single floatSingle = 23;
  attribute double floatDouble = 24;
  attribute octet_string octetString = 25;
  attribute INT8U listInt8u[] = 26;
  attribute OCTET_STRING listOctetString[] = 27;
  attribute TestListStructOctet listStructOctetString[] = 28;
  attribute long_octet_string longOctetString = 29;
  attribute char_string charString = 30;
  attribute long_char_string longCharString = 31;
  attribute epoch_us epochUs = 32;
  attribute epoch_s epochS = 33;
  attribute vendor_id vendorId = 34;
  attribute NullablesAndOptionalsStruct listNullablesAndOptionalsStruct[] = 35;
  attribute SimpleEnum enumAttr = 36;
  attribute SimpleStruct structAttr = 37;
  attribute int8u rangeRestrictedInt8u = 38;
  attribute int8s rangeRestrictedInt8s = 39;
  attribute int16u rangeRestrictedInt16u = 40;
  attribute int16s rangeRestrictedInt16s = 41;
  readonly attribute LONG_OCTET_STRING listLongOctetString[] = 42;
  attribute boolean timedWriteBoolean = 48;
  attribute boolean nullableBoolean = 32768;
  attribute bitmap8 nullableBitmap8 = 32769;
  attribute bitmap16 nullableBitmap16 = 32770;
  attribute bitmap32 nullableBitmap32 = 32771;
  attribute bitmap64 nullableBitmap64 = 32772;
  attribute int8u nullableInt8u = 32773;
  attribute int16u nullableInt16u = 32774;
  attribute int24u nullableInt24u = 32775;
  attribute int32u nullableInt32u = 32776;
  attribute int40u nullableInt40u = 32777;
  attribute int48u nullableInt48u = 32778;
  attribute int56u nullableInt56u = 32779;
  attribute int64u nullableInt64u = 32780;
  attribute int8s nullableInt8s = 32781;
  attribute int16s nullableInt16s = 32782;
  attribute int24s nullableInt24s = 32783;
  attribute int32s nullableInt32s = 32784;
  attribute int40s nullableInt40s = 32785;
  attribute int48s nullableInt48s = 32786;
  attribute int56s nullableInt56s = 32787;
  attribute int64s nullableInt64s = 32788;
  attribute enum8 nullableEnum8 = 32789;
  attribute enum16 nullableEnum16 = 32790;
  attribute single nullableFloatSingle = 32791;
  attribute double nullableFloatDouble = 32792;
  attribute octet_string nullableOctetString = 32793;
  attribute char_string nullableCharString = 32798;
  attribute SimpleEnum nullableEnumAttr = 32804;
  attribute SimpleStruct nullableStruct = 32805;
  attribute int8u nullableRangeRestrictedInt8u = 32806;
  attribute int8s nullableRangeRestrictedInt8s = 32807;
  attribute int16u nullableRangeRestrictedInt16u = 32808;
  attribute int16s nullableRangeRestrictedInt16s = 32809;
  readonly attribute int16u clusterRevision = 65533;

  request struct SimpleStructEchoRequestRequest {
    SimpleStruct arg1 = 0;
  }

  request struct TestAddArgumentsRequest {
    INT8U arg1 = 0;
    INT8U arg2 = 1;
  }

  request struct TestEmitTestEventRequestRequest {
    INT8U arg1 = 0;
    SimpleEnum arg2 = 1;
    BOOLEAN arg3 = 2;
  }

  request struct TestEnumsRequestRequest {
    vendor_id arg1 = 0;
    SimpleEnum arg2 = 1;
  }

  request struct TestListInt8UArgumentRequestRequest {
    INT8U arg1[] = 0;
  }

  request struct TestListInt8UReverseRequestRequest {
    INT8U arg1[] = 0;
  }

  request struct TestListNestedStructListArgumentRequestRequest {
    NestedStructList arg1[] = 0;
  }

  request struct TestListStructArgumentRequestRequest {
    SimpleStruct arg1[] = 0;
  }

  request struct TestNestedStructArgumentRequestRequest {
    NestedStruct arg1 = 0;
  }

  request struct TestNestedStructListArgumentRequestRequest {
    NestedStructList arg1 = 0;
  }

  request struct TestNullableOptionalRequestRequest {
    optional nullable INT8U arg1 = 0;
  }

  request struct TestSimpleOptionalArgumentRequestRequest {
    optional BOOLEAN arg1 = 0;
  }

  request struct TestStructArgumentRequestRequest {
    SimpleStruct arg1 = 0;
  }

  response struct SimpleStructResponse {
    SimpleStruct arg1 = 0;
  }

  response struct TestAddArgumentsResponse {
    INT8U returnValue = 0;
  }

  response struct TestEmitTestEventResponse {
    INT64U value = 0;
  }

  response struct TestEnumsResponse {
    vendor_id arg1 = 0;
    SimpleEnum arg2 = 1;
  }

  response struct TestListInt8UReverseResponse {
    INT8U arg1[] = 0;
  }

  response struct TestNullableOptionalResponse {
    BOOLEAN wasPresent = 0;
    optional BOOLEAN wasNull = 1;
    optional INT8U value = 2;
    optional nullable INT8U originalValue = 3;
  }

  response struct TestSpecificResponse {
    INT8U returnValue = 0;
  }

  command SimpleStructEchoRequest(SimpleStructEchoRequestRequest): SimpleStructResponse = 17;
  command Test(): DefaultSuccess = 0;
  command TestAddArguments(TestAddArgumentsRequest): TestAddArgumentsResponse = 4;
  command TestEmitTestEventRequest(TestEmitTestEventRequestRequest): TestEmitTestEventResponse = 20;
  command TestEnumsRequest(TestEnumsRequestRequest): TestEnumsResponse = 14;
  command TestListInt8UArgumentRequest(TestListInt8UArgumentRequestRequest): BooleanResponse = 10;
  command TestListInt8UReverseRequest(TestListInt8UReverseRequestRequest): TestListInt8UReverseResponse = 13;
  command TestListNestedStructListArgumentRequest(TestListNestedStructListArgumentRequestRequest): BooleanResponse = 12;
  command TestListStructArgumentRequest(TestListStructArgumentRequestRequest): BooleanResponse = 9;
  command TestNestedStructArgumentRequest(TestNestedStructArgumentRequestRequest): BooleanResponse = 8;
  command TestNestedStructListArgumentRequest(TestNestedStructListArgumentRequestRequest): BooleanResponse = 11;
  command TestNotHandled(): DefaultSuccess = 1;
  command TestNullableOptionalRequest(TestNullableOptionalRequestRequest): TestNullableOptionalResponse = 15;
  command TestSimpleOptionalArgumentRequest(TestSimpleOptionalArgumentRequestRequest): DefaultSuccess = 19;
  command TestSpecific(): TestSpecificResponse = 2;
  command TestStructArgumentRequest(TestStructArgumentRequestRequest): BooleanResponse = 7;
  command TimedInvokeRequest(): DefaultSuccess = 18;
}

server cluster Thermostat = 513 {
  enum SetpointAdjustMode : ENUM8 {
    kHeatSetpoint = 0;
    kCoolSetpoint = 1;
    kHeatAndCoolSetpoints = 2;
  }

  readonly attribute int16s localTemperature = 0;
  readonly attribute int16s absMinHeatSetpointLimit = 3;
  readonly attribute int16s absMaxHeatSetpointLimit = 4;
  readonly attribute int16s absMinCoolSetpointLimit = 5;
  readonly attribute int16s absMaxCoolSetpointLimit = 6;
  attribute int16s occupiedCoolingSetpoint = 17;
  attribute int16s occupiedHeatingSetpoint = 18;
  attribute int16s minHeatSetpointLimit = 21;
  attribute int16s maxHeatSetpointLimit = 22;
  attribute int16s minCoolSetpointLimit = 23;
  attribute int16s maxCoolSetpointLimit = 24;
  attribute int8s minSetpointDeadBand = 25;
  attribute enum8 controlSequenceOfOperation = 27;
  attribute enum8 systemMode = 28;
  readonly attribute enum8 startOfWeek = 32;
  readonly attribute int8u numberOfWeeklyTransitions = 33;
  readonly attribute int8u numberOfDailyTransitions = 34;
  readonly attribute bitmap32 featureMap = 65532;
  readonly attribute int16u clusterRevision = 65533;
}

server cluster ThermostatUserInterfaceConfiguration = 516 {
  attribute enum8 temperatureDisplayMode = 0;
  attribute enum8 keypadLockout = 1;
  attribute enum8 scheduleProgrammingVisibility = 2;
  readonly attribute int16u clusterRevision = 65533;
}

server cluster ThreadNetworkDiagnostics = 53 {
  enum NetworkFault : ENUM8 {
    kUnspecified = 0;
    kLinkDown = 1;
    kHardwareFailure = 2;
    kNetworkJammed = 3;
  }

  enum RoutingRole : ENUM8 {
    kUnspecified = 0;
    kUnassigned = 1;
    kSleepyEndDevice = 2;
    kEndDevice = 3;
    kReed = 4;
    kRouter = 5;
    kLeader = 6;
  }

  enum ThreadConnectionStatus : ENUM8 {
    kConnected = 0;
    kNotConnected = 1;
  }

  struct NeighborTable {
    INT64U extAddress = 1;
    INT32U age = 2;
    INT16U rloc16 = 3;
    INT32U linkFrameCounter = 4;
    INT32U mleFrameCounter = 5;
    INT8U lqi = 6;
    INT8S averageRssi = 7;
    INT8S lastRssi = 8;
    INT8U frameErrorRate = 9;
    INT8U messageErrorRate = 10;
    BOOLEAN rxOnWhenIdle = 11;
    BOOLEAN fullThreadDevice = 12;
    BOOLEAN fullNetworkData = 13;
    BOOLEAN isChild = 14;
  }

  struct RouteTable {
    INT64U extAddress = 1;
    INT16U rloc16 = 2;
    INT8U routerId = 3;
    INT8U nextHop = 4;
    INT8U pathCost = 5;
    INT8U LQIIn = 6;
    INT8U LQIOut = 7;
    INT8U age = 8;
    BOOLEAN allocated = 9;
    BOOLEAN linkEstablished = 10;
  }

  struct SecurityPolicy {
    INT16U rotationTime = 1;
    BITMAP16 flags = 2;
  }

  struct OperationalDatasetComponents {
    BOOLEAN activeTimestampPresent = 1;
    BOOLEAN pendingTimestampPresent = 2;
    BOOLEAN masterKeyPresent = 3;
    BOOLEAN networkNamePresent = 4;
    BOOLEAN extendedPanIdPresent = 5;
    BOOLEAN meshLocalPrefixPresent = 6;
    BOOLEAN delayPresent = 7;
    BOOLEAN panIdPresent = 8;
    BOOLEAN channelPresent = 9;
    BOOLEAN pskcPresent = 10;
    BOOLEAN securityPolicyPresent = 11;
    BOOLEAN channelMaskPresent = 12;
  }

  info event ConnectionStatus = 0 {
    ThreadConnectionStatus connectionStatus = 0;
  }

  readonly attribute int16u channel = 0;
  readonly attribute enum8 routingRole = 1;
  readonly attribute octet_string networkName = 2;
  readonly attribute int16u panId = 3;
  readonly attribute int64u extendedPanId = 4;
  readonly attribute octet_string meshLocalPrefix = 5;
  readonly attribute int64u overrunCount = 6;
  readonly attribute NeighborTable neighborTableList[] = 7;
  readonly attribute RouteTable routeTableList[] = 8;
  readonly attribute int32u partitionId = 9;
  readonly attribute int8u weighting = 10;
  readonly attribute int8u dataVersion = 11;
  readonly attribute int8u stableDataVersion = 12;
  readonly attribute int8u leaderRouterId = 13;
  readonly attribute int16u detachedRoleCount = 14;
  readonly attribute int16u childRoleCount = 15;
  readonly attribute int16u routerRoleCount = 16;
  readonly attribute int16u leaderRoleCount = 17;
  readonly attribute int16u attachAttemptCount = 18;
  readonly attribute int16u partitionIdChangeCount = 19;
  readonly attribute int16u betterPartitionAttachAttemptCount = 20;
  readonly attribute int16u parentChangeCount = 21;
  readonly attribute int32u txTotalCount = 22;
  readonly attribute int32u txUnicastCount = 23;
  readonly attribute int32u txBroadcastCount = 24;
  readonly attribute int32u txAckRequestedCount = 25;
  readonly attribute int32u txAckedCount = 26;
  readonly attribute int32u txNoAckRequestedCount = 27;
  readonly attribute int32u txDataCount = 28;
  readonly attribute int32u txDataPollCount = 29;
  readonly attribute int32u txBeaconCount = 30;
  readonly attribute int32u txBeaconRequestCount = 31;
  readonly attribute int32u txOtherCount = 32;
  readonly attribute int32u txRetryCount = 33;
  readonly attribute int32u txDirectMaxRetryExpiryCount = 34;
  readonly attribute int32u txIndirectMaxRetryExpiryCount = 35;
  readonly attribute int32u txErrCcaCount = 36;
  readonly attribute int32u txErrAbortCount = 37;
  readonly attribute int32u txErrBusyChannelCount = 38;
  readonly attribute int32u rxTotalCount = 39;
  readonly attribute int32u rxUnicastCount = 40;
  readonly attribute int32u rxBroadcastCount = 41;
  readonly attribute int32u rxDataCount = 42;
  readonly attribute int32u rxDataPollCount = 43;
  readonly attribute int32u rxBeaconCount = 44;
  readonly attribute int32u rxBeaconRequestCount = 45;
  readonly attribute int32u rxOtherCount = 46;
  readonly attribute int32u rxAddressFilteredCount = 47;
  readonly attribute int32u rxDestAddrFilteredCount = 48;
  readonly attribute int32u rxDuplicatedCount = 49;
  readonly attribute int32u rxErrNoFrameCount = 50;
  readonly attribute int32u rxErrUnknownNeighborCount = 51;
  readonly attribute int32u rxErrInvalidSrcAddrCount = 52;
  readonly attribute int32u rxErrSecCount = 53;
  readonly attribute int32u rxErrFcsCount = 54;
  readonly attribute int32u rxErrOtherCount = 55;
  readonly attribute int64u activeTimestamp = 56;
  readonly attribute int64u pendingTimestamp = 57;
  readonly attribute int32u delay = 58;
  readonly attribute SecurityPolicy securityPolicy[] = 59;
  readonly attribute octet_string channelMask = 60;
  readonly attribute OperationalDatasetComponents operationalDatasetComponents[] = 61;
  readonly attribute NetworkFault activeNetworkFaultsList[] = 62;
  readonly attribute bitmap32 featureMap = 65532;
  readonly attribute int16u clusterRevision = 65533;

  command ResetCounts(): DefaultSuccess = 0;
}

server cluster UserLabel = 65 {
  attribute LabelStruct labelList[] = 0;
  readonly attribute int16u clusterRevision = 65533;
}

server cluster WakeOnLan = 1283 {
  readonly attribute char_string wakeOnLanMacAddress = 0;
  readonly attribute int16u clusterRevision = 65533;
}

server cluster WiFiNetworkDiagnostics = 54 {
  enum AssociationFailureCause : ENUM8 {
    kUnknown = 0;
    kAssociationFailed = 1;
    kAuthenticationFailed = 2;
    kSsidNotFound = 3;
  }

  enum SecurityType : ENUM8 {
    kUnspecified = 0;
    kNone = 1;
    kWep = 2;
    kWpa = 3;
    kWpa2 = 4;
    kWpa3 = 5;
  }

  enum WiFiConnectionStatus : ENUM8 {
    kConnected = 0;
    kNotConnected = 1;
  }

  enum WiFiVersionType : ENUM8 {
    k80211a = 0;
    k80211b = 1;
    k80211g = 2;
    k80211n = 3;
    k80211ac = 4;
    k80211ax = 5;
  }

  info event Disconnection = 0 {
    INT16U reasonCode = 0;
  }

  info event AssociationFailure = 1 {
    AssociationFailureCause associationFailure = 0;
    INT16U status = 1;
  }

  info event ConnectionStatus = 2 {
    WiFiConnectionStatus connectionStatus = 0;
  }

  readonly attribute octet_string bssid = 0;
  readonly attribute enum8 securityType = 1;
  readonly attribute enum8 wiFiVersion = 2;
  readonly attribute int16u channelNumber = 3;
  readonly attribute int8s rssi = 4;
  readonly attribute int32u beaconLostCount = 5;
  readonly attribute int32u beaconRxCount = 6;
  readonly attribute int32u packetMulticastRxCount = 7;
  readonly attribute int32u packetMulticastTxCount = 8;
  readonly attribute int32u packetUnicastRxCount = 9;
  readonly attribute int32u packetUnicastTxCount = 10;
  readonly attribute int64u currentMaxRate = 11;
  readonly attribute int64u overrunCount = 12;
  readonly attribute bitmap32 featureMap = 65532;
  readonly attribute int16u clusterRevision = 65533;

  command ResetCounts(): DefaultSuccess = 0;
}

server cluster WindowCovering = 258 {
  readonly attribute enum8 type = 0;
  readonly attribute int16u currentPositionLift = 3;
  readonly attribute int16u currentPositionTilt = 4;
  readonly attribute bitmap8 configStatus = 7;
  readonly attribute Percent currentPositionLiftPercentage = 8;
  readonly attribute Percent currentPositionTiltPercentage = 9;
  readonly attribute bitmap8 operationalStatus = 10;
  readonly attribute Percent100ths targetPositionLiftPercent100ths = 11;
  readonly attribute Percent100ths targetPositionTiltPercent100ths = 12;
  readonly attribute enum8 endProductType = 13;
  readonly attribute Percent100ths currentPositionLiftPercent100ths = 14;
  readonly attribute Percent100ths currentPositionTiltPercent100ths = 15;
  readonly attribute int16u installedOpenLimitLift = 16;
  readonly attribute int16u installedClosedLimitLift = 17;
  readonly attribute int16u installedOpenLimitTilt = 18;
  readonly attribute int16u installedClosedLimitTilt = 19;
  attribute bitmap8 mode = 23;
  readonly attribute bitmap16 safetyStatus = 26;
  readonly attribute bitmap32 featureMap = 65532;
  readonly attribute int16u clusterRevision = 65533;

  command DownOrClose(): DefaultSuccess = 1;
  command StopMotion(): DefaultSuccess = 2;
  command UpOrOpen(): DefaultSuccess = 0;
}


endpoint 0 {
  server  cluster AccessControl;
  server  cluster AdministratorCommissioning;
  server  cluster Basic;
  server  cluster Binding;
  server  cluster Descriptor;
  server  cluster DiagnosticLogs;
  server  cluster EthernetNetworkDiagnostics;
  server  cluster FixedLabel;
  server  cluster GeneralCommissioning;
  server  cluster GeneralDiagnostics;
  server  cluster GroupKeyManagement;
  server  cluster Groups;
  server  cluster Identify;
  server  cluster LocalizationConfiguration;
  server  cluster NetworkCommissioning;
  binding cluster OtaSoftwareUpdateProvider;
  server  cluster OtaSoftwareUpdateRequestor;
  server  cluster OperationalCredentials;
  server  cluster PowerSourceConfiguration;
  server  cluster RelativeHumidityMeasurement;
  server  cluster SoftwareDiagnostics;
  server  cluster ThreadNetworkDiagnostics;
  server  cluster UserLabel;
  server  cluster WiFiNetworkDiagnostics;
}

endpoint 1 {
  server  cluster AccountLogin;
  server  cluster ApplicationBasic;
  server  cluster ApplicationLauncher;
  server  cluster AudioOutput;
  server  cluster BarrierControl;
  server  cluster BinaryInputBasic;
  server  cluster Binding;
  server  cluster BooleanState;
  server  cluster BridgedActions;
  server  cluster BridgedDeviceBasic;
  server  cluster Channel;
  server  cluster ColorControl;
  server  cluster ContentLauncher;
  server  cluster Descriptor;
  server  cluster DoorLock;
  server  cluster ElectricalMeasurement;
  server  cluster FixedLabel;
  server  cluster FlowMeasurement;
  server  cluster Groups;
  server  cluster IasZone;
  server  cluster Identify;
  server  cluster IlluminanceMeasurement;
  server  cluster KeypadInput;
  server  cluster LevelControl;
  server  cluster LocalizationConfiguration;
  server  cluster LowPower;
  server  cluster MediaInput;
  server  cluster MediaPlayback;
  server  cluster ModeSelect;
  server  cluster NetworkCommissioning;
  server  cluster OccupancySensing;
  server  cluster OnOff;
  server  cluster OnOffSwitchConfiguration;
  server  cluster PowerSource;
  server  cluster PressureMeasurement;
  server  cluster PumpConfigurationAndControl;
  server  cluster RelativeHumidityMeasurement;
  server  cluster Scenes;
  server  cluster Switch;
  server  cluster TargetNavigator;
  server  cluster TemperatureMeasurement;
  server  cluster TestCluster;
  server  cluster Thermostat;
  server  cluster ThermostatUserInterfaceConfiguration;
  server  cluster UserLabel;
  server  cluster WakeOnLan;
  server  cluster WindowCovering;
}

endpoint 2 {
  server  cluster Descriptor;
  server  cluster Groups;
  server  cluster OccupancySensing;
  server  cluster OnOff;
}
<|MERGE_RESOLUTION|>--- conflicted
+++ resolved
@@ -1822,18 +1822,6 @@
     INT8U lqi = 8;
   }
 
-<<<<<<< HEAD
-  attribute(readonly) int8u maxNetworks = 0;
-  attribute(readonly) NetworkInfo networks[] = 1;
-  attribute(readonly) int8u scanMaxTimeSeconds = 2;
-  attribute(readonly) int8u connectMaxTimeSeconds = 3;
-  attribute(writable) boolean interfaceEnabled = 4;
-  attribute(readonly) NetworkCommissioningStatus lastNetworkingStatus = 5;
-  attribute(readonly) octet_string lastNetworkID = 6;
-  attribute(readonly) int32u lastConnectErrorValue = 7;
-  attribute(readonly) bitmap32 featureMap = 65532;
-  attribute(readonly) int17u clusterRevision = 65533;
-=======
   readonly attribute int8u maxNetworks = 0;
   readonly attribute NetworkInfo networks[] = 1;
   readonly attribute int8u scanMaxTimeSeconds = 2;
@@ -1844,7 +1832,6 @@
   readonly attribute int32u lastConnectErrorValue = 7;
   readonly attribute bitmap32 featureMap = 65532;
   readonly attribute int16u clusterRevision = 65533;
->>>>>>> d5e74316
 
   request struct AddOrUpdateThreadNetworkRequest {
     OCTET_STRING operationalDataset = 0;
