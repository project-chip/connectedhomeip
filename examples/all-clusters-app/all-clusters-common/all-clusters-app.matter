--- conflicted
+++ resolved
@@ -8218,11 +8218,7 @@
     callback attribute acceptedCommandList;
     callback attribute eventList;
     callback attribute attributeList;
-<<<<<<< HEAD
-    ram      attribute featureMap default = 0;
-=======
     callback attribute featureMap;
->>>>>>> 0fd361e2
     ram      attribute clusterRevision default = 1;
   }
 
