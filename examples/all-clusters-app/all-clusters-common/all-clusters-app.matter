// This IDL was generated automatically by ZAP.
// It is for view/code review purposes only.

/** Attributes and commands for putting a device into Identification mode (e.g. flashing a light). */
cluster Identify = 3 {
  revision 4;

  enum EffectIdentifierEnum : enum8 {
    kBlink = 0;
    kBreathe = 1;
    kOkay = 2;
    kChannelChange = 11;
    kFinishEffect = 254;
    kStopEffect = 255;
  }

  enum EffectVariantEnum : enum8 {
    kDefault = 0;
  }

  enum IdentifyTypeEnum : enum8 {
    kNone = 0;
    kLightOutput = 1;
    kVisibleIndicator = 2;
    kAudibleBeep = 3;
    kDisplay = 4;
    kActuator = 5;
  }

  attribute int16u identifyTime = 0;
  readonly attribute IdentifyTypeEnum identifyType = 1;
  readonly attribute command_id generatedCommandList[] = 65528;
  readonly attribute command_id acceptedCommandList[] = 65529;
  readonly attribute event_id eventList[] = 65530;
  readonly attribute attrib_id attributeList[] = 65531;
  readonly attribute bitmap32 featureMap = 65532;
  readonly attribute int16u clusterRevision = 65533;

  request struct IdentifyRequest {
    int16u identifyTime = 0;
  }

  request struct TriggerEffectRequest {
    EffectIdentifierEnum effectIdentifier = 0;
    EffectVariantEnum effectVariant = 1;
  }

  /** Command description for Identify */
  command access(invoke: manage) Identify(IdentifyRequest): DefaultSuccess = 0;
  /** Command description for TriggerEffect */
  command access(invoke: manage) TriggerEffect(TriggerEffectRequest): DefaultSuccess = 64;
}

/** Attributes and commands for group configuration and manipulation. */
cluster Groups = 4 {
  revision 4;

  bitmap Feature : bitmap32 {
    kGroupNames = 0x1;
  }

  bitmap NameSupportBitmap : bitmap8 {
    kGroupNames = 0x80;
  }

  readonly attribute NameSupportBitmap nameSupport = 0;
  readonly attribute command_id generatedCommandList[] = 65528;
  readonly attribute command_id acceptedCommandList[] = 65529;
  readonly attribute event_id eventList[] = 65530;
  readonly attribute attrib_id attributeList[] = 65531;
  readonly attribute bitmap32 featureMap = 65532;
  readonly attribute int16u clusterRevision = 65533;

  request struct AddGroupRequest {
    group_id groupID = 0;
    char_string<16> groupName = 1;
  }

  response struct AddGroupResponse = 0 {
    enum8 status = 0;
    group_id groupID = 1;
  }

  request struct ViewGroupRequest {
    group_id groupID = 0;
  }

  response struct ViewGroupResponse = 1 {
    enum8 status = 0;
    group_id groupID = 1;
    char_string<16> groupName = 2;
  }

  request struct GetGroupMembershipRequest {
    group_id groupList[] = 0;
  }

  response struct GetGroupMembershipResponse = 2 {
    nullable int8u capacity = 0;
    group_id groupList[] = 1;
  }

  request struct RemoveGroupRequest {
    group_id groupID = 0;
  }

  response struct RemoveGroupResponse = 3 {
    enum8 status = 0;
    group_id groupID = 1;
  }

  request struct AddGroupIfIdentifyingRequest {
    group_id groupID = 0;
    char_string<16> groupName = 1;
  }

  /** Command description for AddGroup */
  fabric command access(invoke: manage) AddGroup(AddGroupRequest): AddGroupResponse = 0;
  /** Command description for ViewGroup */
  fabric command ViewGroup(ViewGroupRequest): ViewGroupResponse = 1;
  /** Command description for GetGroupMembership */
  fabric command GetGroupMembership(GetGroupMembershipRequest): GetGroupMembershipResponse = 2;
  /** Command description for RemoveGroup */
  fabric command access(invoke: manage) RemoveGroup(RemoveGroupRequest): RemoveGroupResponse = 3;
  /** Command description for RemoveAllGroups */
  fabric command access(invoke: manage) RemoveAllGroups(): DefaultSuccess = 4;
  /** Command description for AddGroupIfIdentifying */
  fabric command access(invoke: manage) AddGroupIfIdentifying(AddGroupIfIdentifyingRequest): DefaultSuccess = 5;
}

/** Attributes and commands for scene configuration and manipulation. */
provisional cluster Scenes = 5 {
  revision 5;

  bitmap CopyModeBitmap : bitmap8 {
    kCopyAllScenes = 0x1;
  }

  bitmap Feature : bitmap32 {
    kSceneNames = 0x1;
    kExplicit = 0x2;
    kTableSize = 0x4;
    kFabricScenes = 0x8;
  }

  bitmap NameSupportBitmap : bitmap8 {
    kSceneNames = 0x80;
  }

  struct AttributeValuePair {
    attrib_id attributeID = 0;
    int32u attributeValue = 1;
  }

  struct ExtensionFieldSet {
    cluster_id clusterID = 0;
    AttributeValuePair attributeValueList[] = 1;
  }

  fabric_scoped struct SceneInfoStruct {
    int8u sceneCount = 0;
    fabric_sensitive int8u currentScene = 1;
    fabric_sensitive group_id currentGroup = 2;
    fabric_sensitive boolean sceneValid = 3;
    int8u remainingCapacity = 4;
    fabric_idx fabricIndex = 254;
  }

  readonly attribute optional int8u sceneCount = 0;
  readonly attribute optional int8u currentScene = 1;
  readonly attribute optional group_id currentGroup = 2;
  readonly attribute optional boolean sceneValid = 3;
  readonly attribute NameSupportBitmap nameSupport = 4;
  readonly attribute optional nullable node_id lastConfiguredBy = 5;
  readonly attribute int16u sceneTableSize = 6;
  readonly attribute SceneInfoStruct fabricSceneInfo[] = 7;
  readonly attribute command_id generatedCommandList[] = 65528;
  readonly attribute command_id acceptedCommandList[] = 65529;
  readonly attribute event_id eventList[] = 65530;
  readonly attribute attrib_id attributeList[] = 65531;
  readonly attribute bitmap32 featureMap = 65532;
  readonly attribute int16u clusterRevision = 65533;

  request struct AddSceneRequest {
    group_id groupID = 0;
    int8u sceneID = 1;
    int16u transitionTime = 2;
    char_string sceneName = 3;
    ExtensionFieldSet extensionFieldSets[] = 4;
  }

  response struct AddSceneResponse = 0 {
    status status = 0;
    group_id groupID = 1;
    int8u sceneID = 2;
  }

  request struct ViewSceneRequest {
    group_id groupID = 0;
    int8u sceneID = 1;
  }

  response struct ViewSceneResponse = 1 {
    status status = 0;
    group_id groupID = 1;
    int8u sceneID = 2;
    optional int16u transitionTime = 3;
    optional char_string sceneName = 4;
    optional ExtensionFieldSet extensionFieldSets[] = 5;
  }

  request struct RemoveSceneRequest {
    group_id groupID = 0;
    int8u sceneID = 1;
  }

  response struct RemoveSceneResponse = 2 {
    status status = 0;
    group_id groupID = 1;
    int8u sceneID = 2;
  }

  request struct RemoveAllScenesRequest {
    group_id groupID = 0;
  }

  response struct RemoveAllScenesResponse = 3 {
    status status = 0;
    group_id groupID = 1;
  }

  request struct StoreSceneRequest {
    group_id groupID = 0;
    int8u sceneID = 1;
  }

  response struct StoreSceneResponse = 4 {
    status status = 0;
    group_id groupID = 1;
    int8u sceneID = 2;
  }

  request struct RecallSceneRequest {
    group_id groupID = 0;
    int8u sceneID = 1;
    optional nullable int16u transitionTime = 2;
  }

  request struct GetSceneMembershipRequest {
    group_id groupID = 0;
  }

  response struct GetSceneMembershipResponse = 6 {
    status status = 0;
    nullable int8u capacity = 1;
    group_id groupID = 2;
    optional int8u sceneList[] = 3;
  }

  request struct EnhancedAddSceneRequest {
    group_id groupID = 0;
    int8u sceneID = 1;
    int16u transitionTime = 2;
    char_string sceneName = 3;
    ExtensionFieldSet extensionFieldSets[] = 4;
  }

  response struct EnhancedAddSceneResponse = 64 {
    status status = 0;
    group_id groupID = 1;
    int8u sceneID = 2;
  }

  request struct EnhancedViewSceneRequest {
    group_id groupID = 0;
    int8u sceneID = 1;
  }

  response struct EnhancedViewSceneResponse = 65 {
    status status = 0;
    group_id groupID = 1;
    int8u sceneID = 2;
    optional int16u transitionTime = 3;
    optional char_string sceneName = 4;
    optional ExtensionFieldSet extensionFieldSets[] = 5;
  }

  request struct CopySceneRequest {
    CopyModeBitmap mode = 0;
    group_id groupIdentifierFrom = 1;
    int8u sceneIdentifierFrom = 2;
    group_id groupIdentifierTo = 3;
    int8u sceneIdentifierTo = 4;
  }

  response struct CopySceneResponse = 66 {
    status status = 0;
    group_id groupIdentifierFrom = 1;
    int8u sceneIdentifierFrom = 2;
  }

  /** Add a scene to the scene table. Extension field sets are supported, and are inputed as '{"ClusterID": VALUE, "AttributeValueList":[{"AttributeId": VALUE, "AttributeValue": VALUE}]}' */
  fabric command access(invoke: manage) AddScene(AddSceneRequest): AddSceneResponse = 0;
  /** Retrieves the requested scene entry from its Scene table. */
  fabric command ViewScene(ViewSceneRequest): ViewSceneResponse = 1;
  /** Removes the requested scene entry, corresponding to the value of the GroupID field, from its Scene Table */
  fabric command access(invoke: manage) RemoveScene(RemoveSceneRequest): RemoveSceneResponse = 2;
  /** Remove all scenes, corresponding to the value of the GroupID field, from its Scene Table */
  fabric command access(invoke: manage) RemoveAllScenes(RemoveAllScenesRequest): RemoveAllScenesResponse = 3;
  /** Adds the scene entry into its Scene Table along with all extension field sets corresponding to the current state of other clusters on the same endpoint */
  fabric command access(invoke: manage) StoreScene(StoreSceneRequest): StoreSceneResponse = 4;
  /** Set the attributes and corresponding state for each other cluster implemented on the endpoint accordingly to the resquested scene entry in the Scene Table */
  fabric command RecallScene(RecallSceneRequest): DefaultSuccess = 5;
  /** Get an unused scene identifier when no commissioning tool is in the network, or for a commissioning tool to get the used scene identifiers within a certain group */
  fabric command GetSceneMembership(GetSceneMembershipRequest): GetSceneMembershipResponse = 6;
  /** Allows a scene to be added using a finer scene transition time than the AddScene command. */
  fabric command EnhancedAddScene(EnhancedAddSceneRequest): EnhancedAddSceneResponse = 64;
  /** Allows a scene to be retrieved using a finer scene transition time than the ViewScene command */
  fabric command EnhancedViewScene(EnhancedViewSceneRequest): EnhancedViewSceneResponse = 65;
  /** Allows a client to efficiently copy scenes from one group/scene identifier pair to another group/scene identifier pair. */
  fabric command CopyScene(CopySceneRequest): CopySceneResponse = 66;
}

/** Attributes and commands for switching devices between 'On' and 'Off' states. */
cluster OnOff = 6 {
  revision 6;

  enum DelayedAllOffEffectVariantEnum : enum8 {
    kDelayedOffFastFade = 0;
    kNoFade = 1;
    kDelayedOffSlowFade = 2;
  }

  enum DyingLightEffectVariantEnum : enum8 {
    kDyingLightFadeOff = 0;
  }

  enum EffectIdentifierEnum : enum8 {
    kDelayedAllOff = 0;
    kDyingLight = 1;
  }

  enum StartUpOnOffEnum : enum8 {
    kOff = 0;
    kOn = 1;
    kToggle = 2;
  }

  bitmap Feature : bitmap32 {
    kLighting = 0x1;
    kDeadFrontBehavior = 0x2;
    kOffOnly = 0x4;
  }

  bitmap OnOffControlBitmap : bitmap8 {
    kAcceptOnlyWhenOn = 0x1;
  }

  readonly attribute boolean onOff = 0;
  readonly attribute optional boolean globalSceneControl = 16384;
  attribute optional int16u onTime = 16385;
  attribute optional int16u offWaitTime = 16386;
  attribute access(write: manage) optional nullable StartUpOnOffEnum startUpOnOff = 16387;
  readonly attribute command_id generatedCommandList[] = 65528;
  readonly attribute command_id acceptedCommandList[] = 65529;
  readonly attribute event_id eventList[] = 65530;
  readonly attribute attrib_id attributeList[] = 65531;
  readonly attribute bitmap32 featureMap = 65532;
  readonly attribute int16u clusterRevision = 65533;

  request struct OffWithEffectRequest {
    EffectIdentifierEnum effectIdentifier = 0;
    enum8 effectVariant = 1;
  }

  request struct OnWithTimedOffRequest {
    OnOffControlBitmap onOffControl = 0;
    int16u onTime = 1;
    int16u offWaitTime = 2;
  }

  /** On receipt of this command, a device SHALL enter its ‘Off’ state. This state is device dependent, but it is recommended that it is used for power off or similar functions. On receipt of the Off command, the OnTime attribute SHALL be set to 0. */
  command Off(): DefaultSuccess = 0;
  /** On receipt of this command, a device SHALL enter its ‘On’ state. This state is device dependent, but it is recommended that it is used for power on or similar functions. On receipt of the On command, if the value of the OnTime attribute is equal to 0, the device SHALL set the OffWaitTime attribute to 0. */
  command On(): DefaultSuccess = 1;
  /** On receipt of this command, if a device is in its ‘Off’ state it SHALL enter its ‘On’ state. Otherwise, if it is in its ‘On’ state it SHALL enter its ‘Off’ state. On receipt of the Toggle command, if the value of the OnOff attribute is equal to FALSE and if the value of the OnTime attribute is equal to 0, the device SHALL set the OffWaitTime attribute to 0. If the value of the OnOff attribute is equal to TRUE, the OnTime attribute SHALL be set to 0. */
  command Toggle(): DefaultSuccess = 2;
  /** The OffWithEffect command allows devices to be turned off using enhanced ways of fading. */
  command OffWithEffect(OffWithEffectRequest): DefaultSuccess = 64;
  /** The OnWithRecallGlobalScene command allows the recall of the settings when the device was turned off. */
  command OnWithRecallGlobalScene(): DefaultSuccess = 65;
  /** The OnWithTimedOff command allows devices to be turned on for a specific duration with a guarded off duration so that SHOULD the device be subsequently switched off, further OnWithTimedOff commands, received during this time, are prevented from turning the devices back on. */
  command OnWithTimedOff(OnWithTimedOffRequest): DefaultSuccess = 66;
}

/** Attributes and commands for switching devices between 'On' and 'Off' states. */
cluster OnOff = 6 {
  revision 6;

  enum DelayedAllOffEffectVariantEnum : enum8 {
    kDelayedOffFastFade = 0;
    kNoFade = 1;
    kDelayedOffSlowFade = 2;
  }

  enum DyingLightEffectVariantEnum : enum8 {
    kDyingLightFadeOff = 0;
  }

  enum EffectIdentifierEnum : enum8 {
    kDelayedAllOff = 0;
    kDyingLight = 1;
  }

  enum StartUpOnOffEnum : enum8 {
    kOff = 0;
    kOn = 1;
    kToggle = 2;
  }

  bitmap Feature : bitmap32 {
    kLighting = 0x1;
    kDeadFrontBehavior = 0x2;
    kOffOnly = 0x4;
  }

  bitmap OnOffControlBitmap : bitmap8 {
    kAcceptOnlyWhenOn = 0x1;
  }

  readonly attribute boolean onOff = 0;
  readonly attribute optional boolean globalSceneControl = 16384;
  attribute optional int16u onTime = 16385;
  attribute optional int16u offWaitTime = 16386;
  attribute access(write: manage) optional nullable StartUpOnOffEnum startUpOnOff = 16387;
  readonly attribute command_id generatedCommandList[] = 65528;
  readonly attribute command_id acceptedCommandList[] = 65529;
  readonly attribute event_id eventList[] = 65530;
  readonly attribute attrib_id attributeList[] = 65531;
  readonly attribute bitmap32 featureMap = 65532;
  readonly attribute int16u clusterRevision = 65533;

  request struct OffWithEffectRequest {
    EffectIdentifierEnum effectIdentifier = 0;
    enum8 effectVariant = 1;
  }

  request struct OnWithTimedOffRequest {
    OnOffControlBitmap onOffControl = 0;
    int16u onTime = 1;
    int16u offWaitTime = 2;
  }

  /** On receipt of this command, a device SHALL enter its ‘Off’ state. This state is device dependent, but it is recommended that it is used for power off or similar functions. On receipt of the Off command, the OnTime attribute SHALL be set to 0. */
  command Off(): DefaultSuccess = 0;
  /** On receipt of this command, a device SHALL enter its ‘On’ state. This state is device dependent, but it is recommended that it is used for power on or similar functions. On receipt of the On command, if the value of the OnTime attribute is equal to 0, the device SHALL set the OffWaitTime attribute to 0. */
  command On(): DefaultSuccess = 1;
  /** On receipt of this command, if a device is in its ‘Off’ state it SHALL enter its ‘On’ state. Otherwise, if it is in its ‘On’ state it SHALL enter its ‘Off’ state. On receipt of the Toggle command, if the value of the OnOff attribute is equal to FALSE and if the value of the OnTime attribute is equal to 0, the device SHALL set the OffWaitTime attribute to 0. If the value of the OnOff attribute is equal to TRUE, the OnTime attribute SHALL be set to 0. */
  command Toggle(): DefaultSuccess = 2;
  /** The OffWithEffect command allows devices to be turned off using enhanced ways of fading. */
  command OffWithEffect(OffWithEffectRequest): DefaultSuccess = 64;
  /** The OnWithRecallGlobalScene command allows the recall of the settings when the device was turned off. */
  command OnWithRecallGlobalScene(): DefaultSuccess = 65;
  /** The OnWithTimedOff command allows devices to be turned on for a specific duration with a guarded off duration so that SHOULD the device be subsequently switched off, further OnWithTimedOff commands, received during this time, are prevented from turning the devices back on. */
  command OnWithTimedOff(OnWithTimedOffRequest): DefaultSuccess = 66;
}

/** Attributes and commands for configuring On/Off switching devices. */
deprecated cluster OnOffSwitchConfiguration = 7 {
  revision 1; // NOTE: Default/not specifically set

  readonly attribute enum8 switchType = 0;
  attribute enum8 switchActions = 16;
  readonly attribute command_id generatedCommandList[] = 65528;
  readonly attribute command_id acceptedCommandList[] = 65529;
  readonly attribute event_id eventList[] = 65530;
  readonly attribute attrib_id attributeList[] = 65531;
  readonly attribute bitmap32 featureMap = 65532;
  readonly attribute int16u clusterRevision = 65533;
}

/** Attributes and commands for controlling devices that can be set to a level between fully 'On' and fully 'Off.' */
cluster LevelControl = 8 {
  revision 5;

  enum MoveModeEnum : enum8 {
    kUp = 0;
    kDown = 1;
  }

  enum StepModeEnum : enum8 {
    kUp = 0;
    kDown = 1;
  }

  bitmap Feature : bitmap32 {
    kOnOff = 0x1;
    kLighting = 0x2;
    kFrequency = 0x4;
  }

  bitmap OptionsBitmap : bitmap8 {
    kExecuteIfOff = 0x1;
    kCoupleColorTempToLevel = 0x2;
  }

  readonly attribute nullable int8u currentLevel = 0;
  readonly attribute optional int16u remainingTime = 1;
  readonly attribute optional int8u minLevel = 2;
  readonly attribute optional int8u maxLevel = 3;
  readonly attribute optional int16u currentFrequency = 4;
  readonly attribute optional int16u minFrequency = 5;
  readonly attribute optional int16u maxFrequency = 6;
  attribute OptionsBitmap options = 15;
  attribute optional int16u onOffTransitionTime = 16;
  attribute nullable int8u onLevel = 17;
  attribute optional nullable int16u onTransitionTime = 18;
  attribute optional nullable int16u offTransitionTime = 19;
  attribute optional nullable int8u defaultMoveRate = 20;
  attribute access(write: manage) optional nullable int8u startUpCurrentLevel = 16384;
  readonly attribute command_id generatedCommandList[] = 65528;
  readonly attribute command_id acceptedCommandList[] = 65529;
  readonly attribute event_id eventList[] = 65530;
  readonly attribute attrib_id attributeList[] = 65531;
  readonly attribute bitmap32 featureMap = 65532;
  readonly attribute int16u clusterRevision = 65533;

  request struct MoveToLevelRequest {
    int8u level = 0;
    nullable int16u transitionTime = 1;
    OptionsBitmap optionsMask = 2;
    OptionsBitmap optionsOverride = 3;
  }

  request struct MoveRequest {
    MoveModeEnum moveMode = 0;
    nullable int8u rate = 1;
    OptionsBitmap optionsMask = 2;
    OptionsBitmap optionsOverride = 3;
  }

  request struct StepRequest {
    StepModeEnum stepMode = 0;
    int8u stepSize = 1;
    nullable int16u transitionTime = 2;
    OptionsBitmap optionsMask = 3;
    OptionsBitmap optionsOverride = 4;
  }

  request struct StopRequest {
    OptionsBitmap optionsMask = 0;
    OptionsBitmap optionsOverride = 1;
  }

  request struct MoveToLevelWithOnOffRequest {
    int8u level = 0;
    nullable int16u transitionTime = 1;
    OptionsBitmap optionsMask = 2;
    OptionsBitmap optionsOverride = 3;
  }

  request struct MoveWithOnOffRequest {
    MoveModeEnum moveMode = 0;
    nullable int8u rate = 1;
    OptionsBitmap optionsMask = 2;
    OptionsBitmap optionsOverride = 3;
  }

  request struct StepWithOnOffRequest {
    StepModeEnum stepMode = 0;
    int8u stepSize = 1;
    nullable int16u transitionTime = 2;
    OptionsBitmap optionsMask = 3;
    OptionsBitmap optionsOverride = 4;
  }

  request struct StopWithOnOffRequest {
    OptionsBitmap optionsMask = 0;
    OptionsBitmap optionsOverride = 1;
  }

  request struct MoveToClosestFrequencyRequest {
    int16u frequency = 0;
  }

  /** Command description for MoveToLevel */
  command MoveToLevel(MoveToLevelRequest): DefaultSuccess = 0;
  /** Command description for Move */
  command Move(MoveRequest): DefaultSuccess = 1;
  /** Command description for Step */
  command Step(StepRequest): DefaultSuccess = 2;
  /** Command description for Stop */
  command Stop(StopRequest): DefaultSuccess = 3;
  /** Command description for MoveToLevelWithOnOff */
  command MoveToLevelWithOnOff(MoveToLevelWithOnOffRequest): DefaultSuccess = 4;
  /** Command description for MoveWithOnOff */
  command MoveWithOnOff(MoveWithOnOffRequest): DefaultSuccess = 5;
  /** Command description for StepWithOnOff */
  command StepWithOnOff(StepWithOnOffRequest): DefaultSuccess = 6;
  /** Command description for StopWithOnOff */
  command StopWithOnOff(StopWithOnOffRequest): DefaultSuccess = 7;
  /** Change the currrent frequency to the provided one, or a close
        approximation if the exact provided one is not possible. */
  command MoveToClosestFrequency(MoveToClosestFrequencyRequest): DefaultSuccess = 8;
}

/** An interface for reading the value of a binary measurement and accessing various characteristics of that measurement. */
deprecated cluster BinaryInputBasic = 15 {
  revision 1; // NOTE: Default/not specifically set

  attribute optional char_string<16> activeText = 4;
  attribute optional char_string<16> description = 28;
  attribute optional char_string<16> inactiveText = 46;
  attribute boolean outOfService = 81;
  readonly attribute optional enum8 polarity = 84;
  attribute boolean presentValue = 85;
  attribute optional enum8 reliability = 103;
  readonly attribute bitmap8 statusFlags = 111;
  readonly attribute optional int32u applicationType = 256;
  readonly attribute command_id generatedCommandList[] = 65528;
  readonly attribute command_id acceptedCommandList[] = 65529;
  readonly attribute event_id eventList[] = 65530;
  readonly attribute attrib_id attributeList[] = 65531;
  readonly attribute bitmap32 featureMap = 65532;
  readonly attribute int16u clusterRevision = 65533;
}

/** The Descriptor Cluster is meant to replace the support from the Zigbee Device Object (ZDO) for describing a node, its endpoints and clusters. */
cluster Descriptor = 29 {
  revision 2;

  bitmap Feature : bitmap32 {
    kTagList = 0x1;
  }

  struct DeviceTypeStruct {
    devtype_id deviceType = 0;
    int16u revision = 1;
  }

  struct SemanticTagStruct {
    nullable vendor_id mfgCode = 0;
    enum8 namespaceID = 1;
    enum8 tag = 2;
    optional nullable char_string label = 3;
  }

  readonly attribute DeviceTypeStruct deviceTypeList[] = 0;
  readonly attribute cluster_id serverList[] = 1;
  readonly attribute cluster_id clientList[] = 2;
  readonly attribute endpoint_no partsList[] = 3;
  readonly attribute optional SemanticTagStruct tagList[] = 4;
  readonly attribute command_id generatedCommandList[] = 65528;
  readonly attribute command_id acceptedCommandList[] = 65529;
  readonly attribute event_id eventList[] = 65530;
  readonly attribute attrib_id attributeList[] = 65531;
  readonly attribute bitmap32 featureMap = 65532;
  readonly attribute int16u clusterRevision = 65533;
}

/** The Binding Cluster is meant to replace the support from the Zigbee Device Object (ZDO) for supporting the binding table. */
cluster Binding = 30 {
  revision 1; // NOTE: Default/not specifically set

  fabric_scoped struct TargetStruct {
    optional node_id node = 1;
    optional group_id group = 2;
    optional endpoint_no endpoint = 3;
    optional cluster_id cluster = 4;
    fabric_idx fabricIndex = 254;
  }

  attribute access(write: manage) TargetStruct binding[] = 0;
  readonly attribute command_id generatedCommandList[] = 65528;
  readonly attribute command_id acceptedCommandList[] = 65529;
  readonly attribute event_id eventList[] = 65530;
  readonly attribute attrib_id attributeList[] = 65531;
  readonly attribute bitmap32 featureMap = 65532;
  readonly attribute int16u clusterRevision = 65533;
}

/** The Access Control Cluster exposes a data model view of a
      Node's Access Control List (ACL), which codifies the rules used to manage
      and enforce Access Control for the Node's endpoints and their associated
      cluster instances. */
cluster AccessControl = 31 {
  revision 1; // NOTE: Default/not specifically set

  enum AccessControlEntryAuthModeEnum : enum8 {
    kPASE = 1;
    kCASE = 2;
    kGroup = 3;
  }

  enum AccessControlEntryPrivilegeEnum : enum8 {
    kView = 1;
    kProxyView = 2;
    kOperate = 3;
    kManage = 4;
    kAdminister = 5;
  }

  enum ChangeTypeEnum : enum8 {
    kChanged = 0;
    kAdded = 1;
    kRemoved = 2;
  }

  struct AccessControlTargetStruct {
    nullable cluster_id cluster = 0;
    nullable endpoint_no endpoint = 1;
    nullable devtype_id deviceType = 2;
  }

  fabric_scoped struct AccessControlEntryStruct {
    fabric_sensitive AccessControlEntryPrivilegeEnum privilege = 1;
    fabric_sensitive AccessControlEntryAuthModeEnum authMode = 2;
    nullable fabric_sensitive int64u subjects[] = 3;
    nullable fabric_sensitive AccessControlTargetStruct targets[] = 4;
    fabric_idx fabricIndex = 254;
  }

  fabric_scoped struct AccessControlExtensionStruct {
    fabric_sensitive octet_string<128> data = 1;
    fabric_idx fabricIndex = 254;
  }

  fabric_sensitive info event access(read: administer) AccessControlEntryChanged = 0 {
    nullable node_id adminNodeID = 1;
    nullable int16u adminPasscodeID = 2;
    ChangeTypeEnum changeType = 3;
    nullable AccessControlEntryStruct latestValue = 4;
    fabric_idx fabricIndex = 254;
  }

  fabric_sensitive info event access(read: administer) AccessControlExtensionChanged = 1 {
    nullable node_id adminNodeID = 1;
    nullable int16u adminPasscodeID = 2;
    ChangeTypeEnum changeType = 3;
    nullable AccessControlExtensionStruct latestValue = 4;
    fabric_idx fabricIndex = 254;
  }

  attribute access(read: administer, write: administer) AccessControlEntryStruct acl[] = 0;
  attribute access(read: administer, write: administer) optional AccessControlExtensionStruct extension[] = 1;
  readonly attribute int16u subjectsPerAccessControlEntry = 2;
  readonly attribute int16u targetsPerAccessControlEntry = 3;
  readonly attribute int16u accessControlEntriesPerFabric = 4;
  readonly attribute command_id generatedCommandList[] = 65528;
  readonly attribute command_id acceptedCommandList[] = 65529;
  readonly attribute event_id eventList[] = 65530;
  readonly attribute attrib_id attributeList[] = 65531;
  readonly attribute bitmap32 featureMap = 65532;
  readonly attribute int16u clusterRevision = 65533;
}

/** This cluster provides a standardized way for a Node (typically a Bridge, but could be any Node) to expose action information. */
cluster Actions = 37 {
  revision 1; // NOTE: Default/not specifically set

  enum ActionErrorEnum : enum8 {
    kUnknown = 0;
    kInterrupted = 1;
  }

  enum ActionStateEnum : enum8 {
    kInactive = 0;
    kActive = 1;
    kPaused = 2;
    kDisabled = 3;
  }

  enum ActionTypeEnum : enum8 {
    kOther = 0;
    kScene = 1;
    kSequence = 2;
    kAutomation = 3;
    kException = 4;
    kNotification = 5;
    kAlarm = 6;
  }

  enum EndpointListTypeEnum : enum8 {
    kOther = 0;
    kRoom = 1;
    kZone = 2;
  }

  bitmap CommandBits : bitmap16 {
    kInstantAction = 0x1;
    kInstantActionWithTransition = 0x2;
    kStartAction = 0x4;
    kStartActionWithDuration = 0x8;
    kStopAction = 0x10;
    kPauseAction = 0x20;
    kPauseActionWithDuration = 0x40;
    kResumeAction = 0x80;
    kEnableAction = 0x100;
    kEnableActionWithDuration = 0x200;
    kDisableAction = 0x400;
    kDisableActionWithDuration = 0x800;
  }

  struct ActionStruct {
    int16u actionID = 0;
    char_string<32> name = 1;
    ActionTypeEnum type = 2;
    int16u endpointListID = 3;
    CommandBits supportedCommands = 4;
    ActionStateEnum state = 5;
  }

  struct EndpointListStruct {
    int16u endpointListID = 0;
    char_string<32> name = 1;
    EndpointListTypeEnum type = 2;
    endpoint_no endpoints[] = 3;
  }

  info event StateChanged = 0 {
    int16u actionID = 0;
    int32u invokeID = 1;
    ActionStateEnum newState = 2;
  }

  info event ActionFailed = 1 {
    int16u actionID = 0;
    int32u invokeID = 1;
    ActionStateEnum newState = 2;
    ActionErrorEnum error = 3;
  }

  readonly attribute ActionStruct actionList[] = 0;
  readonly attribute EndpointListStruct endpointLists[] = 1;
  readonly attribute optional long_char_string<512> setupURL = 2;
  readonly attribute command_id generatedCommandList[] = 65528;
  readonly attribute command_id acceptedCommandList[] = 65529;
  readonly attribute event_id eventList[] = 65530;
  readonly attribute attrib_id attributeList[] = 65531;
  readonly attribute bitmap32 featureMap = 65532;
  readonly attribute int16u clusterRevision = 65533;

  request struct InstantActionRequest {
    int16u actionID = 0;
    optional int32u invokeID = 1;
  }

  request struct InstantActionWithTransitionRequest {
    int16u actionID = 0;
    optional int32u invokeID = 1;
    int16u transitionTime = 2;
  }

  request struct StartActionRequest {
    int16u actionID = 0;
    optional int32u invokeID = 1;
  }

  request struct StartActionWithDurationRequest {
    int16u actionID = 0;
    optional int32u invokeID = 1;
    int32u duration = 2;
  }

  request struct StopActionRequest {
    int16u actionID = 0;
    optional int32u invokeID = 1;
  }

  request struct PauseActionRequest {
    int16u actionID = 0;
    optional int32u invokeID = 1;
  }

  request struct PauseActionWithDurationRequest {
    int16u actionID = 0;
    optional int32u invokeID = 1;
    int32u duration = 2;
  }

  request struct ResumeActionRequest {
    int16u actionID = 0;
    optional int32u invokeID = 1;
  }

  request struct EnableActionRequest {
    int16u actionID = 0;
    optional int32u invokeID = 1;
  }

  request struct EnableActionWithDurationRequest {
    int16u actionID = 0;
    optional int32u invokeID = 1;
    int32u duration = 2;
  }

  request struct DisableActionRequest {
    int16u actionID = 0;
    optional int32u invokeID = 1;
  }

  request struct DisableActionWithDurationRequest {
    int16u actionID = 0;
    optional int32u invokeID = 1;
    int32u duration = 2;
  }

  /** This command triggers an action (state change) on the involved endpoints. */
  command InstantAction(InstantActionRequest): DefaultSuccess = 0;
  /** This command triggers an action (state change) on the involved endpoints, with a specified time to transition from the current state to the new state. */
  command InstantActionWithTransition(InstantActionWithTransitionRequest): DefaultSuccess = 1;
  /** This command triggers the commencement of an action on the involved endpoints. */
  command StartAction(StartActionRequest): DefaultSuccess = 2;
  /** This command triggers the commencement of an action (with a duration) on the involved endpoints. */
  command StartActionWithDuration(StartActionWithDurationRequest): DefaultSuccess = 3;
  /** This command stops the ongoing action on the involved endpoints. */
  command StopAction(StopActionRequest): DefaultSuccess = 4;
  /** This command pauses an ongoing action. */
  command PauseAction(PauseActionRequest): DefaultSuccess = 5;
  /** This command pauses an ongoing action with a duration. */
  command PauseActionWithDuration(PauseActionWithDurationRequest): DefaultSuccess = 6;
  /** This command resumes a previously paused action. */
  command ResumeAction(ResumeActionRequest): DefaultSuccess = 7;
  /** This command enables a certain action or automation. */
  command EnableAction(EnableActionRequest): DefaultSuccess = 8;
  /** This command enables a certain action or automation with a duration. */
  command EnableActionWithDuration(EnableActionWithDurationRequest): DefaultSuccess = 9;
  /** This command disables a certain action or automation. */
  command DisableAction(DisableActionRequest): DefaultSuccess = 10;
  /** This command disables a certain action or automation with a duration. */
  command DisableActionWithDuration(DisableActionWithDurationRequest): DefaultSuccess = 11;
}

/** This cluster provides attributes and events for determining basic information about Nodes, which supports both
      Commissioning and operational determination of Node characteristics, such as Vendor ID, Product ID and serial number,
      which apply to the whole Node. Also allows setting user device information such as location. */
cluster BasicInformation = 40 {
  revision 3;

  enum ColorEnum : enum8 {
    kBlack = 0;
    kNavy = 1;
    kGreen = 2;
    kTeal = 3;
    kMaroon = 4;
    kPurple = 5;
    kOlive = 6;
    kGray = 7;
    kBlue = 8;
    kLime = 9;
    kAqua = 10;
    kRed = 11;
    kFuchsia = 12;
    kYellow = 13;
    kWhite = 14;
    kNickel = 15;
    kChrome = 16;
    kBrass = 17;
    kCopper = 18;
    kSilver = 19;
    kGold = 20;
  }

  enum ProductFinishEnum : enum8 {
    kOther = 0;
    kMatte = 1;
    kSatin = 2;
    kPolished = 3;
    kRugged = 4;
    kFabric = 5;
  }

  struct CapabilityMinimaStruct {
    int16u caseSessionsPerFabric = 0;
    int16u subscriptionsPerFabric = 1;
  }

  struct ProductAppearanceStruct {
    ProductFinishEnum finish = 0;
    nullable ColorEnum primaryColor = 1;
  }

  critical event StartUp = 0 {
    int32u softwareVersion = 0;
  }

  critical event ShutDown = 1 {
  }

  info event Leave = 2 {
    fabric_idx fabricIndex = 0;
  }

  info event ReachableChanged = 3 {
    boolean reachableNewValue = 0;
  }

  readonly attribute int16u dataModelRevision = 0;
  readonly attribute char_string<32> vendorName = 1;
  readonly attribute vendor_id vendorID = 2;
  readonly attribute char_string<32> productName = 3;
  readonly attribute int16u productID = 4;
  attribute access(write: manage) char_string<32> nodeLabel = 5;
  attribute access(write: administer) char_string<2> location = 6;
  readonly attribute int16u hardwareVersion = 7;
  readonly attribute char_string<64> hardwareVersionString = 8;
  readonly attribute int32u softwareVersion = 9;
  readonly attribute char_string<64> softwareVersionString = 10;
  readonly attribute optional char_string<16> manufacturingDate = 11;
  readonly attribute optional char_string<32> partNumber = 12;
  readonly attribute optional long_char_string<256> productURL = 13;
  readonly attribute optional char_string<64> productLabel = 14;
  readonly attribute optional char_string<32> serialNumber = 15;
  attribute access(write: manage) optional boolean localConfigDisabled = 16;
  readonly attribute optional boolean reachable = 17;
  readonly attribute optional char_string<32> uniqueID = 18;
  readonly attribute CapabilityMinimaStruct capabilityMinima = 19;
  readonly attribute optional ProductAppearanceStruct productAppearance = 20;
  readonly attribute int32u specificationVersion = 21;
  readonly attribute int16u maxPathsPerInvoke = 22;
  readonly attribute command_id generatedCommandList[] = 65528;
  readonly attribute command_id acceptedCommandList[] = 65529;
  readonly attribute event_id eventList[] = 65530;
  readonly attribute attrib_id attributeList[] = 65531;
  readonly attribute bitmap32 featureMap = 65532;
  readonly attribute int16u clusterRevision = 65533;

  command MfgSpecificPing(): DefaultSuccess = 0;
}

/** Provides an interface for providing OTA software updates */
cluster OtaSoftwareUpdateProvider = 41 {
  revision 1; // NOTE: Default/not specifically set

  enum ApplyUpdateActionEnum : enum8 {
    kProceed = 0;
    kAwaitNextAction = 1;
    kDiscontinue = 2;
  }

  enum DownloadProtocolEnum : enum8 {
    kBDXSynchronous = 0;
    kBDXAsynchronous = 1;
    kHTTPS = 2;
    kVendorSpecific = 3;
  }

  enum StatusEnum : enum8 {
    kUpdateAvailable = 0;
    kBusy = 1;
    kNotAvailable = 2;
    kDownloadProtocolNotSupported = 3;
  }

  readonly attribute command_id generatedCommandList[] = 65528;
  readonly attribute command_id acceptedCommandList[] = 65529;
  readonly attribute event_id eventList[] = 65530;
  readonly attribute attrib_id attributeList[] = 65531;
  readonly attribute bitmap32 featureMap = 65532;
  readonly attribute int16u clusterRevision = 65533;

  request struct QueryImageRequest {
    vendor_id vendorID = 0;
    int16u productID = 1;
    int32u softwareVersion = 2;
    DownloadProtocolEnum protocolsSupported[] = 3;
    optional int16u hardwareVersion = 4;
    optional char_string<2> location = 5;
    optional boolean requestorCanConsent = 6;
    optional octet_string<512> metadataForProvider = 7;
  }

  response struct QueryImageResponse = 1 {
    StatusEnum status = 0;
    optional int32u delayedActionTime = 1;
    optional char_string<256> imageURI = 2;
    optional int32u softwareVersion = 3;
    optional char_string<64> softwareVersionString = 4;
    optional octet_string<32> updateToken = 5;
    optional boolean userConsentNeeded = 6;
    optional octet_string<512> metadataForRequestor = 7;
  }

  request struct ApplyUpdateRequestRequest {
    octet_string<32> updateToken = 0;
    int32u newVersion = 1;
  }

  response struct ApplyUpdateResponse = 3 {
    ApplyUpdateActionEnum action = 0;
    int32u delayedActionTime = 1;
  }

  request struct NotifyUpdateAppliedRequest {
    octet_string<32> updateToken = 0;
    int32u softwareVersion = 1;
  }

  /** Determine availability of a new Software Image */
  command QueryImage(QueryImageRequest): QueryImageResponse = 0;
  /** Determine next action to take for a downloaded Software Image */
  command ApplyUpdateRequest(ApplyUpdateRequestRequest): ApplyUpdateResponse = 2;
  /** Notify OTA Provider that an update was applied */
  command NotifyUpdateApplied(NotifyUpdateAppliedRequest): DefaultSuccess = 4;
}

/** Provides an interface for downloading and applying OTA software updates */
cluster OtaSoftwareUpdateRequestor = 42 {
  revision 1; // NOTE: Default/not specifically set

  enum AnnouncementReasonEnum : enum8 {
    kSimpleAnnouncement = 0;
    kUpdateAvailable = 1;
    kUrgentUpdateAvailable = 2;
  }

  enum ChangeReasonEnum : enum8 {
    kUnknown = 0;
    kSuccess = 1;
    kFailure = 2;
    kTimeOut = 3;
    kDelayByProvider = 4;
  }

  enum UpdateStateEnum : enum8 {
    kUnknown = 0;
    kIdle = 1;
    kQuerying = 2;
    kDelayedOnQuery = 3;
    kDownloading = 4;
    kApplying = 5;
    kDelayedOnApply = 6;
    kRollingBack = 7;
    kDelayedOnUserConsent = 8;
  }

  fabric_scoped struct ProviderLocation {
    node_id providerNodeID = 1;
    endpoint_no endpoint = 2;
    fabric_idx fabricIndex = 254;
  }

  info event StateTransition = 0 {
    UpdateStateEnum previousState = 0;
    UpdateStateEnum newState = 1;
    ChangeReasonEnum reason = 2;
    nullable int32u targetSoftwareVersion = 3;
  }

  critical event VersionApplied = 1 {
    int32u softwareVersion = 0;
    int16u productID = 1;
  }

  info event DownloadError = 2 {
    int32u softwareVersion = 0;
    int64u bytesDownloaded = 1;
    nullable int8u progressPercent = 2;
    nullable int64s platformCode = 3;
  }

  attribute access(write: administer) ProviderLocation defaultOTAProviders[] = 0;
  readonly attribute boolean updatePossible = 1;
  readonly attribute UpdateStateEnum updateState = 2;
  readonly attribute nullable int8u updateStateProgress = 3;
  readonly attribute command_id generatedCommandList[] = 65528;
  readonly attribute command_id acceptedCommandList[] = 65529;
  readonly attribute event_id eventList[] = 65530;
  readonly attribute attrib_id attributeList[] = 65531;
  readonly attribute bitmap32 featureMap = 65532;
  readonly attribute int16u clusterRevision = 65533;

  request struct AnnounceOTAProviderRequest {
    node_id providerNodeID = 0;
    vendor_id vendorID = 1;
    AnnouncementReasonEnum announcementReason = 2;
    optional octet_string<512> metadataForNode = 3;
    endpoint_no endpoint = 4;
  }

  /** Announce the presence of an OTA Provider */
  command AnnounceOTAProvider(AnnounceOTAProviderRequest): DefaultSuccess = 0;
}

/** Nodes should be expected to be deployed to any and all regions of the world. These global regions
      may have differing common languages, units of measurements, and numerical formatting
      standards. As such, Nodes that visually or audibly convey information need a mechanism by which
      they can be configured to use a user’s preferred language, units, etc */
cluster LocalizationConfiguration = 43 {
  revision 1; // NOTE: Default/not specifically set

  attribute access(write: manage) char_string<35> activeLocale = 0;
  readonly attribute char_string supportedLocales[] = 1;
  readonly attribute command_id generatedCommandList[] = 65528;
  readonly attribute command_id acceptedCommandList[] = 65529;
  readonly attribute event_id eventList[] = 65530;
  readonly attribute attrib_id attributeList[] = 65531;
  readonly attribute bitmap32 featureMap = 65532;
  readonly attribute int16u clusterRevision = 65533;
}

/** Nodes should be expected to be deployed to any and all regions of the world. These global regions
      may have differing preferences for how dates and times are conveyed. As such, Nodes that visually
      or audibly convey time information need a mechanism by which they can be configured to use a
      user’s preferred format. */
cluster TimeFormatLocalization = 44 {
  revision 1; // NOTE: Default/not specifically set

  enum CalendarTypeEnum : enum8 {
    kBuddhist = 0;
    kChinese = 1;
    kCoptic = 2;
    kEthiopian = 3;
    kGregorian = 4;
    kHebrew = 5;
    kIndian = 6;
    kIslamic = 7;
    kJapanese = 8;
    kKorean = 9;
    kPersian = 10;
    kTaiwanese = 11;
    kUseActiveLocale = 255;
  }

  enum HourFormatEnum : enum8 {
    k12hr = 0;
    k24hr = 1;
    kUseActiveLocale = 255;
  }

  bitmap Feature : bitmap32 {
    kCalendarFormat = 0x1;
  }

  attribute access(write: manage) HourFormatEnum hourFormat = 0;
  attribute access(write: manage) optional CalendarTypeEnum activeCalendarType = 1;
  readonly attribute optional CalendarTypeEnum supportedCalendarTypes[] = 2;
  readonly attribute command_id generatedCommandList[] = 65528;
  readonly attribute command_id acceptedCommandList[] = 65529;
  readonly attribute event_id eventList[] = 65530;
  readonly attribute attrib_id attributeList[] = 65531;
  readonly attribute bitmap32 featureMap = 65532;
  readonly attribute int16u clusterRevision = 65533;
}

/** Nodes should be expected to be deployed to any and all regions of the world. These global regions
      may have differing preferences for the units in which values are conveyed in communication to a
      user. As such, Nodes that visually or audibly convey measurable values to the user need a
      mechanism by which they can be configured to use a user’s preferred unit. */
cluster UnitLocalization = 45 {
  revision 1;

  enum TempUnitEnum : enum8 {
    kFahrenheit = 0;
    kCelsius = 1;
    kKelvin = 2;
  }

  bitmap Feature : bitmap32 {
    kTemperatureUnit = 0x1;
  }

  attribute access(write: manage) optional TempUnitEnum temperatureUnit = 0;
  readonly attribute command_id generatedCommandList[] = 65528;
  readonly attribute command_id acceptedCommandList[] = 65529;
  readonly attribute event_id eventList[] = 65530;
  readonly attribute attrib_id attributeList[] = 65531;
  readonly attribute bitmap32 featureMap = 65532;
  readonly attribute int16u clusterRevision = 65533;
}

/** This cluster is used to describe the configuration and capabilities of a Device's power system. */
cluster PowerSourceConfiguration = 46 {
  revision 1;

  readonly attribute endpoint_no sources[] = 0;
  readonly attribute command_id generatedCommandList[] = 65528;
  readonly attribute command_id acceptedCommandList[] = 65529;
  readonly attribute event_id eventList[] = 65530;
  readonly attribute attrib_id attributeList[] = 65531;
  readonly attribute bitmap32 featureMap = 65532;
  readonly attribute int16u clusterRevision = 65533;
}

/** This cluster is used to describe the configuration and capabilities of a physical power source that provides power to the Node. */
cluster PowerSource = 47 {
  revision 1; // NOTE: Default/not specifically set

  enum BatApprovedChemistryEnum : enum16 {
    kUnspecified = 0;
    kAlkaline = 1;
    kLithiumCarbonFluoride = 2;
    kLithiumChromiumOxide = 3;
    kLithiumCopperOxide = 4;
    kLithiumIronDisulfide = 5;
    kLithiumManganeseDioxide = 6;
    kLithiumThionylChloride = 7;
    kMagnesium = 8;
    kMercuryOxide = 9;
    kNickelOxyhydride = 10;
    kSilverOxide = 11;
    kZincAir = 12;
    kZincCarbon = 13;
    kZincChloride = 14;
    kZincManganeseDioxide = 15;
    kLeadAcid = 16;
    kLithiumCobaltOxide = 17;
    kLithiumIon = 18;
    kLithiumIonPolymer = 19;
    kLithiumIronPhosphate = 20;
    kLithiumSulfur = 21;
    kLithiumTitanate = 22;
    kNickelCadmium = 23;
    kNickelHydrogen = 24;
    kNickelIron = 25;
    kNickelMetalHydride = 26;
    kNickelZinc = 27;
    kSilverZinc = 28;
    kSodiumIon = 29;
    kSodiumSulfur = 30;
    kZincBromide = 31;
    kZincCerium = 32;
  }

  enum BatChargeFaultEnum : enum8 {
    kUnspecified = 0;
    kAmbientTooHot = 1;
    kAmbientTooCold = 2;
    kBatteryTooHot = 3;
    kBatteryTooCold = 4;
    kBatteryAbsent = 5;
    kBatteryOverVoltage = 6;
    kBatteryUnderVoltage = 7;
    kChargerOverVoltage = 8;
    kChargerUnderVoltage = 9;
    kSafetyTimeout = 10;
  }

  enum BatChargeLevelEnum : enum8 {
    kOK = 0;
    kWarning = 1;
    kCritical = 2;
  }

  enum BatChargeStateEnum : enum8 {
    kUnknown = 0;
    kIsCharging = 1;
    kIsAtFullCharge = 2;
    kIsNotCharging = 3;
  }

  enum BatCommonDesignationEnum : enum16 {
    kUnspecified = 0;
    kAAA = 1;
    kAA = 2;
    kC = 3;
    kD = 4;
    k4v5 = 5;
    k6v0 = 6;
    k9v0 = 7;
    k12AA = 8;
    kAAAA = 9;
    kA = 10;
    kB = 11;
    kF = 12;
    kN = 13;
    kNo6 = 14;
    kSubC = 15;
    kA23 = 16;
    kA27 = 17;
    kBA5800 = 18;
    kDuplex = 19;
    k4SR44 = 20;
    k523 = 21;
    k531 = 22;
    k15v0 = 23;
    k22v5 = 24;
    k30v0 = 25;
    k45v0 = 26;
    k67v5 = 27;
    kJ = 28;
    kCR123A = 29;
    kCR2 = 30;
    k2CR5 = 31;
    kCRP2 = 32;
    kCRV3 = 33;
    kSR41 = 34;
    kSR43 = 35;
    kSR44 = 36;
    kSR45 = 37;
    kSR48 = 38;
    kSR54 = 39;
    kSR55 = 40;
    kSR57 = 41;
    kSR58 = 42;
    kSR59 = 43;
    kSR60 = 44;
    kSR63 = 45;
    kSR64 = 46;
    kSR65 = 47;
    kSR66 = 48;
    kSR67 = 49;
    kSR68 = 50;
    kSR69 = 51;
    kSR516 = 52;
    kSR731 = 53;
    kSR712 = 54;
    kLR932 = 55;
    kA5 = 56;
    kA10 = 57;
    kA13 = 58;
    kA312 = 59;
    kA675 = 60;
    kAC41E = 61;
    k10180 = 62;
    k10280 = 63;
    k10440 = 64;
    k14250 = 65;
    k14430 = 66;
    k14500 = 67;
    k14650 = 68;
    k15270 = 69;
    k16340 = 70;
    kRCR123A = 71;
    k17500 = 72;
    k17670 = 73;
    k18350 = 74;
    k18500 = 75;
    k18650 = 76;
    k19670 = 77;
    k25500 = 78;
    k26650 = 79;
    k32600 = 80;
  }

  enum BatFaultEnum : enum8 {
    kUnspecified = 0;
    kOverTemp = 1;
    kUnderTemp = 2;
  }

  enum BatReplaceabilityEnum : enum8 {
    kUnspecified = 0;
    kNotReplaceable = 1;
    kUserReplaceable = 2;
    kFactoryReplaceable = 3;
  }

  enum PowerSourceStatusEnum : enum8 {
    kUnspecified = 0;
    kActive = 1;
    kStandby = 2;
    kUnavailable = 3;
  }

  enum WiredCurrentTypeEnum : enum8 {
    kAC = 0;
    kDC = 1;
  }

  enum WiredFaultEnum : enum8 {
    kUnspecified = 0;
    kOverVoltage = 1;
    kUnderVoltage = 2;
  }

  bitmap Feature : bitmap32 {
    kWired = 0x1;
    kBattery = 0x2;
    kRechargeable = 0x4;
    kReplaceable = 0x8;
  }

  struct BatChargeFaultChangeType {
    BatChargeFaultEnum current[] = 0;
    BatChargeFaultEnum previous[] = 1;
  }

  struct BatFaultChangeType {
    BatFaultEnum current[] = 0;
    BatFaultEnum previous[] = 1;
  }

  struct WiredFaultChangeType {
    WiredFaultEnum current[] = 0;
    WiredFaultEnum previous[] = 1;
  }

  info event WiredFaultChange = 0 {
    WiredFaultEnum current[] = 0;
    WiredFaultEnum previous[] = 1;
  }

  info event BatFaultChange = 1 {
    BatFaultEnum current[] = 0;
    BatFaultEnum previous[] = 1;
  }

  info event BatChargeFaultChange = 2 {
    BatChargeFaultEnum current[] = 0;
    BatChargeFaultEnum previous[] = 1;
  }

  readonly attribute PowerSourceStatusEnum status = 0;
  readonly attribute int8u order = 1;
  readonly attribute char_string<60> description = 2;
  readonly attribute optional nullable int32u wiredAssessedInputVoltage = 3;
  readonly attribute optional nullable int16u wiredAssessedInputFrequency = 4;
  readonly attribute optional WiredCurrentTypeEnum wiredCurrentType = 5;
  readonly attribute optional nullable int32u wiredAssessedCurrent = 6;
  readonly attribute optional int32u wiredNominalVoltage = 7;
  readonly attribute optional int32u wiredMaximumCurrent = 8;
  readonly attribute optional boolean wiredPresent = 9;
  readonly attribute optional WiredFaultEnum activeWiredFaults[] = 10;
  readonly attribute optional nullable int32u batVoltage = 11;
  readonly attribute optional nullable int8u batPercentRemaining = 12;
  readonly attribute optional nullable int32u batTimeRemaining = 13;
  readonly attribute optional BatChargeLevelEnum batChargeLevel = 14;
  readonly attribute optional boolean batReplacementNeeded = 15;
  readonly attribute optional BatReplaceabilityEnum batReplaceability = 16;
  readonly attribute optional boolean batPresent = 17;
  readonly attribute optional BatFaultEnum activeBatFaults[] = 18;
  readonly attribute optional char_string<60> batReplacementDescription = 19;
  readonly attribute optional BatCommonDesignationEnum batCommonDesignation = 20;
  readonly attribute optional char_string<20> batANSIDesignation = 21;
  readonly attribute optional char_string<20> batIECDesignation = 22;
  readonly attribute optional BatApprovedChemistryEnum batApprovedChemistry = 23;
  readonly attribute optional int32u batCapacity = 24;
  readonly attribute optional int8u batQuantity = 25;
  readonly attribute optional BatChargeStateEnum batChargeState = 26;
  readonly attribute optional nullable int32u batTimeToFullCharge = 27;
  readonly attribute optional boolean batFunctionalWhileCharging = 28;
  readonly attribute optional nullable int32u batChargingCurrent = 29;
  readonly attribute optional BatChargeFaultEnum activeBatChargeFaults[] = 30;
  readonly attribute endpoint_no endpointList[] = 31;
  readonly attribute command_id generatedCommandList[] = 65528;
  readonly attribute command_id acceptedCommandList[] = 65529;
  readonly attribute event_id eventList[] = 65530;
  readonly attribute attrib_id attributeList[] = 65531;
  readonly attribute bitmap32 featureMap = 65532;
  readonly attribute int16u clusterRevision = 65533;
}

/** This cluster is used to manage global aspects of the Commissioning flow. */
cluster GeneralCommissioning = 48 {
  revision 1; // NOTE: Default/not specifically set

  enum CommissioningErrorEnum : enum8 {
    kOK = 0;
    kValueOutsideRange = 1;
    kInvalidAuthentication = 2;
    kNoFailSafe = 3;
    kBusyWithOtherAdmin = 4;
  }

  enum RegulatoryLocationTypeEnum : enum8 {
    kIndoor = 0;
    kOutdoor = 1;
    kIndoorOutdoor = 2;
  }

  struct BasicCommissioningInfo {
    int16u failSafeExpiryLengthSeconds = 0;
    int16u maxCumulativeFailsafeSeconds = 1;
  }

  attribute access(write: administer) int64u breadcrumb = 0;
  readonly attribute BasicCommissioningInfo basicCommissioningInfo = 1;
  readonly attribute RegulatoryLocationTypeEnum regulatoryConfig = 2;
  readonly attribute RegulatoryLocationTypeEnum locationCapability = 3;
  readonly attribute boolean supportsConcurrentConnection = 4;
  readonly attribute command_id generatedCommandList[] = 65528;
  readonly attribute command_id acceptedCommandList[] = 65529;
  readonly attribute event_id eventList[] = 65530;
  readonly attribute attrib_id attributeList[] = 65531;
  readonly attribute bitmap32 featureMap = 65532;
  readonly attribute int16u clusterRevision = 65533;

  request struct ArmFailSafeRequest {
    int16u expiryLengthSeconds = 0;
    int64u breadcrumb = 1;
  }

  response struct ArmFailSafeResponse = 1 {
    CommissioningErrorEnum errorCode = 0;
    char_string<128> debugText = 1;
  }

  request struct SetRegulatoryConfigRequest {
    RegulatoryLocationTypeEnum newRegulatoryConfig = 0;
    char_string<2> countryCode = 1;
    int64u breadcrumb = 2;
  }

  response struct SetRegulatoryConfigResponse = 3 {
    CommissioningErrorEnum errorCode = 0;
    char_string debugText = 1;
  }

  response struct CommissioningCompleteResponse = 5 {
    CommissioningErrorEnum errorCode = 0;
    char_string debugText = 1;
  }

  /** Arm the persistent fail-safe timer with an expiry time of now + ExpiryLengthSeconds using device clock */
  command access(invoke: administer) ArmFailSafe(ArmFailSafeRequest): ArmFailSafeResponse = 0;
  /** Set the regulatory configuration to be used during commissioning */
  command access(invoke: administer) SetRegulatoryConfig(SetRegulatoryConfigRequest): SetRegulatoryConfigResponse = 2;
  /** Signals the Server that the Client has successfully completed all steps of Commissioning/Recofiguration needed during fail-safe period. */
  fabric command access(invoke: administer) CommissioningComplete(): CommissioningCompleteResponse = 4;
}

/** Functionality to configure, enable, disable network credentials and access on a Matter device. */
cluster NetworkCommissioning = 49 {
  revision 1; // NOTE: Default/not specifically set

  enum NetworkCommissioningStatusEnum : enum8 {
    kSuccess = 0;
    kOutOfRange = 1;
    kBoundsExceeded = 2;
    kNetworkIDNotFound = 3;
    kDuplicateNetworkID = 4;
    kNetworkNotFound = 5;
    kRegulatoryError = 6;
    kAuthFailure = 7;
    kUnsupportedSecurity = 8;
    kOtherConnectionFailure = 9;
    kIPV6Failed = 10;
    kIPBindFailed = 11;
    kUnknownError = 12;
  }

  enum WiFiBandEnum : enum8 {
    k2G4 = 0;
    k3G65 = 1;
    k5G = 2;
    k6G = 3;
    k60G = 4;
    k1G = 5;
  }

  bitmap Feature : bitmap32 {
    kWiFiNetworkInterface = 0x1;
    kThreadNetworkInterface = 0x2;
    kEthernetNetworkInterface = 0x4;
    kPerDeviceCredentials = 0x8;
  }

  bitmap ThreadCapabilitiesBitmap : bitmap16 {
    kIsBorderRouterCapable = 0x1;
    kIsRouterCapable = 0x2;
    kIsSleepyEndDeviceCapable = 0x4;
    kIsFullThreadDevice = 0x8;
    kIsSynchronizedSleepyEndDeviceCapable = 0x10;
  }

  bitmap WiFiSecurityBitmap : bitmap8 {
    kUnencrypted = 0x1;
    kWEP = 0x2;
    kWPAPersonal = 0x4;
    kWPA2Personal = 0x8;
    kWPA3Personal = 0x10;
    kWPA3MatterPDC = 0x20;
  }

  struct NetworkInfoStruct {
    octet_string<32> networkID = 0;
    boolean connected = 1;
    optional nullable octet_string<20> networkIdentifier = 2;
    optional nullable octet_string<20> clientIdentifier = 3;
  }

  struct ThreadInterfaceScanResultStruct {
    int16u panId = 0;
    int64u extendedPanId = 1;
    char_string<16> networkName = 2;
    int16u channel = 3;
    int8u version = 4;
    octet_string<8> extendedAddress = 5;
    int8s rssi = 6;
    int8u lqi = 7;
  }

  struct WiFiInterfaceScanResultStruct {
    WiFiSecurityBitmap security = 0;
    octet_string<32> ssid = 1;
    octet_string<6> bssid = 2;
    int16u channel = 3;
    WiFiBandEnum wiFiBand = 4;
    int8s rssi = 5;
  }

  readonly attribute access(read: administer) int8u maxNetworks = 0;
  readonly attribute access(read: administer) NetworkInfoStruct networks[] = 1;
  readonly attribute optional int8u scanMaxTimeSeconds = 2;
  readonly attribute optional int8u connectMaxTimeSeconds = 3;
  attribute access(write: administer) boolean interfaceEnabled = 4;
  readonly attribute access(read: administer) nullable NetworkCommissioningStatusEnum lastNetworkingStatus = 5;
  readonly attribute access(read: administer) nullable octet_string<32> lastNetworkID = 6;
  readonly attribute access(read: administer) nullable int32s lastConnectErrorValue = 7;
  readonly attribute optional WiFiBandEnum supportedWiFiBands[] = 8;
  readonly attribute optional ThreadCapabilitiesBitmap supportedThreadFeatures = 9;
  readonly attribute optional int16u threadVersion = 10;
  readonly attribute command_id generatedCommandList[] = 65528;
  readonly attribute command_id acceptedCommandList[] = 65529;
  readonly attribute event_id eventList[] = 65530;
  readonly attribute attrib_id attributeList[] = 65531;
  readonly attribute bitmap32 featureMap = 65532;
  readonly attribute int16u clusterRevision = 65533;

  request struct ScanNetworksRequest {
    optional nullable octet_string<32> ssid = 0;
    optional int64u breadcrumb = 1;
  }

  response struct ScanNetworksResponse = 1 {
    NetworkCommissioningStatusEnum networkingStatus = 0;
    optional char_string debugText = 1;
    optional WiFiInterfaceScanResultStruct wiFiScanResults[] = 2;
    optional ThreadInterfaceScanResultStruct threadScanResults[] = 3;
  }

  request struct AddOrUpdateWiFiNetworkRequest {
    octet_string<32> ssid = 0;
    octet_string<64> credentials = 1;
    optional int64u breadcrumb = 2;
    optional octet_string<140> networkIdentity = 3;
    optional octet_string<20> clientIdentifier = 4;
    optional octet_string<32> possessionNonce = 5;
  }

  request struct AddOrUpdateThreadNetworkRequest {
    octet_string<254> operationalDataset = 0;
    optional int64u breadcrumb = 1;
  }

  request struct RemoveNetworkRequest {
    octet_string<32> networkID = 0;
    optional int64u breadcrumb = 1;
  }

  response struct NetworkConfigResponse = 5 {
    NetworkCommissioningStatusEnum networkingStatus = 0;
    optional char_string<512> debugText = 1;
    optional int8u networkIndex = 2;
    optional octet_string<140> clientIdentity = 3;
    optional octet_string<64> possessionSignature = 4;
  }

  request struct ConnectNetworkRequest {
    octet_string<32> networkID = 0;
    optional int64u breadcrumb = 1;
  }

  response struct ConnectNetworkResponse = 7 {
    NetworkCommissioningStatusEnum networkingStatus = 0;
    optional char_string debugText = 1;
    nullable int32s errorValue = 2;
  }

  request struct ReorderNetworkRequest {
    octet_string<32> networkID = 0;
    int8u networkIndex = 1;
    optional int64u breadcrumb = 2;
  }

  request struct QueryIdentityRequest {
    octet_string<20> keyIdentifier = 0;
    optional octet_string<32> possessionNonce = 1;
  }

  response struct QueryIdentityResponse = 10 {
    octet_string<140> identity = 0;
    optional octet_string<64> possessionSignature = 1;
  }

  /** Detemine the set of networks the device sees as available. */
  command access(invoke: administer) ScanNetworks(ScanNetworksRequest): ScanNetworksResponse = 0;
  /** Add or update the credentials for a given Wi-Fi network. */
  command access(invoke: administer) AddOrUpdateWiFiNetwork(AddOrUpdateWiFiNetworkRequest): NetworkConfigResponse = 2;
  /** Add or update the credentials for a given Thread network. */
  command access(invoke: administer) AddOrUpdateThreadNetwork(AddOrUpdateThreadNetworkRequest): NetworkConfigResponse = 3;
  /** Remove the definition of a given network (including its credentials). */
  command access(invoke: administer) RemoveNetwork(RemoveNetworkRequest): NetworkConfigResponse = 4;
  /** Connect to the specified network, using previously-defined credentials. */
  command access(invoke: administer) ConnectNetwork(ConnectNetworkRequest): ConnectNetworkResponse = 6;
  /** Modify the order in which networks will be presented in the Networks attribute. */
  command access(invoke: administer) ReorderNetwork(ReorderNetworkRequest): NetworkConfigResponse = 8;
  /** Retrieve details about and optionally proof of possession of a network client identity. */
  command access(invoke: administer) QueryIdentity(QueryIdentityRequest): QueryIdentityResponse = 9;
}

/** The cluster provides commands for retrieving unstructured diagnostic logs from a Node that may be used to aid in diagnostics. */
cluster DiagnosticLogs = 50 {
  revision 1; // NOTE: Default/not specifically set

  enum IntentEnum : enum8 {
    kEndUserSupport = 0;
    kNetworkDiag = 1;
    kCrashLogs = 2;
  }

  enum StatusEnum : enum8 {
    kSuccess = 0;
    kExhausted = 1;
    kNoLogs = 2;
    kBusy = 3;
    kDenied = 4;
  }

  enum TransferProtocolEnum : enum8 {
    kResponsePayload = 0;
    kBDX = 1;
  }

  readonly attribute command_id generatedCommandList[] = 65528;
  readonly attribute command_id acceptedCommandList[] = 65529;
  readonly attribute event_id eventList[] = 65530;
  readonly attribute attrib_id attributeList[] = 65531;
  readonly attribute bitmap32 featureMap = 65532;
  readonly attribute int16u clusterRevision = 65533;

  request struct RetrieveLogsRequestRequest {
    IntentEnum intent = 0;
    TransferProtocolEnum requestedProtocol = 1;
    optional char_string<32> transferFileDesignator = 2;
  }

  response struct RetrieveLogsResponse = 1 {
    StatusEnum status = 0;
    long_octet_string logContent = 1;
    optional epoch_us UTCTimeStamp = 2;
    optional systime_us timeSinceBoot = 3;
  }

  /** Retrieving diagnostic logs from a Node */
  command RetrieveLogsRequest(RetrieveLogsRequestRequest): RetrieveLogsResponse = 0;
}

/** The General Diagnostics Cluster, along with other diagnostics clusters, provide a means to acquire standardized diagnostics metrics that MAY be used by a Node to assist a user or Administrative Node in diagnosing potential problems. */
cluster GeneralDiagnostics = 51 {
  revision 2;

  enum BootReasonEnum : enum8 {
    kUnspecified = 0;
    kPowerOnReboot = 1;
    kBrownOutReset = 2;
    kSoftwareWatchdogReset = 3;
    kHardwareWatchdogReset = 4;
    kSoftwareUpdateCompleted = 5;
    kSoftwareReset = 6;
  }

  enum HardwareFaultEnum : enum8 {
    kUnspecified = 0;
    kRadio = 1;
    kSensor = 2;
    kResettableOverTemp = 3;
    kNonResettableOverTemp = 4;
    kPowerSource = 5;
    kVisualDisplayFault = 6;
    kAudioOutputFault = 7;
    kUserInterfaceFault = 8;
    kNonVolatileMemoryError = 9;
    kTamperDetected = 10;
  }

  enum InterfaceTypeEnum : enum8 {
    kUnspecified = 0;
    kWiFi = 1;
    kEthernet = 2;
    kCellular = 3;
    kThread = 4;
  }

  enum NetworkFaultEnum : enum8 {
    kUnspecified = 0;
    kHardwareFailure = 1;
    kNetworkJammed = 2;
    kConnectionFailed = 3;
  }

  enum RadioFaultEnum : enum8 {
    kUnspecified = 0;
    kWiFiFault = 1;
    kCellularFault = 2;
    kThreadFault = 3;
    kNFCFault = 4;
    kBLEFault = 5;
    kEthernetFault = 6;
  }

  struct NetworkInterface {
    char_string<32> name = 0;
    boolean isOperational = 1;
    nullable boolean offPremiseServicesReachableIPv4 = 2;
    nullable boolean offPremiseServicesReachableIPv6 = 3;
    octet_string<8> hardwareAddress = 4;
    octet_string IPv4Addresses[] = 5;
    octet_string IPv6Addresses[] = 6;
    InterfaceTypeEnum type = 7;
  }

  critical event HardwareFaultChange = 0 {
    HardwareFaultEnum current[] = 0;
    HardwareFaultEnum previous[] = 1;
  }

  critical event RadioFaultChange = 1 {
    RadioFaultEnum current[] = 0;
    RadioFaultEnum previous[] = 1;
  }

  critical event NetworkFaultChange = 2 {
    NetworkFaultEnum current[] = 0;
    NetworkFaultEnum previous[] = 1;
  }

  critical event BootReason = 3 {
    BootReasonEnum bootReason = 0;
  }

  readonly attribute NetworkInterface networkInterfaces[] = 0;
  readonly attribute int16u rebootCount = 1;
  readonly attribute optional int64u upTime = 2;
  readonly attribute optional int32u totalOperationalHours = 3;
  readonly attribute optional BootReasonEnum bootReason = 4;
  readonly attribute optional HardwareFaultEnum activeHardwareFaults[] = 5;
  readonly attribute optional RadioFaultEnum activeRadioFaults[] = 6;
  readonly attribute optional NetworkFaultEnum activeNetworkFaults[] = 7;
  readonly attribute boolean testEventTriggersEnabled = 8;
  readonly attribute command_id generatedCommandList[] = 65528;
  readonly attribute command_id acceptedCommandList[] = 65529;
  readonly attribute event_id eventList[] = 65530;
  readonly attribute attrib_id attributeList[] = 65531;
  readonly attribute bitmap32 featureMap = 65532;
  readonly attribute int16u clusterRevision = 65533;

  request struct TestEventTriggerRequest {
    octet_string<16> enableKey = 0;
    int64u eventTrigger = 1;
  }

  response struct TimeSnapshotResponse = 2 {
    systime_us systemTimeUs = 0;
    nullable epoch_us UTCTimeUs = 1;
  }

  /** Provide a means for certification tests to trigger some test-plan-specific events */
  command access(invoke: manage) TestEventTrigger(TestEventTriggerRequest): DefaultSuccess = 0;
  /** Take a snapshot of system time and epoch time. */
  command TimeSnapshot(): TimeSnapshotResponse = 1;
}

/** The Software Diagnostics Cluster provides a means to acquire standardized diagnostics metrics that MAY be used by a Node to assist a user or Administrative Node in diagnosing potential problems. */
cluster SoftwareDiagnostics = 52 {
  revision 1; // NOTE: Default/not specifically set

  bitmap Feature : bitmap32 {
    kWatermarks = 0x1;
  }

  struct ThreadMetricsStruct {
    int64u id = 0;
    optional char_string<8> name = 1;
    optional int32u stackFreeCurrent = 2;
    optional int32u stackFreeMinimum = 3;
    optional int32u stackSize = 4;
  }

  info event SoftwareFault = 0 {
    int64u id = 0;
    optional char_string name = 1;
    optional octet_string faultRecording = 2;
  }

  readonly attribute optional ThreadMetricsStruct threadMetrics[] = 0;
  readonly attribute optional int64u currentHeapFree = 1;
  readonly attribute optional int64u currentHeapUsed = 2;
  readonly attribute optional int64u currentHeapHighWatermark = 3;
  readonly attribute command_id generatedCommandList[] = 65528;
  readonly attribute command_id acceptedCommandList[] = 65529;
  readonly attribute event_id eventList[] = 65530;
  readonly attribute attrib_id attributeList[] = 65531;
  readonly attribute bitmap32 featureMap = 65532;
  readonly attribute int16u clusterRevision = 65533;

  /** Reception of this command SHALL reset the values: The StackFreeMinimum field of the ThreadMetrics attribute, CurrentHeapHighWaterMark attribute. */
  command access(invoke: manage) ResetWatermarks(): DefaultSuccess = 0;
}

/** The Thread Network Diagnostics Cluster provides a means to acquire standardized diagnostics metrics that MAY be used by a Node to assist a user or Administrative Node in diagnosing potential problems */
cluster ThreadNetworkDiagnostics = 53 {
  revision 1; // NOTE: Default/not specifically set

  enum ConnectionStatusEnum : enum8 {
    kConnected = 0;
    kNotConnected = 1;
  }

  enum NetworkFaultEnum : enum8 {
    kUnspecified = 0;
    kLinkDown = 1;
    kHardwareFailure = 2;
    kNetworkJammed = 3;
  }

  enum RoutingRoleEnum : enum8 {
    kUnspecified = 0;
    kUnassigned = 1;
    kSleepyEndDevice = 2;
    kEndDevice = 3;
    kREED = 4;
    kRouter = 5;
    kLeader = 6;
  }

  bitmap Feature : bitmap32 {
    kPacketCounts = 0x1;
    kErrorCounts = 0x2;
    kMLECounts = 0x4;
    kMACCounts = 0x8;
  }

  struct NeighborTableStruct {
    int64u extAddress = 0;
    int32u age = 1;
    int16u rloc16 = 2;
    int32u linkFrameCounter = 3;
    int32u mleFrameCounter = 4;
    int8u lqi = 5;
    nullable int8s averageRssi = 6;
    nullable int8s lastRssi = 7;
    int8u frameErrorRate = 8;
    int8u messageErrorRate = 9;
    boolean rxOnWhenIdle = 10;
    boolean fullThreadDevice = 11;
    boolean fullNetworkData = 12;
    boolean isChild = 13;
  }

  struct OperationalDatasetComponents {
    boolean activeTimestampPresent = 0;
    boolean pendingTimestampPresent = 1;
    boolean masterKeyPresent = 2;
    boolean networkNamePresent = 3;
    boolean extendedPanIdPresent = 4;
    boolean meshLocalPrefixPresent = 5;
    boolean delayPresent = 6;
    boolean panIdPresent = 7;
    boolean channelPresent = 8;
    boolean pskcPresent = 9;
    boolean securityPolicyPresent = 10;
    boolean channelMaskPresent = 11;
  }

  struct RouteTableStruct {
    int64u extAddress = 0;
    int16u rloc16 = 1;
    int8u routerId = 2;
    int8u nextHop = 3;
    int8u pathCost = 4;
    int8u LQIIn = 5;
    int8u LQIOut = 6;
    int8u age = 7;
    boolean allocated = 8;
    boolean linkEstablished = 9;
  }

  struct SecurityPolicy {
    int16u rotationTime = 0;
    int16u flags = 1;
  }

  info event ConnectionStatus = 0 {
    ConnectionStatusEnum connectionStatus = 0;
  }

  info event NetworkFaultChange = 1 {
    NetworkFaultEnum current[] = 0;
    NetworkFaultEnum previous[] = 1;
  }

  readonly attribute nullable int16u channel = 0;
  readonly attribute nullable RoutingRoleEnum routingRole = 1;
  readonly attribute nullable char_string<16> networkName = 2;
  readonly attribute nullable int16u panId = 3;
  readonly attribute nullable int64u extendedPanId = 4;
  readonly attribute nullable octet_string<17> meshLocalPrefix = 5;
  readonly attribute optional int64u overrunCount = 6;
  readonly attribute NeighborTableStruct neighborTable[] = 7;
  readonly attribute RouteTableStruct routeTable[] = 8;
  readonly attribute nullable int32u partitionId = 9;
  readonly attribute nullable int16u weighting = 10;
  readonly attribute nullable int16u dataVersion = 11;
  readonly attribute nullable int16u stableDataVersion = 12;
  readonly attribute nullable int8u leaderRouterId = 13;
  readonly attribute optional int16u detachedRoleCount = 14;
  readonly attribute optional int16u childRoleCount = 15;
  readonly attribute optional int16u routerRoleCount = 16;
  readonly attribute optional int16u leaderRoleCount = 17;
  readonly attribute optional int16u attachAttemptCount = 18;
  readonly attribute optional int16u partitionIdChangeCount = 19;
  readonly attribute optional int16u betterPartitionAttachAttemptCount = 20;
  readonly attribute optional int16u parentChangeCount = 21;
  readonly attribute optional int32u txTotalCount = 22;
  readonly attribute optional int32u txUnicastCount = 23;
  readonly attribute optional int32u txBroadcastCount = 24;
  readonly attribute optional int32u txAckRequestedCount = 25;
  readonly attribute optional int32u txAckedCount = 26;
  readonly attribute optional int32u txNoAckRequestedCount = 27;
  readonly attribute optional int32u txDataCount = 28;
  readonly attribute optional int32u txDataPollCount = 29;
  readonly attribute optional int32u txBeaconCount = 30;
  readonly attribute optional int32u txBeaconRequestCount = 31;
  readonly attribute optional int32u txOtherCount = 32;
  readonly attribute optional int32u txRetryCount = 33;
  readonly attribute optional int32u txDirectMaxRetryExpiryCount = 34;
  readonly attribute optional int32u txIndirectMaxRetryExpiryCount = 35;
  readonly attribute optional int32u txErrCcaCount = 36;
  readonly attribute optional int32u txErrAbortCount = 37;
  readonly attribute optional int32u txErrBusyChannelCount = 38;
  readonly attribute optional int32u rxTotalCount = 39;
  readonly attribute optional int32u rxUnicastCount = 40;
  readonly attribute optional int32u rxBroadcastCount = 41;
  readonly attribute optional int32u rxDataCount = 42;
  readonly attribute optional int32u rxDataPollCount = 43;
  readonly attribute optional int32u rxBeaconCount = 44;
  readonly attribute optional int32u rxBeaconRequestCount = 45;
  readonly attribute optional int32u rxOtherCount = 46;
  readonly attribute optional int32u rxAddressFilteredCount = 47;
  readonly attribute optional int32u rxDestAddrFilteredCount = 48;
  readonly attribute optional int32u rxDuplicatedCount = 49;
  readonly attribute optional int32u rxErrNoFrameCount = 50;
  readonly attribute optional int32u rxErrUnknownNeighborCount = 51;
  readonly attribute optional int32u rxErrInvalidSrcAddrCount = 52;
  readonly attribute optional int32u rxErrSecCount = 53;
  readonly attribute optional int32u rxErrFcsCount = 54;
  readonly attribute optional int32u rxErrOtherCount = 55;
  readonly attribute optional nullable int64u activeTimestamp = 56;
  readonly attribute optional nullable int64u pendingTimestamp = 57;
  readonly attribute optional nullable int32u delay = 58;
  readonly attribute nullable SecurityPolicy securityPolicy = 59;
  readonly attribute nullable octet_string<4> channelPage0Mask = 60;
  readonly attribute nullable OperationalDatasetComponents operationalDatasetComponents = 61;
  readonly attribute NetworkFaultEnum activeNetworkFaultsList[] = 62;
  readonly attribute command_id generatedCommandList[] = 65528;
  readonly attribute command_id acceptedCommandList[] = 65529;
  readonly attribute event_id eventList[] = 65530;
  readonly attribute attrib_id attributeList[] = 65531;
  readonly attribute bitmap32 featureMap = 65532;
  readonly attribute int16u clusterRevision = 65533;

  /** Reception of this command SHALL reset the OverrunCount attributes to 0 */
  command access(invoke: manage) ResetCounts(): DefaultSuccess = 0;
}

/** The Wi-Fi Network Diagnostics Cluster provides a means to acquire standardized diagnostics metrics that MAY be used by a Node to assist a user or Administrative Node in diagnosing potential problems. */
cluster WiFiNetworkDiagnostics = 54 {
  revision 1; // NOTE: Default/not specifically set

  enum AssociationFailureCauseEnum : enum8 {
    kUnknown = 0;
    kAssociationFailed = 1;
    kAuthenticationFailed = 2;
    kSsidNotFound = 3;
  }

  enum ConnectionStatusEnum : enum8 {
    kConnected = 0;
    kNotConnected = 1;
  }

  enum SecurityTypeEnum : enum8 {
    kUnspecified = 0;
    kNone = 1;
    kWEP = 2;
    kWPA = 3;
    kWPA2 = 4;
    kWPA3 = 5;
  }

  enum WiFiVersionEnum : enum8 {
    kA = 0;
    kB = 1;
    kG = 2;
    kN = 3;
    kAc = 4;
    kAx = 5;
    kAh = 6;
  }

  bitmap Feature : bitmap32 {
    kPacketCounts = 0x1;
    kErrorCounts = 0x2;
  }

  info event Disconnection = 0 {
    int16u reasonCode = 0;
  }

  info event AssociationFailure = 1 {
    AssociationFailureCauseEnum associationFailureCause = 0;
    int16u status = 1;
  }

  info event ConnectionStatus = 2 {
    ConnectionStatusEnum connectionStatus = 0;
  }

  readonly attribute nullable octet_string<6> bssid = 0;
  readonly attribute nullable SecurityTypeEnum securityType = 1;
  readonly attribute nullable WiFiVersionEnum wiFiVersion = 2;
  readonly attribute nullable int16u channelNumber = 3;
  readonly attribute nullable int8s rssi = 4;
  readonly attribute optional nullable int32u beaconLostCount = 5;
  readonly attribute optional nullable int32u beaconRxCount = 6;
  readonly attribute optional nullable int32u packetMulticastRxCount = 7;
  readonly attribute optional nullable int32u packetMulticastTxCount = 8;
  readonly attribute optional nullable int32u packetUnicastRxCount = 9;
  readonly attribute optional nullable int32u packetUnicastTxCount = 10;
  readonly attribute optional nullable int64u currentMaxRate = 11;
  readonly attribute optional nullable int64u overrunCount = 12;
  readonly attribute command_id generatedCommandList[] = 65528;
  readonly attribute command_id acceptedCommandList[] = 65529;
  readonly attribute event_id eventList[] = 65530;
  readonly attribute attrib_id attributeList[] = 65531;
  readonly attribute bitmap32 featureMap = 65532;
  readonly attribute int16u clusterRevision = 65533;

  /** Reception of this command SHALL reset the Breacon and Packet related count attributes to 0 */
  command ResetCounts(): DefaultSuccess = 0;
}

/** The Ethernet Network Diagnostics Cluster provides a means to acquire standardized diagnostics metrics that MAY be used by a Node to assist a user or Administrative Node in diagnosing potential problems. */
cluster EthernetNetworkDiagnostics = 55 {
  revision 1; // NOTE: Default/not specifically set

  enum PHYRateEnum : enum8 {
    kRate10M = 0;
    kRate100M = 1;
    kRate1G = 2;
    kRate25G = 3;
    kRate5G = 4;
    kRate10G = 5;
    kRate40G = 6;
    kRate100G = 7;
    kRate200G = 8;
    kRate400G = 9;
  }

  bitmap Feature : bitmap32 {
    kPacketCounts = 0x1;
    kErrorCounts = 0x2;
  }

  readonly attribute optional nullable PHYRateEnum PHYRate = 0;
  readonly attribute optional nullable boolean fullDuplex = 1;
  readonly attribute optional int64u packetRxCount = 2;
  readonly attribute optional int64u packetTxCount = 3;
  readonly attribute optional int64u txErrCount = 4;
  readonly attribute optional int64u collisionCount = 5;
  readonly attribute optional int64u overrunCount = 6;
  readonly attribute optional nullable boolean carrierDetect = 7;
  readonly attribute optional int64u timeSinceReset = 8;
  readonly attribute command_id generatedCommandList[] = 65528;
  readonly attribute command_id acceptedCommandList[] = 65529;
  readonly attribute event_id eventList[] = 65530;
  readonly attribute attrib_id attributeList[] = 65531;
  readonly attribute bitmap32 featureMap = 65532;
  readonly attribute int16u clusterRevision = 65533;

  /** Reception of this command SHALL reset the attributes: PacketRxCount, PacketTxCount, TxErrCount, CollisionCount, OverrunCount to 0 */
  command access(invoke: manage) ResetCounts(): DefaultSuccess = 0;
}

/** Accurate time is required for a number of reasons, including scheduling, display and validating security materials. */
cluster TimeSynchronization = 56 {
  revision 2;

  enum GranularityEnum : enum8 {
    kNoTimeGranularity = 0;
    kMinutesGranularity = 1;
    kSecondsGranularity = 2;
    kMillisecondsGranularity = 3;
    kMicrosecondsGranularity = 4;
  }

  enum StatusCode : enum8 {
    kTimeNotAccepted = 2;
  }

  enum TimeSourceEnum : enum8 {
    kNone = 0;
    kUnknown = 1;
    kAdmin = 2;
    kNodeTimeCluster = 3;
    kNonMatterSNTP = 4;
    kNonMatterNTP = 5;
    kMatterSNTP = 6;
    kMatterNTP = 7;
    kMixedNTP = 8;
    kNonMatterSNTPNTS = 9;
    kNonMatterNTPNTS = 10;
    kMatterSNTPNTS = 11;
    kMatterNTPNTS = 12;
    kMixedNTPNTS = 13;
    kCloudSource = 14;
    kPTP = 15;
    kGNSS = 16;
  }

  enum TimeZoneDatabaseEnum : enum8 {
    kFull = 0;
    kPartial = 1;
    kNone = 2;
  }

  bitmap Feature : bitmap32 {
    kTimeZone = 0x1;
    kNTPClient = 0x2;
    kNTPServer = 0x4;
    kTimeSyncClient = 0x8;
  }

  struct DSTOffsetStruct {
    int32s offset = 0;
    epoch_us validStarting = 1;
    nullable epoch_us validUntil = 2;
  }

  struct FabricScopedTrustedTimeSourceStruct {
    node_id nodeID = 0;
    endpoint_no endpoint = 1;
  }

  struct TimeZoneStruct {
    int32s offset = 0;
    epoch_us validAt = 1;
    optional char_string<64> name = 2;
  }

  struct TrustedTimeSourceStruct {
    fabric_idx fabricIndex = 0;
    node_id nodeID = 1;
    endpoint_no endpoint = 2;
  }

  info event DSTTableEmpty = 0 {
  }

  info event DSTStatus = 1 {
    boolean DSTOffsetActive = 0;
  }

  info event TimeZoneStatus = 2 {
    int32s offset = 0;
    optional char_string name = 1;
  }

  info event TimeFailure = 3 {
  }

  info event MissingTrustedTimeSource = 4 {
  }

  readonly attribute nullable epoch_us UTCTime = 0;
  readonly attribute GranularityEnum granularity = 1;
  readonly attribute optional TimeSourceEnum timeSource = 2;
  readonly attribute optional nullable TrustedTimeSourceStruct trustedTimeSource = 3;
  readonly attribute optional nullable char_string<128> defaultNTP = 4;
  readonly attribute optional TimeZoneStruct timeZone[] = 5;
  readonly attribute optional DSTOffsetStruct DSTOffset[] = 6;
  readonly attribute optional nullable epoch_us localTime = 7;
  readonly attribute optional TimeZoneDatabaseEnum timeZoneDatabase = 8;
  readonly attribute optional boolean NTPServerAvailable = 9;
  readonly attribute optional int8u timeZoneListMaxSize = 10;
  readonly attribute optional int8u DSTOffsetListMaxSize = 11;
  readonly attribute optional boolean supportsDNSResolve = 12;
  readonly attribute command_id generatedCommandList[] = 65528;
  readonly attribute command_id acceptedCommandList[] = 65529;
  readonly attribute event_id eventList[] = 65530;
  readonly attribute attrib_id attributeList[] = 65531;
  readonly attribute bitmap32 featureMap = 65532;
  readonly attribute int16u clusterRevision = 65533;

  request struct SetUTCTimeRequest {
    epoch_us UTCTime = 0;
    GranularityEnum granularity = 1;
    optional TimeSourceEnum timeSource = 2;
  }

  request struct SetTrustedTimeSourceRequest {
    nullable FabricScopedTrustedTimeSourceStruct trustedTimeSource = 0;
  }

  request struct SetTimeZoneRequest {
    TimeZoneStruct timeZone[] = 0;
  }

  response struct SetTimeZoneResponse = 3 {
    boolean DSTOffsetRequired = 0;
  }

  request struct SetDSTOffsetRequest {
    DSTOffsetStruct DSTOffset[] = 0;
  }

  request struct SetDefaultNTPRequest {
    nullable char_string<128> defaultNTP = 0;
  }

  /** This command MAY be issued by Administrator to set the time. */
  command access(invoke: administer) SetUTCTime(SetUTCTimeRequest): DefaultSuccess = 0;
  /** This command SHALL set TrustedTimeSource. */
  fabric command access(invoke: administer) SetTrustedTimeSource(SetTrustedTimeSourceRequest): DefaultSuccess = 1;
  /** This command SHALL set TimeZone. */
  command access(invoke: manage) SetTimeZone(SetTimeZoneRequest): SetTimeZoneResponse = 2;
  /** This command SHALL set DSTOffset. */
  command access(invoke: manage) SetDSTOffset(SetDSTOffsetRequest): DefaultSuccess = 4;
  /** This command is used to set DefaultNTP. */
  command access(invoke: administer) SetDefaultNTP(SetDefaultNTPRequest): DefaultSuccess = 5;
}

/** This cluster exposes interactions with a switch device, for the purpose of using those interactions by other devices.
Two types of switch devices are supported: latching switch (e.g. rocker switch) and momentary switch (e.g. push button), distinguished with their feature flags.
Interactions with the switch device are exposed as attributes (for the latching switch) and as events (for both types of switches). An interested party MAY subscribe to these attributes/events and thus be informed of the interactions, and can perform actions based on this, for example by sending commands to perform an action such as controlling a light or a window shade. */
cluster Switch = 59 {
  revision 1; // NOTE: Default/not specifically set

  bitmap Feature : bitmap32 {
    kLatchingSwitch = 0x1;
    kMomentarySwitch = 0x2;
    kMomentarySwitchRelease = 0x4;
    kMomentarySwitchLongPress = 0x8;
    kMomentarySwitchMultiPress = 0x10;
  }

  info event SwitchLatched = 0 {
    int8u newPosition = 0;
  }

  info event InitialPress = 1 {
    int8u newPosition = 0;
  }

  info event LongPress = 2 {
    int8u newPosition = 0;
  }

  info event ShortRelease = 3 {
    int8u previousPosition = 0;
  }

  info event LongRelease = 4 {
    int8u previousPosition = 0;
  }

  info event MultiPressOngoing = 5 {
    int8u newPosition = 0;
    int8u currentNumberOfPressesCounted = 1;
  }

  info event MultiPressComplete = 6 {
    int8u previousPosition = 0;
    int8u totalNumberOfPressesCounted = 1;
  }

  readonly attribute int8u numberOfPositions = 0;
  readonly attribute int8u currentPosition = 1;
  readonly attribute optional int8u multiPressMax = 2;
  readonly attribute command_id generatedCommandList[] = 65528;
  readonly attribute command_id acceptedCommandList[] = 65529;
  readonly attribute event_id eventList[] = 65530;
  readonly attribute attrib_id attributeList[] = 65531;
  readonly attribute bitmap32 featureMap = 65532;
  readonly attribute int16u clusterRevision = 65533;
}

/** Commands to trigger a Node to allow a new Administrator to commission it. */
cluster AdministratorCommissioning = 60 {
  revision 1; // NOTE: Default/not specifically set

  enum CommissioningWindowStatusEnum : enum8 {
    kWindowNotOpen = 0;
    kEnhancedWindowOpen = 1;
    kBasicWindowOpen = 2;
  }

  enum StatusCode : enum8 {
    kBusy = 2;
    kPAKEParameterError = 3;
    kWindowNotOpen = 4;
  }

  bitmap Feature : bitmap32 {
    kBasic = 0x1;
  }

  readonly attribute CommissioningWindowStatusEnum windowStatus = 0;
  readonly attribute nullable fabric_idx adminFabricIndex = 1;
  readonly attribute nullable vendor_id adminVendorId = 2;
  readonly attribute command_id generatedCommandList[] = 65528;
  readonly attribute command_id acceptedCommandList[] = 65529;
  readonly attribute event_id eventList[] = 65530;
  readonly attribute attrib_id attributeList[] = 65531;
  readonly attribute bitmap32 featureMap = 65532;
  readonly attribute int16u clusterRevision = 65533;

  request struct OpenCommissioningWindowRequest {
    int16u commissioningTimeout = 0;
    octet_string PAKEPasscodeVerifier = 1;
    int16u discriminator = 2;
    int32u iterations = 3;
    octet_string<32> salt = 4;
  }

  request struct OpenBasicCommissioningWindowRequest {
    int16u commissioningTimeout = 0;
  }

  /** This command is used by a current Administrator to instruct a Node to go into commissioning mode using enhanced commissioning method. */
  timed command access(invoke: administer) OpenCommissioningWindow(OpenCommissioningWindowRequest): DefaultSuccess = 0;
  /** This command is used by a current Administrator to instruct a Node to go into commissioning mode using basic commissioning method, if the node supports it. */
  timed command access(invoke: administer) OpenBasicCommissioningWindow(OpenBasicCommissioningWindowRequest): DefaultSuccess = 1;
  /** This command is used by a current Administrator to instruct a Node to revoke any active Open Commissioning Window or Open Basic Commissioning Window command. */
  timed command access(invoke: administer) RevokeCommissioning(): DefaultSuccess = 2;
}

/** This cluster is used to add or remove Operational Credentials on a Commissionee or Node, as well as manage the associated Fabrics. */
cluster OperationalCredentials = 62 {
  revision 1; // NOTE: Default/not specifically set

  enum CertificateChainTypeEnum : enum8 {
    kDACCertificate = 1;
    kPAICertificate = 2;
  }

  enum NodeOperationalCertStatusEnum : enum8 {
    kOK = 0;
    kInvalidPublicKey = 1;
    kInvalidNodeOpId = 2;
    kInvalidNOC = 3;
    kMissingCsr = 4;
    kTableFull = 5;
    kInvalidAdminSubject = 6;
    kFabricConflict = 9;
    kLabelConflict = 10;
    kInvalidFabricIndex = 11;
  }

  fabric_scoped struct FabricDescriptorStruct {
    octet_string<65> rootPublicKey = 1;
    vendor_id vendorID = 2;
    fabric_id fabricID = 3;
    node_id nodeID = 4;
    char_string<32> label = 5;
    fabric_idx fabricIndex = 254;
  }

  fabric_scoped struct NOCStruct {
    fabric_sensitive octet_string noc = 1;
    nullable fabric_sensitive octet_string icac = 2;
    fabric_idx fabricIndex = 254;
  }

  readonly attribute access(read: administer) NOCStruct NOCs[] = 0;
  readonly attribute FabricDescriptorStruct fabrics[] = 1;
  readonly attribute int8u supportedFabrics = 2;
  readonly attribute int8u commissionedFabrics = 3;
  readonly attribute octet_string trustedRootCertificates[] = 4;
  readonly attribute int8u currentFabricIndex = 5;
  readonly attribute command_id generatedCommandList[] = 65528;
  readonly attribute command_id acceptedCommandList[] = 65529;
  readonly attribute event_id eventList[] = 65530;
  readonly attribute attrib_id attributeList[] = 65531;
  readonly attribute bitmap32 featureMap = 65532;
  readonly attribute int16u clusterRevision = 65533;

  request struct AttestationRequestRequest {
    octet_string<32> attestationNonce = 0;
  }

  response struct AttestationResponse = 1 {
    octet_string<900> attestationElements = 0;
    octet_string<64> attestationSignature = 1;
  }

  request struct CertificateChainRequestRequest {
    CertificateChainTypeEnum certificateType = 0;
  }

  response struct CertificateChainResponse = 3 {
    octet_string<600> certificate = 0;
  }

  request struct CSRRequestRequest {
    octet_string<32> CSRNonce = 0;
    optional boolean isForUpdateNOC = 1;
  }

  response struct CSRResponse = 5 {
    octet_string NOCSRElements = 0;
    octet_string attestationSignature = 1;
  }

  request struct AddNOCRequest {
    octet_string<400> NOCValue = 0;
    optional octet_string<400> ICACValue = 1;
    octet_string<16> IPKValue = 2;
    int64u caseAdminSubject = 3;
    vendor_id adminVendorId = 4;
  }

  request struct UpdateNOCRequest {
    octet_string NOCValue = 0;
    optional octet_string ICACValue = 1;
  }

  response struct NOCResponse = 8 {
    NodeOperationalCertStatusEnum statusCode = 0;
    optional fabric_idx fabricIndex = 1;
    optional char_string<128> debugText = 2;
  }

  request struct UpdateFabricLabelRequest {
    char_string<32> label = 0;
  }

  request struct RemoveFabricRequest {
    fabric_idx fabricIndex = 0;
  }

  request struct AddTrustedRootCertificateRequest {
    octet_string rootCACertificate = 0;
  }

  /** Sender is requesting attestation information from the receiver. */
  command access(invoke: administer) AttestationRequest(AttestationRequestRequest): AttestationResponse = 0;
  /** Sender is requesting a device attestation certificate from the receiver. */
  command access(invoke: administer) CertificateChainRequest(CertificateChainRequestRequest): CertificateChainResponse = 2;
  /** Sender is requesting a certificate signing request (CSR) from the receiver. */
  command access(invoke: administer) CSRRequest(CSRRequestRequest): CSRResponse = 4;
  /** Sender is requesting to add the new node operational certificates. */
  command access(invoke: administer) AddNOC(AddNOCRequest): NOCResponse = 6;
  /** Sender is requesting to update the node operational certificates. */
  fabric command access(invoke: administer) UpdateNOC(UpdateNOCRequest): NOCResponse = 7;
  /** This command SHALL be used by an Administrative Node to set the user-visible Label field for a given Fabric, as reflected by entries in the Fabrics attribute. */
  fabric command access(invoke: administer) UpdateFabricLabel(UpdateFabricLabelRequest): NOCResponse = 9;
  /** This command is used by Administrative Nodes to remove a given fabric index and delete all associated fabric-scoped data. */
  command access(invoke: administer) RemoveFabric(RemoveFabricRequest): NOCResponse = 10;
  /** This command SHALL add a Trusted Root CA Certificate, provided as its CHIP Certificate representation. */
  command access(invoke: administer) AddTrustedRootCertificate(AddTrustedRootCertificateRequest): DefaultSuccess = 11;
}

/** The Group Key Management Cluster is the mechanism by which group keys are managed. */
cluster GroupKeyManagement = 63 {
  revision 1; // NOTE: Default/not specifically set

  enum GroupKeySecurityPolicyEnum : enum8 {
    kTrustFirst = 0;
    kCacheAndSync = 1;
  }

  bitmap Feature : bitmap32 {
    kCacheAndSync = 0x1;
  }

  fabric_scoped struct GroupInfoMapStruct {
    group_id groupId = 1;
    endpoint_no endpoints[] = 2;
    optional char_string<16> groupName = 3;
    fabric_idx fabricIndex = 254;
  }

  fabric_scoped struct GroupKeyMapStruct {
    group_id groupId = 1;
    int16u groupKeySetID = 2;
    fabric_idx fabricIndex = 254;
  }

  struct GroupKeySetStruct {
    int16u groupKeySetID = 0;
    GroupKeySecurityPolicyEnum groupKeySecurityPolicy = 1;
    nullable octet_string<16> epochKey0 = 2;
    nullable epoch_us epochStartTime0 = 3;
    nullable octet_string<16> epochKey1 = 4;
    nullable epoch_us epochStartTime1 = 5;
    nullable octet_string<16> epochKey2 = 6;
    nullable epoch_us epochStartTime2 = 7;
  }

  attribute access(write: manage) GroupKeyMapStruct groupKeyMap[] = 0;
  readonly attribute GroupInfoMapStruct groupTable[] = 1;
  readonly attribute int16u maxGroupsPerFabric = 2;
  readonly attribute int16u maxGroupKeysPerFabric = 3;
  readonly attribute command_id generatedCommandList[] = 65528;
  readonly attribute command_id acceptedCommandList[] = 65529;
  readonly attribute event_id eventList[] = 65530;
  readonly attribute attrib_id attributeList[] = 65531;
  readonly attribute bitmap32 featureMap = 65532;
  readonly attribute int16u clusterRevision = 65533;

  request struct KeySetWriteRequest {
    GroupKeySetStruct groupKeySet = 0;
  }

  request struct KeySetReadRequest {
    int16u groupKeySetID = 0;
  }

  response struct KeySetReadResponse = 2 {
    GroupKeySetStruct groupKeySet = 0;
  }

  request struct KeySetRemoveRequest {
    int16u groupKeySetID = 0;
  }

  response struct KeySetReadAllIndicesResponse = 5 {
    int16u groupKeySetIDs[] = 0;
  }

  /** Write a new set of keys for the given key set id. */
  fabric command access(invoke: administer) KeySetWrite(KeySetWriteRequest): DefaultSuccess = 0;
  /** Read the keys for a given key set id. */
  fabric command access(invoke: administer) KeySetRead(KeySetReadRequest): KeySetReadResponse = 1;
  /** Revoke a Root Key from a Group */
  fabric command access(invoke: administer) KeySetRemove(KeySetRemoveRequest): DefaultSuccess = 3;
  /** Return the list of Group Key Sets associated with the accessing fabric */
  fabric command access(invoke: administer) KeySetReadAllIndices(): KeySetReadAllIndicesResponse = 4;
}

/** The Fixed Label Cluster provides a feature for the device to tag an endpoint with zero or more read only
labels. */
cluster FixedLabel = 64 {
  revision 1; // NOTE: Default/not specifically set

  struct LabelStruct {
    char_string<16> label = 0;
    char_string<16> value = 1;
  }

  readonly attribute LabelStruct labelList[] = 0;
  readonly attribute command_id generatedCommandList[] = 65528;
  readonly attribute command_id acceptedCommandList[] = 65529;
  readonly attribute event_id eventList[] = 65530;
  readonly attribute attrib_id attributeList[] = 65531;
  readonly attribute bitmap32 featureMap = 65532;
  readonly attribute int16u clusterRevision = 65533;
}

/** The User Label Cluster provides a feature to tag an endpoint with zero or more labels. */
cluster UserLabel = 65 {
  revision 1; // NOTE: Default/not specifically set

  struct LabelStruct {
    char_string<16> label = 0;
    char_string<16> value = 1;
  }

  attribute access(write: manage) LabelStruct labelList[] = 0;
  readonly attribute command_id generatedCommandList[] = 65528;
  readonly attribute command_id acceptedCommandList[] = 65529;
  readonly attribute event_id eventList[] = 65530;
  readonly attribute attrib_id attributeList[] = 65531;
  readonly attribute bitmap32 featureMap = 65532;
  readonly attribute int16u clusterRevision = 65533;
}

/** This cluster provides an interface to a boolean state called StateValue. */
cluster BooleanState = 69 {
  revision 1;

  info event StateChange = 0 {
    boolean stateValue = 0;
  }

  readonly attribute boolean stateValue = 0;
  readonly attribute command_id generatedCommandList[] = 65528;
  readonly attribute command_id acceptedCommandList[] = 65529;
  readonly attribute event_id eventList[] = 65530;
  readonly attribute attrib_id attributeList[] = 65531;
  readonly attribute bitmap32 featureMap = 65532;
  readonly attribute int16u clusterRevision = 65533;
}

/** Attributes and commands for selecting a mode from a list of supported options. */
cluster ModeSelect = 80 {
  revision 2;

  bitmap Feature : bitmap32 {
    kOnOff = 0x1;
  }

  struct SemanticTagStruct {
    vendor_id mfgCode = 0;
    enum16 value = 1;
  }

  struct ModeOptionStruct {
    char_string<64> label = 0;
    int8u mode = 1;
    SemanticTagStruct semanticTags[] = 2;
  }

  readonly attribute char_string<64> description = 0;
  readonly attribute nullable enum16 standardNamespace = 1;
  readonly attribute ModeOptionStruct supportedModes[] = 2;
  readonly attribute int8u currentMode = 3;
  attribute optional nullable int8u startUpMode = 4;
  attribute optional nullable int8u onMode = 5;
  readonly attribute optional int8u manufacturerExtension = 4293984257;
  readonly attribute command_id generatedCommandList[] = 65528;
  readonly attribute command_id acceptedCommandList[] = 65529;
  readonly attribute event_id eventList[] = 65530;
  readonly attribute attrib_id attributeList[] = 65531;
  readonly attribute bitmap32 featureMap = 65532;
  readonly attribute int16u clusterRevision = 65533;

  request struct ChangeToModeRequest {
    int8u newMode = 0;
  }

  /** On receipt of this command, if the NewMode field matches the Mode field in an entry of the SupportedModes list, the server SHALL set the CurrentMode attribute to the NewMode value, otherwise, the server SHALL respond with an INVALID_COMMAND status response. */
  command ChangeToMode(ChangeToModeRequest): DefaultSuccess = 0;
  /** Sample manufacturer specific extension command */
  command SampleMfgExtensionCommand(): DefaultSuccess = 4293984257;
}

/** Attributes and commands for selecting a mode from a list of supported options. */
cluster LaundryWasherMode = 81 {
  revision 2;

  enum ModeTag : enum16 {
    kNormal = 16384;
    kDelicate = 16385;
    kHeavy = 16386;
    kWhites = 16387;
  }

  bitmap Feature : bitmap32 {
    kOnOff = 0x1;
  }

  struct ModeTagStruct {
    optional vendor_id mfgCode = 0;
    enum16 value = 1;
  }

  struct ModeOptionStruct {
    char_string<64> label = 0;
    int8u mode = 1;
    ModeTagStruct modeTags[] = 2;
  }

  readonly attribute ModeOptionStruct supportedModes[] = 0;
  readonly attribute int8u currentMode = 1;
  attribute optional nullable int8u startUpMode = 2;
  attribute optional nullable int8u onMode = 3;
  readonly attribute command_id generatedCommandList[] = 65528;
  readonly attribute command_id acceptedCommandList[] = 65529;
  readonly attribute event_id eventList[] = 65530;
  readonly attribute attrib_id attributeList[] = 65531;
  readonly attribute bitmap32 featureMap = 65532;
  readonly attribute int16u clusterRevision = 65533;

  request struct ChangeToModeRequest {
    int8u newMode = 0;
  }

  response struct ChangeToModeResponse = 1 {
    enum8 status = 0;
    optional char_string statusText = 1;
  }

  /** This command is used to change device modes.
        On receipt of this command the device SHALL respond with a ChangeToModeResponse command. */
  command ChangeToMode(ChangeToModeRequest): ChangeToModeResponse = 0;
}

/** Attributes and commands for selecting a mode from a list of supported options. */
cluster RefrigeratorAndTemperatureControlledCabinetMode = 82 {
  revision 2;

  enum ModeTag : enum16 {
    kRapidCool = 16384;
    kRapidFreeze = 16385;
  }

  bitmap Feature : bitmap32 {
    kOnOff = 0x1;
  }

  struct ModeTagStruct {
    optional vendor_id mfgCode = 0;
    enum16 value = 1;
  }

  struct ModeOptionStruct {
    char_string<64> label = 0;
    int8u mode = 1;
    ModeTagStruct modeTags[] = 2;
  }

  readonly attribute ModeOptionStruct supportedModes[] = 0;
  readonly attribute int8u currentMode = 1;
  attribute optional nullable int8u startUpMode = 2;
  attribute optional nullable int8u onMode = 3;
  readonly attribute command_id generatedCommandList[] = 65528;
  readonly attribute command_id acceptedCommandList[] = 65529;
  readonly attribute event_id eventList[] = 65530;
  readonly attribute attrib_id attributeList[] = 65531;
  readonly attribute bitmap32 featureMap = 65532;
  readonly attribute int16u clusterRevision = 65533;

  request struct ChangeToModeRequest {
    int8u newMode = 0;
  }

  response struct ChangeToModeResponse = 1 {
    enum8 status = 0;
    optional char_string statusText = 1;
  }

  /** This command is used to change device modes.
        On receipt of this command the device SHALL respond with a ChangeToModeResponse command. */
  command ChangeToMode(ChangeToModeRequest): ChangeToModeResponse = 0;
}

/** This cluster supports remotely monitoring and controling the different typs of functionality available to a washing device, such as a washing machine. */
cluster LaundryWasherControls = 83 {
  revision 1; // NOTE: Default/not specifically set

  enum NumberOfRinsesEnum : enum8 {
    kNone = 0;
    kNormal = 1;
    kExtra = 2;
    kMax = 3;
  }

  bitmap Feature : bitmap32 {
    kSpin = 0x1;
    kRinse = 0x2;
  }

  readonly attribute optional char_string spinSpeeds[] = 0;
  attribute optional nullable int8u spinSpeedCurrent = 1;
  attribute optional NumberOfRinsesEnum numberOfRinses = 2;
  readonly attribute optional NumberOfRinsesEnum supportedRinses[] = 3;
  readonly attribute command_id generatedCommandList[] = 65528;
  readonly attribute command_id acceptedCommandList[] = 65529;
  readonly attribute event_id eventList[] = 65530;
  readonly attribute attrib_id attributeList[] = 65531;
  readonly attribute bitmap32 featureMap = 65532;
  readonly attribute int16u clusterRevision = 65533;
}

/** Attributes and commands for selecting a mode from a list of supported options. */
cluster RvcRunMode = 84 {
  revision 2;

  enum ModeTag : enum16 {
    kIdle = 16384;
    kCleaning = 16385;
  }

  enum StatusCode : enum8 {
    kStuck = 65;
    kDustBinMissing = 66;
    kDustBinFull = 67;
    kWaterTankEmpty = 68;
    kWaterTankMissing = 69;
    kWaterTankLidOpen = 70;
    kMopCleaningPadMissing = 71;
    kBatteryLow = 72;
  }

  bitmap Feature : bitmap32 {
    kOnOff = 0x1;
  }

  struct ModeTagStruct {
    optional vendor_id mfgCode = 0;
    enum16 value = 1;
  }

  struct ModeOptionStruct {
    char_string<64> label = 0;
    int8u mode = 1;
    ModeTagStruct modeTags[] = 2;
  }

  readonly attribute ModeOptionStruct supportedModes[] = 0;
  readonly attribute int8u currentMode = 1;
  attribute optional nullable int8u onMode = 3;
  readonly attribute command_id generatedCommandList[] = 65528;
  readonly attribute command_id acceptedCommandList[] = 65529;
  readonly attribute event_id eventList[] = 65530;
  readonly attribute attrib_id attributeList[] = 65531;
  readonly attribute bitmap32 featureMap = 65532;
  readonly attribute int16u clusterRevision = 65533;

  request struct ChangeToModeRequest {
    int8u newMode = 0;
  }

  response struct ChangeToModeResponse = 1 {
    enum8 status = 0;
    optional char_string statusText = 1;
  }

  /** This command is used to change device modes.
        On receipt of this command the device SHALL respond with a ChangeToModeResponse command. */
  command ChangeToMode(ChangeToModeRequest): ChangeToModeResponse = 0;
}

/** Attributes and commands for selecting a mode from a list of supported options. */
cluster RvcCleanMode = 85 {
  revision 2;

  enum ModeTag : enum16 {
    kDeepClean = 16384;
    kVacuum = 16385;
    kMop = 16386;
  }

  enum StatusCode : enum8 {
    kCleaningInProgress = 64;
  }

  bitmap Feature : bitmap32 {
    kOnOff = 0x1;
  }

  struct ModeTagStruct {
    optional vendor_id mfgCode = 0;
    enum16 value = 1;
  }

  struct ModeOptionStruct {
    char_string<64> label = 0;
    int8u mode = 1;
    ModeTagStruct modeTags[] = 2;
  }

  readonly attribute ModeOptionStruct supportedModes[] = 0;
  readonly attribute int8u currentMode = 1;
  attribute optional nullable int8u onMode = 3;
  readonly attribute command_id generatedCommandList[] = 65528;
  readonly attribute command_id acceptedCommandList[] = 65529;
  readonly attribute event_id eventList[] = 65530;
  readonly attribute attrib_id attributeList[] = 65531;
  readonly attribute bitmap32 featureMap = 65532;
  readonly attribute int16u clusterRevision = 65533;

  request struct ChangeToModeRequest {
    int8u newMode = 0;
  }

  response struct ChangeToModeResponse = 1 {
    enum8 status = 0;
    optional char_string statusText = 1;
  }

  /** This command is used to change device modes.
        On receipt of this command the device SHALL respond with a ChangeToModeResponse command. */
  command ChangeToMode(ChangeToModeRequest): ChangeToModeResponse = 0;
}

/** Attributes and commands for configuring the temperature control, and reporting temperature. */
cluster TemperatureControl = 86 {
  revision 1; // NOTE: Default/not specifically set

  bitmap Feature : bitmap32 {
    kTemperatureNumber = 0x1;
    kTemperatureLevel = 0x2;
    kTemperatureStep = 0x4;
  }

  readonly attribute optional temperature temperatureSetpoint = 0;
  readonly attribute optional temperature minTemperature = 1;
  readonly attribute optional temperature maxTemperature = 2;
  readonly attribute optional temperature step = 3;
  readonly attribute optional int8u selectedTemperatureLevel = 4;
  readonly attribute optional char_string supportedTemperatureLevels[] = 5;
  readonly attribute command_id generatedCommandList[] = 65528;
  readonly attribute command_id acceptedCommandList[] = 65529;
  readonly attribute event_id eventList[] = 65530;
  readonly attribute attrib_id attributeList[] = 65531;
  readonly attribute bitmap32 featureMap = 65532;
  readonly attribute int16u clusterRevision = 65533;

  request struct SetTemperatureRequest {
    optional temperature targetTemperature = 0;
    optional int8u targetTemperatureLevel = 1;
  }

  /** Set Temperature */
  command SetTemperature(SetTemperatureRequest): DefaultSuccess = 0;
}

/** Attributes and commands for configuring the Refrigerator alarm. */
cluster RefrigeratorAlarm = 87 {
  revision 1; // NOTE: Default/not specifically set

  bitmap AlarmMap : bitmap32 {
    kDoorOpen = 0x1;
  }

  info event Notify = 0 {
    AlarmMap active = 0;
    AlarmMap inactive = 1;
    AlarmMap state = 2;
    AlarmMap mask = 3;
  }

  readonly attribute AlarmMap mask = 0;
  readonly attribute AlarmMap state = 2;
  readonly attribute AlarmMap supported = 3;
  readonly attribute command_id generatedCommandList[] = 65528;
  readonly attribute command_id acceptedCommandList[] = 65529;
  readonly attribute event_id eventList[] = 65530;
  readonly attribute attrib_id attributeList[] = 65531;
  readonly attribute bitmap32 featureMap = 65532;
  readonly attribute int16u clusterRevision = 65533;
}

/** Attributes and commands for selecting a mode from a list of supported options. */
cluster DishwasherMode = 89 {
  revision 2;

  enum ModeTag : enum16 {
    kNormal = 16384;
    kHeavy = 16385;
    kLight = 16386;
  }

  bitmap Feature : bitmap32 {
    kOnOff = 0x1;
  }

  struct ModeTagStruct {
    optional vendor_id mfgCode = 0;
    enum16 value = 1;
  }

  struct ModeOptionStruct {
    char_string<64> label = 0;
    int8u mode = 1;
    ModeTagStruct modeTags[] = 2;
  }

  readonly attribute ModeOptionStruct supportedModes[] = 0;
  readonly attribute int8u currentMode = 1;
  attribute optional nullable int8u startUpMode = 2;
  attribute optional nullable int8u onMode = 3;
  readonly attribute command_id generatedCommandList[] = 65528;
  readonly attribute command_id acceptedCommandList[] = 65529;
  readonly attribute event_id eventList[] = 65530;
  readonly attribute attrib_id attributeList[] = 65531;
  readonly attribute bitmap32 featureMap = 65532;
  readonly attribute int16u clusterRevision = 65533;

  request struct ChangeToModeRequest {
    int8u newMode = 0;
  }

  response struct ChangeToModeResponse = 1 {
    enum8 status = 0;
    optional char_string statusText = 1;
  }

  /** This command is used to change device modes.
        On receipt of this command the device SHALL respond with a ChangeToModeResponse command. */
  command ChangeToMode(ChangeToModeRequest): ChangeToModeResponse = 0;
}

/** Attributes for reporting air quality classification */
cluster AirQuality = 91 {
  revision 1; // NOTE: Default/not specifically set

  enum AirQualityEnum : enum8 {
    kUnknown = 0;
    kGood = 1;
    kFair = 2;
    kModerate = 3;
    kPoor = 4;
    kVeryPoor = 5;
    kExtremelyPoor = 6;
  }

  bitmap Feature : bitmap32 {
    kFair = 0x1;
    kModerate = 0x2;
    kVeryPoor = 0x4;
    kExtremelyPoor = 0x8;
  }

  readonly attribute AirQualityEnum airQuality = 0;
  readonly attribute command_id generatedCommandList[] = 65528;
  readonly attribute command_id acceptedCommandList[] = 65529;
  readonly attribute event_id eventList[] = 65530;
  readonly attribute attrib_id attributeList[] = 65531;
  readonly attribute bitmap32 featureMap = 65532;
  readonly attribute int16u clusterRevision = 65533;
}

/** This cluster provides an interface for observing and managing the state of smoke and CO alarms. */
cluster SmokeCoAlarm = 92 {
  revision 1;

  enum AlarmStateEnum : enum8 {
    kNormal = 0;
    kWarning = 1;
    kCritical = 2;
  }

  enum ContaminationStateEnum : enum8 {
    kNormal = 0;
    kLow = 1;
    kWarning = 2;
    kCritical = 3;
  }

  enum EndOfServiceEnum : enum8 {
    kNormal = 0;
    kExpired = 1;
  }

  enum ExpressedStateEnum : enum8 {
    kNormal = 0;
    kSmokeAlarm = 1;
    kCOAlarm = 2;
    kBatteryAlert = 3;
    kTesting = 4;
    kHardwareFault = 5;
    kEndOfService = 6;
    kInterconnectSmoke = 7;
    kInterconnectCO = 8;
  }

  enum MuteStateEnum : enum8 {
    kNotMuted = 0;
    kMuted = 1;
  }

  enum SensitivityEnum : enum8 {
    kHigh = 0;
    kStandard = 1;
    kLow = 2;
  }

  bitmap Feature : bitmap32 {
    kSmokeAlarm = 0x1;
    kCOAlarm = 0x2;
  }

  critical event SmokeAlarm = 0 {
    AlarmStateEnum alarmSeverityLevel = 0;
  }

  critical event COAlarm = 1 {
    AlarmStateEnum alarmSeverityLevel = 0;
  }

  info event LowBattery = 2 {
    AlarmStateEnum alarmSeverityLevel = 0;
  }

  info event HardwareFault = 3 {
  }

  info event EndOfService = 4 {
  }

  info event SelfTestComplete = 5 {
  }

  info event AlarmMuted = 6 {
  }

  info event MuteEnded = 7 {
  }

  critical event InterconnectSmokeAlarm = 8 {
    AlarmStateEnum alarmSeverityLevel = 0;
  }

  critical event InterconnectCOAlarm = 9 {
    AlarmStateEnum alarmSeverityLevel = 0;
  }

  info event AllClear = 10 {
  }

  readonly attribute ExpressedStateEnum expressedState = 0;
  readonly attribute optional AlarmStateEnum smokeState = 1;
  readonly attribute optional AlarmStateEnum COState = 2;
  readonly attribute AlarmStateEnum batteryAlert = 3;
  readonly attribute optional MuteStateEnum deviceMuted = 4;
  readonly attribute boolean testInProgress = 5;
  readonly attribute boolean hardwareFaultAlert = 6;
  readonly attribute EndOfServiceEnum endOfServiceAlert = 7;
  readonly attribute optional AlarmStateEnum interconnectSmokeAlarm = 8;
  readonly attribute optional AlarmStateEnum interconnectCOAlarm = 9;
  readonly attribute optional ContaminationStateEnum contaminationState = 10;
  attribute access(write: manage) optional SensitivityEnum smokeSensitivityLevel = 11;
  readonly attribute optional epoch_s expiryDate = 12;
  readonly attribute command_id generatedCommandList[] = 65528;
  readonly attribute command_id acceptedCommandList[] = 65529;
  readonly attribute event_id eventList[] = 65530;
  readonly attribute attrib_id attributeList[] = 65531;
  readonly attribute bitmap32 featureMap = 65532;
  readonly attribute int16u clusterRevision = 65533;

  /** This command SHALL initiate a device self-test. */
  command SelfTestRequest(): DefaultSuccess = 0;
}

/** Attributes and commands for configuring the Dishwasher alarm. */
cluster DishwasherAlarm = 93 {
  revision 1; // NOTE: Default/not specifically set

  bitmap AlarmMap : bitmap32 {
    kInflowError = 0x1;
    kDrainError = 0x2;
    kDoorError = 0x4;
    kTempTooLow = 0x8;
    kTempTooHigh = 0x10;
    kWaterLevelError = 0x20;
  }

  bitmap Feature : bitmap32 {
    kReset = 0x1;
  }

  info event Notify = 0 {
    AlarmMap active = 0;
    AlarmMap inactive = 1;
    AlarmMap state = 2;
    AlarmMap mask = 3;
  }

  readonly attribute AlarmMap mask = 0;
  readonly attribute optional AlarmMap latch = 1;
  readonly attribute AlarmMap state = 2;
  readonly attribute AlarmMap supported = 3;
  readonly attribute command_id generatedCommandList[] = 65528;
  readonly attribute command_id acceptedCommandList[] = 65529;
  readonly attribute event_id eventList[] = 65530;
  readonly attribute attrib_id attributeList[] = 65531;
  readonly attribute bitmap32 featureMap = 65532;
  readonly attribute int16u clusterRevision = 65533;

  request struct ResetRequest {
    AlarmMap alarms = 0;
  }

  request struct ModifyEnabledAlarmsRequest {
    AlarmMap mask = 0;
  }

  /** Reset alarm */
  command Reset(ResetRequest): DefaultSuccess = 0;
  /** Modify enabled alarms */
  command ModifyEnabledAlarms(ModifyEnabledAlarmsRequest): DefaultSuccess = 1;
}

/** Attributes and commands for selecting a mode from a list of supported options. */
provisional cluster MicrowaveOvenMode = 94 {
  revision 1;

  enum ModeTag : enum16 {
    kNormal = 16384;
    kDefrost = 16385;
  }

  bitmap Feature : bitmap32 {
    kOnOff = 0x1;
  }

  struct ModeTagStruct {
    optional vendor_id mfgCode = 0;
    enum16 value = 1;
  }

  struct ModeOptionStruct {
    char_string<64> label = 0;
    int8u mode = 1;
    ModeTagStruct modeTags[] = 2;
  }

  readonly attribute ModeOptionStruct supportedModes[] = 0;
  readonly attribute int8u currentMode = 1;
  readonly attribute command_id generatedCommandList[] = 65528;
  readonly attribute command_id acceptedCommandList[] = 65529;
  readonly attribute event_id eventList[] = 65530;
  readonly attribute attrib_id attributeList[] = 65531;
  readonly attribute bitmap32 featureMap = 65532;
  readonly attribute int16u clusterRevision = 65533;
}

/** This cluster supports remotely monitoring and, where supported, changing the operational state of any device where a state machine is a part of the operation. */
cluster OperationalState = 96 {
  revision 1; // NOTE: Default/not specifically set

  enum ErrorStateEnum : enum8 {
    kNoError = 0;
    kUnableToStartOrResume = 1;
    kUnableToCompleteOperation = 2;
    kCommandInvalidInState = 3;
  }

  enum OperationalStateEnum : enum8 {
    kStopped = 0;
    kRunning = 1;
    kPaused = 2;
    kError = 3;
  }

  struct ErrorStateStruct {
    enum8 errorStateID = 0;
    optional char_string<64> errorStateLabel = 1;
    optional char_string<64> errorStateDetails = 2;
  }

  struct OperationalStateStruct {
    enum8 operationalStateID = 0;
    optional char_string<64> operationalStateLabel = 1;
  }

  critical event OperationalError = 0 {
    ErrorStateStruct errorState = 0;
  }

  info event OperationCompletion = 1 {
    enum8 completionErrorCode = 0;
    optional nullable elapsed_s totalOperationalTime = 1;
    optional nullable elapsed_s pausedTime = 2;
  }

  readonly attribute nullable char_string phaseList[] = 0;
  readonly attribute nullable int8u currentPhase = 1;
  readonly attribute optional nullable elapsed_s countdownTime = 2;
  readonly attribute OperationalStateStruct operationalStateList[] = 3;
  readonly attribute OperationalStateEnum operationalState = 4;
  readonly attribute ErrorStateStruct operationalError = 5;
  readonly attribute command_id generatedCommandList[] = 65528;
  readonly attribute command_id acceptedCommandList[] = 65529;
  readonly attribute event_id eventList[] = 65530;
  readonly attribute attrib_id attributeList[] = 65531;
  readonly attribute bitmap32 featureMap = 65532;
  readonly attribute int16u clusterRevision = 65533;

  response struct OperationalCommandResponse = 4 {
    ErrorStateStruct commandResponseState = 0;
  }

  /** Upon receipt, the device SHALL pause its operation if it is possible based on the current function of the server. */
  command Pause(): OperationalCommandResponse = 0;
  /** Upon receipt, the device SHALL stop its operation if it is at a position where it is safe to do so and/or permitted. */
  command Stop(): OperationalCommandResponse = 1;
  /** Upon receipt, the device SHALL start its operation if it is safe to do so and the device is in an operational state from which it can be started. */
  command Start(): OperationalCommandResponse = 2;
  /** Upon receipt, the device SHALL resume its operation from the point it was at when it received the Pause command, or from the point when it was paused by means outside of this cluster (for example by manual button press). */
  command Resume(): OperationalCommandResponse = 3;
}

/** This cluster supports remotely monitoring and, where supported, changing the operational state of a Robotic Vacuum. */
cluster RvcOperationalState = 97 {
  revision 1; // NOTE: Default/not specifically set

  enum ErrorStateEnum : enum8 {
    kFailedToFindChargingDock = 64;
    kStuck = 65;
    kDustBinMissing = 66;
    kDustBinFull = 67;
    kWaterTankEmpty = 68;
    kWaterTankMissing = 69;
    kWaterTankLidOpen = 70;
    kMopCleaningPadMissing = 71;
  }

  enum OperationalStateEnum : enum8 {
    kSeekingCharger = 64;
    kCharging = 65;
    kDocked = 66;
  }

  struct ErrorStateStruct {
    enum8 errorStateID = 0;
    optional char_string<64> errorStateLabel = 1;
    optional char_string<64> errorStateDetails = 2;
  }

  struct OperationalStateStruct {
    enum8 operationalStateID = 0;
    optional char_string<64> operationalStateLabel = 1;
  }

  critical event OperationalError = 0 {
    ErrorStateStruct errorState = 0;
  }

  info event OperationCompletion = 1 {
    enum8 completionErrorCode = 0;
    optional nullable elapsed_s totalOperationalTime = 1;
    optional nullable elapsed_s pausedTime = 2;
  }

  readonly attribute nullable char_string phaseList[] = 0;
  readonly attribute nullable int8u currentPhase = 1;
  readonly attribute optional nullable elapsed_s countdownTime = 2;
  readonly attribute OperationalStateStruct operationalStateList[] = 3;
  readonly attribute enum8 operationalState = 4;
  readonly attribute ErrorStateStruct operationalError = 5;
  readonly attribute command_id generatedCommandList[] = 65528;
  readonly attribute command_id acceptedCommandList[] = 65529;
  readonly attribute event_id eventList[] = 65530;
  readonly attribute attrib_id attributeList[] = 65531;
  readonly attribute bitmap32 featureMap = 65532;
  readonly attribute int16u clusterRevision = 65533;

  response struct OperationalCommandResponse = 4 {
    ErrorStateStruct commandResponseState = 0;
  }

  /** Upon receipt, the device SHALL pause its operation if it is possible based on the current function of the server. */
  command Pause(): OperationalCommandResponse = 0;
  /** Upon receipt, the device SHALL stop its operation if it is at a position where it is safe to do so and/or permitted. */
  command Stop(): OperationalCommandResponse = 1;
  /** Upon receipt, the device SHALL start its operation if it is safe to do so and the device is in an operational state from which it can be started. */
  command Start(): OperationalCommandResponse = 2;
  /** Upon receipt, the device SHALL resume its operation from the point it was at when it received the Pause command, or from the point when it was paused by means outside of this cluster (for example by manual button press). */
  command Resume(): OperationalCommandResponse = 3;
}

/** Attributes and commands for monitoring HEPA filters in a device */
cluster HepaFilterMonitoring = 113 {
  revision 1; // NOTE: Default/not specifically set

  enum ChangeIndicationEnum : enum8 {
    kOK = 0;
    kWarning = 1;
    kCritical = 2;
  }

  enum DegradationDirectionEnum : enum8 {
    kUp = 0;
    kDown = 1;
  }

  enum ProductIdentifierTypeEnum : enum8 {
    kUPC = 0;
    kGTIN8 = 1;
    kEAN = 2;
    kGTIN14 = 3;
    kOEM = 4;
  }

  bitmap Feature : bitmap32 {
    kCondition = 0x1;
    kWarning = 0x2;
    kReplacementProductList = 0x4;
  }

  struct ReplacementProductStruct {
    ProductIdentifierTypeEnum productIdentifierType = 0;
    char_string<20> productIdentifierValue = 1;
  }

  readonly attribute optional percent condition = 0;
  readonly attribute optional DegradationDirectionEnum degradationDirection = 1;
  readonly attribute ChangeIndicationEnum changeIndication = 2;
  readonly attribute optional boolean inPlaceIndicator = 3;
  attribute optional nullable epoch_s lastChangedTime = 4;
  readonly attribute optional ReplacementProductStruct replacementProductList[] = 5;
  readonly attribute command_id generatedCommandList[] = 65528;
  readonly attribute command_id acceptedCommandList[] = 65529;
  readonly attribute event_id eventList[] = 65530;
  readonly attribute attrib_id attributeList[] = 65531;
  readonly attribute bitmap32 featureMap = 65532;
  readonly attribute int16u clusterRevision = 65533;

  /** Reset the condition of the replaceable to the non degraded state */
  command ResetCondition(): DefaultSuccess = 0;
}

/** Attributes and commands for monitoring activated carbon filters in a device */
cluster ActivatedCarbonFilterMonitoring = 114 {
  revision 1; // NOTE: Default/not specifically set

  enum ChangeIndicationEnum : enum8 {
    kOK = 0;
    kWarning = 1;
    kCritical = 2;
  }

  enum DegradationDirectionEnum : enum8 {
    kUp = 0;
    kDown = 1;
  }

  enum ProductIdentifierTypeEnum : enum8 {
    kUPC = 0;
    kGTIN8 = 1;
    kEAN = 2;
    kGTIN14 = 3;
    kOEM = 4;
  }

  bitmap Feature : bitmap32 {
    kCondition = 0x1;
    kWarning = 0x2;
    kReplacementProductList = 0x4;
  }

  struct ReplacementProductStruct {
    ProductIdentifierTypeEnum productIdentifierType = 0;
    char_string<20> productIdentifierValue = 1;
  }

  readonly attribute optional percent condition = 0;
  readonly attribute optional DegradationDirectionEnum degradationDirection = 1;
  readonly attribute ChangeIndicationEnum changeIndication = 2;
  readonly attribute optional boolean inPlaceIndicator = 3;
  attribute optional nullable epoch_s lastChangedTime = 4;
  readonly attribute optional ReplacementProductStruct replacementProductList[] = 5;
  readonly attribute command_id generatedCommandList[] = 65528;
  readonly attribute command_id acceptedCommandList[] = 65529;
  readonly attribute event_id eventList[] = 65530;
  readonly attribute attrib_id attributeList[] = 65531;
  readonly attribute bitmap32 featureMap = 65532;
  readonly attribute int16u clusterRevision = 65533;

  /** Reset the condition of the replaceable to the non degraded state */
  command ResetCondition(): DefaultSuccess = 0;
}

<<<<<<< HEAD
/** Electric Vehicle Supply Equipment (EVSE) is equipment used to charge an Electric Vehicle (EV) or Plug-In Hybrid Electric Vehicle. This cluster provides an interface to the functionality of Electric Vehicle Supply Equipment (EVSE) management. */
provisional cluster EnergyEvse = 153 {
  revision 1; // NOTE: Default/not specifically set

  enum EnergyTransferStoppedReasonEnum : enum8 {
    kEVStopped = 0;
    kEVSEStopped = 1;
    kOther = 2;
  }

  enum FaultStateEnum : enum8 {
    kNoError = 0;
    kMeterFailure = 1;
    kOverVoltage = 2;
    kUnderVoltage = 3;
    kOverCurrent = 4;
    kContactWetFailure = 5;
    kContactDryFailure = 6;
    kGroundFault = 7;
    kPowerLoss = 8;
    kPowerQuality = 9;
    kPilotShortCircuit = 10;
    kEmergencyStop = 11;
    kEVDisconnected = 12;
    kWrongPowerSupply = 13;
    kLiveNeutralSwap = 14;
    kOverTemperature = 15;
    kOther = 255;
  }

  enum StateEnum : enum8 {
    kNotPluggedIn = 0;
    kPluggedInNoDemand = 1;
    kPluggedInDemand = 2;
    kPluggedInCharging = 3;
    kPluggedInDischarging = 4;
    kSessionEnding = 5;
    kFault = 6;
  }

  enum SupplyStateEnum : enum8 {
    kDisabled = 0;
    kChargingEnabled = 1;
    kDischargingEnabled = 2;
    kDisabledError = 3;
    kDisabledDiagnostics = 4;
  }

  bitmap Feature : bitmap32 {
    kChargingPreferences = 0x1;
    kSoCReporting = 0x2;
    kPlugAndCharge = 0x4;
    kRFID = 0x8;
    kV2X = 0x10;
  }

  bitmap TargetDayOfWeekBitmap : bitmap8 {
    kSunday = 0x1;
    kMonday = 0x2;
    kTuesday = 0x4;
    kWednesday = 0x8;
    kThursday = 0x10;
    kFriday = 0x20;
    kSaturday = 0x40;
  }

  struct ChargingTargetStruct {
    int16u targetTimeMinutesPastMidnight = 0;
    optional percent targetSoC = 1;
    optional energy_mwh addedEnergy = 2;
  }

  info event EVConnected = 0 {
    int32u sessionID = 0;
  }

  info event EVNotDetected = 1 {
    int32u sessionID = 0;
    StateEnum state = 1;
    elapsed_s sessionDuration = 2;
    energy_mwh sessionEnergyCharged = 3;
    optional energy_mwh sessionEnergyDischarged = 4;
  }

  info event EnergyTransferStarted = 2 {
    int32u sessionID = 0;
    StateEnum state = 1;
    amperage_ma maximumCurrent = 2;
  }

  info event EnergyTransferStopped = 3 {
    int32u sessionID = 0;
    StateEnum state = 1;
    EnergyTransferStoppedReasonEnum reason = 2;
    energy_mwh energyTransferred = 4;
  }

  critical event Fault = 4 {
    nullable int32u sessionID = 0;
    StateEnum state = 1;
    FaultStateEnum faultStatePreviousState = 2;
    FaultStateEnum faultStateCurrentState = 4;
  }

  info event RFID = 5 {
    octet_string uid = 0;
  }

  readonly attribute nullable StateEnum state = 0;
  readonly attribute SupplyStateEnum supplyState = 1;
  readonly attribute FaultStateEnum faultState = 2;
  readonly attribute nullable epoch_s chargingEnabledUntil = 3;
  readonly attribute optional nullable epoch_s dischargingEnabledUntil = 4;
  readonly attribute amperage_ma circuitCapacity = 5;
  readonly attribute amperage_ma minimumChargeCurrent = 6;
  readonly attribute amperage_ma maximumChargeCurrent = 7;
  readonly attribute optional amperage_ma maximumDischargeCurrent = 8;
  attribute access(write: manage) optional amperage_ma userMaximumChargeCurrent = 9;
  attribute access(write: manage) optional elapsed_s randomizationDelayWindow = 10;
  readonly attribute optional int8u numberOfWeeklyTargets = 33;
  readonly attribute optional int8u numberOfDailyTargets = 34;
  readonly attribute optional nullable epoch_s nextChargeStartTime = 35;
  readonly attribute optional nullable epoch_s nextChargeTargetTime = 36;
  readonly attribute optional nullable energy_mwh nextChargeRequiredEnergy = 37;
  readonly attribute optional nullable percent nextChargeTargetSoC = 38;
  attribute access(write: manage) optional nullable int16u approximateEVEfficiency = 39;
  readonly attribute optional nullable percent stateOfCharge = 48;
  readonly attribute optional nullable energy_mwh batteryCapacity = 49;
  readonly attribute optional nullable char_string<32> vehicleID = 50;
  readonly attribute nullable int32u sessionID = 64;
  readonly attribute nullable elapsed_s sessionDuration = 65;
  readonly attribute nullable energy_mwh sessionEnergyCharged = 66;
  readonly attribute optional nullable energy_mwh sessionEnergyDischarged = 67;
=======
/** This cluster provides a mechanism for querying data about the electrical energy imported or provided by the server. */
provisional cluster ElectricalEnergyMeasurement = 145 {
  revision 1;

  enum MeasurementTypeEnum : enum16 {
    kUnspecified = 0;
    kVoltage = 1;
    kActiveCurrent = 2;
    kReactiveCurrent = 3;
    kApparentCurrent = 4;
    kActivePower = 5;
    kReactivePower = 6;
    kApparentPower = 7;
    kRMSVoltage = 8;
    kRMSCurrent = 9;
    kRMSPower = 10;
    kFrequency = 11;
    kPowerFactor = 12;
    kNeutralCurrent = 13;
    kElectricalEnergy = 14;
  }

  bitmap Feature : bitmap32 {
    kImportedEnergy = 0x1;
    kExportedEnergy = 0x2;
    kCumulativeEnergy = 0x4;
    kPeriodicEnergy = 0x8;
  }

  struct MeasurementAccuracyRangeStruct {
    int64s rangeMin = 0;
    int64s rangeMax = 1;
    optional percent100ths percentMax = 2;
    optional percent100ths percentMin = 3;
    optional percent100ths percentTypical = 4;
    optional int64u fixedMax = 5;
    optional int64u fixedMin = 6;
    optional int64u fixedTypical = 7;
  }

  struct MeasurementAccuracyStruct {
    MeasurementTypeEnum measurementType = 0;
    boolean measured = 1;
    int64s minMeasuredValue = 2;
    int64s maxMeasuredValue = 3;
    MeasurementAccuracyRangeStruct accuracyRanges[] = 4;
  }

  struct EnergyMeasurementStruct {
    int64s energy = 0;
    optional epoch_s startTimestamp = 1;
    optional epoch_s endTimestamp = 2;
    optional systime_ms startSystime = 3;
    optional systime_ms endSystime = 4;
  }

  info event CumulativeEnergyMeasured = 0 {
    optional EnergyMeasurementStruct energyImported = 0;
    optional EnergyMeasurementStruct energyExported = 1;
  }

  info event PeriodicEnergyMeasured = 1 {
    optional EnergyMeasurementStruct energyImported = 0;
    optional EnergyMeasurementStruct energyExported = 1;
  }

  readonly attribute MeasurementAccuracyStruct accuracy = 0;
  readonly attribute optional nullable EnergyMeasurementStruct cumulativeEnergyImported = 1;
  readonly attribute optional nullable EnergyMeasurementStruct cumulativeEnergyExported = 2;
  readonly attribute optional nullable EnergyMeasurementStruct periodicEnergyImported = 3;
  readonly attribute optional nullable EnergyMeasurementStruct periodicEnergyExported = 4;
>>>>>>> 3f804478
  readonly attribute command_id generatedCommandList[] = 65528;
  readonly attribute command_id acceptedCommandList[] = 65529;
  readonly attribute event_id eventList[] = 65530;
  readonly attribute attrib_id attributeList[] = 65531;
  readonly attribute bitmap32 featureMap = 65532;
  readonly attribute int16u clusterRevision = 65533;
<<<<<<< HEAD

  response struct GetTargetsResponse = 0 {
    TargetDayOfWeekBitmap dayOfWeekforSequence = 0;
    ChargingTargetStruct chargingTargets[] = 1;
  }

  request struct EnableChargingRequest {
    nullable epoch_s chargingEnabledUntil = 0;
    amperage_ma minimumChargeCurrent = 1;
    amperage_ma maximumChargeCurrent = 2;
  }

  request struct EnableDischargingRequest {
    nullable epoch_s dischargingEnabledUntil = 0;
    amperage_ma maximumDischargeCurrent = 1;
  }

  request struct SetTargetsRequest {
    TargetDayOfWeekBitmap dayOfWeekforSequence = 0;
    ChargingTargetStruct chargingTargets[] = 1;
  }

  request struct GetTargetsRequest {
    TargetDayOfWeekBitmap daysToReturn = 0;
  }

  /** Allows a client to disable the EVSE from charging and discharging. */
  timed command Disable(): DefaultSuccess = 1;
  /** Allows a client to enable the EVSE to charge an EV. */
  timed command EnableCharging(EnableChargingRequest): DefaultSuccess = 2;
  /** Allows a client to enable the EVSE to discharge an EV. */
  timed command EnableDischarging(EnableDischargingRequest): DefaultSuccess = 3;
  /** Allows a client to put the EVSE into a self-diagnostics mode. */
  timed command StartDiagnostics(): DefaultSuccess = 4;
  /** Allows a client to set the user specified charging targets. */
  timed command SetTargets(SetTargetsRequest): DefaultSuccess = 5;
  /** Allows a client to retrieve the user specified charging targets. */
  timed command GetTargets(GetTargetsRequest): GetTargetsResponse = 6;
  /** Allows a client to clear all stored charging targets. */
  timed command ClearTargets(): DefaultSuccess = 7;
=======
>>>>>>> 3f804478
}

/** Provides an interface for controlling and adjusting automatic window coverings. */
cluster WindowCovering = 258 {
  revision 5;

  enum EndProductType : enum8 {
    kRollerShade = 0;
    kRomanShade = 1;
    kBalloonShade = 2;
    kWovenWood = 3;
    kPleatedShade = 4;
    kCellularShade = 5;
    kLayeredShade = 6;
    kLayeredShade2D = 7;
    kSheerShade = 8;
    kTiltOnlyInteriorBlind = 9;
    kInteriorBlind = 10;
    kVerticalBlindStripCurtain = 11;
    kInteriorVenetianBlind = 12;
    kExteriorVenetianBlind = 13;
    kLateralLeftCurtain = 14;
    kLateralRightCurtain = 15;
    kCentralCurtain = 16;
    kRollerShutter = 17;
    kExteriorVerticalScreen = 18;
    kAwningTerracePatio = 19;
    kAwningVerticalScreen = 20;
    kTiltOnlyPergola = 21;
    kSwingingShutter = 22;
    kSlidingShutter = 23;
    kUnknown = 255;
  }

  enum Type : enum8 {
    kRollerShade = 0;
    kRollerShade2Motor = 1;
    kRollerShadeExterior = 2;
    kRollerShadeExterior2Motor = 3;
    kDrapery = 4;
    kAwning = 5;
    kShutter = 6;
    kTiltBlindTiltOnly = 7;
    kTiltBlindLiftAndTilt = 8;
    kProjectorScreen = 9;
    kUnknown = 255;
  }

  bitmap ConfigStatus : bitmap8 {
    kOperational = 0x1;
    kOnlineReserved = 0x2;
    kLiftMovementReversed = 0x4;
    kLiftPositionAware = 0x8;
    kTiltPositionAware = 0x10;
    kLiftEncoderControlled = 0x20;
    kTiltEncoderControlled = 0x40;
  }

  bitmap Feature : bitmap32 {
    kLift = 0x1;
    kTilt = 0x2;
    kPositionAwareLift = 0x4;
    kAbsolutePosition = 0x8;
    kPositionAwareTilt = 0x10;
  }

  bitmap Mode : bitmap8 {
    kMotorDirectionReversed = 0x1;
    kCalibrationMode = 0x2;
    kMaintenanceMode = 0x4;
    kLedFeedback = 0x8;
  }

  bitmap OperationalStatus : bitmap8 {
    kGlobal = 0x3;
    kLift = 0xC;
    kTilt = 0x30;
  }

  bitmap SafetyStatus : bitmap16 {
    kRemoteLockout = 0x1;
    kTamperDetection = 0x2;
    kFailedCommunication = 0x4;
    kPositionFailure = 0x8;
    kThermalProtection = 0x10;
    kObstacleDetected = 0x20;
    kPower = 0x40;
    kStopInput = 0x80;
    kMotorJammed = 0x100;
    kHardwareFailure = 0x200;
    kManualOperation = 0x400;
    kProtection = 0x800;
  }

  readonly attribute Type type = 0;
  readonly attribute optional int16u physicalClosedLimitLift = 1;
  readonly attribute optional int16u physicalClosedLimitTilt = 2;
  readonly attribute optional nullable int16u currentPositionLift = 3;
  readonly attribute optional nullable int16u currentPositionTilt = 4;
  readonly attribute optional int16u numberOfActuationsLift = 5;
  readonly attribute optional int16u numberOfActuationsTilt = 6;
  readonly attribute ConfigStatus configStatus = 7;
  readonly attribute optional nullable percent currentPositionLiftPercentage = 8;
  readonly attribute optional nullable percent currentPositionTiltPercentage = 9;
  readonly attribute OperationalStatus operationalStatus = 10;
  readonly attribute optional nullable percent100ths targetPositionLiftPercent100ths = 11;
  readonly attribute optional nullable percent100ths targetPositionTiltPercent100ths = 12;
  readonly attribute EndProductType endProductType = 13;
  readonly attribute optional nullable percent100ths currentPositionLiftPercent100ths = 14;
  readonly attribute optional nullable percent100ths currentPositionTiltPercent100ths = 15;
  readonly attribute optional int16u installedOpenLimitLift = 16;
  readonly attribute optional int16u installedClosedLimitLift = 17;
  readonly attribute optional int16u installedOpenLimitTilt = 18;
  readonly attribute optional int16u installedClosedLimitTilt = 19;
  attribute access(write: manage) Mode mode = 23;
  readonly attribute optional SafetyStatus safetyStatus = 26;
  readonly attribute command_id generatedCommandList[] = 65528;
  readonly attribute command_id acceptedCommandList[] = 65529;
  readonly attribute event_id eventList[] = 65530;
  readonly attribute attrib_id attributeList[] = 65531;
  readonly attribute bitmap32 featureMap = 65532;
  readonly attribute int16u clusterRevision = 65533;

  request struct GoToLiftValueRequest {
    int16u liftValue = 0;
  }

  request struct GoToLiftPercentageRequest {
    percent100ths liftPercent100thsValue = 0;
  }

  request struct GoToTiltValueRequest {
    int16u tiltValue = 0;
  }

  request struct GoToTiltPercentageRequest {
    percent100ths tiltPercent100thsValue = 0;
  }

  /** Moves window covering to InstalledOpenLimitLift and InstalledOpenLimitTilt */
  command UpOrOpen(): DefaultSuccess = 0;
  /** Moves window covering to InstalledClosedLimitLift and InstalledCloseLimitTilt */
  command DownOrClose(): DefaultSuccess = 1;
  /** Stop any adjusting of window covering */
  command StopMotion(): DefaultSuccess = 2;
  /** Go to lift value specified */
  command GoToLiftValue(GoToLiftValueRequest): DefaultSuccess = 4;
  /** Go to lift percentage specified */
  command GoToLiftPercentage(GoToLiftPercentageRequest): DefaultSuccess = 5;
  /** Go to tilt value specified */
  command GoToTiltValue(GoToTiltValueRequest): DefaultSuccess = 7;
  /** Go to tilt percentage specified */
  command GoToTiltPercentage(GoToTiltPercentageRequest): DefaultSuccess = 8;
}

/** This cluster provides control of a barrier (garage door). */
deprecated cluster BarrierControl = 259 {
  revision 1; // NOTE: Default/not specifically set

  bitmap BarrierControlCapabilities : bitmap8 {
    kPartialBarrier = 0x1;
  }

  bitmap BarrierControlSafetyStatus : bitmap16 {
    kRemoteLockout = 0x1;
    kTemperDetected = 0x2;
    kFailedCommunication = 0x4;
    kPositionFailure = 0x8;
  }

  readonly attribute enum8 barrierMovingState = 1;
  readonly attribute bitmap16 barrierSafetyStatus = 2;
  readonly attribute bitmap8 barrierCapabilities = 3;
  attribute optional int16u barrierOpenEvents = 4;
  attribute optional int16u barrierCloseEvents = 5;
  attribute optional int16u barrierCommandOpenEvents = 6;
  attribute optional int16u barrierCommandCloseEvents = 7;
  attribute optional int16u barrierOpenPeriod = 8;
  attribute optional int16u barrierClosePeriod = 9;
  readonly attribute int8u barrierPosition = 10;
  readonly attribute command_id generatedCommandList[] = 65528;
  readonly attribute command_id acceptedCommandList[] = 65529;
  readonly attribute event_id eventList[] = 65530;
  readonly attribute attrib_id attributeList[] = 65531;
  readonly attribute bitmap32 featureMap = 65532;
  readonly attribute int16u clusterRevision = 65533;

  request struct BarrierControlGoToPercentRequest {
    int8u percentOpen = 0;
  }

  /** Command to instruct a barrier to go to a percent open state. */
  command BarrierControlGoToPercent(BarrierControlGoToPercentRequest): DefaultSuccess = 0;
  /** Command that instructs the barrier to stop moving. */
  command BarrierControlStop(): DefaultSuccess = 1;
}

/** An interface for configuring and controlling pumps. */
cluster PumpConfigurationAndControl = 512 {
  revision 3;

  enum ControlModeEnum : enum8 {
    kConstantSpeed = 0;
    kConstantPressure = 1;
    kProportionalPressure = 2;
    kConstantFlow = 3;
    kConstantTemperature = 5;
    kAutomatic = 7;
  }

  enum OperationModeEnum : enum8 {
    kNormal = 0;
    kMinimum = 1;
    kMaximum = 2;
    kLocal = 3;
  }

  bitmap Feature : bitmap32 {
    kConstantPressure = 0x1;
    kCompensatedPressure = 0x2;
    kConstantFlow = 0x4;
    kConstantSpeed = 0x8;
    kConstantTemperature = 0x10;
    kAutomatic = 0x20;
    kLocalOperation = 0x40;
  }

  bitmap PumpStatusBitmap : bitmap16 {
    kDeviceFault = 0x1;
    kSupplyFault = 0x2;
    kSpeedLow = 0x4;
    kSpeedHigh = 0x8;
    kLocalOverride = 0x10;
    kRunning = 0x20;
    kRemotePressure = 0x40;
    kRemoteFlow = 0x80;
    kRemoteTemperature = 0x100;
  }

  info event SupplyVoltageLow = 0 {
  }

  info event SupplyVoltageHigh = 1 {
  }

  info event PowerMissingPhase = 2 {
  }

  info event SystemPressureLow = 3 {
  }

  info event SystemPressureHigh = 4 {
  }

  critical event DryRunning = 5 {
  }

  info event MotorTemperatureHigh = 6 {
  }

  critical event PumpMotorFatalFailure = 7 {
  }

  info event ElectronicTemperatureHigh = 8 {
  }

  critical event PumpBlocked = 9 {
  }

  info event SensorFailure = 10 {
  }

  info event ElectronicNonFatalFailure = 11 {
  }

  critical event ElectronicFatalFailure = 12 {
  }

  info event GeneralFault = 13 {
  }

  info event Leakage = 14 {
  }

  info event AirDetection = 15 {
  }

  info event TurbineOperation = 16 {
  }

  readonly attribute nullable int16s maxPressure = 0;
  readonly attribute nullable int16u maxSpeed = 1;
  readonly attribute nullable int16u maxFlow = 2;
  readonly attribute optional nullable int16s minConstPressure = 3;
  readonly attribute optional nullable int16s maxConstPressure = 4;
  readonly attribute optional nullable int16s minCompPressure = 5;
  readonly attribute optional nullable int16s maxCompPressure = 6;
  readonly attribute optional nullable int16u minConstSpeed = 7;
  readonly attribute optional nullable int16u maxConstSpeed = 8;
  readonly attribute optional nullable int16u minConstFlow = 9;
  readonly attribute optional nullable int16u maxConstFlow = 10;
  readonly attribute optional nullable int16s minConstTemp = 11;
  readonly attribute optional nullable int16s maxConstTemp = 12;
  readonly attribute optional PumpStatusBitmap pumpStatus = 16;
  readonly attribute OperationModeEnum effectiveOperationMode = 17;
  readonly attribute ControlModeEnum effectiveControlMode = 18;
  readonly attribute nullable int16s capacity = 19;
  readonly attribute optional nullable int16u speed = 20;
  attribute access(write: manage) optional nullable int24u lifetimeRunningHours = 21;
  readonly attribute optional nullable int24u power = 22;
  attribute access(write: manage) optional nullable int32u lifetimeEnergyConsumed = 23;
  attribute access(write: manage) OperationModeEnum operationMode = 32;
  attribute access(write: manage) optional ControlModeEnum controlMode = 33;
  readonly attribute command_id generatedCommandList[] = 65528;
  readonly attribute command_id acceptedCommandList[] = 65529;
  readonly attribute event_id eventList[] = 65530;
  readonly attribute attrib_id attributeList[] = 65531;
  readonly attribute bitmap32 featureMap = 65532;
  readonly attribute int16u clusterRevision = 65533;
}

/** An interface for configuring and controlling the functionality of a thermostat. */
cluster Thermostat = 513 {
  revision 6;

  enum ACCapacityFormatEnum : enum8 {
    kBTUh = 0;
  }

  enum ACCompressorTypeEnum : enum8 {
    kUnknown = 0;
    kT1 = 1;
    kT2 = 2;
    kT3 = 3;
  }

  enum ACLouverPositionEnum : enum8 {
    kClosed = 1;
    kOpen = 2;
    kQuarter = 3;
    kHalf = 4;
    kThreeQuarters = 5;
  }

  enum ACRefrigerantTypeEnum : enum8 {
    kUnknown = 0;
    kR22 = 1;
    kR410a = 2;
    kR407c = 3;
  }

  enum ACTypeEnum : enum8 {
    kUnknown = 0;
    kCoolingFixed = 1;
    kHeatPumpFixed = 2;
    kCoolingInverter = 3;
    kHeatPumpInverter = 4;
  }

  enum ControlSequenceOfOperationEnum : enum8 {
    kCoolingOnly = 0;
    kCoolingWithReheat = 1;
    kHeatingOnly = 2;
    kHeatingWithReheat = 3;
    kCoolingAndHeating = 4;
    kCoolingAndHeatingWithReheat = 5;
  }

  enum SetpointChangeSourceEnum : enum8 {
    kManual = 0;
    kSchedule = 1;
    kExternal = 2;
  }

  enum SetpointRaiseLowerModeEnum : enum8 {
    kHeat = 0;
    kCool = 1;
    kBoth = 2;
  }

  enum StartOfWeekEnum : enum8 {
    kSunday = 0;
    kMonday = 1;
    kTuesday = 2;
    kWednesday = 3;
    kThursday = 4;
    kFriday = 5;
    kSaturday = 6;
  }

  enum SystemModeEnum : enum8 {
    kOff = 0;
    kAuto = 1;
    kCool = 3;
    kHeat = 4;
    kEmergencyHeat = 5;
    kPrecooling = 6;
    kFanOnly = 7;
    kDry = 8;
    kSleep = 9;
  }

  enum TemperatureSetpointHoldEnum : enum8 {
    kSetpointHoldOff = 0;
    kSetpointHoldOn = 1;
  }

  enum ThermostatRunningModeEnum : enum8 {
    kOff = 0;
    kCool = 3;
    kHeat = 4;
  }

  bitmap ACErrorCodeBitmap : bitmap32 {
    kCompressorFail = 0x1;
    kRoomSensorFail = 0x2;
    kOutdoorSensorFail = 0x4;
    kCoilSensorFail = 0x8;
    kFanFail = 0x10;
  }

  bitmap Feature : bitmap32 {
    kHeating = 0x1;
    kCooling = 0x2;
    kOccupancy = 0x4;
    kScheduleConfiguration = 0x8;
    kSetback = 0x10;
    kAutoMode = 0x20;
    kLocalTemperatureNotExposed = 0x40;
  }

  bitmap HVACSystemTypeBitmap : bitmap8 {
    kCoolingStage = 0x3;
    kHeatingStage = 0xC;
    kHeatingIsHeatPump = 0x10;
    kHeatingUsesFuel = 0x20;
  }

  bitmap ProgrammingOperationModeBitmap : bitmap8 {
    kScheduleActive = 0x1;
    kAutoRecovery = 0x2;
    kEconomy = 0x4;
  }

  bitmap RelayStateBitmap : bitmap16 {
    kHeat = 0x1;
    kCool = 0x2;
    kFan = 0x4;
    kHeatStage2 = 0x8;
    kCoolStage2 = 0x10;
    kFanStage2 = 0x20;
    kFanStage3 = 0x40;
  }

  bitmap RemoteSensingBitmap : bitmap8 {
    kLocalTemperature = 0x1;
    kOutdoorTemperature = 0x2;
    kOccupancy = 0x4;
  }

  bitmap ScheduleDayOfWeekBitmap : bitmap8 {
    kSunday = 0x1;
    kMonday = 0x2;
    kTuesday = 0x4;
    kWednesday = 0x8;
    kThursday = 0x10;
    kFriday = 0x20;
    kSaturday = 0x40;
    kAway = 0x80;
  }

  bitmap ScheduleModeBitmap : bitmap8 {
    kHeatSetpointPresent = 0x1;
    kCoolSetpointPresent = 0x2;
  }

  struct WeeklyScheduleTransitionStruct {
    int16u transitionTime = 0;
    nullable temperature heatSetpoint = 1;
    nullable temperature coolSetpoint = 2;
  }

  readonly attribute nullable temperature localTemperature = 0;
  readonly attribute optional nullable temperature outdoorTemperature = 1;
  readonly attribute optional bitmap8 occupancy = 2;
  readonly attribute optional temperature absMinHeatSetpointLimit = 3;
  readonly attribute optional temperature absMaxHeatSetpointLimit = 4;
  readonly attribute optional temperature absMinCoolSetpointLimit = 5;
  readonly attribute optional temperature absMaxCoolSetpointLimit = 6;
  readonly attribute optional int8u PICoolingDemand = 7;
  readonly attribute optional int8u PIHeatingDemand = 8;
  attribute access(write: manage) optional bitmap8 HVACSystemTypeConfiguration = 9;
  attribute access(write: manage) optional int8s localTemperatureCalibration = 16;
  attribute optional int16s occupiedCoolingSetpoint = 17;
  attribute optional int16s occupiedHeatingSetpoint = 18;
  attribute optional int16s unoccupiedCoolingSetpoint = 19;
  attribute optional int16s unoccupiedHeatingSetpoint = 20;
  attribute access(write: manage) optional int16s minHeatSetpointLimit = 21;
  attribute access(write: manage) optional int16s maxHeatSetpointLimit = 22;
  attribute access(write: manage) optional int16s minCoolSetpointLimit = 23;
  attribute access(write: manage) optional int16s maxCoolSetpointLimit = 24;
  attribute access(write: manage) optional int8s minSetpointDeadBand = 25;
  attribute access(write: manage) optional RemoteSensingBitmap remoteSensing = 26;
  attribute access(write: manage) ControlSequenceOfOperationEnum controlSequenceOfOperation = 27;
  attribute access(write: manage) SystemModeEnum systemMode = 28;
  readonly attribute optional ThermostatRunningModeEnum thermostatRunningMode = 30;
  readonly attribute optional StartOfWeekEnum startOfWeek = 32;
  readonly attribute optional int8u numberOfWeeklyTransitions = 33;
  readonly attribute optional int8u numberOfDailyTransitions = 34;
  attribute access(write: manage) optional TemperatureSetpointHoldEnum temperatureSetpointHold = 35;
  attribute access(write: manage) optional nullable int16u temperatureSetpointHoldDuration = 36;
  attribute access(write: manage) optional ProgrammingOperationModeBitmap thermostatProgrammingOperationMode = 37;
  readonly attribute optional RelayStateBitmap thermostatRunningState = 41;
  readonly attribute optional SetpointChangeSourceEnum setpointChangeSource = 48;
  readonly attribute optional nullable int16s setpointChangeAmount = 49;
  readonly attribute optional epoch_s setpointChangeSourceTimestamp = 50;
  attribute access(write: manage) optional nullable int8u occupiedSetback = 52;
  readonly attribute optional nullable int8u occupiedSetbackMin = 53;
  readonly attribute optional nullable int8u occupiedSetbackMax = 54;
  attribute access(write: manage) optional nullable int8u unoccupiedSetback = 55;
  readonly attribute optional nullable int8u unoccupiedSetbackMin = 56;
  readonly attribute optional nullable int8u unoccupiedSetbackMax = 57;
  attribute access(write: manage) optional int8u emergencyHeatDelta = 58;
  attribute access(write: manage) optional ACTypeEnum ACType = 64;
  attribute access(write: manage) optional int16u ACCapacity = 65;
  attribute access(write: manage) optional ACRefrigerantTypeEnum ACRefrigerantType = 66;
  attribute access(write: manage) optional ACCompressorTypeEnum ACCompressorType = 67;
  attribute access(write: manage) optional ACErrorCodeBitmap ACErrorCode = 68;
  attribute access(write: manage) optional ACLouverPositionEnum ACLouverPosition = 69;
  readonly attribute optional nullable temperature ACCoilTemperature = 70;
  attribute access(write: manage) optional ACCapacityFormatEnum ACCapacityformat = 71;
  readonly attribute command_id generatedCommandList[] = 65528;
  readonly attribute command_id acceptedCommandList[] = 65529;
  readonly attribute event_id eventList[] = 65530;
  readonly attribute attrib_id attributeList[] = 65531;
  readonly attribute bitmap32 featureMap = 65532;
  readonly attribute int16u clusterRevision = 65533;

  request struct SetpointRaiseLowerRequest {
    SetpointRaiseLowerModeEnum mode = 0;
    int8s amount = 1;
  }

  response struct GetWeeklyScheduleResponse = 0 {
    int8u numberOfTransitionsForSequence = 0;
    ScheduleDayOfWeekBitmap dayOfWeekForSequence = 1;
    ScheduleModeBitmap modeForSequence = 2;
    WeeklyScheduleTransitionStruct transitions[] = 3;
  }

  request struct SetWeeklyScheduleRequest {
    int8u numberOfTransitionsForSequence = 0;
    ScheduleDayOfWeekBitmap dayOfWeekForSequence = 1;
    ScheduleModeBitmap modeForSequence = 2;
    WeeklyScheduleTransitionStruct transitions[] = 3;
  }

  request struct GetWeeklyScheduleRequest {
    ScheduleDayOfWeekBitmap daysToReturn = 0;
    ScheduleModeBitmap modeToReturn = 1;
  }

  /** Command description for SetpointRaiseLower */
  command SetpointRaiseLower(SetpointRaiseLowerRequest): DefaultSuccess = 0;
  /** Command description for SetWeeklySchedule */
  command access(invoke: manage) SetWeeklySchedule(SetWeeklyScheduleRequest): DefaultSuccess = 1;
  /** Command description for GetWeeklySchedule */
  command GetWeeklySchedule(GetWeeklyScheduleRequest): GetWeeklyScheduleResponse = 2;
  /** The Clear Weekly Schedule command is used to clear the weekly schedule. */
  command access(invoke: manage) ClearWeeklySchedule(): DefaultSuccess = 3;
}

/** An interface for controlling a fan in a heating/cooling system. */
provisional cluster FanControl = 514 {
  revision 4;

  enum AirflowDirectionEnum : enum8 {
    kForward = 0;
    kReverse = 1;
  }

  enum FanModeEnum : enum8 {
    kOff = 0;
    kLow = 1;
    kMedium = 2;
    kHigh = 3;
    kOn = 4;
    kAuto = 5;
    kSmart = 6;
  }

  enum FanModeSequenceEnum : enum8 {
    kOffLowMedHigh = 0;
    kOffLowHigh = 1;
    kOffLowMedHighAuto = 2;
    kOffLowHighAuto = 3;
    kOffHighAuto = 4;
    kOffHigh = 5;
  }

  enum StepDirectionEnum : enum8 {
    kIncrease = 0;
    kDecrease = 1;
  }

  bitmap Feature : bitmap32 {
    kMultiSpeed = 0x1;
    kAuto = 0x2;
    kRocking = 0x4;
    kWind = 0x8;
    kStep = 0x10;
    kAirflowDirection = 0x20;
  }

  bitmap RockBitmap : bitmap8 {
    kRockLeftRight = 0x1;
    kRockUpDown = 0x2;
    kRockRound = 0x4;
  }

  bitmap WindBitmap : bitmap8 {
    kSleepWind = 0x1;
    kNaturalWind = 0x2;
  }

  attribute FanModeEnum fanMode = 0;
  readonly attribute FanModeSequenceEnum fanModeSequence = 1;
  attribute nullable percent percentSetting = 2;
  readonly attribute percent percentCurrent = 3;
  readonly attribute optional int8u speedMax = 4;
  attribute optional nullable int8u speedSetting = 5;
  readonly attribute optional int8u speedCurrent = 6;
  readonly attribute optional RockBitmap rockSupport = 7;
  attribute optional RockBitmap rockSetting = 8;
  readonly attribute optional WindBitmap windSupport = 9;
  attribute optional WindBitmap windSetting = 10;
  attribute optional AirflowDirectionEnum airflowDirection = 11;
  readonly attribute command_id generatedCommandList[] = 65528;
  readonly attribute command_id acceptedCommandList[] = 65529;
  readonly attribute event_id eventList[] = 65530;
  readonly attribute attrib_id attributeList[] = 65531;
  readonly attribute bitmap32 featureMap = 65532;
  readonly attribute int16u clusterRevision = 65533;

  request struct StepRequest {
    StepDirectionEnum direction = 0;
    optional boolean wrap = 1;
    optional boolean lowestOff = 2;
  }

  /** The Step command speeds up or slows down the fan, in steps. */
  command Step(StepRequest): DefaultSuccess = 0;
}

/** An interface for configuring the user interface of a thermostat (which may be remote from the thermostat). */
cluster ThermostatUserInterfaceConfiguration = 516 {
  revision 2;

  enum KeypadLockoutEnum : enum8 {
    kNoLockout = 0;
    kLockout1 = 1;
    kLockout2 = 2;
    kLockout3 = 3;
    kLockout4 = 4;
    kLockout5 = 5;
  }

  enum ScheduleProgrammingVisibilityEnum : enum8 {
    kScheduleProgrammingPermitted = 0;
    kScheduleProgrammingDenied = 1;
  }

  enum TemperatureDisplayModeEnum : enum8 {
    kCelsius = 0;
    kFahrenheit = 1;
  }

  attribute TemperatureDisplayModeEnum temperatureDisplayMode = 0;
  attribute access(write: manage) KeypadLockoutEnum keypadLockout = 1;
  attribute access(write: manage) optional ScheduleProgrammingVisibilityEnum scheduleProgrammingVisibility = 2;
  readonly attribute command_id generatedCommandList[] = 65528;
  readonly attribute command_id acceptedCommandList[] = 65529;
  readonly attribute event_id eventList[] = 65530;
  readonly attribute attrib_id attributeList[] = 65531;
  readonly attribute bitmap32 featureMap = 65532;
  readonly attribute int16u clusterRevision = 65533;
}

/** Attributes and commands for controlling the color properties of a color-capable light. */
cluster ColorControl = 768 {
  revision 6;

  enum ColorLoopAction : enum8 {
    kDeactivate = 0;
    kActivateFromColorLoopStartEnhancedHue = 1;
    kActivateFromEnhancedCurrentHue = 2;
  }

  enum ColorLoopDirection : enum8 {
    kDecrementHue = 0;
    kIncrementHue = 1;
  }

  enum ColorMode : enum8 {
    kCurrentHueAndCurrentSaturation = 0;
    kCurrentXAndCurrentY = 1;
    kColorTemperature = 2;
  }

  enum HueDirection : enum8 {
    kShortestDistance = 0;
    kLongestDistance = 1;
    kUp = 2;
    kDown = 3;
  }

  enum HueMoveMode : enum8 {
    kStop = 0;
    kUp = 1;
    kDown = 3;
  }

  enum HueStepMode : enum8 {
    kUp = 1;
    kDown = 3;
  }

  enum SaturationMoveMode : enum8 {
    kStop = 0;
    kUp = 1;
    kDown = 3;
  }

  enum SaturationStepMode : enum8 {
    kUp = 1;
    kDown = 3;
  }

  bitmap ColorCapabilities : bitmap16 {
    kHueSaturationSupported = 0x1;
    kEnhancedHueSupported = 0x2;
    kColorLoopSupported = 0x4;
    kXYAttributesSupported = 0x8;
    kColorTemperatureSupported = 0x10;
  }

  bitmap ColorLoopUpdateFlags : bitmap8 {
    kUpdateAction = 0x1;
    kUpdateDirection = 0x2;
    kUpdateTime = 0x4;
    kUpdateStartHue = 0x8;
  }

  bitmap Feature : bitmap32 {
    kHueAndSaturation = 0x1;
    kEnhancedHue = 0x2;
    kColorLoop = 0x4;
    kXY = 0x8;
    kColorTemperature = 0x10;
  }

  readonly attribute optional int8u currentHue = 0;
  readonly attribute optional int8u currentSaturation = 1;
  readonly attribute optional int16u remainingTime = 2;
  readonly attribute optional int16u currentX = 3;
  readonly attribute optional int16u currentY = 4;
  readonly attribute optional enum8 driftCompensation = 5;
  readonly attribute optional char_string<254> compensationText = 6;
  readonly attribute optional int16u colorTemperatureMireds = 7;
  readonly attribute enum8 colorMode = 8;
  attribute bitmap8 options = 15;
  readonly attribute nullable int8u numberOfPrimaries = 16;
  readonly attribute optional int16u primary1X = 17;
  readonly attribute optional int16u primary1Y = 18;
  readonly attribute optional nullable int8u primary1Intensity = 19;
  readonly attribute optional int16u primary2X = 21;
  readonly attribute optional int16u primary2Y = 22;
  readonly attribute optional nullable int8u primary2Intensity = 23;
  readonly attribute optional int16u primary3X = 25;
  readonly attribute optional int16u primary3Y = 26;
  readonly attribute optional nullable int8u primary3Intensity = 27;
  readonly attribute optional int16u primary4X = 32;
  readonly attribute optional int16u primary4Y = 33;
  readonly attribute optional nullable int8u primary4Intensity = 34;
  readonly attribute optional int16u primary5X = 36;
  readonly attribute optional int16u primary5Y = 37;
  readonly attribute optional nullable int8u primary5Intensity = 38;
  readonly attribute optional int16u primary6X = 40;
  readonly attribute optional int16u primary6Y = 41;
  readonly attribute optional nullable int8u primary6Intensity = 42;
  attribute access(write: manage) optional int16u whitePointX = 48;
  attribute access(write: manage) optional int16u whitePointY = 49;
  attribute access(write: manage) optional int16u colorPointRX = 50;
  attribute access(write: manage) optional int16u colorPointRY = 51;
  attribute access(write: manage) optional nullable int8u colorPointRIntensity = 52;
  attribute access(write: manage) optional int16u colorPointGX = 54;
  attribute access(write: manage) optional int16u colorPointGY = 55;
  attribute access(write: manage) optional nullable int8u colorPointGIntensity = 56;
  attribute access(write: manage) optional int16u colorPointBX = 58;
  attribute access(write: manage) optional int16u colorPointBY = 59;
  attribute access(write: manage) optional nullable int8u colorPointBIntensity = 60;
  readonly attribute optional int16u enhancedCurrentHue = 16384;
  readonly attribute enum8 enhancedColorMode = 16385;
  readonly attribute optional int8u colorLoopActive = 16386;
  readonly attribute optional int8u colorLoopDirection = 16387;
  readonly attribute optional int16u colorLoopTime = 16388;
  readonly attribute optional int16u colorLoopStartEnhancedHue = 16389;
  readonly attribute optional int16u colorLoopStoredEnhancedHue = 16390;
  readonly attribute bitmap16 colorCapabilities = 16394;
  readonly attribute optional int16u colorTempPhysicalMinMireds = 16395;
  readonly attribute optional int16u colorTempPhysicalMaxMireds = 16396;
  readonly attribute optional int16u coupleColorTempToLevelMinMireds = 16397;
  attribute access(write: manage) optional nullable int16u startUpColorTemperatureMireds = 16400;
  readonly attribute command_id generatedCommandList[] = 65528;
  readonly attribute command_id acceptedCommandList[] = 65529;
  readonly attribute event_id eventList[] = 65530;
  readonly attribute attrib_id attributeList[] = 65531;
  readonly attribute bitmap32 featureMap = 65532;
  readonly attribute int16u clusterRevision = 65533;

  request struct MoveToHueRequest {
    int8u hue = 0;
    HueDirection direction = 1;
    int16u transitionTime = 2;
    bitmap8 optionsMask = 3;
    bitmap8 optionsOverride = 4;
  }

  request struct MoveHueRequest {
    HueMoveMode moveMode = 0;
    int8u rate = 1;
    bitmap8 optionsMask = 2;
    bitmap8 optionsOverride = 3;
  }

  request struct StepHueRequest {
    HueStepMode stepMode = 0;
    int8u stepSize = 1;
    int8u transitionTime = 2;
    bitmap8 optionsMask = 3;
    bitmap8 optionsOverride = 4;
  }

  request struct MoveToSaturationRequest {
    int8u saturation = 0;
    int16u transitionTime = 1;
    bitmap8 optionsMask = 2;
    bitmap8 optionsOverride = 3;
  }

  request struct MoveSaturationRequest {
    SaturationMoveMode moveMode = 0;
    int8u rate = 1;
    bitmap8 optionsMask = 2;
    bitmap8 optionsOverride = 3;
  }

  request struct StepSaturationRequest {
    SaturationStepMode stepMode = 0;
    int8u stepSize = 1;
    int8u transitionTime = 2;
    bitmap8 optionsMask = 3;
    bitmap8 optionsOverride = 4;
  }

  request struct MoveToHueAndSaturationRequest {
    int8u hue = 0;
    int8u saturation = 1;
    int16u transitionTime = 2;
    bitmap8 optionsMask = 3;
    bitmap8 optionsOverride = 4;
  }

  request struct MoveToColorRequest {
    int16u colorX = 0;
    int16u colorY = 1;
    int16u transitionTime = 2;
    bitmap8 optionsMask = 3;
    bitmap8 optionsOverride = 4;
  }

  request struct MoveColorRequest {
    int16s rateX = 0;
    int16s rateY = 1;
    bitmap8 optionsMask = 2;
    bitmap8 optionsOverride = 3;
  }

  request struct StepColorRequest {
    int16s stepX = 0;
    int16s stepY = 1;
    int16u transitionTime = 2;
    bitmap8 optionsMask = 3;
    bitmap8 optionsOverride = 4;
  }

  request struct MoveToColorTemperatureRequest {
    int16u colorTemperatureMireds = 0;
    int16u transitionTime = 1;
    bitmap8 optionsMask = 2;
    bitmap8 optionsOverride = 3;
  }

  request struct EnhancedMoveToHueRequest {
    int16u enhancedHue = 0;
    HueDirection direction = 1;
    int16u transitionTime = 2;
    bitmap8 optionsMask = 3;
    bitmap8 optionsOverride = 4;
  }

  request struct EnhancedMoveHueRequest {
    HueMoveMode moveMode = 0;
    int16u rate = 1;
    bitmap8 optionsMask = 2;
    bitmap8 optionsOverride = 3;
  }

  request struct EnhancedStepHueRequest {
    HueStepMode stepMode = 0;
    int16u stepSize = 1;
    int16u transitionTime = 2;
    bitmap8 optionsMask = 3;
    bitmap8 optionsOverride = 4;
  }

  request struct EnhancedMoveToHueAndSaturationRequest {
    int16u enhancedHue = 0;
    int8u saturation = 1;
    int16u transitionTime = 2;
    bitmap8 optionsMask = 3;
    bitmap8 optionsOverride = 4;
  }

  request struct ColorLoopSetRequest {
    ColorLoopUpdateFlags updateFlags = 0;
    ColorLoopAction action = 1;
    ColorLoopDirection direction = 2;
    int16u time = 3;
    int16u startHue = 4;
    bitmap8 optionsMask = 5;
    bitmap8 optionsOverride = 6;
  }

  request struct StopMoveStepRequest {
    bitmap8 optionsMask = 0;
    bitmap8 optionsOverride = 1;
  }

  request struct MoveColorTemperatureRequest {
    HueMoveMode moveMode = 0;
    int16u rate = 1;
    int16u colorTemperatureMinimumMireds = 2;
    int16u colorTemperatureMaximumMireds = 3;
    bitmap8 optionsMask = 4;
    bitmap8 optionsOverride = 5;
  }

  request struct StepColorTemperatureRequest {
    HueStepMode stepMode = 0;
    int16u stepSize = 1;
    int16u transitionTime = 2;
    int16u colorTemperatureMinimumMireds = 3;
    int16u colorTemperatureMaximumMireds = 4;
    bitmap8 optionsMask = 5;
    bitmap8 optionsOverride = 6;
  }

  /** Move to specified hue. */
  command MoveToHue(MoveToHueRequest): DefaultSuccess = 0;
  /** Move hue up or down at specified rate. */
  command MoveHue(MoveHueRequest): DefaultSuccess = 1;
  /** Step hue up or down by specified size at specified rate. */
  command StepHue(StepHueRequest): DefaultSuccess = 2;
  /** Move to specified saturation. */
  command MoveToSaturation(MoveToSaturationRequest): DefaultSuccess = 3;
  /** Move saturation up or down at specified rate. */
  command MoveSaturation(MoveSaturationRequest): DefaultSuccess = 4;
  /** Step saturation up or down by specified size at specified rate. */
  command StepSaturation(StepSaturationRequest): DefaultSuccess = 5;
  /** Move to hue and saturation. */
  command MoveToHueAndSaturation(MoveToHueAndSaturationRequest): DefaultSuccess = 6;
  /** Move to specified color. */
  command MoveToColor(MoveToColorRequest): DefaultSuccess = 7;
  /** Moves the color. */
  command MoveColor(MoveColorRequest): DefaultSuccess = 8;
  /** Steps the lighting to a specific color. */
  command StepColor(StepColorRequest): DefaultSuccess = 9;
  /** Move to a specific color temperature. */
  command MoveToColorTemperature(MoveToColorTemperatureRequest): DefaultSuccess = 10;
  /** Command description for EnhancedMoveToHue */
  command EnhancedMoveToHue(EnhancedMoveToHueRequest): DefaultSuccess = 64;
  /** Command description for EnhancedMoveHue */
  command EnhancedMoveHue(EnhancedMoveHueRequest): DefaultSuccess = 65;
  /** Command description for EnhancedStepHue */
  command EnhancedStepHue(EnhancedStepHueRequest): DefaultSuccess = 66;
  /** Command description for EnhancedMoveToHueAndSaturation */
  command EnhancedMoveToHueAndSaturation(EnhancedMoveToHueAndSaturationRequest): DefaultSuccess = 67;
  /** Command description for ColorLoopSet */
  command ColorLoopSet(ColorLoopSetRequest): DefaultSuccess = 68;
  /** Command description for StopMoveStep */
  command StopMoveStep(StopMoveStepRequest): DefaultSuccess = 71;
  /** Command description for MoveColorTemperature */
  command MoveColorTemperature(MoveColorTemperatureRequest): DefaultSuccess = 75;
  /** Command description for StepColorTemperature */
  command StepColorTemperature(StepColorTemperatureRequest): DefaultSuccess = 76;
}

/** Attributes and commands for configuring a lighting ballast. */
provisional cluster BallastConfiguration = 769 {
  revision 4;

  bitmap BallastStatusBitmap : bitmap8 {
    kBallastNonOperational = 0x1;
    kLampFailure = 0x2;
  }

  bitmap LampAlarmModeBitmap : bitmap8 {
    kLampBurnHours = 0x1;
  }

  readonly attribute int8u physicalMinLevel = 0;
  readonly attribute int8u physicalMaxLevel = 1;
  readonly attribute optional BallastStatusBitmap ballastStatus = 2;
  attribute access(write: manage) int8u minLevel = 16;
  attribute access(write: manage) int8u maxLevel = 17;
  attribute access(write: manage) optional nullable int8u intrinsicBallastFactor = 20;
  attribute access(write: manage) optional nullable int8u ballastFactorAdjustment = 21;
  readonly attribute int8u lampQuantity = 32;
  attribute access(write: manage) optional char_string<16> lampType = 48;
  attribute access(write: manage) optional char_string<16> lampManufacturer = 49;
  attribute access(write: manage) optional nullable int24u lampRatedHours = 50;
  attribute access(write: manage) optional nullable int24u lampBurnHours = 51;
  attribute access(write: manage) optional LampAlarmModeBitmap lampAlarmMode = 52;
  attribute access(write: manage) optional nullable int24u lampBurnHoursTripPoint = 53;
  readonly attribute command_id generatedCommandList[] = 65528;
  readonly attribute command_id acceptedCommandList[] = 65529;
  readonly attribute event_id eventList[] = 65530;
  readonly attribute attrib_id attributeList[] = 65531;
  readonly attribute bitmap32 featureMap = 65532;
  readonly attribute int16u clusterRevision = 65533;
}

/** Attributes and commands for configuring the measurement of illuminance, and reporting illuminance measurements. */
cluster IlluminanceMeasurement = 1024 {
  revision 3;

  enum LightSensorTypeEnum : enum8 {
    kPhotodiode = 0;
    kCMOS = 1;
  }

  readonly attribute nullable int16u measuredValue = 0;
  readonly attribute nullable int16u minMeasuredValue = 1;
  readonly attribute nullable int16u maxMeasuredValue = 2;
  readonly attribute optional int16u tolerance = 3;
  readonly attribute optional nullable LightSensorTypeEnum lightSensorType = 4;
  readonly attribute command_id generatedCommandList[] = 65528;
  readonly attribute command_id acceptedCommandList[] = 65529;
  readonly attribute event_id eventList[] = 65530;
  readonly attribute attrib_id attributeList[] = 65531;
  readonly attribute bitmap32 featureMap = 65532;
  readonly attribute int16u clusterRevision = 65533;
}

/** Attributes and commands for configuring the measurement of temperature, and reporting temperature measurements. */
cluster TemperatureMeasurement = 1026 {
  revision 1; // NOTE: Default/not specifically set

  readonly attribute nullable temperature measuredValue = 0;
  readonly attribute nullable temperature minMeasuredValue = 1;
  readonly attribute nullable temperature maxMeasuredValue = 2;
  readonly attribute optional int16u tolerance = 3;
  readonly attribute command_id generatedCommandList[] = 65528;
  readonly attribute command_id acceptedCommandList[] = 65529;
  readonly attribute event_id eventList[] = 65530;
  readonly attribute attrib_id attributeList[] = 65531;
  readonly attribute bitmap32 featureMap = 65532;
  readonly attribute int16u clusterRevision = 65533;
}

/** Attributes and commands for configuring the measurement of pressure, and reporting pressure measurements. */
cluster PressureMeasurement = 1027 {
  revision 3;

  bitmap Feature : bitmap32 {
    kExtended = 0x1;
  }

  readonly attribute nullable int16s measuredValue = 0;
  readonly attribute nullable int16s minMeasuredValue = 1;
  readonly attribute nullable int16s maxMeasuredValue = 2;
  readonly attribute optional int16u tolerance = 3;
  readonly attribute optional nullable int16s scaledValue = 16;
  readonly attribute optional nullable int16s minScaledValue = 17;
  readonly attribute optional nullable int16s maxScaledValue = 18;
  readonly attribute optional int16u scaledTolerance = 19;
  readonly attribute optional int8s scale = 20;
  readonly attribute command_id generatedCommandList[] = 65528;
  readonly attribute command_id acceptedCommandList[] = 65529;
  readonly attribute event_id eventList[] = 65530;
  readonly attribute attrib_id attributeList[] = 65531;
  readonly attribute bitmap32 featureMap = 65532;
  readonly attribute int16u clusterRevision = 65533;
}

/** Attributes and commands for configuring the measurement of flow, and reporting flow measurements. */
cluster FlowMeasurement = 1028 {
  revision 1; // NOTE: Default/not specifically set

  readonly attribute nullable int16u measuredValue = 0;
  readonly attribute nullable int16u minMeasuredValue = 1;
  readonly attribute nullable int16u maxMeasuredValue = 2;
  readonly attribute optional int16u tolerance = 3;
  readonly attribute command_id generatedCommandList[] = 65528;
  readonly attribute command_id acceptedCommandList[] = 65529;
  readonly attribute event_id eventList[] = 65530;
  readonly attribute attrib_id attributeList[] = 65531;
  readonly attribute bitmap32 featureMap = 65532;
  readonly attribute int16u clusterRevision = 65533;
}

/** Attributes and commands for configuring the measurement of relative humidity, and reporting relative humidity measurements. */
cluster RelativeHumidityMeasurement = 1029 {
  revision 3;

  readonly attribute nullable int16u measuredValue = 0;
  readonly attribute nullable int16u minMeasuredValue = 1;
  readonly attribute nullable int16u maxMeasuredValue = 2;
  readonly attribute optional int16u tolerance = 3;
  readonly attribute command_id generatedCommandList[] = 65528;
  readonly attribute command_id acceptedCommandList[] = 65529;
  readonly attribute event_id eventList[] = 65530;
  readonly attribute attrib_id attributeList[] = 65531;
  readonly attribute bitmap32 featureMap = 65532;
  readonly attribute int16u clusterRevision = 65533;
}

/** Attributes and commands for configuring occupancy sensing, and reporting occupancy status. */
cluster OccupancySensing = 1030 {
  revision 3;

  enum OccupancySensorTypeEnum : enum8 {
    kPIR = 0;
    kUltrasonic = 1;
    kPIRAndUltrasonic = 2;
    kPhysicalContact = 3;
  }

  bitmap OccupancyBitmap : bitmap8 {
    kOccupied = 0x1;
  }

  bitmap OccupancySensorTypeBitmap : bitmap8 {
    kPIR = 0x1;
    kUltrasonic = 0x2;
    kPhysicalContact = 0x4;
  }

  readonly attribute OccupancyBitmap occupancy = 0;
  readonly attribute OccupancySensorTypeEnum occupancySensorType = 1;
  readonly attribute OccupancySensorTypeBitmap occupancySensorTypeBitmap = 2;
  attribute access(write: manage) optional int16u PIROccupiedToUnoccupiedDelay = 16;
  attribute access(write: manage) optional int16u PIRUnoccupiedToOccupiedDelay = 17;
  attribute access(write: manage) optional int8u PIRUnoccupiedToOccupiedThreshold = 18;
  attribute access(write: manage) optional int16u ultrasonicOccupiedToUnoccupiedDelay = 32;
  attribute access(write: manage) optional int16u ultrasonicUnoccupiedToOccupiedDelay = 33;
  attribute access(write: manage) optional int8u ultrasonicUnoccupiedToOccupiedThreshold = 34;
  attribute access(write: manage) optional int16u physicalContactOccupiedToUnoccupiedDelay = 48;
  attribute access(write: manage) optional int16u physicalContactUnoccupiedToOccupiedDelay = 49;
  attribute access(write: manage) optional int8u physicalContactUnoccupiedToOccupiedThreshold = 50;
  readonly attribute command_id generatedCommandList[] = 65528;
  readonly attribute command_id acceptedCommandList[] = 65529;
  readonly attribute event_id eventList[] = 65530;
  readonly attribute attrib_id attributeList[] = 65531;
  readonly attribute bitmap32 featureMap = 65532;
  readonly attribute int16u clusterRevision = 65533;
}

/** Attributes for reporting carbon monoxide concentration measurements */
cluster CarbonMonoxideConcentrationMeasurement = 1036 {
  revision 3;

  enum LevelValueEnum : enum8 {
    kUnknown = 0;
    kLow = 1;
    kMedium = 2;
    kHigh = 3;
    kCritical = 4;
  }

  enum MeasurementMediumEnum : enum8 {
    kAir = 0;
    kWater = 1;
    kSoil = 2;
  }

  enum MeasurementUnitEnum : enum8 {
    kPPM = 0;
    kPPB = 1;
    kPPT = 2;
    kMGM3 = 3;
    kUGM3 = 4;
    kNGM3 = 5;
    kPM3 = 6;
    kBQM3 = 7;
  }

  bitmap Feature : bitmap32 {
    kNumericMeasurement = 0x1;
    kLevelIndication = 0x2;
    kMediumLevel = 0x4;
    kCriticalLevel = 0x8;
    kPeakMeasurement = 0x10;
    kAverageMeasurement = 0x20;
  }

  readonly attribute optional nullable single measuredValue = 0;
  readonly attribute optional nullable single minMeasuredValue = 1;
  readonly attribute optional nullable single maxMeasuredValue = 2;
  readonly attribute optional nullable single peakMeasuredValue = 3;
  readonly attribute optional elapsed_s peakMeasuredValueWindow = 4;
  readonly attribute optional nullable single averageMeasuredValue = 5;
  readonly attribute optional elapsed_s averageMeasuredValueWindow = 6;
  readonly attribute optional single uncertainty = 7;
  readonly attribute optional MeasurementUnitEnum measurementUnit = 8;
  readonly attribute optional MeasurementMediumEnum measurementMedium = 9;
  readonly attribute optional LevelValueEnum levelValue = 10;
  readonly attribute command_id generatedCommandList[] = 65528;
  readonly attribute command_id acceptedCommandList[] = 65529;
  readonly attribute event_id eventList[] = 65530;
  readonly attribute attrib_id attributeList[] = 65531;
  readonly attribute bitmap32 featureMap = 65532;
  readonly attribute int16u clusterRevision = 65533;
}

/** Attributes for reporting carbon dioxide concentration measurements */
cluster CarbonDioxideConcentrationMeasurement = 1037 {
  revision 3;

  enum LevelValueEnum : enum8 {
    kUnknown = 0;
    kLow = 1;
    kMedium = 2;
    kHigh = 3;
    kCritical = 4;
  }

  enum MeasurementMediumEnum : enum8 {
    kAir = 0;
    kWater = 1;
    kSoil = 2;
  }

  enum MeasurementUnitEnum : enum8 {
    kPPM = 0;
    kPPB = 1;
    kPPT = 2;
    kMGM3 = 3;
    kUGM3 = 4;
    kNGM3 = 5;
    kPM3 = 6;
    kBQM3 = 7;
  }

  bitmap Feature : bitmap32 {
    kNumericMeasurement = 0x1;
    kLevelIndication = 0x2;
    kMediumLevel = 0x4;
    kCriticalLevel = 0x8;
    kPeakMeasurement = 0x10;
    kAverageMeasurement = 0x20;
  }

  readonly attribute optional nullable single measuredValue = 0;
  readonly attribute optional nullable single minMeasuredValue = 1;
  readonly attribute optional nullable single maxMeasuredValue = 2;
  readonly attribute optional nullable single peakMeasuredValue = 3;
  readonly attribute optional elapsed_s peakMeasuredValueWindow = 4;
  readonly attribute optional nullable single averageMeasuredValue = 5;
  readonly attribute optional elapsed_s averageMeasuredValueWindow = 6;
  readonly attribute optional single uncertainty = 7;
  readonly attribute optional MeasurementUnitEnum measurementUnit = 8;
  readonly attribute optional MeasurementMediumEnum measurementMedium = 9;
  readonly attribute optional LevelValueEnum levelValue = 10;
  readonly attribute command_id generatedCommandList[] = 65528;
  readonly attribute command_id acceptedCommandList[] = 65529;
  readonly attribute event_id eventList[] = 65530;
  readonly attribute attrib_id attributeList[] = 65531;
  readonly attribute bitmap32 featureMap = 65532;
  readonly attribute int16u clusterRevision = 65533;
}

/** Attributes for reporting nitrogen dioxide concentration measurements */
cluster NitrogenDioxideConcentrationMeasurement = 1043 {
  revision 3;

  enum LevelValueEnum : enum8 {
    kUnknown = 0;
    kLow = 1;
    kMedium = 2;
    kHigh = 3;
    kCritical = 4;
  }

  enum MeasurementMediumEnum : enum8 {
    kAir = 0;
    kWater = 1;
    kSoil = 2;
  }

  enum MeasurementUnitEnum : enum8 {
    kPPM = 0;
    kPPB = 1;
    kPPT = 2;
    kMGM3 = 3;
    kUGM3 = 4;
    kNGM3 = 5;
    kPM3 = 6;
    kBQM3 = 7;
  }

  bitmap Feature : bitmap32 {
    kNumericMeasurement = 0x1;
    kLevelIndication = 0x2;
    kMediumLevel = 0x4;
    kCriticalLevel = 0x8;
    kPeakMeasurement = 0x10;
    kAverageMeasurement = 0x20;
  }

  readonly attribute optional nullable single measuredValue = 0;
  readonly attribute optional nullable single minMeasuredValue = 1;
  readonly attribute optional nullable single maxMeasuredValue = 2;
  readonly attribute optional nullable single peakMeasuredValue = 3;
  readonly attribute optional elapsed_s peakMeasuredValueWindow = 4;
  readonly attribute optional nullable single averageMeasuredValue = 5;
  readonly attribute optional elapsed_s averageMeasuredValueWindow = 6;
  readonly attribute optional single uncertainty = 7;
  readonly attribute optional MeasurementUnitEnum measurementUnit = 8;
  readonly attribute optional MeasurementMediumEnum measurementMedium = 9;
  readonly attribute optional LevelValueEnum levelValue = 10;
  readonly attribute command_id generatedCommandList[] = 65528;
  readonly attribute command_id acceptedCommandList[] = 65529;
  readonly attribute event_id eventList[] = 65530;
  readonly attribute attrib_id attributeList[] = 65531;
  readonly attribute bitmap32 featureMap = 65532;
  readonly attribute int16u clusterRevision = 65533;
}

/** Attributes for reporting ozone concentration measurements */
cluster OzoneConcentrationMeasurement = 1045 {
  revision 3;

  enum LevelValueEnum : enum8 {
    kUnknown = 0;
    kLow = 1;
    kMedium = 2;
    kHigh = 3;
    kCritical = 4;
  }

  enum MeasurementMediumEnum : enum8 {
    kAir = 0;
    kWater = 1;
    kSoil = 2;
  }

  enum MeasurementUnitEnum : enum8 {
    kPPM = 0;
    kPPB = 1;
    kPPT = 2;
    kMGM3 = 3;
    kUGM3 = 4;
    kNGM3 = 5;
    kPM3 = 6;
    kBQM3 = 7;
  }

  bitmap Feature : bitmap32 {
    kNumericMeasurement = 0x1;
    kLevelIndication = 0x2;
    kMediumLevel = 0x4;
    kCriticalLevel = 0x8;
    kPeakMeasurement = 0x10;
    kAverageMeasurement = 0x20;
  }

  readonly attribute optional nullable single measuredValue = 0;
  readonly attribute optional nullable single minMeasuredValue = 1;
  readonly attribute optional nullable single maxMeasuredValue = 2;
  readonly attribute optional nullable single peakMeasuredValue = 3;
  readonly attribute optional elapsed_s peakMeasuredValueWindow = 4;
  readonly attribute optional nullable single averageMeasuredValue = 5;
  readonly attribute optional elapsed_s averageMeasuredValueWindow = 6;
  readonly attribute optional single uncertainty = 7;
  readonly attribute optional MeasurementUnitEnum measurementUnit = 8;
  readonly attribute optional MeasurementMediumEnum measurementMedium = 9;
  readonly attribute optional LevelValueEnum levelValue = 10;
  readonly attribute command_id generatedCommandList[] = 65528;
  readonly attribute command_id acceptedCommandList[] = 65529;
  readonly attribute event_id eventList[] = 65530;
  readonly attribute attrib_id attributeList[] = 65531;
  readonly attribute bitmap32 featureMap = 65532;
  readonly attribute int16u clusterRevision = 65533;
}

/** Attributes for reporting PM2.5 concentration measurements */
cluster Pm25ConcentrationMeasurement = 1066 {
  revision 3;

  enum LevelValueEnum : enum8 {
    kUnknown = 0;
    kLow = 1;
    kMedium = 2;
    kHigh = 3;
    kCritical = 4;
  }

  enum MeasurementMediumEnum : enum8 {
    kAir = 0;
    kWater = 1;
    kSoil = 2;
  }

  enum MeasurementUnitEnum : enum8 {
    kPPM = 0;
    kPPB = 1;
    kPPT = 2;
    kMGM3 = 3;
    kUGM3 = 4;
    kNGM3 = 5;
    kPM3 = 6;
    kBQM3 = 7;
  }

  bitmap Feature : bitmap32 {
    kNumericMeasurement = 0x1;
    kLevelIndication = 0x2;
    kMediumLevel = 0x4;
    kCriticalLevel = 0x8;
    kPeakMeasurement = 0x10;
    kAverageMeasurement = 0x20;
  }

  readonly attribute optional nullable single measuredValue = 0;
  readonly attribute optional nullable single minMeasuredValue = 1;
  readonly attribute optional nullable single maxMeasuredValue = 2;
  readonly attribute optional nullable single peakMeasuredValue = 3;
  readonly attribute optional elapsed_s peakMeasuredValueWindow = 4;
  readonly attribute optional nullable single averageMeasuredValue = 5;
  readonly attribute optional elapsed_s averageMeasuredValueWindow = 6;
  readonly attribute optional single uncertainty = 7;
  readonly attribute optional MeasurementUnitEnum measurementUnit = 8;
  readonly attribute optional MeasurementMediumEnum measurementMedium = 9;
  readonly attribute optional LevelValueEnum levelValue = 10;
  readonly attribute command_id generatedCommandList[] = 65528;
  readonly attribute command_id acceptedCommandList[] = 65529;
  readonly attribute event_id eventList[] = 65530;
  readonly attribute attrib_id attributeList[] = 65531;
  readonly attribute bitmap32 featureMap = 65532;
  readonly attribute int16u clusterRevision = 65533;
}

/** Attributes for reporting formaldehyde concentration measurements */
cluster FormaldehydeConcentrationMeasurement = 1067 {
  revision 3;

  enum LevelValueEnum : enum8 {
    kUnknown = 0;
    kLow = 1;
    kMedium = 2;
    kHigh = 3;
    kCritical = 4;
  }

  enum MeasurementMediumEnum : enum8 {
    kAir = 0;
    kWater = 1;
    kSoil = 2;
  }

  enum MeasurementUnitEnum : enum8 {
    kPPM = 0;
    kPPB = 1;
    kPPT = 2;
    kMGM3 = 3;
    kUGM3 = 4;
    kNGM3 = 5;
    kPM3 = 6;
    kBQM3 = 7;
  }

  bitmap Feature : bitmap32 {
    kNumericMeasurement = 0x1;
    kLevelIndication = 0x2;
    kMediumLevel = 0x4;
    kCriticalLevel = 0x8;
    kPeakMeasurement = 0x10;
    kAverageMeasurement = 0x20;
  }

  readonly attribute optional nullable single measuredValue = 0;
  readonly attribute optional nullable single minMeasuredValue = 1;
  readonly attribute optional nullable single maxMeasuredValue = 2;
  readonly attribute optional nullable single peakMeasuredValue = 3;
  readonly attribute optional elapsed_s peakMeasuredValueWindow = 4;
  readonly attribute optional nullable single averageMeasuredValue = 5;
  readonly attribute optional elapsed_s averageMeasuredValueWindow = 6;
  readonly attribute optional single uncertainty = 7;
  readonly attribute optional MeasurementUnitEnum measurementUnit = 8;
  readonly attribute optional MeasurementMediumEnum measurementMedium = 9;
  readonly attribute optional LevelValueEnum levelValue = 10;
  readonly attribute command_id generatedCommandList[] = 65528;
  readonly attribute command_id acceptedCommandList[] = 65529;
  readonly attribute event_id eventList[] = 65530;
  readonly attribute attrib_id attributeList[] = 65531;
  readonly attribute bitmap32 featureMap = 65532;
  readonly attribute int16u clusterRevision = 65533;
}

/** Attributes for reporting PM1 concentration measurements */
cluster Pm1ConcentrationMeasurement = 1068 {
  revision 3;

  enum LevelValueEnum : enum8 {
    kUnknown = 0;
    kLow = 1;
    kMedium = 2;
    kHigh = 3;
    kCritical = 4;
  }

  enum MeasurementMediumEnum : enum8 {
    kAir = 0;
    kWater = 1;
    kSoil = 2;
  }

  enum MeasurementUnitEnum : enum8 {
    kPPM = 0;
    kPPB = 1;
    kPPT = 2;
    kMGM3 = 3;
    kUGM3 = 4;
    kNGM3 = 5;
    kPM3 = 6;
    kBQM3 = 7;
  }

  bitmap Feature : bitmap32 {
    kNumericMeasurement = 0x1;
    kLevelIndication = 0x2;
    kMediumLevel = 0x4;
    kCriticalLevel = 0x8;
    kPeakMeasurement = 0x10;
    kAverageMeasurement = 0x20;
  }

  readonly attribute optional nullable single measuredValue = 0;
  readonly attribute optional nullable single minMeasuredValue = 1;
  readonly attribute optional nullable single maxMeasuredValue = 2;
  readonly attribute optional nullable single peakMeasuredValue = 3;
  readonly attribute optional elapsed_s peakMeasuredValueWindow = 4;
  readonly attribute optional nullable single averageMeasuredValue = 5;
  readonly attribute optional elapsed_s averageMeasuredValueWindow = 6;
  readonly attribute optional single uncertainty = 7;
  readonly attribute optional MeasurementUnitEnum measurementUnit = 8;
  readonly attribute optional MeasurementMediumEnum measurementMedium = 9;
  readonly attribute optional LevelValueEnum levelValue = 10;
  readonly attribute command_id generatedCommandList[] = 65528;
  readonly attribute command_id acceptedCommandList[] = 65529;
  readonly attribute event_id eventList[] = 65530;
  readonly attribute attrib_id attributeList[] = 65531;
  readonly attribute bitmap32 featureMap = 65532;
  readonly attribute int16u clusterRevision = 65533;
}

/** Attributes for reporting PM10 concentration measurements */
cluster Pm10ConcentrationMeasurement = 1069 {
  revision 3;

  enum LevelValueEnum : enum8 {
    kUnknown = 0;
    kLow = 1;
    kMedium = 2;
    kHigh = 3;
    kCritical = 4;
  }

  enum MeasurementMediumEnum : enum8 {
    kAir = 0;
    kWater = 1;
    kSoil = 2;
  }

  enum MeasurementUnitEnum : enum8 {
    kPPM = 0;
    kPPB = 1;
    kPPT = 2;
    kMGM3 = 3;
    kUGM3 = 4;
    kNGM3 = 5;
    kPM3 = 6;
    kBQM3 = 7;
  }

  bitmap Feature : bitmap32 {
    kNumericMeasurement = 0x1;
    kLevelIndication = 0x2;
    kMediumLevel = 0x4;
    kCriticalLevel = 0x8;
    kPeakMeasurement = 0x10;
    kAverageMeasurement = 0x20;
  }

  readonly attribute optional nullable single measuredValue = 0;
  readonly attribute optional nullable single minMeasuredValue = 1;
  readonly attribute optional nullable single maxMeasuredValue = 2;
  readonly attribute optional nullable single peakMeasuredValue = 3;
  readonly attribute optional elapsed_s peakMeasuredValueWindow = 4;
  readonly attribute optional nullable single averageMeasuredValue = 5;
  readonly attribute optional elapsed_s averageMeasuredValueWindow = 6;
  readonly attribute optional single uncertainty = 7;
  readonly attribute optional MeasurementUnitEnum measurementUnit = 8;
  readonly attribute optional MeasurementMediumEnum measurementMedium = 9;
  readonly attribute optional LevelValueEnum levelValue = 10;
  readonly attribute command_id generatedCommandList[] = 65528;
  readonly attribute command_id acceptedCommandList[] = 65529;
  readonly attribute event_id eventList[] = 65530;
  readonly attribute attrib_id attributeList[] = 65531;
  readonly attribute bitmap32 featureMap = 65532;
  readonly attribute int16u clusterRevision = 65533;
}

/** Attributes for reporting total volatile organic compounds concentration measurements */
cluster TotalVolatileOrganicCompoundsConcentrationMeasurement = 1070 {
  revision 3;

  enum LevelValueEnum : enum8 {
    kUnknown = 0;
    kLow = 1;
    kMedium = 2;
    kHigh = 3;
    kCritical = 4;
  }

  enum MeasurementMediumEnum : enum8 {
    kAir = 0;
    kWater = 1;
    kSoil = 2;
  }

  enum MeasurementUnitEnum : enum8 {
    kPPM = 0;
    kPPB = 1;
    kPPT = 2;
    kMGM3 = 3;
    kUGM3 = 4;
    kNGM3 = 5;
    kPM3 = 6;
    kBQM3 = 7;
  }

  bitmap Feature : bitmap32 {
    kNumericMeasurement = 0x1;
    kLevelIndication = 0x2;
    kMediumLevel = 0x4;
    kCriticalLevel = 0x8;
    kPeakMeasurement = 0x10;
    kAverageMeasurement = 0x20;
  }

  readonly attribute optional nullable single measuredValue = 0;
  readonly attribute optional nullable single minMeasuredValue = 1;
  readonly attribute optional nullable single maxMeasuredValue = 2;
  readonly attribute optional nullable single peakMeasuredValue = 3;
  readonly attribute optional elapsed_s peakMeasuredValueWindow = 4;
  readonly attribute optional nullable single averageMeasuredValue = 5;
  readonly attribute optional elapsed_s averageMeasuredValueWindow = 6;
  readonly attribute optional single uncertainty = 7;
  readonly attribute optional MeasurementUnitEnum measurementUnit = 8;
  readonly attribute optional MeasurementMediumEnum measurementMedium = 9;
  readonly attribute optional LevelValueEnum levelValue = 10;
  readonly attribute command_id generatedCommandList[] = 65528;
  readonly attribute command_id acceptedCommandList[] = 65529;
  readonly attribute event_id eventList[] = 65530;
  readonly attribute attrib_id attributeList[] = 65531;
  readonly attribute bitmap32 featureMap = 65532;
  readonly attribute int16u clusterRevision = 65533;
}

/** Attributes for reporting radon concentration measurements */
cluster RadonConcentrationMeasurement = 1071 {
  revision 3;

  enum LevelValueEnum : enum8 {
    kUnknown = 0;
    kLow = 1;
    kMedium = 2;
    kHigh = 3;
    kCritical = 4;
  }

  enum MeasurementMediumEnum : enum8 {
    kAir = 0;
    kWater = 1;
    kSoil = 2;
  }

  enum MeasurementUnitEnum : enum8 {
    kPPM = 0;
    kPPB = 1;
    kPPT = 2;
    kMGM3 = 3;
    kUGM3 = 4;
    kNGM3 = 5;
    kPM3 = 6;
    kBQM3 = 7;
  }

  bitmap Feature : bitmap32 {
    kNumericMeasurement = 0x1;
    kLevelIndication = 0x2;
    kMediumLevel = 0x4;
    kCriticalLevel = 0x8;
    kPeakMeasurement = 0x10;
    kAverageMeasurement = 0x20;
  }

  readonly attribute optional nullable single measuredValue = 0;
  readonly attribute optional nullable single minMeasuredValue = 1;
  readonly attribute optional nullable single maxMeasuredValue = 2;
  readonly attribute optional nullable single peakMeasuredValue = 3;
  readonly attribute optional elapsed_s peakMeasuredValueWindow = 4;
  readonly attribute optional nullable single averageMeasuredValue = 5;
  readonly attribute optional elapsed_s averageMeasuredValueWindow = 6;
  readonly attribute optional single uncertainty = 7;
  readonly attribute optional MeasurementUnitEnum measurementUnit = 8;
  readonly attribute optional MeasurementMediumEnum measurementMedium = 9;
  readonly attribute optional LevelValueEnum levelValue = 10;
  readonly attribute command_id generatedCommandList[] = 65528;
  readonly attribute command_id acceptedCommandList[] = 65529;
  readonly attribute event_id eventList[] = 65530;
  readonly attribute attrib_id attributeList[] = 65531;
  readonly attribute bitmap32 featureMap = 65532;
  readonly attribute int16u clusterRevision = 65533;
}

/** This cluster provides an interface for managing low power mode on a device that supports the Wake On LAN protocol. */
cluster WakeOnLan = 1283 {
  revision 1; // NOTE: Default/not specifically set

  readonly attribute optional char_string<12> MACAddress = 0;
  readonly attribute optional octet_string<16> linkLocalAddress = 1;
  readonly attribute command_id generatedCommandList[] = 65528;
  readonly attribute command_id acceptedCommandList[] = 65529;
  readonly attribute event_id eventList[] = 65530;
  readonly attribute attrib_id attributeList[] = 65531;
  readonly attribute bitmap32 featureMap = 65532;
  readonly attribute int16u clusterRevision = 65533;
}

/** This cluster provides an interface for managing low power mode on a device. */
cluster LowPower = 1288 {
  revision 1; // NOTE: Default/not specifically set

  readonly attribute command_id generatedCommandList[] = 65528;
  readonly attribute command_id acceptedCommandList[] = 65529;
  readonly attribute event_id eventList[] = 65530;
  readonly attribute attrib_id attributeList[] = 65531;
  readonly attribute bitmap32 featureMap = 65532;
  readonly attribute int16u clusterRevision = 65533;

  /** This command shall put the device into low power mode. */
  command Sleep(): DefaultSuccess = 0;
}

/** Attributes related to the electrical properties of a device. This cluster is used by power outlets and other devices that need to provide instantaneous data as opposed to metrology data which should be retrieved from the metering cluster.. */
deprecated cluster ElectricalMeasurement = 2820 {
  revision 3;

  readonly attribute optional bitmap32 measurementType = 0;
  readonly attribute optional int16s dcVoltage = 256;
  readonly attribute optional int16s dcVoltageMin = 257;
  readonly attribute optional int16s dcVoltageMax = 258;
  readonly attribute optional int16s dcCurrent = 259;
  readonly attribute optional int16s dcCurrentMin = 260;
  readonly attribute optional int16s dcCurrentMax = 261;
  readonly attribute optional int16s dcPower = 262;
  readonly attribute optional int16s dcPowerMin = 263;
  readonly attribute optional int16s dcPowerMax = 264;
  readonly attribute optional int16u dcVoltageMultiplier = 512;
  readonly attribute optional int16u dcVoltageDivisor = 513;
  readonly attribute optional int16u dcCurrentMultiplier = 514;
  readonly attribute optional int16u dcCurrentDivisor = 515;
  readonly attribute optional int16u dcPowerMultiplier = 516;
  readonly attribute optional int16u dcPowerDivisor = 517;
  readonly attribute optional int16u acFrequency = 768;
  readonly attribute optional int16u acFrequencyMin = 769;
  readonly attribute optional int16u acFrequencyMax = 770;
  readonly attribute optional int16u neutralCurrent = 771;
  readonly attribute optional int32s totalActivePower = 772;
  readonly attribute optional int32s totalReactivePower = 773;
  readonly attribute optional int32u totalApparentPower = 774;
  readonly attribute optional int16s measured1stHarmonicCurrent = 775;
  readonly attribute optional int16s measured3rdHarmonicCurrent = 776;
  readonly attribute optional int16s measured5thHarmonicCurrent = 777;
  readonly attribute optional int16s measured7thHarmonicCurrent = 778;
  readonly attribute optional int16s measured9thHarmonicCurrent = 779;
  readonly attribute optional int16s measured11thHarmonicCurrent = 780;
  readonly attribute optional int16s measuredPhase1stHarmonicCurrent = 781;
  readonly attribute optional int16s measuredPhase3rdHarmonicCurrent = 782;
  readonly attribute optional int16s measuredPhase5thHarmonicCurrent = 783;
  readonly attribute optional int16s measuredPhase7thHarmonicCurrent = 784;
  readonly attribute optional int16s measuredPhase9thHarmonicCurrent = 785;
  readonly attribute optional int16s measuredPhase11thHarmonicCurrent = 786;
  readonly attribute optional int16u acFrequencyMultiplier = 1024;
  readonly attribute optional int16u acFrequencyDivisor = 1025;
  readonly attribute optional int32u powerMultiplier = 1026;
  readonly attribute optional int32u powerDivisor = 1027;
  readonly attribute optional int8s harmonicCurrentMultiplier = 1028;
  readonly attribute optional int8s phaseHarmonicCurrentMultiplier = 1029;
  readonly attribute optional int16s instantaneousVoltage = 1280;
  readonly attribute optional int16u instantaneousLineCurrent = 1281;
  readonly attribute optional int16s instantaneousActiveCurrent = 1282;
  readonly attribute optional int16s instantaneousReactiveCurrent = 1283;
  readonly attribute optional int16s instantaneousPower = 1284;
  readonly attribute optional int16u rmsVoltage = 1285;
  readonly attribute optional int16u rmsVoltageMin = 1286;
  readonly attribute optional int16u rmsVoltageMax = 1287;
  readonly attribute optional int16u rmsCurrent = 1288;
  readonly attribute optional int16u rmsCurrentMin = 1289;
  readonly attribute optional int16u rmsCurrentMax = 1290;
  readonly attribute optional int16s activePower = 1291;
  readonly attribute optional int16s activePowerMin = 1292;
  readonly attribute optional int16s activePowerMax = 1293;
  readonly attribute optional int16s reactivePower = 1294;
  readonly attribute optional int16u apparentPower = 1295;
  readonly attribute optional int8s powerFactor = 1296;
  attribute optional int16u averageRmsVoltageMeasurementPeriod = 1297;
  attribute optional int16u averageRmsUnderVoltageCounter = 1299;
  attribute optional int16u rmsExtremeOverVoltagePeriod = 1300;
  attribute optional int16u rmsExtremeUnderVoltagePeriod = 1301;
  attribute optional int16u rmsVoltageSagPeriod = 1302;
  attribute optional int16u rmsVoltageSwellPeriod = 1303;
  readonly attribute optional int16u acVoltageMultiplier = 1536;
  readonly attribute optional int16u acVoltageDivisor = 1537;
  readonly attribute optional int16u acCurrentMultiplier = 1538;
  readonly attribute optional int16u acCurrentDivisor = 1539;
  readonly attribute optional int16u acPowerMultiplier = 1540;
  readonly attribute optional int16u acPowerDivisor = 1541;
  attribute optional bitmap8 overloadAlarmsMask = 1792;
  readonly attribute optional int16s voltageOverload = 1793;
  readonly attribute optional int16s currentOverload = 1794;
  attribute optional bitmap16 acOverloadAlarmsMask = 2048;
  readonly attribute optional int16s acVoltageOverload = 2049;
  readonly attribute optional int16s acCurrentOverload = 2050;
  readonly attribute optional int16s acActivePowerOverload = 2051;
  readonly attribute optional int16s acReactivePowerOverload = 2052;
  readonly attribute optional int16s averageRmsOverVoltage = 2053;
  readonly attribute optional int16s averageRmsUnderVoltage = 2054;
  readonly attribute optional int16s rmsExtremeOverVoltage = 2055;
  readonly attribute optional int16s rmsExtremeUnderVoltage = 2056;
  readonly attribute optional int16s rmsVoltageSag = 2057;
  readonly attribute optional int16s rmsVoltageSwell = 2058;
  readonly attribute optional int16u lineCurrentPhaseB = 2305;
  readonly attribute optional int16s activeCurrentPhaseB = 2306;
  readonly attribute optional int16s reactiveCurrentPhaseB = 2307;
  readonly attribute optional int16u rmsVoltagePhaseB = 2309;
  readonly attribute optional int16u rmsVoltageMinPhaseB = 2310;
  readonly attribute optional int16u rmsVoltageMaxPhaseB = 2311;
  readonly attribute optional int16u rmsCurrentPhaseB = 2312;
  readonly attribute optional int16u rmsCurrentMinPhaseB = 2313;
  readonly attribute optional int16u rmsCurrentMaxPhaseB = 2314;
  readonly attribute optional int16s activePowerPhaseB = 2315;
  readonly attribute optional int16s activePowerMinPhaseB = 2316;
  readonly attribute optional int16s activePowerMaxPhaseB = 2317;
  readonly attribute optional int16s reactivePowerPhaseB = 2318;
  readonly attribute optional int16u apparentPowerPhaseB = 2319;
  readonly attribute optional int8s powerFactorPhaseB = 2320;
  readonly attribute optional int16u averageRmsVoltageMeasurementPeriodPhaseB = 2321;
  readonly attribute optional int16u averageRmsOverVoltageCounterPhaseB = 2322;
  readonly attribute optional int16u averageRmsUnderVoltageCounterPhaseB = 2323;
  readonly attribute optional int16u rmsExtremeOverVoltagePeriodPhaseB = 2324;
  readonly attribute optional int16u rmsExtremeUnderVoltagePeriodPhaseB = 2325;
  readonly attribute optional int16u rmsVoltageSagPeriodPhaseB = 2326;
  readonly attribute optional int16u rmsVoltageSwellPeriodPhaseB = 2327;
  readonly attribute optional int16u lineCurrentPhaseC = 2561;
  readonly attribute optional int16s activeCurrentPhaseC = 2562;
  readonly attribute optional int16s reactiveCurrentPhaseC = 2563;
  readonly attribute optional int16u rmsVoltagePhaseC = 2565;
  readonly attribute optional int16u rmsVoltageMinPhaseC = 2566;
  readonly attribute optional int16u rmsVoltageMaxPhaseC = 2567;
  readonly attribute optional int16u rmsCurrentPhaseC = 2568;
  readonly attribute optional int16u rmsCurrentMinPhaseC = 2569;
  readonly attribute optional int16u rmsCurrentMaxPhaseC = 2570;
  readonly attribute optional int16s activePowerPhaseC = 2571;
  readonly attribute optional int16s activePowerMinPhaseC = 2572;
  readonly attribute optional int16s activePowerMaxPhaseC = 2573;
  readonly attribute optional int16s reactivePowerPhaseC = 2574;
  readonly attribute optional int16u apparentPowerPhaseC = 2575;
  readonly attribute optional int8s powerFactorPhaseC = 2576;
  readonly attribute optional int16u averageRmsVoltageMeasurementPeriodPhaseC = 2577;
  readonly attribute optional int16u averageRmsOverVoltageCounterPhaseC = 2578;
  readonly attribute optional int16u averageRmsUnderVoltageCounterPhaseC = 2579;
  readonly attribute optional int16u rmsExtremeOverVoltagePeriodPhaseC = 2580;
  readonly attribute optional int16u rmsExtremeUnderVoltagePeriodPhaseC = 2581;
  readonly attribute optional int16u rmsVoltageSagPeriodPhaseC = 2582;
  readonly attribute optional int16u rmsVoltageSwellPeriodPhaseC = 2583;
  readonly attribute command_id generatedCommandList[] = 65528;
  readonly attribute command_id acceptedCommandList[] = 65529;
  readonly attribute event_id eventList[] = 65530;
  readonly attribute attrib_id attributeList[] = 65531;
  readonly attribute bitmap32 featureMap = 65532;
  readonly attribute int16u clusterRevision = 65533;

  response struct GetProfileInfoResponseCommand = 0 {
    int8u profileCount = 0;
    enum8 profileIntervalPeriod = 1;
    int8u maxNumberOfIntervals = 2;
    int16u listOfAttributes[] = 3;
  }

  response struct GetMeasurementProfileResponseCommand = 1 {
    int32u startTime = 0;
    enum8 status = 1;
    enum8 profileIntervalPeriod = 2;
    int8u numberOfIntervalsDelivered = 3;
    int16u attributeId = 4;
    int8u intervals[] = 5;
  }

  request struct GetMeasurementProfileCommandRequest {
    int16u attributeId = 0;
    int32u startTime = 1;
    enum8 numberOfIntervals = 2;
  }

  /** A function which retrieves the power profiling information from the electrical measurement server. */
  command GetProfileInfoCommand(): DefaultSuccess = 0;
  /** A function which retrieves an electricity measurement profile from the electricity measurement server for a specific attribute Id requested. */
  command GetMeasurementProfileCommand(GetMeasurementProfileCommandRequest): DefaultSuccess = 1;
}

/** The Test Cluster is meant to validate the generated code */
internal cluster UnitTesting = 4294048773 {
  revision 1; // NOTE: Default/not specifically set

  enum SimpleEnum : enum8 {
    kUnspecified = 0;
    kValueA = 1;
    kValueB = 2;
    kValueC = 3;
  }

  bitmap Bitmap16MaskMap : bitmap16 {
    kMaskVal1 = 0x1;
    kMaskVal2 = 0x2;
    kMaskVal3 = 0x4;
    kMaskVal4 = 0x4000;
  }

  bitmap Bitmap32MaskMap : bitmap32 {
    kMaskVal1 = 0x1;
    kMaskVal2 = 0x2;
    kMaskVal3 = 0x4;
    kMaskVal4 = 0x40000000;
  }

  bitmap Bitmap64MaskMap : bitmap64 {
    kMaskVal1 = 0x1;
    kMaskVal2 = 0x2;
    kMaskVal3 = 0x4;
    kMaskVal4 = 0x4000000000000000;
  }

  bitmap Bitmap8MaskMap : bitmap8 {
    kMaskVal1 = 0x1;
    kMaskVal2 = 0x2;
    kMaskVal3 = 0x4;
    kMaskVal4 = 0x40;
  }

  bitmap SimpleBitmap : bitmap8 {
    kValueA = 0x1;
    kValueB = 0x2;
    kValueC = 0x4;
  }

  struct SimpleStruct {
    int8u a = 0;
    boolean b = 1;
    SimpleEnum c = 2;
    octet_string d = 3;
    char_string e = 4;
    SimpleBitmap f = 5;
    single g = 6;
    double h = 7;
  }

  fabric_scoped struct TestFabricScoped {
    fabric_sensitive int8u fabricSensitiveInt8u = 1;
    optional fabric_sensitive int8u optionalFabricSensitiveInt8u = 2;
    nullable fabric_sensitive int8u nullableFabricSensitiveInt8u = 3;
    optional nullable fabric_sensitive int8u nullableOptionalFabricSensitiveInt8u = 4;
    fabric_sensitive char_string fabricSensitiveCharString = 5;
    fabric_sensitive SimpleStruct fabricSensitiveStruct = 6;
    fabric_sensitive int8u fabricSensitiveInt8uList[] = 7;
    fabric_idx fabricIndex = 254;
  }

  struct NullablesAndOptionalsStruct {
    nullable int16u nullableInt = 0;
    optional int16u optionalInt = 1;
    optional nullable int16u nullableOptionalInt = 2;
    nullable char_string nullableString = 3;
    optional char_string optionalString = 4;
    optional nullable char_string nullableOptionalString = 5;
    nullable SimpleStruct nullableStruct = 6;
    optional SimpleStruct optionalStruct = 7;
    optional nullable SimpleStruct nullableOptionalStruct = 8;
    nullable SimpleEnum nullableList[] = 9;
    optional SimpleEnum optionalList[] = 10;
    optional nullable SimpleEnum nullableOptionalList[] = 11;
  }

  struct NestedStruct {
    int8u a = 0;
    boolean b = 1;
    SimpleStruct c = 2;
  }

  struct NestedStructList {
    int8u a = 0;
    boolean b = 1;
    SimpleStruct c = 2;
    SimpleStruct d[] = 3;
    int32u e[] = 4;
    octet_string f[] = 5;
    int8u g[] = 6;
  }

  struct DoubleNestedStructList {
    NestedStructList a[] = 0;
  }

  struct TestListStructOctet {
    int64u member1 = 0;
    octet_string<32> member2 = 1;
  }

  info event TestEvent = 1 {
    int8u arg1 = 1;
    SimpleEnum arg2 = 2;
    boolean arg3 = 3;
    SimpleStruct arg4 = 4;
    SimpleStruct arg5[] = 5;
    SimpleEnum arg6[] = 6;
  }

  fabric_sensitive info event TestFabricScopedEvent = 2 {
    fabric_idx fabricIndex = 254;
  }

  attribute boolean boolean = 0;
  attribute Bitmap8MaskMap bitmap8 = 1;
  attribute Bitmap16MaskMap bitmap16 = 2;
  attribute Bitmap32MaskMap bitmap32 = 3;
  attribute Bitmap64MaskMap bitmap64 = 4;
  attribute int8u int8u = 5;
  attribute int16u int16u = 6;
  attribute int24u int24u = 7;
  attribute int32u int32u = 8;
  attribute int40u int40u = 9;
  attribute int48u int48u = 10;
  attribute int56u int56u = 11;
  attribute int64u int64u = 12;
  attribute int8s int8s = 13;
  attribute int16s int16s = 14;
  attribute int24s int24s = 15;
  attribute int32s int32s = 16;
  attribute int40s int40s = 17;
  attribute int48s int48s = 18;
  attribute int56s int56s = 19;
  attribute int64s int64s = 20;
  attribute enum8 enum8 = 21;
  attribute enum16 enum16 = 22;
  attribute single floatSingle = 23;
  attribute double floatDouble = 24;
  attribute octet_string<10> octetString = 25;
  attribute int8u listInt8u[] = 26;
  attribute octet_string listOctetString[] = 27;
  attribute TestListStructOctet listStructOctetString[] = 28;
  attribute long_octet_string<1000> longOctetString = 29;
  attribute char_string<10> charString = 30;
  attribute long_char_string<1000> longCharString = 31;
  attribute epoch_us epochUs = 32;
  attribute epoch_s epochS = 33;
  attribute vendor_id vendorId = 34;
  attribute NullablesAndOptionalsStruct listNullablesAndOptionalsStruct[] = 35;
  attribute SimpleEnum enumAttr = 36;
  attribute SimpleStruct structAttr = 37;
  attribute int8u rangeRestrictedInt8u = 38;
  attribute int8s rangeRestrictedInt8s = 39;
  attribute int16u rangeRestrictedInt16u = 40;
  attribute int16s rangeRestrictedInt16s = 41;
  attribute long_octet_string listLongOctetString[] = 42;
  attribute TestFabricScoped listFabricScoped[] = 43;
  timedwrite attribute boolean timedWriteBoolean = 48;
  attribute boolean generalErrorBoolean = 49;
  attribute boolean clusterErrorBoolean = 50;
  attribute optional boolean unsupported = 255;
  attribute nullable boolean nullableBoolean = 16384;
  attribute nullable Bitmap8MaskMap nullableBitmap8 = 16385;
  attribute nullable Bitmap16MaskMap nullableBitmap16 = 16386;
  attribute nullable Bitmap32MaskMap nullableBitmap32 = 16387;
  attribute nullable Bitmap64MaskMap nullableBitmap64 = 16388;
  attribute nullable int8u nullableInt8u = 16389;
  attribute nullable int16u nullableInt16u = 16390;
  attribute nullable int24u nullableInt24u = 16391;
  attribute nullable int32u nullableInt32u = 16392;
  attribute nullable int40u nullableInt40u = 16393;
  attribute nullable int48u nullableInt48u = 16394;
  attribute nullable int56u nullableInt56u = 16395;
  attribute nullable int64u nullableInt64u = 16396;
  attribute nullable int8s nullableInt8s = 16397;
  attribute nullable int16s nullableInt16s = 16398;
  attribute nullable int24s nullableInt24s = 16399;
  attribute nullable int32s nullableInt32s = 16400;
  attribute nullable int40s nullableInt40s = 16401;
  attribute nullable int48s nullableInt48s = 16402;
  attribute nullable int56s nullableInt56s = 16403;
  attribute nullable int64s nullableInt64s = 16404;
  attribute nullable enum8 nullableEnum8 = 16405;
  attribute nullable enum16 nullableEnum16 = 16406;
  attribute nullable single nullableFloatSingle = 16407;
  attribute nullable double nullableFloatDouble = 16408;
  attribute nullable octet_string<10> nullableOctetString = 16409;
  attribute nullable char_string<10> nullableCharString = 16414;
  attribute nullable SimpleEnum nullableEnumAttr = 16420;
  attribute nullable SimpleStruct nullableStruct = 16421;
  attribute nullable int8u nullableRangeRestrictedInt8u = 16422;
  attribute nullable int8s nullableRangeRestrictedInt8s = 16423;
  attribute nullable int16u nullableRangeRestrictedInt16u = 16424;
  attribute nullable int16s nullableRangeRestrictedInt16s = 16425;
  attribute optional int8u writeOnlyInt8u = 16426;
  readonly attribute command_id generatedCommandList[] = 65528;
  readonly attribute command_id acceptedCommandList[] = 65529;
  readonly attribute event_id eventList[] = 65530;
  readonly attribute attrib_id attributeList[] = 65531;
  readonly attribute bitmap32 featureMap = 65532;
  readonly attribute int16u clusterRevision = 65533;

  response struct TestSpecificResponse = 0 {
    int8u returnValue = 0;
  }

  response struct TestAddArgumentsResponse = 1 {
    int8u returnValue = 0;
  }

  response struct TestSimpleArgumentResponse = 2 {
    boolean returnValue = 0;
  }

  response struct TestStructArrayArgumentResponse = 3 {
    NestedStructList arg1[] = 0;
    SimpleStruct arg2[] = 1;
    SimpleEnum arg3[] = 2;
    boolean arg4[] = 3;
    SimpleEnum arg5 = 4;
    boolean arg6 = 5;
  }

  request struct TestAddArgumentsRequest {
    int8u arg1 = 0;
    int8u arg2 = 1;
  }

  response struct TestListInt8UReverseResponse = 4 {
    int8u arg1[] = 0;
  }

  request struct TestSimpleArgumentRequestRequest {
    boolean arg1 = 0;
  }

  response struct TestEnumsResponse = 5 {
    vendor_id arg1 = 0;
    SimpleEnum arg2 = 1;
  }

  request struct TestStructArrayArgumentRequestRequest {
    NestedStructList arg1[] = 0;
    SimpleStruct arg2[] = 1;
    SimpleEnum arg3[] = 2;
    boolean arg4[] = 3;
    SimpleEnum arg5 = 4;
    boolean arg6 = 5;
  }

  response struct TestNullableOptionalResponse = 6 {
    boolean wasPresent = 0;
    optional boolean wasNull = 1;
    optional int8u value = 2;
    optional nullable int8u originalValue = 3;
  }

  request struct TestStructArgumentRequestRequest {
    SimpleStruct arg1 = 0;
  }

  response struct TestComplexNullableOptionalResponse = 7 {
    boolean nullableIntWasNull = 0;
    optional int16u nullableIntValue = 1;
    boolean optionalIntWasPresent = 2;
    optional int16u optionalIntValue = 3;
    boolean nullableOptionalIntWasPresent = 4;
    optional boolean nullableOptionalIntWasNull = 5;
    optional int16u nullableOptionalIntValue = 6;
    boolean nullableStringWasNull = 7;
    optional char_string nullableStringValue = 8;
    boolean optionalStringWasPresent = 9;
    optional char_string optionalStringValue = 10;
    boolean nullableOptionalStringWasPresent = 11;
    optional boolean nullableOptionalStringWasNull = 12;
    optional char_string nullableOptionalStringValue = 13;
    boolean nullableStructWasNull = 14;
    optional SimpleStruct nullableStructValue = 15;
    boolean optionalStructWasPresent = 16;
    optional SimpleStruct optionalStructValue = 17;
    boolean nullableOptionalStructWasPresent = 18;
    optional boolean nullableOptionalStructWasNull = 19;
    optional SimpleStruct nullableOptionalStructValue = 20;
    boolean nullableListWasNull = 21;
    optional SimpleEnum nullableListValue[] = 22;
    boolean optionalListWasPresent = 23;
    optional SimpleEnum optionalListValue[] = 24;
    boolean nullableOptionalListWasPresent = 25;
    optional boolean nullableOptionalListWasNull = 26;
    optional SimpleEnum nullableOptionalListValue[] = 27;
  }

  request struct TestNestedStructArgumentRequestRequest {
    NestedStruct arg1 = 0;
  }

  response struct BooleanResponse = 8 {
    boolean value = 0;
  }

  request struct TestListStructArgumentRequestRequest {
    SimpleStruct arg1[] = 0;
  }

  response struct SimpleStructResponse = 9 {
    SimpleStruct arg1 = 0;
  }

  request struct TestListInt8UArgumentRequestRequest {
    int8u arg1[] = 0;
  }

  response struct TestEmitTestEventResponse = 10 {
    int64u value = 0;
  }

  request struct TestNestedStructListArgumentRequestRequest {
    NestedStructList arg1 = 0;
  }

  response struct TestEmitTestFabricScopedEventResponse = 11 {
    int64u value = 0;
  }

  request struct TestListNestedStructListArgumentRequestRequest {
    NestedStructList arg1[] = 0;
  }

  request struct TestListInt8UReverseRequestRequest {
    int8u arg1[] = 0;
  }

  request struct TestEnumsRequestRequest {
    vendor_id arg1 = 0;
    SimpleEnum arg2 = 1;
  }

  request struct TestNullableOptionalRequestRequest {
    optional nullable int8u arg1 = 0;
  }

  request struct TestComplexNullableOptionalRequestRequest {
    nullable int16u nullableInt = 0;
    optional int16u optionalInt = 1;
    optional nullable int16u nullableOptionalInt = 2;
    nullable char_string nullableString = 3;
    optional char_string optionalString = 4;
    optional nullable char_string nullableOptionalString = 5;
    nullable SimpleStruct nullableStruct = 6;
    optional SimpleStruct optionalStruct = 7;
    optional nullable SimpleStruct nullableOptionalStruct = 8;
    nullable SimpleEnum nullableList[] = 9;
    optional SimpleEnum optionalList[] = 10;
    optional nullable SimpleEnum nullableOptionalList[] = 11;
  }

  request struct SimpleStructEchoRequestRequest {
    SimpleStruct arg1 = 0;
  }

  request struct TestSimpleOptionalArgumentRequestRequest {
    optional boolean arg1 = 0;
  }

  request struct TestEmitTestEventRequestRequest {
    int8u arg1 = 0;
    SimpleEnum arg2 = 1;
    boolean arg3 = 2;
  }

  request struct TestEmitTestFabricScopedEventRequestRequest {
    int8u arg1 = 0;
  }

  /** Simple command without any parameters and without a specific response */
  command Test(): DefaultSuccess = 0;
  /** Simple command without any parameters and without a specific response not handled by the server */
  command TestNotHandled(): DefaultSuccess = 1;
  /** Simple command without any parameters and with a specific response */
  command TestSpecific(): TestSpecificResponse = 2;
  /** Simple command that should not be added to the server. */
  command TestUnknownCommand(): DefaultSuccess = 3;
  /** Command that takes two arguments and returns their sum. */
  command TestAddArguments(TestAddArgumentsRequest): TestAddArgumentsResponse = 4;
  /** Command that takes an argument which is bool */
  command TestSimpleArgumentRequest(TestSimpleArgumentRequestRequest): TestSimpleArgumentResponse = 5;
  /** Command that takes various arguments that are arrays, including an array of structs which have a list member. */
  command TestStructArrayArgumentRequest(TestStructArrayArgumentRequestRequest): TestStructArrayArgumentResponse = 6;
  /** Command that takes an argument which is struct.  The response echoes the
        'b' field of the single arg. */
  command TestStructArgumentRequest(TestStructArgumentRequestRequest): BooleanResponse = 7;
  /** Command that takes an argument which is nested struct.  The response
        echoes the 'b' field of ar1.c. */
  command TestNestedStructArgumentRequest(TestNestedStructArgumentRequestRequest): BooleanResponse = 8;
  /** Command that takes an argument which is a list of structs.  The response
        returns false if there is some struct in the list whose 'b' field is
        false, and true otherwise (including if the list is empty). */
  command TestListStructArgumentRequest(TestListStructArgumentRequestRequest): BooleanResponse = 9;
  /** Command that takes an argument which is a list of INT8U.  The response
        returns false if the list contains a 0 in it, true otherwise (including
        if the list is empty). */
  command TestListInt8UArgumentRequest(TestListInt8UArgumentRequestRequest): BooleanResponse = 10;
  /** Command that takes an argument which is a Nested Struct List.  The
        response returns false if there is some struct in arg1 (either directly
        in arg1.c or in the arg1.d list) whose 'b' field is false, and true
        otherwise. */
  command TestNestedStructListArgumentRequest(TestNestedStructListArgumentRequestRequest): BooleanResponse = 11;
  /** Command that takes an argument which is a list of Nested Struct List.
        The response returns false if there is some struct in arg1 (either
        directly in as the 'c' field of an entry 'd' list of an entry) whose 'b'
        field is false, and true otherwise (including if the list is empty). */
  command TestListNestedStructListArgumentRequest(TestListNestedStructListArgumentRequestRequest): BooleanResponse = 12;
  /** Command that takes an argument which is a list of INT8U and expects a
        response that reverses the list. */
  command TestListInt8UReverseRequest(TestListInt8UReverseRequestRequest): TestListInt8UReverseResponse = 13;
  /** Command that sends a vendor id and an enum.  The server is expected to
        echo them back. */
  command TestEnumsRequest(TestEnumsRequestRequest): TestEnumsResponse = 14;
  /** Command that takes an argument which is nullable and optional.  The
        response returns a boolean indicating whether the argument was present,
        if that's true a boolean indicating whether the argument was null, and
        if that' false the argument it received. */
  command TestNullableOptionalRequest(TestNullableOptionalRequestRequest): TestNullableOptionalResponse = 15;
  /** Command that takes various arguments which can be nullable and/or optional.  The
        response returns information about which things were received and what
        their state was. */
  command TestComplexNullableOptionalRequest(TestComplexNullableOptionalRequestRequest): TestComplexNullableOptionalResponse = 16;
  /** Command that takes an argument which is a struct.  The response echoes
        the struct back. */
  command SimpleStructEchoRequest(SimpleStructEchoRequestRequest): SimpleStructResponse = 17;
  /** Command that just responds with a success status if the timed invoke
        conditions are met. */
  timed command TimedInvokeRequest(): DefaultSuccess = 18;
  /** Command that takes an optional argument which is bool. It responds with a success value if the optional is set to any value. */
  command TestSimpleOptionalArgumentRequest(TestSimpleOptionalArgumentRequestRequest): DefaultSuccess = 19;
  /** Command that takes identical arguments to the fields of the TestEvent and logs the TestEvent to the buffer.  Command returns an event ID as the response. */
  command TestEmitTestEventRequest(TestEmitTestEventRequestRequest): TestEmitTestEventResponse = 20;
  /** Command that takes identical arguments to the fields of the TestFabricScopedEvent and logs the TestFabricScopedEvent to the buffer.  Command returns an event ID as the response. */
  command TestEmitTestFabricScopedEventRequest(TestEmitTestFabricScopedEventRequestRequest): TestEmitTestFabricScopedEventResponse = 21;
}

/** The Fault Injection Cluster provide a means for a test harness to configure faults(for example triggering a fault in the system). */
internal cluster FaultInjection = 4294048774 {
  revision 1; // NOTE: Default/not specifically set

  enum FaultType : enum8 {
    kUnspecified = 0;
    kSystemFault = 1;
    kInetFault = 2;
    kChipFault = 3;
    kCertFault = 4;
  }

  readonly attribute command_id generatedCommandList[] = 65528;
  readonly attribute command_id acceptedCommandList[] = 65529;
  readonly attribute event_id eventList[] = 65530;
  readonly attribute attrib_id attributeList[] = 65531;
  readonly attribute bitmap32 featureMap = 65532;
  readonly attribute int16u clusterRevision = 65533;

  request struct FailAtFaultRequest {
    FaultType type = 0;
    int32u id = 1;
    int32u numCallsToSkip = 2;
    int32u numCallsToFail = 3;
    boolean takeMutex = 4;
  }

  request struct FailRandomlyAtFaultRequest {
    FaultType type = 0;
    int32u id = 1;
    int8u percentage = 2;
  }

  /** Configure a fault to be triggered deterministically */
  command access(invoke: manage) FailAtFault(FailAtFaultRequest): DefaultSuccess = 0;
  /** Configure a fault to be triggered randomly, with a given probability defined as a percentage */
  command access(invoke: manage) FailRandomlyAtFault(FailRandomlyAtFaultRequest): DefaultSuccess = 1;
}

endpoint 0 {
  device type ma_rootdevice = 22, version 1;
  device type ma_powersource = 17, version 1;

  binding cluster OtaSoftwareUpdateProvider;

  server cluster Identify {
    ram      attribute identifyTime default = 0x0000;
    ram      attribute identifyType default = 0x0;
    ram      attribute featureMap default = 0;
    ram      attribute clusterRevision default = 4;

    handle command Identify;
    handle command TriggerEffect;
  }

  server cluster Groups {
    ram      attribute nameSupport;
    ram      attribute featureMap default = 0;
    ram      attribute clusterRevision default = 4;

    handle command AddGroup;
    handle command AddGroupResponse;
    handle command ViewGroup;
    handle command ViewGroupResponse;
    handle command GetGroupMembership;
    handle command GetGroupMembershipResponse;
    handle command RemoveGroup;
    handle command RemoveGroupResponse;
    handle command RemoveAllGroups;
    handle command AddGroupIfIdentifying;
  }

  server cluster Descriptor {
    callback attribute deviceTypeList;
    callback attribute serverList;
    callback attribute clientList;
    callback attribute partsList;
    callback attribute tagList;
    callback attribute generatedCommandList;
    callback attribute acceptedCommandList;
    callback attribute eventList;
    callback attribute attributeList;
    ram      attribute featureMap default = 0;
    callback attribute clusterRevision;
  }

  server cluster Binding {
    callback attribute binding;
    ram      attribute featureMap default = 0;
    ram      attribute clusterRevision default = 1;
  }

  server cluster AccessControl {
    emits event AccessControlEntryChanged;
    emits event AccessControlExtensionChanged;
    callback attribute acl;
    callback attribute extension;
    callback attribute subjectsPerAccessControlEntry;
    callback attribute targetsPerAccessControlEntry;
    callback attribute accessControlEntriesPerFabric;
    callback attribute generatedCommandList;
    callback attribute acceptedCommandList;
    callback attribute eventList;
    callback attribute attributeList;
    ram      attribute featureMap default = 0;
    callback attribute clusterRevision;
  }

  server cluster BasicInformation {
    emits event StartUp;
    emits event ShutDown;
    emits event Leave;
    callback attribute dataModelRevision;
    callback attribute vendorName;
    callback attribute vendorID;
    callback attribute productName;
    callback attribute productID;
    persist  attribute nodeLabel;
    callback attribute location;
    callback attribute hardwareVersion;
    callback attribute hardwareVersionString;
    callback attribute softwareVersion;
    callback attribute softwareVersionString;
    callback attribute manufacturingDate;
    callback attribute partNumber;
    callback attribute productURL;
    callback attribute productLabel;
    callback attribute serialNumber;
    persist  attribute localConfigDisabled default = 0;
    callback attribute uniqueID;
    callback attribute capabilityMinima;
    callback attribute productAppearance;
    callback attribute specificationVersion;
    callback attribute maxPathsPerInvoke;
    callback attribute generatedCommandList;
    callback attribute acceptedCommandList;
    callback attribute eventList;
    callback attribute attributeList;
    ram      attribute featureMap default = 0;
    ram      attribute clusterRevision default = 3;
  }

  server cluster OtaSoftwareUpdateRequestor {
    emits event StateTransition;
    emits event VersionApplied;
    emits event DownloadError;
    callback attribute defaultOTAProviders;
    ram      attribute updatePossible default = 1;
    ram      attribute updateState default = 0;
    ram      attribute updateStateProgress default = 0;
    ram      attribute featureMap default = 0;
    ram      attribute clusterRevision default = 1;

    handle command AnnounceOTAProvider;
  }

  server cluster LocalizationConfiguration {
    persist  attribute activeLocale default = "en-US";
    callback attribute supportedLocales;
    callback attribute generatedCommandList;
    callback attribute acceptedCommandList;
    callback attribute eventList;
    callback attribute attributeList;
    ram      attribute featureMap default = 0;
    ram      attribute clusterRevision default = 1;
  }

  server cluster TimeFormatLocalization {
    persist  attribute hourFormat default = 0;
    persist  attribute activeCalendarType default = 0;
    callback attribute supportedCalendarTypes;
    callback attribute generatedCommandList;
    callback attribute acceptedCommandList;
    callback attribute eventList;
    callback attribute attributeList;
    ram      attribute featureMap default = 1;
    ram      attribute clusterRevision default = 1;
  }

  server cluster UnitLocalization {
    persist  attribute temperatureUnit default = 0;
    callback attribute generatedCommandList;
    callback attribute acceptedCommandList;
    callback attribute eventList;
    callback attribute attributeList;
    ram      attribute featureMap default = 0x1;
    ram      attribute clusterRevision default = 1;
  }

  server cluster PowerSourceConfiguration {
    callback attribute sources;
    ram      attribute featureMap default = 0;
    ram      attribute clusterRevision default = 1;
  }

  server cluster PowerSource {
    ram      attribute status default = 0;
    ram      attribute order default = 3;
    ram      attribute description default = "B1";
    ram      attribute batChargeLevel default = 0;
    ram      attribute batReplacementNeeded;
    ram      attribute batReplaceability;
    callback attribute endpointList;
    callback attribute generatedCommandList;
    callback attribute acceptedCommandList;
    callback attribute eventList;
    callback attribute attributeList;
    ram      attribute featureMap default = 2;
    ram      attribute clusterRevision default = 2;
  }

  server cluster GeneralCommissioning {
    ram      attribute breadcrumb default = 0x0000000000000000;
    callback attribute basicCommissioningInfo;
    callback attribute regulatoryConfig;
    callback attribute locationCapability;
    callback attribute supportsConcurrentConnection;
    callback attribute generatedCommandList;
    callback attribute acceptedCommandList;
    callback attribute eventList;
    callback attribute attributeList;
    ram      attribute featureMap default = 0;
    ram      attribute clusterRevision default = 1;

    handle command ArmFailSafe;
    handle command ArmFailSafeResponse;
    handle command SetRegulatoryConfig;
    handle command SetRegulatoryConfigResponse;
    handle command CommissioningComplete;
    handle command CommissioningCompleteResponse;
  }

  server cluster NetworkCommissioning {
    ram      attribute maxNetworks;
    callback attribute networks;
    ram      attribute scanMaxTimeSeconds;
    ram      attribute connectMaxTimeSeconds;
    ram      attribute interfaceEnabled;
    ram      attribute lastNetworkingStatus;
    ram      attribute lastNetworkID;
    ram      attribute lastConnectErrorValue;
    callback attribute generatedCommandList;
    callback attribute acceptedCommandList;
    callback attribute eventList;
    callback attribute attributeList;
    ram      attribute featureMap default = 2;
    ram      attribute clusterRevision default = 1;

    handle command ScanNetworks;
    handle command ScanNetworksResponse;
    handle command AddOrUpdateWiFiNetwork;
    handle command AddOrUpdateThreadNetwork;
    handle command RemoveNetwork;
    handle command NetworkConfigResponse;
    handle command ConnectNetwork;
    handle command ConnectNetworkResponse;
    handle command ReorderNetwork;
  }

  server cluster DiagnosticLogs {
    ram      attribute featureMap default = 0;
    ram      attribute clusterRevision default = 1;

    handle command RetrieveLogsRequest;
  }

  server cluster GeneralDiagnostics {
    emits event HardwareFaultChange;
    emits event RadioFaultChange;
    emits event NetworkFaultChange;
    emits event BootReason;
    callback attribute networkInterfaces;
    callback attribute rebootCount;
    callback attribute upTime;
    callback attribute totalOperationalHours;
    callback attribute bootReason;
    callback attribute activeHardwareFaults;
    callback attribute activeRadioFaults;
    callback attribute activeNetworkFaults;
    callback attribute testEventTriggersEnabled;
    callback attribute generatedCommandList;
    callback attribute acceptedCommandList;
    callback attribute eventList;
    callback attribute attributeList;
    ram      attribute featureMap default = 0;
    ram      attribute clusterRevision default = 0x0002;

    handle command TestEventTrigger;
    handle command TimeSnapshot;
    handle command TimeSnapshotResponse;
  }

  server cluster SoftwareDiagnostics {
    emits event SoftwareFault;
    callback attribute threadMetrics;
    callback attribute currentHeapFree;
    callback attribute currentHeapUsed;
    callback attribute currentHeapHighWatermark;
    callback attribute featureMap;
    ram      attribute clusterRevision default = 1;

    handle command ResetWatermarks;
  }

  server cluster ThreadNetworkDiagnostics {
    callback attribute channel;
    callback attribute routingRole;
    callback attribute networkName;
    callback attribute panId;
    callback attribute extendedPanId;
    callback attribute meshLocalPrefix;
    callback attribute overrunCount;
    callback attribute neighborTable;
    callback attribute routeTable;
    callback attribute partitionId;
    callback attribute weighting;
    callback attribute dataVersion;
    callback attribute stableDataVersion;
    callback attribute leaderRouterId;
    callback attribute detachedRoleCount;
    callback attribute childRoleCount;
    callback attribute routerRoleCount;
    callback attribute leaderRoleCount;
    callback attribute attachAttemptCount;
    callback attribute partitionIdChangeCount;
    callback attribute betterPartitionAttachAttemptCount;
    callback attribute parentChangeCount;
    callback attribute txTotalCount;
    callback attribute txUnicastCount;
    callback attribute txBroadcastCount;
    callback attribute txAckRequestedCount;
    callback attribute txAckedCount;
    callback attribute txNoAckRequestedCount;
    callback attribute txDataCount;
    callback attribute txDataPollCount;
    callback attribute txBeaconCount;
    callback attribute txBeaconRequestCount;
    callback attribute txOtherCount;
    callback attribute txRetryCount;
    callback attribute txDirectMaxRetryExpiryCount;
    callback attribute txIndirectMaxRetryExpiryCount;
    callback attribute txErrCcaCount;
    callback attribute txErrAbortCount;
    callback attribute txErrBusyChannelCount;
    callback attribute rxTotalCount;
    callback attribute rxUnicastCount;
    callback attribute rxBroadcastCount;
    callback attribute rxDataCount;
    callback attribute rxDataPollCount;
    callback attribute rxBeaconCount;
    callback attribute rxBeaconRequestCount;
    callback attribute rxOtherCount;
    callback attribute rxAddressFilteredCount;
    callback attribute rxDestAddrFilteredCount;
    callback attribute rxDuplicatedCount;
    callback attribute rxErrNoFrameCount;
    callback attribute rxErrUnknownNeighborCount;
    callback attribute rxErrInvalidSrcAddrCount;
    callback attribute rxErrSecCount;
    callback attribute rxErrFcsCount;
    callback attribute rxErrOtherCount;
    callback attribute activeTimestamp;
    callback attribute pendingTimestamp;
    callback attribute delay;
    callback attribute securityPolicy;
    callback attribute channelPage0Mask;
    callback attribute operationalDatasetComponents;
    callback attribute activeNetworkFaultsList;
    ram      attribute featureMap default = 0x000F;
    ram      attribute clusterRevision default = 1;

    handle command ResetCounts;
  }

  server cluster WiFiNetworkDiagnostics {
    emits event Disconnection;
    emits event AssociationFailure;
    emits event ConnectionStatus;
    callback attribute bssid;
    callback attribute securityType;
    callback attribute wiFiVersion;
    callback attribute channelNumber;
    callback attribute rssi;
    callback attribute beaconLostCount;
    callback attribute beaconRxCount;
    callback attribute packetMulticastRxCount;
    callback attribute packetMulticastTxCount;
    callback attribute packetUnicastRxCount;
    callback attribute packetUnicastTxCount;
    callback attribute currentMaxRate;
    callback attribute overrunCount;
    ram      attribute featureMap default = 3;
    ram      attribute clusterRevision default = 1;

    handle command ResetCounts;
  }

  server cluster EthernetNetworkDiagnostics {
    callback attribute PHYRate;
    callback attribute fullDuplex;
    callback attribute packetRxCount;
    callback attribute packetTxCount;
    callback attribute txErrCount;
    callback attribute collisionCount;
    callback attribute overrunCount;
    callback attribute carrierDetect;
    callback attribute timeSinceReset;
    ram      attribute featureMap default = 3;
    ram      attribute clusterRevision default = 1;

    handle command ResetCounts;
  }

  server cluster TimeSynchronization {
    emits event DSTTableEmpty;
    emits event DSTStatus;
    emits event TimeZoneStatus;
    emits event TimeFailure;
    emits event MissingTrustedTimeSource;
    callback attribute UTCTime;
    callback attribute granularity;
    ram      attribute timeSource default = 0x00;
    callback attribute trustedTimeSource;
    callback attribute defaultNTP;
    callback attribute timeZone;
    callback attribute DSTOffset;
    callback attribute localTime;
    ram      attribute timeZoneDatabase default = 0;
    callback attribute timeZoneListMaxSize;
    callback attribute DSTOffsetListMaxSize;
    ram      attribute supportsDNSResolve default = true;
    callback attribute generatedCommandList;
    callback attribute acceptedCommandList;
    callback attribute attributeList;
    ram      attribute featureMap default = 0x0B;
    ram      attribute clusterRevision default = 2;

    handle command SetUTCTime;
    handle command SetTrustedTimeSource;
    handle command SetTimeZone;
    handle command SetTimeZoneResponse;
    handle command SetDSTOffset;
    handle command SetDefaultNTP;
  }

  server cluster AdministratorCommissioning {
    callback attribute windowStatus;
    callback attribute adminFabricIndex;
    callback attribute adminVendorId;
    callback attribute generatedCommandList;
    callback attribute acceptedCommandList;
    callback attribute eventList;
    callback attribute attributeList;
    ram      attribute featureMap default = 0;
    ram      attribute clusterRevision default = 1;

    handle command OpenCommissioningWindow;
    handle command OpenBasicCommissioningWindow;
    handle command RevokeCommissioning;
  }

  server cluster OperationalCredentials {
    callback attribute NOCs;
    callback attribute fabrics;
    callback attribute supportedFabrics;
    callback attribute commissionedFabrics;
    callback attribute trustedRootCertificates;
    callback attribute currentFabricIndex;
    callback attribute generatedCommandList;
    callback attribute acceptedCommandList;
    callback attribute eventList;
    callback attribute attributeList;
    ram      attribute featureMap default = 0;
    ram      attribute clusterRevision default = 1;

    handle command AttestationRequest;
    handle command AttestationResponse;
    handle command CertificateChainRequest;
    handle command CertificateChainResponse;
    handle command CSRRequest;
    handle command CSRResponse;
    handle command AddNOC;
    handle command UpdateNOC;
    handle command NOCResponse;
    handle command UpdateFabricLabel;
    handle command RemoveFabric;
    handle command AddTrustedRootCertificate;
  }

  server cluster GroupKeyManagement {
    callback attribute groupKeyMap;
    callback attribute groupTable;
    callback attribute maxGroupsPerFabric;
    callback attribute maxGroupKeysPerFabric;
    callback attribute generatedCommandList;
    callback attribute acceptedCommandList;
    callback attribute eventList;
    callback attribute attributeList;
    callback attribute featureMap;
    callback attribute clusterRevision;

    handle command KeySetWrite;
    handle command KeySetRead;
    handle command KeySetReadResponse;
    handle command KeySetRemove;
    handle command KeySetReadAllIndices;
    handle command KeySetReadAllIndicesResponse;
  }

  server cluster FixedLabel {
    callback attribute labelList;
    ram      attribute featureMap default = 0;
    ram      attribute clusterRevision default = 1;
  }

  server cluster UserLabel {
    callback attribute labelList;
    ram      attribute featureMap default = 0;
    ram      attribute clusterRevision default = 1;
  }

  server cluster RelativeHumidityMeasurement {
    ram      attribute measuredValue;
    ram      attribute minMeasuredValue default = 0;
    ram      attribute maxMeasuredValue default = 0x2710;
    ram      attribute featureMap default = 0;
    ram      attribute clusterRevision default = 3;
  }

  server cluster FaultInjection {
    callback attribute generatedCommandList;
    callback attribute acceptedCommandList;
    callback attribute attributeList;
    ram      attribute featureMap default = 0;
    ram      attribute clusterRevision default = 1;

    handle command FailAtFault;
    handle command FailRandomlyAtFault;
  }
}
endpoint 1 {
  device type ma_powersource = 17, version 1;
  device type ma_onofflight = 256, version 1;

  binding cluster OnOff;

  server cluster Identify {
    ram      attribute identifyTime default = 0x0000;
    ram      attribute identifyType default = 0x0;
    callback attribute generatedCommandList;
    callback attribute acceptedCommandList;
    callback attribute eventList;
    callback attribute attributeList;
    ram      attribute featureMap default = 0;
    ram      attribute clusterRevision default = 4;

    handle command Identify;
    handle command TriggerEffect;
  }

  server cluster Groups {
    ram      attribute nameSupport;
    callback attribute generatedCommandList;
    callback attribute acceptedCommandList;
    callback attribute eventList;
    callback attribute attributeList;
    ram      attribute featureMap default = 0;
    ram      attribute clusterRevision default = 4;

    handle command AddGroup;
    handle command AddGroupResponse;
    handle command ViewGroup;
    handle command ViewGroupResponse;
    handle command GetGroupMembership;
    handle command GetGroupMembershipResponse;
    handle command RemoveGroup;
    handle command RemoveGroupResponse;
    handle command RemoveAllGroups;
    handle command AddGroupIfIdentifying;
  }

  server cluster Scenes {
    ram      attribute nameSupport default = 0x80;
    ram      attribute lastConfiguredBy;
    ram      attribute sceneTableSize default = 16;
    callback attribute fabricSceneInfo;
    callback attribute generatedCommandList;
    callback attribute acceptedCommandList;
    callback attribute eventList;
    callback attribute attributeList;
    ram      attribute featureMap default = 15;
    ram      attribute clusterRevision default = 5;

    handle command AddScene;
    handle command AddSceneResponse;
    handle command ViewScene;
    handle command ViewSceneResponse;
    handle command RemoveScene;
    handle command RemoveSceneResponse;
    handle command RemoveAllScenes;
    handle command RemoveAllScenesResponse;
    handle command StoreScene;
    handle command StoreSceneResponse;
    handle command RecallScene;
    handle command GetSceneMembership;
    handle command GetSceneMembershipResponse;
    handle command EnhancedAddScene;
    handle command EnhancedAddSceneResponse;
    handle command EnhancedViewScene;
    handle command EnhancedViewSceneResponse;
    handle command CopyScene;
    handle command CopySceneResponse;
  }

  server cluster OnOff {
    persist  attribute onOff default = 0x00;
    ram      attribute globalSceneControl default = 0x01;
    ram      attribute onTime default = 0x0000;
    ram      attribute offWaitTime default = 0x0000;
    persist  attribute startUpOnOff default = 0xFF;
    callback attribute generatedCommandList;
    callback attribute acceptedCommandList;
    callback attribute eventList;
    callback attribute attributeList;
    ram      attribute featureMap default = 0x0001;
    ram      attribute clusterRevision default = 5;

    handle command Off;
    handle command On;
    handle command Toggle;
    handle command OffWithEffect;
    handle command OnWithRecallGlobalScene;
    handle command OnWithTimedOff;
  }

  server cluster OnOffSwitchConfiguration {
    ram      attribute switchType;
    ram      attribute switchActions default = 0x00;
    ram      attribute featureMap default = 0;
    ram      attribute clusterRevision default = 1;
  }

  server cluster LevelControl {
    persist  attribute currentLevel default = 0xFE;
    ram      attribute remainingTime default = 0x0000;
    ram      attribute minLevel default = 0x01;
    ram      attribute maxLevel default = 0xFE;
    ram      attribute currentFrequency default = 0x0000;
    ram      attribute minFrequency default = 0x0000;
    ram      attribute maxFrequency default = 0x0000;
    ram      attribute options default = 0x00;
    ram      attribute onOffTransitionTime default = 0x0000;
    ram      attribute onLevel default = 0xFF;
    ram      attribute onTransitionTime;
    ram      attribute offTransitionTime;
    ram      attribute defaultMoveRate default = 50;
    persist  attribute startUpCurrentLevel default = 255;
    ram      attribute featureMap default = 3;
    ram      attribute clusterRevision default = 5;

    handle command MoveToLevel;
    handle command Move;
    handle command Step;
    handle command Stop;
    handle command MoveToLevelWithOnOff;
    handle command MoveWithOnOff;
    handle command StepWithOnOff;
    handle command StopWithOnOff;
  }

  server cluster BinaryInputBasic {
    ram      attribute outOfService default = 0x00;
    ram      attribute presentValue;
    ram      attribute statusFlags default = 0x00;
    ram      attribute featureMap default = 0;
    ram      attribute clusterRevision default = 1;
  }

  server cluster Descriptor {
    callback attribute deviceTypeList;
    callback attribute serverList;
    callback attribute clientList;
    callback attribute partsList;
    callback attribute tagList;
    callback attribute generatedCommandList;
    callback attribute acceptedCommandList;
    callback attribute eventList;
    callback attribute attributeList;
    ram      attribute featureMap default = 0;
    callback attribute clusterRevision;
  }

  server cluster Binding {
    callback attribute binding;
    ram      attribute featureMap default = 0;
    ram      attribute clusterRevision default = 1;
  }

  server cluster Actions {
    callback attribute actionList;
    callback attribute endpointLists;
    callback attribute setupURL;
    ram      attribute featureMap default = 0;
    callback attribute clusterRevision default = 1;
  }

  server cluster PowerSource {
    emits event BatFaultChange;
    ram      attribute status default = 0;
    ram      attribute order default = 2;
    ram      attribute description default = "B2";
    ram      attribute batChargeLevel default = 0;
    ram      attribute batReplacementNeeded;
    ram      attribute batReplaceability;
    callback attribute endpointList;
    callback attribute generatedCommandList;
    callback attribute acceptedCommandList;
    callback attribute eventList;
    callback attribute attributeList;
    ram      attribute featureMap default = 2;
    ram      attribute clusterRevision default = 2;
  }

  server cluster Switch {
    emits event SwitchLatched;
    ram      attribute numberOfPositions default = 2;
    ram      attribute currentPosition;
    ram      attribute featureMap default = 1;
    ram      attribute clusterRevision default = 1;
  }

  server cluster FixedLabel {
    callback attribute labelList;
    ram      attribute featureMap default = 0;
    ram      attribute clusterRevision default = 1;
  }

  server cluster UserLabel {
    callback attribute labelList;
    ram      attribute featureMap default = 0;
    ram      attribute clusterRevision default = 1;
  }

  server cluster BooleanState {
    ram      attribute stateValue default = 0;
    ram      attribute featureMap default = 0;
    ram      attribute clusterRevision default = 1;
  }

  server cluster ModeSelect {
    ram      attribute description default = "Coffee";
    ram      attribute standardNamespace default = 0;
    callback attribute supportedModes;
    persist  attribute currentMode default = 0;
    persist  attribute startUpMode default = 0;
    persist  attribute onMode default = 255;
    callback attribute generatedCommandList;
    callback attribute acceptedCommandList;
    callback attribute attributeList;
    ram      attribute featureMap default = 1;
    ram      attribute clusterRevision default = 2;
    ram      attribute manufacturerExtension default = 255;

    handle command ChangeToMode;
  }

  server cluster LaundryWasherMode {
    callback attribute supportedModes;
    callback attribute currentMode;
    callback attribute startUpMode;
    callback attribute onMode;
    callback attribute generatedCommandList;
    callback attribute acceptedCommandList;
    callback attribute attributeList;
    callback attribute featureMap;
    ram      attribute clusterRevision default = 2;

    handle command ChangeToMode;
    handle command ChangeToModeResponse;
  }

  server cluster RefrigeratorAndTemperatureControlledCabinetMode {
    callback attribute supportedModes;
    callback attribute currentMode;
    callback attribute startUpMode;
    callback attribute onMode;
    callback attribute generatedCommandList;
    callback attribute acceptedCommandList;
    callback attribute attributeList;
    callback attribute featureMap;
    ram      attribute clusterRevision default = 2;

    handle command ChangeToMode;
    handle command ChangeToModeResponse;
  }

  server cluster LaundryWasherControls {
    callback attribute spinSpeeds;
    ram      attribute spinSpeedCurrent;
    ram      attribute numberOfRinses;
    callback attribute supportedRinses;
    callback attribute generatedCommandList;
    callback attribute acceptedCommandList;
    callback attribute eventList;
    callback attribute attributeList;
    ram      attribute featureMap default = 3;
    ram      attribute clusterRevision default = 1;
  }

  server cluster RvcRunMode {
    callback attribute supportedModes;
    callback attribute currentMode;
    callback attribute onMode;
    callback attribute generatedCommandList;
    callback attribute acceptedCommandList;
    callback attribute attributeList;
    callback attribute featureMap;
    ram      attribute clusterRevision default = 2;

    handle command ChangeToMode;
    handle command ChangeToModeResponse;
  }

  server cluster RvcCleanMode {
    callback attribute supportedModes;
    callback attribute currentMode;
    callback attribute onMode;
    callback attribute generatedCommandList;
    callback attribute acceptedCommandList;
    callback attribute attributeList;
    callback attribute featureMap;
    ram      attribute clusterRevision default = 2;

    handle command ChangeToMode;
    handle command ChangeToModeResponse;
  }

  server cluster TemperatureControl {
    ram      attribute selectedTemperatureLevel default = 0;
    callback attribute supportedTemperatureLevels;
    callback attribute generatedCommandList;
    callback attribute acceptedCommandList;
    callback attribute attributeList;
    ram      attribute featureMap default = 2;
    ram      attribute clusterRevision default = 1;

    handle command SetTemperature;
  }

  server cluster RefrigeratorAlarm {
    emits event Notify;
    ram      attribute mask default = 1;
    ram      attribute state default = 0;
    ram      attribute supported default = 1;
    callback attribute generatedCommandList;
    callback attribute acceptedCommandList;
    callback attribute attributeList;
    ram      attribute featureMap default = 0;
    ram      attribute clusterRevision default = 1;
  }

  server cluster DishwasherMode {
    callback attribute supportedModes;
    callback attribute currentMode;
    callback attribute startUpMode;
    callback attribute onMode;
    callback attribute generatedCommandList;
    callback attribute acceptedCommandList;
    callback attribute attributeList;
    callback attribute featureMap;
    ram      attribute clusterRevision default = 2;

    handle command ChangeToMode;
    handle command ChangeToModeResponse;
  }

  server cluster AirQuality {
    callback attribute airQuality;
    callback attribute generatedCommandList;
    callback attribute acceptedCommandList;
    callback attribute attributeList;
    callback attribute featureMap;
    ram      attribute clusterRevision default = 1;
  }

  server cluster SmokeCoAlarm {
    emits event SmokeAlarm;
    emits event COAlarm;
    emits event LowBattery;
    emits event HardwareFault;
    emits event EndOfService;
    emits event SelfTestComplete;
    emits event AlarmMuted;
    emits event MuteEnded;
    emits event InterconnectSmokeAlarm;
    emits event InterconnectCOAlarm;
    emits event AllClear;
    persist  attribute expressedState default = 0;
    persist  attribute smokeState default = 0;
    persist  attribute COState default = 0;
    persist  attribute batteryAlert default = 0;
    persist  attribute deviceMuted default = 0;
    ram      attribute testInProgress default = 0;
    persist  attribute hardwareFaultAlert default = 0;
    persist  attribute endOfServiceAlert default = 0;
    ram      attribute interconnectSmokeAlarm default = 0;
    ram      attribute interconnectCOAlarm default = 0;
    ram      attribute contaminationState default = 0;
    ram      attribute smokeSensitivityLevel default = 1;
    ram      attribute expiryDate default = 0;
    ram      attribute featureMap default = 3;
    ram      attribute clusterRevision default = 1;

    handle command SelfTestRequest;
  }

  server cluster DishwasherAlarm {
    emits event Notify;
    ram      attribute mask default = 1;
    ram      attribute latch default = 1;
    ram      attribute state default = 0;
    ram      attribute supported default = 15;
    callback attribute generatedCommandList;
    callback attribute acceptedCommandList;
    callback attribute attributeList;
    ram      attribute featureMap default = 1;
    ram      attribute clusterRevision default = 1;

    handle command Reset;
    handle command ModifyEnabledAlarms;
  }

  server cluster MicrowaveOvenMode {
    callback attribute supportedModes;
    callback attribute currentMode;
    callback attribute generatedCommandList;
    callback attribute acceptedCommandList;
    callback attribute eventList;
    callback attribute attributeList;
    callback attribute featureMap;
    ram      attribute clusterRevision default = 1;
  }

  server cluster OperationalState {
    emits event OperationalError;
    emits event OperationCompletion;
    callback attribute phaseList;
    callback attribute currentPhase;
    callback attribute countdownTime;
    callback attribute operationalStateList;
    callback attribute operationalState;
    callback attribute operationalError;
    callback attribute generatedCommandList;
    callback attribute acceptedCommandList;
    callback attribute attributeList;
    ram      attribute featureMap default = 0;
    ram      attribute clusterRevision default = 1;

    handle command Pause;
    handle command Stop;
    handle command Start;
    handle command Resume;
    handle command OperationalCommandResponse;
  }

  server cluster RvcOperationalState {
    emits event OperationalError;
    emits event OperationCompletion;
    callback attribute phaseList;
    callback attribute currentPhase;
    callback attribute countdownTime;
    callback attribute operationalStateList;
    callback attribute operationalState;
    callback attribute operationalError;
    callback attribute generatedCommandList;
    callback attribute acceptedCommandList;
    callback attribute attributeList;
    ram      attribute featureMap default = 0;
    ram      attribute clusterRevision default = 1;

    handle command Pause;
    handle command Resume;
    handle command OperationalCommandResponse;
  }

  server cluster HepaFilterMonitoring {
    callback attribute condition;
    callback attribute degradationDirection;
    callback attribute changeIndication;
    callback attribute inPlaceIndicator;
    callback attribute lastChangedTime;
    callback attribute replacementProductList;
    callback attribute generatedCommandList;
    callback attribute acceptedCommandList;
    callback attribute attributeList;
    callback attribute featureMap;
    ram      attribute clusterRevision default = 1;

    handle command ResetCondition;
  }

  server cluster ActivatedCarbonFilterMonitoring {
    callback attribute condition;
    callback attribute degradationDirection;
    callback attribute changeIndication;
    callback attribute inPlaceIndicator;
    callback attribute lastChangedTime;
    callback attribute replacementProductList;
    callback attribute generatedCommandList;
    callback attribute acceptedCommandList;
    callback attribute attributeList;
    callback attribute featureMap;
    ram      attribute clusterRevision default = 1;

    handle command ResetCondition;
  }

<<<<<<< HEAD
  server cluster EnergyEvse {
    callback attribute state;
    callback attribute supplyState;
    callback attribute faultState;
    callback attribute chargingEnabledUntil default = 0;
    callback attribute dischargingEnabledUntil default = 0;
    callback attribute circuitCapacity default = 0;
    callback attribute minimumChargeCurrent default = 6000;
    callback attribute maximumChargeCurrent default = 0;
    callback attribute maximumDischargeCurrent default = 0;
    callback attribute userMaximumChargeCurrent default = 0;
    callback attribute randomizationDelayWindow default = 600;
    callback attribute numberOfWeeklyTargets default = 0;
    callback attribute numberOfDailyTargets default = 1;
    callback attribute nextChargeStartTime;
    callback attribute nextChargeTargetTime;
    callback attribute nextChargeRequiredEnergy;
    callback attribute nextChargeTargetSoC;
    callback attribute approximateEVEfficiency default = 0xFFFF;
    callback attribute stateOfCharge;
    callback attribute batteryCapacity;
    callback attribute vehicleID;
    callback attribute sessionID default = 0;
    callback attribute sessionDuration default = 0;
    callback attribute sessionEnergyCharged default = 0;
    callback attribute sessionEnergyDischarged default = 0;
=======
  server cluster ElectricalEnergyMeasurement {
    emits event CumulativeEnergyMeasured;
    emits event PeriodicEnergyMeasured;
    callback attribute accuracy;
    callback attribute cumulativeEnergyImported;
    callback attribute cumulativeEnergyExported;
    callback attribute periodicEnergyImported;
    callback attribute periodicEnergyExported;
>>>>>>> 3f804478
    callback attribute generatedCommandList;
    callback attribute acceptedCommandList;
    callback attribute eventList;
    callback attribute attributeList;
<<<<<<< HEAD
    ram      attribute featureMap default = 0;
    ram      attribute clusterRevision default = 2;
=======
    ram      attribute featureMap default = 0x000F;
    ram      attribute clusterRevision default = 1;
>>>>>>> 3f804478
  }

  server cluster WindowCovering {
    ram      attribute type default = 0x08;
    ram      attribute physicalClosedLimitLift default = 0xFFFF;
    ram      attribute physicalClosedLimitTilt default = 0xFFFF;
    persist  attribute currentPositionLift default = 0x7FFF;
    persist  attribute currentPositionTilt default = 0x7FFF;
    persist  attribute numberOfActuationsLift default = 0x0000;
    persist  attribute numberOfActuationsTilt default = 0x0000;
    persist  attribute configStatus default = 0x03;
    persist  attribute currentPositionLiftPercentage default = 50;
    persist  attribute currentPositionTiltPercentage default = 50;
    ram      attribute operationalStatus default = 0x00;
    ram      attribute targetPositionLiftPercent100ths default = 5000;
    ram      attribute targetPositionTiltPercent100ths default = 5000;
    ram      attribute endProductType default = 0x00;
    persist  attribute currentPositionLiftPercent100ths default = 5000;
    persist  attribute currentPositionTiltPercent100ths default = 5000;
    persist  attribute installedOpenLimitLift default = 0x0000;
    persist  attribute installedClosedLimitLift default = 0xFFFF;
    persist  attribute installedOpenLimitTilt default = 0x0000;
    persist  attribute installedClosedLimitTilt default = 0xFFFF;
    persist  attribute mode default = 0x00;
    ram      attribute safetyStatus default = 0x00;
    callback attribute generatedCommandList;
    callback attribute acceptedCommandList;
    callback attribute attributeList;
    ram      attribute featureMap default = 0x17;
    ram      attribute clusterRevision default = 5;

    handle command UpOrOpen;
    handle command DownOrClose;
    handle command StopMotion;
    handle command GoToLiftValue;
    handle command GoToLiftPercentage;
    handle command GoToTiltValue;
    handle command GoToTiltPercentage;
  }

  server cluster BarrierControl {
    ram      attribute barrierMovingState;
    ram      attribute barrierSafetyStatus;
    ram      attribute barrierCapabilities;
    ram      attribute barrierPosition;
    ram      attribute featureMap default = 0;
    ram      attribute clusterRevision default = 1;

    handle command BarrierControlGoToPercent;
    handle command BarrierControlStop;
  }

  server cluster PumpConfigurationAndControl {
    ram      attribute maxPressure;
    ram      attribute maxSpeed;
    ram      attribute maxFlow;
    ram      attribute minConstPressure;
    ram      attribute maxConstPressure;
    ram      attribute minCompPressure;
    ram      attribute maxCompPressure;
    ram      attribute minConstSpeed;
    ram      attribute maxConstSpeed;
    ram      attribute minConstFlow;
    ram      attribute maxConstFlow;
    ram      attribute minConstTemp;
    ram      attribute maxConstTemp;
    ram      attribute pumpStatus;
    ram      attribute effectiveOperationMode;
    ram      attribute effectiveControlMode;
    ram      attribute capacity;
    ram      attribute speed;
    ram      attribute lifetimeRunningHours default = 0x000000;
    ram      attribute power;
    ram      attribute lifetimeEnergyConsumed default = 0x00000000;
    ram      attribute operationMode default = 0x00;
    ram      attribute controlMode default = 0x00;
    ram      attribute featureMap default = 0x1F;
    ram      attribute clusterRevision default = 4;
  }

  server cluster Thermostat {
    ram      attribute localTemperature;
    ram      attribute absMinHeatSetpointLimit default = 0x02BC;
    ram      attribute absMaxHeatSetpointLimit default = 0x0BB8;
    ram      attribute absMinCoolSetpointLimit default = 0x0640;
    ram      attribute absMaxCoolSetpointLimit default = 0x0C80;
    ram      attribute occupiedCoolingSetpoint default = 0x0A28;
    ram      attribute occupiedHeatingSetpoint default = 0x07D0;
    ram      attribute minHeatSetpointLimit default = 0x02BC;
    ram      attribute maxHeatSetpointLimit default = 0x0BB8;
    ram      attribute minCoolSetpointLimit default = 0x0640;
    ram      attribute maxCoolSetpointLimit default = 0x0C80;
    ram      attribute minSetpointDeadBand default = 0x19;
    ram      attribute controlSequenceOfOperation default = 0x04;
    ram      attribute systemMode default = 0x01;
    callback attribute generatedCommandList;
    callback attribute acceptedCommandList;
    callback attribute eventList;
    callback attribute attributeList;
    ram      attribute featureMap default = 0x0023;
    ram      attribute clusterRevision default = 6;

    handle command SetpointRaiseLower;
  }

  server cluster FanControl {
    ram      attribute fanMode default = 0x00;
    ram      attribute fanModeSequence default = 0x02;
    ram      attribute percentSetting default = 0x00;
    ram      attribute percentCurrent default = 0x00;
    ram      attribute speedMax default = 100;
    ram      attribute speedSetting default = 0x00;
    ram      attribute speedCurrent default = 0x00;
    ram      attribute rockSupport default = 0x03;
    ram      attribute rockSetting default = 0x00;
    ram      attribute windSupport default = 0x03;
    ram      attribute windSetting default = 0x00;
    ram      attribute airflowDirection default = 0;
    ram      attribute featureMap default = 0x3F;
    ram      attribute clusterRevision default = 4;

    handle command Step;
  }

  server cluster ThermostatUserInterfaceConfiguration {
    ram      attribute temperatureDisplayMode default = 0x00;
    ram      attribute keypadLockout default = 0x00;
    ram      attribute scheduleProgrammingVisibility;
    ram      attribute featureMap default = 0;
    ram      attribute clusterRevision default = 2;
  }

  server cluster ColorControl {
    persist  attribute currentHue default = 0x00;
    persist  attribute currentSaturation default = 0x00;
    ram      attribute remainingTime default = 0x0000;
    persist  attribute currentX default = 0x616B;
    persist  attribute currentY default = 0x607D;
    ram      attribute driftCompensation;
    ram      attribute compensationText;
    persist  attribute colorTemperatureMireds default = 0x00FA;
    ram      attribute colorMode default = 0x01;
    ram      attribute options default = 0x00;
    ram      attribute numberOfPrimaries;
    ram      attribute primary1X;
    ram      attribute primary1Y;
    ram      attribute primary1Intensity;
    ram      attribute primary2X;
    ram      attribute primary2Y;
    ram      attribute primary2Intensity;
    ram      attribute primary3X;
    ram      attribute primary3Y;
    ram      attribute primary3Intensity;
    ram      attribute primary4X;
    ram      attribute primary4Y;
    ram      attribute primary4Intensity;
    ram      attribute primary5X;
    ram      attribute primary5Y;
    ram      attribute primary5Intensity;
    ram      attribute primary6X;
    ram      attribute primary6Y;
    ram      attribute primary6Intensity;
    ram      attribute whitePointX;
    ram      attribute whitePointY;
    ram      attribute colorPointRX;
    ram      attribute colorPointRY;
    ram      attribute colorPointRIntensity;
    ram      attribute colorPointGX;
    ram      attribute colorPointGY;
    ram      attribute colorPointGIntensity;
    ram      attribute colorPointBX;
    ram      attribute colorPointBY;
    ram      attribute colorPointBIntensity;
    persist  attribute enhancedCurrentHue default = 0x0000;
    persist  attribute enhancedColorMode default = 0x01;
    persist  attribute colorLoopActive default = 0x00;
    persist  attribute colorLoopDirection default = 0x00;
    persist  attribute colorLoopTime default = 0x0019;
    ram      attribute colorLoopStartEnhancedHue default = 0x2300;
    ram      attribute colorLoopStoredEnhancedHue default = 0x0000;
    ram      attribute colorCapabilities default = 0x1F;
    ram      attribute colorTempPhysicalMinMireds default = 0x0000;
    ram      attribute colorTempPhysicalMaxMireds default = 0xFEFF;
    ram      attribute coupleColorTempToLevelMinMireds;
    persist  attribute startUpColorTemperatureMireds;
    ram      attribute featureMap default = 0x1F;
    ram      attribute clusterRevision default = 6;

    handle command MoveToHue;
    handle command MoveHue;
    handle command StepHue;
    handle command MoveToSaturation;
    handle command MoveSaturation;
    handle command StepSaturation;
    handle command MoveToHueAndSaturation;
    handle command MoveToColor;
    handle command MoveColor;
    handle command StepColor;
    handle command MoveToColorTemperature;
    handle command EnhancedMoveToHue;
    handle command EnhancedMoveHue;
    handle command EnhancedStepHue;
    handle command EnhancedMoveToHueAndSaturation;
    handle command ColorLoopSet;
    handle command StopMoveStep;
    handle command MoveColorTemperature;
    handle command StepColorTemperature;
  }

  server cluster BallastConfiguration {
    ram      attribute physicalMinLevel default = 0x01;
    ram      attribute physicalMaxLevel default = 0xFE;
    ram      attribute ballastStatus default = 0x00;
    ram      attribute minLevel default = 0x01;
    ram      attribute maxLevel default = 0xFE;
    ram      attribute intrinsicBallastFactor;
    ram      attribute ballastFactorAdjustment default = 0xFF;
    ram      attribute lampQuantity;
    ram      attribute lampType;
    ram      attribute lampManufacturer;
    ram      attribute lampRatedHours default = 0xFFFFFF;
    ram      attribute lampBurnHours default = 0x000000;
    ram      attribute lampAlarmMode default = 0x00;
    ram      attribute lampBurnHoursTripPoint default = 0xFFFFFF;
    callback attribute generatedCommandList;
    callback attribute acceptedCommandList;
    callback attribute attributeList;
    ram      attribute featureMap default = 0;
    ram      attribute clusterRevision default = 4;
  }

  server cluster IlluminanceMeasurement {
    ram      attribute measuredValue default = 0x0000;
    ram      attribute minMeasuredValue default = 0x01;
    ram      attribute maxMeasuredValue default = 0xFFFE;
    ram      attribute tolerance;
    ram      attribute lightSensorType default = 0xFF;
    ram      attribute featureMap default = 0;
    ram      attribute clusterRevision default = 3;
  }

  server cluster TemperatureMeasurement {
    ram      attribute measuredValue default = 0x8000;
    ram      attribute minMeasuredValue default = 0x8000;
    ram      attribute maxMeasuredValue default = 0x8000;
    ram      attribute tolerance;
    ram      attribute featureMap default = 0;
    ram      attribute clusterRevision default = 4;
  }

  server cluster PressureMeasurement {
    ram      attribute measuredValue default = 0x0000;
    ram      attribute minMeasuredValue;
    ram      attribute maxMeasuredValue;
    ram      attribute featureMap default = 0;
    ram      attribute clusterRevision default = 3;
  }

  server cluster FlowMeasurement {
    ram      attribute measuredValue default = 5;
    ram      attribute minMeasuredValue default = 0;
    ram      attribute maxMeasuredValue default = 100;
    ram      attribute tolerance default = 0;
    ram      attribute featureMap default = 0;
    ram      attribute clusterRevision default = 3;
  }

  server cluster RelativeHumidityMeasurement {
    ram      attribute measuredValue;
    ram      attribute minMeasuredValue default = 0;
    ram      attribute maxMeasuredValue default = 0x2710;
    ram      attribute tolerance;
    ram      attribute featureMap default = 0;
    ram      attribute clusterRevision default = 3;
  }

  server cluster OccupancySensing {
    ram      attribute occupancy;
    ram      attribute occupancySensorType;
    ram      attribute occupancySensorTypeBitmap;
    ram      attribute featureMap default = 0;
    ram      attribute clusterRevision default = 3;
  }

  server cluster CarbonMonoxideConcentrationMeasurement {
    callback attribute measuredValue;
    callback attribute minMeasuredValue;
    callback attribute maxMeasuredValue;
    callback attribute peakMeasuredValue;
    callback attribute peakMeasuredValueWindow;
    callback attribute averageMeasuredValue;
    callback attribute averageMeasuredValueWindow;
    callback attribute uncertainty;
    callback attribute measurementUnit;
    callback attribute measurementMedium;
    callback attribute levelValue;
    callback attribute generatedCommandList;
    callback attribute acceptedCommandList;
    callback attribute attributeList;
    callback attribute featureMap;
    ram      attribute clusterRevision default = 3;
  }

  server cluster CarbonDioxideConcentrationMeasurement {
    callback attribute measuredValue;
    callback attribute minMeasuredValue;
    callback attribute maxMeasuredValue;
    callback attribute peakMeasuredValue;
    callback attribute peakMeasuredValueWindow;
    callback attribute averageMeasuredValue;
    callback attribute averageMeasuredValueWindow;
    callback attribute uncertainty;
    callback attribute measurementUnit;
    callback attribute measurementMedium;
    callback attribute levelValue;
    callback attribute generatedCommandList;
    callback attribute acceptedCommandList;
    callback attribute attributeList;
    callback attribute featureMap;
    ram      attribute clusterRevision default = 3;
  }

  server cluster NitrogenDioxideConcentrationMeasurement {
    callback attribute measuredValue;
    callback attribute minMeasuredValue;
    callback attribute maxMeasuredValue;
    callback attribute peakMeasuredValue;
    callback attribute peakMeasuredValueWindow;
    callback attribute averageMeasuredValue;
    callback attribute averageMeasuredValueWindow;
    callback attribute uncertainty;
    callback attribute measurementUnit;
    callback attribute measurementMedium;
    callback attribute levelValue;
    callback attribute generatedCommandList;
    callback attribute acceptedCommandList;
    callback attribute attributeList;
    callback attribute featureMap;
    ram      attribute clusterRevision default = 3;
  }

  server cluster OzoneConcentrationMeasurement {
    callback attribute measuredValue;
    callback attribute minMeasuredValue;
    callback attribute maxMeasuredValue;
    callback attribute peakMeasuredValue;
    callback attribute peakMeasuredValueWindow;
    callback attribute averageMeasuredValue;
    callback attribute averageMeasuredValueWindow;
    callback attribute uncertainty;
    callback attribute measurementUnit;
    callback attribute measurementMedium;
    callback attribute levelValue;
    callback attribute generatedCommandList;
    callback attribute acceptedCommandList;
    callback attribute attributeList;
    callback attribute featureMap;
    ram      attribute clusterRevision default = 3;
  }

  server cluster Pm25ConcentrationMeasurement {
    callback attribute measuredValue;
    callback attribute minMeasuredValue;
    callback attribute maxMeasuredValue;
    callback attribute peakMeasuredValue;
    callback attribute peakMeasuredValueWindow;
    callback attribute averageMeasuredValue;
    callback attribute averageMeasuredValueWindow;
    callback attribute uncertainty;
    callback attribute measurementUnit;
    callback attribute measurementMedium;
    callback attribute levelValue;
    callback attribute generatedCommandList;
    callback attribute acceptedCommandList;
    callback attribute attributeList;
    callback attribute featureMap;
    ram      attribute clusterRevision default = 3;
  }

  server cluster FormaldehydeConcentrationMeasurement {
    callback attribute measuredValue;
    callback attribute minMeasuredValue;
    callback attribute maxMeasuredValue;
    callback attribute peakMeasuredValue;
    callback attribute peakMeasuredValueWindow;
    callback attribute averageMeasuredValue;
    callback attribute averageMeasuredValueWindow;
    callback attribute uncertainty;
    callback attribute measurementUnit;
    callback attribute measurementMedium;
    callback attribute levelValue;
    callback attribute generatedCommandList;
    callback attribute acceptedCommandList;
    callback attribute attributeList;
    callback attribute featureMap;
    ram      attribute clusterRevision default = 3;
  }

  server cluster Pm1ConcentrationMeasurement {
    callback attribute measuredValue;
    callback attribute minMeasuredValue;
    callback attribute maxMeasuredValue;
    callback attribute peakMeasuredValue;
    callback attribute peakMeasuredValueWindow;
    callback attribute averageMeasuredValue;
    callback attribute averageMeasuredValueWindow;
    callback attribute uncertainty;
    callback attribute measurementUnit;
    callback attribute measurementMedium;
    callback attribute levelValue;
    callback attribute generatedCommandList;
    callback attribute acceptedCommandList;
    callback attribute attributeList;
    callback attribute featureMap;
    ram      attribute clusterRevision default = 3;
  }

  server cluster Pm10ConcentrationMeasurement {
    callback attribute measuredValue;
    callback attribute minMeasuredValue;
    callback attribute maxMeasuredValue;
    callback attribute peakMeasuredValue;
    callback attribute peakMeasuredValueWindow;
    callback attribute averageMeasuredValue;
    callback attribute averageMeasuredValueWindow;
    callback attribute uncertainty;
    callback attribute measurementUnit;
    callback attribute measurementMedium;
    callback attribute levelValue;
    callback attribute generatedCommandList;
    callback attribute acceptedCommandList;
    callback attribute attributeList;
    callback attribute featureMap;
    ram      attribute clusterRevision default = 3;
  }

  server cluster TotalVolatileOrganicCompoundsConcentrationMeasurement {
    callback attribute measuredValue;
    callback attribute minMeasuredValue;
    callback attribute maxMeasuredValue;
    callback attribute peakMeasuredValue;
    callback attribute peakMeasuredValueWindow;
    callback attribute averageMeasuredValue;
    callback attribute averageMeasuredValueWindow;
    callback attribute uncertainty;
    callback attribute measurementUnit;
    callback attribute measurementMedium;
    callback attribute levelValue;
    callback attribute generatedCommandList;
    callback attribute acceptedCommandList;
    callback attribute attributeList;
    callback attribute featureMap;
    ram      attribute clusterRevision default = 3;
  }

  server cluster RadonConcentrationMeasurement {
    callback attribute measuredValue;
    callback attribute minMeasuredValue;
    callback attribute maxMeasuredValue;
    callback attribute peakMeasuredValue;
    callback attribute peakMeasuredValueWindow;
    callback attribute averageMeasuredValue;
    callback attribute averageMeasuredValueWindow;
    callback attribute uncertainty;
    callback attribute measurementUnit;
    callback attribute measurementMedium;
    callback attribute levelValue;
    callback attribute generatedCommandList;
    callback attribute acceptedCommandList;
    callback attribute attributeList;
    callback attribute featureMap;
    ram      attribute clusterRevision default = 3;
  }

  server cluster WakeOnLan {
    ram      attribute MACAddress;
    ram      attribute featureMap default = 0;
    ram      attribute clusterRevision default = 1;
  }

  server cluster LowPower {
    ram      attribute featureMap default = 0;
    ram      attribute clusterRevision default = 1;

    handle command Sleep;
  }

  server cluster ElectricalMeasurement {
    ram      attribute measurementType default = 0x000000;
    ram      attribute totalActivePower default = 0x000000;
    ram      attribute rmsVoltage default = 0xffff;
    ram      attribute rmsVoltageMin default = 0x8000;
    ram      attribute rmsVoltageMax default = 0x8000;
    ram      attribute rmsCurrent default = 0xffff;
    ram      attribute rmsCurrentMin default = 0xffff;
    ram      attribute rmsCurrentMax default = 0xffff;
    ram      attribute activePower default = 0xffff;
    ram      attribute activePowerMin default = 0xffff;
    ram      attribute activePowerMax default = 0xffff;
    ram      attribute featureMap default = 0;
    ram      attribute clusterRevision default = 3;
  }

  server cluster UnitTesting {
    emits event TestEvent;
    emits event TestFabricScopedEvent;
    ram      attribute boolean default = false;
    ram      attribute bitmap8 default = 0;
    ram      attribute bitmap16 default = 0;
    ram      attribute bitmap32 default = 0;
    ram      attribute bitmap64 default = 0;
    ram      attribute int8u default = 0;
    ram      attribute int16u default = 0;
    ram      attribute int24u default = 0;
    ram      attribute int32u default = 0;
    ram      attribute int40u default = 0;
    ram      attribute int48u default = 0;
    ram      attribute int56u default = 0;
    ram      attribute int64u default = 0;
    ram      attribute int8s default = 0;
    ram      attribute int16s default = 0;
    ram      attribute int24s default = 0;
    ram      attribute int32s default = 0;
    ram      attribute int40s default = 0;
    ram      attribute int48s default = 0;
    ram      attribute int56s default = 0;
    ram      attribute int64s default = 0;
    ram      attribute enum8 default = 0;
    ram      attribute enum16 default = 0;
    ram      attribute floatSingle default = 0;
    ram      attribute floatDouble default = 0;
    ram      attribute octetString;
    callback attribute listInt8u;
    callback attribute listOctetString;
    callback attribute listStructOctetString;
    ram      attribute longOctetString;
    ram      attribute charString;
    ram      attribute longCharString;
    ram      attribute epochUs;
    ram      attribute epochS;
    ram      attribute vendorId;
    callback attribute listNullablesAndOptionalsStruct;
    ram      attribute enumAttr;
    callback attribute structAttr;
    ram      attribute rangeRestrictedInt8u default = 70;
    ram      attribute rangeRestrictedInt8s default = -20;
    ram      attribute rangeRestrictedInt16u default = 200;
    ram      attribute rangeRestrictedInt16s default = -100;
    callback attribute listLongOctetString;
    callback attribute listFabricScoped;
    ram      attribute timedWriteBoolean;
    callback attribute generalErrorBoolean;
    callback attribute clusterErrorBoolean;
    ram      attribute nullableBoolean default = false;
    ram      attribute nullableBitmap8 default = 0;
    ram      attribute nullableBitmap16 default = 0;
    ram      attribute nullableBitmap32 default = 0;
    ram      attribute nullableBitmap64 default = 0;
    ram      attribute nullableInt8u default = 0;
    ram      attribute nullableInt16u default = 0;
    ram      attribute nullableInt24u default = 0;
    ram      attribute nullableInt32u default = 0;
    ram      attribute nullableInt40u default = 0;
    ram      attribute nullableInt48u default = 0;
    ram      attribute nullableInt56u default = 0;
    ram      attribute nullableInt64u default = 0;
    ram      attribute nullableInt8s default = 0;
    ram      attribute nullableInt16s default = 0;
    ram      attribute nullableInt24s default = 0;
    ram      attribute nullableInt32s default = 0;
    ram      attribute nullableInt40s default = 0;
    ram      attribute nullableInt48s default = 0;
    ram      attribute nullableInt56s default = 0;
    ram      attribute nullableInt64s default = 0;
    ram      attribute nullableEnum8 default = 0;
    ram      attribute nullableEnum16 default = 0;
    ram      attribute nullableFloatSingle default = 0;
    ram      attribute nullableFloatDouble default = 0;
    ram      attribute nullableOctetString;
    ram      attribute nullableCharString;
    ram      attribute nullableEnumAttr;
    callback attribute nullableStruct;
    ram      attribute nullableRangeRestrictedInt8u default = 70;
    ram      attribute nullableRangeRestrictedInt8s default = -20;
    ram      attribute nullableRangeRestrictedInt16u default = 200;
    ram      attribute nullableRangeRestrictedInt16s default = -100;
    callback attribute writeOnlyInt8u default = 0;
    ram      attribute featureMap default = 0;
    ram      attribute clusterRevision default = 1;

    handle command Test;
    handle command TestSpecificResponse;
    handle command TestNotHandled;
    handle command TestAddArgumentsResponse;
    handle command TestSpecific;
    handle command TestAddArguments;
    handle command TestListInt8UReverseResponse;
    handle command TestEnumsResponse;
    handle command TestNullableOptionalResponse;
    handle command TestStructArgumentRequest;
    handle command TestNestedStructArgumentRequest;
    handle command TestListStructArgumentRequest;
    handle command SimpleStructResponse;
    handle command TestListInt8UArgumentRequest;
    handle command TestEmitTestEventResponse;
    handle command TestNestedStructListArgumentRequest;
    handle command TestEmitTestFabricScopedEventResponse;
    handle command TestListNestedStructListArgumentRequest;
    handle command TestListInt8UReverseRequest;
    handle command TestEnumsRequest;
    handle command TestNullableOptionalRequest;
    handle command SimpleStructEchoRequest;
    handle command TimedInvokeRequest;
    handle command TestSimpleOptionalArgumentRequest;
    handle command TestEmitTestEventRequest;
    handle command TestEmitTestFabricScopedEventRequest;
  }
}
endpoint 2 {
  device type ma_powersource = 17, version 1;
  device type ma_onofflight = 256, version 1;


  server cluster Identify {
    ram      attribute identifyTime default = 0x0000;
    ram      attribute identifyType default = 0x00;
    callback attribute generatedCommandList;
    callback attribute acceptedCommandList;
    callback attribute eventList;
    callback attribute attributeList;
    ram      attribute featureMap default = 0;
    ram      attribute clusterRevision default = 4;

    handle command Identify;
    handle command TriggerEffect;
  }

  server cluster Groups {
    ram      attribute nameSupport;
    callback attribute generatedCommandList;
    callback attribute acceptedCommandList;
    callback attribute eventList;
    callback attribute attributeList;
    ram      attribute featureMap default = 0;
    ram      attribute clusterRevision default = 4;

    handle command AddGroup;
    handle command AddGroupResponse;
    handle command ViewGroup;
    handle command ViewGroupResponse;
    handle command GetGroupMembership;
    handle command GetGroupMembershipResponse;
    handle command RemoveGroup;
    handle command RemoveGroupResponse;
    handle command RemoveAllGroups;
    handle command AddGroupIfIdentifying;
  }

  server cluster Scenes {
    ram      attribute nameSupport default = 0x80;
    ram      attribute lastConfiguredBy;
    ram      attribute sceneTableSize default = 16;
    callback attribute fabricSceneInfo;
    callback attribute generatedCommandList;
    callback attribute acceptedCommandList;
    callback attribute eventList;
    callback attribute attributeList;
    ram      attribute featureMap default = 15;
    ram      attribute clusterRevision default = 5;

    handle command AddScene;
    handle command AddSceneResponse;
    handle command ViewScene;
    handle command ViewSceneResponse;
    handle command RemoveScene;
    handle command RemoveSceneResponse;
    handle command RemoveAllScenes;
    handle command RemoveAllScenesResponse;
    handle command StoreScene;
    handle command StoreSceneResponse;
    handle command RecallScene;
    handle command GetSceneMembership;
    handle command GetSceneMembershipResponse;
    handle command EnhancedAddScene;
    handle command EnhancedAddSceneResponse;
    handle command EnhancedViewScene;
    handle command EnhancedViewSceneResponse;
    handle command CopyScene;
    handle command CopySceneResponse;
  }

  server cluster OnOff {
    ram      attribute onOff default = 0x00;
    ram      attribute globalSceneControl default = 1;
    ram      attribute onTime default = 0;
    ram      attribute offWaitTime default = 0;
    ram      attribute startUpOnOff;
    callback attribute generatedCommandList;
    callback attribute acceptedCommandList;
    callback attribute eventList;
    callback attribute attributeList;
    ram      attribute featureMap default = 0x0001;
    ram      attribute clusterRevision default = 5;

    handle command Off;
    handle command On;
    handle command Toggle;
    handle command OffWithEffect;
    handle command OnWithRecallGlobalScene;
    handle command OnWithTimedOff;
  }

  server cluster Descriptor {
    callback attribute deviceTypeList;
    callback attribute serverList;
    callback attribute clientList;
    callback attribute partsList;
    callback attribute tagList;
    callback attribute generatedCommandList;
    callback attribute acceptedCommandList;
    callback attribute eventList;
    callback attribute attributeList;
    ram      attribute featureMap default = 0;
    callback attribute clusterRevision;
  }

  server cluster PowerSource {
    ram      attribute status default = 0;
    ram      attribute order default = 1;
    ram      attribute description default = "B3";
    ram      attribute batChargeLevel default = 0;
    ram      attribute batReplacementNeeded;
    ram      attribute batReplaceability;
    callback attribute endpointList;
    callback attribute generatedCommandList;
    callback attribute acceptedCommandList;
    callback attribute eventList;
    callback attribute attributeList;
    ram      attribute featureMap default = 2;
    ram      attribute clusterRevision default = 2;
  }

  server cluster OccupancySensing {
    ram      attribute occupancy;
    ram      attribute occupancySensorType;
    ram      attribute occupancySensorTypeBitmap;
    ram      attribute featureMap default = 0;
    ram      attribute clusterRevision default = 3;
  }
}
endpoint 65534 {
  device type ma_secondary_network_commissioning = 4293984258, version 1;


  server cluster Descriptor {
    callback attribute deviceTypeList;
    callback attribute serverList;
    callback attribute clientList;
    callback attribute partsList;
    callback attribute generatedCommandList;
    callback attribute acceptedCommandList;
    callback attribute eventList;
    callback attribute attributeList;
    ram      attribute featureMap default = 0;
    callback attribute clusterRevision;
  }

  server cluster NetworkCommissioning {
    callback attribute maxNetworks;
    callback attribute networks;
    callback attribute scanMaxTimeSeconds;
    callback attribute connectMaxTimeSeconds;
    callback attribute interfaceEnabled;
    callback attribute lastNetworkingStatus;
    callback attribute lastNetworkID;
    callback attribute lastConnectErrorValue;
    callback attribute generatedCommandList;
    callback attribute acceptedCommandList;
    callback attribute eventList;
    callback attribute attributeList;
    callback attribute featureMap default = 0;
    callback attribute clusterRevision default = 1;

    handle command ScanNetworks;
    handle command ScanNetworksResponse;
    handle command AddOrUpdateWiFiNetwork;
    handle command AddOrUpdateThreadNetwork;
    handle command RemoveNetwork;
    handle command NetworkConfigResponse;
    handle command ConnectNetwork;
    handle command ConnectNetworkResponse;
    handle command ReorderNetwork;
  }
}

<|MERGE_RESOLUTION|>--- conflicted
+++ resolved
@@ -3638,141 +3638,6 @@
   command ResetCondition(): DefaultSuccess = 0;
 }
 
-<<<<<<< HEAD
-/** Electric Vehicle Supply Equipment (EVSE) is equipment used to charge an Electric Vehicle (EV) or Plug-In Hybrid Electric Vehicle. This cluster provides an interface to the functionality of Electric Vehicle Supply Equipment (EVSE) management. */
-provisional cluster EnergyEvse = 153 {
-  revision 1; // NOTE: Default/not specifically set
-
-  enum EnergyTransferStoppedReasonEnum : enum8 {
-    kEVStopped = 0;
-    kEVSEStopped = 1;
-    kOther = 2;
-  }
-
-  enum FaultStateEnum : enum8 {
-    kNoError = 0;
-    kMeterFailure = 1;
-    kOverVoltage = 2;
-    kUnderVoltage = 3;
-    kOverCurrent = 4;
-    kContactWetFailure = 5;
-    kContactDryFailure = 6;
-    kGroundFault = 7;
-    kPowerLoss = 8;
-    kPowerQuality = 9;
-    kPilotShortCircuit = 10;
-    kEmergencyStop = 11;
-    kEVDisconnected = 12;
-    kWrongPowerSupply = 13;
-    kLiveNeutralSwap = 14;
-    kOverTemperature = 15;
-    kOther = 255;
-  }
-
-  enum StateEnum : enum8 {
-    kNotPluggedIn = 0;
-    kPluggedInNoDemand = 1;
-    kPluggedInDemand = 2;
-    kPluggedInCharging = 3;
-    kPluggedInDischarging = 4;
-    kSessionEnding = 5;
-    kFault = 6;
-  }
-
-  enum SupplyStateEnum : enum8 {
-    kDisabled = 0;
-    kChargingEnabled = 1;
-    kDischargingEnabled = 2;
-    kDisabledError = 3;
-    kDisabledDiagnostics = 4;
-  }
-
-  bitmap Feature : bitmap32 {
-    kChargingPreferences = 0x1;
-    kSoCReporting = 0x2;
-    kPlugAndCharge = 0x4;
-    kRFID = 0x8;
-    kV2X = 0x10;
-  }
-
-  bitmap TargetDayOfWeekBitmap : bitmap8 {
-    kSunday = 0x1;
-    kMonday = 0x2;
-    kTuesday = 0x4;
-    kWednesday = 0x8;
-    kThursday = 0x10;
-    kFriday = 0x20;
-    kSaturday = 0x40;
-  }
-
-  struct ChargingTargetStruct {
-    int16u targetTimeMinutesPastMidnight = 0;
-    optional percent targetSoC = 1;
-    optional energy_mwh addedEnergy = 2;
-  }
-
-  info event EVConnected = 0 {
-    int32u sessionID = 0;
-  }
-
-  info event EVNotDetected = 1 {
-    int32u sessionID = 0;
-    StateEnum state = 1;
-    elapsed_s sessionDuration = 2;
-    energy_mwh sessionEnergyCharged = 3;
-    optional energy_mwh sessionEnergyDischarged = 4;
-  }
-
-  info event EnergyTransferStarted = 2 {
-    int32u sessionID = 0;
-    StateEnum state = 1;
-    amperage_ma maximumCurrent = 2;
-  }
-
-  info event EnergyTransferStopped = 3 {
-    int32u sessionID = 0;
-    StateEnum state = 1;
-    EnergyTransferStoppedReasonEnum reason = 2;
-    energy_mwh energyTransferred = 4;
-  }
-
-  critical event Fault = 4 {
-    nullable int32u sessionID = 0;
-    StateEnum state = 1;
-    FaultStateEnum faultStatePreviousState = 2;
-    FaultStateEnum faultStateCurrentState = 4;
-  }
-
-  info event RFID = 5 {
-    octet_string uid = 0;
-  }
-
-  readonly attribute nullable StateEnum state = 0;
-  readonly attribute SupplyStateEnum supplyState = 1;
-  readonly attribute FaultStateEnum faultState = 2;
-  readonly attribute nullable epoch_s chargingEnabledUntil = 3;
-  readonly attribute optional nullable epoch_s dischargingEnabledUntil = 4;
-  readonly attribute amperage_ma circuitCapacity = 5;
-  readonly attribute amperage_ma minimumChargeCurrent = 6;
-  readonly attribute amperage_ma maximumChargeCurrent = 7;
-  readonly attribute optional amperage_ma maximumDischargeCurrent = 8;
-  attribute access(write: manage) optional amperage_ma userMaximumChargeCurrent = 9;
-  attribute access(write: manage) optional elapsed_s randomizationDelayWindow = 10;
-  readonly attribute optional int8u numberOfWeeklyTargets = 33;
-  readonly attribute optional int8u numberOfDailyTargets = 34;
-  readonly attribute optional nullable epoch_s nextChargeStartTime = 35;
-  readonly attribute optional nullable epoch_s nextChargeTargetTime = 36;
-  readonly attribute optional nullable energy_mwh nextChargeRequiredEnergy = 37;
-  readonly attribute optional nullable percent nextChargeTargetSoC = 38;
-  attribute access(write: manage) optional nullable int16u approximateEVEfficiency = 39;
-  readonly attribute optional nullable percent stateOfCharge = 48;
-  readonly attribute optional nullable energy_mwh batteryCapacity = 49;
-  readonly attribute optional nullable char_string<32> vehicleID = 50;
-  readonly attribute nullable int32u sessionID = 64;
-  readonly attribute nullable elapsed_s sessionDuration = 65;
-  readonly attribute nullable energy_mwh sessionEnergyCharged = 66;
-  readonly attribute optional nullable energy_mwh sessionEnergyDischarged = 67;
-=======
 /** This cluster provides a mechanism for querying data about the electrical energy imported or provided by the server. */
 provisional cluster ElectricalEnergyMeasurement = 145 {
   revision 1;
@@ -3844,56 +3709,12 @@
   readonly attribute optional nullable EnergyMeasurementStruct cumulativeEnergyExported = 2;
   readonly attribute optional nullable EnergyMeasurementStruct periodicEnergyImported = 3;
   readonly attribute optional nullable EnergyMeasurementStruct periodicEnergyExported = 4;
->>>>>>> 3f804478
-  readonly attribute command_id generatedCommandList[] = 65528;
-  readonly attribute command_id acceptedCommandList[] = 65529;
-  readonly attribute event_id eventList[] = 65530;
-  readonly attribute attrib_id attributeList[] = 65531;
-  readonly attribute bitmap32 featureMap = 65532;
-  readonly attribute int16u clusterRevision = 65533;
-<<<<<<< HEAD
-
-  response struct GetTargetsResponse = 0 {
-    TargetDayOfWeekBitmap dayOfWeekforSequence = 0;
-    ChargingTargetStruct chargingTargets[] = 1;
-  }
-
-  request struct EnableChargingRequest {
-    nullable epoch_s chargingEnabledUntil = 0;
-    amperage_ma minimumChargeCurrent = 1;
-    amperage_ma maximumChargeCurrent = 2;
-  }
-
-  request struct EnableDischargingRequest {
-    nullable epoch_s dischargingEnabledUntil = 0;
-    amperage_ma maximumDischargeCurrent = 1;
-  }
-
-  request struct SetTargetsRequest {
-    TargetDayOfWeekBitmap dayOfWeekforSequence = 0;
-    ChargingTargetStruct chargingTargets[] = 1;
-  }
-
-  request struct GetTargetsRequest {
-    TargetDayOfWeekBitmap daysToReturn = 0;
-  }
-
-  /** Allows a client to disable the EVSE from charging and discharging. */
-  timed command Disable(): DefaultSuccess = 1;
-  /** Allows a client to enable the EVSE to charge an EV. */
-  timed command EnableCharging(EnableChargingRequest): DefaultSuccess = 2;
-  /** Allows a client to enable the EVSE to discharge an EV. */
-  timed command EnableDischarging(EnableDischargingRequest): DefaultSuccess = 3;
-  /** Allows a client to put the EVSE into a self-diagnostics mode. */
-  timed command StartDiagnostics(): DefaultSuccess = 4;
-  /** Allows a client to set the user specified charging targets. */
-  timed command SetTargets(SetTargetsRequest): DefaultSuccess = 5;
-  /** Allows a client to retrieve the user specified charging targets. */
-  timed command GetTargets(GetTargetsRequest): GetTargetsResponse = 6;
-  /** Allows a client to clear all stored charging targets. */
-  timed command ClearTargets(): DefaultSuccess = 7;
-=======
->>>>>>> 3f804478
+  readonly attribute command_id generatedCommandList[] = 65528;
+  readonly attribute command_id acceptedCommandList[] = 65529;
+  readonly attribute event_id eventList[] = 65530;
+  readonly attribute attrib_id attributeList[] = 65531;
+  readonly attribute bitmap32 featureMap = 65532;
+  readonly attribute int16u clusterRevision = 65533;
 }
 
 /** Provides an interface for controlling and adjusting automatic window coverings. */
@@ -7304,34 +7125,6 @@
     handle command ResetCondition;
   }
 
-<<<<<<< HEAD
-  server cluster EnergyEvse {
-    callback attribute state;
-    callback attribute supplyState;
-    callback attribute faultState;
-    callback attribute chargingEnabledUntil default = 0;
-    callback attribute dischargingEnabledUntil default = 0;
-    callback attribute circuitCapacity default = 0;
-    callback attribute minimumChargeCurrent default = 6000;
-    callback attribute maximumChargeCurrent default = 0;
-    callback attribute maximumDischargeCurrent default = 0;
-    callback attribute userMaximumChargeCurrent default = 0;
-    callback attribute randomizationDelayWindow default = 600;
-    callback attribute numberOfWeeklyTargets default = 0;
-    callback attribute numberOfDailyTargets default = 1;
-    callback attribute nextChargeStartTime;
-    callback attribute nextChargeTargetTime;
-    callback attribute nextChargeRequiredEnergy;
-    callback attribute nextChargeTargetSoC;
-    callback attribute approximateEVEfficiency default = 0xFFFF;
-    callback attribute stateOfCharge;
-    callback attribute batteryCapacity;
-    callback attribute vehicleID;
-    callback attribute sessionID default = 0;
-    callback attribute sessionDuration default = 0;
-    callback attribute sessionEnergyCharged default = 0;
-    callback attribute sessionEnergyDischarged default = 0;
-=======
   server cluster ElectricalEnergyMeasurement {
     emits event CumulativeEnergyMeasured;
     emits event PeriodicEnergyMeasured;
@@ -7340,18 +7133,12 @@
     callback attribute cumulativeEnergyExported;
     callback attribute periodicEnergyImported;
     callback attribute periodicEnergyExported;
->>>>>>> 3f804478
     callback attribute generatedCommandList;
     callback attribute acceptedCommandList;
     callback attribute eventList;
     callback attribute attributeList;
-<<<<<<< HEAD
-    ram      attribute featureMap default = 0;
-    ram      attribute clusterRevision default = 2;
-=======
     ram      attribute featureMap default = 0x000F;
     ram      attribute clusterRevision default = 1;
->>>>>>> 3f804478
   }
 
   server cluster WindowCovering {
