// This IDL was generated automatically by ZAP.
// It is for view/code review purposes only.

/** Attributes and commands for putting a device into Identification mode (e.g. flashing a light). */
server cluster Identify = 3 {
  enum EffectIdentifierEnum : enum8 {
    kBlink = 0;
    kBreathe = 1;
    kOkay = 2;
    kChannelChange = 11;
    kFinishEffect = 254;
    kStopEffect = 255;
  }

  enum EffectVariantEnum : enum8 {
    kDefault = 0;
  }

  enum IdentifyTypeEnum : enum8 {
    kNone = 0;
    kLightOutput = 1;
    kVisibleIndicator = 2;
    kAudibleBeep = 3;
    kDisplay = 4;
    kActuator = 5;
  }

  attribute int16u identifyTime = 0;
  readonly attribute IdentifyTypeEnum identifyType = 1;
  readonly attribute command_id generatedCommandList[] = 65528;
  readonly attribute command_id acceptedCommandList[] = 65529;
  readonly attribute event_id eventList[] = 65530;
  readonly attribute attrib_id attributeList[] = 65531;
  readonly attribute bitmap32 featureMap = 65532;
  readonly attribute int16u clusterRevision = 65533;

  request struct IdentifyRequest {
    int16u identifyTime = 0;
  }

  request struct TriggerEffectRequest {
    EffectIdentifierEnum effectIdentifier = 0;
    EffectVariantEnum effectVariant = 1;
  }

  command access(invoke: manage) Identify(IdentifyRequest): DefaultSuccess = 0;
  command access(invoke: manage) TriggerEffect(TriggerEffectRequest): DefaultSuccess = 64;
}

/** Attributes and commands for group configuration and manipulation. */
server cluster Groups = 4 {
  bitmap Feature : bitmap32 {
    kGroupNames = 0x1;
  }

  bitmap NameSupportBitmap : bitmap8 {
    kGroupNames = 0x80;
  }

  readonly attribute NameSupportBitmap nameSupport = 0;
  readonly attribute command_id generatedCommandList[] = 65528;
  readonly attribute command_id acceptedCommandList[] = 65529;
  readonly attribute event_id eventList[] = 65530;
  readonly attribute attrib_id attributeList[] = 65531;
  readonly attribute bitmap32 featureMap = 65532;
  readonly attribute int16u clusterRevision = 65533;

  request struct AddGroupRequest {
    group_id groupID = 0;
    char_string groupName = 1;
  }

  request struct ViewGroupRequest {
    group_id groupID = 0;
  }

  request struct GetGroupMembershipRequest {
    group_id groupList[] = 0;
  }

  request struct RemoveGroupRequest {
    group_id groupID = 0;
  }

  request struct AddGroupIfIdentifyingRequest {
    group_id groupID = 0;
    char_string groupName = 1;
  }

  response struct AddGroupResponse = 0 {
    enum8 status = 0;
    group_id groupID = 1;
  }

  response struct ViewGroupResponse = 1 {
    enum8 status = 0;
    group_id groupID = 1;
    char_string groupName = 2;
  }

  response struct GetGroupMembershipResponse = 2 {
    nullable int8u capacity = 0;
    group_id groupList[] = 1;
  }

  response struct RemoveGroupResponse = 3 {
    enum8 status = 0;
    group_id groupID = 1;
  }

  fabric command access(invoke: manage) AddGroup(AddGroupRequest): AddGroupResponse = 0;
  fabric command ViewGroup(ViewGroupRequest): ViewGroupResponse = 1;
  fabric command GetGroupMembership(GetGroupMembershipRequest): GetGroupMembershipResponse = 2;
  fabric command access(invoke: manage) RemoveGroup(RemoveGroupRequest): RemoveGroupResponse = 3;
  fabric command access(invoke: manage) RemoveAllGroups(): DefaultSuccess = 4;
  fabric command access(invoke: manage) AddGroupIfIdentifying(AddGroupIfIdentifyingRequest): DefaultSuccess = 5;
}

/** Attributes and commands for scene configuration and manipulation. */
<<<<<<< HEAD
server cluster Scenes = 5 {
  bitmap Feature : bitmap32 {
=======
provisional server cluster Scenes = 5 {
  bitmap Feature : BITMAP32 {
>>>>>>> 836ceec9
    kSceneNames = 0x1;
    kExplicit = 0x2;
    kTableSize = 0x4;
    kFabricScenes = 0x8;
  }

  bitmap ScenesCopyMode : bitmap8 {
    kCopyAllScenes = 0x1;
  }

  struct AttributeValuePair {
    attrib_id attributeID = 0;
    int32u attributeValue = 1;
  }

  struct ExtensionFieldSet {
    cluster_id clusterID = 0;
    AttributeValuePair attributeValueList[] = 1;
  }

  readonly attribute int8u sceneCount = 0;
  readonly attribute int8u currentScene = 1;
  readonly attribute group_id currentGroup = 2;
  readonly attribute boolean sceneValid = 3;
  readonly attribute bitmap8 nameSupport = 4;
  readonly attribute nullable node_id lastConfiguredBy = 5;
  readonly attribute int16u sceneTableSize = 6;
  readonly attribute int8u remainingCapacity = 7;
  readonly attribute command_id generatedCommandList[] = 65528;
  readonly attribute command_id acceptedCommandList[] = 65529;
  readonly attribute event_id eventList[] = 65530;
  readonly attribute attrib_id attributeList[] = 65531;
  readonly attribute bitmap32 featureMap = 65532;
  readonly attribute int16u clusterRevision = 65533;

  request struct AddSceneRequest {
    group_id groupID = 0;
    int8u sceneID = 1;
    int16u transitionTime = 2;
    char_string sceneName = 3;
    ExtensionFieldSet extensionFieldSets[] = 4;
  }

  request struct ViewSceneRequest {
    group_id groupID = 0;
    int8u sceneID = 1;
  }

  request struct RemoveSceneRequest {
    group_id groupID = 0;
    int8u sceneID = 1;
  }

  request struct RemoveAllScenesRequest {
    group_id groupID = 0;
  }

  request struct StoreSceneRequest {
    group_id groupID = 0;
    int8u sceneID = 1;
  }

  request struct RecallSceneRequest {
    group_id groupID = 0;
    int8u sceneID = 1;
    optional nullable int16u transitionTime = 2;
  }

  request struct GetSceneMembershipRequest {
    group_id groupID = 0;
  }

  request struct EnhancedAddSceneRequest {
    group_id groupID = 0;
    int8u sceneID = 1;
    int16u transitionTime = 2;
    char_string sceneName = 3;
    ExtensionFieldSet extensionFieldSets[] = 4;
  }

  request struct EnhancedViewSceneRequest {
    group_id groupID = 0;
    int8u sceneID = 1;
  }

  request struct CopySceneRequest {
    ScenesCopyMode mode = 0;
    group_id groupIdentifierFrom = 1;
    int8u sceneIdentifierFrom = 2;
    group_id groupIdentifierTo = 3;
    int8u sceneIdentifierTo = 4;
  }

  response struct AddSceneResponse = 0 {
    status status = 0;
    group_id groupID = 1;
    int8u sceneID = 2;
  }

  response struct ViewSceneResponse = 1 {
    status status = 0;
    group_id groupID = 1;
    int8u sceneID = 2;
    optional int16u transitionTime = 3;
    optional char_string sceneName = 4;
    optional ExtensionFieldSet extensionFieldSets[] = 5;
  }

  response struct RemoveSceneResponse = 2 {
    status status = 0;
    group_id groupID = 1;
    int8u sceneID = 2;
  }

  response struct RemoveAllScenesResponse = 3 {
    status status = 0;
    group_id groupID = 1;
  }

  response struct StoreSceneResponse = 4 {
    status status = 0;
    group_id groupID = 1;
    int8u sceneID = 2;
  }

  response struct GetSceneMembershipResponse = 6 {
    status status = 0;
    nullable int8u capacity = 1;
    group_id groupID = 2;
    optional int8u sceneList[] = 3;
  }

  response struct EnhancedAddSceneResponse = 64 {
    status status = 0;
    group_id groupID = 1;
    int8u sceneID = 2;
  }

  response struct EnhancedViewSceneResponse = 65 {
    status status = 0;
    group_id groupID = 1;
    int8u sceneID = 2;
    optional int16u transitionTime = 3;
    optional char_string sceneName = 4;
    optional ExtensionFieldSet extensionFieldSets[] = 5;
  }

  response struct CopySceneResponse = 66 {
    status status = 0;
    group_id groupIdentifierFrom = 1;
    int8u sceneIdentifierFrom = 2;
  }

  fabric command access(invoke: manage) AddScene(AddSceneRequest): AddSceneResponse = 0;
  fabric command ViewScene(ViewSceneRequest): ViewSceneResponse = 1;
  fabric command access(invoke: manage) RemoveScene(RemoveSceneRequest): RemoveSceneResponse = 2;
  fabric command access(invoke: manage) RemoveAllScenes(RemoveAllScenesRequest): RemoveAllScenesResponse = 3;
  fabric command access(invoke: manage) StoreScene(StoreSceneRequest): StoreSceneResponse = 4;
  fabric command RecallScene(RecallSceneRequest): DefaultSuccess = 5;
  fabric command GetSceneMembership(GetSceneMembershipRequest): GetSceneMembershipResponse = 6;
  fabric command EnhancedAddScene(EnhancedAddSceneRequest): EnhancedAddSceneResponse = 64;
  fabric command EnhancedViewScene(EnhancedViewSceneRequest): EnhancedViewSceneResponse = 65;
  fabric command CopyScene(CopySceneRequest): CopySceneResponse = 66;
}

/** Attributes and commands for switching devices between 'On' and 'Off' states. */
client cluster OnOff = 6 {
  enum DelayedAllOffEffectVariantEnum : enum8 {
    kDelayedOffFastFade = 0;
    kNoFade = 1;
    kDelayedOffSlowFade = 2;
  }

  enum DyingLightEffectVariantEnum : enum8 {
    kDyingLightFadeOff = 0;
  }

  enum EffectIdentifierEnum : enum8 {
    kDelayedAllOff = 0;
    kDyingLight = 1;
  }

  enum StartUpOnOffEnum : enum8 {
    kOff = 0;
    kOn = 1;
    kToggle = 2;
  }

  bitmap Feature : bitmap32 {
    kLighting = 0x1;
    kDeadFrontBehavior = 0x2;
  }

  bitmap OnOffControlBitmap : bitmap8 {
    kAcceptOnlyWhenOn = 0x1;
  }

  readonly attribute boolean onOff = 0;
  readonly attribute optional boolean globalSceneControl = 16384;
  attribute optional int16u onTime = 16385;
  attribute optional int16u offWaitTime = 16386;
  attribute access(write: manage) optional nullable StartUpOnOffEnum startUpOnOff = 16387;
  readonly attribute command_id generatedCommandList[] = 65528;
  readonly attribute command_id acceptedCommandList[] = 65529;
  readonly attribute event_id eventList[] = 65530;
  readonly attribute attrib_id attributeList[] = 65531;
  readonly attribute bitmap32 featureMap = 65532;
  readonly attribute int16u clusterRevision = 65533;

  request struct OffWithEffectRequest {
    EffectIdentifierEnum effectIdentifier = 0;
    int8u effectVariant = 1;
  }

  request struct OnWithTimedOffRequest {
    OnOffControlBitmap onOffControl = 0;
    int16u onTime = 1;
    int16u offWaitTime = 2;
  }

  /** On receipt of this command, a device SHALL enter its ‘Off’ state. This state is device dependent, but it is recommended that it is used for power off or similar functions. On receipt of the Off command, the OnTime attribute SHALL be set to 0. */
  command Off(): DefaultSuccess = 0;
  /** On receipt of this command, a device SHALL enter its ‘On’ state. This state is device dependent, but it is recommended that it is used for power on or similar functions. On receipt of the On command, if the value of the OnTime attribute is equal to 0, the device SHALL set the OffWaitTime attribute to 0. */
  command On(): DefaultSuccess = 1;
  /** On receipt of this command, if a device is in its ‘Off’ state it SHALL enter its ‘On’ state. Otherwise, if it is in its ‘On’ state it SHALL enter its ‘Off’ state. On receipt of the Toggle command, if the value of the OnOff attribute is equal to FALSE and if the value of the OnTime attribute is equal to 0, the device SHALL set the OffWaitTime attribute to 0. If the value of the OnOff attribute is equal to TRUE, the OnTime attribute SHALL be set to 0. */
  command Toggle(): DefaultSuccess = 2;
  /** The OffWithEffect command allows devices to be turned off using enhanced ways of fading. */
  command OffWithEffect(OffWithEffectRequest): DefaultSuccess = 64;
  /** The OnWithRecallGlobalScene command allows the recall of the settings when the device was turned off. */
  command OnWithRecallGlobalScene(): DefaultSuccess = 65;
  /** The OnWithTimedOff command allows devices to be turned on for a specific duration with a guarded off duration so that SHOULD the device be subsequently switched off, further OnWithTimedOff commands, received during this time, are prevented from turning the devices back on. */
  command OnWithTimedOff(OnWithTimedOffRequest): DefaultSuccess = 66;
}

/** Attributes and commands for switching devices between 'On' and 'Off' states. */
server cluster OnOff = 6 {
  enum DelayedAllOffEffectVariantEnum : enum8 {
    kDelayedOffFastFade = 0;
    kNoFade = 1;
    kDelayedOffSlowFade = 2;
  }

  enum DyingLightEffectVariantEnum : enum8 {
    kDyingLightFadeOff = 0;
  }

  enum EffectIdentifierEnum : enum8 {
    kDelayedAllOff = 0;
    kDyingLight = 1;
  }

  enum StartUpOnOffEnum : enum8 {
    kOff = 0;
    kOn = 1;
    kToggle = 2;
  }

  bitmap Feature : bitmap32 {
    kLighting = 0x1;
    kDeadFrontBehavior = 0x2;
  }

  bitmap OnOffControlBitmap : bitmap8 {
    kAcceptOnlyWhenOn = 0x1;
  }

  readonly attribute boolean onOff = 0;
  readonly attribute boolean globalSceneControl = 16384;
  attribute int16u onTime = 16385;
  attribute int16u offWaitTime = 16386;
  attribute access(write: manage) nullable StartUpOnOffEnum startUpOnOff = 16387;
  readonly attribute command_id generatedCommandList[] = 65528;
  readonly attribute command_id acceptedCommandList[] = 65529;
  readonly attribute event_id eventList[] = 65530;
  readonly attribute attrib_id attributeList[] = 65531;
  readonly attribute bitmap32 featureMap = 65532;
  readonly attribute int16u clusterRevision = 65533;

  request struct OffWithEffectRequest {
    EffectIdentifierEnum effectIdentifier = 0;
    int8u effectVariant = 1;
  }

  request struct OnWithTimedOffRequest {
    OnOffControlBitmap onOffControl = 0;
    int16u onTime = 1;
    int16u offWaitTime = 2;
  }

  command Off(): DefaultSuccess = 0;
  command On(): DefaultSuccess = 1;
  command Toggle(): DefaultSuccess = 2;
  command OffWithEffect(OffWithEffectRequest): DefaultSuccess = 64;
  command OnWithRecallGlobalScene(): DefaultSuccess = 65;
  command OnWithTimedOff(OnWithTimedOffRequest): DefaultSuccess = 66;
}

/** Attributes and commands for configuring On/Off switching devices. */
server cluster OnOffSwitchConfiguration = 7 {
  readonly attribute enum8 switchType = 0;
  attribute enum8 switchActions = 16;
  readonly attribute command_id generatedCommandList[] = 65528;
  readonly attribute command_id acceptedCommandList[] = 65529;
  readonly attribute event_id eventList[] = 65530;
  readonly attribute attrib_id attributeList[] = 65531;
  readonly attribute bitmap32 featureMap = 65532;
  readonly attribute int16u clusterRevision = 65533;
}

/** Attributes and commands for controlling devices that can be set to a level between fully 'On' and fully 'Off.' */
server cluster LevelControl = 8 {
  enum MoveMode : enum8 {
    kUp = 0;
    kDown = 1;
  }

  enum StepMode : enum8 {
    kUp = 0;
    kDown = 1;
  }

  bitmap Feature : bitmap32 {
    kOnOff = 0x1;
    kLighting = 0x2;
    kFrequency = 0x4;
  }

  bitmap LevelControlOptions : bitmap8 {
    kExecuteIfOff = 0x1;
    kCoupleColorTempToLevel = 0x2;
  }

  readonly attribute nullable int8u currentLevel = 0;
  readonly attribute int16u remainingTime = 1;
  readonly attribute int8u minLevel = 2;
  readonly attribute int8u maxLevel = 3;
  readonly attribute int16u currentFrequency = 4;
  readonly attribute int16u minFrequency = 5;
  readonly attribute int16u maxFrequency = 6;
  attribute LevelControlOptions options = 15;
  attribute int16u onOffTransitionTime = 16;
  attribute nullable int8u onLevel = 17;
  attribute nullable int16u onTransitionTime = 18;
  attribute nullable int16u offTransitionTime = 19;
  attribute nullable int8u defaultMoveRate = 20;
  attribute access(write: manage) nullable int8u startUpCurrentLevel = 16384;
  readonly attribute command_id generatedCommandList[] = 65528;
  readonly attribute command_id acceptedCommandList[] = 65529;
  readonly attribute event_id eventList[] = 65530;
  readonly attribute attrib_id attributeList[] = 65531;
  readonly attribute bitmap32 featureMap = 65532;
  readonly attribute int16u clusterRevision = 65533;

  request struct MoveToLevelRequest {
    int8u level = 0;
    nullable int16u transitionTime = 1;
    LevelControlOptions optionsMask = 2;
    LevelControlOptions optionsOverride = 3;
  }

  request struct MoveRequest {
    MoveMode moveMode = 0;
    nullable int8u rate = 1;
    LevelControlOptions optionsMask = 2;
    LevelControlOptions optionsOverride = 3;
  }

  request struct StepRequest {
    StepMode stepMode = 0;
    int8u stepSize = 1;
    nullable int16u transitionTime = 2;
    LevelControlOptions optionsMask = 3;
    LevelControlOptions optionsOverride = 4;
  }

  request struct StopRequest {
    LevelControlOptions optionsMask = 0;
    LevelControlOptions optionsOverride = 1;
  }

  request struct MoveToLevelWithOnOffRequest {
    int8u level = 0;
    nullable int16u transitionTime = 1;
    LevelControlOptions optionsMask = 2;
    LevelControlOptions optionsOverride = 3;
  }

  request struct MoveWithOnOffRequest {
    MoveMode moveMode = 0;
    nullable int8u rate = 1;
    LevelControlOptions optionsMask = 2;
    LevelControlOptions optionsOverride = 3;
  }

  request struct StepWithOnOffRequest {
    StepMode stepMode = 0;
    int8u stepSize = 1;
    nullable int16u transitionTime = 2;
    LevelControlOptions optionsMask = 3;
    LevelControlOptions optionsOverride = 4;
  }

  request struct StopWithOnOffRequest {
    LevelControlOptions optionsMask = 0;
    LevelControlOptions optionsOverride = 1;
  }

  command MoveToLevel(MoveToLevelRequest): DefaultSuccess = 0;
  command Move(MoveRequest): DefaultSuccess = 1;
  command Step(StepRequest): DefaultSuccess = 2;
  command Stop(StopRequest): DefaultSuccess = 3;
  command MoveToLevelWithOnOff(MoveToLevelWithOnOffRequest): DefaultSuccess = 4;
  command MoveWithOnOff(MoveWithOnOffRequest): DefaultSuccess = 5;
  command StepWithOnOff(StepWithOnOffRequest): DefaultSuccess = 6;
  command StopWithOnOff(StopWithOnOffRequest): DefaultSuccess = 7;
}

/** An interface for reading the value of a binary measurement and accessing various characteristics of that measurement. */
server cluster BinaryInputBasic = 15 {
  attribute boolean outOfService = 81;
  attribute boolean presentValue = 85;
  readonly attribute bitmap8 statusFlags = 111;
  readonly attribute command_id generatedCommandList[] = 65528;
  readonly attribute command_id acceptedCommandList[] = 65529;
  readonly attribute event_id eventList[] = 65530;
  readonly attribute attrib_id attributeList[] = 65531;
  readonly attribute bitmap32 featureMap = 65532;
  readonly attribute int16u clusterRevision = 65533;
}

/** The Descriptor Cluster is meant to replace the support from the Zigbee Device Object (ZDO) for describing a node, its endpoints and clusters. */
server cluster Descriptor = 29 {
  bitmap Feature : bitmap32 {
    kTagList = 0x1;
  }

  struct DeviceTypeStruct {
    devtype_id deviceType = 0;
    int16u revision = 1;
  }

  struct SemanticTagStruct {
    nullable vendor_id mfgCode = 0;
    enum8 namespaceID = 1;
    enum8 tag = 2;
    optional nullable char_string label = 3;
  }

  readonly attribute DeviceTypeStruct deviceTypeList[] = 0;
  readonly attribute cluster_id serverList[] = 1;
  readonly attribute cluster_id clientList[] = 2;
  readonly attribute endpoint_no partsList[] = 3;
  readonly attribute SemanticTagStruct tagList[] = 4;
  readonly attribute command_id generatedCommandList[] = 65528;
  readonly attribute command_id acceptedCommandList[] = 65529;
  readonly attribute event_id eventList[] = 65530;
  readonly attribute attrib_id attributeList[] = 65531;
  readonly attribute bitmap32 featureMap = 65532;
  readonly attribute int16u clusterRevision = 65533;
}

/** The Binding Cluster is meant to replace the support from the Zigbee Device Object (ZDO) for supporting the binding table. */
server cluster Binding = 30 {
  fabric_scoped struct TargetStruct {
    optional node_id node = 1;
    optional group_id group = 2;
    optional endpoint_no endpoint = 3;
    optional cluster_id cluster = 4;
    fabric_idx fabricIndex = 254;
  }

  attribute TargetStruct binding[] = 0;
  readonly attribute command_id generatedCommandList[] = 65528;
  readonly attribute command_id acceptedCommandList[] = 65529;
  readonly attribute event_id eventList[] = 65530;
  readonly attribute attrib_id attributeList[] = 65531;
  readonly attribute bitmap32 featureMap = 65532;
  readonly attribute int16u clusterRevision = 65533;
}

/** The Access Control Cluster exposes a data model view of a
      Node's Access Control List (ACL), which codifies the rules used to manage
      and enforce Access Control for the Node's endpoints and their associated
      cluster instances. */
server cluster AccessControl = 31 {
  enum AccessControlEntryAuthModeEnum : enum8 {
    kPASE = 1;
    kCASE = 2;
    kGroup = 3;
  }

  enum AccessControlEntryPrivilegeEnum : enum8 {
    kView = 1;
    kProxyView = 2;
    kOperate = 3;
    kManage = 4;
    kAdminister = 5;
  }

  enum ChangeTypeEnum : enum8 {
    kChanged = 0;
    kAdded = 1;
    kRemoved = 2;
  }

  struct AccessControlTargetStruct {
    nullable cluster_id cluster = 0;
    nullable endpoint_no endpoint = 1;
    nullable devtype_id deviceType = 2;
  }

  fabric_scoped struct AccessControlEntryStruct {
    fabric_sensitive AccessControlEntryPrivilegeEnum privilege = 1;
    fabric_sensitive AccessControlEntryAuthModeEnum authMode = 2;
    nullable fabric_sensitive int64u subjects[] = 3;
    nullable fabric_sensitive AccessControlTargetStruct targets[] = 4;
    fabric_idx fabricIndex = 254;
  }

  fabric_scoped struct AccessControlExtensionStruct {
    fabric_sensitive octet_string<128> data = 1;
    fabric_idx fabricIndex = 254;
  }

  fabric_sensitive info event access(read: administer) AccessControlEntryChanged = 0 {
    nullable node_id adminNodeID = 1;
    nullable int16u adminPasscodeID = 2;
    ChangeTypeEnum changeType = 3;
    nullable AccessControlEntryStruct latestValue = 4;
    fabric_idx fabricIndex = 254;
  }

  fabric_sensitive info event access(read: administer) AccessControlExtensionChanged = 1 {
    nullable node_id adminNodeID = 1;
    nullable int16u adminPasscodeID = 2;
    ChangeTypeEnum changeType = 3;
    nullable AccessControlExtensionStruct latestValue = 4;
    fabric_idx fabricIndex = 254;
  }

  attribute access(read: administer, write: administer) AccessControlEntryStruct acl[] = 0;
  attribute access(read: administer, write: administer) AccessControlExtensionStruct extension[] = 1;
  readonly attribute int16u subjectsPerAccessControlEntry = 2;
  readonly attribute int16u targetsPerAccessControlEntry = 3;
  readonly attribute int16u accessControlEntriesPerFabric = 4;
  readonly attribute command_id generatedCommandList[] = 65528;
  readonly attribute command_id acceptedCommandList[] = 65529;
  readonly attribute event_id eventList[] = 65530;
  readonly attribute attrib_id attributeList[] = 65531;
  readonly attribute bitmap32 featureMap = 65532;
  readonly attribute int16u clusterRevision = 65533;
}

/** This cluster provides a standardized way for a Node (typically a Bridge, but could be any Node) to expose action information. */
server cluster Actions = 37 {
  enum ActionErrorEnum : enum8 {
    kUnknown = 0;
    kInterrupted = 1;
  }

  enum ActionStateEnum : enum8 {
    kInactive = 0;
    kActive = 1;
    kPaused = 2;
    kDisabled = 3;
  }

  enum ActionTypeEnum : enum8 {
    kOther = 0;
    kScene = 1;
    kSequence = 2;
    kAutomation = 3;
    kException = 4;
    kNotification = 5;
    kAlarm = 6;
  }

  enum EndpointListTypeEnum : enum8 {
    kOther = 0;
    kRoom = 1;
    kZone = 2;
  }

  bitmap CommandBits : bitmap16 {
    kInstantAction = 0x1;
    kInstantActionWithTransition = 0x2;
    kStartAction = 0x4;
    kStartActionWithDuration = 0x8;
    kStopAction = 0x10;
    kPauseAction = 0x20;
    kPauseActionWithDuration = 0x40;
    kResumeAction = 0x80;
    kEnableAction = 0x100;
    kEnableActionWithDuration = 0x200;
    kDisableAction = 0x400;
    kDisableActionWithDuration = 0x800;
  }

  struct ActionStruct {
    int16u actionID = 0;
    char_string<32> name = 1;
    ActionTypeEnum type = 2;
    int16u endpointListID = 3;
    CommandBits supportedCommands = 4;
    ActionStateEnum state = 5;
  }

  struct EndpointListStruct {
    int16u endpointListID = 0;
    char_string<32> name = 1;
    EndpointListTypeEnum type = 2;
    endpoint_no endpoints[] = 3;
  }

  info event StateChanged = 0 {
    int16u actionID = 0;
    int32u invokeID = 1;
    ActionStateEnum newState = 2;
  }

  info event ActionFailed = 1 {
    int16u actionID = 0;
    int32u invokeID = 1;
    ActionStateEnum newState = 2;
    ActionErrorEnum error = 3;
  }

  readonly attribute ActionStruct actionList[] = 0;
  readonly attribute EndpointListStruct endpointLists[] = 1;
  readonly attribute long_char_string<512> setupURL = 2;
  readonly attribute command_id generatedCommandList[] = 65528;
  readonly attribute command_id acceptedCommandList[] = 65529;
  readonly attribute event_id eventList[] = 65530;
  readonly attribute attrib_id attributeList[] = 65531;
  readonly attribute bitmap32 featureMap = 65532;
  readonly attribute int16u clusterRevision = 65533;
}

/** This cluster provides attributes and events for determining basic information about Nodes, which supports both
      Commissioning and operational determination of Node characteristics, such as Vendor ID, Product ID and serial number,
      which apply to the whole Node. Also allows setting user device information such as location. */
server cluster BasicInformation = 40 {
  enum ColorEnum : enum8 {
    kBlack = 0;
    kNavy = 1;
    kGreen = 2;
    kTeal = 3;
    kMaroon = 4;
    kPurple = 5;
    kOlive = 6;
    kGray = 7;
    kBlue = 8;
    kLime = 9;
    kAqua = 10;
    kRed = 11;
    kFuchsia = 12;
    kYellow = 13;
    kWhite = 14;
    kNickel = 15;
    kChrome = 16;
    kBrass = 17;
    kCopper = 18;
    kSilver = 19;
    kGold = 20;
  }

  enum ProductFinishEnum : enum8 {
    kOther = 0;
    kMatte = 1;
    kSatin = 2;
    kPolished = 3;
    kRugged = 4;
    kFabric = 5;
  }

  struct CapabilityMinimaStruct {
    int16u caseSessionsPerFabric = 0;
    int16u subscriptionsPerFabric = 1;
  }

  struct ProductAppearanceStruct {
    ProductFinishEnum finish = 0;
    nullable ColorEnum primaryColor = 1;
  }

  critical event StartUp = 0 {
    int32u softwareVersion = 0;
  }

  critical event ShutDown = 1 {
  }

  info event Leave = 2 {
    fabric_idx fabricIndex = 0;
  }

  info event ReachableChanged = 3 {
    boolean reachableNewValue = 0;
  }

  readonly attribute int16u dataModelRevision = 0;
  readonly attribute char_string<32> vendorName = 1;
  readonly attribute vendor_id vendorID = 2;
  readonly attribute char_string<32> productName = 3;
  readonly attribute int16u productID = 4;
  attribute access(write: manage) char_string<32> nodeLabel = 5;
  attribute access(write: administer) char_string<2> location = 6;
  readonly attribute int16u hardwareVersion = 7;
  readonly attribute char_string<64> hardwareVersionString = 8;
  readonly attribute int32u softwareVersion = 9;
  readonly attribute char_string<64> softwareVersionString = 10;
  readonly attribute char_string<16> manufacturingDate = 11;
  readonly attribute char_string<32> partNumber = 12;
  readonly attribute long_char_string<256> productURL = 13;
  readonly attribute char_string<64> productLabel = 14;
  readonly attribute char_string<32> serialNumber = 15;
  attribute access(write: manage) boolean localConfigDisabled = 16;
  readonly attribute char_string<32> uniqueID = 18;
  readonly attribute CapabilityMinimaStruct capabilityMinima = 19;
  readonly attribute ProductAppearanceStruct productAppearance = 20;
  readonly attribute command_id generatedCommandList[] = 65528;
  readonly attribute command_id acceptedCommandList[] = 65529;
  readonly attribute event_id eventList[] = 65530;
  readonly attribute attrib_id attributeList[] = 65531;
  readonly attribute bitmap32 featureMap = 65532;
  readonly attribute int16u clusterRevision = 65533;
}

/** Provides an interface for providing OTA software updates */
client cluster OtaSoftwareUpdateProvider = 41 {
  enum ApplyUpdateActionEnum : enum8 {
    kProceed = 0;
    kAwaitNextAction = 1;
    kDiscontinue = 2;
  }

  enum DownloadProtocolEnum : enum8 {
    kBDXSynchronous = 0;
    kBDXAsynchronous = 1;
    kHTTPS = 2;
    kVendorSpecific = 3;
  }

  enum StatusEnum : enum8 {
    kUpdateAvailable = 0;
    kBusy = 1;
    kNotAvailable = 2;
    kDownloadProtocolNotSupported = 3;
  }

  readonly attribute command_id generatedCommandList[] = 65528;
  readonly attribute command_id acceptedCommandList[] = 65529;
  readonly attribute event_id eventList[] = 65530;
  readonly attribute attrib_id attributeList[] = 65531;
  readonly attribute bitmap32 featureMap = 65532;
  readonly attribute int16u clusterRevision = 65533;

  request struct QueryImageRequest {
    vendor_id vendorID = 0;
    int16u productID = 1;
    int32u softwareVersion = 2;
    DownloadProtocolEnum protocolsSupported[] = 3;
    optional int16u hardwareVersion = 4;
    optional char_string<2> location = 5;
    optional boolean requestorCanConsent = 6;
    optional octet_string<512> metadataForProvider = 7;
  }

  response struct QueryImageResponse = 1 {
    StatusEnum status = 0;
    optional int32u delayedActionTime = 1;
    optional char_string<256> imageURI = 2;
    optional int32u softwareVersion = 3;
    optional char_string<64> softwareVersionString = 4;
    optional octet_string<32> updateToken = 5;
    optional boolean userConsentNeeded = 6;
    optional octet_string<512> metadataForRequestor = 7;
  }

  request struct ApplyUpdateRequestRequest {
    octet_string<32> updateToken = 0;
    int32u newVersion = 1;
  }

  response struct ApplyUpdateResponse = 3 {
    ApplyUpdateActionEnum action = 0;
    int32u delayedActionTime = 1;
  }

  request struct NotifyUpdateAppliedRequest {
    octet_string<32> updateToken = 0;
    int32u softwareVersion = 1;
  }

  /** Determine availability of a new Software Image */
  command QueryImage(QueryImageRequest): QueryImageResponse = 0;
  /** Determine next action to take for a downloaded Software Image */
  command ApplyUpdateRequest(ApplyUpdateRequestRequest): ApplyUpdateResponse = 2;
  /** Notify OTA Provider that an update was applied */
  command NotifyUpdateApplied(NotifyUpdateAppliedRequest): DefaultSuccess = 4;
}

/** Provides an interface for downloading and applying OTA software updates */
server cluster OtaSoftwareUpdateRequestor = 42 {
  enum AnnouncementReasonEnum : enum8 {
    kSimpleAnnouncement = 0;
    kUpdateAvailable = 1;
    kUrgentUpdateAvailable = 2;
  }

  enum ChangeReasonEnum : enum8 {
    kUnknown = 0;
    kSuccess = 1;
    kFailure = 2;
    kTimeOut = 3;
    kDelayByProvider = 4;
  }

  enum UpdateStateEnum : enum8 {
    kUnknown = 0;
    kIdle = 1;
    kQuerying = 2;
    kDelayedOnQuery = 3;
    kDownloading = 4;
    kApplying = 5;
    kDelayedOnApply = 6;
    kRollingBack = 7;
    kDelayedOnUserConsent = 8;
  }

  fabric_scoped struct ProviderLocation {
    node_id providerNodeID = 1;
    endpoint_no endpoint = 2;
    fabric_idx fabricIndex = 254;
  }

  info event StateTransition = 0 {
    UpdateStateEnum previousState = 0;
    UpdateStateEnum newState = 1;
    ChangeReasonEnum reason = 2;
    nullable int32u targetSoftwareVersion = 3;
  }

  critical event VersionApplied = 1 {
    int32u softwareVersion = 0;
    int16u productID = 1;
  }

  info event DownloadError = 2 {
    int32u softwareVersion = 0;
    int64u bytesDownloaded = 1;
    nullable int8u progressPercent = 2;
    nullable int64s platformCode = 3;
  }

  attribute ProviderLocation defaultOTAProviders[] = 0;
  readonly attribute boolean updatePossible = 1;
  readonly attribute UpdateStateEnum updateState = 2;
  readonly attribute nullable int8u updateStateProgress = 3;
  readonly attribute command_id generatedCommandList[] = 65528;
  readonly attribute command_id acceptedCommandList[] = 65529;
  readonly attribute event_id eventList[] = 65530;
  readonly attribute attrib_id attributeList[] = 65531;
  readonly attribute bitmap32 featureMap = 65532;
  readonly attribute int16u clusterRevision = 65533;

  request struct AnnounceOTAProviderRequest {
    node_id providerNodeID = 0;
    vendor_id vendorID = 1;
    AnnouncementReasonEnum announcementReason = 2;
    optional octet_string<512> metadataForNode = 3;
    endpoint_no endpoint = 4;
  }

  command AnnounceOTAProvider(AnnounceOTAProviderRequest): DefaultSuccess = 0;
}

/** Nodes should be expected to be deployed to any and all regions of the world. These global regions
      may have differing common languages, units of measurements, and numerical formatting
      standards. As such, Nodes that visually or audibly convey information need a mechanism by which
      they can be configured to use a user’s preferred language, units, etc */
server cluster LocalizationConfiguration = 43 {
  attribute char_string<35> activeLocale = 0;
  readonly attribute char_string supportedLocales[] = 1;
  readonly attribute command_id generatedCommandList[] = 65528;
  readonly attribute command_id acceptedCommandList[] = 65529;
  readonly attribute event_id eventList[] = 65530;
  readonly attribute attrib_id attributeList[] = 65531;
  readonly attribute bitmap32 featureMap = 65532;
  readonly attribute int16u clusterRevision = 65533;
}

/** Nodes should be expected to be deployed to any and all regions of the world. These global regions
      may have differing preferences for how dates and times are conveyed. As such, Nodes that visually
      or audibly convey time information need a mechanism by which they can be configured to use a
      user’s preferred format. */
server cluster TimeFormatLocalization = 44 {
  enum CalendarTypeEnum : enum8 {
    kBuddhist = 0;
    kChinese = 1;
    kCoptic = 2;
    kEthiopian = 3;
    kGregorian = 4;
    kHebrew = 5;
    kIndian = 6;
    kIslamic = 7;
    kJapanese = 8;
    kKorean = 9;
    kPersian = 10;
    kTaiwanese = 11;
  }

  enum HourFormatEnum : enum8 {
    k12hr = 0;
    k24hr = 1;
  }

  bitmap Feature : bitmap32 {
    kCalendarFormat = 0x1;
  }

  attribute HourFormatEnum hourFormat = 0;
  attribute CalendarTypeEnum activeCalendarType = 1;
  readonly attribute CalendarTypeEnum supportedCalendarTypes[] = 2;
  readonly attribute command_id generatedCommandList[] = 65528;
  readonly attribute command_id acceptedCommandList[] = 65529;
  readonly attribute event_id eventList[] = 65530;
  readonly attribute attrib_id attributeList[] = 65531;
  readonly attribute bitmap32 featureMap = 65532;
  readonly attribute int16u clusterRevision = 65533;
}

/** Nodes should be expected to be deployed to any and all regions of the world. These global regions
      may have differing preferences for the units in which values are conveyed in communication to a
      user. As such, Nodes that visually or audibly convey measurable values to the user need a
      mechanism by which they can be configured to use a user’s preferred unit. */
server cluster UnitLocalization = 45 {
  enum TempUnitEnum : enum8 {
    kFahrenheit = 0;
    kCelsius = 1;
    kKelvin = 2;
  }

  bitmap Feature : bitmap32 {
    kTemperatureUnit = 0x1;
  }

  attribute TempUnitEnum temperatureUnit = 0;
  readonly attribute command_id generatedCommandList[] = 65528;
  readonly attribute command_id acceptedCommandList[] = 65529;
  readonly attribute event_id eventList[] = 65530;
  readonly attribute attrib_id attributeList[] = 65531;
  readonly attribute bitmap32 featureMap = 65532;
  readonly attribute int16u clusterRevision = 65533;
}

/** This cluster is used to describe the configuration and capabilities of a Device's power system. */
server cluster PowerSourceConfiguration = 46 {
  readonly attribute int8u sources[] = 0;
  readonly attribute command_id generatedCommandList[] = 65528;
  readonly attribute command_id acceptedCommandList[] = 65529;
  readonly attribute event_id eventList[] = 65530;
  readonly attribute attrib_id attributeList[] = 65531;
  readonly attribute bitmap32 featureMap = 65532;
  readonly attribute int16u clusterRevision = 65533;
}

/** This cluster is used to describe the configuration and capabilities of a physical power source that provides power to the Node. */
server cluster PowerSource = 47 {
  enum BatApprovedChemistryEnum : enum16 {
    kUnspecified = 0;
    kAlkaline = 1;
    kLithiumCarbonFluoride = 2;
    kLithiumChromiumOxide = 3;
    kLithiumCopperOxide = 4;
    kLithiumIronDisulfide = 5;
    kLithiumManganeseDioxide = 6;
    kLithiumThionylChloride = 7;
    kMagnesium = 8;
    kMercuryOxide = 9;
    kNickelOxyhydride = 10;
    kSilverOxide = 11;
    kZincAir = 12;
    kZincCarbon = 13;
    kZincChloride = 14;
    kZincManganeseDioxide = 15;
    kLeadAcid = 16;
    kLithiumCobaltOxide = 17;
    kLithiumIon = 18;
    kLithiumIonPolymer = 19;
    kLithiumIronPhosphate = 20;
    kLithiumSulfur = 21;
    kLithiumTitanate = 22;
    kNickelCadmium = 23;
    kNickelHydrogen = 24;
    kNickelIron = 25;
    kNickelMetalHydride = 26;
    kNickelZinc = 27;
    kSilverZinc = 28;
    kSodiumIon = 29;
    kSodiumSulfur = 30;
    kZincBromide = 31;
    kZincCerium = 32;
  }

  enum BatChargeFaultEnum : enum8 {
    kUnspecified = 0;
    kAmbientTooHot = 1;
    kAmbientTooCold = 2;
    kBatteryTooHot = 3;
    kBatteryTooCold = 4;
    kBatteryAbsent = 5;
    kBatteryOverVoltage = 6;
    kBatteryUnderVoltage = 7;
    kChargerOverVoltage = 8;
    kChargerUnderVoltage = 9;
    kSafetyTimeout = 10;
  }

  enum BatChargeLevelEnum : enum8 {
    kOK = 0;
    kWarning = 1;
    kCritical = 2;
  }

  enum BatChargeStateEnum : enum8 {
    kUnknown = 0;
    kIsCharging = 1;
    kIsAtFullCharge = 2;
    kIsNotCharging = 3;
  }

  enum BatCommonDesignationEnum : enum16 {
    kUnspecified = 0;
    kAAA = 1;
    kAA = 2;
    kC = 3;
    kD = 4;
    k4v5 = 5;
    k6v0 = 6;
    k9v0 = 7;
    k12AA = 8;
    kAAAA = 9;
    kA = 10;
    kB = 11;
    kF = 12;
    kN = 13;
    kNo6 = 14;
    kSubC = 15;
    kA23 = 16;
    kA27 = 17;
    kBA5800 = 18;
    kDuplex = 19;
    k4SR44 = 20;
    k523 = 21;
    k531 = 22;
    k15v0 = 23;
    k22v5 = 24;
    k30v0 = 25;
    k45v0 = 26;
    k67v5 = 27;
    kJ = 28;
    kCR123A = 29;
    kCR2 = 30;
    k2CR5 = 31;
    kCRP2 = 32;
    kCRV3 = 33;
    kSR41 = 34;
    kSR43 = 35;
    kSR44 = 36;
    kSR45 = 37;
    kSR48 = 38;
    kSR54 = 39;
    kSR55 = 40;
    kSR57 = 41;
    kSR58 = 42;
    kSR59 = 43;
    kSR60 = 44;
    kSR63 = 45;
    kSR64 = 46;
    kSR65 = 47;
    kSR66 = 48;
    kSR67 = 49;
    kSR68 = 50;
    kSR69 = 51;
    kSR516 = 52;
    kSR731 = 53;
    kSR712 = 54;
    kLR932 = 55;
    kA5 = 56;
    kA10 = 57;
    kA13 = 58;
    kA312 = 59;
    kA675 = 60;
    kAC41E = 61;
    k10180 = 62;
    k10280 = 63;
    k10440 = 64;
    k14250 = 65;
    k14430 = 66;
    k14500 = 67;
    k14650 = 68;
    k15270 = 69;
    k16340 = 70;
    kRCR123A = 71;
    k17500 = 72;
    k17670 = 73;
    k18350 = 74;
    k18500 = 75;
    k18650 = 76;
    k19670 = 77;
    k25500 = 78;
    k26650 = 79;
    k32600 = 80;
  }

  enum BatFaultEnum : enum8 {
    kUnspecified = 0;
    kOverTemp = 1;
    kUnderTemp = 2;
  }

  enum BatReplaceabilityEnum : enum8 {
    kUnspecified = 0;
    kNotReplaceable = 1;
    kUserReplaceable = 2;
    kFactoryReplaceable = 3;
  }

  enum PowerSourceStatusEnum : enum8 {
    kUnspecified = 0;
    kActive = 1;
    kStandby = 2;
    kUnavailable = 3;
  }

  enum WiredCurrentTypeEnum : enum8 {
    kAC = 0;
    kDC = 1;
  }

  enum WiredFaultEnum : enum8 {
    kUnspecified = 0;
    kOverVoltage = 1;
    kUnderVoltage = 2;
  }

  bitmap Feature : bitmap32 {
    kWired = 0x1;
    kBattery = 0x2;
    kRechargeable = 0x4;
    kReplaceable = 0x8;
  }

  struct BatChargeFaultChangeType {
    BatChargeFaultEnum current[] = 0;
    BatChargeFaultEnum previous[] = 1;
  }

  struct BatFaultChangeType {
    BatFaultEnum current[] = 0;
    BatFaultEnum previous[] = 1;
  }

  struct WiredFaultChangeType {
    WiredFaultEnum current[] = 0;
    WiredFaultEnum previous[] = 1;
  }

  info event WiredFaultChange = 0 {
    WiredFaultEnum current[] = 0;
    WiredFaultEnum previous[] = 1;
  }

  info event BatFaultChange = 1 {
    BatFaultEnum current[] = 0;
    BatFaultEnum previous[] = 1;
  }

  info event BatChargeFaultChange = 2 {
    BatChargeFaultEnum current[] = 0;
    BatChargeFaultEnum previous[] = 1;
  }

  readonly attribute PowerSourceStatusEnum status = 0;
  readonly attribute int8u order = 1;
  readonly attribute char_string<60> description = 2;
  readonly attribute BatChargeLevelEnum batChargeLevel = 14;
  readonly attribute boolean batReplacementNeeded = 15;
  readonly attribute BatReplaceabilityEnum batReplaceability = 16;
  readonly attribute endpoint_no endpointList[] = 31;
  readonly attribute command_id generatedCommandList[] = 65528;
  readonly attribute command_id acceptedCommandList[] = 65529;
  readonly attribute event_id eventList[] = 65530;
  readonly attribute attrib_id attributeList[] = 65531;
  readonly attribute bitmap32 featureMap = 65532;
  readonly attribute int16u clusterRevision = 65533;
}

/** This cluster is used to manage global aspects of the Commissioning flow. */
server cluster GeneralCommissioning = 48 {
  enum CommissioningErrorEnum : enum8 {
    kOK = 0;
    kValueOutsideRange = 1;
    kInvalidAuthentication = 2;
    kNoFailSafe = 3;
    kBusyWithOtherAdmin = 4;
  }

  enum RegulatoryLocationTypeEnum : enum8 {
    kIndoor = 0;
    kOutdoor = 1;
    kIndoorOutdoor = 2;
  }

  struct BasicCommissioningInfo {
    int16u failSafeExpiryLengthSeconds = 0;
    int16u maxCumulativeFailsafeSeconds = 1;
  }

  attribute access(write: administer) int64u breadcrumb = 0;
  readonly attribute BasicCommissioningInfo basicCommissioningInfo = 1;
  readonly attribute RegulatoryLocationTypeEnum regulatoryConfig = 2;
  readonly attribute RegulatoryLocationTypeEnum locationCapability = 3;
  readonly attribute boolean supportsConcurrentConnection = 4;
  readonly attribute command_id generatedCommandList[] = 65528;
  readonly attribute command_id acceptedCommandList[] = 65529;
  readonly attribute event_id eventList[] = 65530;
  readonly attribute attrib_id attributeList[] = 65531;
  readonly attribute bitmap32 featureMap = 65532;
  readonly attribute int16u clusterRevision = 65533;

  request struct ArmFailSafeRequest {
    int16u expiryLengthSeconds = 0;
    int64u breadcrumb = 1;
  }

  request struct SetRegulatoryConfigRequest {
    RegulatoryLocationTypeEnum newRegulatoryConfig = 0;
    char_string countryCode = 1;
    int64u breadcrumb = 2;
  }

  response struct ArmFailSafeResponse = 1 {
    CommissioningErrorEnum errorCode = 0;
    char_string debugText = 1;
  }

  response struct SetRegulatoryConfigResponse = 3 {
    CommissioningErrorEnum errorCode = 0;
    char_string debugText = 1;
  }

  response struct CommissioningCompleteResponse = 5 {
    CommissioningErrorEnum errorCode = 0;
    char_string debugText = 1;
  }

  command access(invoke: administer) ArmFailSafe(ArmFailSafeRequest): ArmFailSafeResponse = 0;
  command access(invoke: administer) SetRegulatoryConfig(SetRegulatoryConfigRequest): SetRegulatoryConfigResponse = 2;
  fabric command access(invoke: administer) CommissioningComplete(): CommissioningCompleteResponse = 4;
}

/** Functionality to configure, enable, disable network credentials and access on a Matter device. */
server cluster NetworkCommissioning = 49 {
  enum NetworkCommissioningStatusEnum : enum8 {
    kSuccess = 0;
    kOutOfRange = 1;
    kBoundsExceeded = 2;
    kNetworkIDNotFound = 3;
    kDuplicateNetworkID = 4;
    kNetworkNotFound = 5;
    kRegulatoryError = 6;
    kAuthFailure = 7;
    kUnsupportedSecurity = 8;
    kOtherConnectionFailure = 9;
    kIPV6Failed = 10;
    kIPBindFailed = 11;
    kUnknownError = 12;
  }

  enum WiFiBandEnum : enum8 {
    k2G4 = 0;
    k3G65 = 1;
    k5G = 2;
    k6G = 3;
    k60G = 4;
    k1G = 5;
  }

  bitmap Feature : bitmap32 {
    kWiFiNetworkInterface = 0x1;
    kThreadNetworkInterface = 0x2;
    kEthernetNetworkInterface = 0x4;
  }

  bitmap WiFiSecurityBitmap : bitmap8 {
    kUnencrypted = 0x1;
    kWEP = 0x2;
    kWPAPersonal = 0x4;
    kWPA2Personal = 0x8;
    kWPA3Personal = 0x10;
  }

  struct NetworkInfoStruct {
    octet_string<32> networkID = 0;
    boolean connected = 1;
  }

  struct ThreadInterfaceScanResultStruct {
    int16u panId = 0;
    int64u extendedPanId = 1;
    char_string<16> networkName = 2;
    int16u channel = 3;
    int8u version = 4;
    octet_string<8> extendedAddress = 5;
    int8s rssi = 6;
    int8u lqi = 7;
  }

  struct WiFiInterfaceScanResultStruct {
    WiFiSecurityBitmap security = 0;
    octet_string<32> ssid = 1;
    octet_string<6> bssid = 2;
    int16u channel = 3;
    WiFiBandEnum wiFiBand = 4;
    int8s rssi = 5;
  }

  readonly attribute access(read: administer) int8u maxNetworks = 0;
  readonly attribute access(read: administer) NetworkInfoStruct networks[] = 1;
  readonly attribute int8u scanMaxTimeSeconds = 2;
  readonly attribute int8u connectMaxTimeSeconds = 3;
  attribute access(write: administer) boolean interfaceEnabled = 4;
  readonly attribute access(read: administer) nullable NetworkCommissioningStatusEnum lastNetworkingStatus = 5;
  readonly attribute access(read: administer) nullable octet_string<32> lastNetworkID = 6;
  readonly attribute access(read: administer) nullable int32s lastConnectErrorValue = 7;
  readonly attribute command_id generatedCommandList[] = 65528;
  readonly attribute command_id acceptedCommandList[] = 65529;
  readonly attribute event_id eventList[] = 65530;
  readonly attribute attrib_id attributeList[] = 65531;
  readonly attribute bitmap32 featureMap = 65532;
  readonly attribute int16u clusterRevision = 65533;

  request struct ScanNetworksRequest {
    optional nullable octet_string<32> ssid = 0;
    optional int64u breadcrumb = 1;
  }

  request struct AddOrUpdateWiFiNetworkRequest {
    octet_string<32> ssid = 0;
    octet_string<64> credentials = 1;
    optional int64u breadcrumb = 2;
  }

  request struct AddOrUpdateThreadNetworkRequest {
    octet_string<254> operationalDataset = 0;
    optional int64u breadcrumb = 1;
  }

  request struct RemoveNetworkRequest {
    octet_string<32> networkID = 0;
    optional int64u breadcrumb = 1;
  }

  request struct ConnectNetworkRequest {
    octet_string<32> networkID = 0;
    optional int64u breadcrumb = 1;
  }

  request struct ReorderNetworkRequest {
    octet_string<32> networkID = 0;
    int8u networkIndex = 1;
    optional int64u breadcrumb = 2;
  }

  response struct ScanNetworksResponse = 1 {
    NetworkCommissioningStatusEnum networkingStatus = 0;
    optional char_string debugText = 1;
    optional WiFiInterfaceScanResultStruct wiFiScanResults[] = 2;
    optional ThreadInterfaceScanResultStruct threadScanResults[] = 3;
  }

  response struct NetworkConfigResponse = 5 {
    NetworkCommissioningStatusEnum networkingStatus = 0;
    optional char_string<512> debugText = 1;
    optional int8u networkIndex = 2;
  }

  response struct ConnectNetworkResponse = 7 {
    NetworkCommissioningStatusEnum networkingStatus = 0;
    optional char_string debugText = 1;
    nullable int32s errorValue = 2;
  }

  command access(invoke: administer) ScanNetworks(ScanNetworksRequest): ScanNetworksResponse = 0;
  command access(invoke: administer) AddOrUpdateWiFiNetwork(AddOrUpdateWiFiNetworkRequest): NetworkConfigResponse = 2;
  command access(invoke: administer) AddOrUpdateThreadNetwork(AddOrUpdateThreadNetworkRequest): NetworkConfigResponse = 3;
  command access(invoke: administer) RemoveNetwork(RemoveNetworkRequest): NetworkConfigResponse = 4;
  command access(invoke: administer) ConnectNetwork(ConnectNetworkRequest): ConnectNetworkResponse = 6;
  command access(invoke: administer) ReorderNetwork(ReorderNetworkRequest): NetworkConfigResponse = 8;
}

/** The cluster provides commands for retrieving unstructured diagnostic logs from a Node that may be used to aid in diagnostics. */
server cluster DiagnosticLogs = 50 {
  enum IntentEnum : enum8 {
    kEndUserSupport = 0;
    kNetworkDiag = 1;
    kCrashLogs = 2;
  }

  enum StatusEnum : enum8 {
    kSuccess = 0;
    kExhausted = 1;
    kNoLogs = 2;
    kBusy = 3;
    kDenied = 4;
  }

  enum TransferProtocolEnum : enum8 {
    kResponsePayload = 0;
    kBDX = 1;
  }

  readonly attribute command_id generatedCommandList[] = 65528;
  readonly attribute command_id acceptedCommandList[] = 65529;
  readonly attribute event_id eventList[] = 65530;
  readonly attribute attrib_id attributeList[] = 65531;
  readonly attribute bitmap32 featureMap = 65532;
  readonly attribute int16u clusterRevision = 65533;

  request struct RetrieveLogsRequestRequest {
    IntentEnum intent = 0;
    TransferProtocolEnum requestedProtocol = 1;
    optional char_string<32> transferFileDesignator = 2;
  }

  command RetrieveLogsRequest(RetrieveLogsRequestRequest): RetrieveLogsResponse = 0;
}

/** The General Diagnostics Cluster, along with other diagnostics clusters, provide a means to acquire standardized diagnostics metrics that MAY be used by a Node to assist a user or Administrative Node in diagnosing potential problems. */
server cluster GeneralDiagnostics = 51 {
  enum BootReasonEnum : enum8 {
    kUnspecified = 0;
    kPowerOnReboot = 1;
    kBrownOutReset = 2;
    kSoftwareWatchdogReset = 3;
    kHardwareWatchdogReset = 4;
    kSoftwareUpdateCompleted = 5;
    kSoftwareReset = 6;
  }

  enum HardwareFaultEnum : enum8 {
    kUnspecified = 0;
    kRadio = 1;
    kSensor = 2;
    kResettableOverTemp = 3;
    kNonResettableOverTemp = 4;
    kPowerSource = 5;
    kVisualDisplayFault = 6;
    kAudioOutputFault = 7;
    kUserInterfaceFault = 8;
    kNonVolatileMemoryError = 9;
    kTamperDetected = 10;
  }

  enum InterfaceTypeEnum : enum8 {
    kUnspecified = 0;
    kWiFi = 1;
    kEthernet = 2;
    kCellular = 3;
    kThread = 4;
  }

  enum NetworkFaultEnum : enum8 {
    kUnspecified = 0;
    kHardwareFailure = 1;
    kNetworkJammed = 2;
    kConnectionFailed = 3;
  }

  enum RadioFaultEnum : enum8 {
    kUnspecified = 0;
    kWiFiFault = 1;
    kCellularFault = 2;
    kThreadFault = 3;
    kNFCFault = 4;
    kBLEFault = 5;
    kEthernetFault = 6;
  }

  struct NetworkInterface {
    char_string<32> name = 0;
    boolean isOperational = 1;
    nullable boolean offPremiseServicesReachableIPv4 = 2;
    nullable boolean offPremiseServicesReachableIPv6 = 3;
    octet_string<8> hardwareAddress = 4;
    octet_string IPv4Addresses[] = 5;
    octet_string IPv6Addresses[] = 6;
    InterfaceTypeEnum type = 7;
  }

  critical event HardwareFaultChange = 0 {
    HardwareFaultEnum current[] = 0;
    HardwareFaultEnum previous[] = 1;
  }

  critical event RadioFaultChange = 1 {
    RadioFaultEnum current[] = 0;
    RadioFaultEnum previous[] = 1;
  }

  critical event NetworkFaultChange = 2 {
    NetworkFaultEnum current[] = 0;
    NetworkFaultEnum previous[] = 1;
  }

  critical event BootReason = 3 {
    BootReasonEnum bootReason = 0;
  }

  readonly attribute NetworkInterface networkInterfaces[] = 0;
  readonly attribute int16u rebootCount = 1;
  readonly attribute int64u upTime = 2;
  readonly attribute int32u totalOperationalHours = 3;
  readonly attribute BootReasonEnum bootReason = 4;
  readonly attribute HardwareFaultEnum activeHardwareFaults[] = 5;
  readonly attribute RadioFaultEnum activeRadioFaults[] = 6;
  readonly attribute NetworkFaultEnum activeNetworkFaults[] = 7;
  readonly attribute boolean testEventTriggersEnabled = 8;
  readonly attribute command_id generatedCommandList[] = 65528;
  readonly attribute command_id acceptedCommandList[] = 65529;
  readonly attribute event_id eventList[] = 65530;
  readonly attribute attrib_id attributeList[] = 65531;
  readonly attribute bitmap32 featureMap = 65532;
  readonly attribute int16u clusterRevision = 65533;

  request struct TestEventTriggerRequest {
    octet_string<16> enableKey = 0;
    int64u eventTrigger = 1;
  }

  command access(invoke: manage) TestEventTrigger(TestEventTriggerRequest): DefaultSuccess = 0;
}

/** The Software Diagnostics Cluster provides a means to acquire standardized diagnostics metrics that MAY be used by a Node to assist a user or Administrative Node in diagnosing potential problems. */
server cluster SoftwareDiagnostics = 52 {
  bitmap Feature : bitmap32 {
    kWaterMarks = 0x1;
  }

  struct ThreadMetricsStruct {
    int64u id = 0;
    optional char_string<8> name = 1;
    optional int32u stackFreeCurrent = 2;
    optional int32u stackFreeMinimum = 3;
    optional int32u stackSize = 4;
  }

  info event SoftwareFault = 0 {
    int64u id = 0;
    optional char_string name = 1;
    optional octet_string faultRecording = 2;
  }

  readonly attribute ThreadMetricsStruct threadMetrics[] = 0;
  readonly attribute int64u currentHeapFree = 1;
  readonly attribute int64u currentHeapUsed = 2;
  readonly attribute int64u currentHeapHighWatermark = 3;
  readonly attribute command_id generatedCommandList[] = 65528;
  readonly attribute command_id acceptedCommandList[] = 65529;
  readonly attribute event_id eventList[] = 65530;
  readonly attribute attrib_id attributeList[] = 65531;
  readonly attribute bitmap32 featureMap = 65532;
  readonly attribute int16u clusterRevision = 65533;

  command ResetWatermarks(): DefaultSuccess = 0;
}

/** The Thread Network Diagnostics Cluster provides a means to acquire standardized diagnostics metrics that MAY be used by a Node to assist a user or Administrative Node in diagnosing potential problems */
server cluster ThreadNetworkDiagnostics = 53 {
  enum ConnectionStatusEnum : enum8 {
    kConnected = 0;
    kNotConnected = 1;
  }

  enum NetworkFaultEnum : enum8 {
    kUnspecified = 0;
    kLinkDown = 1;
    kHardwareFailure = 2;
    kNetworkJammed = 3;
  }

  enum RoutingRoleEnum : enum8 {
    kUnspecified = 0;
    kUnassigned = 1;
    kSleepyEndDevice = 2;
    kEndDevice = 3;
    kREED = 4;
    kRouter = 5;
    kLeader = 6;
  }

  bitmap Feature : bitmap32 {
    kPacketCounts = 0x1;
    kErrorCounts = 0x2;
    kMLECounts = 0x4;
    kMACCounts = 0x8;
  }

  struct NeighborTableStruct {
    int64u extAddress = 0;
    int32u age = 1;
    int16u rloc16 = 2;
    int32u linkFrameCounter = 3;
    int32u mleFrameCounter = 4;
    int8u lqi = 5;
    nullable int8s averageRssi = 6;
    nullable int8s lastRssi = 7;
    int8u frameErrorRate = 8;
    int8u messageErrorRate = 9;
    boolean rxOnWhenIdle = 10;
    boolean fullThreadDevice = 11;
    boolean fullNetworkData = 12;
    boolean isChild = 13;
  }

  struct OperationalDatasetComponents {
    boolean activeTimestampPresent = 0;
    boolean pendingTimestampPresent = 1;
    boolean masterKeyPresent = 2;
    boolean networkNamePresent = 3;
    boolean extendedPanIdPresent = 4;
    boolean meshLocalPrefixPresent = 5;
    boolean delayPresent = 6;
    boolean panIdPresent = 7;
    boolean channelPresent = 8;
    boolean pskcPresent = 9;
    boolean securityPolicyPresent = 10;
    boolean channelMaskPresent = 11;
  }

  struct RouteTableStruct {
    int64u extAddress = 0;
    int16u rloc16 = 1;
    int8u routerId = 2;
    int8u nextHop = 3;
    int8u pathCost = 4;
    int8u LQIIn = 5;
    int8u LQIOut = 6;
    int8u age = 7;
    boolean allocated = 8;
    boolean linkEstablished = 9;
  }

  struct SecurityPolicy {
    int16u rotationTime = 0;
    int16u flags = 1;
  }

  info event ConnectionStatus = 0 {
    ConnectionStatusEnum connectionStatus = 0;
  }

  info event NetworkFaultChange = 1 {
    NetworkFaultEnum current[] = 0;
    NetworkFaultEnum previous[] = 1;
  }

  readonly attribute nullable int16u channel = 0;
  readonly attribute nullable RoutingRoleEnum routingRole = 1;
  readonly attribute nullable char_string<16> networkName = 2;
  readonly attribute nullable int16u panId = 3;
  readonly attribute nullable int64u extendedPanId = 4;
  readonly attribute nullable octet_string<17> meshLocalPrefix = 5;
  readonly attribute int64u overrunCount = 6;
  readonly attribute NeighborTableStruct neighborTable[] = 7;
  readonly attribute RouteTableStruct routeTable[] = 8;
  readonly attribute nullable int32u partitionId = 9;
  readonly attribute nullable int8u weighting = 10;
  readonly attribute nullable int8u dataVersion = 11;
  readonly attribute nullable int8u stableDataVersion = 12;
  readonly attribute nullable int8u leaderRouterId = 13;
  readonly attribute int16u detachedRoleCount = 14;
  readonly attribute int16u childRoleCount = 15;
  readonly attribute int16u routerRoleCount = 16;
  readonly attribute int16u leaderRoleCount = 17;
  readonly attribute int16u attachAttemptCount = 18;
  readonly attribute int16u partitionIdChangeCount = 19;
  readonly attribute int16u betterPartitionAttachAttemptCount = 20;
  readonly attribute int16u parentChangeCount = 21;
  readonly attribute int32u txTotalCount = 22;
  readonly attribute int32u txUnicastCount = 23;
  readonly attribute int32u txBroadcastCount = 24;
  readonly attribute int32u txAckRequestedCount = 25;
  readonly attribute int32u txAckedCount = 26;
  readonly attribute int32u txNoAckRequestedCount = 27;
  readonly attribute int32u txDataCount = 28;
  readonly attribute int32u txDataPollCount = 29;
  readonly attribute int32u txBeaconCount = 30;
  readonly attribute int32u txBeaconRequestCount = 31;
  readonly attribute int32u txOtherCount = 32;
  readonly attribute int32u txRetryCount = 33;
  readonly attribute int32u txDirectMaxRetryExpiryCount = 34;
  readonly attribute int32u txIndirectMaxRetryExpiryCount = 35;
  readonly attribute int32u txErrCcaCount = 36;
  readonly attribute int32u txErrAbortCount = 37;
  readonly attribute int32u txErrBusyChannelCount = 38;
  readonly attribute int32u rxTotalCount = 39;
  readonly attribute int32u rxUnicastCount = 40;
  readonly attribute int32u rxBroadcastCount = 41;
  readonly attribute int32u rxDataCount = 42;
  readonly attribute int32u rxDataPollCount = 43;
  readonly attribute int32u rxBeaconCount = 44;
  readonly attribute int32u rxBeaconRequestCount = 45;
  readonly attribute int32u rxOtherCount = 46;
  readonly attribute int32u rxAddressFilteredCount = 47;
  readonly attribute int32u rxDestAddrFilteredCount = 48;
  readonly attribute int32u rxDuplicatedCount = 49;
  readonly attribute int32u rxErrNoFrameCount = 50;
  readonly attribute int32u rxErrUnknownNeighborCount = 51;
  readonly attribute int32u rxErrInvalidSrcAddrCount = 52;
  readonly attribute int32u rxErrSecCount = 53;
  readonly attribute int32u rxErrFcsCount = 54;
  readonly attribute int32u rxErrOtherCount = 55;
  readonly attribute nullable int64u activeTimestamp = 56;
  readonly attribute nullable int64u pendingTimestamp = 57;
  readonly attribute nullable int32u delay = 58;
  readonly attribute nullable SecurityPolicy securityPolicy = 59;
  readonly attribute nullable octet_string<4> channelPage0Mask = 60;
  readonly attribute nullable OperationalDatasetComponents operationalDatasetComponents = 61;
  readonly attribute NetworkFaultEnum activeNetworkFaultsList[] = 62;
  readonly attribute command_id generatedCommandList[] = 65528;
  readonly attribute command_id acceptedCommandList[] = 65529;
  readonly attribute event_id eventList[] = 65530;
  readonly attribute attrib_id attributeList[] = 65531;
  readonly attribute bitmap32 featureMap = 65532;
  readonly attribute int16u clusterRevision = 65533;

  command ResetCounts(): DefaultSuccess = 0;
}

/** The Wi-Fi Network Diagnostics Cluster provides a means to acquire standardized diagnostics metrics that MAY be used by a Node to assist a user or Administrative Node in diagnosing potential problems. */
server cluster WiFiNetworkDiagnostics = 54 {
  enum AssociationFailureCauseEnum : enum8 {
    kUnknown = 0;
    kAssociationFailed = 1;
    kAuthenticationFailed = 2;
    kSsidNotFound = 3;
  }

  enum ConnectionStatusEnum : enum8 {
    kConnected = 0;
    kNotConnected = 1;
  }

  enum SecurityTypeEnum : enum8 {
    kUnspecified = 0;
    kNone = 1;
    kWEP = 2;
    kWPA = 3;
    kWPA2 = 4;
    kWPA3 = 5;
  }

  enum WiFiVersionEnum : enum8 {
    kA = 0;
    kB = 1;
    kG = 2;
    kN = 3;
    kAc = 4;
    kAx = 5;
    kAh = 6;
  }

  bitmap Feature : bitmap32 {
    kPacketCounts = 0x1;
    kErrorCounts = 0x2;
  }

  info event Disconnection = 0 {
    int16u reasonCode = 0;
  }

  info event AssociationFailure = 1 {
    AssociationFailureCauseEnum associationFailure = 0;
    int16u status = 1;
  }

  info event ConnectionStatus = 2 {
    ConnectionStatusEnum connectionStatus = 0;
  }

  readonly attribute nullable octet_string<6> bssid = 0;
  readonly attribute nullable SecurityTypeEnum securityType = 1;
  readonly attribute nullable WiFiVersionEnum wiFiVersion = 2;
  readonly attribute nullable int16u channelNumber = 3;
  readonly attribute nullable int8s rssi = 4;
  readonly attribute nullable int32u beaconLostCount = 5;
  readonly attribute nullable int32u beaconRxCount = 6;
  readonly attribute nullable int32u packetMulticastRxCount = 7;
  readonly attribute nullable int32u packetMulticastTxCount = 8;
  readonly attribute nullable int32u packetUnicastRxCount = 9;
  readonly attribute nullable int32u packetUnicastTxCount = 10;
  readonly attribute nullable int64u currentMaxRate = 11;
  readonly attribute nullable int64u overrunCount = 12;
  readonly attribute command_id generatedCommandList[] = 65528;
  readonly attribute command_id acceptedCommandList[] = 65529;
  readonly attribute event_id eventList[] = 65530;
  readonly attribute attrib_id attributeList[] = 65531;
  readonly attribute bitmap32 featureMap = 65532;
  readonly attribute int16u clusterRevision = 65533;

  command ResetCounts(): DefaultSuccess = 0;
}

/** The Ethernet Network Diagnostics Cluster provides a means to acquire standardized diagnostics metrics that MAY be used by a Node to assist a user or Administrative Node in diagnosing potential problems. */
server cluster EthernetNetworkDiagnostics = 55 {
  enum PHYRateEnum : enum8 {
    kRate10M = 0;
    kRate100M = 1;
    kRate1G = 2;
    kRate25G = 3;
    kRate5G = 4;
    kRate10G = 5;
    kRate40G = 6;
    kRate100G = 7;
    kRate200G = 8;
    kRate400G = 9;
  }

  bitmap Feature : bitmap32 {
    kPacketCounts = 0x1;
    kErrorCounts = 0x2;
  }

  readonly attribute nullable PHYRateEnum PHYRate = 0;
  readonly attribute nullable boolean fullDuplex = 1;
  readonly attribute int64u packetRxCount = 2;
  readonly attribute int64u packetTxCount = 3;
  readonly attribute int64u txErrCount = 4;
  readonly attribute int64u collisionCount = 5;
  readonly attribute int64u overrunCount = 6;
  readonly attribute nullable boolean carrierDetect = 7;
  readonly attribute int64u timeSinceReset = 8;
  readonly attribute command_id generatedCommandList[] = 65528;
  readonly attribute command_id acceptedCommandList[] = 65529;
  readonly attribute event_id eventList[] = 65530;
  readonly attribute attrib_id attributeList[] = 65531;
  readonly attribute bitmap32 featureMap = 65532;
  readonly attribute int16u clusterRevision = 65533;

  command ResetCounts(): DefaultSuccess = 0;
}

/** Accurate time is required for a number of reasons, including scheduling, display and validating security materials. */
server cluster TimeSynchronization = 56 {
  enum GranularityEnum : enum8 {
    kNoTimeGranularity = 0;
    kMinutesGranularity = 1;
    kSecondsGranularity = 2;
    kMillisecondsGranularity = 3;
    kMicrosecondsGranularity = 4;
  }

  enum StatusCode : enum8 {
    kTimeNotAccepted = 2;
  }

  enum TimeSourceEnum : enum8 {
    kNone = 0;
    kUnknown = 1;
    kAdmin = 2;
    kNodeTimeCluster = 3;
    kNonMatterSNTP = 4;
    kNonMatterNTP = 5;
    kMatterSNTP = 6;
    kMatterNTP = 7;
    kMixedNTP = 8;
    kNonMatterSNTPNTS = 9;
    kNonMatterNTPNTS = 10;
    kMatterSNTPNTS = 11;
    kMatterNTPNTS = 12;
    kMixedNTPNTS = 13;
    kCloudSource = 14;
    kPTP = 15;
    kGNSS = 16;
  }

  enum TimeZoneDatabaseEnum : enum8 {
    kFull = 0;
    kPartial = 1;
    kNone = 2;
  }

  bitmap Feature : bitmap32 {
    kTimeZone = 0x1;
    kNTPClient = 0x2;
    kNTPServer = 0x4;
    kTimeSyncClient = 0x8;
  }

  struct DSTOffsetStruct {
    int32s offset = 0;
    epoch_us validStarting = 1;
    nullable epoch_us validUntil = 2;
  }

  struct FabricScopedTrustedTimeSourceStruct {
    node_id nodeID = 0;
    endpoint_no endpoint = 1;
  }

  struct TimeZoneStruct {
    int32s offset = 0;
    epoch_us validAt = 1;
    optional char_string<64> name = 2;
  }

  struct TrustedTimeSourceStruct {
    fabric_idx fabricIndex = 0;
    node_id nodeID = 1;
    endpoint_no endpoint = 2;
  }

  info event DSTTableEmpty = 0 {
  }

  info event DSTStatus = 1 {
    boolean DSTOffsetActive = 0;
  }

  info event TimeZoneStatus = 2 {
    int32s offset = 0;
    optional char_string name = 1;
  }

  info event TimeFailure = 3 {
  }

  info event MissingTrustedTimeSource = 4 {
  }

  readonly attribute nullable epoch_us UTCTime = 0;
  readonly attribute GranularityEnum granularity = 1;
  readonly attribute TimeSourceEnum timeSource = 2;
  readonly attribute nullable TrustedTimeSourceStruct trustedTimeSource = 3;
  readonly attribute nullable char_string<128> defaultNTP = 4;
  readonly attribute TimeZoneStruct timeZone[] = 5;
  readonly attribute DSTOffsetStruct DSTOffset[] = 6;
  readonly attribute nullable epoch_us localTime = 7;
  readonly attribute TimeZoneDatabaseEnum timeZoneDatabase = 8;
  readonly attribute int8u timeZoneListMaxSize = 10;
  readonly attribute int8u DSTOffsetListMaxSize = 11;
  readonly attribute boolean supportsDNSResolve = 12;
  readonly attribute command_id generatedCommandList[] = 65528;
  readonly attribute command_id acceptedCommandList[] = 65529;
  readonly attribute event_id eventList[] = 65530;
  readonly attribute attrib_id attributeList[] = 65531;
  readonly attribute bitmap32 featureMap = 65532;
  readonly attribute int16u clusterRevision = 65533;

  request struct SetUTCTimeRequest {
    epoch_us UTCTime = 0;
    GranularityEnum granularity = 1;
    optional TimeSourceEnum timeSource = 2;
  }

  request struct SetTrustedTimeSourceRequest {
    nullable FabricScopedTrustedTimeSourceStruct trustedTimeSource = 0;
  }

  request struct SetTimeZoneRequest {
    TimeZoneStruct timeZone[] = 0;
  }

  request struct SetDSTOffsetRequest {
    DSTOffsetStruct DSTOffset[] = 0;
  }

  request struct SetDefaultNTPRequest {
    nullable char_string<128> defaultNTP = 0;
  }

  response struct SetTimeZoneResponse = 3 {
    boolean DSTOffsetRequired = 0;
  }

  command access(invoke: administer) SetUTCTime(SetUTCTimeRequest): DefaultSuccess = 0;
  fabric command access(invoke: administer) SetTrustedTimeSource(SetTrustedTimeSourceRequest): DefaultSuccess = 1;
  command access(invoke: manage) SetTimeZone(SetTimeZoneRequest): SetTimeZoneResponse = 2;
  command access(invoke: manage) SetDSTOffset(SetDSTOffsetRequest): DefaultSuccess = 4;
  command access(invoke: administer) SetDefaultNTP(SetDefaultNTPRequest): DefaultSuccess = 5;
}

/** This cluster exposes interactions with a switch device, for the purpose of using those interactions by other devices.
Two types of switch devices are supported: latching switch (e.g. rocker switch) and momentary switch (e.g. push button), distinguished with their feature flags.
Interactions with the switch device are exposed as attributes (for the latching switch) and as events (for both types of switches). An interested party MAY subscribe to these attributes/events and thus be informed of the interactions, and can perform actions based on this, for example by sending commands to perform an action such as controlling a light or a window shade. */
server cluster Switch = 59 {
  bitmap Feature : bitmap32 {
    kLatchingSwitch = 0x1;
    kMomentarySwitch = 0x2;
    kMomentarySwitchRelease = 0x4;
    kMomentarySwitchLongPress = 0x8;
    kMomentarySwitchMultiPress = 0x10;
  }

  info event SwitchLatched = 0 {
    int8u newPosition = 0;
  }

  info event InitialPress = 1 {
    int8u newPosition = 0;
  }

  info event LongPress = 2 {
    int8u newPosition = 0;
  }

  info event ShortRelease = 3 {
    int8u previousPosition = 0;
  }

  info event LongRelease = 4 {
    int8u previousPosition = 0;
  }

  info event MultiPressOngoing = 5 {
    int8u newPosition = 0;
    int8u currentNumberOfPressesCounted = 1;
  }

  info event MultiPressComplete = 6 {
    int8u previousPosition = 0;
    int8u totalNumberOfPressesCounted = 1;
  }

  readonly attribute int8u numberOfPositions = 0;
  readonly attribute int8u currentPosition = 1;
  readonly attribute command_id generatedCommandList[] = 65528;
  readonly attribute command_id acceptedCommandList[] = 65529;
  readonly attribute event_id eventList[] = 65530;
  readonly attribute attrib_id attributeList[] = 65531;
  readonly attribute bitmap32 featureMap = 65532;
  readonly attribute int16u clusterRevision = 65533;
}

/** Commands to trigger a Node to allow a new Administrator to commission it. */
server cluster AdministratorCommissioning = 60 {
  enum CommissioningWindowStatusEnum : enum8 {
    kWindowNotOpen = 0;
    kEnhancedWindowOpen = 1;
    kBasicWindowOpen = 2;
  }

  enum StatusCode : enum8 {
    kBusy = 2;
    kPAKEParameterError = 3;
    kWindowNotOpen = 4;
  }

  readonly attribute CommissioningWindowStatusEnum windowStatus = 0;
  readonly attribute nullable fabric_idx adminFabricIndex = 1;
  readonly attribute nullable int16u adminVendorId = 2;
  readonly attribute command_id generatedCommandList[] = 65528;
  readonly attribute command_id acceptedCommandList[] = 65529;
  readonly attribute event_id eventList[] = 65530;
  readonly attribute attrib_id attributeList[] = 65531;
  readonly attribute bitmap32 featureMap = 65532;
  readonly attribute int16u clusterRevision = 65533;

  request struct OpenCommissioningWindowRequest {
    int16u commissioningTimeout = 0;
    octet_string PAKEPasscodeVerifier = 1;
    int16u discriminator = 2;
    int32u iterations = 3;
    octet_string salt = 4;
  }

  request struct OpenBasicCommissioningWindowRequest {
    int16u commissioningTimeout = 0;
  }

  timed command access(invoke: administer) OpenCommissioningWindow(OpenCommissioningWindowRequest): DefaultSuccess = 0;
  timed command access(invoke: administer) OpenBasicCommissioningWindow(OpenBasicCommissioningWindowRequest): DefaultSuccess = 1;
  timed command access(invoke: administer) RevokeCommissioning(): DefaultSuccess = 2;
}

/** This cluster is used to add or remove Operational Credentials on a Commissionee or Node, as well as manage the associated Fabrics. */
server cluster OperationalCredentials = 62 {
  enum CertificateChainTypeEnum : enum8 {
    kDACCertificate = 1;
    kPAICertificate = 2;
  }

  enum NodeOperationalCertStatusEnum : enum8 {
    kOK = 0;
    kInvalidPublicKey = 1;
    kInvalidNodeOpId = 2;
    kInvalidNOC = 3;
    kMissingCsr = 4;
    kTableFull = 5;
    kInvalidAdminSubject = 6;
    kFabricConflict = 9;
    kLabelConflict = 10;
    kInvalidFabricIndex = 11;
  }

  fabric_scoped struct FabricDescriptorStruct {
    octet_string<65> rootPublicKey = 1;
    vendor_id vendorID = 2;
    fabric_id fabricID = 3;
    node_id nodeID = 4;
    char_string<32> label = 5;
    fabric_idx fabricIndex = 254;
  }

  fabric_scoped struct NOCStruct {
    fabric_sensitive octet_string noc = 1;
    nullable fabric_sensitive octet_string icac = 2;
    fabric_idx fabricIndex = 254;
  }

  readonly attribute access(read: administer) NOCStruct NOCs[] = 0;
  readonly attribute FabricDescriptorStruct fabrics[] = 1;
  readonly attribute int8u supportedFabrics = 2;
  readonly attribute int8u commissionedFabrics = 3;
  readonly attribute octet_string trustedRootCertificates[] = 4;
  readonly attribute int8u currentFabricIndex = 5;
  readonly attribute command_id generatedCommandList[] = 65528;
  readonly attribute command_id acceptedCommandList[] = 65529;
  readonly attribute event_id eventList[] = 65530;
  readonly attribute attrib_id attributeList[] = 65531;
  readonly attribute bitmap32 featureMap = 65532;
  readonly attribute int16u clusterRevision = 65533;

  request struct AttestationRequestRequest {
    octet_string attestationNonce = 0;
  }

  request struct CertificateChainRequestRequest {
    CertificateChainTypeEnum certificateType = 0;
  }

  request struct CSRRequestRequest {
    octet_string CSRNonce = 0;
    optional boolean isForUpdateNOC = 1;
  }

  request struct AddNOCRequest {
    octet_string NOCValue = 0;
    optional octet_string ICACValue = 1;
    octet_string IPKValue = 2;
    int64u caseAdminSubject = 3;
    vendor_id adminVendorId = 4;
  }

  request struct UpdateNOCRequest {
    octet_string NOCValue = 0;
    optional octet_string ICACValue = 1;
  }

  request struct UpdateFabricLabelRequest {
    char_string<32> label = 0;
  }

  request struct RemoveFabricRequest {
    fabric_idx fabricIndex = 0;
  }

  request struct AddTrustedRootCertificateRequest {
    octet_string rootCACertificate = 0;
  }

  response struct AttestationResponse = 1 {
    octet_string attestationElements = 0;
    octet_string attestationSignature = 1;
  }

  response struct CertificateChainResponse = 3 {
    octet_string certificate = 0;
  }

  response struct CSRResponse = 5 {
    octet_string NOCSRElements = 0;
    octet_string attestationSignature = 1;
  }

  response struct NOCResponse = 8 {
    NodeOperationalCertStatusEnum statusCode = 0;
    optional fabric_idx fabricIndex = 1;
    optional char_string debugText = 2;
  }

  command access(invoke: administer) AttestationRequest(AttestationRequestRequest): AttestationResponse = 0;
  command access(invoke: administer) CertificateChainRequest(CertificateChainRequestRequest): CertificateChainResponse = 2;
  command access(invoke: administer) CSRRequest(CSRRequestRequest): CSRResponse = 4;
  command access(invoke: administer) AddNOC(AddNOCRequest): NOCResponse = 6;
  fabric command access(invoke: administer) UpdateNOC(UpdateNOCRequest): NOCResponse = 7;
  fabric command access(invoke: administer) UpdateFabricLabel(UpdateFabricLabelRequest): NOCResponse = 9;
  command access(invoke: administer) RemoveFabric(RemoveFabricRequest): NOCResponse = 10;
  command access(invoke: administer) AddTrustedRootCertificate(AddTrustedRootCertificateRequest): DefaultSuccess = 11;
}

/** The Group Key Management Cluster is the mechanism by which group keys are managed. */
server cluster GroupKeyManagement = 63 {
  enum GroupKeySecurityPolicyEnum : enum8 {
    kTrustFirst = 0;
    kCacheAndSync = 1;
  }

  bitmap Feature : bitmap32 {
    kCacheAndSync = 0x1;
  }

  fabric_scoped struct GroupInfoMapStruct {
    group_id groupId = 1;
    endpoint_no endpoints[] = 2;
    optional char_string<16> groupName = 3;
    fabric_idx fabricIndex = 254;
  }

  fabric_scoped struct GroupKeyMapStruct {
    group_id groupId = 1;
    int16u groupKeySetID = 2;
    fabric_idx fabricIndex = 254;
  }

  struct GroupKeySetStruct {
    int16u groupKeySetID = 0;
    GroupKeySecurityPolicyEnum groupKeySecurityPolicy = 1;
    nullable octet_string<16> epochKey0 = 2;
    nullable epoch_us epochStartTime0 = 3;
    nullable octet_string<16> epochKey1 = 4;
    nullable epoch_us epochStartTime1 = 5;
    nullable octet_string<16> epochKey2 = 6;
    nullable epoch_us epochStartTime2 = 7;
  }

  attribute access(write: manage) GroupKeyMapStruct groupKeyMap[] = 0;
  readonly attribute GroupInfoMapStruct groupTable[] = 1;
  readonly attribute int16u maxGroupsPerFabric = 2;
  readonly attribute int16u maxGroupKeysPerFabric = 3;
  readonly attribute command_id generatedCommandList[] = 65528;
  readonly attribute command_id acceptedCommandList[] = 65529;
  readonly attribute event_id eventList[] = 65530;
  readonly attribute attrib_id attributeList[] = 65531;
  readonly attribute bitmap32 featureMap = 65532;
  readonly attribute int16u clusterRevision = 65533;

  request struct KeySetWriteRequest {
    GroupKeySetStruct groupKeySet = 0;
  }

  request struct KeySetReadRequest {
    int16u groupKeySetID = 0;
  }

  request struct KeySetRemoveRequest {
    int16u groupKeySetID = 0;
  }

  response struct KeySetReadResponse = 2 {
    GroupKeySetStruct groupKeySet = 0;
  }

  response struct KeySetReadAllIndicesResponse = 5 {
    int16u groupKeySetIDs[] = 0;
  }

  fabric command access(invoke: administer) KeySetWrite(KeySetWriteRequest): DefaultSuccess = 0;
  fabric command access(invoke: administer) KeySetRead(KeySetReadRequest): KeySetReadResponse = 1;
  fabric command access(invoke: administer) KeySetRemove(KeySetRemoveRequest): DefaultSuccess = 3;
  fabric command access(invoke: administer) KeySetReadAllIndices(): KeySetReadAllIndicesResponse = 4;
}

/** The Fixed Label Cluster provides a feature for the device to tag an endpoint with zero or more read only
labels. */
server cluster FixedLabel = 64 {
  struct LabelStruct {
    char_string<16> label = 0;
    char_string<16> value = 1;
  }

  readonly attribute LabelStruct labelList[] = 0;
  readonly attribute command_id generatedCommandList[] = 65528;
  readonly attribute command_id acceptedCommandList[] = 65529;
  readonly attribute event_id eventList[] = 65530;
  readonly attribute attrib_id attributeList[] = 65531;
  readonly attribute bitmap32 featureMap = 65532;
  readonly attribute int16u clusterRevision = 65533;
}

/** The User Label Cluster provides a feature to tag an endpoint with zero or more labels. */
server cluster UserLabel = 65 {
  struct LabelStruct {
    char_string<16> label = 0;
    char_string<16> value = 1;
  }

  attribute access(write: manage) LabelStruct labelList[] = 0;
  readonly attribute command_id generatedCommandList[] = 65528;
  readonly attribute command_id acceptedCommandList[] = 65529;
  readonly attribute event_id eventList[] = 65530;
  readonly attribute attrib_id attributeList[] = 65531;
  readonly attribute bitmap32 featureMap = 65532;
  readonly attribute int16u clusterRevision = 65533;
}

/** This cluster provides an interface to a boolean state called StateValue. */
server cluster BooleanState = 69 {
  info event StateChange = 0 {
    boolean stateValue = 0;
  }

  readonly attribute boolean stateValue = 0;
  readonly attribute command_id generatedCommandList[] = 65528;
  readonly attribute command_id acceptedCommandList[] = 65529;
  readonly attribute event_id eventList[] = 65530;
  readonly attribute attrib_id attributeList[] = 65531;
  readonly attribute bitmap32 featureMap = 65532;
  readonly attribute int16u clusterRevision = 65533;
}

/** Allows servers to ensure that listed clients are notified when a server is available for communication. */
server cluster IcdManagement = 70 {
  bitmap Feature : bitmap32 {
    kCheckInProtocolSupport = 0x1;
  }

  fabric_scoped struct MonitoringRegistrationStruct {
    fabric_sensitive node_id checkInNodeID = 1;
    fabric_sensitive int64u monitoredSubject = 2;
    fabric_idx fabricIndex = 254;
  }

  readonly attribute int32u idleModeInterval = 0;
  readonly attribute int32u activeModeInterval = 1;
  readonly attribute int16u activeModeThreshold = 2;
  readonly attribute access(read: administer) MonitoringRegistrationStruct registeredClients[] = 3;
  readonly attribute access(read: administer) int32u ICDCounter = 4;
  readonly attribute int16u clientsSupportedPerFabric = 5;
  readonly attribute command_id generatedCommandList[] = 65528;
  readonly attribute command_id acceptedCommandList[] = 65529;
  readonly attribute event_id eventList[] = 65530;
  readonly attribute attrib_id attributeList[] = 65531;
  readonly attribute bitmap32 featureMap = 65532;
  readonly attribute int16u clusterRevision = 65533;

  request struct RegisterClientRequest {
    node_id checkInNodeID = 0;
    int64u monitoredSubject = 1;
    octet_string<16> key = 2;
    optional octet_string<16> verificationKey = 3;
  }

  request struct UnregisterClientRequest {
    node_id checkInNodeID = 0;
    optional octet_string<16> verificationKey = 1;
  }

  response struct RegisterClientResponse = 1 {
    int32u ICDCounter = 0;
  }

  fabric command access(invoke: manage) RegisterClient(RegisterClientRequest): RegisterClientResponse = 0;
  fabric command access(invoke: manage) UnregisterClient(UnregisterClientRequest): DefaultSuccess = 2;
  command access(invoke: manage) StayActiveRequest(): DefaultSuccess = 3;
}

/** Attributes and commands for selecting a mode from a list of supported options. */
server cluster ModeSelect = 80 {
  bitmap Feature : bitmap32 {
    kOnOff = 0x1;
  }

  struct SemanticTagStruct {
    vendor_id mfgCode = 0;
    enum16 value = 1;
  }

  struct ModeOptionStruct {
    char_string<64> label = 0;
    int8u mode = 1;
    SemanticTagStruct semanticTags[] = 2;
  }

  readonly attribute char_string<64> description = 0;
  readonly attribute nullable enum16 standardNamespace = 1;
  readonly attribute ModeOptionStruct supportedModes[] = 2;
  readonly attribute int8u currentMode = 3;
  attribute nullable int8u startUpMode = 4;
  attribute nullable int8u onMode = 5;
  readonly attribute int8u manufacturerExtension = 4293984257;
  readonly attribute command_id generatedCommandList[] = 65528;
  readonly attribute command_id acceptedCommandList[] = 65529;
  readonly attribute event_id eventList[] = 65530;
  readonly attribute attrib_id attributeList[] = 65531;
  readonly attribute bitmap32 featureMap = 65532;
  readonly attribute int16u clusterRevision = 65533;

  request struct ChangeToModeRequest {
    int8u newMode = 0;
  }

  command ChangeToMode(ChangeToModeRequest): DefaultSuccess = 0;
}

/** Attributes and commands for selecting a mode from a list of supported options. */
server cluster LaundryWasherMode = 81 {
  enum ModeTag : enum16 {
    kNormal = 16384;
    kDelicate = 16385;
    kHeavy = 16386;
    kWhites = 16387;
  }

  bitmap Feature : bitmap32 {
    kOnOff = 0x1;
  }

  struct ModeTagStruct {
    optional vendor_id mfgCode = 0;
    enum16 value = 1;
  }

  struct ModeOptionStruct {
    char_string<64> label = 0;
    int8u mode = 1;
    ModeTagStruct modeTags[] = 2;
  }

  readonly attribute ModeOptionStruct supportedModes[] = 0;
  readonly attribute int8u currentMode = 1;
  attribute nullable int8u startUpMode = 2;
  attribute nullable int8u onMode = 3;
  readonly attribute command_id generatedCommandList[] = 65528;
  readonly attribute command_id acceptedCommandList[] = 65529;
  readonly attribute event_id eventList[] = 65530;
  readonly attribute attrib_id attributeList[] = 65531;
  readonly attribute bitmap32 featureMap = 65532;
  readonly attribute int16u clusterRevision = 65533;

  request struct ChangeToModeRequest {
    int8u newMode = 0;
  }

  response struct ChangeToModeResponse = 1 {
    enum8 status = 0;
    optional char_string statusText = 1;
  }

  command ChangeToMode(ChangeToModeRequest): ChangeToModeResponse = 0;
}

/** Attributes and commands for selecting a mode from a list of supported options. */
server cluster RefrigeratorAndTemperatureControlledCabinetMode = 82 {
  enum ModeTag : enum16 {
    kRapidCool = 16384;
    kRapidFreeze = 16385;
  }

  bitmap Feature : bitmap32 {
    kOnOff = 0x1;
  }

  struct ModeTagStruct {
    optional vendor_id mfgCode = 0;
    enum16 value = 1;
  }

  struct ModeOptionStruct {
    char_string<64> label = 0;
    int8u mode = 1;
    ModeTagStruct modeTags[] = 2;
  }

  readonly attribute ModeOptionStruct supportedModes[] = 0;
  readonly attribute int8u currentMode = 1;
  attribute nullable int8u startUpMode = 2;
  attribute nullable int8u onMode = 3;
  readonly attribute command_id generatedCommandList[] = 65528;
  readonly attribute command_id acceptedCommandList[] = 65529;
  readonly attribute event_id eventList[] = 65530;
  readonly attribute attrib_id attributeList[] = 65531;
  readonly attribute bitmap32 featureMap = 65532;
  readonly attribute int16u clusterRevision = 65533;

  request struct ChangeToModeRequest {
    int8u newMode = 0;
  }

  response struct ChangeToModeResponse = 1 {
    enum8 status = 0;
    optional char_string statusText = 1;
  }

  command ChangeToMode(ChangeToModeRequest): ChangeToModeResponse = 0;
}

/** This cluster supports remotely monitoring and controling the different typs of functionality available to a washing device, such as a washing machine. */
server cluster LaundryWasherControls = 83 {
  enum NumberOfRinsesEnum : enum8 {
    kNone = 0;
    kNormal = 1;
    kExtra = 2;
    kMax = 3;
  }

  bitmap Feature : bitmap32 {
    kSpin = 0x1;
    kRinse = 0x2;
  }

  readonly attribute char_string spinSpeeds[] = 0;
  attribute nullable int8u spinSpeedCurrent = 1;
  attribute NumberOfRinsesEnum numberOfRinses = 2;
  readonly attribute NumberOfRinsesEnum supportedRinses[] = 3;
  readonly attribute command_id generatedCommandList[] = 65528;
  readonly attribute command_id acceptedCommandList[] = 65529;
  readonly attribute event_id eventList[] = 65530;
  readonly attribute attrib_id attributeList[] = 65531;
  readonly attribute bitmap32 featureMap = 65532;
  readonly attribute int16u clusterRevision = 65533;
}

/** Attributes and commands for selecting a mode from a list of supported options. */
server cluster RvcRunMode = 84 {
  enum ModeTag : enum16 {
    kIdle = 16384;
    kCleaning = 16385;
  }

  enum StatusCode : enum8 {
    kStuck = 65;
    kDustBinMissing = 66;
    kDustBinFull = 67;
    kWaterTankEmpty = 68;
    kWaterTankMissing = 69;
    kWaterTankLidOpen = 70;
    kMopCleaningPadMissing = 71;
    kBatteryLow = 72;
  }

  bitmap Feature : bitmap32 {
    kOnOff = 0x1;
  }

  struct ModeTagStruct {
    optional vendor_id mfgCode = 0;
    enum16 value = 1;
  }

  struct ModeOptionStruct {
    char_string<64> label = 0;
    int8u mode = 1;
    ModeTagStruct modeTags[] = 2;
  }

  readonly attribute ModeOptionStruct supportedModes[] = 0;
  readonly attribute int8u currentMode = 1;
  attribute nullable int8u startUpMode = 2;
  attribute nullable int8u onMode = 3;
  readonly attribute command_id generatedCommandList[] = 65528;
  readonly attribute command_id acceptedCommandList[] = 65529;
  readonly attribute event_id eventList[] = 65530;
  readonly attribute attrib_id attributeList[] = 65531;
  readonly attribute bitmap32 featureMap = 65532;
  readonly attribute int16u clusterRevision = 65533;

  request struct ChangeToModeRequest {
    int8u newMode = 0;
  }

  response struct ChangeToModeResponse = 1 {
    enum8 status = 0;
    optional char_string statusText = 1;
  }

  command ChangeToMode(ChangeToModeRequest): ChangeToModeResponse = 0;
}

/** Attributes and commands for selecting a mode from a list of supported options. */
server cluster RvcCleanMode = 85 {
  enum ModeTag : enum16 {
    kDeepClean = 16384;
    kVacuum = 16385;
    kMop = 16386;
  }

  enum StatusCode : enum8 {
    kCleaningInProgress = 64;
  }

  bitmap Feature : bitmap32 {
    kOnOff = 0x1;
  }

  struct ModeTagStruct {
    optional vendor_id mfgCode = 0;
    enum16 value = 1;
  }

  struct ModeOptionStruct {
    char_string<64> label = 0;
    int8u mode = 1;
    ModeTagStruct modeTags[] = 2;
  }

  readonly attribute ModeOptionStruct supportedModes[] = 0;
  readonly attribute int8u currentMode = 1;
  attribute nullable int8u startUpMode = 2;
  attribute nullable int8u onMode = 3;
  readonly attribute command_id generatedCommandList[] = 65528;
  readonly attribute command_id acceptedCommandList[] = 65529;
  readonly attribute event_id eventList[] = 65530;
  readonly attribute attrib_id attributeList[] = 65531;
  readonly attribute bitmap32 featureMap = 65532;
  readonly attribute int16u clusterRevision = 65533;

  request struct ChangeToModeRequest {
    int8u newMode = 0;
  }

  response struct ChangeToModeResponse = 1 {
    enum8 status = 0;
    optional char_string statusText = 1;
  }

  command ChangeToMode(ChangeToModeRequest): ChangeToModeResponse = 0;
}

/** Attributes and commands for configuring the temperature control, and reporting temperature. */
server cluster TemperatureControl = 86 {
  bitmap Feature : bitmap32 {
    kTemperatureNumber = 0x1;
    kTemperatureLevel = 0x2;
    kTemperatureStep = 0x4;
  }

  readonly attribute int8u selectedTemperatureLevel = 4;
  readonly attribute char_string supportedTemperatureLevels[] = 5;
  readonly attribute command_id generatedCommandList[] = 65528;
  readonly attribute command_id acceptedCommandList[] = 65529;
  readonly attribute event_id eventList[] = 65530;
  readonly attribute attrib_id attributeList[] = 65531;
  readonly attribute bitmap32 featureMap = 65532;
  readonly attribute int16u clusterRevision = 65533;

  request struct SetTemperatureRequest {
    optional temperature targetTemperature = 0;
    optional int8u targetTemperatureLevel = 1;
  }

  command SetTemperature(SetTemperatureRequest): DefaultSuccess = 0;
}

/** Attributes and commands for configuring the Refrigerator alarm. */
server cluster RefrigeratorAlarm = 87 {
  bitmap AlarmMap : bitmap32 {
    kDoorOpen = 0x1;
  }

  info event Notify = 0 {
    AlarmMap active = 0;
    AlarmMap inactive = 1;
    AlarmMap state = 2;
    AlarmMap mask = 3;
  }

  readonly attribute AlarmMap mask = 0;
  readonly attribute AlarmMap state = 2;
  readonly attribute AlarmMap supported = 3;
  readonly attribute command_id generatedCommandList[] = 65528;
  readonly attribute command_id acceptedCommandList[] = 65529;
  readonly attribute event_id eventList[] = 65530;
  readonly attribute attrib_id attributeList[] = 65531;
  readonly attribute bitmap32 featureMap = 65532;
  readonly attribute int16u clusterRevision = 65533;
}

/** Attributes and commands for selecting a mode from a list of supported options. */
server cluster DishwasherMode = 89 {
  enum ModeTag : enum16 {
    kNormal = 16384;
    kHeavy = 16385;
    kLight = 16386;
  }

  bitmap Feature : bitmap32 {
    kOnOff = 0x1;
  }

  struct ModeTagStruct {
    optional vendor_id mfgCode = 0;
    enum16 value = 1;
  }

  struct ModeOptionStruct {
    char_string<64> label = 0;
    int8u mode = 1;
    ModeTagStruct modeTags[] = 2;
  }

  readonly attribute ModeOptionStruct supportedModes[] = 0;
  readonly attribute int8u currentMode = 1;
  attribute nullable int8u startUpMode = 2;
  attribute nullable int8u onMode = 3;
  readonly attribute command_id generatedCommandList[] = 65528;
  readonly attribute command_id acceptedCommandList[] = 65529;
  readonly attribute event_id eventList[] = 65530;
  readonly attribute attrib_id attributeList[] = 65531;
  readonly attribute bitmap32 featureMap = 65532;
  readonly attribute int16u clusterRevision = 65533;

  request struct ChangeToModeRequest {
    int8u newMode = 0;
  }

  response struct ChangeToModeResponse = 1 {
    enum8 status = 0;
    optional char_string statusText = 1;
  }

  command ChangeToMode(ChangeToModeRequest): ChangeToModeResponse = 0;
}

/** Attributes for reporting air quality classification */
server cluster AirQuality = 91 {
  enum AirQualityEnum : enum8 {
    kUnknown = 0;
    kGood = 1;
    kFair = 2;
    kModerate = 3;
    kPoor = 4;
    kVeryPoor = 5;
    kExtremelyPoor = 6;
  }

  bitmap Feature : bitmap32 {
    kFair = 0x1;
    kModerate = 0x2;
    kVeryPoor = 0x4;
    kExtremelyPoor = 0x8;
  }

  readonly attribute AirQualityEnum airQuality = 0;
  readonly attribute command_id generatedCommandList[] = 65528;
  readonly attribute command_id acceptedCommandList[] = 65529;
  readonly attribute event_id eventList[] = 65530;
  readonly attribute attrib_id attributeList[] = 65531;
  readonly attribute bitmap32 featureMap = 65532;
  readonly attribute int16u clusterRevision = 65533;
}

/** This cluster provides an interface for observing and managing the state of smoke and CO alarms. */
server cluster SmokeCoAlarm = 92 {
  enum AlarmStateEnum : enum8 {
    kNormal = 0;
    kWarning = 1;
    kCritical = 2;
  }

  enum ContaminationStateEnum : enum8 {
    kNormal = 0;
    kLow = 1;
    kWarning = 2;
    kCritical = 3;
  }

  enum EndOfServiceEnum : enum8 {
    kNormal = 0;
    kExpired = 1;
  }

  enum ExpressedStateEnum : enum8 {
    kNormal = 0;
    kSmokeAlarm = 1;
    kCOAlarm = 2;
    kBatteryAlert = 3;
    kTesting = 4;
    kHardwareFault = 5;
    kEndOfService = 6;
    kInterconnectSmoke = 7;
    kInterconnectCO = 8;
  }

  enum MuteStateEnum : enum8 {
    kNotMuted = 0;
    kMuted = 1;
  }

  enum SensitivityEnum : enum8 {
    kHigh = 0;
    kStandard = 1;
    kLow = 2;
  }

  bitmap Feature : bitmap32 {
    kSmokeAlarm = 0x1;
    kCOAlarm = 0x2;
  }

  critical event SmokeAlarm = 0 {
    AlarmStateEnum alarmSeverityLevel = 0;
  }

  critical event COAlarm = 1 {
    AlarmStateEnum alarmSeverityLevel = 0;
  }

  info event LowBattery = 2 {
    AlarmStateEnum alarmSeverityLevel = 0;
  }

  info event HardwareFault = 3 {
  }

  info event EndOfService = 4 {
  }

  info event SelfTestComplete = 5 {
  }

  info event AlarmMuted = 6 {
  }

  info event MuteEnded = 7 {
  }

  critical event InterconnectSmokeAlarm = 8 {
    AlarmStateEnum alarmSeverityLevel = 0;
  }

  critical event InterconnectCOAlarm = 9 {
    AlarmStateEnum alarmSeverityLevel = 0;
  }

  info event AllClear = 10 {
  }

  readonly attribute ExpressedStateEnum expressedState = 0;
  readonly attribute AlarmStateEnum smokeState = 1;
  readonly attribute AlarmStateEnum COState = 2;
  readonly attribute AlarmStateEnum batteryAlert = 3;
  readonly attribute MuteStateEnum deviceMuted = 4;
  readonly attribute boolean testInProgress = 5;
  readonly attribute boolean hardwareFaultAlert = 6;
  readonly attribute EndOfServiceEnum endOfServiceAlert = 7;
  readonly attribute AlarmStateEnum interconnectSmokeAlarm = 8;
  readonly attribute AlarmStateEnum interconnectCOAlarm = 9;
  readonly attribute ContaminationStateEnum contaminationState = 10;
  attribute SensitivityEnum smokeSensitivityLevel = 11;
  readonly attribute epoch_s expiryDate = 12;
  readonly attribute command_id generatedCommandList[] = 65528;
  readonly attribute command_id acceptedCommandList[] = 65529;
  readonly attribute event_id eventList[] = 65530;
  readonly attribute attrib_id attributeList[] = 65531;
  readonly attribute bitmap32 featureMap = 65532;
  readonly attribute int16u clusterRevision = 65533;

  command SelfTestRequest(): DefaultSuccess = 0;
}

/** Attributes and commands for configuring the Dishwasher alarm. */
server cluster DishwasherAlarm = 93 {
  bitmap AlarmMap : bitmap32 {
    kInflowError = 0x1;
    kDrainError = 0x2;
    kDoorError = 0x4;
    kTempTooLow = 0x8;
    kTempTooHigh = 0x10;
    kWaterLevelError = 0x20;
  }

  bitmap Feature : bitmap32 {
    kReset = 0x1;
  }

  info event Notify = 0 {
    AlarmMap active = 0;
    AlarmMap inactive = 1;
    AlarmMap state = 2;
    AlarmMap mask = 3;
  }

  readonly attribute AlarmMap mask = 0;
  readonly attribute AlarmMap latch = 1;
  readonly attribute AlarmMap state = 2;
  readonly attribute AlarmMap supported = 3;
  readonly attribute command_id generatedCommandList[] = 65528;
  readonly attribute command_id acceptedCommandList[] = 65529;
  readonly attribute event_id eventList[] = 65530;
  readonly attribute attrib_id attributeList[] = 65531;
  readonly attribute bitmap32 featureMap = 65532;
  readonly attribute int16u clusterRevision = 65533;

  request struct ResetRequest {
    AlarmMap alarms = 0;
  }

  request struct ModifyEnabledAlarmsRequest {
    AlarmMap mask = 0;
  }

  command Reset(ResetRequest): DefaultSuccess = 0;
  command ModifyEnabledAlarms(ModifyEnabledAlarmsRequest): DefaultSuccess = 1;
}

/** This cluster supports remotely monitoring and, where supported, changing the operational state of any device where a state machine is a part of the operation. */
server cluster OperationalState = 96 {
  enum ErrorStateEnum : enum8 {
    kNoError = 0;
    kUnableToStartOrResume = 1;
    kUnableToCompleteOperation = 2;
    kCommandInvalidInState = 3;
  }

  enum OperationalStateEnum : enum8 {
    kStopped = 0;
    kRunning = 1;
    kPaused = 2;
    kError = 3;
  }

  struct ErrorStateStruct {
    enum8 errorStateID = 0;
    optional char_string<64> errorStateLabel = 1;
    optional char_string<64> errorStateDetails = 2;
  }

  struct OperationalStateStruct {
    enum8 operationalStateID = 0;
    optional char_string<64> operationalStateLabel = 1;
  }

  critical event OperationalError = 0 {
    ErrorStateStruct errorState = 0;
  }

  info event OperationCompletion = 1 {
    enum8 completionErrorCode = 0;
    optional nullable elapsed_s totalOperationalTime = 1;
    optional nullable elapsed_s pausedTime = 2;
  }

  readonly attribute nullable char_string phaseList[] = 0;
  readonly attribute nullable int8u currentPhase = 1;
  readonly attribute nullable elapsed_s countdownTime = 2;
  readonly attribute OperationalStateStruct operationalStateList[] = 3;
  readonly attribute OperationalStateEnum operationalState = 4;
  readonly attribute ErrorStateStruct operationalError = 5;
  readonly attribute command_id generatedCommandList[] = 65528;
  readonly attribute command_id acceptedCommandList[] = 65529;
  readonly attribute event_id eventList[] = 65530;
  readonly attribute attrib_id attributeList[] = 65531;
  readonly attribute bitmap32 featureMap = 65532;
  readonly attribute int16u clusterRevision = 65533;

  response struct OperationalCommandResponse = 4 {
    ErrorStateStruct commandResponseState = 0;
  }

  command Pause(): OperationalCommandResponse = 0;
  command Stop(): OperationalCommandResponse = 1;
  command Start(): OperationalCommandResponse = 2;
  command Resume(): OperationalCommandResponse = 3;
}

/** This cluster supports remotely monitoring and, where supported, changing the operational state of a Robotic Vacuum. */
server cluster RvcOperationalState = 97 {
  enum ErrorStateEnum : enum8 {
    kFailedToFindChargingDock = 64;
    kStuck = 65;
    kDustBinMissing = 66;
    kDustBinFull = 67;
    kWaterTankEmpty = 68;
    kWaterTankMissing = 69;
    kWaterTankLidOpen = 70;
    kMopCleaningPadMissing = 71;
  }

  enum OperationalStateEnum : enum8 {
    kSeekingCharger = 64;
    kCharging = 65;
    kDocked = 66;
  }

  struct ErrorStateStruct {
    enum8 errorStateID = 0;
    optional char_string<64> errorStateLabel = 1;
    optional char_string<64> errorStateDetails = 2;
  }

  struct OperationalStateStruct {
    enum8 operationalStateID = 0;
    optional char_string<64> operationalStateLabel = 1;
  }

  critical event OperationalError = 0 {
    ErrorStateStruct errorState = 0;
  }

  info event OperationCompletion = 1 {
    enum8 completionErrorCode = 0;
    optional nullable elapsed_s totalOperationalTime = 1;
    optional nullable elapsed_s pausedTime = 2;
  }

  readonly attribute nullable char_string phaseList[] = 0;
  readonly attribute nullable int8u currentPhase = 1;
  readonly attribute nullable elapsed_s countdownTime = 2;
  readonly attribute OperationalStateStruct operationalStateList[] = 3;
  readonly attribute enum8 operationalState = 4;
  readonly attribute ErrorStateStruct operationalError = 5;
  readonly attribute command_id generatedCommandList[] = 65528;
  readonly attribute command_id acceptedCommandList[] = 65529;
  readonly attribute event_id eventList[] = 65530;
  readonly attribute attrib_id attributeList[] = 65531;
  readonly attribute bitmap32 featureMap = 65532;
  readonly attribute int16u clusterRevision = 65533;

  response struct OperationalCommandResponse = 4 {
    ErrorStateStruct commandResponseState = 0;
  }

  command Pause(): OperationalCommandResponse = 0;
  command Resume(): OperationalCommandResponse = 3;
}

/** Attributes and commands for monitoring HEPA filters in a device */
server cluster HepaFilterMonitoring = 113 {
  enum ChangeIndicationEnum : enum8 {
    kOK = 0;
    kWarning = 1;
    kCritical = 2;
  }

  enum DegradationDirectionEnum : enum8 {
    kUp = 0;
    kDown = 1;
  }

  enum ProductIdentifierTypeEnum : enum8 {
    kUPC = 0;
    kGTIN8 = 1;
    kEAN = 2;
    kGTIN14 = 3;
    kOEM = 4;
  }

  bitmap Feature : bitmap32 {
    kCondition = 0x1;
    kWarning = 0x2;
    kReplacementProductList = 0x4;
  }

  struct ReplacementProductStruct {
    ProductIdentifierTypeEnum productIdentifierType = 0;
    char_string<20> productIdentifierValue = 1;
  }

  readonly attribute percent condition = 0;
  readonly attribute DegradationDirectionEnum degradationDirection = 1;
  readonly attribute ChangeIndicationEnum changeIndication = 2;
  readonly attribute boolean inPlaceIndicator = 3;
  attribute nullable epoch_s lastChangedTime = 4;
  readonly attribute ReplacementProductStruct replacementProductList[] = 5;
  readonly attribute command_id generatedCommandList[] = 65528;
  readonly attribute command_id acceptedCommandList[] = 65529;
  readonly attribute event_id eventList[] = 65530;
  readonly attribute attrib_id attributeList[] = 65531;
  readonly attribute bitmap32 featureMap = 65532;
  readonly attribute int16u clusterRevision = 65533;

  command ResetCondition(): DefaultSuccess = 0;
}

/** Attributes and commands for monitoring activated carbon filters in a device */
server cluster ActivatedCarbonFilterMonitoring = 114 {
  enum ChangeIndicationEnum : enum8 {
    kOK = 0;
    kWarning = 1;
    kCritical = 2;
  }

  enum DegradationDirectionEnum : enum8 {
    kUp = 0;
    kDown = 1;
  }

  enum ProductIdentifierTypeEnum : enum8 {
    kUPC = 0;
    kGTIN8 = 1;
    kEAN = 2;
    kGTIN14 = 3;
    kOEM = 4;
  }

  bitmap Feature : bitmap32 {
    kCondition = 0x1;
    kWarning = 0x2;
    kReplacementProductList = 0x4;
  }

  struct ReplacementProductStruct {
    ProductIdentifierTypeEnum productIdentifierType = 0;
    char_string<20> productIdentifierValue = 1;
  }

  readonly attribute percent condition = 0;
  readonly attribute DegradationDirectionEnum degradationDirection = 1;
  readonly attribute ChangeIndicationEnum changeIndication = 2;
  readonly attribute boolean inPlaceIndicator = 3;
  attribute nullable epoch_s lastChangedTime = 4;
  readonly attribute ReplacementProductStruct replacementProductList[] = 5;
  readonly attribute command_id generatedCommandList[] = 65528;
  readonly attribute command_id acceptedCommandList[] = 65529;
  readonly attribute event_id eventList[] = 65530;
  readonly attribute attrib_id attributeList[] = 65531;
  readonly attribute bitmap32 featureMap = 65532;
  readonly attribute int16u clusterRevision = 65533;

  command ResetCondition(): DefaultSuccess = 0;
}

/** An interface to a generic way to secure a door */
server cluster DoorLock = 257 {
  enum AlarmCodeEnum : enum8 {
    kLockJammed = 0;
    kLockFactoryReset = 1;
    kLockRadioPowerCycled = 3;
    kWrongCodeEntryLimit = 4;
    kFrontEsceutcheonRemoved = 5;
    kDoorForcedOpen = 6;
    kDoorAjar = 7;
    kForcedUser = 8;
  }

  enum CredentialRuleEnum : enum8 {
    kSingle = 0;
    kDual = 1;
    kTri = 2;
  }

  enum CredentialTypeEnum : enum8 {
    kProgrammingPIN = 0;
    kPIN = 1;
    kRFID = 2;
    kFingerprint = 3;
    kFingerVein = 4;
    kFace = 5;
  }

  enum DataOperationTypeEnum : enum8 {
    kAdd = 0;
    kClear = 1;
    kModify = 2;
  }

  enum DlLockState : enum8 {
    kNotFullyLocked = 0;
    kLocked = 1;
    kUnlocked = 2;
    kUnlatched = 3;
  }

  enum DlLockType : enum8 {
    kDeadBolt = 0;
    kMagnetic = 1;
    kOther = 2;
    kMortise = 3;
    kRim = 4;
    kLatchBolt = 5;
    kCylindricalLock = 6;
    kTubularLock = 7;
    kInterconnectedLock = 8;
    kDeadLatch = 9;
    kDoorFurniture = 10;
    kEurocylinder = 11;
  }

  enum DlStatus : enum8 {
    kSuccess = 0;
    kFailure = 1;
    kDuplicate = 2;
    kOccupied = 3;
    kInvalidField = 133;
    kResourceExhausted = 137;
    kNotFound = 139;
  }

  enum DoorLockOperationEventCode : enum8 {
    kUnknownOrMfgSpecific = 0;
    kLock = 1;
    kUnlock = 2;
    kLockInvalidPinOrId = 3;
    kLockInvalidSchedule = 4;
    kUnlockInvalidPinOrId = 5;
    kUnlockInvalidSchedule = 6;
    kOneTouchLock = 7;
    kKeyLock = 8;
    kKeyUnlock = 9;
    kAutoLock = 10;
    kScheduleLock = 11;
    kScheduleUnlock = 12;
    kManualLock = 13;
    kManualUnlock = 14;
  }

  enum DoorLockProgrammingEventCode : enum8 {
    kUnknownOrMfgSpecific = 0;
    kMasterCodeChanged = 1;
    kPinAdded = 2;
    kPinDeleted = 3;
    kPinChanged = 4;
    kIdAdded = 5;
    kIdDeleted = 6;
  }

  enum DoorLockSetPinOrIdStatus : enum8 {
    kSuccess = 0;
    kGeneralFailure = 1;
    kMemoryFull = 2;
    kDuplicateCodeError = 3;
  }

  enum DoorLockUserStatus : enum8 {
    kAvailable = 0;
    kOccupiedEnabled = 1;
    kOccupiedDisabled = 3;
    kNotSupported = 255;
  }

  enum DoorLockUserType : enum8 {
    kUnrestricted = 0;
    kYearDayScheduleUser = 1;
    kWeekDayScheduleUser = 2;
    kMasterUser = 3;
    kNonAccessUser = 4;
    kNotSupported = 255;
  }

  enum DoorStateEnum : enum8 {
    kDoorOpen = 0;
    kDoorClosed = 1;
    kDoorJammed = 2;
    kDoorForcedOpen = 3;
    kDoorUnspecifiedError = 4;
    kDoorAjar = 5;
  }

  enum LockDataTypeEnum : enum8 {
    kUnspecified = 0;
    kProgrammingCode = 1;
    kUserIndex = 2;
    kWeekDaySchedule = 3;
    kYearDaySchedule = 4;
    kHolidaySchedule = 5;
    kPIN = 6;
    kRFID = 7;
    kFingerprint = 8;
    kFingerVein = 9;
    kFace = 10;
  }

  enum LockOperationTypeEnum : enum8 {
    kLock = 0;
    kUnlock = 1;
    kNonAccessUserEvent = 2;
    kForcedUserEvent = 3;
    kUnlatch = 4;
  }

  enum OperatingModeEnum : enum8 {
    kNormal = 0;
    kVacation = 1;
    kPrivacy = 2;
    kNoRemoteLockUnlock = 3;
    kPassage = 4;
  }

  enum OperationErrorEnum : enum8 {
    kUnspecified = 0;
    kInvalidCredential = 1;
    kDisabledUserDenied = 2;
    kRestricted = 3;
    kInsufficientBattery = 4;
  }

  enum OperationSourceEnum : enum8 {
    kUnspecified = 0;
    kManual = 1;
    kProprietaryRemote = 2;
    kKeypad = 3;
    kAuto = 4;
    kButton = 5;
    kSchedule = 6;
    kRemote = 7;
    kRFID = 8;
    kBiometric = 9;
  }

  enum UserStatusEnum : enum8 {
    kAvailable = 0;
    kOccupiedEnabled = 1;
    kOccupiedDisabled = 3;
  }

  enum UserTypeEnum : enum8 {
    kUnrestrictedUser = 0;
    kYearDayScheduleUser = 1;
    kWeekDayScheduleUser = 2;
    kProgrammingUser = 3;
    kNonAccessUser = 4;
    kForcedUser = 5;
    kDisposableUser = 6;
    kExpiringUser = 7;
    kScheduleRestrictedUser = 8;
    kRemoteOnlyUser = 9;
  }

  bitmap DaysMaskMap : bitmap8 {
    kSunday = 0x1;
    kMonday = 0x2;
    kTuesday = 0x4;
    kWednesday = 0x8;
    kThursday = 0x10;
    kFriday = 0x20;
    kSaturday = 0x40;
  }

  bitmap DlCredentialRuleMask : bitmap8 {
    kSingle = 0x1;
    kDual = 0x2;
    kTri = 0x4;
  }

  bitmap DlCredentialRulesSupport : bitmap8 {
    kSingle = 0x1;
    kDual = 0x2;
    kTri = 0x4;
  }

  bitmap DlDefaultConfigurationRegister : bitmap16 {
    kEnableLocalProgrammingEnabled = 0x1;
    kKeypadInterfaceDefaultAccessEnabled = 0x2;
    kRemoteInterfaceDefaultAccessIsEnabled = 0x4;
    kSoundEnabled = 0x20;
    kAutoRelockTimeSet = 0x40;
    kLEDSettingsSet = 0x80;
  }

  bitmap DlKeypadOperationEventMask : bitmap16 {
    kUnknown = 0x1;
    kLock = 0x2;
    kUnlock = 0x4;
    kLockInvalidPIN = 0x8;
    kLockInvalidSchedule = 0x10;
    kUnlockInvalidCode = 0x20;
    kUnlockInvalidSchedule = 0x40;
    kNonAccessUserOpEvent = 0x80;
  }

  bitmap DlKeypadProgrammingEventMask : bitmap16 {
    kUnknown = 0x1;
    kProgrammingPINChanged = 0x2;
    kPINAdded = 0x4;
    kPINCleared = 0x8;
    kPINChanged = 0x10;
  }

  bitmap DlLocalProgrammingFeatures : bitmap8 {
    kAddUsersCredentialsSchedulesLocally = 0x1;
    kModifyUsersCredentialsSchedulesLocally = 0x2;
    kClearUsersCredentialsSchedulesLocally = 0x4;
    kAdjustLockSettingsLocally = 0x8;
  }

  bitmap DlManualOperationEventMask : bitmap16 {
    kUnknown = 0x1;
    kThumbturnLock = 0x2;
    kThumbturnUnlock = 0x4;
    kOneTouchLock = 0x8;
    kKeyLock = 0x10;
    kKeyUnlock = 0x20;
    kAutoLock = 0x40;
    kScheduleLock = 0x80;
    kScheduleUnlock = 0x100;
    kManualLock = 0x200;
    kManualUnlock = 0x400;
  }

  bitmap DlRFIDOperationEventMask : bitmap16 {
    kUnknown = 0x1;
    kLock = 0x2;
    kUnlock = 0x4;
    kLockInvalidRFID = 0x8;
    kLockInvalidSchedule = 0x10;
    kUnlockInvalidRFID = 0x20;
    kUnlockInvalidSchedule = 0x40;
  }

  bitmap DlRFIDProgrammingEventMask : bitmap16 {
    kUnknown = 0x1;
    kRFIDCodeAdded = 0x20;
    kRFIDCodeCleared = 0x40;
  }

  bitmap DlRemoteOperationEventMask : bitmap16 {
    kUnknown = 0x1;
    kLock = 0x2;
    kUnlock = 0x4;
    kLockInvalidCode = 0x8;
    kLockInvalidSchedule = 0x10;
    kUnlockInvalidCode = 0x20;
    kUnlockInvalidSchedule = 0x40;
  }

  bitmap DlRemoteProgrammingEventMask : bitmap16 {
    kUnknown = 0x1;
    kProgrammingPINChanged = 0x2;
    kPINAdded = 0x4;
    kPINCleared = 0x8;
    kPINChanged = 0x10;
    kRFIDCodeAdded = 0x20;
    kRFIDCodeCleared = 0x40;
  }

  bitmap DlSupportedOperatingModes : bitmap16 {
    kNormal = 0x1;
    kVacation = 0x2;
    kPrivacy = 0x4;
    kNoRemoteLockUnlock = 0x8;
    kPassage = 0x10;
  }

  bitmap DoorLockDayOfWeek : bitmap8 {
    kSunday = 0x1;
    kMonday = 0x2;
    kTuesday = 0x4;
    kWednesday = 0x8;
    kThursday = 0x10;
    kFriday = 0x20;
    kSaturday = 0x40;
  }

  bitmap Feature : bitmap32 {
    kPINCredential = 0x1;
    kRFIDCredential = 0x2;
    kFingerCredentials = 0x4;
    kLogging = 0x8;
    kWeekDayAccessSchedules = 0x10;
    kDoorPositionSensor = 0x20;
    kFaceCredentials = 0x40;
    kCredentialsOverTheAirAccess = 0x80;
    kUser = 0x100;
    kNotification = 0x200;
    kYearDayAccessSchedules = 0x400;
    kHolidaySchedules = 0x800;
    kUnbolt = 0x1000;
  }

  struct CredentialStruct {
    CredentialTypeEnum credentialType = 0;
    int16u credentialIndex = 1;
  }

  critical event DoorLockAlarm = 0 {
    AlarmCodeEnum alarmCode = 0;
  }

  critical event DoorStateChange = 1 {
    DoorStateEnum doorState = 0;
  }

  critical event LockOperation = 2 {
    LockOperationTypeEnum lockOperationType = 0;
    OperationSourceEnum operationSource = 1;
    nullable int16u userIndex = 2;
    nullable fabric_idx fabricIndex = 3;
    nullable node_id sourceNode = 4;
    optional nullable CredentialStruct credentials[] = 5;
  }

  critical event LockOperationError = 3 {
    LockOperationTypeEnum lockOperationType = 0;
    OperationSourceEnum operationSource = 1;
    OperationErrorEnum operationError = 2;
    nullable int16u userIndex = 3;
    nullable fabric_idx fabricIndex = 4;
    nullable node_id sourceNode = 5;
    optional nullable CredentialStruct credentials[] = 6;
  }

  info event LockUserChange = 4 {
    LockDataTypeEnum lockDataType = 0;
    DataOperationTypeEnum dataOperationType = 1;
    OperationSourceEnum operationSource = 2;
    nullable int16u userIndex = 3;
    nullable fabric_idx fabricIndex = 4;
    nullable node_id sourceNode = 5;
    nullable int16u dataIndex = 6;
  }

  readonly attribute nullable DlLockState lockState = 0;
  readonly attribute DlLockType lockType = 1;
  readonly attribute boolean actuatorEnabled = 2;
  readonly attribute nullable DoorStateEnum doorState = 3;
  attribute access(write: manage) int32u doorOpenEvents = 4;
  attribute access(write: manage) int32u doorClosedEvents = 5;
  attribute access(write: manage) int16u openPeriod = 6;
  readonly attribute int16u numberOfTotalUsersSupported = 17;
  readonly attribute int16u numberOfPINUsersSupported = 18;
  readonly attribute int16u numberOfRFIDUsersSupported = 19;
  readonly attribute int8u numberOfWeekDaySchedulesSupportedPerUser = 20;
  readonly attribute int8u maxPINCodeLength = 23;
  readonly attribute int8u minPINCodeLength = 24;
  readonly attribute int8u maxRFIDCodeLength = 25;
  readonly attribute int8u minRFIDCodeLength = 26;
  readonly attribute DlCredentialRuleMask credentialRulesSupport = 27;
  readonly attribute int8u numberOfCredentialsSupportedPerUser = 28;
  attribute access(write: manage) char_string<3> language = 33;
  attribute access(write: manage) int32u autoRelockTime = 35;
  attribute access(write: manage) int8u soundVolume = 36;
  attribute access(write: manage) OperatingModeEnum operatingMode = 37;
  readonly attribute DlSupportedOperatingModes supportedOperatingModes = 38;
  readonly attribute DlDefaultConfigurationRegister defaultConfigurationRegister = 39;
  attribute access(write: manage) boolean enableOneTouchLocking = 41;
  attribute access(write: manage) boolean enableInsideStatusLED = 42;
  attribute access(write: manage) boolean enablePrivacyModeButton = 43;
  attribute access(write: administer) int8u wrongCodeEntryLimit = 48;
  attribute access(write: administer) int8u userCodeTemporaryDisableTime = 49;
  attribute access(write: administer) boolean requirePINforRemoteOperation = 51;
  readonly attribute command_id generatedCommandList[] = 65528;
  readonly attribute command_id acceptedCommandList[] = 65529;
  readonly attribute event_id eventList[] = 65530;
  readonly attribute attrib_id attributeList[] = 65531;
  readonly attribute bitmap32 featureMap = 65532;
  readonly attribute int16u clusterRevision = 65533;

  request struct LockDoorRequest {
    optional octet_string PINCode = 0;
  }

  request struct UnlockDoorRequest {
    optional octet_string PINCode = 0;
  }

  request struct UnlockWithTimeoutRequest {
    int16u timeout = 0;
    optional octet_string PINCode = 1;
  }

  request struct SetWeekDayScheduleRequest {
    int8u weekDayIndex = 0;
    int16u userIndex = 1;
    DaysMaskMap daysMask = 2;
    int8u startHour = 3;
    int8u startMinute = 4;
    int8u endHour = 5;
    int8u endMinute = 6;
  }

  request struct GetWeekDayScheduleRequest {
    int8u weekDayIndex = 0;
    int16u userIndex = 1;
  }

  request struct ClearWeekDayScheduleRequest {
    int8u weekDayIndex = 0;
    int16u userIndex = 1;
  }

  request struct SetYearDayScheduleRequest {
    int8u yearDayIndex = 0;
    int16u userIndex = 1;
    epoch_s localStartTime = 2;
    epoch_s localEndTime = 3;
  }

  request struct GetYearDayScheduleRequest {
    int8u yearDayIndex = 0;
    int16u userIndex = 1;
  }

  request struct SetUserRequest {
    DataOperationTypeEnum operationType = 0;
    int16u userIndex = 1;
    nullable char_string userName = 2;
    nullable int32u userUniqueID = 3;
    nullable UserStatusEnum userStatus = 4;
    nullable UserTypeEnum userType = 5;
    nullable CredentialRuleEnum credentialRule = 6;
  }

  request struct GetUserRequest {
    int16u userIndex = 0;
  }

  request struct ClearUserRequest {
    int16u userIndex = 0;
  }

  request struct SetCredentialRequest {
    DataOperationTypeEnum operationType = 0;
    CredentialStruct credential = 1;
    LONG_OCTET_STRING credentialData = 2;
    nullable int16u userIndex = 3;
    nullable UserStatusEnum userStatus = 4;
    nullable UserTypeEnum userType = 5;
  }

  request struct GetCredentialStatusRequest {
    CredentialStruct credential = 0;
  }

  request struct ClearCredentialRequest {
    nullable CredentialStruct credential = 0;
  }

  request struct UnboltDoorRequest {
    optional octet_string PINCode = 0;
  }

  response struct GetUserResponse = 28 {
    int16u userIndex = 0;
    nullable char_string userName = 1;
    nullable int32u userUniqueID = 2;
    nullable UserStatusEnum userStatus = 3;
    nullable UserTypeEnum userType = 4;
    nullable CredentialRuleEnum credentialRule = 5;
    nullable CredentialStruct credentials[] = 6;
    nullable fabric_idx creatorFabricIndex = 7;
    nullable fabric_idx lastModifiedFabricIndex = 8;
    nullable int16u nextUserIndex = 9;
  }

  response struct SetCredentialResponse = 35 {
    DlStatus status = 0;
    nullable int16u userIndex = 1;
    nullable int16u nextCredentialIndex = 2;
  }

  response struct GetCredentialStatusResponse = 37 {
    boolean credentialExists = 0;
    nullable int16u userIndex = 1;
    nullable fabric_idx creatorFabricIndex = 2;
    nullable fabric_idx lastModifiedFabricIndex = 3;
    nullable int16u nextCredentialIndex = 4;
  }

  timed command LockDoor(LockDoorRequest): DefaultSuccess = 0;
  timed command UnlockDoor(UnlockDoorRequest): DefaultSuccess = 1;
  timed command UnlockWithTimeout(UnlockWithTimeoutRequest): DefaultSuccess = 3;
  command access(invoke: administer) SetWeekDaySchedule(SetWeekDayScheduleRequest): DefaultSuccess = 11;
  command access(invoke: administer) GetWeekDaySchedule(GetWeekDayScheduleRequest): GetWeekDayScheduleResponse = 12;
  command access(invoke: administer) ClearWeekDaySchedule(ClearWeekDayScheduleRequest): DefaultSuccess = 13;
  command access(invoke: administer) SetYearDaySchedule(SetYearDayScheduleRequest): DefaultSuccess = 14;
  command access(invoke: administer) GetYearDaySchedule(GetYearDayScheduleRequest): GetYearDayScheduleResponse = 15;
  timed command access(invoke: administer) SetUser(SetUserRequest): DefaultSuccess = 26;
  command access(invoke: administer) GetUser(GetUserRequest): GetUserResponse = 27;
  timed command access(invoke: administer) ClearUser(ClearUserRequest): DefaultSuccess = 29;
  timed command access(invoke: administer) SetCredential(SetCredentialRequest): SetCredentialResponse = 34;
  command access(invoke: administer) GetCredentialStatus(GetCredentialStatusRequest): GetCredentialStatusResponse = 36;
  timed command access(invoke: administer) ClearCredential(ClearCredentialRequest): DefaultSuccess = 38;
  timed command UnboltDoor(UnboltDoorRequest): DefaultSuccess = 39;
}

/** Provides an interface for controlling and adjusting automatic window coverings. */
server cluster WindowCovering = 258 {
  enum EndProductType : enum8 {
    kRollerShade = 0;
    kRomanShade = 1;
    kBalloonShade = 2;
    kWovenWood = 3;
    kPleatedShade = 4;
    kCellularShade = 5;
    kLayeredShade = 6;
    kLayeredShade2D = 7;
    kSheerShade = 8;
    kTiltOnlyInteriorBlind = 9;
    kInteriorBlind = 10;
    kVerticalBlindStripCurtain = 11;
    kInteriorVenetianBlind = 12;
    kExteriorVenetianBlind = 13;
    kLateralLeftCurtain = 14;
    kLateralRightCurtain = 15;
    kCentralCurtain = 16;
    kRollerShutter = 17;
    kExteriorVerticalScreen = 18;
    kAwningTerracePatio = 19;
    kAwningVerticalScreen = 20;
    kTiltOnlyPergola = 21;
    kSwingingShutter = 22;
    kSlidingShutter = 23;
    kUnknown = 255;
  }

  enum Type : enum8 {
    kRollerShade = 0;
    kRollerShade2Motor = 1;
    kRollerShadeExterior = 2;
    kRollerShadeExterior2Motor = 3;
    kDrapery = 4;
    kAwning = 5;
    kShutter = 6;
    kTiltBlindTiltOnly = 7;
    kTiltBlindLiftAndTilt = 8;
    kProjectorScreen = 9;
    kUnknown = 255;
  }

  bitmap ConfigStatus : bitmap8 {
    kOperational = 0x1;
    kOnlineReserved = 0x2;
    kLiftMovementReversed = 0x4;
    kLiftPositionAware = 0x8;
    kTiltPositionAware = 0x10;
    kLiftEncoderControlled = 0x20;
    kTiltEncoderControlled = 0x40;
  }

  bitmap Feature : bitmap32 {
    kLift = 0x1;
    kTilt = 0x2;
    kPositionAwareLift = 0x4;
    kAbsolutePosition = 0x8;
    kPositionAwareTilt = 0x10;
  }

  bitmap Mode : bitmap8 {
    kMotorDirectionReversed = 0x1;
    kCalibrationMode = 0x2;
    kMaintenanceMode = 0x4;
    kLedFeedback = 0x8;
  }

  bitmap OperationalStatus : bitmap8 {
    kGlobal = 0x3;
    kLift = 0xC;
    kTilt = 0x30;
  }

  bitmap SafetyStatus : bitmap16 {
    kRemoteLockout = 0x1;
    kTamperDetection = 0x2;
    kFailedCommunication = 0x4;
    kPositionFailure = 0x8;
    kThermalProtection = 0x10;
    kObstacleDetected = 0x20;
    kPower = 0x40;
    kStopInput = 0x80;
    kMotorJammed = 0x100;
    kHardwareFailure = 0x200;
    kManualOperation = 0x400;
    kProtection = 0x800;
  }

  readonly attribute Type type = 0;
  readonly attribute int16u physicalClosedLimitLift = 1;
  readonly attribute int16u physicalClosedLimitTilt = 2;
  readonly attribute nullable int16u currentPositionLift = 3;
  readonly attribute nullable int16u currentPositionTilt = 4;
  readonly attribute int16u numberOfActuationsLift = 5;
  readonly attribute int16u numberOfActuationsTilt = 6;
  readonly attribute ConfigStatus configStatus = 7;
  readonly attribute nullable percent currentPositionLiftPercentage = 8;
  readonly attribute nullable percent currentPositionTiltPercentage = 9;
  readonly attribute OperationalStatus operationalStatus = 10;
  readonly attribute nullable percent100ths targetPositionLiftPercent100ths = 11;
  readonly attribute nullable percent100ths targetPositionTiltPercent100ths = 12;
  readonly attribute EndProductType endProductType = 13;
  readonly attribute nullable percent100ths currentPositionLiftPercent100ths = 14;
  readonly attribute nullable percent100ths currentPositionTiltPercent100ths = 15;
  readonly attribute int16u installedOpenLimitLift = 16;
  readonly attribute int16u installedClosedLimitLift = 17;
  readonly attribute int16u installedOpenLimitTilt = 18;
  readonly attribute int16u installedClosedLimitTilt = 19;
  attribute access(write: manage) Mode mode = 23;
  readonly attribute SafetyStatus safetyStatus = 26;
  readonly attribute command_id generatedCommandList[] = 65528;
  readonly attribute command_id acceptedCommandList[] = 65529;
  readonly attribute event_id eventList[] = 65530;
  readonly attribute attrib_id attributeList[] = 65531;
  readonly attribute bitmap32 featureMap = 65532;
  readonly attribute int16u clusterRevision = 65533;

  request struct GoToLiftValueRequest {
    int16u liftValue = 0;
  }

  request struct GoToLiftPercentageRequest {
    percent100ths liftPercent100thsValue = 0;
  }

  request struct GoToTiltValueRequest {
    int16u tiltValue = 0;
  }

  request struct GoToTiltPercentageRequest {
    percent100ths tiltPercent100thsValue = 0;
  }

  command UpOrOpen(): DefaultSuccess = 0;
  command DownOrClose(): DefaultSuccess = 1;
  command StopMotion(): DefaultSuccess = 2;
  command GoToLiftValue(GoToLiftValueRequest): DefaultSuccess = 4;
  command GoToLiftPercentage(GoToLiftPercentageRequest): DefaultSuccess = 5;
  command GoToTiltValue(GoToTiltValueRequest): DefaultSuccess = 7;
  command GoToTiltPercentage(GoToTiltPercentageRequest): DefaultSuccess = 8;
}

/** This cluster provides control of a barrier (garage door). */
server cluster BarrierControl = 259 {
  bitmap BarrierControlCapabilities : bitmap8 {
    kPartialBarrier = 0x1;
  }

  bitmap BarrierControlSafetyStatus : bitmap16 {
    kRemoteLockout = 0x1;
    kTemperDetected = 0x2;
    kFailedCommunication = 0x4;
    kPositionFailure = 0x8;
  }

  readonly attribute enum8 barrierMovingState = 1;
  readonly attribute bitmap16 barrierSafetyStatus = 2;
  readonly attribute bitmap8 barrierCapabilities = 3;
  readonly attribute int8u barrierPosition = 10;
  readonly attribute command_id generatedCommandList[] = 65528;
  readonly attribute command_id acceptedCommandList[] = 65529;
  readonly attribute event_id eventList[] = 65530;
  readonly attribute attrib_id attributeList[] = 65531;
  readonly attribute bitmap32 featureMap = 65532;
  readonly attribute int16u clusterRevision = 65533;

  request struct BarrierControlGoToPercentRequest {
    int8u percentOpen = 0;
  }

  command BarrierControlGoToPercent(BarrierControlGoToPercentRequest): DefaultSuccess = 0;
  command BarrierControlStop(): DefaultSuccess = 1;
}

/** An interface for configuring and controlling pumps. */
server cluster PumpConfigurationAndControl = 512 {
  enum ControlModeEnum : enum8 {
    kConstantSpeed = 0;
    kConstantPressure = 1;
    kProportionalPressure = 2;
    kConstantFlow = 3;
    kConstantTemperature = 5;
    kAutomatic = 7;
  }

  enum OperationModeEnum : enum8 {
    kNormal = 0;
    kMinimum = 1;
    kMaximum = 2;
    kLocal = 3;
  }

  bitmap Feature : bitmap32 {
    kConstantPressure = 0x1;
    kCompensatedPressure = 0x2;
    kConstantFlow = 0x4;
    kConstantSpeed = 0x8;
    kConstantTemperature = 0x10;
    kAutomatic = 0x20;
    kLocalOperation = 0x40;
  }

  bitmap PumpStatusBitmap : bitmap16 {
    kDeviceFault = 0x1;
    kSupplyfault = 0x2;
    kSpeedLow = 0x4;
    kSpeedHigh = 0x8;
    kLocalOverride = 0x10;
    kRunning = 0x20;
    kRemotePressure = 0x40;
    kRemoteFlow = 0x80;
    kRemoteTemperature = 0x100;
  }

  info event SupplyVoltageLow = 0 {
  }

  info event SupplyVoltageHigh = 1 {
  }

  info event PowerMissingPhase = 2 {
  }

  info event SystemPressureLow = 3 {
  }

  info event SystemPressureHigh = 4 {
  }

  critical event DryRunning = 5 {
  }

  info event MotorTemperatureHigh = 6 {
  }

  critical event PumpMotorFatalFailure = 7 {
  }

  info event ElectronicTemperatureHigh = 8 {
  }

  critical event PumpBlocked = 9 {
  }

  info event SensorFailure = 10 {
  }

  info event ElectronicNonFatalFailure = 11 {
  }

  critical event ElectronicFatalFailure = 12 {
  }

  info event GeneralFault = 13 {
  }

  info event Leakage = 14 {
  }

  info event AirDetection = 15 {
  }

  info event TurbineOperation = 16 {
  }

  readonly attribute nullable int16s maxPressure = 0;
  readonly attribute nullable int16u maxSpeed = 1;
  readonly attribute nullable int16u maxFlow = 2;
  readonly attribute nullable int16s minConstPressure = 3;
  readonly attribute nullable int16s maxConstPressure = 4;
  readonly attribute nullable int16s minCompPressure = 5;
  readonly attribute nullable int16s maxCompPressure = 6;
  readonly attribute nullable int16u minConstSpeed = 7;
  readonly attribute nullable int16u maxConstSpeed = 8;
  readonly attribute nullable int16u minConstFlow = 9;
  readonly attribute nullable int16u maxConstFlow = 10;
  readonly attribute nullable int16s minConstTemp = 11;
  readonly attribute nullable int16s maxConstTemp = 12;
  readonly attribute PumpStatusBitmap pumpStatus = 16;
  readonly attribute OperationModeEnum effectiveOperationMode = 17;
  readonly attribute ControlModeEnum effectiveControlMode = 18;
  readonly attribute nullable int16s capacity = 19;
  readonly attribute nullable int16u speed = 20;
  attribute access(write: manage) nullable int24u lifetimeRunningHours = 21;
  readonly attribute nullable int24u power = 22;
  attribute access(write: manage) nullable int32u lifetimeEnergyConsumed = 23;
  attribute access(write: manage) OperationModeEnum operationMode = 32;
  attribute access(write: manage) ControlModeEnum controlMode = 33;
  readonly attribute command_id generatedCommandList[] = 65528;
  readonly attribute command_id acceptedCommandList[] = 65529;
  readonly attribute event_id eventList[] = 65530;
  readonly attribute attrib_id attributeList[] = 65531;
  readonly attribute bitmap32 featureMap = 65532;
  readonly attribute int16u clusterRevision = 65533;
}

/** An interface for configuring and controlling the functionality of a thermostat. */
server cluster Thermostat = 513 {
  enum SetpointAdjustMode : enum8 {
    kHeat = 0;
    kCool = 1;
    kBoth = 2;
  }

  enum ThermostatControlSequence : enum8 {
    kCoolingOnly = 0;
    kCoolingWithReheat = 1;
    kHeatingOnly = 2;
    kHeatingWithReheat = 3;
    kCoolingAndHeating = 4;
    kCoolingAndHeatingWithReheat = 5;
  }

  enum ThermostatRunningMode : enum8 {
    kOff = 0;
    kCool = 3;
    kHeat = 4;
  }

  enum ThermostatSystemMode : enum8 {
    kOff = 0;
    kAuto = 1;
    kCool = 3;
    kHeat = 4;
    kEmergencyHeat = 5;
    kPrecooling = 6;
    kFanOnly = 7;
    kDry = 8;
    kSleep = 9;
  }

  bitmap DayOfWeek : bitmap8 {
    kSunday = 0x1;
    kMonday = 0x2;
    kTuesday = 0x4;
    kWednesday = 0x8;
    kThursday = 0x10;
    kFriday = 0x20;
    kSaturday = 0x40;
    kAway = 0x80;
  }

  bitmap Feature : bitmap32 {
    kHeating = 0x1;
    kCooling = 0x2;
    kOccupancy = 0x4;
    kScheduleConfiguration = 0x8;
    kSetback = 0x10;
    kAutoMode = 0x20;
    kLocalTemperatureNotExposed = 0x40;
  }

  bitmap ModeForSequence : bitmap8 {
    kHeatSetpointPresent = 0x1;
    kCoolSetpointPresent = 0x2;
  }

  struct ThermostatScheduleTransition {
    int16u transitionTime = 0;
    nullable int16s heatSetpoint = 1;
    nullable int16s coolSetpoint = 2;
  }

  readonly attribute nullable int16s localTemperature = 0;
  readonly attribute int16s absMinHeatSetpointLimit = 3;
  readonly attribute int16s absMaxHeatSetpointLimit = 4;
  readonly attribute int16s absMinCoolSetpointLimit = 5;
  readonly attribute int16s absMaxCoolSetpointLimit = 6;
  attribute int16s occupiedCoolingSetpoint = 17;
  attribute int16s occupiedHeatingSetpoint = 18;
  attribute access(write: manage) int16s minHeatSetpointLimit = 21;
  attribute access(write: manage) int16s maxHeatSetpointLimit = 22;
  attribute access(write: manage) int16s minCoolSetpointLimit = 23;
  attribute access(write: manage) int16s maxCoolSetpointLimit = 24;
  attribute access(write: manage) int8s minSetpointDeadBand = 25;
  attribute access(write: manage) ThermostatControlSequence controlSequenceOfOperation = 27;
  attribute access(write: manage) enum8 systemMode = 28;
  readonly attribute command_id generatedCommandList[] = 65528;
  readonly attribute command_id acceptedCommandList[] = 65529;
  readonly attribute event_id eventList[] = 65530;
  readonly attribute attrib_id attributeList[] = 65531;
  readonly attribute bitmap32 featureMap = 65532;
  readonly attribute int16u clusterRevision = 65533;

  request struct SetpointRaiseLowerRequest {
    SetpointAdjustMode mode = 0;
    int8s amount = 1;
  }

  command SetpointRaiseLower(SetpointRaiseLowerRequest): DefaultSuccess = 0;
}

/** An interface for controlling a fan in a heating/cooling system. */
<<<<<<< HEAD
server cluster FanControl = 514 {
  enum AirflowDirectionEnum : enum8 {
=======
provisional server cluster FanControl = 514 {
  enum AirflowDirectionEnum : ENUM8 {
>>>>>>> 836ceec9
    kForward = 0;
    kReverse = 1;
  }

  enum FanModeEnum : enum8 {
    kOff = 0;
    kLow = 1;
    kMedium = 2;
    kHigh = 3;
    kOn = 4;
    kAuto = 5;
    kSmart = 6;
  }

  enum FanModeSequenceEnum : enum8 {
    kOffLowMedHigh = 0;
    kOffLowHigh = 1;
    kOffLowMedHighAuto = 2;
    kOffLowHighAuto = 3;
    kOffOnAuto = 4;
    kOffOn = 5;
  }

  enum StepDirectionEnum : enum8 {
    kIncrease = 0;
    kDecrease = 1;
  }

  bitmap Feature : bitmap32 {
    kMultiSpeed = 0x1;
    kAuto = 0x2;
    kRocking = 0x4;
    kWind = 0x8;
    kStep = 0x10;
    kAirflowDirection = 0x20;
  }

  bitmap RockBitmap : bitmap8 {
    kRockLeftRight = 0x1;
    kRockUpDown = 0x2;
    kRockRound = 0x4;
  }

  bitmap WindBitmap : bitmap8 {
    kSleepWind = 0x1;
    kNaturalWind = 0x2;
  }

  attribute FanModeEnum fanMode = 0;
  attribute FanModeSequenceEnum fanModeSequence = 1;
  attribute nullable percent percentSetting = 2;
  readonly attribute percent percentCurrent = 3;
  readonly attribute int8u speedMax = 4;
  attribute nullable int8u speedSetting = 5;
  readonly attribute int8u speedCurrent = 6;
  readonly attribute RockBitmap rockSupport = 7;
  attribute RockBitmap rockSetting = 8;
  readonly attribute WindBitmap windSupport = 9;
  attribute WindBitmap windSetting = 10;
  attribute AirflowDirectionEnum airflowDirection = 11;
  readonly attribute command_id generatedCommandList[] = 65528;
  readonly attribute command_id acceptedCommandList[] = 65529;
  readonly attribute event_id eventList[] = 65530;
  readonly attribute attrib_id attributeList[] = 65531;
  readonly attribute bitmap32 featureMap = 65532;
  readonly attribute int16u clusterRevision = 65533;

  request struct StepRequest {
    StepDirectionEnum direction = 0;
    optional boolean wrap = 1;
    optional boolean lowestOff = 2;
  }

  command Step(StepRequest): DefaultSuccess = 0;
}

/** An interface for configuring the user interface of a thermostat (which may be remote from the thermostat). */
server cluster ThermostatUserInterfaceConfiguration = 516 {
  attribute enum8 temperatureDisplayMode = 0;
  attribute access(write: manage) enum8 keypadLockout = 1;
  attribute access(write: manage) enum8 scheduleProgrammingVisibility = 2;
  readonly attribute command_id generatedCommandList[] = 65528;
  readonly attribute command_id acceptedCommandList[] = 65529;
  readonly attribute event_id eventList[] = 65530;
  readonly attribute attrib_id attributeList[] = 65531;
  readonly attribute bitmap32 featureMap = 65532;
  readonly attribute int16u clusterRevision = 65533;
}

/** Attributes and commands for controlling the color properties of a color-capable light. */
server cluster ColorControl = 768 {
  enum ColorLoopAction : enum8 {
    kDeactivate = 0;
    kActivateFromColorLoopStartEnhancedHue = 1;
    kActivateFromEnhancedCurrentHue = 2;
  }

  enum ColorLoopDirection : enum8 {
    kDecrementHue = 0;
    kIncrementHue = 1;
  }

  enum ColorMode : enum8 {
    kCurrentHueAndCurrentSaturation = 0;
    kCurrentXAndCurrentY = 1;
    kColorTemperature = 2;
  }

  enum HueDirection : enum8 {
    kShortestDistance = 0;
    kLongestDistance = 1;
    kUp = 2;
    kDown = 3;
  }

  enum HueMoveMode : enum8 {
    kStop = 0;
    kUp = 1;
    kDown = 3;
  }

  enum HueStepMode : enum8 {
    kUp = 1;
    kDown = 3;
  }

  enum SaturationMoveMode : enum8 {
    kStop = 0;
    kUp = 1;
    kDown = 3;
  }

  enum SaturationStepMode : enum8 {
    kUp = 1;
    kDown = 3;
  }

  bitmap ColorCapabilities : bitmap16 {
    kHueSaturationSupported = 0x1;
    kEnhancedHueSupported = 0x2;
    kColorLoopSupported = 0x4;
    kXYAttributesSupported = 0x8;
    kColorTemperatureSupported = 0x10;
  }

  bitmap ColorLoopUpdateFlags : bitmap8 {
    kUpdateAction = 0x1;
    kUpdateDirection = 0x2;
    kUpdateTime = 0x4;
    kUpdateStartHue = 0x8;
  }

  bitmap Feature : bitmap32 {
    kHueAndSaturation = 0x1;
    kEnhancedHue = 0x2;
    kColorLoop = 0x4;
    kXY = 0x8;
    kColorTemperature = 0x10;
  }

  readonly attribute int8u currentHue = 0;
  readonly attribute int8u currentSaturation = 1;
  readonly attribute int16u remainingTime = 2;
  readonly attribute int16u currentX = 3;
  readonly attribute int16u currentY = 4;
  readonly attribute enum8 driftCompensation = 5;
  readonly attribute char_string<254> compensationText = 6;
  readonly attribute int16u colorTemperatureMireds = 7;
  readonly attribute enum8 colorMode = 8;
  attribute bitmap8 options = 15;
  readonly attribute nullable int8u numberOfPrimaries = 16;
  readonly attribute int16u primary1X = 17;
  readonly attribute int16u primary1Y = 18;
  readonly attribute nullable int8u primary1Intensity = 19;
  readonly attribute int16u primary2X = 21;
  readonly attribute int16u primary2Y = 22;
  readonly attribute nullable int8u primary2Intensity = 23;
  readonly attribute int16u primary3X = 25;
  readonly attribute int16u primary3Y = 26;
  readonly attribute nullable int8u primary3Intensity = 27;
  readonly attribute int16u primary4X = 32;
  readonly attribute int16u primary4Y = 33;
  readonly attribute nullable int8u primary4Intensity = 34;
  readonly attribute int16u primary5X = 36;
  readonly attribute int16u primary5Y = 37;
  readonly attribute nullable int8u primary5Intensity = 38;
  readonly attribute int16u primary6X = 40;
  readonly attribute int16u primary6Y = 41;
  readonly attribute nullable int8u primary6Intensity = 42;
  attribute access(write: manage) int16u whitePointX = 48;
  attribute access(write: manage) int16u whitePointY = 49;
  attribute access(write: manage) int16u colorPointRX = 50;
  attribute access(write: manage) int16u colorPointRY = 51;
  attribute access(write: manage) nullable int8u colorPointRIntensity = 52;
  attribute access(write: manage) int16u colorPointGX = 54;
  attribute access(write: manage) int16u colorPointGY = 55;
  attribute access(write: manage) nullable int8u colorPointGIntensity = 56;
  attribute access(write: manage) int16u colorPointBX = 58;
  attribute access(write: manage) int16u colorPointBY = 59;
  attribute access(write: manage) nullable int8u colorPointBIntensity = 60;
  readonly attribute int16u enhancedCurrentHue = 16384;
  readonly attribute enum8 enhancedColorMode = 16385;
  readonly attribute int8u colorLoopActive = 16386;
  readonly attribute int8u colorLoopDirection = 16387;
  readonly attribute int16u colorLoopTime = 16388;
  readonly attribute int16u colorLoopStartEnhancedHue = 16389;
  readonly attribute int16u colorLoopStoredEnhancedHue = 16390;
  readonly attribute bitmap16 colorCapabilities = 16394;
  readonly attribute int16u colorTempPhysicalMinMireds = 16395;
  readonly attribute int16u colorTempPhysicalMaxMireds = 16396;
  readonly attribute int16u coupleColorTempToLevelMinMireds = 16397;
  attribute access(write: manage) nullable int16u startUpColorTemperatureMireds = 16400;
  readonly attribute command_id generatedCommandList[] = 65528;
  readonly attribute command_id acceptedCommandList[] = 65529;
  readonly attribute event_id eventList[] = 65530;
  readonly attribute attrib_id attributeList[] = 65531;
  readonly attribute bitmap32 featureMap = 65532;
  readonly attribute int16u clusterRevision = 65533;

  request struct MoveToHueRequest {
    int8u hue = 0;
    HueDirection direction = 1;
    int16u transitionTime = 2;
    bitmap8 optionsMask = 3;
    bitmap8 optionsOverride = 4;
  }

  request struct MoveHueRequest {
    HueMoveMode moveMode = 0;
    int8u rate = 1;
    bitmap8 optionsMask = 2;
    bitmap8 optionsOverride = 3;
  }

  request struct StepHueRequest {
    HueStepMode stepMode = 0;
    int8u stepSize = 1;
    int8u transitionTime = 2;
    bitmap8 optionsMask = 3;
    bitmap8 optionsOverride = 4;
  }

  request struct MoveToSaturationRequest {
    int8u saturation = 0;
    int16u transitionTime = 1;
    bitmap8 optionsMask = 2;
    bitmap8 optionsOverride = 3;
  }

  request struct MoveSaturationRequest {
    SaturationMoveMode moveMode = 0;
    int8u rate = 1;
    bitmap8 optionsMask = 2;
    bitmap8 optionsOverride = 3;
  }

  request struct StepSaturationRequest {
    SaturationStepMode stepMode = 0;
    int8u stepSize = 1;
    int8u transitionTime = 2;
    bitmap8 optionsMask = 3;
    bitmap8 optionsOverride = 4;
  }

  request struct MoveToHueAndSaturationRequest {
    int8u hue = 0;
    int8u saturation = 1;
    int16u transitionTime = 2;
    bitmap8 optionsMask = 3;
    bitmap8 optionsOverride = 4;
  }

  request struct MoveToColorRequest {
    int16u colorX = 0;
    int16u colorY = 1;
    int16u transitionTime = 2;
    bitmap8 optionsMask = 3;
    bitmap8 optionsOverride = 4;
  }

  request struct MoveColorRequest {
    int16s rateX = 0;
    int16s rateY = 1;
    bitmap8 optionsMask = 2;
    bitmap8 optionsOverride = 3;
  }

  request struct StepColorRequest {
    int16s stepX = 0;
    int16s stepY = 1;
    int16u transitionTime = 2;
    bitmap8 optionsMask = 3;
    bitmap8 optionsOverride = 4;
  }

  request struct MoveToColorTemperatureRequest {
    int16u colorTemperatureMireds = 0;
    int16u transitionTime = 1;
    bitmap8 optionsMask = 2;
    bitmap8 optionsOverride = 3;
  }

  request struct EnhancedMoveToHueRequest {
    int16u enhancedHue = 0;
    HueDirection direction = 1;
    int16u transitionTime = 2;
    bitmap8 optionsMask = 3;
    bitmap8 optionsOverride = 4;
  }

  request struct EnhancedMoveHueRequest {
    HueMoveMode moveMode = 0;
    int16u rate = 1;
    bitmap8 optionsMask = 2;
    bitmap8 optionsOverride = 3;
  }

  request struct EnhancedStepHueRequest {
    HueStepMode stepMode = 0;
    int16u stepSize = 1;
    int16u transitionTime = 2;
    bitmap8 optionsMask = 3;
    bitmap8 optionsOverride = 4;
  }

  request struct EnhancedMoveToHueAndSaturationRequest {
    int16u enhancedHue = 0;
    int8u saturation = 1;
    int16u transitionTime = 2;
    bitmap8 optionsMask = 3;
    bitmap8 optionsOverride = 4;
  }

  request struct ColorLoopSetRequest {
    ColorLoopUpdateFlags updateFlags = 0;
    ColorLoopAction action = 1;
    ColorLoopDirection direction = 2;
    int16u time = 3;
    int16u startHue = 4;
    bitmap8 optionsMask = 5;
    bitmap8 optionsOverride = 6;
  }

  request struct StopMoveStepRequest {
    bitmap8 optionsMask = 0;
    bitmap8 optionsOverride = 1;
  }

  request struct MoveColorTemperatureRequest {
    HueMoveMode moveMode = 0;
    int16u rate = 1;
    int16u colorTemperatureMinimumMireds = 2;
    int16u colorTemperatureMaximumMireds = 3;
    bitmap8 optionsMask = 4;
    bitmap8 optionsOverride = 5;
  }

  request struct StepColorTemperatureRequest {
    HueStepMode stepMode = 0;
    int16u stepSize = 1;
    int16u transitionTime = 2;
    int16u colorTemperatureMinimumMireds = 3;
    int16u colorTemperatureMaximumMireds = 4;
    bitmap8 optionsMask = 5;
    bitmap8 optionsOverride = 6;
  }

  command MoveToHue(MoveToHueRequest): DefaultSuccess = 0;
  command MoveHue(MoveHueRequest): DefaultSuccess = 1;
  command StepHue(StepHueRequest): DefaultSuccess = 2;
  command MoveToSaturation(MoveToSaturationRequest): DefaultSuccess = 3;
  command MoveSaturation(MoveSaturationRequest): DefaultSuccess = 4;
  command StepSaturation(StepSaturationRequest): DefaultSuccess = 5;
  command MoveToHueAndSaturation(MoveToHueAndSaturationRequest): DefaultSuccess = 6;
  command MoveToColor(MoveToColorRequest): DefaultSuccess = 7;
  command MoveColor(MoveColorRequest): DefaultSuccess = 8;
  command StepColor(StepColorRequest): DefaultSuccess = 9;
  command MoveToColorTemperature(MoveToColorTemperatureRequest): DefaultSuccess = 10;
  command EnhancedMoveToHue(EnhancedMoveToHueRequest): DefaultSuccess = 64;
  command EnhancedMoveHue(EnhancedMoveHueRequest): DefaultSuccess = 65;
  command EnhancedStepHue(EnhancedStepHueRequest): DefaultSuccess = 66;
  command EnhancedMoveToHueAndSaturation(EnhancedMoveToHueAndSaturationRequest): DefaultSuccess = 67;
  command ColorLoopSet(ColorLoopSetRequest): DefaultSuccess = 68;
  command StopMoveStep(StopMoveStepRequest): DefaultSuccess = 71;
  command MoveColorTemperature(MoveColorTemperatureRequest): DefaultSuccess = 75;
  command StepColorTemperature(StepColorTemperatureRequest): DefaultSuccess = 76;
}

/** Attributes and commands for configuring a lighting ballast. */
<<<<<<< HEAD
server cluster BallastConfiguration = 769 {
  bitmap BallastStatusBitmap : bitmap8 {
=======
provisional server cluster BallastConfiguration = 769 {
  bitmap BallastStatusBitmap : BITMAP8 {
>>>>>>> 836ceec9
    kBallastNonOperational = 0x1;
    kLampFailure = 0x2;
  }

  bitmap LampAlarmModeBitmap : bitmap8 {
    kLampBurnHours = 0x1;
  }

  readonly attribute int8u physicalMinLevel = 0;
  readonly attribute int8u physicalMaxLevel = 1;
  readonly attribute BallastStatusBitmap ballastStatus = 2;
  attribute int8u minLevel = 16;
  attribute int8u maxLevel = 17;
  attribute nullable int8u intrinsicBallastFactor = 20;
  attribute nullable int8u ballastFactorAdjustment = 21;
  readonly attribute int8u lampQuantity = 32;
  attribute char_string<16> lampType = 48;
  attribute char_string<16> lampManufacturer = 49;
  attribute nullable int24u lampRatedHours = 50;
  attribute nullable int24u lampBurnHours = 51;
  attribute LampAlarmModeBitmap lampAlarmMode = 52;
  attribute nullable int24u lampBurnHoursTripPoint = 53;
  readonly attribute command_id generatedCommandList[] = 65528;
  readonly attribute command_id acceptedCommandList[] = 65529;
  readonly attribute event_id eventList[] = 65530;
  readonly attribute attrib_id attributeList[] = 65531;
  readonly attribute bitmap32 featureMap = 65532;
  readonly attribute int16u clusterRevision = 65533;
}

/** Attributes and commands for configuring the measurement of illuminance, and reporting illuminance measurements. */
server cluster IlluminanceMeasurement = 1024 {
  enum LightSensorTypeEnum : enum8 {
    kPhotodiode = 0;
    kCMOS = 1;
  }

  readonly attribute nullable int16u measuredValue = 0;
  readonly attribute nullable int16u minMeasuredValue = 1;
  readonly attribute nullable int16u maxMeasuredValue = 2;
  readonly attribute int16u tolerance = 3;
  readonly attribute nullable LightSensorTypeEnum lightSensorType = 4;
  readonly attribute command_id generatedCommandList[] = 65528;
  readonly attribute command_id acceptedCommandList[] = 65529;
  readonly attribute event_id eventList[] = 65530;
  readonly attribute attrib_id attributeList[] = 65531;
  readonly attribute bitmap32 featureMap = 65532;
  readonly attribute int16u clusterRevision = 65533;
}

/** Attributes and commands for configuring the measurement of temperature, and reporting temperature measurements. */
server cluster TemperatureMeasurement = 1026 {
  readonly attribute nullable int16s measuredValue = 0;
  readonly attribute nullable int16s minMeasuredValue = 1;
  readonly attribute nullable int16s maxMeasuredValue = 2;
  readonly attribute int16u tolerance = 3;
  readonly attribute command_id generatedCommandList[] = 65528;
  readonly attribute command_id acceptedCommandList[] = 65529;
  readonly attribute event_id eventList[] = 65530;
  readonly attribute attrib_id attributeList[] = 65531;
  readonly attribute bitmap32 featureMap = 65532;
  readonly attribute int16u clusterRevision = 65533;
}

/** Attributes and commands for configuring the measurement of pressure, and reporting pressure measurements. */
server cluster PressureMeasurement = 1027 {
  bitmap Feature : bitmap32 {
    kExtended = 0x1;
  }

  readonly attribute nullable int16s measuredValue = 0;
  readonly attribute nullable int16s minMeasuredValue = 1;
  readonly attribute nullable int16s maxMeasuredValue = 2;
  readonly attribute command_id generatedCommandList[] = 65528;
  readonly attribute command_id acceptedCommandList[] = 65529;
  readonly attribute event_id eventList[] = 65530;
  readonly attribute attrib_id attributeList[] = 65531;
  readonly attribute bitmap32 featureMap = 65532;
  readonly attribute int16u clusterRevision = 65533;
}

/** Attributes and commands for configuring the measurement of flow, and reporting flow measurements. */
server cluster FlowMeasurement = 1028 {
  readonly attribute nullable int16u measuredValue = 0;
  readonly attribute nullable int16u minMeasuredValue = 1;
  readonly attribute nullable int16u maxMeasuredValue = 2;
  readonly attribute int16u tolerance = 3;
  readonly attribute command_id generatedCommandList[] = 65528;
  readonly attribute command_id acceptedCommandList[] = 65529;
  readonly attribute event_id eventList[] = 65530;
  readonly attribute attrib_id attributeList[] = 65531;
  readonly attribute bitmap32 featureMap = 65532;
  readonly attribute int16u clusterRevision = 65533;
}

/** Attributes and commands for configuring the measurement of relative humidity, and reporting relative humidity measurements. */
server cluster RelativeHumidityMeasurement = 1029 {
  readonly attribute nullable int16u measuredValue = 0;
  readonly attribute nullable int16u minMeasuredValue = 1;
  readonly attribute nullable int16u maxMeasuredValue = 2;
  readonly attribute int16u tolerance = 3;
  readonly attribute command_id generatedCommandList[] = 65528;
  readonly attribute command_id acceptedCommandList[] = 65529;
  readonly attribute event_id eventList[] = 65530;
  readonly attribute attrib_id attributeList[] = 65531;
  readonly attribute bitmap32 featureMap = 65532;
  readonly attribute int16u clusterRevision = 65533;
}

/** Attributes and commands for configuring occupancy sensing, and reporting occupancy status. */
server cluster OccupancySensing = 1030 {
  enum OccupancySensorTypeEnum : enum8 {
    kPIR = 0;
    kUltrasonic = 1;
    kPIRAndUltrasonic = 2;
    kPhysicalContact = 3;
  }

  bitmap OccupancyBitmap : bitmap8 {
    kOccupied = 0x1;
  }

  bitmap OccupancySensorTypeBitmap : bitmap8 {
    kPIR = 0x1;
    kUltrasonic = 0x2;
    kPhysicalContact = 0x4;
  }

  readonly attribute OccupancyBitmap occupancy = 0;
  readonly attribute OccupancySensorTypeEnum occupancySensorType = 1;
  readonly attribute OccupancySensorTypeBitmap occupancySensorTypeBitmap = 2;
  readonly attribute command_id generatedCommandList[] = 65528;
  readonly attribute command_id acceptedCommandList[] = 65529;
  readonly attribute event_id eventList[] = 65530;
  readonly attribute attrib_id attributeList[] = 65531;
  readonly attribute bitmap32 featureMap = 65532;
  readonly attribute int16u clusterRevision = 65533;
}

/** Attributes for reporting carbon monoxide concentration measurements */
server cluster CarbonMonoxideConcentrationMeasurement = 1036 {
  enum LevelValueEnum : enum8 {
    kUnknown = 0;
    kLow = 1;
    kMedium = 2;
    kHigh = 3;
    kCritical = 4;
  }

  enum MeasurementMediumEnum : enum8 {
    kAir = 0;
    kWater = 1;
    kSoil = 2;
  }

  enum MeasurementUnitEnum : enum8 {
    kPPM = 0;
    kPPB = 1;
    kPPT = 2;
    kMGM3 = 3;
    kUGM3 = 4;
    kNGM3 = 5;
    kPM3 = 6;
    kBQM3 = 7;
  }

  bitmap Feature : bitmap32 {
    kNumericMeasurement = 0x1;
    kLevelIndication = 0x2;
    kMediumLevel = 0x4;
    kCriticalLevel = 0x8;
    kPeakMeasurement = 0x10;
    kAverageMeasurement = 0x20;
  }

  readonly attribute nullable single measuredValue = 0;
  readonly attribute nullable single minMeasuredValue = 1;
  readonly attribute nullable single maxMeasuredValue = 2;
  readonly attribute nullable single peakMeasuredValue = 3;
  readonly attribute elapsed_s peakMeasuredValueWindow = 4;
  readonly attribute nullable single averageMeasuredValue = 5;
  readonly attribute elapsed_s averageMeasuredValueWindow = 6;
  readonly attribute single uncertainty = 7;
  readonly attribute MeasurementUnitEnum measurementUnit = 8;
  readonly attribute MeasurementMediumEnum measurementMedium = 9;
  readonly attribute LevelValueEnum levelValue = 10;
  readonly attribute command_id generatedCommandList[] = 65528;
  readonly attribute command_id acceptedCommandList[] = 65529;
  readonly attribute event_id eventList[] = 65530;
  readonly attribute attrib_id attributeList[] = 65531;
  readonly attribute bitmap32 featureMap = 65532;
  readonly attribute int16u clusterRevision = 65533;
}

/** Attributes for reporting carbon dioxide concentration measurements */
server cluster CarbonDioxideConcentrationMeasurement = 1037 {
  enum LevelValueEnum : enum8 {
    kUnknown = 0;
    kLow = 1;
    kMedium = 2;
    kHigh = 3;
    kCritical = 4;
  }

  enum MeasurementMediumEnum : enum8 {
    kAir = 0;
    kWater = 1;
    kSoil = 2;
  }

  enum MeasurementUnitEnum : enum8 {
    kPPM = 0;
    kPPB = 1;
    kPPT = 2;
    kMGM3 = 3;
    kUGM3 = 4;
    kNGM3 = 5;
    kPM3 = 6;
    kBQM3 = 7;
  }

  bitmap Feature : bitmap32 {
    kNumericMeasurement = 0x1;
    kLevelIndication = 0x2;
    kMediumLevel = 0x4;
    kCriticalLevel = 0x8;
    kPeakMeasurement = 0x10;
    kAverageMeasurement = 0x20;
  }

  readonly attribute nullable single measuredValue = 0;
  readonly attribute nullable single minMeasuredValue = 1;
  readonly attribute nullable single maxMeasuredValue = 2;
  readonly attribute nullable single peakMeasuredValue = 3;
  readonly attribute elapsed_s peakMeasuredValueWindow = 4;
  readonly attribute nullable single averageMeasuredValue = 5;
  readonly attribute elapsed_s averageMeasuredValueWindow = 6;
  readonly attribute single uncertainty = 7;
  readonly attribute MeasurementUnitEnum measurementUnit = 8;
  readonly attribute MeasurementMediumEnum measurementMedium = 9;
  readonly attribute LevelValueEnum levelValue = 10;
  readonly attribute command_id generatedCommandList[] = 65528;
  readonly attribute command_id acceptedCommandList[] = 65529;
  readonly attribute event_id eventList[] = 65530;
  readonly attribute attrib_id attributeList[] = 65531;
  readonly attribute bitmap32 featureMap = 65532;
  readonly attribute int16u clusterRevision = 65533;
}

/** Attributes for reporting nitrogen dioxide concentration measurements */
server cluster NitrogenDioxideConcentrationMeasurement = 1043 {
  enum LevelValueEnum : enum8 {
    kUnknown = 0;
    kLow = 1;
    kMedium = 2;
    kHigh = 3;
    kCritical = 4;
  }

  enum MeasurementMediumEnum : enum8 {
    kAir = 0;
    kWater = 1;
    kSoil = 2;
  }

  enum MeasurementUnitEnum : enum8 {
    kPPM = 0;
    kPPB = 1;
    kPPT = 2;
    kMGM3 = 3;
    kUGM3 = 4;
    kNGM3 = 5;
    kPM3 = 6;
    kBQM3 = 7;
  }

  bitmap Feature : bitmap32 {
    kNumericMeasurement = 0x1;
    kLevelIndication = 0x2;
    kMediumLevel = 0x4;
    kCriticalLevel = 0x8;
    kPeakMeasurement = 0x10;
    kAverageMeasurement = 0x20;
  }

  readonly attribute nullable single measuredValue = 0;
  readonly attribute nullable single minMeasuredValue = 1;
  readonly attribute nullable single maxMeasuredValue = 2;
  readonly attribute nullable single peakMeasuredValue = 3;
  readonly attribute elapsed_s peakMeasuredValueWindow = 4;
  readonly attribute nullable single averageMeasuredValue = 5;
  readonly attribute elapsed_s averageMeasuredValueWindow = 6;
  readonly attribute single uncertainty = 7;
  readonly attribute MeasurementUnitEnum measurementUnit = 8;
  readonly attribute MeasurementMediumEnum measurementMedium = 9;
  readonly attribute LevelValueEnum levelValue = 10;
  readonly attribute command_id generatedCommandList[] = 65528;
  readonly attribute command_id acceptedCommandList[] = 65529;
  readonly attribute event_id eventList[] = 65530;
  readonly attribute attrib_id attributeList[] = 65531;
  readonly attribute bitmap32 featureMap = 65532;
  readonly attribute int16u clusterRevision = 65533;
}

/** Attributes for reporting ozone concentration measurements */
server cluster OzoneConcentrationMeasurement = 1045 {
  enum LevelValueEnum : enum8 {
    kUnknown = 0;
    kLow = 1;
    kMedium = 2;
    kHigh = 3;
    kCritical = 4;
  }

  enum MeasurementMediumEnum : enum8 {
    kAir = 0;
    kWater = 1;
    kSoil = 2;
  }

  enum MeasurementUnitEnum : enum8 {
    kPPM = 0;
    kPPB = 1;
    kPPT = 2;
    kMGM3 = 3;
    kUGM3 = 4;
    kNGM3 = 5;
    kPM3 = 6;
    kBQM3 = 7;
  }

  bitmap Feature : bitmap32 {
    kNumericMeasurement = 0x1;
    kLevelIndication = 0x2;
    kMediumLevel = 0x4;
    kCriticalLevel = 0x8;
    kPeakMeasurement = 0x10;
    kAverageMeasurement = 0x20;
  }

  readonly attribute nullable single measuredValue = 0;
  readonly attribute nullable single minMeasuredValue = 1;
  readonly attribute nullable single maxMeasuredValue = 2;
  readonly attribute nullable single peakMeasuredValue = 3;
  readonly attribute elapsed_s peakMeasuredValueWindow = 4;
  readonly attribute nullable single averageMeasuredValue = 5;
  readonly attribute elapsed_s averageMeasuredValueWindow = 6;
  readonly attribute single uncertainty = 7;
  readonly attribute MeasurementUnitEnum measurementUnit = 8;
  readonly attribute MeasurementMediumEnum measurementMedium = 9;
  readonly attribute LevelValueEnum levelValue = 10;
  readonly attribute command_id generatedCommandList[] = 65528;
  readonly attribute command_id acceptedCommandList[] = 65529;
  readonly attribute event_id eventList[] = 65530;
  readonly attribute attrib_id attributeList[] = 65531;
  readonly attribute bitmap32 featureMap = 65532;
  readonly attribute int16u clusterRevision = 65533;
}

/** Attributes for reporting PM2.5 concentration measurements */
server cluster Pm25ConcentrationMeasurement = 1066 {
  enum LevelValueEnum : enum8 {
    kUnknown = 0;
    kLow = 1;
    kMedium = 2;
    kHigh = 3;
    kCritical = 4;
  }

  enum MeasurementMediumEnum : enum8 {
    kAir = 0;
    kWater = 1;
    kSoil = 2;
  }

  enum MeasurementUnitEnum : enum8 {
    kPPM = 0;
    kPPB = 1;
    kPPT = 2;
    kMGM3 = 3;
    kUGM3 = 4;
    kNGM3 = 5;
    kPM3 = 6;
    kBQM3 = 7;
  }

  bitmap Feature : bitmap32 {
    kNumericMeasurement = 0x1;
    kLevelIndication = 0x2;
    kMediumLevel = 0x4;
    kCriticalLevel = 0x8;
    kPeakMeasurement = 0x10;
    kAverageMeasurement = 0x20;
  }

  readonly attribute nullable single measuredValue = 0;
  readonly attribute nullable single minMeasuredValue = 1;
  readonly attribute nullable single maxMeasuredValue = 2;
  readonly attribute nullable single peakMeasuredValue = 3;
  readonly attribute elapsed_s peakMeasuredValueWindow = 4;
  readonly attribute nullable single averageMeasuredValue = 5;
  readonly attribute elapsed_s averageMeasuredValueWindow = 6;
  readonly attribute single uncertainty = 7;
  readonly attribute MeasurementUnitEnum measurementUnit = 8;
  readonly attribute MeasurementMediumEnum measurementMedium = 9;
  readonly attribute LevelValueEnum levelValue = 10;
  readonly attribute command_id generatedCommandList[] = 65528;
  readonly attribute command_id acceptedCommandList[] = 65529;
  readonly attribute event_id eventList[] = 65530;
  readonly attribute attrib_id attributeList[] = 65531;
  readonly attribute bitmap32 featureMap = 65532;
  readonly attribute int16u clusterRevision = 65533;
}

/** Attributes for reporting formaldehyde concentration measurements */
server cluster FormaldehydeConcentrationMeasurement = 1067 {
  enum LevelValueEnum : enum8 {
    kUnknown = 0;
    kLow = 1;
    kMedium = 2;
    kHigh = 3;
    kCritical = 4;
  }

  enum MeasurementMediumEnum : enum8 {
    kAir = 0;
    kWater = 1;
    kSoil = 2;
  }

  enum MeasurementUnitEnum : enum8 {
    kPPM = 0;
    kPPB = 1;
    kPPT = 2;
    kMGM3 = 3;
    kUGM3 = 4;
    kNGM3 = 5;
    kPM3 = 6;
    kBQM3 = 7;
  }

  bitmap Feature : bitmap32 {
    kNumericMeasurement = 0x1;
    kLevelIndication = 0x2;
    kMediumLevel = 0x4;
    kCriticalLevel = 0x8;
    kPeakMeasurement = 0x10;
    kAverageMeasurement = 0x20;
  }

  readonly attribute nullable single measuredValue = 0;
  readonly attribute nullable single minMeasuredValue = 1;
  readonly attribute nullable single maxMeasuredValue = 2;
  readonly attribute nullable single peakMeasuredValue = 3;
  readonly attribute elapsed_s peakMeasuredValueWindow = 4;
  readonly attribute nullable single averageMeasuredValue = 5;
  readonly attribute elapsed_s averageMeasuredValueWindow = 6;
  readonly attribute single uncertainty = 7;
  readonly attribute MeasurementUnitEnum measurementUnit = 8;
  readonly attribute MeasurementMediumEnum measurementMedium = 9;
  readonly attribute LevelValueEnum levelValue = 10;
  readonly attribute command_id generatedCommandList[] = 65528;
  readonly attribute command_id acceptedCommandList[] = 65529;
  readonly attribute event_id eventList[] = 65530;
  readonly attribute attrib_id attributeList[] = 65531;
  readonly attribute bitmap32 featureMap = 65532;
  readonly attribute int16u clusterRevision = 65533;
}

/** Attributes for reporting PM1 concentration measurements */
server cluster Pm1ConcentrationMeasurement = 1068 {
  enum LevelValueEnum : enum8 {
    kUnknown = 0;
    kLow = 1;
    kMedium = 2;
    kHigh = 3;
    kCritical = 4;
  }

  enum MeasurementMediumEnum : enum8 {
    kAir = 0;
    kWater = 1;
    kSoil = 2;
  }

  enum MeasurementUnitEnum : enum8 {
    kPPM = 0;
    kPPB = 1;
    kPPT = 2;
    kMGM3 = 3;
    kUGM3 = 4;
    kNGM3 = 5;
    kPM3 = 6;
    kBQM3 = 7;
  }

  bitmap Feature : bitmap32 {
    kNumericMeasurement = 0x1;
    kLevelIndication = 0x2;
    kMediumLevel = 0x4;
    kCriticalLevel = 0x8;
    kPeakMeasurement = 0x10;
    kAverageMeasurement = 0x20;
  }

  readonly attribute nullable single measuredValue = 0;
  readonly attribute nullable single minMeasuredValue = 1;
  readonly attribute nullable single maxMeasuredValue = 2;
  readonly attribute nullable single peakMeasuredValue = 3;
  readonly attribute elapsed_s peakMeasuredValueWindow = 4;
  readonly attribute nullable single averageMeasuredValue = 5;
  readonly attribute elapsed_s averageMeasuredValueWindow = 6;
  readonly attribute single uncertainty = 7;
  readonly attribute MeasurementUnitEnum measurementUnit = 8;
  readonly attribute MeasurementMediumEnum measurementMedium = 9;
  readonly attribute LevelValueEnum levelValue = 10;
  readonly attribute command_id generatedCommandList[] = 65528;
  readonly attribute command_id acceptedCommandList[] = 65529;
  readonly attribute event_id eventList[] = 65530;
  readonly attribute attrib_id attributeList[] = 65531;
  readonly attribute bitmap32 featureMap = 65532;
  readonly attribute int16u clusterRevision = 65533;
}

/** Attributes for reporting PM10 concentration measurements */
server cluster Pm10ConcentrationMeasurement = 1069 {
  enum LevelValueEnum : enum8 {
    kUnknown = 0;
    kLow = 1;
    kMedium = 2;
    kHigh = 3;
    kCritical = 4;
  }

  enum MeasurementMediumEnum : enum8 {
    kAir = 0;
    kWater = 1;
    kSoil = 2;
  }

  enum MeasurementUnitEnum : enum8 {
    kPPM = 0;
    kPPB = 1;
    kPPT = 2;
    kMGM3 = 3;
    kUGM3 = 4;
    kNGM3 = 5;
    kPM3 = 6;
    kBQM3 = 7;
  }

  bitmap Feature : bitmap32 {
    kNumericMeasurement = 0x1;
    kLevelIndication = 0x2;
    kMediumLevel = 0x4;
    kCriticalLevel = 0x8;
    kPeakMeasurement = 0x10;
    kAverageMeasurement = 0x20;
  }

  readonly attribute nullable single measuredValue = 0;
  readonly attribute nullable single minMeasuredValue = 1;
  readonly attribute nullable single maxMeasuredValue = 2;
  readonly attribute nullable single peakMeasuredValue = 3;
  readonly attribute elapsed_s peakMeasuredValueWindow = 4;
  readonly attribute nullable single averageMeasuredValue = 5;
  readonly attribute elapsed_s averageMeasuredValueWindow = 6;
  readonly attribute single uncertainty = 7;
  readonly attribute MeasurementUnitEnum measurementUnit = 8;
  readonly attribute MeasurementMediumEnum measurementMedium = 9;
  readonly attribute LevelValueEnum levelValue = 10;
  readonly attribute command_id generatedCommandList[] = 65528;
  readonly attribute command_id acceptedCommandList[] = 65529;
  readonly attribute event_id eventList[] = 65530;
  readonly attribute attrib_id attributeList[] = 65531;
  readonly attribute bitmap32 featureMap = 65532;
  readonly attribute int16u clusterRevision = 65533;
}

/** Attributes for reporting total volatile organic compounds concentration measurements */
server cluster TotalVolatileOrganicCompoundsConcentrationMeasurement = 1070 {
  enum LevelValueEnum : enum8 {
    kUnknown = 0;
    kLow = 1;
    kMedium = 2;
    kHigh = 3;
    kCritical = 4;
  }

  enum MeasurementMediumEnum : enum8 {
    kAir = 0;
    kWater = 1;
    kSoil = 2;
  }

  enum MeasurementUnitEnum : enum8 {
    kPPM = 0;
    kPPB = 1;
    kPPT = 2;
    kMGM3 = 3;
    kUGM3 = 4;
    kNGM3 = 5;
    kPM3 = 6;
    kBQM3 = 7;
  }

  bitmap Feature : bitmap32 {
    kNumericMeasurement = 0x1;
    kLevelIndication = 0x2;
    kMediumLevel = 0x4;
    kCriticalLevel = 0x8;
    kPeakMeasurement = 0x10;
    kAverageMeasurement = 0x20;
  }

  readonly attribute nullable single measuredValue = 0;
  readonly attribute nullable single minMeasuredValue = 1;
  readonly attribute nullable single maxMeasuredValue = 2;
  readonly attribute nullable single peakMeasuredValue = 3;
  readonly attribute elapsed_s peakMeasuredValueWindow = 4;
  readonly attribute nullable single averageMeasuredValue = 5;
  readonly attribute elapsed_s averageMeasuredValueWindow = 6;
  readonly attribute single uncertainty = 7;
  readonly attribute MeasurementUnitEnum measurementUnit = 8;
  readonly attribute MeasurementMediumEnum measurementMedium = 9;
  readonly attribute LevelValueEnum levelValue = 10;
  readonly attribute command_id generatedCommandList[] = 65528;
  readonly attribute command_id acceptedCommandList[] = 65529;
  readonly attribute event_id eventList[] = 65530;
  readonly attribute attrib_id attributeList[] = 65531;
  readonly attribute bitmap32 featureMap = 65532;
  readonly attribute int16u clusterRevision = 65533;
}

/** Attributes for reporting radon concentration measurements */
server cluster RadonConcentrationMeasurement = 1071 {
  enum LevelValueEnum : enum8 {
    kUnknown = 0;
    kLow = 1;
    kMedium = 2;
    kHigh = 3;
    kCritical = 4;
  }

  enum MeasurementMediumEnum : enum8 {
    kAir = 0;
    kWater = 1;
    kSoil = 2;
  }

  enum MeasurementUnitEnum : enum8 {
    kPPM = 0;
    kPPB = 1;
    kPPT = 2;
    kMGM3 = 3;
    kUGM3 = 4;
    kNGM3 = 5;
    kPM3 = 6;
    kBQM3 = 7;
  }

  bitmap Feature : bitmap32 {
    kNumericMeasurement = 0x1;
    kLevelIndication = 0x2;
    kMediumLevel = 0x4;
    kCriticalLevel = 0x8;
    kPeakMeasurement = 0x10;
    kAverageMeasurement = 0x20;
  }

  readonly attribute nullable single measuredValue = 0;
  readonly attribute nullable single minMeasuredValue = 1;
  readonly attribute nullable single maxMeasuredValue = 2;
  readonly attribute nullable single peakMeasuredValue = 3;
  readonly attribute elapsed_s peakMeasuredValueWindow = 4;
  readonly attribute nullable single averageMeasuredValue = 5;
  readonly attribute elapsed_s averageMeasuredValueWindow = 6;
  readonly attribute single uncertainty = 7;
  readonly attribute MeasurementUnitEnum measurementUnit = 8;
  readonly attribute MeasurementMediumEnum measurementMedium = 9;
  readonly attribute LevelValueEnum levelValue = 10;
  readonly attribute command_id generatedCommandList[] = 65528;
  readonly attribute command_id acceptedCommandList[] = 65529;
  readonly attribute event_id eventList[] = 65530;
  readonly attribute attrib_id attributeList[] = 65531;
  readonly attribute bitmap32 featureMap = 65532;
  readonly attribute int16u clusterRevision = 65533;
}

/** This cluster provides an interface for managing low power mode on a device that supports the Wake On LAN protocol. */
server cluster WakeOnLan = 1283 {
  readonly attribute char_string<32> MACAddress = 0;
  readonly attribute command_id generatedCommandList[] = 65528;
  readonly attribute command_id acceptedCommandList[] = 65529;
  readonly attribute event_id eventList[] = 65530;
  readonly attribute attrib_id attributeList[] = 65531;
  readonly attribute bitmap32 featureMap = 65532;
  readonly attribute int16u clusterRevision = 65533;
}

/** This cluster provides an interface for managing low power mode on a device. */
server cluster LowPower = 1288 {
  readonly attribute command_id generatedCommandList[] = 65528;
  readonly attribute command_id acceptedCommandList[] = 65529;
  readonly attribute event_id eventList[] = 65530;
  readonly attribute attrib_id attributeList[] = 65531;
  readonly attribute bitmap32 featureMap = 65532;
  readonly attribute int16u clusterRevision = 65533;

  command Sleep(): DefaultSuccess = 0;
}

/** Attributes related to the electrical properties of a device. This cluster is used by power outlets and other devices that need to provide instantaneous data as opposed to metrology data which should be retrieved from the metering cluster.. */
server cluster ElectricalMeasurement = 2820 {
  readonly attribute bitmap32 measurementType = 0;
  readonly attribute int32s totalActivePower = 772;
  readonly attribute int16u rmsVoltage = 1285;
  readonly attribute int16u rmsVoltageMin = 1286;
  readonly attribute int16u rmsVoltageMax = 1287;
  readonly attribute int16u rmsCurrent = 1288;
  readonly attribute int16u rmsCurrentMin = 1289;
  readonly attribute int16u rmsCurrentMax = 1290;
  readonly attribute int16s activePower = 1291;
  readonly attribute int16s activePowerMin = 1292;
  readonly attribute int16s activePowerMax = 1293;
  readonly attribute command_id generatedCommandList[] = 65528;
  readonly attribute command_id acceptedCommandList[] = 65529;
  readonly attribute event_id eventList[] = 65530;
  readonly attribute attrib_id attributeList[] = 65531;
  readonly attribute bitmap32 featureMap = 65532;
  readonly attribute int16u clusterRevision = 65533;
}

/** The Test Cluster is meant to validate the generated code */
<<<<<<< HEAD
server cluster UnitTesting = 4294048773 {
  enum SimpleEnum : enum8 {
=======
internal server cluster UnitTesting = 4294048773 {
  enum SimpleEnum : ENUM8 {
>>>>>>> 836ceec9
    kUnspecified = 0;
    kValueA = 1;
    kValueB = 2;
    kValueC = 3;
  }

  bitmap Bitmap16MaskMap : bitmap16 {
    kMaskVal1 = 0x1;
    kMaskVal2 = 0x2;
    kMaskVal3 = 0x4;
    kMaskVal4 = 0x4000;
  }

  bitmap Bitmap32MaskMap : bitmap32 {
    kMaskVal1 = 0x1;
    kMaskVal2 = 0x2;
    kMaskVal3 = 0x4;
    kMaskVal4 = 0x40000000;
  }

  bitmap Bitmap64MaskMap : bitmap64 {
    kMaskVal1 = 0x1;
    kMaskVal2 = 0x2;
    kMaskVal3 = 0x4;
    kMaskVal4 = 0x4000000000000000;
  }

  bitmap Bitmap8MaskMap : bitmap8 {
    kMaskVal1 = 0x1;
    kMaskVal2 = 0x2;
    kMaskVal3 = 0x4;
    kMaskVal4 = 0x40;
  }

  bitmap SimpleBitmap : bitmap8 {
    kValueA = 0x1;
    kValueB = 0x2;
    kValueC = 0x4;
  }

  struct SimpleStruct {
    int8u a = 0;
    boolean b = 1;
    SimpleEnum c = 2;
    octet_string d = 3;
    char_string e = 4;
    SimpleBitmap f = 5;
    single g = 6;
    double h = 7;
  }

  fabric_scoped struct TestFabricScoped {
    fabric_sensitive int8u fabricSensitiveInt8u = 1;
    optional fabric_sensitive int8u optionalFabricSensitiveInt8u = 2;
    nullable fabric_sensitive int8u nullableFabricSensitiveInt8u = 3;
    optional nullable fabric_sensitive int8u nullableOptionalFabricSensitiveInt8u = 4;
    fabric_sensitive char_string fabricSensitiveCharString = 5;
    fabric_sensitive SimpleStruct fabricSensitiveStruct = 6;
    fabric_sensitive int8u fabricSensitiveInt8uList[] = 7;
    fabric_idx fabricIndex = 254;
  }

  struct NullablesAndOptionalsStruct {
    nullable int16u nullableInt = 0;
    optional int16u optionalInt = 1;
    optional nullable int16u nullableOptionalInt = 2;
    nullable char_string nullableString = 3;
    optional char_string optionalString = 4;
    optional nullable char_string nullableOptionalString = 5;
    nullable SimpleStruct nullableStruct = 6;
    optional SimpleStruct optionalStruct = 7;
    optional nullable SimpleStruct nullableOptionalStruct = 8;
    nullable SimpleEnum nullableList[] = 9;
    optional SimpleEnum optionalList[] = 10;
    optional nullable SimpleEnum nullableOptionalList[] = 11;
  }

  struct NestedStruct {
    int8u a = 0;
    boolean b = 1;
    SimpleStruct c = 2;
  }

  struct NestedStructList {
    int8u a = 0;
    boolean b = 1;
    SimpleStruct c = 2;
    SimpleStruct d[] = 3;
    int32u e[] = 4;
    octet_string f[] = 5;
    int8u g[] = 6;
  }

  struct DoubleNestedStructList {
    NestedStructList a[] = 0;
  }

  struct TestListStructOctet {
    int64u member1 = 0;
    octet_string<32> member2 = 1;
  }

  info event TestEvent = 1 {
    int8u arg1 = 1;
    SimpleEnum arg2 = 2;
    boolean arg3 = 3;
    SimpleStruct arg4 = 4;
    SimpleStruct arg5[] = 5;
    SimpleEnum arg6[] = 6;
  }

  fabric_sensitive info event TestFabricScopedEvent = 2 {
    fabric_idx fabricIndex = 254;
  }

  attribute boolean boolean = 0;
  attribute Bitmap8MaskMap bitmap8 = 1;
  attribute Bitmap16MaskMap bitmap16 = 2;
  attribute Bitmap32MaskMap bitmap32 = 3;
  attribute Bitmap64MaskMap bitmap64 = 4;
  attribute int8u int8u = 5;
  attribute int16u int16u = 6;
  attribute int24u int24u = 7;
  attribute int32u int32u = 8;
  attribute int40u int40u = 9;
  attribute int48u int48u = 10;
  attribute int56u int56u = 11;
  attribute int64u int64u = 12;
  attribute int8s int8s = 13;
  attribute int16s int16s = 14;
  attribute int24s int24s = 15;
  attribute int32s int32s = 16;
  attribute int40s int40s = 17;
  attribute int48s int48s = 18;
  attribute int56s int56s = 19;
  attribute int64s int64s = 20;
  attribute enum8 enum8 = 21;
  attribute enum16 enum16 = 22;
  attribute single floatSingle = 23;
  attribute double floatDouble = 24;
  attribute octet_string<10> octetString = 25;
  attribute int8u listInt8u[] = 26;
  attribute octet_string listOctetString[] = 27;
  attribute TestListStructOctet listStructOctetString[] = 28;
  attribute long_octet_string<1000> longOctetString = 29;
  attribute char_string<10> charString = 30;
  attribute long_char_string<1000> longCharString = 31;
  attribute epoch_us epochUs = 32;
  attribute epoch_s epochS = 33;
  attribute vendor_id vendorId = 34;
  attribute NullablesAndOptionalsStruct listNullablesAndOptionalsStruct[] = 35;
  attribute SimpleEnum enumAttr = 36;
  attribute SimpleStruct structAttr = 37;
  attribute int8u rangeRestrictedInt8u = 38;
  attribute int8s rangeRestrictedInt8s = 39;
  attribute int16u rangeRestrictedInt16u = 40;
  attribute int16s rangeRestrictedInt16s = 41;
  attribute LONG_OCTET_STRING listLongOctetString[] = 42;
  attribute TestFabricScoped listFabricScoped[] = 43;
  timedwrite attribute boolean timedWriteBoolean = 48;
  attribute boolean generalErrorBoolean = 49;
  attribute boolean clusterErrorBoolean = 50;
  attribute nullable boolean nullableBoolean = 16384;
  attribute nullable Bitmap8MaskMap nullableBitmap8 = 16385;
  attribute nullable Bitmap16MaskMap nullableBitmap16 = 16386;
  attribute nullable Bitmap32MaskMap nullableBitmap32 = 16387;
  attribute nullable Bitmap64MaskMap nullableBitmap64 = 16388;
  attribute nullable int8u nullableInt8u = 16389;
  attribute nullable int16u nullableInt16u = 16390;
  attribute nullable int24u nullableInt24u = 16391;
  attribute nullable int32u nullableInt32u = 16392;
  attribute nullable int40u nullableInt40u = 16393;
  attribute nullable int48u nullableInt48u = 16394;
  attribute nullable int56u nullableInt56u = 16395;
  attribute nullable int64u nullableInt64u = 16396;
  attribute nullable int8s nullableInt8s = 16397;
  attribute nullable int16s nullableInt16s = 16398;
  attribute nullable int24s nullableInt24s = 16399;
  attribute nullable int32s nullableInt32s = 16400;
  attribute nullable int40s nullableInt40s = 16401;
  attribute nullable int48s nullableInt48s = 16402;
  attribute nullable int56s nullableInt56s = 16403;
  attribute nullable int64s nullableInt64s = 16404;
  attribute nullable enum8 nullableEnum8 = 16405;
  attribute nullable enum16 nullableEnum16 = 16406;
  attribute nullable single nullableFloatSingle = 16407;
  attribute nullable double nullableFloatDouble = 16408;
  attribute nullable octet_string<10> nullableOctetString = 16409;
  attribute nullable char_string<10> nullableCharString = 16414;
  attribute nullable SimpleEnum nullableEnumAttr = 16420;
  attribute nullable SimpleStruct nullableStruct = 16421;
  attribute nullable int8u nullableRangeRestrictedInt8u = 16422;
  attribute nullable int8s nullableRangeRestrictedInt8s = 16423;
  attribute nullable int16u nullableRangeRestrictedInt16u = 16424;
  attribute nullable int16s nullableRangeRestrictedInt16s = 16425;
  attribute int8u writeOnlyInt8u = 16426;
  readonly attribute command_id generatedCommandList[] = 65528;
  readonly attribute command_id acceptedCommandList[] = 65529;
  readonly attribute event_id eventList[] = 65530;
  readonly attribute attrib_id attributeList[] = 65531;
  readonly attribute bitmap32 featureMap = 65532;
  readonly attribute int16u clusterRevision = 65533;

  request struct TestAddArgumentsRequest {
    int8u arg1 = 0;
    int8u arg2 = 1;
  }

  request struct TestStructArgumentRequestRequest {
    SimpleStruct arg1 = 0;
  }

  request struct TestNestedStructArgumentRequestRequest {
    NestedStruct arg1 = 0;
  }

  request struct TestListStructArgumentRequestRequest {
    SimpleStruct arg1[] = 0;
  }

  request struct TestListInt8UArgumentRequestRequest {
    int8u arg1[] = 0;
  }

  request struct TestNestedStructListArgumentRequestRequest {
    NestedStructList arg1 = 0;
  }

  request struct TestListNestedStructListArgumentRequestRequest {
    NestedStructList arg1[] = 0;
  }

  request struct TestListInt8UReverseRequestRequest {
    int8u arg1[] = 0;
  }

  request struct TestEnumsRequestRequest {
    vendor_id arg1 = 0;
    SimpleEnum arg2 = 1;
  }

  request struct TestNullableOptionalRequestRequest {
    optional nullable int8u arg1 = 0;
  }

  request struct SimpleStructEchoRequestRequest {
    SimpleStruct arg1 = 0;
  }

  request struct TestSimpleOptionalArgumentRequestRequest {
    optional boolean arg1 = 0;
  }

  request struct TestEmitTestEventRequestRequest {
    int8u arg1 = 0;
    SimpleEnum arg2 = 1;
    boolean arg3 = 2;
  }

  request struct TestEmitTestFabricScopedEventRequestRequest {
    int8u arg1 = 0;
  }

  response struct TestSpecificResponse = 0 {
    int8u returnValue = 0;
  }

  response struct TestAddArgumentsResponse = 1 {
    int8u returnValue = 0;
  }

  response struct TestListInt8UReverseResponse = 4 {
    int8u arg1[] = 0;
  }

  response struct TestEnumsResponse = 5 {
    vendor_id arg1 = 0;
    SimpleEnum arg2 = 1;
  }

  response struct TestNullableOptionalResponse = 6 {
    boolean wasPresent = 0;
    optional boolean wasNull = 1;
    optional int8u value = 2;
    optional nullable int8u originalValue = 3;
  }

  response struct SimpleStructResponse = 9 {
    SimpleStruct arg1 = 0;
  }

  response struct TestEmitTestEventResponse = 10 {
    int64u value = 0;
  }

  response struct TestEmitTestFabricScopedEventResponse = 11 {
    int64u value = 0;
  }

  command Test(): DefaultSuccess = 0;
  command TestNotHandled(): DefaultSuccess = 1;
  command TestSpecific(): TestSpecificResponse = 2;
  command TestAddArguments(TestAddArgumentsRequest): TestAddArgumentsResponse = 4;
  command TestStructArgumentRequest(TestStructArgumentRequestRequest): BooleanResponse = 7;
  command TestNestedStructArgumentRequest(TestNestedStructArgumentRequestRequest): BooleanResponse = 8;
  command TestListStructArgumentRequest(TestListStructArgumentRequestRequest): BooleanResponse = 9;
  command TestListInt8UArgumentRequest(TestListInt8UArgumentRequestRequest): BooleanResponse = 10;
  command TestNestedStructListArgumentRequest(TestNestedStructListArgumentRequestRequest): BooleanResponse = 11;
  command TestListNestedStructListArgumentRequest(TestListNestedStructListArgumentRequestRequest): BooleanResponse = 12;
  command TestListInt8UReverseRequest(TestListInt8UReverseRequestRequest): TestListInt8UReverseResponse = 13;
  command TestEnumsRequest(TestEnumsRequestRequest): TestEnumsResponse = 14;
  command TestNullableOptionalRequest(TestNullableOptionalRequestRequest): TestNullableOptionalResponse = 15;
  command SimpleStructEchoRequest(SimpleStructEchoRequestRequest): SimpleStructResponse = 17;
  timed command TimedInvokeRequest(): DefaultSuccess = 18;
  command TestSimpleOptionalArgumentRequest(TestSimpleOptionalArgumentRequestRequest): DefaultSuccess = 19;
  command TestEmitTestEventRequest(TestEmitTestEventRequestRequest): TestEmitTestEventResponse = 20;
  command TestEmitTestFabricScopedEventRequest(TestEmitTestFabricScopedEventRequestRequest): TestEmitTestFabricScopedEventResponse = 21;
}

/** The Fault Injection Cluster provide a means for a test harness to configure faults(for example triggering a fault in the system). */
<<<<<<< HEAD
server cluster FaultInjection = 4294048774 {
  enum FaultType : enum8 {
=======
internal server cluster FaultInjection = 4294048774 {
  enum FaultType : ENUM8 {
>>>>>>> 836ceec9
    kUnspecified = 0;
    kSystemFault = 1;
    kInetFault = 2;
    kChipFault = 3;
    kCertFault = 4;
  }

  readonly attribute command_id generatedCommandList[] = 65528;
  readonly attribute command_id acceptedCommandList[] = 65529;
  readonly attribute event_id eventList[] = 65530;
  readonly attribute attrib_id attributeList[] = 65531;
  readonly attribute bitmap32 featureMap = 65532;
  readonly attribute int16u clusterRevision = 65533;

  request struct FailAtFaultRequest {
    FaultType type = 0;
    int32u id = 1;
    int32u numCallsToSkip = 2;
    int32u numCallsToFail = 3;
    boolean takeMutex = 4;
  }

  request struct FailRandomlyAtFaultRequest {
    FaultType type = 0;
    int32u id = 1;
    int8u percentage = 2;
  }

  command access(invoke: manage) FailAtFault(FailAtFaultRequest): DefaultSuccess = 0;
  command access(invoke: manage) FailRandomlyAtFault(FailRandomlyAtFaultRequest): DefaultSuccess = 1;
}

endpoint 0 {
  device type ma_rootdevice = 22, version 1;
  device type ma_powersource = 17, version 1;

  binding cluster OtaSoftwareUpdateProvider;

  server cluster Identify {
    ram      attribute identifyTime default = 0x0000;
    ram      attribute identifyType default = 0x0;
    ram      attribute featureMap default = 0;
    ram      attribute clusterRevision default = 4;

    handle command Identify;
    handle command TriggerEffect;
  }

  server cluster Groups {
    ram      attribute nameSupport;
    ram      attribute featureMap default = 0;
    ram      attribute clusterRevision default = 4;

    handle command AddGroup;
    handle command AddGroupResponse;
    handle command ViewGroup;
    handle command ViewGroupResponse;
    handle command GetGroupMembership;
    handle command GetGroupMembershipResponse;
    handle command RemoveGroup;
    handle command RemoveGroupResponse;
    handle command RemoveAllGroups;
    handle command AddGroupIfIdentifying;
  }

  server cluster Descriptor {
    callback attribute deviceTypeList;
    callback attribute serverList;
    callback attribute clientList;
    callback attribute partsList;
    callback attribute tagList;
    callback attribute generatedCommandList;
    callback attribute acceptedCommandList;
    callback attribute eventList;
    callback attribute attributeList;
    ram      attribute featureMap default = 0;
    callback attribute clusterRevision default = 2;
  }

  server cluster Binding {
    callback attribute binding;
    ram      attribute featureMap default = 0;
    ram      attribute clusterRevision default = 1;
  }

  server cluster AccessControl {
    emits event AccessControlEntryChanged;
    emits event AccessControlExtensionChanged;
    callback attribute acl;
    callback attribute extension;
    callback attribute subjectsPerAccessControlEntry default = 4;
    callback attribute targetsPerAccessControlEntry default = 3;
    callback attribute accessControlEntriesPerFabric default = 4;
    callback attribute generatedCommandList;
    callback attribute acceptedCommandList;
    callback attribute eventList;
    callback attribute attributeList;
    ram      attribute featureMap default = 0;
    callback attribute clusterRevision default = 1;
  }

  server cluster BasicInformation {
    emits event StartUp;
    emits event ShutDown;
    emits event Leave;
    callback attribute dataModelRevision default = 10;
    callback attribute vendorName;
    callback attribute vendorID;
    callback attribute productName;
    callback attribute productID;
    persist  attribute nodeLabel;
    callback attribute location default = "XX";
    callback attribute hardwareVersion default = 0;
    callback attribute hardwareVersionString;
    callback attribute softwareVersion default = 0;
    callback attribute softwareVersionString;
    callback attribute manufacturingDate default = "20210614123456ZZ";
    callback attribute partNumber;
    callback attribute productURL;
    callback attribute productLabel;
    callback attribute serialNumber;
    persist  attribute localConfigDisabled default = 0;
    callback attribute uniqueID;
    callback attribute capabilityMinima;
    callback attribute productAppearance;
    callback attribute generatedCommandList;
    callback attribute acceptedCommandList;
    callback attribute eventList;
    callback attribute attributeList;
    ram      attribute featureMap default = 0;
    ram      attribute clusterRevision default = 2;
  }

  server cluster OtaSoftwareUpdateRequestor {
    emits event StateTransition;
    emits event VersionApplied;
    emits event DownloadError;
    callback attribute defaultOTAProviders default = 0;
    ram      attribute updatePossible default = 1;
    ram      attribute updateState default = 0;
    ram      attribute updateStateProgress default = 0;
    ram      attribute featureMap default = 0;
    ram      attribute clusterRevision default = 1;

    handle command AnnounceOTAProvider;
  }

  server cluster LocalizationConfiguration {
    persist  attribute activeLocale default = "en-US";
    callback attribute supportedLocales;
    callback attribute generatedCommandList;
    callback attribute acceptedCommandList;
    callback attribute eventList;
    callback attribute attributeList;
    ram      attribute featureMap default = 0;
    ram      attribute clusterRevision default = 1;
  }

  server cluster TimeFormatLocalization {
    persist  attribute hourFormat default = 0;
    persist  attribute activeCalendarType default = 0;
    callback attribute supportedCalendarTypes;
    callback attribute generatedCommandList;
    callback attribute acceptedCommandList;
    callback attribute eventList;
    callback attribute attributeList;
    ram      attribute featureMap default = 1;
    ram      attribute clusterRevision default = 1;
  }

  server cluster UnitLocalization {
    persist  attribute temperatureUnit default = 0;
    callback attribute generatedCommandList;
    callback attribute acceptedCommandList;
    callback attribute eventList;
    callback attribute attributeList;
    ram      attribute featureMap default = 0x1;
    ram      attribute clusterRevision default = 1;
  }

  server cluster PowerSourceConfiguration {
    callback attribute sources;
    ram      attribute featureMap default = 0;
    ram      attribute clusterRevision default = 1;
  }

  server cluster PowerSource {
    ram      attribute status default = 0;
    ram      attribute order default = 3;
    ram      attribute description default = "B1";
    ram      attribute batChargeLevel default = 0;
    ram      attribute batReplacementNeeded;
    ram      attribute batReplaceability;
    callback attribute endpointList;
    callback attribute generatedCommandList;
    callback attribute acceptedCommandList;
    callback attribute eventList;
    callback attribute attributeList;
    ram      attribute featureMap default = 2;
    ram      attribute clusterRevision default = 2;
  }

  server cluster GeneralCommissioning {
    ram      attribute breadcrumb default = 0x0000000000000000;
    callback attribute basicCommissioningInfo;
    callback attribute regulatoryConfig default = 0;
    callback attribute locationCapability default = 0;
    callback attribute supportsConcurrentConnection default = 1;
    callback attribute generatedCommandList;
    callback attribute acceptedCommandList;
    callback attribute eventList;
    callback attribute attributeList;
    ram      attribute featureMap default = 0;
    ram      attribute clusterRevision default = 1;

    handle command ArmFailSafe;
    handle command ArmFailSafeResponse;
    handle command SetRegulatoryConfig;
    handle command SetRegulatoryConfigResponse;
    handle command CommissioningComplete;
    handle command CommissioningCompleteResponse;
  }

  server cluster NetworkCommissioning {
    ram      attribute maxNetworks;
    callback attribute networks;
    ram      attribute scanMaxTimeSeconds;
    ram      attribute connectMaxTimeSeconds;
    ram      attribute interfaceEnabled;
    ram      attribute lastNetworkingStatus;
    ram      attribute lastNetworkID;
    ram      attribute lastConnectErrorValue;
    callback attribute generatedCommandList;
    callback attribute acceptedCommandList;
    callback attribute eventList;
    callback attribute attributeList;
    ram      attribute featureMap default = 2;
    ram      attribute clusterRevision default = 1;

    handle command ScanNetworks;
    handle command ScanNetworksResponse;
    handle command AddOrUpdateWiFiNetwork;
    handle command AddOrUpdateThreadNetwork;
    handle command RemoveNetwork;
    handle command NetworkConfigResponse;
    handle command ConnectNetwork;
    handle command ConnectNetworkResponse;
    handle command ReorderNetwork;
  }

  server cluster DiagnosticLogs {
    ram      attribute featureMap default = 0;
    ram      attribute clusterRevision default = 1;

    handle command RetrieveLogsRequest;
  }

  server cluster GeneralDiagnostics {
    emits event HardwareFaultChange;
    emits event RadioFaultChange;
    emits event NetworkFaultChange;
    emits event BootReason;
    callback attribute networkInterfaces;
    callback attribute rebootCount default = 0x0000;
    callback attribute upTime default = 0x0000000000000000;
    callback attribute totalOperationalHours default = 0x00000000;
    callback attribute bootReason;
    callback attribute activeHardwareFaults;
    callback attribute activeRadioFaults;
    callback attribute activeNetworkFaults;
    callback attribute testEventTriggersEnabled;
    callback attribute generatedCommandList;
    callback attribute acceptedCommandList;
    callback attribute eventList;
    callback attribute attributeList;
    ram      attribute featureMap default = 0;
    ram      attribute clusterRevision default = 1;

    handle command TestEventTrigger;
  }

  server cluster SoftwareDiagnostics {
    emits event SoftwareFault;
    callback attribute threadMetrics;
    callback attribute currentHeapFree default = 0x0000000000000000;
    callback attribute currentHeapUsed default = 0x0000000000000000;
    callback attribute currentHeapHighWatermark default = 0x0000000000000000;
    callback attribute featureMap default = 1;
    ram      attribute clusterRevision default = 1;

    handle command ResetWatermarks;
  }

  server cluster ThreadNetworkDiagnostics {
    callback attribute channel;
    callback attribute routingRole;
    callback attribute networkName default = "0";
    callback attribute panId default = 0x0000;
    callback attribute extendedPanId default = 0x0000000000000000;
    callback attribute meshLocalPrefix;
    callback attribute overrunCount default = 0x0000000000000000;
    callback attribute neighborTable;
    callback attribute routeTable;
    callback attribute partitionId;
    callback attribute weighting;
    callback attribute dataVersion;
    callback attribute stableDataVersion;
    callback attribute leaderRouterId;
    callback attribute detachedRoleCount default = 0x0000;
    callback attribute childRoleCount default = 0x0000;
    callback attribute routerRoleCount default = 0x0000;
    callback attribute leaderRoleCount default = 0x0000;
    callback attribute attachAttemptCount default = 0x0000;
    callback attribute partitionIdChangeCount default = 0x0000;
    callback attribute betterPartitionAttachAttemptCount default = 0x0000;
    callback attribute parentChangeCount default = 0x0000;
    callback attribute txTotalCount default = 0x0000;
    callback attribute txUnicastCount default = 0x0000;
    callback attribute txBroadcastCount default = 0x0000;
    callback attribute txAckRequestedCount default = 0x0000;
    callback attribute txAckedCount default = 0x0000;
    callback attribute txNoAckRequestedCount default = 0x0000;
    callback attribute txDataCount default = 0x0000;
    callback attribute txDataPollCount default = 0x0000;
    callback attribute txBeaconCount default = 0x0000;
    callback attribute txBeaconRequestCount default = 0x0000;
    callback attribute txOtherCount default = 0x0000;
    callback attribute txRetryCount default = 0x0000;
    callback attribute txDirectMaxRetryExpiryCount default = 0x0000;
    callback attribute txIndirectMaxRetryExpiryCount default = 0x0000;
    callback attribute txErrCcaCount default = 0x0000;
    callback attribute txErrAbortCount default = 0x0000;
    callback attribute txErrBusyChannelCount default = 0x0000;
    callback attribute rxTotalCount default = 0x0000;
    callback attribute rxUnicastCount default = 0x0000;
    callback attribute rxBroadcastCount default = 0x0000;
    callback attribute rxDataCount default = 0x0000;
    callback attribute rxDataPollCount default = 0x0000;
    callback attribute rxBeaconCount default = 0x0000;
    callback attribute rxBeaconRequestCount default = 0x0000;
    callback attribute rxOtherCount default = 0x0000;
    callback attribute rxAddressFilteredCount default = 0x0000;
    callback attribute rxDestAddrFilteredCount default = 0x0000;
    callback attribute rxDuplicatedCount default = 0x0000;
    callback attribute rxErrNoFrameCount default = 0x0000;
    callback attribute rxErrUnknownNeighborCount default = 0x0000;
    callback attribute rxErrInvalidSrcAddrCount default = 0x0000;
    callback attribute rxErrSecCount default = 0x0000;
    callback attribute rxErrFcsCount default = 0x0000;
    callback attribute rxErrOtherCount default = 0x0000;
    callback attribute activeTimestamp default = 0x0000000000000000;
    callback attribute pendingTimestamp default = 0x0000000000000000;
    callback attribute delay default = 0x0000;
    callback attribute securityPolicy;
    callback attribute channelPage0Mask default = "0x0000";
    callback attribute operationalDatasetComponents;
    callback attribute activeNetworkFaultsList;
    ram      attribute featureMap default = 0x000F;
    ram      attribute clusterRevision default = 1;

    handle command ResetCounts;
  }

  server cluster WiFiNetworkDiagnostics {
    emits event Disconnection;
    emits event AssociationFailure;
    emits event ConnectionStatus;
    callback attribute bssid;
    callback attribute securityType;
    callback attribute wiFiVersion;
    callback attribute channelNumber default = 0x0000;
    callback attribute rssi default = 0x00;
    callback attribute beaconLostCount default = 0x00000000;
    callback attribute beaconRxCount default = 0x00000000;
    callback attribute packetMulticastRxCount default = 0x00000000;
    callback attribute packetMulticastTxCount default = 0x00000000;
    callback attribute packetUnicastRxCount default = 0x00000000;
    callback attribute packetUnicastTxCount default = 0x00000000;
    callback attribute currentMaxRate default = 0x0000000000000000;
    callback attribute overrunCount default = 0x0000000000000000;
    ram      attribute featureMap default = 3;
    ram      attribute clusterRevision default = 1;

    handle command ResetCounts;
  }

  server cluster EthernetNetworkDiagnostics {
    callback attribute PHYRate;
    callback attribute fullDuplex default = 0x00;
    callback attribute packetRxCount default = 0x0000000000000000;
    callback attribute packetTxCount default = 0x0000000000000000;
    callback attribute txErrCount default = 0x0000000000000000;
    callback attribute collisionCount default = 0x0000000000000000;
    callback attribute overrunCount default = 0x0000000000000000;
    callback attribute carrierDetect default = 0x00;
    callback attribute timeSinceReset default = 0x0000000000000000;
    ram      attribute featureMap default = 3;
    ram      attribute clusterRevision default = 1;

    handle command ResetCounts;
  }

  server cluster TimeSynchronization {
    emits event DSTTableEmpty;
    emits event DSTStatus;
    emits event TimeZoneStatus;
    emits event TimeFailure;
    emits event MissingTrustedTimeSource;
    callback attribute UTCTime;
    callback attribute granularity default = 0x00;
    ram      attribute timeSource default = 0x00;
    callback attribute trustedTimeSource;
    callback attribute defaultNTP;
    callback attribute timeZone default = 1;
    callback attribute DSTOffset;
    callback attribute localTime default = 1;
    ram      attribute timeZoneDatabase default = 0;
    callback attribute timeZoneListMaxSize default = 3;
    callback attribute DSTOffsetListMaxSize;
    ram      attribute supportsDNSResolve default = false;
    callback attribute generatedCommandList;
    callback attribute acceptedCommandList;
    callback attribute attributeList;
    ram      attribute featureMap default = 0x0B;
    ram      attribute clusterRevision default = 2;

    handle command SetUTCTime;
    handle command SetTrustedTimeSource;
    handle command SetTimeZone;
    handle command SetTimeZoneResponse;
    handle command SetDSTOffset;
    handle command SetDefaultNTP;
  }

  server cluster AdministratorCommissioning {
    callback attribute windowStatus default = 0;
    callback attribute adminFabricIndex default = 1;
    callback attribute adminVendorId default = 0;
    callback attribute generatedCommandList;
    callback attribute acceptedCommandList;
    callback attribute eventList;
    callback attribute attributeList;
    ram      attribute featureMap default = 0;
    ram      attribute clusterRevision default = 1;

    handle command OpenCommissioningWindow;
    handle command OpenBasicCommissioningWindow;
    handle command RevokeCommissioning;
  }

  server cluster OperationalCredentials {
    callback attribute NOCs;
    callback attribute fabrics;
    callback attribute supportedFabrics;
    callback attribute commissionedFabrics;
    callback attribute trustedRootCertificates;
    callback attribute currentFabricIndex;
    callback attribute generatedCommandList;
    callback attribute acceptedCommandList;
    callback attribute eventList;
    callback attribute attributeList;
    ram      attribute featureMap default = 0;
    ram      attribute clusterRevision default = 1;

    handle command AttestationRequest;
    handle command AttestationResponse;
    handle command CertificateChainRequest;
    handle command CertificateChainResponse;
    handle command CSRRequest;
    handle command CSRResponse;
    handle command AddNOC;
    handle command UpdateNOC;
    handle command NOCResponse;
    handle command UpdateFabricLabel;
    handle command RemoveFabric;
    handle command AddTrustedRootCertificate;
  }

  server cluster GroupKeyManagement {
    callback attribute groupKeyMap;
    callback attribute groupTable;
    callback attribute maxGroupsPerFabric;
    callback attribute maxGroupKeysPerFabric;
    callback attribute generatedCommandList;
    callback attribute acceptedCommandList;
    callback attribute eventList;
    callback attribute attributeList;
    callback attribute featureMap default = 0;
    callback attribute clusterRevision default = 1;

    handle command KeySetWrite;
    handle command KeySetRead;
    handle command KeySetReadResponse;
    handle command KeySetRemove;
    handle command KeySetReadAllIndices;
    handle command KeySetReadAllIndicesResponse;
  }

  server cluster FixedLabel {
    callback attribute labelList;
    ram      attribute featureMap default = 0;
    ram      attribute clusterRevision default = 1;
  }

  server cluster UserLabel {
    callback attribute labelList;
    ram      attribute featureMap default = 0;
    ram      attribute clusterRevision default = 1;
  }

  server cluster IcdManagement {
    callback attribute idleModeInterval default = 500;
    callback attribute activeModeInterval default = 300;
    callback attribute activeModeThreshold default = 300;
    callback attribute registeredClients;
    callback attribute ICDCounter default = 0;
    callback attribute clientsSupportedPerFabric default = 2;
    callback attribute generatedCommandList;
    callback attribute acceptedCommandList;
    callback attribute attributeList;
    ram      attribute featureMap default = 1;
    ram      attribute clusterRevision default = 1;

    handle command RegisterClient;
    handle command RegisterClientResponse;
    handle command UnregisterClient;
    handle command StayActiveRequest;
  }

  server cluster RelativeHumidityMeasurement {
    ram      attribute measuredValue;
    ram      attribute minMeasuredValue default = 0;
    ram      attribute maxMeasuredValue default = 0x2710;
    ram      attribute featureMap default = 0;
    ram      attribute clusterRevision default = 3;
  }

  server cluster FaultInjection {
    callback attribute generatedCommandList;
    callback attribute acceptedCommandList;
    callback attribute attributeList;
    ram      attribute featureMap default = 0;
    ram      attribute clusterRevision default = 1;

    handle command FailAtFault;
    handle command FailRandomlyAtFault;
  }
}
endpoint 1 {
  device type ma_powersource = 17, version 1;
  device type ma_onofflight = 256, version 1;

  binding cluster OnOff;

  server cluster Identify {
    ram      attribute identifyTime default = 0x0000;
    ram      attribute identifyType default = 0x0;
    callback attribute generatedCommandList;
    callback attribute acceptedCommandList;
    callback attribute eventList;
    callback attribute attributeList;
    ram      attribute featureMap default = 0;
    ram      attribute clusterRevision default = 4;

    handle command Identify;
    handle command TriggerEffect;
  }

  server cluster Groups {
    ram      attribute nameSupport;
    callback attribute generatedCommandList;
    callback attribute acceptedCommandList;
    callback attribute eventList;
    callback attribute attributeList;
    ram      attribute featureMap default = 0;
    ram      attribute clusterRevision default = 4;

    handle command AddGroup;
    handle command AddGroupResponse;
    handle command ViewGroup;
    handle command ViewGroupResponse;
    handle command GetGroupMembership;
    handle command GetGroupMembershipResponse;
    handle command RemoveGroup;
    handle command RemoveGroupResponse;
    handle command RemoveAllGroups;
    handle command AddGroupIfIdentifying;
  }

  server cluster Scenes {
    callback attribute sceneCount default = 0x00;
    ram      attribute currentScene default = 0x00;
    ram      attribute currentGroup default = 0x0000;
    ram      attribute sceneValid default = 0x00;
    ram      attribute nameSupport default = 0x80;
    ram      attribute lastConfiguredBy;
    ram      attribute sceneTableSize default = 16;
    callback attribute remainingCapacity default = 8;
    callback attribute generatedCommandList;
    callback attribute acceptedCommandList;
    callback attribute eventList;
    callback attribute attributeList;
    ram      attribute featureMap default = 3;
    ram      attribute clusterRevision default = 5;

    handle command AddScene;
    handle command AddSceneResponse;
    handle command ViewScene;
    handle command ViewSceneResponse;
    handle command RemoveScene;
    handle command RemoveSceneResponse;
    handle command RemoveAllScenes;
    handle command RemoveAllScenesResponse;
    handle command StoreScene;
    handle command StoreSceneResponse;
    handle command RecallScene;
    handle command GetSceneMembership;
    handle command GetSceneMembershipResponse;
    handle command EnhancedAddScene;
    handle command EnhancedAddSceneResponse;
    handle command EnhancedViewScene;
    handle command EnhancedViewSceneResponse;
    handle command CopyScene;
    handle command CopySceneResponse;
  }

  server cluster OnOff {
    persist  attribute onOff default = 0x00;
    ram      attribute globalSceneControl default = 0x01;
    ram      attribute onTime default = 0x0000;
    ram      attribute offWaitTime default = 0x0000;
    persist  attribute startUpOnOff default = 0xFF;
    callback attribute generatedCommandList;
    callback attribute acceptedCommandList;
    callback attribute eventList;
    callback attribute attributeList;
    ram      attribute featureMap default = 0x0001;
    ram      attribute clusterRevision default = 5;

    handle command Off;
    handle command On;
    handle command Toggle;
    handle command OffWithEffect;
    handle command OnWithRecallGlobalScene;
    handle command OnWithTimedOff;
  }

  server cluster OnOffSwitchConfiguration {
    ram      attribute switchType;
    ram      attribute switchActions default = 0x00;
    ram      attribute featureMap default = 0;
    ram      attribute clusterRevision default = 1;
  }

  server cluster LevelControl {
    persist  attribute currentLevel default = 0xFE;
    ram      attribute remainingTime default = 0x0000;
    ram      attribute minLevel default = 0x01;
    ram      attribute maxLevel default = 0xFE;
    ram      attribute currentFrequency default = 0x0000;
    ram      attribute minFrequency default = 0x0000;
    ram      attribute maxFrequency default = 0x0000;
    ram      attribute options default = 0x00;
    ram      attribute onOffTransitionTime default = 0x0000;
    ram      attribute onLevel default = 0xFF;
    ram      attribute onTransitionTime;
    ram      attribute offTransitionTime;
    ram      attribute defaultMoveRate default = 50;
    persist  attribute startUpCurrentLevel default = 255;
    ram      attribute featureMap default = 3;
    ram      attribute clusterRevision default = 5;

    handle command MoveToLevel;
    handle command Move;
    handle command Step;
    handle command Stop;
    handle command MoveToLevelWithOnOff;
    handle command MoveWithOnOff;
    handle command StepWithOnOff;
    handle command StopWithOnOff;
  }

  server cluster BinaryInputBasic {
    ram      attribute outOfService default = 0x00;
    ram      attribute presentValue;
    ram      attribute statusFlags default = 0x00;
    ram      attribute featureMap default = 0;
    ram      attribute clusterRevision default = 1;
  }

  server cluster Descriptor {
    callback attribute deviceTypeList;
    callback attribute serverList;
    callback attribute clientList;
    callback attribute partsList;
    callback attribute tagList;
    callback attribute generatedCommandList;
    callback attribute acceptedCommandList;
    callback attribute eventList;
    callback attribute attributeList;
    ram      attribute featureMap default = 0;
    callback attribute clusterRevision default = 2;
  }

  server cluster Binding {
    callback attribute binding;
    ram      attribute featureMap default = 0;
    ram      attribute clusterRevision default = 1;
  }

  server cluster Actions {
    callback attribute actionList;
    callback attribute endpointLists;
    callback attribute setupURL;
    ram      attribute featureMap default = 0;
    callback attribute clusterRevision default = 1;
  }

  server cluster PowerSource {
    emits event BatFaultChange;
    ram      attribute status default = 0;
    ram      attribute order default = 2;
    ram      attribute description default = "B2";
    ram      attribute batChargeLevel default = 0;
    ram      attribute batReplacementNeeded;
    ram      attribute batReplaceability;
    callback attribute endpointList;
    callback attribute generatedCommandList;
    callback attribute acceptedCommandList;
    callback attribute eventList;
    callback attribute attributeList;
    ram      attribute featureMap default = 2;
    ram      attribute clusterRevision default = 2;
  }

  server cluster Switch {
    emits event SwitchLatched;
    ram      attribute numberOfPositions default = 2;
    ram      attribute currentPosition;
    ram      attribute featureMap default = 1;
    ram      attribute clusterRevision default = 1;
  }

  server cluster FixedLabel {
    callback attribute labelList;
    ram      attribute featureMap default = 0;
    ram      attribute clusterRevision default = 1;
  }

  server cluster UserLabel {
    callback attribute labelList;
    ram      attribute featureMap default = 0;
    ram      attribute clusterRevision default = 1;
  }

  server cluster BooleanState {
    ram      attribute stateValue default = 0;
    ram      attribute featureMap default = 0;
    ram      attribute clusterRevision default = 1;
  }

  server cluster ModeSelect {
    ram      attribute description default = "Coffee";
    ram      attribute standardNamespace default = 0;
    callback attribute supportedModes default = 0;
    persist  attribute currentMode default = 0;
    persist  attribute startUpMode default = 0;
    persist  attribute onMode default = 255;
    callback attribute generatedCommandList;
    callback attribute acceptedCommandList;
    callback attribute attributeList;
    ram      attribute featureMap default = 1;
    ram      attribute clusterRevision default = 2;
    ram      attribute manufacturerExtension default = 255;

    handle command ChangeToMode;
  }

  server cluster LaundryWasherMode {
    callback attribute supportedModes;
    callback attribute currentMode;
    callback attribute startUpMode;
    callback attribute onMode;
    callback attribute generatedCommandList;
    callback attribute acceptedCommandList;
    callback attribute attributeList;
    callback attribute featureMap default = 0;
    ram      attribute clusterRevision default = 1;

    handle command ChangeToMode;
    handle command ChangeToModeResponse;
  }

  server cluster RefrigeratorAndTemperatureControlledCabinetMode {
    callback attribute supportedModes;
    callback attribute currentMode;
    callback attribute startUpMode;
    callback attribute onMode;
    callback attribute generatedCommandList;
    callback attribute acceptedCommandList;
    callback attribute attributeList;
    callback attribute featureMap default = 0;
    ram      attribute clusterRevision default = 1;

    handle command ChangeToMode;
    handle command ChangeToModeResponse;
  }

  server cluster LaundryWasherControls {
    callback attribute spinSpeeds;
    ram      attribute spinSpeedCurrent;
    ram      attribute numberOfRinses;
    callback attribute supportedRinses;
    callback attribute generatedCommandList;
    callback attribute acceptedCommandList;
    callback attribute eventList;
    callback attribute attributeList;
    ram      attribute featureMap default = 3;
    ram      attribute clusterRevision default = 1;
  }

  server cluster RvcRunMode {
    callback attribute supportedModes;
    callback attribute currentMode;
    callback attribute startUpMode;
    callback attribute onMode;
    callback attribute generatedCommandList;
    callback attribute acceptedCommandList;
    callback attribute attributeList;
    callback attribute featureMap default = 0;
    ram      attribute clusterRevision default = 1;

    handle command ChangeToMode;
    handle command ChangeToModeResponse;
  }

  server cluster RvcCleanMode {
    callback attribute supportedModes;
    callback attribute currentMode;
    callback attribute startUpMode;
    callback attribute onMode;
    callback attribute generatedCommandList;
    callback attribute acceptedCommandList;
    callback attribute attributeList;
    callback attribute featureMap default = 0;
    ram      attribute clusterRevision default = 1;

    handle command ChangeToMode;
    handle command ChangeToModeResponse;
  }

  server cluster TemperatureControl {
    ram      attribute selectedTemperatureLevel default = 0;
    callback attribute supportedTemperatureLevels;
    callback attribute generatedCommandList;
    callback attribute acceptedCommandList;
    callback attribute attributeList;
    ram      attribute featureMap default = 2;
    ram      attribute clusterRevision default = 1;

    handle command SetTemperature;
  }

  server cluster RefrigeratorAlarm {
    emits event Notify;
    ram      attribute mask default = 1;
    ram      attribute state default = 0;
    ram      attribute supported default = 1;
    callback attribute generatedCommandList;
    callback attribute acceptedCommandList;
    callback attribute attributeList;
    ram      attribute featureMap default = 0;
    ram      attribute clusterRevision default = 1;
  }

  server cluster DishwasherMode {
    callback attribute supportedModes;
    callback attribute currentMode;
    callback attribute startUpMode;
    callback attribute onMode;
    callback attribute generatedCommandList;
    callback attribute acceptedCommandList;
    callback attribute attributeList;
    callback attribute featureMap default = 0;
    ram      attribute clusterRevision default = 1;

    handle command ChangeToMode;
    handle command ChangeToModeResponse;
  }

  server cluster AirQuality {
    callback attribute airQuality default = 0;
    callback attribute generatedCommandList;
    callback attribute acceptedCommandList;
    callback attribute attributeList;
    callback attribute featureMap default = 0;
    ram      attribute clusterRevision default = 1;
  }

  server cluster SmokeCoAlarm {
    emits event SmokeAlarm;
    emits event COAlarm;
    emits event LowBattery;
    emits event HardwareFault;
    emits event EndOfService;
    emits event SelfTestComplete;
    emits event AlarmMuted;
    emits event MuteEnded;
    emits event InterconnectSmokeAlarm;
    emits event InterconnectCOAlarm;
    emits event AllClear;
    persist  attribute expressedState default = 0;
    persist  attribute smokeState default = 0;
    persist  attribute COState default = 0;
    persist  attribute batteryAlert default = 0;
    persist  attribute deviceMuted default = 0;
    ram      attribute testInProgress default = 0;
    persist  attribute hardwareFaultAlert default = 0;
    persist  attribute endOfServiceAlert default = 0;
    ram      attribute interconnectSmokeAlarm default = 0;
    ram      attribute interconnectCOAlarm default = 0;
    ram      attribute contaminationState default = 0;
    ram      attribute smokeSensitivityLevel default = 1;
    ram      attribute expiryDate default = 0;
    ram      attribute featureMap default = 3;
    ram      attribute clusterRevision default = 1;

    handle command SelfTestRequest;
  }

  server cluster DishwasherAlarm {
    emits event Notify;
    ram      attribute mask default = 1;
    ram      attribute latch default = 1;
    ram      attribute state default = 0;
    ram      attribute supported default = 15;
    callback attribute generatedCommandList;
    callback attribute acceptedCommandList;
    callback attribute attributeList;
    ram      attribute featureMap default = 1;
    ram      attribute clusterRevision default = 1;

    handle command Reset;
    handle command ModifyEnabledAlarms;
  }

  server cluster OperationalState {
    emits event OperationalError;
    emits event OperationCompletion;
    callback attribute phaseList;
    callback attribute currentPhase;
    callback attribute countdownTime;
    callback attribute operationalStateList;
    callback attribute operationalState;
    callback attribute operationalError;
    callback attribute generatedCommandList;
    callback attribute acceptedCommandList;
    callback attribute attributeList;
    ram      attribute featureMap default = 0;
    ram      attribute clusterRevision default = 1;

    handle command Pause;
    handle command Stop;
    handle command Start;
    handle command Resume;
    handle command OperationalCommandResponse;
  }

  server cluster RvcOperationalState {
    emits event OperationalError;
    emits event OperationCompletion;
    callback attribute phaseList;
    callback attribute currentPhase default = 0;
    callback attribute countdownTime default = 0;
    callback attribute operationalStateList default = 0;
    callback attribute operationalState default = 0;
    callback attribute operationalError default = 0;
    callback attribute generatedCommandList default = 0;
    callback attribute acceptedCommandList default = 0;
    callback attribute attributeList default = 0;
    ram      attribute featureMap default = 0;
    ram      attribute clusterRevision default = 1;

    handle command Pause;
    handle command Resume;
    handle command OperationalCommandResponse;
  }

  server cluster HepaFilterMonitoring {
    callback attribute condition;
    callback attribute degradationDirection;
    callback attribute changeIndication default = 0;
    callback attribute inPlaceIndicator;
    callback attribute lastChangedTime;
    callback attribute replacementProductList;
    callback attribute generatedCommandList;
    callback attribute acceptedCommandList;
    callback attribute attributeList;
    callback attribute featureMap default = 7;
    ram      attribute clusterRevision default = 1;

    handle command ResetCondition;
  }

  server cluster ActivatedCarbonFilterMonitoring {
    callback attribute condition;
    callback attribute degradationDirection;
    callback attribute changeIndication default = 0;
    callback attribute inPlaceIndicator;
    callback attribute lastChangedTime;
    callback attribute replacementProductList;
    callback attribute generatedCommandList;
    callback attribute acceptedCommandList;
    callback attribute attributeList;
    callback attribute featureMap default = 7;
    ram      attribute clusterRevision default = 1;

    handle command ResetCondition;
  }

  server cluster DoorLock {
    emits event DoorLockAlarm;
    emits event LockOperation;
    emits event LockOperationError;
    emits event LockUserChange;
    ram      attribute lockState default = 2;
    ram      attribute lockType;
    ram      attribute actuatorEnabled;
    ram      attribute doorState;
    ram      attribute doorOpenEvents;
    ram      attribute doorClosedEvents;
    ram      attribute openPeriod;
    ram      attribute numberOfTotalUsersSupported default = 10;
    ram      attribute numberOfPINUsersSupported default = 10;
    ram      attribute numberOfRFIDUsersSupported default = 10;
    ram      attribute numberOfWeekDaySchedulesSupportedPerUser default = 10;
    ram      attribute maxPINCodeLength default = 6;
    ram      attribute minPINCodeLength default = 6;
    ram      attribute maxRFIDCodeLength default = 20;
    ram      attribute minRFIDCodeLength default = 10;
    ram      attribute credentialRulesSupport default = 1;
    ram      attribute numberOfCredentialsSupportedPerUser default = 5;
    ram      attribute language default = "en";
    ram      attribute autoRelockTime default = 60;
    ram      attribute soundVolume default = 0x00;
    ram      attribute operatingMode default = 0x00;
    ram      attribute supportedOperatingModes default = 0xFFF6;
    ram      attribute defaultConfigurationRegister default = 0;
    ram      attribute enableOneTouchLocking default = 0x00;
    ram      attribute enableInsideStatusLED default = 0;
    ram      attribute enablePrivacyModeButton default = 0x00;
    ram      attribute wrongCodeEntryLimit default = 3;
    ram      attribute userCodeTemporaryDisableTime default = 10;
    ram      attribute requirePINforRemoteOperation default = 0;
    ram      attribute featureMap default = 0x11B3;
    ram      attribute clusterRevision default = 6;

    handle command LockDoor;
    handle command UnlockDoor;
    handle command UnlockWithTimeout;
    handle command SetWeekDaySchedule;
    handle command GetWeekDaySchedule;
    handle command ClearWeekDaySchedule;
    handle command SetYearDaySchedule;
    handle command GetYearDaySchedule;
    handle command SetUser;
    handle command GetUser;
    handle command GetUserResponse;
    handle command ClearUser;
    handle command SetCredential;
    handle command SetCredentialResponse;
    handle command GetCredentialStatus;
    handle command GetCredentialStatusResponse;
    handle command ClearCredential;
    handle command UnboltDoor;
  }

  server cluster WindowCovering {
    ram      attribute type default = 0x08;
    ram      attribute physicalClosedLimitLift default = 0xFFFF;
    ram      attribute physicalClosedLimitTilt default = 0xFFFF;
    persist  attribute currentPositionLift default = 0x7FFF;
    persist  attribute currentPositionTilt default = 0x7FFF;
    persist  attribute numberOfActuationsLift default = 0x0000;
    persist  attribute numberOfActuationsTilt default = 0x0000;
    persist  attribute configStatus default = 0x03;
    persist  attribute currentPositionLiftPercentage default = 50;
    persist  attribute currentPositionTiltPercentage default = 50;
    ram      attribute operationalStatus default = 0x00;
    ram      attribute targetPositionLiftPercent100ths default = 5000;
    ram      attribute targetPositionTiltPercent100ths default = 5000;
    ram      attribute endProductType default = 0x00;
    persist  attribute currentPositionLiftPercent100ths default = 5000;
    persist  attribute currentPositionTiltPercent100ths default = 5000;
    persist  attribute installedOpenLimitLift default = 0x0000;
    persist  attribute installedClosedLimitLift default = 0xFFFF;
    persist  attribute installedOpenLimitTilt default = 0x0000;
    persist  attribute installedClosedLimitTilt default = 0xFFFF;
    persist  attribute mode default = 0x00;
    ram      attribute safetyStatus default = 0x00;
    callback attribute generatedCommandList;
    callback attribute acceptedCommandList;
    callback attribute attributeList;
    ram      attribute featureMap default = 0x17;
    ram      attribute clusterRevision default = 5;

    handle command UpOrOpen;
    handle command DownOrClose;
    handle command StopMotion;
    handle command GoToLiftValue;
    handle command GoToLiftPercentage;
    handle command GoToTiltValue;
    handle command GoToTiltPercentage;
  }

  server cluster BarrierControl {
    ram      attribute barrierMovingState;
    ram      attribute barrierSafetyStatus;
    ram      attribute barrierCapabilities;
    ram      attribute barrierPosition;
    ram      attribute featureMap default = 0;
    ram      attribute clusterRevision default = 1;

    handle command BarrierControlGoToPercent;
    handle command BarrierControlStop;
  }

  server cluster PumpConfigurationAndControl {
    ram      attribute maxPressure;
    ram      attribute maxSpeed;
    ram      attribute maxFlow;
    ram      attribute minConstPressure;
    ram      attribute maxConstPressure;
    ram      attribute minCompPressure;
    ram      attribute maxCompPressure;
    ram      attribute minConstSpeed;
    ram      attribute maxConstSpeed;
    ram      attribute minConstFlow;
    ram      attribute maxConstFlow;
    ram      attribute minConstTemp;
    ram      attribute maxConstTemp;
    ram      attribute pumpStatus;
    ram      attribute effectiveOperationMode;
    ram      attribute effectiveControlMode;
    ram      attribute capacity;
    ram      attribute speed;
    ram      attribute lifetimeRunningHours default = 0x000000;
    ram      attribute power;
    ram      attribute lifetimeEnergyConsumed default = 0x00000000;
    ram      attribute operationMode default = 0x00;
    ram      attribute controlMode default = 0x00;
    ram      attribute featureMap default = 0x1F;
    ram      attribute clusterRevision default = 4;
  }

  server cluster Thermostat {
    ram      attribute localTemperature;
    ram      attribute absMinHeatSetpointLimit default = 0x02BC;
    ram      attribute absMaxHeatSetpointLimit default = 0x0BB8;
    ram      attribute absMinCoolSetpointLimit default = 0x0640;
    ram      attribute absMaxCoolSetpointLimit default = 0x0C80;
    ram      attribute occupiedCoolingSetpoint default = 0x0A28;
    ram      attribute occupiedHeatingSetpoint default = 0x07D0;
    ram      attribute minHeatSetpointLimit default = 0x02BC;
    ram      attribute maxHeatSetpointLimit default = 0x0BB8;
    ram      attribute minCoolSetpointLimit default = 0x0640;
    ram      attribute maxCoolSetpointLimit default = 0x0C80;
    ram      attribute minSetpointDeadBand default = 0x19;
    ram      attribute controlSequenceOfOperation default = 0x04;
    ram      attribute systemMode default = 0x01;
    callback attribute generatedCommandList;
    callback attribute acceptedCommandList;
    callback attribute attributeList;
    ram      attribute featureMap default = 0x0023;
    ram      attribute clusterRevision default = 6;

    handle command SetpointRaiseLower;
  }

  server cluster FanControl {
    ram      attribute fanMode default = 0x00;
    ram      attribute fanModeSequence default = 0x02;
    ram      attribute percentSetting default = 0x00;
    ram      attribute percentCurrent default = 0x00;
    ram      attribute speedMax default = 100;
    ram      attribute speedSetting default = 0x00;
    ram      attribute speedCurrent default = 0x00;
    ram      attribute rockSupport default = 0x03;
    ram      attribute rockSetting default = 0x00;
    ram      attribute windSupport default = 0x03;
    ram      attribute windSetting default = 0x00;
    ram      attribute airflowDirection default = 0;
    ram      attribute featureMap default = 0x3F;
    ram      attribute clusterRevision default = 4;

    handle command Step;
  }

  server cluster ThermostatUserInterfaceConfiguration {
    ram      attribute temperatureDisplayMode default = 0x00;
    ram      attribute keypadLockout default = 0x00;
    ram      attribute scheduleProgrammingVisibility;
    ram      attribute featureMap default = 0;
    ram      attribute clusterRevision default = 2;
  }

  server cluster ColorControl {
    persist  attribute currentHue default = 0x00;
    persist  attribute currentSaturation default = 0x00;
    ram      attribute remainingTime default = 0x0000;
    persist  attribute currentX default = 0x616B;
    persist  attribute currentY default = 0x607D;
    ram      attribute driftCompensation;
    ram      attribute compensationText;
    persist  attribute colorTemperatureMireds default = 0x00FA;
    ram      attribute colorMode default = 0x01;
    ram      attribute options default = 0x00;
    ram      attribute numberOfPrimaries;
    ram      attribute primary1X;
    ram      attribute primary1Y;
    ram      attribute primary1Intensity;
    ram      attribute primary2X;
    ram      attribute primary2Y;
    ram      attribute primary2Intensity;
    ram      attribute primary3X;
    ram      attribute primary3Y;
    ram      attribute primary3Intensity;
    ram      attribute primary4X;
    ram      attribute primary4Y;
    ram      attribute primary4Intensity;
    ram      attribute primary5X;
    ram      attribute primary5Y;
    ram      attribute primary5Intensity;
    ram      attribute primary6X;
    ram      attribute primary6Y;
    ram      attribute primary6Intensity;
    ram      attribute whitePointX;
    ram      attribute whitePointY;
    ram      attribute colorPointRX;
    ram      attribute colorPointRY;
    ram      attribute colorPointRIntensity;
    ram      attribute colorPointGX;
    ram      attribute colorPointGY;
    ram      attribute colorPointGIntensity;
    ram      attribute colorPointBX;
    ram      attribute colorPointBY;
    ram      attribute colorPointBIntensity;
    persist  attribute enhancedCurrentHue default = 0x0000;
    persist  attribute enhancedColorMode default = 0x01;
    persist  attribute colorLoopActive default = 0x00;
    persist  attribute colorLoopDirection default = 0x00;
    persist  attribute colorLoopTime default = 0x0019;
    ram      attribute colorLoopStartEnhancedHue default = 0x2300;
    ram      attribute colorLoopStoredEnhancedHue default = 0x0000;
    ram      attribute colorCapabilities default = 0x1F;
    ram      attribute colorTempPhysicalMinMireds default = 0x0000;
    ram      attribute colorTempPhysicalMaxMireds default = 0xFEFF;
    ram      attribute coupleColorTempToLevelMinMireds;
    persist  attribute startUpColorTemperatureMireds;
    ram      attribute featureMap default = 0x1F;
    ram      attribute clusterRevision default = 6;

    handle command MoveToHue;
    handle command MoveHue;
    handle command StepHue;
    handle command MoveToSaturation;
    handle command MoveSaturation;
    handle command StepSaturation;
    handle command MoveToHueAndSaturation;
    handle command MoveToColor;
    handle command MoveColor;
    handle command StepColor;
    handle command MoveToColorTemperature;
    handle command EnhancedMoveToHue;
    handle command EnhancedMoveHue;
    handle command EnhancedStepHue;
    handle command EnhancedMoveToHueAndSaturation;
    handle command ColorLoopSet;
    handle command StopMoveStep;
    handle command MoveColorTemperature;
    handle command StepColorTemperature;
  }

  server cluster BallastConfiguration {
    ram      attribute physicalMinLevel default = 0x01;
    ram      attribute physicalMaxLevel default = 0xFE;
    ram      attribute ballastStatus default = 0x00;
    ram      attribute minLevel default = 0x01;
    ram      attribute maxLevel default = 0xFE;
    ram      attribute intrinsicBallastFactor;
    ram      attribute ballastFactorAdjustment default = 0xFF;
    ram      attribute lampQuantity;
    ram      attribute lampType;
    ram      attribute lampManufacturer;
    ram      attribute lampRatedHours default = 0xFFFFFF;
    ram      attribute lampBurnHours default = 0x000000;
    ram      attribute lampAlarmMode default = 0x00;
    ram      attribute lampBurnHoursTripPoint default = 0xFFFFFF;
    callback attribute generatedCommandList;
    callback attribute acceptedCommandList;
    callback attribute attributeList;
    ram      attribute featureMap default = 0;
    ram      attribute clusterRevision default = 4;
  }

  server cluster IlluminanceMeasurement {
    ram      attribute measuredValue default = 0x0000;
    ram      attribute minMeasuredValue default = 0x01;
    ram      attribute maxMeasuredValue default = 0xFFFE;
    ram      attribute tolerance;
    ram      attribute lightSensorType default = 0xFF;
    ram      attribute featureMap default = 0;
    ram      attribute clusterRevision default = 3;
  }

  server cluster TemperatureMeasurement {
    ram      attribute measuredValue default = 0x8000;
    ram      attribute minMeasuredValue default = 0x8000;
    ram      attribute maxMeasuredValue default = 0x8000;
    ram      attribute tolerance;
    ram      attribute featureMap default = 0;
    ram      attribute clusterRevision default = 4;
  }

  server cluster PressureMeasurement {
    ram      attribute measuredValue default = 0x0000;
    ram      attribute minMeasuredValue;
    ram      attribute maxMeasuredValue;
    ram      attribute featureMap default = 0;
    ram      attribute clusterRevision default = 3;
  }

  server cluster FlowMeasurement {
    ram      attribute measuredValue default = 5;
    ram      attribute minMeasuredValue default = 0;
    ram      attribute maxMeasuredValue default = 100;
    ram      attribute tolerance default = 0;
    ram      attribute featureMap default = 0;
    ram      attribute clusterRevision default = 3;
  }

  server cluster RelativeHumidityMeasurement {
    ram      attribute measuredValue;
    ram      attribute minMeasuredValue default = 0;
    ram      attribute maxMeasuredValue default = 0x2710;
    ram      attribute tolerance;
    ram      attribute featureMap default = 0;
    ram      attribute clusterRevision default = 3;
  }

  server cluster OccupancySensing {
    ram      attribute occupancy;
    ram      attribute occupancySensorType;
    ram      attribute occupancySensorTypeBitmap;
    ram      attribute featureMap default = 0;
    ram      attribute clusterRevision default = 3;
  }

  server cluster CarbonMonoxideConcentrationMeasurement {
    callback attribute measuredValue default = 401;
    callback attribute minMeasuredValue default = 50;
    callback attribute maxMeasuredValue default = 1500;
    callback attribute peakMeasuredValue default = 511;
    callback attribute peakMeasuredValueWindow default = 3600;
    callback attribute averageMeasuredValue default = 213;
    callback attribute averageMeasuredValueWindow default = 3600;
    callback attribute uncertainty default = 10;
    callback attribute measurementUnit default = 1;
    callback attribute measurementMedium default = 0;
    callback attribute levelValue default = 3;
    callback attribute generatedCommandList;
    callback attribute acceptedCommandList;
    callback attribute attributeList;
    callback attribute featureMap default = 0;
    ram      attribute clusterRevision default = 3;
  }

  server cluster CarbonDioxideConcentrationMeasurement {
    callback attribute measuredValue default = 458;
    callback attribute minMeasuredValue default = 300;
    callback attribute maxMeasuredValue default = 2000;
    callback attribute peakMeasuredValue default = 523;
    callback attribute peakMeasuredValueWindow default = 3600;
    callback attribute averageMeasuredValue default = 421;
    callback attribute averageMeasuredValueWindow default = 3600;
    callback attribute uncertainty default = 5;
    callback attribute measurementUnit default = 0;
    callback attribute measurementMedium default = 0;
    callback attribute levelValue default = 1;
    callback attribute generatedCommandList;
    callback attribute acceptedCommandList;
    callback attribute attributeList;
    callback attribute featureMap default = 0;
    ram      attribute clusterRevision default = 3;
  }

  server cluster NitrogenDioxideConcentrationMeasurement {
    callback attribute measuredValue default = 3;
    callback attribute minMeasuredValue default = 1;
    callback attribute maxMeasuredValue default = 150;
    callback attribute peakMeasuredValue default = 3;
    callback attribute peakMeasuredValueWindow default = 120;
    callback attribute averageMeasuredValue default = 3;
    callback attribute averageMeasuredValueWindow default = 120;
    callback attribute uncertainty default = 1;
    callback attribute measurementUnit default = 1;
    callback attribute measurementMedium default = 0;
    callback attribute levelValue default = 1;
    callback attribute generatedCommandList;
    callback attribute acceptedCommandList;
    callback attribute attributeList;
    callback attribute featureMap default = 0;
    ram      attribute clusterRevision default = 3;
  }

  server cluster OzoneConcentrationMeasurement {
    callback attribute measuredValue default = 10;
    callback attribute minMeasuredValue default = 3;
    callback attribute maxMeasuredValue default = 300;
    callback attribute peakMeasuredValue default = 50;
    callback attribute peakMeasuredValueWindow default = 3600;
    callback attribute averageMeasuredValue default = 20;
    callback attribute averageMeasuredValueWindow default = 3600;
    callback attribute uncertainty default = 0;
    callback attribute measurementUnit default = 0;
    callback attribute measurementMedium default = 0;
    callback attribute levelValue default = 1;
    callback attribute generatedCommandList;
    callback attribute acceptedCommandList;
    callback attribute attributeList;
    callback attribute featureMap default = 0;
    ram      attribute clusterRevision default = 3;
  }

  server cluster Pm25ConcentrationMeasurement {
    callback attribute measuredValue default = 42;
    callback attribute minMeasuredValue default = 1;
    callback attribute maxMeasuredValue default = 400;
    callback attribute peakMeasuredValue default = 90;
    callback attribute peakMeasuredValueWindow default = 3600;
    callback attribute averageMeasuredValue default = 35;
    callback attribute averageMeasuredValueWindow default = 3600;
    callback attribute uncertainty default = 4;
    callback attribute measurementUnit default = 4;
    callback attribute measurementMedium default = 0;
    callback attribute levelValue default = 2;
    callback attribute generatedCommandList;
    callback attribute acceptedCommandList;
    callback attribute attributeList;
    callback attribute featureMap default = 0;
    ram      attribute clusterRevision default = 3;
  }

  server cluster FormaldehydeConcentrationMeasurement {
    callback attribute measuredValue default = 10;
    callback attribute minMeasuredValue default = 0;
    callback attribute maxMeasuredValue default = 200;
    callback attribute peakMeasuredValue default = 10;
    callback attribute peakMeasuredValueWindow default = 7200;
    callback attribute averageMeasuredValue default = 2;
    callback attribute averageMeasuredValueWindow default = 7200;
    callback attribute uncertainty default = 0;
    callback attribute measurementUnit default = 3;
    callback attribute measurementMedium default = 0;
    callback attribute levelValue default = 2;
    callback attribute generatedCommandList;
    callback attribute acceptedCommandList;
    callback attribute attributeList;
    callback attribute featureMap default = 0;
    ram      attribute clusterRevision default = 3;
  }

  server cluster Pm1ConcentrationMeasurement {
    callback attribute measuredValue default = 39;
    callback attribute minMeasuredValue default = 1;
    callback attribute maxMeasuredValue default = 400;
    callback attribute peakMeasuredValue default = 70;
    callback attribute peakMeasuredValueWindow default = 3600;
    callback attribute averageMeasuredValue default = 41;
    callback attribute averageMeasuredValueWindow default = 3600;
    callback attribute uncertainty default = 4;
    callback attribute measurementUnit default = 4;
    callback attribute measurementMedium default = 0;
    callback attribute levelValue default = 1;
    callback attribute generatedCommandList;
    callback attribute acceptedCommandList;
    callback attribute attributeList;
    callback attribute featureMap default = 0;
    ram      attribute clusterRevision default = 3;
  }

  server cluster Pm10ConcentrationMeasurement {
    callback attribute measuredValue default = 7;
    callback attribute minMeasuredValue default = 2;
    callback attribute maxMeasuredValue default = 400;
    callback attribute peakMeasuredValue default = 49;
    callback attribute peakMeasuredValueWindow default = 3600;
    callback attribute averageMeasuredValue default = 43;
    callback attribute averageMeasuredValueWindow default = 3600;
    callback attribute uncertainty default = 2;
    callback attribute measurementUnit default = 4;
    callback attribute measurementMedium default = 0;
    callback attribute levelValue default = 1;
    callback attribute generatedCommandList;
    callback attribute acceptedCommandList;
    callback attribute attributeList;
    callback attribute featureMap default = 0;
    ram      attribute clusterRevision default = 3;
  }

  server cluster TotalVolatileOrganicCompoundsConcentrationMeasurement {
    callback attribute measuredValue default = 5;
    callback attribute minMeasuredValue default = 1;
    callback attribute maxMeasuredValue default = 100;
    callback attribute peakMeasuredValue default = 8;
    callback attribute peakMeasuredValueWindow default = 3600;
    callback attribute averageMeasuredValue default = 2;
    callback attribute averageMeasuredValueWindow default = 3600;
    callback attribute uncertainty default = 1;
    callback attribute measurementUnit default = 1;
    callback attribute measurementMedium default = 0;
    callback attribute levelValue default = 1;
    callback attribute generatedCommandList;
    callback attribute acceptedCommandList;
    callback attribute attributeList;
    callback attribute featureMap default = 0;
    ram      attribute clusterRevision default = 3;
  }

  server cluster RadonConcentrationMeasurement {
    callback attribute measuredValue default = 10;
    callback attribute minMeasuredValue default = 5;
    callback attribute maxMeasuredValue default = 100;
    callback attribute peakMeasuredValue default = 36;
    callback attribute peakMeasuredValueWindow default = 3600;
    callback attribute averageMeasuredValue default = 20;
    callback attribute averageMeasuredValueWindow default = 3600;
    callback attribute uncertainty default = 0;
    callback attribute measurementUnit default = 0;
    callback attribute measurementMedium default = 0;
    callback attribute levelValue default = 3;
    callback attribute generatedCommandList;
    callback attribute acceptedCommandList;
    callback attribute attributeList;
    callback attribute featureMap default = 0;
    ram      attribute clusterRevision default = 3;
  }

  server cluster WakeOnLan {
    ram      attribute MACAddress;
    ram      attribute featureMap default = 0;
    ram      attribute clusterRevision default = 1;
  }

  server cluster LowPower {
    ram      attribute featureMap default = 0;
    ram      attribute clusterRevision default = 1;

    handle command Sleep;
  }

  server cluster ElectricalMeasurement {
    ram      attribute measurementType default = 0x000000;
    ram      attribute totalActivePower default = 0x000000;
    ram      attribute rmsVoltage default = 0xffff;
    ram      attribute rmsVoltageMin default = 0x8000;
    ram      attribute rmsVoltageMax default = 0x8000;
    ram      attribute rmsCurrent default = 0xffff;
    ram      attribute rmsCurrentMin default = 0xffff;
    ram      attribute rmsCurrentMax default = 0xffff;
    ram      attribute activePower default = 0xffff;
    ram      attribute activePowerMin default = 0xffff;
    ram      attribute activePowerMax default = 0xffff;
    ram      attribute featureMap default = 0;
    ram      attribute clusterRevision default = 3;
  }

  server cluster UnitTesting {
    emits event TestEvent;
    emits event TestFabricScopedEvent;
    ram      attribute boolean default = false;
    ram      attribute bitmap8 default = 0;
    ram      attribute bitmap16 default = 0;
    ram      attribute bitmap32 default = 0;
    ram      attribute bitmap64 default = 0;
    ram      attribute int8u default = 0;
    ram      attribute int16u default = 0;
    ram      attribute int24u default = 0;
    ram      attribute int32u default = 0;
    ram      attribute int40u default = 0;
    ram      attribute int48u default = 0;
    ram      attribute int56u default = 0;
    ram      attribute int64u default = 0;
    ram      attribute int8s default = 0;
    ram      attribute int16s default = 0;
    ram      attribute int24s default = 0;
    ram      attribute int32s default = 0;
    ram      attribute int40s default = 0;
    ram      attribute int48s default = 0;
    ram      attribute int56s default = 0;
    ram      attribute int64s default = 0;
    ram      attribute enum8 default = 0;
    ram      attribute enum16 default = 0;
    ram      attribute floatSingle default = 0;
    ram      attribute floatDouble default = 0;
    ram      attribute octetString;
    callback attribute listInt8u;
    callback attribute listOctetString;
    callback attribute listStructOctetString;
    ram      attribute longOctetString;
    ram      attribute charString;
    ram      attribute longCharString;
    ram      attribute epochUs;
    ram      attribute epochS;
    ram      attribute vendorId;
    callback attribute listNullablesAndOptionalsStruct;
    ram      attribute enumAttr;
    callback attribute structAttr;
    ram      attribute rangeRestrictedInt8u default = 70;
    ram      attribute rangeRestrictedInt8s default = -20;
    ram      attribute rangeRestrictedInt16u default = 200;
    ram      attribute rangeRestrictedInt16s default = -100;
    callback attribute listLongOctetString;
    callback attribute listFabricScoped;
    ram      attribute timedWriteBoolean;
    callback attribute generalErrorBoolean;
    callback attribute clusterErrorBoolean;
    ram      attribute nullableBoolean default = false;
    ram      attribute nullableBitmap8 default = 0;
    ram      attribute nullableBitmap16 default = 0;
    ram      attribute nullableBitmap32 default = 0;
    ram      attribute nullableBitmap64 default = 0;
    ram      attribute nullableInt8u default = 0;
    ram      attribute nullableInt16u default = 0;
    ram      attribute nullableInt24u default = 0;
    ram      attribute nullableInt32u default = 0;
    ram      attribute nullableInt40u default = 0;
    ram      attribute nullableInt48u default = 0;
    ram      attribute nullableInt56u default = 0;
    ram      attribute nullableInt64u default = 0;
    ram      attribute nullableInt8s default = 0;
    ram      attribute nullableInt16s default = 0;
    ram      attribute nullableInt24s default = 0;
    ram      attribute nullableInt32s default = 0;
    ram      attribute nullableInt40s default = 0;
    ram      attribute nullableInt48s default = 0;
    ram      attribute nullableInt56s default = 0;
    ram      attribute nullableInt64s default = 0;
    ram      attribute nullableEnum8 default = 0;
    ram      attribute nullableEnum16 default = 0;
    ram      attribute nullableFloatSingle default = 0;
    ram      attribute nullableFloatDouble default = 0;
    ram      attribute nullableOctetString;
    ram      attribute nullableCharString;
    ram      attribute nullableEnumAttr;
    callback attribute nullableStruct;
    ram      attribute nullableRangeRestrictedInt8u default = 70;
    ram      attribute nullableRangeRestrictedInt8s default = -20;
    ram      attribute nullableRangeRestrictedInt16u default = 200;
    ram      attribute nullableRangeRestrictedInt16s default = -100;
    callback attribute writeOnlyInt8u default = 0;
    ram      attribute featureMap default = 0;
    ram      attribute clusterRevision default = 1;

    handle command Test;
    handle command TestSpecificResponse;
    handle command TestNotHandled;
    handle command TestAddArgumentsResponse;
    handle command TestSpecific;
    handle command TestAddArguments;
    handle command TestListInt8UReverseResponse;
    handle command TestEnumsResponse;
    handle command TestNullableOptionalResponse;
    handle command TestStructArgumentRequest;
    handle command TestNestedStructArgumentRequest;
    handle command TestListStructArgumentRequest;
    handle command SimpleStructResponse;
    handle command TestListInt8UArgumentRequest;
    handle command TestEmitTestEventResponse;
    handle command TestNestedStructListArgumentRequest;
    handle command TestEmitTestFabricScopedEventResponse;
    handle command TestListNestedStructListArgumentRequest;
    handle command TestListInt8UReverseRequest;
    handle command TestEnumsRequest;
    handle command TestNullableOptionalRequest;
    handle command SimpleStructEchoRequest;
    handle command TimedInvokeRequest;
    handle command TestSimpleOptionalArgumentRequest;
    handle command TestEmitTestEventRequest;
    handle command TestEmitTestFabricScopedEventRequest;
  }
}
endpoint 2 {
  device type ma_powersource = 17, version 1;
  device type ma_onofflight = 256, version 1;


  server cluster Identify {
    ram      attribute identifyTime default = 0x0000;
    ram      attribute identifyType default = 0x00;
    callback attribute generatedCommandList;
    callback attribute acceptedCommandList;
    callback attribute eventList;
    callback attribute attributeList;
    ram      attribute featureMap default = 0;
    ram      attribute clusterRevision default = 4;

    handle command Identify;
    handle command TriggerEffect;
  }

  server cluster Groups {
    ram      attribute nameSupport;
    callback attribute generatedCommandList;
    callback attribute acceptedCommandList;
    callback attribute eventList;
    callback attribute attributeList;
    ram      attribute featureMap default = 0;
    ram      attribute clusterRevision default = 4;

    handle command AddGroup;
    handle command AddGroupResponse;
    handle command ViewGroup;
    handle command ViewGroupResponse;
    handle command GetGroupMembership;
    handle command GetGroupMembershipResponse;
    handle command RemoveGroup;
    handle command RemoveGroupResponse;
    handle command RemoveAllGroups;
    handle command AddGroupIfIdentifying;
  }

  server cluster Scenes {
    callback attribute sceneCount default = 0x00;
    ram      attribute currentScene default = 0x00;
    ram      attribute currentGroup default = 0x0000;
    ram      attribute sceneValid default = 0x00;
    ram      attribute nameSupport default = 0x80;
    ram      attribute lastConfiguredBy;
    ram      attribute sceneTableSize default = 16;
    callback attribute remainingCapacity default = 8;
    callback attribute generatedCommandList;
    callback attribute acceptedCommandList;
    callback attribute eventList;
    callback attribute attributeList;
    ram      attribute featureMap default = 3;
    ram      attribute clusterRevision default = 5;

    handle command AddScene;
    handle command AddSceneResponse;
    handle command ViewScene;
    handle command ViewSceneResponse;
    handle command RemoveScene;
    handle command RemoveSceneResponse;
    handle command RemoveAllScenes;
    handle command RemoveAllScenesResponse;
    handle command StoreScene;
    handle command StoreSceneResponse;
    handle command RecallScene;
    handle command GetSceneMembership;
    handle command GetSceneMembershipResponse;
    handle command EnhancedAddScene;
    handle command EnhancedAddSceneResponse;
    handle command EnhancedViewScene;
    handle command EnhancedViewSceneResponse;
    handle command CopyScene;
    handle command CopySceneResponse;
  }

  server cluster OnOff {
    ram      attribute onOff default = 0x00;
    ram      attribute globalSceneControl default = 1;
    ram      attribute onTime default = 0;
    ram      attribute offWaitTime default = 0;
    ram      attribute startUpOnOff;
    callback attribute generatedCommandList;
    callback attribute acceptedCommandList;
    callback attribute eventList;
    callback attribute attributeList;
    ram      attribute featureMap default = 0x0001;
    ram      attribute clusterRevision default = 5;

    handle command Off;
    handle command On;
    handle command Toggle;
    handle command OffWithEffect;
    handle command OnWithRecallGlobalScene;
    handle command OnWithTimedOff;
  }

  server cluster Descriptor {
    callback attribute deviceTypeList;
    callback attribute serverList;
    callback attribute clientList;
    callback attribute partsList;
    callback attribute tagList;
    callback attribute generatedCommandList;
    callback attribute acceptedCommandList;
    callback attribute eventList;
    callback attribute attributeList;
    ram      attribute featureMap default = 0;
    callback attribute clusterRevision default = 2;
  }

  server cluster PowerSource {
    ram      attribute status default = 0;
    ram      attribute order default = 1;
    ram      attribute description default = "B3";
    ram      attribute batChargeLevel default = 0;
    ram      attribute batReplacementNeeded;
    ram      attribute batReplaceability;
    callback attribute endpointList;
    callback attribute generatedCommandList;
    callback attribute acceptedCommandList;
    callback attribute eventList;
    callback attribute attributeList;
    ram      attribute featureMap default = 2;
    ram      attribute clusterRevision default = 2;
  }

  server cluster OccupancySensing {
    ram      attribute occupancy;
    ram      attribute occupancySensorType;
    ram      attribute occupancySensorTypeBitmap;
    ram      attribute featureMap default = 0;
    ram      attribute clusterRevision default = 3;
  }
}
endpoint 65534 {
  device type ma_secondary_network_commissioning = 61442, version 1;


  server cluster Descriptor {
    callback attribute deviceTypeList;
    callback attribute serverList;
    callback attribute clientList;
    callback attribute partsList;
    ram      attribute featureMap default = 0;
    callback attribute clusterRevision default = 2;
  }

  server cluster NetworkCommissioning {
    callback attribute maxNetworks;
    callback attribute networks;
    callback attribute scanMaxTimeSeconds;
    callback attribute connectMaxTimeSeconds;
    callback attribute interfaceEnabled;
    callback attribute lastNetworkingStatus;
    callback attribute lastNetworkID;
    callback attribute lastConnectErrorValue;
    callback attribute featureMap default = 0;
    callback attribute clusterRevision default = 1;

    handle command ScanNetworks;
    handle command ScanNetworksResponse;
    handle command AddOrUpdateWiFiNetwork;
    handle command AddOrUpdateThreadNetwork;
    handle command RemoveNetwork;
    handle command NetworkConfigResponse;
    handle command ConnectNetwork;
    handle command ConnectNetworkResponse;
    handle command ReorderNetwork;
  }
}

<|MERGE_RESOLUTION|>--- conflicted
+++ resolved
@@ -117,13 +117,8 @@
 }
 
 /** Attributes and commands for scene configuration and manipulation. */
-<<<<<<< HEAD
-server cluster Scenes = 5 {
+provisional server cluster Scenes = 5 {
   bitmap Feature : bitmap32 {
-=======
-provisional server cluster Scenes = 5 {
-  bitmap Feature : BITMAP32 {
->>>>>>> 836ceec9
     kSceneNames = 0x1;
     kExplicit = 0x2;
     kTableSize = 0x4;
@@ -4188,13 +4183,8 @@
 }
 
 /** An interface for controlling a fan in a heating/cooling system. */
-<<<<<<< HEAD
-server cluster FanControl = 514 {
+provisional server cluster FanControl = 514 {
   enum AirflowDirectionEnum : enum8 {
-=======
-provisional server cluster FanControl = 514 {
-  enum AirflowDirectionEnum : ENUM8 {
->>>>>>> 836ceec9
     kForward = 0;
     kReverse = 1;
   }
@@ -4584,13 +4574,8 @@
 }
 
 /** Attributes and commands for configuring a lighting ballast. */
-<<<<<<< HEAD
-server cluster BallastConfiguration = 769 {
+provisional server cluster BallastConfiguration = 769 {
   bitmap BallastStatusBitmap : bitmap8 {
-=======
-provisional server cluster BallastConfiguration = 769 {
-  bitmap BallastStatusBitmap : BITMAP8 {
->>>>>>> 836ceec9
     kBallastNonOperational = 0x1;
     kLampFailure = 0x2;
   }
@@ -5325,13 +5310,8 @@
 }
 
 /** The Test Cluster is meant to validate the generated code */
-<<<<<<< HEAD
-server cluster UnitTesting = 4294048773 {
+internal server cluster UnitTesting = 4294048773 {
   enum SimpleEnum : enum8 {
-=======
-internal server cluster UnitTesting = 4294048773 {
-  enum SimpleEnum : ENUM8 {
->>>>>>> 836ceec9
     kUnspecified = 0;
     kValueA = 1;
     kValueB = 2;
@@ -5652,13 +5632,8 @@
 }
 
 /** The Fault Injection Cluster provide a means for a test harness to configure faults(for example triggering a fault in the system). */
-<<<<<<< HEAD
-server cluster FaultInjection = 4294048774 {
+internal server cluster FaultInjection = 4294048774 {
   enum FaultType : enum8 {
-=======
-internal server cluster FaultInjection = 4294048774 {
-  enum FaultType : ENUM8 {
->>>>>>> 836ceec9
     kUnspecified = 0;
     kSystemFault = 1;
     kInetFault = 2;
