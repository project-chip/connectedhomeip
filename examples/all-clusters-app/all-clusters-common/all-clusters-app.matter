// This IDL was generated automatically by ZAP.
// It is for view/code review purposes only.

/** Attributes and commands for putting a device into Identification mode (e.g. flashing a light). */
cluster Identify = 3 {
  revision 4;

  enum EffectIdentifierEnum : enum8 {
    kBlink = 0;
    kBreathe = 1;
    kOkay = 2;
    kChannelChange = 11;
    kFinishEffect = 254;
    kStopEffect = 255;
  }

  enum EffectVariantEnum : enum8 {
    kDefault = 0;
  }

  enum IdentifyTypeEnum : enum8 {
    kNone = 0;
    kLightOutput = 1;
    kVisibleIndicator = 2;
    kAudibleBeep = 3;
    kDisplay = 4;
    kActuator = 5;
  }

  attribute int16u identifyTime = 0;
  readonly attribute IdentifyTypeEnum identifyType = 1;
  readonly attribute command_id generatedCommandList[] = 65528;
  readonly attribute command_id acceptedCommandList[] = 65529;
  readonly attribute event_id eventList[] = 65530;
  readonly attribute attrib_id attributeList[] = 65531;
  readonly attribute bitmap32 featureMap = 65532;
  readonly attribute int16u clusterRevision = 65533;

  request struct IdentifyRequest {
    int16u identifyTime = 0;
  }

  request struct TriggerEffectRequest {
    EffectIdentifierEnum effectIdentifier = 0;
    EffectVariantEnum effectVariant = 1;
  }

  /** Command description for Identify */
  command access(invoke: manage) Identify(IdentifyRequest): DefaultSuccess = 0;
  /** Command description for TriggerEffect */
  command access(invoke: manage) TriggerEffect(TriggerEffectRequest): DefaultSuccess = 64;
}

/** Attributes and commands for group configuration and manipulation. */
cluster Groups = 4 {
  revision 4;

  bitmap Feature : bitmap32 {
    kGroupNames = 0x1;
  }

  bitmap NameSupportBitmap : bitmap8 {
    kGroupNames = 0x80;
  }

  readonly attribute NameSupportBitmap nameSupport = 0;
  readonly attribute command_id generatedCommandList[] = 65528;
  readonly attribute command_id acceptedCommandList[] = 65529;
  readonly attribute event_id eventList[] = 65530;
  readonly attribute attrib_id attributeList[] = 65531;
  readonly attribute bitmap32 featureMap = 65532;
  readonly attribute int16u clusterRevision = 65533;

  request struct AddGroupRequest {
    group_id groupID = 0;
    char_string<16> groupName = 1;
  }

  response struct AddGroupResponse = 0 {
    enum8 status = 0;
    group_id groupID = 1;
  }

  request struct ViewGroupRequest {
    group_id groupID = 0;
  }

  response struct ViewGroupResponse = 1 {
    enum8 status = 0;
    group_id groupID = 1;
    char_string<16> groupName = 2;
  }

  request struct GetGroupMembershipRequest {
    group_id groupList[] = 0;
  }

  response struct GetGroupMembershipResponse = 2 {
    nullable int8u capacity = 0;
    group_id groupList[] = 1;
  }

  request struct RemoveGroupRequest {
    group_id groupID = 0;
  }

  response struct RemoveGroupResponse = 3 {
    enum8 status = 0;
    group_id groupID = 1;
  }

  request struct AddGroupIfIdentifyingRequest {
    group_id groupID = 0;
    char_string<16> groupName = 1;
  }

  /** Command description for AddGroup */
  fabric command access(invoke: manage) AddGroup(AddGroupRequest): AddGroupResponse = 0;
  /** Command description for ViewGroup */
  fabric command ViewGroup(ViewGroupRequest): ViewGroupResponse = 1;
  /** Command description for GetGroupMembership */
  fabric command GetGroupMembership(GetGroupMembershipRequest): GetGroupMembershipResponse = 2;
  /** Command description for RemoveGroup */
  fabric command access(invoke: manage) RemoveGroup(RemoveGroupRequest): RemoveGroupResponse = 3;
  /** Command description for RemoveAllGroups */
  fabric command access(invoke: manage) RemoveAllGroups(): DefaultSuccess = 4;
  /** Command description for AddGroupIfIdentifying */
  fabric command access(invoke: manage) AddGroupIfIdentifying(AddGroupIfIdentifyingRequest): DefaultSuccess = 5;
}

/** Attributes and commands for scene configuration and manipulation. */
provisional cluster Scenes = 5 {
  revision 5;

  bitmap CopyModeBitmap : bitmap8 {
    kCopyAllScenes = 0x1;
  }

  bitmap Feature : bitmap32 {
    kSceneNames = 0x1;
    kExplicit = 0x2;
    kTableSize = 0x4;
    kFabricScenes = 0x8;
  }

  bitmap NameSupportBitmap : bitmap8 {
    kSceneNames = 0x80;
  }

  struct AttributeValuePair {
    attrib_id attributeID = 0;
    int32u attributeValue = 1;
  }

  struct ExtensionFieldSet {
    cluster_id clusterID = 0;
    AttributeValuePair attributeValueList[] = 1;
  }

  fabric_scoped struct SceneInfoStruct {
    int8u sceneCount = 0;
    fabric_sensitive int8u currentScene = 1;
    fabric_sensitive group_id currentGroup = 2;
    fabric_sensitive boolean sceneValid = 3;
    int8u remainingCapacity = 4;
    fabric_idx fabricIndex = 254;
  }

  readonly attribute optional int8u sceneCount = 0;
  readonly attribute optional int8u currentScene = 1;
  readonly attribute optional group_id currentGroup = 2;
  readonly attribute optional boolean sceneValid = 3;
  readonly attribute NameSupportBitmap nameSupport = 4;
  readonly attribute optional nullable node_id lastConfiguredBy = 5;
  readonly attribute int16u sceneTableSize = 6;
  readonly attribute SceneInfoStruct fabricSceneInfo[] = 7;
  readonly attribute command_id generatedCommandList[] = 65528;
  readonly attribute command_id acceptedCommandList[] = 65529;
  readonly attribute event_id eventList[] = 65530;
  readonly attribute attrib_id attributeList[] = 65531;
  readonly attribute bitmap32 featureMap = 65532;
  readonly attribute int16u clusterRevision = 65533;

  request struct AddSceneRequest {
    group_id groupID = 0;
    int8u sceneID = 1;
    int16u transitionTime = 2;
    char_string sceneName = 3;
    ExtensionFieldSet extensionFieldSets[] = 4;
  }

  response struct AddSceneResponse = 0 {
    status status = 0;
    group_id groupID = 1;
    int8u sceneID = 2;
  }

  request struct ViewSceneRequest {
    group_id groupID = 0;
    int8u sceneID = 1;
  }

  response struct ViewSceneResponse = 1 {
    status status = 0;
    group_id groupID = 1;
    int8u sceneID = 2;
    optional int16u transitionTime = 3;
    optional char_string sceneName = 4;
    optional ExtensionFieldSet extensionFieldSets[] = 5;
  }

  request struct RemoveSceneRequest {
    group_id groupID = 0;
    int8u sceneID = 1;
  }

  response struct RemoveSceneResponse = 2 {
    status status = 0;
    group_id groupID = 1;
    int8u sceneID = 2;
  }

  request struct RemoveAllScenesRequest {
    group_id groupID = 0;
  }

  response struct RemoveAllScenesResponse = 3 {
    status status = 0;
    group_id groupID = 1;
  }

  request struct StoreSceneRequest {
    group_id groupID = 0;
    int8u sceneID = 1;
  }

  response struct StoreSceneResponse = 4 {
    status status = 0;
    group_id groupID = 1;
    int8u sceneID = 2;
  }

  request struct RecallSceneRequest {
    group_id groupID = 0;
    int8u sceneID = 1;
    optional nullable int16u transitionTime = 2;
  }

  request struct GetSceneMembershipRequest {
    group_id groupID = 0;
  }

  response struct GetSceneMembershipResponse = 6 {
    status status = 0;
    nullable int8u capacity = 1;
    group_id groupID = 2;
    optional int8u sceneList[] = 3;
  }

  request struct EnhancedAddSceneRequest {
    group_id groupID = 0;
    int8u sceneID = 1;
    int16u transitionTime = 2;
    char_string sceneName = 3;
    ExtensionFieldSet extensionFieldSets[] = 4;
  }

  response struct EnhancedAddSceneResponse = 64 {
    status status = 0;
    group_id groupID = 1;
    int8u sceneID = 2;
  }

  request struct EnhancedViewSceneRequest {
    group_id groupID = 0;
    int8u sceneID = 1;
  }

  response struct EnhancedViewSceneResponse = 65 {
    status status = 0;
    group_id groupID = 1;
    int8u sceneID = 2;
    optional int16u transitionTime = 3;
    optional char_string sceneName = 4;
    optional ExtensionFieldSet extensionFieldSets[] = 5;
  }

  request struct CopySceneRequest {
    CopyModeBitmap mode = 0;
    group_id groupIdentifierFrom = 1;
    int8u sceneIdentifierFrom = 2;
    group_id groupIdentifierTo = 3;
    int8u sceneIdentifierTo = 4;
  }

  response struct CopySceneResponse = 66 {
    status status = 0;
    group_id groupIdentifierFrom = 1;
    int8u sceneIdentifierFrom = 2;
  }

  /** Add a scene to the scene table. Extension field sets are supported, and are inputed as '{"ClusterID": VALUE, "AttributeValueList":[{"AttributeId": VALUE, "AttributeValue": VALUE}]}' */
  fabric command access(invoke: manage) AddScene(AddSceneRequest): AddSceneResponse = 0;
  /** Retrieves the requested scene entry from its Scene table. */
  fabric command ViewScene(ViewSceneRequest): ViewSceneResponse = 1;
  /** Removes the requested scene entry, corresponding to the value of the GroupID field, from its Scene Table */
  fabric command access(invoke: manage) RemoveScene(RemoveSceneRequest): RemoveSceneResponse = 2;
  /** Remove all scenes, corresponding to the value of the GroupID field, from its Scene Table */
  fabric command access(invoke: manage) RemoveAllScenes(RemoveAllScenesRequest): RemoveAllScenesResponse = 3;
  /** Adds the scene entry into its Scene Table along with all extension field sets corresponding to the current state of other clusters on the same endpoint */
  fabric command access(invoke: manage) StoreScene(StoreSceneRequest): StoreSceneResponse = 4;
  /** Set the attributes and corresponding state for each other cluster implemented on the endpoint accordingly to the resquested scene entry in the Scene Table */
  fabric command RecallScene(RecallSceneRequest): DefaultSuccess = 5;
  /** Get an unused scene identifier when no commissioning tool is in the network, or for a commissioning tool to get the used scene identifiers within a certain group */
  fabric command GetSceneMembership(GetSceneMembershipRequest): GetSceneMembershipResponse = 6;
  /** Allows a scene to be added using a finer scene transition time than the AddScene command. */
  fabric command EnhancedAddScene(EnhancedAddSceneRequest): EnhancedAddSceneResponse = 64;
  /** Allows a scene to be retrieved using a finer scene transition time than the ViewScene command */
  fabric command EnhancedViewScene(EnhancedViewSceneRequest): EnhancedViewSceneResponse = 65;
  /** Allows a client to efficiently copy scenes from one group/scene identifier pair to another group/scene identifier pair. */
  fabric command CopyScene(CopySceneRequest): CopySceneResponse = 66;
}

/** Attributes and commands for switching devices between 'On' and 'Off' states. */
cluster OnOff = 6 {
  revision 6;

  enum DelayedAllOffEffectVariantEnum : enum8 {
    kDelayedOffFastFade = 0;
    kNoFade = 1;
    kDelayedOffSlowFade = 2;
  }

  enum DyingLightEffectVariantEnum : enum8 {
    kDyingLightFadeOff = 0;
  }

  enum EffectIdentifierEnum : enum8 {
    kDelayedAllOff = 0;
    kDyingLight = 1;
  }

  enum StartUpOnOffEnum : enum8 {
    kOff = 0;
    kOn = 1;
    kToggle = 2;
  }

  bitmap Feature : bitmap32 {
    kLighting = 0x1;
    kDeadFrontBehavior = 0x2;
    kOffOnly = 0x4;
  }

  bitmap OnOffControlBitmap : bitmap8 {
    kAcceptOnlyWhenOn = 0x1;
  }

  readonly attribute boolean onOff = 0;
  readonly attribute optional boolean globalSceneControl = 16384;
  attribute optional int16u onTime = 16385;
  attribute optional int16u offWaitTime = 16386;
  attribute access(write: manage) optional nullable StartUpOnOffEnum startUpOnOff = 16387;
  readonly attribute command_id generatedCommandList[] = 65528;
  readonly attribute command_id acceptedCommandList[] = 65529;
  readonly attribute event_id eventList[] = 65530;
  readonly attribute attrib_id attributeList[] = 65531;
  readonly attribute bitmap32 featureMap = 65532;
  readonly attribute int16u clusterRevision = 65533;

  request struct OffWithEffectRequest {
    EffectIdentifierEnum effectIdentifier = 0;
    enum8 effectVariant = 1;
  }

  request struct OnWithTimedOffRequest {
    OnOffControlBitmap onOffControl = 0;
    int16u onTime = 1;
    int16u offWaitTime = 2;
  }

  /** On receipt of this command, a device SHALL enter its ‘Off’ state. This state is device dependent, but it is recommended that it is used for power off or similar functions. On receipt of the Off command, the OnTime attribute SHALL be set to 0. */
  command Off(): DefaultSuccess = 0;
  /** On receipt of this command, a device SHALL enter its ‘On’ state. This state is device dependent, but it is recommended that it is used for power on or similar functions. On receipt of the On command, if the value of the OnTime attribute is equal to 0, the device SHALL set the OffWaitTime attribute to 0. */
  command On(): DefaultSuccess = 1;
  /** On receipt of this command, if a device is in its ‘Off’ state it SHALL enter its ‘On’ state. Otherwise, if it is in its ‘On’ state it SHALL enter its ‘Off’ state. On receipt of the Toggle command, if the value of the OnOff attribute is equal to FALSE and if the value of the OnTime attribute is equal to 0, the device SHALL set the OffWaitTime attribute to 0. If the value of the OnOff attribute is equal to TRUE, the OnTime attribute SHALL be set to 0. */
  command Toggle(): DefaultSuccess = 2;
  /** The OffWithEffect command allows devices to be turned off using enhanced ways of fading. */
  command OffWithEffect(OffWithEffectRequest): DefaultSuccess = 64;
  /** The OnWithRecallGlobalScene command allows the recall of the settings when the device was turned off. */
  command OnWithRecallGlobalScene(): DefaultSuccess = 65;
  /** The OnWithTimedOff command allows devices to be turned on for a specific duration with a guarded off duration so that SHOULD the device be subsequently switched off, further OnWithTimedOff commands, received during this time, are prevented from turning the devices back on. */
  command OnWithTimedOff(OnWithTimedOffRequest): DefaultSuccess = 66;
}

/** Attributes and commands for switching devices between 'On' and 'Off' states. */
cluster OnOff = 6 {
  revision 6;

  enum DelayedAllOffEffectVariantEnum : enum8 {
    kDelayedOffFastFade = 0;
    kNoFade = 1;
    kDelayedOffSlowFade = 2;
  }

  enum DyingLightEffectVariantEnum : enum8 {
    kDyingLightFadeOff = 0;
  }

  enum EffectIdentifierEnum : enum8 {
    kDelayedAllOff = 0;
    kDyingLight = 1;
  }

  enum StartUpOnOffEnum : enum8 {
    kOff = 0;
    kOn = 1;
    kToggle = 2;
  }

  bitmap Feature : bitmap32 {
    kLighting = 0x1;
    kDeadFrontBehavior = 0x2;
    kOffOnly = 0x4;
  }

  bitmap OnOffControlBitmap : bitmap8 {
    kAcceptOnlyWhenOn = 0x1;
  }

  readonly attribute boolean onOff = 0;
  readonly attribute optional boolean globalSceneControl = 16384;
  attribute optional int16u onTime = 16385;
  attribute optional int16u offWaitTime = 16386;
  attribute access(write: manage) optional nullable StartUpOnOffEnum startUpOnOff = 16387;
  readonly attribute command_id generatedCommandList[] = 65528;
  readonly attribute command_id acceptedCommandList[] = 65529;
  readonly attribute event_id eventList[] = 65530;
  readonly attribute attrib_id attributeList[] = 65531;
  readonly attribute bitmap32 featureMap = 65532;
  readonly attribute int16u clusterRevision = 65533;

  request struct OffWithEffectRequest {
    EffectIdentifierEnum effectIdentifier = 0;
    enum8 effectVariant = 1;
  }

  request struct OnWithTimedOffRequest {
    OnOffControlBitmap onOffControl = 0;
    int16u onTime = 1;
    int16u offWaitTime = 2;
  }

  /** On receipt of this command, a device SHALL enter its ‘Off’ state. This state is device dependent, but it is recommended that it is used for power off or similar functions. On receipt of the Off command, the OnTime attribute SHALL be set to 0. */
  command Off(): DefaultSuccess = 0;
  /** On receipt of this command, a device SHALL enter its ‘On’ state. This state is device dependent, but it is recommended that it is used for power on or similar functions. On receipt of the On command, if the value of the OnTime attribute is equal to 0, the device SHALL set the OffWaitTime attribute to 0. */
  command On(): DefaultSuccess = 1;
  /** On receipt of this command, if a device is in its ‘Off’ state it SHALL enter its ‘On’ state. Otherwise, if it is in its ‘On’ state it SHALL enter its ‘Off’ state. On receipt of the Toggle command, if the value of the OnOff attribute is equal to FALSE and if the value of the OnTime attribute is equal to 0, the device SHALL set the OffWaitTime attribute to 0. If the value of the OnOff attribute is equal to TRUE, the OnTime attribute SHALL be set to 0. */
  command Toggle(): DefaultSuccess = 2;
  /** The OffWithEffect command allows devices to be turned off using enhanced ways of fading. */
  command OffWithEffect(OffWithEffectRequest): DefaultSuccess = 64;
  /** The OnWithRecallGlobalScene command allows the recall of the settings when the device was turned off. */
  command OnWithRecallGlobalScene(): DefaultSuccess = 65;
  /** The OnWithTimedOff command allows devices to be turned on for a specific duration with a guarded off duration so that SHOULD the device be subsequently switched off, further OnWithTimedOff commands, received during this time, are prevented from turning the devices back on. */
  command OnWithTimedOff(OnWithTimedOffRequest): DefaultSuccess = 66;
}

/** Attributes and commands for configuring On/Off switching devices. */
cluster OnOffSwitchConfiguration = 7 {
  revision 1; // NOTE: Default/not specifically set

  readonly attribute enum8 switchType = 0;
  attribute enum8 switchActions = 16;
  readonly attribute command_id generatedCommandList[] = 65528;
  readonly attribute command_id acceptedCommandList[] = 65529;
  readonly attribute event_id eventList[] = 65530;
  readonly attribute attrib_id attributeList[] = 65531;
  readonly attribute bitmap32 featureMap = 65532;
  readonly attribute int16u clusterRevision = 65533;
}

/** Attributes and commands for controlling devices that can be set to a level between fully 'On' and fully 'Off.' */
cluster LevelControl = 8 {
  revision 5;

  enum MoveModeEnum : enum8 {
    kUp = 0;
    kDown = 1;
  }

  enum StepModeEnum : enum8 {
    kUp = 0;
    kDown = 1;
  }

  bitmap Feature : bitmap32 {
    kOnOff = 0x1;
    kLighting = 0x2;
    kFrequency = 0x4;
  }

  bitmap OptionsBitmap : bitmap8 {
    kExecuteIfOff = 0x1;
    kCoupleColorTempToLevel = 0x2;
  }

  readonly attribute nullable int8u currentLevel = 0;
  readonly attribute optional int16u remainingTime = 1;
  readonly attribute optional int8u minLevel = 2;
  readonly attribute optional int8u maxLevel = 3;
  readonly attribute optional int16u currentFrequency = 4;
  readonly attribute optional int16u minFrequency = 5;
  readonly attribute optional int16u maxFrequency = 6;
  attribute OptionsBitmap options = 15;
  attribute optional int16u onOffTransitionTime = 16;
  attribute nullable int8u onLevel = 17;
  attribute optional nullable int16u onTransitionTime = 18;
  attribute optional nullable int16u offTransitionTime = 19;
  attribute optional nullable int8u defaultMoveRate = 20;
  attribute access(write: manage) optional nullable int8u startUpCurrentLevel = 16384;
  readonly attribute command_id generatedCommandList[] = 65528;
  readonly attribute command_id acceptedCommandList[] = 65529;
  readonly attribute event_id eventList[] = 65530;
  readonly attribute attrib_id attributeList[] = 65531;
  readonly attribute bitmap32 featureMap = 65532;
  readonly attribute int16u clusterRevision = 65533;

  request struct MoveToLevelRequest {
    int8u level = 0;
    nullable int16u transitionTime = 1;
    OptionsBitmap optionsMask = 2;
    OptionsBitmap optionsOverride = 3;
  }

  request struct MoveRequest {
    MoveModeEnum moveMode = 0;
    nullable int8u rate = 1;
    OptionsBitmap optionsMask = 2;
    OptionsBitmap optionsOverride = 3;
  }

  request struct StepRequest {
    StepModeEnum stepMode = 0;
    int8u stepSize = 1;
    nullable int16u transitionTime = 2;
    OptionsBitmap optionsMask = 3;
    OptionsBitmap optionsOverride = 4;
  }

  request struct StopRequest {
    OptionsBitmap optionsMask = 0;
    OptionsBitmap optionsOverride = 1;
  }

  request struct MoveToLevelWithOnOffRequest {
    int8u level = 0;
    nullable int16u transitionTime = 1;
    OptionsBitmap optionsMask = 2;
    OptionsBitmap optionsOverride = 3;
  }

  request struct MoveWithOnOffRequest {
    MoveModeEnum moveMode = 0;
    nullable int8u rate = 1;
    OptionsBitmap optionsMask = 2;
    OptionsBitmap optionsOverride = 3;
  }

  request struct StepWithOnOffRequest {
    StepModeEnum stepMode = 0;
    int8u stepSize = 1;
    nullable int16u transitionTime = 2;
    OptionsBitmap optionsMask = 3;
    OptionsBitmap optionsOverride = 4;
  }

  request struct StopWithOnOffRequest {
    OptionsBitmap optionsMask = 0;
    OptionsBitmap optionsOverride = 1;
  }

  request struct MoveToClosestFrequencyRequest {
    int16u frequency = 0;
  }

  /** Command description for MoveToLevel */
  command MoveToLevel(MoveToLevelRequest): DefaultSuccess = 0;
  /** Command description for Move */
  command Move(MoveRequest): DefaultSuccess = 1;
  /** Command description for Step */
  command Step(StepRequest): DefaultSuccess = 2;
  /** Command description for Stop */
  command Stop(StopRequest): DefaultSuccess = 3;
  /** Command description for MoveToLevelWithOnOff */
  command MoveToLevelWithOnOff(MoveToLevelWithOnOffRequest): DefaultSuccess = 4;
  /** Command description for MoveWithOnOff */
  command MoveWithOnOff(MoveWithOnOffRequest): DefaultSuccess = 5;
  /** Command description for StepWithOnOff */
  command StepWithOnOff(StepWithOnOffRequest): DefaultSuccess = 6;
  /** Command description for StopWithOnOff */
  command StopWithOnOff(StopWithOnOffRequest): DefaultSuccess = 7;
  /** Change the currrent frequency to the provided one, or a close
        approximation if the exact provided one is not possible. */
  command MoveToClosestFrequency(MoveToClosestFrequencyRequest): DefaultSuccess = 8;
}

/** An interface for reading the value of a binary measurement and accessing various characteristics of that measurement. */
cluster BinaryInputBasic = 15 {
  revision 1; // NOTE: Default/not specifically set

  attribute optional char_string<16> activeText = 4;
  attribute optional char_string<16> description = 28;
  attribute optional char_string<16> inactiveText = 46;
  attribute boolean outOfService = 81;
  readonly attribute optional enum8 polarity = 84;
  attribute boolean presentValue = 85;
  attribute optional enum8 reliability = 103;
  readonly attribute bitmap8 statusFlags = 111;
  readonly attribute optional int32u applicationType = 256;
  readonly attribute command_id generatedCommandList[] = 65528;
  readonly attribute command_id acceptedCommandList[] = 65529;
  readonly attribute event_id eventList[] = 65530;
  readonly attribute attrib_id attributeList[] = 65531;
  readonly attribute bitmap32 featureMap = 65532;
  readonly attribute int16u clusterRevision = 65533;
}

/** The Descriptor Cluster is meant to replace the support from the Zigbee Device Object (ZDO) for describing a node, its endpoints and clusters. */
cluster Descriptor = 29 {
  revision 2;

  bitmap Feature : bitmap32 {
    kTagList = 0x1;
  }

  struct DeviceTypeStruct {
    devtype_id deviceType = 0;
    int16u revision = 1;
  }

  struct SemanticTagStruct {
    nullable vendor_id mfgCode = 0;
    enum8 namespaceID = 1;
    enum8 tag = 2;
    optional nullable char_string label = 3;
  }

  readonly attribute DeviceTypeStruct deviceTypeList[] = 0;
  readonly attribute cluster_id serverList[] = 1;
  readonly attribute cluster_id clientList[] = 2;
  readonly attribute endpoint_no partsList[] = 3;
  readonly attribute optional SemanticTagStruct tagList[] = 4;
  readonly attribute command_id generatedCommandList[] = 65528;
  readonly attribute command_id acceptedCommandList[] = 65529;
  readonly attribute event_id eventList[] = 65530;
  readonly attribute attrib_id attributeList[] = 65531;
  readonly attribute bitmap32 featureMap = 65532;
  readonly attribute int16u clusterRevision = 65533;
}

/** The Binding Cluster is meant to replace the support from the Zigbee Device Object (ZDO) for supporting the binding table. */
cluster Binding = 30 {
  revision 1; // NOTE: Default/not specifically set

  fabric_scoped struct TargetStruct {
    optional node_id node = 1;
    optional group_id group = 2;
    optional endpoint_no endpoint = 3;
    optional cluster_id cluster = 4;
    fabric_idx fabricIndex = 254;
  }

  attribute access(write: manage) TargetStruct binding[] = 0;
  readonly attribute command_id generatedCommandList[] = 65528;
  readonly attribute command_id acceptedCommandList[] = 65529;
  readonly attribute event_id eventList[] = 65530;
  readonly attribute attrib_id attributeList[] = 65531;
  readonly attribute bitmap32 featureMap = 65532;
  readonly attribute int16u clusterRevision = 65533;
}

/** The Access Control Cluster exposes a data model view of a
      Node's Access Control List (ACL), which codifies the rules used to manage
      and enforce Access Control for the Node's endpoints and their associated
      cluster instances. */
cluster AccessControl = 31 {
  revision 1; // NOTE: Default/not specifically set

  enum AccessControlEntryAuthModeEnum : enum8 {
    kPASE = 1;
    kCASE = 2;
    kGroup = 3;
  }

  enum AccessControlEntryPrivilegeEnum : enum8 {
    kView = 1;
    kProxyView = 2;
    kOperate = 3;
    kManage = 4;
    kAdminister = 5;
  }

  enum ChangeTypeEnum : enum8 {
    kChanged = 0;
    kAdded = 1;
    kRemoved = 2;
  }

  struct AccessControlTargetStruct {
    nullable cluster_id cluster = 0;
    nullable endpoint_no endpoint = 1;
    nullable devtype_id deviceType = 2;
  }

  fabric_scoped struct AccessControlEntryStruct {
    fabric_sensitive AccessControlEntryPrivilegeEnum privilege = 1;
    fabric_sensitive AccessControlEntryAuthModeEnum authMode = 2;
    nullable fabric_sensitive int64u subjects[] = 3;
    nullable fabric_sensitive AccessControlTargetStruct targets[] = 4;
    fabric_idx fabricIndex = 254;
  }

  fabric_scoped struct AccessControlExtensionStruct {
    fabric_sensitive octet_string<128> data = 1;
    fabric_idx fabricIndex = 254;
  }

  fabric_sensitive info event access(read: administer) AccessControlEntryChanged = 0 {
    nullable node_id adminNodeID = 1;
    nullable int16u adminPasscodeID = 2;
    ChangeTypeEnum changeType = 3;
    nullable AccessControlEntryStruct latestValue = 4;
    fabric_idx fabricIndex = 254;
  }

  fabric_sensitive info event access(read: administer) AccessControlExtensionChanged = 1 {
    nullable node_id adminNodeID = 1;
    nullable int16u adminPasscodeID = 2;
    ChangeTypeEnum changeType = 3;
    nullable AccessControlExtensionStruct latestValue = 4;
    fabric_idx fabricIndex = 254;
  }

  attribute access(read: administer, write: administer) AccessControlEntryStruct acl[] = 0;
  attribute access(read: administer, write: administer) optional AccessControlExtensionStruct extension[] = 1;
  readonly attribute int16u subjectsPerAccessControlEntry = 2;
  readonly attribute int16u targetsPerAccessControlEntry = 3;
  readonly attribute int16u accessControlEntriesPerFabric = 4;
  readonly attribute command_id generatedCommandList[] = 65528;
  readonly attribute command_id acceptedCommandList[] = 65529;
  readonly attribute event_id eventList[] = 65530;
  readonly attribute attrib_id attributeList[] = 65531;
  readonly attribute bitmap32 featureMap = 65532;
  readonly attribute int16u clusterRevision = 65533;
}

/** This cluster provides a standardized way for a Node (typically a Bridge, but could be any Node) to expose action information. */
cluster Actions = 37 {
  revision 1; // NOTE: Default/not specifically set

  enum ActionErrorEnum : enum8 {
    kUnknown = 0;
    kInterrupted = 1;
  }

  enum ActionStateEnum : enum8 {
    kInactive = 0;
    kActive = 1;
    kPaused = 2;
    kDisabled = 3;
  }

  enum ActionTypeEnum : enum8 {
    kOther = 0;
    kScene = 1;
    kSequence = 2;
    kAutomation = 3;
    kException = 4;
    kNotification = 5;
    kAlarm = 6;
  }

  enum EndpointListTypeEnum : enum8 {
    kOther = 0;
    kRoom = 1;
    kZone = 2;
  }

  bitmap CommandBits : bitmap16 {
    kInstantAction = 0x1;
    kInstantActionWithTransition = 0x2;
    kStartAction = 0x4;
    kStartActionWithDuration = 0x8;
    kStopAction = 0x10;
    kPauseAction = 0x20;
    kPauseActionWithDuration = 0x40;
    kResumeAction = 0x80;
    kEnableAction = 0x100;
    kEnableActionWithDuration = 0x200;
    kDisableAction = 0x400;
    kDisableActionWithDuration = 0x800;
  }

  struct ActionStruct {
    int16u actionID = 0;
    char_string<32> name = 1;
    ActionTypeEnum type = 2;
    int16u endpointListID = 3;
    CommandBits supportedCommands = 4;
    ActionStateEnum state = 5;
  }

  struct EndpointListStruct {
    int16u endpointListID = 0;
    char_string<32> name = 1;
    EndpointListTypeEnum type = 2;
    endpoint_no endpoints[] = 3;
  }

  info event StateChanged = 0 {
    int16u actionID = 0;
    int32u invokeID = 1;
    ActionStateEnum newState = 2;
  }

  info event ActionFailed = 1 {
    int16u actionID = 0;
    int32u invokeID = 1;
    ActionStateEnum newState = 2;
    ActionErrorEnum error = 3;
  }

  readonly attribute ActionStruct actionList[] = 0;
  readonly attribute EndpointListStruct endpointLists[] = 1;
  readonly attribute optional long_char_string<512> setupURL = 2;
  readonly attribute command_id generatedCommandList[] = 65528;
  readonly attribute command_id acceptedCommandList[] = 65529;
  readonly attribute event_id eventList[] = 65530;
  readonly attribute attrib_id attributeList[] = 65531;
  readonly attribute bitmap32 featureMap = 65532;
  readonly attribute int16u clusterRevision = 65533;

  request struct InstantActionRequest {
    int16u actionID = 0;
    optional int32u invokeID = 1;
  }

  request struct InstantActionWithTransitionRequest {
    int16u actionID = 0;
    optional int32u invokeID = 1;
    int16u transitionTime = 2;
  }

  request struct StartActionRequest {
    int16u actionID = 0;
    optional int32u invokeID = 1;
  }

  request struct StartActionWithDurationRequest {
    int16u actionID = 0;
    optional int32u invokeID = 1;
    int32u duration = 2;
  }

  request struct StopActionRequest {
    int16u actionID = 0;
    optional int32u invokeID = 1;
  }

  request struct PauseActionRequest {
    int16u actionID = 0;
    optional int32u invokeID = 1;
  }

  request struct PauseActionWithDurationRequest {
    int16u actionID = 0;
    optional int32u invokeID = 1;
    int32u duration = 2;
  }

  request struct ResumeActionRequest {
    int16u actionID = 0;
    optional int32u invokeID = 1;
  }

  request struct EnableActionRequest {
    int16u actionID = 0;
    optional int32u invokeID = 1;
  }

  request struct EnableActionWithDurationRequest {
    int16u actionID = 0;
    optional int32u invokeID = 1;
    int32u duration = 2;
  }

  request struct DisableActionRequest {
    int16u actionID = 0;
    optional int32u invokeID = 1;
  }

  request struct DisableActionWithDurationRequest {
    int16u actionID = 0;
    optional int32u invokeID = 1;
    int32u duration = 2;
  }

  /** This command triggers an action (state change) on the involved endpoints. */
  command InstantAction(InstantActionRequest): DefaultSuccess = 0;
  /** This command triggers an action (state change) on the involved endpoints, with a specified time to transition from the current state to the new state. */
  command InstantActionWithTransition(InstantActionWithTransitionRequest): DefaultSuccess = 1;
  /** This command triggers the commencement of an action on the involved endpoints. */
  command StartAction(StartActionRequest): DefaultSuccess = 2;
  /** This command triggers the commencement of an action (with a duration) on the involved endpoints. */
  command StartActionWithDuration(StartActionWithDurationRequest): DefaultSuccess = 3;
  /** This command stops the ongoing action on the involved endpoints. */
  command StopAction(StopActionRequest): DefaultSuccess = 4;
  /** This command pauses an ongoing action. */
  command PauseAction(PauseActionRequest): DefaultSuccess = 5;
  /** This command pauses an ongoing action with a duration. */
  command PauseActionWithDuration(PauseActionWithDurationRequest): DefaultSuccess = 6;
  /** This command resumes a previously paused action. */
  command ResumeAction(ResumeActionRequest): DefaultSuccess = 7;
  /** This command enables a certain action or automation. */
  command EnableAction(EnableActionRequest): DefaultSuccess = 8;
  /** This command enables a certain action or automation with a duration. */
  command EnableActionWithDuration(EnableActionWithDurationRequest): DefaultSuccess = 9;
  /** This command disables a certain action or automation. */
  command DisableAction(DisableActionRequest): DefaultSuccess = 10;
  /** This command disables a certain action or automation with a duration. */
  command DisableActionWithDuration(DisableActionWithDurationRequest): DefaultSuccess = 11;
}

/** This cluster provides attributes and events for determining basic information about Nodes, which supports both
      Commissioning and operational determination of Node characteristics, such as Vendor ID, Product ID and serial number,
      which apply to the whole Node. Also allows setting user device information such as location. */
cluster BasicInformation = 40 {
  revision 3;

  enum ColorEnum : enum8 {
    kBlack = 0;
    kNavy = 1;
    kGreen = 2;
    kTeal = 3;
    kMaroon = 4;
    kPurple = 5;
    kOlive = 6;
    kGray = 7;
    kBlue = 8;
    kLime = 9;
    kAqua = 10;
    kRed = 11;
    kFuchsia = 12;
    kYellow = 13;
    kWhite = 14;
    kNickel = 15;
    kChrome = 16;
    kBrass = 17;
    kCopper = 18;
    kSilver = 19;
    kGold = 20;
  }

  enum ProductFinishEnum : enum8 {
    kOther = 0;
    kMatte = 1;
    kSatin = 2;
    kPolished = 3;
    kRugged = 4;
    kFabric = 5;
  }

  struct CapabilityMinimaStruct {
    int16u caseSessionsPerFabric = 0;
    int16u subscriptionsPerFabric = 1;
  }

  struct ProductAppearanceStruct {
    ProductFinishEnum finish = 0;
    nullable ColorEnum primaryColor = 1;
  }

  critical event StartUp = 0 {
    int32u softwareVersion = 0;
  }

  critical event ShutDown = 1 {
  }

  info event Leave = 2 {
    fabric_idx fabricIndex = 0;
  }

  info event ReachableChanged = 3 {
    boolean reachableNewValue = 0;
  }

  readonly attribute int16u dataModelRevision = 0;
  readonly attribute char_string<32> vendorName = 1;
  readonly attribute vendor_id vendorID = 2;
  readonly attribute char_string<32> productName = 3;
  readonly attribute int16u productID = 4;
  attribute access(write: manage) char_string<32> nodeLabel = 5;
  attribute access(write: administer) char_string<2> location = 6;
  readonly attribute int16u hardwareVersion = 7;
  readonly attribute char_string<64> hardwareVersionString = 8;
  readonly attribute int32u softwareVersion = 9;
  readonly attribute char_string<64> softwareVersionString = 10;
  readonly attribute optional char_string<16> manufacturingDate = 11;
  readonly attribute optional char_string<32> partNumber = 12;
  readonly attribute optional long_char_string<256> productURL = 13;
  readonly attribute optional char_string<64> productLabel = 14;
  readonly attribute optional char_string<32> serialNumber = 15;
  attribute access(write: manage) optional boolean localConfigDisabled = 16;
  readonly attribute optional boolean reachable = 17;
  readonly attribute optional char_string<32> uniqueID = 18;
  readonly attribute CapabilityMinimaStruct capabilityMinima = 19;
  readonly attribute optional ProductAppearanceStruct productAppearance = 20;
  readonly attribute int32u specificationVersion = 21;
  readonly attribute int16u maxPathsPerInvoke = 22;
  readonly attribute command_id generatedCommandList[] = 65528;
  readonly attribute command_id acceptedCommandList[] = 65529;
  readonly attribute event_id eventList[] = 65530;
  readonly attribute attrib_id attributeList[] = 65531;
  readonly attribute bitmap32 featureMap = 65532;
  readonly attribute int16u clusterRevision = 65533;

  command MfgSpecificPing(): DefaultSuccess = 0;
}

/** Provides an interface for providing OTA software updates */
cluster OtaSoftwareUpdateProvider = 41 {
  revision 1; // NOTE: Default/not specifically set

  enum ApplyUpdateActionEnum : enum8 {
    kProceed = 0;
    kAwaitNextAction = 1;
    kDiscontinue = 2;
  }

  enum DownloadProtocolEnum : enum8 {
    kBDXSynchronous = 0;
    kBDXAsynchronous = 1;
    kHTTPS = 2;
    kVendorSpecific = 3;
  }

  enum StatusEnum : enum8 {
    kUpdateAvailable = 0;
    kBusy = 1;
    kNotAvailable = 2;
    kDownloadProtocolNotSupported = 3;
  }

  readonly attribute command_id generatedCommandList[] = 65528;
  readonly attribute command_id acceptedCommandList[] = 65529;
  readonly attribute event_id eventList[] = 65530;
  readonly attribute attrib_id attributeList[] = 65531;
  readonly attribute bitmap32 featureMap = 65532;
  readonly attribute int16u clusterRevision = 65533;

  request struct QueryImageRequest {
    vendor_id vendorID = 0;
    int16u productID = 1;
    int32u softwareVersion = 2;
    DownloadProtocolEnum protocolsSupported[] = 3;
    optional int16u hardwareVersion = 4;
    optional char_string<2> location = 5;
    optional boolean requestorCanConsent = 6;
    optional octet_string<512> metadataForProvider = 7;
  }

  response struct QueryImageResponse = 1 {
    StatusEnum status = 0;
    optional int32u delayedActionTime = 1;
    optional char_string<256> imageURI = 2;
    optional int32u softwareVersion = 3;
    optional char_string<64> softwareVersionString = 4;
    optional octet_string<32> updateToken = 5;
    optional boolean userConsentNeeded = 6;
    optional octet_string<512> metadataForRequestor = 7;
  }

  request struct ApplyUpdateRequestRequest {
    octet_string<32> updateToken = 0;
    int32u newVersion = 1;
  }

  response struct ApplyUpdateResponse = 3 {
    ApplyUpdateActionEnum action = 0;
    int32u delayedActionTime = 1;
  }

  request struct NotifyUpdateAppliedRequest {
    octet_string<32> updateToken = 0;
    int32u softwareVersion = 1;
  }

  /** Determine availability of a new Software Image */
  command QueryImage(QueryImageRequest): QueryImageResponse = 0;
  /** Determine next action to take for a downloaded Software Image */
  command ApplyUpdateRequest(ApplyUpdateRequestRequest): ApplyUpdateResponse = 2;
  /** Notify OTA Provider that an update was applied */
  command NotifyUpdateApplied(NotifyUpdateAppliedRequest): DefaultSuccess = 4;
}

/** Provides an interface for downloading and applying OTA software updates */
cluster OtaSoftwareUpdateRequestor = 42 {
  revision 1; // NOTE: Default/not specifically set

  enum AnnouncementReasonEnum : enum8 {
    kSimpleAnnouncement = 0;
    kUpdateAvailable = 1;
    kUrgentUpdateAvailable = 2;
  }

  enum ChangeReasonEnum : enum8 {
    kUnknown = 0;
    kSuccess = 1;
    kFailure = 2;
    kTimeOut = 3;
    kDelayByProvider = 4;
  }

  enum UpdateStateEnum : enum8 {
    kUnknown = 0;
    kIdle = 1;
    kQuerying = 2;
    kDelayedOnQuery = 3;
    kDownloading = 4;
    kApplying = 5;
    kDelayedOnApply = 6;
    kRollingBack = 7;
    kDelayedOnUserConsent = 8;
  }

  fabric_scoped struct ProviderLocation {
    node_id providerNodeID = 1;
    endpoint_no endpoint = 2;
    fabric_idx fabricIndex = 254;
  }

  info event StateTransition = 0 {
    UpdateStateEnum previousState = 0;
    UpdateStateEnum newState = 1;
    ChangeReasonEnum reason = 2;
    nullable int32u targetSoftwareVersion = 3;
  }

  critical event VersionApplied = 1 {
    int32u softwareVersion = 0;
    int16u productID = 1;
  }

  info event DownloadError = 2 {
    int32u softwareVersion = 0;
    int64u bytesDownloaded = 1;
    nullable int8u progressPercent = 2;
    nullable int64s platformCode = 3;
  }

  attribute ProviderLocation defaultOTAProviders[] = 0;
  readonly attribute boolean updatePossible = 1;
  readonly attribute UpdateStateEnum updateState = 2;
  readonly attribute nullable int8u updateStateProgress = 3;
  readonly attribute command_id generatedCommandList[] = 65528;
  readonly attribute command_id acceptedCommandList[] = 65529;
  readonly attribute event_id eventList[] = 65530;
  readonly attribute attrib_id attributeList[] = 65531;
  readonly attribute bitmap32 featureMap = 65532;
  readonly attribute int16u clusterRevision = 65533;

  request struct AnnounceOTAProviderRequest {
    node_id providerNodeID = 0;
    vendor_id vendorID = 1;
    AnnouncementReasonEnum announcementReason = 2;
    optional octet_string<512> metadataForNode = 3;
    endpoint_no endpoint = 4;
  }

  /** Announce the presence of an OTA Provider */
  command AnnounceOTAProvider(AnnounceOTAProviderRequest): DefaultSuccess = 0;
}

/** Nodes should be expected to be deployed to any and all regions of the world. These global regions
      may have differing common languages, units of measurements, and numerical formatting
      standards. As such, Nodes that visually or audibly convey information need a mechanism by which
      they can be configured to use a user’s preferred language, units, etc */
cluster LocalizationConfiguration = 43 {
  revision 1; // NOTE: Default/not specifically set

  attribute access(write: manage) char_string<35> activeLocale = 0;
  readonly attribute char_string supportedLocales[] = 1;
  readonly attribute command_id generatedCommandList[] = 65528;
  readonly attribute command_id acceptedCommandList[] = 65529;
  readonly attribute event_id eventList[] = 65530;
  readonly attribute attrib_id attributeList[] = 65531;
  readonly attribute bitmap32 featureMap = 65532;
  readonly attribute int16u clusterRevision = 65533;
}

/** Nodes should be expected to be deployed to any and all regions of the world. These global regions
      may have differing preferences for how dates and times are conveyed. As such, Nodes that visually
      or audibly convey time information need a mechanism by which they can be configured to use a
      user’s preferred format. */
cluster TimeFormatLocalization = 44 {
  revision 1; // NOTE: Default/not specifically set

  enum CalendarTypeEnum : enum8 {
    kBuddhist = 0;
    kChinese = 1;
    kCoptic = 2;
    kEthiopian = 3;
    kGregorian = 4;
    kHebrew = 5;
    kIndian = 6;
    kIslamic = 7;
    kJapanese = 8;
    kKorean = 9;
    kPersian = 10;
    kTaiwanese = 11;
  }

  enum HourFormatEnum : enum8 {
    k12hr = 0;
    k24hr = 1;
  }

  bitmap Feature : bitmap32 {
    kCalendarFormat = 0x1;
  }

  attribute access(write: manage) HourFormatEnum hourFormat = 0;
  attribute access(write: manage) optional CalendarTypeEnum activeCalendarType = 1;
  readonly attribute optional CalendarTypeEnum supportedCalendarTypes[] = 2;
  readonly attribute command_id generatedCommandList[] = 65528;
  readonly attribute command_id acceptedCommandList[] = 65529;
  readonly attribute event_id eventList[] = 65530;
  readonly attribute attrib_id attributeList[] = 65531;
  readonly attribute bitmap32 featureMap = 65532;
  readonly attribute int16u clusterRevision = 65533;
}

/** Nodes should be expected to be deployed to any and all regions of the world. These global regions
      may have differing preferences for the units in which values are conveyed in communication to a
      user. As such, Nodes that visually or audibly convey measurable values to the user need a
      mechanism by which they can be configured to use a user’s preferred unit. */
cluster UnitLocalization = 45 {
  revision 1;

  enum TempUnitEnum : enum8 {
    kFahrenheit = 0;
    kCelsius = 1;
    kKelvin = 2;
  }

  bitmap Feature : bitmap32 {
    kTemperatureUnit = 0x1;
  }

  attribute access(write: manage) optional TempUnitEnum temperatureUnit = 0;
  readonly attribute command_id generatedCommandList[] = 65528;
  readonly attribute command_id acceptedCommandList[] = 65529;
  readonly attribute event_id eventList[] = 65530;
  readonly attribute attrib_id attributeList[] = 65531;
  readonly attribute bitmap32 featureMap = 65532;
  readonly attribute int16u clusterRevision = 65533;
}

/** This cluster is used to describe the configuration and capabilities of a Device's power system. */
cluster PowerSourceConfiguration = 46 {
  revision 1;

  readonly attribute endpoint_no sources[] = 0;
  readonly attribute command_id generatedCommandList[] = 65528;
  readonly attribute command_id acceptedCommandList[] = 65529;
  readonly attribute event_id eventList[] = 65530;
  readonly attribute attrib_id attributeList[] = 65531;
  readonly attribute bitmap32 featureMap = 65532;
  readonly attribute int16u clusterRevision = 65533;
}

/** This cluster is used to describe the configuration and capabilities of a physical power source that provides power to the Node. */
cluster PowerSource = 47 {
  revision 1; // NOTE: Default/not specifically set

  enum BatApprovedChemistryEnum : enum16 {
    kUnspecified = 0;
    kAlkaline = 1;
    kLithiumCarbonFluoride = 2;
    kLithiumChromiumOxide = 3;
    kLithiumCopperOxide = 4;
    kLithiumIronDisulfide = 5;
    kLithiumManganeseDioxide = 6;
    kLithiumThionylChloride = 7;
    kMagnesium = 8;
    kMercuryOxide = 9;
    kNickelOxyhydride = 10;
    kSilverOxide = 11;
    kZincAir = 12;
    kZincCarbon = 13;
    kZincChloride = 14;
    kZincManganeseDioxide = 15;
    kLeadAcid = 16;
    kLithiumCobaltOxide = 17;
    kLithiumIon = 18;
    kLithiumIonPolymer = 19;
    kLithiumIronPhosphate = 20;
    kLithiumSulfur = 21;
    kLithiumTitanate = 22;
    kNickelCadmium = 23;
    kNickelHydrogen = 24;
    kNickelIron = 25;
    kNickelMetalHydride = 26;
    kNickelZinc = 27;
    kSilverZinc = 28;
    kSodiumIon = 29;
    kSodiumSulfur = 30;
    kZincBromide = 31;
    kZincCerium = 32;
  }

  enum BatChargeFaultEnum : enum8 {
    kUnspecified = 0;
    kAmbientTooHot = 1;
    kAmbientTooCold = 2;
    kBatteryTooHot = 3;
    kBatteryTooCold = 4;
    kBatteryAbsent = 5;
    kBatteryOverVoltage = 6;
    kBatteryUnderVoltage = 7;
    kChargerOverVoltage = 8;
    kChargerUnderVoltage = 9;
    kSafetyTimeout = 10;
  }

  enum BatChargeLevelEnum : enum8 {
    kOK = 0;
    kWarning = 1;
    kCritical = 2;
  }

  enum BatChargeStateEnum : enum8 {
    kUnknown = 0;
    kIsCharging = 1;
    kIsAtFullCharge = 2;
    kIsNotCharging = 3;
  }

  enum BatCommonDesignationEnum : enum16 {
    kUnspecified = 0;
    kAAA = 1;
    kAA = 2;
    kC = 3;
    kD = 4;
    k4v5 = 5;
    k6v0 = 6;
    k9v0 = 7;
    k12AA = 8;
    kAAAA = 9;
    kA = 10;
    kB = 11;
    kF = 12;
    kN = 13;
    kNo6 = 14;
    kSubC = 15;
    kA23 = 16;
    kA27 = 17;
    kBA5800 = 18;
    kDuplex = 19;
    k4SR44 = 20;
    k523 = 21;
    k531 = 22;
    k15v0 = 23;
    k22v5 = 24;
    k30v0 = 25;
    k45v0 = 26;
    k67v5 = 27;
    kJ = 28;
    kCR123A = 29;
    kCR2 = 30;
    k2CR5 = 31;
    kCRP2 = 32;
    kCRV3 = 33;
    kSR41 = 34;
    kSR43 = 35;
    kSR44 = 36;
    kSR45 = 37;
    kSR48 = 38;
    kSR54 = 39;
    kSR55 = 40;
    kSR57 = 41;
    kSR58 = 42;
    kSR59 = 43;
    kSR60 = 44;
    kSR63 = 45;
    kSR64 = 46;
    kSR65 = 47;
    kSR66 = 48;
    kSR67 = 49;
    kSR68 = 50;
    kSR69 = 51;
    kSR516 = 52;
    kSR731 = 53;
    kSR712 = 54;
    kLR932 = 55;
    kA5 = 56;
    kA10 = 57;
    kA13 = 58;
    kA312 = 59;
    kA675 = 60;
    kAC41E = 61;
    k10180 = 62;
    k10280 = 63;
    k10440 = 64;
    k14250 = 65;
    k14430 = 66;
    k14500 = 67;
    k14650 = 68;
    k15270 = 69;
    k16340 = 70;
    kRCR123A = 71;
    k17500 = 72;
    k17670 = 73;
    k18350 = 74;
    k18500 = 75;
    k18650 = 76;
    k19670 = 77;
    k25500 = 78;
    k26650 = 79;
    k32600 = 80;
  }

  enum BatFaultEnum : enum8 {
    kUnspecified = 0;
    kOverTemp = 1;
    kUnderTemp = 2;
  }

  enum BatReplaceabilityEnum : enum8 {
    kUnspecified = 0;
    kNotReplaceable = 1;
    kUserReplaceable = 2;
    kFactoryReplaceable = 3;
  }

  enum PowerSourceStatusEnum : enum8 {
    kUnspecified = 0;
    kActive = 1;
    kStandby = 2;
    kUnavailable = 3;
  }

  enum WiredCurrentTypeEnum : enum8 {
    kAC = 0;
    kDC = 1;
  }

  enum WiredFaultEnum : enum8 {
    kUnspecified = 0;
    kOverVoltage = 1;
    kUnderVoltage = 2;
  }

  bitmap Feature : bitmap32 {
    kWired = 0x1;
    kBattery = 0x2;
    kRechargeable = 0x4;
    kReplaceable = 0x8;
  }

  struct BatChargeFaultChangeType {
    BatChargeFaultEnum current[] = 0;
    BatChargeFaultEnum previous[] = 1;
  }

  struct BatFaultChangeType {
    BatFaultEnum current[] = 0;
    BatFaultEnum previous[] = 1;
  }

  struct WiredFaultChangeType {
    WiredFaultEnum current[] = 0;
    WiredFaultEnum previous[] = 1;
  }

  info event WiredFaultChange = 0 {
    WiredFaultEnum current[] = 0;
    WiredFaultEnum previous[] = 1;
  }

  info event BatFaultChange = 1 {
    BatFaultEnum current[] = 0;
    BatFaultEnum previous[] = 1;
  }

  info event BatChargeFaultChange = 2 {
    BatChargeFaultEnum current[] = 0;
    BatChargeFaultEnum previous[] = 1;
  }

  readonly attribute PowerSourceStatusEnum status = 0;
  readonly attribute int8u order = 1;
  readonly attribute char_string<60> description = 2;
  readonly attribute optional nullable int32u wiredAssessedInputVoltage = 3;
  readonly attribute optional nullable int16u wiredAssessedInputFrequency = 4;
  readonly attribute optional WiredCurrentTypeEnum wiredCurrentType = 5;
  readonly attribute optional nullable int32u wiredAssessedCurrent = 6;
  readonly attribute optional int32u wiredNominalVoltage = 7;
  readonly attribute optional int32u wiredMaximumCurrent = 8;
  readonly attribute optional boolean wiredPresent = 9;
  readonly attribute optional WiredFaultEnum activeWiredFaults[] = 10;
  readonly attribute optional nullable int32u batVoltage = 11;
  readonly attribute optional nullable int8u batPercentRemaining = 12;
  readonly attribute optional nullable int32u batTimeRemaining = 13;
  readonly attribute optional BatChargeLevelEnum batChargeLevel = 14;
  readonly attribute optional boolean batReplacementNeeded = 15;
  readonly attribute optional BatReplaceabilityEnum batReplaceability = 16;
  readonly attribute optional boolean batPresent = 17;
  readonly attribute optional BatFaultEnum activeBatFaults[] = 18;
  readonly attribute optional char_string<60> batReplacementDescription = 19;
  readonly attribute optional BatCommonDesignationEnum batCommonDesignation = 20;
  readonly attribute optional char_string<20> batANSIDesignation = 21;
  readonly attribute optional char_string<20> batIECDesignation = 22;
  readonly attribute optional BatApprovedChemistryEnum batApprovedChemistry = 23;
  readonly attribute optional int32u batCapacity = 24;
  readonly attribute optional int8u batQuantity = 25;
  readonly attribute optional BatChargeStateEnum batChargeState = 26;
  readonly attribute optional nullable int32u batTimeToFullCharge = 27;
  readonly attribute optional boolean batFunctionalWhileCharging = 28;
  readonly attribute optional nullable int32u batChargingCurrent = 29;
  readonly attribute optional BatChargeFaultEnum activeBatChargeFaults[] = 30;
  readonly attribute endpoint_no endpointList[] = 31;
  readonly attribute command_id generatedCommandList[] = 65528;
  readonly attribute command_id acceptedCommandList[] = 65529;
  readonly attribute event_id eventList[] = 65530;
  readonly attribute attrib_id attributeList[] = 65531;
  readonly attribute bitmap32 featureMap = 65532;
  readonly attribute int16u clusterRevision = 65533;
}

/** This cluster is used to manage global aspects of the Commissioning flow. */
cluster GeneralCommissioning = 48 {
  revision 1; // NOTE: Default/not specifically set

  enum CommissioningErrorEnum : enum8 {
    kOK = 0;
    kValueOutsideRange = 1;
    kInvalidAuthentication = 2;
    kNoFailSafe = 3;
    kBusyWithOtherAdmin = 4;
  }

  enum RegulatoryLocationTypeEnum : enum8 {
    kIndoor = 0;
    kOutdoor = 1;
    kIndoorOutdoor = 2;
  }

  struct BasicCommissioningInfo {
    int16u failSafeExpiryLengthSeconds = 0;
    int16u maxCumulativeFailsafeSeconds = 1;
  }

  attribute access(write: administer) int64u breadcrumb = 0;
  readonly attribute BasicCommissioningInfo basicCommissioningInfo = 1;
  readonly attribute RegulatoryLocationTypeEnum regulatoryConfig = 2;
  readonly attribute RegulatoryLocationTypeEnum locationCapability = 3;
  readonly attribute boolean supportsConcurrentConnection = 4;
  readonly attribute command_id generatedCommandList[] = 65528;
  readonly attribute command_id acceptedCommandList[] = 65529;
  readonly attribute event_id eventList[] = 65530;
  readonly attribute attrib_id attributeList[] = 65531;
  readonly attribute bitmap32 featureMap = 65532;
  readonly attribute int16u clusterRevision = 65533;

  request struct ArmFailSafeRequest {
    int16u expiryLengthSeconds = 0;
    int64u breadcrumb = 1;
  }

  response struct ArmFailSafeResponse = 1 {
    CommissioningErrorEnum errorCode = 0;
    char_string<128> debugText = 1;
  }

  request struct SetRegulatoryConfigRequest {
    RegulatoryLocationTypeEnum newRegulatoryConfig = 0;
    char_string<2> countryCode = 1;
    int64u breadcrumb = 2;
  }

  response struct SetRegulatoryConfigResponse = 3 {
    CommissioningErrorEnum errorCode = 0;
    char_string debugText = 1;
  }

  response struct CommissioningCompleteResponse = 5 {
    CommissioningErrorEnum errorCode = 0;
    char_string debugText = 1;
  }

  /** Arm the persistent fail-safe timer with an expiry time of now + ExpiryLengthSeconds using device clock */
  command access(invoke: administer) ArmFailSafe(ArmFailSafeRequest): ArmFailSafeResponse = 0;
  /** Set the regulatory configuration to be used during commissioning */
  command access(invoke: administer) SetRegulatoryConfig(SetRegulatoryConfigRequest): SetRegulatoryConfigResponse = 2;
  /** Signals the Server that the Client has successfully completed all steps of Commissioning/Recofiguration needed during fail-safe period. */
  fabric command access(invoke: administer) CommissioningComplete(): CommissioningCompleteResponse = 4;
}

/** Functionality to configure, enable, disable network credentials and access on a Matter device. */
cluster NetworkCommissioning = 49 {
  revision 1; // NOTE: Default/not specifically set

  enum NetworkCommissioningStatusEnum : enum8 {
    kSuccess = 0;
    kOutOfRange = 1;
    kBoundsExceeded = 2;
    kNetworkIDNotFound = 3;
    kDuplicateNetworkID = 4;
    kNetworkNotFound = 5;
    kRegulatoryError = 6;
    kAuthFailure = 7;
    kUnsupportedSecurity = 8;
    kOtherConnectionFailure = 9;
    kIPV6Failed = 10;
    kIPBindFailed = 11;
    kUnknownError = 12;
  }

  enum WiFiBandEnum : enum8 {
    k2G4 = 0;
    k3G65 = 1;
    k5G = 2;
    k6G = 3;
    k60G = 4;
    k1G = 5;
  }

  bitmap Feature : bitmap32 {
    kWiFiNetworkInterface = 0x1;
    kThreadNetworkInterface = 0x2;
    kEthernetNetworkInterface = 0x4;
    kPerDeviceCredentials = 0x8;
  }

  bitmap ThreadCapabilitiesBitmap : bitmap16 {
    kIsBorderRouterCapable = 0x1;
    kIsRouterCapable = 0x2;
    kIsSleepyEndDeviceCapable = 0x4;
    kIsFullThreadDevice = 0x8;
    kIsSynchronizedSleepyEndDeviceCapable = 0x10;
  }

  bitmap WiFiSecurityBitmap : bitmap8 {
    kUnencrypted = 0x1;
    kWEP = 0x2;
    kWPAPersonal = 0x4;
    kWPA2Personal = 0x8;
    kWPA3Personal = 0x10;
    kWPA3MatterPDC = 0x20;
  }

  struct NetworkInfoStruct {
    octet_string<32> networkID = 0;
    boolean connected = 1;
    optional nullable octet_string<20> networkIdentifier = 2;
    optional nullable octet_string<20> clientIdentifier = 3;
  }

  struct ThreadInterfaceScanResultStruct {
    int16u panId = 0;
    int64u extendedPanId = 1;
    char_string<16> networkName = 2;
    int16u channel = 3;
    int8u version = 4;
    octet_string<8> extendedAddress = 5;
    int8s rssi = 6;
    int8u lqi = 7;
  }

  struct WiFiInterfaceScanResultStruct {
    WiFiSecurityBitmap security = 0;
    octet_string<32> ssid = 1;
    octet_string<6> bssid = 2;
    int16u channel = 3;
    WiFiBandEnum wiFiBand = 4;
    int8s rssi = 5;
  }

  readonly attribute access(read: administer) int8u maxNetworks = 0;
  readonly attribute access(read: administer) NetworkInfoStruct networks[] = 1;
  readonly attribute optional int8u scanMaxTimeSeconds = 2;
  readonly attribute optional int8u connectMaxTimeSeconds = 3;
  attribute access(write: administer) boolean interfaceEnabled = 4;
  readonly attribute access(read: administer) nullable NetworkCommissioningStatusEnum lastNetworkingStatus = 5;
  readonly attribute access(read: administer) nullable octet_string<32> lastNetworkID = 6;
  readonly attribute access(read: administer) nullable int32s lastConnectErrorValue = 7;
  readonly attribute optional WiFiBandEnum supportedWiFiBands[] = 8;
  readonly attribute optional ThreadCapabilitiesBitmap supportedThreadFeatures = 9;
  readonly attribute optional int16u threadVersion = 10;
  readonly attribute command_id generatedCommandList[] = 65528;
  readonly attribute command_id acceptedCommandList[] = 65529;
  readonly attribute event_id eventList[] = 65530;
  readonly attribute attrib_id attributeList[] = 65531;
  readonly attribute bitmap32 featureMap = 65532;
  readonly attribute int16u clusterRevision = 65533;

  request struct ScanNetworksRequest {
    optional nullable octet_string<32> ssid = 0;
    optional int64u breadcrumb = 1;
  }

  response struct ScanNetworksResponse = 1 {
    NetworkCommissioningStatusEnum networkingStatus = 0;
    optional char_string debugText = 1;
    optional WiFiInterfaceScanResultStruct wiFiScanResults[] = 2;
    optional ThreadInterfaceScanResultStruct threadScanResults[] = 3;
  }

  request struct AddOrUpdateWiFiNetworkRequest {
    octet_string<32> ssid = 0;
    octet_string<64> credentials = 1;
    optional int64u breadcrumb = 2;
    optional octet_string<140> networkIdentity = 3;
    optional octet_string<20> clientIdentifier = 4;
    optional octet_string<32> possessionNonce = 5;
  }

  request struct AddOrUpdateThreadNetworkRequest {
    octet_string<254> operationalDataset = 0;
    optional int64u breadcrumb = 1;
  }

  request struct RemoveNetworkRequest {
    octet_string<32> networkID = 0;
    optional int64u breadcrumb = 1;
  }

  response struct NetworkConfigResponse = 5 {
    NetworkCommissioningStatusEnum networkingStatus = 0;
    optional char_string<512> debugText = 1;
    optional int8u networkIndex = 2;
    optional octet_string<140> clientIdentity = 3;
    optional octet_string<64> possessionSignature = 4;
  }

  request struct ConnectNetworkRequest {
    octet_string<32> networkID = 0;
    optional int64u breadcrumb = 1;
  }

  response struct ConnectNetworkResponse = 7 {
    NetworkCommissioningStatusEnum networkingStatus = 0;
    optional char_string debugText = 1;
    nullable int32s errorValue = 2;
  }

  request struct ReorderNetworkRequest {
    octet_string<32> networkID = 0;
    int8u networkIndex = 1;
    optional int64u breadcrumb = 2;
  }

  request struct QueryIdentityRequest {
    octet_string<20> keyIdentifier = 0;
    optional octet_string<32> possessionNonce = 1;
  }

  response struct QueryIdentityResponse = 10 {
    octet_string<140> identity = 0;
    optional octet_string<64> possessionSignature = 1;
  }

  /** Detemine the set of networks the device sees as available. */
  command access(invoke: administer) ScanNetworks(ScanNetworksRequest): ScanNetworksResponse = 0;
  /** Add or update the credentials for a given Wi-Fi network. */
  command access(invoke: administer) AddOrUpdateWiFiNetwork(AddOrUpdateWiFiNetworkRequest): NetworkConfigResponse = 2;
  /** Add or update the credentials for a given Thread network. */
  command access(invoke: administer) AddOrUpdateThreadNetwork(AddOrUpdateThreadNetworkRequest): NetworkConfigResponse = 3;
  /** Remove the definition of a given network (including its credentials). */
  command access(invoke: administer) RemoveNetwork(RemoveNetworkRequest): NetworkConfigResponse = 4;
  /** Connect to the specified network, using previously-defined credentials. */
  command access(invoke: administer) ConnectNetwork(ConnectNetworkRequest): ConnectNetworkResponse = 6;
  /** Modify the order in which networks will be presented in the Networks attribute. */
  command access(invoke: administer) ReorderNetwork(ReorderNetworkRequest): NetworkConfigResponse = 8;
  /** Retrieve details about and optionally proof of possession of a network client identity. */
  command access(invoke: administer) QueryIdentity(QueryIdentityRequest): QueryIdentityResponse = 9;
}

/** The cluster provides commands for retrieving unstructured diagnostic logs from a Node that may be used to aid in diagnostics. */
cluster DiagnosticLogs = 50 {
  revision 1; // NOTE: Default/not specifically set

  enum IntentEnum : enum8 {
    kEndUserSupport = 0;
    kNetworkDiag = 1;
    kCrashLogs = 2;
  }

  enum StatusEnum : enum8 {
    kSuccess = 0;
    kExhausted = 1;
    kNoLogs = 2;
    kBusy = 3;
    kDenied = 4;
  }

  enum TransferProtocolEnum : enum8 {
    kResponsePayload = 0;
    kBDX = 1;
  }

  readonly attribute command_id generatedCommandList[] = 65528;
  readonly attribute command_id acceptedCommandList[] = 65529;
  readonly attribute event_id eventList[] = 65530;
  readonly attribute attrib_id attributeList[] = 65531;
  readonly attribute bitmap32 featureMap = 65532;
  readonly attribute int16u clusterRevision = 65533;

  request struct RetrieveLogsRequestRequest {
    IntentEnum intent = 0;
    TransferProtocolEnum requestedProtocol = 1;
    optional char_string<32> transferFileDesignator = 2;
  }

  response struct RetrieveLogsResponse = 1 {
    StatusEnum status = 0;
<<<<<<< HEAD
    LONG_OCTET_STRING logContent = 1;
=======
    long_octet_string logContent = 1;
>>>>>>> f6e2cfcc
    optional epoch_us UTCTimeStamp = 2;
    optional systime_us timeSinceBoot = 3;
  }

<<<<<<< HEAD
=======
  /** Retrieving diagnostic logs from a Node */
>>>>>>> f6e2cfcc
  command RetrieveLogsRequest(RetrieveLogsRequestRequest): RetrieveLogsResponse = 0;
}

/** The General Diagnostics Cluster, along with other diagnostics clusters, provide a means to acquire standardized diagnostics metrics that MAY be used by a Node to assist a user or Administrative Node in diagnosing potential problems. */
cluster GeneralDiagnostics = 51 {
  revision 1; // NOTE: Default/not specifically set

  enum BootReasonEnum : enum8 {
    kUnspecified = 0;
    kPowerOnReboot = 1;
    kBrownOutReset = 2;
    kSoftwareWatchdogReset = 3;
    kHardwareWatchdogReset = 4;
    kSoftwareUpdateCompleted = 5;
    kSoftwareReset = 6;
  }

  enum HardwareFaultEnum : enum8 {
    kUnspecified = 0;
    kRadio = 1;
    kSensor = 2;
    kResettableOverTemp = 3;
    kNonResettableOverTemp = 4;
    kPowerSource = 5;
    kVisualDisplayFault = 6;
    kAudioOutputFault = 7;
    kUserInterfaceFault = 8;
    kNonVolatileMemoryError = 9;
    kTamperDetected = 10;
  }

  enum InterfaceTypeEnum : enum8 {
    kUnspecified = 0;
    kWiFi = 1;
    kEthernet = 2;
    kCellular = 3;
    kThread = 4;
  }

  enum NetworkFaultEnum : enum8 {
    kUnspecified = 0;
    kHardwareFailure = 1;
    kNetworkJammed = 2;
    kConnectionFailed = 3;
  }

  enum RadioFaultEnum : enum8 {
    kUnspecified = 0;
    kWiFiFault = 1;
    kCellularFault = 2;
    kThreadFault = 3;
    kNFCFault = 4;
    kBLEFault = 5;
    kEthernetFault = 6;
  }

  struct NetworkInterface {
    char_string<32> name = 0;
    boolean isOperational = 1;
    nullable boolean offPremiseServicesReachableIPv4 = 2;
    nullable boolean offPremiseServicesReachableIPv6 = 3;
    octet_string<8> hardwareAddress = 4;
    octet_string IPv4Addresses[] = 5;
    octet_string IPv6Addresses[] = 6;
    InterfaceTypeEnum type = 7;
  }

  critical event HardwareFaultChange = 0 {
    HardwareFaultEnum current[] = 0;
    HardwareFaultEnum previous[] = 1;
  }

  critical event RadioFaultChange = 1 {
    RadioFaultEnum current[] = 0;
    RadioFaultEnum previous[] = 1;
  }

  critical event NetworkFaultChange = 2 {
    NetworkFaultEnum current[] = 0;
    NetworkFaultEnum previous[] = 1;
  }

  critical event BootReason = 3 {
    BootReasonEnum bootReason = 0;
  }

  readonly attribute NetworkInterface networkInterfaces[] = 0;
  readonly attribute int16u rebootCount = 1;
  readonly attribute optional int64u upTime = 2;
  readonly attribute optional int32u totalOperationalHours = 3;
  readonly attribute optional BootReasonEnum bootReason = 4;
  readonly attribute optional HardwareFaultEnum activeHardwareFaults[] = 5;
  readonly attribute optional RadioFaultEnum activeRadioFaults[] = 6;
  readonly attribute optional NetworkFaultEnum activeNetworkFaults[] = 7;
  readonly attribute boolean testEventTriggersEnabled = 8;
  readonly attribute command_id generatedCommandList[] = 65528;
  readonly attribute command_id acceptedCommandList[] = 65529;
  readonly attribute event_id eventList[] = 65530;
  readonly attribute attrib_id attributeList[] = 65531;
  readonly attribute bitmap32 featureMap = 65532;
  readonly attribute int16u clusterRevision = 65533;

  request struct TestEventTriggerRequest {
    octet_string<16> enableKey = 0;
    int64u eventTrigger = 1;
  }

  response struct TimeSnapshotResponse = 2 {
    systime_us systemTimeUs = 0;
    nullable epoch_us UTCTimeUs = 1;
  }

  /** Provide a means for certification tests to trigger some test-plan-specific events */
  command access(invoke: manage) TestEventTrigger(TestEventTriggerRequest): DefaultSuccess = 0;
  /** Take a snapshot of system time and epoch time. */
  command TimeSnapshot(): TimeSnapshotResponse = 1;
}

/** The Software Diagnostics Cluster provides a means to acquire standardized diagnostics metrics that MAY be used by a Node to assist a user or Administrative Node in diagnosing potential problems. */
cluster SoftwareDiagnostics = 52 {
  revision 1; // NOTE: Default/not specifically set

  bitmap Feature : bitmap32 {
    kWatermarks = 0x1;
  }

  struct ThreadMetricsStruct {
    int64u id = 0;
    optional char_string<8> name = 1;
    optional int32u stackFreeCurrent = 2;
    optional int32u stackFreeMinimum = 3;
    optional int32u stackSize = 4;
  }

  info event SoftwareFault = 0 {
    int64u id = 0;
    optional char_string name = 1;
    optional octet_string faultRecording = 2;
  }

  readonly attribute optional ThreadMetricsStruct threadMetrics[] = 0;
  readonly attribute optional int64u currentHeapFree = 1;
  readonly attribute optional int64u currentHeapUsed = 2;
  readonly attribute optional int64u currentHeapHighWatermark = 3;
  readonly attribute command_id generatedCommandList[] = 65528;
  readonly attribute command_id acceptedCommandList[] = 65529;
  readonly attribute event_id eventList[] = 65530;
  readonly attribute attrib_id attributeList[] = 65531;
  readonly attribute bitmap32 featureMap = 65532;
  readonly attribute int16u clusterRevision = 65533;

  /** Reception of this command SHALL reset the values: The StackFreeMinimum field of the ThreadMetrics attribute, CurrentHeapHighWaterMark attribute. */
  command access(invoke: manage) ResetWatermarks(): DefaultSuccess = 0;
}

/** The Thread Network Diagnostics Cluster provides a means to acquire standardized diagnostics metrics that MAY be used by a Node to assist a user or Administrative Node in diagnosing potential problems */
cluster ThreadNetworkDiagnostics = 53 {
  revision 1; // NOTE: Default/not specifically set

  enum ConnectionStatusEnum : enum8 {
    kConnected = 0;
    kNotConnected = 1;
  }

  enum NetworkFaultEnum : enum8 {
    kUnspecified = 0;
    kLinkDown = 1;
    kHardwareFailure = 2;
    kNetworkJammed = 3;
  }

  enum RoutingRoleEnum : enum8 {
    kUnspecified = 0;
    kUnassigned = 1;
    kSleepyEndDevice = 2;
    kEndDevice = 3;
    kREED = 4;
    kRouter = 5;
    kLeader = 6;
  }

  bitmap Feature : bitmap32 {
    kPacketCounts = 0x1;
    kErrorCounts = 0x2;
    kMLECounts = 0x4;
    kMACCounts = 0x8;
  }

  struct NeighborTableStruct {
    int64u extAddress = 0;
    int32u age = 1;
    int16u rloc16 = 2;
    int32u linkFrameCounter = 3;
    int32u mleFrameCounter = 4;
    int8u lqi = 5;
    nullable int8s averageRssi = 6;
    nullable int8s lastRssi = 7;
    int8u frameErrorRate = 8;
    int8u messageErrorRate = 9;
    boolean rxOnWhenIdle = 10;
    boolean fullThreadDevice = 11;
    boolean fullNetworkData = 12;
    boolean isChild = 13;
  }

  struct OperationalDatasetComponents {
    boolean activeTimestampPresent = 0;
    boolean pendingTimestampPresent = 1;
    boolean masterKeyPresent = 2;
    boolean networkNamePresent = 3;
    boolean extendedPanIdPresent = 4;
    boolean meshLocalPrefixPresent = 5;
    boolean delayPresent = 6;
    boolean panIdPresent = 7;
    boolean channelPresent = 8;
    boolean pskcPresent = 9;
    boolean securityPolicyPresent = 10;
    boolean channelMaskPresent = 11;
  }

  struct RouteTableStruct {
    int64u extAddress = 0;
    int16u rloc16 = 1;
    int8u routerId = 2;
    int8u nextHop = 3;
    int8u pathCost = 4;
    int8u LQIIn = 5;
    int8u LQIOut = 6;
    int8u age = 7;
    boolean allocated = 8;
    boolean linkEstablished = 9;
  }

  struct SecurityPolicy {
    int16u rotationTime = 0;
    int16u flags = 1;
  }

  info event ConnectionStatus = 0 {
    ConnectionStatusEnum connectionStatus = 0;
  }

  info event NetworkFaultChange = 1 {
    NetworkFaultEnum current[] = 0;
    NetworkFaultEnum previous[] = 1;
  }

  readonly attribute nullable int16u channel = 0;
  readonly attribute nullable RoutingRoleEnum routingRole = 1;
  readonly attribute nullable char_string<16> networkName = 2;
  readonly attribute nullable int16u panId = 3;
  readonly attribute nullable int64u extendedPanId = 4;
  readonly attribute nullable octet_string<17> meshLocalPrefix = 5;
  readonly attribute optional int64u overrunCount = 6;
  readonly attribute NeighborTableStruct neighborTable[] = 7;
  readonly attribute RouteTableStruct routeTable[] = 8;
  readonly attribute nullable int32u partitionId = 9;
  readonly attribute nullable int16u weighting = 10;
  readonly attribute nullable int16u dataVersion = 11;
  readonly attribute nullable int16u stableDataVersion = 12;
  readonly attribute nullable int8u leaderRouterId = 13;
  readonly attribute optional int16u detachedRoleCount = 14;
  readonly attribute optional int16u childRoleCount = 15;
  readonly attribute optional int16u routerRoleCount = 16;
  readonly attribute optional int16u leaderRoleCount = 17;
  readonly attribute optional int16u attachAttemptCount = 18;
  readonly attribute optional int16u partitionIdChangeCount = 19;
  readonly attribute optional int16u betterPartitionAttachAttemptCount = 20;
  readonly attribute optional int16u parentChangeCount = 21;
  readonly attribute optional int32u txTotalCount = 22;
  readonly attribute optional int32u txUnicastCount = 23;
  readonly attribute optional int32u txBroadcastCount = 24;
  readonly attribute optional int32u txAckRequestedCount = 25;
  readonly attribute optional int32u txAckedCount = 26;
  readonly attribute optional int32u txNoAckRequestedCount = 27;
  readonly attribute optional int32u txDataCount = 28;
  readonly attribute optional int32u txDataPollCount = 29;
  readonly attribute optional int32u txBeaconCount = 30;
  readonly attribute optional int32u txBeaconRequestCount = 31;
  readonly attribute optional int32u txOtherCount = 32;
  readonly attribute optional int32u txRetryCount = 33;
  readonly attribute optional int32u txDirectMaxRetryExpiryCount = 34;
  readonly attribute optional int32u txIndirectMaxRetryExpiryCount = 35;
  readonly attribute optional int32u txErrCcaCount = 36;
  readonly attribute optional int32u txErrAbortCount = 37;
  readonly attribute optional int32u txErrBusyChannelCount = 38;
  readonly attribute optional int32u rxTotalCount = 39;
  readonly attribute optional int32u rxUnicastCount = 40;
  readonly attribute optional int32u rxBroadcastCount = 41;
  readonly attribute optional int32u rxDataCount = 42;
  readonly attribute optional int32u rxDataPollCount = 43;
  readonly attribute optional int32u rxBeaconCount = 44;
  readonly attribute optional int32u rxBeaconRequestCount = 45;
  readonly attribute optional int32u rxOtherCount = 46;
  readonly attribute optional int32u rxAddressFilteredCount = 47;
  readonly attribute optional int32u rxDestAddrFilteredCount = 48;
  readonly attribute optional int32u rxDuplicatedCount = 49;
  readonly attribute optional int32u rxErrNoFrameCount = 50;
  readonly attribute optional int32u rxErrUnknownNeighborCount = 51;
  readonly attribute optional int32u rxErrInvalidSrcAddrCount = 52;
  readonly attribute optional int32u rxErrSecCount = 53;
  readonly attribute optional int32u rxErrFcsCount = 54;
  readonly attribute optional int32u rxErrOtherCount = 55;
  readonly attribute optional nullable int64u activeTimestamp = 56;
  readonly attribute optional nullable int64u pendingTimestamp = 57;
  readonly attribute optional nullable int32u delay = 58;
  readonly attribute nullable SecurityPolicy securityPolicy = 59;
  readonly attribute nullable octet_string<4> channelPage0Mask = 60;
  readonly attribute nullable OperationalDatasetComponents operationalDatasetComponents = 61;
  readonly attribute NetworkFaultEnum activeNetworkFaultsList[] = 62;
  readonly attribute command_id generatedCommandList[] = 65528;
  readonly attribute command_id acceptedCommandList[] = 65529;
  readonly attribute event_id eventList[] = 65530;
  readonly attribute attrib_id attributeList[] = 65531;
  readonly attribute bitmap32 featureMap = 65532;
  readonly attribute int16u clusterRevision = 65533;

  /** Reception of this command SHALL reset the OverrunCount attributes to 0 */
  command access(invoke: manage) ResetCounts(): DefaultSuccess = 0;
}

/** The Wi-Fi Network Diagnostics Cluster provides a means to acquire standardized diagnostics metrics that MAY be used by a Node to assist a user or Administrative Node in diagnosing potential problems. */
cluster WiFiNetworkDiagnostics = 54 {
  revision 1; // NOTE: Default/not specifically set

  enum AssociationFailureCauseEnum : enum8 {
    kUnknown = 0;
    kAssociationFailed = 1;
    kAuthenticationFailed = 2;
    kSsidNotFound = 3;
  }

  enum ConnectionStatusEnum : enum8 {
    kConnected = 0;
    kNotConnected = 1;
  }

  enum SecurityTypeEnum : enum8 {
    kUnspecified = 0;
    kNone = 1;
    kWEP = 2;
    kWPA = 3;
    kWPA2 = 4;
    kWPA3 = 5;
  }

  enum WiFiVersionEnum : enum8 {
    kA = 0;
    kB = 1;
    kG = 2;
    kN = 3;
    kAc = 4;
    kAx = 5;
    kAh = 6;
  }

  bitmap Feature : bitmap32 {
    kPacketCounts = 0x1;
    kErrorCounts = 0x2;
  }

  info event Disconnection = 0 {
    int16u reasonCode = 0;
  }

  info event AssociationFailure = 1 {
    AssociationFailureCauseEnum associationFailureCause = 0;
    int16u status = 1;
  }

  info event ConnectionStatus = 2 {
    ConnectionStatusEnum connectionStatus = 0;
  }

  readonly attribute nullable octet_string<6> bssid = 0;
  readonly attribute nullable SecurityTypeEnum securityType = 1;
  readonly attribute nullable WiFiVersionEnum wiFiVersion = 2;
  readonly attribute nullable int16u channelNumber = 3;
  readonly attribute nullable int8s rssi = 4;
  readonly attribute optional nullable int32u beaconLostCount = 5;
  readonly attribute optional nullable int32u beaconRxCount = 6;
  readonly attribute optional nullable int32u packetMulticastRxCount = 7;
  readonly attribute optional nullable int32u packetMulticastTxCount = 8;
  readonly attribute optional nullable int32u packetUnicastRxCount = 9;
  readonly attribute optional nullable int32u packetUnicastTxCount = 10;
  readonly attribute optional nullable int64u currentMaxRate = 11;
  readonly attribute optional nullable int64u overrunCount = 12;
  readonly attribute command_id generatedCommandList[] = 65528;
  readonly attribute command_id acceptedCommandList[] = 65529;
  readonly attribute event_id eventList[] = 65530;
  readonly attribute attrib_id attributeList[] = 65531;
  readonly attribute bitmap32 featureMap = 65532;
  readonly attribute int16u clusterRevision = 65533;

  /** Reception of this command SHALL reset the Breacon and Packet related count attributes to 0 */
  command ResetCounts(): DefaultSuccess = 0;
}

/** The Ethernet Network Diagnostics Cluster provides a means to acquire standardized diagnostics metrics that MAY be used by a Node to assist a user or Administrative Node in diagnosing potential problems. */
cluster EthernetNetworkDiagnostics = 55 {
  revision 1; // NOTE: Default/not specifically set

  enum PHYRateEnum : enum8 {
    kRate10M = 0;
    kRate100M = 1;
    kRate1G = 2;
    kRate25G = 3;
    kRate5G = 4;
    kRate10G = 5;
    kRate40G = 6;
    kRate100G = 7;
    kRate200G = 8;
    kRate400G = 9;
  }

  bitmap Feature : bitmap32 {
    kPacketCounts = 0x1;
    kErrorCounts = 0x2;
  }

  readonly attribute optional nullable PHYRateEnum PHYRate = 0;
  readonly attribute optional nullable boolean fullDuplex = 1;
  readonly attribute optional int64u packetRxCount = 2;
  readonly attribute optional int64u packetTxCount = 3;
  readonly attribute optional int64u txErrCount = 4;
  readonly attribute optional int64u collisionCount = 5;
  readonly attribute optional int64u overrunCount = 6;
  readonly attribute optional nullable boolean carrierDetect = 7;
  readonly attribute optional int64u timeSinceReset = 8;
  readonly attribute command_id generatedCommandList[] = 65528;
  readonly attribute command_id acceptedCommandList[] = 65529;
  readonly attribute event_id eventList[] = 65530;
  readonly attribute attrib_id attributeList[] = 65531;
  readonly attribute bitmap32 featureMap = 65532;
  readonly attribute int16u clusterRevision = 65533;

  /** Reception of this command SHALL reset the attributes: PacketRxCount, PacketTxCount, TxErrCount, CollisionCount, OverrunCount to 0 */
  command access(invoke: manage) ResetCounts(): DefaultSuccess = 0;
}

/** Accurate time is required for a number of reasons, including scheduling, display and validating security materials. */
cluster TimeSynchronization = 56 {
  revision 2;

  enum GranularityEnum : enum8 {
    kNoTimeGranularity = 0;
    kMinutesGranularity = 1;
    kSecondsGranularity = 2;
    kMillisecondsGranularity = 3;
    kMicrosecondsGranularity = 4;
  }

  enum StatusCode : enum8 {
    kTimeNotAccepted = 2;
  }

  enum TimeSourceEnum : enum8 {
    kNone = 0;
    kUnknown = 1;
    kAdmin = 2;
    kNodeTimeCluster = 3;
    kNonMatterSNTP = 4;
    kNonMatterNTP = 5;
    kMatterSNTP = 6;
    kMatterNTP = 7;
    kMixedNTP = 8;
    kNonMatterSNTPNTS = 9;
    kNonMatterNTPNTS = 10;
    kMatterSNTPNTS = 11;
    kMatterNTPNTS = 12;
    kMixedNTPNTS = 13;
    kCloudSource = 14;
    kPTP = 15;
    kGNSS = 16;
  }

  enum TimeZoneDatabaseEnum : enum8 {
    kFull = 0;
    kPartial = 1;
    kNone = 2;
  }

  bitmap Feature : bitmap32 {
    kTimeZone = 0x1;
    kNTPClient = 0x2;
    kNTPServer = 0x4;
    kTimeSyncClient = 0x8;
  }

  struct DSTOffsetStruct {
    int32s offset = 0;
    epoch_us validStarting = 1;
    nullable epoch_us validUntil = 2;
  }

  struct FabricScopedTrustedTimeSourceStruct {
    node_id nodeID = 0;
    endpoint_no endpoint = 1;
  }

  struct TimeZoneStruct {
    int32s offset = 0;
    epoch_us validAt = 1;
    optional char_string<64> name = 2;
  }

  struct TrustedTimeSourceStruct {
    fabric_idx fabricIndex = 0;
    node_id nodeID = 1;
    endpoint_no endpoint = 2;
  }

  info event DSTTableEmpty = 0 {
  }

  info event DSTStatus = 1 {
    boolean DSTOffsetActive = 0;
  }

  info event TimeZoneStatus = 2 {
    int32s offset = 0;
    optional char_string name = 1;
  }

  info event TimeFailure = 3 {
  }

  info event MissingTrustedTimeSource = 4 {
  }

  readonly attribute nullable epoch_us UTCTime = 0;
  readonly attribute GranularityEnum granularity = 1;
  readonly attribute optional TimeSourceEnum timeSource = 2;
  readonly attribute optional nullable TrustedTimeSourceStruct trustedTimeSource = 3;
  readonly attribute optional nullable char_string<128> defaultNTP = 4;
  readonly attribute optional TimeZoneStruct timeZone[] = 5;
  readonly attribute optional DSTOffsetStruct DSTOffset[] = 6;
  readonly attribute optional nullable epoch_us localTime = 7;
  readonly attribute optional TimeZoneDatabaseEnum timeZoneDatabase = 8;
  readonly attribute optional boolean NTPServerAvailable = 9;
  readonly attribute optional int8u timeZoneListMaxSize = 10;
  readonly attribute optional int8u DSTOffsetListMaxSize = 11;
  readonly attribute optional boolean supportsDNSResolve = 12;
  readonly attribute command_id generatedCommandList[] = 65528;
  readonly attribute command_id acceptedCommandList[] = 65529;
  readonly attribute event_id eventList[] = 65530;
  readonly attribute attrib_id attributeList[] = 65531;
  readonly attribute bitmap32 featureMap = 65532;
  readonly attribute int16u clusterRevision = 65533;

  request struct SetUTCTimeRequest {
    epoch_us UTCTime = 0;
    GranularityEnum granularity = 1;
    optional TimeSourceEnum timeSource = 2;
  }

  request struct SetTrustedTimeSourceRequest {
    nullable FabricScopedTrustedTimeSourceStruct trustedTimeSource = 0;
  }

  request struct SetTimeZoneRequest {
    TimeZoneStruct timeZone[] = 0;
  }

  response struct SetTimeZoneResponse = 3 {
    boolean DSTOffsetRequired = 0;
  }

  request struct SetDSTOffsetRequest {
    DSTOffsetStruct DSTOffset[] = 0;
  }

  request struct SetDefaultNTPRequest {
    nullable char_string<128> defaultNTP = 0;
  }

  /** This command MAY be issued by Administrator to set the time. */
  command access(invoke: administer) SetUTCTime(SetUTCTimeRequest): DefaultSuccess = 0;
  /** This command SHALL set TrustedTimeSource. */
  fabric command access(invoke: administer) SetTrustedTimeSource(SetTrustedTimeSourceRequest): DefaultSuccess = 1;
  /** This command SHALL set TimeZone. */
  command access(invoke: manage) SetTimeZone(SetTimeZoneRequest): SetTimeZoneResponse = 2;
  /** This command SHALL set DSTOffset. */
  command access(invoke: manage) SetDSTOffset(SetDSTOffsetRequest): DefaultSuccess = 4;
  /** This command is used to set DefaultNTP. */
  command access(invoke: administer) SetDefaultNTP(SetDefaultNTPRequest): DefaultSuccess = 5;
}

/** This cluster exposes interactions with a switch device, for the purpose of using those interactions by other devices.
Two types of switch devices are supported: latching switch (e.g. rocker switch) and momentary switch (e.g. push button), distinguished with their feature flags.
Interactions with the switch device are exposed as attributes (for the latching switch) and as events (for both types of switches). An interested party MAY subscribe to these attributes/events and thus be informed of the interactions, and can perform actions based on this, for example by sending commands to perform an action such as controlling a light or a window shade. */
cluster Switch = 59 {
  revision 1; // NOTE: Default/not specifically set

  bitmap Feature : bitmap32 {
    kLatchingSwitch = 0x1;
    kMomentarySwitch = 0x2;
    kMomentarySwitchRelease = 0x4;
    kMomentarySwitchLongPress = 0x8;
    kMomentarySwitchMultiPress = 0x10;
  }

  info event SwitchLatched = 0 {
    int8u newPosition = 0;
  }

  info event InitialPress = 1 {
    int8u newPosition = 0;
  }

  info event LongPress = 2 {
    int8u newPosition = 0;
  }

  info event ShortRelease = 3 {
    int8u previousPosition = 0;
  }

  info event LongRelease = 4 {
    int8u previousPosition = 0;
  }

  info event MultiPressOngoing = 5 {
    int8u newPosition = 0;
    int8u currentNumberOfPressesCounted = 1;
  }

  info event MultiPressComplete = 6 {
    int8u previousPosition = 0;
    int8u totalNumberOfPressesCounted = 1;
  }

  readonly attribute int8u numberOfPositions = 0;
  readonly attribute int8u currentPosition = 1;
  readonly attribute optional int8u multiPressMax = 2;
  readonly attribute command_id generatedCommandList[] = 65528;
  readonly attribute command_id acceptedCommandList[] = 65529;
  readonly attribute event_id eventList[] = 65530;
  readonly attribute attrib_id attributeList[] = 65531;
  readonly attribute bitmap32 featureMap = 65532;
  readonly attribute int16u clusterRevision = 65533;
}

/** Commands to trigger a Node to allow a new Administrator to commission it. */
cluster AdministratorCommissioning = 60 {
  revision 1; // NOTE: Default/not specifically set

  enum CommissioningWindowStatusEnum : enum8 {
    kWindowNotOpen = 0;
    kEnhancedWindowOpen = 1;
    kBasicWindowOpen = 2;
  }

  enum StatusCode : enum8 {
    kBusy = 2;
    kPAKEParameterError = 3;
    kWindowNotOpen = 4;
  }

  bitmap Feature : bitmap32 {
    kBasic = 0x1;
  }

  readonly attribute CommissioningWindowStatusEnum windowStatus = 0;
  readonly attribute nullable fabric_idx adminFabricIndex = 1;
  readonly attribute nullable vendor_id adminVendorId = 2;
  readonly attribute command_id generatedCommandList[] = 65528;
  readonly attribute command_id acceptedCommandList[] = 65529;
  readonly attribute event_id eventList[] = 65530;
  readonly attribute attrib_id attributeList[] = 65531;
  readonly attribute bitmap32 featureMap = 65532;
  readonly attribute int16u clusterRevision = 65533;

  request struct OpenCommissioningWindowRequest {
    int16u commissioningTimeout = 0;
    octet_string PAKEPasscodeVerifier = 1;
    int16u discriminator = 2;
    int32u iterations = 3;
    octet_string<32> salt = 4;
  }

  request struct OpenBasicCommissioningWindowRequest {
    int16u commissioningTimeout = 0;
  }

  /** This command is used by a current Administrator to instruct a Node to go into commissioning mode using enhanced commissioning method. */
  timed command access(invoke: administer) OpenCommissioningWindow(OpenCommissioningWindowRequest): DefaultSuccess = 0;
  /** This command is used by a current Administrator to instruct a Node to go into commissioning mode using basic commissioning method, if the node supports it. */
  timed command access(invoke: administer) OpenBasicCommissioningWindow(OpenBasicCommissioningWindowRequest): DefaultSuccess = 1;
  /** This command is used by a current Administrator to instruct a Node to revoke any active Open Commissioning Window or Open Basic Commissioning Window command. */
  timed command access(invoke: administer) RevokeCommissioning(): DefaultSuccess = 2;
}

/** This cluster is used to add or remove Operational Credentials on a Commissionee or Node, as well as manage the associated Fabrics. */
cluster OperationalCredentials = 62 {
  revision 1; // NOTE: Default/not specifically set

  enum CertificateChainTypeEnum : enum8 {
    kDACCertificate = 1;
    kPAICertificate = 2;
  }

  enum NodeOperationalCertStatusEnum : enum8 {
    kOK = 0;
    kInvalidPublicKey = 1;
    kInvalidNodeOpId = 2;
    kInvalidNOC = 3;
    kMissingCsr = 4;
    kTableFull = 5;
    kInvalidAdminSubject = 6;
    kFabricConflict = 9;
    kLabelConflict = 10;
    kInvalidFabricIndex = 11;
  }

  fabric_scoped struct FabricDescriptorStruct {
    octet_string<65> rootPublicKey = 1;
    vendor_id vendorID = 2;
    fabric_id fabricID = 3;
    node_id nodeID = 4;
    char_string<32> label = 5;
    fabric_idx fabricIndex = 254;
  }

  fabric_scoped struct NOCStruct {
    fabric_sensitive octet_string noc = 1;
    nullable fabric_sensitive octet_string icac = 2;
    fabric_idx fabricIndex = 254;
  }

  readonly attribute access(read: administer) NOCStruct NOCs[] = 0;
  readonly attribute FabricDescriptorStruct fabrics[] = 1;
  readonly attribute int8u supportedFabrics = 2;
  readonly attribute int8u commissionedFabrics = 3;
  readonly attribute octet_string trustedRootCertificates[] = 4;
  readonly attribute int8u currentFabricIndex = 5;
  readonly attribute command_id generatedCommandList[] = 65528;
  readonly attribute command_id acceptedCommandList[] = 65529;
  readonly attribute event_id eventList[] = 65530;
  readonly attribute attrib_id attributeList[] = 65531;
  readonly attribute bitmap32 featureMap = 65532;
  readonly attribute int16u clusterRevision = 65533;

  request struct AttestationRequestRequest {
    octet_string<32> attestationNonce = 0;
  }

  response struct AttestationResponse = 1 {
    octet_string<900> attestationElements = 0;
    octet_string<64> attestationSignature = 1;
  }

  request struct CertificateChainRequestRequest {
    CertificateChainTypeEnum certificateType = 0;
  }

  response struct CertificateChainResponse = 3 {
    octet_string<600> certificate = 0;
  }

  request struct CSRRequestRequest {
    octet_string<32> CSRNonce = 0;
    optional boolean isForUpdateNOC = 1;
  }

  response struct CSRResponse = 5 {
    octet_string NOCSRElements = 0;
    octet_string attestationSignature = 1;
  }

  request struct AddNOCRequest {
    octet_string<400> NOCValue = 0;
    optional octet_string<400> ICACValue = 1;
    octet_string<16> IPKValue = 2;
    int64u caseAdminSubject = 3;
    vendor_id adminVendorId = 4;
  }

  request struct UpdateNOCRequest {
    octet_string NOCValue = 0;
    optional octet_string ICACValue = 1;
  }

  response struct NOCResponse = 8 {
    NodeOperationalCertStatusEnum statusCode = 0;
    optional fabric_idx fabricIndex = 1;
    optional char_string<128> debugText = 2;
  }

  request struct UpdateFabricLabelRequest {
    char_string<32> label = 0;
  }

  request struct RemoveFabricRequest {
    fabric_idx fabricIndex = 0;
  }

  request struct AddTrustedRootCertificateRequest {
    octet_string rootCACertificate = 0;
  }

  /** Sender is requesting attestation information from the receiver. */
  command access(invoke: administer) AttestationRequest(AttestationRequestRequest): AttestationResponse = 0;
  /** Sender is requesting a device attestation certificate from the receiver. */
  command access(invoke: administer) CertificateChainRequest(CertificateChainRequestRequest): CertificateChainResponse = 2;
  /** Sender is requesting a certificate signing request (CSR) from the receiver. */
  command access(invoke: administer) CSRRequest(CSRRequestRequest): CSRResponse = 4;
  /** Sender is requesting to add the new node operational certificates. */
  command access(invoke: administer) AddNOC(AddNOCRequest): NOCResponse = 6;
  /** Sender is requesting to update the node operational certificates. */
  fabric command access(invoke: administer) UpdateNOC(UpdateNOCRequest): NOCResponse = 7;
  /** This command SHALL be used by an Administrative Node to set the user-visible Label field for a given Fabric, as reflected by entries in the Fabrics attribute. */
  fabric command access(invoke: administer) UpdateFabricLabel(UpdateFabricLabelRequest): NOCResponse = 9;
  /** This command is used by Administrative Nodes to remove a given fabric index and delete all associated fabric-scoped data. */
  command access(invoke: administer) RemoveFabric(RemoveFabricRequest): NOCResponse = 10;
  /** This command SHALL add a Trusted Root CA Certificate, provided as its CHIP Certificate representation. */
  command access(invoke: administer) AddTrustedRootCertificate(AddTrustedRootCertificateRequest): DefaultSuccess = 11;
}

/** The Group Key Management Cluster is the mechanism by which group keys are managed. */
cluster GroupKeyManagement = 63 {
  revision 1; // NOTE: Default/not specifically set

  enum GroupKeySecurityPolicyEnum : enum8 {
    kTrustFirst = 0;
    kCacheAndSync = 1;
  }

  bitmap Feature : bitmap32 {
    kCacheAndSync = 0x1;
  }

  fabric_scoped struct GroupInfoMapStruct {
    group_id groupId = 1;
    endpoint_no endpoints[] = 2;
    optional char_string<16> groupName = 3;
    fabric_idx fabricIndex = 254;
  }

  fabric_scoped struct GroupKeyMapStruct {
    group_id groupId = 1;
    int16u groupKeySetID = 2;
    fabric_idx fabricIndex = 254;
  }

  struct GroupKeySetStruct {
    int16u groupKeySetID = 0;
    GroupKeySecurityPolicyEnum groupKeySecurityPolicy = 1;
    nullable octet_string<16> epochKey0 = 2;
    nullable epoch_us epochStartTime0 = 3;
    nullable octet_string<16> epochKey1 = 4;
    nullable epoch_us epochStartTime1 = 5;
    nullable octet_string<16> epochKey2 = 6;
    nullable epoch_us epochStartTime2 = 7;
  }

  attribute access(write: manage) GroupKeyMapStruct groupKeyMap[] = 0;
  readonly attribute GroupInfoMapStruct groupTable[] = 1;
  readonly attribute int16u maxGroupsPerFabric = 2;
  readonly attribute int16u maxGroupKeysPerFabric = 3;
  readonly attribute command_id generatedCommandList[] = 65528;
  readonly attribute command_id acceptedCommandList[] = 65529;
  readonly attribute event_id eventList[] = 65530;
  readonly attribute attrib_id attributeList[] = 65531;
  readonly attribute bitmap32 featureMap = 65532;
  readonly attribute int16u clusterRevision = 65533;

  request struct KeySetWriteRequest {
    GroupKeySetStruct groupKeySet = 0;
  }

  request struct KeySetReadRequest {
    int16u groupKeySetID = 0;
  }

  response struct KeySetReadResponse = 2 {
    GroupKeySetStruct groupKeySet = 0;
  }

  request struct KeySetRemoveRequest {
    int16u groupKeySetID = 0;
  }

  response struct KeySetReadAllIndicesResponse = 5 {
    int16u groupKeySetIDs[] = 0;
  }

  /** Write a new set of keys for the given key set id. */
  fabric command access(invoke: administer) KeySetWrite(KeySetWriteRequest): DefaultSuccess = 0;
  /** Read the keys for a given key set id. */
  fabric command access(invoke: administer) KeySetRead(KeySetReadRequest): KeySetReadResponse = 1;
  /** Revoke a Root Key from a Group */
  fabric command access(invoke: administer) KeySetRemove(KeySetRemoveRequest): DefaultSuccess = 3;
  /** Return the list of Group Key Sets associated with the accessing fabric */
  fabric command access(invoke: administer) KeySetReadAllIndices(): KeySetReadAllIndicesResponse = 4;
}

/** The Fixed Label Cluster provides a feature for the device to tag an endpoint with zero or more read only
labels. */
cluster FixedLabel = 64 {
  revision 1; // NOTE: Default/not specifically set

  struct LabelStruct {
    char_string<16> label = 0;
    char_string<16> value = 1;
  }

  readonly attribute LabelStruct labelList[] = 0;
  readonly attribute command_id generatedCommandList[] = 65528;
  readonly attribute command_id acceptedCommandList[] = 65529;
  readonly attribute event_id eventList[] = 65530;
  readonly attribute attrib_id attributeList[] = 65531;
  readonly attribute bitmap32 featureMap = 65532;
  readonly attribute int16u clusterRevision = 65533;
}

/** The User Label Cluster provides a feature to tag an endpoint with zero or more labels. */
cluster UserLabel = 65 {
  revision 1; // NOTE: Default/not specifically set

  struct LabelStruct {
    char_string<16> label = 0;
    char_string<16> value = 1;
  }

  attribute access(write: manage) LabelStruct labelList[] = 0;
  readonly attribute command_id generatedCommandList[] = 65528;
  readonly attribute command_id acceptedCommandList[] = 65529;
  readonly attribute event_id eventList[] = 65530;
  readonly attribute attrib_id attributeList[] = 65531;
  readonly attribute bitmap32 featureMap = 65532;
  readonly attribute int16u clusterRevision = 65533;
}

/** This cluster provides an interface to a boolean state called StateValue. */
cluster BooleanState = 69 {
  revision 1;

  info event StateChange = 0 {
    boolean stateValue = 0;
  }

  readonly attribute boolean stateValue = 0;
  readonly attribute command_id generatedCommandList[] = 65528;
  readonly attribute command_id acceptedCommandList[] = 65529;
  readonly attribute event_id eventList[] = 65530;
  readonly attribute attrib_id attributeList[] = 65531;
  readonly attribute bitmap32 featureMap = 65532;
  readonly attribute int16u clusterRevision = 65533;
}

/** Attributes and commands for selecting a mode from a list of supported options. */
cluster ModeSelect = 80 {
  revision 2;

  bitmap Feature : bitmap32 {
    kOnOff = 0x1;
  }

  struct SemanticTagStruct {
    vendor_id mfgCode = 0;
    enum16 value = 1;
  }

  struct ModeOptionStruct {
    char_string<64> label = 0;
    int8u mode = 1;
    SemanticTagStruct semanticTags[] = 2;
  }

  readonly attribute char_string<64> description = 0;
  readonly attribute nullable enum16 standardNamespace = 1;
  readonly attribute ModeOptionStruct supportedModes[] = 2;
  readonly attribute int8u currentMode = 3;
  attribute optional nullable int8u startUpMode = 4;
  attribute optional nullable int8u onMode = 5;
  readonly attribute optional int8u manufacturerExtension = 4293984257;
  readonly attribute command_id generatedCommandList[] = 65528;
  readonly attribute command_id acceptedCommandList[] = 65529;
  readonly attribute event_id eventList[] = 65530;
  readonly attribute attrib_id attributeList[] = 65531;
  readonly attribute bitmap32 featureMap = 65532;
  readonly attribute int16u clusterRevision = 65533;

  request struct ChangeToModeRequest {
    int8u newMode = 0;
  }

  /** On receipt of this command, if the NewMode field matches the Mode field in an entry of the SupportedModes list, the server SHALL set the CurrentMode attribute to the NewMode value, otherwise, the server SHALL respond with an INVALID_COMMAND status response. */
  command ChangeToMode(ChangeToModeRequest): DefaultSuccess = 0;
  /** Sample manufacturer specific extension command */
  command SampleMfgExtensionCommand(): DefaultSuccess = 4293984257;
}

/** Attributes and commands for selecting a mode from a list of supported options. */
cluster LaundryWasherMode = 81 {
  revision 2;

  enum ModeTag : enum16 {
    kNormal = 16384;
    kDelicate = 16385;
    kHeavy = 16386;
    kWhites = 16387;
  }

  bitmap Feature : bitmap32 {
    kOnOff = 0x1;
  }

  struct ModeTagStruct {
    optional vendor_id mfgCode = 0;
    enum16 value = 1;
  }

  struct ModeOptionStruct {
    char_string<64> label = 0;
    int8u mode = 1;
    ModeTagStruct modeTags[] = 2;
  }

  readonly attribute ModeOptionStruct supportedModes[] = 0;
  readonly attribute int8u currentMode = 1;
  attribute optional nullable int8u startUpMode = 2;
  attribute optional nullable int8u onMode = 3;
  readonly attribute command_id generatedCommandList[] = 65528;
  readonly attribute command_id acceptedCommandList[] = 65529;
  readonly attribute event_id eventList[] = 65530;
  readonly attribute attrib_id attributeList[] = 65531;
  readonly attribute bitmap32 featureMap = 65532;
  readonly attribute int16u clusterRevision = 65533;

  request struct ChangeToModeRequest {
    int8u newMode = 0;
  }

  response struct ChangeToModeResponse = 1 {
    enum8 status = 0;
    optional char_string statusText = 1;
  }

  /** This command is used to change device modes.
        On receipt of this command the device SHALL respond with a ChangeToModeResponse command. */
  command ChangeToMode(ChangeToModeRequest): ChangeToModeResponse = 0;
}

/** Attributes and commands for selecting a mode from a list of supported options. */
cluster RefrigeratorAndTemperatureControlledCabinetMode = 82 {
  revision 2;

  enum ModeTag : enum16 {
    kRapidCool = 16384;
    kRapidFreeze = 16385;
  }

  bitmap Feature : bitmap32 {
    kOnOff = 0x1;
  }

  struct ModeTagStruct {
    optional vendor_id mfgCode = 0;
    enum16 value = 1;
  }

  struct ModeOptionStruct {
    char_string<64> label = 0;
    int8u mode = 1;
    ModeTagStruct modeTags[] = 2;
  }

  readonly attribute ModeOptionStruct supportedModes[] = 0;
  readonly attribute int8u currentMode = 1;
  attribute optional nullable int8u startUpMode = 2;
  attribute optional nullable int8u onMode = 3;
  readonly attribute command_id generatedCommandList[] = 65528;
  readonly attribute command_id acceptedCommandList[] = 65529;
  readonly attribute event_id eventList[] = 65530;
  readonly attribute attrib_id attributeList[] = 65531;
  readonly attribute bitmap32 featureMap = 65532;
  readonly attribute int16u clusterRevision = 65533;

  request struct ChangeToModeRequest {
    int8u newMode = 0;
  }

  response struct ChangeToModeResponse = 1 {
    enum8 status = 0;
    optional char_string statusText = 1;
  }

  /** This command is used to change device modes.
        On receipt of this command the device SHALL respond with a ChangeToModeResponse command. */
  command ChangeToMode(ChangeToModeRequest): ChangeToModeResponse = 0;
}

/** This cluster supports remotely monitoring and controling the different typs of functionality available to a washing device, such as a washing machine. */
cluster LaundryWasherControls = 83 {
  revision 1; // NOTE: Default/not specifically set

  enum NumberOfRinsesEnum : enum8 {
    kNone = 0;
    kNormal = 1;
    kExtra = 2;
    kMax = 3;
  }

  bitmap Feature : bitmap32 {
    kSpin = 0x1;
    kRinse = 0x2;
  }

  readonly attribute optional char_string spinSpeeds[] = 0;
  attribute optional nullable int8u spinSpeedCurrent = 1;
  attribute optional NumberOfRinsesEnum numberOfRinses = 2;
  readonly attribute optional NumberOfRinsesEnum supportedRinses[] = 3;
  readonly attribute command_id generatedCommandList[] = 65528;
  readonly attribute command_id acceptedCommandList[] = 65529;
  readonly attribute event_id eventList[] = 65530;
  readonly attribute attrib_id attributeList[] = 65531;
  readonly attribute bitmap32 featureMap = 65532;
  readonly attribute int16u clusterRevision = 65533;
}

/** Attributes and commands for selecting a mode from a list of supported options. */
cluster RvcRunMode = 84 {
  revision 2;

  enum ModeTag : enum16 {
    kIdle = 16384;
    kCleaning = 16385;
  }

  enum StatusCode : enum8 {
    kStuck = 65;
    kDustBinMissing = 66;
    kDustBinFull = 67;
    kWaterTankEmpty = 68;
    kWaterTankMissing = 69;
    kWaterTankLidOpen = 70;
    kMopCleaningPadMissing = 71;
    kBatteryLow = 72;
  }

  bitmap Feature : bitmap32 {
    kOnOff = 0x1;
  }

  struct ModeTagStruct {
    optional vendor_id mfgCode = 0;
    enum16 value = 1;
  }

  struct ModeOptionStruct {
    char_string<64> label = 0;
    int8u mode = 1;
    ModeTagStruct modeTags[] = 2;
  }

  readonly attribute ModeOptionStruct supportedModes[] = 0;
  readonly attribute int8u currentMode = 1;
  attribute optional nullable int8u onMode = 3;
  readonly attribute command_id generatedCommandList[] = 65528;
  readonly attribute command_id acceptedCommandList[] = 65529;
  readonly attribute event_id eventList[] = 65530;
  readonly attribute attrib_id attributeList[] = 65531;
  readonly attribute bitmap32 featureMap = 65532;
  readonly attribute int16u clusterRevision = 65533;

  request struct ChangeToModeRequest {
    int8u newMode = 0;
  }

  response struct ChangeToModeResponse = 1 {
    enum8 status = 0;
    optional char_string statusText = 1;
  }

  /** This command is used to change device modes.
        On receipt of this command the device SHALL respond with a ChangeToModeResponse command. */
  command ChangeToMode(ChangeToModeRequest): ChangeToModeResponse = 0;
}

/** Attributes and commands for selecting a mode from a list of supported options. */
cluster RvcCleanMode = 85 {
  revision 2;

  enum ModeTag : enum16 {
    kDeepClean = 16384;
    kVacuum = 16385;
    kMop = 16386;
  }

  enum StatusCode : enum8 {
    kCleaningInProgress = 64;
  }

  bitmap Feature : bitmap32 {
    kOnOff = 0x1;
  }

  struct ModeTagStruct {
    optional vendor_id mfgCode = 0;
    enum16 value = 1;
  }

  struct ModeOptionStruct {
    char_string<64> label = 0;
    int8u mode = 1;
    ModeTagStruct modeTags[] = 2;
  }

  readonly attribute ModeOptionStruct supportedModes[] = 0;
  readonly attribute int8u currentMode = 1;
  attribute optional nullable int8u onMode = 3;
  readonly attribute command_id generatedCommandList[] = 65528;
  readonly attribute command_id acceptedCommandList[] = 65529;
  readonly attribute event_id eventList[] = 65530;
  readonly attribute attrib_id attributeList[] = 65531;
  readonly attribute bitmap32 featureMap = 65532;
  readonly attribute int16u clusterRevision = 65533;

  request struct ChangeToModeRequest {
    int8u newMode = 0;
  }

  response struct ChangeToModeResponse = 1 {
    enum8 status = 0;
    optional char_string statusText = 1;
  }

  /** This command is used to change device modes.
        On receipt of this command the device SHALL respond with a ChangeToModeResponse command. */
  command ChangeToMode(ChangeToModeRequest): ChangeToModeResponse = 0;
}

/** Attributes and commands for configuring the temperature control, and reporting temperature. */
cluster TemperatureControl = 86 {
  revision 1; // NOTE: Default/not specifically set

  bitmap Feature : bitmap32 {
    kTemperatureNumber = 0x1;
    kTemperatureLevel = 0x2;
    kTemperatureStep = 0x4;
  }

  readonly attribute optional temperature temperatureSetpoint = 0;
  readonly attribute optional temperature minTemperature = 1;
  readonly attribute optional temperature maxTemperature = 2;
  readonly attribute optional temperature step = 3;
  readonly attribute optional int8u selectedTemperatureLevel = 4;
  readonly attribute optional char_string supportedTemperatureLevels[] = 5;
  readonly attribute command_id generatedCommandList[] = 65528;
  readonly attribute command_id acceptedCommandList[] = 65529;
  readonly attribute event_id eventList[] = 65530;
  readonly attribute attrib_id attributeList[] = 65531;
  readonly attribute bitmap32 featureMap = 65532;
  readonly attribute int16u clusterRevision = 65533;

  request struct SetTemperatureRequest {
    optional temperature targetTemperature = 0;
    optional int8u targetTemperatureLevel = 1;
  }

  /** Set Temperature */
  command SetTemperature(SetTemperatureRequest): DefaultSuccess = 0;
}

/** Attributes and commands for configuring the Refrigerator alarm. */
cluster RefrigeratorAlarm = 87 {
  revision 1; // NOTE: Default/not specifically set

  bitmap AlarmMap : bitmap32 {
    kDoorOpen = 0x1;
  }

  info event Notify = 0 {
    AlarmMap active = 0;
    AlarmMap inactive = 1;
    AlarmMap state = 2;
    AlarmMap mask = 3;
  }

  readonly attribute AlarmMap mask = 0;
  readonly attribute AlarmMap state = 2;
  readonly attribute AlarmMap supported = 3;
  readonly attribute command_id generatedCommandList[] = 65528;
  readonly attribute command_id acceptedCommandList[] = 65529;
  readonly attribute event_id eventList[] = 65530;
  readonly attribute attrib_id attributeList[] = 65531;
  readonly attribute bitmap32 featureMap = 65532;
  readonly attribute int16u clusterRevision = 65533;
}

/** Attributes and commands for selecting a mode from a list of supported options. */
cluster DishwasherMode = 89 {
  revision 2;

  enum ModeTag : enum16 {
    kNormal = 16384;
    kHeavy = 16385;
    kLight = 16386;
  }

  bitmap Feature : bitmap32 {
    kOnOff = 0x1;
  }

  struct ModeTagStruct {
    optional vendor_id mfgCode = 0;
    enum16 value = 1;
  }

  struct ModeOptionStruct {
    char_string<64> label = 0;
    int8u mode = 1;
    ModeTagStruct modeTags[] = 2;
  }

  readonly attribute ModeOptionStruct supportedModes[] = 0;
  readonly attribute int8u currentMode = 1;
  attribute optional nullable int8u startUpMode = 2;
  attribute optional nullable int8u onMode = 3;
  readonly attribute command_id generatedCommandList[] = 65528;
  readonly attribute command_id acceptedCommandList[] = 65529;
  readonly attribute event_id eventList[] = 65530;
  readonly attribute attrib_id attributeList[] = 65531;
  readonly attribute bitmap32 featureMap = 65532;
  readonly attribute int16u clusterRevision = 65533;

  request struct ChangeToModeRequest {
    int8u newMode = 0;
  }

  response struct ChangeToModeResponse = 1 {
    enum8 status = 0;
    optional char_string statusText = 1;
  }

  /** This command is used to change device modes.
        On receipt of this command the device SHALL respond with a ChangeToModeResponse command. */
  command ChangeToMode(ChangeToModeRequest): ChangeToModeResponse = 0;
}

/** Attributes for reporting air quality classification */
cluster AirQuality = 91 {
  revision 1; // NOTE: Default/not specifically set

  enum AirQualityEnum : enum8 {
    kUnknown = 0;
    kGood = 1;
    kFair = 2;
    kModerate = 3;
    kPoor = 4;
    kVeryPoor = 5;
    kExtremelyPoor = 6;
  }

  bitmap Feature : bitmap32 {
    kFair = 0x1;
    kModerate = 0x2;
    kVeryPoor = 0x4;
    kExtremelyPoor = 0x8;
  }

  readonly attribute AirQualityEnum airQuality = 0;
  readonly attribute command_id generatedCommandList[] = 65528;
  readonly attribute command_id acceptedCommandList[] = 65529;
  readonly attribute event_id eventList[] = 65530;
  readonly attribute attrib_id attributeList[] = 65531;
  readonly attribute bitmap32 featureMap = 65532;
  readonly attribute int16u clusterRevision = 65533;
}

/** This cluster provides an interface for observing and managing the state of smoke and CO alarms. */
cluster SmokeCoAlarm = 92 {
  revision 1;

  enum AlarmStateEnum : enum8 {
    kNormal = 0;
    kWarning = 1;
    kCritical = 2;
  }

  enum ContaminationStateEnum : enum8 {
    kNormal = 0;
    kLow = 1;
    kWarning = 2;
    kCritical = 3;
  }

  enum EndOfServiceEnum : enum8 {
    kNormal = 0;
    kExpired = 1;
  }

  enum ExpressedStateEnum : enum8 {
    kNormal = 0;
    kSmokeAlarm = 1;
    kCOAlarm = 2;
    kBatteryAlert = 3;
    kTesting = 4;
    kHardwareFault = 5;
    kEndOfService = 6;
    kInterconnectSmoke = 7;
    kInterconnectCO = 8;
  }

  enum MuteStateEnum : enum8 {
    kNotMuted = 0;
    kMuted = 1;
  }

  enum SensitivityEnum : enum8 {
    kHigh = 0;
    kStandard = 1;
    kLow = 2;
  }

  bitmap Feature : bitmap32 {
    kSmokeAlarm = 0x1;
    kCOAlarm = 0x2;
  }

  critical event SmokeAlarm = 0 {
    AlarmStateEnum alarmSeverityLevel = 0;
  }

  critical event COAlarm = 1 {
    AlarmStateEnum alarmSeverityLevel = 0;
  }

  info event LowBattery = 2 {
    AlarmStateEnum alarmSeverityLevel = 0;
  }

  info event HardwareFault = 3 {
  }

  info event EndOfService = 4 {
  }

  info event SelfTestComplete = 5 {
  }

  info event AlarmMuted = 6 {
  }

  info event MuteEnded = 7 {
  }

  critical event InterconnectSmokeAlarm = 8 {
    AlarmStateEnum alarmSeverityLevel = 0;
  }

  critical event InterconnectCOAlarm = 9 {
    AlarmStateEnum alarmSeverityLevel = 0;
  }

  info event AllClear = 10 {
  }

  readonly attribute ExpressedStateEnum expressedState = 0;
  readonly attribute optional AlarmStateEnum smokeState = 1;
  readonly attribute optional AlarmStateEnum COState = 2;
  readonly attribute AlarmStateEnum batteryAlert = 3;
  readonly attribute optional MuteStateEnum deviceMuted = 4;
  readonly attribute boolean testInProgress = 5;
  readonly attribute boolean hardwareFaultAlert = 6;
  readonly attribute EndOfServiceEnum endOfServiceAlert = 7;
  readonly attribute optional AlarmStateEnum interconnectSmokeAlarm = 8;
  readonly attribute optional AlarmStateEnum interconnectCOAlarm = 9;
  readonly attribute optional ContaminationStateEnum contaminationState = 10;
  attribute access(write: manage) optional SensitivityEnum smokeSensitivityLevel = 11;
  readonly attribute optional epoch_s expiryDate = 12;
  readonly attribute command_id generatedCommandList[] = 65528;
  readonly attribute command_id acceptedCommandList[] = 65529;
  readonly attribute event_id eventList[] = 65530;
  readonly attribute attrib_id attributeList[] = 65531;
  readonly attribute bitmap32 featureMap = 65532;
  readonly attribute int16u clusterRevision = 65533;

  /** This command SHALL initiate a device self-test. */
  command SelfTestRequest(): DefaultSuccess = 0;
}

/** Attributes and commands for configuring the Dishwasher alarm. */
cluster DishwasherAlarm = 93 {
  revision 1; // NOTE: Default/not specifically set

  bitmap AlarmMap : bitmap32 {
    kInflowError = 0x1;
    kDrainError = 0x2;
    kDoorError = 0x4;
    kTempTooLow = 0x8;
    kTempTooHigh = 0x10;
    kWaterLevelError = 0x20;
  }

  bitmap Feature : bitmap32 {
    kReset = 0x1;
  }

  info event Notify = 0 {
    AlarmMap active = 0;
    AlarmMap inactive = 1;
    AlarmMap state = 2;
    AlarmMap mask = 3;
  }

  readonly attribute AlarmMap mask = 0;
  readonly attribute optional AlarmMap latch = 1;
  readonly attribute AlarmMap state = 2;
  readonly attribute AlarmMap supported = 3;
  readonly attribute command_id generatedCommandList[] = 65528;
  readonly attribute command_id acceptedCommandList[] = 65529;
  readonly attribute event_id eventList[] = 65530;
  readonly attribute attrib_id attributeList[] = 65531;
  readonly attribute bitmap32 featureMap = 65532;
  readonly attribute int16u clusterRevision = 65533;

  request struct ResetRequest {
    AlarmMap alarms = 0;
  }

  request struct ModifyEnabledAlarmsRequest {
    AlarmMap mask = 0;
  }

  /** Reset alarm */
  command Reset(ResetRequest): DefaultSuccess = 0;
  /** Modify enabled alarms */
  command ModifyEnabledAlarms(ModifyEnabledAlarmsRequest): DefaultSuccess = 1;
}

/** Attributes and commands for selecting a mode from a list of supported options. */
provisional cluster MicrowaveOvenMode = 94 {
  revision 1;

  enum ModeTag : enum16 {
    kNormal = 16384;
    kDefrost = 16385;
  }

  bitmap Feature : bitmap32 {
    kOnOff = 0x1;
  }

  struct ModeTagStruct {
    optional vendor_id mfgCode = 0;
    enum16 value = 1;
  }

  struct ModeOptionStruct {
    char_string<64> label = 0;
    int8u mode = 1;
    ModeTagStruct modeTags[] = 2;
  }

  readonly attribute ModeOptionStruct supportedModes[] = 0;
  readonly attribute int8u currentMode = 1;
  readonly attribute command_id generatedCommandList[] = 65528;
  readonly attribute command_id acceptedCommandList[] = 65529;
  readonly attribute event_id eventList[] = 65530;
  readonly attribute attrib_id attributeList[] = 65531;
  readonly attribute bitmap32 featureMap = 65532;
  readonly attribute int16u clusterRevision = 65533;
}

/** This cluster supports remotely monitoring and, where supported, changing the operational state of any device where a state machine is a part of the operation. */
cluster OperationalState = 96 {
  revision 1; // NOTE: Default/not specifically set

  enum ErrorStateEnum : enum8 {
    kNoError = 0;
    kUnableToStartOrResume = 1;
    kUnableToCompleteOperation = 2;
    kCommandInvalidInState = 3;
  }

  enum OperationalStateEnum : enum8 {
    kStopped = 0;
    kRunning = 1;
    kPaused = 2;
    kError = 3;
  }

  struct ErrorStateStruct {
    enum8 errorStateID = 0;
    optional char_string<64> errorStateLabel = 1;
    optional char_string<64> errorStateDetails = 2;
  }

  struct OperationalStateStruct {
    enum8 operationalStateID = 0;
    optional char_string<64> operationalStateLabel = 1;
  }

  critical event OperationalError = 0 {
    ErrorStateStruct errorState = 0;
  }

  info event OperationCompletion = 1 {
    enum8 completionErrorCode = 0;
    optional nullable elapsed_s totalOperationalTime = 1;
    optional nullable elapsed_s pausedTime = 2;
  }

  readonly attribute nullable char_string phaseList[] = 0;
  readonly attribute nullable int8u currentPhase = 1;
  readonly attribute optional nullable elapsed_s countdownTime = 2;
  readonly attribute OperationalStateStruct operationalStateList[] = 3;
  readonly attribute OperationalStateEnum operationalState = 4;
  readonly attribute ErrorStateStruct operationalError = 5;
  readonly attribute command_id generatedCommandList[] = 65528;
  readonly attribute command_id acceptedCommandList[] = 65529;
  readonly attribute event_id eventList[] = 65530;
  readonly attribute attrib_id attributeList[] = 65531;
  readonly attribute bitmap32 featureMap = 65532;
  readonly attribute int16u clusterRevision = 65533;

  response struct OperationalCommandResponse = 4 {
    ErrorStateStruct commandResponseState = 0;
  }

  /** Upon receipt, the device SHALL pause its operation if it is possible based on the current function of the server. */
  command Pause(): OperationalCommandResponse = 0;
  /** Upon receipt, the device SHALL stop its operation if it is at a position where it is safe to do so and/or permitted. */
  command Stop(): OperationalCommandResponse = 1;
  /** Upon receipt, the device SHALL start its operation if it is safe to do so and the device is in an operational state from which it can be started. */
  command Start(): OperationalCommandResponse = 2;
  /** Upon receipt, the device SHALL resume its operation from the point it was at when it received the Pause command, or from the point when it was paused by means outside of this cluster (for example by manual button press). */
  command Resume(): OperationalCommandResponse = 3;
}

/** This cluster supports remotely monitoring and, where supported, changing the operational state of a Robotic Vacuum. */
cluster RvcOperationalState = 97 {
  revision 1; // NOTE: Default/not specifically set

  enum ErrorStateEnum : enum8 {
    kFailedToFindChargingDock = 64;
    kStuck = 65;
    kDustBinMissing = 66;
    kDustBinFull = 67;
    kWaterTankEmpty = 68;
    kWaterTankMissing = 69;
    kWaterTankLidOpen = 70;
    kMopCleaningPadMissing = 71;
  }

  enum OperationalStateEnum : enum8 {
    kSeekingCharger = 64;
    kCharging = 65;
    kDocked = 66;
  }

  struct ErrorStateStruct {
    enum8 errorStateID = 0;
    optional char_string<64> errorStateLabel = 1;
    optional char_string<64> errorStateDetails = 2;
  }

  struct OperationalStateStruct {
    enum8 operationalStateID = 0;
    optional char_string<64> operationalStateLabel = 1;
  }

  critical event OperationalError = 0 {
    ErrorStateStruct errorState = 0;
  }

  info event OperationCompletion = 1 {
    enum8 completionErrorCode = 0;
    optional nullable elapsed_s totalOperationalTime = 1;
    optional nullable elapsed_s pausedTime = 2;
  }

  readonly attribute nullable char_string phaseList[] = 0;
  readonly attribute nullable int8u currentPhase = 1;
  readonly attribute optional nullable elapsed_s countdownTime = 2;
  readonly attribute OperationalStateStruct operationalStateList[] = 3;
  readonly attribute enum8 operationalState = 4;
  readonly attribute ErrorStateStruct operationalError = 5;
  readonly attribute command_id generatedCommandList[] = 65528;
  readonly attribute command_id acceptedCommandList[] = 65529;
  readonly attribute event_id eventList[] = 65530;
  readonly attribute attrib_id attributeList[] = 65531;
  readonly attribute bitmap32 featureMap = 65532;
  readonly attribute int16u clusterRevision = 65533;

  response struct OperationalCommandResponse = 4 {
    ErrorStateStruct commandResponseState = 0;
  }

  /** Upon receipt, the device SHALL pause its operation if it is possible based on the current function of the server. */
  command Pause(): OperationalCommandResponse = 0;
  /** Upon receipt, the device SHALL stop its operation if it is at a position where it is safe to do so and/or permitted. */
  command Stop(): OperationalCommandResponse = 1;
  /** Upon receipt, the device SHALL start its operation if it is safe to do so and the device is in an operational state from which it can be started. */
  command Start(): OperationalCommandResponse = 2;
  /** Upon receipt, the device SHALL resume its operation from the point it was at when it received the Pause command, or from the point when it was paused by means outside of this cluster (for example by manual button press). */
  command Resume(): OperationalCommandResponse = 3;
}

/** Attributes and commands for monitoring HEPA filters in a device */
cluster HepaFilterMonitoring = 113 {
  revision 1; // NOTE: Default/not specifically set

  enum ChangeIndicationEnum : enum8 {
    kOK = 0;
    kWarning = 1;
    kCritical = 2;
  }

  enum DegradationDirectionEnum : enum8 {
    kUp = 0;
    kDown = 1;
  }

  enum ProductIdentifierTypeEnum : enum8 {
    kUPC = 0;
    kGTIN8 = 1;
    kEAN = 2;
    kGTIN14 = 3;
    kOEM = 4;
  }

  bitmap Feature : bitmap32 {
    kCondition = 0x1;
    kWarning = 0x2;
    kReplacementProductList = 0x4;
  }

  struct ReplacementProductStruct {
    ProductIdentifierTypeEnum productIdentifierType = 0;
    char_string<20> productIdentifierValue = 1;
  }

  readonly attribute optional percent condition = 0;
  readonly attribute optional DegradationDirectionEnum degradationDirection = 1;
  readonly attribute ChangeIndicationEnum changeIndication = 2;
  readonly attribute optional boolean inPlaceIndicator = 3;
  attribute optional nullable epoch_s lastChangedTime = 4;
  readonly attribute optional ReplacementProductStruct replacementProductList[] = 5;
  readonly attribute command_id generatedCommandList[] = 65528;
  readonly attribute command_id acceptedCommandList[] = 65529;
  readonly attribute event_id eventList[] = 65530;
  readonly attribute attrib_id attributeList[] = 65531;
  readonly attribute bitmap32 featureMap = 65532;
  readonly attribute int16u clusterRevision = 65533;

  /** Reset the condition of the replaceable to the non degraded state */
  command ResetCondition(): DefaultSuccess = 0;
}

/** Attributes and commands for monitoring activated carbon filters in a device */
cluster ActivatedCarbonFilterMonitoring = 114 {
  revision 1; // NOTE: Default/not specifically set

  enum ChangeIndicationEnum : enum8 {
    kOK = 0;
    kWarning = 1;
    kCritical = 2;
  }

  enum DegradationDirectionEnum : enum8 {
    kUp = 0;
    kDown = 1;
  }

  enum ProductIdentifierTypeEnum : enum8 {
    kUPC = 0;
    kGTIN8 = 1;
    kEAN = 2;
    kGTIN14 = 3;
    kOEM = 4;
  }

  bitmap Feature : bitmap32 {
    kCondition = 0x1;
    kWarning = 0x2;
    kReplacementProductList = 0x4;
  }

  struct ReplacementProductStruct {
    ProductIdentifierTypeEnum productIdentifierType = 0;
    char_string<20> productIdentifierValue = 1;
  }

  readonly attribute optional percent condition = 0;
  readonly attribute optional DegradationDirectionEnum degradationDirection = 1;
  readonly attribute ChangeIndicationEnum changeIndication = 2;
  readonly attribute optional boolean inPlaceIndicator = 3;
  attribute optional nullable epoch_s lastChangedTime = 4;
  readonly attribute optional ReplacementProductStruct replacementProductList[] = 5;
  readonly attribute command_id generatedCommandList[] = 65528;
  readonly attribute command_id acceptedCommandList[] = 65529;
  readonly attribute event_id eventList[] = 65530;
  readonly attribute attrib_id attributeList[] = 65531;
  readonly attribute bitmap32 featureMap = 65532;
  readonly attribute int16u clusterRevision = 65533;

  /** Reset the condition of the replaceable to the non degraded state */
  command ResetCondition(): DefaultSuccess = 0;
}

/** Provides an interface for controlling and adjusting automatic window coverings. */
cluster WindowCovering = 258 {
  revision 5;

  enum EndProductType : enum8 {
    kRollerShade = 0;
    kRomanShade = 1;
    kBalloonShade = 2;
    kWovenWood = 3;
    kPleatedShade = 4;
    kCellularShade = 5;
    kLayeredShade = 6;
    kLayeredShade2D = 7;
    kSheerShade = 8;
    kTiltOnlyInteriorBlind = 9;
    kInteriorBlind = 10;
    kVerticalBlindStripCurtain = 11;
    kInteriorVenetianBlind = 12;
    kExteriorVenetianBlind = 13;
    kLateralLeftCurtain = 14;
    kLateralRightCurtain = 15;
    kCentralCurtain = 16;
    kRollerShutter = 17;
    kExteriorVerticalScreen = 18;
    kAwningTerracePatio = 19;
    kAwningVerticalScreen = 20;
    kTiltOnlyPergola = 21;
    kSwingingShutter = 22;
    kSlidingShutter = 23;
    kUnknown = 255;
  }

  enum Type : enum8 {
    kRollerShade = 0;
    kRollerShade2Motor = 1;
    kRollerShadeExterior = 2;
    kRollerShadeExterior2Motor = 3;
    kDrapery = 4;
    kAwning = 5;
    kShutter = 6;
    kTiltBlindTiltOnly = 7;
    kTiltBlindLiftAndTilt = 8;
    kProjectorScreen = 9;
    kUnknown = 255;
  }

  bitmap ConfigStatus : bitmap8 {
    kOperational = 0x1;
    kOnlineReserved = 0x2;
    kLiftMovementReversed = 0x4;
    kLiftPositionAware = 0x8;
    kTiltPositionAware = 0x10;
    kLiftEncoderControlled = 0x20;
    kTiltEncoderControlled = 0x40;
  }

  bitmap Feature : bitmap32 {
    kLift = 0x1;
    kTilt = 0x2;
    kPositionAwareLift = 0x4;
    kAbsolutePosition = 0x8;
    kPositionAwareTilt = 0x10;
  }

  bitmap Mode : bitmap8 {
    kMotorDirectionReversed = 0x1;
    kCalibrationMode = 0x2;
    kMaintenanceMode = 0x4;
    kLedFeedback = 0x8;
  }

  bitmap OperationalStatus : bitmap8 {
    kGlobal = 0x3;
    kLift = 0xC;
    kTilt = 0x30;
  }

  bitmap SafetyStatus : bitmap16 {
    kRemoteLockout = 0x1;
    kTamperDetection = 0x2;
    kFailedCommunication = 0x4;
    kPositionFailure = 0x8;
    kThermalProtection = 0x10;
    kObstacleDetected = 0x20;
    kPower = 0x40;
    kStopInput = 0x80;
    kMotorJammed = 0x100;
    kHardwareFailure = 0x200;
    kManualOperation = 0x400;
    kProtection = 0x800;
  }

  readonly attribute Type type = 0;
  readonly attribute optional int16u physicalClosedLimitLift = 1;
  readonly attribute optional int16u physicalClosedLimitTilt = 2;
  readonly attribute optional nullable int16u currentPositionLift = 3;
  readonly attribute optional nullable int16u currentPositionTilt = 4;
  readonly attribute optional int16u numberOfActuationsLift = 5;
  readonly attribute optional int16u numberOfActuationsTilt = 6;
  readonly attribute ConfigStatus configStatus = 7;
  readonly attribute optional nullable percent currentPositionLiftPercentage = 8;
  readonly attribute optional nullable percent currentPositionTiltPercentage = 9;
  readonly attribute OperationalStatus operationalStatus = 10;
  readonly attribute optional nullable percent100ths targetPositionLiftPercent100ths = 11;
  readonly attribute optional nullable percent100ths targetPositionTiltPercent100ths = 12;
  readonly attribute EndProductType endProductType = 13;
  readonly attribute optional nullable percent100ths currentPositionLiftPercent100ths = 14;
  readonly attribute optional nullable percent100ths currentPositionTiltPercent100ths = 15;
  readonly attribute optional int16u installedOpenLimitLift = 16;
  readonly attribute optional int16u installedClosedLimitLift = 17;
  readonly attribute optional int16u installedOpenLimitTilt = 18;
  readonly attribute optional int16u installedClosedLimitTilt = 19;
  attribute access(write: manage) Mode mode = 23;
  readonly attribute optional SafetyStatus safetyStatus = 26;
  readonly attribute command_id generatedCommandList[] = 65528;
  readonly attribute command_id acceptedCommandList[] = 65529;
  readonly attribute event_id eventList[] = 65530;
  readonly attribute attrib_id attributeList[] = 65531;
  readonly attribute bitmap32 featureMap = 65532;
  readonly attribute int16u clusterRevision = 65533;

  request struct GoToLiftValueRequest {
    int16u liftValue = 0;
  }

  request struct GoToLiftPercentageRequest {
    percent100ths liftPercent100thsValue = 0;
  }

  request struct GoToTiltValueRequest {
    int16u tiltValue = 0;
  }

  request struct GoToTiltPercentageRequest {
    percent100ths tiltPercent100thsValue = 0;
  }

  /** Moves window covering to InstalledOpenLimitLift and InstalledOpenLimitTilt */
  command UpOrOpen(): DefaultSuccess = 0;
  /** Moves window covering to InstalledClosedLimitLift and InstalledCloseLimitTilt */
  command DownOrClose(): DefaultSuccess = 1;
  /** Stop any adjusting of window covering */
  command StopMotion(): DefaultSuccess = 2;
  /** Go to lift value specified */
  command GoToLiftValue(GoToLiftValueRequest): DefaultSuccess = 4;
  /** Go to lift percentage specified */
  command GoToLiftPercentage(GoToLiftPercentageRequest): DefaultSuccess = 5;
  /** Go to tilt value specified */
  command GoToTiltValue(GoToTiltValueRequest): DefaultSuccess = 7;
  /** Go to tilt percentage specified */
  command GoToTiltPercentage(GoToTiltPercentageRequest): DefaultSuccess = 8;
}

/** This cluster provides control of a barrier (garage door). */
cluster BarrierControl = 259 {
  revision 1; // NOTE: Default/not specifically set

  bitmap BarrierControlCapabilities : bitmap8 {
    kPartialBarrier = 0x1;
  }

  bitmap BarrierControlSafetyStatus : bitmap16 {
    kRemoteLockout = 0x1;
    kTemperDetected = 0x2;
    kFailedCommunication = 0x4;
    kPositionFailure = 0x8;
  }

  readonly attribute enum8 barrierMovingState = 1;
  readonly attribute bitmap16 barrierSafetyStatus = 2;
  readonly attribute bitmap8 barrierCapabilities = 3;
  attribute optional int16u barrierOpenEvents = 4;
  attribute optional int16u barrierCloseEvents = 5;
  attribute optional int16u barrierCommandOpenEvents = 6;
  attribute optional int16u barrierCommandCloseEvents = 7;
  attribute optional int16u barrierOpenPeriod = 8;
  attribute optional int16u barrierClosePeriod = 9;
  readonly attribute int8u barrierPosition = 10;
  readonly attribute command_id generatedCommandList[] = 65528;
  readonly attribute command_id acceptedCommandList[] = 65529;
  readonly attribute event_id eventList[] = 65530;
  readonly attribute attrib_id attributeList[] = 65531;
  readonly attribute bitmap32 featureMap = 65532;
  readonly attribute int16u clusterRevision = 65533;

  request struct BarrierControlGoToPercentRequest {
    int8u percentOpen = 0;
  }

  /** Command to instruct a barrier to go to a percent open state. */
  command BarrierControlGoToPercent(BarrierControlGoToPercentRequest): DefaultSuccess = 0;
  /** Command that instructs the barrier to stop moving. */
  command BarrierControlStop(): DefaultSuccess = 1;
}

/** An interface for configuring and controlling pumps. */
cluster PumpConfigurationAndControl = 512 {
  revision 3;

  enum ControlModeEnum : enum8 {
    kConstantSpeed = 0;
    kConstantPressure = 1;
    kProportionalPressure = 2;
    kConstantFlow = 3;
    kConstantTemperature = 5;
    kAutomatic = 7;
  }

  enum OperationModeEnum : enum8 {
    kNormal = 0;
    kMinimum = 1;
    kMaximum = 2;
    kLocal = 3;
  }

  bitmap Feature : bitmap32 {
    kConstantPressure = 0x1;
    kCompensatedPressure = 0x2;
    kConstantFlow = 0x4;
    kConstantSpeed = 0x8;
    kConstantTemperature = 0x10;
    kAutomatic = 0x20;
    kLocalOperation = 0x40;
  }

  bitmap PumpStatusBitmap : bitmap16 {
    kDeviceFault = 0x1;
    kSupplyFault = 0x2;
    kSpeedLow = 0x4;
    kSpeedHigh = 0x8;
    kLocalOverride = 0x10;
    kRunning = 0x20;
    kRemotePressure = 0x40;
    kRemoteFlow = 0x80;
    kRemoteTemperature = 0x100;
  }

  info event SupplyVoltageLow = 0 {
  }

  info event SupplyVoltageHigh = 1 {
  }

  info event PowerMissingPhase = 2 {
  }

  info event SystemPressureLow = 3 {
  }

  info event SystemPressureHigh = 4 {
  }

  critical event DryRunning = 5 {
  }

  info event MotorTemperatureHigh = 6 {
  }

  critical event PumpMotorFatalFailure = 7 {
  }

  info event ElectronicTemperatureHigh = 8 {
  }

  critical event PumpBlocked = 9 {
  }

  info event SensorFailure = 10 {
  }

  info event ElectronicNonFatalFailure = 11 {
  }

  critical event ElectronicFatalFailure = 12 {
  }

  info event GeneralFault = 13 {
  }

  info event Leakage = 14 {
  }

  info event AirDetection = 15 {
  }

  info event TurbineOperation = 16 {
  }

  readonly attribute nullable int16s maxPressure = 0;
  readonly attribute nullable int16u maxSpeed = 1;
  readonly attribute nullable int16u maxFlow = 2;
  readonly attribute optional nullable int16s minConstPressure = 3;
  readonly attribute optional nullable int16s maxConstPressure = 4;
  readonly attribute optional nullable int16s minCompPressure = 5;
  readonly attribute optional nullable int16s maxCompPressure = 6;
  readonly attribute optional nullable int16u minConstSpeed = 7;
  readonly attribute optional nullable int16u maxConstSpeed = 8;
  readonly attribute optional nullable int16u minConstFlow = 9;
  readonly attribute optional nullable int16u maxConstFlow = 10;
  readonly attribute optional nullable int16s minConstTemp = 11;
  readonly attribute optional nullable int16s maxConstTemp = 12;
  readonly attribute optional PumpStatusBitmap pumpStatus = 16;
  readonly attribute OperationModeEnum effectiveOperationMode = 17;
  readonly attribute ControlModeEnum effectiveControlMode = 18;
  readonly attribute nullable int16s capacity = 19;
  readonly attribute optional nullable int16u speed = 20;
  attribute access(write: manage) optional nullable int24u lifetimeRunningHours = 21;
  readonly attribute optional nullable int24u power = 22;
  attribute access(write: manage) optional nullable int32u lifetimeEnergyConsumed = 23;
  attribute access(write: manage) OperationModeEnum operationMode = 32;
  attribute access(write: manage) optional ControlModeEnum controlMode = 33;
  readonly attribute command_id generatedCommandList[] = 65528;
  readonly attribute command_id acceptedCommandList[] = 65529;
  readonly attribute event_id eventList[] = 65530;
  readonly attribute attrib_id attributeList[] = 65531;
  readonly attribute bitmap32 featureMap = 65532;
  readonly attribute int16u clusterRevision = 65533;
}

/** An interface for configuring and controlling the functionality of a thermostat. */
cluster Thermostat = 513 {
  revision 6;

  enum SetpointAdjustMode : enum8 {
    kHeat = 0;
    kCool = 1;
    kBoth = 2;
  }

  enum ThermostatControlSequence : enum8 {
    kCoolingOnly = 0;
    kCoolingWithReheat = 1;
    kHeatingOnly = 2;
    kHeatingWithReheat = 3;
    kCoolingAndHeating = 4;
    kCoolingAndHeatingWithReheat = 5;
  }

  enum ThermostatRunningMode : enum8 {
    kOff = 0;
    kCool = 3;
    kHeat = 4;
  }

  enum ThermostatSystemMode : enum8 {
    kOff = 0;
    kAuto = 1;
    kCool = 3;
    kHeat = 4;
    kEmergencyHeat = 5;
    kPrecooling = 6;
    kFanOnly = 7;
    kDry = 8;
    kSleep = 9;
  }

  bitmap DayOfWeek : bitmap8 {
    kSunday = 0x1;
    kMonday = 0x2;
    kTuesday = 0x4;
    kWednesday = 0x8;
    kThursday = 0x10;
    kFriday = 0x20;
    kSaturday = 0x40;
    kAway = 0x80;
  }

  bitmap Feature : bitmap32 {
    kHeating = 0x1;
    kCooling = 0x2;
    kOccupancy = 0x4;
    kScheduleConfiguration = 0x8;
    kSetback = 0x10;
    kAutoMode = 0x20;
    kLocalTemperatureNotExposed = 0x40;
  }

  bitmap ModeForSequence : bitmap8 {
    kHeatSetpointPresent = 0x1;
    kCoolSetpointPresent = 0x2;
  }

  struct ThermostatScheduleTransition {
    int16u transitionTime = 0;
    nullable int16s heatSetpoint = 1;
    nullable int16s coolSetpoint = 2;
  }

  readonly attribute nullable int16s localTemperature = 0;
  readonly attribute optional nullable int16s outdoorTemperature = 1;
  readonly attribute optional bitmap8 occupancy = 2;
  readonly attribute optional int16s absMinHeatSetpointLimit = 3;
  readonly attribute optional int16s absMaxHeatSetpointLimit = 4;
  readonly attribute optional int16s absMinCoolSetpointLimit = 5;
  readonly attribute optional int16s absMaxCoolSetpointLimit = 6;
  readonly attribute optional int8u PICoolingDemand = 7;
  readonly attribute optional int8u PIHeatingDemand = 8;
  attribute access(write: manage) optional bitmap8 HVACSystemTypeConfiguration = 9;
  attribute access(write: manage) optional int8s localTemperatureCalibration = 16;
  attribute optional int16s occupiedCoolingSetpoint = 17;
  attribute optional int16s occupiedHeatingSetpoint = 18;
  attribute optional int16s unoccupiedCoolingSetpoint = 19;
  attribute optional int16s unoccupiedHeatingSetpoint = 20;
  attribute access(write: manage) optional int16s minHeatSetpointLimit = 21;
  attribute access(write: manage) optional int16s maxHeatSetpointLimit = 22;
  attribute access(write: manage) optional int16s minCoolSetpointLimit = 23;
  attribute access(write: manage) optional int16s maxCoolSetpointLimit = 24;
  attribute access(write: manage) optional int8s minSetpointDeadBand = 25;
  attribute access(write: manage) optional bitmap8 remoteSensing = 26;
  attribute access(write: manage) ThermostatControlSequence controlSequenceOfOperation = 27;
  attribute access(write: manage) enum8 systemMode = 28;
  readonly attribute optional enum8 thermostatRunningMode = 30;
  readonly attribute optional enum8 startOfWeek = 32;
  readonly attribute optional int8u numberOfWeeklyTransitions = 33;
  readonly attribute optional int8u numberOfDailyTransitions = 34;
  attribute access(write: manage) optional enum8 temperatureSetpointHold = 35;
  attribute access(write: manage) optional nullable int16u temperatureSetpointHoldDuration = 36;
  attribute access(write: manage) optional bitmap8 thermostatProgrammingOperationMode = 37;
  readonly attribute optional bitmap16 thermostatRunningState = 41;
  readonly attribute optional enum8 setpointChangeSource = 48;
  readonly attribute optional nullable int16s setpointChangeAmount = 49;
  readonly attribute optional epoch_s setpointChangeSourceTimestamp = 50;
  attribute access(write: manage) optional nullable int8u occupiedSetback = 52;
  readonly attribute optional nullable int8u occupiedSetbackMin = 53;
  readonly attribute optional nullable int8u occupiedSetbackMax = 54;
  attribute access(write: manage) optional nullable int8u unoccupiedSetback = 55;
  readonly attribute optional nullable int8u unoccupiedSetbackMin = 56;
  readonly attribute optional nullable int8u unoccupiedSetbackMax = 57;
  attribute access(write: manage) optional int8u emergencyHeatDelta = 58;
  attribute access(write: manage) optional enum8 ACType = 64;
  attribute access(write: manage) optional int16u ACCapacity = 65;
  attribute access(write: manage) optional enum8 ACRefrigerantType = 66;
  attribute access(write: manage) optional enum8 ACCompressorType = 67;
  attribute access(write: manage) optional bitmap32 ACErrorCode = 68;
  attribute access(write: manage) optional enum8 ACLouverPosition = 69;
  readonly attribute optional nullable int16s ACCoilTemperature = 70;
  attribute access(write: manage) optional enum8 ACCapacityformat = 71;
  readonly attribute command_id generatedCommandList[] = 65528;
  readonly attribute command_id acceptedCommandList[] = 65529;
  readonly attribute event_id eventList[] = 65530;
  readonly attribute attrib_id attributeList[] = 65531;
  readonly attribute bitmap32 featureMap = 65532;
  readonly attribute int16u clusterRevision = 65533;

  request struct SetpointRaiseLowerRequest {
    SetpointAdjustMode mode = 0;
    int8s amount = 1;
  }

  response struct GetWeeklyScheduleResponse = 0 {
    int8u numberOfTransitionsForSequence = 0;
    DayOfWeek dayOfWeekForSequence = 1;
    ModeForSequence modeForSequence = 2;
    ThermostatScheduleTransition transitions[] = 3;
  }

  request struct SetWeeklyScheduleRequest {
    int8u numberOfTransitionsForSequence = 0;
    DayOfWeek dayOfWeekForSequence = 1;
    ModeForSequence modeForSequence = 2;
    ThermostatScheduleTransition transitions[] = 3;
  }

  request struct GetWeeklyScheduleRequest {
    DayOfWeek daysToReturn = 0;
    ModeForSequence modeToReturn = 1;
  }

  /** Command description for SetpointRaiseLower */
  command SetpointRaiseLower(SetpointRaiseLowerRequest): DefaultSuccess = 0;
  /** Command description for SetWeeklySchedule */
  command access(invoke: manage) SetWeeklySchedule(SetWeeklyScheduleRequest): DefaultSuccess = 1;
  /** Command description for GetWeeklySchedule */
  command GetWeeklySchedule(GetWeeklyScheduleRequest): GetWeeklyScheduleResponse = 2;
  /** The Clear Weekly Schedule command is used to clear the weekly schedule. */
  command access(invoke: manage) ClearWeeklySchedule(): DefaultSuccess = 3;
}

/** An interface for controlling a fan in a heating/cooling system. */
provisional cluster FanControl = 514 {
  revision 4;

  enum AirflowDirectionEnum : enum8 {
    kForward = 0;
    kReverse = 1;
  }

  enum FanModeEnum : enum8 {
    kOff = 0;
    kLow = 1;
    kMedium = 2;
    kHigh = 3;
    kOn = 4;
    kAuto = 5;
    kSmart = 6;
  }

  enum FanModeSequenceEnum : enum8 {
    kOffLowMedHigh = 0;
    kOffLowHigh = 1;
    kOffLowMedHighAuto = 2;
    kOffLowHighAuto = 3;
    kOffHighAuto = 4;
    kOffHigh = 5;
  }

  enum StepDirectionEnum : enum8 {
    kIncrease = 0;
    kDecrease = 1;
  }

  bitmap Feature : bitmap32 {
    kMultiSpeed = 0x1;
    kAuto = 0x2;
    kRocking = 0x4;
    kWind = 0x8;
    kStep = 0x10;
    kAirflowDirection = 0x20;
  }

  bitmap RockBitmap : bitmap8 {
    kRockLeftRight = 0x1;
    kRockUpDown = 0x2;
    kRockRound = 0x4;
  }

  bitmap WindBitmap : bitmap8 {
    kSleepWind = 0x1;
    kNaturalWind = 0x2;
  }

  attribute FanModeEnum fanMode = 0;
  readonly attribute FanModeSequenceEnum fanModeSequence = 1;
  attribute nullable percent percentSetting = 2;
  readonly attribute percent percentCurrent = 3;
  readonly attribute optional int8u speedMax = 4;
  attribute optional nullable int8u speedSetting = 5;
  readonly attribute optional int8u speedCurrent = 6;
  readonly attribute optional RockBitmap rockSupport = 7;
  attribute optional RockBitmap rockSetting = 8;
  readonly attribute optional WindBitmap windSupport = 9;
  attribute optional WindBitmap windSetting = 10;
  attribute optional AirflowDirectionEnum airflowDirection = 11;
  readonly attribute command_id generatedCommandList[] = 65528;
  readonly attribute command_id acceptedCommandList[] = 65529;
  readonly attribute event_id eventList[] = 65530;
  readonly attribute attrib_id attributeList[] = 65531;
  readonly attribute bitmap32 featureMap = 65532;
  readonly attribute int16u clusterRevision = 65533;

  request struct StepRequest {
    StepDirectionEnum direction = 0;
    optional boolean wrap = 1;
    optional boolean lowestOff = 2;
  }

  /** The Step command speeds up or slows down the fan, in steps. */
  command Step(StepRequest): DefaultSuccess = 0;
}

/** An interface for configuring the user interface of a thermostat (which may be remote from the thermostat). */
cluster ThermostatUserInterfaceConfiguration = 516 {
  revision 2;

  enum KeypadLockoutEnum : enum8 {
    kNoLockout = 0;
    kLockout1 = 1;
    kLockout2 = 2;
    kLockout3 = 3;
    kLockout4 = 4;
    kLockout5 = 5;
  }

  enum ScheduleProgrammingVisibilityEnum : enum8 {
    kScheduleProgrammingPermitted = 0;
    kScheduleProgrammingDenied = 1;
  }

  enum TemperatureDisplayModeEnum : enum8 {
    kCelsius = 0;
    kFahrenheit = 1;
  }

  attribute TemperatureDisplayModeEnum temperatureDisplayMode = 0;
  attribute access(write: manage) KeypadLockoutEnum keypadLockout = 1;
  attribute access(write: manage) optional ScheduleProgrammingVisibilityEnum scheduleProgrammingVisibility = 2;
  readonly attribute command_id generatedCommandList[] = 65528;
  readonly attribute command_id acceptedCommandList[] = 65529;
  readonly attribute event_id eventList[] = 65530;
  readonly attribute attrib_id attributeList[] = 65531;
  readonly attribute bitmap32 featureMap = 65532;
  readonly attribute int16u clusterRevision = 65533;
}

/** Attributes and commands for controlling the color properties of a color-capable light. */
cluster ColorControl = 768 {
  revision 6;

  enum ColorLoopAction : enum8 {
    kDeactivate = 0;
    kActivateFromColorLoopStartEnhancedHue = 1;
    kActivateFromEnhancedCurrentHue = 2;
  }

  enum ColorLoopDirection : enum8 {
    kDecrementHue = 0;
    kIncrementHue = 1;
  }

  enum ColorMode : enum8 {
    kCurrentHueAndCurrentSaturation = 0;
    kCurrentXAndCurrentY = 1;
    kColorTemperature = 2;
  }

  enum HueDirection : enum8 {
    kShortestDistance = 0;
    kLongestDistance = 1;
    kUp = 2;
    kDown = 3;
  }

  enum HueMoveMode : enum8 {
    kStop = 0;
    kUp = 1;
    kDown = 3;
  }

  enum HueStepMode : enum8 {
    kUp = 1;
    kDown = 3;
  }

  enum SaturationMoveMode : enum8 {
    kStop = 0;
    kUp = 1;
    kDown = 3;
  }

  enum SaturationStepMode : enum8 {
    kUp = 1;
    kDown = 3;
  }

  bitmap ColorCapabilities : bitmap16 {
    kHueSaturationSupported = 0x1;
    kEnhancedHueSupported = 0x2;
    kColorLoopSupported = 0x4;
    kXYAttributesSupported = 0x8;
    kColorTemperatureSupported = 0x10;
  }

  bitmap ColorLoopUpdateFlags : bitmap8 {
    kUpdateAction = 0x1;
    kUpdateDirection = 0x2;
    kUpdateTime = 0x4;
    kUpdateStartHue = 0x8;
  }

  bitmap Feature : bitmap32 {
    kHueAndSaturation = 0x1;
    kEnhancedHue = 0x2;
    kColorLoop = 0x4;
    kXY = 0x8;
    kColorTemperature = 0x10;
  }

  readonly attribute optional int8u currentHue = 0;
  readonly attribute optional int8u currentSaturation = 1;
  readonly attribute optional int16u remainingTime = 2;
  readonly attribute optional int16u currentX = 3;
  readonly attribute optional int16u currentY = 4;
  readonly attribute optional enum8 driftCompensation = 5;
  readonly attribute optional char_string<254> compensationText = 6;
  readonly attribute optional int16u colorTemperatureMireds = 7;
  readonly attribute enum8 colorMode = 8;
  attribute bitmap8 options = 15;
  readonly attribute nullable int8u numberOfPrimaries = 16;
  readonly attribute optional int16u primary1X = 17;
  readonly attribute optional int16u primary1Y = 18;
  readonly attribute optional nullable int8u primary1Intensity = 19;
  readonly attribute optional int16u primary2X = 21;
  readonly attribute optional int16u primary2Y = 22;
  readonly attribute optional nullable int8u primary2Intensity = 23;
  readonly attribute optional int16u primary3X = 25;
  readonly attribute optional int16u primary3Y = 26;
  readonly attribute optional nullable int8u primary3Intensity = 27;
  readonly attribute optional int16u primary4X = 32;
  readonly attribute optional int16u primary4Y = 33;
  readonly attribute optional nullable int8u primary4Intensity = 34;
  readonly attribute optional int16u primary5X = 36;
  readonly attribute optional int16u primary5Y = 37;
  readonly attribute optional nullable int8u primary5Intensity = 38;
  readonly attribute optional int16u primary6X = 40;
  readonly attribute optional int16u primary6Y = 41;
  readonly attribute optional nullable int8u primary6Intensity = 42;
  attribute access(write: manage) optional int16u whitePointX = 48;
  attribute access(write: manage) optional int16u whitePointY = 49;
  attribute access(write: manage) optional int16u colorPointRX = 50;
  attribute access(write: manage) optional int16u colorPointRY = 51;
  attribute access(write: manage) optional nullable int8u colorPointRIntensity = 52;
  attribute access(write: manage) optional int16u colorPointGX = 54;
  attribute access(write: manage) optional int16u colorPointGY = 55;
  attribute access(write: manage) optional nullable int8u colorPointGIntensity = 56;
  attribute access(write: manage) optional int16u colorPointBX = 58;
  attribute access(write: manage) optional int16u colorPointBY = 59;
  attribute access(write: manage) optional nullable int8u colorPointBIntensity = 60;
  readonly attribute optional int16u enhancedCurrentHue = 16384;
  readonly attribute enum8 enhancedColorMode = 16385;
  readonly attribute optional int8u colorLoopActive = 16386;
  readonly attribute optional int8u colorLoopDirection = 16387;
  readonly attribute optional int16u colorLoopTime = 16388;
  readonly attribute optional int16u colorLoopStartEnhancedHue = 16389;
  readonly attribute optional int16u colorLoopStoredEnhancedHue = 16390;
  readonly attribute bitmap16 colorCapabilities = 16394;
  readonly attribute optional int16u colorTempPhysicalMinMireds = 16395;
  readonly attribute optional int16u colorTempPhysicalMaxMireds = 16396;
  readonly attribute optional int16u coupleColorTempToLevelMinMireds = 16397;
  attribute access(write: manage) optional nullable int16u startUpColorTemperatureMireds = 16400;
  readonly attribute command_id generatedCommandList[] = 65528;
  readonly attribute command_id acceptedCommandList[] = 65529;
  readonly attribute event_id eventList[] = 65530;
  readonly attribute attrib_id attributeList[] = 65531;
  readonly attribute bitmap32 featureMap = 65532;
  readonly attribute int16u clusterRevision = 65533;

  request struct MoveToHueRequest {
    int8u hue = 0;
    HueDirection direction = 1;
    int16u transitionTime = 2;
    bitmap8 optionsMask = 3;
    bitmap8 optionsOverride = 4;
  }

  request struct MoveHueRequest {
    HueMoveMode moveMode = 0;
    int8u rate = 1;
    bitmap8 optionsMask = 2;
    bitmap8 optionsOverride = 3;
  }

  request struct StepHueRequest {
    HueStepMode stepMode = 0;
    int8u stepSize = 1;
    int8u transitionTime = 2;
    bitmap8 optionsMask = 3;
    bitmap8 optionsOverride = 4;
  }

  request struct MoveToSaturationRequest {
    int8u saturation = 0;
    int16u transitionTime = 1;
    bitmap8 optionsMask = 2;
    bitmap8 optionsOverride = 3;
  }

  request struct MoveSaturationRequest {
    SaturationMoveMode moveMode = 0;
    int8u rate = 1;
    bitmap8 optionsMask = 2;
    bitmap8 optionsOverride = 3;
  }

  request struct StepSaturationRequest {
    SaturationStepMode stepMode = 0;
    int8u stepSize = 1;
    int8u transitionTime = 2;
    bitmap8 optionsMask = 3;
    bitmap8 optionsOverride = 4;
  }

  request struct MoveToHueAndSaturationRequest {
    int8u hue = 0;
    int8u saturation = 1;
    int16u transitionTime = 2;
    bitmap8 optionsMask = 3;
    bitmap8 optionsOverride = 4;
  }

  request struct MoveToColorRequest {
    int16u colorX = 0;
    int16u colorY = 1;
    int16u transitionTime = 2;
    bitmap8 optionsMask = 3;
    bitmap8 optionsOverride = 4;
  }

  request struct MoveColorRequest {
    int16s rateX = 0;
    int16s rateY = 1;
    bitmap8 optionsMask = 2;
    bitmap8 optionsOverride = 3;
  }

  request struct StepColorRequest {
    int16s stepX = 0;
    int16s stepY = 1;
    int16u transitionTime = 2;
    bitmap8 optionsMask = 3;
    bitmap8 optionsOverride = 4;
  }

  request struct MoveToColorTemperatureRequest {
    int16u colorTemperatureMireds = 0;
    int16u transitionTime = 1;
    bitmap8 optionsMask = 2;
    bitmap8 optionsOverride = 3;
  }

  request struct EnhancedMoveToHueRequest {
    int16u enhancedHue = 0;
    HueDirection direction = 1;
    int16u transitionTime = 2;
    bitmap8 optionsMask = 3;
    bitmap8 optionsOverride = 4;
  }

  request struct EnhancedMoveHueRequest {
    HueMoveMode moveMode = 0;
    int16u rate = 1;
    bitmap8 optionsMask = 2;
    bitmap8 optionsOverride = 3;
  }

  request struct EnhancedStepHueRequest {
    HueStepMode stepMode = 0;
    int16u stepSize = 1;
    int16u transitionTime = 2;
    bitmap8 optionsMask = 3;
    bitmap8 optionsOverride = 4;
  }

  request struct EnhancedMoveToHueAndSaturationRequest {
    int16u enhancedHue = 0;
    int8u saturation = 1;
    int16u transitionTime = 2;
    bitmap8 optionsMask = 3;
    bitmap8 optionsOverride = 4;
  }

  request struct ColorLoopSetRequest {
    ColorLoopUpdateFlags updateFlags = 0;
    ColorLoopAction action = 1;
    ColorLoopDirection direction = 2;
    int16u time = 3;
    int16u startHue = 4;
    bitmap8 optionsMask = 5;
    bitmap8 optionsOverride = 6;
  }

  request struct StopMoveStepRequest {
    bitmap8 optionsMask = 0;
    bitmap8 optionsOverride = 1;
  }

  request struct MoveColorTemperatureRequest {
    HueMoveMode moveMode = 0;
    int16u rate = 1;
    int16u colorTemperatureMinimumMireds = 2;
    int16u colorTemperatureMaximumMireds = 3;
    bitmap8 optionsMask = 4;
    bitmap8 optionsOverride = 5;
  }

  request struct StepColorTemperatureRequest {
    HueStepMode stepMode = 0;
    int16u stepSize = 1;
    int16u transitionTime = 2;
    int16u colorTemperatureMinimumMireds = 3;
    int16u colorTemperatureMaximumMireds = 4;
    bitmap8 optionsMask = 5;
    bitmap8 optionsOverride = 6;
  }

  /** Move to specified hue. */
  command MoveToHue(MoveToHueRequest): DefaultSuccess = 0;
  /** Move hue up or down at specified rate. */
  command MoveHue(MoveHueRequest): DefaultSuccess = 1;
  /** Step hue up or down by specified size at specified rate. */
  command StepHue(StepHueRequest): DefaultSuccess = 2;
  /** Move to specified saturation. */
  command MoveToSaturation(MoveToSaturationRequest): DefaultSuccess = 3;
  /** Move saturation up or down at specified rate. */
  command MoveSaturation(MoveSaturationRequest): DefaultSuccess = 4;
  /** Step saturation up or down by specified size at specified rate. */
  command StepSaturation(StepSaturationRequest): DefaultSuccess = 5;
  /** Move to hue and saturation. */
  command MoveToHueAndSaturation(MoveToHueAndSaturationRequest): DefaultSuccess = 6;
  /** Move to specified color. */
  command MoveToColor(MoveToColorRequest): DefaultSuccess = 7;
  /** Moves the color. */
  command MoveColor(MoveColorRequest): DefaultSuccess = 8;
  /** Steps the lighting to a specific color. */
  command StepColor(StepColorRequest): DefaultSuccess = 9;
  /** Move to a specific color temperature. */
  command MoveToColorTemperature(MoveToColorTemperatureRequest): DefaultSuccess = 10;
  /** Command description for EnhancedMoveToHue */
  command EnhancedMoveToHue(EnhancedMoveToHueRequest): DefaultSuccess = 64;
  /** Command description for EnhancedMoveHue */
  command EnhancedMoveHue(EnhancedMoveHueRequest): DefaultSuccess = 65;
  /** Command description for EnhancedStepHue */
  command EnhancedStepHue(EnhancedStepHueRequest): DefaultSuccess = 66;
  /** Command description for EnhancedMoveToHueAndSaturation */
  command EnhancedMoveToHueAndSaturation(EnhancedMoveToHueAndSaturationRequest): DefaultSuccess = 67;
  /** Command description for ColorLoopSet */
  command ColorLoopSet(ColorLoopSetRequest): DefaultSuccess = 68;
  /** Command description for StopMoveStep */
  command StopMoveStep(StopMoveStepRequest): DefaultSuccess = 71;
  /** Command description for MoveColorTemperature */
  command MoveColorTemperature(MoveColorTemperatureRequest): DefaultSuccess = 75;
  /** Command description for StepColorTemperature */
  command StepColorTemperature(StepColorTemperatureRequest): DefaultSuccess = 76;
}

/** Attributes and commands for configuring a lighting ballast. */
provisional cluster BallastConfiguration = 769 {
  revision 4;

  bitmap BallastStatusBitmap : bitmap8 {
    kBallastNonOperational = 0x1;
    kLampFailure = 0x2;
  }

  bitmap LampAlarmModeBitmap : bitmap8 {
    kLampBurnHours = 0x1;
  }

  readonly attribute int8u physicalMinLevel = 0;
  readonly attribute int8u physicalMaxLevel = 1;
  readonly attribute optional BallastStatusBitmap ballastStatus = 2;
  attribute access(write: manage) int8u minLevel = 16;
  attribute access(write: manage) int8u maxLevel = 17;
  attribute access(write: manage) optional nullable int8u intrinsicBallastFactor = 20;
  attribute access(write: manage) optional nullable int8u ballastFactorAdjustment = 21;
  readonly attribute int8u lampQuantity = 32;
  attribute access(write: manage) optional char_string<16> lampType = 48;
  attribute access(write: manage) optional char_string<16> lampManufacturer = 49;
  attribute access(write: manage) optional nullable int24u lampRatedHours = 50;
  attribute access(write: manage) optional nullable int24u lampBurnHours = 51;
  attribute access(write: manage) optional LampAlarmModeBitmap lampAlarmMode = 52;
  attribute access(write: manage) optional nullable int24u lampBurnHoursTripPoint = 53;
  readonly attribute command_id generatedCommandList[] = 65528;
  readonly attribute command_id acceptedCommandList[] = 65529;
  readonly attribute event_id eventList[] = 65530;
  readonly attribute attrib_id attributeList[] = 65531;
  readonly attribute bitmap32 featureMap = 65532;
  readonly attribute int16u clusterRevision = 65533;
}

/** Attributes and commands for configuring the measurement of illuminance, and reporting illuminance measurements. */
cluster IlluminanceMeasurement = 1024 {
  revision 3;

  enum LightSensorTypeEnum : enum8 {
    kPhotodiode = 0;
    kCMOS = 1;
  }

  readonly attribute nullable int16u measuredValue = 0;
  readonly attribute nullable int16u minMeasuredValue = 1;
  readonly attribute nullable int16u maxMeasuredValue = 2;
  readonly attribute optional int16u tolerance = 3;
  readonly attribute optional nullable LightSensorTypeEnum lightSensorType = 4;
  readonly attribute command_id generatedCommandList[] = 65528;
  readonly attribute command_id acceptedCommandList[] = 65529;
  readonly attribute event_id eventList[] = 65530;
  readonly attribute attrib_id attributeList[] = 65531;
  readonly attribute bitmap32 featureMap = 65532;
  readonly attribute int16u clusterRevision = 65533;
}

/** Attributes and commands for configuring the measurement of temperature, and reporting temperature measurements. */
cluster TemperatureMeasurement = 1026 {
  revision 1; // NOTE: Default/not specifically set

  readonly attribute nullable temperature measuredValue = 0;
  readonly attribute nullable temperature minMeasuredValue = 1;
  readonly attribute nullable temperature maxMeasuredValue = 2;
  readonly attribute optional int16u tolerance = 3;
  readonly attribute command_id generatedCommandList[] = 65528;
  readonly attribute command_id acceptedCommandList[] = 65529;
  readonly attribute event_id eventList[] = 65530;
  readonly attribute attrib_id attributeList[] = 65531;
  readonly attribute bitmap32 featureMap = 65532;
  readonly attribute int16u clusterRevision = 65533;
}

/** Attributes and commands for configuring the measurement of pressure, and reporting pressure measurements. */
cluster PressureMeasurement = 1027 {
  revision 3;

  bitmap Feature : bitmap32 {
    kExtended = 0x1;
  }

  readonly attribute nullable int16s measuredValue = 0;
  readonly attribute nullable int16s minMeasuredValue = 1;
  readonly attribute nullable int16s maxMeasuredValue = 2;
  readonly attribute optional int16u tolerance = 3;
  readonly attribute optional nullable int16s scaledValue = 16;
  readonly attribute optional nullable int16s minScaledValue = 17;
  readonly attribute optional nullable int16s maxScaledValue = 18;
  readonly attribute optional int16u scaledTolerance = 19;
  readonly attribute optional int8s scale = 20;
  readonly attribute command_id generatedCommandList[] = 65528;
  readonly attribute command_id acceptedCommandList[] = 65529;
  readonly attribute event_id eventList[] = 65530;
  readonly attribute attrib_id attributeList[] = 65531;
  readonly attribute bitmap32 featureMap = 65532;
  readonly attribute int16u clusterRevision = 65533;
}

/** Attributes and commands for configuring the measurement of flow, and reporting flow measurements. */
cluster FlowMeasurement = 1028 {
  revision 1; // NOTE: Default/not specifically set

  readonly attribute nullable int16u measuredValue = 0;
  readonly attribute nullable int16u minMeasuredValue = 1;
  readonly attribute nullable int16u maxMeasuredValue = 2;
  readonly attribute optional int16u tolerance = 3;
  readonly attribute command_id generatedCommandList[] = 65528;
  readonly attribute command_id acceptedCommandList[] = 65529;
  readonly attribute event_id eventList[] = 65530;
  readonly attribute attrib_id attributeList[] = 65531;
  readonly attribute bitmap32 featureMap = 65532;
  readonly attribute int16u clusterRevision = 65533;
}

/** Attributes and commands for configuring the measurement of relative humidity, and reporting relative humidity measurements. */
cluster RelativeHumidityMeasurement = 1029 {
  revision 3;

  readonly attribute nullable int16u measuredValue = 0;
  readonly attribute nullable int16u minMeasuredValue = 1;
  readonly attribute nullable int16u maxMeasuredValue = 2;
  readonly attribute optional int16u tolerance = 3;
  readonly attribute command_id generatedCommandList[] = 65528;
  readonly attribute command_id acceptedCommandList[] = 65529;
  readonly attribute event_id eventList[] = 65530;
  readonly attribute attrib_id attributeList[] = 65531;
  readonly attribute bitmap32 featureMap = 65532;
  readonly attribute int16u clusterRevision = 65533;
}

/** Attributes and commands for configuring occupancy sensing, and reporting occupancy status. */
cluster OccupancySensing = 1030 {
  revision 3;

  enum OccupancySensorTypeEnum : enum8 {
    kPIR = 0;
    kUltrasonic = 1;
    kPIRAndUltrasonic = 2;
    kPhysicalContact = 3;
  }

  bitmap OccupancyBitmap : bitmap8 {
    kOccupied = 0x1;
  }

  bitmap OccupancySensorTypeBitmap : bitmap8 {
    kPIR = 0x1;
    kUltrasonic = 0x2;
    kPhysicalContact = 0x4;
  }

  readonly attribute OccupancyBitmap occupancy = 0;
  readonly attribute OccupancySensorTypeEnum occupancySensorType = 1;
  readonly attribute OccupancySensorTypeBitmap occupancySensorTypeBitmap = 2;
  attribute access(write: manage) optional int16u PIROccupiedToUnoccupiedDelay = 16;
  attribute access(write: manage) optional int16u PIRUnoccupiedToOccupiedDelay = 17;
  attribute access(write: manage) optional int8u PIRUnoccupiedToOccupiedThreshold = 18;
  attribute access(write: manage) optional int16u ultrasonicOccupiedToUnoccupiedDelay = 32;
  attribute access(write: manage) optional int16u ultrasonicUnoccupiedToOccupiedDelay = 33;
  attribute access(write: manage) optional int8u ultrasonicUnoccupiedToOccupiedThreshold = 34;
  attribute access(write: manage) optional int16u physicalContactOccupiedToUnoccupiedDelay = 48;
  attribute access(write: manage) optional int16u physicalContactUnoccupiedToOccupiedDelay = 49;
  attribute access(write: manage) optional int8u physicalContactUnoccupiedToOccupiedThreshold = 50;
  readonly attribute command_id generatedCommandList[] = 65528;
  readonly attribute command_id acceptedCommandList[] = 65529;
  readonly attribute event_id eventList[] = 65530;
  readonly attribute attrib_id attributeList[] = 65531;
  readonly attribute bitmap32 featureMap = 65532;
  readonly attribute int16u clusterRevision = 65533;
}

/** Attributes for reporting carbon monoxide concentration measurements */
cluster CarbonMonoxideConcentrationMeasurement = 1036 {
  revision 3;

  enum LevelValueEnum : enum8 {
    kUnknown = 0;
    kLow = 1;
    kMedium = 2;
    kHigh = 3;
    kCritical = 4;
  }

  enum MeasurementMediumEnum : enum8 {
    kAir = 0;
    kWater = 1;
    kSoil = 2;
  }

  enum MeasurementUnitEnum : enum8 {
    kPPM = 0;
    kPPB = 1;
    kPPT = 2;
    kMGM3 = 3;
    kUGM3 = 4;
    kNGM3 = 5;
    kPM3 = 6;
    kBQM3 = 7;
  }

  bitmap Feature : bitmap32 {
    kNumericMeasurement = 0x1;
    kLevelIndication = 0x2;
    kMediumLevel = 0x4;
    kCriticalLevel = 0x8;
    kPeakMeasurement = 0x10;
    kAverageMeasurement = 0x20;
  }

  readonly attribute optional nullable single measuredValue = 0;
  readonly attribute optional nullable single minMeasuredValue = 1;
  readonly attribute optional nullable single maxMeasuredValue = 2;
  readonly attribute optional nullable single peakMeasuredValue = 3;
  readonly attribute optional elapsed_s peakMeasuredValueWindow = 4;
  readonly attribute optional nullable single averageMeasuredValue = 5;
  readonly attribute optional elapsed_s averageMeasuredValueWindow = 6;
  readonly attribute optional single uncertainty = 7;
  readonly attribute optional MeasurementUnitEnum measurementUnit = 8;
  readonly attribute optional MeasurementMediumEnum measurementMedium = 9;
  readonly attribute optional LevelValueEnum levelValue = 10;
  readonly attribute command_id generatedCommandList[] = 65528;
  readonly attribute command_id acceptedCommandList[] = 65529;
  readonly attribute event_id eventList[] = 65530;
  readonly attribute attrib_id attributeList[] = 65531;
  readonly attribute bitmap32 featureMap = 65532;
  readonly attribute int16u clusterRevision = 65533;
}

/** Attributes for reporting carbon dioxide concentration measurements */
cluster CarbonDioxideConcentrationMeasurement = 1037 {
  revision 3;

  enum LevelValueEnum : enum8 {
    kUnknown = 0;
    kLow = 1;
    kMedium = 2;
    kHigh = 3;
    kCritical = 4;
  }

  enum MeasurementMediumEnum : enum8 {
    kAir = 0;
    kWater = 1;
    kSoil = 2;
  }

  enum MeasurementUnitEnum : enum8 {
    kPPM = 0;
    kPPB = 1;
    kPPT = 2;
    kMGM3 = 3;
    kUGM3 = 4;
    kNGM3 = 5;
    kPM3 = 6;
    kBQM3 = 7;
  }

  bitmap Feature : bitmap32 {
    kNumericMeasurement = 0x1;
    kLevelIndication = 0x2;
    kMediumLevel = 0x4;
    kCriticalLevel = 0x8;
    kPeakMeasurement = 0x10;
    kAverageMeasurement = 0x20;
  }

  readonly attribute optional nullable single measuredValue = 0;
  readonly attribute optional nullable single minMeasuredValue = 1;
  readonly attribute optional nullable single maxMeasuredValue = 2;
  readonly attribute optional nullable single peakMeasuredValue = 3;
  readonly attribute optional elapsed_s peakMeasuredValueWindow = 4;
  readonly attribute optional nullable single averageMeasuredValue = 5;
  readonly attribute optional elapsed_s averageMeasuredValueWindow = 6;
  readonly attribute optional single uncertainty = 7;
  readonly attribute optional MeasurementUnitEnum measurementUnit = 8;
  readonly attribute optional MeasurementMediumEnum measurementMedium = 9;
  readonly attribute optional LevelValueEnum levelValue = 10;
  readonly attribute command_id generatedCommandList[] = 65528;
  readonly attribute command_id acceptedCommandList[] = 65529;
  readonly attribute event_id eventList[] = 65530;
  readonly attribute attrib_id attributeList[] = 65531;
  readonly attribute bitmap32 featureMap = 65532;
  readonly attribute int16u clusterRevision = 65533;
}

/** Attributes for reporting nitrogen dioxide concentration measurements */
cluster NitrogenDioxideConcentrationMeasurement = 1043 {
  revision 3;

  enum LevelValueEnum : enum8 {
    kUnknown = 0;
    kLow = 1;
    kMedium = 2;
    kHigh = 3;
    kCritical = 4;
  }

  enum MeasurementMediumEnum : enum8 {
    kAir = 0;
    kWater = 1;
    kSoil = 2;
  }

  enum MeasurementUnitEnum : enum8 {
    kPPM = 0;
    kPPB = 1;
    kPPT = 2;
    kMGM3 = 3;
    kUGM3 = 4;
    kNGM3 = 5;
    kPM3 = 6;
    kBQM3 = 7;
  }

  bitmap Feature : bitmap32 {
    kNumericMeasurement = 0x1;
    kLevelIndication = 0x2;
    kMediumLevel = 0x4;
    kCriticalLevel = 0x8;
    kPeakMeasurement = 0x10;
    kAverageMeasurement = 0x20;
  }

  readonly attribute optional nullable single measuredValue = 0;
  readonly attribute optional nullable single minMeasuredValue = 1;
  readonly attribute optional nullable single maxMeasuredValue = 2;
  readonly attribute optional nullable single peakMeasuredValue = 3;
  readonly attribute optional elapsed_s peakMeasuredValueWindow = 4;
  readonly attribute optional nullable single averageMeasuredValue = 5;
  readonly attribute optional elapsed_s averageMeasuredValueWindow = 6;
  readonly attribute optional single uncertainty = 7;
  readonly attribute optional MeasurementUnitEnum measurementUnit = 8;
  readonly attribute optional MeasurementMediumEnum measurementMedium = 9;
  readonly attribute optional LevelValueEnum levelValue = 10;
  readonly attribute command_id generatedCommandList[] = 65528;
  readonly attribute command_id acceptedCommandList[] = 65529;
  readonly attribute event_id eventList[] = 65530;
  readonly attribute attrib_id attributeList[] = 65531;
  readonly attribute bitmap32 featureMap = 65532;
  readonly attribute int16u clusterRevision = 65533;
}

/** Attributes for reporting ozone concentration measurements */
cluster OzoneConcentrationMeasurement = 1045 {
  revision 3;

  enum LevelValueEnum : enum8 {
    kUnknown = 0;
    kLow = 1;
    kMedium = 2;
    kHigh = 3;
    kCritical = 4;
  }

  enum MeasurementMediumEnum : enum8 {
    kAir = 0;
    kWater = 1;
    kSoil = 2;
  }

  enum MeasurementUnitEnum : enum8 {
    kPPM = 0;
    kPPB = 1;
    kPPT = 2;
    kMGM3 = 3;
    kUGM3 = 4;
    kNGM3 = 5;
    kPM3 = 6;
    kBQM3 = 7;
  }

  bitmap Feature : bitmap32 {
    kNumericMeasurement = 0x1;
    kLevelIndication = 0x2;
    kMediumLevel = 0x4;
    kCriticalLevel = 0x8;
    kPeakMeasurement = 0x10;
    kAverageMeasurement = 0x20;
  }

  readonly attribute optional nullable single measuredValue = 0;
  readonly attribute optional nullable single minMeasuredValue = 1;
  readonly attribute optional nullable single maxMeasuredValue = 2;
  readonly attribute optional nullable single peakMeasuredValue = 3;
  readonly attribute optional elapsed_s peakMeasuredValueWindow = 4;
  readonly attribute optional nullable single averageMeasuredValue = 5;
  readonly attribute optional elapsed_s averageMeasuredValueWindow = 6;
  readonly attribute optional single uncertainty = 7;
  readonly attribute optional MeasurementUnitEnum measurementUnit = 8;
  readonly attribute optional MeasurementMediumEnum measurementMedium = 9;
  readonly attribute optional LevelValueEnum levelValue = 10;
  readonly attribute command_id generatedCommandList[] = 65528;
  readonly attribute command_id acceptedCommandList[] = 65529;
  readonly attribute event_id eventList[] = 65530;
  readonly attribute attrib_id attributeList[] = 65531;
  readonly attribute bitmap32 featureMap = 65532;
  readonly attribute int16u clusterRevision = 65533;
}

/** Attributes for reporting PM2.5 concentration measurements */
cluster Pm25ConcentrationMeasurement = 1066 {
  revision 3;

  enum LevelValueEnum : enum8 {
    kUnknown = 0;
    kLow = 1;
    kMedium = 2;
    kHigh = 3;
    kCritical = 4;
  }

  enum MeasurementMediumEnum : enum8 {
    kAir = 0;
    kWater = 1;
    kSoil = 2;
  }

  enum MeasurementUnitEnum : enum8 {
    kPPM = 0;
    kPPB = 1;
    kPPT = 2;
    kMGM3 = 3;
    kUGM3 = 4;
    kNGM3 = 5;
    kPM3 = 6;
    kBQM3 = 7;
  }

  bitmap Feature : bitmap32 {
    kNumericMeasurement = 0x1;
    kLevelIndication = 0x2;
    kMediumLevel = 0x4;
    kCriticalLevel = 0x8;
    kPeakMeasurement = 0x10;
    kAverageMeasurement = 0x20;
  }

  readonly attribute optional nullable single measuredValue = 0;
  readonly attribute optional nullable single minMeasuredValue = 1;
  readonly attribute optional nullable single maxMeasuredValue = 2;
  readonly attribute optional nullable single peakMeasuredValue = 3;
  readonly attribute optional elapsed_s peakMeasuredValueWindow = 4;
  readonly attribute optional nullable single averageMeasuredValue = 5;
  readonly attribute optional elapsed_s averageMeasuredValueWindow = 6;
  readonly attribute optional single uncertainty = 7;
  readonly attribute optional MeasurementUnitEnum measurementUnit = 8;
  readonly attribute optional MeasurementMediumEnum measurementMedium = 9;
  readonly attribute optional LevelValueEnum levelValue = 10;
  readonly attribute command_id generatedCommandList[] = 65528;
  readonly attribute command_id acceptedCommandList[] = 65529;
  readonly attribute event_id eventList[] = 65530;
  readonly attribute attrib_id attributeList[] = 65531;
  readonly attribute bitmap32 featureMap = 65532;
  readonly attribute int16u clusterRevision = 65533;
}

/** Attributes for reporting formaldehyde concentration measurements */
cluster FormaldehydeConcentrationMeasurement = 1067 {
  revision 3;

  enum LevelValueEnum : enum8 {
    kUnknown = 0;
    kLow = 1;
    kMedium = 2;
    kHigh = 3;
    kCritical = 4;
  }

  enum MeasurementMediumEnum : enum8 {
    kAir = 0;
    kWater = 1;
    kSoil = 2;
  }

  enum MeasurementUnitEnum : enum8 {
    kPPM = 0;
    kPPB = 1;
    kPPT = 2;
    kMGM3 = 3;
    kUGM3 = 4;
    kNGM3 = 5;
    kPM3 = 6;
    kBQM3 = 7;
  }

  bitmap Feature : bitmap32 {
    kNumericMeasurement = 0x1;
    kLevelIndication = 0x2;
    kMediumLevel = 0x4;
    kCriticalLevel = 0x8;
    kPeakMeasurement = 0x10;
    kAverageMeasurement = 0x20;
  }

  readonly attribute optional nullable single measuredValue = 0;
  readonly attribute optional nullable single minMeasuredValue = 1;
  readonly attribute optional nullable single maxMeasuredValue = 2;
  readonly attribute optional nullable single peakMeasuredValue = 3;
  readonly attribute optional elapsed_s peakMeasuredValueWindow = 4;
  readonly attribute optional nullable single averageMeasuredValue = 5;
  readonly attribute optional elapsed_s averageMeasuredValueWindow = 6;
  readonly attribute optional single uncertainty = 7;
  readonly attribute optional MeasurementUnitEnum measurementUnit = 8;
  readonly attribute optional MeasurementMediumEnum measurementMedium = 9;
  readonly attribute optional LevelValueEnum levelValue = 10;
  readonly attribute command_id generatedCommandList[] = 65528;
  readonly attribute command_id acceptedCommandList[] = 65529;
  readonly attribute event_id eventList[] = 65530;
  readonly attribute attrib_id attributeList[] = 65531;
  readonly attribute bitmap32 featureMap = 65532;
  readonly attribute int16u clusterRevision = 65533;
}

/** Attributes for reporting PM1 concentration measurements */
cluster Pm1ConcentrationMeasurement = 1068 {
  revision 3;

  enum LevelValueEnum : enum8 {
    kUnknown = 0;
    kLow = 1;
    kMedium = 2;
    kHigh = 3;
    kCritical = 4;
  }

  enum MeasurementMediumEnum : enum8 {
    kAir = 0;
    kWater = 1;
    kSoil = 2;
  }

  enum MeasurementUnitEnum : enum8 {
    kPPM = 0;
    kPPB = 1;
    kPPT = 2;
    kMGM3 = 3;
    kUGM3 = 4;
    kNGM3 = 5;
    kPM3 = 6;
    kBQM3 = 7;
  }

  bitmap Feature : bitmap32 {
    kNumericMeasurement = 0x1;
    kLevelIndication = 0x2;
    kMediumLevel = 0x4;
    kCriticalLevel = 0x8;
    kPeakMeasurement = 0x10;
    kAverageMeasurement = 0x20;
  }

  readonly attribute optional nullable single measuredValue = 0;
  readonly attribute optional nullable single minMeasuredValue = 1;
  readonly attribute optional nullable single maxMeasuredValue = 2;
  readonly attribute optional nullable single peakMeasuredValue = 3;
  readonly attribute optional elapsed_s peakMeasuredValueWindow = 4;
  readonly attribute optional nullable single averageMeasuredValue = 5;
  readonly attribute optional elapsed_s averageMeasuredValueWindow = 6;
  readonly attribute optional single uncertainty = 7;
  readonly attribute optional MeasurementUnitEnum measurementUnit = 8;
  readonly attribute optional MeasurementMediumEnum measurementMedium = 9;
  readonly attribute optional LevelValueEnum levelValue = 10;
  readonly attribute command_id generatedCommandList[] = 65528;
  readonly attribute command_id acceptedCommandList[] = 65529;
  readonly attribute event_id eventList[] = 65530;
  readonly attribute attrib_id attributeList[] = 65531;
  readonly attribute bitmap32 featureMap = 65532;
  readonly attribute int16u clusterRevision = 65533;
}

/** Attributes for reporting PM10 concentration measurements */
cluster Pm10ConcentrationMeasurement = 1069 {
  revision 3;

  enum LevelValueEnum : enum8 {
    kUnknown = 0;
    kLow = 1;
    kMedium = 2;
    kHigh = 3;
    kCritical = 4;
  }

  enum MeasurementMediumEnum : enum8 {
    kAir = 0;
    kWater = 1;
    kSoil = 2;
  }

  enum MeasurementUnitEnum : enum8 {
    kPPM = 0;
    kPPB = 1;
    kPPT = 2;
    kMGM3 = 3;
    kUGM3 = 4;
    kNGM3 = 5;
    kPM3 = 6;
    kBQM3 = 7;
  }

  bitmap Feature : bitmap32 {
    kNumericMeasurement = 0x1;
    kLevelIndication = 0x2;
    kMediumLevel = 0x4;
    kCriticalLevel = 0x8;
    kPeakMeasurement = 0x10;
    kAverageMeasurement = 0x20;
  }

  readonly attribute optional nullable single measuredValue = 0;
  readonly attribute optional nullable single minMeasuredValue = 1;
  readonly attribute optional nullable single maxMeasuredValue = 2;
  readonly attribute optional nullable single peakMeasuredValue = 3;
  readonly attribute optional elapsed_s peakMeasuredValueWindow = 4;
  readonly attribute optional nullable single averageMeasuredValue = 5;
  readonly attribute optional elapsed_s averageMeasuredValueWindow = 6;
  readonly attribute optional single uncertainty = 7;
  readonly attribute optional MeasurementUnitEnum measurementUnit = 8;
  readonly attribute optional MeasurementMediumEnum measurementMedium = 9;
  readonly attribute optional LevelValueEnum levelValue = 10;
  readonly attribute command_id generatedCommandList[] = 65528;
  readonly attribute command_id acceptedCommandList[] = 65529;
  readonly attribute event_id eventList[] = 65530;
  readonly attribute attrib_id attributeList[] = 65531;
  readonly attribute bitmap32 featureMap = 65532;
  readonly attribute int16u clusterRevision = 65533;
}

/** Attributes for reporting total volatile organic compounds concentration measurements */
cluster TotalVolatileOrganicCompoundsConcentrationMeasurement = 1070 {
  revision 3;

  enum LevelValueEnum : enum8 {
    kUnknown = 0;
    kLow = 1;
    kMedium = 2;
    kHigh = 3;
    kCritical = 4;
  }

  enum MeasurementMediumEnum : enum8 {
    kAir = 0;
    kWater = 1;
    kSoil = 2;
  }

  enum MeasurementUnitEnum : enum8 {
    kPPM = 0;
    kPPB = 1;
    kPPT = 2;
    kMGM3 = 3;
    kUGM3 = 4;
    kNGM3 = 5;
    kPM3 = 6;
    kBQM3 = 7;
  }

  bitmap Feature : bitmap32 {
    kNumericMeasurement = 0x1;
    kLevelIndication = 0x2;
    kMediumLevel = 0x4;
    kCriticalLevel = 0x8;
    kPeakMeasurement = 0x10;
    kAverageMeasurement = 0x20;
  }

  readonly attribute optional nullable single measuredValue = 0;
  readonly attribute optional nullable single minMeasuredValue = 1;
  readonly attribute optional nullable single maxMeasuredValue = 2;
  readonly attribute optional nullable single peakMeasuredValue = 3;
  readonly attribute optional elapsed_s peakMeasuredValueWindow = 4;
  readonly attribute optional nullable single averageMeasuredValue = 5;
  readonly attribute optional elapsed_s averageMeasuredValueWindow = 6;
  readonly attribute optional single uncertainty = 7;
  readonly attribute optional MeasurementUnitEnum measurementUnit = 8;
  readonly attribute optional MeasurementMediumEnum measurementMedium = 9;
  readonly attribute optional LevelValueEnum levelValue = 10;
  readonly attribute command_id generatedCommandList[] = 65528;
  readonly attribute command_id acceptedCommandList[] = 65529;
  readonly attribute event_id eventList[] = 65530;
  readonly attribute attrib_id attributeList[] = 65531;
  readonly attribute bitmap32 featureMap = 65532;
  readonly attribute int16u clusterRevision = 65533;
}

/** Attributes for reporting radon concentration measurements */
cluster RadonConcentrationMeasurement = 1071 {
  revision 3;

  enum LevelValueEnum : enum8 {
    kUnknown = 0;
    kLow = 1;
    kMedium = 2;
    kHigh = 3;
    kCritical = 4;
  }

  enum MeasurementMediumEnum : enum8 {
    kAir = 0;
    kWater = 1;
    kSoil = 2;
  }

  enum MeasurementUnitEnum : enum8 {
    kPPM = 0;
    kPPB = 1;
    kPPT = 2;
    kMGM3 = 3;
    kUGM3 = 4;
    kNGM3 = 5;
    kPM3 = 6;
    kBQM3 = 7;
  }

  bitmap Feature : bitmap32 {
    kNumericMeasurement = 0x1;
    kLevelIndication = 0x2;
    kMediumLevel = 0x4;
    kCriticalLevel = 0x8;
    kPeakMeasurement = 0x10;
    kAverageMeasurement = 0x20;
  }

  readonly attribute optional nullable single measuredValue = 0;
  readonly attribute optional nullable single minMeasuredValue = 1;
  readonly attribute optional nullable single maxMeasuredValue = 2;
  readonly attribute optional nullable single peakMeasuredValue = 3;
  readonly attribute optional elapsed_s peakMeasuredValueWindow = 4;
  readonly attribute optional nullable single averageMeasuredValue = 5;
  readonly attribute optional elapsed_s averageMeasuredValueWindow = 6;
  readonly attribute optional single uncertainty = 7;
  readonly attribute optional MeasurementUnitEnum measurementUnit = 8;
  readonly attribute optional MeasurementMediumEnum measurementMedium = 9;
  readonly attribute optional LevelValueEnum levelValue = 10;
  readonly attribute command_id generatedCommandList[] = 65528;
  readonly attribute command_id acceptedCommandList[] = 65529;
  readonly attribute event_id eventList[] = 65530;
  readonly attribute attrib_id attributeList[] = 65531;
  readonly attribute bitmap32 featureMap = 65532;
  readonly attribute int16u clusterRevision = 65533;
}

/** This cluster provides an interface for managing low power mode on a device that supports the Wake On LAN protocol. */
cluster WakeOnLan = 1283 {
  revision 1; // NOTE: Default/not specifically set

  readonly attribute optional char_string<12> MACAddress = 0;
  readonly attribute optional octet_string<16> linkLocalAddress = 1;
  readonly attribute command_id generatedCommandList[] = 65528;
  readonly attribute command_id acceptedCommandList[] = 65529;
  readonly attribute event_id eventList[] = 65530;
  readonly attribute attrib_id attributeList[] = 65531;
  readonly attribute bitmap32 featureMap = 65532;
  readonly attribute int16u clusterRevision = 65533;
}

/** This cluster provides an interface for managing low power mode on a device. */
cluster LowPower = 1288 {
  revision 1; // NOTE: Default/not specifically set

  readonly attribute command_id generatedCommandList[] = 65528;
  readonly attribute command_id acceptedCommandList[] = 65529;
  readonly attribute event_id eventList[] = 65530;
  readonly attribute attrib_id attributeList[] = 65531;
  readonly attribute bitmap32 featureMap = 65532;
  readonly attribute int16u clusterRevision = 65533;

  /** This command shall put the device into low power mode. */
  command Sleep(): DefaultSuccess = 0;
}

/** Attributes related to the electrical properties of a device. This cluster is used by power outlets and other devices that need to provide instantaneous data as opposed to metrology data which should be retrieved from the metering cluster.. */
cluster ElectricalMeasurement = 2820 {
  revision 3;

  readonly attribute optional bitmap32 measurementType = 0;
  readonly attribute optional int16s dcVoltage = 256;
  readonly attribute optional int16s dcVoltageMin = 257;
  readonly attribute optional int16s dcVoltageMax = 258;
  readonly attribute optional int16s dcCurrent = 259;
  readonly attribute optional int16s dcCurrentMin = 260;
  readonly attribute optional int16s dcCurrentMax = 261;
  readonly attribute optional int16s dcPower = 262;
  readonly attribute optional int16s dcPowerMin = 263;
  readonly attribute optional int16s dcPowerMax = 264;
  readonly attribute optional int16u dcVoltageMultiplier = 512;
  readonly attribute optional int16u dcVoltageDivisor = 513;
  readonly attribute optional int16u dcCurrentMultiplier = 514;
  readonly attribute optional int16u dcCurrentDivisor = 515;
  readonly attribute optional int16u dcPowerMultiplier = 516;
  readonly attribute optional int16u dcPowerDivisor = 517;
  readonly attribute optional int16u acFrequency = 768;
  readonly attribute optional int16u acFrequencyMin = 769;
  readonly attribute optional int16u acFrequencyMax = 770;
  readonly attribute optional int16u neutralCurrent = 771;
  readonly attribute optional int32s totalActivePower = 772;
  readonly attribute optional int32s totalReactivePower = 773;
  readonly attribute optional int32u totalApparentPower = 774;
  readonly attribute optional int16s measured1stHarmonicCurrent = 775;
  readonly attribute optional int16s measured3rdHarmonicCurrent = 776;
  readonly attribute optional int16s measured5thHarmonicCurrent = 777;
  readonly attribute optional int16s measured7thHarmonicCurrent = 778;
  readonly attribute optional int16s measured9thHarmonicCurrent = 779;
  readonly attribute optional int16s measured11thHarmonicCurrent = 780;
  readonly attribute optional int16s measuredPhase1stHarmonicCurrent = 781;
  readonly attribute optional int16s measuredPhase3rdHarmonicCurrent = 782;
  readonly attribute optional int16s measuredPhase5thHarmonicCurrent = 783;
  readonly attribute optional int16s measuredPhase7thHarmonicCurrent = 784;
  readonly attribute optional int16s measuredPhase9thHarmonicCurrent = 785;
  readonly attribute optional int16s measuredPhase11thHarmonicCurrent = 786;
  readonly attribute optional int16u acFrequencyMultiplier = 1024;
  readonly attribute optional int16u acFrequencyDivisor = 1025;
  readonly attribute optional int32u powerMultiplier = 1026;
  readonly attribute optional int32u powerDivisor = 1027;
  readonly attribute optional int8s harmonicCurrentMultiplier = 1028;
  readonly attribute optional int8s phaseHarmonicCurrentMultiplier = 1029;
  readonly attribute optional int16s instantaneousVoltage = 1280;
  readonly attribute optional int16u instantaneousLineCurrent = 1281;
  readonly attribute optional int16s instantaneousActiveCurrent = 1282;
  readonly attribute optional int16s instantaneousReactiveCurrent = 1283;
  readonly attribute optional int16s instantaneousPower = 1284;
  readonly attribute optional int16u rmsVoltage = 1285;
  readonly attribute optional int16u rmsVoltageMin = 1286;
  readonly attribute optional int16u rmsVoltageMax = 1287;
  readonly attribute optional int16u rmsCurrent = 1288;
  readonly attribute optional int16u rmsCurrentMin = 1289;
  readonly attribute optional int16u rmsCurrentMax = 1290;
  readonly attribute optional int16s activePower = 1291;
  readonly attribute optional int16s activePowerMin = 1292;
  readonly attribute optional int16s activePowerMax = 1293;
  readonly attribute optional int16s reactivePower = 1294;
  readonly attribute optional int16u apparentPower = 1295;
  readonly attribute optional int8s powerFactor = 1296;
  attribute optional int16u averageRmsVoltageMeasurementPeriod = 1297;
  attribute optional int16u averageRmsUnderVoltageCounter = 1299;
  attribute optional int16u rmsExtremeOverVoltagePeriod = 1300;
  attribute optional int16u rmsExtremeUnderVoltagePeriod = 1301;
  attribute optional int16u rmsVoltageSagPeriod = 1302;
  attribute optional int16u rmsVoltageSwellPeriod = 1303;
  readonly attribute optional int16u acVoltageMultiplier = 1536;
  readonly attribute optional int16u acVoltageDivisor = 1537;
  readonly attribute optional int16u acCurrentMultiplier = 1538;
  readonly attribute optional int16u acCurrentDivisor = 1539;
  readonly attribute optional int16u acPowerMultiplier = 1540;
  readonly attribute optional int16u acPowerDivisor = 1541;
  attribute optional bitmap8 overloadAlarmsMask = 1792;
  readonly attribute optional int16s voltageOverload = 1793;
  readonly attribute optional int16s currentOverload = 1794;
  attribute optional bitmap16 acOverloadAlarmsMask = 2048;
  readonly attribute optional int16s acVoltageOverload = 2049;
  readonly attribute optional int16s acCurrentOverload = 2050;
  readonly attribute optional int16s acActivePowerOverload = 2051;
  readonly attribute optional int16s acReactivePowerOverload = 2052;
  readonly attribute optional int16s averageRmsOverVoltage = 2053;
  readonly attribute optional int16s averageRmsUnderVoltage = 2054;
  readonly attribute optional int16s rmsExtremeOverVoltage = 2055;
  readonly attribute optional int16s rmsExtremeUnderVoltage = 2056;
  readonly attribute optional int16s rmsVoltageSag = 2057;
  readonly attribute optional int16s rmsVoltageSwell = 2058;
  readonly attribute optional int16u lineCurrentPhaseB = 2305;
  readonly attribute optional int16s activeCurrentPhaseB = 2306;
  readonly attribute optional int16s reactiveCurrentPhaseB = 2307;
  readonly attribute optional int16u rmsVoltagePhaseB = 2309;
  readonly attribute optional int16u rmsVoltageMinPhaseB = 2310;
  readonly attribute optional int16u rmsVoltageMaxPhaseB = 2311;
  readonly attribute optional int16u rmsCurrentPhaseB = 2312;
  readonly attribute optional int16u rmsCurrentMinPhaseB = 2313;
  readonly attribute optional int16u rmsCurrentMaxPhaseB = 2314;
  readonly attribute optional int16s activePowerPhaseB = 2315;
  readonly attribute optional int16s activePowerMinPhaseB = 2316;
  readonly attribute optional int16s activePowerMaxPhaseB = 2317;
  readonly attribute optional int16s reactivePowerPhaseB = 2318;
  readonly attribute optional int16u apparentPowerPhaseB = 2319;
  readonly attribute optional int8s powerFactorPhaseB = 2320;
  readonly attribute optional int16u averageRmsVoltageMeasurementPeriodPhaseB = 2321;
  readonly attribute optional int16u averageRmsOverVoltageCounterPhaseB = 2322;
  readonly attribute optional int16u averageRmsUnderVoltageCounterPhaseB = 2323;
  readonly attribute optional int16u rmsExtremeOverVoltagePeriodPhaseB = 2324;
  readonly attribute optional int16u rmsExtremeUnderVoltagePeriodPhaseB = 2325;
  readonly attribute optional int16u rmsVoltageSagPeriodPhaseB = 2326;
  readonly attribute optional int16u rmsVoltageSwellPeriodPhaseB = 2327;
  readonly attribute optional int16u lineCurrentPhaseC = 2561;
  readonly attribute optional int16s activeCurrentPhaseC = 2562;
  readonly attribute optional int16s reactiveCurrentPhaseC = 2563;
  readonly attribute optional int16u rmsVoltagePhaseC = 2565;
  readonly attribute optional int16u rmsVoltageMinPhaseC = 2566;
  readonly attribute optional int16u rmsVoltageMaxPhaseC = 2567;
  readonly attribute optional int16u rmsCurrentPhaseC = 2568;
  readonly attribute optional int16u rmsCurrentMinPhaseC = 2569;
  readonly attribute optional int16u rmsCurrentMaxPhaseC = 2570;
  readonly attribute optional int16s activePowerPhaseC = 2571;
  readonly attribute optional int16s activePowerMinPhaseC = 2572;
  readonly attribute optional int16s activePowerMaxPhaseC = 2573;
  readonly attribute optional int16s reactivePowerPhaseC = 2574;
  readonly attribute optional int16u apparentPowerPhaseC = 2575;
  readonly attribute optional int8s powerFactorPhaseC = 2576;
  readonly attribute optional int16u averageRmsVoltageMeasurementPeriodPhaseC = 2577;
  readonly attribute optional int16u averageRmsOverVoltageCounterPhaseC = 2578;
  readonly attribute optional int16u averageRmsUnderVoltageCounterPhaseC = 2579;
  readonly attribute optional int16u rmsExtremeOverVoltagePeriodPhaseC = 2580;
  readonly attribute optional int16u rmsExtremeUnderVoltagePeriodPhaseC = 2581;
  readonly attribute optional int16u rmsVoltageSagPeriodPhaseC = 2582;
  readonly attribute optional int16u rmsVoltageSwellPeriodPhaseC = 2583;
  readonly attribute command_id generatedCommandList[] = 65528;
  readonly attribute command_id acceptedCommandList[] = 65529;
  readonly attribute event_id eventList[] = 65530;
  readonly attribute attrib_id attributeList[] = 65531;
  readonly attribute bitmap32 featureMap = 65532;
  readonly attribute int16u clusterRevision = 65533;

  response struct GetProfileInfoResponseCommand = 0 {
    int8u profileCount = 0;
    enum8 profileIntervalPeriod = 1;
    int8u maxNumberOfIntervals = 2;
    int16u listOfAttributes[] = 3;
  }

  response struct GetMeasurementProfileResponseCommand = 1 {
    int32u startTime = 0;
    enum8 status = 1;
    enum8 profileIntervalPeriod = 2;
    int8u numberOfIntervalsDelivered = 3;
    int16u attributeId = 4;
    int8u intervals[] = 5;
  }

  request struct GetMeasurementProfileCommandRequest {
    int16u attributeId = 0;
    int32u startTime = 1;
    enum8 numberOfIntervals = 2;
  }

  /** A function which retrieves the power profiling information from the electrical measurement server. */
  command GetProfileInfoCommand(): DefaultSuccess = 0;
  /** A function which retrieves an electricity measurement profile from the electricity measurement server for a specific attribute Id requested. */
  command GetMeasurementProfileCommand(GetMeasurementProfileCommandRequest): DefaultSuccess = 1;
}

/** The Test Cluster is meant to validate the generated code */
internal cluster UnitTesting = 4294048773 {
  revision 1; // NOTE: Default/not specifically set

  enum SimpleEnum : enum8 {
    kUnspecified = 0;
    kValueA = 1;
    kValueB = 2;
    kValueC = 3;
  }

  bitmap Bitmap16MaskMap : bitmap16 {
    kMaskVal1 = 0x1;
    kMaskVal2 = 0x2;
    kMaskVal3 = 0x4;
    kMaskVal4 = 0x4000;
  }

  bitmap Bitmap32MaskMap : bitmap32 {
    kMaskVal1 = 0x1;
    kMaskVal2 = 0x2;
    kMaskVal3 = 0x4;
    kMaskVal4 = 0x40000000;
  }

  bitmap Bitmap64MaskMap : bitmap64 {
    kMaskVal1 = 0x1;
    kMaskVal2 = 0x2;
    kMaskVal3 = 0x4;
    kMaskVal4 = 0x4000000000000000;
  }

  bitmap Bitmap8MaskMap : bitmap8 {
    kMaskVal1 = 0x1;
    kMaskVal2 = 0x2;
    kMaskVal3 = 0x4;
    kMaskVal4 = 0x40;
  }

  bitmap SimpleBitmap : bitmap8 {
    kValueA = 0x1;
    kValueB = 0x2;
    kValueC = 0x4;
  }

  struct SimpleStruct {
    int8u a = 0;
    boolean b = 1;
    SimpleEnum c = 2;
    octet_string d = 3;
    char_string e = 4;
    SimpleBitmap f = 5;
    single g = 6;
    double h = 7;
  }

  fabric_scoped struct TestFabricScoped {
    fabric_sensitive int8u fabricSensitiveInt8u = 1;
    optional fabric_sensitive int8u optionalFabricSensitiveInt8u = 2;
    nullable fabric_sensitive int8u nullableFabricSensitiveInt8u = 3;
    optional nullable fabric_sensitive int8u nullableOptionalFabricSensitiveInt8u = 4;
    fabric_sensitive char_string fabricSensitiveCharString = 5;
    fabric_sensitive SimpleStruct fabricSensitiveStruct = 6;
    fabric_sensitive int8u fabricSensitiveInt8uList[] = 7;
    fabric_idx fabricIndex = 254;
  }

  struct NullablesAndOptionalsStruct {
    nullable int16u nullableInt = 0;
    optional int16u optionalInt = 1;
    optional nullable int16u nullableOptionalInt = 2;
    nullable char_string nullableString = 3;
    optional char_string optionalString = 4;
    optional nullable char_string nullableOptionalString = 5;
    nullable SimpleStruct nullableStruct = 6;
    optional SimpleStruct optionalStruct = 7;
    optional nullable SimpleStruct nullableOptionalStruct = 8;
    nullable SimpleEnum nullableList[] = 9;
    optional SimpleEnum optionalList[] = 10;
    optional nullable SimpleEnum nullableOptionalList[] = 11;
  }

  struct NestedStruct {
    int8u a = 0;
    boolean b = 1;
    SimpleStruct c = 2;
  }

  struct NestedStructList {
    int8u a = 0;
    boolean b = 1;
    SimpleStruct c = 2;
    SimpleStruct d[] = 3;
    int32u e[] = 4;
    octet_string f[] = 5;
    int8u g[] = 6;
  }

  struct DoubleNestedStructList {
    NestedStructList a[] = 0;
  }

  struct TestListStructOctet {
    int64u member1 = 0;
    octet_string<32> member2 = 1;
  }

  info event TestEvent = 1 {
    int8u arg1 = 1;
    SimpleEnum arg2 = 2;
    boolean arg3 = 3;
    SimpleStruct arg4 = 4;
    SimpleStruct arg5[] = 5;
    SimpleEnum arg6[] = 6;
  }

  fabric_sensitive info event TestFabricScopedEvent = 2 {
    fabric_idx fabricIndex = 254;
  }

  attribute boolean boolean = 0;
  attribute Bitmap8MaskMap bitmap8 = 1;
  attribute Bitmap16MaskMap bitmap16 = 2;
  attribute Bitmap32MaskMap bitmap32 = 3;
  attribute Bitmap64MaskMap bitmap64 = 4;
  attribute int8u int8u = 5;
  attribute int16u int16u = 6;
  attribute int24u int24u = 7;
  attribute int32u int32u = 8;
  attribute int40u int40u = 9;
  attribute int48u int48u = 10;
  attribute int56u int56u = 11;
  attribute int64u int64u = 12;
  attribute int8s int8s = 13;
  attribute int16s int16s = 14;
  attribute int24s int24s = 15;
  attribute int32s int32s = 16;
  attribute int40s int40s = 17;
  attribute int48s int48s = 18;
  attribute int56s int56s = 19;
  attribute int64s int64s = 20;
  attribute enum8 enum8 = 21;
  attribute enum16 enum16 = 22;
  attribute single floatSingle = 23;
  attribute double floatDouble = 24;
  attribute octet_string<10> octetString = 25;
  attribute int8u listInt8u[] = 26;
  attribute octet_string listOctetString[] = 27;
  attribute TestListStructOctet listStructOctetString[] = 28;
  attribute long_octet_string<1000> longOctetString = 29;
  attribute char_string<10> charString = 30;
  attribute long_char_string<1000> longCharString = 31;
  attribute epoch_us epochUs = 32;
  attribute epoch_s epochS = 33;
  attribute vendor_id vendorId = 34;
  attribute NullablesAndOptionalsStruct listNullablesAndOptionalsStruct[] = 35;
  attribute SimpleEnum enumAttr = 36;
  attribute SimpleStruct structAttr = 37;
  attribute int8u rangeRestrictedInt8u = 38;
  attribute int8s rangeRestrictedInt8s = 39;
  attribute int16u rangeRestrictedInt16u = 40;
  attribute int16s rangeRestrictedInt16s = 41;
  attribute long_octet_string listLongOctetString[] = 42;
  attribute TestFabricScoped listFabricScoped[] = 43;
  timedwrite attribute boolean timedWriteBoolean = 48;
  attribute boolean generalErrorBoolean = 49;
  attribute boolean clusterErrorBoolean = 50;
  attribute optional boolean unsupported = 255;
  attribute nullable boolean nullableBoolean = 16384;
  attribute nullable Bitmap8MaskMap nullableBitmap8 = 16385;
  attribute nullable Bitmap16MaskMap nullableBitmap16 = 16386;
  attribute nullable Bitmap32MaskMap nullableBitmap32 = 16387;
  attribute nullable Bitmap64MaskMap nullableBitmap64 = 16388;
  attribute nullable int8u nullableInt8u = 16389;
  attribute nullable int16u nullableInt16u = 16390;
  attribute nullable int24u nullableInt24u = 16391;
  attribute nullable int32u nullableInt32u = 16392;
  attribute nullable int40u nullableInt40u = 16393;
  attribute nullable int48u nullableInt48u = 16394;
  attribute nullable int56u nullableInt56u = 16395;
  attribute nullable int64u nullableInt64u = 16396;
  attribute nullable int8s nullableInt8s = 16397;
  attribute nullable int16s nullableInt16s = 16398;
  attribute nullable int24s nullableInt24s = 16399;
  attribute nullable int32s nullableInt32s = 16400;
  attribute nullable int40s nullableInt40s = 16401;
  attribute nullable int48s nullableInt48s = 16402;
  attribute nullable int56s nullableInt56s = 16403;
  attribute nullable int64s nullableInt64s = 16404;
  attribute nullable enum8 nullableEnum8 = 16405;
  attribute nullable enum16 nullableEnum16 = 16406;
  attribute nullable single nullableFloatSingle = 16407;
  attribute nullable double nullableFloatDouble = 16408;
  attribute nullable octet_string<10> nullableOctetString = 16409;
  attribute nullable char_string<10> nullableCharString = 16414;
  attribute nullable SimpleEnum nullableEnumAttr = 16420;
  attribute nullable SimpleStruct nullableStruct = 16421;
  attribute nullable int8u nullableRangeRestrictedInt8u = 16422;
  attribute nullable int8s nullableRangeRestrictedInt8s = 16423;
  attribute nullable int16u nullableRangeRestrictedInt16u = 16424;
  attribute nullable int16s nullableRangeRestrictedInt16s = 16425;
  attribute optional int8u writeOnlyInt8u = 16426;
  readonly attribute command_id generatedCommandList[] = 65528;
  readonly attribute command_id acceptedCommandList[] = 65529;
  readonly attribute event_id eventList[] = 65530;
  readonly attribute attrib_id attributeList[] = 65531;
  readonly attribute bitmap32 featureMap = 65532;
  readonly attribute int16u clusterRevision = 65533;

  response struct TestSpecificResponse = 0 {
    int8u returnValue = 0;
  }

  response struct TestAddArgumentsResponse = 1 {
    int8u returnValue = 0;
  }

  response struct TestSimpleArgumentResponse = 2 {
    boolean returnValue = 0;
  }

  response struct TestStructArrayArgumentResponse = 3 {
    NestedStructList arg1[] = 0;
    SimpleStruct arg2[] = 1;
    SimpleEnum arg3[] = 2;
    boolean arg4[] = 3;
    SimpleEnum arg5 = 4;
    boolean arg6 = 5;
  }

  request struct TestAddArgumentsRequest {
    int8u arg1 = 0;
    int8u arg2 = 1;
  }

  response struct TestListInt8UReverseResponse = 4 {
    int8u arg1[] = 0;
  }

  request struct TestSimpleArgumentRequestRequest {
    boolean arg1 = 0;
  }

  response struct TestEnumsResponse = 5 {
    vendor_id arg1 = 0;
    SimpleEnum arg2 = 1;
  }

  request struct TestStructArrayArgumentRequestRequest {
    NestedStructList arg1[] = 0;
    SimpleStruct arg2[] = 1;
    SimpleEnum arg3[] = 2;
    boolean arg4[] = 3;
    SimpleEnum arg5 = 4;
    boolean arg6 = 5;
  }

  response struct TestNullableOptionalResponse = 6 {
    boolean wasPresent = 0;
    optional boolean wasNull = 1;
    optional int8u value = 2;
    optional nullable int8u originalValue = 3;
  }

  request struct TestStructArgumentRequestRequest {
    SimpleStruct arg1 = 0;
  }

  response struct TestComplexNullableOptionalResponse = 7 {
    boolean nullableIntWasNull = 0;
    optional int16u nullableIntValue = 1;
    boolean optionalIntWasPresent = 2;
    optional int16u optionalIntValue = 3;
    boolean nullableOptionalIntWasPresent = 4;
    optional boolean nullableOptionalIntWasNull = 5;
    optional int16u nullableOptionalIntValue = 6;
    boolean nullableStringWasNull = 7;
    optional char_string nullableStringValue = 8;
    boolean optionalStringWasPresent = 9;
    optional char_string optionalStringValue = 10;
    boolean nullableOptionalStringWasPresent = 11;
    optional boolean nullableOptionalStringWasNull = 12;
    optional char_string nullableOptionalStringValue = 13;
    boolean nullableStructWasNull = 14;
    optional SimpleStruct nullableStructValue = 15;
    boolean optionalStructWasPresent = 16;
    optional SimpleStruct optionalStructValue = 17;
    boolean nullableOptionalStructWasPresent = 18;
    optional boolean nullableOptionalStructWasNull = 19;
    optional SimpleStruct nullableOptionalStructValue = 20;
    boolean nullableListWasNull = 21;
    optional SimpleEnum nullableListValue[] = 22;
    boolean optionalListWasPresent = 23;
    optional SimpleEnum optionalListValue[] = 24;
    boolean nullableOptionalListWasPresent = 25;
    optional boolean nullableOptionalListWasNull = 26;
    optional SimpleEnum nullableOptionalListValue[] = 27;
  }

  request struct TestNestedStructArgumentRequestRequest {
    NestedStruct arg1 = 0;
  }

  response struct BooleanResponse = 8 {
    boolean value = 0;
  }

  request struct TestListStructArgumentRequestRequest {
    SimpleStruct arg1[] = 0;
  }

  response struct SimpleStructResponse = 9 {
    SimpleStruct arg1 = 0;
  }

  request struct TestListInt8UArgumentRequestRequest {
    int8u arg1[] = 0;
  }

  response struct TestEmitTestEventResponse = 10 {
    int64u value = 0;
  }

  request struct TestNestedStructListArgumentRequestRequest {
    NestedStructList arg1 = 0;
  }

  response struct TestEmitTestFabricScopedEventResponse = 11 {
    int64u value = 0;
  }

  request struct TestListNestedStructListArgumentRequestRequest {
    NestedStructList arg1[] = 0;
  }

  request struct TestListInt8UReverseRequestRequest {
    int8u arg1[] = 0;
  }

  request struct TestEnumsRequestRequest {
    vendor_id arg1 = 0;
    SimpleEnum arg2 = 1;
  }

  request struct TestNullableOptionalRequestRequest {
    optional nullable int8u arg1 = 0;
  }

  request struct TestComplexNullableOptionalRequestRequest {
    nullable int16u nullableInt = 0;
    optional int16u optionalInt = 1;
    optional nullable int16u nullableOptionalInt = 2;
    nullable char_string nullableString = 3;
    optional char_string optionalString = 4;
    optional nullable char_string nullableOptionalString = 5;
    nullable SimpleStruct nullableStruct = 6;
    optional SimpleStruct optionalStruct = 7;
    optional nullable SimpleStruct nullableOptionalStruct = 8;
    nullable SimpleEnum nullableList[] = 9;
    optional SimpleEnum optionalList[] = 10;
    optional nullable SimpleEnum nullableOptionalList[] = 11;
  }

  request struct SimpleStructEchoRequestRequest {
    SimpleStruct arg1 = 0;
  }

  request struct TestSimpleOptionalArgumentRequestRequest {
    optional boolean arg1 = 0;
  }

  request struct TestEmitTestEventRequestRequest {
    int8u arg1 = 0;
    SimpleEnum arg2 = 1;
    boolean arg3 = 2;
  }

  request struct TestEmitTestFabricScopedEventRequestRequest {
    int8u arg1 = 0;
  }

  /** Simple command without any parameters and without a specific response */
  command Test(): DefaultSuccess = 0;
  /** Simple command without any parameters and without a specific response not handled by the server */
  command TestNotHandled(): DefaultSuccess = 1;
  /** Simple command without any parameters and with a specific response */
  command TestSpecific(): TestSpecificResponse = 2;
  /** Simple command that should not be added to the server. */
  command TestUnknownCommand(): DefaultSuccess = 3;
  /** Command that takes two arguments and returns their sum. */
  command TestAddArguments(TestAddArgumentsRequest): TestAddArgumentsResponse = 4;
  /** Command that takes an argument which is bool */
  command TestSimpleArgumentRequest(TestSimpleArgumentRequestRequest): TestSimpleArgumentResponse = 5;
  /** Command that takes various arguments that are arrays, including an array of structs which have a list member. */
  command TestStructArrayArgumentRequest(TestStructArrayArgumentRequestRequest): TestStructArrayArgumentResponse = 6;
  /** Command that takes an argument which is struct.  The response echoes the
        'b' field of the single arg. */
  command TestStructArgumentRequest(TestStructArgumentRequestRequest): BooleanResponse = 7;
  /** Command that takes an argument which is nested struct.  The response
        echoes the 'b' field of ar1.c. */
  command TestNestedStructArgumentRequest(TestNestedStructArgumentRequestRequest): BooleanResponse = 8;
  /** Command that takes an argument which is a list of structs.  The response
        returns false if there is some struct in the list whose 'b' field is
        false, and true otherwise (including if the list is empty). */
  command TestListStructArgumentRequest(TestListStructArgumentRequestRequest): BooleanResponse = 9;
  /** Command that takes an argument which is a list of INT8U.  The response
        returns false if the list contains a 0 in it, true otherwise (including
        if the list is empty). */
  command TestListInt8UArgumentRequest(TestListInt8UArgumentRequestRequest): BooleanResponse = 10;
  /** Command that takes an argument which is a Nested Struct List.  The
        response returns false if there is some struct in arg1 (either directly
        in arg1.c or in the arg1.d list) whose 'b' field is false, and true
        otherwise. */
  command TestNestedStructListArgumentRequest(TestNestedStructListArgumentRequestRequest): BooleanResponse = 11;
  /** Command that takes an argument which is a list of Nested Struct List.
        The response returns false if there is some struct in arg1 (either
        directly in as the 'c' field of an entry 'd' list of an entry) whose 'b'
        field is false, and true otherwise (including if the list is empty). */
  command TestListNestedStructListArgumentRequest(TestListNestedStructListArgumentRequestRequest): BooleanResponse = 12;
  /** Command that takes an argument which is a list of INT8U and expects a
        response that reverses the list. */
  command TestListInt8UReverseRequest(TestListInt8UReverseRequestRequest): TestListInt8UReverseResponse = 13;
  /** Command that sends a vendor id and an enum.  The server is expected to
        echo them back. */
  command TestEnumsRequest(TestEnumsRequestRequest): TestEnumsResponse = 14;
  /** Command that takes an argument which is nullable and optional.  The
        response returns a boolean indicating whether the argument was present,
        if that's true a boolean indicating whether the argument was null, and
        if that' false the argument it received. */
  command TestNullableOptionalRequest(TestNullableOptionalRequestRequest): TestNullableOptionalResponse = 15;
  /** Command that takes various arguments which can be nullable and/or optional.  The
        response returns information about which things were received and what
        their state was. */
  command TestComplexNullableOptionalRequest(TestComplexNullableOptionalRequestRequest): TestComplexNullableOptionalResponse = 16;
  /** Command that takes an argument which is a struct.  The response echoes
        the struct back. */
  command SimpleStructEchoRequest(SimpleStructEchoRequestRequest): SimpleStructResponse = 17;
  /** Command that just responds with a success status if the timed invoke
        conditions are met. */
  timed command TimedInvokeRequest(): DefaultSuccess = 18;
  /** Command that takes an optional argument which is bool. It responds with a success value if the optional is set to any value. */
  command TestSimpleOptionalArgumentRequest(TestSimpleOptionalArgumentRequestRequest): DefaultSuccess = 19;
  /** Command that takes identical arguments to the fields of the TestEvent and logs the TestEvent to the buffer.  Command returns an event ID as the response. */
  command TestEmitTestEventRequest(TestEmitTestEventRequestRequest): TestEmitTestEventResponse = 20;
  /** Command that takes identical arguments to the fields of the TestFabricScopedEvent and logs the TestFabricScopedEvent to the buffer.  Command returns an event ID as the response. */
  command TestEmitTestFabricScopedEventRequest(TestEmitTestFabricScopedEventRequestRequest): TestEmitTestFabricScopedEventResponse = 21;
}

/** The Fault Injection Cluster provide a means for a test harness to configure faults(for example triggering a fault in the system). */
internal cluster FaultInjection = 4294048774 {
  revision 1; // NOTE: Default/not specifically set

  enum FaultType : enum8 {
    kUnspecified = 0;
    kSystemFault = 1;
    kInetFault = 2;
    kChipFault = 3;
    kCertFault = 4;
  }

  readonly attribute command_id generatedCommandList[] = 65528;
  readonly attribute command_id acceptedCommandList[] = 65529;
  readonly attribute event_id eventList[] = 65530;
  readonly attribute attrib_id attributeList[] = 65531;
  readonly attribute bitmap32 featureMap = 65532;
  readonly attribute int16u clusterRevision = 65533;

  request struct FailAtFaultRequest {
    FaultType type = 0;
    int32u id = 1;
    int32u numCallsToSkip = 2;
    int32u numCallsToFail = 3;
    boolean takeMutex = 4;
  }

  request struct FailRandomlyAtFaultRequest {
    FaultType type = 0;
    int32u id = 1;
    int8u percentage = 2;
  }

  /** Configure a fault to be triggered deterministically */
  command access(invoke: manage) FailAtFault(FailAtFaultRequest): DefaultSuccess = 0;
  /** Configure a fault to be triggered randomly, with a given probability defined as a percentage */
  command access(invoke: manage) FailRandomlyAtFault(FailRandomlyAtFaultRequest): DefaultSuccess = 1;
}

endpoint 0 {
  device type ma_rootdevice = 22, version 1;
  device type ma_powersource = 17, version 1;

  binding cluster OtaSoftwareUpdateProvider;

  server cluster Identify {
    ram      attribute identifyTime default = 0x0000;
    ram      attribute identifyType default = 0x0;
    ram      attribute featureMap default = 0;
    ram      attribute clusterRevision default = 4;

    handle command Identify;
    handle command TriggerEffect;
  }

  server cluster Groups {
    ram      attribute nameSupport;
    ram      attribute featureMap default = 0;
    ram      attribute clusterRevision default = 4;

    handle command AddGroup;
    handle command AddGroupResponse;
    handle command ViewGroup;
    handle command ViewGroupResponse;
    handle command GetGroupMembership;
    handle command GetGroupMembershipResponse;
    handle command RemoveGroup;
    handle command RemoveGroupResponse;
    handle command RemoveAllGroups;
    handle command AddGroupIfIdentifying;
  }

  server cluster Descriptor {
    callback attribute deviceTypeList;
    callback attribute serverList;
    callback attribute clientList;
    callback attribute partsList;
    callback attribute tagList;
    callback attribute generatedCommandList;
    callback attribute acceptedCommandList;
    callback attribute eventList;
    callback attribute attributeList;
    ram      attribute featureMap default = 0;
    callback attribute clusterRevision;
  }

  server cluster Binding {
    callback attribute binding;
    ram      attribute featureMap default = 0;
    ram      attribute clusterRevision default = 1;
  }

  server cluster AccessControl {
    emits event AccessControlEntryChanged;
    emits event AccessControlExtensionChanged;
    callback attribute acl;
    callback attribute extension;
    callback attribute subjectsPerAccessControlEntry;
    callback attribute targetsPerAccessControlEntry;
    callback attribute accessControlEntriesPerFabric;
    callback attribute generatedCommandList;
    callback attribute acceptedCommandList;
    callback attribute eventList;
    callback attribute attributeList;
    ram      attribute featureMap default = 0;
    callback attribute clusterRevision;
  }

  server cluster BasicInformation {
    emits event StartUp;
    emits event ShutDown;
    emits event Leave;
    callback attribute dataModelRevision;
    callback attribute vendorName;
    callback attribute vendorID;
    callback attribute productName;
    callback attribute productID;
    persist  attribute nodeLabel;
    callback attribute location;
    callback attribute hardwareVersion;
    callback attribute hardwareVersionString;
    callback attribute softwareVersion;
    callback attribute softwareVersionString;
    callback attribute manufacturingDate;
    callback attribute partNumber;
    callback attribute productURL;
    callback attribute productLabel;
    callback attribute serialNumber;
    persist  attribute localConfigDisabled default = 0;
    callback attribute uniqueID;
    callback attribute capabilityMinima;
    callback attribute productAppearance;
    callback attribute specificationVersion;
    callback attribute maxPathsPerInvoke;
    callback attribute generatedCommandList;
    callback attribute acceptedCommandList;
    callback attribute eventList;
    callback attribute attributeList;
    ram      attribute featureMap default = 0;
    ram      attribute clusterRevision default = 3;
  }

  server cluster OtaSoftwareUpdateRequestor {
    emits event StateTransition;
    emits event VersionApplied;
    emits event DownloadError;
    callback attribute defaultOTAProviders;
    ram      attribute updatePossible default = 1;
    ram      attribute updateState default = 0;
    ram      attribute updateStateProgress default = 0;
    ram      attribute featureMap default = 0;
    ram      attribute clusterRevision default = 1;

    handle command AnnounceOTAProvider;
  }

  server cluster LocalizationConfiguration {
    persist  attribute activeLocale default = "en-US";
    callback attribute supportedLocales;
    callback attribute generatedCommandList;
    callback attribute acceptedCommandList;
    callback attribute eventList;
    callback attribute attributeList;
    ram      attribute featureMap default = 0;
    ram      attribute clusterRevision default = 1;
  }

  server cluster TimeFormatLocalization {
    persist  attribute hourFormat default = 0;
    persist  attribute activeCalendarType default = 0;
    callback attribute supportedCalendarTypes;
    callback attribute generatedCommandList;
    callback attribute acceptedCommandList;
    callback attribute eventList;
    callback attribute attributeList;
    ram      attribute featureMap default = 1;
    ram      attribute clusterRevision default = 1;
  }

  server cluster UnitLocalization {
    persist  attribute temperatureUnit default = 0;
    callback attribute generatedCommandList;
    callback attribute acceptedCommandList;
    callback attribute eventList;
    callback attribute attributeList;
    ram      attribute featureMap default = 0x1;
    ram      attribute clusterRevision default = 1;
  }

  server cluster PowerSourceConfiguration {
    callback attribute sources;
    ram      attribute featureMap default = 0;
    ram      attribute clusterRevision default = 1;
  }

  server cluster PowerSource {
    ram      attribute status default = 0;
    ram      attribute order default = 3;
    ram      attribute description default = "B1";
    ram      attribute batChargeLevel default = 0;
    ram      attribute batReplacementNeeded;
    ram      attribute batReplaceability;
    callback attribute endpointList;
    callback attribute generatedCommandList;
    callback attribute acceptedCommandList;
    callback attribute eventList;
    callback attribute attributeList;
    ram      attribute featureMap default = 2;
    ram      attribute clusterRevision default = 2;
  }

  server cluster GeneralCommissioning {
    ram      attribute breadcrumb default = 0x0000000000000000;
    callback attribute basicCommissioningInfo;
    callback attribute regulatoryConfig;
    callback attribute locationCapability;
    callback attribute supportsConcurrentConnection;
    callback attribute generatedCommandList;
    callback attribute acceptedCommandList;
    callback attribute eventList;
    callback attribute attributeList;
    ram      attribute featureMap default = 0;
    ram      attribute clusterRevision default = 1;

    handle command ArmFailSafe;
    handle command ArmFailSafeResponse;
    handle command SetRegulatoryConfig;
    handle command SetRegulatoryConfigResponse;
    handle command CommissioningComplete;
    handle command CommissioningCompleteResponse;
  }

  server cluster NetworkCommissioning {
    ram      attribute maxNetworks;
    callback attribute networks;
    ram      attribute scanMaxTimeSeconds;
    ram      attribute connectMaxTimeSeconds;
    ram      attribute interfaceEnabled;
    ram      attribute lastNetworkingStatus;
    ram      attribute lastNetworkID;
    ram      attribute lastConnectErrorValue;
    callback attribute generatedCommandList;
    callback attribute acceptedCommandList;
    callback attribute eventList;
    callback attribute attributeList;
    ram      attribute featureMap default = 2;
    ram      attribute clusterRevision default = 1;

    handle command ScanNetworks;
    handle command ScanNetworksResponse;
    handle command AddOrUpdateWiFiNetwork;
    handle command AddOrUpdateThreadNetwork;
    handle command RemoveNetwork;
    handle command NetworkConfigResponse;
    handle command ConnectNetwork;
    handle command ConnectNetworkResponse;
    handle command ReorderNetwork;
  }

  server cluster DiagnosticLogs {
    callback attribute generatedCommandList;
    callback attribute acceptedCommandList;
    callback attribute eventList;
    callback attribute attributeList;
    ram      attribute featureMap default = 0;
    ram      attribute clusterRevision default = 1;

    handle command RetrieveLogsRequest;
    handle command RetrieveLogsResponse;
  }

  server cluster GeneralDiagnostics {
    emits event HardwareFaultChange;
    emits event RadioFaultChange;
    emits event NetworkFaultChange;
    emits event BootReason;
    callback attribute networkInterfaces;
    callback attribute rebootCount;
    callback attribute upTime;
    callback attribute totalOperationalHours;
    callback attribute bootReason;
    callback attribute activeHardwareFaults;
    callback attribute activeRadioFaults;
    callback attribute activeNetworkFaults;
    callback attribute testEventTriggersEnabled;
    callback attribute generatedCommandList;
    callback attribute acceptedCommandList;
    callback attribute eventList;
    callback attribute attributeList;
    ram      attribute featureMap default = 0;
    ram      attribute clusterRevision default = 0x0002;

    handle command TestEventTrigger;
    handle command TimeSnapshot;
    handle command TimeSnapshotResponse;
  }

  server cluster SoftwareDiagnostics {
    emits event SoftwareFault;
    callback attribute threadMetrics;
    callback attribute currentHeapFree;
    callback attribute currentHeapUsed;
    callback attribute currentHeapHighWatermark;
    callback attribute featureMap;
    ram      attribute clusterRevision default = 1;

    handle command ResetWatermarks;
  }

  server cluster ThreadNetworkDiagnostics {
    callback attribute channel;
    callback attribute routingRole;
    callback attribute networkName;
    callback attribute panId;
    callback attribute extendedPanId;
    callback attribute meshLocalPrefix;
    callback attribute overrunCount;
    callback attribute neighborTable;
    callback attribute routeTable;
    callback attribute partitionId;
    callback attribute weighting;
    callback attribute dataVersion;
    callback attribute stableDataVersion;
    callback attribute leaderRouterId;
    callback attribute detachedRoleCount;
    callback attribute childRoleCount;
    callback attribute routerRoleCount;
    callback attribute leaderRoleCount;
    callback attribute attachAttemptCount;
    callback attribute partitionIdChangeCount;
    callback attribute betterPartitionAttachAttemptCount;
    callback attribute parentChangeCount;
    callback attribute txTotalCount;
    callback attribute txUnicastCount;
    callback attribute txBroadcastCount;
    callback attribute txAckRequestedCount;
    callback attribute txAckedCount;
    callback attribute txNoAckRequestedCount;
    callback attribute txDataCount;
    callback attribute txDataPollCount;
    callback attribute txBeaconCount;
    callback attribute txBeaconRequestCount;
    callback attribute txOtherCount;
    callback attribute txRetryCount;
    callback attribute txDirectMaxRetryExpiryCount;
    callback attribute txIndirectMaxRetryExpiryCount;
    callback attribute txErrCcaCount;
    callback attribute txErrAbortCount;
    callback attribute txErrBusyChannelCount;
    callback attribute rxTotalCount;
    callback attribute rxUnicastCount;
    callback attribute rxBroadcastCount;
    callback attribute rxDataCount;
    callback attribute rxDataPollCount;
    callback attribute rxBeaconCount;
    callback attribute rxBeaconRequestCount;
    callback attribute rxOtherCount;
    callback attribute rxAddressFilteredCount;
    callback attribute rxDestAddrFilteredCount;
    callback attribute rxDuplicatedCount;
    callback attribute rxErrNoFrameCount;
    callback attribute rxErrUnknownNeighborCount;
    callback attribute rxErrInvalidSrcAddrCount;
    callback attribute rxErrSecCount;
    callback attribute rxErrFcsCount;
    callback attribute rxErrOtherCount;
    callback attribute activeTimestamp;
    callback attribute pendingTimestamp;
    callback attribute delay;
    callback attribute securityPolicy;
    callback attribute channelPage0Mask;
    callback attribute operationalDatasetComponents;
    callback attribute activeNetworkFaultsList;
    ram      attribute featureMap default = 0x000F;
    ram      attribute clusterRevision default = 1;

    handle command ResetCounts;
  }

  server cluster WiFiNetworkDiagnostics {
    emits event Disconnection;
    emits event AssociationFailure;
    emits event ConnectionStatus;
    callback attribute bssid;
    callback attribute securityType;
    callback attribute wiFiVersion;
    callback attribute channelNumber;
    callback attribute rssi;
    callback attribute beaconLostCount;
    callback attribute beaconRxCount;
    callback attribute packetMulticastRxCount;
    callback attribute packetMulticastTxCount;
    callback attribute packetUnicastRxCount;
    callback attribute packetUnicastTxCount;
    callback attribute currentMaxRate;
    callback attribute overrunCount;
    ram      attribute featureMap default = 3;
    ram      attribute clusterRevision default = 1;

    handle command ResetCounts;
  }

  server cluster EthernetNetworkDiagnostics {
    callback attribute PHYRate;
    callback attribute fullDuplex;
    callback attribute packetRxCount;
    callback attribute packetTxCount;
    callback attribute txErrCount;
    callback attribute collisionCount;
    callback attribute overrunCount;
    callback attribute carrierDetect;
    callback attribute timeSinceReset;
    ram      attribute featureMap default = 3;
    ram      attribute clusterRevision default = 1;

    handle command ResetCounts;
  }

  server cluster TimeSynchronization {
    emits event DSTTableEmpty;
    emits event DSTStatus;
    emits event TimeZoneStatus;
    emits event TimeFailure;
    emits event MissingTrustedTimeSource;
    callback attribute UTCTime;
    callback attribute granularity;
    ram      attribute timeSource default = 0x00;
    callback attribute trustedTimeSource;
    callback attribute defaultNTP;
    callback attribute timeZone;
    callback attribute DSTOffset;
    callback attribute localTime;
    ram      attribute timeZoneDatabase default = 0;
    callback attribute timeZoneListMaxSize;
    callback attribute DSTOffsetListMaxSize;
    ram      attribute supportsDNSResolve default = true;
    callback attribute generatedCommandList;
    callback attribute acceptedCommandList;
    callback attribute attributeList;
    ram      attribute featureMap default = 0x0B;
    ram      attribute clusterRevision default = 2;

    handle command SetUTCTime;
    handle command SetTrustedTimeSource;
    handle command SetTimeZone;
    handle command SetTimeZoneResponse;
    handle command SetDSTOffset;
    handle command SetDefaultNTP;
  }

  server cluster AdministratorCommissioning {
    callback attribute windowStatus;
    callback attribute adminFabricIndex;
    callback attribute adminVendorId;
    callback attribute generatedCommandList;
    callback attribute acceptedCommandList;
    callback attribute eventList;
    callback attribute attributeList;
    ram      attribute featureMap default = 0;
    ram      attribute clusterRevision default = 1;

    handle command OpenCommissioningWindow;
    handle command OpenBasicCommissioningWindow;
    handle command RevokeCommissioning;
  }

  server cluster OperationalCredentials {
    callback attribute NOCs;
    callback attribute fabrics;
    callback attribute supportedFabrics;
    callback attribute commissionedFabrics;
    callback attribute trustedRootCertificates;
    callback attribute currentFabricIndex;
    callback attribute generatedCommandList;
    callback attribute acceptedCommandList;
    callback attribute eventList;
    callback attribute attributeList;
    ram      attribute featureMap default = 0;
    ram      attribute clusterRevision default = 1;

    handle command AttestationRequest;
    handle command AttestationResponse;
    handle command CertificateChainRequest;
    handle command CertificateChainResponse;
    handle command CSRRequest;
    handle command CSRResponse;
    handle command AddNOC;
    handle command UpdateNOC;
    handle command NOCResponse;
    handle command UpdateFabricLabel;
    handle command RemoveFabric;
    handle command AddTrustedRootCertificate;
  }

  server cluster GroupKeyManagement {
    callback attribute groupKeyMap;
    callback attribute groupTable;
    callback attribute maxGroupsPerFabric;
    callback attribute maxGroupKeysPerFabric;
    callback attribute generatedCommandList;
    callback attribute acceptedCommandList;
    callback attribute eventList;
    callback attribute attributeList;
    callback attribute featureMap;
    callback attribute clusterRevision;

    handle command KeySetWrite;
    handle command KeySetRead;
    handle command KeySetReadResponse;
    handle command KeySetRemove;
    handle command KeySetReadAllIndices;
    handle command KeySetReadAllIndicesResponse;
  }

  server cluster FixedLabel {
    callback attribute labelList;
    ram      attribute featureMap default = 0;
    ram      attribute clusterRevision default = 1;
  }

  server cluster UserLabel {
    callback attribute labelList;
    ram      attribute featureMap default = 0;
    ram      attribute clusterRevision default = 1;
  }

  server cluster RelativeHumidityMeasurement {
    ram      attribute measuredValue;
    ram      attribute minMeasuredValue default = 0;
    ram      attribute maxMeasuredValue default = 0x2710;
    ram      attribute featureMap default = 0;
    ram      attribute clusterRevision default = 3;
  }

  server cluster FaultInjection {
    callback attribute generatedCommandList;
    callback attribute acceptedCommandList;
    callback attribute attributeList;
    ram      attribute featureMap default = 0;
    ram      attribute clusterRevision default = 1;

    handle command FailAtFault;
    handle command FailRandomlyAtFault;
  }
}
endpoint 1 {
  device type ma_powersource = 17, version 1;
  device type ma_onofflight = 256, version 1;

  binding cluster OnOff;

  server cluster Identify {
    ram      attribute identifyTime default = 0x0000;
    ram      attribute identifyType default = 0x0;
    callback attribute generatedCommandList;
    callback attribute acceptedCommandList;
    callback attribute eventList;
    callback attribute attributeList;
    ram      attribute featureMap default = 0;
    ram      attribute clusterRevision default = 4;

    handle command Identify;
    handle command TriggerEffect;
  }

  server cluster Groups {
    ram      attribute nameSupport;
    callback attribute generatedCommandList;
    callback attribute acceptedCommandList;
    callback attribute eventList;
    callback attribute attributeList;
    ram      attribute featureMap default = 0;
    ram      attribute clusterRevision default = 4;

    handle command AddGroup;
    handle command AddGroupResponse;
    handle command ViewGroup;
    handle command ViewGroupResponse;
    handle command GetGroupMembership;
    handle command GetGroupMembershipResponse;
    handle command RemoveGroup;
    handle command RemoveGroupResponse;
    handle command RemoveAllGroups;
    handle command AddGroupIfIdentifying;
  }

  server cluster Scenes {
    ram      attribute nameSupport default = 0x80;
    ram      attribute lastConfiguredBy;
    ram      attribute sceneTableSize default = 16;
    callback attribute fabricSceneInfo;
    callback attribute generatedCommandList;
    callback attribute acceptedCommandList;
    callback attribute eventList;
    callback attribute attributeList;
    ram      attribute featureMap default = 15;
    ram      attribute clusterRevision default = 5;

    handle command AddScene;
    handle command AddSceneResponse;
    handle command ViewScene;
    handle command ViewSceneResponse;
    handle command RemoveScene;
    handle command RemoveSceneResponse;
    handle command RemoveAllScenes;
    handle command RemoveAllScenesResponse;
    handle command StoreScene;
    handle command StoreSceneResponse;
    handle command RecallScene;
    handle command GetSceneMembership;
    handle command GetSceneMembershipResponse;
    handle command EnhancedAddScene;
    handle command EnhancedAddSceneResponse;
    handle command EnhancedViewScene;
    handle command EnhancedViewSceneResponse;
    handle command CopyScene;
    handle command CopySceneResponse;
  }

  server cluster OnOff {
    persist  attribute onOff default = 0x00;
    ram      attribute globalSceneControl default = 0x01;
    ram      attribute onTime default = 0x0000;
    ram      attribute offWaitTime default = 0x0000;
    persist  attribute startUpOnOff default = 0xFF;
    callback attribute generatedCommandList;
    callback attribute acceptedCommandList;
    callback attribute eventList;
    callback attribute attributeList;
    ram      attribute featureMap default = 0x0001;
    ram      attribute clusterRevision default = 5;

    handle command Off;
    handle command On;
    handle command Toggle;
    handle command OffWithEffect;
    handle command OnWithRecallGlobalScene;
    handle command OnWithTimedOff;
  }

  server cluster OnOffSwitchConfiguration {
    ram      attribute switchType;
    ram      attribute switchActions default = 0x00;
    ram      attribute featureMap default = 0;
    ram      attribute clusterRevision default = 1;
  }

  server cluster LevelControl {
    persist  attribute currentLevel default = 0xFE;
    ram      attribute remainingTime default = 0x0000;
    ram      attribute minLevel default = 0x01;
    ram      attribute maxLevel default = 0xFE;
    ram      attribute currentFrequency default = 0x0000;
    ram      attribute minFrequency default = 0x0000;
    ram      attribute maxFrequency default = 0x0000;
    ram      attribute options default = 0x00;
    ram      attribute onOffTransitionTime default = 0x0000;
    ram      attribute onLevel default = 0xFF;
    ram      attribute onTransitionTime;
    ram      attribute offTransitionTime;
    ram      attribute defaultMoveRate default = 50;
    persist  attribute startUpCurrentLevel default = 255;
    ram      attribute featureMap default = 3;
    ram      attribute clusterRevision default = 5;

    handle command MoveToLevel;
    handle command Move;
    handle command Step;
    handle command Stop;
    handle command MoveToLevelWithOnOff;
    handle command MoveWithOnOff;
    handle command StepWithOnOff;
    handle command StopWithOnOff;
  }

  server cluster BinaryInputBasic {
    ram      attribute outOfService default = 0x00;
    ram      attribute presentValue;
    ram      attribute statusFlags default = 0x00;
    ram      attribute featureMap default = 0;
    ram      attribute clusterRevision default = 1;
  }

  server cluster Descriptor {
    callback attribute deviceTypeList;
    callback attribute serverList;
    callback attribute clientList;
    callback attribute partsList;
    callback attribute tagList;
    callback attribute generatedCommandList;
    callback attribute acceptedCommandList;
    callback attribute eventList;
    callback attribute attributeList;
    ram      attribute featureMap default = 0;
    callback attribute clusterRevision;
  }

  server cluster Binding {
    callback attribute binding;
    ram      attribute featureMap default = 0;
    ram      attribute clusterRevision default = 1;
  }

  server cluster Actions {
    callback attribute actionList;
    callback attribute endpointLists;
    callback attribute setupURL;
    ram      attribute featureMap default = 0;
    callback attribute clusterRevision default = 1;
  }

  server cluster PowerSource {
    emits event BatFaultChange;
    ram      attribute status default = 0;
    ram      attribute order default = 2;
    ram      attribute description default = "B2";
    ram      attribute batChargeLevel default = 0;
    ram      attribute batReplacementNeeded;
    ram      attribute batReplaceability;
    callback attribute endpointList;
    callback attribute generatedCommandList;
    callback attribute acceptedCommandList;
    callback attribute eventList;
    callback attribute attributeList;
    ram      attribute featureMap default = 2;
    ram      attribute clusterRevision default = 2;
  }

  server cluster Switch {
    emits event SwitchLatched;
    ram      attribute numberOfPositions default = 2;
    ram      attribute currentPosition;
    ram      attribute featureMap default = 1;
    ram      attribute clusterRevision default = 1;
  }

  server cluster FixedLabel {
    callback attribute labelList;
    ram      attribute featureMap default = 0;
    ram      attribute clusterRevision default = 1;
  }

  server cluster UserLabel {
    callback attribute labelList;
    ram      attribute featureMap default = 0;
    ram      attribute clusterRevision default = 1;
  }

  server cluster BooleanState {
    ram      attribute stateValue default = 0;
    ram      attribute featureMap default = 0;
    ram      attribute clusterRevision default = 1;
  }

  server cluster ModeSelect {
    ram      attribute description default = "Coffee";
    ram      attribute standardNamespace default = 0;
    callback attribute supportedModes;
    persist  attribute currentMode default = 0;
    persist  attribute startUpMode default = 0;
    persist  attribute onMode default = 255;
    callback attribute generatedCommandList;
    callback attribute acceptedCommandList;
    callback attribute attributeList;
    ram      attribute featureMap default = 1;
    ram      attribute clusterRevision default = 2;
    ram      attribute manufacturerExtension default = 255;

    handle command ChangeToMode;
  }

  server cluster LaundryWasherMode {
    callback attribute supportedModes;
    callback attribute currentMode;
    callback attribute startUpMode;
    callback attribute onMode;
    callback attribute generatedCommandList;
    callback attribute acceptedCommandList;
    callback attribute attributeList;
    callback attribute featureMap;
    ram      attribute clusterRevision default = 2;

    handle command ChangeToMode;
    handle command ChangeToModeResponse;
  }

  server cluster RefrigeratorAndTemperatureControlledCabinetMode {
    callback attribute supportedModes;
    callback attribute currentMode;
    callback attribute startUpMode;
    callback attribute onMode;
    callback attribute generatedCommandList;
    callback attribute acceptedCommandList;
    callback attribute attributeList;
    callback attribute featureMap;
    ram      attribute clusterRevision default = 2;

    handle command ChangeToMode;
    handle command ChangeToModeResponse;
  }

  server cluster LaundryWasherControls {
    callback attribute spinSpeeds;
    ram      attribute spinSpeedCurrent;
    ram      attribute numberOfRinses;
    callback attribute supportedRinses;
    callback attribute generatedCommandList;
    callback attribute acceptedCommandList;
    callback attribute eventList;
    callback attribute attributeList;
    ram      attribute featureMap default = 3;
    ram      attribute clusterRevision default = 1;
  }

  server cluster RvcRunMode {
    callback attribute supportedModes;
    callback attribute currentMode;
    callback attribute onMode;
    callback attribute generatedCommandList;
    callback attribute acceptedCommandList;
    callback attribute attributeList;
    callback attribute featureMap;
    ram      attribute clusterRevision default = 2;

    handle command ChangeToMode;
    handle command ChangeToModeResponse;
  }

  server cluster RvcCleanMode {
    callback attribute supportedModes;
    callback attribute currentMode;
    callback attribute onMode;
    callback attribute generatedCommandList;
    callback attribute acceptedCommandList;
    callback attribute attributeList;
    callback attribute featureMap;
    ram      attribute clusterRevision default = 2;

    handle command ChangeToMode;
    handle command ChangeToModeResponse;
  }

  server cluster TemperatureControl {
    ram      attribute selectedTemperatureLevel default = 0;
    callback attribute supportedTemperatureLevels;
    callback attribute generatedCommandList;
    callback attribute acceptedCommandList;
    callback attribute attributeList;
    ram      attribute featureMap default = 2;
    ram      attribute clusterRevision default = 1;

    handle command SetTemperature;
  }

  server cluster RefrigeratorAlarm {
    emits event Notify;
    ram      attribute mask default = 1;
    ram      attribute state default = 0;
    ram      attribute supported default = 1;
    callback attribute generatedCommandList;
    callback attribute acceptedCommandList;
    callback attribute attributeList;
    ram      attribute featureMap default = 0;
    ram      attribute clusterRevision default = 1;
  }

  server cluster DishwasherMode {
    callback attribute supportedModes;
    callback attribute currentMode;
    callback attribute startUpMode;
    callback attribute onMode;
    callback attribute generatedCommandList;
    callback attribute acceptedCommandList;
    callback attribute attributeList;
    callback attribute featureMap;
    ram      attribute clusterRevision default = 2;

    handle command ChangeToMode;
    handle command ChangeToModeResponse;
  }

  server cluster AirQuality {
    callback attribute airQuality;
    callback attribute generatedCommandList;
    callback attribute acceptedCommandList;
    callback attribute attributeList;
    callback attribute featureMap;
    ram      attribute clusterRevision default = 1;
  }

  server cluster SmokeCoAlarm {
    emits event SmokeAlarm;
    emits event COAlarm;
    emits event LowBattery;
    emits event HardwareFault;
    emits event EndOfService;
    emits event SelfTestComplete;
    emits event AlarmMuted;
    emits event MuteEnded;
    emits event InterconnectSmokeAlarm;
    emits event InterconnectCOAlarm;
    emits event AllClear;
    persist  attribute expressedState default = 0;
    persist  attribute smokeState default = 0;
    persist  attribute COState default = 0;
    persist  attribute batteryAlert default = 0;
    persist  attribute deviceMuted default = 0;
    ram      attribute testInProgress default = 0;
    persist  attribute hardwareFaultAlert default = 0;
    persist  attribute endOfServiceAlert default = 0;
    ram      attribute interconnectSmokeAlarm default = 0;
    ram      attribute interconnectCOAlarm default = 0;
    ram      attribute contaminationState default = 0;
    ram      attribute smokeSensitivityLevel default = 1;
    ram      attribute expiryDate default = 0;
    ram      attribute featureMap default = 3;
    ram      attribute clusterRevision default = 1;

    handle command SelfTestRequest;
  }

  server cluster DishwasherAlarm {
    emits event Notify;
    ram      attribute mask default = 1;
    ram      attribute latch default = 1;
    ram      attribute state default = 0;
    ram      attribute supported default = 15;
    callback attribute generatedCommandList;
    callback attribute acceptedCommandList;
    callback attribute attributeList;
    ram      attribute featureMap default = 1;
    ram      attribute clusterRevision default = 1;

    handle command Reset;
    handle command ModifyEnabledAlarms;
  }

  server cluster MicrowaveOvenMode {
    callback attribute supportedModes;
    callback attribute currentMode;
    callback attribute generatedCommandList;
    callback attribute acceptedCommandList;
    callback attribute eventList;
    callback attribute attributeList;
    callback attribute featureMap;
    ram      attribute clusterRevision default = 1;
  }

  server cluster OperationalState {
    emits event OperationalError;
    emits event OperationCompletion;
    callback attribute phaseList;
    callback attribute currentPhase;
    callback attribute countdownTime;
    callback attribute operationalStateList;
    callback attribute operationalState;
    callback attribute operationalError;
    callback attribute generatedCommandList;
    callback attribute acceptedCommandList;
    callback attribute attributeList;
    ram      attribute featureMap default = 0;
    ram      attribute clusterRevision default = 1;

    handle command Pause;
    handle command Stop;
    handle command Start;
    handle command Resume;
    handle command OperationalCommandResponse;
  }

  server cluster RvcOperationalState {
    emits event OperationalError;
    emits event OperationCompletion;
    callback attribute phaseList;
    callback attribute currentPhase;
    callback attribute countdownTime;
    callback attribute operationalStateList;
    callback attribute operationalState;
    callback attribute operationalError;
    callback attribute generatedCommandList;
    callback attribute acceptedCommandList;
    callback attribute attributeList;
    ram      attribute featureMap default = 0;
    ram      attribute clusterRevision default = 1;

    handle command Pause;
    handle command Resume;
    handle command OperationalCommandResponse;
  }

  server cluster HepaFilterMonitoring {
    callback attribute condition;
    callback attribute degradationDirection;
    callback attribute changeIndication;
    callback attribute inPlaceIndicator;
    callback attribute lastChangedTime;
    callback attribute replacementProductList;
    callback attribute generatedCommandList;
    callback attribute acceptedCommandList;
    callback attribute attributeList;
    callback attribute featureMap;
    ram      attribute clusterRevision default = 1;

    handle command ResetCondition;
  }

  server cluster ActivatedCarbonFilterMonitoring {
    callback attribute condition;
    callback attribute degradationDirection;
    callback attribute changeIndication;
    callback attribute inPlaceIndicator;
    callback attribute lastChangedTime;
    callback attribute replacementProductList;
    callback attribute generatedCommandList;
    callback attribute acceptedCommandList;
    callback attribute attributeList;
    callback attribute featureMap;
    ram      attribute clusterRevision default = 1;

    handle command ResetCondition;
  }

  server cluster WindowCovering {
    ram      attribute type default = 0x08;
    ram      attribute physicalClosedLimitLift default = 0xFFFF;
    ram      attribute physicalClosedLimitTilt default = 0xFFFF;
    persist  attribute currentPositionLift default = 0x7FFF;
    persist  attribute currentPositionTilt default = 0x7FFF;
    persist  attribute numberOfActuationsLift default = 0x0000;
    persist  attribute numberOfActuationsTilt default = 0x0000;
    persist  attribute configStatus default = 0x03;
    persist  attribute currentPositionLiftPercentage default = 50;
    persist  attribute currentPositionTiltPercentage default = 50;
    ram      attribute operationalStatus default = 0x00;
    ram      attribute targetPositionLiftPercent100ths default = 5000;
    ram      attribute targetPositionTiltPercent100ths default = 5000;
    ram      attribute endProductType default = 0x00;
    persist  attribute currentPositionLiftPercent100ths default = 5000;
    persist  attribute currentPositionTiltPercent100ths default = 5000;
    persist  attribute installedOpenLimitLift default = 0x0000;
    persist  attribute installedClosedLimitLift default = 0xFFFF;
    persist  attribute installedOpenLimitTilt default = 0x0000;
    persist  attribute installedClosedLimitTilt default = 0xFFFF;
    persist  attribute mode default = 0x00;
    ram      attribute safetyStatus default = 0x00;
    callback attribute generatedCommandList;
    callback attribute acceptedCommandList;
    callback attribute attributeList;
    ram      attribute featureMap default = 0x17;
    ram      attribute clusterRevision default = 5;

    handle command UpOrOpen;
    handle command DownOrClose;
    handle command StopMotion;
    handle command GoToLiftValue;
    handle command GoToLiftPercentage;
    handle command GoToTiltValue;
    handle command GoToTiltPercentage;
  }

  server cluster BarrierControl {
    ram      attribute barrierMovingState;
    ram      attribute barrierSafetyStatus;
    ram      attribute barrierCapabilities;
    ram      attribute barrierPosition;
    ram      attribute featureMap default = 0;
    ram      attribute clusterRevision default = 1;

    handle command BarrierControlGoToPercent;
    handle command BarrierControlStop;
  }

  server cluster PumpConfigurationAndControl {
    ram      attribute maxPressure;
    ram      attribute maxSpeed;
    ram      attribute maxFlow;
    ram      attribute minConstPressure;
    ram      attribute maxConstPressure;
    ram      attribute minCompPressure;
    ram      attribute maxCompPressure;
    ram      attribute minConstSpeed;
    ram      attribute maxConstSpeed;
    ram      attribute minConstFlow;
    ram      attribute maxConstFlow;
    ram      attribute minConstTemp;
    ram      attribute maxConstTemp;
    ram      attribute pumpStatus;
    ram      attribute effectiveOperationMode;
    ram      attribute effectiveControlMode;
    ram      attribute capacity;
    ram      attribute speed;
    ram      attribute lifetimeRunningHours default = 0x000000;
    ram      attribute power;
    ram      attribute lifetimeEnergyConsumed default = 0x00000000;
    ram      attribute operationMode default = 0x00;
    ram      attribute controlMode default = 0x00;
    ram      attribute featureMap default = 0x1F;
    ram      attribute clusterRevision default = 4;
  }

  server cluster Thermostat {
    ram      attribute localTemperature;
    ram      attribute absMinHeatSetpointLimit default = 0x02BC;
    ram      attribute absMaxHeatSetpointLimit default = 0x0BB8;
    ram      attribute absMinCoolSetpointLimit default = 0x0640;
    ram      attribute absMaxCoolSetpointLimit default = 0x0C80;
    ram      attribute occupiedCoolingSetpoint default = 0x0A28;
    ram      attribute occupiedHeatingSetpoint default = 0x07D0;
    ram      attribute minHeatSetpointLimit default = 0x02BC;
    ram      attribute maxHeatSetpointLimit default = 0x0BB8;
    ram      attribute minCoolSetpointLimit default = 0x0640;
    ram      attribute maxCoolSetpointLimit default = 0x0C80;
    ram      attribute minSetpointDeadBand default = 0x19;
    ram      attribute controlSequenceOfOperation default = 0x04;
    ram      attribute systemMode default = 0x01;
    callback attribute generatedCommandList;
    callback attribute acceptedCommandList;
    callback attribute attributeList;
    ram      attribute featureMap default = 0x0023;
    ram      attribute clusterRevision default = 6;

    handle command SetpointRaiseLower;
  }

  server cluster FanControl {
    ram      attribute fanMode default = 0x00;
    ram      attribute fanModeSequence default = 0x02;
    ram      attribute percentSetting default = 0x00;
    ram      attribute percentCurrent default = 0x00;
    ram      attribute speedMax default = 100;
    ram      attribute speedSetting default = 0x00;
    ram      attribute speedCurrent default = 0x00;
    ram      attribute rockSupport default = 0x03;
    ram      attribute rockSetting default = 0x00;
    ram      attribute windSupport default = 0x03;
    ram      attribute windSetting default = 0x00;
    ram      attribute airflowDirection default = 0;
    ram      attribute featureMap default = 0x3F;
    ram      attribute clusterRevision default = 4;

    handle command Step;
  }

  server cluster ThermostatUserInterfaceConfiguration {
    ram      attribute temperatureDisplayMode default = 0x00;
    ram      attribute keypadLockout default = 0x00;
    ram      attribute scheduleProgrammingVisibility;
    ram      attribute featureMap default = 0;
    ram      attribute clusterRevision default = 2;
  }

  server cluster ColorControl {
    persist  attribute currentHue default = 0x00;
    persist  attribute currentSaturation default = 0x00;
    ram      attribute remainingTime default = 0x0000;
    persist  attribute currentX default = 0x616B;
    persist  attribute currentY default = 0x607D;
    ram      attribute driftCompensation;
    ram      attribute compensationText;
    persist  attribute colorTemperatureMireds default = 0x00FA;
    ram      attribute colorMode default = 0x01;
    ram      attribute options default = 0x00;
    ram      attribute numberOfPrimaries;
    ram      attribute primary1X;
    ram      attribute primary1Y;
    ram      attribute primary1Intensity;
    ram      attribute primary2X;
    ram      attribute primary2Y;
    ram      attribute primary2Intensity;
    ram      attribute primary3X;
    ram      attribute primary3Y;
    ram      attribute primary3Intensity;
    ram      attribute primary4X;
    ram      attribute primary4Y;
    ram      attribute primary4Intensity;
    ram      attribute primary5X;
    ram      attribute primary5Y;
    ram      attribute primary5Intensity;
    ram      attribute primary6X;
    ram      attribute primary6Y;
    ram      attribute primary6Intensity;
    ram      attribute whitePointX;
    ram      attribute whitePointY;
    ram      attribute colorPointRX;
    ram      attribute colorPointRY;
    ram      attribute colorPointRIntensity;
    ram      attribute colorPointGX;
    ram      attribute colorPointGY;
    ram      attribute colorPointGIntensity;
    ram      attribute colorPointBX;
    ram      attribute colorPointBY;
    ram      attribute colorPointBIntensity;
    persist  attribute enhancedCurrentHue default = 0x0000;
    persist  attribute enhancedColorMode default = 0x01;
    persist  attribute colorLoopActive default = 0x00;
    persist  attribute colorLoopDirection default = 0x00;
    persist  attribute colorLoopTime default = 0x0019;
    ram      attribute colorLoopStartEnhancedHue default = 0x2300;
    ram      attribute colorLoopStoredEnhancedHue default = 0x0000;
    ram      attribute colorCapabilities default = 0x1F;
    ram      attribute colorTempPhysicalMinMireds default = 0x0000;
    ram      attribute colorTempPhysicalMaxMireds default = 0xFEFF;
    ram      attribute coupleColorTempToLevelMinMireds;
    persist  attribute startUpColorTemperatureMireds;
    ram      attribute featureMap default = 0x1F;
    ram      attribute clusterRevision default = 6;

    handle command MoveToHue;
    handle command MoveHue;
    handle command StepHue;
    handle command MoveToSaturation;
    handle command MoveSaturation;
    handle command StepSaturation;
    handle command MoveToHueAndSaturation;
    handle command MoveToColor;
    handle command MoveColor;
    handle command StepColor;
    handle command MoveToColorTemperature;
    handle command EnhancedMoveToHue;
    handle command EnhancedMoveHue;
    handle command EnhancedStepHue;
    handle command EnhancedMoveToHueAndSaturation;
    handle command ColorLoopSet;
    handle command StopMoveStep;
    handle command MoveColorTemperature;
    handle command StepColorTemperature;
  }

  server cluster BallastConfiguration {
    ram      attribute physicalMinLevel default = 0x01;
    ram      attribute physicalMaxLevel default = 0xFE;
    ram      attribute ballastStatus default = 0x00;
    ram      attribute minLevel default = 0x01;
    ram      attribute maxLevel default = 0xFE;
    ram      attribute intrinsicBallastFactor;
    ram      attribute ballastFactorAdjustment default = 0xFF;
    ram      attribute lampQuantity;
    ram      attribute lampType;
    ram      attribute lampManufacturer;
    ram      attribute lampRatedHours default = 0xFFFFFF;
    ram      attribute lampBurnHours default = 0x000000;
    ram      attribute lampAlarmMode default = 0x00;
    ram      attribute lampBurnHoursTripPoint default = 0xFFFFFF;
    callback attribute generatedCommandList;
    callback attribute acceptedCommandList;
    callback attribute attributeList;
    ram      attribute featureMap default = 0;
    ram      attribute clusterRevision default = 4;
  }

  server cluster IlluminanceMeasurement {
    ram      attribute measuredValue default = 0x0000;
    ram      attribute minMeasuredValue default = 0x01;
    ram      attribute maxMeasuredValue default = 0xFFFE;
    ram      attribute tolerance;
    ram      attribute lightSensorType default = 0xFF;
    ram      attribute featureMap default = 0;
    ram      attribute clusterRevision default = 3;
  }

  server cluster TemperatureMeasurement {
    ram      attribute measuredValue default = 0x8000;
    ram      attribute minMeasuredValue default = 0x8000;
    ram      attribute maxMeasuredValue default = 0x8000;
    ram      attribute tolerance;
    ram      attribute featureMap default = 0;
    ram      attribute clusterRevision default = 4;
  }

  server cluster PressureMeasurement {
    ram      attribute measuredValue default = 0x0000;
    ram      attribute minMeasuredValue;
    ram      attribute maxMeasuredValue;
    ram      attribute featureMap default = 0;
    ram      attribute clusterRevision default = 3;
  }

  server cluster FlowMeasurement {
    ram      attribute measuredValue default = 5;
    ram      attribute minMeasuredValue default = 0;
    ram      attribute maxMeasuredValue default = 100;
    ram      attribute tolerance default = 0;
    ram      attribute featureMap default = 0;
    ram      attribute clusterRevision default = 3;
  }

  server cluster RelativeHumidityMeasurement {
    ram      attribute measuredValue;
    ram      attribute minMeasuredValue default = 0;
    ram      attribute maxMeasuredValue default = 0x2710;
    ram      attribute tolerance;
    ram      attribute featureMap default = 0;
    ram      attribute clusterRevision default = 3;
  }

  server cluster OccupancySensing {
    ram      attribute occupancy;
    ram      attribute occupancySensorType;
    ram      attribute occupancySensorTypeBitmap;
    ram      attribute featureMap default = 0;
    ram      attribute clusterRevision default = 3;
  }

  server cluster CarbonMonoxideConcentrationMeasurement {
    callback attribute measuredValue;
    callback attribute minMeasuredValue;
    callback attribute maxMeasuredValue;
    callback attribute peakMeasuredValue;
    callback attribute peakMeasuredValueWindow;
    callback attribute averageMeasuredValue;
    callback attribute averageMeasuredValueWindow;
    callback attribute uncertainty;
    callback attribute measurementUnit;
    callback attribute measurementMedium;
    callback attribute levelValue;
    callback attribute generatedCommandList;
    callback attribute acceptedCommandList;
    callback attribute attributeList;
    callback attribute featureMap;
    ram      attribute clusterRevision default = 3;
  }

  server cluster CarbonDioxideConcentrationMeasurement {
    callback attribute measuredValue;
    callback attribute minMeasuredValue;
    callback attribute maxMeasuredValue;
    callback attribute peakMeasuredValue;
    callback attribute peakMeasuredValueWindow;
    callback attribute averageMeasuredValue;
    callback attribute averageMeasuredValueWindow;
    callback attribute uncertainty;
    callback attribute measurementUnit;
    callback attribute measurementMedium;
    callback attribute levelValue;
    callback attribute generatedCommandList;
    callback attribute acceptedCommandList;
    callback attribute attributeList;
    callback attribute featureMap;
    ram      attribute clusterRevision default = 3;
  }

  server cluster NitrogenDioxideConcentrationMeasurement {
    callback attribute measuredValue;
    callback attribute minMeasuredValue;
    callback attribute maxMeasuredValue;
    callback attribute peakMeasuredValue;
    callback attribute peakMeasuredValueWindow;
    callback attribute averageMeasuredValue;
    callback attribute averageMeasuredValueWindow;
    callback attribute uncertainty;
    callback attribute measurementUnit;
    callback attribute measurementMedium;
    callback attribute levelValue;
    callback attribute generatedCommandList;
    callback attribute acceptedCommandList;
    callback attribute attributeList;
    callback attribute featureMap;
    ram      attribute clusterRevision default = 3;
  }

  server cluster OzoneConcentrationMeasurement {
    callback attribute measuredValue;
    callback attribute minMeasuredValue;
    callback attribute maxMeasuredValue;
    callback attribute peakMeasuredValue;
    callback attribute peakMeasuredValueWindow;
    callback attribute averageMeasuredValue;
    callback attribute averageMeasuredValueWindow;
    callback attribute uncertainty;
    callback attribute measurementUnit;
    callback attribute measurementMedium;
    callback attribute levelValue;
    callback attribute generatedCommandList;
    callback attribute acceptedCommandList;
    callback attribute attributeList;
    callback attribute featureMap;
    ram      attribute clusterRevision default = 3;
  }

  server cluster Pm25ConcentrationMeasurement {
    callback attribute measuredValue;
    callback attribute minMeasuredValue;
    callback attribute maxMeasuredValue;
    callback attribute peakMeasuredValue;
    callback attribute peakMeasuredValueWindow;
    callback attribute averageMeasuredValue;
    callback attribute averageMeasuredValueWindow;
    callback attribute uncertainty;
    callback attribute measurementUnit;
    callback attribute measurementMedium;
    callback attribute levelValue;
    callback attribute generatedCommandList;
    callback attribute acceptedCommandList;
    callback attribute attributeList;
    callback attribute featureMap;
    ram      attribute clusterRevision default = 3;
  }

  server cluster FormaldehydeConcentrationMeasurement {
    callback attribute measuredValue;
    callback attribute minMeasuredValue;
    callback attribute maxMeasuredValue;
    callback attribute peakMeasuredValue;
    callback attribute peakMeasuredValueWindow;
    callback attribute averageMeasuredValue;
    callback attribute averageMeasuredValueWindow;
    callback attribute uncertainty;
    callback attribute measurementUnit;
    callback attribute measurementMedium;
    callback attribute levelValue;
    callback attribute generatedCommandList;
    callback attribute acceptedCommandList;
    callback attribute attributeList;
    callback attribute featureMap;
    ram      attribute clusterRevision default = 3;
  }

  server cluster Pm1ConcentrationMeasurement {
    callback attribute measuredValue;
    callback attribute minMeasuredValue;
    callback attribute maxMeasuredValue;
    callback attribute peakMeasuredValue;
    callback attribute peakMeasuredValueWindow;
    callback attribute averageMeasuredValue;
    callback attribute averageMeasuredValueWindow;
    callback attribute uncertainty;
    callback attribute measurementUnit;
    callback attribute measurementMedium;
    callback attribute levelValue;
    callback attribute generatedCommandList;
    callback attribute acceptedCommandList;
    callback attribute attributeList;
    callback attribute featureMap;
    ram      attribute clusterRevision default = 3;
  }

  server cluster Pm10ConcentrationMeasurement {
    callback attribute measuredValue;
    callback attribute minMeasuredValue;
    callback attribute maxMeasuredValue;
    callback attribute peakMeasuredValue;
    callback attribute peakMeasuredValueWindow;
    callback attribute averageMeasuredValue;
    callback attribute averageMeasuredValueWindow;
    callback attribute uncertainty;
    callback attribute measurementUnit;
    callback attribute measurementMedium;
    callback attribute levelValue;
    callback attribute generatedCommandList;
    callback attribute acceptedCommandList;
    callback attribute attributeList;
    callback attribute featureMap;
    ram      attribute clusterRevision default = 3;
  }

  server cluster TotalVolatileOrganicCompoundsConcentrationMeasurement {
    callback attribute measuredValue;
    callback attribute minMeasuredValue;
    callback attribute maxMeasuredValue;
    callback attribute peakMeasuredValue;
    callback attribute peakMeasuredValueWindow;
    callback attribute averageMeasuredValue;
    callback attribute averageMeasuredValueWindow;
    callback attribute uncertainty;
    callback attribute measurementUnit;
    callback attribute measurementMedium;
    callback attribute levelValue;
    callback attribute generatedCommandList;
    callback attribute acceptedCommandList;
    callback attribute attributeList;
    callback attribute featureMap;
    ram      attribute clusterRevision default = 3;
  }

  server cluster RadonConcentrationMeasurement {
    callback attribute measuredValue;
    callback attribute minMeasuredValue;
    callback attribute maxMeasuredValue;
    callback attribute peakMeasuredValue;
    callback attribute peakMeasuredValueWindow;
    callback attribute averageMeasuredValue;
    callback attribute averageMeasuredValueWindow;
    callback attribute uncertainty;
    callback attribute measurementUnit;
    callback attribute measurementMedium;
    callback attribute levelValue;
    callback attribute generatedCommandList;
    callback attribute acceptedCommandList;
    callback attribute attributeList;
    callback attribute featureMap;
    ram      attribute clusterRevision default = 3;
  }

  server cluster WakeOnLan {
    ram      attribute MACAddress;
    ram      attribute featureMap default = 0;
    ram      attribute clusterRevision default = 1;
  }

  server cluster LowPower {
    ram      attribute featureMap default = 0;
    ram      attribute clusterRevision default = 1;

    handle command Sleep;
  }

  server cluster ElectricalMeasurement {
    ram      attribute measurementType default = 0x000000;
    ram      attribute totalActivePower default = 0x000000;
    ram      attribute rmsVoltage default = 0xffff;
    ram      attribute rmsVoltageMin default = 0x8000;
    ram      attribute rmsVoltageMax default = 0x8000;
    ram      attribute rmsCurrent default = 0xffff;
    ram      attribute rmsCurrentMin default = 0xffff;
    ram      attribute rmsCurrentMax default = 0xffff;
    ram      attribute activePower default = 0xffff;
    ram      attribute activePowerMin default = 0xffff;
    ram      attribute activePowerMax default = 0xffff;
    ram      attribute featureMap default = 0;
    ram      attribute clusterRevision default = 3;
  }

  server cluster UnitTesting {
    emits event TestEvent;
    emits event TestFabricScopedEvent;
    ram      attribute boolean default = false;
    ram      attribute bitmap8 default = 0;
    ram      attribute bitmap16 default = 0;
    ram      attribute bitmap32 default = 0;
    ram      attribute bitmap64 default = 0;
    ram      attribute int8u default = 0;
    ram      attribute int16u default = 0;
    ram      attribute int24u default = 0;
    ram      attribute int32u default = 0;
    ram      attribute int40u default = 0;
    ram      attribute int48u default = 0;
    ram      attribute int56u default = 0;
    ram      attribute int64u default = 0;
    ram      attribute int8s default = 0;
    ram      attribute int16s default = 0;
    ram      attribute int24s default = 0;
    ram      attribute int32s default = 0;
    ram      attribute int40s default = 0;
    ram      attribute int48s default = 0;
    ram      attribute int56s default = 0;
    ram      attribute int64s default = 0;
    ram      attribute enum8 default = 0;
    ram      attribute enum16 default = 0;
    ram      attribute floatSingle default = 0;
    ram      attribute floatDouble default = 0;
    ram      attribute octetString;
    callback attribute listInt8u;
    callback attribute listOctetString;
    callback attribute listStructOctetString;
    ram      attribute longOctetString;
    ram      attribute charString;
    ram      attribute longCharString;
    ram      attribute epochUs;
    ram      attribute epochS;
    ram      attribute vendorId;
    callback attribute listNullablesAndOptionalsStruct;
    ram      attribute enumAttr;
    callback attribute structAttr;
    ram      attribute rangeRestrictedInt8u default = 70;
    ram      attribute rangeRestrictedInt8s default = -20;
    ram      attribute rangeRestrictedInt16u default = 200;
    ram      attribute rangeRestrictedInt16s default = -100;
    callback attribute listLongOctetString;
    callback attribute listFabricScoped;
    ram      attribute timedWriteBoolean;
    callback attribute generalErrorBoolean;
    callback attribute clusterErrorBoolean;
    ram      attribute nullableBoolean default = false;
    ram      attribute nullableBitmap8 default = 0;
    ram      attribute nullableBitmap16 default = 0;
    ram      attribute nullableBitmap32 default = 0;
    ram      attribute nullableBitmap64 default = 0;
    ram      attribute nullableInt8u default = 0;
    ram      attribute nullableInt16u default = 0;
    ram      attribute nullableInt24u default = 0;
    ram      attribute nullableInt32u default = 0;
    ram      attribute nullableInt40u default = 0;
    ram      attribute nullableInt48u default = 0;
    ram      attribute nullableInt56u default = 0;
    ram      attribute nullableInt64u default = 0;
    ram      attribute nullableInt8s default = 0;
    ram      attribute nullableInt16s default = 0;
    ram      attribute nullableInt24s default = 0;
    ram      attribute nullableInt32s default = 0;
    ram      attribute nullableInt40s default = 0;
    ram      attribute nullableInt48s default = 0;
    ram      attribute nullableInt56s default = 0;
    ram      attribute nullableInt64s default = 0;
    ram      attribute nullableEnum8 default = 0;
    ram      attribute nullableEnum16 default = 0;
    ram      attribute nullableFloatSingle default = 0;
    ram      attribute nullableFloatDouble default = 0;
    ram      attribute nullableOctetString;
    ram      attribute nullableCharString;
    ram      attribute nullableEnumAttr;
    callback attribute nullableStruct;
    ram      attribute nullableRangeRestrictedInt8u default = 70;
    ram      attribute nullableRangeRestrictedInt8s default = -20;
    ram      attribute nullableRangeRestrictedInt16u default = 200;
    ram      attribute nullableRangeRestrictedInt16s default = -100;
    callback attribute writeOnlyInt8u default = 0;
    ram      attribute featureMap default = 0;
    ram      attribute clusterRevision default = 1;

    handle command Test;
    handle command TestSpecificResponse;
    handle command TestNotHandled;
    handle command TestAddArgumentsResponse;
    handle command TestSpecific;
    handle command TestAddArguments;
    handle command TestListInt8UReverseResponse;
    handle command TestEnumsResponse;
    handle command TestNullableOptionalResponse;
    handle command TestStructArgumentRequest;
    handle command TestNestedStructArgumentRequest;
    handle command TestListStructArgumentRequest;
    handle command SimpleStructResponse;
    handle command TestListInt8UArgumentRequest;
    handle command TestEmitTestEventResponse;
    handle command TestNestedStructListArgumentRequest;
    handle command TestEmitTestFabricScopedEventResponse;
    handle command TestListNestedStructListArgumentRequest;
    handle command TestListInt8UReverseRequest;
    handle command TestEnumsRequest;
    handle command TestNullableOptionalRequest;
    handle command SimpleStructEchoRequest;
    handle command TimedInvokeRequest;
    handle command TestSimpleOptionalArgumentRequest;
    handle command TestEmitTestEventRequest;
    handle command TestEmitTestFabricScopedEventRequest;
  }
}
endpoint 2 {
  device type ma_powersource = 17, version 1;
  device type ma_onofflight = 256, version 1;


  server cluster Identify {
    ram      attribute identifyTime default = 0x0000;
    ram      attribute identifyType default = 0x00;
    callback attribute generatedCommandList;
    callback attribute acceptedCommandList;
    callback attribute eventList;
    callback attribute attributeList;
    ram      attribute featureMap default = 0;
    ram      attribute clusterRevision default = 4;

    handle command Identify;
    handle command TriggerEffect;
  }

  server cluster Groups {
    ram      attribute nameSupport;
    callback attribute generatedCommandList;
    callback attribute acceptedCommandList;
    callback attribute eventList;
    callback attribute attributeList;
    ram      attribute featureMap default = 0;
    ram      attribute clusterRevision default = 4;

    handle command AddGroup;
    handle command AddGroupResponse;
    handle command ViewGroup;
    handle command ViewGroupResponse;
    handle command GetGroupMembership;
    handle command GetGroupMembershipResponse;
    handle command RemoveGroup;
    handle command RemoveGroupResponse;
    handle command RemoveAllGroups;
    handle command AddGroupIfIdentifying;
  }

  server cluster Scenes {
    ram      attribute nameSupport default = 0x80;
    ram      attribute lastConfiguredBy;
    ram      attribute sceneTableSize default = 16;
    callback attribute fabricSceneInfo;
    callback attribute generatedCommandList;
    callback attribute acceptedCommandList;
    callback attribute eventList;
    callback attribute attributeList;
    ram      attribute featureMap default = 15;
    ram      attribute clusterRevision default = 5;

    handle command AddScene;
    handle command AddSceneResponse;
    handle command ViewScene;
    handle command ViewSceneResponse;
    handle command RemoveScene;
    handle command RemoveSceneResponse;
    handle command RemoveAllScenes;
    handle command RemoveAllScenesResponse;
    handle command StoreScene;
    handle command StoreSceneResponse;
    handle command RecallScene;
    handle command GetSceneMembership;
    handle command GetSceneMembershipResponse;
    handle command EnhancedAddScene;
    handle command EnhancedAddSceneResponse;
    handle command EnhancedViewScene;
    handle command EnhancedViewSceneResponse;
    handle command CopyScene;
    handle command CopySceneResponse;
  }

  server cluster OnOff {
    ram      attribute onOff default = 0x00;
    ram      attribute globalSceneControl default = 1;
    ram      attribute onTime default = 0;
    ram      attribute offWaitTime default = 0;
    ram      attribute startUpOnOff;
    callback attribute generatedCommandList;
    callback attribute acceptedCommandList;
    callback attribute eventList;
    callback attribute attributeList;
    ram      attribute featureMap default = 0x0001;
    ram      attribute clusterRevision default = 5;

    handle command Off;
    handle command On;
    handle command Toggle;
    handle command OffWithEffect;
    handle command OnWithRecallGlobalScene;
    handle command OnWithTimedOff;
  }

  server cluster Descriptor {
    callback attribute deviceTypeList;
    callback attribute serverList;
    callback attribute clientList;
    callback attribute partsList;
    callback attribute tagList;
    callback attribute generatedCommandList;
    callback attribute acceptedCommandList;
    callback attribute eventList;
    callback attribute attributeList;
    ram      attribute featureMap default = 0;
    callback attribute clusterRevision;
  }

  server cluster PowerSource {
    ram      attribute status default = 0;
    ram      attribute order default = 1;
    ram      attribute description default = "B3";
    ram      attribute batChargeLevel default = 0;
    ram      attribute batReplacementNeeded;
    ram      attribute batReplaceability;
    callback attribute endpointList;
    callback attribute generatedCommandList;
    callback attribute acceptedCommandList;
    callback attribute eventList;
    callback attribute attributeList;
    ram      attribute featureMap default = 2;
    ram      attribute clusterRevision default = 2;
  }

  server cluster OccupancySensing {
    ram      attribute occupancy;
    ram      attribute occupancySensorType;
    ram      attribute occupancySensorTypeBitmap;
    ram      attribute featureMap default = 0;
    ram      attribute clusterRevision default = 3;
  }
}
endpoint 65534 {
  device type ma_secondary_network_commissioning = 4293984258, version 1;


  server cluster Descriptor {
    callback attribute deviceTypeList;
    callback attribute serverList;
    callback attribute clientList;
    callback attribute partsList;
    callback attribute generatedCommandList;
    callback attribute acceptedCommandList;
    callback attribute eventList;
    callback attribute attributeList;
    ram      attribute featureMap default = 0;
    callback attribute clusterRevision;
  }

  server cluster NetworkCommissioning {
    callback attribute maxNetworks;
    callback attribute networks;
    callback attribute scanMaxTimeSeconds;
    callback attribute connectMaxTimeSeconds;
    callback attribute interfaceEnabled;
    callback attribute lastNetworkingStatus;
    callback attribute lastNetworkID;
    callback attribute lastConnectErrorValue;
    callback attribute generatedCommandList;
    callback attribute acceptedCommandList;
    callback attribute eventList;
    callback attribute attributeList;
    callback attribute featureMap default = 0;
    callback attribute clusterRevision default = 1;

    handle command ScanNetworks;
    handle command ScanNetworksResponse;
    handle command AddOrUpdateWiFiNetwork;
    handle command AddOrUpdateThreadNetwork;
    handle command RemoveNetwork;
    handle command NetworkConfigResponse;
    handle command ConnectNetwork;
    handle command ConnectNetworkResponse;
    handle command ReorderNetwork;
  }
}

<|MERGE_RESOLUTION|>--- conflicted
+++ resolved
@@ -1826,19 +1826,12 @@
 
   response struct RetrieveLogsResponse = 1 {
     StatusEnum status = 0;
-<<<<<<< HEAD
-    LONG_OCTET_STRING logContent = 1;
-=======
     long_octet_string logContent = 1;
->>>>>>> f6e2cfcc
     optional epoch_us UTCTimeStamp = 2;
     optional systime_us timeSinceBoot = 3;
   }
 
-<<<<<<< HEAD
-=======
   /** Retrieving diagnostic logs from a Node */
->>>>>>> f6e2cfcc
   command RetrieveLogsRequest(RetrieveLogsRequestRequest): RetrieveLogsResponse = 0;
 }
 
