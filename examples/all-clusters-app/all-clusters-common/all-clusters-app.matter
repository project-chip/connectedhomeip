--- conflicted
+++ resolved
@@ -3410,10 +3410,6 @@
 
   /** Upon receipt, the device SHALL pause its operation if it is possible based on the current function of the server. */
   command Pause(): OperationalCommandResponse = 0;
-  /** Upon receipt, the device SHALL stop its operation if it is at a position where it is safe to do so and/or permitted. */
-  command Stop(): OperationalCommandResponse = 1;
-  /** Upon receipt, the device SHALL start its operation if it is safe to do so and the device is in an operational state from which it can be started. */
-  command Start(): OperationalCommandResponse = 2;
   /** Upon receipt, the device SHALL resume its operation from the point it was at when it received the Pause command, or from the point when it was paused by means outside of this cluster (for example by manual button press). */
   command Resume(): OperationalCommandResponse = 3;
 }
@@ -3589,12 +3585,6 @@
     int8u sceneIdentifierFrom = 2;
   }
 
-<<<<<<< HEAD
-  /** Upon receipt, the device SHALL pause its operation if it is possible based on the current function of the server. */
-  command Pause(): OperationalCommandResponse = 0;
-  /** Upon receipt, the device SHALL resume its operation from the point it was at when it received the Pause command, or from the point when it was paused by means outside of this cluster (for example by manual button press). */
-  command Resume(): OperationalCommandResponse = 3;
-=======
   /** Add a scene to the scene table. Extension field sets are supported, and are inputed as '{"ClusterID": VALUE, "AttributeValueList":[{"AttributeId": VALUE, "AttributeValue": VALUE}]}' */
   fabric command access(invoke: manage) AddScene(AddSceneRequest): AddSceneResponse = 0;
   /** Retrieves the requested scene entry from its Scene table. */
@@ -3615,7 +3605,6 @@
   fabric command EnhancedViewScene(EnhancedViewSceneRequest): EnhancedViewSceneResponse = 65;
   /** Allows a client to efficiently copy scenes from one group/scene identifier pair to another group/scene identifier pair. */
   fabric command CopyScene(CopySceneRequest): CopySceneResponse = 66;
->>>>>>> a8df9842
 }
 
 /** Attributes and commands for monitoring HEPA filters in a device */
