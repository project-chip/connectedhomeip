// This IDL was generated automatically by ZAP.
// It is for view/code review purposes only.

/** Attributes and commands for putting a device into Identification mode (e.g. flashing a light). */
cluster Identify = 3 {
  revision 4;

  enum EffectIdentifierEnum : enum8 {
    kBlink = 0;
    kBreathe = 1;
    kOkay = 2;
    kChannelChange = 11;
    kFinishEffect = 254;
    kStopEffect = 255;
  }

  enum EffectVariantEnum : enum8 {
    kDefault = 0;
  }

  enum IdentifyTypeEnum : enum8 {
    kNone = 0;
    kLightOutput = 1;
    kVisibleIndicator = 2;
    kAudibleBeep = 3;
    kDisplay = 4;
    kActuator = 5;
  }

  attribute int16u identifyTime = 0;
  readonly attribute IdentifyTypeEnum identifyType = 1;
  readonly attribute command_id generatedCommandList[] = 65528;
  readonly attribute command_id acceptedCommandList[] = 65529;
  readonly attribute event_id eventList[] = 65530;
  readonly attribute attrib_id attributeList[] = 65531;
  readonly attribute bitmap32 featureMap = 65532;
  readonly attribute int16u clusterRevision = 65533;

  request struct IdentifyRequest {
    int16u identifyTime = 0;
  }

  request struct TriggerEffectRequest {
    EffectIdentifierEnum effectIdentifier = 0;
    EffectVariantEnum effectVariant = 1;
  }

  /** Command description for Identify */
  command access(invoke: manage) Identify(IdentifyRequest): DefaultSuccess = 0;
  /** Command description for TriggerEffect */
  command access(invoke: manage) TriggerEffect(TriggerEffectRequest): DefaultSuccess = 64;
}

/** Attributes and commands for group configuration and manipulation. */
cluster Groups = 4 {
  revision 4;

  bitmap Feature : bitmap32 {
    kGroupNames = 0x1;
  }

  bitmap NameSupportBitmap : bitmap8 {
    kGroupNames = 0x80;
  }

  readonly attribute NameSupportBitmap nameSupport = 0;
  readonly attribute command_id generatedCommandList[] = 65528;
  readonly attribute command_id acceptedCommandList[] = 65529;
  readonly attribute event_id eventList[] = 65530;
  readonly attribute attrib_id attributeList[] = 65531;
  readonly attribute bitmap32 featureMap = 65532;
  readonly attribute int16u clusterRevision = 65533;

  request struct AddGroupRequest {
    group_id groupID = 0;
    char_string<16> groupName = 1;
  }

  response struct AddGroupResponse = 0 {
    enum8 status = 0;
    group_id groupID = 1;
  }

  request struct ViewGroupRequest {
    group_id groupID = 0;
  }

  response struct ViewGroupResponse = 1 {
    enum8 status = 0;
    group_id groupID = 1;
    char_string<16> groupName = 2;
  }

  request struct GetGroupMembershipRequest {
    group_id groupList[] = 0;
  }

  response struct GetGroupMembershipResponse = 2 {
    nullable int8u capacity = 0;
    group_id groupList[] = 1;
  }

  request struct RemoveGroupRequest {
    group_id groupID = 0;
  }

  response struct RemoveGroupResponse = 3 {
    enum8 status = 0;
    group_id groupID = 1;
  }

  request struct AddGroupIfIdentifyingRequest {
    group_id groupID = 0;
    char_string<16> groupName = 1;
  }

  /** Command description for AddGroup */
  fabric command access(invoke: manage) AddGroup(AddGroupRequest): AddGroupResponse = 0;
  /** Command description for ViewGroup */
  fabric command ViewGroup(ViewGroupRequest): ViewGroupResponse = 1;
  /** Command description for GetGroupMembership */
  fabric command GetGroupMembership(GetGroupMembershipRequest): GetGroupMembershipResponse = 2;
  /** Command description for RemoveGroup */
  fabric command access(invoke: manage) RemoveGroup(RemoveGroupRequest): RemoveGroupResponse = 3;
  /** Command description for RemoveAllGroups */
  fabric command access(invoke: manage) RemoveAllGroups(): DefaultSuccess = 4;
  /** Command description for AddGroupIfIdentifying */
  fabric command access(invoke: manage) AddGroupIfIdentifying(AddGroupIfIdentifyingRequest): DefaultSuccess = 5;
}

/** Attributes and commands for scene configuration and manipulation. */
provisional cluster Scenes = 5 {
  revision 5;

  bitmap CopyModeBitmap : bitmap8 {
    kCopyAllScenes = 0x1;
  }

  bitmap Feature : bitmap32 {
    kSceneNames = 0x1;
    kExplicit = 0x2;
    kTableSize = 0x4;
    kFabricScenes = 0x8;
  }

  bitmap NameSupportBitmap : bitmap8 {
    kSceneNames = 0x80;
  }

  struct AttributeValuePair {
    attrib_id attributeID = 0;
    int32u attributeValue = 1;
  }

  struct ExtensionFieldSet {
    cluster_id clusterID = 0;
    AttributeValuePair attributeValueList[] = 1;
  }

  fabric_scoped struct SceneInfoStruct {
    int8u sceneCount = 0;
    fabric_sensitive int8u currentScene = 1;
    fabric_sensitive group_id currentGroup = 2;
    fabric_sensitive boolean sceneValid = 3;
    int8u remainingCapacity = 4;
    fabric_idx fabricIndex = 254;
  }

  readonly attribute optional int8u sceneCount = 0;
  readonly attribute optional int8u currentScene = 1;
  readonly attribute optional group_id currentGroup = 2;
  readonly attribute optional boolean sceneValid = 3;
  readonly attribute NameSupportBitmap nameSupport = 4;
  readonly attribute optional nullable node_id lastConfiguredBy = 5;
  readonly attribute int16u sceneTableSize = 6;
  readonly attribute SceneInfoStruct fabricSceneInfo[] = 7;
  readonly attribute command_id generatedCommandList[] = 65528;
  readonly attribute command_id acceptedCommandList[] = 65529;
  readonly attribute event_id eventList[] = 65530;
  readonly attribute attrib_id attributeList[] = 65531;
  readonly attribute bitmap32 featureMap = 65532;
  readonly attribute int16u clusterRevision = 65533;

  request struct AddSceneRequest {
    group_id groupID = 0;
    int8u sceneID = 1;
    int16u transitionTime = 2;
    char_string sceneName = 3;
    ExtensionFieldSet extensionFieldSets[] = 4;
  }

  response struct AddSceneResponse = 0 {
    status status = 0;
    group_id groupID = 1;
    int8u sceneID = 2;
  }

  request struct ViewSceneRequest {
    group_id groupID = 0;
    int8u sceneID = 1;
  }

  response struct ViewSceneResponse = 1 {
    status status = 0;
    group_id groupID = 1;
    int8u sceneID = 2;
    optional int16u transitionTime = 3;
    optional char_string sceneName = 4;
    optional ExtensionFieldSet extensionFieldSets[] = 5;
  }

  request struct RemoveSceneRequest {
    group_id groupID = 0;
    int8u sceneID = 1;
  }

  response struct RemoveSceneResponse = 2 {
    status status = 0;
    group_id groupID = 1;
    int8u sceneID = 2;
  }

  request struct RemoveAllScenesRequest {
    group_id groupID = 0;
  }

  response struct RemoveAllScenesResponse = 3 {
    status status = 0;
    group_id groupID = 1;
  }

  request struct StoreSceneRequest {
    group_id groupID = 0;
    int8u sceneID = 1;
  }

  response struct StoreSceneResponse = 4 {
    status status = 0;
    group_id groupID = 1;
    int8u sceneID = 2;
  }

  request struct RecallSceneRequest {
    group_id groupID = 0;
    int8u sceneID = 1;
    optional nullable int16u transitionTime = 2;
  }

  request struct GetSceneMembershipRequest {
    group_id groupID = 0;
  }

  response struct GetSceneMembershipResponse = 6 {
    status status = 0;
    nullable int8u capacity = 1;
    group_id groupID = 2;
    optional int8u sceneList[] = 3;
  }

  request struct EnhancedAddSceneRequest {
    group_id groupID = 0;
    int8u sceneID = 1;
    int16u transitionTime = 2;
    char_string sceneName = 3;
    ExtensionFieldSet extensionFieldSets[] = 4;
  }

  response struct EnhancedAddSceneResponse = 64 {
    status status = 0;
    group_id groupID = 1;
    int8u sceneID = 2;
  }

  request struct EnhancedViewSceneRequest {
    group_id groupID = 0;
    int8u sceneID = 1;
  }

  response struct EnhancedViewSceneResponse = 65 {
    status status = 0;
    group_id groupID = 1;
    int8u sceneID = 2;
    optional int16u transitionTime = 3;
    optional char_string sceneName = 4;
    optional ExtensionFieldSet extensionFieldSets[] = 5;
  }

  request struct CopySceneRequest {
    CopyModeBitmap mode = 0;
    group_id groupIdentifierFrom = 1;
    int8u sceneIdentifierFrom = 2;
    group_id groupIdentifierTo = 3;
    int8u sceneIdentifierTo = 4;
  }

  response struct CopySceneResponse = 66 {
    status status = 0;
    group_id groupIdentifierFrom = 1;
    int8u sceneIdentifierFrom = 2;
  }

  /** Add a scene to the scene table. Extension field sets are supported, and are inputed as '{"ClusterID": VALUE, "AttributeValueList":[{"AttributeId": VALUE, "AttributeValue": VALUE}]}' */
  fabric command access(invoke: manage) AddScene(AddSceneRequest): AddSceneResponse = 0;
  /** Retrieves the requested scene entry from its Scene table. */
  fabric command ViewScene(ViewSceneRequest): ViewSceneResponse = 1;
  /** Removes the requested scene entry, corresponding to the value of the GroupID field, from its Scene Table */
  fabric command access(invoke: manage) RemoveScene(RemoveSceneRequest): RemoveSceneResponse = 2;
  /** Remove all scenes, corresponding to the value of the GroupID field, from its Scene Table */
  fabric command access(invoke: manage) RemoveAllScenes(RemoveAllScenesRequest): RemoveAllScenesResponse = 3;
  /** Adds the scene entry into its Scene Table along with all extension field sets corresponding to the current state of other clusters on the same endpoint */
  fabric command access(invoke: manage) StoreScene(StoreSceneRequest): StoreSceneResponse = 4;
  /** Set the attributes and corresponding state for each other cluster implemented on the endpoint accordingly to the resquested scene entry in the Scene Table */
  fabric command RecallScene(RecallSceneRequest): DefaultSuccess = 5;
  /** Get an unused scene identifier when no commissioning tool is in the network, or for a commissioning tool to get the used scene identifiers within a certain group */
  fabric command GetSceneMembership(GetSceneMembershipRequest): GetSceneMembershipResponse = 6;
  /** Allows a scene to be added using a finer scene transition time than the AddScene command. */
  fabric command EnhancedAddScene(EnhancedAddSceneRequest): EnhancedAddSceneResponse = 64;
  /** Allows a scene to be retrieved using a finer scene transition time than the ViewScene command */
  fabric command EnhancedViewScene(EnhancedViewSceneRequest): EnhancedViewSceneResponse = 65;
  /** Allows a client to efficiently copy scenes from one group/scene identifier pair to another group/scene identifier pair. */
  fabric command CopyScene(CopySceneRequest): CopySceneResponse = 66;
}

/** Attributes and commands for switching devices between 'On' and 'Off' states. */
cluster OnOff = 6 {
  revision 6;

  enum DelayedAllOffEffectVariantEnum : enum8 {
    kDelayedOffFastFade = 0;
    kNoFade = 1;
    kDelayedOffSlowFade = 2;
  }

  enum DyingLightEffectVariantEnum : enum8 {
    kDyingLightFadeOff = 0;
  }

  enum EffectIdentifierEnum : enum8 {
    kDelayedAllOff = 0;
    kDyingLight = 1;
  }

  enum StartUpOnOffEnum : enum8 {
    kOff = 0;
    kOn = 1;
    kToggle = 2;
  }

  bitmap Feature : bitmap32 {
    kLighting = 0x1;
    kDeadFrontBehavior = 0x2;
    kOffOnly = 0x4;
  }

  bitmap OnOffControlBitmap : bitmap8 {
    kAcceptOnlyWhenOn = 0x1;
  }

  readonly attribute boolean onOff = 0;
  readonly attribute optional boolean globalSceneControl = 16384;
  attribute optional int16u onTime = 16385;
  attribute optional int16u offWaitTime = 16386;
  attribute access(write: manage) optional nullable StartUpOnOffEnum startUpOnOff = 16387;
  readonly attribute command_id generatedCommandList[] = 65528;
  readonly attribute command_id acceptedCommandList[] = 65529;
  readonly attribute event_id eventList[] = 65530;
  readonly attribute attrib_id attributeList[] = 65531;
  readonly attribute bitmap32 featureMap = 65532;
  readonly attribute int16u clusterRevision = 65533;

  request struct OffWithEffectRequest {
    EffectIdentifierEnum effectIdentifier = 0;
    enum8 effectVariant = 1;
  }

  request struct OnWithTimedOffRequest {
    OnOffControlBitmap onOffControl = 0;
    int16u onTime = 1;
    int16u offWaitTime = 2;
  }

  /** On receipt of this command, a device SHALL enter its ‘Off’ state. This state is device dependent, but it is recommended that it is used for power off or similar functions. On receipt of the Off command, the OnTime attribute SHALL be set to 0. */
  command Off(): DefaultSuccess = 0;
  /** On receipt of this command, a device SHALL enter its ‘On’ state. This state is device dependent, but it is recommended that it is used for power on or similar functions. On receipt of the On command, if the value of the OnTime attribute is equal to 0, the device SHALL set the OffWaitTime attribute to 0. */
  command On(): DefaultSuccess = 1;
  /** On receipt of this command, if a device is in its ‘Off’ state it SHALL enter its ‘On’ state. Otherwise, if it is in its ‘On’ state it SHALL enter its ‘Off’ state. On receipt of the Toggle command, if the value of the OnOff attribute is equal to FALSE and if the value of the OnTime attribute is equal to 0, the device SHALL set the OffWaitTime attribute to 0. If the value of the OnOff attribute is equal to TRUE, the OnTime attribute SHALL be set to 0. */
  command Toggle(): DefaultSuccess = 2;
  /** The OffWithEffect command allows devices to be turned off using enhanced ways of fading. */
  command OffWithEffect(OffWithEffectRequest): DefaultSuccess = 64;
  /** The OnWithRecallGlobalScene command allows the recall of the settings when the device was turned off. */
  command OnWithRecallGlobalScene(): DefaultSuccess = 65;
  /** The OnWithTimedOff command allows devices to be turned on for a specific duration with a guarded off duration so that SHOULD the device be subsequently switched off, further OnWithTimedOff commands, received during this time, are prevented from turning the devices back on. */
  command OnWithTimedOff(OnWithTimedOffRequest): DefaultSuccess = 66;
}

/** Attributes and commands for switching devices between 'On' and 'Off' states. */
cluster OnOff = 6 {
  revision 6;

  enum DelayedAllOffEffectVariantEnum : enum8 {
    kDelayedOffFastFade = 0;
    kNoFade = 1;
    kDelayedOffSlowFade = 2;
  }

  enum DyingLightEffectVariantEnum : enum8 {
    kDyingLightFadeOff = 0;
  }

  enum EffectIdentifierEnum : enum8 {
    kDelayedAllOff = 0;
    kDyingLight = 1;
  }

  enum StartUpOnOffEnum : enum8 {
    kOff = 0;
    kOn = 1;
    kToggle = 2;
  }

  bitmap Feature : bitmap32 {
    kLighting = 0x1;
    kDeadFrontBehavior = 0x2;
    kOffOnly = 0x4;
  }

  bitmap OnOffControlBitmap : bitmap8 {
    kAcceptOnlyWhenOn = 0x1;
  }

  readonly attribute boolean onOff = 0;
  readonly attribute optional boolean globalSceneControl = 16384;
  attribute optional int16u onTime = 16385;
  attribute optional int16u offWaitTime = 16386;
  attribute access(write: manage) optional nullable StartUpOnOffEnum startUpOnOff = 16387;
  readonly attribute command_id generatedCommandList[] = 65528;
  readonly attribute command_id acceptedCommandList[] = 65529;
  readonly attribute event_id eventList[] = 65530;
  readonly attribute attrib_id attributeList[] = 65531;
  readonly attribute bitmap32 featureMap = 65532;
  readonly attribute int16u clusterRevision = 65533;

  request struct OffWithEffectRequest {
    EffectIdentifierEnum effectIdentifier = 0;
    enum8 effectVariant = 1;
  }

  request struct OnWithTimedOffRequest {
    OnOffControlBitmap onOffControl = 0;
    int16u onTime = 1;
    int16u offWaitTime = 2;
  }

  /** On receipt of this command, a device SHALL enter its ‘Off’ state. This state is device dependent, but it is recommended that it is used for power off or similar functions. On receipt of the Off command, the OnTime attribute SHALL be set to 0. */
  command Off(): DefaultSuccess = 0;
  /** On receipt of this command, a device SHALL enter its ‘On’ state. This state is device dependent, but it is recommended that it is used for power on or similar functions. On receipt of the On command, if the value of the OnTime attribute is equal to 0, the device SHALL set the OffWaitTime attribute to 0. */
  command On(): DefaultSuccess = 1;
  /** On receipt of this command, if a device is in its ‘Off’ state it SHALL enter its ‘On’ state. Otherwise, if it is in its ‘On’ state it SHALL enter its ‘Off’ state. On receipt of the Toggle command, if the value of the OnOff attribute is equal to FALSE and if the value of the OnTime attribute is equal to 0, the device SHALL set the OffWaitTime attribute to 0. If the value of the OnOff attribute is equal to TRUE, the OnTime attribute SHALL be set to 0. */
  command Toggle(): DefaultSuccess = 2;
  /** The OffWithEffect command allows devices to be turned off using enhanced ways of fading. */
  command OffWithEffect(OffWithEffectRequest): DefaultSuccess = 64;
  /** The OnWithRecallGlobalScene command allows the recall of the settings when the device was turned off. */
  command OnWithRecallGlobalScene(): DefaultSuccess = 65;
  /** The OnWithTimedOff command allows devices to be turned on for a specific duration with a guarded off duration so that SHOULD the device be subsequently switched off, further OnWithTimedOff commands, received during this time, are prevented from turning the devices back on. */
  command OnWithTimedOff(OnWithTimedOffRequest): DefaultSuccess = 66;
}

/** Attributes and commands for configuring On/Off switching devices. */
deprecated cluster OnOffSwitchConfiguration = 7 {
  revision 1; // NOTE: Default/not specifically set

  readonly attribute enum8 switchType = 0;
  attribute enum8 switchActions = 16;
  readonly attribute command_id generatedCommandList[] = 65528;
  readonly attribute command_id acceptedCommandList[] = 65529;
  readonly attribute event_id eventList[] = 65530;
  readonly attribute attrib_id attributeList[] = 65531;
  readonly attribute bitmap32 featureMap = 65532;
  readonly attribute int16u clusterRevision = 65533;
}

/** Attributes and commands for controlling devices that can be set to a level between fully 'On' and fully 'Off.' */
cluster LevelControl = 8 {
  revision 5;

  enum MoveModeEnum : enum8 {
    kUp = 0;
    kDown = 1;
  }

  enum StepModeEnum : enum8 {
    kUp = 0;
    kDown = 1;
  }

  bitmap Feature : bitmap32 {
    kOnOff = 0x1;
    kLighting = 0x2;
    kFrequency = 0x4;
  }

  bitmap OptionsBitmap : bitmap8 {
    kExecuteIfOff = 0x1;
    kCoupleColorTempToLevel = 0x2;
  }

  readonly attribute nullable int8u currentLevel = 0;
  readonly attribute optional int16u remainingTime = 1;
  readonly attribute optional int8u minLevel = 2;
  readonly attribute optional int8u maxLevel = 3;
  readonly attribute optional int16u currentFrequency = 4;
  readonly attribute optional int16u minFrequency = 5;
  readonly attribute optional int16u maxFrequency = 6;
  attribute OptionsBitmap options = 15;
  attribute optional int16u onOffTransitionTime = 16;
  attribute nullable int8u onLevel = 17;
  attribute optional nullable int16u onTransitionTime = 18;
  attribute optional nullable int16u offTransitionTime = 19;
  attribute optional nullable int8u defaultMoveRate = 20;
  attribute access(write: manage) optional nullable int8u startUpCurrentLevel = 16384;
  readonly attribute command_id generatedCommandList[] = 65528;
  readonly attribute command_id acceptedCommandList[] = 65529;
  readonly attribute event_id eventList[] = 65530;
  readonly attribute attrib_id attributeList[] = 65531;
  readonly attribute bitmap32 featureMap = 65532;
  readonly attribute int16u clusterRevision = 65533;

  request struct MoveToLevelRequest {
    int8u level = 0;
    nullable int16u transitionTime = 1;
    OptionsBitmap optionsMask = 2;
    OptionsBitmap optionsOverride = 3;
  }

  request struct MoveRequest {
    MoveModeEnum moveMode = 0;
    nullable int8u rate = 1;
    OptionsBitmap optionsMask = 2;
    OptionsBitmap optionsOverride = 3;
  }

  request struct StepRequest {
    StepModeEnum stepMode = 0;
    int8u stepSize = 1;
    nullable int16u transitionTime = 2;
    OptionsBitmap optionsMask = 3;
    OptionsBitmap optionsOverride = 4;
  }

  request struct StopRequest {
    OptionsBitmap optionsMask = 0;
    OptionsBitmap optionsOverride = 1;
  }

  request struct MoveToLevelWithOnOffRequest {
    int8u level = 0;
    nullable int16u transitionTime = 1;
    OptionsBitmap optionsMask = 2;
    OptionsBitmap optionsOverride = 3;
  }

  request struct MoveWithOnOffRequest {
    MoveModeEnum moveMode = 0;
    nullable int8u rate = 1;
    OptionsBitmap optionsMask = 2;
    OptionsBitmap optionsOverride = 3;
  }

  request struct StepWithOnOffRequest {
    StepModeEnum stepMode = 0;
    int8u stepSize = 1;
    nullable int16u transitionTime = 2;
    OptionsBitmap optionsMask = 3;
    OptionsBitmap optionsOverride = 4;
  }

  request struct StopWithOnOffRequest {
    OptionsBitmap optionsMask = 0;
    OptionsBitmap optionsOverride = 1;
  }

  request struct MoveToClosestFrequencyRequest {
    int16u frequency = 0;
  }

  /** Command description for MoveToLevel */
  command MoveToLevel(MoveToLevelRequest): DefaultSuccess = 0;
  /** Command description for Move */
  command Move(MoveRequest): DefaultSuccess = 1;
  /** Command description for Step */
  command Step(StepRequest): DefaultSuccess = 2;
  /** Command description for Stop */
  command Stop(StopRequest): DefaultSuccess = 3;
  /** Command description for MoveToLevelWithOnOff */
  command MoveToLevelWithOnOff(MoveToLevelWithOnOffRequest): DefaultSuccess = 4;
  /** Command description for MoveWithOnOff */
  command MoveWithOnOff(MoveWithOnOffRequest): DefaultSuccess = 5;
  /** Command description for StepWithOnOff */
  command StepWithOnOff(StepWithOnOffRequest): DefaultSuccess = 6;
  /** Command description for StopWithOnOff */
  command StopWithOnOff(StopWithOnOffRequest): DefaultSuccess = 7;
  /** Change the currrent frequency to the provided one, or a close
        approximation if the exact provided one is not possible. */
  command MoveToClosestFrequency(MoveToClosestFrequencyRequest): DefaultSuccess = 8;
}

/** An interface for reading the value of a binary measurement and accessing various characteristics of that measurement. */
deprecated cluster BinaryInputBasic = 15 {
  revision 1; // NOTE: Default/not specifically set

  attribute optional char_string<16> activeText = 4;
  attribute optional char_string<16> description = 28;
  attribute optional char_string<16> inactiveText = 46;
  attribute boolean outOfService = 81;
  readonly attribute optional enum8 polarity = 84;
  attribute boolean presentValue = 85;
  attribute optional enum8 reliability = 103;
  readonly attribute bitmap8 statusFlags = 111;
  readonly attribute optional int32u applicationType = 256;
  readonly attribute command_id generatedCommandList[] = 65528;
  readonly attribute command_id acceptedCommandList[] = 65529;
  readonly attribute event_id eventList[] = 65530;
  readonly attribute attrib_id attributeList[] = 65531;
  readonly attribute bitmap32 featureMap = 65532;
  readonly attribute int16u clusterRevision = 65533;
}

/** The Descriptor Cluster is meant to replace the support from the Zigbee Device Object (ZDO) for describing a node, its endpoints and clusters. */
cluster Descriptor = 29 {
  revision 2;

  bitmap Feature : bitmap32 {
    kTagList = 0x1;
  }

  struct DeviceTypeStruct {
    devtype_id deviceType = 0;
    int16u revision = 1;
  }

  struct SemanticTagStruct {
    nullable vendor_id mfgCode = 0;
    enum8 namespaceID = 1;
    enum8 tag = 2;
    optional nullable char_string label = 3;
  }

  readonly attribute DeviceTypeStruct deviceTypeList[] = 0;
  readonly attribute cluster_id serverList[] = 1;
  readonly attribute cluster_id clientList[] = 2;
  readonly attribute endpoint_no partsList[] = 3;
  readonly attribute optional SemanticTagStruct tagList[] = 4;
  readonly attribute command_id generatedCommandList[] = 65528;
  readonly attribute command_id acceptedCommandList[] = 65529;
  readonly attribute event_id eventList[] = 65530;
  readonly attribute attrib_id attributeList[] = 65531;
  readonly attribute bitmap32 featureMap = 65532;
  readonly attribute int16u clusterRevision = 65533;
}

/** The Binding Cluster is meant to replace the support from the Zigbee Device Object (ZDO) for supporting the binding table. */
cluster Binding = 30 {
  revision 1; // NOTE: Default/not specifically set

  fabric_scoped struct TargetStruct {
    optional node_id node = 1;
    optional group_id group = 2;
    optional endpoint_no endpoint = 3;
    optional cluster_id cluster = 4;
    fabric_idx fabricIndex = 254;
  }

  attribute access(write: manage) TargetStruct binding[] = 0;
  readonly attribute command_id generatedCommandList[] = 65528;
  readonly attribute command_id acceptedCommandList[] = 65529;
  readonly attribute event_id eventList[] = 65530;
  readonly attribute attrib_id attributeList[] = 65531;
  readonly attribute bitmap32 featureMap = 65532;
  readonly attribute int16u clusterRevision = 65533;
}

/** The Access Control Cluster exposes a data model view of a
      Node's Access Control List (ACL), which codifies the rules used to manage
      and enforce Access Control for the Node's endpoints and their associated
      cluster instances. */
cluster AccessControl = 31 {
  revision 1; // NOTE: Default/not specifically set

  enum AccessControlEntryAuthModeEnum : enum8 {
    kPASE = 1;
    kCASE = 2;
    kGroup = 3;
  }

  enum AccessControlEntryPrivilegeEnum : enum8 {
    kView = 1;
    kProxyView = 2;
    kOperate = 3;
    kManage = 4;
    kAdminister = 5;
  }

  enum ChangeTypeEnum : enum8 {
    kChanged = 0;
    kAdded = 1;
    kRemoved = 2;
  }

  struct AccessControlTargetStruct {
    nullable cluster_id cluster = 0;
    nullable endpoint_no endpoint = 1;
    nullable devtype_id deviceType = 2;
  }

  fabric_scoped struct AccessControlEntryStruct {
    fabric_sensitive AccessControlEntryPrivilegeEnum privilege = 1;
    fabric_sensitive AccessControlEntryAuthModeEnum authMode = 2;
    nullable fabric_sensitive int64u subjects[] = 3;
    nullable fabric_sensitive AccessControlTargetStruct targets[] = 4;
    fabric_idx fabricIndex = 254;
  }

  fabric_scoped struct AccessControlExtensionStruct {
    fabric_sensitive octet_string<128> data = 1;
    fabric_idx fabricIndex = 254;
  }

  fabric_sensitive info event access(read: administer) AccessControlEntryChanged = 0 {
    nullable node_id adminNodeID = 1;
    nullable int16u adminPasscodeID = 2;
    ChangeTypeEnum changeType = 3;
    nullable AccessControlEntryStruct latestValue = 4;
    fabric_idx fabricIndex = 254;
  }

  fabric_sensitive info event access(read: administer) AccessControlExtensionChanged = 1 {
    nullable node_id adminNodeID = 1;
    nullable int16u adminPasscodeID = 2;
    ChangeTypeEnum changeType = 3;
    nullable AccessControlExtensionStruct latestValue = 4;
    fabric_idx fabricIndex = 254;
  }

  attribute access(read: administer, write: administer) AccessControlEntryStruct acl[] = 0;
  attribute access(read: administer, write: administer) optional AccessControlExtensionStruct extension[] = 1;
  readonly attribute int16u subjectsPerAccessControlEntry = 2;
  readonly attribute int16u targetsPerAccessControlEntry = 3;
  readonly attribute int16u accessControlEntriesPerFabric = 4;
  readonly attribute command_id generatedCommandList[] = 65528;
  readonly attribute command_id acceptedCommandList[] = 65529;
  readonly attribute event_id eventList[] = 65530;
  readonly attribute attrib_id attributeList[] = 65531;
  readonly attribute bitmap32 featureMap = 65532;
  readonly attribute int16u clusterRevision = 65533;
}

/** This cluster provides a standardized way for a Node (typically a Bridge, but could be any Node) to expose action information. */
cluster Actions = 37 {
  revision 1; // NOTE: Default/not specifically set

  enum ActionErrorEnum : enum8 {
    kUnknown = 0;
    kInterrupted = 1;
  }

  enum ActionStateEnum : enum8 {
    kInactive = 0;
    kActive = 1;
    kPaused = 2;
    kDisabled = 3;
  }

  enum ActionTypeEnum : enum8 {
    kOther = 0;
    kScene = 1;
    kSequence = 2;
    kAutomation = 3;
    kException = 4;
    kNotification = 5;
    kAlarm = 6;
  }

  enum EndpointListTypeEnum : enum8 {
    kOther = 0;
    kRoom = 1;
    kZone = 2;
  }

  bitmap CommandBits : bitmap16 {
    kInstantAction = 0x1;
    kInstantActionWithTransition = 0x2;
    kStartAction = 0x4;
    kStartActionWithDuration = 0x8;
    kStopAction = 0x10;
    kPauseAction = 0x20;
    kPauseActionWithDuration = 0x40;
    kResumeAction = 0x80;
    kEnableAction = 0x100;
    kEnableActionWithDuration = 0x200;
    kDisableAction = 0x400;
    kDisableActionWithDuration = 0x800;
  }

  struct ActionStruct {
    int16u actionID = 0;
    char_string<32> name = 1;
    ActionTypeEnum type = 2;
    int16u endpointListID = 3;
    CommandBits supportedCommands = 4;
    ActionStateEnum state = 5;
  }

  struct EndpointListStruct {
    int16u endpointListID = 0;
    char_string<32> name = 1;
    EndpointListTypeEnum type = 2;
    endpoint_no endpoints[] = 3;
  }

  info event StateChanged = 0 {
    int16u actionID = 0;
    int32u invokeID = 1;
    ActionStateEnum newState = 2;
  }

  info event ActionFailed = 1 {
    int16u actionID = 0;
    int32u invokeID = 1;
    ActionStateEnum newState = 2;
    ActionErrorEnum error = 3;
  }

  readonly attribute ActionStruct actionList[] = 0;
  readonly attribute EndpointListStruct endpointLists[] = 1;
  readonly attribute optional long_char_string<512> setupURL = 2;
  readonly attribute command_id generatedCommandList[] = 65528;
  readonly attribute command_id acceptedCommandList[] = 65529;
  readonly attribute event_id eventList[] = 65530;
  readonly attribute attrib_id attributeList[] = 65531;
  readonly attribute bitmap32 featureMap = 65532;
  readonly attribute int16u clusterRevision = 65533;

  request struct InstantActionRequest {
    int16u actionID = 0;
    optional int32u invokeID = 1;
  }

  request struct InstantActionWithTransitionRequest {
    int16u actionID = 0;
    optional int32u invokeID = 1;
    int16u transitionTime = 2;
  }

  request struct StartActionRequest {
    int16u actionID = 0;
    optional int32u invokeID = 1;
  }

  request struct StartActionWithDurationRequest {
    int16u actionID = 0;
    optional int32u invokeID = 1;
    int32u duration = 2;
  }

  request struct StopActionRequest {
    int16u actionID = 0;
    optional int32u invokeID = 1;
  }

  request struct PauseActionRequest {
    int16u actionID = 0;
    optional int32u invokeID = 1;
  }

  request struct PauseActionWithDurationRequest {
    int16u actionID = 0;
    optional int32u invokeID = 1;
    int32u duration = 2;
  }

  request struct ResumeActionRequest {
    int16u actionID = 0;
    optional int32u invokeID = 1;
  }

  request struct EnableActionRequest {
    int16u actionID = 0;
    optional int32u invokeID = 1;
  }

  request struct EnableActionWithDurationRequest {
    int16u actionID = 0;
    optional int32u invokeID = 1;
    int32u duration = 2;
  }

  request struct DisableActionRequest {
    int16u actionID = 0;
    optional int32u invokeID = 1;
  }

  request struct DisableActionWithDurationRequest {
    int16u actionID = 0;
    optional int32u invokeID = 1;
    int32u duration = 2;
  }

  /** This command triggers an action (state change) on the involved endpoints. */
  command InstantAction(InstantActionRequest): DefaultSuccess = 0;
  /** This command triggers an action (state change) on the involved endpoints, with a specified time to transition from the current state to the new state. */
  command InstantActionWithTransition(InstantActionWithTransitionRequest): DefaultSuccess = 1;
  /** This command triggers the commencement of an action on the involved endpoints. */
  command StartAction(StartActionRequest): DefaultSuccess = 2;
  /** This command triggers the commencement of an action (with a duration) on the involved endpoints. */
  command StartActionWithDuration(StartActionWithDurationRequest): DefaultSuccess = 3;
  /** This command stops the ongoing action on the involved endpoints. */
  command StopAction(StopActionRequest): DefaultSuccess = 4;
  /** This command pauses an ongoing action. */
  command PauseAction(PauseActionRequest): DefaultSuccess = 5;
  /** This command pauses an ongoing action with a duration. */
  command PauseActionWithDuration(PauseActionWithDurationRequest): DefaultSuccess = 6;
  /** This command resumes a previously paused action. */
  command ResumeAction(ResumeActionRequest): DefaultSuccess = 7;
  /** This command enables a certain action or automation. */
  command EnableAction(EnableActionRequest): DefaultSuccess = 8;
  /** This command enables a certain action or automation with a duration. */
  command EnableActionWithDuration(EnableActionWithDurationRequest): DefaultSuccess = 9;
  /** This command disables a certain action or automation. */
  command DisableAction(DisableActionRequest): DefaultSuccess = 10;
  /** This command disables a certain action or automation with a duration. */
  command DisableActionWithDuration(DisableActionWithDurationRequest): DefaultSuccess = 11;
}

/** This cluster provides attributes and events for determining basic information about Nodes, which supports both
      Commissioning and operational determination of Node characteristics, such as Vendor ID, Product ID and serial number,
      which apply to the whole Node. Also allows setting user device information such as location. */
cluster BasicInformation = 40 {
  revision 3;

  enum ColorEnum : enum8 {
    kBlack = 0;
    kNavy = 1;
    kGreen = 2;
    kTeal = 3;
    kMaroon = 4;
    kPurple = 5;
    kOlive = 6;
    kGray = 7;
    kBlue = 8;
    kLime = 9;
    kAqua = 10;
    kRed = 11;
    kFuchsia = 12;
    kYellow = 13;
    kWhite = 14;
    kNickel = 15;
    kChrome = 16;
    kBrass = 17;
    kCopper = 18;
    kSilver = 19;
    kGold = 20;
  }

  enum ProductFinishEnum : enum8 {
    kOther = 0;
    kMatte = 1;
    kSatin = 2;
    kPolished = 3;
    kRugged = 4;
    kFabric = 5;
  }

  struct CapabilityMinimaStruct {
    int16u caseSessionsPerFabric = 0;
    int16u subscriptionsPerFabric = 1;
  }

  struct ProductAppearanceStruct {
    ProductFinishEnum finish = 0;
    nullable ColorEnum primaryColor = 1;
  }

  critical event StartUp = 0 {
    int32u softwareVersion = 0;
  }

  critical event ShutDown = 1 {
  }

  info event Leave = 2 {
    fabric_idx fabricIndex = 0;
  }

  info event ReachableChanged = 3 {
    boolean reachableNewValue = 0;
  }

  readonly attribute int16u dataModelRevision = 0;
  readonly attribute char_string<32> vendorName = 1;
  readonly attribute vendor_id vendorID = 2;
  readonly attribute char_string<32> productName = 3;
  readonly attribute int16u productID = 4;
  attribute access(write: manage) char_string<32> nodeLabel = 5;
  attribute access(write: administer) char_string<2> location = 6;
  readonly attribute int16u hardwareVersion = 7;
  readonly attribute char_string<64> hardwareVersionString = 8;
  readonly attribute int32u softwareVersion = 9;
  readonly attribute char_string<64> softwareVersionString = 10;
  readonly attribute optional char_string<16> manufacturingDate = 11;
  readonly attribute optional char_string<32> partNumber = 12;
  readonly attribute optional long_char_string<256> productURL = 13;
  readonly attribute optional char_string<64> productLabel = 14;
  readonly attribute optional char_string<32> serialNumber = 15;
  attribute access(write: manage) optional boolean localConfigDisabled = 16;
  readonly attribute optional boolean reachable = 17;
  readonly attribute optional char_string<32> uniqueID = 18;
  readonly attribute CapabilityMinimaStruct capabilityMinima = 19;
  readonly attribute optional ProductAppearanceStruct productAppearance = 20;
  readonly attribute int32u specificationVersion = 21;
  readonly attribute int16u maxPathsPerInvoke = 22;
  readonly attribute command_id generatedCommandList[] = 65528;
  readonly attribute command_id acceptedCommandList[] = 65529;
  readonly attribute event_id eventList[] = 65530;
  readonly attribute attrib_id attributeList[] = 65531;
  readonly attribute bitmap32 featureMap = 65532;
  readonly attribute int16u clusterRevision = 65533;

  command MfgSpecificPing(): DefaultSuccess = 0;
}

/** Provides an interface for providing OTA software updates */
cluster OtaSoftwareUpdateProvider = 41 {
  revision 1; // NOTE: Default/not specifically set

  enum ApplyUpdateActionEnum : enum8 {
    kProceed = 0;
    kAwaitNextAction = 1;
    kDiscontinue = 2;
  }

  enum DownloadProtocolEnum : enum8 {
    kBDXSynchronous = 0;
    kBDXAsynchronous = 1;
    kHTTPS = 2;
    kVendorSpecific = 3;
  }

  enum StatusEnum : enum8 {
    kUpdateAvailable = 0;
    kBusy = 1;
    kNotAvailable = 2;
    kDownloadProtocolNotSupported = 3;
  }

  readonly attribute command_id generatedCommandList[] = 65528;
  readonly attribute command_id acceptedCommandList[] = 65529;
  readonly attribute event_id eventList[] = 65530;
  readonly attribute attrib_id attributeList[] = 65531;
  readonly attribute bitmap32 featureMap = 65532;
  readonly attribute int16u clusterRevision = 65533;

  request struct QueryImageRequest {
    vendor_id vendorID = 0;
    int16u productID = 1;
    int32u softwareVersion = 2;
    DownloadProtocolEnum protocolsSupported[] = 3;
    optional int16u hardwareVersion = 4;
    optional char_string<2> location = 5;
    optional boolean requestorCanConsent = 6;
    optional octet_string<512> metadataForProvider = 7;
  }

  response struct QueryImageResponse = 1 {
    StatusEnum status = 0;
    optional int32u delayedActionTime = 1;
    optional char_string<256> imageURI = 2;
    optional int32u softwareVersion = 3;
    optional char_string<64> softwareVersionString = 4;
    optional octet_string<32> updateToken = 5;
    optional boolean userConsentNeeded = 6;
    optional octet_string<512> metadataForRequestor = 7;
  }

  request struct ApplyUpdateRequestRequest {
    octet_string<32> updateToken = 0;
    int32u newVersion = 1;
  }

  response struct ApplyUpdateResponse = 3 {
    ApplyUpdateActionEnum action = 0;
    int32u delayedActionTime = 1;
  }

  request struct NotifyUpdateAppliedRequest {
    octet_string<32> updateToken = 0;
    int32u softwareVersion = 1;
  }

  /** Determine availability of a new Software Image */
  command QueryImage(QueryImageRequest): QueryImageResponse = 0;
  /** Determine next action to take for a downloaded Software Image */
  command ApplyUpdateRequest(ApplyUpdateRequestRequest): ApplyUpdateResponse = 2;
  /** Notify OTA Provider that an update was applied */
  command NotifyUpdateApplied(NotifyUpdateAppliedRequest): DefaultSuccess = 4;
}

/** Provides an interface for downloading and applying OTA software updates */
cluster OtaSoftwareUpdateRequestor = 42 {
  revision 1; // NOTE: Default/not specifically set

  enum AnnouncementReasonEnum : enum8 {
    kSimpleAnnouncement = 0;
    kUpdateAvailable = 1;
    kUrgentUpdateAvailable = 2;
  }

  enum ChangeReasonEnum : enum8 {
    kUnknown = 0;
    kSuccess = 1;
    kFailure = 2;
    kTimeOut = 3;
    kDelayByProvider = 4;
  }

  enum UpdateStateEnum : enum8 {
    kUnknown = 0;
    kIdle = 1;
    kQuerying = 2;
    kDelayedOnQuery = 3;
    kDownloading = 4;
    kApplying = 5;
    kDelayedOnApply = 6;
    kRollingBack = 7;
    kDelayedOnUserConsent = 8;
  }

  fabric_scoped struct ProviderLocation {
    node_id providerNodeID = 1;
    endpoint_no endpoint = 2;
    fabric_idx fabricIndex = 254;
  }

  info event StateTransition = 0 {
    UpdateStateEnum previousState = 0;
    UpdateStateEnum newState = 1;
    ChangeReasonEnum reason = 2;
    nullable int32u targetSoftwareVersion = 3;
  }

  critical event VersionApplied = 1 {
    int32u softwareVersion = 0;
    int16u productID = 1;
  }

  info event DownloadError = 2 {
    int32u softwareVersion = 0;
    int64u bytesDownloaded = 1;
    nullable int8u progressPercent = 2;
    nullable int64s platformCode = 3;
  }

  attribute access(write: administer) ProviderLocation defaultOTAProviders[] = 0;
  readonly attribute boolean updatePossible = 1;
  readonly attribute UpdateStateEnum updateState = 2;
  readonly attribute nullable int8u updateStateProgress = 3;
  readonly attribute command_id generatedCommandList[] = 65528;
  readonly attribute command_id acceptedCommandList[] = 65529;
  readonly attribute event_id eventList[] = 65530;
  readonly attribute attrib_id attributeList[] = 65531;
  readonly attribute bitmap32 featureMap = 65532;
  readonly attribute int16u clusterRevision = 65533;

  request struct AnnounceOTAProviderRequest {
    node_id providerNodeID = 0;
    vendor_id vendorID = 1;
    AnnouncementReasonEnum announcementReason = 2;
    optional octet_string<512> metadataForNode = 3;
    endpoint_no endpoint = 4;
  }

  /** Announce the presence of an OTA Provider */
  command AnnounceOTAProvider(AnnounceOTAProviderRequest): DefaultSuccess = 0;
}

/** Nodes should be expected to be deployed to any and all regions of the world. These global regions
      may have differing common languages, units of measurements, and numerical formatting
      standards. As such, Nodes that visually or audibly convey information need a mechanism by which
      they can be configured to use a user’s preferred language, units, etc */
cluster LocalizationConfiguration = 43 {
  revision 1; // NOTE: Default/not specifically set

  attribute access(write: manage) char_string<35> activeLocale = 0;
  readonly attribute char_string supportedLocales[] = 1;
  readonly attribute command_id generatedCommandList[] = 65528;
  readonly attribute command_id acceptedCommandList[] = 65529;
  readonly attribute event_id eventList[] = 65530;
  readonly attribute attrib_id attributeList[] = 65531;
  readonly attribute bitmap32 featureMap = 65532;
  readonly attribute int16u clusterRevision = 65533;
}

/** Nodes should be expected to be deployed to any and all regions of the world. These global regions
      may have differing preferences for how dates and times are conveyed. As such, Nodes that visually
      or audibly convey time information need a mechanism by which they can be configured to use a
      user’s preferred format. */
cluster TimeFormatLocalization = 44 {
  revision 1; // NOTE: Default/not specifically set

  enum CalendarTypeEnum : enum8 {
    kBuddhist = 0;
    kChinese = 1;
    kCoptic = 2;
    kEthiopian = 3;
    kGregorian = 4;
    kHebrew = 5;
    kIndian = 6;
    kIslamic = 7;
    kJapanese = 8;
    kKorean = 9;
    kPersian = 10;
    kTaiwanese = 11;
    kUseActiveLocale = 255;
  }

  enum HourFormatEnum : enum8 {
    k12hr = 0;
    k24hr = 1;
    kUseActiveLocale = 255;
  }

  bitmap Feature : bitmap32 {
    kCalendarFormat = 0x1;
  }

  attribute access(write: manage) HourFormatEnum hourFormat = 0;
  attribute access(write: manage) optional CalendarTypeEnum activeCalendarType = 1;
  readonly attribute optional CalendarTypeEnum supportedCalendarTypes[] = 2;
  readonly attribute command_id generatedCommandList[] = 65528;
  readonly attribute command_id acceptedCommandList[] = 65529;
  readonly attribute event_id eventList[] = 65530;
  readonly attribute attrib_id attributeList[] = 65531;
  readonly attribute bitmap32 featureMap = 65532;
  readonly attribute int16u clusterRevision = 65533;
}

/** Nodes should be expected to be deployed to any and all regions of the world. These global regions
      may have differing preferences for the units in which values are conveyed in communication to a
      user. As such, Nodes that visually or audibly convey measurable values to the user need a
      mechanism by which they can be configured to use a user’s preferred unit. */
cluster UnitLocalization = 45 {
  revision 1;

  enum TempUnitEnum : enum8 {
    kFahrenheit = 0;
    kCelsius = 1;
    kKelvin = 2;
  }

  bitmap Feature : bitmap32 {
    kTemperatureUnit = 0x1;
  }

  attribute access(write: manage) optional TempUnitEnum temperatureUnit = 0;
  readonly attribute command_id generatedCommandList[] = 65528;
  readonly attribute command_id acceptedCommandList[] = 65529;
  readonly attribute event_id eventList[] = 65530;
  readonly attribute attrib_id attributeList[] = 65531;
  readonly attribute bitmap32 featureMap = 65532;
  readonly attribute int16u clusterRevision = 65533;
}

/** This cluster is used to describe the configuration and capabilities of a Device's power system. */
cluster PowerSourceConfiguration = 46 {
  revision 1;

  readonly attribute endpoint_no sources[] = 0;
  readonly attribute command_id generatedCommandList[] = 65528;
  readonly attribute command_id acceptedCommandList[] = 65529;
  readonly attribute event_id eventList[] = 65530;
  readonly attribute attrib_id attributeList[] = 65531;
  readonly attribute bitmap32 featureMap = 65532;
  readonly attribute int16u clusterRevision = 65533;
}

/** This cluster is used to describe the configuration and capabilities of a physical power source that provides power to the Node. */
cluster PowerSource = 47 {
  revision 1; // NOTE: Default/not specifically set

  enum BatApprovedChemistryEnum : enum16 {
    kUnspecified = 0;
    kAlkaline = 1;
    kLithiumCarbonFluoride = 2;
    kLithiumChromiumOxide = 3;
    kLithiumCopperOxide = 4;
    kLithiumIronDisulfide = 5;
    kLithiumManganeseDioxide = 6;
    kLithiumThionylChloride = 7;
    kMagnesium = 8;
    kMercuryOxide = 9;
    kNickelOxyhydride = 10;
    kSilverOxide = 11;
    kZincAir = 12;
    kZincCarbon = 13;
    kZincChloride = 14;
    kZincManganeseDioxide = 15;
    kLeadAcid = 16;
    kLithiumCobaltOxide = 17;
    kLithiumIon = 18;
    kLithiumIonPolymer = 19;
    kLithiumIronPhosphate = 20;
    kLithiumSulfur = 21;
    kLithiumTitanate = 22;
    kNickelCadmium = 23;
    kNickelHydrogen = 24;
    kNickelIron = 25;
    kNickelMetalHydride = 26;
    kNickelZinc = 27;
    kSilverZinc = 28;
    kSodiumIon = 29;
    kSodiumSulfur = 30;
    kZincBromide = 31;
    kZincCerium = 32;
  }

  enum BatChargeFaultEnum : enum8 {
    kUnspecified = 0;
    kAmbientTooHot = 1;
    kAmbientTooCold = 2;
    kBatteryTooHot = 3;
    kBatteryTooCold = 4;
    kBatteryAbsent = 5;
    kBatteryOverVoltage = 6;
    kBatteryUnderVoltage = 7;
    kChargerOverVoltage = 8;
    kChargerUnderVoltage = 9;
    kSafetyTimeout = 10;
  }

  enum BatChargeLevelEnum : enum8 {
    kOK = 0;
    kWarning = 1;
    kCritical = 2;
  }

  enum BatChargeStateEnum : enum8 {
    kUnknown = 0;
    kIsCharging = 1;
    kIsAtFullCharge = 2;
    kIsNotCharging = 3;
  }

  enum BatCommonDesignationEnum : enum16 {
    kUnspecified = 0;
    kAAA = 1;
    kAA = 2;
    kC = 3;
    kD = 4;
    k4v5 = 5;
    k6v0 = 6;
    k9v0 = 7;
    k12AA = 8;
    kAAAA = 9;
    kA = 10;
    kB = 11;
    kF = 12;
    kN = 13;
    kNo6 = 14;
    kSubC = 15;
    kA23 = 16;
    kA27 = 17;
    kBA5800 = 18;
    kDuplex = 19;
    k4SR44 = 20;
    k523 = 21;
    k531 = 22;
    k15v0 = 23;
    k22v5 = 24;
    k30v0 = 25;
    k45v0 = 26;
    k67v5 = 27;
    kJ = 28;
    kCR123A = 29;
    kCR2 = 30;
    k2CR5 = 31;
    kCRP2 = 32;
    kCRV3 = 33;
    kSR41 = 34;
    kSR43 = 35;
    kSR44 = 36;
    kSR45 = 37;
    kSR48 = 38;
    kSR54 = 39;
    kSR55 = 40;
    kSR57 = 41;
    kSR58 = 42;
    kSR59 = 43;
    kSR60 = 44;
    kSR63 = 45;
    kSR64 = 46;
    kSR65 = 47;
    kSR66 = 48;
    kSR67 = 49;
    kSR68 = 50;
    kSR69 = 51;
    kSR516 = 52;
    kSR731 = 53;
    kSR712 = 54;
    kLR932 = 55;
    kA5 = 56;
    kA10 = 57;
    kA13 = 58;
    kA312 = 59;
    kA675 = 60;
    kAC41E = 61;
    k10180 = 62;
    k10280 = 63;
    k10440 = 64;
    k14250 = 65;
    k14430 = 66;
    k14500 = 67;
    k14650 = 68;
    k15270 = 69;
    k16340 = 70;
    kRCR123A = 71;
    k17500 = 72;
    k17670 = 73;
    k18350 = 74;
    k18500 = 75;
    k18650 = 76;
    k19670 = 77;
    k25500 = 78;
    k26650 = 79;
    k32600 = 80;
  }

  enum BatFaultEnum : enum8 {
    kUnspecified = 0;
    kOverTemp = 1;
    kUnderTemp = 2;
  }

  enum BatReplaceabilityEnum : enum8 {
    kUnspecified = 0;
    kNotReplaceable = 1;
    kUserReplaceable = 2;
    kFactoryReplaceable = 3;
  }

  enum PowerSourceStatusEnum : enum8 {
    kUnspecified = 0;
    kActive = 1;
    kStandby = 2;
    kUnavailable = 3;
  }

  enum WiredCurrentTypeEnum : enum8 {
    kAC = 0;
    kDC = 1;
  }

  enum WiredFaultEnum : enum8 {
    kUnspecified = 0;
    kOverVoltage = 1;
    kUnderVoltage = 2;
  }

  bitmap Feature : bitmap32 {
    kWired = 0x1;
    kBattery = 0x2;
    kRechargeable = 0x4;
    kReplaceable = 0x8;
  }

  struct BatChargeFaultChangeType {
    BatChargeFaultEnum current[] = 0;
    BatChargeFaultEnum previous[] = 1;
  }

  struct BatFaultChangeType {
    BatFaultEnum current[] = 0;
    BatFaultEnum previous[] = 1;
  }

  struct WiredFaultChangeType {
    WiredFaultEnum current[] = 0;
    WiredFaultEnum previous[] = 1;
  }

  info event WiredFaultChange = 0 {
    WiredFaultEnum current[] = 0;
    WiredFaultEnum previous[] = 1;
  }

  info event BatFaultChange = 1 {
    BatFaultEnum current[] = 0;
    BatFaultEnum previous[] = 1;
  }

  info event BatChargeFaultChange = 2 {
    BatChargeFaultEnum current[] = 0;
    BatChargeFaultEnum previous[] = 1;
  }

  readonly attribute PowerSourceStatusEnum status = 0;
  readonly attribute int8u order = 1;
  readonly attribute char_string<60> description = 2;
  readonly attribute optional nullable int32u wiredAssessedInputVoltage = 3;
  readonly attribute optional nullable int16u wiredAssessedInputFrequency = 4;
  readonly attribute optional WiredCurrentTypeEnum wiredCurrentType = 5;
  readonly attribute optional nullable int32u wiredAssessedCurrent = 6;
  readonly attribute optional int32u wiredNominalVoltage = 7;
  readonly attribute optional int32u wiredMaximumCurrent = 8;
  readonly attribute optional boolean wiredPresent = 9;
  readonly attribute optional WiredFaultEnum activeWiredFaults[] = 10;
  readonly attribute optional nullable int32u batVoltage = 11;
  readonly attribute optional nullable int8u batPercentRemaining = 12;
  readonly attribute optional nullable int32u batTimeRemaining = 13;
  readonly attribute optional BatChargeLevelEnum batChargeLevel = 14;
  readonly attribute optional boolean batReplacementNeeded = 15;
  readonly attribute optional BatReplaceabilityEnum batReplaceability = 16;
  readonly attribute optional boolean batPresent = 17;
  readonly attribute optional BatFaultEnum activeBatFaults[] = 18;
  readonly attribute optional char_string<60> batReplacementDescription = 19;
  readonly attribute optional BatCommonDesignationEnum batCommonDesignation = 20;
  readonly attribute optional char_string<20> batANSIDesignation = 21;
  readonly attribute optional char_string<20> batIECDesignation = 22;
  readonly attribute optional BatApprovedChemistryEnum batApprovedChemistry = 23;
  readonly attribute optional int32u batCapacity = 24;
  readonly attribute optional int8u batQuantity = 25;
  readonly attribute optional BatChargeStateEnum batChargeState = 26;
  readonly attribute optional nullable int32u batTimeToFullCharge = 27;
  readonly attribute optional boolean batFunctionalWhileCharging = 28;
  readonly attribute optional nullable int32u batChargingCurrent = 29;
  readonly attribute optional BatChargeFaultEnum activeBatChargeFaults[] = 30;
  readonly attribute endpoint_no endpointList[] = 31;
  readonly attribute command_id generatedCommandList[] = 65528;
  readonly attribute command_id acceptedCommandList[] = 65529;
  readonly attribute event_id eventList[] = 65530;
  readonly attribute attrib_id attributeList[] = 65531;
  readonly attribute bitmap32 featureMap = 65532;
  readonly attribute int16u clusterRevision = 65533;
}

/** This cluster is used to manage global aspects of the Commissioning flow. */
cluster GeneralCommissioning = 48 {
  revision 1; // NOTE: Default/not specifically set

  enum CommissioningErrorEnum : enum8 {
    kOK = 0;
    kValueOutsideRange = 1;
    kInvalidAuthentication = 2;
    kNoFailSafe = 3;
    kBusyWithOtherAdmin = 4;
  }

  enum RegulatoryLocationTypeEnum : enum8 {
    kIndoor = 0;
    kOutdoor = 1;
    kIndoorOutdoor = 2;
  }

  struct BasicCommissioningInfo {
    int16u failSafeExpiryLengthSeconds = 0;
    int16u maxCumulativeFailsafeSeconds = 1;
  }

  attribute access(write: administer) int64u breadcrumb = 0;
  readonly attribute BasicCommissioningInfo basicCommissioningInfo = 1;
  readonly attribute RegulatoryLocationTypeEnum regulatoryConfig = 2;
  readonly attribute RegulatoryLocationTypeEnum locationCapability = 3;
  readonly attribute boolean supportsConcurrentConnection = 4;
  readonly attribute command_id generatedCommandList[] = 65528;
  readonly attribute command_id acceptedCommandList[] = 65529;
  readonly attribute event_id eventList[] = 65530;
  readonly attribute attrib_id attributeList[] = 65531;
  readonly attribute bitmap32 featureMap = 65532;
  readonly attribute int16u clusterRevision = 65533;

  request struct ArmFailSafeRequest {
    int16u expiryLengthSeconds = 0;
    int64u breadcrumb = 1;
  }

  response struct ArmFailSafeResponse = 1 {
    CommissioningErrorEnum errorCode = 0;
    char_string<128> debugText = 1;
  }

  request struct SetRegulatoryConfigRequest {
    RegulatoryLocationTypeEnum newRegulatoryConfig = 0;
    char_string<2> countryCode = 1;
    int64u breadcrumb = 2;
  }

  response struct SetRegulatoryConfigResponse = 3 {
    CommissioningErrorEnum errorCode = 0;
    char_string debugText = 1;
  }

  response struct CommissioningCompleteResponse = 5 {
    CommissioningErrorEnum errorCode = 0;
    char_string debugText = 1;
  }

  /** Arm the persistent fail-safe timer with an expiry time of now + ExpiryLengthSeconds using device clock */
  command access(invoke: administer) ArmFailSafe(ArmFailSafeRequest): ArmFailSafeResponse = 0;
  /** Set the regulatory configuration to be used during commissioning */
  command access(invoke: administer) SetRegulatoryConfig(SetRegulatoryConfigRequest): SetRegulatoryConfigResponse = 2;
  /** Signals the Server that the Client has successfully completed all steps of Commissioning/Recofiguration needed during fail-safe period. */
  fabric command access(invoke: administer) CommissioningComplete(): CommissioningCompleteResponse = 4;
}

/** Functionality to configure, enable, disable network credentials and access on a Matter device. */
cluster NetworkCommissioning = 49 {
  revision 1; // NOTE: Default/not specifically set

  enum NetworkCommissioningStatusEnum : enum8 {
    kSuccess = 0;
    kOutOfRange = 1;
    kBoundsExceeded = 2;
    kNetworkIDNotFound = 3;
    kDuplicateNetworkID = 4;
    kNetworkNotFound = 5;
    kRegulatoryError = 6;
    kAuthFailure = 7;
    kUnsupportedSecurity = 8;
    kOtherConnectionFailure = 9;
    kIPV6Failed = 10;
    kIPBindFailed = 11;
    kUnknownError = 12;
  }

  enum WiFiBandEnum : enum8 {
    k2G4 = 0;
    k3G65 = 1;
    k5G = 2;
    k6G = 3;
    k60G = 4;
    k1G = 5;
  }

  bitmap Feature : bitmap32 {
    kWiFiNetworkInterface = 0x1;
    kThreadNetworkInterface = 0x2;
    kEthernetNetworkInterface = 0x4;
    kPerDeviceCredentials = 0x8;
  }

  bitmap ThreadCapabilitiesBitmap : bitmap16 {
    kIsBorderRouterCapable = 0x1;
    kIsRouterCapable = 0x2;
    kIsSleepyEndDeviceCapable = 0x4;
    kIsFullThreadDevice = 0x8;
    kIsSynchronizedSleepyEndDeviceCapable = 0x10;
  }

  bitmap WiFiSecurityBitmap : bitmap8 {
    kUnencrypted = 0x1;
    kWEP = 0x2;
    kWPAPersonal = 0x4;
    kWPA2Personal = 0x8;
    kWPA3Personal = 0x10;
    kWPA3MatterPDC = 0x20;
  }

  struct NetworkInfoStruct {
    octet_string<32> networkID = 0;
    boolean connected = 1;
    optional nullable octet_string<20> networkIdentifier = 2;
    optional nullable octet_string<20> clientIdentifier = 3;
  }

  struct ThreadInterfaceScanResultStruct {
    int16u panId = 0;
    int64u extendedPanId = 1;
    char_string<16> networkName = 2;
    int16u channel = 3;
    int8u version = 4;
    octet_string<8> extendedAddress = 5;
    int8s rssi = 6;
    int8u lqi = 7;
  }

  struct WiFiInterfaceScanResultStruct {
    WiFiSecurityBitmap security = 0;
    octet_string<32> ssid = 1;
    octet_string<6> bssid = 2;
    int16u channel = 3;
    WiFiBandEnum wiFiBand = 4;
    int8s rssi = 5;
  }

  readonly attribute access(read: administer) int8u maxNetworks = 0;
  readonly attribute access(read: administer) NetworkInfoStruct networks[] = 1;
  readonly attribute optional int8u scanMaxTimeSeconds = 2;
  readonly attribute optional int8u connectMaxTimeSeconds = 3;
  attribute access(write: administer) boolean interfaceEnabled = 4;
  readonly attribute access(read: administer) nullable NetworkCommissioningStatusEnum lastNetworkingStatus = 5;
  readonly attribute access(read: administer) nullable octet_string<32> lastNetworkID = 6;
  readonly attribute access(read: administer) nullable int32s lastConnectErrorValue = 7;
  readonly attribute optional WiFiBandEnum supportedWiFiBands[] = 8;
  readonly attribute optional ThreadCapabilitiesBitmap supportedThreadFeatures = 9;
  readonly attribute optional int16u threadVersion = 10;
  readonly attribute command_id generatedCommandList[] = 65528;
  readonly attribute command_id acceptedCommandList[] = 65529;
  readonly attribute event_id eventList[] = 65530;
  readonly attribute attrib_id attributeList[] = 65531;
  readonly attribute bitmap32 featureMap = 65532;
  readonly attribute int16u clusterRevision = 65533;

  request struct ScanNetworksRequest {
    optional nullable octet_string<32> ssid = 0;
    optional int64u breadcrumb = 1;
  }

  response struct ScanNetworksResponse = 1 {
    NetworkCommissioningStatusEnum networkingStatus = 0;
    optional char_string debugText = 1;
    optional WiFiInterfaceScanResultStruct wiFiScanResults[] = 2;
    optional ThreadInterfaceScanResultStruct threadScanResults[] = 3;
  }

  request struct AddOrUpdateWiFiNetworkRequest {
    octet_string<32> ssid = 0;
    octet_string<64> credentials = 1;
    optional int64u breadcrumb = 2;
    optional octet_string<140> networkIdentity = 3;
    optional octet_string<20> clientIdentifier = 4;
    optional octet_string<32> possessionNonce = 5;
  }

  request struct AddOrUpdateThreadNetworkRequest {
    octet_string<254> operationalDataset = 0;
    optional int64u breadcrumb = 1;
  }

  request struct RemoveNetworkRequest {
    octet_string<32> networkID = 0;
    optional int64u breadcrumb = 1;
  }

  response struct NetworkConfigResponse = 5 {
    NetworkCommissioningStatusEnum networkingStatus = 0;
    optional char_string<512> debugText = 1;
    optional int8u networkIndex = 2;
    optional octet_string<140> clientIdentity = 3;
    optional octet_string<64> possessionSignature = 4;
  }

  request struct ConnectNetworkRequest {
    octet_string<32> networkID = 0;
    optional int64u breadcrumb = 1;
  }

  response struct ConnectNetworkResponse = 7 {
    NetworkCommissioningStatusEnum networkingStatus = 0;
    optional char_string debugText = 1;
    nullable int32s errorValue = 2;
  }

  request struct ReorderNetworkRequest {
    octet_string<32> networkID = 0;
    int8u networkIndex = 1;
    optional int64u breadcrumb = 2;
  }

  request struct QueryIdentityRequest {
    octet_string<20> keyIdentifier = 0;
    optional octet_string<32> possessionNonce = 1;
  }

  response struct QueryIdentityResponse = 10 {
    octet_string<140> identity = 0;
    optional octet_string<64> possessionSignature = 1;
  }

  /** Detemine the set of networks the device sees as available. */
  command access(invoke: administer) ScanNetworks(ScanNetworksRequest): ScanNetworksResponse = 0;
  /** Add or update the credentials for a given Wi-Fi network. */
  command access(invoke: administer) AddOrUpdateWiFiNetwork(AddOrUpdateWiFiNetworkRequest): NetworkConfigResponse = 2;
  /** Add or update the credentials for a given Thread network. */
  command access(invoke: administer) AddOrUpdateThreadNetwork(AddOrUpdateThreadNetworkRequest): NetworkConfigResponse = 3;
  /** Remove the definition of a given network (including its credentials). */
  command access(invoke: administer) RemoveNetwork(RemoveNetworkRequest): NetworkConfigResponse = 4;
  /** Connect to the specified network, using previously-defined credentials. */
  command access(invoke: administer) ConnectNetwork(ConnectNetworkRequest): ConnectNetworkResponse = 6;
  /** Modify the order in which networks will be presented in the Networks attribute. */
  command access(invoke: administer) ReorderNetwork(ReorderNetworkRequest): NetworkConfigResponse = 8;
  /** Retrieve details about and optionally proof of possession of a network client identity. */
  command access(invoke: administer) QueryIdentity(QueryIdentityRequest): QueryIdentityResponse = 9;
}

/** The cluster provides commands for retrieving unstructured diagnostic logs from a Node that may be used to aid in diagnostics. */
cluster DiagnosticLogs = 50 {
  revision 1; // NOTE: Default/not specifically set

  enum IntentEnum : enum8 {
    kEndUserSupport = 0;
    kNetworkDiag = 1;
    kCrashLogs = 2;
  }

  enum StatusEnum : enum8 {
    kSuccess = 0;
    kExhausted = 1;
    kNoLogs = 2;
    kBusy = 3;
    kDenied = 4;
  }

  enum TransferProtocolEnum : enum8 {
    kResponsePayload = 0;
    kBDX = 1;
  }

  readonly attribute command_id generatedCommandList[] = 65528;
  readonly attribute command_id acceptedCommandList[] = 65529;
  readonly attribute event_id eventList[] = 65530;
  readonly attribute attrib_id attributeList[] = 65531;
  readonly attribute bitmap32 featureMap = 65532;
  readonly attribute int16u clusterRevision = 65533;

  request struct RetrieveLogsRequestRequest {
    IntentEnum intent = 0;
    TransferProtocolEnum requestedProtocol = 1;
    optional char_string<32> transferFileDesignator = 2;
  }

  response struct RetrieveLogsResponse = 1 {
    StatusEnum status = 0;
    long_octet_string logContent = 1;
    optional epoch_us UTCTimeStamp = 2;
    optional systime_us timeSinceBoot = 3;
  }

  /** Retrieving diagnostic logs from a Node */
  command RetrieveLogsRequest(RetrieveLogsRequestRequest): RetrieveLogsResponse = 0;
}

/** The General Diagnostics Cluster, along with other diagnostics clusters, provide a means to acquire standardized diagnostics metrics that MAY be used by a Node to assist a user or Administrative Node in diagnosing potential problems. */
cluster GeneralDiagnostics = 51 {
  revision 2;

  enum BootReasonEnum : enum8 {
    kUnspecified = 0;
    kPowerOnReboot = 1;
    kBrownOutReset = 2;
    kSoftwareWatchdogReset = 3;
    kHardwareWatchdogReset = 4;
    kSoftwareUpdateCompleted = 5;
    kSoftwareReset = 6;
  }

  enum HardwareFaultEnum : enum8 {
    kUnspecified = 0;
    kRadio = 1;
    kSensor = 2;
    kResettableOverTemp = 3;
    kNonResettableOverTemp = 4;
    kPowerSource = 5;
    kVisualDisplayFault = 6;
    kAudioOutputFault = 7;
    kUserInterfaceFault = 8;
    kNonVolatileMemoryError = 9;
    kTamperDetected = 10;
  }

  enum InterfaceTypeEnum : enum8 {
    kUnspecified = 0;
    kWiFi = 1;
    kEthernet = 2;
    kCellular = 3;
    kThread = 4;
  }

  enum NetworkFaultEnum : enum8 {
    kUnspecified = 0;
    kHardwareFailure = 1;
    kNetworkJammed = 2;
    kConnectionFailed = 3;
  }

  enum RadioFaultEnum : enum8 {
    kUnspecified = 0;
    kWiFiFault = 1;
    kCellularFault = 2;
    kThreadFault = 3;
    kNFCFault = 4;
    kBLEFault = 5;
    kEthernetFault = 6;
  }

  struct NetworkInterface {
    char_string<32> name = 0;
    boolean isOperational = 1;
    nullable boolean offPremiseServicesReachableIPv4 = 2;
    nullable boolean offPremiseServicesReachableIPv6 = 3;
    octet_string<8> hardwareAddress = 4;
    octet_string IPv4Addresses[] = 5;
    octet_string IPv6Addresses[] = 6;
    InterfaceTypeEnum type = 7;
  }

  critical event HardwareFaultChange = 0 {
    HardwareFaultEnum current[] = 0;
    HardwareFaultEnum previous[] = 1;
  }

  critical event RadioFaultChange = 1 {
    RadioFaultEnum current[] = 0;
    RadioFaultEnum previous[] = 1;
  }

  critical event NetworkFaultChange = 2 {
    NetworkFaultEnum current[] = 0;
    NetworkFaultEnum previous[] = 1;
  }

  critical event BootReason = 3 {
    BootReasonEnum bootReason = 0;
  }

  readonly attribute NetworkInterface networkInterfaces[] = 0;
  readonly attribute int16u rebootCount = 1;
  readonly attribute optional int64u upTime = 2;
  readonly attribute optional int32u totalOperationalHours = 3;
  readonly attribute optional BootReasonEnum bootReason = 4;
  readonly attribute optional HardwareFaultEnum activeHardwareFaults[] = 5;
  readonly attribute optional RadioFaultEnum activeRadioFaults[] = 6;
  readonly attribute optional NetworkFaultEnum activeNetworkFaults[] = 7;
  readonly attribute boolean testEventTriggersEnabled = 8;
  readonly attribute command_id generatedCommandList[] = 65528;
  readonly attribute command_id acceptedCommandList[] = 65529;
  readonly attribute event_id eventList[] = 65530;
  readonly attribute attrib_id attributeList[] = 65531;
  readonly attribute bitmap32 featureMap = 65532;
  readonly attribute int16u clusterRevision = 65533;

  request struct TestEventTriggerRequest {
    octet_string<16> enableKey = 0;
    int64u eventTrigger = 1;
  }

  response struct TimeSnapshotResponse = 2 {
    systime_ms systemTimeMs = 0;
    nullable posix_ms posixTimeMs = 1;
  }

  /** Provide a means for certification tests to trigger some test-plan-specific events */
  command access(invoke: manage) TestEventTrigger(TestEventTriggerRequest): DefaultSuccess = 0;
  /** Take a snapshot of system time and epoch time. */
  command TimeSnapshot(): TimeSnapshotResponse = 1;
}

/** The Software Diagnostics Cluster provides a means to acquire standardized diagnostics metrics that MAY be used by a Node to assist a user or Administrative Node in diagnosing potential problems. */
cluster SoftwareDiagnostics = 52 {
  revision 1; // NOTE: Default/not specifically set

  bitmap Feature : bitmap32 {
    kWatermarks = 0x1;
  }

  struct ThreadMetricsStruct {
    int64u id = 0;
    optional char_string<8> name = 1;
    optional int32u stackFreeCurrent = 2;
    optional int32u stackFreeMinimum = 3;
    optional int32u stackSize = 4;
  }

  info event SoftwareFault = 0 {
    int64u id = 0;
    optional char_string name = 1;
    optional octet_string faultRecording = 2;
  }

  readonly attribute optional ThreadMetricsStruct threadMetrics[] = 0;
  readonly attribute optional int64u currentHeapFree = 1;
  readonly attribute optional int64u currentHeapUsed = 2;
  readonly attribute optional int64u currentHeapHighWatermark = 3;
  readonly attribute command_id generatedCommandList[] = 65528;
  readonly attribute command_id acceptedCommandList[] = 65529;
  readonly attribute event_id eventList[] = 65530;
  readonly attribute attrib_id attributeList[] = 65531;
  readonly attribute bitmap32 featureMap = 65532;
  readonly attribute int16u clusterRevision = 65533;

  /** Reception of this command SHALL reset the values: The StackFreeMinimum field of the ThreadMetrics attribute, CurrentHeapHighWaterMark attribute. */
  command access(invoke: manage) ResetWatermarks(): DefaultSuccess = 0;
}

/** The Thread Network Diagnostics Cluster provides a means to acquire standardized diagnostics metrics that MAY be used by a Node to assist a user or Administrative Node in diagnosing potential problems */
cluster ThreadNetworkDiagnostics = 53 {
  revision 1; // NOTE: Default/not specifically set

  enum ConnectionStatusEnum : enum8 {
    kConnected = 0;
    kNotConnected = 1;
  }

  enum NetworkFaultEnum : enum8 {
    kUnspecified = 0;
    kLinkDown = 1;
    kHardwareFailure = 2;
    kNetworkJammed = 3;
  }

  enum RoutingRoleEnum : enum8 {
    kUnspecified = 0;
    kUnassigned = 1;
    kSleepyEndDevice = 2;
    kEndDevice = 3;
    kREED = 4;
    kRouter = 5;
    kLeader = 6;
  }

  bitmap Feature : bitmap32 {
    kPacketCounts = 0x1;
    kErrorCounts = 0x2;
    kMLECounts = 0x4;
    kMACCounts = 0x8;
  }

  struct NeighborTableStruct {
    int64u extAddress = 0;
    int32u age = 1;
    int16u rloc16 = 2;
    int32u linkFrameCounter = 3;
    int32u mleFrameCounter = 4;
    int8u lqi = 5;
    nullable int8s averageRssi = 6;
    nullable int8s lastRssi = 7;
    int8u frameErrorRate = 8;
    int8u messageErrorRate = 9;
    boolean rxOnWhenIdle = 10;
    boolean fullThreadDevice = 11;
    boolean fullNetworkData = 12;
    boolean isChild = 13;
  }

  struct OperationalDatasetComponents {
    boolean activeTimestampPresent = 0;
    boolean pendingTimestampPresent = 1;
    boolean masterKeyPresent = 2;
    boolean networkNamePresent = 3;
    boolean extendedPanIdPresent = 4;
    boolean meshLocalPrefixPresent = 5;
    boolean delayPresent = 6;
    boolean panIdPresent = 7;
    boolean channelPresent = 8;
    boolean pskcPresent = 9;
    boolean securityPolicyPresent = 10;
    boolean channelMaskPresent = 11;
  }

  struct RouteTableStruct {
    int64u extAddress = 0;
    int16u rloc16 = 1;
    int8u routerId = 2;
    int8u nextHop = 3;
    int8u pathCost = 4;
    int8u LQIIn = 5;
    int8u LQIOut = 6;
    int8u age = 7;
    boolean allocated = 8;
    boolean linkEstablished = 9;
  }

  struct SecurityPolicy {
    int16u rotationTime = 0;
    int16u flags = 1;
  }

  info event ConnectionStatus = 0 {
    ConnectionStatusEnum connectionStatus = 0;
  }

  info event NetworkFaultChange = 1 {
    NetworkFaultEnum current[] = 0;
    NetworkFaultEnum previous[] = 1;
  }

  readonly attribute nullable int16u channel = 0;
  readonly attribute nullable RoutingRoleEnum routingRole = 1;
  readonly attribute nullable char_string<16> networkName = 2;
  readonly attribute nullable int16u panId = 3;
  readonly attribute nullable int64u extendedPanId = 4;
  readonly attribute nullable octet_string<17> meshLocalPrefix = 5;
  readonly attribute optional int64u overrunCount = 6;
  readonly attribute NeighborTableStruct neighborTable[] = 7;
  readonly attribute RouteTableStruct routeTable[] = 8;
  readonly attribute nullable int32u partitionId = 9;
  readonly attribute nullable int16u weighting = 10;
  readonly attribute nullable int16u dataVersion = 11;
  readonly attribute nullable int16u stableDataVersion = 12;
  readonly attribute nullable int8u leaderRouterId = 13;
  readonly attribute optional int16u detachedRoleCount = 14;
  readonly attribute optional int16u childRoleCount = 15;
  readonly attribute optional int16u routerRoleCount = 16;
  readonly attribute optional int16u leaderRoleCount = 17;
  readonly attribute optional int16u attachAttemptCount = 18;
  readonly attribute optional int16u partitionIdChangeCount = 19;
  readonly attribute optional int16u betterPartitionAttachAttemptCount = 20;
  readonly attribute optional int16u parentChangeCount = 21;
  readonly attribute optional int32u txTotalCount = 22;
  readonly attribute optional int32u txUnicastCount = 23;
  readonly attribute optional int32u txBroadcastCount = 24;
  readonly attribute optional int32u txAckRequestedCount = 25;
  readonly attribute optional int32u txAckedCount = 26;
  readonly attribute optional int32u txNoAckRequestedCount = 27;
  readonly attribute optional int32u txDataCount = 28;
  readonly attribute optional int32u txDataPollCount = 29;
  readonly attribute optional int32u txBeaconCount = 30;
  readonly attribute optional int32u txBeaconRequestCount = 31;
  readonly attribute optional int32u txOtherCount = 32;
  readonly attribute optional int32u txRetryCount = 33;
  readonly attribute optional int32u txDirectMaxRetryExpiryCount = 34;
  readonly attribute optional int32u txIndirectMaxRetryExpiryCount = 35;
  readonly attribute optional int32u txErrCcaCount = 36;
  readonly attribute optional int32u txErrAbortCount = 37;
  readonly attribute optional int32u txErrBusyChannelCount = 38;
  readonly attribute optional int32u rxTotalCount = 39;
  readonly attribute optional int32u rxUnicastCount = 40;
  readonly attribute optional int32u rxBroadcastCount = 41;
  readonly attribute optional int32u rxDataCount = 42;
  readonly attribute optional int32u rxDataPollCount = 43;
  readonly attribute optional int32u rxBeaconCount = 44;
  readonly attribute optional int32u rxBeaconRequestCount = 45;
  readonly attribute optional int32u rxOtherCount = 46;
  readonly attribute optional int32u rxAddressFilteredCount = 47;
  readonly attribute optional int32u rxDestAddrFilteredCount = 48;
  readonly attribute optional int32u rxDuplicatedCount = 49;
  readonly attribute optional int32u rxErrNoFrameCount = 50;
  readonly attribute optional int32u rxErrUnknownNeighborCount = 51;
  readonly attribute optional int32u rxErrInvalidSrcAddrCount = 52;
  readonly attribute optional int32u rxErrSecCount = 53;
  readonly attribute optional int32u rxErrFcsCount = 54;
  readonly attribute optional int32u rxErrOtherCount = 55;
  readonly attribute optional nullable int64u activeTimestamp = 56;
  readonly attribute optional nullable int64u pendingTimestamp = 57;
  readonly attribute optional nullable int32u delay = 58;
  readonly attribute nullable SecurityPolicy securityPolicy = 59;
  readonly attribute nullable octet_string<4> channelPage0Mask = 60;
  readonly attribute nullable OperationalDatasetComponents operationalDatasetComponents = 61;
  readonly attribute NetworkFaultEnum activeNetworkFaultsList[] = 62;
  readonly attribute command_id generatedCommandList[] = 65528;
  readonly attribute command_id acceptedCommandList[] = 65529;
  readonly attribute event_id eventList[] = 65530;
  readonly attribute attrib_id attributeList[] = 65531;
  readonly attribute bitmap32 featureMap = 65532;
  readonly attribute int16u clusterRevision = 65533;

  /** Reception of this command SHALL reset the OverrunCount attributes to 0 */
  command access(invoke: manage) ResetCounts(): DefaultSuccess = 0;
}

/** The Wi-Fi Network Diagnostics Cluster provides a means to acquire standardized diagnostics metrics that MAY be used by a Node to assist a user or Administrative Node in diagnosing potential problems. */
cluster WiFiNetworkDiagnostics = 54 {
  revision 1; // NOTE: Default/not specifically set

  enum AssociationFailureCauseEnum : enum8 {
    kUnknown = 0;
    kAssociationFailed = 1;
    kAuthenticationFailed = 2;
    kSsidNotFound = 3;
  }

  enum ConnectionStatusEnum : enum8 {
    kConnected = 0;
    kNotConnected = 1;
  }

  enum SecurityTypeEnum : enum8 {
    kUnspecified = 0;
    kNone = 1;
    kWEP = 2;
    kWPA = 3;
    kWPA2 = 4;
    kWPA3 = 5;
  }

  enum WiFiVersionEnum : enum8 {
    kA = 0;
    kB = 1;
    kG = 2;
    kN = 3;
    kAc = 4;
    kAx = 5;
    kAh = 6;
  }

  bitmap Feature : bitmap32 {
    kPacketCounts = 0x1;
    kErrorCounts = 0x2;
  }

  info event Disconnection = 0 {
    int16u reasonCode = 0;
  }

  info event AssociationFailure = 1 {
    AssociationFailureCauseEnum associationFailureCause = 0;
    int16u status = 1;
  }

  info event ConnectionStatus = 2 {
    ConnectionStatusEnum connectionStatus = 0;
  }

  readonly attribute nullable octet_string<6> bssid = 0;
  readonly attribute nullable SecurityTypeEnum securityType = 1;
  readonly attribute nullable WiFiVersionEnum wiFiVersion = 2;
  readonly attribute nullable int16u channelNumber = 3;
  readonly attribute nullable int8s rssi = 4;
  readonly attribute optional nullable int32u beaconLostCount = 5;
  readonly attribute optional nullable int32u beaconRxCount = 6;
  readonly attribute optional nullable int32u packetMulticastRxCount = 7;
  readonly attribute optional nullable int32u packetMulticastTxCount = 8;
  readonly attribute optional nullable int32u packetUnicastRxCount = 9;
  readonly attribute optional nullable int32u packetUnicastTxCount = 10;
  readonly attribute optional nullable int64u currentMaxRate = 11;
  readonly attribute optional nullable int64u overrunCount = 12;
  readonly attribute command_id generatedCommandList[] = 65528;
  readonly attribute command_id acceptedCommandList[] = 65529;
  readonly attribute event_id eventList[] = 65530;
  readonly attribute attrib_id attributeList[] = 65531;
  readonly attribute bitmap32 featureMap = 65532;
  readonly attribute int16u clusterRevision = 65533;

  /** Reception of this command SHALL reset the Breacon and Packet related count attributes to 0 */
  command ResetCounts(): DefaultSuccess = 0;
}

/** The Ethernet Network Diagnostics Cluster provides a means to acquire standardized diagnostics metrics that MAY be used by a Node to assist a user or Administrative Node in diagnosing potential problems. */
cluster EthernetNetworkDiagnostics = 55 {
  revision 1; // NOTE: Default/not specifically set

  enum PHYRateEnum : enum8 {
    kRate10M = 0;
    kRate100M = 1;
    kRate1G = 2;
    kRate25G = 3;
    kRate5G = 4;
    kRate10G = 5;
    kRate40G = 6;
    kRate100G = 7;
    kRate200G = 8;
    kRate400G = 9;
  }

  bitmap Feature : bitmap32 {
    kPacketCounts = 0x1;
    kErrorCounts = 0x2;
  }

  readonly attribute optional nullable PHYRateEnum PHYRate = 0;
  readonly attribute optional nullable boolean fullDuplex = 1;
  readonly attribute optional int64u packetRxCount = 2;
  readonly attribute optional int64u packetTxCount = 3;
  readonly attribute optional int64u txErrCount = 4;
  readonly attribute optional int64u collisionCount = 5;
  readonly attribute optional int64u overrunCount = 6;
  readonly attribute optional nullable boolean carrierDetect = 7;
  readonly attribute optional int64u timeSinceReset = 8;
  readonly attribute command_id generatedCommandList[] = 65528;
  readonly attribute command_id acceptedCommandList[] = 65529;
  readonly attribute event_id eventList[] = 65530;
  readonly attribute attrib_id attributeList[] = 65531;
  readonly attribute bitmap32 featureMap = 65532;
  readonly attribute int16u clusterRevision = 65533;

  /** Reception of this command SHALL reset the attributes: PacketRxCount, PacketTxCount, TxErrCount, CollisionCount, OverrunCount to 0 */
  command access(invoke: manage) ResetCounts(): DefaultSuccess = 0;
}

/** Accurate time is required for a number of reasons, including scheduling, display and validating security materials. */
cluster TimeSynchronization = 56 {
  revision 2;

  enum GranularityEnum : enum8 {
    kNoTimeGranularity = 0;
    kMinutesGranularity = 1;
    kSecondsGranularity = 2;
    kMillisecondsGranularity = 3;
    kMicrosecondsGranularity = 4;
  }

  enum StatusCode : enum8 {
    kTimeNotAccepted = 2;
  }

  enum TimeSourceEnum : enum8 {
    kNone = 0;
    kUnknown = 1;
    kAdmin = 2;
    kNodeTimeCluster = 3;
    kNonMatterSNTP = 4;
    kNonMatterNTP = 5;
    kMatterSNTP = 6;
    kMatterNTP = 7;
    kMixedNTP = 8;
    kNonMatterSNTPNTS = 9;
    kNonMatterNTPNTS = 10;
    kMatterSNTPNTS = 11;
    kMatterNTPNTS = 12;
    kMixedNTPNTS = 13;
    kCloudSource = 14;
    kPTP = 15;
    kGNSS = 16;
  }

  enum TimeZoneDatabaseEnum : enum8 {
    kFull = 0;
    kPartial = 1;
    kNone = 2;
  }

  bitmap Feature : bitmap32 {
    kTimeZone = 0x1;
    kNTPClient = 0x2;
    kNTPServer = 0x4;
    kTimeSyncClient = 0x8;
  }

  struct DSTOffsetStruct {
    int32s offset = 0;
    epoch_us validStarting = 1;
    nullable epoch_us validUntil = 2;
  }

  struct FabricScopedTrustedTimeSourceStruct {
    node_id nodeID = 0;
    endpoint_no endpoint = 1;
  }

  struct TimeZoneStruct {
    int32s offset = 0;
    epoch_us validAt = 1;
    optional char_string<64> name = 2;
  }

  struct TrustedTimeSourceStruct {
    fabric_idx fabricIndex = 0;
    node_id nodeID = 1;
    endpoint_no endpoint = 2;
  }

  info event DSTTableEmpty = 0 {
  }

  info event DSTStatus = 1 {
    boolean DSTOffsetActive = 0;
  }

  info event TimeZoneStatus = 2 {
    int32s offset = 0;
    optional char_string name = 1;
  }

  info event TimeFailure = 3 {
  }

  info event MissingTrustedTimeSource = 4 {
  }

  readonly attribute nullable epoch_us UTCTime = 0;
  readonly attribute GranularityEnum granularity = 1;
  readonly attribute optional TimeSourceEnum timeSource = 2;
  readonly attribute optional nullable TrustedTimeSourceStruct trustedTimeSource = 3;
  readonly attribute optional nullable char_string<128> defaultNTP = 4;
  readonly attribute optional TimeZoneStruct timeZone[] = 5;
  readonly attribute optional DSTOffsetStruct DSTOffset[] = 6;
  readonly attribute optional nullable epoch_us localTime = 7;
  readonly attribute optional TimeZoneDatabaseEnum timeZoneDatabase = 8;
  readonly attribute optional boolean NTPServerAvailable = 9;
  readonly attribute optional int8u timeZoneListMaxSize = 10;
  readonly attribute optional int8u DSTOffsetListMaxSize = 11;
  readonly attribute optional boolean supportsDNSResolve = 12;
  readonly attribute command_id generatedCommandList[] = 65528;
  readonly attribute command_id acceptedCommandList[] = 65529;
  readonly attribute event_id eventList[] = 65530;
  readonly attribute attrib_id attributeList[] = 65531;
  readonly attribute bitmap32 featureMap = 65532;
  readonly attribute int16u clusterRevision = 65533;

  request struct SetUTCTimeRequest {
    epoch_us UTCTime = 0;
    GranularityEnum granularity = 1;
    optional TimeSourceEnum timeSource = 2;
  }

  request struct SetTrustedTimeSourceRequest {
    nullable FabricScopedTrustedTimeSourceStruct trustedTimeSource = 0;
  }

  request struct SetTimeZoneRequest {
    TimeZoneStruct timeZone[] = 0;
  }

  response struct SetTimeZoneResponse = 3 {
    boolean DSTOffsetRequired = 0;
  }

  request struct SetDSTOffsetRequest {
    DSTOffsetStruct DSTOffset[] = 0;
  }

  request struct SetDefaultNTPRequest {
    nullable char_string<128> defaultNTP = 0;
  }

  /** This command MAY be issued by Administrator to set the time. */
  command access(invoke: administer) SetUTCTime(SetUTCTimeRequest): DefaultSuccess = 0;
  /** This command SHALL set TrustedTimeSource. */
  fabric command access(invoke: administer) SetTrustedTimeSource(SetTrustedTimeSourceRequest): DefaultSuccess = 1;
  /** This command SHALL set TimeZone. */
  command access(invoke: manage) SetTimeZone(SetTimeZoneRequest): SetTimeZoneResponse = 2;
  /** This command SHALL set DSTOffset. */
  command access(invoke: manage) SetDSTOffset(SetDSTOffsetRequest): DefaultSuccess = 4;
  /** This command is used to set DefaultNTP. */
  command access(invoke: administer) SetDefaultNTP(SetDefaultNTPRequest): DefaultSuccess = 5;
}

/** This cluster exposes interactions with a switch device, for the purpose of using those interactions by other devices.
Two types of switch devices are supported: latching switch (e.g. rocker switch) and momentary switch (e.g. push button), distinguished with their feature flags.
Interactions with the switch device are exposed as attributes (for the latching switch) and as events (for both types of switches). An interested party MAY subscribe to these attributes/events and thus be informed of the interactions, and can perform actions based on this, for example by sending commands to perform an action such as controlling a light or a window shade. */
cluster Switch = 59 {
  revision 1;

  bitmap Feature : bitmap32 {
    kLatchingSwitch = 0x1;
    kMomentarySwitch = 0x2;
    kMomentarySwitchRelease = 0x4;
    kMomentarySwitchLongPress = 0x8;
    kMomentarySwitchMultiPress = 0x10;
  }

  info event SwitchLatched = 0 {
    int8u newPosition = 0;
  }

  info event InitialPress = 1 {
    int8u newPosition = 0;
  }

  info event LongPress = 2 {
    int8u newPosition = 0;
  }

  info event ShortRelease = 3 {
    int8u previousPosition = 0;
  }

  info event LongRelease = 4 {
    int8u previousPosition = 0;
  }

  info event MultiPressOngoing = 5 {
    int8u newPosition = 0;
    int8u currentNumberOfPressesCounted = 1;
  }

  info event MultiPressComplete = 6 {
    int8u previousPosition = 0;
    int8u totalNumberOfPressesCounted = 1;
  }

  readonly attribute int8u numberOfPositions = 0;
  readonly attribute int8u currentPosition = 1;
  readonly attribute optional int8u multiPressMax = 2;
  readonly attribute command_id generatedCommandList[] = 65528;
  readonly attribute command_id acceptedCommandList[] = 65529;
  readonly attribute event_id eventList[] = 65530;
  readonly attribute attrib_id attributeList[] = 65531;
  readonly attribute bitmap32 featureMap = 65532;
  readonly attribute int16u clusterRevision = 65533;
}

/** Commands to trigger a Node to allow a new Administrator to commission it. */
cluster AdministratorCommissioning = 60 {
  revision 1; // NOTE: Default/not specifically set

  enum CommissioningWindowStatusEnum : enum8 {
    kWindowNotOpen = 0;
    kEnhancedWindowOpen = 1;
    kBasicWindowOpen = 2;
  }

  enum StatusCode : enum8 {
    kBusy = 2;
    kPAKEParameterError = 3;
    kWindowNotOpen = 4;
  }

  bitmap Feature : bitmap32 {
    kBasic = 0x1;
  }

  readonly attribute CommissioningWindowStatusEnum windowStatus = 0;
  readonly attribute nullable fabric_idx adminFabricIndex = 1;
  readonly attribute nullable vendor_id adminVendorId = 2;
  readonly attribute command_id generatedCommandList[] = 65528;
  readonly attribute command_id acceptedCommandList[] = 65529;
  readonly attribute event_id eventList[] = 65530;
  readonly attribute attrib_id attributeList[] = 65531;
  readonly attribute bitmap32 featureMap = 65532;
  readonly attribute int16u clusterRevision = 65533;

  request struct OpenCommissioningWindowRequest {
    int16u commissioningTimeout = 0;
    octet_string PAKEPasscodeVerifier = 1;
    int16u discriminator = 2;
    int32u iterations = 3;
    octet_string<32> salt = 4;
  }

  request struct OpenBasicCommissioningWindowRequest {
    int16u commissioningTimeout = 0;
  }

  /** This command is used by a current Administrator to instruct a Node to go into commissioning mode using enhanced commissioning method. */
  timed command access(invoke: administer) OpenCommissioningWindow(OpenCommissioningWindowRequest): DefaultSuccess = 0;
  /** This command is used by a current Administrator to instruct a Node to go into commissioning mode using basic commissioning method, if the node supports it. */
  timed command access(invoke: administer) OpenBasicCommissioningWindow(OpenBasicCommissioningWindowRequest): DefaultSuccess = 1;
  /** This command is used by a current Administrator to instruct a Node to revoke any active Open Commissioning Window or Open Basic Commissioning Window command. */
  timed command access(invoke: administer) RevokeCommissioning(): DefaultSuccess = 2;
}

/** This cluster is used to add or remove Operational Credentials on a Commissionee or Node, as well as manage the associated Fabrics. */
cluster OperationalCredentials = 62 {
  revision 1; // NOTE: Default/not specifically set

  enum CertificateChainTypeEnum : enum8 {
    kDACCertificate = 1;
    kPAICertificate = 2;
  }

  enum NodeOperationalCertStatusEnum : enum8 {
    kOK = 0;
    kInvalidPublicKey = 1;
    kInvalidNodeOpId = 2;
    kInvalidNOC = 3;
    kMissingCsr = 4;
    kTableFull = 5;
    kInvalidAdminSubject = 6;
    kFabricConflict = 9;
    kLabelConflict = 10;
    kInvalidFabricIndex = 11;
  }

  fabric_scoped struct FabricDescriptorStruct {
    octet_string<65> rootPublicKey = 1;
    vendor_id vendorID = 2;
    fabric_id fabricID = 3;
    node_id nodeID = 4;
    char_string<32> label = 5;
    fabric_idx fabricIndex = 254;
  }

  fabric_scoped struct NOCStruct {
    fabric_sensitive octet_string noc = 1;
    nullable fabric_sensitive octet_string icac = 2;
    fabric_idx fabricIndex = 254;
  }

  readonly attribute access(read: administer) NOCStruct NOCs[] = 0;
  readonly attribute FabricDescriptorStruct fabrics[] = 1;
  readonly attribute int8u supportedFabrics = 2;
  readonly attribute int8u commissionedFabrics = 3;
  readonly attribute octet_string trustedRootCertificates[] = 4;
  readonly attribute int8u currentFabricIndex = 5;
  readonly attribute command_id generatedCommandList[] = 65528;
  readonly attribute command_id acceptedCommandList[] = 65529;
  readonly attribute event_id eventList[] = 65530;
  readonly attribute attrib_id attributeList[] = 65531;
  readonly attribute bitmap32 featureMap = 65532;
  readonly attribute int16u clusterRevision = 65533;

  request struct AttestationRequestRequest {
    octet_string<32> attestationNonce = 0;
  }

  response struct AttestationResponse = 1 {
    octet_string<900> attestationElements = 0;
    octet_string<64> attestationSignature = 1;
  }

  request struct CertificateChainRequestRequest {
    CertificateChainTypeEnum certificateType = 0;
  }

  response struct CertificateChainResponse = 3 {
    octet_string<600> certificate = 0;
  }

  request struct CSRRequestRequest {
    octet_string<32> CSRNonce = 0;
    optional boolean isForUpdateNOC = 1;
  }

  response struct CSRResponse = 5 {
    octet_string NOCSRElements = 0;
    octet_string attestationSignature = 1;
  }

  request struct AddNOCRequest {
    octet_string<400> NOCValue = 0;
    optional octet_string<400> ICACValue = 1;
    octet_string<16> IPKValue = 2;
    int64u caseAdminSubject = 3;
    vendor_id adminVendorId = 4;
  }

  request struct UpdateNOCRequest {
    octet_string NOCValue = 0;
    optional octet_string ICACValue = 1;
  }

  response struct NOCResponse = 8 {
    NodeOperationalCertStatusEnum statusCode = 0;
    optional fabric_idx fabricIndex = 1;
    optional char_string<128> debugText = 2;
  }

  request struct UpdateFabricLabelRequest {
    char_string<32> label = 0;
  }

  request struct RemoveFabricRequest {
    fabric_idx fabricIndex = 0;
  }

  request struct AddTrustedRootCertificateRequest {
    octet_string rootCACertificate = 0;
  }

  /** Sender is requesting attestation information from the receiver. */
  command access(invoke: administer) AttestationRequest(AttestationRequestRequest): AttestationResponse = 0;
  /** Sender is requesting a device attestation certificate from the receiver. */
  command access(invoke: administer) CertificateChainRequest(CertificateChainRequestRequest): CertificateChainResponse = 2;
  /** Sender is requesting a certificate signing request (CSR) from the receiver. */
  command access(invoke: administer) CSRRequest(CSRRequestRequest): CSRResponse = 4;
  /** Sender is requesting to add the new node operational certificates. */
  command access(invoke: administer) AddNOC(AddNOCRequest): NOCResponse = 6;
  /** Sender is requesting to update the node operational certificates. */
  fabric command access(invoke: administer) UpdateNOC(UpdateNOCRequest): NOCResponse = 7;
  /** This command SHALL be used by an Administrative Node to set the user-visible Label field for a given Fabric, as reflected by entries in the Fabrics attribute. */
  fabric command access(invoke: administer) UpdateFabricLabel(UpdateFabricLabelRequest): NOCResponse = 9;
  /** This command is used by Administrative Nodes to remove a given fabric index and delete all associated fabric-scoped data. */
  command access(invoke: administer) RemoveFabric(RemoveFabricRequest): NOCResponse = 10;
  /** This command SHALL add a Trusted Root CA Certificate, provided as its CHIP Certificate representation. */
  command access(invoke: administer) AddTrustedRootCertificate(AddTrustedRootCertificateRequest): DefaultSuccess = 11;
}

/** The Group Key Management Cluster is the mechanism by which group keys are managed. */
cluster GroupKeyManagement = 63 {
  revision 1; // NOTE: Default/not specifically set

  enum GroupKeySecurityPolicyEnum : enum8 {
    kTrustFirst = 0;
    kCacheAndSync = 1;
  }

  bitmap Feature : bitmap32 {
    kCacheAndSync = 0x1;
  }

  fabric_scoped struct GroupInfoMapStruct {
    group_id groupId = 1;
    endpoint_no endpoints[] = 2;
    optional char_string<16> groupName = 3;
    fabric_idx fabricIndex = 254;
  }

  fabric_scoped struct GroupKeyMapStruct {
    group_id groupId = 1;
    int16u groupKeySetID = 2;
    fabric_idx fabricIndex = 254;
  }

  struct GroupKeySetStruct {
    int16u groupKeySetID = 0;
    GroupKeySecurityPolicyEnum groupKeySecurityPolicy = 1;
    nullable octet_string<16> epochKey0 = 2;
    nullable epoch_us epochStartTime0 = 3;
    nullable octet_string<16> epochKey1 = 4;
    nullable epoch_us epochStartTime1 = 5;
    nullable octet_string<16> epochKey2 = 6;
    nullable epoch_us epochStartTime2 = 7;
  }

  attribute access(write: manage) GroupKeyMapStruct groupKeyMap[] = 0;
  readonly attribute GroupInfoMapStruct groupTable[] = 1;
  readonly attribute int16u maxGroupsPerFabric = 2;
  readonly attribute int16u maxGroupKeysPerFabric = 3;
  readonly attribute command_id generatedCommandList[] = 65528;
  readonly attribute command_id acceptedCommandList[] = 65529;
  readonly attribute event_id eventList[] = 65530;
  readonly attribute attrib_id attributeList[] = 65531;
  readonly attribute bitmap32 featureMap = 65532;
  readonly attribute int16u clusterRevision = 65533;

  request struct KeySetWriteRequest {
    GroupKeySetStruct groupKeySet = 0;
  }

  request struct KeySetReadRequest {
    int16u groupKeySetID = 0;
  }

  response struct KeySetReadResponse = 2 {
    GroupKeySetStruct groupKeySet = 0;
  }

  request struct KeySetRemoveRequest {
    int16u groupKeySetID = 0;
  }

  response struct KeySetReadAllIndicesResponse = 5 {
    int16u groupKeySetIDs[] = 0;
  }

  /** Write a new set of keys for the given key set id. */
  fabric command access(invoke: administer) KeySetWrite(KeySetWriteRequest): DefaultSuccess = 0;
  /** Read the keys for a given key set id. */
  fabric command access(invoke: administer) KeySetRead(KeySetReadRequest): KeySetReadResponse = 1;
  /** Revoke a Root Key from a Group */
  fabric command access(invoke: administer) KeySetRemove(KeySetRemoveRequest): DefaultSuccess = 3;
  /** Return the list of Group Key Sets associated with the accessing fabric */
  fabric command access(invoke: administer) KeySetReadAllIndices(): KeySetReadAllIndicesResponse = 4;
}

/** The Fixed Label Cluster provides a feature for the device to tag an endpoint with zero or more read only
labels. */
cluster FixedLabel = 64 {
  revision 1; // NOTE: Default/not specifically set

  struct LabelStruct {
    char_string<16> label = 0;
    char_string<16> value = 1;
  }

  readonly attribute LabelStruct labelList[] = 0;
  readonly attribute command_id generatedCommandList[] = 65528;
  readonly attribute command_id acceptedCommandList[] = 65529;
  readonly attribute event_id eventList[] = 65530;
  readonly attribute attrib_id attributeList[] = 65531;
  readonly attribute bitmap32 featureMap = 65532;
  readonly attribute int16u clusterRevision = 65533;
}

/** The User Label Cluster provides a feature to tag an endpoint with zero or more labels. */
cluster UserLabel = 65 {
  revision 1; // NOTE: Default/not specifically set

  struct LabelStruct {
    char_string<16> label = 0;
    char_string<16> value = 1;
  }

  attribute access(write: manage) LabelStruct labelList[] = 0;
  readonly attribute command_id generatedCommandList[] = 65528;
  readonly attribute command_id acceptedCommandList[] = 65529;
  readonly attribute event_id eventList[] = 65530;
  readonly attribute attrib_id attributeList[] = 65531;
  readonly attribute bitmap32 featureMap = 65532;
  readonly attribute int16u clusterRevision = 65533;
}

/** This cluster provides an interface to a boolean state called StateValue. */
cluster BooleanState = 69 {
  revision 1;

  info event StateChange = 0 {
    boolean stateValue = 0;
  }

  readonly attribute boolean stateValue = 0;
  readonly attribute command_id generatedCommandList[] = 65528;
  readonly attribute command_id acceptedCommandList[] = 65529;
  readonly attribute event_id eventList[] = 65530;
  readonly attribute attrib_id attributeList[] = 65531;
  readonly attribute bitmap32 featureMap = 65532;
  readonly attribute int16u clusterRevision = 65533;
}

/** Attributes and commands for selecting a mode from a list of supported options. */
provisional cluster OvenMode = 73 {
  revision 1;

  enum ModeTag : enum16 {
    kBake = 16384;
    kConvection = 16385;
    kGrill = 16386;
    kRoast = 16387;
    kClean = 16388;
    kConvectionBake = 16389;
    kConvectionRoast = 16390;
    kWarming = 16391;
    kProofing = 16392;
  }

  bitmap Feature : bitmap32 {
    kOnOff = 0x1;
  }

  struct ModeTagStruct {
    optional vendor_id mfgCode = 0;
    enum16 value = 1;
  }

  struct ModeOptionStruct {
    char_string<64> label = 0;
    int8u mode = 1;
    ModeTagStruct modeTags[] = 2;
  }

  readonly attribute ModeOptionStruct supportedModes[] = 0;
  readonly attribute int8u currentMode = 1;
  attribute optional nullable int8u startUpMode = 2;
  attribute optional nullable int8u onMode = 3;
  readonly attribute command_id generatedCommandList[] = 65528;
  readonly attribute command_id acceptedCommandList[] = 65529;
  readonly attribute event_id eventList[] = 65530;
  readonly attribute attrib_id attributeList[] = 65531;
  readonly attribute bitmap32 featureMap = 65532;
  readonly attribute int16u clusterRevision = 65533;

  request struct ChangeToModeRequest {
    int8u newMode = 0;
  }

  response struct ChangeToModeResponse = 1 {
    enum8 status = 0;
    optional char_string statusText = 1;
  }

  /** This command is used to change device modes.
        On receipt of this command the device SHALL respond with a ChangeToModeResponse command. */
  command ChangeToMode(ChangeToModeRequest): ChangeToModeResponse = 0;
}

/** This cluster supports remotely monitoring and controling the different typs of
            functionality available to a drying device, such as a laundry dryer. */
cluster LaundryDryerControls = 74 {
  revision 1;

  enum DrynessLevelEnum : enum8 {
    kLow = 0;
    kNormal = 1;
    kExtra = 2;
    kMax = 3;
  }

  readonly attribute DrynessLevelEnum supportedDrynessLevels[] = 0;
  attribute nullable DrynessLevelEnum selectedDrynessLevel = 1;
  readonly attribute command_id generatedCommandList[] = 65528;
  readonly attribute command_id acceptedCommandList[] = 65529;
  readonly attribute event_id eventList[] = 65530;
  readonly attribute attrib_id attributeList[] = 65531;
  readonly attribute bitmap32 featureMap = 65532;
  readonly attribute int16u clusterRevision = 65533;
}

/** Attributes and commands for selecting a mode from a list of supported options. */
cluster ModeSelect = 80 {
  revision 2;

  bitmap Feature : bitmap32 {
    kOnOff = 0x1;
  }

  struct SemanticTagStruct {
    vendor_id mfgCode = 0;
    enum16 value = 1;
  }

  struct ModeOptionStruct {
    char_string<64> label = 0;
    int8u mode = 1;
    SemanticTagStruct semanticTags[] = 2;
  }

  readonly attribute char_string<64> description = 0;
  readonly attribute nullable enum16 standardNamespace = 1;
  readonly attribute ModeOptionStruct supportedModes[] = 2;
  readonly attribute int8u currentMode = 3;
  attribute optional nullable int8u startUpMode = 4;
  attribute optional nullable int8u onMode = 5;
  readonly attribute optional int8u manufacturerExtension = 4293984257;
  readonly attribute command_id generatedCommandList[] = 65528;
  readonly attribute command_id acceptedCommandList[] = 65529;
  readonly attribute event_id eventList[] = 65530;
  readonly attribute attrib_id attributeList[] = 65531;
  readonly attribute bitmap32 featureMap = 65532;
  readonly attribute int16u clusterRevision = 65533;

  request struct ChangeToModeRequest {
    int8u newMode = 0;
  }

  /** On receipt of this command, if the NewMode field matches the Mode field in an entry of the SupportedModes list, the server SHALL set the CurrentMode attribute to the NewMode value, otherwise, the server SHALL respond with an INVALID_COMMAND status response. */
  command ChangeToMode(ChangeToModeRequest): DefaultSuccess = 0;
  /** Sample manufacturer specific extension command */
  command SampleMfgExtensionCommand(): DefaultSuccess = 4293984257;
}

/** Attributes and commands for selecting a mode from a list of supported options. */
cluster LaundryWasherMode = 81 {
  revision 2;

  enum ModeTag : enum16 {
    kNormal = 16384;
    kDelicate = 16385;
    kHeavy = 16386;
    kWhites = 16387;
  }

  bitmap Feature : bitmap32 {
    kOnOff = 0x1;
  }

  struct ModeTagStruct {
    optional vendor_id mfgCode = 0;
    enum16 value = 1;
  }

  struct ModeOptionStruct {
    char_string<64> label = 0;
    int8u mode = 1;
    ModeTagStruct modeTags[] = 2;
  }

  readonly attribute ModeOptionStruct supportedModes[] = 0;
  readonly attribute int8u currentMode = 1;
  attribute optional nullable int8u startUpMode = 2;
  attribute optional nullable int8u onMode = 3;
  readonly attribute command_id generatedCommandList[] = 65528;
  readonly attribute command_id acceptedCommandList[] = 65529;
  readonly attribute event_id eventList[] = 65530;
  readonly attribute attrib_id attributeList[] = 65531;
  readonly attribute bitmap32 featureMap = 65532;
  readonly attribute int16u clusterRevision = 65533;

  request struct ChangeToModeRequest {
    int8u newMode = 0;
  }

  response struct ChangeToModeResponse = 1 {
    enum8 status = 0;
    optional char_string statusText = 1;
  }

  /** This command is used to change device modes.
        On receipt of this command the device SHALL respond with a ChangeToModeResponse command. */
  command ChangeToMode(ChangeToModeRequest): ChangeToModeResponse = 0;
}

/** Attributes and commands for selecting a mode from a list of supported options. */
cluster RefrigeratorAndTemperatureControlledCabinetMode = 82 {
  revision 2;

  enum ModeTag : enum16 {
    kRapidCool = 16384;
    kRapidFreeze = 16385;
  }

  bitmap Feature : bitmap32 {
    kOnOff = 0x1;
  }

  struct ModeTagStruct {
    optional vendor_id mfgCode = 0;
    enum16 value = 1;
  }

  struct ModeOptionStruct {
    char_string<64> label = 0;
    int8u mode = 1;
    ModeTagStruct modeTags[] = 2;
  }

  readonly attribute ModeOptionStruct supportedModes[] = 0;
  readonly attribute int8u currentMode = 1;
  attribute optional nullable int8u startUpMode = 2;
  attribute optional nullable int8u onMode = 3;
  readonly attribute command_id generatedCommandList[] = 65528;
  readonly attribute command_id acceptedCommandList[] = 65529;
  readonly attribute event_id eventList[] = 65530;
  readonly attribute attrib_id attributeList[] = 65531;
  readonly attribute bitmap32 featureMap = 65532;
  readonly attribute int16u clusterRevision = 65533;

  request struct ChangeToModeRequest {
    int8u newMode = 0;
  }

  response struct ChangeToModeResponse = 1 {
    enum8 status = 0;
    optional char_string statusText = 1;
  }

  /** This command is used to change device modes.
        On receipt of this command the device SHALL respond with a ChangeToModeResponse command. */
  command ChangeToMode(ChangeToModeRequest): ChangeToModeResponse = 0;
}

/** This cluster supports remotely monitoring and controlling the different types of functionality available to a washing device, such as a washing machine. */
cluster LaundryWasherControls = 83 {
  revision 1;

  enum NumberOfRinsesEnum : enum8 {
    kNone = 0;
    kNormal = 1;
    kExtra = 2;
    kMax = 3;
  }

  bitmap Feature : bitmap32 {
    kSpin = 0x1;
    kRinse = 0x2;
  }

  readonly attribute optional char_string spinSpeeds[] = 0;
  attribute optional nullable int8u spinSpeedCurrent = 1;
  attribute optional NumberOfRinsesEnum numberOfRinses = 2;
  readonly attribute optional NumberOfRinsesEnum supportedRinses[] = 3;
  readonly attribute command_id generatedCommandList[] = 65528;
  readonly attribute command_id acceptedCommandList[] = 65529;
  readonly attribute event_id eventList[] = 65530;
  readonly attribute attrib_id attributeList[] = 65531;
  readonly attribute bitmap32 featureMap = 65532;
  readonly attribute int16u clusterRevision = 65533;
}

/** Attributes and commands for selecting a mode from a list of supported options. */
cluster RvcRunMode = 84 {
  revision 2;

  enum ModeTag : enum16 {
    kIdle = 16384;
    kCleaning = 16385;
  }

  enum StatusCode : enum8 {
    kStuck = 65;
    kDustBinMissing = 66;
    kDustBinFull = 67;
    kWaterTankEmpty = 68;
    kWaterTankMissing = 69;
    kWaterTankLidOpen = 70;
    kMopCleaningPadMissing = 71;
    kBatteryLow = 72;
  }

  bitmap Feature : bitmap32 {
    kOnOff = 0x1;
  }

  struct ModeTagStruct {
    optional vendor_id mfgCode = 0;
    enum16 value = 1;
  }

  struct ModeOptionStruct {
    char_string<64> label = 0;
    int8u mode = 1;
    ModeTagStruct modeTags[] = 2;
  }

  readonly attribute ModeOptionStruct supportedModes[] = 0;
  readonly attribute int8u currentMode = 1;
  attribute optional nullable int8u onMode = 3;
  readonly attribute command_id generatedCommandList[] = 65528;
  readonly attribute command_id acceptedCommandList[] = 65529;
  readonly attribute event_id eventList[] = 65530;
  readonly attribute attrib_id attributeList[] = 65531;
  readonly attribute bitmap32 featureMap = 65532;
  readonly attribute int16u clusterRevision = 65533;

  request struct ChangeToModeRequest {
    int8u newMode = 0;
  }

  response struct ChangeToModeResponse = 1 {
    enum8 status = 0;
    optional char_string statusText = 1;
  }

  /** This command is used to change device modes.
        On receipt of this command the device SHALL respond with a ChangeToModeResponse command. */
  command ChangeToMode(ChangeToModeRequest): ChangeToModeResponse = 0;
}

/** Attributes and commands for selecting a mode from a list of supported options. */
cluster RvcCleanMode = 85 {
  revision 2;

  enum ModeTag : enum16 {
    kDeepClean = 16384;
    kVacuum = 16385;
    kMop = 16386;
  }

  enum StatusCode : enum8 {
    kCleaningInProgress = 64;
  }

  bitmap Feature : bitmap32 {
    kOnOff = 0x1;
  }

  struct ModeTagStruct {
    optional vendor_id mfgCode = 0;
    enum16 value = 1;
  }

  struct ModeOptionStruct {
    char_string<64> label = 0;
    int8u mode = 1;
    ModeTagStruct modeTags[] = 2;
  }

  readonly attribute ModeOptionStruct supportedModes[] = 0;
  readonly attribute int8u currentMode = 1;
  attribute optional nullable int8u onMode = 3;
  readonly attribute command_id generatedCommandList[] = 65528;
  readonly attribute command_id acceptedCommandList[] = 65529;
  readonly attribute event_id eventList[] = 65530;
  readonly attribute attrib_id attributeList[] = 65531;
  readonly attribute bitmap32 featureMap = 65532;
  readonly attribute int16u clusterRevision = 65533;

  request struct ChangeToModeRequest {
    int8u newMode = 0;
  }

  response struct ChangeToModeResponse = 1 {
    enum8 status = 0;
    optional char_string statusText = 1;
  }

  /** This command is used to change device modes.
        On receipt of this command the device SHALL respond with a ChangeToModeResponse command. */
  command ChangeToMode(ChangeToModeRequest): ChangeToModeResponse = 0;
}

/** Attributes and commands for configuring the temperature control, and reporting temperature. */
cluster TemperatureControl = 86 {
  revision 1; // NOTE: Default/not specifically set

  bitmap Feature : bitmap32 {
    kTemperatureNumber = 0x1;
    kTemperatureLevel = 0x2;
    kTemperatureStep = 0x4;
  }

  readonly attribute optional temperature temperatureSetpoint = 0;
  readonly attribute optional temperature minTemperature = 1;
  readonly attribute optional temperature maxTemperature = 2;
  readonly attribute optional temperature step = 3;
  readonly attribute optional int8u selectedTemperatureLevel = 4;
  readonly attribute optional char_string supportedTemperatureLevels[] = 5;
  readonly attribute command_id generatedCommandList[] = 65528;
  readonly attribute command_id acceptedCommandList[] = 65529;
  readonly attribute event_id eventList[] = 65530;
  readonly attribute attrib_id attributeList[] = 65531;
  readonly attribute bitmap32 featureMap = 65532;
  readonly attribute int16u clusterRevision = 65533;

  request struct SetTemperatureRequest {
    optional temperature targetTemperature = 0;
    optional int8u targetTemperatureLevel = 1;
  }

  /** Set Temperature */
  command SetTemperature(SetTemperatureRequest): DefaultSuccess = 0;
}

/** Attributes and commands for configuring the Refrigerator alarm. */
cluster RefrigeratorAlarm = 87 {
  revision 1; // NOTE: Default/not specifically set

  bitmap AlarmMap : bitmap32 {
    kDoorOpen = 0x1;
  }

  info event Notify = 0 {
    AlarmMap active = 0;
    AlarmMap inactive = 1;
    AlarmMap state = 2;
    AlarmMap mask = 3;
  }

  readonly attribute AlarmMap mask = 0;
  readonly attribute AlarmMap state = 2;
  readonly attribute AlarmMap supported = 3;
  readonly attribute command_id generatedCommandList[] = 65528;
  readonly attribute command_id acceptedCommandList[] = 65529;
  readonly attribute event_id eventList[] = 65530;
  readonly attribute attrib_id attributeList[] = 65531;
  readonly attribute bitmap32 featureMap = 65532;
  readonly attribute int16u clusterRevision = 65533;
}

/** Attributes and commands for selecting a mode from a list of supported options. */
cluster DishwasherMode = 89 {
  revision 2;

  enum ModeTag : enum16 {
    kNormal = 16384;
    kHeavy = 16385;
    kLight = 16386;
  }

  bitmap Feature : bitmap32 {
    kOnOff = 0x1;
  }

  struct ModeTagStruct {
    optional vendor_id mfgCode = 0;
    enum16 value = 1;
  }

  struct ModeOptionStruct {
    char_string<64> label = 0;
    int8u mode = 1;
    ModeTagStruct modeTags[] = 2;
  }

  readonly attribute ModeOptionStruct supportedModes[] = 0;
  readonly attribute int8u currentMode = 1;
  attribute optional nullable int8u startUpMode = 2;
  attribute optional nullable int8u onMode = 3;
  readonly attribute command_id generatedCommandList[] = 65528;
  readonly attribute command_id acceptedCommandList[] = 65529;
  readonly attribute event_id eventList[] = 65530;
  readonly attribute attrib_id attributeList[] = 65531;
  readonly attribute bitmap32 featureMap = 65532;
  readonly attribute int16u clusterRevision = 65533;

  request struct ChangeToModeRequest {
    int8u newMode = 0;
  }

  response struct ChangeToModeResponse = 1 {
    enum8 status = 0;
    optional char_string statusText = 1;
  }

  /** This command is used to change device modes.
        On receipt of this command the device SHALL respond with a ChangeToModeResponse command. */
  command ChangeToMode(ChangeToModeRequest): ChangeToModeResponse = 0;
}

/** Attributes for reporting air quality classification */
cluster AirQuality = 91 {
  revision 1; // NOTE: Default/not specifically set

  enum AirQualityEnum : enum8 {
    kUnknown = 0;
    kGood = 1;
    kFair = 2;
    kModerate = 3;
    kPoor = 4;
    kVeryPoor = 5;
    kExtremelyPoor = 6;
  }

  bitmap Feature : bitmap32 {
    kFair = 0x1;
    kModerate = 0x2;
    kVeryPoor = 0x4;
    kExtremelyPoor = 0x8;
  }

  readonly attribute AirQualityEnum airQuality = 0;
  readonly attribute command_id generatedCommandList[] = 65528;
  readonly attribute command_id acceptedCommandList[] = 65529;
  readonly attribute event_id eventList[] = 65530;
  readonly attribute attrib_id attributeList[] = 65531;
  readonly attribute bitmap32 featureMap = 65532;
  readonly attribute int16u clusterRevision = 65533;
}

/** This cluster provides an interface for observing and managing the state of smoke and CO alarms. */
cluster SmokeCoAlarm = 92 {
  revision 1;

  enum AlarmStateEnum : enum8 {
    kNormal = 0;
    kWarning = 1;
    kCritical = 2;
  }

  enum ContaminationStateEnum : enum8 {
    kNormal = 0;
    kLow = 1;
    kWarning = 2;
    kCritical = 3;
  }

  enum EndOfServiceEnum : enum8 {
    kNormal = 0;
    kExpired = 1;
  }

  enum ExpressedStateEnum : enum8 {
    kNormal = 0;
    kSmokeAlarm = 1;
    kCOAlarm = 2;
    kBatteryAlert = 3;
    kTesting = 4;
    kHardwareFault = 5;
    kEndOfService = 6;
    kInterconnectSmoke = 7;
    kInterconnectCO = 8;
  }

  enum MuteStateEnum : enum8 {
    kNotMuted = 0;
    kMuted = 1;
  }

  enum SensitivityEnum : enum8 {
    kHigh = 0;
    kStandard = 1;
    kLow = 2;
  }

  bitmap Feature : bitmap32 {
    kSmokeAlarm = 0x1;
    kCOAlarm = 0x2;
  }

  critical event SmokeAlarm = 0 {
    AlarmStateEnum alarmSeverityLevel = 0;
  }

  critical event COAlarm = 1 {
    AlarmStateEnum alarmSeverityLevel = 0;
  }

  info event LowBattery = 2 {
    AlarmStateEnum alarmSeverityLevel = 0;
  }

  info event HardwareFault = 3 {
  }

  info event EndOfService = 4 {
  }

  info event SelfTestComplete = 5 {
  }

  info event AlarmMuted = 6 {
  }

  info event MuteEnded = 7 {
  }

  critical event InterconnectSmokeAlarm = 8 {
    AlarmStateEnum alarmSeverityLevel = 0;
  }

  critical event InterconnectCOAlarm = 9 {
    AlarmStateEnum alarmSeverityLevel = 0;
  }

  info event AllClear = 10 {
  }

  readonly attribute ExpressedStateEnum expressedState = 0;
  readonly attribute optional AlarmStateEnum smokeState = 1;
  readonly attribute optional AlarmStateEnum COState = 2;
  readonly attribute AlarmStateEnum batteryAlert = 3;
  readonly attribute optional MuteStateEnum deviceMuted = 4;
  readonly attribute boolean testInProgress = 5;
  readonly attribute boolean hardwareFaultAlert = 6;
  readonly attribute EndOfServiceEnum endOfServiceAlert = 7;
  readonly attribute optional AlarmStateEnum interconnectSmokeAlarm = 8;
  readonly attribute optional AlarmStateEnum interconnectCOAlarm = 9;
  readonly attribute optional ContaminationStateEnum contaminationState = 10;
  attribute access(write: manage) optional SensitivityEnum smokeSensitivityLevel = 11;
  readonly attribute optional epoch_s expiryDate = 12;
  readonly attribute command_id generatedCommandList[] = 65528;
  readonly attribute command_id acceptedCommandList[] = 65529;
  readonly attribute event_id eventList[] = 65530;
  readonly attribute attrib_id attributeList[] = 65531;
  readonly attribute bitmap32 featureMap = 65532;
  readonly attribute int16u clusterRevision = 65533;

  /** This command SHALL initiate a device self-test. */
  command SelfTestRequest(): DefaultSuccess = 0;
}

/** Attributes and commands for configuring the Dishwasher alarm. */
cluster DishwasherAlarm = 93 {
  revision 1; // NOTE: Default/not specifically set

  bitmap AlarmMap : bitmap32 {
    kInflowError = 0x1;
    kDrainError = 0x2;
    kDoorError = 0x4;
    kTempTooLow = 0x8;
    kTempTooHigh = 0x10;
    kWaterLevelError = 0x20;
  }

  bitmap Feature : bitmap32 {
    kReset = 0x1;
  }

  info event Notify = 0 {
    AlarmMap active = 0;
    AlarmMap inactive = 1;
    AlarmMap state = 2;
    AlarmMap mask = 3;
  }

  readonly attribute AlarmMap mask = 0;
  readonly attribute optional AlarmMap latch = 1;
  readonly attribute AlarmMap state = 2;
  readonly attribute AlarmMap supported = 3;
  readonly attribute command_id generatedCommandList[] = 65528;
  readonly attribute command_id acceptedCommandList[] = 65529;
  readonly attribute event_id eventList[] = 65530;
  readonly attribute attrib_id attributeList[] = 65531;
  readonly attribute bitmap32 featureMap = 65532;
  readonly attribute int16u clusterRevision = 65533;

  request struct ResetRequest {
    AlarmMap alarms = 0;
  }

  request struct ModifyEnabledAlarmsRequest {
    AlarmMap mask = 0;
  }

  /** Reset alarm */
  command Reset(ResetRequest): DefaultSuccess = 0;
  /** Modify enabled alarms */
  command ModifyEnabledAlarms(ModifyEnabledAlarmsRequest): DefaultSuccess = 1;
}

/** Attributes and commands for selecting a mode from a list of supported options. */
provisional cluster MicrowaveOvenMode = 94 {
  revision 1;

  enum ModeTag : enum16 {
    kNormal = 16384;
    kDefrost = 16385;
  }

  bitmap Feature : bitmap32 {
    kOnOff = 0x1;
  }

  struct ModeTagStruct {
    optional vendor_id mfgCode = 0;
    enum16 value = 1;
  }

  struct ModeOptionStruct {
    char_string<64> label = 0;
    int8u mode = 1;
    ModeTagStruct modeTags[] = 2;
  }

  readonly attribute ModeOptionStruct supportedModes[] = 0;
  readonly attribute int8u currentMode = 1;
  readonly attribute command_id generatedCommandList[] = 65528;
  readonly attribute command_id acceptedCommandList[] = 65529;
  readonly attribute event_id eventList[] = 65530;
  readonly attribute attrib_id attributeList[] = 65531;
  readonly attribute bitmap32 featureMap = 65532;
  readonly attribute int16u clusterRevision = 65533;
}

/** This cluster supports remotely monitoring and, where supported, changing the operational state of any device where a state machine is a part of the operation. */
cluster OperationalState = 96 {
  revision 1;

  enum ErrorStateEnum : enum8 {
    kNoError = 0;
    kUnableToStartOrResume = 1;
    kUnableToCompleteOperation = 2;
    kCommandInvalidInState = 3;
  }

  enum OperationalStateEnum : enum8 {
    kStopped = 0;
    kRunning = 1;
    kPaused = 2;
    kError = 3;
  }

  struct ErrorStateStruct {
    enum8 errorStateID = 0;
    optional char_string<64> errorStateLabel = 1;
    optional char_string<64> errorStateDetails = 2;
  }

  struct OperationalStateStruct {
    enum8 operationalStateID = 0;
    optional char_string<64> operationalStateLabel = 1;
  }

  critical event OperationalError = 0 {
    ErrorStateStruct errorState = 0;
  }

  info event OperationCompletion = 1 {
    enum8 completionErrorCode = 0;
    optional nullable elapsed_s totalOperationalTime = 1;
    optional nullable elapsed_s pausedTime = 2;
  }

  readonly attribute nullable char_string phaseList[] = 0;
  readonly attribute nullable int8u currentPhase = 1;
  readonly attribute optional nullable elapsed_s countdownTime = 2;
  readonly attribute OperationalStateStruct operationalStateList[] = 3;
  readonly attribute OperationalStateEnum operationalState = 4;
  readonly attribute ErrorStateStruct operationalError = 5;
  readonly attribute command_id generatedCommandList[] = 65528;
  readonly attribute command_id acceptedCommandList[] = 65529;
  readonly attribute event_id eventList[] = 65530;
  readonly attribute attrib_id attributeList[] = 65531;
  readonly attribute bitmap32 featureMap = 65532;
  readonly attribute int16u clusterRevision = 65533;

  response struct OperationalCommandResponse = 4 {
    ErrorStateStruct commandResponseState = 0;
  }

  /** Upon receipt, the device SHALL pause its operation if it is possible based on the current function of the server. */
  command Pause(): OperationalCommandResponse = 0;
  /** Upon receipt, the device SHALL stop its operation if it is at a position where it is safe to do so and/or permitted. */
  command Stop(): OperationalCommandResponse = 1;
  /** Upon receipt, the device SHALL start its operation if it is safe to do so and the device is in an operational state from which it can be started. */
  command Start(): OperationalCommandResponse = 2;
  /** Upon receipt, the device SHALL resume its operation from the point it was at when it received the Pause command, or from the point when it was paused by means outside of this cluster (for example by manual button press). */
  command Resume(): OperationalCommandResponse = 3;
}

/** This cluster supports remotely monitoring and, where supported, changing the operational state of a Robotic Vacuum. */
cluster RvcOperationalState = 97 {
  revision 1;

  enum ErrorStateEnum : enum8 {
    kFailedToFindChargingDock = 64;
    kStuck = 65;
    kDustBinMissing = 66;
    kDustBinFull = 67;
    kWaterTankEmpty = 68;
    kWaterTankMissing = 69;
    kWaterTankLidOpen = 70;
    kMopCleaningPadMissing = 71;
  }

  enum OperationalStateEnum : enum8 {
    kSeekingCharger = 64;
    kCharging = 65;
    kDocked = 66;
  }

  struct ErrorStateStruct {
    enum8 errorStateID = 0;
    optional char_string<64> errorStateLabel = 1;
    optional char_string<64> errorStateDetails = 2;
  }

  struct OperationalStateStruct {
    enum8 operationalStateID = 0;
    optional char_string<64> operationalStateLabel = 1;
  }

  critical event OperationalError = 0 {
    ErrorStateStruct errorState = 0;
  }

  info event OperationCompletion = 1 {
    enum8 completionErrorCode = 0;
    optional nullable elapsed_s totalOperationalTime = 1;
    optional nullable elapsed_s pausedTime = 2;
  }

  readonly attribute nullable char_string phaseList[] = 0;
  readonly attribute nullable int8u currentPhase = 1;
  readonly attribute optional nullable elapsed_s countdownTime = 2;
  readonly attribute OperationalStateStruct operationalStateList[] = 3;
  readonly attribute enum8 operationalState = 4;
  readonly attribute ErrorStateStruct operationalError = 5;
  readonly attribute command_id generatedCommandList[] = 65528;
  readonly attribute command_id acceptedCommandList[] = 65529;
  readonly attribute event_id eventList[] = 65530;
  readonly attribute attrib_id attributeList[] = 65531;
  readonly attribute bitmap32 featureMap = 65532;
  readonly attribute int16u clusterRevision = 65533;

  response struct OperationalCommandResponse = 4 {
    ErrorStateStruct commandResponseState = 0;
  }

  /** Upon receipt, the device SHALL pause its operation if it is possible based on the current function of the server. */
  command Pause(): OperationalCommandResponse = 0;
  /** Upon receipt, the device SHALL stop its operation if it is at a position where it is safe to do so and/or permitted. */
  command Stop(): OperationalCommandResponse = 1;
  /** Upon receipt, the device SHALL start its operation if it is safe to do so and the device is in an operational state from which it can be started. */
  command Start(): OperationalCommandResponse = 2;
  /** Upon receipt, the device SHALL resume its operation from the point it was at when it received the Pause command, or from the point when it was paused by means outside of this cluster (for example by manual button press). */
  command Resume(): OperationalCommandResponse = 3;
}

/** Attributes and commands for monitoring HEPA filters in a device */
cluster HepaFilterMonitoring = 113 {
  revision 1; // NOTE: Default/not specifically set

  enum ChangeIndicationEnum : enum8 {
    kOK = 0;
    kWarning = 1;
    kCritical = 2;
  }

  enum DegradationDirectionEnum : enum8 {
    kUp = 0;
    kDown = 1;
  }

  enum ProductIdentifierTypeEnum : enum8 {
    kUPC = 0;
    kGTIN8 = 1;
    kEAN = 2;
    kGTIN14 = 3;
    kOEM = 4;
  }

  bitmap Feature : bitmap32 {
    kCondition = 0x1;
    kWarning = 0x2;
    kReplacementProductList = 0x4;
  }

  struct ReplacementProductStruct {
    ProductIdentifierTypeEnum productIdentifierType = 0;
    char_string<20> productIdentifierValue = 1;
  }

  readonly attribute optional percent condition = 0;
  readonly attribute optional DegradationDirectionEnum degradationDirection = 1;
  readonly attribute ChangeIndicationEnum changeIndication = 2;
  readonly attribute optional boolean inPlaceIndicator = 3;
  attribute optional nullable epoch_s lastChangedTime = 4;
  readonly attribute optional ReplacementProductStruct replacementProductList[] = 5;
  readonly attribute command_id generatedCommandList[] = 65528;
  readonly attribute command_id acceptedCommandList[] = 65529;
  readonly attribute event_id eventList[] = 65530;
  readonly attribute attrib_id attributeList[] = 65531;
  readonly attribute bitmap32 featureMap = 65532;
  readonly attribute int16u clusterRevision = 65533;

  /** Reset the condition of the replaceable to the non degraded state */
  command ResetCondition(): DefaultSuccess = 0;
}

/** Attributes and commands for monitoring activated carbon filters in a device */
cluster ActivatedCarbonFilterMonitoring = 114 {
  revision 1; // NOTE: Default/not specifically set

  enum ChangeIndicationEnum : enum8 {
    kOK = 0;
    kWarning = 1;
    kCritical = 2;
  }

  enum DegradationDirectionEnum : enum8 {
    kUp = 0;
    kDown = 1;
  }

  enum ProductIdentifierTypeEnum : enum8 {
    kUPC = 0;
    kGTIN8 = 1;
    kEAN = 2;
    kGTIN14 = 3;
    kOEM = 4;
  }

  bitmap Feature : bitmap32 {
    kCondition = 0x1;
    kWarning = 0x2;
    kReplacementProductList = 0x4;
  }

  struct ReplacementProductStruct {
    ProductIdentifierTypeEnum productIdentifierType = 0;
    char_string<20> productIdentifierValue = 1;
  }

  readonly attribute optional percent condition = 0;
  readonly attribute optional DegradationDirectionEnum degradationDirection = 1;
  readonly attribute ChangeIndicationEnum changeIndication = 2;
  readonly attribute optional boolean inPlaceIndicator = 3;
  attribute optional nullable epoch_s lastChangedTime = 4;
  readonly attribute optional ReplacementProductStruct replacementProductList[] = 5;
  readonly attribute command_id generatedCommandList[] = 65528;
  readonly attribute command_id acceptedCommandList[] = 65529;
  readonly attribute event_id eventList[] = 65530;
  readonly attribute attrib_id attributeList[] = 65531;
  readonly attribute bitmap32 featureMap = 65532;
  readonly attribute int16u clusterRevision = 65533;

  /** Reset the condition of the replaceable to the non degraded state */
  command ResetCondition(): DefaultSuccess = 0;
}

<<<<<<< HEAD
/** This cluster is used to configure a boolean sensor. */
provisional cluster BooleanStateConfiguration = 128 {
  revision 1;

  bitmap AlarmModeBitmap : bitmap8 {
    kVisual = 0x1;
    kAudible = 0x2;
  }

  bitmap Feature : bitmap32 {
    kVisual = 0x1;
    kAudible = 0x2;
    kAlarmSuppress = 0x4;
    kSensitivityLevel = 0x8;
  }

  bitmap SensorFaultBitmap : bitmap16 {
    kGeneralFault = 0x1;
  }

  info event AlarmsStateChanged = 0 {
    AlarmModeBitmap alarmsActive = 0;
    optional AlarmModeBitmap alarmsSuppressed = 1;
  }

  info event SensorFault = 1 {
    SensorFaultBitmap sensorFault = 0;
  }

  attribute optional int8u currentSensitivityLevel = 0;
  readonly attribute optional int8u supportedSensitivityLevels = 1;
  readonly attribute optional int8u defaultSensitivityLevel = 2;
  readonly attribute optional AlarmModeBitmap alarmsActive = 3;
  readonly attribute optional AlarmModeBitmap alarmsSuppressed = 4;
  readonly attribute optional AlarmModeBitmap alarmsEnabled = 5;
  readonly attribute optional AlarmModeBitmap alarmsSupported = 6;
  readonly attribute optional SensorFaultBitmap sensorFault = 7;
=======
/** This cluster is used to configure a valve. */
provisional cluster ValveConfigurationAndControl = 129 {
  revision 1;

  enum StatusCodeEnum : enum8 {
    kFailureDueToFault = 2;
  }

  enum ValveStateEnum : enum8 {
    kClosed = 0;
    kOpen = 1;
    kTransitioning = 2;
  }

  bitmap Feature : bitmap32 {
    kTimeSync = 0x1;
    kLevel = 0x2;
  }

  bitmap ValveFaultBitmap : bitmap16 {
    kGeneralFault = 0x1;
    kBlocked = 0x2;
    kLeaking = 0x4;
    kNotConnected = 0x8;
    kShortCircuit = 0x10;
    kCurrentExceeded = 0x20;
  }

  info event ValveStateChanged = 0 {
    ValveStateEnum valveState = 0;
    optional percent valveLevel = 1;
  }

  info event ValveFault = 1 {
    ValveFaultBitmap valveFault = 0;
  }

  readonly attribute nullable elapsed_s openDuration = 0;
  attribute nullable elapsed_s defaultOpenDuration = 1;
  readonly attribute optional nullable epoch_us autoCloseTime = 2;
  readonly attribute nullable elapsed_s remainingDuration = 3;
  readonly attribute nullable ValveStateEnum currentState = 4;
  readonly attribute nullable ValveStateEnum targetState = 5;
  readonly attribute optional nullable percent currentLevel = 6;
  readonly attribute optional nullable percent targetLevel = 7;
  attribute optional percent defaultOpenLevel = 8;
  readonly attribute optional ValveFaultBitmap valveFault = 9;
  readonly attribute optional int8u levelStep = 10;
>>>>>>> 695d0bfa
  readonly attribute command_id generatedCommandList[] = 65528;
  readonly attribute command_id acceptedCommandList[] = 65529;
  readonly attribute event_id eventList[] = 65530;
  readonly attribute attrib_id attributeList[] = 65531;
  readonly attribute bitmap32 featureMap = 65532;
  readonly attribute int16u clusterRevision = 65533;

<<<<<<< HEAD
  request struct SuppressAlarmRequest {
    AlarmModeBitmap alarmsToSuppress = 0;
  }

  request struct EnableDisableAlarmRequest {
    AlarmModeBitmap alarmsToEnableDisable = 0;
  }

  /** This command is used to suppress the specified alarm mode. */
  command SuppressAlarm(SuppressAlarmRequest): DefaultSuccess = 0;
  /** This command is used to enable or disable the specified alarm mode. */
  command EnableDisableAlarm(EnableDisableAlarmRequest): DefaultSuccess = 1;
=======
  request struct OpenRequest {
    optional nullable elapsed_s openDuration = 0;
    optional percent targetLevel = 1;
  }

  /** This command is used to set the valve to its open position. */
  command Open(OpenRequest): DefaultSuccess = 0;
  /** This command is used to set the valve to its closed position. */
  command Close(): DefaultSuccess = 1;
>>>>>>> 695d0bfa
}

/** This cluster provides a mechanism for querying data about the electrical energy imported or provided by the server. */
provisional cluster ElectricalEnergyMeasurement = 145 {
  revision 1;

  enum MeasurementTypeEnum : enum16 {
    kUnspecified = 0;
    kVoltage = 1;
    kActiveCurrent = 2;
    kReactiveCurrent = 3;
    kApparentCurrent = 4;
    kActivePower = 5;
    kReactivePower = 6;
    kApparentPower = 7;
    kRMSVoltage = 8;
    kRMSCurrent = 9;
    kRMSPower = 10;
    kFrequency = 11;
    kPowerFactor = 12;
    kNeutralCurrent = 13;
    kElectricalEnergy = 14;
  }

  bitmap Feature : bitmap32 {
    kImportedEnergy = 0x1;
    kExportedEnergy = 0x2;
    kCumulativeEnergy = 0x4;
    kPeriodicEnergy = 0x8;
  }

  struct MeasurementAccuracyRangeStruct {
    int64s rangeMin = 0;
    int64s rangeMax = 1;
    optional percent100ths percentMax = 2;
    optional percent100ths percentMin = 3;
    optional percent100ths percentTypical = 4;
    optional int64u fixedMax = 5;
    optional int64u fixedMin = 6;
    optional int64u fixedTypical = 7;
  }

  struct MeasurementAccuracyStruct {
    MeasurementTypeEnum measurementType = 0;
    boolean measured = 1;
    int64s minMeasuredValue = 2;
    int64s maxMeasuredValue = 3;
    MeasurementAccuracyRangeStruct accuracyRanges[] = 4;
  }

  struct EnergyMeasurementStruct {
    int64s energy = 0;
    optional epoch_s startTimestamp = 1;
    optional epoch_s endTimestamp = 2;
    optional systime_ms startSystime = 3;
    optional systime_ms endSystime = 4;
  }

  info event CumulativeEnergyMeasured = 0 {
    optional EnergyMeasurementStruct energyImported = 0;
    optional EnergyMeasurementStruct energyExported = 1;
  }

  info event PeriodicEnergyMeasured = 1 {
    optional EnergyMeasurementStruct energyImported = 0;
    optional EnergyMeasurementStruct energyExported = 1;
  }

  readonly attribute MeasurementAccuracyStruct accuracy = 0;
  readonly attribute optional nullable EnergyMeasurementStruct cumulativeEnergyImported = 1;
  readonly attribute optional nullable EnergyMeasurementStruct cumulativeEnergyExported = 2;
  readonly attribute optional nullable EnergyMeasurementStruct periodicEnergyImported = 3;
  readonly attribute optional nullable EnergyMeasurementStruct periodicEnergyExported = 4;
  readonly attribute command_id generatedCommandList[] = 65528;
  readonly attribute command_id acceptedCommandList[] = 65529;
  readonly attribute event_id eventList[] = 65530;
  readonly attribute attrib_id attributeList[] = 65531;
  readonly attribute bitmap32 featureMap = 65532;
  readonly attribute int16u clusterRevision = 65533;
}

/** Electric Vehicle Supply Equipment (EVSE) is equipment used to charge an Electric Vehicle (EV) or Plug-In Hybrid Electric Vehicle. This cluster provides an interface to the functionality of Electric Vehicle Supply Equipment (EVSE) management. */
provisional cluster EnergyEvse = 153 {
  revision 2;

  enum EnergyTransferStoppedReasonEnum : enum8 {
    kEVStopped = 0;
    kEVSEStopped = 1;
    kOther = 2;
  }

  enum FaultStateEnum : enum8 {
    kNoError = 0;
    kMeterFailure = 1;
    kOverVoltage = 2;
    kUnderVoltage = 3;
    kOverCurrent = 4;
    kContactWetFailure = 5;
    kContactDryFailure = 6;
    kGroundFault = 7;
    kPowerLoss = 8;
    kPowerQuality = 9;
    kPilotShortCircuit = 10;
    kEmergencyStop = 11;
    kEVDisconnected = 12;
    kWrongPowerSupply = 13;
    kLiveNeutralSwap = 14;
    kOverTemperature = 15;
    kOther = 255;
  }

  enum StateEnum : enum8 {
    kNotPluggedIn = 0;
    kPluggedInNoDemand = 1;
    kPluggedInDemand = 2;
    kPluggedInCharging = 3;
    kPluggedInDischarging = 4;
    kSessionEnding = 5;
    kFault = 6;
  }

  enum SupplyStateEnum : enum8 {
    kDisabled = 0;
    kChargingEnabled = 1;
    kDischargingEnabled = 2;
    kDisabledError = 3;
    kDisabledDiagnostics = 4;
  }

  bitmap Feature : bitmap32 {
    kChargingPreferences = 0x1;
    kSoCReporting = 0x2;
    kPlugAndCharge = 0x4;
    kRFID = 0x8;
    kV2X = 0x10;
  }

  bitmap TargetDayOfWeekBitmap : bitmap8 {
    kSunday = 0x1;
    kMonday = 0x2;
    kTuesday = 0x4;
    kWednesday = 0x8;
    kThursday = 0x10;
    kFriday = 0x20;
    kSaturday = 0x40;
  }

  struct ChargingTargetStruct {
    int16u targetTimeMinutesPastMidnight = 0;
    optional percent targetSoC = 1;
    optional energy_mwh addedEnergy = 2;
  }

  info event EVConnected = 0 {
    int32u sessionID = 0;
  }

  info event EVNotDetected = 1 {
    int32u sessionID = 0;
    StateEnum state = 1;
    elapsed_s sessionDuration = 2;
    energy_mwh sessionEnergyCharged = 3;
    optional energy_mwh sessionEnergyDischarged = 4;
  }

  info event EnergyTransferStarted = 2 {
    int32u sessionID = 0;
    StateEnum state = 1;
    amperage_ma maximumCurrent = 2;
  }

  info event EnergyTransferStopped = 3 {
    int32u sessionID = 0;
    StateEnum state = 1;
    EnergyTransferStoppedReasonEnum reason = 2;
    energy_mwh energyTransferred = 4;
  }

  critical event Fault = 4 {
    nullable int32u sessionID = 0;
    StateEnum state = 1;
    FaultStateEnum faultStatePreviousState = 2;
    FaultStateEnum faultStateCurrentState = 4;
  }

  info event RFID = 5 {
    octet_string uid = 0;
  }

  readonly attribute nullable StateEnum state = 0;
  readonly attribute SupplyStateEnum supplyState = 1;
  readonly attribute FaultStateEnum faultState = 2;
  readonly attribute nullable epoch_s chargingEnabledUntil = 3;
  readonly attribute optional nullable epoch_s dischargingEnabledUntil = 4;
  readonly attribute amperage_ma circuitCapacity = 5;
  readonly attribute amperage_ma minimumChargeCurrent = 6;
  readonly attribute amperage_ma maximumChargeCurrent = 7;
  readonly attribute optional amperage_ma maximumDischargeCurrent = 8;
  attribute access(write: manage) optional amperage_ma userMaximumChargeCurrent = 9;
  attribute access(write: manage) optional elapsed_s randomizationDelayWindow = 10;
  readonly attribute optional int8u numberOfWeeklyTargets = 33;
  readonly attribute optional int8u numberOfDailyTargets = 34;
  readonly attribute optional nullable epoch_s nextChargeStartTime = 35;
  readonly attribute optional nullable epoch_s nextChargeTargetTime = 36;
  readonly attribute optional nullable energy_mwh nextChargeRequiredEnergy = 37;
  readonly attribute optional nullable percent nextChargeTargetSoC = 38;
  attribute access(write: manage) optional nullable int16u approximateEVEfficiency = 39;
  readonly attribute optional nullable percent stateOfCharge = 48;
  readonly attribute optional nullable energy_mwh batteryCapacity = 49;
  readonly attribute optional nullable char_string<32> vehicleID = 50;
  readonly attribute nullable int32u sessionID = 64;
  readonly attribute nullable elapsed_s sessionDuration = 65;
  readonly attribute nullable energy_mwh sessionEnergyCharged = 66;
  readonly attribute optional nullable energy_mwh sessionEnergyDischarged = 67;
  readonly attribute command_id generatedCommandList[] = 65528;
  readonly attribute command_id acceptedCommandList[] = 65529;
  readonly attribute event_id eventList[] = 65530;
  readonly attribute attrib_id attributeList[] = 65531;
  readonly attribute bitmap32 featureMap = 65532;
  readonly attribute int16u clusterRevision = 65533;

  response struct GetTargetsResponse = 0 {
    TargetDayOfWeekBitmap dayOfWeekforSequence = 0;
    ChargingTargetStruct chargingTargets[] = 1;
  }

  request struct EnableChargingRequest {
    nullable epoch_s chargingEnabledUntil = 0;
    amperage_ma minimumChargeCurrent = 1;
    amperage_ma maximumChargeCurrent = 2;
  }

  request struct EnableDischargingRequest {
    nullable epoch_s dischargingEnabledUntil = 0;
    amperage_ma maximumDischargeCurrent = 1;
  }

  request struct SetTargetsRequest {
    TargetDayOfWeekBitmap dayOfWeekforSequence = 0;
    ChargingTargetStruct chargingTargets[] = 1;
  }

  request struct GetTargetsRequest {
    TargetDayOfWeekBitmap daysToReturn = 0;
  }

  /** Allows a client to disable the EVSE from charging and discharging. */
  timed command Disable(): DefaultSuccess = 1;
  /** Allows a client to enable the EVSE to charge an EV. */
  timed command EnableCharging(EnableChargingRequest): DefaultSuccess = 2;
  /** Allows a client to enable the EVSE to discharge an EV. */
  timed command EnableDischarging(EnableDischargingRequest): DefaultSuccess = 3;
  /** Allows a client to put the EVSE into a self-diagnostics mode. */
  timed command StartDiagnostics(): DefaultSuccess = 4;
  /** Allows a client to set the user specified charging targets. */
  timed command SetTargets(SetTargetsRequest): DefaultSuccess = 5;
  /** Allows a client to retrieve the user specified charging targets. */
  timed command GetTargets(GetTargetsRequest): GetTargetsResponse = 6;
  /** Allows a client to clear all stored charging targets. */
  timed command ClearTargets(): DefaultSuccess = 7;
}

/** Provides an interface for controlling and adjusting automatic window coverings. */
cluster WindowCovering = 258 {
  revision 5;

  enum EndProductType : enum8 {
    kRollerShade = 0;
    kRomanShade = 1;
    kBalloonShade = 2;
    kWovenWood = 3;
    kPleatedShade = 4;
    kCellularShade = 5;
    kLayeredShade = 6;
    kLayeredShade2D = 7;
    kSheerShade = 8;
    kTiltOnlyInteriorBlind = 9;
    kInteriorBlind = 10;
    kVerticalBlindStripCurtain = 11;
    kInteriorVenetianBlind = 12;
    kExteriorVenetianBlind = 13;
    kLateralLeftCurtain = 14;
    kLateralRightCurtain = 15;
    kCentralCurtain = 16;
    kRollerShutter = 17;
    kExteriorVerticalScreen = 18;
    kAwningTerracePatio = 19;
    kAwningVerticalScreen = 20;
    kTiltOnlyPergola = 21;
    kSwingingShutter = 22;
    kSlidingShutter = 23;
    kUnknown = 255;
  }

  enum Type : enum8 {
    kRollerShade = 0;
    kRollerShade2Motor = 1;
    kRollerShadeExterior = 2;
    kRollerShadeExterior2Motor = 3;
    kDrapery = 4;
    kAwning = 5;
    kShutter = 6;
    kTiltBlindTiltOnly = 7;
    kTiltBlindLiftAndTilt = 8;
    kProjectorScreen = 9;
    kUnknown = 255;
  }

  bitmap ConfigStatus : bitmap8 {
    kOperational = 0x1;
    kOnlineReserved = 0x2;
    kLiftMovementReversed = 0x4;
    kLiftPositionAware = 0x8;
    kTiltPositionAware = 0x10;
    kLiftEncoderControlled = 0x20;
    kTiltEncoderControlled = 0x40;
  }

  bitmap Feature : bitmap32 {
    kLift = 0x1;
    kTilt = 0x2;
    kPositionAwareLift = 0x4;
    kAbsolutePosition = 0x8;
    kPositionAwareTilt = 0x10;
  }

  bitmap Mode : bitmap8 {
    kMotorDirectionReversed = 0x1;
    kCalibrationMode = 0x2;
    kMaintenanceMode = 0x4;
    kLedFeedback = 0x8;
  }

  bitmap OperationalStatus : bitmap8 {
    kGlobal = 0x3;
    kLift = 0xC;
    kTilt = 0x30;
  }

  bitmap SafetyStatus : bitmap16 {
    kRemoteLockout = 0x1;
    kTamperDetection = 0x2;
    kFailedCommunication = 0x4;
    kPositionFailure = 0x8;
    kThermalProtection = 0x10;
    kObstacleDetected = 0x20;
    kPower = 0x40;
    kStopInput = 0x80;
    kMotorJammed = 0x100;
    kHardwareFailure = 0x200;
    kManualOperation = 0x400;
    kProtection = 0x800;
  }

  readonly attribute Type type = 0;
  readonly attribute optional int16u physicalClosedLimitLift = 1;
  readonly attribute optional int16u physicalClosedLimitTilt = 2;
  readonly attribute optional nullable int16u currentPositionLift = 3;
  readonly attribute optional nullable int16u currentPositionTilt = 4;
  readonly attribute optional int16u numberOfActuationsLift = 5;
  readonly attribute optional int16u numberOfActuationsTilt = 6;
  readonly attribute ConfigStatus configStatus = 7;
  readonly attribute optional nullable percent currentPositionLiftPercentage = 8;
  readonly attribute optional nullable percent currentPositionTiltPercentage = 9;
  readonly attribute OperationalStatus operationalStatus = 10;
  readonly attribute optional nullable percent100ths targetPositionLiftPercent100ths = 11;
  readonly attribute optional nullable percent100ths targetPositionTiltPercent100ths = 12;
  readonly attribute EndProductType endProductType = 13;
  readonly attribute optional nullable percent100ths currentPositionLiftPercent100ths = 14;
  readonly attribute optional nullable percent100ths currentPositionTiltPercent100ths = 15;
  readonly attribute optional int16u installedOpenLimitLift = 16;
  readonly attribute optional int16u installedClosedLimitLift = 17;
  readonly attribute optional int16u installedOpenLimitTilt = 18;
  readonly attribute optional int16u installedClosedLimitTilt = 19;
  attribute access(write: manage) Mode mode = 23;
  readonly attribute optional SafetyStatus safetyStatus = 26;
  readonly attribute command_id generatedCommandList[] = 65528;
  readonly attribute command_id acceptedCommandList[] = 65529;
  readonly attribute event_id eventList[] = 65530;
  readonly attribute attrib_id attributeList[] = 65531;
  readonly attribute bitmap32 featureMap = 65532;
  readonly attribute int16u clusterRevision = 65533;

  request struct GoToLiftValueRequest {
    int16u liftValue = 0;
  }

  request struct GoToLiftPercentageRequest {
    percent100ths liftPercent100thsValue = 0;
  }

  request struct GoToTiltValueRequest {
    int16u tiltValue = 0;
  }

  request struct GoToTiltPercentageRequest {
    percent100ths tiltPercent100thsValue = 0;
  }

  /** Moves window covering to InstalledOpenLimitLift and InstalledOpenLimitTilt */
  command UpOrOpen(): DefaultSuccess = 0;
  /** Moves window covering to InstalledClosedLimitLift and InstalledCloseLimitTilt */
  command DownOrClose(): DefaultSuccess = 1;
  /** Stop any adjusting of window covering */
  command StopMotion(): DefaultSuccess = 2;
  /** Go to lift value specified */
  command GoToLiftValue(GoToLiftValueRequest): DefaultSuccess = 4;
  /** Go to lift percentage specified */
  command GoToLiftPercentage(GoToLiftPercentageRequest): DefaultSuccess = 5;
  /** Go to tilt value specified */
  command GoToTiltValue(GoToTiltValueRequest): DefaultSuccess = 7;
  /** Go to tilt percentage specified */
  command GoToTiltPercentage(GoToTiltPercentageRequest): DefaultSuccess = 8;
}

/** This cluster provides control of a barrier (garage door). */
deprecated cluster BarrierControl = 259 {
  revision 1; // NOTE: Default/not specifically set

  bitmap BarrierControlCapabilities : bitmap8 {
    kPartialBarrier = 0x1;
  }

  bitmap BarrierControlSafetyStatus : bitmap16 {
    kRemoteLockout = 0x1;
    kTemperDetected = 0x2;
    kFailedCommunication = 0x4;
    kPositionFailure = 0x8;
  }

  readonly attribute enum8 barrierMovingState = 1;
  readonly attribute bitmap16 barrierSafetyStatus = 2;
  readonly attribute bitmap8 barrierCapabilities = 3;
  attribute optional int16u barrierOpenEvents = 4;
  attribute optional int16u barrierCloseEvents = 5;
  attribute optional int16u barrierCommandOpenEvents = 6;
  attribute optional int16u barrierCommandCloseEvents = 7;
  attribute optional int16u barrierOpenPeriod = 8;
  attribute optional int16u barrierClosePeriod = 9;
  readonly attribute int8u barrierPosition = 10;
  readonly attribute command_id generatedCommandList[] = 65528;
  readonly attribute command_id acceptedCommandList[] = 65529;
  readonly attribute event_id eventList[] = 65530;
  readonly attribute attrib_id attributeList[] = 65531;
  readonly attribute bitmap32 featureMap = 65532;
  readonly attribute int16u clusterRevision = 65533;

  request struct BarrierControlGoToPercentRequest {
    int8u percentOpen = 0;
  }

  /** Command to instruct a barrier to go to a percent open state. */
  command BarrierControlGoToPercent(BarrierControlGoToPercentRequest): DefaultSuccess = 0;
  /** Command that instructs the barrier to stop moving. */
  command BarrierControlStop(): DefaultSuccess = 1;
}

/** An interface for configuring and controlling pumps. */
cluster PumpConfigurationAndControl = 512 {
  revision 3;

  enum ControlModeEnum : enum8 {
    kConstantSpeed = 0;
    kConstantPressure = 1;
    kProportionalPressure = 2;
    kConstantFlow = 3;
    kConstantTemperature = 5;
    kAutomatic = 7;
  }

  enum OperationModeEnum : enum8 {
    kNormal = 0;
    kMinimum = 1;
    kMaximum = 2;
    kLocal = 3;
  }

  bitmap Feature : bitmap32 {
    kConstantPressure = 0x1;
    kCompensatedPressure = 0x2;
    kConstantFlow = 0x4;
    kConstantSpeed = 0x8;
    kConstantTemperature = 0x10;
    kAutomatic = 0x20;
    kLocalOperation = 0x40;
  }

  bitmap PumpStatusBitmap : bitmap16 {
    kDeviceFault = 0x1;
    kSupplyFault = 0x2;
    kSpeedLow = 0x4;
    kSpeedHigh = 0x8;
    kLocalOverride = 0x10;
    kRunning = 0x20;
    kRemotePressure = 0x40;
    kRemoteFlow = 0x80;
    kRemoteTemperature = 0x100;
  }

  info event SupplyVoltageLow = 0 {
  }

  info event SupplyVoltageHigh = 1 {
  }

  info event PowerMissingPhase = 2 {
  }

  info event SystemPressureLow = 3 {
  }

  info event SystemPressureHigh = 4 {
  }

  critical event DryRunning = 5 {
  }

  info event MotorTemperatureHigh = 6 {
  }

  critical event PumpMotorFatalFailure = 7 {
  }

  info event ElectronicTemperatureHigh = 8 {
  }

  critical event PumpBlocked = 9 {
  }

  info event SensorFailure = 10 {
  }

  info event ElectronicNonFatalFailure = 11 {
  }

  critical event ElectronicFatalFailure = 12 {
  }

  info event GeneralFault = 13 {
  }

  info event Leakage = 14 {
  }

  info event AirDetection = 15 {
  }

  info event TurbineOperation = 16 {
  }

  readonly attribute nullable int16s maxPressure = 0;
  readonly attribute nullable int16u maxSpeed = 1;
  readonly attribute nullable int16u maxFlow = 2;
  readonly attribute optional nullable int16s minConstPressure = 3;
  readonly attribute optional nullable int16s maxConstPressure = 4;
  readonly attribute optional nullable int16s minCompPressure = 5;
  readonly attribute optional nullable int16s maxCompPressure = 6;
  readonly attribute optional nullable int16u minConstSpeed = 7;
  readonly attribute optional nullable int16u maxConstSpeed = 8;
  readonly attribute optional nullable int16u minConstFlow = 9;
  readonly attribute optional nullable int16u maxConstFlow = 10;
  readonly attribute optional nullable int16s minConstTemp = 11;
  readonly attribute optional nullable int16s maxConstTemp = 12;
  readonly attribute optional PumpStatusBitmap pumpStatus = 16;
  readonly attribute OperationModeEnum effectiveOperationMode = 17;
  readonly attribute ControlModeEnum effectiveControlMode = 18;
  readonly attribute nullable int16s capacity = 19;
  readonly attribute optional nullable int16u speed = 20;
  attribute access(write: manage) optional nullable int24u lifetimeRunningHours = 21;
  readonly attribute optional nullable int24u power = 22;
  attribute access(write: manage) optional nullable int32u lifetimeEnergyConsumed = 23;
  attribute access(write: manage) OperationModeEnum operationMode = 32;
  attribute access(write: manage) optional ControlModeEnum controlMode = 33;
  readonly attribute command_id generatedCommandList[] = 65528;
  readonly attribute command_id acceptedCommandList[] = 65529;
  readonly attribute event_id eventList[] = 65530;
  readonly attribute attrib_id attributeList[] = 65531;
  readonly attribute bitmap32 featureMap = 65532;
  readonly attribute int16u clusterRevision = 65533;
}

/** An interface for configuring and controlling the functionality of a thermostat. */
cluster Thermostat = 513 {
  revision 6;

  enum ACCapacityFormatEnum : enum8 {
    kBTUh = 0;
  }

  enum ACCompressorTypeEnum : enum8 {
    kUnknown = 0;
    kT1 = 1;
    kT2 = 2;
    kT3 = 3;
  }

  enum ACLouverPositionEnum : enum8 {
    kClosed = 1;
    kOpen = 2;
    kQuarter = 3;
    kHalf = 4;
    kThreeQuarters = 5;
  }

  enum ACRefrigerantTypeEnum : enum8 {
    kUnknown = 0;
    kR22 = 1;
    kR410a = 2;
    kR407c = 3;
  }

  enum ACTypeEnum : enum8 {
    kUnknown = 0;
    kCoolingFixed = 1;
    kHeatPumpFixed = 2;
    kCoolingInverter = 3;
    kHeatPumpInverter = 4;
  }

  enum ControlSequenceOfOperationEnum : enum8 {
    kCoolingOnly = 0;
    kCoolingWithReheat = 1;
    kHeatingOnly = 2;
    kHeatingWithReheat = 3;
    kCoolingAndHeating = 4;
    kCoolingAndHeatingWithReheat = 5;
  }

  enum SetpointChangeSourceEnum : enum8 {
    kManual = 0;
    kSchedule = 1;
    kExternal = 2;
  }

  enum SetpointRaiseLowerModeEnum : enum8 {
    kHeat = 0;
    kCool = 1;
    kBoth = 2;
  }

  enum StartOfWeekEnum : enum8 {
    kSunday = 0;
    kMonday = 1;
    kTuesday = 2;
    kWednesday = 3;
    kThursday = 4;
    kFriday = 5;
    kSaturday = 6;
  }

  enum SystemModeEnum : enum8 {
    kOff = 0;
    kAuto = 1;
    kCool = 3;
    kHeat = 4;
    kEmergencyHeat = 5;
    kPrecooling = 6;
    kFanOnly = 7;
    kDry = 8;
    kSleep = 9;
  }

  enum TemperatureSetpointHoldEnum : enum8 {
    kSetpointHoldOff = 0;
    kSetpointHoldOn = 1;
  }

  enum ThermostatRunningModeEnum : enum8 {
    kOff = 0;
    kCool = 3;
    kHeat = 4;
  }

  bitmap ACErrorCodeBitmap : bitmap32 {
    kCompressorFail = 0x1;
    kRoomSensorFail = 0x2;
    kOutdoorSensorFail = 0x4;
    kCoilSensorFail = 0x8;
    kFanFail = 0x10;
  }

  bitmap Feature : bitmap32 {
    kHeating = 0x1;
    kCooling = 0x2;
    kOccupancy = 0x4;
    kScheduleConfiguration = 0x8;
    kSetback = 0x10;
    kAutoMode = 0x20;
    kLocalTemperatureNotExposed = 0x40;
  }

  bitmap HVACSystemTypeBitmap : bitmap8 {
    kCoolingStage = 0x3;
    kHeatingStage = 0xC;
    kHeatingIsHeatPump = 0x10;
    kHeatingUsesFuel = 0x20;
  }

  bitmap ProgrammingOperationModeBitmap : bitmap8 {
    kScheduleActive = 0x1;
    kAutoRecovery = 0x2;
    kEconomy = 0x4;
  }

  bitmap RelayStateBitmap : bitmap16 {
    kHeat = 0x1;
    kCool = 0x2;
    kFan = 0x4;
    kHeatStage2 = 0x8;
    kCoolStage2 = 0x10;
    kFanStage2 = 0x20;
    kFanStage3 = 0x40;
  }

  bitmap RemoteSensingBitmap : bitmap8 {
    kLocalTemperature = 0x1;
    kOutdoorTemperature = 0x2;
    kOccupancy = 0x4;
  }

  bitmap ScheduleDayOfWeekBitmap : bitmap8 {
    kSunday = 0x1;
    kMonday = 0x2;
    kTuesday = 0x4;
    kWednesday = 0x8;
    kThursday = 0x10;
    kFriday = 0x20;
    kSaturday = 0x40;
    kAway = 0x80;
  }

  bitmap ScheduleModeBitmap : bitmap8 {
    kHeatSetpointPresent = 0x1;
    kCoolSetpointPresent = 0x2;
  }

  struct WeeklyScheduleTransitionStruct {
    int16u transitionTime = 0;
    nullable temperature heatSetpoint = 1;
    nullable temperature coolSetpoint = 2;
  }

  readonly attribute nullable temperature localTemperature = 0;
  readonly attribute optional nullable temperature outdoorTemperature = 1;
  readonly attribute optional bitmap8 occupancy = 2;
  readonly attribute optional temperature absMinHeatSetpointLimit = 3;
  readonly attribute optional temperature absMaxHeatSetpointLimit = 4;
  readonly attribute optional temperature absMinCoolSetpointLimit = 5;
  readonly attribute optional temperature absMaxCoolSetpointLimit = 6;
  readonly attribute optional int8u PICoolingDemand = 7;
  readonly attribute optional int8u PIHeatingDemand = 8;
  attribute access(write: manage) optional bitmap8 HVACSystemTypeConfiguration = 9;
  attribute access(write: manage) optional int8s localTemperatureCalibration = 16;
  attribute optional int16s occupiedCoolingSetpoint = 17;
  attribute optional int16s occupiedHeatingSetpoint = 18;
  attribute optional int16s unoccupiedCoolingSetpoint = 19;
  attribute optional int16s unoccupiedHeatingSetpoint = 20;
  attribute access(write: manage) optional int16s minHeatSetpointLimit = 21;
  attribute access(write: manage) optional int16s maxHeatSetpointLimit = 22;
  attribute access(write: manage) optional int16s minCoolSetpointLimit = 23;
  attribute access(write: manage) optional int16s maxCoolSetpointLimit = 24;
  attribute access(write: manage) optional int8s minSetpointDeadBand = 25;
  attribute access(write: manage) optional RemoteSensingBitmap remoteSensing = 26;
  attribute access(write: manage) ControlSequenceOfOperationEnum controlSequenceOfOperation = 27;
  attribute access(write: manage) SystemModeEnum systemMode = 28;
  readonly attribute optional ThermostatRunningModeEnum thermostatRunningMode = 30;
  readonly attribute optional StartOfWeekEnum startOfWeek = 32;
  readonly attribute optional int8u numberOfWeeklyTransitions = 33;
  readonly attribute optional int8u numberOfDailyTransitions = 34;
  attribute access(write: manage) optional TemperatureSetpointHoldEnum temperatureSetpointHold = 35;
  attribute access(write: manage) optional nullable int16u temperatureSetpointHoldDuration = 36;
  attribute access(write: manage) optional ProgrammingOperationModeBitmap thermostatProgrammingOperationMode = 37;
  readonly attribute optional RelayStateBitmap thermostatRunningState = 41;
  readonly attribute optional SetpointChangeSourceEnum setpointChangeSource = 48;
  readonly attribute optional nullable int16s setpointChangeAmount = 49;
  readonly attribute optional epoch_s setpointChangeSourceTimestamp = 50;
  attribute access(write: manage) optional nullable int8u occupiedSetback = 52;
  readonly attribute optional nullable int8u occupiedSetbackMin = 53;
  readonly attribute optional nullable int8u occupiedSetbackMax = 54;
  attribute access(write: manage) optional nullable int8u unoccupiedSetback = 55;
  readonly attribute optional nullable int8u unoccupiedSetbackMin = 56;
  readonly attribute optional nullable int8u unoccupiedSetbackMax = 57;
  attribute access(write: manage) optional int8u emergencyHeatDelta = 58;
  attribute access(write: manage) optional ACTypeEnum ACType = 64;
  attribute access(write: manage) optional int16u ACCapacity = 65;
  attribute access(write: manage) optional ACRefrigerantTypeEnum ACRefrigerantType = 66;
  attribute access(write: manage) optional ACCompressorTypeEnum ACCompressorType = 67;
  attribute access(write: manage) optional ACErrorCodeBitmap ACErrorCode = 68;
  attribute access(write: manage) optional ACLouverPositionEnum ACLouverPosition = 69;
  readonly attribute optional nullable temperature ACCoilTemperature = 70;
  attribute access(write: manage) optional ACCapacityFormatEnum ACCapacityformat = 71;
  readonly attribute command_id generatedCommandList[] = 65528;
  readonly attribute command_id acceptedCommandList[] = 65529;
  readonly attribute event_id eventList[] = 65530;
  readonly attribute attrib_id attributeList[] = 65531;
  readonly attribute bitmap32 featureMap = 65532;
  readonly attribute int16u clusterRevision = 65533;

  request struct SetpointRaiseLowerRequest {
    SetpointRaiseLowerModeEnum mode = 0;
    int8s amount = 1;
  }

  response struct GetWeeklyScheduleResponse = 0 {
    int8u numberOfTransitionsForSequence = 0;
    ScheduleDayOfWeekBitmap dayOfWeekForSequence = 1;
    ScheduleModeBitmap modeForSequence = 2;
    WeeklyScheduleTransitionStruct transitions[] = 3;
  }

  request struct SetWeeklyScheduleRequest {
    int8u numberOfTransitionsForSequence = 0;
    ScheduleDayOfWeekBitmap dayOfWeekForSequence = 1;
    ScheduleModeBitmap modeForSequence = 2;
    WeeklyScheduleTransitionStruct transitions[] = 3;
  }

  request struct GetWeeklyScheduleRequest {
    ScheduleDayOfWeekBitmap daysToReturn = 0;
    ScheduleModeBitmap modeToReturn = 1;
  }

  /** Command description for SetpointRaiseLower */
  command SetpointRaiseLower(SetpointRaiseLowerRequest): DefaultSuccess = 0;
  /** Command description for SetWeeklySchedule */
  command access(invoke: manage) SetWeeklySchedule(SetWeeklyScheduleRequest): DefaultSuccess = 1;
  /** Command description for GetWeeklySchedule */
  command GetWeeklySchedule(GetWeeklyScheduleRequest): GetWeeklyScheduleResponse = 2;
  /** The Clear Weekly Schedule command is used to clear the weekly schedule. */
  command access(invoke: manage) ClearWeeklySchedule(): DefaultSuccess = 3;
}

/** An interface for controlling a fan in a heating/cooling system. */
provisional cluster FanControl = 514 {
  revision 4;

  enum AirflowDirectionEnum : enum8 {
    kForward = 0;
    kReverse = 1;
  }

  enum FanModeEnum : enum8 {
    kOff = 0;
    kLow = 1;
    kMedium = 2;
    kHigh = 3;
    kOn = 4;
    kAuto = 5;
    kSmart = 6;
  }

  enum FanModeSequenceEnum : enum8 {
    kOffLowMedHigh = 0;
    kOffLowHigh = 1;
    kOffLowMedHighAuto = 2;
    kOffLowHighAuto = 3;
    kOffHighAuto = 4;
    kOffHigh = 5;
  }

  enum StepDirectionEnum : enum8 {
    kIncrease = 0;
    kDecrease = 1;
  }

  bitmap Feature : bitmap32 {
    kMultiSpeed = 0x1;
    kAuto = 0x2;
    kRocking = 0x4;
    kWind = 0x8;
    kStep = 0x10;
    kAirflowDirection = 0x20;
  }

  bitmap RockBitmap : bitmap8 {
    kRockLeftRight = 0x1;
    kRockUpDown = 0x2;
    kRockRound = 0x4;
  }

  bitmap WindBitmap : bitmap8 {
    kSleepWind = 0x1;
    kNaturalWind = 0x2;
  }

  attribute FanModeEnum fanMode = 0;
  readonly attribute FanModeSequenceEnum fanModeSequence = 1;
  attribute nullable percent percentSetting = 2;
  readonly attribute percent percentCurrent = 3;
  readonly attribute optional int8u speedMax = 4;
  attribute optional nullable int8u speedSetting = 5;
  readonly attribute optional int8u speedCurrent = 6;
  readonly attribute optional RockBitmap rockSupport = 7;
  attribute optional RockBitmap rockSetting = 8;
  readonly attribute optional WindBitmap windSupport = 9;
  attribute optional WindBitmap windSetting = 10;
  attribute optional AirflowDirectionEnum airflowDirection = 11;
  readonly attribute command_id generatedCommandList[] = 65528;
  readonly attribute command_id acceptedCommandList[] = 65529;
  readonly attribute event_id eventList[] = 65530;
  readonly attribute attrib_id attributeList[] = 65531;
  readonly attribute bitmap32 featureMap = 65532;
  readonly attribute int16u clusterRevision = 65533;

  request struct StepRequest {
    StepDirectionEnum direction = 0;
    optional boolean wrap = 1;
    optional boolean lowestOff = 2;
  }

  /** The Step command speeds up or slows down the fan, in steps. */
  command Step(StepRequest): DefaultSuccess = 0;
}

/** An interface for configuring the user interface of a thermostat (which may be remote from the thermostat). */
cluster ThermostatUserInterfaceConfiguration = 516 {
  revision 2;

  enum KeypadLockoutEnum : enum8 {
    kNoLockout = 0;
    kLockout1 = 1;
    kLockout2 = 2;
    kLockout3 = 3;
    kLockout4 = 4;
    kLockout5 = 5;
  }

  enum ScheduleProgrammingVisibilityEnum : enum8 {
    kScheduleProgrammingPermitted = 0;
    kScheduleProgrammingDenied = 1;
  }

  enum TemperatureDisplayModeEnum : enum8 {
    kCelsius = 0;
    kFahrenheit = 1;
  }

  attribute TemperatureDisplayModeEnum temperatureDisplayMode = 0;
  attribute access(write: manage) KeypadLockoutEnum keypadLockout = 1;
  attribute access(write: manage) optional ScheduleProgrammingVisibilityEnum scheduleProgrammingVisibility = 2;
  readonly attribute command_id generatedCommandList[] = 65528;
  readonly attribute command_id acceptedCommandList[] = 65529;
  readonly attribute event_id eventList[] = 65530;
  readonly attribute attrib_id attributeList[] = 65531;
  readonly attribute bitmap32 featureMap = 65532;
  readonly attribute int16u clusterRevision = 65533;
}

/** Attributes and commands for controlling the color properties of a color-capable light. */
cluster ColorControl = 768 {
  revision 6;

  enum ColorLoopAction : enum8 {
    kDeactivate = 0;
    kActivateFromColorLoopStartEnhancedHue = 1;
    kActivateFromEnhancedCurrentHue = 2;
  }

  enum ColorLoopDirection : enum8 {
    kDecrementHue = 0;
    kIncrementHue = 1;
  }

  enum ColorMode : enum8 {
    kCurrentHueAndCurrentSaturation = 0;
    kCurrentXAndCurrentY = 1;
    kColorTemperature = 2;
  }

  enum HueDirection : enum8 {
    kShortestDistance = 0;
    kLongestDistance = 1;
    kUp = 2;
    kDown = 3;
  }

  enum HueMoveMode : enum8 {
    kStop = 0;
    kUp = 1;
    kDown = 3;
  }

  enum HueStepMode : enum8 {
    kUp = 1;
    kDown = 3;
  }

  enum SaturationMoveMode : enum8 {
    kStop = 0;
    kUp = 1;
    kDown = 3;
  }

  enum SaturationStepMode : enum8 {
    kUp = 1;
    kDown = 3;
  }

  bitmap ColorCapabilities : bitmap16 {
    kHueSaturationSupported = 0x1;
    kEnhancedHueSupported = 0x2;
    kColorLoopSupported = 0x4;
    kXYAttributesSupported = 0x8;
    kColorTemperatureSupported = 0x10;
  }

  bitmap ColorLoopUpdateFlags : bitmap8 {
    kUpdateAction = 0x1;
    kUpdateDirection = 0x2;
    kUpdateTime = 0x4;
    kUpdateStartHue = 0x8;
  }

  bitmap Feature : bitmap32 {
    kHueAndSaturation = 0x1;
    kEnhancedHue = 0x2;
    kColorLoop = 0x4;
    kXY = 0x8;
    kColorTemperature = 0x10;
  }

  readonly attribute optional int8u currentHue = 0;
  readonly attribute optional int8u currentSaturation = 1;
  readonly attribute optional int16u remainingTime = 2;
  readonly attribute optional int16u currentX = 3;
  readonly attribute optional int16u currentY = 4;
  readonly attribute optional enum8 driftCompensation = 5;
  readonly attribute optional char_string<254> compensationText = 6;
  readonly attribute optional int16u colorTemperatureMireds = 7;
  readonly attribute enum8 colorMode = 8;
  attribute bitmap8 options = 15;
  readonly attribute nullable int8u numberOfPrimaries = 16;
  readonly attribute optional int16u primary1X = 17;
  readonly attribute optional int16u primary1Y = 18;
  readonly attribute optional nullable int8u primary1Intensity = 19;
  readonly attribute optional int16u primary2X = 21;
  readonly attribute optional int16u primary2Y = 22;
  readonly attribute optional nullable int8u primary2Intensity = 23;
  readonly attribute optional int16u primary3X = 25;
  readonly attribute optional int16u primary3Y = 26;
  readonly attribute optional nullable int8u primary3Intensity = 27;
  readonly attribute optional int16u primary4X = 32;
  readonly attribute optional int16u primary4Y = 33;
  readonly attribute optional nullable int8u primary4Intensity = 34;
  readonly attribute optional int16u primary5X = 36;
  readonly attribute optional int16u primary5Y = 37;
  readonly attribute optional nullable int8u primary5Intensity = 38;
  readonly attribute optional int16u primary6X = 40;
  readonly attribute optional int16u primary6Y = 41;
  readonly attribute optional nullable int8u primary6Intensity = 42;
  attribute access(write: manage) optional int16u whitePointX = 48;
  attribute access(write: manage) optional int16u whitePointY = 49;
  attribute access(write: manage) optional int16u colorPointRX = 50;
  attribute access(write: manage) optional int16u colorPointRY = 51;
  attribute access(write: manage) optional nullable int8u colorPointRIntensity = 52;
  attribute access(write: manage) optional int16u colorPointGX = 54;
  attribute access(write: manage) optional int16u colorPointGY = 55;
  attribute access(write: manage) optional nullable int8u colorPointGIntensity = 56;
  attribute access(write: manage) optional int16u colorPointBX = 58;
  attribute access(write: manage) optional int16u colorPointBY = 59;
  attribute access(write: manage) optional nullable int8u colorPointBIntensity = 60;
  readonly attribute optional int16u enhancedCurrentHue = 16384;
  readonly attribute enum8 enhancedColorMode = 16385;
  readonly attribute optional int8u colorLoopActive = 16386;
  readonly attribute optional int8u colorLoopDirection = 16387;
  readonly attribute optional int16u colorLoopTime = 16388;
  readonly attribute optional int16u colorLoopStartEnhancedHue = 16389;
  readonly attribute optional int16u colorLoopStoredEnhancedHue = 16390;
  readonly attribute bitmap16 colorCapabilities = 16394;
  readonly attribute optional int16u colorTempPhysicalMinMireds = 16395;
  readonly attribute optional int16u colorTempPhysicalMaxMireds = 16396;
  readonly attribute optional int16u coupleColorTempToLevelMinMireds = 16397;
  attribute access(write: manage) optional nullable int16u startUpColorTemperatureMireds = 16400;
  readonly attribute command_id generatedCommandList[] = 65528;
  readonly attribute command_id acceptedCommandList[] = 65529;
  readonly attribute event_id eventList[] = 65530;
  readonly attribute attrib_id attributeList[] = 65531;
  readonly attribute bitmap32 featureMap = 65532;
  readonly attribute int16u clusterRevision = 65533;

  request struct MoveToHueRequest {
    int8u hue = 0;
    HueDirection direction = 1;
    int16u transitionTime = 2;
    bitmap8 optionsMask = 3;
    bitmap8 optionsOverride = 4;
  }

  request struct MoveHueRequest {
    HueMoveMode moveMode = 0;
    int8u rate = 1;
    bitmap8 optionsMask = 2;
    bitmap8 optionsOverride = 3;
  }

  request struct StepHueRequest {
    HueStepMode stepMode = 0;
    int8u stepSize = 1;
    int8u transitionTime = 2;
    bitmap8 optionsMask = 3;
    bitmap8 optionsOverride = 4;
  }

  request struct MoveToSaturationRequest {
    int8u saturation = 0;
    int16u transitionTime = 1;
    bitmap8 optionsMask = 2;
    bitmap8 optionsOverride = 3;
  }

  request struct MoveSaturationRequest {
    SaturationMoveMode moveMode = 0;
    int8u rate = 1;
    bitmap8 optionsMask = 2;
    bitmap8 optionsOverride = 3;
  }

  request struct StepSaturationRequest {
    SaturationStepMode stepMode = 0;
    int8u stepSize = 1;
    int8u transitionTime = 2;
    bitmap8 optionsMask = 3;
    bitmap8 optionsOverride = 4;
  }

  request struct MoveToHueAndSaturationRequest {
    int8u hue = 0;
    int8u saturation = 1;
    int16u transitionTime = 2;
    bitmap8 optionsMask = 3;
    bitmap8 optionsOverride = 4;
  }

  request struct MoveToColorRequest {
    int16u colorX = 0;
    int16u colorY = 1;
    int16u transitionTime = 2;
    bitmap8 optionsMask = 3;
    bitmap8 optionsOverride = 4;
  }

  request struct MoveColorRequest {
    int16s rateX = 0;
    int16s rateY = 1;
    bitmap8 optionsMask = 2;
    bitmap8 optionsOverride = 3;
  }

  request struct StepColorRequest {
    int16s stepX = 0;
    int16s stepY = 1;
    int16u transitionTime = 2;
    bitmap8 optionsMask = 3;
    bitmap8 optionsOverride = 4;
  }

  request struct MoveToColorTemperatureRequest {
    int16u colorTemperatureMireds = 0;
    int16u transitionTime = 1;
    bitmap8 optionsMask = 2;
    bitmap8 optionsOverride = 3;
  }

  request struct EnhancedMoveToHueRequest {
    int16u enhancedHue = 0;
    HueDirection direction = 1;
    int16u transitionTime = 2;
    bitmap8 optionsMask = 3;
    bitmap8 optionsOverride = 4;
  }

  request struct EnhancedMoveHueRequest {
    HueMoveMode moveMode = 0;
    int16u rate = 1;
    bitmap8 optionsMask = 2;
    bitmap8 optionsOverride = 3;
  }

  request struct EnhancedStepHueRequest {
    HueStepMode stepMode = 0;
    int16u stepSize = 1;
    int16u transitionTime = 2;
    bitmap8 optionsMask = 3;
    bitmap8 optionsOverride = 4;
  }

  request struct EnhancedMoveToHueAndSaturationRequest {
    int16u enhancedHue = 0;
    int8u saturation = 1;
    int16u transitionTime = 2;
    bitmap8 optionsMask = 3;
    bitmap8 optionsOverride = 4;
  }

  request struct ColorLoopSetRequest {
    ColorLoopUpdateFlags updateFlags = 0;
    ColorLoopAction action = 1;
    ColorLoopDirection direction = 2;
    int16u time = 3;
    int16u startHue = 4;
    bitmap8 optionsMask = 5;
    bitmap8 optionsOverride = 6;
  }

  request struct StopMoveStepRequest {
    bitmap8 optionsMask = 0;
    bitmap8 optionsOverride = 1;
  }

  request struct MoveColorTemperatureRequest {
    HueMoveMode moveMode = 0;
    int16u rate = 1;
    int16u colorTemperatureMinimumMireds = 2;
    int16u colorTemperatureMaximumMireds = 3;
    bitmap8 optionsMask = 4;
    bitmap8 optionsOverride = 5;
  }

  request struct StepColorTemperatureRequest {
    HueStepMode stepMode = 0;
    int16u stepSize = 1;
    int16u transitionTime = 2;
    int16u colorTemperatureMinimumMireds = 3;
    int16u colorTemperatureMaximumMireds = 4;
    bitmap8 optionsMask = 5;
    bitmap8 optionsOverride = 6;
  }

  /** Move to specified hue. */
  command MoveToHue(MoveToHueRequest): DefaultSuccess = 0;
  /** Move hue up or down at specified rate. */
  command MoveHue(MoveHueRequest): DefaultSuccess = 1;
  /** Step hue up or down by specified size at specified rate. */
  command StepHue(StepHueRequest): DefaultSuccess = 2;
  /** Move to specified saturation. */
  command MoveToSaturation(MoveToSaturationRequest): DefaultSuccess = 3;
  /** Move saturation up or down at specified rate. */
  command MoveSaturation(MoveSaturationRequest): DefaultSuccess = 4;
  /** Step saturation up or down by specified size at specified rate. */
  command StepSaturation(StepSaturationRequest): DefaultSuccess = 5;
  /** Move to hue and saturation. */
  command MoveToHueAndSaturation(MoveToHueAndSaturationRequest): DefaultSuccess = 6;
  /** Move to specified color. */
  command MoveToColor(MoveToColorRequest): DefaultSuccess = 7;
  /** Moves the color. */
  command MoveColor(MoveColorRequest): DefaultSuccess = 8;
  /** Steps the lighting to a specific color. */
  command StepColor(StepColorRequest): DefaultSuccess = 9;
  /** Move to a specific color temperature. */
  command MoveToColorTemperature(MoveToColorTemperatureRequest): DefaultSuccess = 10;
  /** Command description for EnhancedMoveToHue */
  command EnhancedMoveToHue(EnhancedMoveToHueRequest): DefaultSuccess = 64;
  /** Command description for EnhancedMoveHue */
  command EnhancedMoveHue(EnhancedMoveHueRequest): DefaultSuccess = 65;
  /** Command description for EnhancedStepHue */
  command EnhancedStepHue(EnhancedStepHueRequest): DefaultSuccess = 66;
  /** Command description for EnhancedMoveToHueAndSaturation */
  command EnhancedMoveToHueAndSaturation(EnhancedMoveToHueAndSaturationRequest): DefaultSuccess = 67;
  /** Command description for ColorLoopSet */
  command ColorLoopSet(ColorLoopSetRequest): DefaultSuccess = 68;
  /** Command description for StopMoveStep */
  command StopMoveStep(StopMoveStepRequest): DefaultSuccess = 71;
  /** Command description for MoveColorTemperature */
  command MoveColorTemperature(MoveColorTemperatureRequest): DefaultSuccess = 75;
  /** Command description for StepColorTemperature */
  command StepColorTemperature(StepColorTemperatureRequest): DefaultSuccess = 76;
}

/** Attributes and commands for configuring a lighting ballast. */
provisional cluster BallastConfiguration = 769 {
  revision 4;

  bitmap BallastStatusBitmap : bitmap8 {
    kBallastNonOperational = 0x1;
    kLampFailure = 0x2;
  }

  bitmap LampAlarmModeBitmap : bitmap8 {
    kLampBurnHours = 0x1;
  }

  readonly attribute int8u physicalMinLevel = 0;
  readonly attribute int8u physicalMaxLevel = 1;
  readonly attribute optional BallastStatusBitmap ballastStatus = 2;
  attribute access(write: manage) int8u minLevel = 16;
  attribute access(write: manage) int8u maxLevel = 17;
  attribute access(write: manage) optional nullable int8u intrinsicBallastFactor = 20;
  attribute access(write: manage) optional nullable int8u ballastFactorAdjustment = 21;
  readonly attribute int8u lampQuantity = 32;
  attribute access(write: manage) optional char_string<16> lampType = 48;
  attribute access(write: manage) optional char_string<16> lampManufacturer = 49;
  attribute access(write: manage) optional nullable int24u lampRatedHours = 50;
  attribute access(write: manage) optional nullable int24u lampBurnHours = 51;
  attribute access(write: manage) optional LampAlarmModeBitmap lampAlarmMode = 52;
  attribute access(write: manage) optional nullable int24u lampBurnHoursTripPoint = 53;
  readonly attribute command_id generatedCommandList[] = 65528;
  readonly attribute command_id acceptedCommandList[] = 65529;
  readonly attribute event_id eventList[] = 65530;
  readonly attribute attrib_id attributeList[] = 65531;
  readonly attribute bitmap32 featureMap = 65532;
  readonly attribute int16u clusterRevision = 65533;
}

/** Attributes and commands for configuring the measurement of illuminance, and reporting illuminance measurements. */
cluster IlluminanceMeasurement = 1024 {
  revision 3;

  enum LightSensorTypeEnum : enum8 {
    kPhotodiode = 0;
    kCMOS = 1;
  }

  readonly attribute nullable int16u measuredValue = 0;
  readonly attribute nullable int16u minMeasuredValue = 1;
  readonly attribute nullable int16u maxMeasuredValue = 2;
  readonly attribute optional int16u tolerance = 3;
  readonly attribute optional nullable LightSensorTypeEnum lightSensorType = 4;
  readonly attribute command_id generatedCommandList[] = 65528;
  readonly attribute command_id acceptedCommandList[] = 65529;
  readonly attribute event_id eventList[] = 65530;
  readonly attribute attrib_id attributeList[] = 65531;
  readonly attribute bitmap32 featureMap = 65532;
  readonly attribute int16u clusterRevision = 65533;
}

/** Attributes and commands for configuring the measurement of temperature, and reporting temperature measurements. */
cluster TemperatureMeasurement = 1026 {
  revision 1; // NOTE: Default/not specifically set

  readonly attribute nullable temperature measuredValue = 0;
  readonly attribute nullable temperature minMeasuredValue = 1;
  readonly attribute nullable temperature maxMeasuredValue = 2;
  readonly attribute optional int16u tolerance = 3;
  readonly attribute command_id generatedCommandList[] = 65528;
  readonly attribute command_id acceptedCommandList[] = 65529;
  readonly attribute event_id eventList[] = 65530;
  readonly attribute attrib_id attributeList[] = 65531;
  readonly attribute bitmap32 featureMap = 65532;
  readonly attribute int16u clusterRevision = 65533;
}

/** Attributes and commands for configuring the measurement of pressure, and reporting pressure measurements. */
cluster PressureMeasurement = 1027 {
  revision 3;

  bitmap Feature : bitmap32 {
    kExtended = 0x1;
  }

  readonly attribute nullable int16s measuredValue = 0;
  readonly attribute nullable int16s minMeasuredValue = 1;
  readonly attribute nullable int16s maxMeasuredValue = 2;
  readonly attribute optional int16u tolerance = 3;
  readonly attribute optional nullable int16s scaledValue = 16;
  readonly attribute optional nullable int16s minScaledValue = 17;
  readonly attribute optional nullable int16s maxScaledValue = 18;
  readonly attribute optional int16u scaledTolerance = 19;
  readonly attribute optional int8s scale = 20;
  readonly attribute command_id generatedCommandList[] = 65528;
  readonly attribute command_id acceptedCommandList[] = 65529;
  readonly attribute event_id eventList[] = 65530;
  readonly attribute attrib_id attributeList[] = 65531;
  readonly attribute bitmap32 featureMap = 65532;
  readonly attribute int16u clusterRevision = 65533;
}

/** Attributes and commands for configuring the measurement of flow, and reporting flow measurements. */
cluster FlowMeasurement = 1028 {
  revision 1; // NOTE: Default/not specifically set

  readonly attribute nullable int16u measuredValue = 0;
  readonly attribute nullable int16u minMeasuredValue = 1;
  readonly attribute nullable int16u maxMeasuredValue = 2;
  readonly attribute optional int16u tolerance = 3;
  readonly attribute command_id generatedCommandList[] = 65528;
  readonly attribute command_id acceptedCommandList[] = 65529;
  readonly attribute event_id eventList[] = 65530;
  readonly attribute attrib_id attributeList[] = 65531;
  readonly attribute bitmap32 featureMap = 65532;
  readonly attribute int16u clusterRevision = 65533;
}

/** Attributes and commands for configuring the measurement of relative humidity, and reporting relative humidity measurements. */
cluster RelativeHumidityMeasurement = 1029 {
  revision 3;

  readonly attribute nullable int16u measuredValue = 0;
  readonly attribute nullable int16u minMeasuredValue = 1;
  readonly attribute nullable int16u maxMeasuredValue = 2;
  readonly attribute optional int16u tolerance = 3;
  readonly attribute command_id generatedCommandList[] = 65528;
  readonly attribute command_id acceptedCommandList[] = 65529;
  readonly attribute event_id eventList[] = 65530;
  readonly attribute attrib_id attributeList[] = 65531;
  readonly attribute bitmap32 featureMap = 65532;
  readonly attribute int16u clusterRevision = 65533;
}

/** Attributes and commands for configuring occupancy sensing, and reporting occupancy status. */
cluster OccupancySensing = 1030 {
  revision 3;

  enum OccupancySensorTypeEnum : enum8 {
    kPIR = 0;
    kUltrasonic = 1;
    kPIRAndUltrasonic = 2;
    kPhysicalContact = 3;
  }

  bitmap OccupancyBitmap : bitmap8 {
    kOccupied = 0x1;
  }

  bitmap OccupancySensorTypeBitmap : bitmap8 {
    kPIR = 0x1;
    kUltrasonic = 0x2;
    kPhysicalContact = 0x4;
  }

  readonly attribute OccupancyBitmap occupancy = 0;
  readonly attribute OccupancySensorTypeEnum occupancySensorType = 1;
  readonly attribute OccupancySensorTypeBitmap occupancySensorTypeBitmap = 2;
  attribute access(write: manage) optional int16u PIROccupiedToUnoccupiedDelay = 16;
  attribute access(write: manage) optional int16u PIRUnoccupiedToOccupiedDelay = 17;
  attribute access(write: manage) optional int8u PIRUnoccupiedToOccupiedThreshold = 18;
  attribute access(write: manage) optional int16u ultrasonicOccupiedToUnoccupiedDelay = 32;
  attribute access(write: manage) optional int16u ultrasonicUnoccupiedToOccupiedDelay = 33;
  attribute access(write: manage) optional int8u ultrasonicUnoccupiedToOccupiedThreshold = 34;
  attribute access(write: manage) optional int16u physicalContactOccupiedToUnoccupiedDelay = 48;
  attribute access(write: manage) optional int16u physicalContactUnoccupiedToOccupiedDelay = 49;
  attribute access(write: manage) optional int8u physicalContactUnoccupiedToOccupiedThreshold = 50;
  readonly attribute command_id generatedCommandList[] = 65528;
  readonly attribute command_id acceptedCommandList[] = 65529;
  readonly attribute event_id eventList[] = 65530;
  readonly attribute attrib_id attributeList[] = 65531;
  readonly attribute bitmap32 featureMap = 65532;
  readonly attribute int16u clusterRevision = 65533;
}

/** Attributes for reporting carbon monoxide concentration measurements */
cluster CarbonMonoxideConcentrationMeasurement = 1036 {
  revision 3;

  enum LevelValueEnum : enum8 {
    kUnknown = 0;
    kLow = 1;
    kMedium = 2;
    kHigh = 3;
    kCritical = 4;
  }

  enum MeasurementMediumEnum : enum8 {
    kAir = 0;
    kWater = 1;
    kSoil = 2;
  }

  enum MeasurementUnitEnum : enum8 {
    kPPM = 0;
    kPPB = 1;
    kPPT = 2;
    kMGM3 = 3;
    kUGM3 = 4;
    kNGM3 = 5;
    kPM3 = 6;
    kBQM3 = 7;
  }

  bitmap Feature : bitmap32 {
    kNumericMeasurement = 0x1;
    kLevelIndication = 0x2;
    kMediumLevel = 0x4;
    kCriticalLevel = 0x8;
    kPeakMeasurement = 0x10;
    kAverageMeasurement = 0x20;
  }

  readonly attribute optional nullable single measuredValue = 0;
  readonly attribute optional nullable single minMeasuredValue = 1;
  readonly attribute optional nullable single maxMeasuredValue = 2;
  readonly attribute optional nullable single peakMeasuredValue = 3;
  readonly attribute optional elapsed_s peakMeasuredValueWindow = 4;
  readonly attribute optional nullable single averageMeasuredValue = 5;
  readonly attribute optional elapsed_s averageMeasuredValueWindow = 6;
  readonly attribute optional single uncertainty = 7;
  readonly attribute optional MeasurementUnitEnum measurementUnit = 8;
  readonly attribute optional MeasurementMediumEnum measurementMedium = 9;
  readonly attribute optional LevelValueEnum levelValue = 10;
  readonly attribute command_id generatedCommandList[] = 65528;
  readonly attribute command_id acceptedCommandList[] = 65529;
  readonly attribute event_id eventList[] = 65530;
  readonly attribute attrib_id attributeList[] = 65531;
  readonly attribute bitmap32 featureMap = 65532;
  readonly attribute int16u clusterRevision = 65533;
}

/** Attributes for reporting carbon dioxide concentration measurements */
cluster CarbonDioxideConcentrationMeasurement = 1037 {
  revision 3;

  enum LevelValueEnum : enum8 {
    kUnknown = 0;
    kLow = 1;
    kMedium = 2;
    kHigh = 3;
    kCritical = 4;
  }

  enum MeasurementMediumEnum : enum8 {
    kAir = 0;
    kWater = 1;
    kSoil = 2;
  }

  enum MeasurementUnitEnum : enum8 {
    kPPM = 0;
    kPPB = 1;
    kPPT = 2;
    kMGM3 = 3;
    kUGM3 = 4;
    kNGM3 = 5;
    kPM3 = 6;
    kBQM3 = 7;
  }

  bitmap Feature : bitmap32 {
    kNumericMeasurement = 0x1;
    kLevelIndication = 0x2;
    kMediumLevel = 0x4;
    kCriticalLevel = 0x8;
    kPeakMeasurement = 0x10;
    kAverageMeasurement = 0x20;
  }

  readonly attribute optional nullable single measuredValue = 0;
  readonly attribute optional nullable single minMeasuredValue = 1;
  readonly attribute optional nullable single maxMeasuredValue = 2;
  readonly attribute optional nullable single peakMeasuredValue = 3;
  readonly attribute optional elapsed_s peakMeasuredValueWindow = 4;
  readonly attribute optional nullable single averageMeasuredValue = 5;
  readonly attribute optional elapsed_s averageMeasuredValueWindow = 6;
  readonly attribute optional single uncertainty = 7;
  readonly attribute optional MeasurementUnitEnum measurementUnit = 8;
  readonly attribute optional MeasurementMediumEnum measurementMedium = 9;
  readonly attribute optional LevelValueEnum levelValue = 10;
  readonly attribute command_id generatedCommandList[] = 65528;
  readonly attribute command_id acceptedCommandList[] = 65529;
  readonly attribute event_id eventList[] = 65530;
  readonly attribute attrib_id attributeList[] = 65531;
  readonly attribute bitmap32 featureMap = 65532;
  readonly attribute int16u clusterRevision = 65533;
}

/** Attributes for reporting nitrogen dioxide concentration measurements */
cluster NitrogenDioxideConcentrationMeasurement = 1043 {
  revision 3;

  enum LevelValueEnum : enum8 {
    kUnknown = 0;
    kLow = 1;
    kMedium = 2;
    kHigh = 3;
    kCritical = 4;
  }

  enum MeasurementMediumEnum : enum8 {
    kAir = 0;
    kWater = 1;
    kSoil = 2;
  }

  enum MeasurementUnitEnum : enum8 {
    kPPM = 0;
    kPPB = 1;
    kPPT = 2;
    kMGM3 = 3;
    kUGM3 = 4;
    kNGM3 = 5;
    kPM3 = 6;
    kBQM3 = 7;
  }

  bitmap Feature : bitmap32 {
    kNumericMeasurement = 0x1;
    kLevelIndication = 0x2;
    kMediumLevel = 0x4;
    kCriticalLevel = 0x8;
    kPeakMeasurement = 0x10;
    kAverageMeasurement = 0x20;
  }

  readonly attribute optional nullable single measuredValue = 0;
  readonly attribute optional nullable single minMeasuredValue = 1;
  readonly attribute optional nullable single maxMeasuredValue = 2;
  readonly attribute optional nullable single peakMeasuredValue = 3;
  readonly attribute optional elapsed_s peakMeasuredValueWindow = 4;
  readonly attribute optional nullable single averageMeasuredValue = 5;
  readonly attribute optional elapsed_s averageMeasuredValueWindow = 6;
  readonly attribute optional single uncertainty = 7;
  readonly attribute optional MeasurementUnitEnum measurementUnit = 8;
  readonly attribute optional MeasurementMediumEnum measurementMedium = 9;
  readonly attribute optional LevelValueEnum levelValue = 10;
  readonly attribute command_id generatedCommandList[] = 65528;
  readonly attribute command_id acceptedCommandList[] = 65529;
  readonly attribute event_id eventList[] = 65530;
  readonly attribute attrib_id attributeList[] = 65531;
  readonly attribute bitmap32 featureMap = 65532;
  readonly attribute int16u clusterRevision = 65533;
}

/** Attributes for reporting ozone concentration measurements */
cluster OzoneConcentrationMeasurement = 1045 {
  revision 3;

  enum LevelValueEnum : enum8 {
    kUnknown = 0;
    kLow = 1;
    kMedium = 2;
    kHigh = 3;
    kCritical = 4;
  }

  enum MeasurementMediumEnum : enum8 {
    kAir = 0;
    kWater = 1;
    kSoil = 2;
  }

  enum MeasurementUnitEnum : enum8 {
    kPPM = 0;
    kPPB = 1;
    kPPT = 2;
    kMGM3 = 3;
    kUGM3 = 4;
    kNGM3 = 5;
    kPM3 = 6;
    kBQM3 = 7;
  }

  bitmap Feature : bitmap32 {
    kNumericMeasurement = 0x1;
    kLevelIndication = 0x2;
    kMediumLevel = 0x4;
    kCriticalLevel = 0x8;
    kPeakMeasurement = 0x10;
    kAverageMeasurement = 0x20;
  }

  readonly attribute optional nullable single measuredValue = 0;
  readonly attribute optional nullable single minMeasuredValue = 1;
  readonly attribute optional nullable single maxMeasuredValue = 2;
  readonly attribute optional nullable single peakMeasuredValue = 3;
  readonly attribute optional elapsed_s peakMeasuredValueWindow = 4;
  readonly attribute optional nullable single averageMeasuredValue = 5;
  readonly attribute optional elapsed_s averageMeasuredValueWindow = 6;
  readonly attribute optional single uncertainty = 7;
  readonly attribute optional MeasurementUnitEnum measurementUnit = 8;
  readonly attribute optional MeasurementMediumEnum measurementMedium = 9;
  readonly attribute optional LevelValueEnum levelValue = 10;
  readonly attribute command_id generatedCommandList[] = 65528;
  readonly attribute command_id acceptedCommandList[] = 65529;
  readonly attribute event_id eventList[] = 65530;
  readonly attribute attrib_id attributeList[] = 65531;
  readonly attribute bitmap32 featureMap = 65532;
  readonly attribute int16u clusterRevision = 65533;
}

/** Attributes for reporting PM2.5 concentration measurements */
cluster Pm25ConcentrationMeasurement = 1066 {
  revision 3;

  enum LevelValueEnum : enum8 {
    kUnknown = 0;
    kLow = 1;
    kMedium = 2;
    kHigh = 3;
    kCritical = 4;
  }

  enum MeasurementMediumEnum : enum8 {
    kAir = 0;
    kWater = 1;
    kSoil = 2;
  }

  enum MeasurementUnitEnum : enum8 {
    kPPM = 0;
    kPPB = 1;
    kPPT = 2;
    kMGM3 = 3;
    kUGM3 = 4;
    kNGM3 = 5;
    kPM3 = 6;
    kBQM3 = 7;
  }

  bitmap Feature : bitmap32 {
    kNumericMeasurement = 0x1;
    kLevelIndication = 0x2;
    kMediumLevel = 0x4;
    kCriticalLevel = 0x8;
    kPeakMeasurement = 0x10;
    kAverageMeasurement = 0x20;
  }

  readonly attribute optional nullable single measuredValue = 0;
  readonly attribute optional nullable single minMeasuredValue = 1;
  readonly attribute optional nullable single maxMeasuredValue = 2;
  readonly attribute optional nullable single peakMeasuredValue = 3;
  readonly attribute optional elapsed_s peakMeasuredValueWindow = 4;
  readonly attribute optional nullable single averageMeasuredValue = 5;
  readonly attribute optional elapsed_s averageMeasuredValueWindow = 6;
  readonly attribute optional single uncertainty = 7;
  readonly attribute optional MeasurementUnitEnum measurementUnit = 8;
  readonly attribute optional MeasurementMediumEnum measurementMedium = 9;
  readonly attribute optional LevelValueEnum levelValue = 10;
  readonly attribute command_id generatedCommandList[] = 65528;
  readonly attribute command_id acceptedCommandList[] = 65529;
  readonly attribute event_id eventList[] = 65530;
  readonly attribute attrib_id attributeList[] = 65531;
  readonly attribute bitmap32 featureMap = 65532;
  readonly attribute int16u clusterRevision = 65533;
}

/** Attributes for reporting formaldehyde concentration measurements */
cluster FormaldehydeConcentrationMeasurement = 1067 {
  revision 3;

  enum LevelValueEnum : enum8 {
    kUnknown = 0;
    kLow = 1;
    kMedium = 2;
    kHigh = 3;
    kCritical = 4;
  }

  enum MeasurementMediumEnum : enum8 {
    kAir = 0;
    kWater = 1;
    kSoil = 2;
  }

  enum MeasurementUnitEnum : enum8 {
    kPPM = 0;
    kPPB = 1;
    kPPT = 2;
    kMGM3 = 3;
    kUGM3 = 4;
    kNGM3 = 5;
    kPM3 = 6;
    kBQM3 = 7;
  }

  bitmap Feature : bitmap32 {
    kNumericMeasurement = 0x1;
    kLevelIndication = 0x2;
    kMediumLevel = 0x4;
    kCriticalLevel = 0x8;
    kPeakMeasurement = 0x10;
    kAverageMeasurement = 0x20;
  }

  readonly attribute optional nullable single measuredValue = 0;
  readonly attribute optional nullable single minMeasuredValue = 1;
  readonly attribute optional nullable single maxMeasuredValue = 2;
  readonly attribute optional nullable single peakMeasuredValue = 3;
  readonly attribute optional elapsed_s peakMeasuredValueWindow = 4;
  readonly attribute optional nullable single averageMeasuredValue = 5;
  readonly attribute optional elapsed_s averageMeasuredValueWindow = 6;
  readonly attribute optional single uncertainty = 7;
  readonly attribute optional MeasurementUnitEnum measurementUnit = 8;
  readonly attribute optional MeasurementMediumEnum measurementMedium = 9;
  readonly attribute optional LevelValueEnum levelValue = 10;
  readonly attribute command_id generatedCommandList[] = 65528;
  readonly attribute command_id acceptedCommandList[] = 65529;
  readonly attribute event_id eventList[] = 65530;
  readonly attribute attrib_id attributeList[] = 65531;
  readonly attribute bitmap32 featureMap = 65532;
  readonly attribute int16u clusterRevision = 65533;
}

/** Attributes for reporting PM1 concentration measurements */
cluster Pm1ConcentrationMeasurement = 1068 {
  revision 3;

  enum LevelValueEnum : enum8 {
    kUnknown = 0;
    kLow = 1;
    kMedium = 2;
    kHigh = 3;
    kCritical = 4;
  }

  enum MeasurementMediumEnum : enum8 {
    kAir = 0;
    kWater = 1;
    kSoil = 2;
  }

  enum MeasurementUnitEnum : enum8 {
    kPPM = 0;
    kPPB = 1;
    kPPT = 2;
    kMGM3 = 3;
    kUGM3 = 4;
    kNGM3 = 5;
    kPM3 = 6;
    kBQM3 = 7;
  }

  bitmap Feature : bitmap32 {
    kNumericMeasurement = 0x1;
    kLevelIndication = 0x2;
    kMediumLevel = 0x4;
    kCriticalLevel = 0x8;
    kPeakMeasurement = 0x10;
    kAverageMeasurement = 0x20;
  }

  readonly attribute optional nullable single measuredValue = 0;
  readonly attribute optional nullable single minMeasuredValue = 1;
  readonly attribute optional nullable single maxMeasuredValue = 2;
  readonly attribute optional nullable single peakMeasuredValue = 3;
  readonly attribute optional elapsed_s peakMeasuredValueWindow = 4;
  readonly attribute optional nullable single averageMeasuredValue = 5;
  readonly attribute optional elapsed_s averageMeasuredValueWindow = 6;
  readonly attribute optional single uncertainty = 7;
  readonly attribute optional MeasurementUnitEnum measurementUnit = 8;
  readonly attribute optional MeasurementMediumEnum measurementMedium = 9;
  readonly attribute optional LevelValueEnum levelValue = 10;
  readonly attribute command_id generatedCommandList[] = 65528;
  readonly attribute command_id acceptedCommandList[] = 65529;
  readonly attribute event_id eventList[] = 65530;
  readonly attribute attrib_id attributeList[] = 65531;
  readonly attribute bitmap32 featureMap = 65532;
  readonly attribute int16u clusterRevision = 65533;
}

/** Attributes for reporting PM10 concentration measurements */
cluster Pm10ConcentrationMeasurement = 1069 {
  revision 3;

  enum LevelValueEnum : enum8 {
    kUnknown = 0;
    kLow = 1;
    kMedium = 2;
    kHigh = 3;
    kCritical = 4;
  }

  enum MeasurementMediumEnum : enum8 {
    kAir = 0;
    kWater = 1;
    kSoil = 2;
  }

  enum MeasurementUnitEnum : enum8 {
    kPPM = 0;
    kPPB = 1;
    kPPT = 2;
    kMGM3 = 3;
    kUGM3 = 4;
    kNGM3 = 5;
    kPM3 = 6;
    kBQM3 = 7;
  }

  bitmap Feature : bitmap32 {
    kNumericMeasurement = 0x1;
    kLevelIndication = 0x2;
    kMediumLevel = 0x4;
    kCriticalLevel = 0x8;
    kPeakMeasurement = 0x10;
    kAverageMeasurement = 0x20;
  }

  readonly attribute optional nullable single measuredValue = 0;
  readonly attribute optional nullable single minMeasuredValue = 1;
  readonly attribute optional nullable single maxMeasuredValue = 2;
  readonly attribute optional nullable single peakMeasuredValue = 3;
  readonly attribute optional elapsed_s peakMeasuredValueWindow = 4;
  readonly attribute optional nullable single averageMeasuredValue = 5;
  readonly attribute optional elapsed_s averageMeasuredValueWindow = 6;
  readonly attribute optional single uncertainty = 7;
  readonly attribute optional MeasurementUnitEnum measurementUnit = 8;
  readonly attribute optional MeasurementMediumEnum measurementMedium = 9;
  readonly attribute optional LevelValueEnum levelValue = 10;
  readonly attribute command_id generatedCommandList[] = 65528;
  readonly attribute command_id acceptedCommandList[] = 65529;
  readonly attribute event_id eventList[] = 65530;
  readonly attribute attrib_id attributeList[] = 65531;
  readonly attribute bitmap32 featureMap = 65532;
  readonly attribute int16u clusterRevision = 65533;
}

/** Attributes for reporting total volatile organic compounds concentration measurements */
cluster TotalVolatileOrganicCompoundsConcentrationMeasurement = 1070 {
  revision 3;

  enum LevelValueEnum : enum8 {
    kUnknown = 0;
    kLow = 1;
    kMedium = 2;
    kHigh = 3;
    kCritical = 4;
  }

  enum MeasurementMediumEnum : enum8 {
    kAir = 0;
    kWater = 1;
    kSoil = 2;
  }

  enum MeasurementUnitEnum : enum8 {
    kPPM = 0;
    kPPB = 1;
    kPPT = 2;
    kMGM3 = 3;
    kUGM3 = 4;
    kNGM3 = 5;
    kPM3 = 6;
    kBQM3 = 7;
  }

  bitmap Feature : bitmap32 {
    kNumericMeasurement = 0x1;
    kLevelIndication = 0x2;
    kMediumLevel = 0x4;
    kCriticalLevel = 0x8;
    kPeakMeasurement = 0x10;
    kAverageMeasurement = 0x20;
  }

  readonly attribute optional nullable single measuredValue = 0;
  readonly attribute optional nullable single minMeasuredValue = 1;
  readonly attribute optional nullable single maxMeasuredValue = 2;
  readonly attribute optional nullable single peakMeasuredValue = 3;
  readonly attribute optional elapsed_s peakMeasuredValueWindow = 4;
  readonly attribute optional nullable single averageMeasuredValue = 5;
  readonly attribute optional elapsed_s averageMeasuredValueWindow = 6;
  readonly attribute optional single uncertainty = 7;
  readonly attribute optional MeasurementUnitEnum measurementUnit = 8;
  readonly attribute optional MeasurementMediumEnum measurementMedium = 9;
  readonly attribute optional LevelValueEnum levelValue = 10;
  readonly attribute command_id generatedCommandList[] = 65528;
  readonly attribute command_id acceptedCommandList[] = 65529;
  readonly attribute event_id eventList[] = 65530;
  readonly attribute attrib_id attributeList[] = 65531;
  readonly attribute bitmap32 featureMap = 65532;
  readonly attribute int16u clusterRevision = 65533;
}

/** Attributes for reporting radon concentration measurements */
cluster RadonConcentrationMeasurement = 1071 {
  revision 3;

  enum LevelValueEnum : enum8 {
    kUnknown = 0;
    kLow = 1;
    kMedium = 2;
    kHigh = 3;
    kCritical = 4;
  }

  enum MeasurementMediumEnum : enum8 {
    kAir = 0;
    kWater = 1;
    kSoil = 2;
  }

  enum MeasurementUnitEnum : enum8 {
    kPPM = 0;
    kPPB = 1;
    kPPT = 2;
    kMGM3 = 3;
    kUGM3 = 4;
    kNGM3 = 5;
    kPM3 = 6;
    kBQM3 = 7;
  }

  bitmap Feature : bitmap32 {
    kNumericMeasurement = 0x1;
    kLevelIndication = 0x2;
    kMediumLevel = 0x4;
    kCriticalLevel = 0x8;
    kPeakMeasurement = 0x10;
    kAverageMeasurement = 0x20;
  }

  readonly attribute optional nullable single measuredValue = 0;
  readonly attribute optional nullable single minMeasuredValue = 1;
  readonly attribute optional nullable single maxMeasuredValue = 2;
  readonly attribute optional nullable single peakMeasuredValue = 3;
  readonly attribute optional elapsed_s peakMeasuredValueWindow = 4;
  readonly attribute optional nullable single averageMeasuredValue = 5;
  readonly attribute optional elapsed_s averageMeasuredValueWindow = 6;
  readonly attribute optional single uncertainty = 7;
  readonly attribute optional MeasurementUnitEnum measurementUnit = 8;
  readonly attribute optional MeasurementMediumEnum measurementMedium = 9;
  readonly attribute optional LevelValueEnum levelValue = 10;
  readonly attribute command_id generatedCommandList[] = 65528;
  readonly attribute command_id acceptedCommandList[] = 65529;
  readonly attribute event_id eventList[] = 65530;
  readonly attribute attrib_id attributeList[] = 65531;
  readonly attribute bitmap32 featureMap = 65532;
  readonly attribute int16u clusterRevision = 65533;
}

/** This cluster provides an interface for managing low power mode on a device that supports the Wake On LAN protocol. */
cluster WakeOnLan = 1283 {
  revision 1; // NOTE: Default/not specifically set

  readonly attribute optional char_string<12> MACAddress = 0;
  readonly attribute optional octet_string<16> linkLocalAddress = 1;
  readonly attribute command_id generatedCommandList[] = 65528;
  readonly attribute command_id acceptedCommandList[] = 65529;
  readonly attribute event_id eventList[] = 65530;
  readonly attribute attrib_id attributeList[] = 65531;
  readonly attribute bitmap32 featureMap = 65532;
  readonly attribute int16u clusterRevision = 65533;
}

/** This cluster provides an interface for managing low power mode on a device. */
cluster LowPower = 1288 {
  revision 1; // NOTE: Default/not specifically set

  readonly attribute command_id generatedCommandList[] = 65528;
  readonly attribute command_id acceptedCommandList[] = 65529;
  readonly attribute event_id eventList[] = 65530;
  readonly attribute attrib_id attributeList[] = 65531;
  readonly attribute bitmap32 featureMap = 65532;
  readonly attribute int16u clusterRevision = 65533;

  /** This command shall put the device into low power mode. */
  command Sleep(): DefaultSuccess = 0;
}

/** Attributes related to the electrical properties of a device. This cluster is used by power outlets and other devices that need to provide instantaneous data as opposed to metrology data which should be retrieved from the metering cluster.. */
deprecated cluster ElectricalMeasurement = 2820 {
  revision 3;

  readonly attribute optional bitmap32 measurementType = 0;
  readonly attribute optional int16s dcVoltage = 256;
  readonly attribute optional int16s dcVoltageMin = 257;
  readonly attribute optional int16s dcVoltageMax = 258;
  readonly attribute optional int16s dcCurrent = 259;
  readonly attribute optional int16s dcCurrentMin = 260;
  readonly attribute optional int16s dcCurrentMax = 261;
  readonly attribute optional int16s dcPower = 262;
  readonly attribute optional int16s dcPowerMin = 263;
  readonly attribute optional int16s dcPowerMax = 264;
  readonly attribute optional int16u dcVoltageMultiplier = 512;
  readonly attribute optional int16u dcVoltageDivisor = 513;
  readonly attribute optional int16u dcCurrentMultiplier = 514;
  readonly attribute optional int16u dcCurrentDivisor = 515;
  readonly attribute optional int16u dcPowerMultiplier = 516;
  readonly attribute optional int16u dcPowerDivisor = 517;
  readonly attribute optional int16u acFrequency = 768;
  readonly attribute optional int16u acFrequencyMin = 769;
  readonly attribute optional int16u acFrequencyMax = 770;
  readonly attribute optional int16u neutralCurrent = 771;
  readonly attribute optional int32s totalActivePower = 772;
  readonly attribute optional int32s totalReactivePower = 773;
  readonly attribute optional int32u totalApparentPower = 774;
  readonly attribute optional int16s measured1stHarmonicCurrent = 775;
  readonly attribute optional int16s measured3rdHarmonicCurrent = 776;
  readonly attribute optional int16s measured5thHarmonicCurrent = 777;
  readonly attribute optional int16s measured7thHarmonicCurrent = 778;
  readonly attribute optional int16s measured9thHarmonicCurrent = 779;
  readonly attribute optional int16s measured11thHarmonicCurrent = 780;
  readonly attribute optional int16s measuredPhase1stHarmonicCurrent = 781;
  readonly attribute optional int16s measuredPhase3rdHarmonicCurrent = 782;
  readonly attribute optional int16s measuredPhase5thHarmonicCurrent = 783;
  readonly attribute optional int16s measuredPhase7thHarmonicCurrent = 784;
  readonly attribute optional int16s measuredPhase9thHarmonicCurrent = 785;
  readonly attribute optional int16s measuredPhase11thHarmonicCurrent = 786;
  readonly attribute optional int16u acFrequencyMultiplier = 1024;
  readonly attribute optional int16u acFrequencyDivisor = 1025;
  readonly attribute optional int32u powerMultiplier = 1026;
  readonly attribute optional int32u powerDivisor = 1027;
  readonly attribute optional int8s harmonicCurrentMultiplier = 1028;
  readonly attribute optional int8s phaseHarmonicCurrentMultiplier = 1029;
  readonly attribute optional int16s instantaneousVoltage = 1280;
  readonly attribute optional int16u instantaneousLineCurrent = 1281;
  readonly attribute optional int16s instantaneousActiveCurrent = 1282;
  readonly attribute optional int16s instantaneousReactiveCurrent = 1283;
  readonly attribute optional int16s instantaneousPower = 1284;
  readonly attribute optional int16u rmsVoltage = 1285;
  readonly attribute optional int16u rmsVoltageMin = 1286;
  readonly attribute optional int16u rmsVoltageMax = 1287;
  readonly attribute optional int16u rmsCurrent = 1288;
  readonly attribute optional int16u rmsCurrentMin = 1289;
  readonly attribute optional int16u rmsCurrentMax = 1290;
  readonly attribute optional int16s activePower = 1291;
  readonly attribute optional int16s activePowerMin = 1292;
  readonly attribute optional int16s activePowerMax = 1293;
  readonly attribute optional int16s reactivePower = 1294;
  readonly attribute optional int16u apparentPower = 1295;
  readonly attribute optional int8s powerFactor = 1296;
  attribute optional int16u averageRmsVoltageMeasurementPeriod = 1297;
  attribute optional int16u averageRmsUnderVoltageCounter = 1299;
  attribute optional int16u rmsExtremeOverVoltagePeriod = 1300;
  attribute optional int16u rmsExtremeUnderVoltagePeriod = 1301;
  attribute optional int16u rmsVoltageSagPeriod = 1302;
  attribute optional int16u rmsVoltageSwellPeriod = 1303;
  readonly attribute optional int16u acVoltageMultiplier = 1536;
  readonly attribute optional int16u acVoltageDivisor = 1537;
  readonly attribute optional int16u acCurrentMultiplier = 1538;
  readonly attribute optional int16u acCurrentDivisor = 1539;
  readonly attribute optional int16u acPowerMultiplier = 1540;
  readonly attribute optional int16u acPowerDivisor = 1541;
  attribute optional bitmap8 overloadAlarmsMask = 1792;
  readonly attribute optional int16s voltageOverload = 1793;
  readonly attribute optional int16s currentOverload = 1794;
  attribute optional bitmap16 acOverloadAlarmsMask = 2048;
  readonly attribute optional int16s acVoltageOverload = 2049;
  readonly attribute optional int16s acCurrentOverload = 2050;
  readonly attribute optional int16s acActivePowerOverload = 2051;
  readonly attribute optional int16s acReactivePowerOverload = 2052;
  readonly attribute optional int16s averageRmsOverVoltage = 2053;
  readonly attribute optional int16s averageRmsUnderVoltage = 2054;
  readonly attribute optional int16s rmsExtremeOverVoltage = 2055;
  readonly attribute optional int16s rmsExtremeUnderVoltage = 2056;
  readonly attribute optional int16s rmsVoltageSag = 2057;
  readonly attribute optional int16s rmsVoltageSwell = 2058;
  readonly attribute optional int16u lineCurrentPhaseB = 2305;
  readonly attribute optional int16s activeCurrentPhaseB = 2306;
  readonly attribute optional int16s reactiveCurrentPhaseB = 2307;
  readonly attribute optional int16u rmsVoltagePhaseB = 2309;
  readonly attribute optional int16u rmsVoltageMinPhaseB = 2310;
  readonly attribute optional int16u rmsVoltageMaxPhaseB = 2311;
  readonly attribute optional int16u rmsCurrentPhaseB = 2312;
  readonly attribute optional int16u rmsCurrentMinPhaseB = 2313;
  readonly attribute optional int16u rmsCurrentMaxPhaseB = 2314;
  readonly attribute optional int16s activePowerPhaseB = 2315;
  readonly attribute optional int16s activePowerMinPhaseB = 2316;
  readonly attribute optional int16s activePowerMaxPhaseB = 2317;
  readonly attribute optional int16s reactivePowerPhaseB = 2318;
  readonly attribute optional int16u apparentPowerPhaseB = 2319;
  readonly attribute optional int8s powerFactorPhaseB = 2320;
  readonly attribute optional int16u averageRmsVoltageMeasurementPeriodPhaseB = 2321;
  readonly attribute optional int16u averageRmsOverVoltageCounterPhaseB = 2322;
  readonly attribute optional int16u averageRmsUnderVoltageCounterPhaseB = 2323;
  readonly attribute optional int16u rmsExtremeOverVoltagePeriodPhaseB = 2324;
  readonly attribute optional int16u rmsExtremeUnderVoltagePeriodPhaseB = 2325;
  readonly attribute optional int16u rmsVoltageSagPeriodPhaseB = 2326;
  readonly attribute optional int16u rmsVoltageSwellPeriodPhaseB = 2327;
  readonly attribute optional int16u lineCurrentPhaseC = 2561;
  readonly attribute optional int16s activeCurrentPhaseC = 2562;
  readonly attribute optional int16s reactiveCurrentPhaseC = 2563;
  readonly attribute optional int16u rmsVoltagePhaseC = 2565;
  readonly attribute optional int16u rmsVoltageMinPhaseC = 2566;
  readonly attribute optional int16u rmsVoltageMaxPhaseC = 2567;
  readonly attribute optional int16u rmsCurrentPhaseC = 2568;
  readonly attribute optional int16u rmsCurrentMinPhaseC = 2569;
  readonly attribute optional int16u rmsCurrentMaxPhaseC = 2570;
  readonly attribute optional int16s activePowerPhaseC = 2571;
  readonly attribute optional int16s activePowerMinPhaseC = 2572;
  readonly attribute optional int16s activePowerMaxPhaseC = 2573;
  readonly attribute optional int16s reactivePowerPhaseC = 2574;
  readonly attribute optional int16u apparentPowerPhaseC = 2575;
  readonly attribute optional int8s powerFactorPhaseC = 2576;
  readonly attribute optional int16u averageRmsVoltageMeasurementPeriodPhaseC = 2577;
  readonly attribute optional int16u averageRmsOverVoltageCounterPhaseC = 2578;
  readonly attribute optional int16u averageRmsUnderVoltageCounterPhaseC = 2579;
  readonly attribute optional int16u rmsExtremeOverVoltagePeriodPhaseC = 2580;
  readonly attribute optional int16u rmsExtremeUnderVoltagePeriodPhaseC = 2581;
  readonly attribute optional int16u rmsVoltageSagPeriodPhaseC = 2582;
  readonly attribute optional int16u rmsVoltageSwellPeriodPhaseC = 2583;
  readonly attribute command_id generatedCommandList[] = 65528;
  readonly attribute command_id acceptedCommandList[] = 65529;
  readonly attribute event_id eventList[] = 65530;
  readonly attribute attrib_id attributeList[] = 65531;
  readonly attribute bitmap32 featureMap = 65532;
  readonly attribute int16u clusterRevision = 65533;

  response struct GetProfileInfoResponseCommand = 0 {
    int8u profileCount = 0;
    enum8 profileIntervalPeriod = 1;
    int8u maxNumberOfIntervals = 2;
    int16u listOfAttributes[] = 3;
  }

  response struct GetMeasurementProfileResponseCommand = 1 {
    int32u startTime = 0;
    enum8 status = 1;
    enum8 profileIntervalPeriod = 2;
    int8u numberOfIntervalsDelivered = 3;
    int16u attributeId = 4;
    int8u intervals[] = 5;
  }

  request struct GetMeasurementProfileCommandRequest {
    int16u attributeId = 0;
    int32u startTime = 1;
    enum8 numberOfIntervals = 2;
  }

  /** A function which retrieves the power profiling information from the electrical measurement server. */
  command GetProfileInfoCommand(): DefaultSuccess = 0;
  /** A function which retrieves an electricity measurement profile from the electricity measurement server for a specific attribute Id requested. */
  command GetMeasurementProfileCommand(GetMeasurementProfileCommandRequest): DefaultSuccess = 1;
}

/** The Test Cluster is meant to validate the generated code */
internal cluster UnitTesting = 4294048773 {
  revision 1; // NOTE: Default/not specifically set

  enum SimpleEnum : enum8 {
    kUnspecified = 0;
    kValueA = 1;
    kValueB = 2;
    kValueC = 3;
  }

  bitmap Bitmap16MaskMap : bitmap16 {
    kMaskVal1 = 0x1;
    kMaskVal2 = 0x2;
    kMaskVal3 = 0x4;
    kMaskVal4 = 0x4000;
  }

  bitmap Bitmap32MaskMap : bitmap32 {
    kMaskVal1 = 0x1;
    kMaskVal2 = 0x2;
    kMaskVal3 = 0x4;
    kMaskVal4 = 0x40000000;
  }

  bitmap Bitmap64MaskMap : bitmap64 {
    kMaskVal1 = 0x1;
    kMaskVal2 = 0x2;
    kMaskVal3 = 0x4;
    kMaskVal4 = 0x4000000000000000;
  }

  bitmap Bitmap8MaskMap : bitmap8 {
    kMaskVal1 = 0x1;
    kMaskVal2 = 0x2;
    kMaskVal3 = 0x4;
    kMaskVal4 = 0x40;
  }

  bitmap SimpleBitmap : bitmap8 {
    kValueA = 0x1;
    kValueB = 0x2;
    kValueC = 0x4;
  }

  struct SimpleStruct {
    int8u a = 0;
    boolean b = 1;
    SimpleEnum c = 2;
    octet_string d = 3;
    char_string e = 4;
    SimpleBitmap f = 5;
    single g = 6;
    double h = 7;
  }

  fabric_scoped struct TestFabricScoped {
    fabric_sensitive int8u fabricSensitiveInt8u = 1;
    optional fabric_sensitive int8u optionalFabricSensitiveInt8u = 2;
    nullable fabric_sensitive int8u nullableFabricSensitiveInt8u = 3;
    optional nullable fabric_sensitive int8u nullableOptionalFabricSensitiveInt8u = 4;
    fabric_sensitive char_string fabricSensitiveCharString = 5;
    fabric_sensitive SimpleStruct fabricSensitiveStruct = 6;
    fabric_sensitive int8u fabricSensitiveInt8uList[] = 7;
    fabric_idx fabricIndex = 254;
  }

  struct NullablesAndOptionalsStruct {
    nullable int16u nullableInt = 0;
    optional int16u optionalInt = 1;
    optional nullable int16u nullableOptionalInt = 2;
    nullable char_string nullableString = 3;
    optional char_string optionalString = 4;
    optional nullable char_string nullableOptionalString = 5;
    nullable SimpleStruct nullableStruct = 6;
    optional SimpleStruct optionalStruct = 7;
    optional nullable SimpleStruct nullableOptionalStruct = 8;
    nullable SimpleEnum nullableList[] = 9;
    optional SimpleEnum optionalList[] = 10;
    optional nullable SimpleEnum nullableOptionalList[] = 11;
  }

  struct NestedStruct {
    int8u a = 0;
    boolean b = 1;
    SimpleStruct c = 2;
  }

  struct NestedStructList {
    int8u a = 0;
    boolean b = 1;
    SimpleStruct c = 2;
    SimpleStruct d[] = 3;
    int32u e[] = 4;
    octet_string f[] = 5;
    int8u g[] = 6;
  }

  struct DoubleNestedStructList {
    NestedStructList a[] = 0;
  }

  struct TestListStructOctet {
    int64u member1 = 0;
    octet_string<32> member2 = 1;
  }

  info event TestEvent = 1 {
    int8u arg1 = 1;
    SimpleEnum arg2 = 2;
    boolean arg3 = 3;
    SimpleStruct arg4 = 4;
    SimpleStruct arg5[] = 5;
    SimpleEnum arg6[] = 6;
  }

  fabric_sensitive info event TestFabricScopedEvent = 2 {
    fabric_idx fabricIndex = 254;
  }

  attribute boolean boolean = 0;
  attribute Bitmap8MaskMap bitmap8 = 1;
  attribute Bitmap16MaskMap bitmap16 = 2;
  attribute Bitmap32MaskMap bitmap32 = 3;
  attribute Bitmap64MaskMap bitmap64 = 4;
  attribute int8u int8u = 5;
  attribute int16u int16u = 6;
  attribute int24u int24u = 7;
  attribute int32u int32u = 8;
  attribute int40u int40u = 9;
  attribute int48u int48u = 10;
  attribute int56u int56u = 11;
  attribute int64u int64u = 12;
  attribute int8s int8s = 13;
  attribute int16s int16s = 14;
  attribute int24s int24s = 15;
  attribute int32s int32s = 16;
  attribute int40s int40s = 17;
  attribute int48s int48s = 18;
  attribute int56s int56s = 19;
  attribute int64s int64s = 20;
  attribute enum8 enum8 = 21;
  attribute enum16 enum16 = 22;
  attribute single floatSingle = 23;
  attribute double floatDouble = 24;
  attribute octet_string<10> octetString = 25;
  attribute int8u listInt8u[] = 26;
  attribute octet_string listOctetString[] = 27;
  attribute TestListStructOctet listStructOctetString[] = 28;
  attribute long_octet_string<1000> longOctetString = 29;
  attribute char_string<10> charString = 30;
  attribute long_char_string<1000> longCharString = 31;
  attribute epoch_us epochUs = 32;
  attribute epoch_s epochS = 33;
  attribute vendor_id vendorId = 34;
  attribute NullablesAndOptionalsStruct listNullablesAndOptionalsStruct[] = 35;
  attribute SimpleEnum enumAttr = 36;
  attribute SimpleStruct structAttr = 37;
  attribute int8u rangeRestrictedInt8u = 38;
  attribute int8s rangeRestrictedInt8s = 39;
  attribute int16u rangeRestrictedInt16u = 40;
  attribute int16s rangeRestrictedInt16s = 41;
  attribute long_octet_string listLongOctetString[] = 42;
  attribute TestFabricScoped listFabricScoped[] = 43;
  timedwrite attribute boolean timedWriteBoolean = 48;
  attribute boolean generalErrorBoolean = 49;
  attribute boolean clusterErrorBoolean = 50;
  attribute optional boolean unsupported = 255;
  attribute nullable boolean nullableBoolean = 16384;
  attribute nullable Bitmap8MaskMap nullableBitmap8 = 16385;
  attribute nullable Bitmap16MaskMap nullableBitmap16 = 16386;
  attribute nullable Bitmap32MaskMap nullableBitmap32 = 16387;
  attribute nullable Bitmap64MaskMap nullableBitmap64 = 16388;
  attribute nullable int8u nullableInt8u = 16389;
  attribute nullable int16u nullableInt16u = 16390;
  attribute nullable int24u nullableInt24u = 16391;
  attribute nullable int32u nullableInt32u = 16392;
  attribute nullable int40u nullableInt40u = 16393;
  attribute nullable int48u nullableInt48u = 16394;
  attribute nullable int56u nullableInt56u = 16395;
  attribute nullable int64u nullableInt64u = 16396;
  attribute nullable int8s nullableInt8s = 16397;
  attribute nullable int16s nullableInt16s = 16398;
  attribute nullable int24s nullableInt24s = 16399;
  attribute nullable int32s nullableInt32s = 16400;
  attribute nullable int40s nullableInt40s = 16401;
  attribute nullable int48s nullableInt48s = 16402;
  attribute nullable int56s nullableInt56s = 16403;
  attribute nullable int64s nullableInt64s = 16404;
  attribute nullable enum8 nullableEnum8 = 16405;
  attribute nullable enum16 nullableEnum16 = 16406;
  attribute nullable single nullableFloatSingle = 16407;
  attribute nullable double nullableFloatDouble = 16408;
  attribute nullable octet_string<10> nullableOctetString = 16409;
  attribute nullable char_string<10> nullableCharString = 16414;
  attribute nullable SimpleEnum nullableEnumAttr = 16420;
  attribute nullable SimpleStruct nullableStruct = 16421;
  attribute nullable int8u nullableRangeRestrictedInt8u = 16422;
  attribute nullable int8s nullableRangeRestrictedInt8s = 16423;
  attribute nullable int16u nullableRangeRestrictedInt16u = 16424;
  attribute nullable int16s nullableRangeRestrictedInt16s = 16425;
  attribute optional int8u writeOnlyInt8u = 16426;
  readonly attribute command_id generatedCommandList[] = 65528;
  readonly attribute command_id acceptedCommandList[] = 65529;
  readonly attribute event_id eventList[] = 65530;
  readonly attribute attrib_id attributeList[] = 65531;
  readonly attribute bitmap32 featureMap = 65532;
  readonly attribute int16u clusterRevision = 65533;

  response struct TestSpecificResponse = 0 {
    int8u returnValue = 0;
  }

  response struct TestAddArgumentsResponse = 1 {
    int8u returnValue = 0;
  }

  response struct TestSimpleArgumentResponse = 2 {
    boolean returnValue = 0;
  }

  response struct TestStructArrayArgumentResponse = 3 {
    NestedStructList arg1[] = 0;
    SimpleStruct arg2[] = 1;
    SimpleEnum arg3[] = 2;
    boolean arg4[] = 3;
    SimpleEnum arg5 = 4;
    boolean arg6 = 5;
  }

  request struct TestAddArgumentsRequest {
    int8u arg1 = 0;
    int8u arg2 = 1;
  }

  response struct TestListInt8UReverseResponse = 4 {
    int8u arg1[] = 0;
  }

  request struct TestSimpleArgumentRequestRequest {
    boolean arg1 = 0;
  }

  response struct TestEnumsResponse = 5 {
    vendor_id arg1 = 0;
    SimpleEnum arg2 = 1;
  }

  request struct TestStructArrayArgumentRequestRequest {
    NestedStructList arg1[] = 0;
    SimpleStruct arg2[] = 1;
    SimpleEnum arg3[] = 2;
    boolean arg4[] = 3;
    SimpleEnum arg5 = 4;
    boolean arg6 = 5;
  }

  response struct TestNullableOptionalResponse = 6 {
    boolean wasPresent = 0;
    optional boolean wasNull = 1;
    optional int8u value = 2;
    optional nullable int8u originalValue = 3;
  }

  request struct TestStructArgumentRequestRequest {
    SimpleStruct arg1 = 0;
  }

  response struct TestComplexNullableOptionalResponse = 7 {
    boolean nullableIntWasNull = 0;
    optional int16u nullableIntValue = 1;
    boolean optionalIntWasPresent = 2;
    optional int16u optionalIntValue = 3;
    boolean nullableOptionalIntWasPresent = 4;
    optional boolean nullableOptionalIntWasNull = 5;
    optional int16u nullableOptionalIntValue = 6;
    boolean nullableStringWasNull = 7;
    optional char_string nullableStringValue = 8;
    boolean optionalStringWasPresent = 9;
    optional char_string optionalStringValue = 10;
    boolean nullableOptionalStringWasPresent = 11;
    optional boolean nullableOptionalStringWasNull = 12;
    optional char_string nullableOptionalStringValue = 13;
    boolean nullableStructWasNull = 14;
    optional SimpleStruct nullableStructValue = 15;
    boolean optionalStructWasPresent = 16;
    optional SimpleStruct optionalStructValue = 17;
    boolean nullableOptionalStructWasPresent = 18;
    optional boolean nullableOptionalStructWasNull = 19;
    optional SimpleStruct nullableOptionalStructValue = 20;
    boolean nullableListWasNull = 21;
    optional SimpleEnum nullableListValue[] = 22;
    boolean optionalListWasPresent = 23;
    optional SimpleEnum optionalListValue[] = 24;
    boolean nullableOptionalListWasPresent = 25;
    optional boolean nullableOptionalListWasNull = 26;
    optional SimpleEnum nullableOptionalListValue[] = 27;
  }

  request struct TestNestedStructArgumentRequestRequest {
    NestedStruct arg1 = 0;
  }

  response struct BooleanResponse = 8 {
    boolean value = 0;
  }

  request struct TestListStructArgumentRequestRequest {
    SimpleStruct arg1[] = 0;
  }

  response struct SimpleStructResponse = 9 {
    SimpleStruct arg1 = 0;
  }

  request struct TestListInt8UArgumentRequestRequest {
    int8u arg1[] = 0;
  }

  response struct TestEmitTestEventResponse = 10 {
    int64u value = 0;
  }

  request struct TestNestedStructListArgumentRequestRequest {
    NestedStructList arg1 = 0;
  }

  response struct TestEmitTestFabricScopedEventResponse = 11 {
    int64u value = 0;
  }

  request struct TestListNestedStructListArgumentRequestRequest {
    NestedStructList arg1[] = 0;
  }

  response struct TestBatchHelperResponse = 12 {
    octet_string<800> buffer = 0;
  }

  request struct TestListInt8UReverseRequestRequest {
    int8u arg1[] = 0;
  }

  request struct TestEnumsRequestRequest {
    vendor_id arg1 = 0;
    SimpleEnum arg2 = 1;
  }

  request struct TestNullableOptionalRequestRequest {
    optional nullable int8u arg1 = 0;
  }

  request struct TestComplexNullableOptionalRequestRequest {
    nullable int16u nullableInt = 0;
    optional int16u optionalInt = 1;
    optional nullable int16u nullableOptionalInt = 2;
    nullable char_string nullableString = 3;
    optional char_string optionalString = 4;
    optional nullable char_string nullableOptionalString = 5;
    nullable SimpleStruct nullableStruct = 6;
    optional SimpleStruct optionalStruct = 7;
    optional nullable SimpleStruct nullableOptionalStruct = 8;
    nullable SimpleEnum nullableList[] = 9;
    optional SimpleEnum optionalList[] = 10;
    optional nullable SimpleEnum nullableOptionalList[] = 11;
  }

  request struct SimpleStructEchoRequestRequest {
    SimpleStruct arg1 = 0;
  }

  request struct TestSimpleOptionalArgumentRequestRequest {
    optional boolean arg1 = 0;
  }

  request struct TestEmitTestEventRequestRequest {
    int8u arg1 = 0;
    SimpleEnum arg2 = 1;
    boolean arg3 = 2;
  }

  request struct TestEmitTestFabricScopedEventRequestRequest {
    int8u arg1 = 0;
  }

  request struct TestBatchHelperRequestRequest {
    int16u sleepBeforeResponseTimeMs = 0;
    int16u sizeOfResponseBuffer = 1;
    int8u fillCharacter = 2;
  }

  request struct TestSecondBatchHelperRequestRequest {
    int16u sleepBeforeResponseTimeMs = 0;
    int16u sizeOfResponseBuffer = 1;
    int8u fillCharacter = 2;
  }

  /** Simple command without any parameters and without a specific response */
  command Test(): DefaultSuccess = 0;
  /** Simple command without any parameters and without a specific response not handled by the server */
  command TestNotHandled(): DefaultSuccess = 1;
  /** Simple command without any parameters and with a specific response */
  command TestSpecific(): TestSpecificResponse = 2;
  /** Simple command that should not be added to the server. */
  command TestUnknownCommand(): DefaultSuccess = 3;
  /** Command that takes two arguments and returns their sum. */
  command TestAddArguments(TestAddArgumentsRequest): TestAddArgumentsResponse = 4;
  /** Command that takes an argument which is bool */
  command TestSimpleArgumentRequest(TestSimpleArgumentRequestRequest): TestSimpleArgumentResponse = 5;
  /** Command that takes various arguments that are arrays, including an array of structs which have a list member. */
  command TestStructArrayArgumentRequest(TestStructArrayArgumentRequestRequest): TestStructArrayArgumentResponse = 6;
  /** Command that takes an argument which is struct.  The response echoes the
        'b' field of the single arg. */
  command TestStructArgumentRequest(TestStructArgumentRequestRequest): BooleanResponse = 7;
  /** Command that takes an argument which is nested struct.  The response
        echoes the 'b' field of ar1.c. */
  command TestNestedStructArgumentRequest(TestNestedStructArgumentRequestRequest): BooleanResponse = 8;
  /** Command that takes an argument which is a list of structs.  The response
        returns false if there is some struct in the list whose 'b' field is
        false, and true otherwise (including if the list is empty). */
  command TestListStructArgumentRequest(TestListStructArgumentRequestRequest): BooleanResponse = 9;
  /** Command that takes an argument which is a list of INT8U.  The response
        returns false if the list contains a 0 in it, true otherwise (including
        if the list is empty). */
  command TestListInt8UArgumentRequest(TestListInt8UArgumentRequestRequest): BooleanResponse = 10;
  /** Command that takes an argument which is a Nested Struct List.  The
        response returns false if there is some struct in arg1 (either directly
        in arg1.c or in the arg1.d list) whose 'b' field is false, and true
        otherwise. */
  command TestNestedStructListArgumentRequest(TestNestedStructListArgumentRequestRequest): BooleanResponse = 11;
  /** Command that takes an argument which is a list of Nested Struct List.
        The response returns false if there is some struct in arg1 (either
        directly in as the 'c' field of an entry 'd' list of an entry) whose 'b'
        field is false, and true otherwise (including if the list is empty). */
  command TestListNestedStructListArgumentRequest(TestListNestedStructListArgumentRequestRequest): BooleanResponse = 12;
  /** Command that takes an argument which is a list of INT8U and expects a
        response that reverses the list. */
  command TestListInt8UReverseRequest(TestListInt8UReverseRequestRequest): TestListInt8UReverseResponse = 13;
  /** Command that sends a vendor id and an enum.  The server is expected to
        echo them back. */
  command TestEnumsRequest(TestEnumsRequestRequest): TestEnumsResponse = 14;
  /** Command that takes an argument which is nullable and optional.  The
        response returns a boolean indicating whether the argument was present,
        if that's true a boolean indicating whether the argument was null, and
        if that' false the argument it received. */
  command TestNullableOptionalRequest(TestNullableOptionalRequestRequest): TestNullableOptionalResponse = 15;
  /** Command that takes various arguments which can be nullable and/or optional.  The
        response returns information about which things were received and what
        their state was. */
  command TestComplexNullableOptionalRequest(TestComplexNullableOptionalRequestRequest): TestComplexNullableOptionalResponse = 16;
  /** Command that takes an argument which is a struct.  The response echoes
        the struct back. */
  command SimpleStructEchoRequest(SimpleStructEchoRequestRequest): SimpleStructResponse = 17;
  /** Command that just responds with a success status if the timed invoke
        conditions are met. */
  timed command TimedInvokeRequest(): DefaultSuccess = 18;
  /** Command that takes an optional argument which is bool. It responds with a success value if the optional is set to any value. */
  command TestSimpleOptionalArgumentRequest(TestSimpleOptionalArgumentRequestRequest): DefaultSuccess = 19;
  /** Command that takes identical arguments to the fields of the TestEvent and logs the TestEvent to the buffer.  Command returns an event ID as the response. */
  command TestEmitTestEventRequest(TestEmitTestEventRequestRequest): TestEmitTestEventResponse = 20;
  /** Command that takes identical arguments to the fields of the TestFabricScopedEvent and logs the TestFabricScopedEvent to the buffer.  Command returns an event ID as the response. */
  command TestEmitTestFabricScopedEventRequest(TestEmitTestFabricScopedEventRequestRequest): TestEmitTestFabricScopedEventResponse = 21;
  /** Command that responds after sleepBeforeResponseTimeMs with an octet_string the size requested with fillCharacter. */
  command TestBatchHelperRequest(TestBatchHelperRequestRequest): TestBatchHelperResponse = 22;
  /** Second command that responds after sleepBeforeResponseTimeMs with an octet_string the size requested with fillCharacter. */
  command TestSecondBatchHelperRequest(TestSecondBatchHelperRequestRequest): TestBatchHelperResponse = 23;
}

/** The Fault Injection Cluster provide a means for a test harness to configure faults(for example triggering a fault in the system). */
internal cluster FaultInjection = 4294048774 {
  revision 1; // NOTE: Default/not specifically set

  enum FaultType : enum8 {
    kUnspecified = 0;
    kSystemFault = 1;
    kInetFault = 2;
    kChipFault = 3;
    kCertFault = 4;
  }

  readonly attribute command_id generatedCommandList[] = 65528;
  readonly attribute command_id acceptedCommandList[] = 65529;
  readonly attribute event_id eventList[] = 65530;
  readonly attribute attrib_id attributeList[] = 65531;
  readonly attribute bitmap32 featureMap = 65532;
  readonly attribute int16u clusterRevision = 65533;

  request struct FailAtFaultRequest {
    FaultType type = 0;
    int32u id = 1;
    int32u numCallsToSkip = 2;
    int32u numCallsToFail = 3;
    boolean takeMutex = 4;
  }

  request struct FailRandomlyAtFaultRequest {
    FaultType type = 0;
    int32u id = 1;
    int8u percentage = 2;
  }

  /** Configure a fault to be triggered deterministically */
  command access(invoke: manage) FailAtFault(FailAtFaultRequest): DefaultSuccess = 0;
  /** Configure a fault to be triggered randomly, with a given probability defined as a percentage */
  command access(invoke: manage) FailRandomlyAtFault(FailRandomlyAtFaultRequest): DefaultSuccess = 1;
}

endpoint 0 {
  device type ma_rootdevice = 22, version 1;
  device type ma_powersource = 17, version 1;

  binding cluster OtaSoftwareUpdateProvider;

  server cluster Identify {
    ram      attribute identifyTime default = 0x0000;
    ram      attribute identifyType default = 0x0;
    ram      attribute featureMap default = 0;
    ram      attribute clusterRevision default = 4;

    handle command Identify;
    handle command TriggerEffect;
  }

  server cluster Groups {
    ram      attribute nameSupport;
    ram      attribute featureMap default = 0;
    ram      attribute clusterRevision default = 4;

    handle command AddGroup;
    handle command AddGroupResponse;
    handle command ViewGroup;
    handle command ViewGroupResponse;
    handle command GetGroupMembership;
    handle command GetGroupMembershipResponse;
    handle command RemoveGroup;
    handle command RemoveGroupResponse;
    handle command RemoveAllGroups;
    handle command AddGroupIfIdentifying;
  }

  server cluster Descriptor {
    callback attribute deviceTypeList;
    callback attribute serverList;
    callback attribute clientList;
    callback attribute partsList;
    callback attribute tagList;
    callback attribute generatedCommandList;
    callback attribute acceptedCommandList;
    callback attribute eventList;
    callback attribute attributeList;
    ram      attribute featureMap default = 0;
    callback attribute clusterRevision;
  }

  server cluster Binding {
    callback attribute binding;
    ram      attribute featureMap default = 0;
    ram      attribute clusterRevision default = 1;
  }

  server cluster AccessControl {
    emits event AccessControlEntryChanged;
    emits event AccessControlExtensionChanged;
    callback attribute acl;
    callback attribute extension;
    callback attribute subjectsPerAccessControlEntry;
    callback attribute targetsPerAccessControlEntry;
    callback attribute accessControlEntriesPerFabric;
    callback attribute generatedCommandList;
    callback attribute acceptedCommandList;
    callback attribute eventList;
    callback attribute attributeList;
    ram      attribute featureMap default = 0;
    callback attribute clusterRevision;
  }

  server cluster BasicInformation {
    emits event StartUp;
    emits event ShutDown;
    emits event Leave;
    callback attribute dataModelRevision;
    callback attribute vendorName;
    callback attribute vendorID;
    callback attribute productName;
    callback attribute productID;
    persist  attribute nodeLabel;
    callback attribute location;
    callback attribute hardwareVersion;
    callback attribute hardwareVersionString;
    callback attribute softwareVersion;
    callback attribute softwareVersionString;
    callback attribute manufacturingDate;
    callback attribute partNumber;
    callback attribute productURL;
    callback attribute productLabel;
    callback attribute serialNumber;
    persist  attribute localConfigDisabled default = 0;
    callback attribute uniqueID;
    callback attribute capabilityMinima;
    callback attribute productAppearance;
    callback attribute specificationVersion;
    callback attribute maxPathsPerInvoke;
    callback attribute generatedCommandList;
    callback attribute acceptedCommandList;
    callback attribute eventList;
    callback attribute attributeList;
    ram      attribute featureMap default = 0;
    ram      attribute clusterRevision default = 3;
  }

  server cluster OtaSoftwareUpdateRequestor {
    emits event StateTransition;
    emits event VersionApplied;
    emits event DownloadError;
    callback attribute defaultOTAProviders;
    ram      attribute updatePossible default = 1;
    ram      attribute updateState default = 0;
    ram      attribute updateStateProgress default = 0;
    ram      attribute featureMap default = 0;
    ram      attribute clusterRevision default = 1;

    handle command AnnounceOTAProvider;
  }

  server cluster LocalizationConfiguration {
    persist  attribute activeLocale default = "en-US";
    callback attribute supportedLocales;
    callback attribute generatedCommandList;
    callback attribute acceptedCommandList;
    callback attribute eventList;
    callback attribute attributeList;
    ram      attribute featureMap default = 0;
    ram      attribute clusterRevision default = 1;
  }

  server cluster TimeFormatLocalization {
    persist  attribute hourFormat default = 0;
    persist  attribute activeCalendarType default = 0;
    callback attribute supportedCalendarTypes;
    callback attribute generatedCommandList;
    callback attribute acceptedCommandList;
    callback attribute eventList;
    callback attribute attributeList;
    ram      attribute featureMap default = 1;
    ram      attribute clusterRevision default = 1;
  }

  server cluster UnitLocalization {
    persist  attribute temperatureUnit default = 0;
    callback attribute generatedCommandList;
    callback attribute acceptedCommandList;
    callback attribute eventList;
    callback attribute attributeList;
    ram      attribute featureMap default = 0x1;
    ram      attribute clusterRevision default = 1;
  }

  server cluster PowerSourceConfiguration {
    callback attribute sources;
    ram      attribute featureMap default = 0;
    ram      attribute clusterRevision default = 1;
  }

  server cluster PowerSource {
    ram      attribute status default = 0;
    ram      attribute order default = 3;
    ram      attribute description default = "B1";
    ram      attribute batChargeLevel default = 0;
    ram      attribute batReplacementNeeded;
    ram      attribute batReplaceability;
    callback attribute endpointList;
    callback attribute generatedCommandList;
    callback attribute acceptedCommandList;
    callback attribute eventList;
    callback attribute attributeList;
    ram      attribute featureMap default = 2;
    ram      attribute clusterRevision default = 2;
  }

  server cluster GeneralCommissioning {
    ram      attribute breadcrumb default = 0x0000000000000000;
    callback attribute basicCommissioningInfo;
    callback attribute regulatoryConfig;
    callback attribute locationCapability;
    callback attribute supportsConcurrentConnection;
    callback attribute generatedCommandList;
    callback attribute acceptedCommandList;
    callback attribute eventList;
    callback attribute attributeList;
    ram      attribute featureMap default = 0;
    ram      attribute clusterRevision default = 1;

    handle command ArmFailSafe;
    handle command ArmFailSafeResponse;
    handle command SetRegulatoryConfig;
    handle command SetRegulatoryConfigResponse;
    handle command CommissioningComplete;
    handle command CommissioningCompleteResponse;
  }

  server cluster NetworkCommissioning {
    ram      attribute maxNetworks;
    callback attribute networks;
    ram      attribute scanMaxTimeSeconds;
    ram      attribute connectMaxTimeSeconds;
    ram      attribute interfaceEnabled;
    ram      attribute lastNetworkingStatus;
    ram      attribute lastNetworkID;
    ram      attribute lastConnectErrorValue;
    callback attribute generatedCommandList;
    callback attribute acceptedCommandList;
    callback attribute eventList;
    callback attribute attributeList;
    ram      attribute featureMap default = 2;
    ram      attribute clusterRevision default = 1;

    handle command ScanNetworks;
    handle command ScanNetworksResponse;
    handle command AddOrUpdateWiFiNetwork;
    handle command AddOrUpdateThreadNetwork;
    handle command RemoveNetwork;
    handle command NetworkConfigResponse;
    handle command ConnectNetwork;
    handle command ConnectNetworkResponse;
    handle command ReorderNetwork;
  }

  server cluster DiagnosticLogs {
    ram      attribute featureMap default = 0;
    ram      attribute clusterRevision default = 1;

    handle command RetrieveLogsRequest;
  }

  server cluster GeneralDiagnostics {
    emits event HardwareFaultChange;
    emits event RadioFaultChange;
    emits event NetworkFaultChange;
    emits event BootReason;
    callback attribute networkInterfaces;
    callback attribute rebootCount;
    callback attribute upTime;
    callback attribute totalOperationalHours;
    callback attribute bootReason;
    callback attribute activeHardwareFaults;
    callback attribute activeRadioFaults;
    callback attribute activeNetworkFaults;
    callback attribute testEventTriggersEnabled;
    callback attribute generatedCommandList;
    callback attribute acceptedCommandList;
    callback attribute eventList;
    callback attribute attributeList;
    ram      attribute featureMap default = 0;
    ram      attribute clusterRevision default = 0x0002;

    handle command TestEventTrigger;
    handle command TimeSnapshot;
    handle command TimeSnapshotResponse;
  }

  server cluster SoftwareDiagnostics {
    emits event SoftwareFault;
    callback attribute threadMetrics;
    callback attribute currentHeapFree;
    callback attribute currentHeapUsed;
    callback attribute currentHeapHighWatermark;
    callback attribute featureMap;
    ram      attribute clusterRevision default = 1;

    handle command ResetWatermarks;
  }

  server cluster ThreadNetworkDiagnostics {
    callback attribute channel;
    callback attribute routingRole;
    callback attribute networkName;
    callback attribute panId;
    callback attribute extendedPanId;
    callback attribute meshLocalPrefix;
    callback attribute overrunCount;
    callback attribute neighborTable;
    callback attribute routeTable;
    callback attribute partitionId;
    callback attribute weighting;
    callback attribute dataVersion;
    callback attribute stableDataVersion;
    callback attribute leaderRouterId;
    callback attribute detachedRoleCount;
    callback attribute childRoleCount;
    callback attribute routerRoleCount;
    callback attribute leaderRoleCount;
    callback attribute attachAttemptCount;
    callback attribute partitionIdChangeCount;
    callback attribute betterPartitionAttachAttemptCount;
    callback attribute parentChangeCount;
    callback attribute txTotalCount;
    callback attribute txUnicastCount;
    callback attribute txBroadcastCount;
    callback attribute txAckRequestedCount;
    callback attribute txAckedCount;
    callback attribute txNoAckRequestedCount;
    callback attribute txDataCount;
    callback attribute txDataPollCount;
    callback attribute txBeaconCount;
    callback attribute txBeaconRequestCount;
    callback attribute txOtherCount;
    callback attribute txRetryCount;
    callback attribute txDirectMaxRetryExpiryCount;
    callback attribute txIndirectMaxRetryExpiryCount;
    callback attribute txErrCcaCount;
    callback attribute txErrAbortCount;
    callback attribute txErrBusyChannelCount;
    callback attribute rxTotalCount;
    callback attribute rxUnicastCount;
    callback attribute rxBroadcastCount;
    callback attribute rxDataCount;
    callback attribute rxDataPollCount;
    callback attribute rxBeaconCount;
    callback attribute rxBeaconRequestCount;
    callback attribute rxOtherCount;
    callback attribute rxAddressFilteredCount;
    callback attribute rxDestAddrFilteredCount;
    callback attribute rxDuplicatedCount;
    callback attribute rxErrNoFrameCount;
    callback attribute rxErrUnknownNeighborCount;
    callback attribute rxErrInvalidSrcAddrCount;
    callback attribute rxErrSecCount;
    callback attribute rxErrFcsCount;
    callback attribute rxErrOtherCount;
    callback attribute activeTimestamp;
    callback attribute pendingTimestamp;
    callback attribute delay;
    callback attribute securityPolicy;
    callback attribute channelPage0Mask;
    callback attribute operationalDatasetComponents;
    callback attribute activeNetworkFaultsList;
    ram      attribute featureMap default = 0x000F;
    ram      attribute clusterRevision default = 1;

    handle command ResetCounts;
  }

  server cluster WiFiNetworkDiagnostics {
    emits event Disconnection;
    emits event AssociationFailure;
    emits event ConnectionStatus;
    callback attribute bssid;
    callback attribute securityType;
    callback attribute wiFiVersion;
    callback attribute channelNumber;
    callback attribute rssi;
    callback attribute beaconLostCount;
    callback attribute beaconRxCount;
    callback attribute packetMulticastRxCount;
    callback attribute packetMulticastTxCount;
    callback attribute packetUnicastRxCount;
    callback attribute packetUnicastTxCount;
    callback attribute currentMaxRate;
    callback attribute overrunCount;
    ram      attribute featureMap default = 3;
    ram      attribute clusterRevision default = 1;

    handle command ResetCounts;
  }

  server cluster EthernetNetworkDiagnostics {
    callback attribute PHYRate;
    callback attribute fullDuplex;
    callback attribute packetRxCount;
    callback attribute packetTxCount;
    callback attribute txErrCount;
    callback attribute collisionCount;
    callback attribute overrunCount;
    callback attribute carrierDetect;
    callback attribute timeSinceReset;
    ram      attribute featureMap default = 3;
    ram      attribute clusterRevision default = 1;

    handle command ResetCounts;
  }

  server cluster TimeSynchronization {
    emits event DSTTableEmpty;
    emits event DSTStatus;
    emits event TimeZoneStatus;
    emits event TimeFailure;
    emits event MissingTrustedTimeSource;
    callback attribute UTCTime;
    callback attribute granularity;
    ram      attribute timeSource default = 0x00;
    callback attribute trustedTimeSource;
    callback attribute defaultNTP;
    callback attribute timeZone;
    callback attribute DSTOffset;
    callback attribute localTime;
    ram      attribute timeZoneDatabase default = 0;
    callback attribute timeZoneListMaxSize;
    callback attribute DSTOffsetListMaxSize;
    ram      attribute supportsDNSResolve default = true;
    callback attribute generatedCommandList;
    callback attribute acceptedCommandList;
    callback attribute attributeList;
    ram      attribute featureMap default = 0x0B;
    ram      attribute clusterRevision default = 2;

    handle command SetUTCTime;
    handle command SetTrustedTimeSource;
    handle command SetTimeZone;
    handle command SetTimeZoneResponse;
    handle command SetDSTOffset;
    handle command SetDefaultNTP;
  }

  server cluster AdministratorCommissioning {
    callback attribute windowStatus;
    callback attribute adminFabricIndex;
    callback attribute adminVendorId;
    callback attribute generatedCommandList;
    callback attribute acceptedCommandList;
    callback attribute eventList;
    callback attribute attributeList;
    ram      attribute featureMap default = 0;
    ram      attribute clusterRevision default = 1;

    handle command OpenCommissioningWindow;
    handle command OpenBasicCommissioningWindow;
    handle command RevokeCommissioning;
  }

  server cluster OperationalCredentials {
    callback attribute NOCs;
    callback attribute fabrics;
    callback attribute supportedFabrics;
    callback attribute commissionedFabrics;
    callback attribute trustedRootCertificates;
    callback attribute currentFabricIndex;
    callback attribute generatedCommandList;
    callback attribute acceptedCommandList;
    callback attribute eventList;
    callback attribute attributeList;
    ram      attribute featureMap default = 0;
    ram      attribute clusterRevision default = 1;

    handle command AttestationRequest;
    handle command AttestationResponse;
    handle command CertificateChainRequest;
    handle command CertificateChainResponse;
    handle command CSRRequest;
    handle command CSRResponse;
    handle command AddNOC;
    handle command UpdateNOC;
    handle command NOCResponse;
    handle command UpdateFabricLabel;
    handle command RemoveFabric;
    handle command AddTrustedRootCertificate;
  }

  server cluster GroupKeyManagement {
    callback attribute groupKeyMap;
    callback attribute groupTable;
    callback attribute maxGroupsPerFabric;
    callback attribute maxGroupKeysPerFabric;
    callback attribute generatedCommandList;
    callback attribute acceptedCommandList;
    callback attribute eventList;
    callback attribute attributeList;
    callback attribute featureMap;
    callback attribute clusterRevision;

    handle command KeySetWrite;
    handle command KeySetRead;
    handle command KeySetReadResponse;
    handle command KeySetRemove;
    handle command KeySetReadAllIndices;
    handle command KeySetReadAllIndicesResponse;
  }

  server cluster FixedLabel {
    callback attribute labelList;
    ram      attribute featureMap default = 0;
    ram      attribute clusterRevision default = 1;
  }

  server cluster UserLabel {
    callback attribute labelList;
    ram      attribute featureMap default = 0;
    ram      attribute clusterRevision default = 1;
  }

  server cluster RelativeHumidityMeasurement {
    ram      attribute measuredValue;
    ram      attribute minMeasuredValue default = 0;
    ram      attribute maxMeasuredValue default = 0x2710;
    ram      attribute featureMap default = 0;
    ram      attribute clusterRevision default = 3;
  }

  server cluster FaultInjection {
    callback attribute generatedCommandList;
    callback attribute acceptedCommandList;
    callback attribute attributeList;
    ram      attribute featureMap default = 0;
    ram      attribute clusterRevision default = 1;

    handle command FailAtFault;
    handle command FailRandomlyAtFault;
  }
}
endpoint 1 {
  device type ma_powersource = 17, version 1;
  device type ma_onofflight = 256, version 1;

  binding cluster OnOff;

  server cluster Identify {
    ram      attribute identifyTime default = 0x0000;
    ram      attribute identifyType default = 0x0;
    callback attribute generatedCommandList;
    callback attribute acceptedCommandList;
    callback attribute eventList;
    callback attribute attributeList;
    ram      attribute featureMap default = 0;
    ram      attribute clusterRevision default = 4;

    handle command Identify;
    handle command TriggerEffect;
  }

  server cluster Groups {
    ram      attribute nameSupport;
    callback attribute generatedCommandList;
    callback attribute acceptedCommandList;
    callback attribute eventList;
    callback attribute attributeList;
    ram      attribute featureMap default = 0;
    ram      attribute clusterRevision default = 4;

    handle command AddGroup;
    handle command AddGroupResponse;
    handle command ViewGroup;
    handle command ViewGroupResponse;
    handle command GetGroupMembership;
    handle command GetGroupMembershipResponse;
    handle command RemoveGroup;
    handle command RemoveGroupResponse;
    handle command RemoveAllGroups;
    handle command AddGroupIfIdentifying;
  }

  server cluster Scenes {
    ram      attribute nameSupport default = 0x80;
    ram      attribute lastConfiguredBy;
    ram      attribute sceneTableSize default = 16;
    callback attribute fabricSceneInfo;
    callback attribute generatedCommandList;
    callback attribute acceptedCommandList;
    callback attribute eventList;
    callback attribute attributeList;
    ram      attribute featureMap default = 15;
    ram      attribute clusterRevision default = 5;

    handle command AddScene;
    handle command AddSceneResponse;
    handle command ViewScene;
    handle command ViewSceneResponse;
    handle command RemoveScene;
    handle command RemoveSceneResponse;
    handle command RemoveAllScenes;
    handle command RemoveAllScenesResponse;
    handle command StoreScene;
    handle command StoreSceneResponse;
    handle command RecallScene;
    handle command GetSceneMembership;
    handle command GetSceneMembershipResponse;
    handle command EnhancedAddScene;
    handle command EnhancedAddSceneResponse;
    handle command EnhancedViewScene;
    handle command EnhancedViewSceneResponse;
    handle command CopyScene;
    handle command CopySceneResponse;
  }

  server cluster OnOff {
    persist  attribute onOff default = 0x00;
    ram      attribute globalSceneControl default = 0x01;
    ram      attribute onTime default = 0x0000;
    ram      attribute offWaitTime default = 0x0000;
    persist  attribute startUpOnOff default = 0xFF;
    callback attribute generatedCommandList;
    callback attribute acceptedCommandList;
    callback attribute eventList;
    callback attribute attributeList;
    ram      attribute featureMap default = 0x0001;
    ram      attribute clusterRevision default = 5;

    handle command Off;
    handle command On;
    handle command Toggle;
    handle command OffWithEffect;
    handle command OnWithRecallGlobalScene;
    handle command OnWithTimedOff;
  }

  server cluster OnOffSwitchConfiguration {
    ram      attribute switchType;
    ram      attribute switchActions default = 0x00;
    ram      attribute featureMap default = 0;
    ram      attribute clusterRevision default = 1;
  }

  server cluster LevelControl {
    persist  attribute currentLevel default = 0xFE;
    ram      attribute remainingTime default = 0x0000;
    ram      attribute minLevel default = 0x01;
    ram      attribute maxLevel default = 0xFE;
    ram      attribute currentFrequency default = 0x0000;
    ram      attribute minFrequency default = 0x0000;
    ram      attribute maxFrequency default = 0x0000;
    ram      attribute options default = 0x00;
    ram      attribute onOffTransitionTime default = 0x0000;
    ram      attribute onLevel default = 0xFF;
    ram      attribute onTransitionTime;
    ram      attribute offTransitionTime;
    ram      attribute defaultMoveRate default = 50;
    persist  attribute startUpCurrentLevel default = 255;
    ram      attribute featureMap default = 3;
    ram      attribute clusterRevision default = 5;

    handle command MoveToLevel;
    handle command Move;
    handle command Step;
    handle command Stop;
    handle command MoveToLevelWithOnOff;
    handle command MoveWithOnOff;
    handle command StepWithOnOff;
    handle command StopWithOnOff;
  }

  server cluster BinaryInputBasic {
    ram      attribute outOfService default = 0x00;
    ram      attribute presentValue;
    ram      attribute statusFlags default = 0x00;
    ram      attribute featureMap default = 0;
    ram      attribute clusterRevision default = 1;
  }

  server cluster Descriptor {
    callback attribute deviceTypeList;
    callback attribute serverList;
    callback attribute clientList;
    callback attribute partsList;
    callback attribute tagList;
    callback attribute generatedCommandList;
    callback attribute acceptedCommandList;
    callback attribute eventList;
    callback attribute attributeList;
    ram      attribute featureMap default = 0;
    callback attribute clusterRevision;
  }

  server cluster Binding {
    callback attribute binding;
    ram      attribute featureMap default = 0;
    ram      attribute clusterRevision default = 1;
  }

  server cluster Actions {
    callback attribute actionList;
    callback attribute endpointLists;
    callback attribute setupURL;
    ram      attribute featureMap default = 0;
    callback attribute clusterRevision default = 1;
  }

  server cluster PowerSource {
    emits event BatFaultChange;
    ram      attribute status default = 0;
    ram      attribute order default = 2;
    ram      attribute description default = "B2";
    ram      attribute batChargeLevel default = 0;
    ram      attribute batReplacementNeeded;
    ram      attribute batReplaceability;
    callback attribute endpointList;
    callback attribute generatedCommandList;
    callback attribute acceptedCommandList;
    callback attribute eventList;
    callback attribute attributeList;
    ram      attribute featureMap default = 2;
    ram      attribute clusterRevision default = 2;
  }

  server cluster Switch {
    emits event SwitchLatched;
    ram      attribute numberOfPositions default = 2;
    ram      attribute currentPosition;
    ram      attribute featureMap default = 1;
    ram      attribute clusterRevision default = 1;
  }

  server cluster FixedLabel {
    callback attribute labelList;
    ram      attribute featureMap default = 0;
    ram      attribute clusterRevision default = 1;
  }

  server cluster UserLabel {
    callback attribute labelList;
    ram      attribute featureMap default = 0;
    ram      attribute clusterRevision default = 1;
  }

  server cluster BooleanState {
    ram      attribute stateValue default = 0;
    ram      attribute featureMap default = 0;
    ram      attribute clusterRevision default = 1;
  }

  server cluster OvenMode {
    callback attribute supportedModes;
    ram      attribute currentMode;
    callback attribute generatedCommandList;
    callback attribute acceptedCommandList;
    callback attribute eventList;
    callback attribute attributeList;
    ram      attribute featureMap default = 0;
    ram      attribute clusterRevision default = 1;
  }

  server cluster LaundryDryerControls {
    callback attribute supportedDrynessLevels;
    ram      attribute selectedDrynessLevel;
    callback attribute generatedCommandList;
    callback attribute acceptedCommandList;
    callback attribute eventList;
    callback attribute attributeList;
    ram      attribute featureMap default = 0;
    ram      attribute clusterRevision default = 1;
  }

  server cluster ModeSelect {
    ram      attribute description default = "Coffee";
    ram      attribute standardNamespace default = 0;
    callback attribute supportedModes;
    persist  attribute currentMode default = 0;
    persist  attribute startUpMode default = 0;
    persist  attribute onMode default = 255;
    callback attribute generatedCommandList;
    callback attribute acceptedCommandList;
    callback attribute attributeList;
    ram      attribute featureMap default = 1;
    ram      attribute clusterRevision default = 2;
    ram      attribute manufacturerExtension default = 255;

    handle command ChangeToMode;
  }

  server cluster LaundryWasherMode {
    callback attribute supportedModes;
    callback attribute currentMode;
    callback attribute startUpMode;
    callback attribute onMode;
    callback attribute generatedCommandList;
    callback attribute acceptedCommandList;
    callback attribute attributeList;
    callback attribute featureMap;
    ram      attribute clusterRevision default = 2;

    handle command ChangeToMode;
    handle command ChangeToModeResponse;
  }

  server cluster RefrigeratorAndTemperatureControlledCabinetMode {
    callback attribute supportedModes;
    callback attribute currentMode;
    callback attribute startUpMode;
    callback attribute onMode;
    callback attribute generatedCommandList;
    callback attribute acceptedCommandList;
    callback attribute attributeList;
    callback attribute featureMap;
    ram      attribute clusterRevision default = 2;

    handle command ChangeToMode;
    handle command ChangeToModeResponse;
  }

  server cluster LaundryWasherControls {
    callback attribute spinSpeeds;
    ram      attribute spinSpeedCurrent;
    ram      attribute numberOfRinses;
    callback attribute supportedRinses;
    callback attribute generatedCommandList;
    callback attribute acceptedCommandList;
    callback attribute eventList;
    callback attribute attributeList;
    ram      attribute featureMap default = 3;
    ram      attribute clusterRevision default = 1;
  }

  server cluster RvcRunMode {
    callback attribute supportedModes;
    callback attribute currentMode;
    callback attribute onMode;
    callback attribute generatedCommandList;
    callback attribute acceptedCommandList;
    callback attribute attributeList;
    callback attribute featureMap;
    ram      attribute clusterRevision default = 2;

    handle command ChangeToMode;
    handle command ChangeToModeResponse;
  }

  server cluster RvcCleanMode {
    callback attribute supportedModes;
    callback attribute currentMode;
    callback attribute onMode;
    callback attribute generatedCommandList;
    callback attribute acceptedCommandList;
    callback attribute attributeList;
    callback attribute featureMap;
    ram      attribute clusterRevision default = 2;

    handle command ChangeToMode;
    handle command ChangeToModeResponse;
  }

  server cluster TemperatureControl {
    ram      attribute selectedTemperatureLevel default = 0;
    callback attribute supportedTemperatureLevels;
    callback attribute generatedCommandList;
    callback attribute acceptedCommandList;
    callback attribute attributeList;
    ram      attribute featureMap default = 2;
    ram      attribute clusterRevision default = 1;

    handle command SetTemperature;
  }

  server cluster RefrigeratorAlarm {
    emits event Notify;
    ram      attribute mask default = 1;
    ram      attribute state default = 0;
    ram      attribute supported default = 1;
    callback attribute generatedCommandList;
    callback attribute acceptedCommandList;
    callback attribute attributeList;
    ram      attribute featureMap default = 0;
    ram      attribute clusterRevision default = 1;
  }

  server cluster DishwasherMode {
    callback attribute supportedModes;
    callback attribute currentMode;
    callback attribute startUpMode;
    callback attribute onMode;
    callback attribute generatedCommandList;
    callback attribute acceptedCommandList;
    callback attribute attributeList;
    callback attribute featureMap;
    ram      attribute clusterRevision default = 2;

    handle command ChangeToMode;
    handle command ChangeToModeResponse;
  }

  server cluster AirQuality {
    callback attribute airQuality;
    callback attribute generatedCommandList;
    callback attribute acceptedCommandList;
    callback attribute attributeList;
    callback attribute featureMap;
    ram      attribute clusterRevision default = 1;
  }

  server cluster SmokeCoAlarm {
    emits event SmokeAlarm;
    emits event COAlarm;
    emits event LowBattery;
    emits event HardwareFault;
    emits event EndOfService;
    emits event SelfTestComplete;
    emits event AlarmMuted;
    emits event MuteEnded;
    emits event InterconnectSmokeAlarm;
    emits event InterconnectCOAlarm;
    emits event AllClear;
    persist  attribute expressedState default = 0;
    persist  attribute smokeState default = 0;
    persist  attribute COState default = 0;
    persist  attribute batteryAlert default = 0;
    persist  attribute deviceMuted default = 0;
    ram      attribute testInProgress default = 0;
    persist  attribute hardwareFaultAlert default = 0;
    persist  attribute endOfServiceAlert default = 0;
    ram      attribute interconnectSmokeAlarm default = 0;
    ram      attribute interconnectCOAlarm default = 0;
    ram      attribute contaminationState default = 0;
    ram      attribute smokeSensitivityLevel default = 1;
    ram      attribute expiryDate default = 0;
    ram      attribute featureMap default = 3;
    ram      attribute clusterRevision default = 1;

    handle command SelfTestRequest;
  }

  server cluster DishwasherAlarm {
    emits event Notify;
    ram      attribute mask default = 1;
    ram      attribute latch default = 1;
    ram      attribute state default = 0;
    ram      attribute supported default = 15;
    callback attribute generatedCommandList;
    callback attribute acceptedCommandList;
    callback attribute attributeList;
    ram      attribute featureMap default = 1;
    ram      attribute clusterRevision default = 1;

    handle command Reset;
    handle command ModifyEnabledAlarms;
  }

  server cluster MicrowaveOvenMode {
    callback attribute supportedModes;
    callback attribute currentMode;
    callback attribute generatedCommandList;
    callback attribute acceptedCommandList;
    callback attribute eventList;
    callback attribute attributeList;
    callback attribute featureMap;
    ram      attribute clusterRevision default = 1;
  }

  server cluster OperationalState {
    emits event OperationalError;
    emits event OperationCompletion;
    callback attribute phaseList;
    callback attribute currentPhase;
    callback attribute countdownTime;
    callback attribute operationalStateList;
    callback attribute operationalState;
    callback attribute operationalError;
    callback attribute generatedCommandList;
    callback attribute acceptedCommandList;
    callback attribute attributeList;
    ram      attribute featureMap default = 0;
    ram      attribute clusterRevision default = 1;

    handle command Pause;
    handle command Stop;
    handle command Start;
    handle command Resume;
    handle command OperationalCommandResponse;
  }

  server cluster RvcOperationalState {
    emits event OperationalError;
    emits event OperationCompletion;
    callback attribute phaseList;
    callback attribute currentPhase;
    callback attribute countdownTime;
    callback attribute operationalStateList;
    callback attribute operationalState;
    callback attribute operationalError;
    callback attribute generatedCommandList;
    callback attribute acceptedCommandList;
    callback attribute attributeList;
    ram      attribute featureMap default = 0;
    ram      attribute clusterRevision default = 1;

    handle command Pause;
    handle command Resume;
    handle command OperationalCommandResponse;
  }

  server cluster HepaFilterMonitoring {
    callback attribute condition;
    callback attribute degradationDirection;
    callback attribute changeIndication;
    callback attribute inPlaceIndicator;
    callback attribute lastChangedTime;
    callback attribute replacementProductList;
    callback attribute generatedCommandList;
    callback attribute acceptedCommandList;
    callback attribute attributeList;
    callback attribute featureMap;
    ram      attribute clusterRevision default = 1;

    handle command ResetCondition;
  }

  server cluster ActivatedCarbonFilterMonitoring {
    callback attribute condition;
    callback attribute degradationDirection;
    callback attribute changeIndication;
    callback attribute inPlaceIndicator;
    callback attribute lastChangedTime;
    callback attribute replacementProductList;
    callback attribute generatedCommandList;
    callback attribute acceptedCommandList;
    callback attribute attributeList;
    callback attribute featureMap;
    ram      attribute clusterRevision default = 1;

    handle command ResetCondition;
  }

<<<<<<< HEAD
  server cluster BooleanStateConfiguration {
    emits event AlarmsStateChanged;
    emits event SensorFault;
    callback attribute currentSensitivityLevel;
    ram      attribute supportedSensitivityLevels default = 3;
    ram      attribute defaultSensitivityLevel default = 2;
    ram      attribute alarmsActive;
    ram      attribute alarmsSuppressed;
    persist  attribute alarmsEnabled;
    ram      attribute alarmsSupported default = 0x03;
    ram      attribute sensorFault default = 0;
=======
  server cluster ValveConfigurationAndControl {
    emits event ValveStateChanged;
    emits event ValveFault;
    ram      attribute openDuration;
    persist  attribute defaultOpenDuration;
    ram      attribute autoCloseTime;
    callback attribute remainingDuration;
    ram      attribute currentState;
    ram      attribute targetState;
    ram      attribute currentLevel;
    ram      attribute targetLevel;
    persist  attribute defaultOpenLevel default = 100;
    ram      attribute valveFault default = 0;
    ram      attribute levelStep default = 1;
>>>>>>> 695d0bfa
    callback attribute generatedCommandList;
    callback attribute acceptedCommandList;
    callback attribute eventList;
    callback attribute attributeList;
<<<<<<< HEAD
    ram      attribute featureMap default = 0x0F;
    ram      attribute clusterRevision default = 1;

    handle command SuppressAlarm;
    handle command EnableDisableAlarm;
=======
    ram      attribute featureMap default = 3;
    ram      attribute clusterRevision default = 1;

    handle command Open;
    handle command Close;
>>>>>>> 695d0bfa
  }

  server cluster ElectricalEnergyMeasurement {
    emits event CumulativeEnergyMeasured;
    emits event PeriodicEnergyMeasured;
    callback attribute accuracy;
    callback attribute cumulativeEnergyImported;
    callback attribute cumulativeEnergyExported;
    callback attribute periodicEnergyImported;
    callback attribute periodicEnergyExported;
    callback attribute generatedCommandList;
    callback attribute acceptedCommandList;
    callback attribute eventList;
    callback attribute attributeList;
    ram      attribute featureMap default = 0x000F;
    ram      attribute clusterRevision default = 1;
  }

  server cluster EnergyEvse {
    callback attribute state default = 0;
    callback attribute supplyState default = 0;
    callback attribute faultState default = 0;
    callback attribute chargingEnabledUntil default = 0;
    callback attribute dischargingEnabledUntil default = 0;
    callback attribute circuitCapacity default = 0;
    callback attribute minimumChargeCurrent default = 6000;
    callback attribute maximumChargeCurrent default = 0;
    callback attribute maximumDischargeCurrent default = 0;
    callback attribute userMaximumChargeCurrent default = 0;
    callback attribute randomizationDelayWindow default = 600;
    callback attribute numberOfWeeklyTargets default = 0;
    callback attribute numberOfDailyTargets default = 1;
    callback attribute nextChargeStartTime;
    callback attribute nextChargeTargetTime;
    callback attribute nextChargeRequiredEnergy;
    callback attribute nextChargeTargetSoC;
    callback attribute approximateEVEfficiency default = 0xFFFF;
    callback attribute stateOfCharge;
    callback attribute batteryCapacity;
    callback attribute vehicleID;
    callback attribute sessionID;
    callback attribute sessionDuration;
    callback attribute sessionEnergyCharged;
    callback attribute sessionEnergyDischarged;
    callback attribute generatedCommandList;
    callback attribute acceptedCommandList;
    callback attribute eventList;
    callback attribute attributeList;
    ram      attribute featureMap default = 0;
    ram      attribute clusterRevision default = 2;

    handle command GetTargetsResponse;
    handle command Disable;
    handle command EnableCharging;
    handle command EnableDischarging;
    handle command StartDiagnostics;
    handle command SetTargets;
    handle command GetTargets;
    handle command ClearTargets;
  }

  server cluster WindowCovering {
    ram      attribute type default = 0x08;
    ram      attribute physicalClosedLimitLift default = 0xFFFF;
    ram      attribute physicalClosedLimitTilt default = 0xFFFF;
    persist  attribute currentPositionLift default = 0x7FFF;
    persist  attribute currentPositionTilt default = 0x7FFF;
    persist  attribute numberOfActuationsLift default = 0x0000;
    persist  attribute numberOfActuationsTilt default = 0x0000;
    persist  attribute configStatus default = 0x03;
    persist  attribute currentPositionLiftPercentage default = 50;
    persist  attribute currentPositionTiltPercentage default = 50;
    ram      attribute operationalStatus default = 0x00;
    ram      attribute targetPositionLiftPercent100ths default = 5000;
    ram      attribute targetPositionTiltPercent100ths default = 5000;
    ram      attribute endProductType default = 0x00;
    persist  attribute currentPositionLiftPercent100ths default = 5000;
    persist  attribute currentPositionTiltPercent100ths default = 5000;
    persist  attribute installedOpenLimitLift default = 0x0000;
    persist  attribute installedClosedLimitLift default = 0xFFFF;
    persist  attribute installedOpenLimitTilt default = 0x0000;
    persist  attribute installedClosedLimitTilt default = 0xFFFF;
    persist  attribute mode default = 0x00;
    ram      attribute safetyStatus default = 0x00;
    callback attribute generatedCommandList;
    callback attribute acceptedCommandList;
    callback attribute attributeList;
    ram      attribute featureMap default = 0x17;
    ram      attribute clusterRevision default = 5;

    handle command UpOrOpen;
    handle command DownOrClose;
    handle command StopMotion;
    handle command GoToLiftValue;
    handle command GoToLiftPercentage;
    handle command GoToTiltValue;
    handle command GoToTiltPercentage;
  }

  server cluster BarrierControl {
    ram      attribute barrierMovingState;
    ram      attribute barrierSafetyStatus;
    ram      attribute barrierCapabilities;
    ram      attribute barrierPosition;
    ram      attribute featureMap default = 0;
    ram      attribute clusterRevision default = 1;

    handle command BarrierControlGoToPercent;
    handle command BarrierControlStop;
  }

  server cluster PumpConfigurationAndControl {
    ram      attribute maxPressure;
    ram      attribute maxSpeed;
    ram      attribute maxFlow;
    ram      attribute minConstPressure;
    ram      attribute maxConstPressure;
    ram      attribute minCompPressure;
    ram      attribute maxCompPressure;
    ram      attribute minConstSpeed;
    ram      attribute maxConstSpeed;
    ram      attribute minConstFlow;
    ram      attribute maxConstFlow;
    ram      attribute minConstTemp;
    ram      attribute maxConstTemp;
    ram      attribute pumpStatus;
    ram      attribute effectiveOperationMode;
    ram      attribute effectiveControlMode;
    ram      attribute capacity;
    ram      attribute speed;
    ram      attribute lifetimeRunningHours default = 0x000000;
    ram      attribute power;
    ram      attribute lifetimeEnergyConsumed default = 0x00000000;
    ram      attribute operationMode default = 0x00;
    ram      attribute controlMode default = 0x00;
    ram      attribute featureMap default = 0x1F;
    ram      attribute clusterRevision default = 4;
  }

  server cluster Thermostat {
    ram      attribute localTemperature;
    ram      attribute absMinHeatSetpointLimit default = 0x02BC;
    ram      attribute absMaxHeatSetpointLimit default = 0x0BB8;
    ram      attribute absMinCoolSetpointLimit default = 0x0640;
    ram      attribute absMaxCoolSetpointLimit default = 0x0C80;
    ram      attribute occupiedCoolingSetpoint default = 0x0A28;
    ram      attribute occupiedHeatingSetpoint default = 0x07D0;
    ram      attribute minHeatSetpointLimit default = 0x02BC;
    ram      attribute maxHeatSetpointLimit default = 0x0BB8;
    ram      attribute minCoolSetpointLimit default = 0x0640;
    ram      attribute maxCoolSetpointLimit default = 0x0C80;
    ram      attribute minSetpointDeadBand default = 0x19;
    ram      attribute controlSequenceOfOperation default = 0x04;
    ram      attribute systemMode default = 0x01;
    callback attribute generatedCommandList;
    callback attribute acceptedCommandList;
    callback attribute eventList;
    callback attribute attributeList;
    ram      attribute featureMap default = 0x0023;
    ram      attribute clusterRevision default = 6;

    handle command SetpointRaiseLower;
  }

  server cluster FanControl {
    ram      attribute fanMode default = 0x00;
    ram      attribute fanModeSequence default = 0x02;
    ram      attribute percentSetting default = 0x00;
    ram      attribute percentCurrent default = 0x00;
    ram      attribute speedMax default = 100;
    ram      attribute speedSetting default = 0x00;
    ram      attribute speedCurrent default = 0x00;
    ram      attribute rockSupport default = 0x03;
    ram      attribute rockSetting default = 0x00;
    ram      attribute windSupport default = 0x03;
    ram      attribute windSetting default = 0x00;
    ram      attribute airflowDirection default = 0;
    ram      attribute featureMap default = 0x3F;
    ram      attribute clusterRevision default = 4;

    handle command Step;
  }

  server cluster ThermostatUserInterfaceConfiguration {
    ram      attribute temperatureDisplayMode default = 0x00;
    ram      attribute keypadLockout default = 0x00;
    ram      attribute scheduleProgrammingVisibility;
    ram      attribute featureMap default = 0;
    ram      attribute clusterRevision default = 2;
  }

  server cluster ColorControl {
    persist  attribute currentHue default = 0x00;
    persist  attribute currentSaturation default = 0x00;
    ram      attribute remainingTime default = 0x0000;
    persist  attribute currentX default = 0x616B;
    persist  attribute currentY default = 0x607D;
    ram      attribute driftCompensation;
    ram      attribute compensationText;
    persist  attribute colorTemperatureMireds default = 0x00FA;
    ram      attribute colorMode default = 0x01;
    ram      attribute options default = 0x00;
    ram      attribute numberOfPrimaries;
    ram      attribute primary1X;
    ram      attribute primary1Y;
    ram      attribute primary1Intensity;
    ram      attribute primary2X;
    ram      attribute primary2Y;
    ram      attribute primary2Intensity;
    ram      attribute primary3X;
    ram      attribute primary3Y;
    ram      attribute primary3Intensity;
    ram      attribute primary4X;
    ram      attribute primary4Y;
    ram      attribute primary4Intensity;
    ram      attribute primary5X;
    ram      attribute primary5Y;
    ram      attribute primary5Intensity;
    ram      attribute primary6X;
    ram      attribute primary6Y;
    ram      attribute primary6Intensity;
    ram      attribute whitePointX;
    ram      attribute whitePointY;
    ram      attribute colorPointRX;
    ram      attribute colorPointRY;
    ram      attribute colorPointRIntensity;
    ram      attribute colorPointGX;
    ram      attribute colorPointGY;
    ram      attribute colorPointGIntensity;
    ram      attribute colorPointBX;
    ram      attribute colorPointBY;
    ram      attribute colorPointBIntensity;
    persist  attribute enhancedCurrentHue default = 0x0000;
    persist  attribute enhancedColorMode default = 0x01;
    persist  attribute colorLoopActive default = 0x00;
    persist  attribute colorLoopDirection default = 0x00;
    persist  attribute colorLoopTime default = 0x0019;
    ram      attribute colorLoopStartEnhancedHue default = 0x2300;
    ram      attribute colorLoopStoredEnhancedHue default = 0x0000;
    ram      attribute colorCapabilities default = 0x1F;
    ram      attribute colorTempPhysicalMinMireds default = 0x0000;
    ram      attribute colorTempPhysicalMaxMireds default = 0xFEFF;
    ram      attribute coupleColorTempToLevelMinMireds;
    persist  attribute startUpColorTemperatureMireds;
    ram      attribute featureMap default = 0x1F;
    ram      attribute clusterRevision default = 6;

    handle command MoveToHue;
    handle command MoveHue;
    handle command StepHue;
    handle command MoveToSaturation;
    handle command MoveSaturation;
    handle command StepSaturation;
    handle command MoveToHueAndSaturation;
    handle command MoveToColor;
    handle command MoveColor;
    handle command StepColor;
    handle command MoveToColorTemperature;
    handle command EnhancedMoveToHue;
    handle command EnhancedMoveHue;
    handle command EnhancedStepHue;
    handle command EnhancedMoveToHueAndSaturation;
    handle command ColorLoopSet;
    handle command StopMoveStep;
    handle command MoveColorTemperature;
    handle command StepColorTemperature;
  }

  server cluster BallastConfiguration {
    ram      attribute physicalMinLevel default = 0x01;
    ram      attribute physicalMaxLevel default = 0xFE;
    ram      attribute ballastStatus default = 0x00;
    ram      attribute minLevel default = 0x01;
    ram      attribute maxLevel default = 0xFE;
    ram      attribute intrinsicBallastFactor;
    ram      attribute ballastFactorAdjustment default = 0xFF;
    ram      attribute lampQuantity;
    ram      attribute lampType;
    ram      attribute lampManufacturer;
    ram      attribute lampRatedHours default = 0xFFFFFF;
    ram      attribute lampBurnHours default = 0x000000;
    ram      attribute lampAlarmMode default = 0x00;
    ram      attribute lampBurnHoursTripPoint default = 0xFFFFFF;
    callback attribute generatedCommandList;
    callback attribute acceptedCommandList;
    callback attribute attributeList;
    ram      attribute featureMap default = 0;
    ram      attribute clusterRevision default = 4;
  }

  server cluster IlluminanceMeasurement {
    ram      attribute measuredValue default = 0x0000;
    ram      attribute minMeasuredValue default = 0x01;
    ram      attribute maxMeasuredValue default = 0xFFFE;
    ram      attribute tolerance;
    ram      attribute lightSensorType default = 0xFF;
    ram      attribute featureMap default = 0;
    ram      attribute clusterRevision default = 3;
  }

  server cluster TemperatureMeasurement {
    ram      attribute measuredValue default = 0x8000;
    ram      attribute minMeasuredValue default = 0x8000;
    ram      attribute maxMeasuredValue default = 0x8000;
    ram      attribute tolerance;
    ram      attribute featureMap default = 0;
    ram      attribute clusterRevision default = 4;
  }

  server cluster PressureMeasurement {
    ram      attribute measuredValue default = 0x0000;
    ram      attribute minMeasuredValue;
    ram      attribute maxMeasuredValue;
    ram      attribute featureMap default = 0;
    ram      attribute clusterRevision default = 3;
  }

  server cluster FlowMeasurement {
    ram      attribute measuredValue default = 5;
    ram      attribute minMeasuredValue default = 0;
    ram      attribute maxMeasuredValue default = 100;
    ram      attribute tolerance default = 0;
    ram      attribute featureMap default = 0;
    ram      attribute clusterRevision default = 3;
  }

  server cluster RelativeHumidityMeasurement {
    ram      attribute measuredValue;
    ram      attribute minMeasuredValue default = 0;
    ram      attribute maxMeasuredValue default = 0x2710;
    ram      attribute tolerance;
    ram      attribute featureMap default = 0;
    ram      attribute clusterRevision default = 3;
  }

  server cluster OccupancySensing {
    ram      attribute occupancy;
    ram      attribute occupancySensorType;
    ram      attribute occupancySensorTypeBitmap;
    ram      attribute featureMap default = 0;
    ram      attribute clusterRevision default = 3;
  }

  server cluster CarbonMonoxideConcentrationMeasurement {
    callback attribute measuredValue;
    callback attribute minMeasuredValue;
    callback attribute maxMeasuredValue;
    callback attribute peakMeasuredValue;
    callback attribute peakMeasuredValueWindow;
    callback attribute averageMeasuredValue;
    callback attribute averageMeasuredValueWindow;
    callback attribute uncertainty;
    callback attribute measurementUnit;
    callback attribute measurementMedium;
    callback attribute levelValue;
    callback attribute generatedCommandList;
    callback attribute acceptedCommandList;
    callback attribute attributeList;
    callback attribute featureMap;
    ram      attribute clusterRevision default = 3;
  }

  server cluster CarbonDioxideConcentrationMeasurement {
    callback attribute measuredValue;
    callback attribute minMeasuredValue;
    callback attribute maxMeasuredValue;
    callback attribute peakMeasuredValue;
    callback attribute peakMeasuredValueWindow;
    callback attribute averageMeasuredValue;
    callback attribute averageMeasuredValueWindow;
    callback attribute uncertainty;
    callback attribute measurementUnit;
    callback attribute measurementMedium;
    callback attribute levelValue;
    callback attribute generatedCommandList;
    callback attribute acceptedCommandList;
    callback attribute attributeList;
    callback attribute featureMap;
    ram      attribute clusterRevision default = 3;
  }

  server cluster NitrogenDioxideConcentrationMeasurement {
    callback attribute measuredValue;
    callback attribute minMeasuredValue;
    callback attribute maxMeasuredValue;
    callback attribute peakMeasuredValue;
    callback attribute peakMeasuredValueWindow;
    callback attribute averageMeasuredValue;
    callback attribute averageMeasuredValueWindow;
    callback attribute uncertainty;
    callback attribute measurementUnit;
    callback attribute measurementMedium;
    callback attribute levelValue;
    callback attribute generatedCommandList;
    callback attribute acceptedCommandList;
    callback attribute attributeList;
    callback attribute featureMap;
    ram      attribute clusterRevision default = 3;
  }

  server cluster OzoneConcentrationMeasurement {
    callback attribute measuredValue;
    callback attribute minMeasuredValue;
    callback attribute maxMeasuredValue;
    callback attribute peakMeasuredValue;
    callback attribute peakMeasuredValueWindow;
    callback attribute averageMeasuredValue;
    callback attribute averageMeasuredValueWindow;
    callback attribute uncertainty;
    callback attribute measurementUnit;
    callback attribute measurementMedium;
    callback attribute levelValue;
    callback attribute generatedCommandList;
    callback attribute acceptedCommandList;
    callback attribute attributeList;
    callback attribute featureMap;
    ram      attribute clusterRevision default = 3;
  }

  server cluster Pm25ConcentrationMeasurement {
    callback attribute measuredValue;
    callback attribute minMeasuredValue;
    callback attribute maxMeasuredValue;
    callback attribute peakMeasuredValue;
    callback attribute peakMeasuredValueWindow;
    callback attribute averageMeasuredValue;
    callback attribute averageMeasuredValueWindow;
    callback attribute uncertainty;
    callback attribute measurementUnit;
    callback attribute measurementMedium;
    callback attribute levelValue;
    callback attribute generatedCommandList;
    callback attribute acceptedCommandList;
    callback attribute attributeList;
    callback attribute featureMap;
    ram      attribute clusterRevision default = 3;
  }

  server cluster FormaldehydeConcentrationMeasurement {
    callback attribute measuredValue;
    callback attribute minMeasuredValue;
    callback attribute maxMeasuredValue;
    callback attribute peakMeasuredValue;
    callback attribute peakMeasuredValueWindow;
    callback attribute averageMeasuredValue;
    callback attribute averageMeasuredValueWindow;
    callback attribute uncertainty;
    callback attribute measurementUnit;
    callback attribute measurementMedium;
    callback attribute levelValue;
    callback attribute generatedCommandList;
    callback attribute acceptedCommandList;
    callback attribute attributeList;
    callback attribute featureMap;
    ram      attribute clusterRevision default = 3;
  }

  server cluster Pm1ConcentrationMeasurement {
    callback attribute measuredValue;
    callback attribute minMeasuredValue;
    callback attribute maxMeasuredValue;
    callback attribute peakMeasuredValue;
    callback attribute peakMeasuredValueWindow;
    callback attribute averageMeasuredValue;
    callback attribute averageMeasuredValueWindow;
    callback attribute uncertainty;
    callback attribute measurementUnit;
    callback attribute measurementMedium;
    callback attribute levelValue;
    callback attribute generatedCommandList;
    callback attribute acceptedCommandList;
    callback attribute attributeList;
    callback attribute featureMap;
    ram      attribute clusterRevision default = 3;
  }

  server cluster Pm10ConcentrationMeasurement {
    callback attribute measuredValue;
    callback attribute minMeasuredValue;
    callback attribute maxMeasuredValue;
    callback attribute peakMeasuredValue;
    callback attribute peakMeasuredValueWindow;
    callback attribute averageMeasuredValue;
    callback attribute averageMeasuredValueWindow;
    callback attribute uncertainty;
    callback attribute measurementUnit;
    callback attribute measurementMedium;
    callback attribute levelValue;
    callback attribute generatedCommandList;
    callback attribute acceptedCommandList;
    callback attribute attributeList;
    callback attribute featureMap;
    ram      attribute clusterRevision default = 3;
  }

  server cluster TotalVolatileOrganicCompoundsConcentrationMeasurement {
    callback attribute measuredValue;
    callback attribute minMeasuredValue;
    callback attribute maxMeasuredValue;
    callback attribute peakMeasuredValue;
    callback attribute peakMeasuredValueWindow;
    callback attribute averageMeasuredValue;
    callback attribute averageMeasuredValueWindow;
    callback attribute uncertainty;
    callback attribute measurementUnit;
    callback attribute measurementMedium;
    callback attribute levelValue;
    callback attribute generatedCommandList;
    callback attribute acceptedCommandList;
    callback attribute attributeList;
    callback attribute featureMap;
    ram      attribute clusterRevision default = 3;
  }

  server cluster RadonConcentrationMeasurement {
    callback attribute measuredValue;
    callback attribute minMeasuredValue;
    callback attribute maxMeasuredValue;
    callback attribute peakMeasuredValue;
    callback attribute peakMeasuredValueWindow;
    callback attribute averageMeasuredValue;
    callback attribute averageMeasuredValueWindow;
    callback attribute uncertainty;
    callback attribute measurementUnit;
    callback attribute measurementMedium;
    callback attribute levelValue;
    callback attribute generatedCommandList;
    callback attribute acceptedCommandList;
    callback attribute attributeList;
    callback attribute featureMap;
    ram      attribute clusterRevision default = 3;
  }

  server cluster WakeOnLan {
    ram      attribute MACAddress;
    ram      attribute featureMap default = 0;
    ram      attribute clusterRevision default = 1;
  }

  server cluster LowPower {
    ram      attribute featureMap default = 0;
    ram      attribute clusterRevision default = 1;

    handle command Sleep;
  }

  server cluster ElectricalMeasurement {
    ram      attribute measurementType default = 0x000000;
    ram      attribute totalActivePower default = 0x000000;
    ram      attribute rmsVoltage default = 0xffff;
    ram      attribute rmsVoltageMin default = 0x8000;
    ram      attribute rmsVoltageMax default = 0x8000;
    ram      attribute rmsCurrent default = 0xffff;
    ram      attribute rmsCurrentMin default = 0xffff;
    ram      attribute rmsCurrentMax default = 0xffff;
    ram      attribute activePower default = 0xffff;
    ram      attribute activePowerMin default = 0xffff;
    ram      attribute activePowerMax default = 0xffff;
    ram      attribute featureMap default = 0;
    ram      attribute clusterRevision default = 3;
  }

  server cluster UnitTesting {
    emits event TestEvent;
    emits event TestFabricScopedEvent;
    ram      attribute boolean default = false;
    ram      attribute bitmap8 default = 0;
    ram      attribute bitmap16 default = 0;
    ram      attribute bitmap32 default = 0;
    ram      attribute bitmap64 default = 0;
    ram      attribute int8u default = 0;
    ram      attribute int16u default = 0;
    ram      attribute int24u default = 0;
    ram      attribute int32u default = 0;
    ram      attribute int40u default = 0;
    ram      attribute int48u default = 0;
    ram      attribute int56u default = 0;
    ram      attribute int64u default = 0;
    ram      attribute int8s default = 0;
    ram      attribute int16s default = 0;
    ram      attribute int24s default = 0;
    ram      attribute int32s default = 0;
    ram      attribute int40s default = 0;
    ram      attribute int48s default = 0;
    ram      attribute int56s default = 0;
    ram      attribute int64s default = 0;
    ram      attribute enum8 default = 0;
    ram      attribute enum16 default = 0;
    ram      attribute floatSingle default = 0;
    ram      attribute floatDouble default = 0;
    ram      attribute octetString;
    callback attribute listInt8u;
    callback attribute listOctetString;
    callback attribute listStructOctetString;
    ram      attribute longOctetString;
    ram      attribute charString;
    ram      attribute longCharString;
    ram      attribute epochUs;
    ram      attribute epochS;
    ram      attribute vendorId;
    callback attribute listNullablesAndOptionalsStruct;
    ram      attribute enumAttr;
    callback attribute structAttr;
    ram      attribute rangeRestrictedInt8u default = 70;
    ram      attribute rangeRestrictedInt8s default = -20;
    ram      attribute rangeRestrictedInt16u default = 200;
    ram      attribute rangeRestrictedInt16s default = -100;
    callback attribute listLongOctetString;
    callback attribute listFabricScoped;
    ram      attribute timedWriteBoolean;
    callback attribute generalErrorBoolean;
    callback attribute clusterErrorBoolean;
    ram      attribute nullableBoolean default = false;
    ram      attribute nullableBitmap8 default = 0;
    ram      attribute nullableBitmap16 default = 0;
    ram      attribute nullableBitmap32 default = 0;
    ram      attribute nullableBitmap64 default = 0;
    ram      attribute nullableInt8u default = 0;
    ram      attribute nullableInt16u default = 0;
    ram      attribute nullableInt24u default = 0;
    ram      attribute nullableInt32u default = 0;
    ram      attribute nullableInt40u default = 0;
    ram      attribute nullableInt48u default = 0;
    ram      attribute nullableInt56u default = 0;
    ram      attribute nullableInt64u default = 0;
    ram      attribute nullableInt8s default = 0;
    ram      attribute nullableInt16s default = 0;
    ram      attribute nullableInt24s default = 0;
    ram      attribute nullableInt32s default = 0;
    ram      attribute nullableInt40s default = 0;
    ram      attribute nullableInt48s default = 0;
    ram      attribute nullableInt56s default = 0;
    ram      attribute nullableInt64s default = 0;
    ram      attribute nullableEnum8 default = 0;
    ram      attribute nullableEnum16 default = 0;
    ram      attribute nullableFloatSingle default = 0;
    ram      attribute nullableFloatDouble default = 0;
    ram      attribute nullableOctetString;
    ram      attribute nullableCharString;
    ram      attribute nullableEnumAttr;
    callback attribute nullableStruct;
    ram      attribute nullableRangeRestrictedInt8u default = 70;
    ram      attribute nullableRangeRestrictedInt8s default = -20;
    ram      attribute nullableRangeRestrictedInt16u default = 200;
    ram      attribute nullableRangeRestrictedInt16s default = -100;
    callback attribute writeOnlyInt8u default = 0;
    ram      attribute featureMap default = 0;
    ram      attribute clusterRevision default = 1;

    handle command Test;
    handle command TestSpecificResponse;
    handle command TestNotHandled;
    handle command TestAddArgumentsResponse;
    handle command TestSpecific;
    handle command TestAddArguments;
    handle command TestListInt8UReverseResponse;
    handle command TestEnumsResponse;
    handle command TestNullableOptionalResponse;
    handle command TestStructArgumentRequest;
    handle command TestNestedStructArgumentRequest;
    handle command TestListStructArgumentRequest;
    handle command SimpleStructResponse;
    handle command TestListInt8UArgumentRequest;
    handle command TestEmitTestEventResponse;
    handle command TestNestedStructListArgumentRequest;
    handle command TestEmitTestFabricScopedEventResponse;
    handle command TestListNestedStructListArgumentRequest;
    handle command TestListInt8UReverseRequest;
    handle command TestEnumsRequest;
    handle command TestNullableOptionalRequest;
    handle command SimpleStructEchoRequest;
    handle command TimedInvokeRequest;
    handle command TestSimpleOptionalArgumentRequest;
    handle command TestEmitTestEventRequest;
    handle command TestEmitTestFabricScopedEventRequest;
    handle command TestBatchHelperRequest;
    handle command TestSecondBatchHelperRequest;
  }
}
endpoint 2 {
  device type ma_powersource = 17, version 1;
  device type ma_onofflight = 256, version 1;


  server cluster Identify {
    ram      attribute identifyTime default = 0x0000;
    ram      attribute identifyType default = 0x00;
    callback attribute generatedCommandList;
    callback attribute acceptedCommandList;
    callback attribute eventList;
    callback attribute attributeList;
    ram      attribute featureMap default = 0;
    ram      attribute clusterRevision default = 4;

    handle command Identify;
    handle command TriggerEffect;
  }

  server cluster Groups {
    ram      attribute nameSupport;
    callback attribute generatedCommandList;
    callback attribute acceptedCommandList;
    callback attribute eventList;
    callback attribute attributeList;
    ram      attribute featureMap default = 0;
    ram      attribute clusterRevision default = 4;

    handle command AddGroup;
    handle command AddGroupResponse;
    handle command ViewGroup;
    handle command ViewGroupResponse;
    handle command GetGroupMembership;
    handle command GetGroupMembershipResponse;
    handle command RemoveGroup;
    handle command RemoveGroupResponse;
    handle command RemoveAllGroups;
    handle command AddGroupIfIdentifying;
  }

  server cluster Scenes {
    ram      attribute nameSupport default = 0x80;
    ram      attribute lastConfiguredBy;
    ram      attribute sceneTableSize default = 16;
    callback attribute fabricSceneInfo;
    callback attribute generatedCommandList;
    callback attribute acceptedCommandList;
    callback attribute eventList;
    callback attribute attributeList;
    ram      attribute featureMap default = 15;
    ram      attribute clusterRevision default = 5;

    handle command AddScene;
    handle command AddSceneResponse;
    handle command ViewScene;
    handle command ViewSceneResponse;
    handle command RemoveScene;
    handle command RemoveSceneResponse;
    handle command RemoveAllScenes;
    handle command RemoveAllScenesResponse;
    handle command StoreScene;
    handle command StoreSceneResponse;
    handle command RecallScene;
    handle command GetSceneMembership;
    handle command GetSceneMembershipResponse;
    handle command EnhancedAddScene;
    handle command EnhancedAddSceneResponse;
    handle command EnhancedViewScene;
    handle command EnhancedViewSceneResponse;
    handle command CopyScene;
    handle command CopySceneResponse;
  }

  server cluster OnOff {
    ram      attribute onOff default = 0x00;
    ram      attribute globalSceneControl default = 1;
    ram      attribute onTime default = 0;
    ram      attribute offWaitTime default = 0;
    ram      attribute startUpOnOff;
    callback attribute generatedCommandList;
    callback attribute acceptedCommandList;
    callback attribute eventList;
    callback attribute attributeList;
    ram      attribute featureMap default = 0x0001;
    ram      attribute clusterRevision default = 5;

    handle command Off;
    handle command On;
    handle command Toggle;
    handle command OffWithEffect;
    handle command OnWithRecallGlobalScene;
    handle command OnWithTimedOff;
  }

  server cluster Descriptor {
    callback attribute deviceTypeList;
    callback attribute serverList;
    callback attribute clientList;
    callback attribute partsList;
    callback attribute tagList;
    callback attribute generatedCommandList;
    callback attribute acceptedCommandList;
    callback attribute eventList;
    callback attribute attributeList;
    ram      attribute featureMap default = 0;
    callback attribute clusterRevision;
  }

  server cluster PowerSource {
    ram      attribute status default = 0;
    ram      attribute order default = 1;
    ram      attribute description default = "B3";
    ram      attribute batChargeLevel default = 0;
    ram      attribute batReplacementNeeded;
    ram      attribute batReplaceability;
    callback attribute endpointList;
    callback attribute generatedCommandList;
    callback attribute acceptedCommandList;
    callback attribute eventList;
    callback attribute attributeList;
    ram      attribute featureMap default = 2;
    ram      attribute clusterRevision default = 2;
  }

  server cluster OccupancySensing {
    ram      attribute occupancy;
    ram      attribute occupancySensorType;
    ram      attribute occupancySensorTypeBitmap;
    ram      attribute featureMap default = 0;
    ram      attribute clusterRevision default = 3;
  }
}
endpoint 65534 {
  device type ma_secondary_network_commissioning = 4293984258, version 1;


  server cluster Descriptor {
    callback attribute deviceTypeList;
    callback attribute serverList;
    callback attribute clientList;
    callback attribute partsList;
    callback attribute generatedCommandList;
    callback attribute acceptedCommandList;
    callback attribute eventList;
    callback attribute attributeList;
    ram      attribute featureMap default = 0;
    callback attribute clusterRevision;
  }

  server cluster NetworkCommissioning {
    callback attribute maxNetworks;
    callback attribute networks;
    callback attribute scanMaxTimeSeconds;
    callback attribute connectMaxTimeSeconds;
    callback attribute interfaceEnabled;
    callback attribute lastNetworkingStatus;
    callback attribute lastNetworkID;
    callback attribute lastConnectErrorValue;
    callback attribute generatedCommandList;
    callback attribute acceptedCommandList;
    callback attribute eventList;
    callback attribute attributeList;
    callback attribute featureMap default = 0;
    callback attribute clusterRevision default = 1;

    handle command ScanNetworks;
    handle command ScanNetworksResponse;
    handle command AddOrUpdateWiFiNetwork;
    handle command AddOrUpdateThreadNetwork;
    handle command RemoveNetwork;
    handle command NetworkConfigResponse;
    handle command ConnectNetwork;
    handle command ConnectNetworkResponse;
    handle command ReorderNetwork;
  }
}

<|MERGE_RESOLUTION|>--- conflicted
+++ resolved
@@ -3716,7 +3716,6 @@
   command ResetCondition(): DefaultSuccess = 0;
 }
 
-<<<<<<< HEAD
 /** This cluster is used to configure a boolean sensor. */
 provisional cluster BooleanStateConfiguration = 128 {
   revision 1;
@@ -3754,7 +3753,27 @@
   readonly attribute optional AlarmModeBitmap alarmsEnabled = 5;
   readonly attribute optional AlarmModeBitmap alarmsSupported = 6;
   readonly attribute optional SensorFaultBitmap sensorFault = 7;
-=======
+  readonly attribute command_id generatedCommandList[] = 65528;
+  readonly attribute command_id acceptedCommandList[] = 65529;
+  readonly attribute event_id eventList[] = 65530;
+  readonly attribute attrib_id attributeList[] = 65531;
+  readonly attribute bitmap32 featureMap = 65532;
+  readonly attribute int16u clusterRevision = 65533;
+
+  request struct SuppressAlarmRequest {
+    AlarmModeBitmap alarmsToSuppress = 0;
+  }
+
+  request struct EnableDisableAlarmRequest {
+    AlarmModeBitmap alarmsToEnableDisable = 0;
+  }
+
+  /** This command is used to suppress the specified alarm mode. */
+  command SuppressAlarm(SuppressAlarmRequest): DefaultSuccess = 0;
+  /** This command is used to enable or disable the specified alarm mode. */
+  command EnableDisableAlarm(EnableDisableAlarmRequest): DefaultSuccess = 1;
+}
+
 /** This cluster is used to configure a valve. */
 provisional cluster ValveConfigurationAndControl = 129 {
   revision 1;
@@ -3803,28 +3822,13 @@
   attribute optional percent defaultOpenLevel = 8;
   readonly attribute optional ValveFaultBitmap valveFault = 9;
   readonly attribute optional int8u levelStep = 10;
->>>>>>> 695d0bfa
-  readonly attribute command_id generatedCommandList[] = 65528;
-  readonly attribute command_id acceptedCommandList[] = 65529;
-  readonly attribute event_id eventList[] = 65530;
-  readonly attribute attrib_id attributeList[] = 65531;
-  readonly attribute bitmap32 featureMap = 65532;
-  readonly attribute int16u clusterRevision = 65533;
-
-<<<<<<< HEAD
-  request struct SuppressAlarmRequest {
-    AlarmModeBitmap alarmsToSuppress = 0;
-  }
-
-  request struct EnableDisableAlarmRequest {
-    AlarmModeBitmap alarmsToEnableDisable = 0;
-  }
-
-  /** This command is used to suppress the specified alarm mode. */
-  command SuppressAlarm(SuppressAlarmRequest): DefaultSuccess = 0;
-  /** This command is used to enable or disable the specified alarm mode. */
-  command EnableDisableAlarm(EnableDisableAlarmRequest): DefaultSuccess = 1;
-=======
+  readonly attribute command_id generatedCommandList[] = 65528;
+  readonly attribute command_id acceptedCommandList[] = 65529;
+  readonly attribute event_id eventList[] = 65530;
+  readonly attribute attrib_id attributeList[] = 65531;
+  readonly attribute bitmap32 featureMap = 65532;
+  readonly attribute int16u clusterRevision = 65533;
+
   request struct OpenRequest {
     optional nullable elapsed_s openDuration = 0;
     optional percent targetLevel = 1;
@@ -3834,7 +3838,6 @@
   command Open(OpenRequest): DefaultSuccess = 0;
   /** This command is used to set the valve to its closed position. */
   command Close(): DefaultSuccess = 1;
->>>>>>> 695d0bfa
 }
 
 /** This cluster provides a mechanism for querying data about the electrical energy imported or provided by the server. */
@@ -7547,7 +7550,6 @@
     handle command ResetCondition;
   }
 
-<<<<<<< HEAD
   server cluster BooleanStateConfiguration {
     emits event AlarmsStateChanged;
     emits event SensorFault;
@@ -7559,7 +7561,17 @@
     persist  attribute alarmsEnabled;
     ram      attribute alarmsSupported default = 0x03;
     ram      attribute sensorFault default = 0;
-=======
+    callback attribute generatedCommandList;
+    callback attribute acceptedCommandList;
+    callback attribute eventList;
+    callback attribute attributeList;
+    ram      attribute featureMap default = 0x0F;
+    ram      attribute clusterRevision default = 1;
+
+    handle command SuppressAlarm;
+    handle command EnableDisableAlarm;
+  }
+
   server cluster ValveConfigurationAndControl {
     emits event ValveStateChanged;
     emits event ValveFault;
@@ -7574,24 +7586,15 @@
     persist  attribute defaultOpenLevel default = 100;
     ram      attribute valveFault default = 0;
     ram      attribute levelStep default = 1;
->>>>>>> 695d0bfa
     callback attribute generatedCommandList;
     callback attribute acceptedCommandList;
     callback attribute eventList;
     callback attribute attributeList;
-<<<<<<< HEAD
-    ram      attribute featureMap default = 0x0F;
-    ram      attribute clusterRevision default = 1;
-
-    handle command SuppressAlarm;
-    handle command EnableDisableAlarm;
-=======
     ram      attribute featureMap default = 3;
     ram      attribute clusterRevision default = 1;
 
     handle command Open;
     handle command Close;
->>>>>>> 695d0bfa
   }
 
   server cluster ElectricalEnergyMeasurement {
