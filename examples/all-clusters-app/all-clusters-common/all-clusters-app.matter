// This IDL was generated automatically by ZAP.
// It is for view/code review purposes only.

/** Attributes and commands for putting a device into Identification mode (e.g. flashing a light). */
cluster Identify = 3 {
  revision 4;

  enum EffectIdentifierEnum : enum8 {
    kBlink = 0;
    kBreathe = 1;
    kOkay = 2;
    kChannelChange = 11;
    kFinishEffect = 254;
    kStopEffect = 255;
  }

  enum EffectVariantEnum : enum8 {
    kDefault = 0;
  }

  enum IdentifyTypeEnum : enum8 {
    kNone = 0;
    kLightOutput = 1;
    kVisibleIndicator = 2;
    kAudibleBeep = 3;
    kDisplay = 4;
    kActuator = 5;
  }

  attribute int16u identifyTime = 0;
  readonly attribute IdentifyTypeEnum identifyType = 1;
  readonly attribute command_id generatedCommandList[] = 65528;
  readonly attribute command_id acceptedCommandList[] = 65529;
  readonly attribute event_id eventList[] = 65530;
  readonly attribute attrib_id attributeList[] = 65531;
  readonly attribute bitmap32 featureMap = 65532;
  readonly attribute int16u clusterRevision = 65533;

  request struct IdentifyRequest {
    int16u identifyTime = 0;
  }

  request struct TriggerEffectRequest {
    EffectIdentifierEnum effectIdentifier = 0;
    EffectVariantEnum effectVariant = 1;
  }

  /** Command description for Identify */
  command access(invoke: manage) Identify(IdentifyRequest): DefaultSuccess = 0;
  /** Command description for TriggerEffect */
  command access(invoke: manage) TriggerEffect(TriggerEffectRequest): DefaultSuccess = 64;
}

/** Attributes and commands for group configuration and manipulation. */
cluster Groups = 4 {
  revision 4;

  bitmap Feature : bitmap32 {
    kGroupNames = 0x1;
  }

  bitmap NameSupportBitmap : bitmap8 {
    kGroupNames = 0x80;
  }

  readonly attribute NameSupportBitmap nameSupport = 0;
  readonly attribute command_id generatedCommandList[] = 65528;
  readonly attribute command_id acceptedCommandList[] = 65529;
  readonly attribute event_id eventList[] = 65530;
  readonly attribute attrib_id attributeList[] = 65531;
  readonly attribute bitmap32 featureMap = 65532;
  readonly attribute int16u clusterRevision = 65533;

  request struct AddGroupRequest {
    group_id groupID = 0;
    char_string<16> groupName = 1;
  }

  response struct AddGroupResponse = 0 {
    enum8 status = 0;
    group_id groupID = 1;
  }

  request struct ViewGroupRequest {
    group_id groupID = 0;
  }

  response struct ViewGroupResponse = 1 {
    enum8 status = 0;
    group_id groupID = 1;
    char_string<16> groupName = 2;
  }

  request struct GetGroupMembershipRequest {
    group_id groupList[] = 0;
  }

  response struct GetGroupMembershipResponse = 2 {
    nullable int8u capacity = 0;
    group_id groupList[] = 1;
  }

  request struct RemoveGroupRequest {
    group_id groupID = 0;
  }

  response struct RemoveGroupResponse = 3 {
    enum8 status = 0;
    group_id groupID = 1;
  }

  request struct AddGroupIfIdentifyingRequest {
    group_id groupID = 0;
    char_string<16> groupName = 1;
  }

  /** Command description for AddGroup */
  fabric command access(invoke: manage) AddGroup(AddGroupRequest): AddGroupResponse = 0;
  /** Command description for ViewGroup */
  fabric command ViewGroup(ViewGroupRequest): ViewGroupResponse = 1;
  /** Command description for GetGroupMembership */
  fabric command GetGroupMembership(GetGroupMembershipRequest): GetGroupMembershipResponse = 2;
  /** Command description for RemoveGroup */
  fabric command access(invoke: manage) RemoveGroup(RemoveGroupRequest): RemoveGroupResponse = 3;
  /** Command description for RemoveAllGroups */
  fabric command access(invoke: manage) RemoveAllGroups(): DefaultSuccess = 4;
  /** Command description for AddGroupIfIdentifying */
  fabric command access(invoke: manage) AddGroupIfIdentifying(AddGroupIfIdentifyingRequest): DefaultSuccess = 5;
}

/** Attributes and commands for scene configuration and manipulation. */
provisional cluster Scenes = 5 {
  revision 5;

  bitmap CopyModeBitmap : bitmap8 {
    kCopyAllScenes = 0x1;
  }

  bitmap Feature : bitmap32 {
    kSceneNames = 0x1;
    kExplicit = 0x2;
    kTableSize = 0x4;
    kFabricScenes = 0x8;
  }

  bitmap NameSupportBitmap : bitmap8 {
    kSceneNames = 0x80;
  }

  struct AttributeValuePair {
    attrib_id attributeID = 0;
    int32u attributeValue = 1;
  }

  struct ExtensionFieldSet {
    cluster_id clusterID = 0;
    AttributeValuePair attributeValueList[] = 1;
  }

  fabric_scoped struct SceneInfoStruct {
    int8u sceneCount = 0;
    fabric_sensitive int8u currentScene = 1;
    fabric_sensitive group_id currentGroup = 2;
    fabric_sensitive boolean sceneValid = 3;
    int8u remainingCapacity = 4;
    fabric_idx fabricIndex = 254;
  }

  readonly attribute optional int8u sceneCount = 0;
  readonly attribute optional int8u currentScene = 1;
  readonly attribute optional group_id currentGroup = 2;
  readonly attribute optional boolean sceneValid = 3;
  readonly attribute NameSupportBitmap nameSupport = 4;
  readonly attribute optional nullable node_id lastConfiguredBy = 5;
  readonly attribute int16u sceneTableSize = 6;
  readonly attribute SceneInfoStruct fabricSceneInfo[] = 7;
  readonly attribute command_id generatedCommandList[] = 65528;
  readonly attribute command_id acceptedCommandList[] = 65529;
  readonly attribute event_id eventList[] = 65530;
  readonly attribute attrib_id attributeList[] = 65531;
  readonly attribute bitmap32 featureMap = 65532;
  readonly attribute int16u clusterRevision = 65533;

  request struct AddSceneRequest {
    group_id groupID = 0;
    int8u sceneID = 1;
    int16u transitionTime = 2;
    char_string sceneName = 3;
    ExtensionFieldSet extensionFieldSets[] = 4;
  }

  response struct AddSceneResponse = 0 {
    status status = 0;
    group_id groupID = 1;
    int8u sceneID = 2;
  }

  request struct ViewSceneRequest {
    group_id groupID = 0;
    int8u sceneID = 1;
  }

  response struct ViewSceneResponse = 1 {
    status status = 0;
    group_id groupID = 1;
    int8u sceneID = 2;
    optional int16u transitionTime = 3;
    optional char_string sceneName = 4;
    optional ExtensionFieldSet extensionFieldSets[] = 5;
  }

  request struct RemoveSceneRequest {
    group_id groupID = 0;
    int8u sceneID = 1;
  }

  response struct RemoveSceneResponse = 2 {
    status status = 0;
    group_id groupID = 1;
    int8u sceneID = 2;
  }

  request struct RemoveAllScenesRequest {
    group_id groupID = 0;
  }

  response struct RemoveAllScenesResponse = 3 {
    status status = 0;
    group_id groupID = 1;
  }

  request struct StoreSceneRequest {
    group_id groupID = 0;
    int8u sceneID = 1;
  }

  response struct StoreSceneResponse = 4 {
    status status = 0;
    group_id groupID = 1;
    int8u sceneID = 2;
  }

  request struct RecallSceneRequest {
    group_id groupID = 0;
    int8u sceneID = 1;
    optional nullable int16u transitionTime = 2;
  }

  request struct GetSceneMembershipRequest {
    group_id groupID = 0;
  }

  response struct GetSceneMembershipResponse = 6 {
    status status = 0;
    nullable int8u capacity = 1;
    group_id groupID = 2;
    optional int8u sceneList[] = 3;
  }

  request struct EnhancedAddSceneRequest {
    group_id groupID = 0;
    int8u sceneID = 1;
    int16u transitionTime = 2;
    char_string sceneName = 3;
    ExtensionFieldSet extensionFieldSets[] = 4;
  }

  response struct EnhancedAddSceneResponse = 64 {
    status status = 0;
    group_id groupID = 1;
    int8u sceneID = 2;
  }

  request struct EnhancedViewSceneRequest {
    group_id groupID = 0;
    int8u sceneID = 1;
  }

  response struct EnhancedViewSceneResponse = 65 {
    status status = 0;
    group_id groupID = 1;
    int8u sceneID = 2;
    optional int16u transitionTime = 3;
    optional char_string sceneName = 4;
    optional ExtensionFieldSet extensionFieldSets[] = 5;
  }

  request struct CopySceneRequest {
    CopyModeBitmap mode = 0;
    group_id groupIdentifierFrom = 1;
    int8u sceneIdentifierFrom = 2;
    group_id groupIdentifierTo = 3;
    int8u sceneIdentifierTo = 4;
  }

  response struct CopySceneResponse = 66 {
    status status = 0;
    group_id groupIdentifierFrom = 1;
    int8u sceneIdentifierFrom = 2;
  }

  /** Add a scene to the scene table. Extension field sets are supported, and are inputed as '{"ClusterID": VALUE, "AttributeValueList":[{"AttributeId": VALUE, "AttributeValue": VALUE}]}' */
  fabric command access(invoke: manage) AddScene(AddSceneRequest): AddSceneResponse = 0;
  /** Retrieves the requested scene entry from its Scene table. */
  fabric command ViewScene(ViewSceneRequest): ViewSceneResponse = 1;
  /** Removes the requested scene entry, corresponding to the value of the GroupID field, from its Scene Table */
  fabric command access(invoke: manage) RemoveScene(RemoveSceneRequest): RemoveSceneResponse = 2;
  /** Remove all scenes, corresponding to the value of the GroupID field, from its Scene Table */
  fabric command access(invoke: manage) RemoveAllScenes(RemoveAllScenesRequest): RemoveAllScenesResponse = 3;
  /** Adds the scene entry into its Scene Table along with all extension field sets corresponding to the current state of other clusters on the same endpoint */
  fabric command access(invoke: manage) StoreScene(StoreSceneRequest): StoreSceneResponse = 4;
  /** Set the attributes and corresponding state for each other cluster implemented on the endpoint accordingly to the resquested scene entry in the Scene Table */
  fabric command RecallScene(RecallSceneRequest): DefaultSuccess = 5;
  /** Get an unused scene identifier when no commissioning tool is in the network, or for a commissioning tool to get the used scene identifiers within a certain group */
  fabric command GetSceneMembership(GetSceneMembershipRequest): GetSceneMembershipResponse = 6;
  /** Allows a scene to be added using a finer scene transition time than the AddScene command. */
  fabric command EnhancedAddScene(EnhancedAddSceneRequest): EnhancedAddSceneResponse = 64;
  /** Allows a scene to be retrieved using a finer scene transition time than the ViewScene command */
  fabric command EnhancedViewScene(EnhancedViewSceneRequest): EnhancedViewSceneResponse = 65;
  /** Allows a client to efficiently copy scenes from one group/scene identifier pair to another group/scene identifier pair. */
  fabric command CopyScene(CopySceneRequest): CopySceneResponse = 66;
}

/** Attributes and commands for switching devices between 'On' and 'Off' states. */
cluster OnOff = 6 {
  revision 6;

  enum DelayedAllOffEffectVariantEnum : enum8 {
    kDelayedOffFastFade = 0;
    kNoFade = 1;
    kDelayedOffSlowFade = 2;
  }

  enum DyingLightEffectVariantEnum : enum8 {
    kDyingLightFadeOff = 0;
  }

  enum EffectIdentifierEnum : enum8 {
    kDelayedAllOff = 0;
    kDyingLight = 1;
  }

  enum StartUpOnOffEnum : enum8 {
    kOff = 0;
    kOn = 1;
    kToggle = 2;
  }

  bitmap Feature : bitmap32 {
    kLighting = 0x1;
    kDeadFrontBehavior = 0x2;
    kOffOnly = 0x4;
  }

  bitmap OnOffControlBitmap : bitmap8 {
    kAcceptOnlyWhenOn = 0x1;
  }

  readonly attribute boolean onOff = 0;
  readonly attribute optional boolean globalSceneControl = 16384;
  attribute optional int16u onTime = 16385;
  attribute optional int16u offWaitTime = 16386;
  attribute access(write: manage) optional nullable StartUpOnOffEnum startUpOnOff = 16387;
  readonly attribute command_id generatedCommandList[] = 65528;
  readonly attribute command_id acceptedCommandList[] = 65529;
  readonly attribute event_id eventList[] = 65530;
  readonly attribute attrib_id attributeList[] = 65531;
  readonly attribute bitmap32 featureMap = 65532;
  readonly attribute int16u clusterRevision = 65533;

  request struct OffWithEffectRequest {
    EffectIdentifierEnum effectIdentifier = 0;
    enum8 effectVariant = 1;
  }

  request struct OnWithTimedOffRequest {
    OnOffControlBitmap onOffControl = 0;
    int16u onTime = 1;
    int16u offWaitTime = 2;
  }

  /** On receipt of this command, a device SHALL enter its ‘Off’ state. This state is device dependent, but it is recommended that it is used for power off or similar functions. On receipt of the Off command, the OnTime attribute SHALL be set to 0. */
  command Off(): DefaultSuccess = 0;
  /** On receipt of this command, a device SHALL enter its ‘On’ state. This state is device dependent, but it is recommended that it is used for power on or similar functions. On receipt of the On command, if the value of the OnTime attribute is equal to 0, the device SHALL set the OffWaitTime attribute to 0. */
  command On(): DefaultSuccess = 1;
  /** On receipt of this command, if a device is in its ‘Off’ state it SHALL enter its ‘On’ state. Otherwise, if it is in its ‘On’ state it SHALL enter its ‘Off’ state. On receipt of the Toggle command, if the value of the OnOff attribute is equal to FALSE and if the value of the OnTime attribute is equal to 0, the device SHALL set the OffWaitTime attribute to 0. If the value of the OnOff attribute is equal to TRUE, the OnTime attribute SHALL be set to 0. */
  command Toggle(): DefaultSuccess = 2;
  /** The OffWithEffect command allows devices to be turned off using enhanced ways of fading. */
  command OffWithEffect(OffWithEffectRequest): DefaultSuccess = 64;
  /** The OnWithRecallGlobalScene command allows the recall of the settings when the device was turned off. */
  command OnWithRecallGlobalScene(): DefaultSuccess = 65;
  /** The OnWithTimedOff command allows devices to be turned on for a specific duration with a guarded off duration so that SHOULD the device be subsequently switched off, further OnWithTimedOff commands, received during this time, are prevented from turning the devices back on. */
  command OnWithTimedOff(OnWithTimedOffRequest): DefaultSuccess = 66;
}

/** Attributes and commands for switching devices between 'On' and 'Off' states. */
cluster OnOff = 6 {
  revision 6;

  enum DelayedAllOffEffectVariantEnum : enum8 {
    kDelayedOffFastFade = 0;
    kNoFade = 1;
    kDelayedOffSlowFade = 2;
  }

  enum DyingLightEffectVariantEnum : enum8 {
    kDyingLightFadeOff = 0;
  }

  enum EffectIdentifierEnum : enum8 {
    kDelayedAllOff = 0;
    kDyingLight = 1;
  }

  enum StartUpOnOffEnum : enum8 {
    kOff = 0;
    kOn = 1;
    kToggle = 2;
  }

  bitmap Feature : bitmap32 {
    kLighting = 0x1;
    kDeadFrontBehavior = 0x2;
    kOffOnly = 0x4;
  }

  bitmap OnOffControlBitmap : bitmap8 {
    kAcceptOnlyWhenOn = 0x1;
  }

  readonly attribute boolean onOff = 0;
  readonly attribute optional boolean globalSceneControl = 16384;
  attribute optional int16u onTime = 16385;
  attribute optional int16u offWaitTime = 16386;
  attribute access(write: manage) optional nullable StartUpOnOffEnum startUpOnOff = 16387;
  readonly attribute command_id generatedCommandList[] = 65528;
  readonly attribute command_id acceptedCommandList[] = 65529;
  readonly attribute event_id eventList[] = 65530;
  readonly attribute attrib_id attributeList[] = 65531;
  readonly attribute bitmap32 featureMap = 65532;
  readonly attribute int16u clusterRevision = 65533;

  request struct OffWithEffectRequest {
    EffectIdentifierEnum effectIdentifier = 0;
    enum8 effectVariant = 1;
  }

  request struct OnWithTimedOffRequest {
    OnOffControlBitmap onOffControl = 0;
    int16u onTime = 1;
    int16u offWaitTime = 2;
  }

  /** On receipt of this command, a device SHALL enter its ‘Off’ state. This state is device dependent, but it is recommended that it is used for power off or similar functions. On receipt of the Off command, the OnTime attribute SHALL be set to 0. */
  command Off(): DefaultSuccess = 0;
  /** On receipt of this command, a device SHALL enter its ‘On’ state. This state is device dependent, but it is recommended that it is used for power on or similar functions. On receipt of the On command, if the value of the OnTime attribute is equal to 0, the device SHALL set the OffWaitTime attribute to 0. */
  command On(): DefaultSuccess = 1;
  /** On receipt of this command, if a device is in its ‘Off’ state it SHALL enter its ‘On’ state. Otherwise, if it is in its ‘On’ state it SHALL enter its ‘Off’ state. On receipt of the Toggle command, if the value of the OnOff attribute is equal to FALSE and if the value of the OnTime attribute is equal to 0, the device SHALL set the OffWaitTime attribute to 0. If the value of the OnOff attribute is equal to TRUE, the OnTime attribute SHALL be set to 0. */
  command Toggle(): DefaultSuccess = 2;
  /** The OffWithEffect command allows devices to be turned off using enhanced ways of fading. */
  command OffWithEffect(OffWithEffectRequest): DefaultSuccess = 64;
  /** The OnWithRecallGlobalScene command allows the recall of the settings when the device was turned off. */
  command OnWithRecallGlobalScene(): DefaultSuccess = 65;
  /** The OnWithTimedOff command allows devices to be turned on for a specific duration with a guarded off duration so that SHOULD the device be subsequently switched off, further OnWithTimedOff commands, received during this time, are prevented from turning the devices back on. */
  command OnWithTimedOff(OnWithTimedOffRequest): DefaultSuccess = 66;
}

/** Attributes and commands for configuring On/Off switching devices. */
deprecated cluster OnOffSwitchConfiguration = 7 {
  revision 1; // NOTE: Default/not specifically set

  readonly attribute enum8 switchType = 0;
  attribute enum8 switchActions = 16;
  readonly attribute command_id generatedCommandList[] = 65528;
  readonly attribute command_id acceptedCommandList[] = 65529;
  readonly attribute event_id eventList[] = 65530;
  readonly attribute attrib_id attributeList[] = 65531;
  readonly attribute bitmap32 featureMap = 65532;
  readonly attribute int16u clusterRevision = 65533;
}

/** Attributes and commands for controlling devices that can be set to a level between fully 'On' and fully 'Off.' */
cluster LevelControl = 8 {
  revision 5;

  enum MoveModeEnum : enum8 {
    kUp = 0;
    kDown = 1;
  }

  enum StepModeEnum : enum8 {
    kUp = 0;
    kDown = 1;
  }

  bitmap Feature : bitmap32 {
    kOnOff = 0x1;
    kLighting = 0x2;
    kFrequency = 0x4;
  }

  bitmap OptionsBitmap : bitmap8 {
    kExecuteIfOff = 0x1;
    kCoupleColorTempToLevel = 0x2;
  }

  readonly attribute nullable int8u currentLevel = 0;
  readonly attribute optional int16u remainingTime = 1;
  readonly attribute optional int8u minLevel = 2;
  readonly attribute optional int8u maxLevel = 3;
  readonly attribute optional int16u currentFrequency = 4;
  readonly attribute optional int16u minFrequency = 5;
  readonly attribute optional int16u maxFrequency = 6;
  attribute OptionsBitmap options = 15;
  attribute optional int16u onOffTransitionTime = 16;
  attribute nullable int8u onLevel = 17;
  attribute optional nullable int16u onTransitionTime = 18;
  attribute optional nullable int16u offTransitionTime = 19;
  attribute optional nullable int8u defaultMoveRate = 20;
  attribute access(write: manage) optional nullable int8u startUpCurrentLevel = 16384;
  readonly attribute command_id generatedCommandList[] = 65528;
  readonly attribute command_id acceptedCommandList[] = 65529;
  readonly attribute event_id eventList[] = 65530;
  readonly attribute attrib_id attributeList[] = 65531;
  readonly attribute bitmap32 featureMap = 65532;
  readonly attribute int16u clusterRevision = 65533;

  request struct MoveToLevelRequest {
    int8u level = 0;
    nullable int16u transitionTime = 1;
    OptionsBitmap optionsMask = 2;
    OptionsBitmap optionsOverride = 3;
  }

  request struct MoveRequest {
    MoveModeEnum moveMode = 0;
    nullable int8u rate = 1;
    OptionsBitmap optionsMask = 2;
    OptionsBitmap optionsOverride = 3;
  }

  request struct StepRequest {
    StepModeEnum stepMode = 0;
    int8u stepSize = 1;
    nullable int16u transitionTime = 2;
    OptionsBitmap optionsMask = 3;
    OptionsBitmap optionsOverride = 4;
  }

  request struct StopRequest {
    OptionsBitmap optionsMask = 0;
    OptionsBitmap optionsOverride = 1;
  }

  request struct MoveToLevelWithOnOffRequest {
    int8u level = 0;
    nullable int16u transitionTime = 1;
    OptionsBitmap optionsMask = 2;
    OptionsBitmap optionsOverride = 3;
  }

  request struct MoveWithOnOffRequest {
    MoveModeEnum moveMode = 0;
    nullable int8u rate = 1;
    OptionsBitmap optionsMask = 2;
    OptionsBitmap optionsOverride = 3;
  }

  request struct StepWithOnOffRequest {
    StepModeEnum stepMode = 0;
    int8u stepSize = 1;
    nullable int16u transitionTime = 2;
    OptionsBitmap optionsMask = 3;
    OptionsBitmap optionsOverride = 4;
  }

  request struct StopWithOnOffRequest {
    OptionsBitmap optionsMask = 0;
    OptionsBitmap optionsOverride = 1;
  }

  request struct MoveToClosestFrequencyRequest {
    int16u frequency = 0;
  }

  /** Command description for MoveToLevel */
  command MoveToLevel(MoveToLevelRequest): DefaultSuccess = 0;
  /** Command description for Move */
  command Move(MoveRequest): DefaultSuccess = 1;
  /** Command description for Step */
  command Step(StepRequest): DefaultSuccess = 2;
  /** Command description for Stop */
  command Stop(StopRequest): DefaultSuccess = 3;
  /** Command description for MoveToLevelWithOnOff */
  command MoveToLevelWithOnOff(MoveToLevelWithOnOffRequest): DefaultSuccess = 4;
  /** Command description for MoveWithOnOff */
  command MoveWithOnOff(MoveWithOnOffRequest): DefaultSuccess = 5;
  /** Command description for StepWithOnOff */
  command StepWithOnOff(StepWithOnOffRequest): DefaultSuccess = 6;
  /** Command description for StopWithOnOff */
  command StopWithOnOff(StopWithOnOffRequest): DefaultSuccess = 7;
  /** Change the currrent frequency to the provided one, or a close
        approximation if the exact provided one is not possible. */
  command MoveToClosestFrequency(MoveToClosestFrequencyRequest): DefaultSuccess = 8;
}

/** An interface for reading the value of a binary measurement and accessing various characteristics of that measurement. */
deprecated cluster BinaryInputBasic = 15 {
  revision 1; // NOTE: Default/not specifically set

  attribute optional char_string<16> activeText = 4;
  attribute optional char_string<16> description = 28;
  attribute optional char_string<16> inactiveText = 46;
  attribute boolean outOfService = 81;
  readonly attribute optional enum8 polarity = 84;
  attribute boolean presentValue = 85;
  attribute optional enum8 reliability = 103;
  readonly attribute bitmap8 statusFlags = 111;
  readonly attribute optional int32u applicationType = 256;
  readonly attribute command_id generatedCommandList[] = 65528;
  readonly attribute command_id acceptedCommandList[] = 65529;
  readonly attribute event_id eventList[] = 65530;
  readonly attribute attrib_id attributeList[] = 65531;
  readonly attribute bitmap32 featureMap = 65532;
  readonly attribute int16u clusterRevision = 65533;
}

/** The Descriptor Cluster is meant to replace the support from the Zigbee Device Object (ZDO) for describing a node, its endpoints and clusters. */
cluster Descriptor = 29 {
  revision 2;

  bitmap Feature : bitmap32 {
    kTagList = 0x1;
  }

  struct DeviceTypeStruct {
    devtype_id deviceType = 0;
    int16u revision = 1;
  }

  struct SemanticTagStruct {
    nullable vendor_id mfgCode = 0;
    enum8 namespaceID = 1;
    enum8 tag = 2;
    optional nullable char_string label = 3;
  }

  readonly attribute DeviceTypeStruct deviceTypeList[] = 0;
  readonly attribute cluster_id serverList[] = 1;
  readonly attribute cluster_id clientList[] = 2;
  readonly attribute endpoint_no partsList[] = 3;
  readonly attribute optional SemanticTagStruct tagList[] = 4;
  readonly attribute command_id generatedCommandList[] = 65528;
  readonly attribute command_id acceptedCommandList[] = 65529;
  readonly attribute event_id eventList[] = 65530;
  readonly attribute attrib_id attributeList[] = 65531;
  readonly attribute bitmap32 featureMap = 65532;
  readonly attribute int16u clusterRevision = 65533;
}

/** The Binding Cluster is meant to replace the support from the Zigbee Device Object (ZDO) for supporting the binding table. */
cluster Binding = 30 {
  revision 1; // NOTE: Default/not specifically set

  fabric_scoped struct TargetStruct {
    optional node_id node = 1;
    optional group_id group = 2;
    optional endpoint_no endpoint = 3;
    optional cluster_id cluster = 4;
    fabric_idx fabricIndex = 254;
  }

  attribute access(write: manage) TargetStruct binding[] = 0;
  readonly attribute command_id generatedCommandList[] = 65528;
  readonly attribute command_id acceptedCommandList[] = 65529;
  readonly attribute event_id eventList[] = 65530;
  readonly attribute attrib_id attributeList[] = 65531;
  readonly attribute bitmap32 featureMap = 65532;
  readonly attribute int16u clusterRevision = 65533;
}

/** The Access Control Cluster exposes a data model view of a
      Node's Access Control List (ACL), which codifies the rules used to manage
      and enforce Access Control for the Node's endpoints and their associated
      cluster instances. */
cluster AccessControl = 31 {
  revision 1; // NOTE: Default/not specifically set

  enum AccessControlEntryAuthModeEnum : enum8 {
    kPASE = 1;
    kCASE = 2;
    kGroup = 3;
  }

  enum AccessControlEntryPrivilegeEnum : enum8 {
    kView = 1;
    kProxyView = 2;
    kOperate = 3;
    kManage = 4;
    kAdminister = 5;
  }

  enum ChangeTypeEnum : enum8 {
    kChanged = 0;
    kAdded = 1;
    kRemoved = 2;
  }

  struct AccessControlTargetStruct {
    nullable cluster_id cluster = 0;
    nullable endpoint_no endpoint = 1;
    nullable devtype_id deviceType = 2;
  }

  fabric_scoped struct AccessControlEntryStruct {
    fabric_sensitive AccessControlEntryPrivilegeEnum privilege = 1;
    fabric_sensitive AccessControlEntryAuthModeEnum authMode = 2;
    nullable fabric_sensitive int64u subjects[] = 3;
    nullable fabric_sensitive AccessControlTargetStruct targets[] = 4;
    fabric_idx fabricIndex = 254;
  }

  fabric_scoped struct AccessControlExtensionStruct {
    fabric_sensitive octet_string<128> data = 1;
    fabric_idx fabricIndex = 254;
  }

  fabric_sensitive info event access(read: administer) AccessControlEntryChanged = 0 {
    nullable node_id adminNodeID = 1;
    nullable int16u adminPasscodeID = 2;
    ChangeTypeEnum changeType = 3;
    nullable AccessControlEntryStruct latestValue = 4;
    fabric_idx fabricIndex = 254;
  }

  fabric_sensitive info event access(read: administer) AccessControlExtensionChanged = 1 {
    nullable node_id adminNodeID = 1;
    nullable int16u adminPasscodeID = 2;
    ChangeTypeEnum changeType = 3;
    nullable AccessControlExtensionStruct latestValue = 4;
    fabric_idx fabricIndex = 254;
  }

  attribute access(read: administer, write: administer) AccessControlEntryStruct acl[] = 0;
  attribute access(read: administer, write: administer) optional AccessControlExtensionStruct extension[] = 1;
  readonly attribute int16u subjectsPerAccessControlEntry = 2;
  readonly attribute int16u targetsPerAccessControlEntry = 3;
  readonly attribute int16u accessControlEntriesPerFabric = 4;
  readonly attribute command_id generatedCommandList[] = 65528;
  readonly attribute command_id acceptedCommandList[] = 65529;
  readonly attribute event_id eventList[] = 65530;
  readonly attribute attrib_id attributeList[] = 65531;
  readonly attribute bitmap32 featureMap = 65532;
  readonly attribute int16u clusterRevision = 65533;
}

/** This cluster provides a standardized way for a Node (typically a Bridge, but could be any Node) to expose action information. */
cluster Actions = 37 {
  revision 1; // NOTE: Default/not specifically set

  enum ActionErrorEnum : enum8 {
    kUnknown = 0;
    kInterrupted = 1;
  }

  enum ActionStateEnum : enum8 {
    kInactive = 0;
    kActive = 1;
    kPaused = 2;
    kDisabled = 3;
  }

  enum ActionTypeEnum : enum8 {
    kOther = 0;
    kScene = 1;
    kSequence = 2;
    kAutomation = 3;
    kException = 4;
    kNotification = 5;
    kAlarm = 6;
  }

  enum EndpointListTypeEnum : enum8 {
    kOther = 0;
    kRoom = 1;
    kZone = 2;
  }

  bitmap CommandBits : bitmap16 {
    kInstantAction = 0x1;
    kInstantActionWithTransition = 0x2;
    kStartAction = 0x4;
    kStartActionWithDuration = 0x8;
    kStopAction = 0x10;
    kPauseAction = 0x20;
    kPauseActionWithDuration = 0x40;
    kResumeAction = 0x80;
    kEnableAction = 0x100;
    kEnableActionWithDuration = 0x200;
    kDisableAction = 0x400;
    kDisableActionWithDuration = 0x800;
  }

  struct ActionStruct {
    int16u actionID = 0;
    char_string<32> name = 1;
    ActionTypeEnum type = 2;
    int16u endpointListID = 3;
    CommandBits supportedCommands = 4;
    ActionStateEnum state = 5;
  }

  struct EndpointListStruct {
    int16u endpointListID = 0;
    char_string<32> name = 1;
    EndpointListTypeEnum type = 2;
    endpoint_no endpoints[] = 3;
  }

  info event StateChanged = 0 {
    int16u actionID = 0;
    int32u invokeID = 1;
    ActionStateEnum newState = 2;
  }

  info event ActionFailed = 1 {
    int16u actionID = 0;
    int32u invokeID = 1;
    ActionStateEnum newState = 2;
    ActionErrorEnum error = 3;
  }

  readonly attribute ActionStruct actionList[] = 0;
  readonly attribute EndpointListStruct endpointLists[] = 1;
  readonly attribute optional long_char_string<512> setupURL = 2;
  readonly attribute command_id generatedCommandList[] = 65528;
  readonly attribute command_id acceptedCommandList[] = 65529;
  readonly attribute event_id eventList[] = 65530;
  readonly attribute attrib_id attributeList[] = 65531;
  readonly attribute bitmap32 featureMap = 65532;
  readonly attribute int16u clusterRevision = 65533;

  request struct InstantActionRequest {
    int16u actionID = 0;
    optional int32u invokeID = 1;
  }

  request struct InstantActionWithTransitionRequest {
    int16u actionID = 0;
    optional int32u invokeID = 1;
    int16u transitionTime = 2;
  }

  request struct StartActionRequest {
    int16u actionID = 0;
    optional int32u invokeID = 1;
  }

  request struct StartActionWithDurationRequest {
    int16u actionID = 0;
    optional int32u invokeID = 1;
    int32u duration = 2;
  }

  request struct StopActionRequest {
    int16u actionID = 0;
    optional int32u invokeID = 1;
  }

  request struct PauseActionRequest {
    int16u actionID = 0;
    optional int32u invokeID = 1;
  }

  request struct PauseActionWithDurationRequest {
    int16u actionID = 0;
    optional int32u invokeID = 1;
    int32u duration = 2;
  }

  request struct ResumeActionRequest {
    int16u actionID = 0;
    optional int32u invokeID = 1;
  }

  request struct EnableActionRequest {
    int16u actionID = 0;
    optional int32u invokeID = 1;
  }

  request struct EnableActionWithDurationRequest {
    int16u actionID = 0;
    optional int32u invokeID = 1;
    int32u duration = 2;
  }

  request struct DisableActionRequest {
    int16u actionID = 0;
    optional int32u invokeID = 1;
  }

  request struct DisableActionWithDurationRequest {
    int16u actionID = 0;
    optional int32u invokeID = 1;
    int32u duration = 2;
  }

  /** This command triggers an action (state change) on the involved endpoints. */
  command InstantAction(InstantActionRequest): DefaultSuccess = 0;
  /** This command triggers an action (state change) on the involved endpoints, with a specified time to transition from the current state to the new state. */
  command InstantActionWithTransition(InstantActionWithTransitionRequest): DefaultSuccess = 1;
  /** This command triggers the commencement of an action on the involved endpoints. */
  command StartAction(StartActionRequest): DefaultSuccess = 2;
  /** This command triggers the commencement of an action (with a duration) on the involved endpoints. */
  command StartActionWithDuration(StartActionWithDurationRequest): DefaultSuccess = 3;
  /** This command stops the ongoing action on the involved endpoints. */
  command StopAction(StopActionRequest): DefaultSuccess = 4;
  /** This command pauses an ongoing action. */
  command PauseAction(PauseActionRequest): DefaultSuccess = 5;
  /** This command pauses an ongoing action with a duration. */
  command PauseActionWithDuration(PauseActionWithDurationRequest): DefaultSuccess = 6;
  /** This command resumes a previously paused action. */
  command ResumeAction(ResumeActionRequest): DefaultSuccess = 7;
  /** This command enables a certain action or automation. */
  command EnableAction(EnableActionRequest): DefaultSuccess = 8;
  /** This command enables a certain action or automation with a duration. */
  command EnableActionWithDuration(EnableActionWithDurationRequest): DefaultSuccess = 9;
  /** This command disables a certain action or automation. */
  command DisableAction(DisableActionRequest): DefaultSuccess = 10;
  /** This command disables a certain action or automation with a duration. */
  command DisableActionWithDuration(DisableActionWithDurationRequest): DefaultSuccess = 11;
}

/** This cluster provides attributes and events for determining basic information about Nodes, which supports both
      Commissioning and operational determination of Node characteristics, such as Vendor ID, Product ID and serial number,
      which apply to the whole Node. Also allows setting user device information such as location. */
cluster BasicInformation = 40 {
  revision 3;

  enum ColorEnum : enum8 {
    kBlack = 0;
    kNavy = 1;
    kGreen = 2;
    kTeal = 3;
    kMaroon = 4;
    kPurple = 5;
    kOlive = 6;
    kGray = 7;
    kBlue = 8;
    kLime = 9;
    kAqua = 10;
    kRed = 11;
    kFuchsia = 12;
    kYellow = 13;
    kWhite = 14;
    kNickel = 15;
    kChrome = 16;
    kBrass = 17;
    kCopper = 18;
    kSilver = 19;
    kGold = 20;
  }

  enum ProductFinishEnum : enum8 {
    kOther = 0;
    kMatte = 1;
    kSatin = 2;
    kPolished = 3;
    kRugged = 4;
    kFabric = 5;
  }

  struct CapabilityMinimaStruct {
    int16u caseSessionsPerFabric = 0;
    int16u subscriptionsPerFabric = 1;
  }

  struct ProductAppearanceStruct {
    ProductFinishEnum finish = 0;
    nullable ColorEnum primaryColor = 1;
  }

  critical event StartUp = 0 {
    int32u softwareVersion = 0;
  }

  critical event ShutDown = 1 {
  }

  info event Leave = 2 {
    fabric_idx fabricIndex = 0;
  }

  info event ReachableChanged = 3 {
    boolean reachableNewValue = 0;
  }

  readonly attribute int16u dataModelRevision = 0;
  readonly attribute char_string<32> vendorName = 1;
  readonly attribute vendor_id vendorID = 2;
  readonly attribute char_string<32> productName = 3;
  readonly attribute int16u productID = 4;
  attribute access(write: manage) char_string<32> nodeLabel = 5;
  attribute access(write: administer) char_string<2> location = 6;
  readonly attribute int16u hardwareVersion = 7;
  readonly attribute char_string<64> hardwareVersionString = 8;
  readonly attribute int32u softwareVersion = 9;
  readonly attribute char_string<64> softwareVersionString = 10;
  readonly attribute optional char_string<16> manufacturingDate = 11;
  readonly attribute optional char_string<32> partNumber = 12;
  readonly attribute optional long_char_string<256> productURL = 13;
  readonly attribute optional char_string<64> productLabel = 14;
  readonly attribute optional char_string<32> serialNumber = 15;
  attribute access(write: manage) optional boolean localConfigDisabled = 16;
  readonly attribute optional boolean reachable = 17;
  readonly attribute optional char_string<32> uniqueID = 18;
  readonly attribute CapabilityMinimaStruct capabilityMinima = 19;
  readonly attribute optional ProductAppearanceStruct productAppearance = 20;
  readonly attribute int32u specificationVersion = 21;
  readonly attribute int16u maxPathsPerInvoke = 22;
  readonly attribute command_id generatedCommandList[] = 65528;
  readonly attribute command_id acceptedCommandList[] = 65529;
  readonly attribute event_id eventList[] = 65530;
  readonly attribute attrib_id attributeList[] = 65531;
  readonly attribute bitmap32 featureMap = 65532;
  readonly attribute int16u clusterRevision = 65533;

  command MfgSpecificPing(): DefaultSuccess = 0;
}

/** Provides an interface for providing OTA software updates */
cluster OtaSoftwareUpdateProvider = 41 {
  revision 1; // NOTE: Default/not specifically set

  enum ApplyUpdateActionEnum : enum8 {
    kProceed = 0;
    kAwaitNextAction = 1;
    kDiscontinue = 2;
  }

  enum DownloadProtocolEnum : enum8 {
    kBDXSynchronous = 0;
    kBDXAsynchronous = 1;
    kHTTPS = 2;
    kVendorSpecific = 3;
  }

  enum StatusEnum : enum8 {
    kUpdateAvailable = 0;
    kBusy = 1;
    kNotAvailable = 2;
    kDownloadProtocolNotSupported = 3;
  }

  readonly attribute command_id generatedCommandList[] = 65528;
  readonly attribute command_id acceptedCommandList[] = 65529;
  readonly attribute event_id eventList[] = 65530;
  readonly attribute attrib_id attributeList[] = 65531;
  readonly attribute bitmap32 featureMap = 65532;
  readonly attribute int16u clusterRevision = 65533;

  request struct QueryImageRequest {
    vendor_id vendorID = 0;
    int16u productID = 1;
    int32u softwareVersion = 2;
    DownloadProtocolEnum protocolsSupported[] = 3;
    optional int16u hardwareVersion = 4;
    optional char_string<2> location = 5;
    optional boolean requestorCanConsent = 6;
    optional octet_string<512> metadataForProvider = 7;
  }

  response struct QueryImageResponse = 1 {
    StatusEnum status = 0;
    optional int32u delayedActionTime = 1;
    optional char_string<256> imageURI = 2;
    optional int32u softwareVersion = 3;
    optional char_string<64> softwareVersionString = 4;
    optional octet_string<32> updateToken = 5;
    optional boolean userConsentNeeded = 6;
    optional octet_string<512> metadataForRequestor = 7;
  }

  request struct ApplyUpdateRequestRequest {
    octet_string<32> updateToken = 0;
    int32u newVersion = 1;
  }

  response struct ApplyUpdateResponse = 3 {
    ApplyUpdateActionEnum action = 0;
    int32u delayedActionTime = 1;
  }

  request struct NotifyUpdateAppliedRequest {
    octet_string<32> updateToken = 0;
    int32u softwareVersion = 1;
  }

  /** Determine availability of a new Software Image */
  command QueryImage(QueryImageRequest): QueryImageResponse = 0;
  /** Determine next action to take for a downloaded Software Image */
  command ApplyUpdateRequest(ApplyUpdateRequestRequest): ApplyUpdateResponse = 2;
  /** Notify OTA Provider that an update was applied */
  command NotifyUpdateApplied(NotifyUpdateAppliedRequest): DefaultSuccess = 4;
}

/** Provides an interface for downloading and applying OTA software updates */
cluster OtaSoftwareUpdateRequestor = 42 {
  revision 1; // NOTE: Default/not specifically set

  enum AnnouncementReasonEnum : enum8 {
    kSimpleAnnouncement = 0;
    kUpdateAvailable = 1;
    kUrgentUpdateAvailable = 2;
  }

  enum ChangeReasonEnum : enum8 {
    kUnknown = 0;
    kSuccess = 1;
    kFailure = 2;
    kTimeOut = 3;
    kDelayByProvider = 4;
  }

  enum UpdateStateEnum : enum8 {
    kUnknown = 0;
    kIdle = 1;
    kQuerying = 2;
    kDelayedOnQuery = 3;
    kDownloading = 4;
    kApplying = 5;
    kDelayedOnApply = 6;
    kRollingBack = 7;
    kDelayedOnUserConsent = 8;
  }

  fabric_scoped struct ProviderLocation {
    node_id providerNodeID = 1;
    endpoint_no endpoint = 2;
    fabric_idx fabricIndex = 254;
  }

  info event StateTransition = 0 {
    UpdateStateEnum previousState = 0;
    UpdateStateEnum newState = 1;
    ChangeReasonEnum reason = 2;
    nullable int32u targetSoftwareVersion = 3;
  }

  critical event VersionApplied = 1 {
    int32u softwareVersion = 0;
    int16u productID = 1;
  }

  info event DownloadError = 2 {
    int32u softwareVersion = 0;
    int64u bytesDownloaded = 1;
    nullable int8u progressPercent = 2;
    nullable int64s platformCode = 3;
  }

  attribute access(write: administer) ProviderLocation defaultOTAProviders[] = 0;
  readonly attribute boolean updatePossible = 1;
  readonly attribute UpdateStateEnum updateState = 2;
  readonly attribute nullable int8u updateStateProgress = 3;
  readonly attribute command_id generatedCommandList[] = 65528;
  readonly attribute command_id acceptedCommandList[] = 65529;
  readonly attribute event_id eventList[] = 65530;
  readonly attribute attrib_id attributeList[] = 65531;
  readonly attribute bitmap32 featureMap = 65532;
  readonly attribute int16u clusterRevision = 65533;

  request struct AnnounceOTAProviderRequest {
    node_id providerNodeID = 0;
    vendor_id vendorID = 1;
    AnnouncementReasonEnum announcementReason = 2;
    optional octet_string<512> metadataForNode = 3;
    endpoint_no endpoint = 4;
  }

  /** Announce the presence of an OTA Provider */
  command AnnounceOTAProvider(AnnounceOTAProviderRequest): DefaultSuccess = 0;
}

/** Nodes should be expected to be deployed to any and all regions of the world. These global regions
      may have differing common languages, units of measurements, and numerical formatting
      standards. As such, Nodes that visually or audibly convey information need a mechanism by which
      they can be configured to use a user’s preferred language, units, etc */
cluster LocalizationConfiguration = 43 {
  revision 1; // NOTE: Default/not specifically set

  attribute access(write: manage) char_string<35> activeLocale = 0;
  readonly attribute char_string supportedLocales[] = 1;
  readonly attribute command_id generatedCommandList[] = 65528;
  readonly attribute command_id acceptedCommandList[] = 65529;
  readonly attribute event_id eventList[] = 65530;
  readonly attribute attrib_id attributeList[] = 65531;
  readonly attribute bitmap32 featureMap = 65532;
  readonly attribute int16u clusterRevision = 65533;
}

/** Nodes should be expected to be deployed to any and all regions of the world. These global regions
      may have differing preferences for how dates and times are conveyed. As such, Nodes that visually
      or audibly convey time information need a mechanism by which they can be configured to use a
      user’s preferred format. */
cluster TimeFormatLocalization = 44 {
  revision 1; // NOTE: Default/not specifically set

  enum CalendarTypeEnum : enum8 {
    kBuddhist = 0;
    kChinese = 1;
    kCoptic = 2;
    kEthiopian = 3;
    kGregorian = 4;
    kHebrew = 5;
    kIndian = 6;
    kIslamic = 7;
    kJapanese = 8;
    kKorean = 9;
    kPersian = 10;
    kTaiwanese = 11;
    kUseActiveLocale = 255;
  }

  enum HourFormatEnum : enum8 {
    k12hr = 0;
    k24hr = 1;
    kUseActiveLocale = 255;
  }

  bitmap Feature : bitmap32 {
    kCalendarFormat = 0x1;
  }

  attribute access(write: manage) HourFormatEnum hourFormat = 0;
  attribute access(write: manage) optional CalendarTypeEnum activeCalendarType = 1;
  readonly attribute optional CalendarTypeEnum supportedCalendarTypes[] = 2;
  readonly attribute command_id generatedCommandList[] = 65528;
  readonly attribute command_id acceptedCommandList[] = 65529;
  readonly attribute event_id eventList[] = 65530;
  readonly attribute attrib_id attributeList[] = 65531;
  readonly attribute bitmap32 featureMap = 65532;
  readonly attribute int16u clusterRevision = 65533;
}

/** Nodes should be expected to be deployed to any and all regions of the world. These global regions
      may have differing preferences for the units in which values are conveyed in communication to a
      user. As such, Nodes that visually or audibly convey measurable values to the user need a
      mechanism by which they can be configured to use a user’s preferred unit. */
cluster UnitLocalization = 45 {
  revision 1;

  enum TempUnitEnum : enum8 {
    kFahrenheit = 0;
    kCelsius = 1;
    kKelvin = 2;
  }

  bitmap Feature : bitmap32 {
    kTemperatureUnit = 0x1;
  }

  attribute access(write: manage) optional TempUnitEnum temperatureUnit = 0;
  readonly attribute command_id generatedCommandList[] = 65528;
  readonly attribute command_id acceptedCommandList[] = 65529;
  readonly attribute event_id eventList[] = 65530;
  readonly attribute attrib_id attributeList[] = 65531;
  readonly attribute bitmap32 featureMap = 65532;
  readonly attribute int16u clusterRevision = 65533;
}

/** This cluster is used to describe the configuration and capabilities of a Device's power system. */
cluster PowerSourceConfiguration = 46 {
  revision 1;

  readonly attribute endpoint_no sources[] = 0;
  readonly attribute command_id generatedCommandList[] = 65528;
  readonly attribute command_id acceptedCommandList[] = 65529;
  readonly attribute event_id eventList[] = 65530;
  readonly attribute attrib_id attributeList[] = 65531;
  readonly attribute bitmap32 featureMap = 65532;
  readonly attribute int16u clusterRevision = 65533;
}

/** This cluster is used to describe the configuration and capabilities of a physical power source that provides power to the Node. */
cluster PowerSource = 47 {
  revision 1; // NOTE: Default/not specifically set

  enum BatApprovedChemistryEnum : enum16 {
    kUnspecified = 0;
    kAlkaline = 1;
    kLithiumCarbonFluoride = 2;
    kLithiumChromiumOxide = 3;
    kLithiumCopperOxide = 4;
    kLithiumIronDisulfide = 5;
    kLithiumManganeseDioxide = 6;
    kLithiumThionylChloride = 7;
    kMagnesium = 8;
    kMercuryOxide = 9;
    kNickelOxyhydride = 10;
    kSilverOxide = 11;
    kZincAir = 12;
    kZincCarbon = 13;
    kZincChloride = 14;
    kZincManganeseDioxide = 15;
    kLeadAcid = 16;
    kLithiumCobaltOxide = 17;
    kLithiumIon = 18;
    kLithiumIonPolymer = 19;
    kLithiumIronPhosphate = 20;
    kLithiumSulfur = 21;
    kLithiumTitanate = 22;
    kNickelCadmium = 23;
    kNickelHydrogen = 24;
    kNickelIron = 25;
    kNickelMetalHydride = 26;
    kNickelZinc = 27;
    kSilverZinc = 28;
    kSodiumIon = 29;
    kSodiumSulfur = 30;
    kZincBromide = 31;
    kZincCerium = 32;
  }

  enum BatChargeFaultEnum : enum8 {
    kUnspecified = 0;
    kAmbientTooHot = 1;
    kAmbientTooCold = 2;
    kBatteryTooHot = 3;
    kBatteryTooCold = 4;
    kBatteryAbsent = 5;
    kBatteryOverVoltage = 6;
    kBatteryUnderVoltage = 7;
    kChargerOverVoltage = 8;
    kChargerUnderVoltage = 9;
    kSafetyTimeout = 10;
  }

  enum BatChargeLevelEnum : enum8 {
    kOK = 0;
    kWarning = 1;
    kCritical = 2;
  }

  enum BatChargeStateEnum : enum8 {
    kUnknown = 0;
    kIsCharging = 1;
    kIsAtFullCharge = 2;
    kIsNotCharging = 3;
  }

  enum BatCommonDesignationEnum : enum16 {
    kUnspecified = 0;
    kAAA = 1;
    kAA = 2;
    kC = 3;
    kD = 4;
    k4v5 = 5;
    k6v0 = 6;
    k9v0 = 7;
    k12AA = 8;
    kAAAA = 9;
    kA = 10;
    kB = 11;
    kF = 12;
    kN = 13;
    kNo6 = 14;
    kSubC = 15;
    kA23 = 16;
    kA27 = 17;
    kBA5800 = 18;
    kDuplex = 19;
    k4SR44 = 20;
    k523 = 21;
    k531 = 22;
    k15v0 = 23;
    k22v5 = 24;
    k30v0 = 25;
    k45v0 = 26;
    k67v5 = 27;
    kJ = 28;
    kCR123A = 29;
    kCR2 = 30;
    k2CR5 = 31;
    kCRP2 = 32;
    kCRV3 = 33;
    kSR41 = 34;
    kSR43 = 35;
    kSR44 = 36;
    kSR45 = 37;
    kSR48 = 38;
    kSR54 = 39;
    kSR55 = 40;
    kSR57 = 41;
    kSR58 = 42;
    kSR59 = 43;
    kSR60 = 44;
    kSR63 = 45;
    kSR64 = 46;
    kSR65 = 47;
    kSR66 = 48;
    kSR67 = 49;
    kSR68 = 50;
    kSR69 = 51;
    kSR516 = 52;
    kSR731 = 53;
    kSR712 = 54;
    kLR932 = 55;
    kA5 = 56;
    kA10 = 57;
    kA13 = 58;
    kA312 = 59;
    kA675 = 60;
    kAC41E = 61;
    k10180 = 62;
    k10280 = 63;
    k10440 = 64;
    k14250 = 65;
    k14430 = 66;
    k14500 = 67;
    k14650 = 68;
    k15270 = 69;
    k16340 = 70;
    kRCR123A = 71;
    k17500 = 72;
    k17670 = 73;
    k18350 = 74;
    k18500 = 75;
    k18650 = 76;
    k19670 = 77;
    k25500 = 78;
    k26650 = 79;
    k32600 = 80;
  }

  enum BatFaultEnum : enum8 {
    kUnspecified = 0;
    kOverTemp = 1;
    kUnderTemp = 2;
  }

  enum BatReplaceabilityEnum : enum8 {
    kUnspecified = 0;
    kNotReplaceable = 1;
    kUserReplaceable = 2;
    kFactoryReplaceable = 3;
  }

  enum PowerSourceStatusEnum : enum8 {
    kUnspecified = 0;
    kActive = 1;
    kStandby = 2;
    kUnavailable = 3;
  }

  enum WiredCurrentTypeEnum : enum8 {
    kAC = 0;
    kDC = 1;
  }

  enum WiredFaultEnum : enum8 {
    kUnspecified = 0;
    kOverVoltage = 1;
    kUnderVoltage = 2;
  }

  bitmap Feature : bitmap32 {
    kWired = 0x1;
    kBattery = 0x2;
    kRechargeable = 0x4;
    kReplaceable = 0x8;
  }

  struct BatChargeFaultChangeType {
    BatChargeFaultEnum current[] = 0;
    BatChargeFaultEnum previous[] = 1;
  }

  struct BatFaultChangeType {
    BatFaultEnum current[] = 0;
    BatFaultEnum previous[] = 1;
  }

  struct WiredFaultChangeType {
    WiredFaultEnum current[] = 0;
    WiredFaultEnum previous[] = 1;
  }

  info event WiredFaultChange = 0 {
    WiredFaultEnum current[] = 0;
    WiredFaultEnum previous[] = 1;
  }

  info event BatFaultChange = 1 {
    BatFaultEnum current[] = 0;
    BatFaultEnum previous[] = 1;
  }

  info event BatChargeFaultChange = 2 {
    BatChargeFaultEnum current[] = 0;
    BatChargeFaultEnum previous[] = 1;
  }

  readonly attribute PowerSourceStatusEnum status = 0;
  readonly attribute int8u order = 1;
  readonly attribute char_string<60> description = 2;
  readonly attribute optional nullable int32u wiredAssessedInputVoltage = 3;
  readonly attribute optional nullable int16u wiredAssessedInputFrequency = 4;
  readonly attribute optional WiredCurrentTypeEnum wiredCurrentType = 5;
  readonly attribute optional nullable int32u wiredAssessedCurrent = 6;
  readonly attribute optional int32u wiredNominalVoltage = 7;
  readonly attribute optional int32u wiredMaximumCurrent = 8;
  readonly attribute optional boolean wiredPresent = 9;
  readonly attribute optional WiredFaultEnum activeWiredFaults[] = 10;
  readonly attribute optional nullable int32u batVoltage = 11;
  readonly attribute optional nullable int8u batPercentRemaining = 12;
  readonly attribute optional nullable int32u batTimeRemaining = 13;
  readonly attribute optional BatChargeLevelEnum batChargeLevel = 14;
  readonly attribute optional boolean batReplacementNeeded = 15;
  readonly attribute optional BatReplaceabilityEnum batReplaceability = 16;
  readonly attribute optional boolean batPresent = 17;
  readonly attribute optional BatFaultEnum activeBatFaults[] = 18;
  readonly attribute optional char_string<60> batReplacementDescription = 19;
  readonly attribute optional BatCommonDesignationEnum batCommonDesignation = 20;
  readonly attribute optional char_string<20> batANSIDesignation = 21;
  readonly attribute optional char_string<20> batIECDesignation = 22;
  readonly attribute optional BatApprovedChemistryEnum batApprovedChemistry = 23;
  readonly attribute optional int32u batCapacity = 24;
  readonly attribute optional int8u batQuantity = 25;
  readonly attribute optional BatChargeStateEnum batChargeState = 26;
  readonly attribute optional nullable int32u batTimeToFullCharge = 27;
  readonly attribute optional boolean batFunctionalWhileCharging = 28;
  readonly attribute optional nullable int32u batChargingCurrent = 29;
  readonly attribute optional BatChargeFaultEnum activeBatChargeFaults[] = 30;
  readonly attribute endpoint_no endpointList[] = 31;
  readonly attribute command_id generatedCommandList[] = 65528;
  readonly attribute command_id acceptedCommandList[] = 65529;
  readonly attribute event_id eventList[] = 65530;
  readonly attribute attrib_id attributeList[] = 65531;
  readonly attribute bitmap32 featureMap = 65532;
  readonly attribute int16u clusterRevision = 65533;
}

/** This cluster is used to manage global aspects of the Commissioning flow. */
cluster GeneralCommissioning = 48 {
  revision 1; // NOTE: Default/not specifically set

  enum CommissioningErrorEnum : enum8 {
    kOK = 0;
    kValueOutsideRange = 1;
    kInvalidAuthentication = 2;
    kNoFailSafe = 3;
    kBusyWithOtherAdmin = 4;
  }

  enum RegulatoryLocationTypeEnum : enum8 {
    kIndoor = 0;
    kOutdoor = 1;
    kIndoorOutdoor = 2;
  }

  struct BasicCommissioningInfo {
    int16u failSafeExpiryLengthSeconds = 0;
    int16u maxCumulativeFailsafeSeconds = 1;
  }

  attribute access(write: administer) int64u breadcrumb = 0;
  readonly attribute BasicCommissioningInfo basicCommissioningInfo = 1;
  readonly attribute RegulatoryLocationTypeEnum regulatoryConfig = 2;
  readonly attribute RegulatoryLocationTypeEnum locationCapability = 3;
  readonly attribute boolean supportsConcurrentConnection = 4;
  readonly attribute command_id generatedCommandList[] = 65528;
  readonly attribute command_id acceptedCommandList[] = 65529;
  readonly attribute event_id eventList[] = 65530;
  readonly attribute attrib_id attributeList[] = 65531;
  readonly attribute bitmap32 featureMap = 65532;
  readonly attribute int16u clusterRevision = 65533;

  request struct ArmFailSafeRequest {
    int16u expiryLengthSeconds = 0;
    int64u breadcrumb = 1;
  }

  response struct ArmFailSafeResponse = 1 {
    CommissioningErrorEnum errorCode = 0;
    char_string<128> debugText = 1;
  }

  request struct SetRegulatoryConfigRequest {
    RegulatoryLocationTypeEnum newRegulatoryConfig = 0;
    char_string<2> countryCode = 1;
    int64u breadcrumb = 2;
  }

  response struct SetRegulatoryConfigResponse = 3 {
    CommissioningErrorEnum errorCode = 0;
    char_string debugText = 1;
  }

  response struct CommissioningCompleteResponse = 5 {
    CommissioningErrorEnum errorCode = 0;
    char_string debugText = 1;
  }

  /** Arm the persistent fail-safe timer with an expiry time of now + ExpiryLengthSeconds using device clock */
  command access(invoke: administer) ArmFailSafe(ArmFailSafeRequest): ArmFailSafeResponse = 0;
  /** Set the regulatory configuration to be used during commissioning */
  command access(invoke: administer) SetRegulatoryConfig(SetRegulatoryConfigRequest): SetRegulatoryConfigResponse = 2;
  /** Signals the Server that the Client has successfully completed all steps of Commissioning/Recofiguration needed during fail-safe period. */
  fabric command access(invoke: administer) CommissioningComplete(): CommissioningCompleteResponse = 4;
}

/** Functionality to configure, enable, disable network credentials and access on a Matter device. */
cluster NetworkCommissioning = 49 {
  revision 1; // NOTE: Default/not specifically set

  enum NetworkCommissioningStatusEnum : enum8 {
    kSuccess = 0;
    kOutOfRange = 1;
    kBoundsExceeded = 2;
    kNetworkIDNotFound = 3;
    kDuplicateNetworkID = 4;
    kNetworkNotFound = 5;
    kRegulatoryError = 6;
    kAuthFailure = 7;
    kUnsupportedSecurity = 8;
    kOtherConnectionFailure = 9;
    kIPV6Failed = 10;
    kIPBindFailed = 11;
    kUnknownError = 12;
  }

  enum WiFiBandEnum : enum8 {
    k2G4 = 0;
    k3G65 = 1;
    k5G = 2;
    k6G = 3;
    k60G = 4;
    k1G = 5;
  }

  bitmap Feature : bitmap32 {
    kWiFiNetworkInterface = 0x1;
    kThreadNetworkInterface = 0x2;
    kEthernetNetworkInterface = 0x4;
    kPerDeviceCredentials = 0x8;
  }

  bitmap ThreadCapabilitiesBitmap : bitmap16 {
    kIsBorderRouterCapable = 0x1;
    kIsRouterCapable = 0x2;
    kIsSleepyEndDeviceCapable = 0x4;
    kIsFullThreadDevice = 0x8;
    kIsSynchronizedSleepyEndDeviceCapable = 0x10;
  }

  bitmap WiFiSecurityBitmap : bitmap8 {
    kUnencrypted = 0x1;
    kWEP = 0x2;
    kWPAPersonal = 0x4;
    kWPA2Personal = 0x8;
    kWPA3Personal = 0x10;
    kWPA3MatterPDC = 0x20;
  }

  struct NetworkInfoStruct {
    octet_string<32> networkID = 0;
    boolean connected = 1;
    optional nullable octet_string<20> networkIdentifier = 2;
    optional nullable octet_string<20> clientIdentifier = 3;
  }

  struct ThreadInterfaceScanResultStruct {
    int16u panId = 0;
    int64u extendedPanId = 1;
    char_string<16> networkName = 2;
    int16u channel = 3;
    int8u version = 4;
    octet_string<8> extendedAddress = 5;
    int8s rssi = 6;
    int8u lqi = 7;
  }

  struct WiFiInterfaceScanResultStruct {
    WiFiSecurityBitmap security = 0;
    octet_string<32> ssid = 1;
    octet_string<6> bssid = 2;
    int16u channel = 3;
    WiFiBandEnum wiFiBand = 4;
    int8s rssi = 5;
  }

  readonly attribute access(read: administer) int8u maxNetworks = 0;
  readonly attribute access(read: administer) NetworkInfoStruct networks[] = 1;
  readonly attribute optional int8u scanMaxTimeSeconds = 2;
  readonly attribute optional int8u connectMaxTimeSeconds = 3;
  attribute access(write: administer) boolean interfaceEnabled = 4;
  readonly attribute access(read: administer) nullable NetworkCommissioningStatusEnum lastNetworkingStatus = 5;
  readonly attribute access(read: administer) nullable octet_string<32> lastNetworkID = 6;
  readonly attribute access(read: administer) nullable int32s lastConnectErrorValue = 7;
  readonly attribute optional WiFiBandEnum supportedWiFiBands[] = 8;
  readonly attribute optional ThreadCapabilitiesBitmap supportedThreadFeatures = 9;
  readonly attribute optional int16u threadVersion = 10;
  readonly attribute command_id generatedCommandList[] = 65528;
  readonly attribute command_id acceptedCommandList[] = 65529;
  readonly attribute event_id eventList[] = 65530;
  readonly attribute attrib_id attributeList[] = 65531;
  readonly attribute bitmap32 featureMap = 65532;
  readonly attribute int16u clusterRevision = 65533;

  request struct ScanNetworksRequest {
    optional nullable octet_string<32> ssid = 0;
    optional int64u breadcrumb = 1;
  }

  response struct ScanNetworksResponse = 1 {
    NetworkCommissioningStatusEnum networkingStatus = 0;
    optional char_string debugText = 1;
    optional WiFiInterfaceScanResultStruct wiFiScanResults[] = 2;
    optional ThreadInterfaceScanResultStruct threadScanResults[] = 3;
  }

  request struct AddOrUpdateWiFiNetworkRequest {
    octet_string<32> ssid = 0;
    octet_string<64> credentials = 1;
    optional int64u breadcrumb = 2;
    optional octet_string<140> networkIdentity = 3;
    optional octet_string<20> clientIdentifier = 4;
    optional octet_string<32> possessionNonce = 5;
  }

  request struct AddOrUpdateThreadNetworkRequest {
    octet_string<254> operationalDataset = 0;
    optional int64u breadcrumb = 1;
  }

  request struct RemoveNetworkRequest {
    octet_string<32> networkID = 0;
    optional int64u breadcrumb = 1;
  }

  response struct NetworkConfigResponse = 5 {
    NetworkCommissioningStatusEnum networkingStatus = 0;
    optional char_string<512> debugText = 1;
    optional int8u networkIndex = 2;
    optional octet_string<140> clientIdentity = 3;
    optional octet_string<64> possessionSignature = 4;
  }

  request struct ConnectNetworkRequest {
    octet_string<32> networkID = 0;
    optional int64u breadcrumb = 1;
  }

  response struct ConnectNetworkResponse = 7 {
    NetworkCommissioningStatusEnum networkingStatus = 0;
    optional char_string debugText = 1;
    nullable int32s errorValue = 2;
  }

  request struct ReorderNetworkRequest {
    octet_string<32> networkID = 0;
    int8u networkIndex = 1;
    optional int64u breadcrumb = 2;
  }

  request struct QueryIdentityRequest {
    octet_string<20> keyIdentifier = 0;
    optional octet_string<32> possessionNonce = 1;
  }

  response struct QueryIdentityResponse = 10 {
    octet_string<140> identity = 0;
    optional octet_string<64> possessionSignature = 1;
  }

  /** Detemine the set of networks the device sees as available. */
  command access(invoke: administer) ScanNetworks(ScanNetworksRequest): ScanNetworksResponse = 0;
  /** Add or update the credentials for a given Wi-Fi network. */
  command access(invoke: administer) AddOrUpdateWiFiNetwork(AddOrUpdateWiFiNetworkRequest): NetworkConfigResponse = 2;
  /** Add or update the credentials for a given Thread network. */
  command access(invoke: administer) AddOrUpdateThreadNetwork(AddOrUpdateThreadNetworkRequest): NetworkConfigResponse = 3;
  /** Remove the definition of a given network (including its credentials). */
  command access(invoke: administer) RemoveNetwork(RemoveNetworkRequest): NetworkConfigResponse = 4;
  /** Connect to the specified network, using previously-defined credentials. */
  command access(invoke: administer) ConnectNetwork(ConnectNetworkRequest): ConnectNetworkResponse = 6;
  /** Modify the order in which networks will be presented in the Networks attribute. */
  command access(invoke: administer) ReorderNetwork(ReorderNetworkRequest): NetworkConfigResponse = 8;
  /** Retrieve details about and optionally proof of possession of a network client identity. */
  command access(invoke: administer) QueryIdentity(QueryIdentityRequest): QueryIdentityResponse = 9;
}

/** The cluster provides commands for retrieving unstructured diagnostic logs from a Node that may be used to aid in diagnostics. */
cluster DiagnosticLogs = 50 {
  revision 1; // NOTE: Default/not specifically set

  enum IntentEnum : enum8 {
    kEndUserSupport = 0;
    kNetworkDiag = 1;
    kCrashLogs = 2;
  }

  enum StatusEnum : enum8 {
    kSuccess = 0;
    kExhausted = 1;
    kNoLogs = 2;
    kBusy = 3;
    kDenied = 4;
  }

  enum TransferProtocolEnum : enum8 {
    kResponsePayload = 0;
    kBDX = 1;
  }

  readonly attribute command_id generatedCommandList[] = 65528;
  readonly attribute command_id acceptedCommandList[] = 65529;
  readonly attribute event_id eventList[] = 65530;
  readonly attribute attrib_id attributeList[] = 65531;
  readonly attribute bitmap32 featureMap = 65532;
  readonly attribute int16u clusterRevision = 65533;

  request struct RetrieveLogsRequestRequest {
    IntentEnum intent = 0;
    TransferProtocolEnum requestedProtocol = 1;
    optional char_string<32> transferFileDesignator = 2;
  }

  response struct RetrieveLogsResponse = 1 {
    StatusEnum status = 0;
    long_octet_string logContent = 1;
    optional epoch_us UTCTimeStamp = 2;
    optional systime_us timeSinceBoot = 3;
  }

  /** Retrieving diagnostic logs from a Node */
  command RetrieveLogsRequest(RetrieveLogsRequestRequest): RetrieveLogsResponse = 0;
}

/** The General Diagnostics Cluster, along with other diagnostics clusters, provide a means to acquire standardized diagnostics metrics that MAY be used by a Node to assist a user or Administrative Node in diagnosing potential problems. */
cluster GeneralDiagnostics = 51 {
  revision 2;

  enum BootReasonEnum : enum8 {
    kUnspecified = 0;
    kPowerOnReboot = 1;
    kBrownOutReset = 2;
    kSoftwareWatchdogReset = 3;
    kHardwareWatchdogReset = 4;
    kSoftwareUpdateCompleted = 5;
    kSoftwareReset = 6;
  }

  enum HardwareFaultEnum : enum8 {
    kUnspecified = 0;
    kRadio = 1;
    kSensor = 2;
    kResettableOverTemp = 3;
    kNonResettableOverTemp = 4;
    kPowerSource = 5;
    kVisualDisplayFault = 6;
    kAudioOutputFault = 7;
    kUserInterfaceFault = 8;
    kNonVolatileMemoryError = 9;
    kTamperDetected = 10;
  }

  enum InterfaceTypeEnum : enum8 {
    kUnspecified = 0;
    kWiFi = 1;
    kEthernet = 2;
    kCellular = 3;
    kThread = 4;
  }

  enum NetworkFaultEnum : enum8 {
    kUnspecified = 0;
    kHardwareFailure = 1;
    kNetworkJammed = 2;
    kConnectionFailed = 3;
  }

  enum RadioFaultEnum : enum8 {
    kUnspecified = 0;
    kWiFiFault = 1;
    kCellularFault = 2;
    kThreadFault = 3;
    kNFCFault = 4;
    kBLEFault = 5;
    kEthernetFault = 6;
  }

  struct NetworkInterface {
    char_string<32> name = 0;
    boolean isOperational = 1;
    nullable boolean offPremiseServicesReachableIPv4 = 2;
    nullable boolean offPremiseServicesReachableIPv6 = 3;
    octet_string<8> hardwareAddress = 4;
    octet_string IPv4Addresses[] = 5;
    octet_string IPv6Addresses[] = 6;
    InterfaceTypeEnum type = 7;
  }

  critical event HardwareFaultChange = 0 {
    HardwareFaultEnum current[] = 0;
    HardwareFaultEnum previous[] = 1;
  }

  critical event RadioFaultChange = 1 {
    RadioFaultEnum current[] = 0;
    RadioFaultEnum previous[] = 1;
  }

  critical event NetworkFaultChange = 2 {
    NetworkFaultEnum current[] = 0;
    NetworkFaultEnum previous[] = 1;
  }

  critical event BootReason = 3 {
    BootReasonEnum bootReason = 0;
  }

  readonly attribute NetworkInterface networkInterfaces[] = 0;
  readonly attribute int16u rebootCount = 1;
  readonly attribute optional int64u upTime = 2;
  readonly attribute optional int32u totalOperationalHours = 3;
  readonly attribute optional BootReasonEnum bootReason = 4;
  readonly attribute optional HardwareFaultEnum activeHardwareFaults[] = 5;
  readonly attribute optional RadioFaultEnum activeRadioFaults[] = 6;
  readonly attribute optional NetworkFaultEnum activeNetworkFaults[] = 7;
  readonly attribute boolean testEventTriggersEnabled = 8;
  readonly attribute command_id generatedCommandList[] = 65528;
  readonly attribute command_id acceptedCommandList[] = 65529;
  readonly attribute event_id eventList[] = 65530;
  readonly attribute attrib_id attributeList[] = 65531;
  readonly attribute bitmap32 featureMap = 65532;
  readonly attribute int16u clusterRevision = 65533;

  request struct TestEventTriggerRequest {
    octet_string<16> enableKey = 0;
    int64u eventTrigger = 1;
  }

  response struct TimeSnapshotResponse = 2 {
    systime_ms systemTimeMs = 0;
    nullable posix_ms posixTimeMs = 1;
  }

  /** Provide a means for certification tests to trigger some test-plan-specific events */
  command access(invoke: manage) TestEventTrigger(TestEventTriggerRequest): DefaultSuccess = 0;
  /** Take a snapshot of system time and epoch time. */
  command TimeSnapshot(): TimeSnapshotResponse = 1;
}

/** The Software Diagnostics Cluster provides a means to acquire standardized diagnostics metrics that MAY be used by a Node to assist a user or Administrative Node in diagnosing potential problems. */
cluster SoftwareDiagnostics = 52 {
  revision 1; // NOTE: Default/not specifically set

  bitmap Feature : bitmap32 {
    kWatermarks = 0x1;
  }

  struct ThreadMetricsStruct {
    int64u id = 0;
    optional char_string<8> name = 1;
    optional int32u stackFreeCurrent = 2;
    optional int32u stackFreeMinimum = 3;
    optional int32u stackSize = 4;
  }

  info event SoftwareFault = 0 {
    int64u id = 0;
    optional char_string name = 1;
    optional octet_string faultRecording = 2;
  }

  readonly attribute optional ThreadMetricsStruct threadMetrics[] = 0;
  readonly attribute optional int64u currentHeapFree = 1;
  readonly attribute optional int64u currentHeapUsed = 2;
  readonly attribute optional int64u currentHeapHighWatermark = 3;
  readonly attribute command_id generatedCommandList[] = 65528;
  readonly attribute command_id acceptedCommandList[] = 65529;
  readonly attribute event_id eventList[] = 65530;
  readonly attribute attrib_id attributeList[] = 65531;
  readonly attribute bitmap32 featureMap = 65532;
  readonly attribute int16u clusterRevision = 65533;

  /** Reception of this command SHALL reset the values: The StackFreeMinimum field of the ThreadMetrics attribute, CurrentHeapHighWaterMark attribute. */
  command access(invoke: manage) ResetWatermarks(): DefaultSuccess = 0;
}

/** The Thread Network Diagnostics Cluster provides a means to acquire standardized diagnostics metrics that MAY be used by a Node to assist a user or Administrative Node in diagnosing potential problems */
cluster ThreadNetworkDiagnostics = 53 {
  revision 1; // NOTE: Default/not specifically set

  enum ConnectionStatusEnum : enum8 {
    kConnected = 0;
    kNotConnected = 1;
  }

  enum NetworkFaultEnum : enum8 {
    kUnspecified = 0;
    kLinkDown = 1;
    kHardwareFailure = 2;
    kNetworkJammed = 3;
  }

  enum RoutingRoleEnum : enum8 {
    kUnspecified = 0;
    kUnassigned = 1;
    kSleepyEndDevice = 2;
    kEndDevice = 3;
    kREED = 4;
    kRouter = 5;
    kLeader = 6;
  }

  bitmap Feature : bitmap32 {
    kPacketCounts = 0x1;
    kErrorCounts = 0x2;
    kMLECounts = 0x4;
    kMACCounts = 0x8;
  }

  struct NeighborTableStruct {
    int64u extAddress = 0;
    int32u age = 1;
    int16u rloc16 = 2;
    int32u linkFrameCounter = 3;
    int32u mleFrameCounter = 4;
    int8u lqi = 5;
    nullable int8s averageRssi = 6;
    nullable int8s lastRssi = 7;
    int8u frameErrorRate = 8;
    int8u messageErrorRate = 9;
    boolean rxOnWhenIdle = 10;
    boolean fullThreadDevice = 11;
    boolean fullNetworkData = 12;
    boolean isChild = 13;
  }

  struct OperationalDatasetComponents {
    boolean activeTimestampPresent = 0;
    boolean pendingTimestampPresent = 1;
    boolean masterKeyPresent = 2;
    boolean networkNamePresent = 3;
    boolean extendedPanIdPresent = 4;
    boolean meshLocalPrefixPresent = 5;
    boolean delayPresent = 6;
    boolean panIdPresent = 7;
    boolean channelPresent = 8;
    boolean pskcPresent = 9;
    boolean securityPolicyPresent = 10;
    boolean channelMaskPresent = 11;
  }

  struct RouteTableStruct {
    int64u extAddress = 0;
    int16u rloc16 = 1;
    int8u routerId = 2;
    int8u nextHop = 3;
    int8u pathCost = 4;
    int8u LQIIn = 5;
    int8u LQIOut = 6;
    int8u age = 7;
    boolean allocated = 8;
    boolean linkEstablished = 9;
  }

  struct SecurityPolicy {
    int16u rotationTime = 0;
    int16u flags = 1;
  }

  info event ConnectionStatus = 0 {
    ConnectionStatusEnum connectionStatus = 0;
  }

  info event NetworkFaultChange = 1 {
    NetworkFaultEnum current[] = 0;
    NetworkFaultEnum previous[] = 1;
  }

  readonly attribute nullable int16u channel = 0;
  readonly attribute nullable RoutingRoleEnum routingRole = 1;
  readonly attribute nullable char_string<16> networkName = 2;
  readonly attribute nullable int16u panId = 3;
  readonly attribute nullable int64u extendedPanId = 4;
  readonly attribute nullable octet_string<17> meshLocalPrefix = 5;
  readonly attribute optional int64u overrunCount = 6;
  readonly attribute NeighborTableStruct neighborTable[] = 7;
  readonly attribute RouteTableStruct routeTable[] = 8;
  readonly attribute nullable int32u partitionId = 9;
  readonly attribute nullable int16u weighting = 10;
  readonly attribute nullable int16u dataVersion = 11;
  readonly attribute nullable int16u stableDataVersion = 12;
  readonly attribute nullable int8u leaderRouterId = 13;
  readonly attribute optional int16u detachedRoleCount = 14;
  readonly attribute optional int16u childRoleCount = 15;
  readonly attribute optional int16u routerRoleCount = 16;
  readonly attribute optional int16u leaderRoleCount = 17;
  readonly attribute optional int16u attachAttemptCount = 18;
  readonly attribute optional int16u partitionIdChangeCount = 19;
  readonly attribute optional int16u betterPartitionAttachAttemptCount = 20;
  readonly attribute optional int16u parentChangeCount = 21;
  readonly attribute optional int32u txTotalCount = 22;
  readonly attribute optional int32u txUnicastCount = 23;
  readonly attribute optional int32u txBroadcastCount = 24;
  readonly attribute optional int32u txAckRequestedCount = 25;
  readonly attribute optional int32u txAckedCount = 26;
  readonly attribute optional int32u txNoAckRequestedCount = 27;
  readonly attribute optional int32u txDataCount = 28;
  readonly attribute optional int32u txDataPollCount = 29;
  readonly attribute optional int32u txBeaconCount = 30;
  readonly attribute optional int32u txBeaconRequestCount = 31;
  readonly attribute optional int32u txOtherCount = 32;
  readonly attribute optional int32u txRetryCount = 33;
  readonly attribute optional int32u txDirectMaxRetryExpiryCount = 34;
  readonly attribute optional int32u txIndirectMaxRetryExpiryCount = 35;
  readonly attribute optional int32u txErrCcaCount = 36;
  readonly attribute optional int32u txErrAbortCount = 37;
  readonly attribute optional int32u txErrBusyChannelCount = 38;
  readonly attribute optional int32u rxTotalCount = 39;
  readonly attribute optional int32u rxUnicastCount = 40;
  readonly attribute optional int32u rxBroadcastCount = 41;
  readonly attribute optional int32u rxDataCount = 42;
  readonly attribute optional int32u rxDataPollCount = 43;
  readonly attribute optional int32u rxBeaconCount = 44;
  readonly attribute optional int32u rxBeaconRequestCount = 45;
  readonly attribute optional int32u rxOtherCount = 46;
  readonly attribute optional int32u rxAddressFilteredCount = 47;
  readonly attribute optional int32u rxDestAddrFilteredCount = 48;
  readonly attribute optional int32u rxDuplicatedCount = 49;
  readonly attribute optional int32u rxErrNoFrameCount = 50;
  readonly attribute optional int32u rxErrUnknownNeighborCount = 51;
  readonly attribute optional int32u rxErrInvalidSrcAddrCount = 52;
  readonly attribute optional int32u rxErrSecCount = 53;
  readonly attribute optional int32u rxErrFcsCount = 54;
  readonly attribute optional int32u rxErrOtherCount = 55;
  readonly attribute optional nullable int64u activeTimestamp = 56;
  readonly attribute optional nullable int64u pendingTimestamp = 57;
  readonly attribute optional nullable int32u delay = 58;
  readonly attribute nullable SecurityPolicy securityPolicy = 59;
  readonly attribute nullable octet_string<4> channelPage0Mask = 60;
  readonly attribute nullable OperationalDatasetComponents operationalDatasetComponents = 61;
  readonly attribute NetworkFaultEnum activeNetworkFaultsList[] = 62;
  readonly attribute command_id generatedCommandList[] = 65528;
  readonly attribute command_id acceptedCommandList[] = 65529;
  readonly attribute event_id eventList[] = 65530;
  readonly attribute attrib_id attributeList[] = 65531;
  readonly attribute bitmap32 featureMap = 65532;
  readonly attribute int16u clusterRevision = 65533;

  /** Reception of this command SHALL reset the OverrunCount attributes to 0 */
  command access(invoke: manage) ResetCounts(): DefaultSuccess = 0;
}

/** The Wi-Fi Network Diagnostics Cluster provides a means to acquire standardized diagnostics metrics that MAY be used by a Node to assist a user or Administrative Node in diagnosing potential problems. */
cluster WiFiNetworkDiagnostics = 54 {
  revision 1; // NOTE: Default/not specifically set

  enum AssociationFailureCauseEnum : enum8 {
    kUnknown = 0;
    kAssociationFailed = 1;
    kAuthenticationFailed = 2;
    kSsidNotFound = 3;
  }

  enum ConnectionStatusEnum : enum8 {
    kConnected = 0;
    kNotConnected = 1;
  }

  enum SecurityTypeEnum : enum8 {
    kUnspecified = 0;
    kNone = 1;
    kWEP = 2;
    kWPA = 3;
    kWPA2 = 4;
    kWPA3 = 5;
  }

  enum WiFiVersionEnum : enum8 {
    kA = 0;
    kB = 1;
    kG = 2;
    kN = 3;
    kAc = 4;
    kAx = 5;
    kAh = 6;
  }

  bitmap Feature : bitmap32 {
    kPacketCounts = 0x1;
    kErrorCounts = 0x2;
  }

  info event Disconnection = 0 {
    int16u reasonCode = 0;
  }

  info event AssociationFailure = 1 {
    AssociationFailureCauseEnum associationFailureCause = 0;
    int16u status = 1;
  }

  info event ConnectionStatus = 2 {
    ConnectionStatusEnum connectionStatus = 0;
  }

  readonly attribute nullable octet_string<6> bssid = 0;
  readonly attribute nullable SecurityTypeEnum securityType = 1;
  readonly attribute nullable WiFiVersionEnum wiFiVersion = 2;
  readonly attribute nullable int16u channelNumber = 3;
  readonly attribute nullable int8s rssi = 4;
  readonly attribute optional nullable int32u beaconLostCount = 5;
  readonly attribute optional nullable int32u beaconRxCount = 6;
  readonly attribute optional nullable int32u packetMulticastRxCount = 7;
  readonly attribute optional nullable int32u packetMulticastTxCount = 8;
  readonly attribute optional nullable int32u packetUnicastRxCount = 9;
  readonly attribute optional nullable int32u packetUnicastTxCount = 10;
  readonly attribute optional nullable int64u currentMaxRate = 11;
  readonly attribute optional nullable int64u overrunCount = 12;
  readonly attribute command_id generatedCommandList[] = 65528;
  readonly attribute command_id acceptedCommandList[] = 65529;
  readonly attribute event_id eventList[] = 65530;
  readonly attribute attrib_id attributeList[] = 65531;
  readonly attribute bitmap32 featureMap = 65532;
  readonly attribute int16u clusterRevision = 65533;

  /** Reception of this command SHALL reset the Breacon and Packet related count attributes to 0 */
  command ResetCounts(): DefaultSuccess = 0;
}

/** The Ethernet Network Diagnostics Cluster provides a means to acquire standardized diagnostics metrics that MAY be used by a Node to assist a user or Administrative Node in diagnosing potential problems. */
cluster EthernetNetworkDiagnostics = 55 {
  revision 1; // NOTE: Default/not specifically set

  enum PHYRateEnum : enum8 {
    kRate10M = 0;
    kRate100M = 1;
    kRate1G = 2;
    kRate25G = 3;
    kRate5G = 4;
    kRate10G = 5;
    kRate40G = 6;
    kRate100G = 7;
    kRate200G = 8;
    kRate400G = 9;
  }

  bitmap Feature : bitmap32 {
    kPacketCounts = 0x1;
    kErrorCounts = 0x2;
  }

  readonly attribute optional nullable PHYRateEnum PHYRate = 0;
  readonly attribute optional nullable boolean fullDuplex = 1;
  readonly attribute optional int64u packetRxCount = 2;
  readonly attribute optional int64u packetTxCount = 3;
  readonly attribute optional int64u txErrCount = 4;
  readonly attribute optional int64u collisionCount = 5;
  readonly attribute optional int64u overrunCount = 6;
  readonly attribute optional nullable boolean carrierDetect = 7;
  readonly attribute optional int64u timeSinceReset = 8;
  readonly attribute command_id generatedCommandList[] = 65528;
  readonly attribute command_id acceptedCommandList[] = 65529;
  readonly attribute event_id eventList[] = 65530;
  readonly attribute attrib_id attributeList[] = 65531;
  readonly attribute bitmap32 featureMap = 65532;
  readonly attribute int16u clusterRevision = 65533;

  /** Reception of this command SHALL reset the attributes: PacketRxCount, PacketTxCount, TxErrCount, CollisionCount, OverrunCount to 0 */
  command access(invoke: manage) ResetCounts(): DefaultSuccess = 0;
}

/** Accurate time is required for a number of reasons, including scheduling, display and validating security materials. */
cluster TimeSynchronization = 56 {
  revision 2;

  enum GranularityEnum : enum8 {
    kNoTimeGranularity = 0;
    kMinutesGranularity = 1;
    kSecondsGranularity = 2;
    kMillisecondsGranularity = 3;
    kMicrosecondsGranularity = 4;
  }

  enum StatusCode : enum8 {
    kTimeNotAccepted = 2;
  }

  enum TimeSourceEnum : enum8 {
    kNone = 0;
    kUnknown = 1;
    kAdmin = 2;
    kNodeTimeCluster = 3;
    kNonMatterSNTP = 4;
    kNonMatterNTP = 5;
    kMatterSNTP = 6;
    kMatterNTP = 7;
    kMixedNTP = 8;
    kNonMatterSNTPNTS = 9;
    kNonMatterNTPNTS = 10;
    kMatterSNTPNTS = 11;
    kMatterNTPNTS = 12;
    kMixedNTPNTS = 13;
    kCloudSource = 14;
    kPTP = 15;
    kGNSS = 16;
  }

  enum TimeZoneDatabaseEnum : enum8 {
    kFull = 0;
    kPartial = 1;
    kNone = 2;
  }

  bitmap Feature : bitmap32 {
    kTimeZone = 0x1;
    kNTPClient = 0x2;
    kNTPServer = 0x4;
    kTimeSyncClient = 0x8;
  }

  struct DSTOffsetStruct {
    int32s offset = 0;
    epoch_us validStarting = 1;
    nullable epoch_us validUntil = 2;
  }

  struct FabricScopedTrustedTimeSourceStruct {
    node_id nodeID = 0;
    endpoint_no endpoint = 1;
  }

  struct TimeZoneStruct {
    int32s offset = 0;
    epoch_us validAt = 1;
    optional char_string<64> name = 2;
  }

  struct TrustedTimeSourceStruct {
    fabric_idx fabricIndex = 0;
    node_id nodeID = 1;
    endpoint_no endpoint = 2;
  }

  info event DSTTableEmpty = 0 {
  }

  info event DSTStatus = 1 {
    boolean DSTOffsetActive = 0;
  }

  info event TimeZoneStatus = 2 {
    int32s offset = 0;
    optional char_string name = 1;
  }

  info event TimeFailure = 3 {
  }

  info event MissingTrustedTimeSource = 4 {
  }

  readonly attribute nullable epoch_us UTCTime = 0;
  readonly attribute GranularityEnum granularity = 1;
  readonly attribute optional TimeSourceEnum timeSource = 2;
  readonly attribute optional nullable TrustedTimeSourceStruct trustedTimeSource = 3;
  readonly attribute optional nullable char_string<128> defaultNTP = 4;
  readonly attribute optional TimeZoneStruct timeZone[] = 5;
  readonly attribute optional DSTOffsetStruct DSTOffset[] = 6;
  readonly attribute optional nullable epoch_us localTime = 7;
  readonly attribute optional TimeZoneDatabaseEnum timeZoneDatabase = 8;
  readonly attribute optional boolean NTPServerAvailable = 9;
  readonly attribute optional int8u timeZoneListMaxSize = 10;
  readonly attribute optional int8u DSTOffsetListMaxSize = 11;
  readonly attribute optional boolean supportsDNSResolve = 12;
  readonly attribute command_id generatedCommandList[] = 65528;
  readonly attribute command_id acceptedCommandList[] = 65529;
  readonly attribute event_id eventList[] = 65530;
  readonly attribute attrib_id attributeList[] = 65531;
  readonly attribute bitmap32 featureMap = 65532;
  readonly attribute int16u clusterRevision = 65533;

  request struct SetUTCTimeRequest {
    epoch_us UTCTime = 0;
    GranularityEnum granularity = 1;
    optional TimeSourceEnum timeSource = 2;
  }

  request struct SetTrustedTimeSourceRequest {
    nullable FabricScopedTrustedTimeSourceStruct trustedTimeSource = 0;
  }

  request struct SetTimeZoneRequest {
    TimeZoneStruct timeZone[] = 0;
  }

  response struct SetTimeZoneResponse = 3 {
    boolean DSTOffsetRequired = 0;
  }

  request struct SetDSTOffsetRequest {
    DSTOffsetStruct DSTOffset[] = 0;
  }

  request struct SetDefaultNTPRequest {
    nullable char_string<128> defaultNTP = 0;
  }

  /** This command MAY be issued by Administrator to set the time. */
  command access(invoke: administer) SetUTCTime(SetUTCTimeRequest): DefaultSuccess = 0;
  /** This command SHALL set TrustedTimeSource. */
  fabric command access(invoke: administer) SetTrustedTimeSource(SetTrustedTimeSourceRequest): DefaultSuccess = 1;
  /** This command SHALL set TimeZone. */
  command access(invoke: manage) SetTimeZone(SetTimeZoneRequest): SetTimeZoneResponse = 2;
  /** This command SHALL set DSTOffset. */
  command access(invoke: manage) SetDSTOffset(SetDSTOffsetRequest): DefaultSuccess = 4;
  /** This command is used to set DefaultNTP. */
  command access(invoke: administer) SetDefaultNTP(SetDefaultNTPRequest): DefaultSuccess = 5;
}

/** This cluster exposes interactions with a switch device, for the purpose of using those interactions by other devices.
Two types of switch devices are supported: latching switch (e.g. rocker switch) and momentary switch (e.g. push button), distinguished with their feature flags.
Interactions with the switch device are exposed as attributes (for the latching switch) and as events (for both types of switches). An interested party MAY subscribe to these attributes/events and thus be informed of the interactions, and can perform actions based on this, for example by sending commands to perform an action such as controlling a light or a window shade. */
cluster Switch = 59 {
  revision 1; // NOTE: Default/not specifically set

  bitmap Feature : bitmap32 {
    kLatchingSwitch = 0x1;
    kMomentarySwitch = 0x2;
    kMomentarySwitchRelease = 0x4;
    kMomentarySwitchLongPress = 0x8;
    kMomentarySwitchMultiPress = 0x10;
  }

  info event SwitchLatched = 0 {
    int8u newPosition = 0;
  }

  info event InitialPress = 1 {
    int8u newPosition = 0;
  }

  info event LongPress = 2 {
    int8u newPosition = 0;
  }

  info event ShortRelease = 3 {
    int8u previousPosition = 0;
  }

  info event LongRelease = 4 {
    int8u previousPosition = 0;
  }

  info event MultiPressOngoing = 5 {
    int8u newPosition = 0;
    int8u currentNumberOfPressesCounted = 1;
  }

  info event MultiPressComplete = 6 {
    int8u previousPosition = 0;
    int8u totalNumberOfPressesCounted = 1;
  }

  readonly attribute int8u numberOfPositions = 0;
  readonly attribute int8u currentPosition = 1;
  readonly attribute optional int8u multiPressMax = 2;
  readonly attribute command_id generatedCommandList[] = 65528;
  readonly attribute command_id acceptedCommandList[] = 65529;
  readonly attribute event_id eventList[] = 65530;
  readonly attribute attrib_id attributeList[] = 65531;
  readonly attribute bitmap32 featureMap = 65532;
  readonly attribute int16u clusterRevision = 65533;
}

/** Commands to trigger a Node to allow a new Administrator to commission it. */
cluster AdministratorCommissioning = 60 {
  revision 1; // NOTE: Default/not specifically set

  enum CommissioningWindowStatusEnum : enum8 {
    kWindowNotOpen = 0;
    kEnhancedWindowOpen = 1;
    kBasicWindowOpen = 2;
  }

  enum StatusCode : enum8 {
    kBusy = 2;
    kPAKEParameterError = 3;
    kWindowNotOpen = 4;
  }

  bitmap Feature : bitmap32 {
    kBasic = 0x1;
  }

  readonly attribute CommissioningWindowStatusEnum windowStatus = 0;
  readonly attribute nullable fabric_idx adminFabricIndex = 1;
  readonly attribute nullable vendor_id adminVendorId = 2;
  readonly attribute command_id generatedCommandList[] = 65528;
  readonly attribute command_id acceptedCommandList[] = 65529;
  readonly attribute event_id eventList[] = 65530;
  readonly attribute attrib_id attributeList[] = 65531;
  readonly attribute bitmap32 featureMap = 65532;
  readonly attribute int16u clusterRevision = 65533;

  request struct OpenCommissioningWindowRequest {
    int16u commissioningTimeout = 0;
    octet_string PAKEPasscodeVerifier = 1;
    int16u discriminator = 2;
    int32u iterations = 3;
    octet_string<32> salt = 4;
  }

  request struct OpenBasicCommissioningWindowRequest {
    int16u commissioningTimeout = 0;
  }

  /** This command is used by a current Administrator to instruct a Node to go into commissioning mode using enhanced commissioning method. */
  timed command access(invoke: administer) OpenCommissioningWindow(OpenCommissioningWindowRequest): DefaultSuccess = 0;
  /** This command is used by a current Administrator to instruct a Node to go into commissioning mode using basic commissioning method, if the node supports it. */
  timed command access(invoke: administer) OpenBasicCommissioningWindow(OpenBasicCommissioningWindowRequest): DefaultSuccess = 1;
  /** This command is used by a current Administrator to instruct a Node to revoke any active Open Commissioning Window or Open Basic Commissioning Window command. */
  timed command access(invoke: administer) RevokeCommissioning(): DefaultSuccess = 2;
}

/** This cluster is used to add or remove Operational Credentials on a Commissionee or Node, as well as manage the associated Fabrics. */
cluster OperationalCredentials = 62 {
  revision 1; // NOTE: Default/not specifically set

  enum CertificateChainTypeEnum : enum8 {
    kDACCertificate = 1;
    kPAICertificate = 2;
  }

  enum NodeOperationalCertStatusEnum : enum8 {
    kOK = 0;
    kInvalidPublicKey = 1;
    kInvalidNodeOpId = 2;
    kInvalidNOC = 3;
    kMissingCsr = 4;
    kTableFull = 5;
    kInvalidAdminSubject = 6;
    kFabricConflict = 9;
    kLabelConflict = 10;
    kInvalidFabricIndex = 11;
  }

  fabric_scoped struct FabricDescriptorStruct {
    octet_string<65> rootPublicKey = 1;
    vendor_id vendorID = 2;
    fabric_id fabricID = 3;
    node_id nodeID = 4;
    char_string<32> label = 5;
    fabric_idx fabricIndex = 254;
  }

  fabric_scoped struct NOCStruct {
    fabric_sensitive octet_string noc = 1;
    nullable fabric_sensitive octet_string icac = 2;
    fabric_idx fabricIndex = 254;
  }

  readonly attribute access(read: administer) NOCStruct NOCs[] = 0;
  readonly attribute FabricDescriptorStruct fabrics[] = 1;
  readonly attribute int8u supportedFabrics = 2;
  readonly attribute int8u commissionedFabrics = 3;
  readonly attribute octet_string trustedRootCertificates[] = 4;
  readonly attribute int8u currentFabricIndex = 5;
  readonly attribute command_id generatedCommandList[] = 65528;
  readonly attribute command_id acceptedCommandList[] = 65529;
  readonly attribute event_id eventList[] = 65530;
  readonly attribute attrib_id attributeList[] = 65531;
  readonly attribute bitmap32 featureMap = 65532;
  readonly attribute int16u clusterRevision = 65533;

  request struct AttestationRequestRequest {
    octet_string<32> attestationNonce = 0;
  }

  response struct AttestationResponse = 1 {
    octet_string<900> attestationElements = 0;
    octet_string<64> attestationSignature = 1;
  }

  request struct CertificateChainRequestRequest {
    CertificateChainTypeEnum certificateType = 0;
  }

  response struct CertificateChainResponse = 3 {
    octet_string<600> certificate = 0;
  }

  request struct CSRRequestRequest {
    octet_string<32> CSRNonce = 0;
    optional boolean isForUpdateNOC = 1;
  }

  response struct CSRResponse = 5 {
    octet_string NOCSRElements = 0;
    octet_string attestationSignature = 1;
  }

  request struct AddNOCRequest {
    octet_string<400> NOCValue = 0;
    optional octet_string<400> ICACValue = 1;
    octet_string<16> IPKValue = 2;
    int64u caseAdminSubject = 3;
    vendor_id adminVendorId = 4;
  }

  request struct UpdateNOCRequest {
    octet_string NOCValue = 0;
    optional octet_string ICACValue = 1;
  }

  response struct NOCResponse = 8 {
    NodeOperationalCertStatusEnum statusCode = 0;
    optional fabric_idx fabricIndex = 1;
    optional char_string<128> debugText = 2;
  }

  request struct UpdateFabricLabelRequest {
    char_string<32> label = 0;
  }

  request struct RemoveFabricRequest {
    fabric_idx fabricIndex = 0;
  }

  request struct AddTrustedRootCertificateRequest {
    octet_string rootCACertificate = 0;
  }

  /** Sender is requesting attestation information from the receiver. */
  command access(invoke: administer) AttestationRequest(AttestationRequestRequest): AttestationResponse = 0;
  /** Sender is requesting a device attestation certificate from the receiver. */
  command access(invoke: administer) CertificateChainRequest(CertificateChainRequestRequest): CertificateChainResponse = 2;
  /** Sender is requesting a certificate signing request (CSR) from the receiver. */
  command access(invoke: administer) CSRRequest(CSRRequestRequest): CSRResponse = 4;
  /** Sender is requesting to add the new node operational certificates. */
  command access(invoke: administer) AddNOC(AddNOCRequest): NOCResponse = 6;
  /** Sender is requesting to update the node operational certificates. */
  fabric command access(invoke: administer) UpdateNOC(UpdateNOCRequest): NOCResponse = 7;
  /** This command SHALL be used by an Administrative Node to set the user-visible Label field for a given Fabric, as reflected by entries in the Fabrics attribute. */
  fabric command access(invoke: administer) UpdateFabricLabel(UpdateFabricLabelRequest): NOCResponse = 9;
  /** This command is used by Administrative Nodes to remove a given fabric index and delete all associated fabric-scoped data. */
  command access(invoke: administer) RemoveFabric(RemoveFabricRequest): NOCResponse = 10;
  /** This command SHALL add a Trusted Root CA Certificate, provided as its CHIP Certificate representation. */
  command access(invoke: administer) AddTrustedRootCertificate(AddTrustedRootCertificateRequest): DefaultSuccess = 11;
}

/** The Group Key Management Cluster is the mechanism by which group keys are managed. */
cluster GroupKeyManagement = 63 {
  revision 1; // NOTE: Default/not specifically set

  enum GroupKeySecurityPolicyEnum : enum8 {
    kTrustFirst = 0;
    kCacheAndSync = 1;
  }

  bitmap Feature : bitmap32 {
    kCacheAndSync = 0x1;
  }

  fabric_scoped struct GroupInfoMapStruct {
    group_id groupId = 1;
    endpoint_no endpoints[] = 2;
    optional char_string<16> groupName = 3;
    fabric_idx fabricIndex = 254;
  }

  fabric_scoped struct GroupKeyMapStruct {
    group_id groupId = 1;
    int16u groupKeySetID = 2;
    fabric_idx fabricIndex = 254;
  }

  struct GroupKeySetStruct {
    int16u groupKeySetID = 0;
    GroupKeySecurityPolicyEnum groupKeySecurityPolicy = 1;
    nullable octet_string<16> epochKey0 = 2;
    nullable epoch_us epochStartTime0 = 3;
    nullable octet_string<16> epochKey1 = 4;
    nullable epoch_us epochStartTime1 = 5;
    nullable octet_string<16> epochKey2 = 6;
    nullable epoch_us epochStartTime2 = 7;
  }

  attribute access(write: manage) GroupKeyMapStruct groupKeyMap[] = 0;
  readonly attribute GroupInfoMapStruct groupTable[] = 1;
  readonly attribute int16u maxGroupsPerFabric = 2;
  readonly attribute int16u maxGroupKeysPerFabric = 3;
  readonly attribute command_id generatedCommandList[] = 65528;
  readonly attribute command_id acceptedCommandList[] = 65529;
  readonly attribute event_id eventList[] = 65530;
  readonly attribute attrib_id attributeList[] = 65531;
  readonly attribute bitmap32 featureMap = 65532;
  readonly attribute int16u clusterRevision = 65533;

  request struct KeySetWriteRequest {
    GroupKeySetStruct groupKeySet = 0;
  }

  request struct KeySetReadRequest {
    int16u groupKeySetID = 0;
  }

  response struct KeySetReadResponse = 2 {
    GroupKeySetStruct groupKeySet = 0;
  }

  request struct KeySetRemoveRequest {
    int16u groupKeySetID = 0;
  }

  response struct KeySetReadAllIndicesResponse = 5 {
    int16u groupKeySetIDs[] = 0;
  }

  /** Write a new set of keys for the given key set id. */
  fabric command access(invoke: administer) KeySetWrite(KeySetWriteRequest): DefaultSuccess = 0;
  /** Read the keys for a given key set id. */
  fabric command access(invoke: administer) KeySetRead(KeySetReadRequest): KeySetReadResponse = 1;
  /** Revoke a Root Key from a Group */
  fabric command access(invoke: administer) KeySetRemove(KeySetRemoveRequest): DefaultSuccess = 3;
  /** Return the list of Group Key Sets associated with the accessing fabric */
  fabric command access(invoke: administer) KeySetReadAllIndices(): KeySetReadAllIndicesResponse = 4;
}

/** The Fixed Label Cluster provides a feature for the device to tag an endpoint with zero or more read only
labels. */
cluster FixedLabel = 64 {
  revision 1; // NOTE: Default/not specifically set

  struct LabelStruct {
    char_string<16> label = 0;
    char_string<16> value = 1;
  }

  readonly attribute LabelStruct labelList[] = 0;
  readonly attribute command_id generatedCommandList[] = 65528;
  readonly attribute command_id acceptedCommandList[] = 65529;
  readonly attribute event_id eventList[] = 65530;
  readonly attribute attrib_id attributeList[] = 65531;
  readonly attribute bitmap32 featureMap = 65532;
  readonly attribute int16u clusterRevision = 65533;
}

/** The User Label Cluster provides a feature to tag an endpoint with zero or more labels. */
cluster UserLabel = 65 {
  revision 1; // NOTE: Default/not specifically set

  struct LabelStruct {
    char_string<16> label = 0;
    char_string<16> value = 1;
  }

  attribute access(write: manage) LabelStruct labelList[] = 0;
  readonly attribute command_id generatedCommandList[] = 65528;
  readonly attribute command_id acceptedCommandList[] = 65529;
  readonly attribute event_id eventList[] = 65530;
  readonly attribute attrib_id attributeList[] = 65531;
  readonly attribute bitmap32 featureMap = 65532;
  readonly attribute int16u clusterRevision = 65533;
}

/** This cluster provides an interface to a boolean state called StateValue. */
cluster BooleanState = 69 {
  revision 1;

  info event StateChange = 0 {
    boolean stateValue = 0;
  }

  readonly attribute boolean stateValue = 0;
  readonly attribute command_id generatedCommandList[] = 65528;
  readonly attribute command_id acceptedCommandList[] = 65529;
  readonly attribute event_id eventList[] = 65530;
  readonly attribute attrib_id attributeList[] = 65531;
  readonly attribute bitmap32 featureMap = 65532;
  readonly attribute int16u clusterRevision = 65533;
}

/** Attributes and commands for selecting a mode from a list of supported options. */
cluster ModeSelect = 80 {
  revision 2;

  bitmap Feature : bitmap32 {
    kOnOff = 0x1;
  }

  struct SemanticTagStruct {
    vendor_id mfgCode = 0;
    enum16 value = 1;
  }

  struct ModeOptionStruct {
    char_string<64> label = 0;
    int8u mode = 1;
    SemanticTagStruct semanticTags[] = 2;
  }

  readonly attribute char_string<64> description = 0;
  readonly attribute nullable enum16 standardNamespace = 1;
  readonly attribute ModeOptionStruct supportedModes[] = 2;
  readonly attribute int8u currentMode = 3;
  attribute optional nullable int8u startUpMode = 4;
  attribute optional nullable int8u onMode = 5;
  readonly attribute optional int8u manufacturerExtension = 4293984257;
  readonly attribute command_id generatedCommandList[] = 65528;
  readonly attribute command_id acceptedCommandList[] = 65529;
  readonly attribute event_id eventList[] = 65530;
  readonly attribute attrib_id attributeList[] = 65531;
  readonly attribute bitmap32 featureMap = 65532;
  readonly attribute int16u clusterRevision = 65533;

  request struct ChangeToModeRequest {
    int8u newMode = 0;
  }

  /** On receipt of this command, if the NewMode field matches the Mode field in an entry of the SupportedModes list, the server SHALL set the CurrentMode attribute to the NewMode value, otherwise, the server SHALL respond with an INVALID_COMMAND status response. */
  command ChangeToMode(ChangeToModeRequest): DefaultSuccess = 0;
  /** Sample manufacturer specific extension command */
  command SampleMfgExtensionCommand(): DefaultSuccess = 4293984257;
}

/** Attributes and commands for selecting a mode from a list of supported options. */
cluster LaundryWasherMode = 81 {
  revision 2;

  enum ModeTag : enum16 {
    kNormal = 16384;
    kDelicate = 16385;
    kHeavy = 16386;
    kWhites = 16387;
  }

  bitmap Feature : bitmap32 {
    kOnOff = 0x1;
  }

  struct ModeTagStruct {
    optional vendor_id mfgCode = 0;
    enum16 value = 1;
  }

  struct ModeOptionStruct {
    char_string<64> label = 0;
    int8u mode = 1;
    ModeTagStruct modeTags[] = 2;
  }

  readonly attribute ModeOptionStruct supportedModes[] = 0;
  readonly attribute int8u currentMode = 1;
  attribute optional nullable int8u startUpMode = 2;
  attribute optional nullable int8u onMode = 3;
  readonly attribute command_id generatedCommandList[] = 65528;
  readonly attribute command_id acceptedCommandList[] = 65529;
  readonly attribute event_id eventList[] = 65530;
  readonly attribute attrib_id attributeList[] = 65531;
  readonly attribute bitmap32 featureMap = 65532;
  readonly attribute int16u clusterRevision = 65533;

  request struct ChangeToModeRequest {
    int8u newMode = 0;
  }

  response struct ChangeToModeResponse = 1 {
    enum8 status = 0;
    optional char_string statusText = 1;
  }

  /** This command is used to change device modes.
        On receipt of this command the device SHALL respond with a ChangeToModeResponse command. */
  command ChangeToMode(ChangeToModeRequest): ChangeToModeResponse = 0;
}

/** Attributes and commands for selecting a mode from a list of supported options. */
cluster RefrigeratorAndTemperatureControlledCabinetMode = 82 {
  revision 2;

  enum ModeTag : enum16 {
    kRapidCool = 16384;
    kRapidFreeze = 16385;
  }

  bitmap Feature : bitmap32 {
    kOnOff = 0x1;
  }

  struct ModeTagStruct {
    optional vendor_id mfgCode = 0;
    enum16 value = 1;
  }

  struct ModeOptionStruct {
    char_string<64> label = 0;
    int8u mode = 1;
    ModeTagStruct modeTags[] = 2;
  }

  readonly attribute ModeOptionStruct supportedModes[] = 0;
  readonly attribute int8u currentMode = 1;
  attribute optional nullable int8u startUpMode = 2;
  attribute optional nullable int8u onMode = 3;
  readonly attribute command_id generatedCommandList[] = 65528;
  readonly attribute command_id acceptedCommandList[] = 65529;
  readonly attribute event_id eventList[] = 65530;
  readonly attribute attrib_id attributeList[] = 65531;
  readonly attribute bitmap32 featureMap = 65532;
  readonly attribute int16u clusterRevision = 65533;

  request struct ChangeToModeRequest {
    int8u newMode = 0;
  }

  response struct ChangeToModeResponse = 1 {
    enum8 status = 0;
    optional char_string statusText = 1;
  }

  /** This command is used to change device modes.
        On receipt of this command the device SHALL respond with a ChangeToModeResponse command. */
  command ChangeToMode(ChangeToModeRequest): ChangeToModeResponse = 0;
}

/** This cluster supports remotely monitoring and controling the different typs of functionality available to a washing device, such as a washing machine. */
cluster LaundryWasherControls = 83 {
  revision 1; // NOTE: Default/not specifically set

  enum NumberOfRinsesEnum : enum8 {
    kNone = 0;
    kNormal = 1;
    kExtra = 2;
    kMax = 3;
  }

  bitmap Feature : bitmap32 {
    kSpin = 0x1;
    kRinse = 0x2;
  }

  readonly attribute optional char_string spinSpeeds[] = 0;
  attribute optional nullable int8u spinSpeedCurrent = 1;
  attribute optional NumberOfRinsesEnum numberOfRinses = 2;
  readonly attribute optional NumberOfRinsesEnum supportedRinses[] = 3;
  readonly attribute command_id generatedCommandList[] = 65528;
  readonly attribute command_id acceptedCommandList[] = 65529;
  readonly attribute event_id eventList[] = 65530;
  readonly attribute attrib_id attributeList[] = 65531;
  readonly attribute bitmap32 featureMap = 65532;
  readonly attribute int16u clusterRevision = 65533;
}

/** Attributes and commands for selecting a mode from a list of supported options. */
cluster RvcRunMode = 84 {
  revision 2;

  enum ModeTag : enum16 {
    kIdle = 16384;
    kCleaning = 16385;
  }

  enum StatusCode : enum8 {
    kStuck = 65;
    kDustBinMissing = 66;
    kDustBinFull = 67;
    kWaterTankEmpty = 68;
    kWaterTankMissing = 69;
    kWaterTankLidOpen = 70;
    kMopCleaningPadMissing = 71;
    kBatteryLow = 72;
  }

  bitmap Feature : bitmap32 {
    kOnOff = 0x1;
  }

  struct ModeTagStruct {
    optional vendor_id mfgCode = 0;
    enum16 value = 1;
  }

  struct ModeOptionStruct {
    char_string<64> label = 0;
    int8u mode = 1;
    ModeTagStruct modeTags[] = 2;
  }

  readonly attribute ModeOptionStruct supportedModes[] = 0;
  readonly attribute int8u currentMode = 1;
  attribute optional nullable int8u onMode = 3;
  readonly attribute command_id generatedCommandList[] = 65528;
  readonly attribute command_id acceptedCommandList[] = 65529;
  readonly attribute event_id eventList[] = 65530;
  readonly attribute attrib_id attributeList[] = 65531;
  readonly attribute bitmap32 featureMap = 65532;
  readonly attribute int16u clusterRevision = 65533;

  request struct ChangeToModeRequest {
    int8u newMode = 0;
  }

  response struct ChangeToModeResponse = 1 {
    enum8 status = 0;
    optional char_string statusText = 1;
  }

  /** This command is used to change device modes.
        On receipt of this command the device SHALL respond with a ChangeToModeResponse command. */
  command ChangeToMode(ChangeToModeRequest): ChangeToModeResponse = 0;
}

/** Attributes and commands for selecting a mode from a list of supported options. */
cluster RvcCleanMode = 85 {
  revision 2;

  enum ModeTag : enum16 {
    kDeepClean = 16384;
    kVacuum = 16385;
    kMop = 16386;
  }

  enum StatusCode : enum8 {
    kCleaningInProgress = 64;
  }

  bitmap Feature : bitmap32 {
    kOnOff = 0x1;
  }

  struct ModeTagStruct {
    optional vendor_id mfgCode = 0;
    enum16 value = 1;
  }

  struct ModeOptionStruct {
    char_string<64> label = 0;
    int8u mode = 1;
    ModeTagStruct modeTags[] = 2;
  }

  readonly attribute ModeOptionStruct supportedModes[] = 0;
  readonly attribute int8u currentMode = 1;
  attribute optional nullable int8u onMode = 3;
  readonly attribute command_id generatedCommandList[] = 65528;
  readonly attribute command_id acceptedCommandList[] = 65529;
  readonly attribute event_id eventList[] = 65530;
  readonly attribute attrib_id attributeList[] = 65531;
  readonly attribute bitmap32 featureMap = 65532;
  readonly attribute int16u clusterRevision = 65533;

  request struct ChangeToModeRequest {
    int8u newMode = 0;
  }

  response struct ChangeToModeResponse = 1 {
    enum8 status = 0;
    optional char_string statusText = 1;
  }

  /** This command is used to change device modes.
        On receipt of this command the device SHALL respond with a ChangeToModeResponse command. */
  command ChangeToMode(ChangeToModeRequest): ChangeToModeResponse = 0;
}

/** Attributes and commands for configuring the temperature control, and reporting temperature. */
cluster TemperatureControl = 86 {
  revision 1; // NOTE: Default/not specifically set

  bitmap Feature : bitmap32 {
    kTemperatureNumber = 0x1;
    kTemperatureLevel = 0x2;
    kTemperatureStep = 0x4;
  }

  readonly attribute optional temperature temperatureSetpoint = 0;
  readonly attribute optional temperature minTemperature = 1;
  readonly attribute optional temperature maxTemperature = 2;
  readonly attribute optional temperature step = 3;
  readonly attribute optional int8u selectedTemperatureLevel = 4;
  readonly attribute optional char_string supportedTemperatureLevels[] = 5;
  readonly attribute command_id generatedCommandList[] = 65528;
  readonly attribute command_id acceptedCommandList[] = 65529;
  readonly attribute event_id eventList[] = 65530;
  readonly attribute attrib_id attributeList[] = 65531;
  readonly attribute bitmap32 featureMap = 65532;
  readonly attribute int16u clusterRevision = 65533;

  request struct SetTemperatureRequest {
    optional temperature targetTemperature = 0;
    optional int8u targetTemperatureLevel = 1;
  }

  /** Set Temperature */
  command SetTemperature(SetTemperatureRequest): DefaultSuccess = 0;
}

/** Attributes and commands for configuring the Refrigerator alarm. */
cluster RefrigeratorAlarm = 87 {
  revision 1; // NOTE: Default/not specifically set

  bitmap AlarmMap : bitmap32 {
    kDoorOpen = 0x1;
  }

  info event Notify = 0 {
    AlarmMap active = 0;
    AlarmMap inactive = 1;
    AlarmMap state = 2;
    AlarmMap mask = 3;
  }

  readonly attribute AlarmMap mask = 0;
  readonly attribute AlarmMap state = 2;
  readonly attribute AlarmMap supported = 3;
  readonly attribute command_id generatedCommandList[] = 65528;
  readonly attribute command_id acceptedCommandList[] = 65529;
  readonly attribute event_id eventList[] = 65530;
  readonly attribute attrib_id attributeList[] = 65531;
  readonly attribute bitmap32 featureMap = 65532;
  readonly attribute int16u clusterRevision = 65533;
}

/** Attributes and commands for selecting a mode from a list of supported options. */
cluster DishwasherMode = 89 {
  revision 2;

  enum ModeTag : enum16 {
    kNormal = 16384;
    kHeavy = 16385;
    kLight = 16386;
  }

  bitmap Feature : bitmap32 {
    kOnOff = 0x1;
  }

  struct ModeTagStruct {
    optional vendor_id mfgCode = 0;
    enum16 value = 1;
  }

  struct ModeOptionStruct {
    char_string<64> label = 0;
    int8u mode = 1;
    ModeTagStruct modeTags[] = 2;
  }

  readonly attribute ModeOptionStruct supportedModes[] = 0;
  readonly attribute int8u currentMode = 1;
  attribute optional nullable int8u startUpMode = 2;
  attribute optional nullable int8u onMode = 3;
  readonly attribute command_id generatedCommandList[] = 65528;
  readonly attribute command_id acceptedCommandList[] = 65529;
  readonly attribute event_id eventList[] = 65530;
  readonly attribute attrib_id attributeList[] = 65531;
  readonly attribute bitmap32 featureMap = 65532;
  readonly attribute int16u clusterRevision = 65533;

  request struct ChangeToModeRequest {
    int8u newMode = 0;
  }

  response struct ChangeToModeResponse = 1 {
    enum8 status = 0;
    optional char_string statusText = 1;
  }

  /** This command is used to change device modes.
        On receipt of this command the device SHALL respond with a ChangeToModeResponse command. */
  command ChangeToMode(ChangeToModeRequest): ChangeToModeResponse = 0;
}

/** Attributes for reporting air quality classification */
cluster AirQuality = 91 {
  revision 1; // NOTE: Default/not specifically set

  enum AirQualityEnum : enum8 {
    kUnknown = 0;
    kGood = 1;
    kFair = 2;
    kModerate = 3;
    kPoor = 4;
    kVeryPoor = 5;
    kExtremelyPoor = 6;
  }

  bitmap Feature : bitmap32 {
    kFair = 0x1;
    kModerate = 0x2;
    kVeryPoor = 0x4;
    kExtremelyPoor = 0x8;
  }

  readonly attribute AirQualityEnum airQuality = 0;
  readonly attribute command_id generatedCommandList[] = 65528;
  readonly attribute command_id acceptedCommandList[] = 65529;
  readonly attribute event_id eventList[] = 65530;
  readonly attribute attrib_id attributeList[] = 65531;
  readonly attribute bitmap32 featureMap = 65532;
  readonly attribute int16u clusterRevision = 65533;
}

/** This cluster provides an interface for observing and managing the state of smoke and CO alarms. */
cluster SmokeCoAlarm = 92 {
  revision 1;

  enum AlarmStateEnum : enum8 {
    kNormal = 0;
    kWarning = 1;
    kCritical = 2;
  }

  enum ContaminationStateEnum : enum8 {
    kNormal = 0;
    kLow = 1;
    kWarning = 2;
    kCritical = 3;
  }

  enum EndOfServiceEnum : enum8 {
    kNormal = 0;
    kExpired = 1;
  }

  enum ExpressedStateEnum : enum8 {
    kNormal = 0;
    kSmokeAlarm = 1;
    kCOAlarm = 2;
    kBatteryAlert = 3;
    kTesting = 4;
    kHardwareFault = 5;
    kEndOfService = 6;
    kInterconnectSmoke = 7;
    kInterconnectCO = 8;
  }

  enum MuteStateEnum : enum8 {
    kNotMuted = 0;
    kMuted = 1;
  }

  enum SensitivityEnum : enum8 {
    kHigh = 0;
    kStandard = 1;
    kLow = 2;
  }

  bitmap Feature : bitmap32 {
    kSmokeAlarm = 0x1;
    kCOAlarm = 0x2;
  }

  critical event SmokeAlarm = 0 {
    AlarmStateEnum alarmSeverityLevel = 0;
  }

  critical event COAlarm = 1 {
    AlarmStateEnum alarmSeverityLevel = 0;
  }

  info event LowBattery = 2 {
    AlarmStateEnum alarmSeverityLevel = 0;
  }

  info event HardwareFault = 3 {
  }

  info event EndOfService = 4 {
  }

  info event SelfTestComplete = 5 {
  }

  info event AlarmMuted = 6 {
  }

  info event MuteEnded = 7 {
  }

  critical event InterconnectSmokeAlarm = 8 {
    AlarmStateEnum alarmSeverityLevel = 0;
  }

  critical event InterconnectCOAlarm = 9 {
    AlarmStateEnum alarmSeverityLevel = 0;
  }

  info event AllClear = 10 {
  }

  readonly attribute ExpressedStateEnum expressedState = 0;
  readonly attribute optional AlarmStateEnum smokeState = 1;
  readonly attribute optional AlarmStateEnum COState = 2;
  readonly attribute AlarmStateEnum batteryAlert = 3;
  readonly attribute optional MuteStateEnum deviceMuted = 4;
  readonly attribute boolean testInProgress = 5;
  readonly attribute boolean hardwareFaultAlert = 6;
  readonly attribute EndOfServiceEnum endOfServiceAlert = 7;
  readonly attribute optional AlarmStateEnum interconnectSmokeAlarm = 8;
  readonly attribute optional AlarmStateEnum interconnectCOAlarm = 9;
  readonly attribute optional ContaminationStateEnum contaminationState = 10;
  attribute access(write: manage) optional SensitivityEnum smokeSensitivityLevel = 11;
  readonly attribute optional epoch_s expiryDate = 12;
  readonly attribute command_id generatedCommandList[] = 65528;
  readonly attribute command_id acceptedCommandList[] = 65529;
  readonly attribute event_id eventList[] = 65530;
  readonly attribute attrib_id attributeList[] = 65531;
  readonly attribute bitmap32 featureMap = 65532;
  readonly attribute int16u clusterRevision = 65533;

  /** This command SHALL initiate a device self-test. */
  command SelfTestRequest(): DefaultSuccess = 0;
}

/** Attributes and commands for configuring the Dishwasher alarm. */
cluster DishwasherAlarm = 93 {
  revision 1; // NOTE: Default/not specifically set

  bitmap AlarmMap : bitmap32 {
    kInflowError = 0x1;
    kDrainError = 0x2;
    kDoorError = 0x4;
    kTempTooLow = 0x8;
    kTempTooHigh = 0x10;
    kWaterLevelError = 0x20;
  }

  bitmap Feature : bitmap32 {
    kReset = 0x1;
  }

  info event Notify = 0 {
    AlarmMap active = 0;
    AlarmMap inactive = 1;
    AlarmMap state = 2;
    AlarmMap mask = 3;
  }

  readonly attribute AlarmMap mask = 0;
  readonly attribute optional AlarmMap latch = 1;
  readonly attribute AlarmMap state = 2;
  readonly attribute AlarmMap supported = 3;
  readonly attribute command_id generatedCommandList[] = 65528;
  readonly attribute command_id acceptedCommandList[] = 65529;
  readonly attribute event_id eventList[] = 65530;
  readonly attribute attrib_id attributeList[] = 65531;
  readonly attribute bitmap32 featureMap = 65532;
  readonly attribute int16u clusterRevision = 65533;

  request struct ResetRequest {
    AlarmMap alarms = 0;
  }

  request struct ModifyEnabledAlarmsRequest {
    AlarmMap mask = 0;
  }

  /** Reset alarm */
  command Reset(ResetRequest): DefaultSuccess = 0;
  /** Modify enabled alarms */
  command ModifyEnabledAlarms(ModifyEnabledAlarmsRequest): DefaultSuccess = 1;
}

/** Attributes and commands for selecting a mode from a list of supported options. */
provisional cluster MicrowaveOvenMode = 94 {
  revision 1;

  enum ModeTag : enum16 {
    kNormal = 16384;
    kDefrost = 16385;
  }

  bitmap Feature : bitmap32 {
    kOnOff = 0x1;
  }

  struct ModeTagStruct {
    optional vendor_id mfgCode = 0;
    enum16 value = 1;
  }

  struct ModeOptionStruct {
    char_string<64> label = 0;
    int8u mode = 1;
    ModeTagStruct modeTags[] = 2;
  }

  readonly attribute ModeOptionStruct supportedModes[] = 0;
  readonly attribute int8u currentMode = 1;
  readonly attribute command_id generatedCommandList[] = 65528;
  readonly attribute command_id acceptedCommandList[] = 65529;
  readonly attribute event_id eventList[] = 65530;
  readonly attribute attrib_id attributeList[] = 65531;
  readonly attribute bitmap32 featureMap = 65532;
  readonly attribute int16u clusterRevision = 65533;
}

/** This cluster supports remotely monitoring and, where supported, changing the operational state of any device where a state machine is a part of the operation. */
cluster OperationalState = 96 {
  revision 1; // NOTE: Default/not specifically set

  enum ErrorStateEnum : enum8 {
    kNoError = 0;
    kUnableToStartOrResume = 1;
    kUnableToCompleteOperation = 2;
    kCommandInvalidInState = 3;
  }

  enum OperationalStateEnum : enum8 {
    kStopped = 0;
    kRunning = 1;
    kPaused = 2;
    kError = 3;
  }

  struct ErrorStateStruct {
    enum8 errorStateID = 0;
    optional char_string<64> errorStateLabel = 1;
    optional char_string<64> errorStateDetails = 2;
  }

  struct OperationalStateStruct {
    enum8 operationalStateID = 0;
    optional char_string<64> operationalStateLabel = 1;
  }

  critical event OperationalError = 0 {
    ErrorStateStruct errorState = 0;
  }

  info event OperationCompletion = 1 {
    enum8 completionErrorCode = 0;
    optional nullable elapsed_s totalOperationalTime = 1;
    optional nullable elapsed_s pausedTime = 2;
  }

  readonly attribute nullable char_string phaseList[] = 0;
  readonly attribute nullable int8u currentPhase = 1;
  readonly attribute optional nullable elapsed_s countdownTime = 2;
  readonly attribute OperationalStateStruct operationalStateList[] = 3;
  readonly attribute OperationalStateEnum operationalState = 4;
  readonly attribute ErrorStateStruct operationalError = 5;
  readonly attribute command_id generatedCommandList[] = 65528;
  readonly attribute command_id acceptedCommandList[] = 65529;
  readonly attribute event_id eventList[] = 65530;
  readonly attribute attrib_id attributeList[] = 65531;
  readonly attribute bitmap32 featureMap = 65532;
  readonly attribute int16u clusterRevision = 65533;

  response struct OperationalCommandResponse = 4 {
    ErrorStateStruct commandResponseState = 0;
  }

  /** Upon receipt, the device SHALL pause its operation if it is possible based on the current function of the server. */
  command Pause(): OperationalCommandResponse = 0;
  /** Upon receipt, the device SHALL stop its operation if it is at a position where it is safe to do so and/or permitted. */
  command Stop(): OperationalCommandResponse = 1;
  /** Upon receipt, the device SHALL start its operation if it is safe to do so and the device is in an operational state from which it can be started. */
  command Start(): OperationalCommandResponse = 2;
  /** Upon receipt, the device SHALL resume its operation from the point it was at when it received the Pause command, or from the point when it was paused by means outside of this cluster (for example by manual button press). */
  command Resume(): OperationalCommandResponse = 3;
}

/** This cluster supports remotely monitoring and, where supported, changing the operational state of a Robotic Vacuum. */
cluster RvcOperationalState = 97 {
  revision 1; // NOTE: Default/not specifically set

  enum ErrorStateEnum : enum8 {
    kFailedToFindChargingDock = 64;
    kStuck = 65;
    kDustBinMissing = 66;
    kDustBinFull = 67;
    kWaterTankEmpty = 68;
    kWaterTankMissing = 69;
    kWaterTankLidOpen = 70;
    kMopCleaningPadMissing = 71;
  }

  enum OperationalStateEnum : enum8 {
    kSeekingCharger = 64;
    kCharging = 65;
    kDocked = 66;
  }

  struct ErrorStateStruct {
    enum8 errorStateID = 0;
    optional char_string<64> errorStateLabel = 1;
    optional char_string<64> errorStateDetails = 2;
  }

  struct OperationalStateStruct {
    enum8 operationalStateID = 0;
    optional char_string<64> operationalStateLabel = 1;
  }

  critical event OperationalError = 0 {
    ErrorStateStruct errorState = 0;
  }

  info event OperationCompletion = 1 {
    enum8 completionErrorCode = 0;
    optional nullable elapsed_s totalOperationalTime = 1;
    optional nullable elapsed_s pausedTime = 2;
  }

  readonly attribute nullable char_string phaseList[] = 0;
  readonly attribute nullable int8u currentPhase = 1;
  readonly attribute optional nullable elapsed_s countdownTime = 2;
  readonly attribute OperationalStateStruct operationalStateList[] = 3;
  readonly attribute enum8 operationalState = 4;
  readonly attribute ErrorStateStruct operationalError = 5;
  readonly attribute command_id generatedCommandList[] = 65528;
  readonly attribute command_id acceptedCommandList[] = 65529;
  readonly attribute event_id eventList[] = 65530;
  readonly attribute attrib_id attributeList[] = 65531;
  readonly attribute bitmap32 featureMap = 65532;
  readonly attribute int16u clusterRevision = 65533;

  response struct OperationalCommandResponse = 4 {
    ErrorStateStruct commandResponseState = 0;
  }

  /** Upon receipt, the device SHALL pause its operation if it is possible based on the current function of the server. */
  command Pause(): OperationalCommandResponse = 0;
  /** Upon receipt, the device SHALL stop its operation if it is at a position where it is safe to do so and/or permitted. */
  command Stop(): OperationalCommandResponse = 1;
  /** Upon receipt, the device SHALL start its operation if it is safe to do so and the device is in an operational state from which it can be started. */
  command Start(): OperationalCommandResponse = 2;
  /** Upon receipt, the device SHALL resume its operation from the point it was at when it received the Pause command, or from the point when it was paused by means outside of this cluster (for example by manual button press). */
  command Resume(): OperationalCommandResponse = 3;
}

/** Attributes and commands for monitoring HEPA filters in a device */
cluster HepaFilterMonitoring = 113 {
  revision 1; // NOTE: Default/not specifically set

  enum ChangeIndicationEnum : enum8 {
    kOK = 0;
    kWarning = 1;
    kCritical = 2;
  }

  enum DegradationDirectionEnum : enum8 {
    kUp = 0;
    kDown = 1;
  }

  enum ProductIdentifierTypeEnum : enum8 {
    kUPC = 0;
    kGTIN8 = 1;
    kEAN = 2;
    kGTIN14 = 3;
    kOEM = 4;
  }

  bitmap Feature : bitmap32 {
    kCondition = 0x1;
    kWarning = 0x2;
    kReplacementProductList = 0x4;
  }

  struct ReplacementProductStruct {
    ProductIdentifierTypeEnum productIdentifierType = 0;
    char_string<20> productIdentifierValue = 1;
  }

  readonly attribute optional percent condition = 0;
  readonly attribute optional DegradationDirectionEnum degradationDirection = 1;
  readonly attribute ChangeIndicationEnum changeIndication = 2;
  readonly attribute optional boolean inPlaceIndicator = 3;
  attribute optional nullable epoch_s lastChangedTime = 4;
  readonly attribute optional ReplacementProductStruct replacementProductList[] = 5;
  readonly attribute command_id generatedCommandList[] = 65528;
  readonly attribute command_id acceptedCommandList[] = 65529;
  readonly attribute event_id eventList[] = 65530;
  readonly attribute attrib_id attributeList[] = 65531;
  readonly attribute bitmap32 featureMap = 65532;
  readonly attribute int16u clusterRevision = 65533;

  /** Reset the condition of the replaceable to the non degraded state */
  command ResetCondition(): DefaultSuccess = 0;
}

/** Attributes and commands for monitoring activated carbon filters in a device */
cluster ActivatedCarbonFilterMonitoring = 114 {
  revision 1; // NOTE: Default/not specifically set

  enum ChangeIndicationEnum : enum8 {
    kOK = 0;
    kWarning = 1;
    kCritical = 2;
  }

  enum DegradationDirectionEnum : enum8 {
    kUp = 0;
    kDown = 1;
  }

  enum ProductIdentifierTypeEnum : enum8 {
    kUPC = 0;
    kGTIN8 = 1;
    kEAN = 2;
    kGTIN14 = 3;
    kOEM = 4;
  }

  bitmap Feature : bitmap32 {
    kCondition = 0x1;
    kWarning = 0x2;
    kReplacementProductList = 0x4;
  }

  struct ReplacementProductStruct {
    ProductIdentifierTypeEnum productIdentifierType = 0;
    char_string<20> productIdentifierValue = 1;
  }

  readonly attribute optional percent condition = 0;
  readonly attribute optional DegradationDirectionEnum degradationDirection = 1;
  readonly attribute ChangeIndicationEnum changeIndication = 2;
  readonly attribute optional boolean inPlaceIndicator = 3;
  attribute optional nullable epoch_s lastChangedTime = 4;
  readonly attribute optional ReplacementProductStruct replacementProductList[] = 5;
  readonly attribute command_id generatedCommandList[] = 65528;
  readonly attribute command_id acceptedCommandList[] = 65529;
  readonly attribute event_id eventList[] = 65530;
  readonly attribute attrib_id attributeList[] = 65531;
  readonly attribute bitmap32 featureMap = 65532;
  readonly attribute int16u clusterRevision = 65533;

  /** Reset the condition of the replaceable to the non degraded state */
  command ResetCondition(): DefaultSuccess = 0;
}

/** This cluster provides a mechanism for querying data about the electrical energy imported or provided by the server. */
provisional cluster ElectricalEnergyMeasurement = 145 {
  revision 1;

  enum MeasurementTypeEnum : enum16 {
    kUnspecified = 0;
    kVoltage = 1;
    kActiveCurrent = 2;
    kReactiveCurrent = 3;
    kApparentCurrent = 4;
    kActivePower = 5;
    kReactivePower = 6;
    kApparentPower = 7;
    kRMSVoltage = 8;
    kRMSCurrent = 9;
    kRMSPower = 10;
    kFrequency = 11;
    kPowerFactor = 12;
    kNeutralCurrent = 13;
    kElectricalEnergy = 14;
  }

  bitmap Feature : bitmap32 {
    kImportedEnergy = 0x1;
    kExportedEnergy = 0x2;
    kCumulativeEnergy = 0x4;
    kPeriodicEnergy = 0x8;
  }

  struct MeasurementAccuracyRangeStruct {
    int64s rangeMin = 0;
    int64s rangeMax = 1;
    optional percent100ths percentMax = 2;
    optional percent100ths percentMin = 3;
    optional percent100ths percentTypical = 4;
    optional int64u fixedMax = 5;
    optional int64u fixedMin = 6;
    optional int64u fixedTypical = 7;
  }

  struct MeasurementAccuracyStruct {
    MeasurementTypeEnum measurementType = 0;
    boolean measured = 1;
    int64s minMeasuredValue = 2;
    int64s maxMeasuredValue = 3;
    MeasurementAccuracyRangeStruct accuracyRanges[] = 4;
  }

  struct EnergyMeasurementStruct {
    int64s energy = 0;
    optional epoch_s startTimestamp = 1;
    optional epoch_s endTimestamp = 2;
    optional systime_ms startSystime = 3;
    optional systime_ms endSystime = 4;
  }

  info event CumulativeEnergyMeasured = 0 {
    optional EnergyMeasurementStruct energyImported = 0;
    optional EnergyMeasurementStruct energyExported = 1;
  }

  info event PeriodicEnergyMeasured = 1 {
    optional EnergyMeasurementStruct energyImported = 0;
    optional EnergyMeasurementStruct energyExported = 1;
  }

  readonly attribute MeasurementAccuracyStruct accuracy = 0;
  readonly attribute optional nullable EnergyMeasurementStruct cumulativeEnergyImported = 1;
  readonly attribute optional nullable EnergyMeasurementStruct cumulativeEnergyExported = 2;
  readonly attribute optional nullable EnergyMeasurementStruct periodicEnergyImported = 3;
  readonly attribute optional nullable EnergyMeasurementStruct periodicEnergyExported = 4;
  readonly attribute command_id generatedCommandList[] = 65528;
  readonly attribute command_id acceptedCommandList[] = 65529;
  readonly attribute event_id eventList[] = 65530;
  readonly attribute attrib_id attributeList[] = 65531;
  readonly attribute bitmap32 featureMap = 65532;
  readonly attribute int16u clusterRevision = 65533;
}

<<<<<<< HEAD
/** This cluster provides an interface to specify preferences for how devices should consume energy. */
cluster EnergyPreference = 155 {
  revision 1; // NOTE: Default/not specifically set

  enum EnergyPriorityEnum : enum8 {
    kComfort = 0;
    kSpeed = 1;
    kEfficiency = 2;
    kWaterConsumption = 3;
  }

  bitmap Feature : bitmap32 {
    kEnergyBalance = 0x1;
    kLowPowerModeSensitivity = 0x2;
  }

  struct BalanceStruct {
    percent step = 0;
    optional char_string<64> label = 1;
  }

  readonly attribute optional BalanceStruct energyBalances[] = 0;
  attribute optional int8u currentEnergyBalance = 1;
  readonly attribute optional EnergyPriorityEnum energyPriorities[] = 2;
  readonly attribute optional BalanceStruct lowPowerModeSensitivities[] = 3;
  attribute optional int8u currentLowPowerModeSensitivity = 4;
=======
/** Electric Vehicle Supply Equipment (EVSE) is equipment used to charge an Electric Vehicle (EV) or Plug-In Hybrid Electric Vehicle. This cluster provides an interface to the functionality of Electric Vehicle Supply Equipment (EVSE) management. */
provisional cluster EnergyEvse = 153 {
  revision 1; // NOTE: Default/not specifically set

  enum EnergyTransferStoppedReasonEnum : enum8 {
    kEVStopped = 0;
    kEVSEStopped = 1;
    kOther = 2;
  }

  enum FaultStateEnum : enum8 {
    kNoError = 0;
    kMeterFailure = 1;
    kOverVoltage = 2;
    kUnderVoltage = 3;
    kOverCurrent = 4;
    kContactWetFailure = 5;
    kContactDryFailure = 6;
    kGroundFault = 7;
    kPowerLoss = 8;
    kPowerQuality = 9;
    kPilotShortCircuit = 10;
    kEmergencyStop = 11;
    kEVDisconnected = 12;
    kWrongPowerSupply = 13;
    kLiveNeutralSwap = 14;
    kOverTemperature = 15;
    kOther = 255;
  }

  enum StateEnum : enum8 {
    kNotPluggedIn = 0;
    kPluggedInNoDemand = 1;
    kPluggedInDemand = 2;
    kPluggedInCharging = 3;
    kPluggedInDischarging = 4;
    kSessionEnding = 5;
    kFault = 6;
  }

  enum SupplyStateEnum : enum8 {
    kDisabled = 0;
    kChargingEnabled = 1;
    kDischargingEnabled = 2;
    kDisabledError = 3;
    kDisabledDiagnostics = 4;
  }

  bitmap Feature : bitmap32 {
    kChargingPreferences = 0x1;
    kSoCReporting = 0x2;
    kPlugAndCharge = 0x4;
    kRFID = 0x8;
    kV2X = 0x10;
  }

  bitmap TargetDayOfWeekBitmap : bitmap8 {
    kSunday = 0x1;
    kMonday = 0x2;
    kTuesday = 0x4;
    kWednesday = 0x8;
    kThursday = 0x10;
    kFriday = 0x20;
    kSaturday = 0x40;
  }

  struct ChargingTargetStruct {
    int16u targetTimeMinutesPastMidnight = 0;
    optional percent targetSoC = 1;
    optional energy_mwh addedEnergy = 2;
  }

  info event EVConnected = 0 {
    int32u sessionID = 0;
  }

  info event EVNotDetected = 1 {
    int32u sessionID = 0;
    StateEnum state = 1;
    elapsed_s sessionDuration = 2;
    energy_mwh sessionEnergyCharged = 3;
    optional energy_mwh sessionEnergyDischarged = 4;
  }

  info event EnergyTransferStarted = 2 {
    int32u sessionID = 0;
    StateEnum state = 1;
    amperage_ma maximumCurrent = 2;
  }

  info event EnergyTransferStopped = 3 {
    int32u sessionID = 0;
    StateEnum state = 1;
    EnergyTransferStoppedReasonEnum reason = 2;
    energy_mwh energyTransferred = 4;
  }

  critical event Fault = 4 {
    nullable int32u sessionID = 0;
    StateEnum state = 1;
    FaultStateEnum faultStatePreviousState = 2;
    FaultStateEnum faultStateCurrentState = 4;
  }

  info event RFID = 5 {
    octet_string uid = 0;
  }

  readonly attribute nullable StateEnum state = 0;
  readonly attribute SupplyStateEnum supplyState = 1;
  readonly attribute FaultStateEnum faultState = 2;
  readonly attribute nullable epoch_s chargingEnabledUntil = 3;
  readonly attribute optional nullable epoch_s dischargingEnabledUntil = 4;
  readonly attribute amperage_ma circuitCapacity = 5;
  readonly attribute amperage_ma minimumChargeCurrent = 6;
  readonly attribute amperage_ma maximumChargeCurrent = 7;
  readonly attribute optional amperage_ma maximumDischargeCurrent = 8;
  attribute access(write: manage) optional amperage_ma userMaximumChargeCurrent = 9;
  attribute access(write: manage) optional elapsed_s randomizationDelayWindow = 10;
  readonly attribute optional int8u numberOfWeeklyTargets = 33;
  readonly attribute optional int8u numberOfDailyTargets = 34;
  readonly attribute optional nullable epoch_s nextChargeStartTime = 35;
  readonly attribute optional nullable epoch_s nextChargeTargetTime = 36;
  readonly attribute optional nullable energy_mwh nextChargeRequiredEnergy = 37;
  readonly attribute optional nullable percent nextChargeTargetSoC = 38;
  attribute access(write: manage) optional nullable int16u approximateEVEfficiency = 39;
  readonly attribute optional nullable percent stateOfCharge = 48;
  readonly attribute optional nullable energy_mwh batteryCapacity = 49;
  readonly attribute optional nullable char_string<32> vehicleID = 50;
  readonly attribute nullable int32u sessionID = 64;
  readonly attribute nullable elapsed_s sessionDuration = 65;
  readonly attribute nullable energy_mwh sessionEnergyCharged = 66;
  readonly attribute optional nullable energy_mwh sessionEnergyDischarged = 67;
>>>>>>> a5a62db4
  readonly attribute command_id generatedCommandList[] = 65528;
  readonly attribute command_id acceptedCommandList[] = 65529;
  readonly attribute event_id eventList[] = 65530;
  readonly attribute attrib_id attributeList[] = 65531;
  readonly attribute bitmap32 featureMap = 65532;
  readonly attribute int16u clusterRevision = 65533;
<<<<<<< HEAD
=======

  response struct GetTargetsResponse = 0 {
    TargetDayOfWeekBitmap dayOfWeekforSequence = 0;
    ChargingTargetStruct chargingTargets[] = 1;
  }

  request struct EnableChargingRequest {
    nullable epoch_s chargingEnabledUntil = 0;
    amperage_ma minimumChargeCurrent = 1;
    amperage_ma maximumChargeCurrent = 2;
  }

  request struct EnableDischargingRequest {
    nullable epoch_s dischargingEnabledUntil = 0;
    amperage_ma maximumDischargeCurrent = 1;
  }

  request struct SetTargetsRequest {
    TargetDayOfWeekBitmap dayOfWeekforSequence = 0;
    ChargingTargetStruct chargingTargets[] = 1;
  }

  request struct GetTargetsRequest {
    TargetDayOfWeekBitmap daysToReturn = 0;
  }

  /** Allows a client to disable the EVSE from charging and discharging. */
  timed command Disable(): DefaultSuccess = 1;
  /** Allows a client to enable the EVSE to charge an EV. */
  timed command EnableCharging(EnableChargingRequest): DefaultSuccess = 2;
  /** Allows a client to enable the EVSE to discharge an EV. */
  timed command EnableDischarging(EnableDischargingRequest): DefaultSuccess = 3;
  /** Allows a client to put the EVSE into a self-diagnostics mode. */
  timed command StartDiagnostics(): DefaultSuccess = 4;
  /** Allows a client to set the user specified charging targets. */
  timed command SetTargets(SetTargetsRequest): DefaultSuccess = 5;
  /** Allows a client to retrieve the user specified charging targets. */
  timed command GetTargets(GetTargetsRequest): GetTargetsResponse = 6;
  /** Allows a client to clear all stored charging targets. */
  timed command ClearTargets(): DefaultSuccess = 7;
>>>>>>> a5a62db4
}

/** Provides an interface for controlling and adjusting automatic window coverings. */
cluster WindowCovering = 258 {
  revision 5;

  enum EndProductType : enum8 {
    kRollerShade = 0;
    kRomanShade = 1;
    kBalloonShade = 2;
    kWovenWood = 3;
    kPleatedShade = 4;
    kCellularShade = 5;
    kLayeredShade = 6;
    kLayeredShade2D = 7;
    kSheerShade = 8;
    kTiltOnlyInteriorBlind = 9;
    kInteriorBlind = 10;
    kVerticalBlindStripCurtain = 11;
    kInteriorVenetianBlind = 12;
    kExteriorVenetianBlind = 13;
    kLateralLeftCurtain = 14;
    kLateralRightCurtain = 15;
    kCentralCurtain = 16;
    kRollerShutter = 17;
    kExteriorVerticalScreen = 18;
    kAwningTerracePatio = 19;
    kAwningVerticalScreen = 20;
    kTiltOnlyPergola = 21;
    kSwingingShutter = 22;
    kSlidingShutter = 23;
    kUnknown = 255;
  }

  enum Type : enum8 {
    kRollerShade = 0;
    kRollerShade2Motor = 1;
    kRollerShadeExterior = 2;
    kRollerShadeExterior2Motor = 3;
    kDrapery = 4;
    kAwning = 5;
    kShutter = 6;
    kTiltBlindTiltOnly = 7;
    kTiltBlindLiftAndTilt = 8;
    kProjectorScreen = 9;
    kUnknown = 255;
  }

  bitmap ConfigStatus : bitmap8 {
    kOperational = 0x1;
    kOnlineReserved = 0x2;
    kLiftMovementReversed = 0x4;
    kLiftPositionAware = 0x8;
    kTiltPositionAware = 0x10;
    kLiftEncoderControlled = 0x20;
    kTiltEncoderControlled = 0x40;
  }

  bitmap Feature : bitmap32 {
    kLift = 0x1;
    kTilt = 0x2;
    kPositionAwareLift = 0x4;
    kAbsolutePosition = 0x8;
    kPositionAwareTilt = 0x10;
  }

  bitmap Mode : bitmap8 {
    kMotorDirectionReversed = 0x1;
    kCalibrationMode = 0x2;
    kMaintenanceMode = 0x4;
    kLedFeedback = 0x8;
  }

  bitmap OperationalStatus : bitmap8 {
    kGlobal = 0x3;
    kLift = 0xC;
    kTilt = 0x30;
  }

  bitmap SafetyStatus : bitmap16 {
    kRemoteLockout = 0x1;
    kTamperDetection = 0x2;
    kFailedCommunication = 0x4;
    kPositionFailure = 0x8;
    kThermalProtection = 0x10;
    kObstacleDetected = 0x20;
    kPower = 0x40;
    kStopInput = 0x80;
    kMotorJammed = 0x100;
    kHardwareFailure = 0x200;
    kManualOperation = 0x400;
    kProtection = 0x800;
  }

  readonly attribute Type type = 0;
  readonly attribute optional int16u physicalClosedLimitLift = 1;
  readonly attribute optional int16u physicalClosedLimitTilt = 2;
  readonly attribute optional nullable int16u currentPositionLift = 3;
  readonly attribute optional nullable int16u currentPositionTilt = 4;
  readonly attribute optional int16u numberOfActuationsLift = 5;
  readonly attribute optional int16u numberOfActuationsTilt = 6;
  readonly attribute ConfigStatus configStatus = 7;
  readonly attribute optional nullable percent currentPositionLiftPercentage = 8;
  readonly attribute optional nullable percent currentPositionTiltPercentage = 9;
  readonly attribute OperationalStatus operationalStatus = 10;
  readonly attribute optional nullable percent100ths targetPositionLiftPercent100ths = 11;
  readonly attribute optional nullable percent100ths targetPositionTiltPercent100ths = 12;
  readonly attribute EndProductType endProductType = 13;
  readonly attribute optional nullable percent100ths currentPositionLiftPercent100ths = 14;
  readonly attribute optional nullable percent100ths currentPositionTiltPercent100ths = 15;
  readonly attribute optional int16u installedOpenLimitLift = 16;
  readonly attribute optional int16u installedClosedLimitLift = 17;
  readonly attribute optional int16u installedOpenLimitTilt = 18;
  readonly attribute optional int16u installedClosedLimitTilt = 19;
  attribute access(write: manage) Mode mode = 23;
  readonly attribute optional SafetyStatus safetyStatus = 26;
  readonly attribute command_id generatedCommandList[] = 65528;
  readonly attribute command_id acceptedCommandList[] = 65529;
  readonly attribute event_id eventList[] = 65530;
  readonly attribute attrib_id attributeList[] = 65531;
  readonly attribute bitmap32 featureMap = 65532;
  readonly attribute int16u clusterRevision = 65533;

  request struct GoToLiftValueRequest {
    int16u liftValue = 0;
  }

  request struct GoToLiftPercentageRequest {
    percent100ths liftPercent100thsValue = 0;
  }

  request struct GoToTiltValueRequest {
    int16u tiltValue = 0;
  }

  request struct GoToTiltPercentageRequest {
    percent100ths tiltPercent100thsValue = 0;
  }

  /** Moves window covering to InstalledOpenLimitLift and InstalledOpenLimitTilt */
  command UpOrOpen(): DefaultSuccess = 0;
  /** Moves window covering to InstalledClosedLimitLift and InstalledCloseLimitTilt */
  command DownOrClose(): DefaultSuccess = 1;
  /** Stop any adjusting of window covering */
  command StopMotion(): DefaultSuccess = 2;
  /** Go to lift value specified */
  command GoToLiftValue(GoToLiftValueRequest): DefaultSuccess = 4;
  /** Go to lift percentage specified */
  command GoToLiftPercentage(GoToLiftPercentageRequest): DefaultSuccess = 5;
  /** Go to tilt value specified */
  command GoToTiltValue(GoToTiltValueRequest): DefaultSuccess = 7;
  /** Go to tilt percentage specified */
  command GoToTiltPercentage(GoToTiltPercentageRequest): DefaultSuccess = 8;
}

/** This cluster provides control of a barrier (garage door). */
deprecated cluster BarrierControl = 259 {
  revision 1; // NOTE: Default/not specifically set

  bitmap BarrierControlCapabilities : bitmap8 {
    kPartialBarrier = 0x1;
  }

  bitmap BarrierControlSafetyStatus : bitmap16 {
    kRemoteLockout = 0x1;
    kTemperDetected = 0x2;
    kFailedCommunication = 0x4;
    kPositionFailure = 0x8;
  }

  readonly attribute enum8 barrierMovingState = 1;
  readonly attribute bitmap16 barrierSafetyStatus = 2;
  readonly attribute bitmap8 barrierCapabilities = 3;
  attribute optional int16u barrierOpenEvents = 4;
  attribute optional int16u barrierCloseEvents = 5;
  attribute optional int16u barrierCommandOpenEvents = 6;
  attribute optional int16u barrierCommandCloseEvents = 7;
  attribute optional int16u barrierOpenPeriod = 8;
  attribute optional int16u barrierClosePeriod = 9;
  readonly attribute int8u barrierPosition = 10;
  readonly attribute command_id generatedCommandList[] = 65528;
  readonly attribute command_id acceptedCommandList[] = 65529;
  readonly attribute event_id eventList[] = 65530;
  readonly attribute attrib_id attributeList[] = 65531;
  readonly attribute bitmap32 featureMap = 65532;
  readonly attribute int16u clusterRevision = 65533;

  request struct BarrierControlGoToPercentRequest {
    int8u percentOpen = 0;
  }

  /** Command to instruct a barrier to go to a percent open state. */
  command BarrierControlGoToPercent(BarrierControlGoToPercentRequest): DefaultSuccess = 0;
  /** Command that instructs the barrier to stop moving. */
  command BarrierControlStop(): DefaultSuccess = 1;
}

/** An interface for configuring and controlling pumps. */
cluster PumpConfigurationAndControl = 512 {
  revision 3;

  enum ControlModeEnum : enum8 {
    kConstantSpeed = 0;
    kConstantPressure = 1;
    kProportionalPressure = 2;
    kConstantFlow = 3;
    kConstantTemperature = 5;
    kAutomatic = 7;
  }

  enum OperationModeEnum : enum8 {
    kNormal = 0;
    kMinimum = 1;
    kMaximum = 2;
    kLocal = 3;
  }

  bitmap Feature : bitmap32 {
    kConstantPressure = 0x1;
    kCompensatedPressure = 0x2;
    kConstantFlow = 0x4;
    kConstantSpeed = 0x8;
    kConstantTemperature = 0x10;
    kAutomatic = 0x20;
    kLocalOperation = 0x40;
  }

  bitmap PumpStatusBitmap : bitmap16 {
    kDeviceFault = 0x1;
    kSupplyFault = 0x2;
    kSpeedLow = 0x4;
    kSpeedHigh = 0x8;
    kLocalOverride = 0x10;
    kRunning = 0x20;
    kRemotePressure = 0x40;
    kRemoteFlow = 0x80;
    kRemoteTemperature = 0x100;
  }

  info event SupplyVoltageLow = 0 {
  }

  info event SupplyVoltageHigh = 1 {
  }

  info event PowerMissingPhase = 2 {
  }

  info event SystemPressureLow = 3 {
  }

  info event SystemPressureHigh = 4 {
  }

  critical event DryRunning = 5 {
  }

  info event MotorTemperatureHigh = 6 {
  }

  critical event PumpMotorFatalFailure = 7 {
  }

  info event ElectronicTemperatureHigh = 8 {
  }

  critical event PumpBlocked = 9 {
  }

  info event SensorFailure = 10 {
  }

  info event ElectronicNonFatalFailure = 11 {
  }

  critical event ElectronicFatalFailure = 12 {
  }

  info event GeneralFault = 13 {
  }

  info event Leakage = 14 {
  }

  info event AirDetection = 15 {
  }

  info event TurbineOperation = 16 {
  }

  readonly attribute nullable int16s maxPressure = 0;
  readonly attribute nullable int16u maxSpeed = 1;
  readonly attribute nullable int16u maxFlow = 2;
  readonly attribute optional nullable int16s minConstPressure = 3;
  readonly attribute optional nullable int16s maxConstPressure = 4;
  readonly attribute optional nullable int16s minCompPressure = 5;
  readonly attribute optional nullable int16s maxCompPressure = 6;
  readonly attribute optional nullable int16u minConstSpeed = 7;
  readonly attribute optional nullable int16u maxConstSpeed = 8;
  readonly attribute optional nullable int16u minConstFlow = 9;
  readonly attribute optional nullable int16u maxConstFlow = 10;
  readonly attribute optional nullable int16s minConstTemp = 11;
  readonly attribute optional nullable int16s maxConstTemp = 12;
  readonly attribute optional PumpStatusBitmap pumpStatus = 16;
  readonly attribute OperationModeEnum effectiveOperationMode = 17;
  readonly attribute ControlModeEnum effectiveControlMode = 18;
  readonly attribute nullable int16s capacity = 19;
  readonly attribute optional nullable int16u speed = 20;
  attribute access(write: manage) optional nullable int24u lifetimeRunningHours = 21;
  readonly attribute optional nullable int24u power = 22;
  attribute access(write: manage) optional nullable int32u lifetimeEnergyConsumed = 23;
  attribute access(write: manage) OperationModeEnum operationMode = 32;
  attribute access(write: manage) optional ControlModeEnum controlMode = 33;
  readonly attribute command_id generatedCommandList[] = 65528;
  readonly attribute command_id acceptedCommandList[] = 65529;
  readonly attribute event_id eventList[] = 65530;
  readonly attribute attrib_id attributeList[] = 65531;
  readonly attribute bitmap32 featureMap = 65532;
  readonly attribute int16u clusterRevision = 65533;
}

/** An interface for configuring and controlling the functionality of a thermostat. */
cluster Thermostat = 513 {
  revision 6;

  enum ACCapacityFormatEnum : enum8 {
    kBTUh = 0;
  }

  enum ACCompressorTypeEnum : enum8 {
    kUnknown = 0;
    kT1 = 1;
    kT2 = 2;
    kT3 = 3;
  }

  enum ACLouverPositionEnum : enum8 {
    kClosed = 1;
    kOpen = 2;
    kQuarter = 3;
    kHalf = 4;
    kThreeQuarters = 5;
  }

  enum ACRefrigerantTypeEnum : enum8 {
    kUnknown = 0;
    kR22 = 1;
    kR410a = 2;
    kR407c = 3;
  }

  enum ACTypeEnum : enum8 {
    kUnknown = 0;
    kCoolingFixed = 1;
    kHeatPumpFixed = 2;
    kCoolingInverter = 3;
    kHeatPumpInverter = 4;
  }

  enum ControlSequenceOfOperationEnum : enum8 {
    kCoolingOnly = 0;
    kCoolingWithReheat = 1;
    kHeatingOnly = 2;
    kHeatingWithReheat = 3;
    kCoolingAndHeating = 4;
    kCoolingAndHeatingWithReheat = 5;
  }

  enum SetpointChangeSourceEnum : enum8 {
    kManual = 0;
    kSchedule = 1;
    kExternal = 2;
  }

  enum SetpointRaiseLowerModeEnum : enum8 {
    kHeat = 0;
    kCool = 1;
    kBoth = 2;
  }

  enum StartOfWeekEnum : enum8 {
    kSunday = 0;
    kMonday = 1;
    kTuesday = 2;
    kWednesday = 3;
    kThursday = 4;
    kFriday = 5;
    kSaturday = 6;
  }

  enum SystemModeEnum : enum8 {
    kOff = 0;
    kAuto = 1;
    kCool = 3;
    kHeat = 4;
    kEmergencyHeat = 5;
    kPrecooling = 6;
    kFanOnly = 7;
    kDry = 8;
    kSleep = 9;
  }

  enum TemperatureSetpointHoldEnum : enum8 {
    kSetpointHoldOff = 0;
    kSetpointHoldOn = 1;
  }

  enum ThermostatRunningModeEnum : enum8 {
    kOff = 0;
    kCool = 3;
    kHeat = 4;
  }

  bitmap ACErrorCodeBitmap : bitmap32 {
    kCompressorFail = 0x1;
    kRoomSensorFail = 0x2;
    kOutdoorSensorFail = 0x4;
    kCoilSensorFail = 0x8;
    kFanFail = 0x10;
  }

  bitmap Feature : bitmap32 {
    kHeating = 0x1;
    kCooling = 0x2;
    kOccupancy = 0x4;
    kScheduleConfiguration = 0x8;
    kSetback = 0x10;
    kAutoMode = 0x20;
    kLocalTemperatureNotExposed = 0x40;
  }

  bitmap HVACSystemTypeBitmap : bitmap8 {
    kCoolingStage = 0x3;
    kHeatingStage = 0xC;
    kHeatingIsHeatPump = 0x10;
    kHeatingUsesFuel = 0x20;
  }

  bitmap ProgrammingOperationModeBitmap : bitmap8 {
    kScheduleActive = 0x1;
    kAutoRecovery = 0x2;
    kEconomy = 0x4;
  }

  bitmap RelayStateBitmap : bitmap16 {
    kHeat = 0x1;
    kCool = 0x2;
    kFan = 0x4;
    kHeatStage2 = 0x8;
    kCoolStage2 = 0x10;
    kFanStage2 = 0x20;
    kFanStage3 = 0x40;
  }

  bitmap RemoteSensingBitmap : bitmap8 {
    kLocalTemperature = 0x1;
    kOutdoorTemperature = 0x2;
    kOccupancy = 0x4;
  }

  bitmap ScheduleDayOfWeekBitmap : bitmap8 {
    kSunday = 0x1;
    kMonday = 0x2;
    kTuesday = 0x4;
    kWednesday = 0x8;
    kThursday = 0x10;
    kFriday = 0x20;
    kSaturday = 0x40;
    kAway = 0x80;
  }

  bitmap ScheduleModeBitmap : bitmap8 {
    kHeatSetpointPresent = 0x1;
    kCoolSetpointPresent = 0x2;
  }

  struct WeeklyScheduleTransitionStruct {
    int16u transitionTime = 0;
    nullable temperature heatSetpoint = 1;
    nullable temperature coolSetpoint = 2;
  }

  readonly attribute nullable temperature localTemperature = 0;
  readonly attribute optional nullable temperature outdoorTemperature = 1;
  readonly attribute optional bitmap8 occupancy = 2;
  readonly attribute optional temperature absMinHeatSetpointLimit = 3;
  readonly attribute optional temperature absMaxHeatSetpointLimit = 4;
  readonly attribute optional temperature absMinCoolSetpointLimit = 5;
  readonly attribute optional temperature absMaxCoolSetpointLimit = 6;
  readonly attribute optional int8u PICoolingDemand = 7;
  readonly attribute optional int8u PIHeatingDemand = 8;
  attribute access(write: manage) optional bitmap8 HVACSystemTypeConfiguration = 9;
  attribute access(write: manage) optional int8s localTemperatureCalibration = 16;
  attribute optional int16s occupiedCoolingSetpoint = 17;
  attribute optional int16s occupiedHeatingSetpoint = 18;
  attribute optional int16s unoccupiedCoolingSetpoint = 19;
  attribute optional int16s unoccupiedHeatingSetpoint = 20;
  attribute access(write: manage) optional int16s minHeatSetpointLimit = 21;
  attribute access(write: manage) optional int16s maxHeatSetpointLimit = 22;
  attribute access(write: manage) optional int16s minCoolSetpointLimit = 23;
  attribute access(write: manage) optional int16s maxCoolSetpointLimit = 24;
  attribute access(write: manage) optional int8s minSetpointDeadBand = 25;
  attribute access(write: manage) optional RemoteSensingBitmap remoteSensing = 26;
  attribute access(write: manage) ControlSequenceOfOperationEnum controlSequenceOfOperation = 27;
  attribute access(write: manage) SystemModeEnum systemMode = 28;
  readonly attribute optional ThermostatRunningModeEnum thermostatRunningMode = 30;
  readonly attribute optional StartOfWeekEnum startOfWeek = 32;
  readonly attribute optional int8u numberOfWeeklyTransitions = 33;
  readonly attribute optional int8u numberOfDailyTransitions = 34;
  attribute access(write: manage) optional TemperatureSetpointHoldEnum temperatureSetpointHold = 35;
  attribute access(write: manage) optional nullable int16u temperatureSetpointHoldDuration = 36;
  attribute access(write: manage) optional ProgrammingOperationModeBitmap thermostatProgrammingOperationMode = 37;
  readonly attribute optional RelayStateBitmap thermostatRunningState = 41;
  readonly attribute optional SetpointChangeSourceEnum setpointChangeSource = 48;
  readonly attribute optional nullable int16s setpointChangeAmount = 49;
  readonly attribute optional epoch_s setpointChangeSourceTimestamp = 50;
  attribute access(write: manage) optional nullable int8u occupiedSetback = 52;
  readonly attribute optional nullable int8u occupiedSetbackMin = 53;
  readonly attribute optional nullable int8u occupiedSetbackMax = 54;
  attribute access(write: manage) optional nullable int8u unoccupiedSetback = 55;
  readonly attribute optional nullable int8u unoccupiedSetbackMin = 56;
  readonly attribute optional nullable int8u unoccupiedSetbackMax = 57;
  attribute access(write: manage) optional int8u emergencyHeatDelta = 58;
  attribute access(write: manage) optional ACTypeEnum ACType = 64;
  attribute access(write: manage) optional int16u ACCapacity = 65;
  attribute access(write: manage) optional ACRefrigerantTypeEnum ACRefrigerantType = 66;
  attribute access(write: manage) optional ACCompressorTypeEnum ACCompressorType = 67;
  attribute access(write: manage) optional ACErrorCodeBitmap ACErrorCode = 68;
  attribute access(write: manage) optional ACLouverPositionEnum ACLouverPosition = 69;
  readonly attribute optional nullable temperature ACCoilTemperature = 70;
  attribute access(write: manage) optional ACCapacityFormatEnum ACCapacityformat = 71;
  readonly attribute command_id generatedCommandList[] = 65528;
  readonly attribute command_id acceptedCommandList[] = 65529;
  readonly attribute event_id eventList[] = 65530;
  readonly attribute attrib_id attributeList[] = 65531;
  readonly attribute bitmap32 featureMap = 65532;
  readonly attribute int16u clusterRevision = 65533;

  request struct SetpointRaiseLowerRequest {
    SetpointRaiseLowerModeEnum mode = 0;
    int8s amount = 1;
  }

  response struct GetWeeklyScheduleResponse = 0 {
    int8u numberOfTransitionsForSequence = 0;
    ScheduleDayOfWeekBitmap dayOfWeekForSequence = 1;
    ScheduleModeBitmap modeForSequence = 2;
    WeeklyScheduleTransitionStruct transitions[] = 3;
  }

  request struct SetWeeklyScheduleRequest {
    int8u numberOfTransitionsForSequence = 0;
    ScheduleDayOfWeekBitmap dayOfWeekForSequence = 1;
    ScheduleModeBitmap modeForSequence = 2;
    WeeklyScheduleTransitionStruct transitions[] = 3;
  }

  request struct GetWeeklyScheduleRequest {
    ScheduleDayOfWeekBitmap daysToReturn = 0;
    ScheduleModeBitmap modeToReturn = 1;
  }

  /** Command description for SetpointRaiseLower */
  command SetpointRaiseLower(SetpointRaiseLowerRequest): DefaultSuccess = 0;
  /** Command description for SetWeeklySchedule */
  command access(invoke: manage) SetWeeklySchedule(SetWeeklyScheduleRequest): DefaultSuccess = 1;
  /** Command description for GetWeeklySchedule */
  command GetWeeklySchedule(GetWeeklyScheduleRequest): GetWeeklyScheduleResponse = 2;
  /** The Clear Weekly Schedule command is used to clear the weekly schedule. */
  command access(invoke: manage) ClearWeeklySchedule(): DefaultSuccess = 3;
}

/** An interface for controlling a fan in a heating/cooling system. */
provisional cluster FanControl = 514 {
  revision 4;

  enum AirflowDirectionEnum : enum8 {
    kForward = 0;
    kReverse = 1;
  }

  enum FanModeEnum : enum8 {
    kOff = 0;
    kLow = 1;
    kMedium = 2;
    kHigh = 3;
    kOn = 4;
    kAuto = 5;
    kSmart = 6;
  }

  enum FanModeSequenceEnum : enum8 {
    kOffLowMedHigh = 0;
    kOffLowHigh = 1;
    kOffLowMedHighAuto = 2;
    kOffLowHighAuto = 3;
    kOffHighAuto = 4;
    kOffHigh = 5;
  }

  enum StepDirectionEnum : enum8 {
    kIncrease = 0;
    kDecrease = 1;
  }

  bitmap Feature : bitmap32 {
    kMultiSpeed = 0x1;
    kAuto = 0x2;
    kRocking = 0x4;
    kWind = 0x8;
    kStep = 0x10;
    kAirflowDirection = 0x20;
  }

  bitmap RockBitmap : bitmap8 {
    kRockLeftRight = 0x1;
    kRockUpDown = 0x2;
    kRockRound = 0x4;
  }

  bitmap WindBitmap : bitmap8 {
    kSleepWind = 0x1;
    kNaturalWind = 0x2;
  }

  attribute FanModeEnum fanMode = 0;
  readonly attribute FanModeSequenceEnum fanModeSequence = 1;
  attribute nullable percent percentSetting = 2;
  readonly attribute percent percentCurrent = 3;
  readonly attribute optional int8u speedMax = 4;
  attribute optional nullable int8u speedSetting = 5;
  readonly attribute optional int8u speedCurrent = 6;
  readonly attribute optional RockBitmap rockSupport = 7;
  attribute optional RockBitmap rockSetting = 8;
  readonly attribute optional WindBitmap windSupport = 9;
  attribute optional WindBitmap windSetting = 10;
  attribute optional AirflowDirectionEnum airflowDirection = 11;
  readonly attribute command_id generatedCommandList[] = 65528;
  readonly attribute command_id acceptedCommandList[] = 65529;
  readonly attribute event_id eventList[] = 65530;
  readonly attribute attrib_id attributeList[] = 65531;
  readonly attribute bitmap32 featureMap = 65532;
  readonly attribute int16u clusterRevision = 65533;

  request struct StepRequest {
    StepDirectionEnum direction = 0;
    optional boolean wrap = 1;
    optional boolean lowestOff = 2;
  }

  /** The Step command speeds up or slows down the fan, in steps. */
  command Step(StepRequest): DefaultSuccess = 0;
}

/** An interface for configuring the user interface of a thermostat (which may be remote from the thermostat). */
cluster ThermostatUserInterfaceConfiguration = 516 {
  revision 2;

  enum KeypadLockoutEnum : enum8 {
    kNoLockout = 0;
    kLockout1 = 1;
    kLockout2 = 2;
    kLockout3 = 3;
    kLockout4 = 4;
    kLockout5 = 5;
  }

  enum ScheduleProgrammingVisibilityEnum : enum8 {
    kScheduleProgrammingPermitted = 0;
    kScheduleProgrammingDenied = 1;
  }

  enum TemperatureDisplayModeEnum : enum8 {
    kCelsius = 0;
    kFahrenheit = 1;
  }

  attribute TemperatureDisplayModeEnum temperatureDisplayMode = 0;
  attribute access(write: manage) KeypadLockoutEnum keypadLockout = 1;
  attribute access(write: manage) optional ScheduleProgrammingVisibilityEnum scheduleProgrammingVisibility = 2;
  readonly attribute command_id generatedCommandList[] = 65528;
  readonly attribute command_id acceptedCommandList[] = 65529;
  readonly attribute event_id eventList[] = 65530;
  readonly attribute attrib_id attributeList[] = 65531;
  readonly attribute bitmap32 featureMap = 65532;
  readonly attribute int16u clusterRevision = 65533;
}

/** Attributes and commands for controlling the color properties of a color-capable light. */
cluster ColorControl = 768 {
  revision 6;

  enum ColorLoopAction : enum8 {
    kDeactivate = 0;
    kActivateFromColorLoopStartEnhancedHue = 1;
    kActivateFromEnhancedCurrentHue = 2;
  }

  enum ColorLoopDirection : enum8 {
    kDecrementHue = 0;
    kIncrementHue = 1;
  }

  enum ColorMode : enum8 {
    kCurrentHueAndCurrentSaturation = 0;
    kCurrentXAndCurrentY = 1;
    kColorTemperature = 2;
  }

  enum HueDirection : enum8 {
    kShortestDistance = 0;
    kLongestDistance = 1;
    kUp = 2;
    kDown = 3;
  }

  enum HueMoveMode : enum8 {
    kStop = 0;
    kUp = 1;
    kDown = 3;
  }

  enum HueStepMode : enum8 {
    kUp = 1;
    kDown = 3;
  }

  enum SaturationMoveMode : enum8 {
    kStop = 0;
    kUp = 1;
    kDown = 3;
  }

  enum SaturationStepMode : enum8 {
    kUp = 1;
    kDown = 3;
  }

  bitmap ColorCapabilities : bitmap16 {
    kHueSaturationSupported = 0x1;
    kEnhancedHueSupported = 0x2;
    kColorLoopSupported = 0x4;
    kXYAttributesSupported = 0x8;
    kColorTemperatureSupported = 0x10;
  }

  bitmap ColorLoopUpdateFlags : bitmap8 {
    kUpdateAction = 0x1;
    kUpdateDirection = 0x2;
    kUpdateTime = 0x4;
    kUpdateStartHue = 0x8;
  }

  bitmap Feature : bitmap32 {
    kHueAndSaturation = 0x1;
    kEnhancedHue = 0x2;
    kColorLoop = 0x4;
    kXY = 0x8;
    kColorTemperature = 0x10;
  }

  readonly attribute optional int8u currentHue = 0;
  readonly attribute optional int8u currentSaturation = 1;
  readonly attribute optional int16u remainingTime = 2;
  readonly attribute optional int16u currentX = 3;
  readonly attribute optional int16u currentY = 4;
  readonly attribute optional enum8 driftCompensation = 5;
  readonly attribute optional char_string<254> compensationText = 6;
  readonly attribute optional int16u colorTemperatureMireds = 7;
  readonly attribute enum8 colorMode = 8;
  attribute bitmap8 options = 15;
  readonly attribute nullable int8u numberOfPrimaries = 16;
  readonly attribute optional int16u primary1X = 17;
  readonly attribute optional int16u primary1Y = 18;
  readonly attribute optional nullable int8u primary1Intensity = 19;
  readonly attribute optional int16u primary2X = 21;
  readonly attribute optional int16u primary2Y = 22;
  readonly attribute optional nullable int8u primary2Intensity = 23;
  readonly attribute optional int16u primary3X = 25;
  readonly attribute optional int16u primary3Y = 26;
  readonly attribute optional nullable int8u primary3Intensity = 27;
  readonly attribute optional int16u primary4X = 32;
  readonly attribute optional int16u primary4Y = 33;
  readonly attribute optional nullable int8u primary4Intensity = 34;
  readonly attribute optional int16u primary5X = 36;
  readonly attribute optional int16u primary5Y = 37;
  readonly attribute optional nullable int8u primary5Intensity = 38;
  readonly attribute optional int16u primary6X = 40;
  readonly attribute optional int16u primary6Y = 41;
  readonly attribute optional nullable int8u primary6Intensity = 42;
  attribute access(write: manage) optional int16u whitePointX = 48;
  attribute access(write: manage) optional int16u whitePointY = 49;
  attribute access(write: manage) optional int16u colorPointRX = 50;
  attribute access(write: manage) optional int16u colorPointRY = 51;
  attribute access(write: manage) optional nullable int8u colorPointRIntensity = 52;
  attribute access(write: manage) optional int16u colorPointGX = 54;
  attribute access(write: manage) optional int16u colorPointGY = 55;
  attribute access(write: manage) optional nullable int8u colorPointGIntensity = 56;
  attribute access(write: manage) optional int16u colorPointBX = 58;
  attribute access(write: manage) optional int16u colorPointBY = 59;
  attribute access(write: manage) optional nullable int8u colorPointBIntensity = 60;
  readonly attribute optional int16u enhancedCurrentHue = 16384;
  readonly attribute enum8 enhancedColorMode = 16385;
  readonly attribute optional int8u colorLoopActive = 16386;
  readonly attribute optional int8u colorLoopDirection = 16387;
  readonly attribute optional int16u colorLoopTime = 16388;
  readonly attribute optional int16u colorLoopStartEnhancedHue = 16389;
  readonly attribute optional int16u colorLoopStoredEnhancedHue = 16390;
  readonly attribute bitmap16 colorCapabilities = 16394;
  readonly attribute optional int16u colorTempPhysicalMinMireds = 16395;
  readonly attribute optional int16u colorTempPhysicalMaxMireds = 16396;
  readonly attribute optional int16u coupleColorTempToLevelMinMireds = 16397;
  attribute access(write: manage) optional nullable int16u startUpColorTemperatureMireds = 16400;
  readonly attribute command_id generatedCommandList[] = 65528;
  readonly attribute command_id acceptedCommandList[] = 65529;
  readonly attribute event_id eventList[] = 65530;
  readonly attribute attrib_id attributeList[] = 65531;
  readonly attribute bitmap32 featureMap = 65532;
  readonly attribute int16u clusterRevision = 65533;

  request struct MoveToHueRequest {
    int8u hue = 0;
    HueDirection direction = 1;
    int16u transitionTime = 2;
    bitmap8 optionsMask = 3;
    bitmap8 optionsOverride = 4;
  }

  request struct MoveHueRequest {
    HueMoveMode moveMode = 0;
    int8u rate = 1;
    bitmap8 optionsMask = 2;
    bitmap8 optionsOverride = 3;
  }

  request struct StepHueRequest {
    HueStepMode stepMode = 0;
    int8u stepSize = 1;
    int8u transitionTime = 2;
    bitmap8 optionsMask = 3;
    bitmap8 optionsOverride = 4;
  }

  request struct MoveToSaturationRequest {
    int8u saturation = 0;
    int16u transitionTime = 1;
    bitmap8 optionsMask = 2;
    bitmap8 optionsOverride = 3;
  }

  request struct MoveSaturationRequest {
    SaturationMoveMode moveMode = 0;
    int8u rate = 1;
    bitmap8 optionsMask = 2;
    bitmap8 optionsOverride = 3;
  }

  request struct StepSaturationRequest {
    SaturationStepMode stepMode = 0;
    int8u stepSize = 1;
    int8u transitionTime = 2;
    bitmap8 optionsMask = 3;
    bitmap8 optionsOverride = 4;
  }

  request struct MoveToHueAndSaturationRequest {
    int8u hue = 0;
    int8u saturation = 1;
    int16u transitionTime = 2;
    bitmap8 optionsMask = 3;
    bitmap8 optionsOverride = 4;
  }

  request struct MoveToColorRequest {
    int16u colorX = 0;
    int16u colorY = 1;
    int16u transitionTime = 2;
    bitmap8 optionsMask = 3;
    bitmap8 optionsOverride = 4;
  }

  request struct MoveColorRequest {
    int16s rateX = 0;
    int16s rateY = 1;
    bitmap8 optionsMask = 2;
    bitmap8 optionsOverride = 3;
  }

  request struct StepColorRequest {
    int16s stepX = 0;
    int16s stepY = 1;
    int16u transitionTime = 2;
    bitmap8 optionsMask = 3;
    bitmap8 optionsOverride = 4;
  }

  request struct MoveToColorTemperatureRequest {
    int16u colorTemperatureMireds = 0;
    int16u transitionTime = 1;
    bitmap8 optionsMask = 2;
    bitmap8 optionsOverride = 3;
  }

  request struct EnhancedMoveToHueRequest {
    int16u enhancedHue = 0;
    HueDirection direction = 1;
    int16u transitionTime = 2;
    bitmap8 optionsMask = 3;
    bitmap8 optionsOverride = 4;
  }

  request struct EnhancedMoveHueRequest {
    HueMoveMode moveMode = 0;
    int16u rate = 1;
    bitmap8 optionsMask = 2;
    bitmap8 optionsOverride = 3;
  }

  request struct EnhancedStepHueRequest {
    HueStepMode stepMode = 0;
    int16u stepSize = 1;
    int16u transitionTime = 2;
    bitmap8 optionsMask = 3;
    bitmap8 optionsOverride = 4;
  }

  request struct EnhancedMoveToHueAndSaturationRequest {
    int16u enhancedHue = 0;
    int8u saturation = 1;
    int16u transitionTime = 2;
    bitmap8 optionsMask = 3;
    bitmap8 optionsOverride = 4;
  }

  request struct ColorLoopSetRequest {
    ColorLoopUpdateFlags updateFlags = 0;
    ColorLoopAction action = 1;
    ColorLoopDirection direction = 2;
    int16u time = 3;
    int16u startHue = 4;
    bitmap8 optionsMask = 5;
    bitmap8 optionsOverride = 6;
  }

  request struct StopMoveStepRequest {
    bitmap8 optionsMask = 0;
    bitmap8 optionsOverride = 1;
  }

  request struct MoveColorTemperatureRequest {
    HueMoveMode moveMode = 0;
    int16u rate = 1;
    int16u colorTemperatureMinimumMireds = 2;
    int16u colorTemperatureMaximumMireds = 3;
    bitmap8 optionsMask = 4;
    bitmap8 optionsOverride = 5;
  }

  request struct StepColorTemperatureRequest {
    HueStepMode stepMode = 0;
    int16u stepSize = 1;
    int16u transitionTime = 2;
    int16u colorTemperatureMinimumMireds = 3;
    int16u colorTemperatureMaximumMireds = 4;
    bitmap8 optionsMask = 5;
    bitmap8 optionsOverride = 6;
  }

  /** Move to specified hue. */
  command MoveToHue(MoveToHueRequest): DefaultSuccess = 0;
  /** Move hue up or down at specified rate. */
  command MoveHue(MoveHueRequest): DefaultSuccess = 1;
  /** Step hue up or down by specified size at specified rate. */
  command StepHue(StepHueRequest): DefaultSuccess = 2;
  /** Move to specified saturation. */
  command MoveToSaturation(MoveToSaturationRequest): DefaultSuccess = 3;
  /** Move saturation up or down at specified rate. */
  command MoveSaturation(MoveSaturationRequest): DefaultSuccess = 4;
  /** Step saturation up or down by specified size at specified rate. */
  command StepSaturation(StepSaturationRequest): DefaultSuccess = 5;
  /** Move to hue and saturation. */
  command MoveToHueAndSaturation(MoveToHueAndSaturationRequest): DefaultSuccess = 6;
  /** Move to specified color. */
  command MoveToColor(MoveToColorRequest): DefaultSuccess = 7;
  /** Moves the color. */
  command MoveColor(MoveColorRequest): DefaultSuccess = 8;
  /** Steps the lighting to a specific color. */
  command StepColor(StepColorRequest): DefaultSuccess = 9;
  /** Move to a specific color temperature. */
  command MoveToColorTemperature(MoveToColorTemperatureRequest): DefaultSuccess = 10;
  /** Command description for EnhancedMoveToHue */
  command EnhancedMoveToHue(EnhancedMoveToHueRequest): DefaultSuccess = 64;
  /** Command description for EnhancedMoveHue */
  command EnhancedMoveHue(EnhancedMoveHueRequest): DefaultSuccess = 65;
  /** Command description for EnhancedStepHue */
  command EnhancedStepHue(EnhancedStepHueRequest): DefaultSuccess = 66;
  /** Command description for EnhancedMoveToHueAndSaturation */
  command EnhancedMoveToHueAndSaturation(EnhancedMoveToHueAndSaturationRequest): DefaultSuccess = 67;
  /** Command description for ColorLoopSet */
  command ColorLoopSet(ColorLoopSetRequest): DefaultSuccess = 68;
  /** Command description for StopMoveStep */
  command StopMoveStep(StopMoveStepRequest): DefaultSuccess = 71;
  /** Command description for MoveColorTemperature */
  command MoveColorTemperature(MoveColorTemperatureRequest): DefaultSuccess = 75;
  /** Command description for StepColorTemperature */
  command StepColorTemperature(StepColorTemperatureRequest): DefaultSuccess = 76;
}

/** Attributes and commands for configuring a lighting ballast. */
provisional cluster BallastConfiguration = 769 {
  revision 4;

  bitmap BallastStatusBitmap : bitmap8 {
    kBallastNonOperational = 0x1;
    kLampFailure = 0x2;
  }

  bitmap LampAlarmModeBitmap : bitmap8 {
    kLampBurnHours = 0x1;
  }

  readonly attribute int8u physicalMinLevel = 0;
  readonly attribute int8u physicalMaxLevel = 1;
  readonly attribute optional BallastStatusBitmap ballastStatus = 2;
  attribute access(write: manage) int8u minLevel = 16;
  attribute access(write: manage) int8u maxLevel = 17;
  attribute access(write: manage) optional nullable int8u intrinsicBallastFactor = 20;
  attribute access(write: manage) optional nullable int8u ballastFactorAdjustment = 21;
  readonly attribute int8u lampQuantity = 32;
  attribute access(write: manage) optional char_string<16> lampType = 48;
  attribute access(write: manage) optional char_string<16> lampManufacturer = 49;
  attribute access(write: manage) optional nullable int24u lampRatedHours = 50;
  attribute access(write: manage) optional nullable int24u lampBurnHours = 51;
  attribute access(write: manage) optional LampAlarmModeBitmap lampAlarmMode = 52;
  attribute access(write: manage) optional nullable int24u lampBurnHoursTripPoint = 53;
  readonly attribute command_id generatedCommandList[] = 65528;
  readonly attribute command_id acceptedCommandList[] = 65529;
  readonly attribute event_id eventList[] = 65530;
  readonly attribute attrib_id attributeList[] = 65531;
  readonly attribute bitmap32 featureMap = 65532;
  readonly attribute int16u clusterRevision = 65533;
}

/** Attributes and commands for configuring the measurement of illuminance, and reporting illuminance measurements. */
cluster IlluminanceMeasurement = 1024 {
  revision 3;

  enum LightSensorTypeEnum : enum8 {
    kPhotodiode = 0;
    kCMOS = 1;
  }

  readonly attribute nullable int16u measuredValue = 0;
  readonly attribute nullable int16u minMeasuredValue = 1;
  readonly attribute nullable int16u maxMeasuredValue = 2;
  readonly attribute optional int16u tolerance = 3;
  readonly attribute optional nullable LightSensorTypeEnum lightSensorType = 4;
  readonly attribute command_id generatedCommandList[] = 65528;
  readonly attribute command_id acceptedCommandList[] = 65529;
  readonly attribute event_id eventList[] = 65530;
  readonly attribute attrib_id attributeList[] = 65531;
  readonly attribute bitmap32 featureMap = 65532;
  readonly attribute int16u clusterRevision = 65533;
}

/** Attributes and commands for configuring the measurement of temperature, and reporting temperature measurements. */
cluster TemperatureMeasurement = 1026 {
  revision 1; // NOTE: Default/not specifically set

  readonly attribute nullable temperature measuredValue = 0;
  readonly attribute nullable temperature minMeasuredValue = 1;
  readonly attribute nullable temperature maxMeasuredValue = 2;
  readonly attribute optional int16u tolerance = 3;
  readonly attribute command_id generatedCommandList[] = 65528;
  readonly attribute command_id acceptedCommandList[] = 65529;
  readonly attribute event_id eventList[] = 65530;
  readonly attribute attrib_id attributeList[] = 65531;
  readonly attribute bitmap32 featureMap = 65532;
  readonly attribute int16u clusterRevision = 65533;
}

/** Attributes and commands for configuring the measurement of pressure, and reporting pressure measurements. */
cluster PressureMeasurement = 1027 {
  revision 3;

  bitmap Feature : bitmap32 {
    kExtended = 0x1;
  }

  readonly attribute nullable int16s measuredValue = 0;
  readonly attribute nullable int16s minMeasuredValue = 1;
  readonly attribute nullable int16s maxMeasuredValue = 2;
  readonly attribute optional int16u tolerance = 3;
  readonly attribute optional nullable int16s scaledValue = 16;
  readonly attribute optional nullable int16s minScaledValue = 17;
  readonly attribute optional nullable int16s maxScaledValue = 18;
  readonly attribute optional int16u scaledTolerance = 19;
  readonly attribute optional int8s scale = 20;
  readonly attribute command_id generatedCommandList[] = 65528;
  readonly attribute command_id acceptedCommandList[] = 65529;
  readonly attribute event_id eventList[] = 65530;
  readonly attribute attrib_id attributeList[] = 65531;
  readonly attribute bitmap32 featureMap = 65532;
  readonly attribute int16u clusterRevision = 65533;
}

/** Attributes and commands for configuring the measurement of flow, and reporting flow measurements. */
cluster FlowMeasurement = 1028 {
  revision 1; // NOTE: Default/not specifically set

  readonly attribute nullable int16u measuredValue = 0;
  readonly attribute nullable int16u minMeasuredValue = 1;
  readonly attribute nullable int16u maxMeasuredValue = 2;
  readonly attribute optional int16u tolerance = 3;
  readonly attribute command_id generatedCommandList[] = 65528;
  readonly attribute command_id acceptedCommandList[] = 65529;
  readonly attribute event_id eventList[] = 65530;
  readonly attribute attrib_id attributeList[] = 65531;
  readonly attribute bitmap32 featureMap = 65532;
  readonly attribute int16u clusterRevision = 65533;
}

/** Attributes and commands for configuring the measurement of relative humidity, and reporting relative humidity measurements. */
cluster RelativeHumidityMeasurement = 1029 {
  revision 3;

  readonly attribute nullable int16u measuredValue = 0;
  readonly attribute nullable int16u minMeasuredValue = 1;
  readonly attribute nullable int16u maxMeasuredValue = 2;
  readonly attribute optional int16u tolerance = 3;
  readonly attribute command_id generatedCommandList[] = 65528;
  readonly attribute command_id acceptedCommandList[] = 65529;
  readonly attribute event_id eventList[] = 65530;
  readonly attribute attrib_id attributeList[] = 65531;
  readonly attribute bitmap32 featureMap = 65532;
  readonly attribute int16u clusterRevision = 65533;
}

/** Attributes and commands for configuring occupancy sensing, and reporting occupancy status. */
cluster OccupancySensing = 1030 {
  revision 3;

  enum OccupancySensorTypeEnum : enum8 {
    kPIR = 0;
    kUltrasonic = 1;
    kPIRAndUltrasonic = 2;
    kPhysicalContact = 3;
  }

  bitmap OccupancyBitmap : bitmap8 {
    kOccupied = 0x1;
  }

  bitmap OccupancySensorTypeBitmap : bitmap8 {
    kPIR = 0x1;
    kUltrasonic = 0x2;
    kPhysicalContact = 0x4;
  }

  readonly attribute OccupancyBitmap occupancy = 0;
  readonly attribute OccupancySensorTypeEnum occupancySensorType = 1;
  readonly attribute OccupancySensorTypeBitmap occupancySensorTypeBitmap = 2;
  attribute access(write: manage) optional int16u PIROccupiedToUnoccupiedDelay = 16;
  attribute access(write: manage) optional int16u PIRUnoccupiedToOccupiedDelay = 17;
  attribute access(write: manage) optional int8u PIRUnoccupiedToOccupiedThreshold = 18;
  attribute access(write: manage) optional int16u ultrasonicOccupiedToUnoccupiedDelay = 32;
  attribute access(write: manage) optional int16u ultrasonicUnoccupiedToOccupiedDelay = 33;
  attribute access(write: manage) optional int8u ultrasonicUnoccupiedToOccupiedThreshold = 34;
  attribute access(write: manage) optional int16u physicalContactOccupiedToUnoccupiedDelay = 48;
  attribute access(write: manage) optional int16u physicalContactUnoccupiedToOccupiedDelay = 49;
  attribute access(write: manage) optional int8u physicalContactUnoccupiedToOccupiedThreshold = 50;
  readonly attribute command_id generatedCommandList[] = 65528;
  readonly attribute command_id acceptedCommandList[] = 65529;
  readonly attribute event_id eventList[] = 65530;
  readonly attribute attrib_id attributeList[] = 65531;
  readonly attribute bitmap32 featureMap = 65532;
  readonly attribute int16u clusterRevision = 65533;
}

/** Attributes for reporting carbon monoxide concentration measurements */
cluster CarbonMonoxideConcentrationMeasurement = 1036 {
  revision 3;

  enum LevelValueEnum : enum8 {
    kUnknown = 0;
    kLow = 1;
    kMedium = 2;
    kHigh = 3;
    kCritical = 4;
  }

  enum MeasurementMediumEnum : enum8 {
    kAir = 0;
    kWater = 1;
    kSoil = 2;
  }

  enum MeasurementUnitEnum : enum8 {
    kPPM = 0;
    kPPB = 1;
    kPPT = 2;
    kMGM3 = 3;
    kUGM3 = 4;
    kNGM3 = 5;
    kPM3 = 6;
    kBQM3 = 7;
  }

  bitmap Feature : bitmap32 {
    kNumericMeasurement = 0x1;
    kLevelIndication = 0x2;
    kMediumLevel = 0x4;
    kCriticalLevel = 0x8;
    kPeakMeasurement = 0x10;
    kAverageMeasurement = 0x20;
  }

  readonly attribute optional nullable single measuredValue = 0;
  readonly attribute optional nullable single minMeasuredValue = 1;
  readonly attribute optional nullable single maxMeasuredValue = 2;
  readonly attribute optional nullable single peakMeasuredValue = 3;
  readonly attribute optional elapsed_s peakMeasuredValueWindow = 4;
  readonly attribute optional nullable single averageMeasuredValue = 5;
  readonly attribute optional elapsed_s averageMeasuredValueWindow = 6;
  readonly attribute optional single uncertainty = 7;
  readonly attribute optional MeasurementUnitEnum measurementUnit = 8;
  readonly attribute optional MeasurementMediumEnum measurementMedium = 9;
  readonly attribute optional LevelValueEnum levelValue = 10;
  readonly attribute command_id generatedCommandList[] = 65528;
  readonly attribute command_id acceptedCommandList[] = 65529;
  readonly attribute event_id eventList[] = 65530;
  readonly attribute attrib_id attributeList[] = 65531;
  readonly attribute bitmap32 featureMap = 65532;
  readonly attribute int16u clusterRevision = 65533;
}

/** Attributes for reporting carbon dioxide concentration measurements */
cluster CarbonDioxideConcentrationMeasurement = 1037 {
  revision 3;

  enum LevelValueEnum : enum8 {
    kUnknown = 0;
    kLow = 1;
    kMedium = 2;
    kHigh = 3;
    kCritical = 4;
  }

  enum MeasurementMediumEnum : enum8 {
    kAir = 0;
    kWater = 1;
    kSoil = 2;
  }

  enum MeasurementUnitEnum : enum8 {
    kPPM = 0;
    kPPB = 1;
    kPPT = 2;
    kMGM3 = 3;
    kUGM3 = 4;
    kNGM3 = 5;
    kPM3 = 6;
    kBQM3 = 7;
  }

  bitmap Feature : bitmap32 {
    kNumericMeasurement = 0x1;
    kLevelIndication = 0x2;
    kMediumLevel = 0x4;
    kCriticalLevel = 0x8;
    kPeakMeasurement = 0x10;
    kAverageMeasurement = 0x20;
  }

  readonly attribute optional nullable single measuredValue = 0;
  readonly attribute optional nullable single minMeasuredValue = 1;
  readonly attribute optional nullable single maxMeasuredValue = 2;
  readonly attribute optional nullable single peakMeasuredValue = 3;
  readonly attribute optional elapsed_s peakMeasuredValueWindow = 4;
  readonly attribute optional nullable single averageMeasuredValue = 5;
  readonly attribute optional elapsed_s averageMeasuredValueWindow = 6;
  readonly attribute optional single uncertainty = 7;
  readonly attribute optional MeasurementUnitEnum measurementUnit = 8;
  readonly attribute optional MeasurementMediumEnum measurementMedium = 9;
  readonly attribute optional LevelValueEnum levelValue = 10;
  readonly attribute command_id generatedCommandList[] = 65528;
  readonly attribute command_id acceptedCommandList[] = 65529;
  readonly attribute event_id eventList[] = 65530;
  readonly attribute attrib_id attributeList[] = 65531;
  readonly attribute bitmap32 featureMap = 65532;
  readonly attribute int16u clusterRevision = 65533;
}

/** Attributes for reporting nitrogen dioxide concentration measurements */
cluster NitrogenDioxideConcentrationMeasurement = 1043 {
  revision 3;

  enum LevelValueEnum : enum8 {
    kUnknown = 0;
    kLow = 1;
    kMedium = 2;
    kHigh = 3;
    kCritical = 4;
  }

  enum MeasurementMediumEnum : enum8 {
    kAir = 0;
    kWater = 1;
    kSoil = 2;
  }

  enum MeasurementUnitEnum : enum8 {
    kPPM = 0;
    kPPB = 1;
    kPPT = 2;
    kMGM3 = 3;
    kUGM3 = 4;
    kNGM3 = 5;
    kPM3 = 6;
    kBQM3 = 7;
  }

  bitmap Feature : bitmap32 {
    kNumericMeasurement = 0x1;
    kLevelIndication = 0x2;
    kMediumLevel = 0x4;
    kCriticalLevel = 0x8;
    kPeakMeasurement = 0x10;
    kAverageMeasurement = 0x20;
  }

  readonly attribute optional nullable single measuredValue = 0;
  readonly attribute optional nullable single minMeasuredValue = 1;
  readonly attribute optional nullable single maxMeasuredValue = 2;
  readonly attribute optional nullable single peakMeasuredValue = 3;
  readonly attribute optional elapsed_s peakMeasuredValueWindow = 4;
  readonly attribute optional nullable single averageMeasuredValue = 5;
  readonly attribute optional elapsed_s averageMeasuredValueWindow = 6;
  readonly attribute optional single uncertainty = 7;
  readonly attribute optional MeasurementUnitEnum measurementUnit = 8;
  readonly attribute optional MeasurementMediumEnum measurementMedium = 9;
  readonly attribute optional LevelValueEnum levelValue = 10;
  readonly attribute command_id generatedCommandList[] = 65528;
  readonly attribute command_id acceptedCommandList[] = 65529;
  readonly attribute event_id eventList[] = 65530;
  readonly attribute attrib_id attributeList[] = 65531;
  readonly attribute bitmap32 featureMap = 65532;
  readonly attribute int16u clusterRevision = 65533;
}

/** Attributes for reporting ozone concentration measurements */
cluster OzoneConcentrationMeasurement = 1045 {
  revision 3;

  enum LevelValueEnum : enum8 {
    kUnknown = 0;
    kLow = 1;
    kMedium = 2;
    kHigh = 3;
    kCritical = 4;
  }

  enum MeasurementMediumEnum : enum8 {
    kAir = 0;
    kWater = 1;
    kSoil = 2;
  }

  enum MeasurementUnitEnum : enum8 {
    kPPM = 0;
    kPPB = 1;
    kPPT = 2;
    kMGM3 = 3;
    kUGM3 = 4;
    kNGM3 = 5;
    kPM3 = 6;
    kBQM3 = 7;
  }

  bitmap Feature : bitmap32 {
    kNumericMeasurement = 0x1;
    kLevelIndication = 0x2;
    kMediumLevel = 0x4;
    kCriticalLevel = 0x8;
    kPeakMeasurement = 0x10;
    kAverageMeasurement = 0x20;
  }

  readonly attribute optional nullable single measuredValue = 0;
  readonly attribute optional nullable single minMeasuredValue = 1;
  readonly attribute optional nullable single maxMeasuredValue = 2;
  readonly attribute optional nullable single peakMeasuredValue = 3;
  readonly attribute optional elapsed_s peakMeasuredValueWindow = 4;
  readonly attribute optional nullable single averageMeasuredValue = 5;
  readonly attribute optional elapsed_s averageMeasuredValueWindow = 6;
  readonly attribute optional single uncertainty = 7;
  readonly attribute optional MeasurementUnitEnum measurementUnit = 8;
  readonly attribute optional MeasurementMediumEnum measurementMedium = 9;
  readonly attribute optional LevelValueEnum levelValue = 10;
  readonly attribute command_id generatedCommandList[] = 65528;
  readonly attribute command_id acceptedCommandList[] = 65529;
  readonly attribute event_id eventList[] = 65530;
  readonly attribute attrib_id attributeList[] = 65531;
  readonly attribute bitmap32 featureMap = 65532;
  readonly attribute int16u clusterRevision = 65533;
}

/** Attributes for reporting PM2.5 concentration measurements */
cluster Pm25ConcentrationMeasurement = 1066 {
  revision 3;

  enum LevelValueEnum : enum8 {
    kUnknown = 0;
    kLow = 1;
    kMedium = 2;
    kHigh = 3;
    kCritical = 4;
  }

  enum MeasurementMediumEnum : enum8 {
    kAir = 0;
    kWater = 1;
    kSoil = 2;
  }

  enum MeasurementUnitEnum : enum8 {
    kPPM = 0;
    kPPB = 1;
    kPPT = 2;
    kMGM3 = 3;
    kUGM3 = 4;
    kNGM3 = 5;
    kPM3 = 6;
    kBQM3 = 7;
  }

  bitmap Feature : bitmap32 {
    kNumericMeasurement = 0x1;
    kLevelIndication = 0x2;
    kMediumLevel = 0x4;
    kCriticalLevel = 0x8;
    kPeakMeasurement = 0x10;
    kAverageMeasurement = 0x20;
  }

  readonly attribute optional nullable single measuredValue = 0;
  readonly attribute optional nullable single minMeasuredValue = 1;
  readonly attribute optional nullable single maxMeasuredValue = 2;
  readonly attribute optional nullable single peakMeasuredValue = 3;
  readonly attribute optional elapsed_s peakMeasuredValueWindow = 4;
  readonly attribute optional nullable single averageMeasuredValue = 5;
  readonly attribute optional elapsed_s averageMeasuredValueWindow = 6;
  readonly attribute optional single uncertainty = 7;
  readonly attribute optional MeasurementUnitEnum measurementUnit = 8;
  readonly attribute optional MeasurementMediumEnum measurementMedium = 9;
  readonly attribute optional LevelValueEnum levelValue = 10;
  readonly attribute command_id generatedCommandList[] = 65528;
  readonly attribute command_id acceptedCommandList[] = 65529;
  readonly attribute event_id eventList[] = 65530;
  readonly attribute attrib_id attributeList[] = 65531;
  readonly attribute bitmap32 featureMap = 65532;
  readonly attribute int16u clusterRevision = 65533;
}

/** Attributes for reporting formaldehyde concentration measurements */
cluster FormaldehydeConcentrationMeasurement = 1067 {
  revision 3;

  enum LevelValueEnum : enum8 {
    kUnknown = 0;
    kLow = 1;
    kMedium = 2;
    kHigh = 3;
    kCritical = 4;
  }

  enum MeasurementMediumEnum : enum8 {
    kAir = 0;
    kWater = 1;
    kSoil = 2;
  }

  enum MeasurementUnitEnum : enum8 {
    kPPM = 0;
    kPPB = 1;
    kPPT = 2;
    kMGM3 = 3;
    kUGM3 = 4;
    kNGM3 = 5;
    kPM3 = 6;
    kBQM3 = 7;
  }

  bitmap Feature : bitmap32 {
    kNumericMeasurement = 0x1;
    kLevelIndication = 0x2;
    kMediumLevel = 0x4;
    kCriticalLevel = 0x8;
    kPeakMeasurement = 0x10;
    kAverageMeasurement = 0x20;
  }

  readonly attribute optional nullable single measuredValue = 0;
  readonly attribute optional nullable single minMeasuredValue = 1;
  readonly attribute optional nullable single maxMeasuredValue = 2;
  readonly attribute optional nullable single peakMeasuredValue = 3;
  readonly attribute optional elapsed_s peakMeasuredValueWindow = 4;
  readonly attribute optional nullable single averageMeasuredValue = 5;
  readonly attribute optional elapsed_s averageMeasuredValueWindow = 6;
  readonly attribute optional single uncertainty = 7;
  readonly attribute optional MeasurementUnitEnum measurementUnit = 8;
  readonly attribute optional MeasurementMediumEnum measurementMedium = 9;
  readonly attribute optional LevelValueEnum levelValue = 10;
  readonly attribute command_id generatedCommandList[] = 65528;
  readonly attribute command_id acceptedCommandList[] = 65529;
  readonly attribute event_id eventList[] = 65530;
  readonly attribute attrib_id attributeList[] = 65531;
  readonly attribute bitmap32 featureMap = 65532;
  readonly attribute int16u clusterRevision = 65533;
}

/** Attributes for reporting PM1 concentration measurements */
cluster Pm1ConcentrationMeasurement = 1068 {
  revision 3;

  enum LevelValueEnum : enum8 {
    kUnknown = 0;
    kLow = 1;
    kMedium = 2;
    kHigh = 3;
    kCritical = 4;
  }

  enum MeasurementMediumEnum : enum8 {
    kAir = 0;
    kWater = 1;
    kSoil = 2;
  }

  enum MeasurementUnitEnum : enum8 {
    kPPM = 0;
    kPPB = 1;
    kPPT = 2;
    kMGM3 = 3;
    kUGM3 = 4;
    kNGM3 = 5;
    kPM3 = 6;
    kBQM3 = 7;
  }

  bitmap Feature : bitmap32 {
    kNumericMeasurement = 0x1;
    kLevelIndication = 0x2;
    kMediumLevel = 0x4;
    kCriticalLevel = 0x8;
    kPeakMeasurement = 0x10;
    kAverageMeasurement = 0x20;
  }

  readonly attribute optional nullable single measuredValue = 0;
  readonly attribute optional nullable single minMeasuredValue = 1;
  readonly attribute optional nullable single maxMeasuredValue = 2;
  readonly attribute optional nullable single peakMeasuredValue = 3;
  readonly attribute optional elapsed_s peakMeasuredValueWindow = 4;
  readonly attribute optional nullable single averageMeasuredValue = 5;
  readonly attribute optional elapsed_s averageMeasuredValueWindow = 6;
  readonly attribute optional single uncertainty = 7;
  readonly attribute optional MeasurementUnitEnum measurementUnit = 8;
  readonly attribute optional MeasurementMediumEnum measurementMedium = 9;
  readonly attribute optional LevelValueEnum levelValue = 10;
  readonly attribute command_id generatedCommandList[] = 65528;
  readonly attribute command_id acceptedCommandList[] = 65529;
  readonly attribute event_id eventList[] = 65530;
  readonly attribute attrib_id attributeList[] = 65531;
  readonly attribute bitmap32 featureMap = 65532;
  readonly attribute int16u clusterRevision = 65533;
}

/** Attributes for reporting PM10 concentration measurements */
cluster Pm10ConcentrationMeasurement = 1069 {
  revision 3;

  enum LevelValueEnum : enum8 {
    kUnknown = 0;
    kLow = 1;
    kMedium = 2;
    kHigh = 3;
    kCritical = 4;
  }

  enum MeasurementMediumEnum : enum8 {
    kAir = 0;
    kWater = 1;
    kSoil = 2;
  }

  enum MeasurementUnitEnum : enum8 {
    kPPM = 0;
    kPPB = 1;
    kPPT = 2;
    kMGM3 = 3;
    kUGM3 = 4;
    kNGM3 = 5;
    kPM3 = 6;
    kBQM3 = 7;
  }

  bitmap Feature : bitmap32 {
    kNumericMeasurement = 0x1;
    kLevelIndication = 0x2;
    kMediumLevel = 0x4;
    kCriticalLevel = 0x8;
    kPeakMeasurement = 0x10;
    kAverageMeasurement = 0x20;
  }

  readonly attribute optional nullable single measuredValue = 0;
  readonly attribute optional nullable single minMeasuredValue = 1;
  readonly attribute optional nullable single maxMeasuredValue = 2;
  readonly attribute optional nullable single peakMeasuredValue = 3;
  readonly attribute optional elapsed_s peakMeasuredValueWindow = 4;
  readonly attribute optional nullable single averageMeasuredValue = 5;
  readonly attribute optional elapsed_s averageMeasuredValueWindow = 6;
  readonly attribute optional single uncertainty = 7;
  readonly attribute optional MeasurementUnitEnum measurementUnit = 8;
  readonly attribute optional MeasurementMediumEnum measurementMedium = 9;
  readonly attribute optional LevelValueEnum levelValue = 10;
  readonly attribute command_id generatedCommandList[] = 65528;
  readonly attribute command_id acceptedCommandList[] = 65529;
  readonly attribute event_id eventList[] = 65530;
  readonly attribute attrib_id attributeList[] = 65531;
  readonly attribute bitmap32 featureMap = 65532;
  readonly attribute int16u clusterRevision = 65533;
}

/** Attributes for reporting total volatile organic compounds concentration measurements */
cluster TotalVolatileOrganicCompoundsConcentrationMeasurement = 1070 {
  revision 3;

  enum LevelValueEnum : enum8 {
    kUnknown = 0;
    kLow = 1;
    kMedium = 2;
    kHigh = 3;
    kCritical = 4;
  }

  enum MeasurementMediumEnum : enum8 {
    kAir = 0;
    kWater = 1;
    kSoil = 2;
  }

  enum MeasurementUnitEnum : enum8 {
    kPPM = 0;
    kPPB = 1;
    kPPT = 2;
    kMGM3 = 3;
    kUGM3 = 4;
    kNGM3 = 5;
    kPM3 = 6;
    kBQM3 = 7;
  }

  bitmap Feature : bitmap32 {
    kNumericMeasurement = 0x1;
    kLevelIndication = 0x2;
    kMediumLevel = 0x4;
    kCriticalLevel = 0x8;
    kPeakMeasurement = 0x10;
    kAverageMeasurement = 0x20;
  }

  readonly attribute optional nullable single measuredValue = 0;
  readonly attribute optional nullable single minMeasuredValue = 1;
  readonly attribute optional nullable single maxMeasuredValue = 2;
  readonly attribute optional nullable single peakMeasuredValue = 3;
  readonly attribute optional elapsed_s peakMeasuredValueWindow = 4;
  readonly attribute optional nullable single averageMeasuredValue = 5;
  readonly attribute optional elapsed_s averageMeasuredValueWindow = 6;
  readonly attribute optional single uncertainty = 7;
  readonly attribute optional MeasurementUnitEnum measurementUnit = 8;
  readonly attribute optional MeasurementMediumEnum measurementMedium = 9;
  readonly attribute optional LevelValueEnum levelValue = 10;
  readonly attribute command_id generatedCommandList[] = 65528;
  readonly attribute command_id acceptedCommandList[] = 65529;
  readonly attribute event_id eventList[] = 65530;
  readonly attribute attrib_id attributeList[] = 65531;
  readonly attribute bitmap32 featureMap = 65532;
  readonly attribute int16u clusterRevision = 65533;
}

/** Attributes for reporting radon concentration measurements */
cluster RadonConcentrationMeasurement = 1071 {
  revision 3;

  enum LevelValueEnum : enum8 {
    kUnknown = 0;
    kLow = 1;
    kMedium = 2;
    kHigh = 3;
    kCritical = 4;
  }

  enum MeasurementMediumEnum : enum8 {
    kAir = 0;
    kWater = 1;
    kSoil = 2;
  }

  enum MeasurementUnitEnum : enum8 {
    kPPM = 0;
    kPPB = 1;
    kPPT = 2;
    kMGM3 = 3;
    kUGM3 = 4;
    kNGM3 = 5;
    kPM3 = 6;
    kBQM3 = 7;
  }

  bitmap Feature : bitmap32 {
    kNumericMeasurement = 0x1;
    kLevelIndication = 0x2;
    kMediumLevel = 0x4;
    kCriticalLevel = 0x8;
    kPeakMeasurement = 0x10;
    kAverageMeasurement = 0x20;
  }

  readonly attribute optional nullable single measuredValue = 0;
  readonly attribute optional nullable single minMeasuredValue = 1;
  readonly attribute optional nullable single maxMeasuredValue = 2;
  readonly attribute optional nullable single peakMeasuredValue = 3;
  readonly attribute optional elapsed_s peakMeasuredValueWindow = 4;
  readonly attribute optional nullable single averageMeasuredValue = 5;
  readonly attribute optional elapsed_s averageMeasuredValueWindow = 6;
  readonly attribute optional single uncertainty = 7;
  readonly attribute optional MeasurementUnitEnum measurementUnit = 8;
  readonly attribute optional MeasurementMediumEnum measurementMedium = 9;
  readonly attribute optional LevelValueEnum levelValue = 10;
  readonly attribute command_id generatedCommandList[] = 65528;
  readonly attribute command_id acceptedCommandList[] = 65529;
  readonly attribute event_id eventList[] = 65530;
  readonly attribute attrib_id attributeList[] = 65531;
  readonly attribute bitmap32 featureMap = 65532;
  readonly attribute int16u clusterRevision = 65533;
}

/** This cluster provides an interface for managing low power mode on a device that supports the Wake On LAN protocol. */
cluster WakeOnLan = 1283 {
  revision 1; // NOTE: Default/not specifically set

  readonly attribute optional char_string<12> MACAddress = 0;
  readonly attribute optional octet_string<16> linkLocalAddress = 1;
  readonly attribute command_id generatedCommandList[] = 65528;
  readonly attribute command_id acceptedCommandList[] = 65529;
  readonly attribute event_id eventList[] = 65530;
  readonly attribute attrib_id attributeList[] = 65531;
  readonly attribute bitmap32 featureMap = 65532;
  readonly attribute int16u clusterRevision = 65533;
}

/** This cluster provides an interface for managing low power mode on a device. */
cluster LowPower = 1288 {
  revision 1; // NOTE: Default/not specifically set

  readonly attribute command_id generatedCommandList[] = 65528;
  readonly attribute command_id acceptedCommandList[] = 65529;
  readonly attribute event_id eventList[] = 65530;
  readonly attribute attrib_id attributeList[] = 65531;
  readonly attribute bitmap32 featureMap = 65532;
  readonly attribute int16u clusterRevision = 65533;

  /** This command shall put the device into low power mode. */
  command Sleep(): DefaultSuccess = 0;
}

/** Attributes related to the electrical properties of a device. This cluster is used by power outlets and other devices that need to provide instantaneous data as opposed to metrology data which should be retrieved from the metering cluster.. */
deprecated cluster ElectricalMeasurement = 2820 {
  revision 3;

  readonly attribute optional bitmap32 measurementType = 0;
  readonly attribute optional int16s dcVoltage = 256;
  readonly attribute optional int16s dcVoltageMin = 257;
  readonly attribute optional int16s dcVoltageMax = 258;
  readonly attribute optional int16s dcCurrent = 259;
  readonly attribute optional int16s dcCurrentMin = 260;
  readonly attribute optional int16s dcCurrentMax = 261;
  readonly attribute optional int16s dcPower = 262;
  readonly attribute optional int16s dcPowerMin = 263;
  readonly attribute optional int16s dcPowerMax = 264;
  readonly attribute optional int16u dcVoltageMultiplier = 512;
  readonly attribute optional int16u dcVoltageDivisor = 513;
  readonly attribute optional int16u dcCurrentMultiplier = 514;
  readonly attribute optional int16u dcCurrentDivisor = 515;
  readonly attribute optional int16u dcPowerMultiplier = 516;
  readonly attribute optional int16u dcPowerDivisor = 517;
  readonly attribute optional int16u acFrequency = 768;
  readonly attribute optional int16u acFrequencyMin = 769;
  readonly attribute optional int16u acFrequencyMax = 770;
  readonly attribute optional int16u neutralCurrent = 771;
  readonly attribute optional int32s totalActivePower = 772;
  readonly attribute optional int32s totalReactivePower = 773;
  readonly attribute optional int32u totalApparentPower = 774;
  readonly attribute optional int16s measured1stHarmonicCurrent = 775;
  readonly attribute optional int16s measured3rdHarmonicCurrent = 776;
  readonly attribute optional int16s measured5thHarmonicCurrent = 777;
  readonly attribute optional int16s measured7thHarmonicCurrent = 778;
  readonly attribute optional int16s measured9thHarmonicCurrent = 779;
  readonly attribute optional int16s measured11thHarmonicCurrent = 780;
  readonly attribute optional int16s measuredPhase1stHarmonicCurrent = 781;
  readonly attribute optional int16s measuredPhase3rdHarmonicCurrent = 782;
  readonly attribute optional int16s measuredPhase5thHarmonicCurrent = 783;
  readonly attribute optional int16s measuredPhase7thHarmonicCurrent = 784;
  readonly attribute optional int16s measuredPhase9thHarmonicCurrent = 785;
  readonly attribute optional int16s measuredPhase11thHarmonicCurrent = 786;
  readonly attribute optional int16u acFrequencyMultiplier = 1024;
  readonly attribute optional int16u acFrequencyDivisor = 1025;
  readonly attribute optional int32u powerMultiplier = 1026;
  readonly attribute optional int32u powerDivisor = 1027;
  readonly attribute optional int8s harmonicCurrentMultiplier = 1028;
  readonly attribute optional int8s phaseHarmonicCurrentMultiplier = 1029;
  readonly attribute optional int16s instantaneousVoltage = 1280;
  readonly attribute optional int16u instantaneousLineCurrent = 1281;
  readonly attribute optional int16s instantaneousActiveCurrent = 1282;
  readonly attribute optional int16s instantaneousReactiveCurrent = 1283;
  readonly attribute optional int16s instantaneousPower = 1284;
  readonly attribute optional int16u rmsVoltage = 1285;
  readonly attribute optional int16u rmsVoltageMin = 1286;
  readonly attribute optional int16u rmsVoltageMax = 1287;
  readonly attribute optional int16u rmsCurrent = 1288;
  readonly attribute optional int16u rmsCurrentMin = 1289;
  readonly attribute optional int16u rmsCurrentMax = 1290;
  readonly attribute optional int16s activePower = 1291;
  readonly attribute optional int16s activePowerMin = 1292;
  readonly attribute optional int16s activePowerMax = 1293;
  readonly attribute optional int16s reactivePower = 1294;
  readonly attribute optional int16u apparentPower = 1295;
  readonly attribute optional int8s powerFactor = 1296;
  attribute optional int16u averageRmsVoltageMeasurementPeriod = 1297;
  attribute optional int16u averageRmsUnderVoltageCounter = 1299;
  attribute optional int16u rmsExtremeOverVoltagePeriod = 1300;
  attribute optional int16u rmsExtremeUnderVoltagePeriod = 1301;
  attribute optional int16u rmsVoltageSagPeriod = 1302;
  attribute optional int16u rmsVoltageSwellPeriod = 1303;
  readonly attribute optional int16u acVoltageMultiplier = 1536;
  readonly attribute optional int16u acVoltageDivisor = 1537;
  readonly attribute optional int16u acCurrentMultiplier = 1538;
  readonly attribute optional int16u acCurrentDivisor = 1539;
  readonly attribute optional int16u acPowerMultiplier = 1540;
  readonly attribute optional int16u acPowerDivisor = 1541;
  attribute optional bitmap8 overloadAlarmsMask = 1792;
  readonly attribute optional int16s voltageOverload = 1793;
  readonly attribute optional int16s currentOverload = 1794;
  attribute optional bitmap16 acOverloadAlarmsMask = 2048;
  readonly attribute optional int16s acVoltageOverload = 2049;
  readonly attribute optional int16s acCurrentOverload = 2050;
  readonly attribute optional int16s acActivePowerOverload = 2051;
  readonly attribute optional int16s acReactivePowerOverload = 2052;
  readonly attribute optional int16s averageRmsOverVoltage = 2053;
  readonly attribute optional int16s averageRmsUnderVoltage = 2054;
  readonly attribute optional int16s rmsExtremeOverVoltage = 2055;
  readonly attribute optional int16s rmsExtremeUnderVoltage = 2056;
  readonly attribute optional int16s rmsVoltageSag = 2057;
  readonly attribute optional int16s rmsVoltageSwell = 2058;
  readonly attribute optional int16u lineCurrentPhaseB = 2305;
  readonly attribute optional int16s activeCurrentPhaseB = 2306;
  readonly attribute optional int16s reactiveCurrentPhaseB = 2307;
  readonly attribute optional int16u rmsVoltagePhaseB = 2309;
  readonly attribute optional int16u rmsVoltageMinPhaseB = 2310;
  readonly attribute optional int16u rmsVoltageMaxPhaseB = 2311;
  readonly attribute optional int16u rmsCurrentPhaseB = 2312;
  readonly attribute optional int16u rmsCurrentMinPhaseB = 2313;
  readonly attribute optional int16u rmsCurrentMaxPhaseB = 2314;
  readonly attribute optional int16s activePowerPhaseB = 2315;
  readonly attribute optional int16s activePowerMinPhaseB = 2316;
  readonly attribute optional int16s activePowerMaxPhaseB = 2317;
  readonly attribute optional int16s reactivePowerPhaseB = 2318;
  readonly attribute optional int16u apparentPowerPhaseB = 2319;
  readonly attribute optional int8s powerFactorPhaseB = 2320;
  readonly attribute optional int16u averageRmsVoltageMeasurementPeriodPhaseB = 2321;
  readonly attribute optional int16u averageRmsOverVoltageCounterPhaseB = 2322;
  readonly attribute optional int16u averageRmsUnderVoltageCounterPhaseB = 2323;
  readonly attribute optional int16u rmsExtremeOverVoltagePeriodPhaseB = 2324;
  readonly attribute optional int16u rmsExtremeUnderVoltagePeriodPhaseB = 2325;
  readonly attribute optional int16u rmsVoltageSagPeriodPhaseB = 2326;
  readonly attribute optional int16u rmsVoltageSwellPeriodPhaseB = 2327;
  readonly attribute optional int16u lineCurrentPhaseC = 2561;
  readonly attribute optional int16s activeCurrentPhaseC = 2562;
  readonly attribute optional int16s reactiveCurrentPhaseC = 2563;
  readonly attribute optional int16u rmsVoltagePhaseC = 2565;
  readonly attribute optional int16u rmsVoltageMinPhaseC = 2566;
  readonly attribute optional int16u rmsVoltageMaxPhaseC = 2567;
  readonly attribute optional int16u rmsCurrentPhaseC = 2568;
  readonly attribute optional int16u rmsCurrentMinPhaseC = 2569;
  readonly attribute optional int16u rmsCurrentMaxPhaseC = 2570;
  readonly attribute optional int16s activePowerPhaseC = 2571;
  readonly attribute optional int16s activePowerMinPhaseC = 2572;
  readonly attribute optional int16s activePowerMaxPhaseC = 2573;
  readonly attribute optional int16s reactivePowerPhaseC = 2574;
  readonly attribute optional int16u apparentPowerPhaseC = 2575;
  readonly attribute optional int8s powerFactorPhaseC = 2576;
  readonly attribute optional int16u averageRmsVoltageMeasurementPeriodPhaseC = 2577;
  readonly attribute optional int16u averageRmsOverVoltageCounterPhaseC = 2578;
  readonly attribute optional int16u averageRmsUnderVoltageCounterPhaseC = 2579;
  readonly attribute optional int16u rmsExtremeOverVoltagePeriodPhaseC = 2580;
  readonly attribute optional int16u rmsExtremeUnderVoltagePeriodPhaseC = 2581;
  readonly attribute optional int16u rmsVoltageSagPeriodPhaseC = 2582;
  readonly attribute optional int16u rmsVoltageSwellPeriodPhaseC = 2583;
  readonly attribute command_id generatedCommandList[] = 65528;
  readonly attribute command_id acceptedCommandList[] = 65529;
  readonly attribute event_id eventList[] = 65530;
  readonly attribute attrib_id attributeList[] = 65531;
  readonly attribute bitmap32 featureMap = 65532;
  readonly attribute int16u clusterRevision = 65533;

  response struct GetProfileInfoResponseCommand = 0 {
    int8u profileCount = 0;
    enum8 profileIntervalPeriod = 1;
    int8u maxNumberOfIntervals = 2;
    int16u listOfAttributes[] = 3;
  }

  response struct GetMeasurementProfileResponseCommand = 1 {
    int32u startTime = 0;
    enum8 status = 1;
    enum8 profileIntervalPeriod = 2;
    int8u numberOfIntervalsDelivered = 3;
    int16u attributeId = 4;
    int8u intervals[] = 5;
  }

  request struct GetMeasurementProfileCommandRequest {
    int16u attributeId = 0;
    int32u startTime = 1;
    enum8 numberOfIntervals = 2;
  }

  /** A function which retrieves the power profiling information from the electrical measurement server. */
  command GetProfileInfoCommand(): DefaultSuccess = 0;
  /** A function which retrieves an electricity measurement profile from the electricity measurement server for a specific attribute Id requested. */
  command GetMeasurementProfileCommand(GetMeasurementProfileCommandRequest): DefaultSuccess = 1;
}

/** The Test Cluster is meant to validate the generated code */
internal cluster UnitTesting = 4294048773 {
  revision 1; // NOTE: Default/not specifically set

  enum SimpleEnum : enum8 {
    kUnspecified = 0;
    kValueA = 1;
    kValueB = 2;
    kValueC = 3;
  }

  bitmap Bitmap16MaskMap : bitmap16 {
    kMaskVal1 = 0x1;
    kMaskVal2 = 0x2;
    kMaskVal3 = 0x4;
    kMaskVal4 = 0x4000;
  }

  bitmap Bitmap32MaskMap : bitmap32 {
    kMaskVal1 = 0x1;
    kMaskVal2 = 0x2;
    kMaskVal3 = 0x4;
    kMaskVal4 = 0x40000000;
  }

  bitmap Bitmap64MaskMap : bitmap64 {
    kMaskVal1 = 0x1;
    kMaskVal2 = 0x2;
    kMaskVal3 = 0x4;
    kMaskVal4 = 0x4000000000000000;
  }

  bitmap Bitmap8MaskMap : bitmap8 {
    kMaskVal1 = 0x1;
    kMaskVal2 = 0x2;
    kMaskVal3 = 0x4;
    kMaskVal4 = 0x40;
  }

  bitmap SimpleBitmap : bitmap8 {
    kValueA = 0x1;
    kValueB = 0x2;
    kValueC = 0x4;
  }

  struct SimpleStruct {
    int8u a = 0;
    boolean b = 1;
    SimpleEnum c = 2;
    octet_string d = 3;
    char_string e = 4;
    SimpleBitmap f = 5;
    single g = 6;
    double h = 7;
  }

  fabric_scoped struct TestFabricScoped {
    fabric_sensitive int8u fabricSensitiveInt8u = 1;
    optional fabric_sensitive int8u optionalFabricSensitiveInt8u = 2;
    nullable fabric_sensitive int8u nullableFabricSensitiveInt8u = 3;
    optional nullable fabric_sensitive int8u nullableOptionalFabricSensitiveInt8u = 4;
    fabric_sensitive char_string fabricSensitiveCharString = 5;
    fabric_sensitive SimpleStruct fabricSensitiveStruct = 6;
    fabric_sensitive int8u fabricSensitiveInt8uList[] = 7;
    fabric_idx fabricIndex = 254;
  }

  struct NullablesAndOptionalsStruct {
    nullable int16u nullableInt = 0;
    optional int16u optionalInt = 1;
    optional nullable int16u nullableOptionalInt = 2;
    nullable char_string nullableString = 3;
    optional char_string optionalString = 4;
    optional nullable char_string nullableOptionalString = 5;
    nullable SimpleStruct nullableStruct = 6;
    optional SimpleStruct optionalStruct = 7;
    optional nullable SimpleStruct nullableOptionalStruct = 8;
    nullable SimpleEnum nullableList[] = 9;
    optional SimpleEnum optionalList[] = 10;
    optional nullable SimpleEnum nullableOptionalList[] = 11;
  }

  struct NestedStruct {
    int8u a = 0;
    boolean b = 1;
    SimpleStruct c = 2;
  }

  struct NestedStructList {
    int8u a = 0;
    boolean b = 1;
    SimpleStruct c = 2;
    SimpleStruct d[] = 3;
    int32u e[] = 4;
    octet_string f[] = 5;
    int8u g[] = 6;
  }

  struct DoubleNestedStructList {
    NestedStructList a[] = 0;
  }

  struct TestListStructOctet {
    int64u member1 = 0;
    octet_string<32> member2 = 1;
  }

  info event TestEvent = 1 {
    int8u arg1 = 1;
    SimpleEnum arg2 = 2;
    boolean arg3 = 3;
    SimpleStruct arg4 = 4;
    SimpleStruct arg5[] = 5;
    SimpleEnum arg6[] = 6;
  }

  fabric_sensitive info event TestFabricScopedEvent = 2 {
    fabric_idx fabricIndex = 254;
  }

  attribute boolean boolean = 0;
  attribute Bitmap8MaskMap bitmap8 = 1;
  attribute Bitmap16MaskMap bitmap16 = 2;
  attribute Bitmap32MaskMap bitmap32 = 3;
  attribute Bitmap64MaskMap bitmap64 = 4;
  attribute int8u int8u = 5;
  attribute int16u int16u = 6;
  attribute int24u int24u = 7;
  attribute int32u int32u = 8;
  attribute int40u int40u = 9;
  attribute int48u int48u = 10;
  attribute int56u int56u = 11;
  attribute int64u int64u = 12;
  attribute int8s int8s = 13;
  attribute int16s int16s = 14;
  attribute int24s int24s = 15;
  attribute int32s int32s = 16;
  attribute int40s int40s = 17;
  attribute int48s int48s = 18;
  attribute int56s int56s = 19;
  attribute int64s int64s = 20;
  attribute enum8 enum8 = 21;
  attribute enum16 enum16 = 22;
  attribute single floatSingle = 23;
  attribute double floatDouble = 24;
  attribute octet_string<10> octetString = 25;
  attribute int8u listInt8u[] = 26;
  attribute octet_string listOctetString[] = 27;
  attribute TestListStructOctet listStructOctetString[] = 28;
  attribute long_octet_string<1000> longOctetString = 29;
  attribute char_string<10> charString = 30;
  attribute long_char_string<1000> longCharString = 31;
  attribute epoch_us epochUs = 32;
  attribute epoch_s epochS = 33;
  attribute vendor_id vendorId = 34;
  attribute NullablesAndOptionalsStruct listNullablesAndOptionalsStruct[] = 35;
  attribute SimpleEnum enumAttr = 36;
  attribute SimpleStruct structAttr = 37;
  attribute int8u rangeRestrictedInt8u = 38;
  attribute int8s rangeRestrictedInt8s = 39;
  attribute int16u rangeRestrictedInt16u = 40;
  attribute int16s rangeRestrictedInt16s = 41;
  attribute long_octet_string listLongOctetString[] = 42;
  attribute TestFabricScoped listFabricScoped[] = 43;
  timedwrite attribute boolean timedWriteBoolean = 48;
  attribute boolean generalErrorBoolean = 49;
  attribute boolean clusterErrorBoolean = 50;
  attribute optional boolean unsupported = 255;
  attribute nullable boolean nullableBoolean = 16384;
  attribute nullable Bitmap8MaskMap nullableBitmap8 = 16385;
  attribute nullable Bitmap16MaskMap nullableBitmap16 = 16386;
  attribute nullable Bitmap32MaskMap nullableBitmap32 = 16387;
  attribute nullable Bitmap64MaskMap nullableBitmap64 = 16388;
  attribute nullable int8u nullableInt8u = 16389;
  attribute nullable int16u nullableInt16u = 16390;
  attribute nullable int24u nullableInt24u = 16391;
  attribute nullable int32u nullableInt32u = 16392;
  attribute nullable int40u nullableInt40u = 16393;
  attribute nullable int48u nullableInt48u = 16394;
  attribute nullable int56u nullableInt56u = 16395;
  attribute nullable int64u nullableInt64u = 16396;
  attribute nullable int8s nullableInt8s = 16397;
  attribute nullable int16s nullableInt16s = 16398;
  attribute nullable int24s nullableInt24s = 16399;
  attribute nullable int32s nullableInt32s = 16400;
  attribute nullable int40s nullableInt40s = 16401;
  attribute nullable int48s nullableInt48s = 16402;
  attribute nullable int56s nullableInt56s = 16403;
  attribute nullable int64s nullableInt64s = 16404;
  attribute nullable enum8 nullableEnum8 = 16405;
  attribute nullable enum16 nullableEnum16 = 16406;
  attribute nullable single nullableFloatSingle = 16407;
  attribute nullable double nullableFloatDouble = 16408;
  attribute nullable octet_string<10> nullableOctetString = 16409;
  attribute nullable char_string<10> nullableCharString = 16414;
  attribute nullable SimpleEnum nullableEnumAttr = 16420;
  attribute nullable SimpleStruct nullableStruct = 16421;
  attribute nullable int8u nullableRangeRestrictedInt8u = 16422;
  attribute nullable int8s nullableRangeRestrictedInt8s = 16423;
  attribute nullable int16u nullableRangeRestrictedInt16u = 16424;
  attribute nullable int16s nullableRangeRestrictedInt16s = 16425;
  attribute optional int8u writeOnlyInt8u = 16426;
  readonly attribute command_id generatedCommandList[] = 65528;
  readonly attribute command_id acceptedCommandList[] = 65529;
  readonly attribute event_id eventList[] = 65530;
  readonly attribute attrib_id attributeList[] = 65531;
  readonly attribute bitmap32 featureMap = 65532;
  readonly attribute int16u clusterRevision = 65533;

  response struct TestSpecificResponse = 0 {
    int8u returnValue = 0;
  }

  response struct TestAddArgumentsResponse = 1 {
    int8u returnValue = 0;
  }

  response struct TestSimpleArgumentResponse = 2 {
    boolean returnValue = 0;
  }

  response struct TestStructArrayArgumentResponse = 3 {
    NestedStructList arg1[] = 0;
    SimpleStruct arg2[] = 1;
    SimpleEnum arg3[] = 2;
    boolean arg4[] = 3;
    SimpleEnum arg5 = 4;
    boolean arg6 = 5;
  }

  request struct TestAddArgumentsRequest {
    int8u arg1 = 0;
    int8u arg2 = 1;
  }

  response struct TestListInt8UReverseResponse = 4 {
    int8u arg1[] = 0;
  }

  request struct TestSimpleArgumentRequestRequest {
    boolean arg1 = 0;
  }

  response struct TestEnumsResponse = 5 {
    vendor_id arg1 = 0;
    SimpleEnum arg2 = 1;
  }

  request struct TestStructArrayArgumentRequestRequest {
    NestedStructList arg1[] = 0;
    SimpleStruct arg2[] = 1;
    SimpleEnum arg3[] = 2;
    boolean arg4[] = 3;
    SimpleEnum arg5 = 4;
    boolean arg6 = 5;
  }

  response struct TestNullableOptionalResponse = 6 {
    boolean wasPresent = 0;
    optional boolean wasNull = 1;
    optional int8u value = 2;
    optional nullable int8u originalValue = 3;
  }

  request struct TestStructArgumentRequestRequest {
    SimpleStruct arg1 = 0;
  }

  response struct TestComplexNullableOptionalResponse = 7 {
    boolean nullableIntWasNull = 0;
    optional int16u nullableIntValue = 1;
    boolean optionalIntWasPresent = 2;
    optional int16u optionalIntValue = 3;
    boolean nullableOptionalIntWasPresent = 4;
    optional boolean nullableOptionalIntWasNull = 5;
    optional int16u nullableOptionalIntValue = 6;
    boolean nullableStringWasNull = 7;
    optional char_string nullableStringValue = 8;
    boolean optionalStringWasPresent = 9;
    optional char_string optionalStringValue = 10;
    boolean nullableOptionalStringWasPresent = 11;
    optional boolean nullableOptionalStringWasNull = 12;
    optional char_string nullableOptionalStringValue = 13;
    boolean nullableStructWasNull = 14;
    optional SimpleStruct nullableStructValue = 15;
    boolean optionalStructWasPresent = 16;
    optional SimpleStruct optionalStructValue = 17;
    boolean nullableOptionalStructWasPresent = 18;
    optional boolean nullableOptionalStructWasNull = 19;
    optional SimpleStruct nullableOptionalStructValue = 20;
    boolean nullableListWasNull = 21;
    optional SimpleEnum nullableListValue[] = 22;
    boolean optionalListWasPresent = 23;
    optional SimpleEnum optionalListValue[] = 24;
    boolean nullableOptionalListWasPresent = 25;
    optional boolean nullableOptionalListWasNull = 26;
    optional SimpleEnum nullableOptionalListValue[] = 27;
  }

  request struct TestNestedStructArgumentRequestRequest {
    NestedStruct arg1 = 0;
  }

  response struct BooleanResponse = 8 {
    boolean value = 0;
  }

  request struct TestListStructArgumentRequestRequest {
    SimpleStruct arg1[] = 0;
  }

  response struct SimpleStructResponse = 9 {
    SimpleStruct arg1 = 0;
  }

  request struct TestListInt8UArgumentRequestRequest {
    int8u arg1[] = 0;
  }

  response struct TestEmitTestEventResponse = 10 {
    int64u value = 0;
  }

  request struct TestNestedStructListArgumentRequestRequest {
    NestedStructList arg1 = 0;
  }

  response struct TestEmitTestFabricScopedEventResponse = 11 {
    int64u value = 0;
  }

  request struct TestListNestedStructListArgumentRequestRequest {
    NestedStructList arg1[] = 0;
  }

  request struct TestListInt8UReverseRequestRequest {
    int8u arg1[] = 0;
  }

  request struct TestEnumsRequestRequest {
    vendor_id arg1 = 0;
    SimpleEnum arg2 = 1;
  }

  request struct TestNullableOptionalRequestRequest {
    optional nullable int8u arg1 = 0;
  }

  request struct TestComplexNullableOptionalRequestRequest {
    nullable int16u nullableInt = 0;
    optional int16u optionalInt = 1;
    optional nullable int16u nullableOptionalInt = 2;
    nullable char_string nullableString = 3;
    optional char_string optionalString = 4;
    optional nullable char_string nullableOptionalString = 5;
    nullable SimpleStruct nullableStruct = 6;
    optional SimpleStruct optionalStruct = 7;
    optional nullable SimpleStruct nullableOptionalStruct = 8;
    nullable SimpleEnum nullableList[] = 9;
    optional SimpleEnum optionalList[] = 10;
    optional nullable SimpleEnum nullableOptionalList[] = 11;
  }

  request struct SimpleStructEchoRequestRequest {
    SimpleStruct arg1 = 0;
  }

  request struct TestSimpleOptionalArgumentRequestRequest {
    optional boolean arg1 = 0;
  }

  request struct TestEmitTestEventRequestRequest {
    int8u arg1 = 0;
    SimpleEnum arg2 = 1;
    boolean arg3 = 2;
  }

  request struct TestEmitTestFabricScopedEventRequestRequest {
    int8u arg1 = 0;
  }

  /** Simple command without any parameters and without a specific response */
  command Test(): DefaultSuccess = 0;
  /** Simple command without any parameters and without a specific response not handled by the server */
  command TestNotHandled(): DefaultSuccess = 1;
  /** Simple command without any parameters and with a specific response */
  command TestSpecific(): TestSpecificResponse = 2;
  /** Simple command that should not be added to the server. */
  command TestUnknownCommand(): DefaultSuccess = 3;
  /** Command that takes two arguments and returns their sum. */
  command TestAddArguments(TestAddArgumentsRequest): TestAddArgumentsResponse = 4;
  /** Command that takes an argument which is bool */
  command TestSimpleArgumentRequest(TestSimpleArgumentRequestRequest): TestSimpleArgumentResponse = 5;
  /** Command that takes various arguments that are arrays, including an array of structs which have a list member. */
  command TestStructArrayArgumentRequest(TestStructArrayArgumentRequestRequest): TestStructArrayArgumentResponse = 6;
  /** Command that takes an argument which is struct.  The response echoes the
        'b' field of the single arg. */
  command TestStructArgumentRequest(TestStructArgumentRequestRequest): BooleanResponse = 7;
  /** Command that takes an argument which is nested struct.  The response
        echoes the 'b' field of ar1.c. */
  command TestNestedStructArgumentRequest(TestNestedStructArgumentRequestRequest): BooleanResponse = 8;
  /** Command that takes an argument which is a list of structs.  The response
        returns false if there is some struct in the list whose 'b' field is
        false, and true otherwise (including if the list is empty). */
  command TestListStructArgumentRequest(TestListStructArgumentRequestRequest): BooleanResponse = 9;
  /** Command that takes an argument which is a list of INT8U.  The response
        returns false if the list contains a 0 in it, true otherwise (including
        if the list is empty). */
  command TestListInt8UArgumentRequest(TestListInt8UArgumentRequestRequest): BooleanResponse = 10;
  /** Command that takes an argument which is a Nested Struct List.  The
        response returns false if there is some struct in arg1 (either directly
        in arg1.c or in the arg1.d list) whose 'b' field is false, and true
        otherwise. */
  command TestNestedStructListArgumentRequest(TestNestedStructListArgumentRequestRequest): BooleanResponse = 11;
  /** Command that takes an argument which is a list of Nested Struct List.
        The response returns false if there is some struct in arg1 (either
        directly in as the 'c' field of an entry 'd' list of an entry) whose 'b'
        field is false, and true otherwise (including if the list is empty). */
  command TestListNestedStructListArgumentRequest(TestListNestedStructListArgumentRequestRequest): BooleanResponse = 12;
  /** Command that takes an argument which is a list of INT8U and expects a
        response that reverses the list. */
  command TestListInt8UReverseRequest(TestListInt8UReverseRequestRequest): TestListInt8UReverseResponse = 13;
  /** Command that sends a vendor id and an enum.  The server is expected to
        echo them back. */
  command TestEnumsRequest(TestEnumsRequestRequest): TestEnumsResponse = 14;
  /** Command that takes an argument which is nullable and optional.  The
        response returns a boolean indicating whether the argument was present,
        if that's true a boolean indicating whether the argument was null, and
        if that' false the argument it received. */
  command TestNullableOptionalRequest(TestNullableOptionalRequestRequest): TestNullableOptionalResponse = 15;
  /** Command that takes various arguments which can be nullable and/or optional.  The
        response returns information about which things were received and what
        their state was. */
  command TestComplexNullableOptionalRequest(TestComplexNullableOptionalRequestRequest): TestComplexNullableOptionalResponse = 16;
  /** Command that takes an argument which is a struct.  The response echoes
        the struct back. */
  command SimpleStructEchoRequest(SimpleStructEchoRequestRequest): SimpleStructResponse = 17;
  /** Command that just responds with a success status if the timed invoke
        conditions are met. */
  timed command TimedInvokeRequest(): DefaultSuccess = 18;
  /** Command that takes an optional argument which is bool. It responds with a success value if the optional is set to any value. */
  command TestSimpleOptionalArgumentRequest(TestSimpleOptionalArgumentRequestRequest): DefaultSuccess = 19;
  /** Command that takes identical arguments to the fields of the TestEvent and logs the TestEvent to the buffer.  Command returns an event ID as the response. */
  command TestEmitTestEventRequest(TestEmitTestEventRequestRequest): TestEmitTestEventResponse = 20;
  /** Command that takes identical arguments to the fields of the TestFabricScopedEvent and logs the TestFabricScopedEvent to the buffer.  Command returns an event ID as the response. */
  command TestEmitTestFabricScopedEventRequest(TestEmitTestFabricScopedEventRequestRequest): TestEmitTestFabricScopedEventResponse = 21;
}

/** The Fault Injection Cluster provide a means for a test harness to configure faults(for example triggering a fault in the system). */
internal cluster FaultInjection = 4294048774 {
  revision 1; // NOTE: Default/not specifically set

  enum FaultType : enum8 {
    kUnspecified = 0;
    kSystemFault = 1;
    kInetFault = 2;
    kChipFault = 3;
    kCertFault = 4;
  }

  readonly attribute command_id generatedCommandList[] = 65528;
  readonly attribute command_id acceptedCommandList[] = 65529;
  readonly attribute event_id eventList[] = 65530;
  readonly attribute attrib_id attributeList[] = 65531;
  readonly attribute bitmap32 featureMap = 65532;
  readonly attribute int16u clusterRevision = 65533;

  request struct FailAtFaultRequest {
    FaultType type = 0;
    int32u id = 1;
    int32u numCallsToSkip = 2;
    int32u numCallsToFail = 3;
    boolean takeMutex = 4;
  }

  request struct FailRandomlyAtFaultRequest {
    FaultType type = 0;
    int32u id = 1;
    int8u percentage = 2;
  }

  /** Configure a fault to be triggered deterministically */
  command access(invoke: manage) FailAtFault(FailAtFaultRequest): DefaultSuccess = 0;
  /** Configure a fault to be triggered randomly, with a given probability defined as a percentage */
  command access(invoke: manage) FailRandomlyAtFault(FailRandomlyAtFaultRequest): DefaultSuccess = 1;
}

endpoint 0 {
  device type ma_rootdevice = 22, version 1;
  device type ma_powersource = 17, version 1;

  binding cluster OtaSoftwareUpdateProvider;

  server cluster Identify {
    ram      attribute identifyTime default = 0x0000;
    ram      attribute identifyType default = 0x0;
    ram      attribute featureMap default = 0;
    ram      attribute clusterRevision default = 4;

    handle command Identify;
    handle command TriggerEffect;
  }

  server cluster Groups {
    ram      attribute nameSupport;
    ram      attribute featureMap default = 0;
    ram      attribute clusterRevision default = 4;

    handle command AddGroup;
    handle command AddGroupResponse;
    handle command ViewGroup;
    handle command ViewGroupResponse;
    handle command GetGroupMembership;
    handle command GetGroupMembershipResponse;
    handle command RemoveGroup;
    handle command RemoveGroupResponse;
    handle command RemoveAllGroups;
    handle command AddGroupIfIdentifying;
  }

  server cluster Descriptor {
    callback attribute deviceTypeList;
    callback attribute serverList;
    callback attribute clientList;
    callback attribute partsList;
    callback attribute tagList;
    callback attribute generatedCommandList;
    callback attribute acceptedCommandList;
    callback attribute eventList;
    callback attribute attributeList;
    ram      attribute featureMap default = 0;
    callback attribute clusterRevision;
  }

  server cluster Binding {
    callback attribute binding;
    ram      attribute featureMap default = 0;
    ram      attribute clusterRevision default = 1;
  }

  server cluster AccessControl {
    emits event AccessControlEntryChanged;
    emits event AccessControlExtensionChanged;
    callback attribute acl;
    callback attribute extension;
    callback attribute subjectsPerAccessControlEntry;
    callback attribute targetsPerAccessControlEntry;
    callback attribute accessControlEntriesPerFabric;
    callback attribute generatedCommandList;
    callback attribute acceptedCommandList;
    callback attribute eventList;
    callback attribute attributeList;
    ram      attribute featureMap default = 0;
    callback attribute clusterRevision;
  }

  server cluster BasicInformation {
    emits event StartUp;
    emits event ShutDown;
    emits event Leave;
    callback attribute dataModelRevision;
    callback attribute vendorName;
    callback attribute vendorID;
    callback attribute productName;
    callback attribute productID;
    persist  attribute nodeLabel;
    callback attribute location;
    callback attribute hardwareVersion;
    callback attribute hardwareVersionString;
    callback attribute softwareVersion;
    callback attribute softwareVersionString;
    callback attribute manufacturingDate;
    callback attribute partNumber;
    callback attribute productURL;
    callback attribute productLabel;
    callback attribute serialNumber;
    persist  attribute localConfigDisabled default = 0;
    callback attribute uniqueID;
    callback attribute capabilityMinima;
    callback attribute productAppearance;
    callback attribute specificationVersion;
    callback attribute maxPathsPerInvoke;
    callback attribute generatedCommandList;
    callback attribute acceptedCommandList;
    callback attribute eventList;
    callback attribute attributeList;
    ram      attribute featureMap default = 0;
    ram      attribute clusterRevision default = 3;
  }

  server cluster OtaSoftwareUpdateRequestor {
    emits event StateTransition;
    emits event VersionApplied;
    emits event DownloadError;
    callback attribute defaultOTAProviders;
    ram      attribute updatePossible default = 1;
    ram      attribute updateState default = 0;
    ram      attribute updateStateProgress default = 0;
    ram      attribute featureMap default = 0;
    ram      attribute clusterRevision default = 1;

    handle command AnnounceOTAProvider;
  }

  server cluster LocalizationConfiguration {
    persist  attribute activeLocale default = "en-US";
    callback attribute supportedLocales;
    callback attribute generatedCommandList;
    callback attribute acceptedCommandList;
    callback attribute eventList;
    callback attribute attributeList;
    ram      attribute featureMap default = 0;
    ram      attribute clusterRevision default = 1;
  }

  server cluster TimeFormatLocalization {
    persist  attribute hourFormat default = 0;
    persist  attribute activeCalendarType default = 0;
    callback attribute supportedCalendarTypes;
    callback attribute generatedCommandList;
    callback attribute acceptedCommandList;
    callback attribute eventList;
    callback attribute attributeList;
    ram      attribute featureMap default = 1;
    ram      attribute clusterRevision default = 1;
  }

  server cluster UnitLocalization {
    persist  attribute temperatureUnit default = 0;
    callback attribute generatedCommandList;
    callback attribute acceptedCommandList;
    callback attribute eventList;
    callback attribute attributeList;
    ram      attribute featureMap default = 0x1;
    ram      attribute clusterRevision default = 1;
  }

  server cluster PowerSourceConfiguration {
    callback attribute sources;
    ram      attribute featureMap default = 0;
    ram      attribute clusterRevision default = 1;
  }

  server cluster PowerSource {
    ram      attribute status default = 0;
    ram      attribute order default = 3;
    ram      attribute description default = "B1";
    ram      attribute batChargeLevel default = 0;
    ram      attribute batReplacementNeeded;
    ram      attribute batReplaceability;
    callback attribute endpointList;
    callback attribute generatedCommandList;
    callback attribute acceptedCommandList;
    callback attribute eventList;
    callback attribute attributeList;
    ram      attribute featureMap default = 2;
    ram      attribute clusterRevision default = 2;
  }

  server cluster GeneralCommissioning {
    ram      attribute breadcrumb default = 0x0000000000000000;
    callback attribute basicCommissioningInfo;
    callback attribute regulatoryConfig;
    callback attribute locationCapability;
    callback attribute supportsConcurrentConnection;
    callback attribute generatedCommandList;
    callback attribute acceptedCommandList;
    callback attribute eventList;
    callback attribute attributeList;
    ram      attribute featureMap default = 0;
    ram      attribute clusterRevision default = 1;

    handle command ArmFailSafe;
    handle command ArmFailSafeResponse;
    handle command SetRegulatoryConfig;
    handle command SetRegulatoryConfigResponse;
    handle command CommissioningComplete;
    handle command CommissioningCompleteResponse;
  }

  server cluster NetworkCommissioning {
    ram      attribute maxNetworks;
    callback attribute networks;
    ram      attribute scanMaxTimeSeconds;
    ram      attribute connectMaxTimeSeconds;
    ram      attribute interfaceEnabled;
    ram      attribute lastNetworkingStatus;
    ram      attribute lastNetworkID;
    ram      attribute lastConnectErrorValue;
    callback attribute generatedCommandList;
    callback attribute acceptedCommandList;
    callback attribute eventList;
    callback attribute attributeList;
    ram      attribute featureMap default = 2;
    ram      attribute clusterRevision default = 1;

    handle command ScanNetworks;
    handle command ScanNetworksResponse;
    handle command AddOrUpdateWiFiNetwork;
    handle command AddOrUpdateThreadNetwork;
    handle command RemoveNetwork;
    handle command NetworkConfigResponse;
    handle command ConnectNetwork;
    handle command ConnectNetworkResponse;
    handle command ReorderNetwork;
  }

  server cluster DiagnosticLogs {
    ram      attribute featureMap default = 0;
    ram      attribute clusterRevision default = 1;

    handle command RetrieveLogsRequest;
  }

  server cluster GeneralDiagnostics {
    emits event HardwareFaultChange;
    emits event RadioFaultChange;
    emits event NetworkFaultChange;
    emits event BootReason;
    callback attribute networkInterfaces;
    callback attribute rebootCount;
    callback attribute upTime;
    callback attribute totalOperationalHours;
    callback attribute bootReason;
    callback attribute activeHardwareFaults;
    callback attribute activeRadioFaults;
    callback attribute activeNetworkFaults;
    callback attribute testEventTriggersEnabled;
    callback attribute generatedCommandList;
    callback attribute acceptedCommandList;
    callback attribute eventList;
    callback attribute attributeList;
    ram      attribute featureMap default = 0;
    ram      attribute clusterRevision default = 0x0002;

    handle command TestEventTrigger;
    handle command TimeSnapshot;
    handle command TimeSnapshotResponse;
  }

  server cluster SoftwareDiagnostics {
    emits event SoftwareFault;
    callback attribute threadMetrics;
    callback attribute currentHeapFree;
    callback attribute currentHeapUsed;
    callback attribute currentHeapHighWatermark;
    callback attribute featureMap;
    ram      attribute clusterRevision default = 1;

    handle command ResetWatermarks;
  }

  server cluster ThreadNetworkDiagnostics {
    callback attribute channel;
    callback attribute routingRole;
    callback attribute networkName;
    callback attribute panId;
    callback attribute extendedPanId;
    callback attribute meshLocalPrefix;
    callback attribute overrunCount;
    callback attribute neighborTable;
    callback attribute routeTable;
    callback attribute partitionId;
    callback attribute weighting;
    callback attribute dataVersion;
    callback attribute stableDataVersion;
    callback attribute leaderRouterId;
    callback attribute detachedRoleCount;
    callback attribute childRoleCount;
    callback attribute routerRoleCount;
    callback attribute leaderRoleCount;
    callback attribute attachAttemptCount;
    callback attribute partitionIdChangeCount;
    callback attribute betterPartitionAttachAttemptCount;
    callback attribute parentChangeCount;
    callback attribute txTotalCount;
    callback attribute txUnicastCount;
    callback attribute txBroadcastCount;
    callback attribute txAckRequestedCount;
    callback attribute txAckedCount;
    callback attribute txNoAckRequestedCount;
    callback attribute txDataCount;
    callback attribute txDataPollCount;
    callback attribute txBeaconCount;
    callback attribute txBeaconRequestCount;
    callback attribute txOtherCount;
    callback attribute txRetryCount;
    callback attribute txDirectMaxRetryExpiryCount;
    callback attribute txIndirectMaxRetryExpiryCount;
    callback attribute txErrCcaCount;
    callback attribute txErrAbortCount;
    callback attribute txErrBusyChannelCount;
    callback attribute rxTotalCount;
    callback attribute rxUnicastCount;
    callback attribute rxBroadcastCount;
    callback attribute rxDataCount;
    callback attribute rxDataPollCount;
    callback attribute rxBeaconCount;
    callback attribute rxBeaconRequestCount;
    callback attribute rxOtherCount;
    callback attribute rxAddressFilteredCount;
    callback attribute rxDestAddrFilteredCount;
    callback attribute rxDuplicatedCount;
    callback attribute rxErrNoFrameCount;
    callback attribute rxErrUnknownNeighborCount;
    callback attribute rxErrInvalidSrcAddrCount;
    callback attribute rxErrSecCount;
    callback attribute rxErrFcsCount;
    callback attribute rxErrOtherCount;
    callback attribute activeTimestamp;
    callback attribute pendingTimestamp;
    callback attribute delay;
    callback attribute securityPolicy;
    callback attribute channelPage0Mask;
    callback attribute operationalDatasetComponents;
    callback attribute activeNetworkFaultsList;
    ram      attribute featureMap default = 0x000F;
    ram      attribute clusterRevision default = 1;

    handle command ResetCounts;
  }

  server cluster WiFiNetworkDiagnostics {
    emits event Disconnection;
    emits event AssociationFailure;
    emits event ConnectionStatus;
    callback attribute bssid;
    callback attribute securityType;
    callback attribute wiFiVersion;
    callback attribute channelNumber;
    callback attribute rssi;
    callback attribute beaconLostCount;
    callback attribute beaconRxCount;
    callback attribute packetMulticastRxCount;
    callback attribute packetMulticastTxCount;
    callback attribute packetUnicastRxCount;
    callback attribute packetUnicastTxCount;
    callback attribute currentMaxRate;
    callback attribute overrunCount;
    ram      attribute featureMap default = 3;
    ram      attribute clusterRevision default = 1;

    handle command ResetCounts;
  }

  server cluster EthernetNetworkDiagnostics {
    callback attribute PHYRate;
    callback attribute fullDuplex;
    callback attribute packetRxCount;
    callback attribute packetTxCount;
    callback attribute txErrCount;
    callback attribute collisionCount;
    callback attribute overrunCount;
    callback attribute carrierDetect;
    callback attribute timeSinceReset;
    ram      attribute featureMap default = 3;
    ram      attribute clusterRevision default = 1;

    handle command ResetCounts;
  }

  server cluster TimeSynchronization {
    emits event DSTTableEmpty;
    emits event DSTStatus;
    emits event TimeZoneStatus;
    emits event TimeFailure;
    emits event MissingTrustedTimeSource;
    callback attribute UTCTime;
    callback attribute granularity;
    ram      attribute timeSource default = 0x00;
    callback attribute trustedTimeSource;
    callback attribute defaultNTP;
    callback attribute timeZone;
    callback attribute DSTOffset;
    callback attribute localTime;
    ram      attribute timeZoneDatabase default = 0;
    callback attribute timeZoneListMaxSize;
    callback attribute DSTOffsetListMaxSize;
    ram      attribute supportsDNSResolve default = true;
    callback attribute generatedCommandList;
    callback attribute acceptedCommandList;
    callback attribute attributeList;
    ram      attribute featureMap default = 0x0B;
    ram      attribute clusterRevision default = 2;

    handle command SetUTCTime;
    handle command SetTrustedTimeSource;
    handle command SetTimeZone;
    handle command SetTimeZoneResponse;
    handle command SetDSTOffset;
    handle command SetDefaultNTP;
  }

  server cluster AdministratorCommissioning {
    callback attribute windowStatus;
    callback attribute adminFabricIndex;
    callback attribute adminVendorId;
    callback attribute generatedCommandList;
    callback attribute acceptedCommandList;
    callback attribute eventList;
    callback attribute attributeList;
    ram      attribute featureMap default = 0;
    ram      attribute clusterRevision default = 1;

    handle command OpenCommissioningWindow;
    handle command OpenBasicCommissioningWindow;
    handle command RevokeCommissioning;
  }

  server cluster OperationalCredentials {
    callback attribute NOCs;
    callback attribute fabrics;
    callback attribute supportedFabrics;
    callback attribute commissionedFabrics;
    callback attribute trustedRootCertificates;
    callback attribute currentFabricIndex;
    callback attribute generatedCommandList;
    callback attribute acceptedCommandList;
    callback attribute eventList;
    callback attribute attributeList;
    ram      attribute featureMap default = 0;
    ram      attribute clusterRevision default = 1;

    handle command AttestationRequest;
    handle command AttestationResponse;
    handle command CertificateChainRequest;
    handle command CertificateChainResponse;
    handle command CSRRequest;
    handle command CSRResponse;
    handle command AddNOC;
    handle command UpdateNOC;
    handle command NOCResponse;
    handle command UpdateFabricLabel;
    handle command RemoveFabric;
    handle command AddTrustedRootCertificate;
  }

  server cluster GroupKeyManagement {
    callback attribute groupKeyMap;
    callback attribute groupTable;
    callback attribute maxGroupsPerFabric;
    callback attribute maxGroupKeysPerFabric;
    callback attribute generatedCommandList;
    callback attribute acceptedCommandList;
    callback attribute eventList;
    callback attribute attributeList;
    callback attribute featureMap;
    callback attribute clusterRevision;

    handle command KeySetWrite;
    handle command KeySetRead;
    handle command KeySetReadResponse;
    handle command KeySetRemove;
    handle command KeySetReadAllIndices;
    handle command KeySetReadAllIndicesResponse;
  }

  server cluster FixedLabel {
    callback attribute labelList;
    ram      attribute featureMap default = 0;
    ram      attribute clusterRevision default = 1;
  }

  server cluster UserLabel {
    callback attribute labelList;
    ram      attribute featureMap default = 0;
    ram      attribute clusterRevision default = 1;
  }

  server cluster RelativeHumidityMeasurement {
    ram      attribute measuredValue;
    ram      attribute minMeasuredValue default = 0;
    ram      attribute maxMeasuredValue default = 0x2710;
    ram      attribute featureMap default = 0;
    ram      attribute clusterRevision default = 3;
  }

  server cluster FaultInjection {
    callback attribute generatedCommandList;
    callback attribute acceptedCommandList;
    callback attribute attributeList;
    ram      attribute featureMap default = 0;
    ram      attribute clusterRevision default = 1;

    handle command FailAtFault;
    handle command FailRandomlyAtFault;
  }
}
endpoint 1 {
  device type ma_powersource = 17, version 1;
  device type ma_onofflight = 256, version 1;

  binding cluster OnOff;

  server cluster Identify {
    ram      attribute identifyTime default = 0x0000;
    ram      attribute identifyType default = 0x0;
    callback attribute generatedCommandList;
    callback attribute acceptedCommandList;
    callback attribute eventList;
    callback attribute attributeList;
    ram      attribute featureMap default = 0;
    ram      attribute clusterRevision default = 4;

    handle command Identify;
    handle command TriggerEffect;
  }

  server cluster Groups {
    ram      attribute nameSupport;
    callback attribute generatedCommandList;
    callback attribute acceptedCommandList;
    callback attribute eventList;
    callback attribute attributeList;
    ram      attribute featureMap default = 0;
    ram      attribute clusterRevision default = 4;

    handle command AddGroup;
    handle command AddGroupResponse;
    handle command ViewGroup;
    handle command ViewGroupResponse;
    handle command GetGroupMembership;
    handle command GetGroupMembershipResponse;
    handle command RemoveGroup;
    handle command RemoveGroupResponse;
    handle command RemoveAllGroups;
    handle command AddGroupIfIdentifying;
  }

  server cluster Scenes {
    ram      attribute nameSupport default = 0x80;
    ram      attribute lastConfiguredBy;
    ram      attribute sceneTableSize default = 16;
    callback attribute fabricSceneInfo;
    callback attribute generatedCommandList;
    callback attribute acceptedCommandList;
    callback attribute eventList;
    callback attribute attributeList;
    ram      attribute featureMap default = 15;
    ram      attribute clusterRevision default = 5;

    handle command AddScene;
    handle command AddSceneResponse;
    handle command ViewScene;
    handle command ViewSceneResponse;
    handle command RemoveScene;
    handle command RemoveSceneResponse;
    handle command RemoveAllScenes;
    handle command RemoveAllScenesResponse;
    handle command StoreScene;
    handle command StoreSceneResponse;
    handle command RecallScene;
    handle command GetSceneMembership;
    handle command GetSceneMembershipResponse;
    handle command EnhancedAddScene;
    handle command EnhancedAddSceneResponse;
    handle command EnhancedViewScene;
    handle command EnhancedViewSceneResponse;
    handle command CopyScene;
    handle command CopySceneResponse;
  }

  server cluster OnOff {
    persist  attribute onOff default = 0x00;
    ram      attribute globalSceneControl default = 0x01;
    ram      attribute onTime default = 0x0000;
    ram      attribute offWaitTime default = 0x0000;
    persist  attribute startUpOnOff default = 0xFF;
    callback attribute generatedCommandList;
    callback attribute acceptedCommandList;
    callback attribute eventList;
    callback attribute attributeList;
    ram      attribute featureMap default = 0x0001;
    ram      attribute clusterRevision default = 5;

    handle command Off;
    handle command On;
    handle command Toggle;
    handle command OffWithEffect;
    handle command OnWithRecallGlobalScene;
    handle command OnWithTimedOff;
  }

  server cluster OnOffSwitchConfiguration {
    ram      attribute switchType;
    ram      attribute switchActions default = 0x00;
    ram      attribute featureMap default = 0;
    ram      attribute clusterRevision default = 1;
  }

  server cluster LevelControl {
    persist  attribute currentLevel default = 0xFE;
    ram      attribute remainingTime default = 0x0000;
    ram      attribute minLevel default = 0x01;
    ram      attribute maxLevel default = 0xFE;
    ram      attribute currentFrequency default = 0x0000;
    ram      attribute minFrequency default = 0x0000;
    ram      attribute maxFrequency default = 0x0000;
    ram      attribute options default = 0x00;
    ram      attribute onOffTransitionTime default = 0x0000;
    ram      attribute onLevel default = 0xFF;
    ram      attribute onTransitionTime;
    ram      attribute offTransitionTime;
    ram      attribute defaultMoveRate default = 50;
    persist  attribute startUpCurrentLevel default = 255;
    ram      attribute featureMap default = 3;
    ram      attribute clusterRevision default = 5;

    handle command MoveToLevel;
    handle command Move;
    handle command Step;
    handle command Stop;
    handle command MoveToLevelWithOnOff;
    handle command MoveWithOnOff;
    handle command StepWithOnOff;
    handle command StopWithOnOff;
  }

  server cluster BinaryInputBasic {
    ram      attribute outOfService default = 0x00;
    ram      attribute presentValue;
    ram      attribute statusFlags default = 0x00;
    ram      attribute featureMap default = 0;
    ram      attribute clusterRevision default = 1;
  }

  server cluster Descriptor {
    callback attribute deviceTypeList;
    callback attribute serverList;
    callback attribute clientList;
    callback attribute partsList;
    callback attribute tagList;
    callback attribute generatedCommandList;
    callback attribute acceptedCommandList;
    callback attribute eventList;
    callback attribute attributeList;
    ram      attribute featureMap default = 0;
    callback attribute clusterRevision;
  }

  server cluster Binding {
    callback attribute binding;
    ram      attribute featureMap default = 0;
    ram      attribute clusterRevision default = 1;
  }

  server cluster Actions {
    callback attribute actionList;
    callback attribute endpointLists;
    callback attribute setupURL;
    ram      attribute featureMap default = 0;
    callback attribute clusterRevision default = 1;
  }

  server cluster PowerSource {
    emits event BatFaultChange;
    ram      attribute status default = 0;
    ram      attribute order default = 2;
    ram      attribute description default = "B2";
    ram      attribute batChargeLevel default = 0;
    ram      attribute batReplacementNeeded;
    ram      attribute batReplaceability;
    callback attribute endpointList;
    callback attribute generatedCommandList;
    callback attribute acceptedCommandList;
    callback attribute eventList;
    callback attribute attributeList;
    ram      attribute featureMap default = 2;
    ram      attribute clusterRevision default = 2;
  }

  server cluster Switch {
    emits event SwitchLatched;
    ram      attribute numberOfPositions default = 2;
    ram      attribute currentPosition;
    ram      attribute featureMap default = 1;
    ram      attribute clusterRevision default = 1;
  }

  server cluster FixedLabel {
    callback attribute labelList;
    ram      attribute featureMap default = 0;
    ram      attribute clusterRevision default = 1;
  }

  server cluster UserLabel {
    callback attribute labelList;
    ram      attribute featureMap default = 0;
    ram      attribute clusterRevision default = 1;
  }

  server cluster BooleanState {
    ram      attribute stateValue default = 0;
    ram      attribute featureMap default = 0;
    ram      attribute clusterRevision default = 1;
  }

  server cluster ModeSelect {
    ram      attribute description default = "Coffee";
    ram      attribute standardNamespace default = 0;
    callback attribute supportedModes;
    persist  attribute currentMode default = 0;
    persist  attribute startUpMode default = 0;
    persist  attribute onMode default = 255;
    callback attribute generatedCommandList;
    callback attribute acceptedCommandList;
    callback attribute attributeList;
    ram      attribute featureMap default = 1;
    ram      attribute clusterRevision default = 2;
    ram      attribute manufacturerExtension default = 255;

    handle command ChangeToMode;
  }

  server cluster LaundryWasherMode {
    callback attribute supportedModes;
    callback attribute currentMode;
    callback attribute startUpMode;
    callback attribute onMode;
    callback attribute generatedCommandList;
    callback attribute acceptedCommandList;
    callback attribute attributeList;
    callback attribute featureMap;
    ram      attribute clusterRevision default = 2;

    handle command ChangeToMode;
    handle command ChangeToModeResponse;
  }

  server cluster RefrigeratorAndTemperatureControlledCabinetMode {
    callback attribute supportedModes;
    callback attribute currentMode;
    callback attribute startUpMode;
    callback attribute onMode;
    callback attribute generatedCommandList;
    callback attribute acceptedCommandList;
    callback attribute attributeList;
    callback attribute featureMap;
    ram      attribute clusterRevision default = 2;

    handle command ChangeToMode;
    handle command ChangeToModeResponse;
  }

  server cluster LaundryWasherControls {
    callback attribute spinSpeeds;
    ram      attribute spinSpeedCurrent;
    ram      attribute numberOfRinses;
    callback attribute supportedRinses;
    callback attribute generatedCommandList;
    callback attribute acceptedCommandList;
    callback attribute eventList;
    callback attribute attributeList;
    ram      attribute featureMap default = 3;
    ram      attribute clusterRevision default = 1;
  }

  server cluster RvcRunMode {
    callback attribute supportedModes;
    callback attribute currentMode;
    callback attribute onMode;
    callback attribute generatedCommandList;
    callback attribute acceptedCommandList;
    callback attribute attributeList;
    callback attribute featureMap;
    ram      attribute clusterRevision default = 2;

    handle command ChangeToMode;
    handle command ChangeToModeResponse;
  }

  server cluster RvcCleanMode {
    callback attribute supportedModes;
    callback attribute currentMode;
    callback attribute onMode;
    callback attribute generatedCommandList;
    callback attribute acceptedCommandList;
    callback attribute attributeList;
    callback attribute featureMap;
    ram      attribute clusterRevision default = 2;

    handle command ChangeToMode;
    handle command ChangeToModeResponse;
  }

  server cluster TemperatureControl {
    ram      attribute selectedTemperatureLevel default = 0;
    callback attribute supportedTemperatureLevels;
    callback attribute generatedCommandList;
    callback attribute acceptedCommandList;
    callback attribute attributeList;
    ram      attribute featureMap default = 2;
    ram      attribute clusterRevision default = 1;

    handle command SetTemperature;
  }

  server cluster RefrigeratorAlarm {
    emits event Notify;
    ram      attribute mask default = 1;
    ram      attribute state default = 0;
    ram      attribute supported default = 1;
    callback attribute generatedCommandList;
    callback attribute acceptedCommandList;
    callback attribute attributeList;
    ram      attribute featureMap default = 0;
    ram      attribute clusterRevision default = 1;
  }

  server cluster DishwasherMode {
    callback attribute supportedModes;
    callback attribute currentMode;
    callback attribute startUpMode;
    callback attribute onMode;
    callback attribute generatedCommandList;
    callback attribute acceptedCommandList;
    callback attribute attributeList;
    callback attribute featureMap;
    ram      attribute clusterRevision default = 2;

    handle command ChangeToMode;
    handle command ChangeToModeResponse;
  }

  server cluster AirQuality {
    callback attribute airQuality;
    callback attribute generatedCommandList;
    callback attribute acceptedCommandList;
    callback attribute attributeList;
    callback attribute featureMap;
    ram      attribute clusterRevision default = 1;
  }

  server cluster SmokeCoAlarm {
    emits event SmokeAlarm;
    emits event COAlarm;
    emits event LowBattery;
    emits event HardwareFault;
    emits event EndOfService;
    emits event SelfTestComplete;
    emits event AlarmMuted;
    emits event MuteEnded;
    emits event InterconnectSmokeAlarm;
    emits event InterconnectCOAlarm;
    emits event AllClear;
    persist  attribute expressedState default = 0;
    persist  attribute smokeState default = 0;
    persist  attribute COState default = 0;
    persist  attribute batteryAlert default = 0;
    persist  attribute deviceMuted default = 0;
    ram      attribute testInProgress default = 0;
    persist  attribute hardwareFaultAlert default = 0;
    persist  attribute endOfServiceAlert default = 0;
    ram      attribute interconnectSmokeAlarm default = 0;
    ram      attribute interconnectCOAlarm default = 0;
    ram      attribute contaminationState default = 0;
    ram      attribute smokeSensitivityLevel default = 1;
    ram      attribute expiryDate default = 0;
    ram      attribute featureMap default = 3;
    ram      attribute clusterRevision default = 1;

    handle command SelfTestRequest;
  }

  server cluster DishwasherAlarm {
    emits event Notify;
    ram      attribute mask default = 1;
    ram      attribute latch default = 1;
    ram      attribute state default = 0;
    ram      attribute supported default = 15;
    callback attribute generatedCommandList;
    callback attribute acceptedCommandList;
    callback attribute attributeList;
    ram      attribute featureMap default = 1;
    ram      attribute clusterRevision default = 1;

    handle command Reset;
    handle command ModifyEnabledAlarms;
  }

  server cluster MicrowaveOvenMode {
    callback attribute supportedModes;
    callback attribute currentMode;
    callback attribute generatedCommandList;
    callback attribute acceptedCommandList;
    callback attribute eventList;
    callback attribute attributeList;
    callback attribute featureMap;
    ram      attribute clusterRevision default = 1;
  }

  server cluster OperationalState {
    emits event OperationalError;
    emits event OperationCompletion;
    callback attribute phaseList;
    callback attribute currentPhase;
    callback attribute countdownTime;
    callback attribute operationalStateList;
    callback attribute operationalState;
    callback attribute operationalError;
    callback attribute generatedCommandList;
    callback attribute acceptedCommandList;
    callback attribute attributeList;
    ram      attribute featureMap default = 0;
    ram      attribute clusterRevision default = 1;

    handle command Pause;
    handle command Stop;
    handle command Start;
    handle command Resume;
    handle command OperationalCommandResponse;
  }

  server cluster RvcOperationalState {
    emits event OperationalError;
    emits event OperationCompletion;
    callback attribute phaseList;
    callback attribute currentPhase;
    callback attribute countdownTime;
    callback attribute operationalStateList;
    callback attribute operationalState;
    callback attribute operationalError;
    callback attribute generatedCommandList;
    callback attribute acceptedCommandList;
    callback attribute attributeList;
    ram      attribute featureMap default = 0;
    ram      attribute clusterRevision default = 1;

    handle command Pause;
    handle command Resume;
    handle command OperationalCommandResponse;
  }

  server cluster HepaFilterMonitoring {
    callback attribute condition;
    callback attribute degradationDirection;
    callback attribute changeIndication;
    callback attribute inPlaceIndicator;
    callback attribute lastChangedTime;
    callback attribute replacementProductList;
    callback attribute generatedCommandList;
    callback attribute acceptedCommandList;
    callback attribute attributeList;
    callback attribute featureMap;
    ram      attribute clusterRevision default = 1;

    handle command ResetCondition;
  }

  server cluster ActivatedCarbonFilterMonitoring {
    callback attribute condition;
    callback attribute degradationDirection;
    callback attribute changeIndication;
    callback attribute inPlaceIndicator;
    callback attribute lastChangedTime;
    callback attribute replacementProductList;
    callback attribute generatedCommandList;
    callback attribute acceptedCommandList;
    callback attribute attributeList;
    callback attribute featureMap;
    ram      attribute clusterRevision default = 1;

    handle command ResetCondition;
  }

  server cluster ElectricalEnergyMeasurement {
    emits event CumulativeEnergyMeasured;
    emits event PeriodicEnergyMeasured;
    callback attribute accuracy;
    callback attribute cumulativeEnergyImported;
    callback attribute cumulativeEnergyExported;
    callback attribute periodicEnergyImported;
    callback attribute periodicEnergyExported;
    callback attribute generatedCommandList;
    callback attribute acceptedCommandList;
    callback attribute eventList;
    callback attribute attributeList;
    ram      attribute featureMap default = 0x000F;
    ram      attribute clusterRevision default = 1;
  }

<<<<<<< HEAD
  server cluster EnergyPreference {
    callback attribute energyBalances;
    ram      attribute currentEnergyBalance;
    callback attribute energyPriorities;
    callback attribute lowPowerModeSensitivities;
    ram      attribute currentLowPowerModeSensitivity;
=======
  server cluster EnergyEvse {
    callback attribute state default = 0;
    callback attribute supplyState default = 0;
    callback attribute faultState default = 0;
    callback attribute chargingEnabledUntil default = 0;
    callback attribute dischargingEnabledUntil default = 0;
    callback attribute circuitCapacity default = 0;
    callback attribute minimumChargeCurrent default = 6000;
    callback attribute maximumChargeCurrent default = 0;
    callback attribute maximumDischargeCurrent default = 0;
    callback attribute userMaximumChargeCurrent default = 0;
    callback attribute randomizationDelayWindow default = 600;
    callback attribute numberOfWeeklyTargets default = 0;
    callback attribute numberOfDailyTargets default = 1;
    callback attribute nextChargeStartTime;
    callback attribute nextChargeTargetTime;
    callback attribute nextChargeRequiredEnergy;
    callback attribute nextChargeTargetSoC;
    callback attribute approximateEVEfficiency default = 0xFFFF;
    callback attribute stateOfCharge;
    callback attribute batteryCapacity;
    callback attribute vehicleID;
    callback attribute sessionID;
    callback attribute sessionDuration;
    callback attribute sessionEnergyCharged;
    callback attribute sessionEnergyDischarged;
>>>>>>> a5a62db4
    callback attribute generatedCommandList;
    callback attribute acceptedCommandList;
    callback attribute eventList;
    callback attribute attributeList;
    ram      attribute featureMap default = 0;
<<<<<<< HEAD
    ram      attribute clusterRevision default = 1;
=======
    ram      attribute clusterRevision default = 2;
>>>>>>> a5a62db4
  }

  server cluster WindowCovering {
    ram      attribute type default = 0x08;
    ram      attribute physicalClosedLimitLift default = 0xFFFF;
    ram      attribute physicalClosedLimitTilt default = 0xFFFF;
    persist  attribute currentPositionLift default = 0x7FFF;
    persist  attribute currentPositionTilt default = 0x7FFF;
    persist  attribute numberOfActuationsLift default = 0x0000;
    persist  attribute numberOfActuationsTilt default = 0x0000;
    persist  attribute configStatus default = 0x03;
    persist  attribute currentPositionLiftPercentage default = 50;
    persist  attribute currentPositionTiltPercentage default = 50;
    ram      attribute operationalStatus default = 0x00;
    ram      attribute targetPositionLiftPercent100ths default = 5000;
    ram      attribute targetPositionTiltPercent100ths default = 5000;
    ram      attribute endProductType default = 0x00;
    persist  attribute currentPositionLiftPercent100ths default = 5000;
    persist  attribute currentPositionTiltPercent100ths default = 5000;
    persist  attribute installedOpenLimitLift default = 0x0000;
    persist  attribute installedClosedLimitLift default = 0xFFFF;
    persist  attribute installedOpenLimitTilt default = 0x0000;
    persist  attribute installedClosedLimitTilt default = 0xFFFF;
    persist  attribute mode default = 0x00;
    ram      attribute safetyStatus default = 0x00;
    callback attribute generatedCommandList;
    callback attribute acceptedCommandList;
    callback attribute attributeList;
    ram      attribute featureMap default = 0x17;
    ram      attribute clusterRevision default = 5;

    handle command UpOrOpen;
    handle command DownOrClose;
    handle command StopMotion;
    handle command GoToLiftValue;
    handle command GoToLiftPercentage;
    handle command GoToTiltValue;
    handle command GoToTiltPercentage;
  }

  server cluster BarrierControl {
    ram      attribute barrierMovingState;
    ram      attribute barrierSafetyStatus;
    ram      attribute barrierCapabilities;
    ram      attribute barrierPosition;
    ram      attribute featureMap default = 0;
    ram      attribute clusterRevision default = 1;

    handle command BarrierControlGoToPercent;
    handle command BarrierControlStop;
  }

  server cluster PumpConfigurationAndControl {
    ram      attribute maxPressure;
    ram      attribute maxSpeed;
    ram      attribute maxFlow;
    ram      attribute minConstPressure;
    ram      attribute maxConstPressure;
    ram      attribute minCompPressure;
    ram      attribute maxCompPressure;
    ram      attribute minConstSpeed;
    ram      attribute maxConstSpeed;
    ram      attribute minConstFlow;
    ram      attribute maxConstFlow;
    ram      attribute minConstTemp;
    ram      attribute maxConstTemp;
    ram      attribute pumpStatus;
    ram      attribute effectiveOperationMode;
    ram      attribute effectiveControlMode;
    ram      attribute capacity;
    ram      attribute speed;
    ram      attribute lifetimeRunningHours default = 0x000000;
    ram      attribute power;
    ram      attribute lifetimeEnergyConsumed default = 0x00000000;
    ram      attribute operationMode default = 0x00;
    ram      attribute controlMode default = 0x00;
    ram      attribute featureMap default = 0x1F;
    ram      attribute clusterRevision default = 4;
  }

  server cluster Thermostat {
    ram      attribute localTemperature;
    ram      attribute absMinHeatSetpointLimit default = 0x02BC;
    ram      attribute absMaxHeatSetpointLimit default = 0x0BB8;
    ram      attribute absMinCoolSetpointLimit default = 0x0640;
    ram      attribute absMaxCoolSetpointLimit default = 0x0C80;
    ram      attribute occupiedCoolingSetpoint default = 0x0A28;
    ram      attribute occupiedHeatingSetpoint default = 0x07D0;
    ram      attribute minHeatSetpointLimit default = 0x02BC;
    ram      attribute maxHeatSetpointLimit default = 0x0BB8;
    ram      attribute minCoolSetpointLimit default = 0x0640;
    ram      attribute maxCoolSetpointLimit default = 0x0C80;
    ram      attribute minSetpointDeadBand default = 0x19;
    ram      attribute controlSequenceOfOperation default = 0x04;
    ram      attribute systemMode default = 0x01;
    callback attribute generatedCommandList;
    callback attribute acceptedCommandList;
    callback attribute eventList;
    callback attribute attributeList;
    ram      attribute featureMap default = 0x0023;
    ram      attribute clusterRevision default = 6;

    handle command SetpointRaiseLower;
  }

  server cluster FanControl {
    ram      attribute fanMode default = 0x00;
    ram      attribute fanModeSequence default = 0x02;
    ram      attribute percentSetting default = 0x00;
    ram      attribute percentCurrent default = 0x00;
    ram      attribute speedMax default = 100;
    ram      attribute speedSetting default = 0x00;
    ram      attribute speedCurrent default = 0x00;
    ram      attribute rockSupport default = 0x03;
    ram      attribute rockSetting default = 0x00;
    ram      attribute windSupport default = 0x03;
    ram      attribute windSetting default = 0x00;
    ram      attribute airflowDirection default = 0;
    ram      attribute featureMap default = 0x3F;
    ram      attribute clusterRevision default = 4;

    handle command Step;
  }

  server cluster ThermostatUserInterfaceConfiguration {
    ram      attribute temperatureDisplayMode default = 0x00;
    ram      attribute keypadLockout default = 0x00;
    ram      attribute scheduleProgrammingVisibility;
    ram      attribute featureMap default = 0;
    ram      attribute clusterRevision default = 2;
  }

  server cluster ColorControl {
    persist  attribute currentHue default = 0x00;
    persist  attribute currentSaturation default = 0x00;
    ram      attribute remainingTime default = 0x0000;
    persist  attribute currentX default = 0x616B;
    persist  attribute currentY default = 0x607D;
    ram      attribute driftCompensation;
    ram      attribute compensationText;
    persist  attribute colorTemperatureMireds default = 0x00FA;
    ram      attribute colorMode default = 0x01;
    ram      attribute options default = 0x00;
    ram      attribute numberOfPrimaries;
    ram      attribute primary1X;
    ram      attribute primary1Y;
    ram      attribute primary1Intensity;
    ram      attribute primary2X;
    ram      attribute primary2Y;
    ram      attribute primary2Intensity;
    ram      attribute primary3X;
    ram      attribute primary3Y;
    ram      attribute primary3Intensity;
    ram      attribute primary4X;
    ram      attribute primary4Y;
    ram      attribute primary4Intensity;
    ram      attribute primary5X;
    ram      attribute primary5Y;
    ram      attribute primary5Intensity;
    ram      attribute primary6X;
    ram      attribute primary6Y;
    ram      attribute primary6Intensity;
    ram      attribute whitePointX;
    ram      attribute whitePointY;
    ram      attribute colorPointRX;
    ram      attribute colorPointRY;
    ram      attribute colorPointRIntensity;
    ram      attribute colorPointGX;
    ram      attribute colorPointGY;
    ram      attribute colorPointGIntensity;
    ram      attribute colorPointBX;
    ram      attribute colorPointBY;
    ram      attribute colorPointBIntensity;
    persist  attribute enhancedCurrentHue default = 0x0000;
    persist  attribute enhancedColorMode default = 0x01;
    persist  attribute colorLoopActive default = 0x00;
    persist  attribute colorLoopDirection default = 0x00;
    persist  attribute colorLoopTime default = 0x0019;
    ram      attribute colorLoopStartEnhancedHue default = 0x2300;
    ram      attribute colorLoopStoredEnhancedHue default = 0x0000;
    ram      attribute colorCapabilities default = 0x1F;
    ram      attribute colorTempPhysicalMinMireds default = 0x0000;
    ram      attribute colorTempPhysicalMaxMireds default = 0xFEFF;
    ram      attribute coupleColorTempToLevelMinMireds;
    persist  attribute startUpColorTemperatureMireds;
    ram      attribute featureMap default = 0x1F;
    ram      attribute clusterRevision default = 6;

    handle command MoveToHue;
    handle command MoveHue;
    handle command StepHue;
    handle command MoveToSaturation;
    handle command MoveSaturation;
    handle command StepSaturation;
    handle command MoveToHueAndSaturation;
    handle command MoveToColor;
    handle command MoveColor;
    handle command StepColor;
    handle command MoveToColorTemperature;
    handle command EnhancedMoveToHue;
    handle command EnhancedMoveHue;
    handle command EnhancedStepHue;
    handle command EnhancedMoveToHueAndSaturation;
    handle command ColorLoopSet;
    handle command StopMoveStep;
    handle command MoveColorTemperature;
    handle command StepColorTemperature;
  }

  server cluster BallastConfiguration {
    ram      attribute physicalMinLevel default = 0x01;
    ram      attribute physicalMaxLevel default = 0xFE;
    ram      attribute ballastStatus default = 0x00;
    ram      attribute minLevel default = 0x01;
    ram      attribute maxLevel default = 0xFE;
    ram      attribute intrinsicBallastFactor;
    ram      attribute ballastFactorAdjustment default = 0xFF;
    ram      attribute lampQuantity;
    ram      attribute lampType;
    ram      attribute lampManufacturer;
    ram      attribute lampRatedHours default = 0xFFFFFF;
    ram      attribute lampBurnHours default = 0x000000;
    ram      attribute lampAlarmMode default = 0x00;
    ram      attribute lampBurnHoursTripPoint default = 0xFFFFFF;
    callback attribute generatedCommandList;
    callback attribute acceptedCommandList;
    callback attribute attributeList;
    ram      attribute featureMap default = 0;
    ram      attribute clusterRevision default = 4;
  }

  server cluster IlluminanceMeasurement {
    ram      attribute measuredValue default = 0x0000;
    ram      attribute minMeasuredValue default = 0x01;
    ram      attribute maxMeasuredValue default = 0xFFFE;
    ram      attribute tolerance;
    ram      attribute lightSensorType default = 0xFF;
    ram      attribute featureMap default = 0;
    ram      attribute clusterRevision default = 3;
  }

  server cluster TemperatureMeasurement {
    ram      attribute measuredValue default = 0x8000;
    ram      attribute minMeasuredValue default = 0x8000;
    ram      attribute maxMeasuredValue default = 0x8000;
    ram      attribute tolerance;
    ram      attribute featureMap default = 0;
    ram      attribute clusterRevision default = 4;
  }

  server cluster PressureMeasurement {
    ram      attribute measuredValue default = 0x0000;
    ram      attribute minMeasuredValue;
    ram      attribute maxMeasuredValue;
    ram      attribute featureMap default = 0;
    ram      attribute clusterRevision default = 3;
  }

  server cluster FlowMeasurement {
    ram      attribute measuredValue default = 5;
    ram      attribute minMeasuredValue default = 0;
    ram      attribute maxMeasuredValue default = 100;
    ram      attribute tolerance default = 0;
    ram      attribute featureMap default = 0;
    ram      attribute clusterRevision default = 3;
  }

  server cluster RelativeHumidityMeasurement {
    ram      attribute measuredValue;
    ram      attribute minMeasuredValue default = 0;
    ram      attribute maxMeasuredValue default = 0x2710;
    ram      attribute tolerance;
    ram      attribute featureMap default = 0;
    ram      attribute clusterRevision default = 3;
  }

  server cluster OccupancySensing {
    ram      attribute occupancy;
    ram      attribute occupancySensorType;
    ram      attribute occupancySensorTypeBitmap;
    ram      attribute featureMap default = 0;
    ram      attribute clusterRevision default = 3;
  }

  server cluster CarbonMonoxideConcentrationMeasurement {
    callback attribute measuredValue;
    callback attribute minMeasuredValue;
    callback attribute maxMeasuredValue;
    callback attribute peakMeasuredValue;
    callback attribute peakMeasuredValueWindow;
    callback attribute averageMeasuredValue;
    callback attribute averageMeasuredValueWindow;
    callback attribute uncertainty;
    callback attribute measurementUnit;
    callback attribute measurementMedium;
    callback attribute levelValue;
    callback attribute generatedCommandList;
    callback attribute acceptedCommandList;
    callback attribute attributeList;
    callback attribute featureMap;
    ram      attribute clusterRevision default = 3;
  }

  server cluster CarbonDioxideConcentrationMeasurement {
    callback attribute measuredValue;
    callback attribute minMeasuredValue;
    callback attribute maxMeasuredValue;
    callback attribute peakMeasuredValue;
    callback attribute peakMeasuredValueWindow;
    callback attribute averageMeasuredValue;
    callback attribute averageMeasuredValueWindow;
    callback attribute uncertainty;
    callback attribute measurementUnit;
    callback attribute measurementMedium;
    callback attribute levelValue;
    callback attribute generatedCommandList;
    callback attribute acceptedCommandList;
    callback attribute attributeList;
    callback attribute featureMap;
    ram      attribute clusterRevision default = 3;
  }

  server cluster NitrogenDioxideConcentrationMeasurement {
    callback attribute measuredValue;
    callback attribute minMeasuredValue;
    callback attribute maxMeasuredValue;
    callback attribute peakMeasuredValue;
    callback attribute peakMeasuredValueWindow;
    callback attribute averageMeasuredValue;
    callback attribute averageMeasuredValueWindow;
    callback attribute uncertainty;
    callback attribute measurementUnit;
    callback attribute measurementMedium;
    callback attribute levelValue;
    callback attribute generatedCommandList;
    callback attribute acceptedCommandList;
    callback attribute attributeList;
    callback attribute featureMap;
    ram      attribute clusterRevision default = 3;
  }

  server cluster OzoneConcentrationMeasurement {
    callback attribute measuredValue;
    callback attribute minMeasuredValue;
    callback attribute maxMeasuredValue;
    callback attribute peakMeasuredValue;
    callback attribute peakMeasuredValueWindow;
    callback attribute averageMeasuredValue;
    callback attribute averageMeasuredValueWindow;
    callback attribute uncertainty;
    callback attribute measurementUnit;
    callback attribute measurementMedium;
    callback attribute levelValue;
    callback attribute generatedCommandList;
    callback attribute acceptedCommandList;
    callback attribute attributeList;
    callback attribute featureMap;
    ram      attribute clusterRevision default = 3;
  }

  server cluster Pm25ConcentrationMeasurement {
    callback attribute measuredValue;
    callback attribute minMeasuredValue;
    callback attribute maxMeasuredValue;
    callback attribute peakMeasuredValue;
    callback attribute peakMeasuredValueWindow;
    callback attribute averageMeasuredValue;
    callback attribute averageMeasuredValueWindow;
    callback attribute uncertainty;
    callback attribute measurementUnit;
    callback attribute measurementMedium;
    callback attribute levelValue;
    callback attribute generatedCommandList;
    callback attribute acceptedCommandList;
    callback attribute attributeList;
    callback attribute featureMap;
    ram      attribute clusterRevision default = 3;
  }

  server cluster FormaldehydeConcentrationMeasurement {
    callback attribute measuredValue;
    callback attribute minMeasuredValue;
    callback attribute maxMeasuredValue;
    callback attribute peakMeasuredValue;
    callback attribute peakMeasuredValueWindow;
    callback attribute averageMeasuredValue;
    callback attribute averageMeasuredValueWindow;
    callback attribute uncertainty;
    callback attribute measurementUnit;
    callback attribute measurementMedium;
    callback attribute levelValue;
    callback attribute generatedCommandList;
    callback attribute acceptedCommandList;
    callback attribute attributeList;
    callback attribute featureMap;
    ram      attribute clusterRevision default = 3;
  }

  server cluster Pm1ConcentrationMeasurement {
    callback attribute measuredValue;
    callback attribute minMeasuredValue;
    callback attribute maxMeasuredValue;
    callback attribute peakMeasuredValue;
    callback attribute peakMeasuredValueWindow;
    callback attribute averageMeasuredValue;
    callback attribute averageMeasuredValueWindow;
    callback attribute uncertainty;
    callback attribute measurementUnit;
    callback attribute measurementMedium;
    callback attribute levelValue;
    callback attribute generatedCommandList;
    callback attribute acceptedCommandList;
    callback attribute attributeList;
    callback attribute featureMap;
    ram      attribute clusterRevision default = 3;
  }

  server cluster Pm10ConcentrationMeasurement {
    callback attribute measuredValue;
    callback attribute minMeasuredValue;
    callback attribute maxMeasuredValue;
    callback attribute peakMeasuredValue;
    callback attribute peakMeasuredValueWindow;
    callback attribute averageMeasuredValue;
    callback attribute averageMeasuredValueWindow;
    callback attribute uncertainty;
    callback attribute measurementUnit;
    callback attribute measurementMedium;
    callback attribute levelValue;
    callback attribute generatedCommandList;
    callback attribute acceptedCommandList;
    callback attribute attributeList;
    callback attribute featureMap;
    ram      attribute clusterRevision default = 3;
  }

  server cluster TotalVolatileOrganicCompoundsConcentrationMeasurement {
    callback attribute measuredValue;
    callback attribute minMeasuredValue;
    callback attribute maxMeasuredValue;
    callback attribute peakMeasuredValue;
    callback attribute peakMeasuredValueWindow;
    callback attribute averageMeasuredValue;
    callback attribute averageMeasuredValueWindow;
    callback attribute uncertainty;
    callback attribute measurementUnit;
    callback attribute measurementMedium;
    callback attribute levelValue;
    callback attribute generatedCommandList;
    callback attribute acceptedCommandList;
    callback attribute attributeList;
    callback attribute featureMap;
    ram      attribute clusterRevision default = 3;
  }

  server cluster RadonConcentrationMeasurement {
    callback attribute measuredValue;
    callback attribute minMeasuredValue;
    callback attribute maxMeasuredValue;
    callback attribute peakMeasuredValue;
    callback attribute peakMeasuredValueWindow;
    callback attribute averageMeasuredValue;
    callback attribute averageMeasuredValueWindow;
    callback attribute uncertainty;
    callback attribute measurementUnit;
    callback attribute measurementMedium;
    callback attribute levelValue;
    callback attribute generatedCommandList;
    callback attribute acceptedCommandList;
    callback attribute attributeList;
    callback attribute featureMap;
    ram      attribute clusterRevision default = 3;
  }

  server cluster WakeOnLan {
    ram      attribute MACAddress;
    ram      attribute featureMap default = 0;
    ram      attribute clusterRevision default = 1;
  }

  server cluster LowPower {
    ram      attribute featureMap default = 0;
    ram      attribute clusterRevision default = 1;

    handle command Sleep;
  }

  server cluster ElectricalMeasurement {
    ram      attribute measurementType default = 0x000000;
    ram      attribute totalActivePower default = 0x000000;
    ram      attribute rmsVoltage default = 0xffff;
    ram      attribute rmsVoltageMin default = 0x8000;
    ram      attribute rmsVoltageMax default = 0x8000;
    ram      attribute rmsCurrent default = 0xffff;
    ram      attribute rmsCurrentMin default = 0xffff;
    ram      attribute rmsCurrentMax default = 0xffff;
    ram      attribute activePower default = 0xffff;
    ram      attribute activePowerMin default = 0xffff;
    ram      attribute activePowerMax default = 0xffff;
    ram      attribute featureMap default = 0;
    ram      attribute clusterRevision default = 3;
  }

  server cluster UnitTesting {
    emits event TestEvent;
    emits event TestFabricScopedEvent;
    ram      attribute boolean default = false;
    ram      attribute bitmap8 default = 0;
    ram      attribute bitmap16 default = 0;
    ram      attribute bitmap32 default = 0;
    ram      attribute bitmap64 default = 0;
    ram      attribute int8u default = 0;
    ram      attribute int16u default = 0;
    ram      attribute int24u default = 0;
    ram      attribute int32u default = 0;
    ram      attribute int40u default = 0;
    ram      attribute int48u default = 0;
    ram      attribute int56u default = 0;
    ram      attribute int64u default = 0;
    ram      attribute int8s default = 0;
    ram      attribute int16s default = 0;
    ram      attribute int24s default = 0;
    ram      attribute int32s default = 0;
    ram      attribute int40s default = 0;
    ram      attribute int48s default = 0;
    ram      attribute int56s default = 0;
    ram      attribute int64s default = 0;
    ram      attribute enum8 default = 0;
    ram      attribute enum16 default = 0;
    ram      attribute floatSingle default = 0;
    ram      attribute floatDouble default = 0;
    ram      attribute octetString;
    callback attribute listInt8u;
    callback attribute listOctetString;
    callback attribute listStructOctetString;
    ram      attribute longOctetString;
    ram      attribute charString;
    ram      attribute longCharString;
    ram      attribute epochUs;
    ram      attribute epochS;
    ram      attribute vendorId;
    callback attribute listNullablesAndOptionalsStruct;
    ram      attribute enumAttr;
    callback attribute structAttr;
    ram      attribute rangeRestrictedInt8u default = 70;
    ram      attribute rangeRestrictedInt8s default = -20;
    ram      attribute rangeRestrictedInt16u default = 200;
    ram      attribute rangeRestrictedInt16s default = -100;
    callback attribute listLongOctetString;
    callback attribute listFabricScoped;
    ram      attribute timedWriteBoolean;
    callback attribute generalErrorBoolean;
    callback attribute clusterErrorBoolean;
    ram      attribute nullableBoolean default = false;
    ram      attribute nullableBitmap8 default = 0;
    ram      attribute nullableBitmap16 default = 0;
    ram      attribute nullableBitmap32 default = 0;
    ram      attribute nullableBitmap64 default = 0;
    ram      attribute nullableInt8u default = 0;
    ram      attribute nullableInt16u default = 0;
    ram      attribute nullableInt24u default = 0;
    ram      attribute nullableInt32u default = 0;
    ram      attribute nullableInt40u default = 0;
    ram      attribute nullableInt48u default = 0;
    ram      attribute nullableInt56u default = 0;
    ram      attribute nullableInt64u default = 0;
    ram      attribute nullableInt8s default = 0;
    ram      attribute nullableInt16s default = 0;
    ram      attribute nullableInt24s default = 0;
    ram      attribute nullableInt32s default = 0;
    ram      attribute nullableInt40s default = 0;
    ram      attribute nullableInt48s default = 0;
    ram      attribute nullableInt56s default = 0;
    ram      attribute nullableInt64s default = 0;
    ram      attribute nullableEnum8 default = 0;
    ram      attribute nullableEnum16 default = 0;
    ram      attribute nullableFloatSingle default = 0;
    ram      attribute nullableFloatDouble default = 0;
    ram      attribute nullableOctetString;
    ram      attribute nullableCharString;
    ram      attribute nullableEnumAttr;
    callback attribute nullableStruct;
    ram      attribute nullableRangeRestrictedInt8u default = 70;
    ram      attribute nullableRangeRestrictedInt8s default = -20;
    ram      attribute nullableRangeRestrictedInt16u default = 200;
    ram      attribute nullableRangeRestrictedInt16s default = -100;
    callback attribute writeOnlyInt8u default = 0;
    ram      attribute featureMap default = 0;
    ram      attribute clusterRevision default = 1;

    handle command Test;
    handle command TestSpecificResponse;
    handle command TestNotHandled;
    handle command TestAddArgumentsResponse;
    handle command TestSpecific;
    handle command TestAddArguments;
    handle command TestListInt8UReverseResponse;
    handle command TestEnumsResponse;
    handle command TestNullableOptionalResponse;
    handle command TestStructArgumentRequest;
    handle command TestNestedStructArgumentRequest;
    handle command TestListStructArgumentRequest;
    handle command SimpleStructResponse;
    handle command TestListInt8UArgumentRequest;
    handle command TestEmitTestEventResponse;
    handle command TestNestedStructListArgumentRequest;
    handle command TestEmitTestFabricScopedEventResponse;
    handle command TestListNestedStructListArgumentRequest;
    handle command TestListInt8UReverseRequest;
    handle command TestEnumsRequest;
    handle command TestNullableOptionalRequest;
    handle command SimpleStructEchoRequest;
    handle command TimedInvokeRequest;
    handle command TestSimpleOptionalArgumentRequest;
    handle command TestEmitTestEventRequest;
    handle command TestEmitTestFabricScopedEventRequest;
  }
}
endpoint 2 {
  device type ma_powersource = 17, version 1;
  device type ma_onofflight = 256, version 1;


  server cluster Identify {
    ram      attribute identifyTime default = 0x0000;
    ram      attribute identifyType default = 0x00;
    callback attribute generatedCommandList;
    callback attribute acceptedCommandList;
    callback attribute eventList;
    callback attribute attributeList;
    ram      attribute featureMap default = 0;
    ram      attribute clusterRevision default = 4;

    handle command Identify;
    handle command TriggerEffect;
  }

  server cluster Groups {
    ram      attribute nameSupport;
    callback attribute generatedCommandList;
    callback attribute acceptedCommandList;
    callback attribute eventList;
    callback attribute attributeList;
    ram      attribute featureMap default = 0;
    ram      attribute clusterRevision default = 4;

    handle command AddGroup;
    handle command AddGroupResponse;
    handle command ViewGroup;
    handle command ViewGroupResponse;
    handle command GetGroupMembership;
    handle command GetGroupMembershipResponse;
    handle command RemoveGroup;
    handle command RemoveGroupResponse;
    handle command RemoveAllGroups;
    handle command AddGroupIfIdentifying;
  }

  server cluster Scenes {
    ram      attribute nameSupport default = 0x80;
    ram      attribute lastConfiguredBy;
    ram      attribute sceneTableSize default = 16;
    callback attribute fabricSceneInfo;
    callback attribute generatedCommandList;
    callback attribute acceptedCommandList;
    callback attribute eventList;
    callback attribute attributeList;
    ram      attribute featureMap default = 15;
    ram      attribute clusterRevision default = 5;

    handle command AddScene;
    handle command AddSceneResponse;
    handle command ViewScene;
    handle command ViewSceneResponse;
    handle command RemoveScene;
    handle command RemoveSceneResponse;
    handle command RemoveAllScenes;
    handle command RemoveAllScenesResponse;
    handle command StoreScene;
    handle command StoreSceneResponse;
    handle command RecallScene;
    handle command GetSceneMembership;
    handle command GetSceneMembershipResponse;
    handle command EnhancedAddScene;
    handle command EnhancedAddSceneResponse;
    handle command EnhancedViewScene;
    handle command EnhancedViewSceneResponse;
    handle command CopyScene;
    handle command CopySceneResponse;
  }

  server cluster OnOff {
    ram      attribute onOff default = 0x00;
    ram      attribute globalSceneControl default = 1;
    ram      attribute onTime default = 0;
    ram      attribute offWaitTime default = 0;
    ram      attribute startUpOnOff;
    callback attribute generatedCommandList;
    callback attribute acceptedCommandList;
    callback attribute eventList;
    callback attribute attributeList;
    ram      attribute featureMap default = 0x0001;
    ram      attribute clusterRevision default = 5;

    handle command Off;
    handle command On;
    handle command Toggle;
    handle command OffWithEffect;
    handle command OnWithRecallGlobalScene;
    handle command OnWithTimedOff;
  }

  server cluster Descriptor {
    callback attribute deviceTypeList;
    callback attribute serverList;
    callback attribute clientList;
    callback attribute partsList;
    callback attribute tagList;
    callback attribute generatedCommandList;
    callback attribute acceptedCommandList;
    callback attribute eventList;
    callback attribute attributeList;
    ram      attribute featureMap default = 0;
    callback attribute clusterRevision;
  }

  server cluster PowerSource {
    ram      attribute status default = 0;
    ram      attribute order default = 1;
    ram      attribute description default = "B3";
    ram      attribute batChargeLevel default = 0;
    ram      attribute batReplacementNeeded;
    ram      attribute batReplaceability;
    callback attribute endpointList;
    callback attribute generatedCommandList;
    callback attribute acceptedCommandList;
    callback attribute eventList;
    callback attribute attributeList;
    ram      attribute featureMap default = 2;
    ram      attribute clusterRevision default = 2;
  }

  server cluster OccupancySensing {
    ram      attribute occupancy;
    ram      attribute occupancySensorType;
    ram      attribute occupancySensorTypeBitmap;
    ram      attribute featureMap default = 0;
    ram      attribute clusterRevision default = 3;
  }
}
endpoint 65534 {
  device type ma_secondary_network_commissioning = 4293984258, version 1;


  server cluster Descriptor {
    callback attribute deviceTypeList;
    callback attribute serverList;
    callback attribute clientList;
    callback attribute partsList;
    callback attribute generatedCommandList;
    callback attribute acceptedCommandList;
    callback attribute eventList;
    callback attribute attributeList;
    ram      attribute featureMap default = 0;
    callback attribute clusterRevision;
  }

  server cluster NetworkCommissioning {
    callback attribute maxNetworks;
    callback attribute networks;
    callback attribute scanMaxTimeSeconds;
    callback attribute connectMaxTimeSeconds;
    callback attribute interfaceEnabled;
    callback attribute lastNetworkingStatus;
    callback attribute lastNetworkID;
    callback attribute lastConnectErrorValue;
    callback attribute generatedCommandList;
    callback attribute acceptedCommandList;
    callback attribute eventList;
    callback attribute attributeList;
    callback attribute featureMap default = 0;
    callback attribute clusterRevision default = 1;

    handle command ScanNetworks;
    handle command ScanNetworksResponse;
    handle command AddOrUpdateWiFiNetwork;
    handle command AddOrUpdateThreadNetwork;
    handle command RemoveNetwork;
    handle command NetworkConfigResponse;
    handle command ConnectNetwork;
    handle command ConnectNetworkResponse;
    handle command ReorderNetwork;
  }
}

<|MERGE_RESOLUTION|>--- conflicted
+++ resolved
@@ -3717,34 +3717,6 @@
   readonly attribute int16u clusterRevision = 65533;
 }
 
-<<<<<<< HEAD
-/** This cluster provides an interface to specify preferences for how devices should consume energy. */
-cluster EnergyPreference = 155 {
-  revision 1; // NOTE: Default/not specifically set
-
-  enum EnergyPriorityEnum : enum8 {
-    kComfort = 0;
-    kSpeed = 1;
-    kEfficiency = 2;
-    kWaterConsumption = 3;
-  }
-
-  bitmap Feature : bitmap32 {
-    kEnergyBalance = 0x1;
-    kLowPowerModeSensitivity = 0x2;
-  }
-
-  struct BalanceStruct {
-    percent step = 0;
-    optional char_string<64> label = 1;
-  }
-
-  readonly attribute optional BalanceStruct energyBalances[] = 0;
-  attribute optional int8u currentEnergyBalance = 1;
-  readonly attribute optional EnergyPriorityEnum energyPriorities[] = 2;
-  readonly attribute optional BalanceStruct lowPowerModeSensitivities[] = 3;
-  attribute optional int8u currentLowPowerModeSensitivity = 4;
-=======
 /** Electric Vehicle Supply Equipment (EVSE) is equipment used to charge an Electric Vehicle (EV) or Plug-In Hybrid Electric Vehicle. This cluster provides an interface to the functionality of Electric Vehicle Supply Equipment (EVSE) management. */
 provisional cluster EnergyEvse = 153 {
   revision 1; // NOTE: Default/not specifically set
@@ -3878,15 +3850,12 @@
   readonly attribute nullable elapsed_s sessionDuration = 65;
   readonly attribute nullable energy_mwh sessionEnergyCharged = 66;
   readonly attribute optional nullable energy_mwh sessionEnergyDischarged = 67;
->>>>>>> a5a62db4
-  readonly attribute command_id generatedCommandList[] = 65528;
-  readonly attribute command_id acceptedCommandList[] = 65529;
-  readonly attribute event_id eventList[] = 65530;
-  readonly attribute attrib_id attributeList[] = 65531;
-  readonly attribute bitmap32 featureMap = 65532;
-  readonly attribute int16u clusterRevision = 65533;
-<<<<<<< HEAD
-=======
+  readonly attribute command_id generatedCommandList[] = 65528;
+  readonly attribute command_id acceptedCommandList[] = 65529;
+  readonly attribute event_id eventList[] = 65530;
+  readonly attribute attrib_id attributeList[] = 65531;
+  readonly attribute bitmap32 featureMap = 65532;
+  readonly attribute int16u clusterRevision = 65533;
 
   response struct GetTargetsResponse = 0 {
     TargetDayOfWeekBitmap dayOfWeekforSequence = 0;
@@ -3927,7 +3896,40 @@
   timed command GetTargets(GetTargetsRequest): GetTargetsResponse = 6;
   /** Allows a client to clear all stored charging targets. */
   timed command ClearTargets(): DefaultSuccess = 7;
->>>>>>> a5a62db4
+}
+
+/** This cluster provides an interface to specify preferences for how devices should consume energy. */
+cluster EnergyPreference = 155 {
+  revision 1; // NOTE: Default/not specifically set
+
+  enum EnergyPriorityEnum : enum8 {
+    kComfort = 0;
+    kSpeed = 1;
+    kEfficiency = 2;
+    kWaterConsumption = 3;
+  }
+
+  bitmap Feature : bitmap32 {
+    kEnergyBalance = 0x1;
+    kLowPowerModeSensitivity = 0x2;
+  }
+
+  struct BalanceStruct {
+    percent step = 0;
+    optional char_string<64> label = 1;
+  }
+
+  readonly attribute optional BalanceStruct energyBalances[] = 0;
+  attribute optional int8u currentEnergyBalance = 1;
+  readonly attribute optional EnergyPriorityEnum energyPriorities[] = 2;
+  readonly attribute optional BalanceStruct lowPowerModeSensitivities[] = 3;
+  attribute optional int8u currentLowPowerModeSensitivity = 4;
+  readonly attribute command_id generatedCommandList[] = 65528;
+  readonly attribute command_id acceptedCommandList[] = 65529;
+  readonly attribute event_id eventList[] = 65530;
+  readonly attribute attrib_id attributeList[] = 65531;
+  readonly attribute bitmap32 featureMap = 65532;
+  readonly attribute int16u clusterRevision = 65533;
 }
 
 /** Provides an interface for controlling and adjusting automatic window coverings. */
@@ -7354,14 +7356,6 @@
     ram      attribute clusterRevision default = 1;
   }
 
-<<<<<<< HEAD
-  server cluster EnergyPreference {
-    callback attribute energyBalances;
-    ram      attribute currentEnergyBalance;
-    callback attribute energyPriorities;
-    callback attribute lowPowerModeSensitivities;
-    ram      attribute currentLowPowerModeSensitivity;
-=======
   server cluster EnergyEvse {
     callback attribute state default = 0;
     callback attribute supplyState default = 0;
@@ -7388,17 +7382,26 @@
     callback attribute sessionDuration;
     callback attribute sessionEnergyCharged;
     callback attribute sessionEnergyDischarged;
->>>>>>> a5a62db4
     callback attribute generatedCommandList;
     callback attribute acceptedCommandList;
     callback attribute eventList;
     callback attribute attributeList;
     ram      attribute featureMap default = 0;
-<<<<<<< HEAD
+    ram      attribute clusterRevision default = 2;
+  }
+
+  server cluster EnergyPreference {
+    callback attribute energyBalances;
+    ram      attribute currentEnergyBalance;
+    callback attribute energyPriorities;
+    callback attribute lowPowerModeSensitivities;
+    ram      attribute currentLowPowerModeSensitivity;
+    callback attribute generatedCommandList;
+    callback attribute acceptedCommandList;
+    callback attribute eventList;
+    callback attribute attributeList;
+    ram      attribute featureMap default = 0;
     ram      attribute clusterRevision default = 1;
-=======
-    ram      attribute clusterRevision default = 2;
->>>>>>> a5a62db4
   }
 
   server cluster WindowCovering {
