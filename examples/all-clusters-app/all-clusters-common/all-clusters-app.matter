// This IDL was generated automatically by ZAP.
// It is for view/code review purposes only.

enum AreaTypeTag : enum8 {
  kAisle = 0;
  kAttic = 1;
  kBackDoor = 2;
  kBackYard = 3;
  kBalcony = 4;
  kBallroom = 5;
  kBathroom = 6;
  kBedroom = 7;
  kBorder = 8;
  kBoxroom = 9;
  kBreakfastRoom = 10;
  kCarport = 11;
  kCellar = 12;
  kCloakroom = 13;
  kCloset = 14;
  kConservatory = 15;
  kCorridor = 16;
  kCraftRoom = 17;
  kCupboard = 18;
  kDeck = 19;
  kDen = 20;
  kDining = 21;
  kDrawingRoom = 22;
  kDressingRoom = 23;
  kDriveway = 24;
  kElevator = 25;
  kEnsuite = 26;
  kEntrance = 27;
  kEntryway = 28;
  kFamilyRoom = 29;
  kFoyer = 30;
  kFrontDoor = 31;
  kFrontYard = 32;
  kGameRoom = 33;
  kGarage = 34;
  kGarageDoor = 35;
  kGarden = 36;
  kGardenDoor = 37;
  kGuestBathroom = 38;
  kGuestBedroom = 39;
  kGuestRoom = 41;
  kGym = 42;
  kHallway = 43;
  kHearthRoom = 44;
  kKidsRoom = 45;
  kKidsBedroom = 46;
  kKitchen = 47;
  kLaundryRoom = 49;
  kLawn = 50;
  kLibrary = 51;
  kLivingRoom = 52;
  kLounge = 53;
  kMediaTVRoom = 54 [spec_name = "Media/TV Room"];
  kMudRoom = 55;
  kMusicRoom = 56;
  kNursery = 57;
  kOffice = 58;
  kOutdoorKitchen = 59;
  kOutside = 60;
  kPantry = 61;
  kParkingLot = 62;
  kParlor = 63;
  kPatio = 64;
  kPlayRoom = 65;
  kPoolRoom = 66;
  kPorch = 67;
  kPrimaryBathroom = 68;
  kPrimaryBedroom = 69;
  kRamp = 70;
  kReceptionRoom = 71;
  kRecreationRoom = 72;
  kRoof = 74;
  kSauna = 75;
  kScullery = 76;
  kSewingRoom = 77;
  kShed = 78;
  kSideDoor = 79;
  kSideYard = 80;
  kSittingRoom = 81;
  kSnug = 82;
  kSpa = 83;
  kStaircase = 84;
  kSteamRoom = 85;
  kStorageRoom = 86;
  kStudio = 87;
  kStudy = 88;
  kSunRoom = 89;
  kSwimmingPool = 90;
  kTerrace = 91;
  kUtilityRoom = 92;
  kWard = 93;
  kWorkshop = 94;
  kToilet = 95;
}

enum AtomicRequestTypeEnum : enum8 {
  kBeginWrite = 0;
  kCommitWrite = 1;
  kRollbackWrite = 2;
}

enum LandmarkTag : enum8 {
  kAirConditioner = 0;
  kAirPurifier = 1;
  kBackDoor = 2;
  kBarStool = 3;
  kBathMat = 4;
  kBathtub = 5;
  kBed = 6;
  kBookshelf = 7;
  kChair = 8;
  kChristmasTree = 9;
  kCoatRack = 10;
  kCoffeeTable = 11;
  kCookingRange = 12;
  kCouch = 13;
  kCountertop = 14;
  kCradle = 15;
  kCrib = 16;
  kDesk = 17;
  kDiningTable = 18;
  kDishwasher = 19;
  kDoor = 20;
  kDresser = 21;
  kLaundryDryer = 22;
  kFan = 23;
  kFireplace = 24;
  kFreezer = 25;
  kFrontDoor = 26;
  kHighChair = 27;
  kKitchenIsland = 28;
  kLamp = 29;
  kLitterBox = 30;
  kMirror = 31;
  kNightstand = 32;
  kOven = 33;
  kPetBed = 34;
  kPetBowl = 35;
  kPetCrate = 36;
  kRefrigerator = 37;
  kScratchingPost = 38;
  kShoeRack = 39;
  kShower = 40;
  kSideDoor = 41;
  kSink = 42;
  kSofa = 43;
  kStove = 44;
  kTable = 45;
  kToilet = 46;
  kTrashCan = 47;
  kLaundryWasher = 48;
  kWindow = 49;
  kWineCooler = 50;
}

enum LocationTag : enum8 {
  kIndoor = 0;
  kOutdoor = 1;
  kInside = 2;
  kOutside = 3;
}

enum MeasurementTypeEnum : enum16 {
  kUnspecified = 0;
  kVoltage = 1;
  kActiveCurrent = 2;
  kReactiveCurrent = 3;
  kApparentCurrent = 4;
  kActivePower = 5;
  kReactivePower = 6;
  kApparentPower = 7;
  kRMSVoltage = 8;
  kRMSCurrent = 9;
  kRMSPower = 10;
  kFrequency = 11;
  kPowerFactor = 12;
  kNeutralCurrent = 13;
  kElectricalEnergy = 14;
  kReactiveEnergy = 15;
  kApparentEnergy = 16;
  kSoilMoisture = 17;
}

enum PositionTag : enum8 {
  kLeft = 0;
  kRight = 1;
  kTop = 2;
  kBottom = 3;
  kMiddle = 4;
  kRow = 5;
  kColumn = 6;
}

enum PowerThresholdSourceEnum : enum8 {
  kContract = 0;
  kRegulator = 1;
  kEquipment = 2;
}

enum RelativePositionTag : enum8 {
  kUnder = 0;
  kNextTo = 1;
  kAround = 2;
  kOn = 3;
  kAbove = 4;
  kFrontOf = 5;
  kBehind = 6;
}

enum StreamUsageEnum : enum8 {
  kInternal = 0;
  kRecording = 1;
  kAnalysis = 2;
  kLiveView = 3;
}

enum TariffPriceTypeEnum : enum8 {
  kStandard = 0;
  kCritical = 1;
  kVirtual = 2;
  kIncentive = 3;
  kIncentiveSignal = 4;
}

enum TariffUnitEnum : enum8 {
  kKWh = 0;
  kKVAh = 1;
}

enum TestGlobalEnum : enum8 {
  kSomeValue = 0;
  kSomeOtherValue = 1;
  kFinalValue = 2;
}

enum ThreeLevelAutoEnum : enum8 {
  kAuto = 0;
  kLow = 1;
  kMedium = 2;
  kHigh = 3;
}

enum WebRTCEndReasonEnum : enum8 {
  kICEFailed = 0;
  kICETimeout = 1;
  kUserHangup = 2;
  kUserBusy = 3;
  kReplaced = 4;
  kNoUserMedia = 5;
  kInviteTimeout = 6;
  kAnsweredElsewhere = 7;
  kOutOfResources = 8;
  kMediaTimeout = 9;
  kLowPower = 10;
  kPrivacyMode = 11;
  kUnknownReason = 12;
}

bitmap TestGlobalBitmap : bitmap32 {
  kFirstBit = 0x1;
  kSecondBit = 0x2;
}

struct CurrencyStruct {
  int16u currency = 0;
  int8u decimalPoints = 1;
}

struct PriceStruct {
  money amount = 0;
  CurrencyStruct currency = 1;
}

struct MeasurementAccuracyRangeStruct {
  int64s rangeMin = 0;
  int64s rangeMax = 1;
  optional percent100ths percentMax = 2;
  optional percent100ths percentMin = 3;
  optional percent100ths percentTypical = 4;
  optional int64u fixedMax = 5;
  optional int64u fixedMin = 6;
  optional int64u fixedTypical = 7;
}

struct MeasurementAccuracyStruct {
  MeasurementTypeEnum measurementType = 0;
  boolean measured = 1;
  int64s minMeasuredValue = 2;
  int64s maxMeasuredValue = 3;
  MeasurementAccuracyRangeStruct accuracyRanges[] = 4;
}

struct AtomicAttributeStatusStruct {
  attrib_id attributeID = 0;
  status statusCode = 1;
}

struct ICECandidateStruct {
  char_string candidate = 0;
  nullable char_string SDPMid = 1;
  nullable int16u SDPMLineIndex = 2;
}

struct ICEServerStruct {
  char_string URLs[] = 0;
  optional long_char_string<508> username = 1;
  optional long_char_string<512> credential = 2;
  optional int16u caid = 3;
}

struct LocationDescriptorStruct {
  char_string<128> locationName = 0;
  nullable int16s floorNumber = 1;
  nullable AreaTypeTag areaType = 2;
}

struct PowerThresholdStruct {
  optional power_mw powerThreshold = 0;
  optional power_mva apparentPowerThreshold = 1;
  nullable PowerThresholdSourceEnum powerThresholdSource = 2;
}

struct SemanticTagStruct {
  nullable vendor_id mfgCode = 0;
  enum8 namespaceID = 1;
  enum8 tag = 2;
  optional nullable char_string<64> label = 3;
}

struct TestGlobalStruct {
  char_string<128> name = 0;
  nullable TestGlobalBitmap myBitmap = 1;
  optional nullable TestGlobalEnum myEnum = 2;
}

struct ViewportStruct {
  int16u x1 = 0;
  int16u y1 = 1;
  int16u x2 = 2;
  int16u y2 = 3;
}

fabric_scoped struct WebRTCSessionStruct {
  int16u id = 0;
  node_id peerNodeID = 1;
  endpoint_no peerEndpointID = 2;
  StreamUsageEnum streamUsage = 3;
  nullable int16u videoStreamID = 4;
  nullable int16u audioStreamID = 5;
  boolean metadataEnabled = 6;
  fabric_idx fabricIndex = 254;
}

/** Attributes and commands for putting a device into Identification mode (e.g. flashing a light). */
cluster Identify = 3 {
  revision 6;

  enum EffectIdentifierEnum : enum8 {
    kBlink = 0;
    kBreathe = 1;
    kOkay = 2;
    kChannelChange = 11;
    kFinishEffect = 254;
    kStopEffect = 255;
  }

  enum EffectVariantEnum : enum8 {
    kDefault = 0;
  }

  enum IdentifyTypeEnum : enum8 {
    kNone = 0;
    kLightOutput = 1;
    kVisibleIndicator = 2;
    kAudibleBeep = 3;
    kDisplay = 4;
    kActuator = 5;
  }

  attribute int16u identifyTime = 0;
  readonly attribute IdentifyTypeEnum identifyType = 1;
  readonly attribute command_id generatedCommandList[] = 65528;
  readonly attribute command_id acceptedCommandList[] = 65529;
  readonly attribute attrib_id attributeList[] = 65531;
  readonly attribute bitmap32 featureMap = 65532;
  readonly attribute int16u clusterRevision = 65533;

  request struct IdentifyRequest {
    int16u identifyTime = 0;
  }

  request struct TriggerEffectRequest {
    EffectIdentifierEnum effectIdentifier = 0;
    EffectVariantEnum effectVariant = 1;
  }

  /** This command starts or stops the receiving device identifying itself. */
  command access(invoke: manage) Identify(IdentifyRequest): DefaultSuccess = 0;
  /** This command allows the support of feedback to the user, such as a certain light effect. */
  command access(invoke: manage) TriggerEffect(TriggerEffectRequest): DefaultSuccess = 64;
}

/** Attributes and commands for group configuration and manipulation. */
cluster Groups = 4 {
  revision 4;

  bitmap Feature : bitmap32 {
    kGroupNames = 0x1;
  }

  bitmap NameSupportBitmap : bitmap8 {
    kGroupNames = 0x80;
  }

  readonly attribute NameSupportBitmap nameSupport = 0;
  readonly attribute command_id generatedCommandList[] = 65528;
  readonly attribute command_id acceptedCommandList[] = 65529;
  readonly attribute attrib_id attributeList[] = 65531;
  readonly attribute bitmap32 featureMap = 65532;
  readonly attribute int16u clusterRevision = 65533;

  request struct AddGroupRequest {
    group_id groupID = 0;
    char_string<16> groupName = 1;
  }

  response struct AddGroupResponse = 0 {
    enum8 status = 0;
    group_id groupID = 1;
  }

  request struct ViewGroupRequest {
    group_id groupID = 0;
  }

  response struct ViewGroupResponse = 1 {
    enum8 status = 0;
    group_id groupID = 1;
    char_string<16> groupName = 2;
  }

  request struct GetGroupMembershipRequest {
    group_id groupList[] = 0;
  }

  response struct GetGroupMembershipResponse = 2 {
    nullable int8u capacity = 0;
    group_id groupList[] = 1;
  }

  request struct RemoveGroupRequest {
    group_id groupID = 0;
  }

  response struct RemoveGroupResponse = 3 {
    enum8 status = 0;
    group_id groupID = 1;
  }

  request struct AddGroupIfIdentifyingRequest {
    group_id groupID = 0;
    char_string<16> groupName = 1;
  }

  /** The AddGroup command allows a client to add group membership in a particular group for the server endpoint. */
  fabric command access(invoke: manage) AddGroup(AddGroupRequest): AddGroupResponse = 0;
  /** The ViewGroup command allows a client to request that the server responds with a ViewGroupResponse command containing the name string for a particular group. */
  fabric command ViewGroup(ViewGroupRequest): ViewGroupResponse = 1;
  /** The GetGroupMembership command allows a client to inquire about the group membership of the server endpoint, in a number of ways. */
  fabric command GetGroupMembership(GetGroupMembershipRequest): GetGroupMembershipResponse = 2;
  /** The RemoveGroup command allows a client to request that the server removes the membership for the server endpoint, if any, in a particular group. */
  fabric command access(invoke: manage) RemoveGroup(RemoveGroupRequest): RemoveGroupResponse = 3;
  /** The RemoveAllGroups command allows a client to direct the server to remove all group associations for the server endpoint. */
  fabric command access(invoke: manage) RemoveAllGroups(): DefaultSuccess = 4;
  /** The AddGroupIfIdentifying command allows a client to add group membership in a particular group for the server endpoint, on condition that the endpoint is identifying itself. */
  fabric command access(invoke: manage) AddGroupIfIdentifying(AddGroupIfIdentifyingRequest): DefaultSuccess = 5;
}

/** Attributes and commands for switching devices between 'On' and 'Off' states. */
cluster OnOff = 6 {
  revision 6;

  enum DelayedAllOffEffectVariantEnum : enum8 {
    kDelayedOffFastFade = 0;
    kNoFade = 1;
    kDelayedOffSlowFade = 2;
  }

  enum DyingLightEffectVariantEnum : enum8 {
    kDyingLightFadeOff = 0;
  }

  enum EffectIdentifierEnum : enum8 {
    kDelayedAllOff = 0;
    kDyingLight = 1;
  }

  enum StartUpOnOffEnum : enum8 {
    kOff = 0;
    kOn = 1;
    kToggle = 2;
  }

  bitmap Feature : bitmap32 {
    kLighting = 0x1;
    kDeadFrontBehavior = 0x2;
    kOffOnly = 0x4;
  }

  bitmap OnOffControlBitmap : bitmap8 {
    kAcceptOnlyWhenOn = 0x1;
  }

  readonly attribute boolean onOff = 0;
  readonly attribute optional boolean globalSceneControl = 16384;
  attribute optional int16u onTime = 16385;
  attribute optional int16u offWaitTime = 16386;
  attribute access(write: manage) optional nullable StartUpOnOffEnum startUpOnOff = 16387;
  readonly attribute command_id generatedCommandList[] = 65528;
  readonly attribute command_id acceptedCommandList[] = 65529;
  readonly attribute attrib_id attributeList[] = 65531;
  readonly attribute bitmap32 featureMap = 65532;
  readonly attribute int16u clusterRevision = 65533;

  request struct OffWithEffectRequest {
    EffectIdentifierEnum effectIdentifier = 0;
    enum8 effectVariant = 1;
  }

  request struct OnWithTimedOffRequest {
    OnOffControlBitmap onOffControl = 0;
    int16u onTime = 1;
    int16u offWaitTime = 2;
  }

  /** On receipt of this command, a device SHALL enter its ‘Off’ state. This state is device dependent, but it is recommended that it is used for power off or similar functions. On receipt of the Off command, the OnTime attribute SHALL be set to 0. */
  command Off(): DefaultSuccess = 0;
  /** On receipt of this command, a device SHALL enter its ‘On’ state. This state is device dependent, but it is recommended that it is used for power on or similar functions. On receipt of the On command, if the value of the OnTime attribute is equal to 0, the device SHALL set the OffWaitTime attribute to 0. */
  command On(): DefaultSuccess = 1;
  /** On receipt of this command, if a device is in its ‘Off’ state it SHALL enter its ‘On’ state. Otherwise, if it is in its ‘On’ state it SHALL enter its ‘Off’ state. On receipt of the Toggle command, if the value of the OnOff attribute is equal to FALSE and if the value of the OnTime attribute is equal to 0, the device SHALL set the OffWaitTime attribute to 0. If the value of the OnOff attribute is equal to TRUE, the OnTime attribute SHALL be set to 0. */
  command Toggle(): DefaultSuccess = 2;
  /** The OffWithEffect command allows devices to be turned off using enhanced ways of fading. */
  command OffWithEffect(OffWithEffectRequest): DefaultSuccess = 64;
  /** This command allows the recall of the settings when the device was turned off. */
  command OnWithRecallGlobalScene(): DefaultSuccess = 65;
  /** This command allows devices to be turned on for a specific duration with a guarded off duration so that SHOULD the device be subsequently turned off, further OnWithTimedOff commands, received during this time, are prevented from turning the devices back on. */
  command OnWithTimedOff(OnWithTimedOffRequest): DefaultSuccess = 66;
}

/** Attributes and commands for switching devices between 'On' and 'Off' states. */
cluster OnOff = 6 {
  revision 6;

  enum DelayedAllOffEffectVariantEnum : enum8 {
    kDelayedOffFastFade = 0;
    kNoFade = 1;
    kDelayedOffSlowFade = 2;
  }

  enum DyingLightEffectVariantEnum : enum8 {
    kDyingLightFadeOff = 0;
  }

  enum EffectIdentifierEnum : enum8 {
    kDelayedAllOff = 0;
    kDyingLight = 1;
  }

  enum StartUpOnOffEnum : enum8 {
    kOff = 0;
    kOn = 1;
    kToggle = 2;
  }

  bitmap Feature : bitmap32 {
    kLighting = 0x1;
    kDeadFrontBehavior = 0x2;
    kOffOnly = 0x4;
  }

  bitmap OnOffControlBitmap : bitmap8 {
    kAcceptOnlyWhenOn = 0x1;
  }

  readonly attribute boolean onOff = 0;
  readonly attribute optional boolean globalSceneControl = 16384;
  attribute optional int16u onTime = 16385;
  attribute optional int16u offWaitTime = 16386;
  attribute access(write: manage) optional nullable StartUpOnOffEnum startUpOnOff = 16387;
  readonly attribute command_id generatedCommandList[] = 65528;
  readonly attribute command_id acceptedCommandList[] = 65529;
  readonly attribute attrib_id attributeList[] = 65531;
  readonly attribute bitmap32 featureMap = 65532;
  readonly attribute int16u clusterRevision = 65533;

  request struct OffWithEffectRequest {
    EffectIdentifierEnum effectIdentifier = 0;
    enum8 effectVariant = 1;
  }

  request struct OnWithTimedOffRequest {
    OnOffControlBitmap onOffControl = 0;
    int16u onTime = 1;
    int16u offWaitTime = 2;
  }

  /** On receipt of this command, a device SHALL enter its ‘Off’ state. This state is device dependent, but it is recommended that it is used for power off or similar functions. On receipt of the Off command, the OnTime attribute SHALL be set to 0. */
  command Off(): DefaultSuccess = 0;
  /** On receipt of this command, a device SHALL enter its ‘On’ state. This state is device dependent, but it is recommended that it is used for power on or similar functions. On receipt of the On command, if the value of the OnTime attribute is equal to 0, the device SHALL set the OffWaitTime attribute to 0. */
  command On(): DefaultSuccess = 1;
  /** On receipt of this command, if a device is in its ‘Off’ state it SHALL enter its ‘On’ state. Otherwise, if it is in its ‘On’ state it SHALL enter its ‘Off’ state. On receipt of the Toggle command, if the value of the OnOff attribute is equal to FALSE and if the value of the OnTime attribute is equal to 0, the device SHALL set the OffWaitTime attribute to 0. If the value of the OnOff attribute is equal to TRUE, the OnTime attribute SHALL be set to 0. */
  command Toggle(): DefaultSuccess = 2;
  /** The OffWithEffect command allows devices to be turned off using enhanced ways of fading. */
  command OffWithEffect(OffWithEffectRequest): DefaultSuccess = 64;
  /** This command allows the recall of the settings when the device was turned off. */
  command OnWithRecallGlobalScene(): DefaultSuccess = 65;
  /** This command allows devices to be turned on for a specific duration with a guarded off duration so that SHOULD the device be subsequently turned off, further OnWithTimedOff commands, received during this time, are prevented from turning the devices back on. */
  command OnWithTimedOff(OnWithTimedOffRequest): DefaultSuccess = 66;
}

/** Attributes and commands for controlling devices that can be set to a level between fully 'On' and fully 'Off.' */
cluster LevelControl = 8 {
  revision 6;

  enum MoveModeEnum : enum8 {
    kUp = 0;
    kDown = 1;
  }

  enum StepModeEnum : enum8 {
    kUp = 0;
    kDown = 1;
  }

  bitmap Feature : bitmap32 {
    kOnOff = 0x1;
    kLighting = 0x2;
    kFrequency = 0x4;
  }

  bitmap OptionsBitmap : bitmap8 {
    kExecuteIfOff = 0x1;
    kCoupleColorTempToLevel = 0x2;
  }

  readonly attribute nullable int8u currentLevel = 0;
  readonly attribute optional int16u remainingTime = 1;
  readonly attribute optional int8u minLevel = 2;
  readonly attribute optional int8u maxLevel = 3;
  readonly attribute optional int16u currentFrequency = 4;
  readonly attribute optional int16u minFrequency = 5;
  readonly attribute optional int16u maxFrequency = 6;
  attribute OptionsBitmap options = 15;
  attribute optional int16u onOffTransitionTime = 16;
  attribute nullable int8u onLevel = 17;
  attribute optional nullable int16u onTransitionTime = 18;
  attribute optional nullable int16u offTransitionTime = 19;
  attribute optional nullable int8u defaultMoveRate = 20;
  attribute access(write: manage) optional nullable int8u startUpCurrentLevel = 16384;
  readonly attribute command_id generatedCommandList[] = 65528;
  readonly attribute command_id acceptedCommandList[] = 65529;
  readonly attribute attrib_id attributeList[] = 65531;
  readonly attribute bitmap32 featureMap = 65532;
  readonly attribute int16u clusterRevision = 65533;

  request struct MoveToLevelRequest {
    int8u level = 0;
    nullable int16u transitionTime = 1;
    OptionsBitmap optionsMask = 2;
    OptionsBitmap optionsOverride = 3;
  }

  request struct MoveRequest {
    MoveModeEnum moveMode = 0;
    nullable int8u rate = 1;
    OptionsBitmap optionsMask = 2;
    OptionsBitmap optionsOverride = 3;
  }

  request struct StepRequest {
    StepModeEnum stepMode = 0;
    int8u stepSize = 1;
    nullable int16u transitionTime = 2;
    OptionsBitmap optionsMask = 3;
    OptionsBitmap optionsOverride = 4;
  }

  request struct StopRequest {
    OptionsBitmap optionsMask = 0;
    OptionsBitmap optionsOverride = 1;
  }

  request struct MoveToLevelWithOnOffRequest {
    int8u level = 0;
    nullable int16u transitionTime = 1;
    OptionsBitmap optionsMask = 2;
    OptionsBitmap optionsOverride = 3;
  }

  request struct MoveWithOnOffRequest {
    MoveModeEnum moveMode = 0;
    nullable int8u rate = 1;
    OptionsBitmap optionsMask = 2;
    OptionsBitmap optionsOverride = 3;
  }

  request struct StepWithOnOffRequest {
    StepModeEnum stepMode = 0;
    int8u stepSize = 1;
    nullable int16u transitionTime = 2;
    OptionsBitmap optionsMask = 3;
    OptionsBitmap optionsOverride = 4;
  }

  request struct StopWithOnOffRequest {
    OptionsBitmap optionsMask = 0;
    OptionsBitmap optionsOverride = 1;
  }

  request struct MoveToClosestFrequencyRequest {
    int16u frequency = 0;
  }

  /** This command will move the device to the specified level. */
  command MoveToLevel(MoveToLevelRequest): DefaultSuccess = 0;
  /** This command will move the device using the specified values. */
  command Move(MoveRequest): DefaultSuccess = 1;
  /** This command will do a relative step change of the device using the specified values. */
  command Step(StepRequest): DefaultSuccess = 2;
  /** This command will stop the actions of various other commands that are still in progress. */
  command Stop(StopRequest): DefaultSuccess = 3;
  /** Command description for MoveToLevelWithOnOff */
  command MoveToLevelWithOnOff(MoveToLevelWithOnOffRequest): DefaultSuccess = 4;
  /** Command description for MoveWithOnOff */
  command MoveWithOnOff(MoveWithOnOffRequest): DefaultSuccess = 5;
  /** Command description for StepWithOnOff */
  command StepWithOnOff(StepWithOnOffRequest): DefaultSuccess = 6;
  /** Command description for StopWithOnOff */
  command StopWithOnOff(StopWithOnOffRequest): DefaultSuccess = 7;
  /** This command will cause the device to change the current frequency to the requested value. */
  command MoveToClosestFrequency(MoveToClosestFrequencyRequest): DefaultSuccess = 8;
}

/** The Descriptor Cluster is meant to replace the support from the Zigbee Device Object (ZDO) for describing a node, its endpoints and clusters. */
cluster Descriptor = 29 {
  revision 3;

  bitmap Feature : bitmap32 {
    kTagList = 0x1;
  }

  struct DeviceTypeStruct {
    devtype_id deviceType = 0;
    int16u revision = 1;
  }

  readonly attribute DeviceTypeStruct deviceTypeList[] = 0;
  readonly attribute cluster_id serverList[] = 1;
  readonly attribute cluster_id clientList[] = 2;
  readonly attribute endpoint_no partsList[] = 3;
  readonly attribute optional SemanticTagStruct tagList[] = 4;
  readonly attribute optional char_string<32> endpointUniqueID = 5;
  readonly attribute command_id generatedCommandList[] = 65528;
  readonly attribute command_id acceptedCommandList[] = 65529;
  readonly attribute attrib_id attributeList[] = 65531;
  readonly attribute bitmap32 featureMap = 65532;
  readonly attribute int16u clusterRevision = 65533;
}

/** The Binding Cluster is meant to replace the support from the Zigbee Device Object (ZDO) for supporting the binding table. */
cluster Binding = 30 {
  revision 1;

  fabric_scoped struct TargetStruct {
    optional node_id node = 1;
    optional group_id group = 2;
    optional endpoint_no endpoint = 3;
    optional cluster_id cluster = 4;
    fabric_idx fabricIndex = 254;
  }

  attribute access(write: manage) TargetStruct binding[] = 0;
  readonly attribute command_id generatedCommandList[] = 65528;
  readonly attribute command_id acceptedCommandList[] = 65529;
  readonly attribute attrib_id attributeList[] = 65531;
  readonly attribute bitmap32 featureMap = 65532;
  readonly attribute int16u clusterRevision = 65533;
}

/** The Access Control Cluster exposes a data model view of a
      Node's Access Control List (ACL), which codifies the rules used to manage
      and enforce Access Control for the Node's endpoints and their associated
      cluster instances. */
cluster AccessControl = 31 {
  revision 2;

  enum AccessControlEntryAuthModeEnum : enum8 {
    kPASE = 1 [spec_name = "PASE"];
    kCASE = 2 [spec_name = "CASE"];
    kGroup = 3;
  }

  enum AccessControlEntryPrivilegeEnum : enum8 {
    kView = 1;
    kProxyView = 2;
    kOperate = 3;
    kManage = 4;
    kAdminister = 5;
  }

  enum AccessRestrictionTypeEnum : enum8 {
    kAttributeAccessForbidden = 0;
    kAttributeWriteForbidden = 1;
    kCommandForbidden = 2;
    kEventForbidden = 3;
  }

  enum ChangeTypeEnum : enum8 {
    kChanged = 0;
    kAdded = 1;
    kRemoved = 2;
  }

  bitmap Feature : bitmap32 {
    kExtension = 0x1;
    kManagedDevice = 0x2;
  }

  struct AccessRestrictionStruct {
    AccessRestrictionTypeEnum type = 0;
    nullable int32u id = 1;
  }

  struct CommissioningAccessRestrictionEntryStruct {
    endpoint_no endpoint = 0;
    cluster_id cluster = 1;
    AccessRestrictionStruct restrictions[] = 2;
  }

  fabric_scoped struct AccessRestrictionEntryStruct {
    fabric_sensitive endpoint_no endpoint = 0;
    fabric_sensitive cluster_id cluster = 1;
    fabric_sensitive AccessRestrictionStruct restrictions[] = 2;
    fabric_idx fabricIndex = 254;
  }

  struct AccessControlTargetStruct {
    nullable cluster_id cluster = 0;
    nullable endpoint_no endpoint = 1;
    nullable devtype_id deviceType = 2;
  }

  fabric_scoped struct AccessControlEntryStruct {
    fabric_sensitive AccessControlEntryPrivilegeEnum privilege = 1;
    fabric_sensitive AccessControlEntryAuthModeEnum authMode = 2;
    nullable fabric_sensitive int64u subjects[] = 3;
    nullable fabric_sensitive AccessControlTargetStruct targets[] = 4;
    fabric_idx fabricIndex = 254;
  }

  fabric_scoped struct AccessControlExtensionStruct {
    fabric_sensitive octet_string<128> data = 1;
    fabric_idx fabricIndex = 254;
  }

  fabric_sensitive info event access(read: administer) AccessControlEntryChanged = 0 {
    nullable node_id adminNodeID = 1;
    nullable int16u adminPasscodeID = 2;
    ChangeTypeEnum changeType = 3;
    nullable AccessControlEntryStruct latestValue = 4;
    fabric_idx fabricIndex = 254;
  }

  fabric_sensitive info event access(read: administer) AccessControlExtensionChanged = 1 {
    nullable node_id adminNodeID = 1;
    nullable int16u adminPasscodeID = 2;
    ChangeTypeEnum changeType = 3;
    nullable AccessControlExtensionStruct latestValue = 4;
    fabric_idx fabricIndex = 254;
  }

  fabric_sensitive info event access(read: administer) FabricRestrictionReviewUpdate = 2 {
    int64u token = 0;
    optional long_char_string instruction = 1;
    optional long_char_string ARLRequestFlowUrl = 2;
    fabric_idx fabricIndex = 254;
  }

  attribute access(read: administer, write: administer) AccessControlEntryStruct acl[] = 0;
  attribute access(read: administer, write: administer) optional AccessControlExtensionStruct extension[] = 1;
  readonly attribute int16u subjectsPerAccessControlEntry = 2;
  readonly attribute int16u targetsPerAccessControlEntry = 3;
  readonly attribute int16u accessControlEntriesPerFabric = 4;
  readonly attribute optional CommissioningAccessRestrictionEntryStruct commissioningARL[] = 5;
  readonly attribute optional AccessRestrictionEntryStruct arl[] = 6;
  readonly attribute command_id generatedCommandList[] = 65528;
  readonly attribute command_id acceptedCommandList[] = 65529;
  readonly attribute attrib_id attributeList[] = 65531;
  readonly attribute bitmap32 featureMap = 65532;
  readonly attribute int16u clusterRevision = 65533;

  request struct ReviewFabricRestrictionsRequest {
    CommissioningAccessRestrictionEntryStruct arl[] = 0;
  }

  response struct ReviewFabricRestrictionsResponse = 1 {
    int64u token = 0;
  }

  /** This command signals to the service associated with the device vendor that the fabric administrator would like a review of the current restrictions on the accessing fabric. */
  fabric command access(invoke: administer) ReviewFabricRestrictions(ReviewFabricRestrictionsRequest): ReviewFabricRestrictionsResponse = 0;
}

/** This cluster provides a standardized way for a Node (typically a Bridge, but could be any Node) to expose action information. */
cluster Actions = 37 {
  revision 1;

  enum ActionErrorEnum : enum8 {
    kUnknown = 0;
    kInterrupted = 1;
  }

  enum ActionStateEnum : enum8 {
    kInactive = 0;
    kActive = 1;
    kPaused = 2;
    kDisabled = 3;
  }

  enum ActionTypeEnum : enum8 {
    kOther = 0;
    kScene = 1;
    kSequence = 2;
    kAutomation = 3;
    kException = 4;
    kNotification = 5;
    kAlarm = 6;
  }

  enum EndpointListTypeEnum : enum8 {
    kOther = 0;
    kRoom = 1;
    kZone = 2;
  }

  bitmap CommandBits : bitmap16 {
    kInstantAction = 0x1;
    kInstantActionWithTransition = 0x2;
    kStartAction = 0x4;
    kStartActionWithDuration = 0x8;
    kStopAction = 0x10;
    kPauseAction = 0x20;
    kPauseActionWithDuration = 0x40;
    kResumeAction = 0x80;
    kEnableAction = 0x100;
    kEnableActionWithDuration = 0x200;
    kDisableAction = 0x400;
    kDisableActionWithDuration = 0x800;
  }

  struct ActionStruct {
    int16u actionID = 0;
    char_string<128> name = 1;
    ActionTypeEnum type = 2;
    int16u endpointListID = 3;
    CommandBits supportedCommands = 4;
    ActionStateEnum state = 5;
  }

  struct EndpointListStruct {
    int16u endpointListID = 0;
    char_string<128> name = 1;
    EndpointListTypeEnum type = 2;
    endpoint_no endpoints[] = 3;
  }

  info event StateChanged = 0 {
    int16u actionID = 0;
    int32u invokeID = 1;
    ActionStateEnum newState = 2;
  }

  info event ActionFailed = 1 {
    int16u actionID = 0;
    int32u invokeID = 1;
    ActionStateEnum newState = 2;
    ActionErrorEnum error = 3;
  }

  readonly attribute ActionStruct actionList[] = 0;
  readonly attribute EndpointListStruct endpointLists[] = 1;
  readonly attribute optional long_char_string<512> setupURL = 2;
  readonly attribute command_id generatedCommandList[] = 65528;
  readonly attribute command_id acceptedCommandList[] = 65529;
  readonly attribute attrib_id attributeList[] = 65531;
  readonly attribute bitmap32 featureMap = 65532;
  readonly attribute int16u clusterRevision = 65533;

  request struct InstantActionRequest {
    int16u actionID = 0;
    optional int32u invokeID = 1;
  }

  request struct InstantActionWithTransitionRequest {
    int16u actionID = 0;
    optional int32u invokeID = 1;
    int16u transitionTime = 2;
  }

  request struct StartActionRequest {
    int16u actionID = 0;
    optional int32u invokeID = 1;
  }

  request struct StartActionWithDurationRequest {
    int16u actionID = 0;
    optional int32u invokeID = 1;
    int32u duration = 2;
  }

  request struct StopActionRequest {
    int16u actionID = 0;
    optional int32u invokeID = 1;
  }

  request struct PauseActionRequest {
    int16u actionID = 0;
    optional int32u invokeID = 1;
  }

  request struct PauseActionWithDurationRequest {
    int16u actionID = 0;
    optional int32u invokeID = 1;
    int32u duration = 2;
  }

  request struct ResumeActionRequest {
    int16u actionID = 0;
    optional int32u invokeID = 1;
  }

  request struct EnableActionRequest {
    int16u actionID = 0;
    optional int32u invokeID = 1;
  }

  request struct EnableActionWithDurationRequest {
    int16u actionID = 0;
    optional int32u invokeID = 1;
    int32u duration = 2;
  }

  request struct DisableActionRequest {
    int16u actionID = 0;
    optional int32u invokeID = 1;
  }

  request struct DisableActionWithDurationRequest {
    int16u actionID = 0;
    optional int32u invokeID = 1;
    int32u duration = 2;
  }

  /** This command is used to trigger an instantaneous action. */
  command InstantAction(InstantActionRequest): DefaultSuccess = 0;
  /** This command is used to trigger an instantaneous action with a transition over a given time. */
  command InstantActionWithTransition(InstantActionWithTransitionRequest): DefaultSuccess = 1;
  /** This command is used to trigger the commencement of an action. */
  command StartAction(StartActionRequest): DefaultSuccess = 2;
  /** This command is used to trigger the commencement of an action with a duration. */
  command StartActionWithDuration(StartActionWithDurationRequest): DefaultSuccess = 3;
  /** This command is used to stop an action. */
  command StopAction(StopActionRequest): DefaultSuccess = 4;
  /** This command is used to pause an action. */
  command PauseAction(PauseActionRequest): DefaultSuccess = 5;
  /** This command is used to pause an action with a duration. */
  command PauseActionWithDuration(PauseActionWithDurationRequest): DefaultSuccess = 6;
  /** This command is used to resume an action. */
  command ResumeAction(ResumeActionRequest): DefaultSuccess = 7;
  /** This command is used to enable an action. */
  command EnableAction(EnableActionRequest): DefaultSuccess = 8;
  /** This command is used to enable an action with a duration. */
  command EnableActionWithDuration(EnableActionWithDurationRequest): DefaultSuccess = 9;
  /** This command is used to disable an action. */
  command DisableAction(DisableActionRequest): DefaultSuccess = 10;
  /** This command is used to disable an action with a duration. */
  command DisableActionWithDuration(DisableActionWithDurationRequest): DefaultSuccess = 11;
}

/** This cluster provides attributes and events for determining basic information about Nodes, which supports both
      Commissioning and operational determination of Node characteristics, such as Vendor ID, Product ID and serial number,
      which apply to the whole Node. Also allows setting user device information such as location. */
cluster BasicInformation = 40 {
  revision 5;

  enum ColorEnum : enum8 {
    kBlack = 0;
    kNavy = 1;
    kGreen = 2;
    kTeal = 3;
    kMaroon = 4;
    kPurple = 5;
    kOlive = 6;
    kGray = 7;
    kBlue = 8;
    kLime = 9;
    kAqua = 10;
    kRed = 11;
    kFuchsia = 12;
    kYellow = 13;
    kWhite = 14;
    kNickel = 15;
    kChrome = 16;
    kBrass = 17;
    kCopper = 18;
    kSilver = 19;
    kGold = 20;
  }

  enum ProductFinishEnum : enum8 {
    kOther = 0;
    kMatte = 1;
    kSatin = 2;
    kPolished = 3;
    kRugged = 4;
    kFabric = 5;
  }

  struct CapabilityMinimaStruct {
    int16u caseSessionsPerFabric = 0;
    int16u subscriptionsPerFabric = 1;
  }

  struct ProductAppearanceStruct {
    ProductFinishEnum finish = 0;
    nullable ColorEnum primaryColor = 1;
  }

  critical event StartUp = 0 {
    int32u softwareVersion = 0;
  }

  critical event ShutDown = 1 {
  }

  info event Leave = 2 {
    fabric_idx fabricIndex = 0;
  }

  info event ReachableChanged = 3 {
    boolean reachableNewValue = 0;
  }

  readonly attribute int16u dataModelRevision = 0;
  readonly attribute char_string<32> vendorName = 1;
  readonly attribute vendor_id vendorID = 2;
  readonly attribute char_string<32> productName = 3;
  readonly attribute int16u productID = 4;
  attribute access(write: manage) char_string<32> nodeLabel = 5;
  attribute access(write: administer) char_string<2> location = 6;
  readonly attribute int16u hardwareVersion = 7;
  readonly attribute char_string<64> hardwareVersionString = 8;
  readonly attribute int32u softwareVersion = 9;
  readonly attribute char_string<64> softwareVersionString = 10;
  readonly attribute optional char_string<16> manufacturingDate = 11;
  readonly attribute optional char_string<32> partNumber = 12;
  readonly attribute optional long_char_string<256> productURL = 13;
  readonly attribute optional char_string<64> productLabel = 14;
  readonly attribute optional char_string<32> serialNumber = 15;
  attribute access(write: manage) optional boolean localConfigDisabled = 16;
  readonly attribute optional boolean reachable = 17;
  readonly attribute char_string<32> uniqueID = 18;
  readonly attribute CapabilityMinimaStruct capabilityMinima = 19;
  readonly attribute optional ProductAppearanceStruct productAppearance = 20;
  readonly attribute int32u specificationVersion = 21;
  readonly attribute int16u maxPathsPerInvoke = 22;
  readonly attribute int32u configurationVersion = 24;
  readonly attribute command_id generatedCommandList[] = 65528;
  readonly attribute command_id acceptedCommandList[] = 65529;
  readonly attribute attrib_id attributeList[] = 65531;
  readonly attribute bitmap32 featureMap = 65532;
  readonly attribute int16u clusterRevision = 65533;

  command MfgSpecificPing(): DefaultSuccess = 0;
}

/** Provides an interface for providing OTA software updates */
cluster OtaSoftwareUpdateProvider = 41 {
  revision 1; // NOTE: Default/not specifically set

  enum ApplyUpdateActionEnum : enum8 {
    kProceed = 0;
    kAwaitNextAction = 1;
    kDiscontinue = 2;
  }

  enum DownloadProtocolEnum : enum8 {
    kBDXSynchronous = 0;
    kBDXAsynchronous = 1;
    kHTTPS = 2 [spec_name = "HTTPS"];
    kVendorSpecific = 3;
  }

  enum StatusEnum : enum8 {
    kUpdateAvailable = 0;
    kBusy = 1;
    kNotAvailable = 2;
    kDownloadProtocolNotSupported = 3;
  }

  readonly attribute command_id generatedCommandList[] = 65528;
  readonly attribute command_id acceptedCommandList[] = 65529;
  readonly attribute attrib_id attributeList[] = 65531;
  readonly attribute bitmap32 featureMap = 65532;
  readonly attribute int16u clusterRevision = 65533;

  request struct QueryImageRequest {
    vendor_id vendorID = 0;
    int16u productID = 1;
    int32u softwareVersion = 2;
    DownloadProtocolEnum protocolsSupported[] = 3;
    optional int16u hardwareVersion = 4;
    optional char_string<2> location = 5;
    optional boolean requestorCanConsent = 6;
    optional octet_string<512> metadataForProvider = 7;
  }

  response struct QueryImageResponse = 1 {
    StatusEnum status = 0;
    optional int32u delayedActionTime = 1;
    optional char_string<256> imageURI = 2;
    optional int32u softwareVersion = 3;
    optional char_string<64> softwareVersionString = 4;
    optional octet_string<32> updateToken = 5;
    optional boolean userConsentNeeded = 6;
    optional octet_string<512> metadataForRequestor = 7;
  }

  request struct ApplyUpdateRequestRequest {
    octet_string<32> updateToken = 0;
    int32u newVersion = 1;
  }

  response struct ApplyUpdateResponse = 3 {
    ApplyUpdateActionEnum action = 0;
    int32u delayedActionTime = 1;
  }

  request struct NotifyUpdateAppliedRequest {
    octet_string<32> updateToken = 0;
    int32u softwareVersion = 1;
  }

  /** Determine availability of a new Software Image */
  command QueryImage(QueryImageRequest): QueryImageResponse = 0;
  /** Determine next action to take for a downloaded Software Image */
  command ApplyUpdateRequest(ApplyUpdateRequestRequest): ApplyUpdateResponse = 2;
  /** Notify OTA Provider that an update was applied */
  command NotifyUpdateApplied(NotifyUpdateAppliedRequest): DefaultSuccess = 4;
}

/** Provides an interface for downloading and applying OTA software updates */
cluster OtaSoftwareUpdateRequestor = 42 {
  revision 1; // NOTE: Default/not specifically set

  enum AnnouncementReasonEnum : enum8 {
    kSimpleAnnouncement = 0;
    kUpdateAvailable = 1;
    kUrgentUpdateAvailable = 2;
  }

  enum ChangeReasonEnum : enum8 {
    kUnknown = 0;
    kSuccess = 1;
    kFailure = 2;
    kTimeOut = 3;
    kDelayByProvider = 4;
  }

  enum UpdateStateEnum : enum8 {
    kUnknown = 0;
    kIdle = 1;
    kQuerying = 2;
    kDelayedOnQuery = 3;
    kDownloading = 4;
    kApplying = 5;
    kDelayedOnApply = 6;
    kRollingBack = 7;
    kDelayedOnUserConsent = 8;
  }

  fabric_scoped struct ProviderLocation {
    node_id providerNodeID = 1;
    endpoint_no endpoint = 2;
    fabric_idx fabricIndex = 254;
  }

  info event StateTransition = 0 {
    UpdateStateEnum previousState = 0;
    UpdateStateEnum newState = 1;
    ChangeReasonEnum reason = 2;
    nullable int32u targetSoftwareVersion = 3;
  }

  critical event VersionApplied = 1 {
    int32u softwareVersion = 0;
    int16u productID = 1;
  }

  info event DownloadError = 2 {
    int32u softwareVersion = 0;
    int64u bytesDownloaded = 1;
    nullable int8u progressPercent = 2;
    nullable int64s platformCode = 3;
  }

  attribute access(write: administer) ProviderLocation defaultOTAProviders[] = 0;
  readonly attribute boolean updatePossible = 1;
  readonly attribute UpdateStateEnum updateState = 2;
  readonly attribute nullable int8u updateStateProgress = 3;
  readonly attribute command_id generatedCommandList[] = 65528;
  readonly attribute command_id acceptedCommandList[] = 65529;
  readonly attribute attrib_id attributeList[] = 65531;
  readonly attribute bitmap32 featureMap = 65532;
  readonly attribute int16u clusterRevision = 65533;

  request struct AnnounceOTAProviderRequest {
    node_id providerNodeID = 0;
    vendor_id vendorID = 1;
    AnnouncementReasonEnum announcementReason = 2;
    optional octet_string<512> metadataForNode = 3;
    endpoint_no endpoint = 4;
  }

  /** Announce the presence of an OTA Provider */
  command access(invoke: administer) AnnounceOTAProvider(AnnounceOTAProviderRequest): DefaultSuccess = 0;
}

/** Nodes should be expected to be deployed to any and all regions of the world. These global regions
      may have differing common languages, units of measurements, and numerical formatting
      standards. As such, Nodes that visually or audibly convey information need a mechanism by which
      they can be configured to use a user’s preferred language, units, etc */
cluster LocalizationConfiguration = 43 {
  revision 1;

  attribute access(write: manage) char_string<35> activeLocale = 0;
  readonly attribute char_string supportedLocales[] = 1;
  readonly attribute command_id generatedCommandList[] = 65528;
  readonly attribute command_id acceptedCommandList[] = 65529;
  readonly attribute attrib_id attributeList[] = 65531;
  readonly attribute bitmap32 featureMap = 65532;
  readonly attribute int16u clusterRevision = 65533;
}

/** Nodes should be expected to be deployed to any and all regions of the world. These global regions
      may have differing preferences for how dates and times are conveyed. As such, Nodes that visually
      or audibly convey time information need a mechanism by which they can be configured to use a
      user’s preferred format. */
cluster TimeFormatLocalization = 44 {
  revision 1;

  enum CalendarTypeEnum : enum8 {
    kBuddhist = 0;
    kChinese = 1;
    kCoptic = 2;
    kEthiopian = 3;
    kGregorian = 4;
    kHebrew = 5;
    kIndian = 6;
    kIslamic = 7;
    kJapanese = 8;
    kKorean = 9;
    kPersian = 10;
    kTaiwanese = 11;
    kUseActiveLocale = 255;
  }

  enum HourFormatEnum : enum8 {
    k12hr = 0;
    k24hr = 1;
    kUseActiveLocale = 255;
  }

  bitmap Feature : bitmap32 {
    kCalendarFormat = 0x1;
  }

  attribute access(write: manage) HourFormatEnum hourFormat = 0;
  attribute access(write: manage) optional CalendarTypeEnum activeCalendarType = 1;
  readonly attribute optional CalendarTypeEnum supportedCalendarTypes[] = 2;
  readonly attribute command_id generatedCommandList[] = 65528;
  readonly attribute command_id acceptedCommandList[] = 65529;
  readonly attribute attrib_id attributeList[] = 65531;
  readonly attribute bitmap32 featureMap = 65532;
  readonly attribute int16u clusterRevision = 65533;
}

/** Nodes should be expected to be deployed to any and all regions of the world. These global regions
      may have differing preferences for the units in which values are conveyed in communication to a
      user. As such, Nodes that visually or audibly convey measurable values to the user need a
      mechanism by which they can be configured to use a user’s preferred unit. */
cluster UnitLocalization = 45 {
  revision 2;

  enum TempUnitEnum : enum8 {
    kFahrenheit = 0;
    kCelsius = 1;
    kKelvin = 2;
  }

  bitmap Feature : bitmap32 {
    kTemperatureUnit = 0x1;
  }

  attribute access(write: manage) optional TempUnitEnum temperatureUnit = 0;
  provisional readonly attribute optional TempUnitEnum supportedTemperatureUnits[] = 1;
  readonly attribute command_id generatedCommandList[] = 65528;
  readonly attribute command_id acceptedCommandList[] = 65529;
  readonly attribute attrib_id attributeList[] = 65531;
  readonly attribute bitmap32 featureMap = 65532;
  readonly attribute int16u clusterRevision = 65533;
}

/** This cluster is used to describe the configuration and capabilities of a Device's power system. */
cluster PowerSourceConfiguration = 46 {
  revision 1;

  readonly attribute endpoint_no sources[] = 0;
  readonly attribute command_id generatedCommandList[] = 65528;
  readonly attribute command_id acceptedCommandList[] = 65529;
  readonly attribute attrib_id attributeList[] = 65531;
  readonly attribute bitmap32 featureMap = 65532;
  readonly attribute int16u clusterRevision = 65533;
}

/** This cluster is used to describe the configuration and capabilities of a physical power source that provides power to the Node. */
cluster PowerSource = 47 {
  revision 3;

  enum BatApprovedChemistryEnum : enum16 {
    kUnspecified = 0;
    kAlkaline = 1;
    kLithiumCarbonFluoride = 2;
    kLithiumChromiumOxide = 3;
    kLithiumCopperOxide = 4;
    kLithiumIronDisulfide = 5;
    kLithiumManganeseDioxide = 6;
    kLithiumThionylChloride = 7;
    kMagnesium = 8;
    kMercuryOxide = 9;
    kNickelOxyhydride = 10;
    kSilverOxide = 11;
    kZincAir = 12;
    kZincCarbon = 13;
    kZincChloride = 14;
    kZincManganeseDioxide = 15;
    kLeadAcid = 16;
    kLithiumCobaltOxide = 17;
    kLithiumIon = 18;
    kLithiumIonPolymer = 19;
    kLithiumIronPhosphate = 20;
    kLithiumSulfur = 21;
    kLithiumTitanate = 22;
    kNickelCadmium = 23;
    kNickelHydrogen = 24;
    kNickelIron = 25;
    kNickelMetalHydride = 26;
    kNickelZinc = 27;
    kSilverZinc = 28;
    kSodiumIon = 29;
    kSodiumSulfur = 30;
    kZincBromide = 31;
    kZincCerium = 32;
  }

  enum BatChargeFaultEnum : enum8 {
    kUnspecified = 0;
    kAmbientTooHot = 1;
    kAmbientTooCold = 2;
    kBatteryTooHot = 3;
    kBatteryTooCold = 4;
    kBatteryAbsent = 5;
    kBatteryOverVoltage = 6;
    kBatteryUnderVoltage = 7;
    kChargerOverVoltage = 8;
    kChargerUnderVoltage = 9;
    kSafetyTimeout = 10;
  }

  enum BatChargeLevelEnum : enum8 {
    kOK = 0 [spec_name = "OK"];
    kWarning = 1;
    kCritical = 2;
  }

  enum BatChargeStateEnum : enum8 {
    kUnknown = 0;
    kIsCharging = 1;
    kIsAtFullCharge = 2;
    kIsNotCharging = 3;
  }

  enum BatCommonDesignationEnum : enum16 {
    kUnspecified = 0;
    kAAA = 1 [spec_name = "AAA"];
    kAA = 2 [spec_name = "AA"];
    kC = 3;
    kD = 4;
    k4v5 = 5;
    k6v0 = 6;
    k9v0 = 7;
    k12AA = 8 [spec_name = "1_2AA"];
    kAAAA = 9 [spec_name = "AAAA"];
    kA = 10;
    kB = 11;
    kF = 12;
    kN = 13;
    kNo6 = 14;
    kSubC = 15;
    kA23 = 16;
    kA27 = 17;
    kBA5800 = 18 [spec_name = "BA5800"];
    kDuplex = 19;
    k4SR44 = 20 [spec_name = "4SR44"];
    k523 = 21;
    k531 = 22;
    k15v0 = 23;
    k22v5 = 24;
    k30v0 = 25;
    k45v0 = 26;
    k67v5 = 27;
    kJ = 28;
    kCR123A = 29 [spec_name = "CR123A"];
    kCR2 = 30 [spec_name = "CR2"];
    k2CR5 = 31 [spec_name = "2CR5"];
    kCRP2 = 32 [spec_name = "CR_P2"];
    kCRV3 = 33 [spec_name = "CR_V3"];
    kSR41 = 34 [spec_name = "SR41"];
    kSR43 = 35 [spec_name = "SR43"];
    kSR44 = 36 [spec_name = "SR44"];
    kSR45 = 37 [spec_name = "SR45"];
    kSR48 = 38 [spec_name = "SR48"];
    kSR54 = 39 [spec_name = "SR54"];
    kSR55 = 40 [spec_name = "SR55"];
    kSR57 = 41 [spec_name = "SR57"];
    kSR58 = 42 [spec_name = "SR58"];
    kSR59 = 43 [spec_name = "SR59"];
    kSR60 = 44 [spec_name = "SR60"];
    kSR63 = 45 [spec_name = "SR63"];
    kSR64 = 46 [spec_name = "SR64"];
    kSR65 = 47 [spec_name = "SR65"];
    kSR66 = 48 [spec_name = "SR66"];
    kSR67 = 49 [spec_name = "SR67"];
    kSR68 = 50 [spec_name = "SR68"];
    kSR69 = 51 [spec_name = "SR69"];
    kSR516 = 52 [spec_name = "SR516"];
    kSR731 = 53 [spec_name = "SR731"];
    kSR712 = 54 [spec_name = "SR712"];
    kLR932 = 55 [spec_name = "LR932"];
    kA5 = 56;
    kA10 = 57;
    kA13 = 58;
    kA312 = 59;
    kA675 = 60;
    kAC41E = 61 [spec_name = "AC41E"];
    k10180 = 62;
    k10280 = 63;
    k10440 = 64;
    k14250 = 65;
    k14430 = 66;
    k14500 = 67;
    k14650 = 68;
    k15270 = 69;
    k16340 = 70;
    kRCR123A = 71 [spec_name = "RCR123A"];
    k17500 = 72;
    k17670 = 73;
    k18350 = 74;
    k18500 = 75;
    k18650 = 76;
    k19670 = 77;
    k25500 = 78;
    k26650 = 79;
    k32600 = 80;
  }

  enum BatFaultEnum : enum8 {
    kUnspecified = 0;
    kOverTemp = 1;
    kUnderTemp = 2;
  }

  enum BatReplaceabilityEnum : enum8 {
    kUnspecified = 0;
    kNotReplaceable = 1;
    kUserReplaceable = 2;
    kFactoryReplaceable = 3;
  }

  enum PowerSourceStatusEnum : enum8 {
    kUnspecified = 0;
    kActive = 1;
    kStandby = 2;
    kUnavailable = 3;
  }

  enum WiredCurrentTypeEnum : enum8 {
    kAC = 0 [spec_name = "AC"];
    kDC = 1 [spec_name = "DC"];
  }

  enum WiredFaultEnum : enum8 {
    kUnspecified = 0;
    kOverVoltage = 1;
    kUnderVoltage = 2;
  }

  bitmap Feature : bitmap32 {
    kWired = 0x1;
    kBattery = 0x2;
    kRechargeable = 0x4;
    kReplaceable = 0x8;
  }

  struct BatChargeFaultChangeType {
    BatChargeFaultEnum current[] = 0;
    BatChargeFaultEnum previous[] = 1;
  }

  struct BatFaultChangeType {
    BatFaultEnum current[] = 0;
    BatFaultEnum previous[] = 1;
  }

  struct WiredFaultChangeType {
    WiredFaultEnum current[] = 0;
    WiredFaultEnum previous[] = 1;
  }

  info event WiredFaultChange = 0 {
    WiredFaultEnum current[] = 0;
    WiredFaultEnum previous[] = 1;
  }

  info event BatFaultChange = 1 {
    BatFaultEnum current[] = 0;
    BatFaultEnum previous[] = 1;
  }

  info event BatChargeFaultChange = 2 {
    BatChargeFaultEnum current[] = 0;
    BatChargeFaultEnum previous[] = 1;
  }

  readonly attribute PowerSourceStatusEnum status = 0;
  readonly attribute int8u order = 1;
  readonly attribute char_string<60> description = 2;
  readonly attribute optional nullable int32u wiredAssessedInputVoltage = 3;
  readonly attribute optional nullable int16u wiredAssessedInputFrequency = 4;
  readonly attribute optional WiredCurrentTypeEnum wiredCurrentType = 5;
  readonly attribute optional nullable int32u wiredAssessedCurrent = 6;
  readonly attribute optional int32u wiredNominalVoltage = 7;
  readonly attribute optional int32u wiredMaximumCurrent = 8;
  readonly attribute optional boolean wiredPresent = 9;
  readonly attribute optional WiredFaultEnum activeWiredFaults[] = 10;
  readonly attribute optional nullable int32u batVoltage = 11;
  readonly attribute optional nullable int8u batPercentRemaining = 12;
  readonly attribute optional nullable int32u batTimeRemaining = 13;
  readonly attribute optional BatChargeLevelEnum batChargeLevel = 14;
  readonly attribute optional boolean batReplacementNeeded = 15;
  readonly attribute optional BatReplaceabilityEnum batReplaceability = 16;
  readonly attribute optional boolean batPresent = 17;
  readonly attribute optional BatFaultEnum activeBatFaults[] = 18;
  readonly attribute optional char_string<60> batReplacementDescription = 19;
  readonly attribute optional BatCommonDesignationEnum batCommonDesignation = 20;
  readonly attribute optional char_string<20> batANSIDesignation = 21;
  readonly attribute optional char_string<20> batIECDesignation = 22;
  readonly attribute optional BatApprovedChemistryEnum batApprovedChemistry = 23;
  readonly attribute optional int32u batCapacity = 24;
  readonly attribute optional int8u batQuantity = 25;
  readonly attribute optional BatChargeStateEnum batChargeState = 26;
  readonly attribute optional nullable int32u batTimeToFullCharge = 27;
  readonly attribute optional boolean batFunctionalWhileCharging = 28;
  readonly attribute optional nullable int32u batChargingCurrent = 29;
  readonly attribute optional BatChargeFaultEnum activeBatChargeFaults[] = 30;
  readonly attribute endpoint_no endpointList[] = 31;
  readonly attribute command_id generatedCommandList[] = 65528;
  readonly attribute command_id acceptedCommandList[] = 65529;
  readonly attribute attrib_id attributeList[] = 65531;
  readonly attribute bitmap32 featureMap = 65532;
  readonly attribute int16u clusterRevision = 65533;
}

/** This cluster is used to manage global aspects of the Commissioning flow. */
cluster GeneralCommissioning = 48 {
  revision 2;

  enum CommissioningErrorEnum : enum8 {
    kOK = 0 [spec_name = "OK"];
    kValueOutsideRange = 1;
    kInvalidAuthentication = 2;
    kNoFailSafe = 3;
    kBusyWithOtherAdmin = 4;
    kRequiredTCNotAccepted = 5;
    kTCAcknowledgementsNotReceived = 6;
    kTCMinVersionNotMet = 7;
  }

  enum NetworkRecoveryReasonEnum : enum8 {
    kUnspecified = 0;
    kAuth = 1;
    kVisibility = 2;
  }

  enum RegulatoryLocationTypeEnum : enum8 {
    kIndoor = 0;
    kOutdoor = 1;
    kIndoorOutdoor = 2;
  }

  bitmap Feature : bitmap32 {
    kTermsAndConditions = 0x1;
    kNetworkRecovery = 0x2;
  }

  struct BasicCommissioningInfo {
    int16u failSafeExpiryLengthSeconds = 0;
    int16u maxCumulativeFailsafeSeconds = 1;
  }

  attribute access(write: administer) int64u breadcrumb = 0;
  readonly attribute BasicCommissioningInfo basicCommissioningInfo = 1;
  readonly attribute RegulatoryLocationTypeEnum regulatoryConfig = 2;
  readonly attribute RegulatoryLocationTypeEnum locationCapability = 3;
  readonly attribute boolean supportsConcurrentConnection = 4;
  provisional readonly attribute access(read: administer) optional int16u TCAcceptedVersion = 5;
  provisional readonly attribute access(read: administer) optional int16u TCMinRequiredVersion = 6;
  provisional readonly attribute access(read: administer) optional bitmap16 TCAcknowledgements = 7;
  provisional readonly attribute access(read: administer) optional boolean TCAcknowledgementsRequired = 8;
  provisional readonly attribute access(read: administer) optional nullable int32u TCUpdateDeadline = 9;
  provisional readonly attribute access(read: manage) optional octet_string<8> recoveryIdentifier = 10;
  provisional readonly attribute access(read: manage) optional nullable NetworkRecoveryReasonEnum networkRecoveryReason = 11;
  provisional readonly attribute optional boolean isCommissioningWithoutPower = 12;
  readonly attribute command_id generatedCommandList[] = 65528;
  readonly attribute command_id acceptedCommandList[] = 65529;
  readonly attribute attrib_id attributeList[] = 65531;
  readonly attribute bitmap32 featureMap = 65532;
  readonly attribute int16u clusterRevision = 65533;

  request struct ArmFailSafeRequest {
    int16u expiryLengthSeconds = 0;
    int64u breadcrumb = 1;
  }

  response struct ArmFailSafeResponse = 1 {
    CommissioningErrorEnum errorCode = 0;
    char_string<128> debugText = 1;
  }

  request struct SetRegulatoryConfigRequest {
    RegulatoryLocationTypeEnum newRegulatoryConfig = 0;
    char_string<2> countryCode = 1;
    int64u breadcrumb = 2;
  }

  response struct SetRegulatoryConfigResponse = 3 {
    CommissioningErrorEnum errorCode = 0;
    char_string debugText = 1;
  }

  response struct CommissioningCompleteResponse = 5 {
    CommissioningErrorEnum errorCode = 0;
    char_string debugText = 1;
  }

  request struct SetTCAcknowledgementsRequest {
    int16u TCVersion = 0;
    bitmap16 TCUserResponse = 1;
  }

  response struct SetTCAcknowledgementsResponse = 7 {
    CommissioningErrorEnum errorCode = 0;
  }

  /** This command is used to arm or disarm the fail-safe timer. */
  command access(invoke: administer) ArmFailSafe(ArmFailSafeRequest): ArmFailSafeResponse = 0;
  /** This command is used to set the regulatory configuration for the device. */
  command access(invoke: administer) SetRegulatoryConfig(SetRegulatoryConfigRequest): SetRegulatoryConfigResponse = 2;
  /** This command is used to indicate that the commissioning process is complete. */
  fabric command access(invoke: administer) CommissioningComplete(): CommissioningCompleteResponse = 4;
  /** This command is used to set the user acknowledgements received in the Enhanced Setup Flow Terms & Conditions into the node. */
  command access(invoke: administer) SetTCAcknowledgements(SetTCAcknowledgementsRequest): SetTCAcknowledgementsResponse = 6;
}

/** Functionality to configure, enable, disable network credentials and access on a Matter device. */
cluster NetworkCommissioning = 49 {
  revision 2;

  enum NetworkCommissioningStatusEnum : enum8 {
    kSuccess = 0;
    kOutOfRange = 1;
    kBoundsExceeded = 2;
    kNetworkIDNotFound = 3;
    kDuplicateNetworkID = 4;
    kNetworkNotFound = 5;
    kRegulatoryError = 6;
    kAuthFailure = 7;
    kUnsupportedSecurity = 8;
    kOtherConnectionFailure = 9;
    kIPV6Failed = 10;
    kIPBindFailed = 11;
    kUnknownError = 12;
  }

  enum WiFiBandEnum : enum8 {
    k2G4 = 0 [spec_name = "2G4"];
    k3G65 = 1 [spec_name = "3G65"];
    k5G = 2 [spec_name = "5G"];
    k6G = 3 [spec_name = "6G"];
    k60G = 4 [spec_name = "60G"];
    k1G = 5 [spec_name = "1G"];
  }

  bitmap Feature : bitmap32 {
    kWiFiNetworkInterface = 0x1;
    kThreadNetworkInterface = 0x2;
    kEthernetNetworkInterface = 0x4;
    kPerDeviceCredentials = 0x8;
  }

  bitmap ThreadCapabilitiesBitmap : bitmap16 {
    kIsBorderRouterCapable = 0x1;
    kIsRouterCapable = 0x2;
    kIsSleepyEndDeviceCapable = 0x4;
    kIsFullThreadDevice = 0x8;
    kIsSynchronizedSleepyEndDeviceCapable = 0x10;
  }

  bitmap WiFiSecurityBitmap : bitmap8 {
    kUnencrypted = 0x1;
    kWEP = 0x2 [spec_name = "WEP"];
    kWPAPersonal = 0x4 [spec_name = "WPA-PERSONAL"];
    kWPA2Personal = 0x8 [spec_name = "WPA2-PERSONAL"];
    kWPA3Personal = 0x10 [spec_name = "WPA3-PERSONAL"];
    kWPA3MatterPDC = 0x20 [spec_name = "WPA3-Matter-PDC"];
  }

  struct NetworkInfoStruct {
    octet_string<32> networkID = 0;
    boolean connected = 1;
    optional nullable octet_string<20> networkIdentifier = 2;
    optional nullable octet_string<20> clientIdentifier = 3;
  }

  struct ThreadInterfaceScanResultStruct {
    int16u panId = 0;
    int64u extendedPanId = 1;
    char_string<16> networkName = 2;
    int16u channel = 3;
    int8u version = 4;
    octet_string<8> extendedAddress = 5;
    int8s rssi = 6;
    int8u lqi = 7;
  }

  struct WiFiInterfaceScanResultStruct {
    WiFiSecurityBitmap security = 0;
    octet_string<32> ssid = 1;
    octet_string<6> bssid = 2;
    int16u channel = 3;
    WiFiBandEnum wiFiBand = 4;
    int8s rssi = 5;
  }

  readonly attribute access(read: administer) int8u maxNetworks = 0;
  readonly attribute access(read: administer) NetworkInfoStruct networks[] = 1;
  readonly attribute optional int8u scanMaxTimeSeconds = 2;
  readonly attribute optional int8u connectMaxTimeSeconds = 3;
  attribute access(write: administer) boolean interfaceEnabled = 4;
  readonly attribute access(read: administer) nullable NetworkCommissioningStatusEnum lastNetworkingStatus = 5;
  readonly attribute access(read: administer) nullable octet_string<32> lastNetworkID = 6;
  readonly attribute access(read: administer) nullable int32s lastConnectErrorValue = 7;
  provisional readonly attribute optional WiFiBandEnum supportedWiFiBands[] = 8;
  provisional readonly attribute optional ThreadCapabilitiesBitmap supportedThreadFeatures = 9;
  provisional readonly attribute optional int16u threadVersion = 10;
  readonly attribute command_id generatedCommandList[] = 65528;
  readonly attribute command_id acceptedCommandList[] = 65529;
  readonly attribute attrib_id attributeList[] = 65531;
  readonly attribute bitmap32 featureMap = 65532;
  readonly attribute int16u clusterRevision = 65533;

  request struct ScanNetworksRequest {
    optional nullable octet_string<32> ssid = 0;
    optional int64u breadcrumb = 1;
  }

  response struct ScanNetworksResponse = 1 {
    NetworkCommissioningStatusEnum networkingStatus = 0;
    optional char_string debugText = 1;
    optional WiFiInterfaceScanResultStruct wiFiScanResults[] = 2;
    optional ThreadInterfaceScanResultStruct threadScanResults[] = 3;
  }

  request struct AddOrUpdateWiFiNetworkRequest {
    octet_string<32> ssid = 0;
    octet_string<64> credentials = 1;
    optional int64u breadcrumb = 2;
    optional octet_string<140> networkIdentity = 3;
    optional octet_string<20> clientIdentifier = 4;
    optional octet_string<32> possessionNonce = 5;
  }

  request struct AddOrUpdateThreadNetworkRequest {
    octet_string<254> operationalDataset = 0;
    optional int64u breadcrumb = 1;
  }

  request struct RemoveNetworkRequest {
    octet_string<32> networkID = 0;
    optional int64u breadcrumb = 1;
  }

  response struct NetworkConfigResponse = 5 {
    NetworkCommissioningStatusEnum networkingStatus = 0;
    optional char_string<512> debugText = 1;
    optional int8u networkIndex = 2;
    optional octet_string<140> clientIdentity = 3;
    optional octet_string<64> possessionSignature = 4;
  }

  request struct ConnectNetworkRequest {
    octet_string<32> networkID = 0;
    optional int64u breadcrumb = 1;
  }

  response struct ConnectNetworkResponse = 7 {
    NetworkCommissioningStatusEnum networkingStatus = 0;
    optional char_string debugText = 1;
    nullable int32s errorValue = 2;
  }

  request struct ReorderNetworkRequest {
    octet_string<32> networkID = 0;
    int8u networkIndex = 1;
    optional int64u breadcrumb = 2;
  }

  request struct QueryIdentityRequest {
    octet_string<20> keyIdentifier = 0;
    optional octet_string<32> possessionNonce = 1;
  }

  response struct QueryIdentityResponse = 10 {
    octet_string<140> identity = 0;
    optional octet_string<64> possessionSignature = 1;
  }

  /** Detemine the set of networks the device sees as available. */
  command access(invoke: administer) ScanNetworks(ScanNetworksRequest): ScanNetworksResponse = 0;
  /** Add or update the credentials for a given Wi-Fi network. */
  command access(invoke: administer) AddOrUpdateWiFiNetwork(AddOrUpdateWiFiNetworkRequest): NetworkConfigResponse = 2;
  /** Add or update the credentials for a given Thread network. */
  command access(invoke: administer) AddOrUpdateThreadNetwork(AddOrUpdateThreadNetworkRequest): NetworkConfigResponse = 3;
  /** Remove the definition of a given network (including its credentials). */
  command access(invoke: administer) RemoveNetwork(RemoveNetworkRequest): NetworkConfigResponse = 4;
  /** Connect to the specified network, using previously-defined credentials. */
  command access(invoke: administer) ConnectNetwork(ConnectNetworkRequest): ConnectNetworkResponse = 6;
  /** Modify the order in which networks will be presented in the Networks attribute. */
  command access(invoke: administer) ReorderNetwork(ReorderNetworkRequest): NetworkConfigResponse = 8;
  /** Retrieve details about and optionally proof of possession of a network client identity. */
  command access(invoke: administer) QueryIdentity(QueryIdentityRequest): QueryIdentityResponse = 9;
}

/** The cluster provides commands for retrieving unstructured diagnostic logs from a Node that may be used to aid in diagnostics. */
cluster DiagnosticLogs = 50 {
  revision 1;

  enum IntentEnum : enum8 {
    kEndUserSupport = 0;
    kNetworkDiag = 1;
    kCrashLogs = 2;
  }

  enum StatusEnum : enum8 {
    kSuccess = 0;
    kExhausted = 1;
    kNoLogs = 2;
    kBusy = 3;
    kDenied = 4;
  }

  enum TransferProtocolEnum : enum8 {
    kResponsePayload = 0;
    kBDX = 1 [spec_name = "BDX"];
  }

  readonly attribute command_id generatedCommandList[] = 65528;
  readonly attribute command_id acceptedCommandList[] = 65529;
  readonly attribute attrib_id attributeList[] = 65531;
  readonly attribute bitmap32 featureMap = 65532;
  readonly attribute int16u clusterRevision = 65533;

  request struct RetrieveLogsRequestRequest {
    IntentEnum intent = 0;
    TransferProtocolEnum requestedProtocol = 1;
    optional char_string<32> transferFileDesignator = 2;
  }

  response struct RetrieveLogsResponse = 1 {
    StatusEnum status = 0;
    long_octet_string<1024> logContent = 1;
    optional epoch_us UTCTimeStamp = 2;
    optional systime_us timeSinceBoot = 3;
  }

  /** Reception of this command starts the process of retrieving diagnostic logs from a Node. */
  command RetrieveLogsRequest(RetrieveLogsRequestRequest): RetrieveLogsResponse = 0;
}

/** The General Diagnostics Cluster, along with other diagnostics clusters, provide a means to acquire standardized diagnostics metrics that MAY be used by a Node to assist a user or Administrative Node in diagnosing potential problems. */
cluster GeneralDiagnostics = 51 {
  revision 2;

  enum BootReasonEnum : enum8 {
    kUnspecified = 0;
    kPowerOnReboot = 1;
    kBrownOutReset = 2;
    kSoftwareWatchdogReset = 3;
    kHardwareWatchdogReset = 4;
    kSoftwareUpdateCompleted = 5;
    kSoftwareReset = 6;
  }

  enum HardwareFaultEnum : enum8 {
    kUnspecified = 0;
    kRadio = 1;
    kSensor = 2;
    kResettableOverTemp = 3;
    kNonResettableOverTemp = 4;
    kPowerSource = 5;
    kVisualDisplayFault = 6;
    kAudioOutputFault = 7;
    kUserInterfaceFault = 8;
    kNonVolatileMemoryError = 9;
    kTamperDetected = 10;
  }

  enum InterfaceTypeEnum : enum8 {
    kUnspecified = 0;
    kWiFi = 1;
    kEthernet = 2;
    kCellular = 3;
    kThread = 4;
  }

  enum NetworkFaultEnum : enum8 {
    kUnspecified = 0;
    kHardwareFailure = 1;
    kNetworkJammed = 2;
    kConnectionFailed = 3;
  }

  enum RadioFaultEnum : enum8 {
    kUnspecified = 0;
    kWiFiFault = 1;
    kCellularFault = 2;
    kThreadFault = 3;
    kNFCFault = 4;
    kBLEFault = 5;
    kEthernetFault = 6;
  }

  bitmap Feature : bitmap32 {
    kDataModelTest = 0x1;
  }

  struct NetworkInterface {
    char_string<32> name = 0;
    boolean isOperational = 1;
    nullable boolean offPremiseServicesReachableIPv4 = 2;
    nullable boolean offPremiseServicesReachableIPv6 = 3;
    octet_string<8> hardwareAddress = 4;
    octet_string IPv4Addresses[] = 5;
    octet_string IPv6Addresses[] = 6;
    InterfaceTypeEnum type = 7;
  }

  critical event HardwareFaultChange = 0 {
    HardwareFaultEnum current[] = 0;
    HardwareFaultEnum previous[] = 1;
  }

  critical event RadioFaultChange = 1 {
    RadioFaultEnum current[] = 0;
    RadioFaultEnum previous[] = 1;
  }

  critical event NetworkFaultChange = 2 {
    NetworkFaultEnum current[] = 0;
    NetworkFaultEnum previous[] = 1;
  }

  critical event BootReason = 3 {
    BootReasonEnum bootReason = 0;
  }

  readonly attribute NetworkInterface networkInterfaces[] = 0;
  readonly attribute int16u rebootCount = 1;
  readonly attribute optional int64u upTime = 2;
  readonly attribute optional int32u totalOperationalHours = 3;
  readonly attribute optional BootReasonEnum bootReason = 4;
  readonly attribute optional HardwareFaultEnum activeHardwareFaults[] = 5;
  readonly attribute optional RadioFaultEnum activeRadioFaults[] = 6;
  readonly attribute optional NetworkFaultEnum activeNetworkFaults[] = 7;
  readonly attribute boolean testEventTriggersEnabled = 8;
  readonly attribute command_id generatedCommandList[] = 65528;
  readonly attribute command_id acceptedCommandList[] = 65529;
  readonly attribute attrib_id attributeList[] = 65531;
  readonly attribute bitmap32 featureMap = 65532;
  readonly attribute int16u clusterRevision = 65533;

  request struct TestEventTriggerRequest {
    octet_string<16> enableKey = 0;
    int64u eventTrigger = 1;
  }

  response struct TimeSnapshotResponse = 2 {
    systime_ms systemTimeMs = 0;
    nullable posix_ms posixTimeMs = 1;
  }

  request struct PayloadTestRequestRequest {
    octet_string<16> enableKey = 0;
    int8u value = 1;
    int16u count = 2;
  }

  response struct PayloadTestResponse = 4 {
    octet_string payload = 0;
  }

  /** Provide a means for certification tests to trigger some test-plan-specific events */
  command access(invoke: manage) TestEventTrigger(TestEventTriggerRequest): DefaultSuccess = 0;
  /** Take a snapshot of system time and epoch time. */
  command TimeSnapshot(): TimeSnapshotResponse = 1;
  /** Request a variable length payload response. */
  command access(invoke: manage) PayloadTestRequest(PayloadTestRequestRequest): PayloadTestResponse = 3;
}

/** The Software Diagnostics Cluster provides a means to acquire standardized diagnostics metrics that MAY be used by a Node to assist a user or Administrative Node in diagnosing potential problems. */
cluster SoftwareDiagnostics = 52 {
  revision 1;

  bitmap Feature : bitmap32 {
    kWatermarks = 0x1;
  }

  struct ThreadMetricsStruct {
    int64u id = 0;
    optional char_string<8> name = 1;
    optional int32u stackFreeCurrent = 2;
    optional int32u stackFreeMinimum = 3;
    optional int32u stackSize = 4;
  }

  info event SoftwareFault = 0 {
    int64u id = 0;
    optional char_string name = 1;
    optional long_octet_string faultRecording = 2;
  }

  readonly attribute optional ThreadMetricsStruct threadMetrics[] = 0;
  readonly attribute optional int64u currentHeapFree = 1;
  readonly attribute optional int64u currentHeapUsed = 2;
  readonly attribute optional int64u currentHeapHighWatermark = 3;
  readonly attribute command_id generatedCommandList[] = 65528;
  readonly attribute command_id acceptedCommandList[] = 65529;
  readonly attribute attrib_id attributeList[] = 65531;
  readonly attribute bitmap32 featureMap = 65532;
  readonly attribute int16u clusterRevision = 65533;

  /** This command is used to reset the high watermarks for heap and stack memory. */
  command access(invoke: manage) ResetWatermarks(): DefaultSuccess = 0;
}

/** The Thread Network Diagnostics Cluster provides a means to acquire standardized diagnostics metrics that MAY be used by a Node to assist a user or Administrative Node in diagnosing potential problems */
cluster ThreadNetworkDiagnostics = 53 {
  revision 3;

  enum ConnectionStatusEnum : enum8 {
    kConnected = 0;
    kNotConnected = 1;
  }

  enum NetworkFaultEnum : enum8 {
    kUnspecified = 0;
    kLinkDown = 1;
    kHardwareFailure = 2;
    kNetworkJammed = 3;
  }

  enum RoutingRoleEnum : enum8 {
    kUnspecified = 0;
    kUnassigned = 1;
    kSleepyEndDevice = 2;
    kEndDevice = 3;
    kREED = 4 [spec_name = "REED"];
    kRouter = 5;
    kLeader = 6;
  }

  bitmap Feature : bitmap32 {
    kPacketCounts = 0x1;
    kErrorCounts = 0x2;
    kMLECounts = 0x4;
    kMACCounts = 0x8;
  }

  struct NeighborTableStruct {
    int64u extAddress = 0;
    int32u age = 1;
    int16u rloc16 = 2;
    int32u linkFrameCounter = 3;
    int32u mleFrameCounter = 4;
    int8u lqi = 5;
    nullable int8s averageRssi = 6;
    nullable int8s lastRssi = 7;
    int8u frameErrorRate = 8;
    int8u messageErrorRate = 9;
    boolean rxOnWhenIdle = 10;
    boolean fullThreadDevice = 11;
    boolean fullNetworkData = 12;
    boolean isChild = 13;
  }

  struct OperationalDatasetComponents {
    boolean activeTimestampPresent = 0;
    boolean pendingTimestampPresent = 1;
    boolean masterKeyPresent = 2;
    boolean networkNamePresent = 3;
    boolean extendedPanIdPresent = 4;
    boolean meshLocalPrefixPresent = 5;
    boolean delayPresent = 6;
    boolean panIdPresent = 7;
    boolean channelPresent = 8;
    boolean pskcPresent = 9;
    boolean securityPolicyPresent = 10;
    boolean channelMaskPresent = 11;
  }

  struct RouteTableStruct {
    int64u extAddress = 0;
    int16u rloc16 = 1;
    int8u routerId = 2;
    int8u nextHop = 3;
    int8u pathCost = 4;
    int8u LQIIn = 5;
    int8u LQIOut = 6;
    int8u age = 7;
    boolean allocated = 8;
    boolean linkEstablished = 9;
  }

  struct SecurityPolicy {
    int16u rotationTime = 0;
    int16u flags = 1;
  }

  info event ConnectionStatus = 0 {
    ConnectionStatusEnum connectionStatus = 0;
  }

  info event NetworkFaultChange = 1 {
    NetworkFaultEnum current[] = 0;
    NetworkFaultEnum previous[] = 1;
  }

  readonly attribute nullable int16u channel = 0;
  readonly attribute nullable RoutingRoleEnum routingRole = 1;
  readonly attribute nullable char_string<16> networkName = 2;
  readonly attribute nullable int16u panId = 3;
  readonly attribute nullable int64u extendedPanId = 4;
  readonly attribute nullable octet_string<17> meshLocalPrefix = 5;
  readonly attribute optional int64u overrunCount = 6;
  readonly attribute NeighborTableStruct neighborTable[] = 7;
  readonly attribute RouteTableStruct routeTable[] = 8;
  readonly attribute nullable int32u partitionId = 9;
  readonly attribute nullable int16u weighting = 10;
  readonly attribute nullable int16u dataVersion = 11;
  readonly attribute nullable int16u stableDataVersion = 12;
  readonly attribute nullable int8u leaderRouterId = 13;
  readonly attribute optional int16u detachedRoleCount = 14;
  readonly attribute optional int16u childRoleCount = 15;
  readonly attribute optional int16u routerRoleCount = 16;
  readonly attribute optional int16u leaderRoleCount = 17;
  readonly attribute optional int16u attachAttemptCount = 18;
  readonly attribute optional int16u partitionIdChangeCount = 19;
  readonly attribute optional int16u betterPartitionAttachAttemptCount = 20;
  readonly attribute optional int16u parentChangeCount = 21;
  readonly attribute optional int32u txTotalCount = 22;
  readonly attribute optional int32u txUnicastCount = 23;
  readonly attribute optional int32u txBroadcastCount = 24;
  readonly attribute optional int32u txAckRequestedCount = 25;
  readonly attribute optional int32u txAckedCount = 26;
  readonly attribute optional int32u txNoAckRequestedCount = 27;
  readonly attribute optional int32u txDataCount = 28;
  readonly attribute optional int32u txDataPollCount = 29;
  readonly attribute optional int32u txBeaconCount = 30;
  readonly attribute optional int32u txBeaconRequestCount = 31;
  readonly attribute optional int32u txOtherCount = 32;
  readonly attribute optional int32u txRetryCount = 33;
  readonly attribute optional int32u txDirectMaxRetryExpiryCount = 34;
  readonly attribute optional int32u txIndirectMaxRetryExpiryCount = 35;
  readonly attribute optional int32u txErrCcaCount = 36;
  readonly attribute optional int32u txErrAbortCount = 37;
  readonly attribute optional int32u txErrBusyChannelCount = 38;
  readonly attribute optional int32u rxTotalCount = 39;
  readonly attribute optional int32u rxUnicastCount = 40;
  readonly attribute optional int32u rxBroadcastCount = 41;
  readonly attribute optional int32u rxDataCount = 42;
  readonly attribute optional int32u rxDataPollCount = 43;
  readonly attribute optional int32u rxBeaconCount = 44;
  readonly attribute optional int32u rxBeaconRequestCount = 45;
  readonly attribute optional int32u rxOtherCount = 46;
  readonly attribute optional int32u rxAddressFilteredCount = 47;
  readonly attribute optional int32u rxDestAddrFilteredCount = 48;
  readonly attribute optional int32u rxDuplicatedCount = 49;
  readonly attribute optional int32u rxErrNoFrameCount = 50;
  readonly attribute optional int32u rxErrUnknownNeighborCount = 51;
  readonly attribute optional int32u rxErrInvalidSrcAddrCount = 52;
  readonly attribute optional int32u rxErrSecCount = 53;
  readonly attribute optional int32u rxErrFcsCount = 54;
  readonly attribute optional int32u rxErrOtherCount = 55;
  readonly attribute optional nullable int64u activeTimestamp = 56;
  readonly attribute optional nullable int64u pendingTimestamp = 57;
  readonly attribute optional nullable int32u delay = 58;
  readonly attribute nullable SecurityPolicy securityPolicy = 59;
  readonly attribute nullable octet_string<4> channelPage0Mask = 60;
  readonly attribute nullable OperationalDatasetComponents operationalDatasetComponents = 61;
  readonly attribute NetworkFaultEnum activeNetworkFaultsList[] = 62;
  provisional readonly attribute nullable int64u extAddress = 63;
  provisional readonly attribute nullable int16u rloc16 = 64;
  readonly attribute command_id generatedCommandList[] = 65528;
  readonly attribute command_id acceptedCommandList[] = 65529;
  readonly attribute attrib_id attributeList[] = 65531;
  readonly attribute bitmap32 featureMap = 65532;
  readonly attribute int16u clusterRevision = 65533;

  /** Reception of this command SHALL reset the following attributes to 0: */
  command access(invoke: manage) ResetCounts(): DefaultSuccess = 0;
}

/** The Wi-Fi Network Diagnostics Cluster provides a means to acquire standardized diagnostics metrics that MAY be used by a Node to assist a user or Administrative Node in diagnosing potential problems. */
cluster WiFiNetworkDiagnostics = 54 {
  revision 1;

  enum AssociationFailureCauseEnum : enum8 {
    kUnknown = 0;
    kAssociationFailed = 1;
    kAuthenticationFailed = 2;
    kSsidNotFound = 3;
  }

  enum ConnectionStatusEnum : enum8 {
    kConnected = 0;
    kNotConnected = 1;
  }

  enum SecurityTypeEnum : enum8 {
    kUnspecified = 0;
    kNone = 1;
    kWEP = 2 [spec_name = "WEP"];
    kWPA = 3 [spec_name = "WPA"];
    kWPA2 = 4 [spec_name = "WPA2"];
    kWPA3 = 5 [spec_name = "WPA3"];
  }

  enum WiFiVersionEnum : enum8 {
    kA = 0;
    kB = 1;
    kG = 2;
    kN = 3;
    kAc = 4;
    kAx = 5;
    kAh = 6;
  }

  bitmap Feature : bitmap32 {
    kPacketCounts = 0x1;
    kErrorCounts = 0x2;
  }

  info event Disconnection = 0 {
    int16u reasonCode = 0;
  }

  info event AssociationFailure = 1 {
    AssociationFailureCauseEnum associationFailureCause = 0;
    int16u status = 1;
  }

  info event ConnectionStatus = 2 {
    ConnectionStatusEnum connectionStatus = 0;
  }

  readonly attribute nullable octet_string<6> bssid = 0;
  readonly attribute nullable SecurityTypeEnum securityType = 1;
  readonly attribute nullable WiFiVersionEnum wiFiVersion = 2;
  readonly attribute nullable int16u channelNumber = 3;
  readonly attribute nullable int8s rssi = 4;
  readonly attribute optional nullable int32u beaconLostCount = 5;
  readonly attribute optional nullable int32u beaconRxCount = 6;
  readonly attribute optional nullable int32u packetMulticastRxCount = 7;
  readonly attribute optional nullable int32u packetMulticastTxCount = 8;
  readonly attribute optional nullable int32u packetUnicastRxCount = 9;
  readonly attribute optional nullable int32u packetUnicastTxCount = 10;
  readonly attribute optional nullable int64u currentMaxRate = 11;
  readonly attribute optional nullable int64u overrunCount = 12;
  readonly attribute command_id generatedCommandList[] = 65528;
  readonly attribute command_id acceptedCommandList[] = 65529;
  readonly attribute attrib_id attributeList[] = 65531;
  readonly attribute bitmap32 featureMap = 65532;
  readonly attribute int16u clusterRevision = 65533;

  /** This command is used to reset the count attributes. */
  command ResetCounts(): DefaultSuccess = 0;
}

/** The Ethernet Network Diagnostics Cluster provides a means to acquire standardized diagnostics metrics that MAY be used by a Node to assist a user or Administrative Node in diagnosing potential problems. */
cluster EthernetNetworkDiagnostics = 55 {
  revision 1;

  enum PHYRateEnum : enum8 {
    kRate10M = 0;
    kRate100M = 1;
    kRate1G = 2;
    kRate25G = 3 [spec_name = "Rate2_5G"];
    kRate5G = 4;
    kRate10G = 5;
    kRate40G = 6;
    kRate100G = 7;
    kRate200G = 8;
    kRate400G = 9;
  }

  bitmap Feature : bitmap32 {
    kPacketCounts = 0x1;
    kErrorCounts = 0x2;
  }

  readonly attribute optional nullable PHYRateEnum PHYRate = 0;
  readonly attribute optional nullable boolean fullDuplex = 1;
  readonly attribute optional int64u packetRxCount = 2;
  readonly attribute optional int64u packetTxCount = 3;
  readonly attribute optional int64u txErrCount = 4;
  readonly attribute optional int64u collisionCount = 5;
  readonly attribute optional int64u overrunCount = 6;
  readonly attribute optional nullable boolean carrierDetect = 7;
  readonly attribute optional int64u timeSinceReset = 8;
  readonly attribute command_id generatedCommandList[] = 65528;
  readonly attribute command_id acceptedCommandList[] = 65529;
  readonly attribute attrib_id attributeList[] = 65531;
  readonly attribute bitmap32 featureMap = 65532;
  readonly attribute int16u clusterRevision = 65533;

  /** This command is used to reset the count attributes. */
  command access(invoke: manage) ResetCounts(): DefaultSuccess = 0;
}

/** Accurate time is required for a number of reasons, including scheduling, display and validating security materials. */
cluster TimeSynchronization = 56 {
  revision 2;

  enum GranularityEnum : enum8 {
    kNoTimeGranularity = 0;
    kMinutesGranularity = 1;
    kSecondsGranularity = 2;
    kMillisecondsGranularity = 3;
    kMicrosecondsGranularity = 4;
  }

  enum StatusCode : enum8 {
    kTimeNotAccepted = 2;
  }

  enum TimeSourceEnum : enum8 {
    kNone = 0;
    kUnknown = 1;
    kAdmin = 2;
    kNodeTimeCluster = 3;
    kNonMatterSNTP = 4;
    kNonMatterNTP = 5;
    kMatterSNTP = 6;
    kMatterNTP = 7;
    kMixedNTP = 8;
    kNonMatterSNTPNTS = 9;
    kNonMatterNTPNTS = 10;
    kMatterSNTPNTS = 11;
    kMatterNTPNTS = 12;
    kMixedNTPNTS = 13;
    kCloudSource = 14;
    kPTP = 15 [spec_name = "PTP"];
    kGNSS = 16 [spec_name = "GNSS"];
  }

  enum TimeZoneDatabaseEnum : enum8 {
    kFull = 0;
    kPartial = 1;
    kNone = 2;
  }

  bitmap Feature : bitmap32 {
    kTimeZone = 0x1;
    kNTPClient = 0x2;
    kNTPServer = 0x4;
    kTimeSyncClient = 0x8;
  }

  struct DSTOffsetStruct {
    int32s offset = 0;
    epoch_us validStarting = 1;
    nullable epoch_us validUntil = 2;
  }

  struct FabricScopedTrustedTimeSourceStruct {
    node_id nodeID = 0;
    endpoint_no endpoint = 1;
  }

  struct TimeZoneStruct {
    int32s offset = 0;
    epoch_us validAt = 1;
    optional char_string<64> name = 2;
  }

  struct TrustedTimeSourceStruct {
    fabric_idx fabricIndex = 0;
    node_id nodeID = 1;
    endpoint_no endpoint = 2;
  }

  info event DSTTableEmpty = 0 {
  }

  info event DSTStatus = 1 {
    boolean DSTOffsetActive = 0;
  }

  info event TimeZoneStatus = 2 {
    int32s offset = 0;
    optional char_string name = 1;
  }

  info event TimeFailure = 3 {
  }

  info event MissingTrustedTimeSource = 4 {
  }

  readonly attribute nullable epoch_us UTCTime = 0;
  readonly attribute GranularityEnum granularity = 1;
  readonly attribute optional TimeSourceEnum timeSource = 2;
  readonly attribute optional nullable TrustedTimeSourceStruct trustedTimeSource = 3;
  readonly attribute optional nullable char_string<128> defaultNTP = 4;
  readonly attribute optional TimeZoneStruct timeZone[] = 5;
  readonly attribute optional DSTOffsetStruct DSTOffset[] = 6;
  readonly attribute optional nullable epoch_us localTime = 7;
  readonly attribute optional TimeZoneDatabaseEnum timeZoneDatabase = 8;
  readonly attribute optional boolean NTPServerAvailable = 9;
  readonly attribute optional int8u timeZoneListMaxSize = 10;
  readonly attribute optional int8u DSTOffsetListMaxSize = 11;
  readonly attribute optional boolean supportsDNSResolve = 12;
  readonly attribute command_id generatedCommandList[] = 65528;
  readonly attribute command_id acceptedCommandList[] = 65529;
  readonly attribute attrib_id attributeList[] = 65531;
  readonly attribute bitmap32 featureMap = 65532;
  readonly attribute int16u clusterRevision = 65533;

  request struct SetUTCTimeRequest {
    epoch_us UTCTime = 0;
    GranularityEnum granularity = 1;
    optional TimeSourceEnum timeSource = 2;
  }

  request struct SetTrustedTimeSourceRequest {
    nullable FabricScopedTrustedTimeSourceStruct trustedTimeSource = 0;
  }

  request struct SetTimeZoneRequest {
    TimeZoneStruct timeZone[] = 0;
  }

  response struct SetTimeZoneResponse = 3 {
    boolean DSTOffsetRequired = 0;
  }

  request struct SetDSTOffsetRequest {
    DSTOffsetStruct DSTOffset[] = 0;
  }

  request struct SetDefaultNTPRequest {
    nullable char_string<128> defaultNTP = 0;
  }

  /** This command MAY be issued by Administrator to set the time. */
  command access(invoke: administer) SetUTCTime(SetUTCTimeRequest): DefaultSuccess = 0;
  /** This command SHALL set TrustedTimeSource. */
  fabric command access(invoke: administer) SetTrustedTimeSource(SetTrustedTimeSourceRequest): DefaultSuccess = 1;
  /** This command SHALL set TimeZone. */
  command access(invoke: manage) SetTimeZone(SetTimeZoneRequest): SetTimeZoneResponse = 2;
  /** This command SHALL set DSTOffset. */
  command access(invoke: manage) SetDSTOffset(SetDSTOffsetRequest): DefaultSuccess = 4;
  /** This command is used to set DefaultNTP. */
  command access(invoke: administer) SetDefaultNTP(SetDefaultNTPRequest): DefaultSuccess = 5;
}

/** This cluster exposes interactions with a switch device, for the purpose of using those interactions by other devices.
Two types of switch devices are supported: latching switch (e.g. rocker switch) and momentary switch (e.g. push button), distinguished with their feature flags.
Interactions with the switch device are exposed as attributes (for the latching switch) and as events (for both types of switches). An interested party MAY subscribe to these attributes/events and thus be informed of the interactions, and can perform actions based on this, for example by sending commands to perform an action such as controlling a light or a window shade. */
cluster Switch = 59 {
  revision 2;

  bitmap Feature : bitmap32 {
    kLatchingSwitch = 0x1;
    kMomentarySwitch = 0x2;
    kMomentarySwitchRelease = 0x4;
    kMomentarySwitchLongPress = 0x8;
    kMomentarySwitchMultiPress = 0x10;
    kActionSwitch = 0x20;
  }

  info event SwitchLatched = 0 {
    int8u newPosition = 0;
  }

  info event InitialPress = 1 {
    int8u newPosition = 0;
  }

  info event LongPress = 2 {
    int8u newPosition = 0;
  }

  info event ShortRelease = 3 {
    int8u previousPosition = 0;
  }

  info event LongRelease = 4 {
    int8u previousPosition = 0;
  }

  info event MultiPressOngoing = 5 {
    int8u newPosition = 0;
    int8u currentNumberOfPressesCounted = 1;
  }

  info event MultiPressComplete = 6 {
    int8u previousPosition = 0;
    int8u totalNumberOfPressesCounted = 1;
  }

  readonly attribute int8u numberOfPositions = 0;
  readonly attribute int8u currentPosition = 1;
  readonly attribute optional int8u multiPressMax = 2;
  readonly attribute command_id generatedCommandList[] = 65528;
  readonly attribute command_id acceptedCommandList[] = 65529;
  readonly attribute attrib_id attributeList[] = 65531;
  readonly attribute bitmap32 featureMap = 65532;
  readonly attribute int16u clusterRevision = 65533;
}

/** Commands to trigger a Node to allow a new Administrator to commission it. */
cluster AdministratorCommissioning = 60 {
  revision 1;

  enum CommissioningWindowStatusEnum : enum8 {
    kWindowNotOpen = 0;
    kEnhancedWindowOpen = 1;
    kBasicWindowOpen = 2;
  }

  enum StatusCode : enum8 {
    kBusy = 2;
    kPAKEParameterError = 3;
    kWindowNotOpen = 4;
  }

  bitmap Feature : bitmap32 {
    kBasic = 0x1;
  }

  readonly attribute CommissioningWindowStatusEnum windowStatus = 0;
  readonly attribute nullable fabric_idx adminFabricIndex = 1;
  readonly attribute nullable vendor_id adminVendorId = 2;
  readonly attribute command_id generatedCommandList[] = 65528;
  readonly attribute command_id acceptedCommandList[] = 65529;
  readonly attribute attrib_id attributeList[] = 65531;
  readonly attribute bitmap32 featureMap = 65532;
  readonly attribute int16u clusterRevision = 65533;

  request struct OpenCommissioningWindowRequest {
    int16u commissioningTimeout = 0;
    octet_string<97> PAKEPasscodeVerifier = 1;
    int16u discriminator = 2;
    int32u iterations = 3;
    octet_string<32> salt = 4;
  }

  request struct OpenBasicCommissioningWindowRequest {
    int16u commissioningTimeout = 0;
  }

  /** This command is used by a current Administrator to instruct a Node to go into commissioning mode. */
  timed command access(invoke: administer) OpenCommissioningWindow(OpenCommissioningWindowRequest): DefaultSuccess = 0;
  /** This command MAY be used by a current Administrator to instruct a Node to go into commissioning mode, if the node supports the Basic Commissioning Method. */
  timed command access(invoke: administer) OpenBasicCommissioningWindow(OpenBasicCommissioningWindowRequest): DefaultSuccess = 1;
  /** This command is used by a current Administrator to instruct a Node to revoke any active OpenCommissioningWindow or OpenBasicCommissioningWindow command. */
  timed command access(invoke: administer) RevokeCommissioning(): DefaultSuccess = 2;
}

/** This cluster is used to add or remove Operational Credentials on a Commissionee or Node, as well as manage the associated Fabrics. */
cluster OperationalCredentials = 62 {
  revision 2;

  enum CertificateChainTypeEnum : enum8 {
    kDACCertificate = 1;
    kPAICertificate = 2;
  }

  enum NodeOperationalCertStatusEnum : enum8 {
    kOK = 0 [spec_name = "OK"];
    kInvalidPublicKey = 1;
    kInvalidNodeOpId = 2;
    kInvalidNOC = 3;
    kMissingCsr = 4;
    kTableFull = 5;
    kInvalidAdminSubject = 6;
    kFabricConflict = 9;
    kLabelConflict = 10;
    kInvalidFabricIndex = 11;
  }

  fabric_scoped struct FabricDescriptorStruct {
    octet_string<65> rootPublicKey = 1;
    vendor_id vendorID = 2;
    fabric_id fabricID = 3;
    node_id nodeID = 4;
    char_string<32> label = 5;
    optional octet_string<85> VIDVerificationStatement = 6;
    fabric_idx fabricIndex = 254;
  }

  fabric_scoped struct NOCStruct {
    octet_string<400> noc = 1;
    nullable octet_string<400> icac = 2;
    optional octet_string<400> vvsc = 3;
    fabric_idx fabricIndex = 254;
  }

  readonly attribute access(read: administer) NOCStruct NOCs[] = 0;
  readonly attribute FabricDescriptorStruct fabrics[] = 1;
  readonly attribute int8u supportedFabrics = 2;
  readonly attribute int8u commissionedFabrics = 3;
  readonly attribute octet_string trustedRootCertificates[] = 4;
  readonly attribute int8u currentFabricIndex = 5;
  readonly attribute command_id generatedCommandList[] = 65528;
  readonly attribute command_id acceptedCommandList[] = 65529;
  readonly attribute attrib_id attributeList[] = 65531;
  readonly attribute bitmap32 featureMap = 65532;
  readonly attribute int16u clusterRevision = 65533;

  request struct AttestationRequestRequest {
    octet_string<32> attestationNonce = 0;
  }

  response struct AttestationResponse = 1 {
    octet_string attestationElements = 0;
    octet_string<64> attestationSignature = 1;
  }

  request struct CertificateChainRequestRequest {
    CertificateChainTypeEnum certificateType = 0;
  }

  response struct CertificateChainResponse = 3 {
    octet_string<600> certificate = 0;
  }

  request struct CSRRequestRequest {
    octet_string<32> CSRNonce = 0;
    optional boolean isForUpdateNOC = 1;
  }

  response struct CSRResponse = 5 {
    octet_string NOCSRElements = 0;
    octet_string<64> attestationSignature = 1;
  }

  request struct AddNOCRequest {
    octet_string<400> NOCValue = 0;
    optional octet_string<400> ICACValue = 1;
    octet_string<16> IPKValue = 2;
    int64u caseAdminSubject = 3;
    vendor_id adminVendorId = 4;
  }

  request struct UpdateNOCRequest {
    octet_string<400> NOCValue = 0;
    optional octet_string<400> ICACValue = 1;
  }

  response struct NOCResponse = 8 {
    NodeOperationalCertStatusEnum statusCode = 0;
    optional fabric_idx fabricIndex = 1;
    optional char_string<128> debugText = 2;
  }

  request struct UpdateFabricLabelRequest {
    char_string<32> label = 0;
  }

  request struct RemoveFabricRequest {
    fabric_idx fabricIndex = 0;
  }

  request struct AddTrustedRootCertificateRequest {
    octet_string<400> rootCACertificate = 0;
  }

  request struct SetVIDVerificationStatementRequest {
    optional vendor_id vendorID = 0;
    optional octet_string<85> VIDVerificationStatement = 1;
    optional octet_string<400> vvsc = 2;
  }

  request struct SignVIDVerificationRequestRequest {
    fabric_idx fabricIndex = 0;
    octet_string<32> clientChallenge = 1;
  }

  response struct SignVIDVerificationResponse = 14 {
    fabric_idx fabricIndex = 0;
    int8u fabricBindingVersion = 1;
    octet_string signature = 2;
  }

  /** Sender is requesting attestation information from the receiver. */
  command access(invoke: administer) AttestationRequest(AttestationRequestRequest): AttestationResponse = 0;
  /** Sender is requesting a device attestation certificate from the receiver. */
  command access(invoke: administer) CertificateChainRequest(CertificateChainRequestRequest): CertificateChainResponse = 2;
  /** Sender is requesting a certificate signing request (CSR) from the receiver. */
  command access(invoke: administer) CSRRequest(CSRRequestRequest): CSRResponse = 4;
  /** Sender is requesting to add the new node operational certificates. */
  command access(invoke: administer) AddNOC(AddNOCRequest): NOCResponse = 6;
  /** This command SHALL replace the NOC and optional associated ICAC (if present) scoped under the accessing fabric upon successful validation of all arguments and preconditions. */
  fabric command access(invoke: administer) UpdateNOC(UpdateNOCRequest): NOCResponse = 7;
  /** This command SHALL be used by an Administrative Node to set the user-visible Label field for a given Fabric, as reflected by entries in the Fabrics attribute. */
  fabric command access(invoke: administer) UpdateFabricLabel(UpdateFabricLabelRequest): NOCResponse = 9;
  /** This command is used by Administrative Nodes to remove a given fabric index and delete all associated fabric-scoped data. */
  command access(invoke: administer) RemoveFabric(RemoveFabricRequest): NOCResponse = 10;
  /** This command SHALL add a Trusted Root CA Certificate, provided as its CHIP Certificate representation. */
  command access(invoke: administer) AddTrustedRootCertificate(AddTrustedRootCertificateRequest): DefaultSuccess = 11;
  /** This command SHALL be used to update any of the accessing fabric's associated VendorID, VidVerificatioNStatement or VVSC (Vendor Verification Signing Certificate). */
  fabric command access(invoke: administer) SetVIDVerificationStatement(SetVIDVerificationStatementRequest): DefaultSuccess = 12;
  /** This command SHALL be used to request that the server authenticate the fabric associated with the FabricIndex given. */
  command access(invoke: administer) SignVIDVerificationRequest(SignVIDVerificationRequestRequest): SignVIDVerificationResponse = 13;
}

/** The Group Key Management Cluster is the mechanism by which group keys are managed. */
cluster GroupKeyManagement = 63 {
  revision 2;

  enum GroupKeySecurityPolicyEnum : enum8 {
    kTrustFirst = 0;
    kCacheAndSync = 1;
  }

  bitmap Feature : bitmap32 {
    kCacheAndSync = 0x1;
  }

  fabric_scoped struct GroupInfoMapStruct {
    group_id groupId = 1;
    endpoint_no endpoints[] = 2;
    optional char_string<16> groupName = 3;
    fabric_idx fabricIndex = 254;
  }

  fabric_scoped struct GroupKeyMapStruct {
    group_id groupId = 1;
    int16u groupKeySetID = 2;
    fabric_idx fabricIndex = 254;
  }

  struct GroupKeySetStruct {
    int16u groupKeySetID = 0;
    GroupKeySecurityPolicyEnum groupKeySecurityPolicy = 1;
    nullable octet_string<16> epochKey0 = 2;
    nullable epoch_us epochStartTime0 = 3;
    nullable octet_string<16> epochKey1 = 4;
    nullable epoch_us epochStartTime1 = 5;
    nullable octet_string<16> epochKey2 = 6;
    nullable epoch_us epochStartTime2 = 7;
  }

  attribute access(write: manage) GroupKeyMapStruct groupKeyMap[] = 0;
  readonly attribute GroupInfoMapStruct groupTable[] = 1;
  readonly attribute int16u maxGroupsPerFabric = 2;
  readonly attribute int16u maxGroupKeysPerFabric = 3;
  readonly attribute command_id generatedCommandList[] = 65528;
  readonly attribute command_id acceptedCommandList[] = 65529;
  readonly attribute attrib_id attributeList[] = 65531;
  readonly attribute bitmap32 featureMap = 65532;
  readonly attribute int16u clusterRevision = 65533;

  request struct KeySetWriteRequest {
    GroupKeySetStruct groupKeySet = 0;
  }

  request struct KeySetReadRequest {
    int16u groupKeySetID = 0;
  }

  response struct KeySetReadResponse = 2 {
    GroupKeySetStruct groupKeySet = 0;
  }

  request struct KeySetRemoveRequest {
    int16u groupKeySetID = 0;
  }

  response struct KeySetReadAllIndicesResponse = 5 {
    int16u groupKeySetIDs[] = 0;
  }

  /** Write a new set of keys for the given key set id. */
  fabric command access(invoke: administer) KeySetWrite(KeySetWriteRequest): DefaultSuccess = 0;
  /** Read the keys for a given key set id. */
  fabric command access(invoke: administer) KeySetRead(KeySetReadRequest): KeySetReadResponse = 1;
  /** Revoke a Root Key from a Group */
  fabric command access(invoke: administer) KeySetRemove(KeySetRemoveRequest): DefaultSuccess = 3;
  /** Return the list of Group Key Sets associated with the accessing fabric */
  fabric command access(invoke: administer) KeySetReadAllIndices(): KeySetReadAllIndicesResponse = 4;
}

/** The Fixed Label Cluster provides a feature for the device to tag an endpoint with zero or more read only
labels. */
cluster FixedLabel = 64 {
  revision 1; // NOTE: Default/not specifically set

  shared struct LabelStruct {
    char_string<16> label = 0;
    char_string<16> value = 1;
  }

  readonly attribute LabelStruct labelList[] = 0;
  readonly attribute command_id generatedCommandList[] = 65528;
  readonly attribute command_id acceptedCommandList[] = 65529;
  readonly attribute attrib_id attributeList[] = 65531;
  readonly attribute bitmap32 featureMap = 65532;
  readonly attribute int16u clusterRevision = 65533;
}

/** The User Label Cluster provides a feature to tag an endpoint with zero or more labels. */
cluster UserLabel = 65 {
  revision 1; // NOTE: Default/not specifically set

  shared struct LabelStruct {
    char_string<16> label = 0;
    char_string<16> value = 1;
  }

  attribute access(write: manage) LabelStruct labelList[] = 0;
  readonly attribute command_id generatedCommandList[] = 65528;
  readonly attribute command_id acceptedCommandList[] = 65529;
  readonly attribute attrib_id attributeList[] = 65531;
  readonly attribute bitmap32 featureMap = 65532;
  readonly attribute int16u clusterRevision = 65533;
}

/** This cluster provides an interface to a boolean state called StateValue. */
cluster BooleanState = 69 {
  revision 1;

  info event StateChange = 0 {
    boolean stateValue = 0;
  }

  readonly attribute boolean stateValue = 0;
  readonly attribute command_id generatedCommandList[] = 65528;
  readonly attribute command_id acceptedCommandList[] = 65529;
  readonly attribute attrib_id attributeList[] = 65531;
  readonly attribute bitmap32 featureMap = 65532;
  readonly attribute int16u clusterRevision = 65533;
}

/** This cluster supports remotely monitoring and, where supported, changing the operational state of an Oven. */
cluster OvenCavityOperationalState = 72 {
  revision 1;

  enum ErrorStateEnum : enum8 {
    kNoError = 0;
    kUnableToStartOrResume = 1;
    kUnableToCompleteOperation = 2;
    kCommandInvalidInState = 3;
  }

  enum OperationalStateEnum : enum8 {
    kStopped = 0;
    kRunning = 1;
    kPaused = 2;
    kError = 3;
  }

  shared struct ErrorStateStruct {
    enum8 errorStateID = 0;
    optional char_string<64> errorStateLabel = 1;
    optional char_string<64> errorStateDetails = 2;
  }

  shared struct OperationalStateStruct {
    enum8 operationalStateID = 0;
    optional char_string<64> operationalStateLabel = 1;
  }

  critical event OperationalError = 0 {
    ErrorStateStruct errorState = 0;
  }

  info event OperationCompletion = 1 {
    enum8 completionErrorCode = 0;
    optional nullable elapsed_s totalOperationalTime = 1;
    optional nullable elapsed_s pausedTime = 2;
  }

  readonly attribute nullable char_string phaseList[] = 0;
  readonly attribute nullable int8u currentPhase = 1;
  readonly attribute optional nullable elapsed_s countdownTime = 2;
  readonly attribute OperationalStateStruct operationalStateList[] = 3;
  readonly attribute OperationalStateEnum operationalState = 4;
  readonly attribute ErrorStateStruct operationalError = 5;
  readonly attribute command_id generatedCommandList[] = 65528;
  readonly attribute command_id acceptedCommandList[] = 65529;
  readonly attribute attrib_id attributeList[] = 65531;
  readonly attribute bitmap32 featureMap = 65532;
  readonly attribute int16u clusterRevision = 65533;

  response struct OperationalCommandResponse = 4 {
    ErrorStateStruct commandResponseState = 0;
  }

  /** Upon receipt, the device SHALL stop its operation if it is at a position where it is safe to do so and/or permitted. */
  command Stop(): OperationalCommandResponse = 1;
  /** Upon receipt, the device SHALL start its operation if it is safe to do so and the device is in an operational state from which it can be started. */
  command Start(): OperationalCommandResponse = 2;
}

/** Attributes and commands for selecting a mode from a list of supported options. */
cluster OvenMode = 73 {
  revision 1;

  enum ModeTag : enum16 {
    kAuto = 0;
    kQuick = 1;
    kQuiet = 2;
    kLowNoise = 3;
    kLowEnergy = 4;
    kVacation = 5;
    kMin = 6;
    kMax = 7;
    kNight = 8;
    kDay = 9;
    kBake = 16384;
    kConvection = 16385;
    kGrill = 16386;
    kRoast = 16387;
    kClean = 16388;
    kConvectionBake = 16389;
    kConvectionRoast = 16390;
    kWarming = 16391;
    kProofing = 16392;
  }

  bitmap Feature : bitmap32 {
    kOnOff = 0x1;
  }

  shared struct ModeTagStruct {
    optional vendor_id mfgCode = 0;
    enum16 value = 1;
  }

  shared struct ModeOptionStruct {
    char_string<64> label = 0;
    int8u mode = 1;
    ModeTagStruct modeTags[] = 2;
  }

  readonly attribute ModeOptionStruct supportedModes[] = 0;
  readonly attribute int8u currentMode = 1;
  readonly attribute command_id generatedCommandList[] = 65528;
  readonly attribute command_id acceptedCommandList[] = 65529;
  readonly attribute attrib_id attributeList[] = 65531;
  readonly attribute bitmap32 featureMap = 65532;
  readonly attribute int16u clusterRevision = 65533;

  request struct ChangeToModeRequest {
    int8u newMode = 0;
  }

  response struct ChangeToModeResponse = 1 {
    enum8 status = 0;
    optional char_string<64> statusText = 1;
  }

  /** This command is used to change device modes. */
  command ChangeToMode(ChangeToModeRequest): ChangeToModeResponse = 0;
}

/** This cluster provides a way to access options associated with the operation of
            a laundry dryer device type. */
cluster LaundryDryerControls = 74 {
  revision 1;

  enum DrynessLevelEnum : enum8 {
    kLow = 0;
    kNormal = 1;
    kExtra = 2;
    kMax = 3;
  }

  readonly attribute DrynessLevelEnum supportedDrynessLevels[] = 0;
  attribute nullable DrynessLevelEnum selectedDrynessLevel = 1;
  readonly attribute command_id generatedCommandList[] = 65528;
  readonly attribute command_id acceptedCommandList[] = 65529;
  readonly attribute attrib_id attributeList[] = 65531;
  readonly attribute bitmap32 featureMap = 65532;
  readonly attribute int16u clusterRevision = 65533;
}

/** Attributes and commands for selecting a mode from a list of supported options. */
cluster ModeSelect = 80 {
  revision 2;

  bitmap Feature : bitmap32 {
    kOnOff = 0x1;
  }

  struct SemanticTagStruct {
    vendor_id mfgCode = 0;
    enum16 value = 1;
  }

  struct ModeOptionStruct {
    char_string<64> label = 0;
    int8u mode = 1;
    SemanticTagStruct semanticTags[] = 2;
  }

  readonly attribute char_string<64> description = 0;
  readonly attribute nullable enum16 standardNamespace = 1;
  readonly attribute ModeOptionStruct supportedModes[] = 2;
  readonly attribute int8u currentMode = 3;
  attribute optional nullable int8u startUpMode = 4;
  attribute optional nullable int8u onMode = 5;
  readonly attribute command_id generatedCommandList[] = 65528;
  readonly attribute command_id acceptedCommandList[] = 65529;
  readonly attribute attrib_id attributeList[] = 65531;
  readonly attribute bitmap32 featureMap = 65532;
  readonly attribute int16u clusterRevision = 65533;
  readonly attribute optional int8u manufacturerExtension = 4293984257;

  request struct ChangeToModeRequest {
    int8u newMode = 0;
  }

  /** On receipt of this command, if the NewMode field indicates a valid mode transition within the supported list, the server SHALL set the CurrentMode attribute to the NewMode value, otherwise, the server SHALL respond with an INVALID_COMMAND status response. */
  command ChangeToMode(ChangeToModeRequest): DefaultSuccess = 0;
  /** Sample manufacturer specific extension command */
  command SampleMfgExtensionCommand(): DefaultSuccess = 4293984257;
}

/** Attributes and commands for selecting a mode from a list of supported options. */
cluster LaundryWasherMode = 81 {
  revision 2;

  enum ModeTag : enum16 {
    kAuto = 0;
    kQuick = 1;
    kQuiet = 2;
    kLowNoise = 3;
    kLowEnergy = 4;
    kVacation = 5;
    kMin = 6;
    kMax = 7;
    kNight = 8;
    kDay = 9;
    kNormal = 16384;
    kDelicate = 16385;
    kHeavy = 16386;
    kWhites = 16387;
  }

  shared struct ModeTagStruct {
    optional vendor_id mfgCode = 0;
    enum16 value = 1;
  }

  shared struct ModeOptionStruct {
    char_string<64> label = 0;
    int8u mode = 1;
    ModeTagStruct modeTags[] = 2;
  }

  readonly attribute ModeOptionStruct supportedModes[] = 0;
  readonly attribute int8u currentMode = 1;
  readonly attribute command_id generatedCommandList[] = 65528;
  readonly attribute command_id acceptedCommandList[] = 65529;
  readonly attribute attrib_id attributeList[] = 65531;
  readonly attribute bitmap32 featureMap = 65532;
  readonly attribute int16u clusterRevision = 65533;

  request struct ChangeToModeRequest {
    int8u newMode = 0;
  }

  response struct ChangeToModeResponse = 1 {
    enum8 status = 0;
    optional char_string<64> statusText = 1;
  }

  /** This command is used to change device modes.
        On receipt of this command the device SHALL respond with a ChangeToModeResponse command. */
  command ChangeToMode(ChangeToModeRequest): ChangeToModeResponse = 0;
}

/** Attributes and commands for selecting a mode from a list of supported options. */
cluster RefrigeratorAndTemperatureControlledCabinetMode = 82 {
  revision 2;

  enum ModeTag : enum16 {
    kAuto = 0;
    kQuick = 1;
    kQuiet = 2;
    kLowNoise = 3;
    kLowEnergy = 4;
    kVacation = 5;
    kMin = 6;
    kMax = 7;
    kNight = 8;
    kDay = 9;
    kRapidCool = 16384;
    kRapidFreeze = 16385;
  }

  shared struct ModeTagStruct {
    optional vendor_id mfgCode = 0;
    enum16 value = 1;
  }

  shared struct ModeOptionStruct {
    char_string<64> label = 0;
    int8u mode = 1;
    ModeTagStruct modeTags[] = 2;
  }

  readonly attribute ModeOptionStruct supportedModes[] = 0;
  readonly attribute int8u currentMode = 1;
  readonly attribute command_id generatedCommandList[] = 65528;
  readonly attribute command_id acceptedCommandList[] = 65529;
  readonly attribute attrib_id attributeList[] = 65531;
  readonly attribute bitmap32 featureMap = 65532;
  readonly attribute int16u clusterRevision = 65533;

  request struct ChangeToModeRequest {
    int8u newMode = 0;
  }

  response struct ChangeToModeResponse = 1 {
    enum8 status = 0;
    optional char_string<64> statusText = 1;
  }

  /** This command is used to change device modes.
        On receipt of this command the device SHALL respond with a ChangeToModeResponse command. */
  command ChangeToMode(ChangeToModeRequest): ChangeToModeResponse = 0;
}

/** This cluster supports remotely monitoring and controlling the different types of functionality available to a washing device, such as a washing machine. */
cluster LaundryWasherControls = 83 {
  revision 1;

  enum NumberOfRinsesEnum : enum8 {
    kNone = 0;
    kNormal = 1;
    kExtra = 2;
    kMax = 3;
  }

  bitmap Feature : bitmap32 {
    kSpin = 0x1;
    kRinse = 0x2;
  }

  readonly attribute optional char_string spinSpeeds[] = 0;
  attribute optional nullable int8u spinSpeedCurrent = 1;
  attribute optional NumberOfRinsesEnum numberOfRinses = 2;
  readonly attribute optional NumberOfRinsesEnum supportedRinses[] = 3;
  readonly attribute command_id generatedCommandList[] = 65528;
  readonly attribute command_id acceptedCommandList[] = 65529;
  readonly attribute attrib_id attributeList[] = 65531;
  readonly attribute bitmap32 featureMap = 65532;
  readonly attribute int16u clusterRevision = 65533;
}

/** Attributes and commands for selecting a mode from a list of supported options. */
cluster RvcRunMode = 84 {
  revision 3;

  enum ModeTag : enum16 {
    kAuto = 0;
    kQuick = 1;
    kQuiet = 2;
    kLowNoise = 3;
    kLowEnergy = 4;
    kVacation = 5;
    kMin = 6;
    kMax = 7;
    kNight = 8;
    kDay = 9;
    kIdle = 16384;
    kCleaning = 16385;
    kMapping = 16386;
  }

  enum StatusCode : enum8 {
    kStuck = 65;
    kDustBinMissing = 66;
    kDustBinFull = 67;
    kWaterTankEmpty = 68;
    kWaterTankMissing = 69;
    kWaterTankLidOpen = 70;
    kMopCleaningPadMissing = 71;
    kBatteryLow = 72;
  }

  bitmap Feature : bitmap32 {
    kDirectModeChange = 0x10000;
  }

  shared struct ModeTagStruct {
    optional vendor_id mfgCode = 0;
    enum16 value = 1;
  }

  shared struct ModeOptionStruct {
    char_string<64> label = 0;
    int8u mode = 1;
    ModeTagStruct modeTags[] = 2;
  }

  readonly attribute ModeOptionStruct supportedModes[] = 0;
  readonly attribute int8u currentMode = 1;
  readonly attribute command_id generatedCommandList[] = 65528;
  readonly attribute command_id acceptedCommandList[] = 65529;
  readonly attribute attrib_id attributeList[] = 65531;
  readonly attribute bitmap32 featureMap = 65532;
  readonly attribute int16u clusterRevision = 65533;

  request struct ChangeToModeRequest {
    int8u newMode = 0;
  }

  response struct ChangeToModeResponse = 1 {
    enum8 status = 0;
    optional char_string statusText = 1;
  }

  /** This command is used to change device modes.
        On receipt of this command the device SHALL respond with a ChangeToModeResponse command. */
  command ChangeToMode(ChangeToModeRequest): ChangeToModeResponse = 0;
}

/** Attributes and commands for selecting a mode from a list of supported options. */
cluster RvcCleanMode = 85 {
  revision 3;

  enum ModeTag : enum16 {
    kAuto = 0;
    kQuick = 1;
    kQuiet = 2;
    kLowNoise = 3;
    kLowEnergy = 4;
    kVacation = 5;
    kMin = 6;
    kMax = 7;
    kNight = 8;
    kDay = 9;
    kDeepClean = 16384;
    kVacuum = 16385;
    kMop = 16386;
    kVacuumThenMop = 16387;
  }

  enum StatusCode : enum8 {
    kCleaningInProgress = 64;
  }

  bitmap Feature : bitmap32 {
    kDirectModeChange = 0x10000;
  }

  shared struct ModeTagStruct {
    optional vendor_id mfgCode = 0;
    enum16 value = 1;
  }

  shared struct ModeOptionStruct {
    char_string<64> label = 0;
    int8u mode = 1;
    ModeTagStruct modeTags[] = 2;
  }

  readonly attribute ModeOptionStruct supportedModes[] = 0;
  readonly attribute int8u currentMode = 1;
  readonly attribute command_id generatedCommandList[] = 65528;
  readonly attribute command_id acceptedCommandList[] = 65529;
  readonly attribute attrib_id attributeList[] = 65531;
  readonly attribute bitmap32 featureMap = 65532;
  readonly attribute int16u clusterRevision = 65533;

  request struct ChangeToModeRequest {
    int8u newMode = 0;
  }

  response struct ChangeToModeResponse = 1 {
    enum8 status = 0;
    optional char_string statusText = 1;
  }

  /** This command is used to change device modes.
        On receipt of this command the device SHALL respond with a ChangeToModeResponse command. */
  command ChangeToMode(ChangeToModeRequest): ChangeToModeResponse = 0;
}

/** Attributes and commands for configuring the temperature control, and reporting temperature. */
cluster TemperatureControl = 86 {
  revision 1;

  bitmap Feature : bitmap32 {
    kTemperatureNumber = 0x1;
    kTemperatureLevel = 0x2;
    kTemperatureStep = 0x4;
  }

  readonly attribute optional temperature temperatureSetpoint = 0;
  readonly attribute optional temperature minTemperature = 1;
  readonly attribute optional temperature maxTemperature = 2;
  readonly attribute optional temperature step = 3;
  readonly attribute optional int8u selectedTemperatureLevel = 4;
  readonly attribute optional char_string supportedTemperatureLevels[] = 5;
  readonly attribute command_id generatedCommandList[] = 65528;
  readonly attribute command_id acceptedCommandList[] = 65529;
  readonly attribute attrib_id attributeList[] = 65531;
  readonly attribute bitmap32 featureMap = 65532;
  readonly attribute int16u clusterRevision = 65533;

  request struct SetTemperatureRequest {
    optional temperature targetTemperature = 0;
    optional int8u targetTemperatureLevel = 1;
  }

  /** The SetTemperature command SHALL have the following data fields: */
  command SetTemperature(SetTemperatureRequest): DefaultSuccess = 0;
}

/** Attributes and commands for configuring the Refrigerator alarm. */
cluster RefrigeratorAlarm = 87 {
  revision 1;

  bitmap AlarmBitmap : bitmap32 {
    kDoorOpen = 0x1;
  }

  info event Notify = 0 {
    AlarmBitmap active = 0;
    AlarmBitmap inactive = 1;
    AlarmBitmap state = 2;
    AlarmBitmap mask = 3;
  }

  readonly attribute AlarmBitmap mask = 0;
  readonly attribute AlarmBitmap state = 2;
  readonly attribute AlarmBitmap supported = 3;
  readonly attribute command_id generatedCommandList[] = 65528;
  readonly attribute command_id acceptedCommandList[] = 65529;
  readonly attribute attrib_id attributeList[] = 65531;
  readonly attribute bitmap32 featureMap = 65532;
  readonly attribute int16u clusterRevision = 65533;
}

/** Attributes and commands for selecting a mode from a list of supported options. */
cluster DishwasherMode = 89 {
  revision 2;

  enum ModeTag : enum16 {
    kAuto = 0;
    kQuick = 1;
    kQuiet = 2;
    kLowNoise = 3;
    kLowEnergy = 4;
    kVacation = 5;
    kMin = 6;
    kMax = 7;
    kNight = 8;
    kDay = 9;
    kNormal = 16384;
    kHeavy = 16385;
    kLight = 16386;
  }

  shared struct ModeTagStruct {
    optional vendor_id mfgCode = 0;
    enum16 value = 1;
  }

  shared struct ModeOptionStruct {
    char_string<64> label = 0;
    int8u mode = 1;
    ModeTagStruct modeTags[] = 2;
  }

  readonly attribute ModeOptionStruct supportedModes[] = 0;
  readonly attribute int8u currentMode = 1;
  readonly attribute command_id generatedCommandList[] = 65528;
  readonly attribute command_id acceptedCommandList[] = 65529;
  readonly attribute attrib_id attributeList[] = 65531;
  readonly attribute bitmap32 featureMap = 65532;
  readonly attribute int16u clusterRevision = 65533;

  request struct ChangeToModeRequest {
    int8u newMode = 0;
  }

  response struct ChangeToModeResponse = 1 {
    enum8 status = 0;
    optional char_string<64> statusText = 1;
  }

  /** This command is used to change device modes.
        On receipt of this command the device SHALL respond with a ChangeToModeResponse command. */
  command ChangeToMode(ChangeToModeRequest): ChangeToModeResponse = 0;
}

/** Attributes for reporting air quality classification */
cluster AirQuality = 91 {
  revision 1;

  enum AirQualityEnum : enum8 {
    kUnknown = 0;
    kGood = 1;
    kFair = 2;
    kModerate = 3;
    kPoor = 4;
    kVeryPoor = 5;
    kExtremelyPoor = 6;
  }

  bitmap Feature : bitmap32 {
    kFair = 0x1;
    kModerate = 0x2;
    kVeryPoor = 0x4;
    kExtremelyPoor = 0x8;
  }

  readonly attribute AirQualityEnum airQuality = 0;
  readonly attribute command_id generatedCommandList[] = 65528;
  readonly attribute command_id acceptedCommandList[] = 65529;
  readonly attribute attrib_id attributeList[] = 65531;
  readonly attribute bitmap32 featureMap = 65532;
  readonly attribute int16u clusterRevision = 65533;
}

/** This cluster provides an interface for observing and managing the state of smoke and CO alarms. */
cluster SmokeCoAlarm = 92 {
  revision 1;

  enum AlarmStateEnum : enum8 {
    kNormal = 0;
    kWarning = 1;
    kCritical = 2;
  }

  enum ContaminationStateEnum : enum8 {
    kNormal = 0;
    kLow = 1;
    kWarning = 2;
    kCritical = 3;
  }

  enum EndOfServiceEnum : enum8 {
    kNormal = 0;
    kExpired = 1;
  }

  enum ExpressedStateEnum : enum8 {
    kNormal = 0;
    kSmokeAlarm = 1;
    kCOAlarm = 2;
    kBatteryAlert = 3;
    kTesting = 4;
    kHardwareFault = 5;
    kEndOfService = 6;
    kInterconnectSmoke = 7;
    kInterconnectCO = 8;
  }

  enum MuteStateEnum : enum8 {
    kNotMuted = 0;
    kMuted = 1;
  }

  enum SensitivityEnum : enum8 {
    kHigh = 0;
    kStandard = 1;
    kLow = 2;
  }

  bitmap Feature : bitmap32 {
    kSmokeAlarm = 0x1;
    kCOAlarm = 0x2 [spec_name = "CO Alarm"];
  }

  critical event SmokeAlarm = 0 {
    AlarmStateEnum alarmSeverityLevel = 0;
  }

  critical event COAlarm = 1 {
    AlarmStateEnum alarmSeverityLevel = 0;
  }

  info event LowBattery = 2 {
    AlarmStateEnum alarmSeverityLevel = 0;
  }

  info event HardwareFault = 3 {
  }

  info event EndOfService = 4 {
  }

  info event SelfTestComplete = 5 {
  }

  info event AlarmMuted = 6 {
  }

  info event MuteEnded = 7 {
  }

  critical event InterconnectSmokeAlarm = 8 {
    AlarmStateEnum alarmSeverityLevel = 0;
  }

  critical event InterconnectCOAlarm = 9 {
    AlarmStateEnum alarmSeverityLevel = 0;
  }

  info event AllClear = 10 {
  }

  readonly attribute ExpressedStateEnum expressedState = 0;
  readonly attribute optional AlarmStateEnum smokeState = 1;
  readonly attribute optional AlarmStateEnum COState = 2;
  readonly attribute AlarmStateEnum batteryAlert = 3;
  readonly attribute optional MuteStateEnum deviceMuted = 4;
  readonly attribute boolean testInProgress = 5;
  readonly attribute boolean hardwareFaultAlert = 6;
  readonly attribute EndOfServiceEnum endOfServiceAlert = 7;
  readonly attribute optional AlarmStateEnum interconnectSmokeAlarm = 8;
  readonly attribute optional AlarmStateEnum interconnectCOAlarm = 9;
  readonly attribute optional ContaminationStateEnum contaminationState = 10;
  attribute access(write: manage) optional SensitivityEnum smokeSensitivityLevel = 11;
  readonly attribute optional epoch_s expiryDate = 12;
  readonly attribute command_id generatedCommandList[] = 65528;
  readonly attribute command_id acceptedCommandList[] = 65529;
  readonly attribute attrib_id attributeList[] = 65531;
  readonly attribute bitmap32 featureMap = 65532;
  readonly attribute int16u clusterRevision = 65533;

  /** This command SHALL initiate a device self-test. */
  command SelfTestRequest(): DefaultSuccess = 0;
}

/** Attributes and commands for configuring the Dishwasher alarm. */
cluster DishwasherAlarm = 93 {
  revision 1;

  bitmap AlarmBitmap : bitmap32 {
    kInflowError = 0x1;
    kDrainError = 0x2;
    kDoorError = 0x4;
    kTempTooLow = 0x8;
    kTempTooHigh = 0x10;
    kWaterLevelError = 0x20;
  }

  bitmap Feature : bitmap32 {
    kReset = 0x1;
  }

  info event Notify = 0 {
    AlarmBitmap active = 0;
    AlarmBitmap inactive = 1;
    AlarmBitmap state = 2;
    AlarmBitmap mask = 3;
  }

  readonly attribute AlarmBitmap mask = 0;
  readonly attribute optional AlarmBitmap latch = 1;
  readonly attribute AlarmBitmap state = 2;
  readonly attribute AlarmBitmap supported = 3;
  readonly attribute command_id generatedCommandList[] = 65528;
  readonly attribute command_id acceptedCommandList[] = 65529;
  readonly attribute attrib_id attributeList[] = 65531;
  readonly attribute bitmap32 featureMap = 65532;
  readonly attribute int16u clusterRevision = 65533;

  request struct ResetRequest {
    AlarmBitmap alarms = 0;
  }

  request struct ModifyEnabledAlarmsRequest {
    AlarmBitmap mask = 0;
  }

  /** This command resets active and latched alarms (if possible). */
  command Reset(ResetRequest): DefaultSuccess = 0;
  /** This command allows a client to request that an alarm be enabled or suppressed at the server. */
  command ModifyEnabledAlarms(ModifyEnabledAlarmsRequest): DefaultSuccess = 1;
}

/** Attributes and commands for selecting a mode from a list of supported options. */
cluster MicrowaveOvenMode = 94 {
  revision 1;

  enum ModeTag : enum16 {
    kAuto = 0;
    kQuick = 1;
    kQuiet = 2;
    kLowNoise = 3;
    kLowEnergy = 4;
    kVacation = 5;
    kMin = 6;
    kMax = 7;
    kNight = 8;
    kDay = 9;
    kNormal = 16384;
    kDefrost = 16385;
  }

  shared struct ModeTagStruct {
    optional vendor_id mfgCode = 0;
    enum16 value = 1;
  }

  shared struct ModeOptionStruct {
    char_string<64> label = 0;
    int8u mode = 1;
    ModeTagStruct modeTags[] = 2;
  }

  readonly attribute ModeOptionStruct supportedModes[] = 0;
  readonly attribute int8u currentMode = 1;
  readonly attribute command_id generatedCommandList[] = 65528;
  readonly attribute command_id acceptedCommandList[] = 65529;
  readonly attribute attrib_id attributeList[] = 65531;
  readonly attribute bitmap32 featureMap = 65532;
  readonly attribute int16u clusterRevision = 65533;
}

/** This cluster supports remotely monitoring and, where supported, changing the operational state of any device where a state machine is a part of the operation. */
cluster OperationalState = 96 {
  revision 1;

  enum ErrorStateEnum : enum8 {
    kNoError = 0;
    kUnableToStartOrResume = 1;
    kUnableToCompleteOperation = 2;
    kCommandInvalidInState = 3;
  }

  enum OperationalStateEnum : enum8 {
    kStopped = 0;
    kRunning = 1;
    kPaused = 2;
    kError = 3;
  }

  shared struct ErrorStateStruct {
    enum8 errorStateID = 0;
    optional char_string<64> errorStateLabel = 1;
    optional char_string<64> errorStateDetails = 2;
  }

  shared struct OperationalStateStruct {
    enum8 operationalStateID = 0;
    optional char_string<64> operationalStateLabel = 1;
  }

  critical event OperationalError = 0 {
    ErrorStateStruct errorState = 0;
  }

  info event OperationCompletion = 1 {
    enum8 completionErrorCode = 0;
    optional nullable elapsed_s totalOperationalTime = 1;
    optional nullable elapsed_s pausedTime = 2;
  }

  readonly attribute nullable char_string phaseList[] = 0;
  readonly attribute nullable int8u currentPhase = 1;
  readonly attribute optional nullable elapsed_s countdownTime = 2;
  readonly attribute OperationalStateStruct operationalStateList[] = 3;
  readonly attribute OperationalStateEnum operationalState = 4;
  readonly attribute ErrorStateStruct operationalError = 5;
  readonly attribute command_id generatedCommandList[] = 65528;
  readonly attribute command_id acceptedCommandList[] = 65529;
  readonly attribute attrib_id attributeList[] = 65531;
  readonly attribute bitmap32 featureMap = 65532;
  readonly attribute int16u clusterRevision = 65533;

  response struct OperationalCommandResponse = 4 {
    ErrorStateStruct commandResponseState = 0;
  }

  /** Upon receipt, the device SHALL pause its operation if it is possible based on the current function of the server. */
  command Pause(): OperationalCommandResponse = 0;
  /** Upon receipt, the device SHALL stop its operation if it is at a position where it is safe to do so and/or permitted. */
  command Stop(): OperationalCommandResponse = 1;
  /** Upon receipt, the device SHALL start its operation if it is safe to do so and the device is in an operational state from which it can be started. */
  command Start(): OperationalCommandResponse = 2;
  /** Upon receipt, the device SHALL resume its operation from the point it was at when it received the Pause command, or from the point when it was paused by means outside of this cluster (for example by manual button press). */
  command Resume(): OperationalCommandResponse = 3;
}

/** This cluster supports remotely monitoring and, where supported, changing the operational state of a Robotic Vacuum. */
cluster RvcOperationalState = 97 {
  revision 1;

  enum ErrorStateEnum : enum8 {
    kNoError = 0;
    kUnableToStartOrResume = 1;
    kUnableToCompleteOperation = 2;
    kCommandInvalidInState = 3;
    kFailedToFindChargingDock = 64;
    kStuck = 65;
    kDustBinMissing = 66;
    kDustBinFull = 67;
    kWaterTankEmpty = 68;
    kWaterTankMissing = 69;
    kWaterTankLidOpen = 70;
    kMopCleaningPadMissing = 71;
    kLowBattery = 72;
    kCannotReachTargetArea = 73;
    kDirtyWaterTankFull = 74;
    kDirtyWaterTankMissing = 75;
    kWheelsJammed = 76;
    kBrushJammed = 77;
    kNavigationSensorObscured = 78;
  }

  enum OperationalStateEnum : enum8 {
    kStopped = 0;
    kRunning = 1;
    kPaused = 2;
    kError = 3;
    kSeekingCharger = 64;
    kCharging = 65;
    kDocked = 66;
    kEmptyingDustBin = 67;
    kCleaningMop = 68;
    kFillingWaterTank = 69;
    kUpdatingMaps = 70;
  }

  shared struct ErrorStateStruct {
    enum8 errorStateID = 0;
    optional char_string<64> errorStateLabel = 1;
    optional char_string<64> errorStateDetails = 2;
  }

  shared struct OperationalStateStruct {
    enum8 operationalStateID = 0;
    optional char_string<64> operationalStateLabel = 1;
  }

  critical event OperationalError = 0 {
    ErrorStateStruct errorState = 0;
  }

  info event OperationCompletion = 1 {
    enum8 completionErrorCode = 0;
    optional nullable elapsed_s totalOperationalTime = 1;
    optional nullable elapsed_s pausedTime = 2;
  }

  readonly attribute nullable char_string phaseList[] = 0;
  readonly attribute nullable int8u currentPhase = 1;
  readonly attribute optional nullable elapsed_s countdownTime = 2;
  readonly attribute OperationalStateStruct operationalStateList[] = 3;
  readonly attribute enum8 operationalState = 4;
  readonly attribute ErrorStateStruct operationalError = 5;
  readonly attribute command_id generatedCommandList[] = 65528;
  readonly attribute command_id acceptedCommandList[] = 65529;
  readonly attribute attrib_id attributeList[] = 65531;
  readonly attribute bitmap32 featureMap = 65532;
  readonly attribute int16u clusterRevision = 65533;

  response struct OperationalCommandResponse = 4 {
    ErrorStateStruct commandResponseState = 0;
  }

  /** Upon receipt, the device SHALL pause its operation if it is possible based on the current function of the server. */
  command Pause(): OperationalCommandResponse = 0;
  /** Upon receipt, the device SHALL resume its operation from the point it was at when it received the Pause command, or from the point when it was paused by means outside of this cluster (for example by manual button press). */
  command Resume(): OperationalCommandResponse = 3;
  /** On receipt of this command, the device SHALL start seeking the charging dock, if possible in the current state of the device. */
  command GoHome(): OperationalCommandResponse = 128;
}

/** Attributes and commands for scene configuration and manipulation. */
provisional cluster ScenesManagement = 98 {
  revision 1;

  bitmap CopyModeBitmap : bitmap8 {
    kCopyAllScenes = 0x1;
  }

  bitmap Feature : bitmap32 {
    kSceneNames = 0x1;
  }

  struct AttributeValuePairStruct {
    attrib_id attributeID = 0;
    optional int8u valueUnsigned8 = 1;
    optional int8s valueSigned8 = 2;
    optional int16u valueUnsigned16 = 3;
    optional int16s valueSigned16 = 4;
    optional int32u valueUnsigned32 = 5;
    optional int32s valueSigned32 = 6;
    optional int64u valueUnsigned64 = 7;
    optional int64s valueSigned64 = 8;
  }

  struct ExtensionFieldSetStruct {
    cluster_id clusterID = 0;
    AttributeValuePairStruct attributeValueList[] = 1;
  }

  fabric_scoped struct SceneInfoStruct {
    int8u sceneCount = 0;
    fabric_sensitive int8u currentScene = 1;
    fabric_sensitive group_id currentGroup = 2;
    fabric_sensitive boolean sceneValid = 3;
    int8u remainingCapacity = 4;
    fabric_idx fabricIndex = 254;
  }

  readonly attribute int16u sceneTableSize = 1;
  readonly attribute SceneInfoStruct fabricSceneInfo[] = 2;
  readonly attribute command_id generatedCommandList[] = 65528;
  readonly attribute command_id acceptedCommandList[] = 65529;
  readonly attribute attrib_id attributeList[] = 65531;
  readonly attribute bitmap32 featureMap = 65532;
  readonly attribute int16u clusterRevision = 65533;

  request struct AddSceneRequest {
    group_id groupID = 0;
    int8u sceneID = 1;
    int32u transitionTime = 2;
    char_string<16> sceneName = 3;
    ExtensionFieldSetStruct extensionFieldSetStructs[] = 4;
  }

  response struct AddSceneResponse = 0 {
    status status = 0;
    group_id groupID = 1;
    int8u sceneID = 2;
  }

  request struct ViewSceneRequest {
    group_id groupID = 0;
    int8u sceneID = 1;
  }

  response struct ViewSceneResponse = 1 {
    status status = 0;
    group_id groupID = 1;
    int8u sceneID = 2;
    optional int32u transitionTime = 3;
    optional char_string<16> sceneName = 4;
    optional ExtensionFieldSetStruct extensionFieldSetStructs[] = 5;
  }

  request struct RemoveSceneRequest {
    group_id groupID = 0;
    int8u sceneID = 1;
  }

  response struct RemoveSceneResponse = 2 {
    status status = 0;
    group_id groupID = 1;
    int8u sceneID = 2;
  }

  request struct RemoveAllScenesRequest {
    group_id groupID = 0;
  }

  response struct RemoveAllScenesResponse = 3 {
    status status = 0;
    group_id groupID = 1;
  }

  request struct StoreSceneRequest {
    group_id groupID = 0;
    int8u sceneID = 1;
  }

  response struct StoreSceneResponse = 4 {
    status status = 0;
    group_id groupID = 1;
    int8u sceneID = 2;
  }

  request struct RecallSceneRequest {
    group_id groupID = 0;
    int8u sceneID = 1;
    optional nullable int32u transitionTime = 2;
  }

  request struct GetSceneMembershipRequest {
    group_id groupID = 0;
  }

  response struct GetSceneMembershipResponse = 6 {
    status status = 0;
    nullable int8u capacity = 1;
    group_id groupID = 2;
    optional int8u sceneList[] = 3;
  }

  request struct CopySceneRequest {
    CopyModeBitmap mode = 0;
    group_id groupIdentifierFrom = 1;
    int8u sceneIdentifierFrom = 2;
    group_id groupIdentifierTo = 3;
    int8u sceneIdentifierTo = 4;
  }

  response struct CopySceneResponse = 64 {
    status status = 0;
    group_id groupIdentifierFrom = 1;
    int8u sceneIdentifierFrom = 2;
  }

  /** Add a scene to the scene table. Extension field sets are input as '{"ClusterID": VALUE, "AttributeValueList":[{"AttributeID": VALUE, "Value*": VALUE}]}'. */
  fabric command access(invoke: manage) AddScene(AddSceneRequest): AddSceneResponse = 0;
  /** Retrieves the requested scene entry from its Scene table. */
  fabric command ViewScene(ViewSceneRequest): ViewSceneResponse = 1;
  /** Removes the requested scene entry, corresponding to the value of the GroupID field, from its Scene Table */
  fabric command access(invoke: manage) RemoveScene(RemoveSceneRequest): RemoveSceneResponse = 2;
  /** Remove all scenes, corresponding to the value of the GroupID field, from its Scene Table */
  fabric command access(invoke: manage) RemoveAllScenes(RemoveAllScenesRequest): RemoveAllScenesResponse = 3;
  /** Adds the scene entry into its Scene Table along with all extension field sets corresponding to the current state of other clusters on the same endpoint */
  fabric command access(invoke: manage) StoreScene(StoreSceneRequest): StoreSceneResponse = 4;
  /** Set the attributes and corresponding state for each other cluster implemented on the endpoint accordingly to the resquested scene entry in the Scene Table */
  fabric command RecallScene(RecallSceneRequest): DefaultSuccess = 5;
  /** This command can be used to get the used scene identifiers within a certain group, for the endpoint that implements this cluster. */
  fabric command GetSceneMembership(GetSceneMembershipRequest): GetSceneMembershipResponse = 6;
  /** This command allows a client to efficiently copy scenes from one group/scene identifier pair to another group/scene identifier pair. */
  fabric command access(invoke: manage) CopyScene(CopySceneRequest): CopySceneResponse = 64;
}

/** Attributes and commands for monitoring HEPA filters in a device */
cluster HepaFilterMonitoring = 113 {
  revision 1; // NOTE: Default/not specifically set

  shared enum ChangeIndicationEnum : enum8 {
    kOK = 0 [spec_name = "OK"];
    kWarning = 1;
    kCritical = 2;
  }

  shared enum DegradationDirectionEnum : enum8 {
    kUp = 0;
    kDown = 1;
  }

  shared enum ProductIdentifierTypeEnum : enum8 {
    kUPC = 0 [spec_name = "UPC"];
    kGTIN8 = 1 [spec_name = "GTIN-8"];
    kEAN = 2 [spec_name = "EAN"];
    kGTIN14 = 3 [spec_name = "GTIN-14"];
    kOEM = 4 [spec_name = "OEM"];
  }

  bitmap Feature : bitmap32 {
    kCondition = 0x1;
    kWarning = 0x2;
    kReplacementProductList = 0x4;
  }

  struct ReplacementProductStruct {
    ProductIdentifierTypeEnum productIdentifierType = 0;
    char_string<20> productIdentifierValue = 1;
  }

  readonly attribute optional percent condition = 0;
  readonly attribute optional DegradationDirectionEnum degradationDirection = 1;
  readonly attribute ChangeIndicationEnum changeIndication = 2;
  readonly attribute optional boolean inPlaceIndicator = 3;
  attribute optional nullable epoch_s lastChangedTime = 4;
  readonly attribute optional ReplacementProductStruct replacementProductList[] = 5;
  readonly attribute command_id generatedCommandList[] = 65528;
  readonly attribute command_id acceptedCommandList[] = 65529;
  readonly attribute attrib_id attributeList[] = 65531;
  readonly attribute bitmap32 featureMap = 65532;
  readonly attribute int16u clusterRevision = 65533;

  /** Reset the condition of the replaceable to the non degraded state */
  command ResetCondition(): DefaultSuccess = 0;
}

/** Attributes and commands for monitoring activated carbon filters in a device */
cluster ActivatedCarbonFilterMonitoring = 114 {
  revision 1; // NOTE: Default/not specifically set

  shared enum ChangeIndicationEnum : enum8 {
    kOK = 0 [spec_name = "OK"];
    kWarning = 1;
    kCritical = 2;
  }

  shared enum DegradationDirectionEnum : enum8 {
    kUp = 0;
    kDown = 1;
  }

  shared enum ProductIdentifierTypeEnum : enum8 {
    kUPC = 0 [spec_name = "UPC"];
    kGTIN8 = 1 [spec_name = "GTIN-8"];
    kEAN = 2 [spec_name = "EAN"];
    kGTIN14 = 3 [spec_name = "GTIN-14"];
    kOEM = 4 [spec_name = "OEM"];
  }

  bitmap Feature : bitmap32 {
    kCondition = 0x1;
    kWarning = 0x2;
    kReplacementProductList = 0x4;
  }

  struct ReplacementProductStruct {
    ProductIdentifierTypeEnum productIdentifierType = 0;
    char_string<20> productIdentifierValue = 1;
  }

  readonly attribute optional percent condition = 0;
  readonly attribute optional DegradationDirectionEnum degradationDirection = 1;
  readonly attribute ChangeIndicationEnum changeIndication = 2;
  readonly attribute optional boolean inPlaceIndicator = 3;
  attribute optional nullable epoch_s lastChangedTime = 4;
  readonly attribute optional ReplacementProductStruct replacementProductList[] = 5;
  readonly attribute command_id generatedCommandList[] = 65528;
  readonly attribute command_id acceptedCommandList[] = 65529;
  readonly attribute attrib_id attributeList[] = 65531;
  readonly attribute bitmap32 featureMap = 65532;
  readonly attribute int16u clusterRevision = 65533;

  /** Reset the condition of the replaceable to the non degraded state */
  command ResetCondition(): DefaultSuccess = 0;
}

/** This cluster is used to configure a boolean sensor. */
cluster BooleanStateConfiguration = 128 {
  revision 1;

  bitmap AlarmModeBitmap : bitmap8 {
    kVisual = 0x1;
    kAudible = 0x2;
  }

  bitmap Feature : bitmap32 {
    kVisual = 0x1;
    kAudible = 0x2;
    kAlarmSuppress = 0x4;
    kSensitivityLevel = 0x8;
  }

  bitmap SensorFaultBitmap : bitmap16 {
    kGeneralFault = 0x1;
  }

  info event AlarmsStateChanged = 0 {
    AlarmModeBitmap alarmsActive = 0;
    optional AlarmModeBitmap alarmsSuppressed = 1;
  }

  info event SensorFault = 1 {
    SensorFaultBitmap sensorFault = 0;
  }

  attribute optional int8u currentSensitivityLevel = 0;
  readonly attribute optional int8u supportedSensitivityLevels = 1;
  readonly attribute optional int8u defaultSensitivityLevel = 2;
  readonly attribute optional AlarmModeBitmap alarmsActive = 3;
  readonly attribute optional AlarmModeBitmap alarmsSuppressed = 4;
  readonly attribute optional AlarmModeBitmap alarmsEnabled = 5;
  readonly attribute optional AlarmModeBitmap alarmsSupported = 6;
  readonly attribute optional SensorFaultBitmap sensorFault = 7;
  readonly attribute command_id generatedCommandList[] = 65528;
  readonly attribute command_id acceptedCommandList[] = 65529;
  readonly attribute attrib_id attributeList[] = 65531;
  readonly attribute bitmap32 featureMap = 65532;
  readonly attribute int16u clusterRevision = 65533;

  request struct SuppressAlarmRequest {
    AlarmModeBitmap alarmsToSuppress = 0;
  }

  request struct EnableDisableAlarmRequest {
    AlarmModeBitmap alarmsToEnableDisable = 0;
  }

  /** This command is used to suppress the specified alarm mode. */
  command SuppressAlarm(SuppressAlarmRequest): DefaultSuccess = 0;
  /** This command is used to enable or disable the specified alarm mode. */
  command EnableDisableAlarm(EnableDisableAlarmRequest): DefaultSuccess = 1;
}

/** This cluster is used to configure a valve. */
cluster ValveConfigurationAndControl = 129 {
  revision 2;

  enum StatusCodeEnum : enum8 {
    kFailureDueToFault = 2;
  }

  enum ValveStateEnum : enum8 {
    kClosed = 0;
    kOpen = 1;
    kTransitioning = 2;
  }

  bitmap Feature : bitmap32 {
    kTimeSync = 0x1;
    kLevel = 0x2;
  }

  bitmap ValveFaultBitmap : bitmap16 {
    kGeneralFault = 0x1;
    kBlocked = 0x2;
    kLeaking = 0x4;
    kNotConnected = 0x8;
    kShortCircuit = 0x10;
    kCurrentExceeded = 0x20;
  }

  info event ValveStateChanged = 0 {
    ValveStateEnum valveState = 0;
    optional percent valveLevel = 1;
  }

  info event ValveFault = 1 {
    ValveFaultBitmap valveFault = 0;
  }

  readonly attribute nullable elapsed_s openDuration = 0;
  attribute nullable elapsed_s defaultOpenDuration = 1;
  readonly attribute optional nullable epoch_us autoCloseTime = 2;
  readonly attribute nullable elapsed_s remainingDuration = 3;
  readonly attribute nullable ValveStateEnum currentState = 4;
  readonly attribute nullable ValveStateEnum targetState = 5;
  readonly attribute optional nullable percent currentLevel = 6;
  readonly attribute optional nullable percent targetLevel = 7;
  attribute optional percent defaultOpenLevel = 8;
  readonly attribute optional ValveFaultBitmap valveFault = 9;
  readonly attribute optional int8u levelStep = 10;
  readonly attribute command_id generatedCommandList[] = 65528;
  readonly attribute command_id acceptedCommandList[] = 65529;
  readonly attribute attrib_id attributeList[] = 65531;
  readonly attribute bitmap32 featureMap = 65532;
  readonly attribute int16u clusterRevision = 65533;

  request struct OpenRequest {
    optional nullable elapsed_s openDuration = 0;
    optional percent targetLevel = 1;
  }

  /** This command is used to set the valve to its open position. */
  command Open(OpenRequest): DefaultSuccess = 0;
  /** This command is used to set the valve to its closed position. */
  command Close(): DefaultSuccess = 1;
}

/** This cluster provides an interface to specify preferences for how devices should consume energy. */
provisional cluster EnergyPreference = 155 {
  revision 1;

  enum EnergyPriorityEnum : enum8 {
    kComfort = 0;
    kSpeed = 1;
    kEfficiency = 2;
    kWaterConsumption = 3;
  }

  bitmap Feature : bitmap32 {
    kEnergyBalance = 0x1;
    kLowPowerModeSensitivity = 0x2;
  }

  struct BalanceStruct {
    percent step = 0;
    optional char_string<64> label = 1;
  }

  readonly attribute optional BalanceStruct energyBalances[] = 0;
  attribute optional int8u currentEnergyBalance = 1;
  readonly attribute optional EnergyPriorityEnum energyPriorities[] = 2;
  readonly attribute optional BalanceStruct lowPowerModeSensitivities[] = 3;
  attribute optional int8u currentLowPowerModeSensitivity = 4;
  readonly attribute command_id generatedCommandList[] = 65528;
  readonly attribute command_id acceptedCommandList[] = 65529;
  readonly attribute attrib_id attributeList[] = 65531;
  readonly attribute bitmap32 featureMap = 65532;
  readonly attribute int16u clusterRevision = 65533;
}

/** Provides an interface for controlling and adjusting automatic window coverings. */
cluster WindowCovering = 258 {
  revision 5;

  enum EndProductType : enum8 {
    kRollerShade = 0;
    kRomanShade = 1;
    kBalloonShade = 2;
    kWovenWood = 3;
    kPleatedShade = 4;
    kCellularShade = 5;
    kLayeredShade = 6;
    kLayeredShade2D = 7;
    kSheerShade = 8;
    kTiltOnlyInteriorBlind = 9;
    kInteriorBlind = 10;
    kVerticalBlindStripCurtain = 11;
    kInteriorVenetianBlind = 12;
    kExteriorVenetianBlind = 13;
    kLateralLeftCurtain = 14;
    kLateralRightCurtain = 15;
    kCentralCurtain = 16;
    kRollerShutter = 17;
    kExteriorVerticalScreen = 18;
    kAwningTerracePatio = 19;
    kAwningVerticalScreen = 20;
    kTiltOnlyPergola = 21;
    kSwingingShutter = 22;
    kSlidingShutter = 23;
    kUnknown = 255;
  }

  enum Type : enum8 {
    kRollerShade = 0;
    kRollerShade2Motor = 1;
    kRollerShadeExterior = 2;
    kRollerShadeExterior2Motor = 3;
    kDrapery = 4;
    kAwning = 5;
    kShutter = 6;
    kTiltBlindTiltOnly = 7;
    kTiltBlindLiftAndTilt = 8;
    kProjectorScreen = 9;
    kUnknown = 255;
  }

  bitmap ConfigStatus : bitmap8 {
    kOperational = 0x1;
    kOnlineReserved = 0x2;
    kLiftMovementReversed = 0x4;
    kLiftPositionAware = 0x8;
    kTiltPositionAware = 0x10;
    kLiftEncoderControlled = 0x20;
    kTiltEncoderControlled = 0x40;
  }

  bitmap Feature : bitmap32 {
    kLift = 0x1;
    kTilt = 0x2;
    kPositionAwareLift = 0x4;
    kAbsolutePosition = 0x8;
    kPositionAwareTilt = 0x10;
  }

  bitmap Mode : bitmap8 {
    kMotorDirectionReversed = 0x1;
    kCalibrationMode = 0x2;
    kMaintenanceMode = 0x4;
    kLedFeedback = 0x8;
  }

  bitmap OperationalStatus : bitmap8 {
    kGlobal = 0x3;
    kLift = 0xC;
    kTilt = 0x30;
  }

  bitmap SafetyStatus : bitmap16 {
    kRemoteLockout = 0x1;
    kTamperDetection = 0x2;
    kFailedCommunication = 0x4;
    kPositionFailure = 0x8;
    kThermalProtection = 0x10;
    kObstacleDetected = 0x20;
    kPower = 0x40;
    kStopInput = 0x80;
    kMotorJammed = 0x100;
    kHardwareFailure = 0x200;
    kManualOperation = 0x400;
    kProtection = 0x800;
  }

  readonly attribute Type type = 0;
  readonly attribute optional int16u physicalClosedLimitLift = 1;
  readonly attribute optional int16u physicalClosedLimitTilt = 2;
  readonly attribute optional nullable int16u currentPositionLift = 3;
  readonly attribute optional nullable int16u currentPositionTilt = 4;
  readonly attribute optional int16u numberOfActuationsLift = 5;
  readonly attribute optional int16u numberOfActuationsTilt = 6;
  readonly attribute ConfigStatus configStatus = 7;
  readonly attribute optional nullable percent currentPositionLiftPercentage = 8;
  readonly attribute optional nullable percent currentPositionTiltPercentage = 9;
  readonly attribute OperationalStatus operationalStatus = 10;
  readonly attribute optional nullable percent100ths targetPositionLiftPercent100ths = 11;
  readonly attribute optional nullable percent100ths targetPositionTiltPercent100ths = 12;
  readonly attribute EndProductType endProductType = 13;
  readonly attribute optional nullable percent100ths currentPositionLiftPercent100ths = 14;
  readonly attribute optional nullable percent100ths currentPositionTiltPercent100ths = 15;
  readonly attribute optional int16u installedOpenLimitLift = 16;
  readonly attribute optional int16u installedClosedLimitLift = 17;
  readonly attribute optional int16u installedOpenLimitTilt = 18;
  readonly attribute optional int16u installedClosedLimitTilt = 19;
  attribute access(write: manage) Mode mode = 23;
  readonly attribute optional SafetyStatus safetyStatus = 26;
  readonly attribute command_id generatedCommandList[] = 65528;
  readonly attribute command_id acceptedCommandList[] = 65529;
  readonly attribute attrib_id attributeList[] = 65531;
  readonly attribute bitmap32 featureMap = 65532;
  readonly attribute int16u clusterRevision = 65533;

  request struct GoToLiftValueRequest {
    int16u liftValue = 0;
  }

  request struct GoToLiftPercentageRequest {
    percent100ths liftPercent100thsValue = 0;
  }

  request struct GoToTiltValueRequest {
    int16u tiltValue = 0;
  }

  request struct GoToTiltPercentageRequest {
    percent100ths tiltPercent100thsValue = 0;
  }

  /** Moves window covering to InstalledOpenLimitLift and InstalledOpenLimitTilt */
  command UpOrOpen(): DefaultSuccess = 0;
  /** Moves window covering to InstalledClosedLimitLift and InstalledCloseLimitTilt */
  command DownOrClose(): DefaultSuccess = 1;
  /** Stop any adjusting of window covering */
  command StopMotion(): DefaultSuccess = 2;
  /** Go to lift value specified */
  command GoToLiftValue(GoToLiftValueRequest): DefaultSuccess = 4;
  /** Go to lift percentage specified */
  command GoToLiftPercentage(GoToLiftPercentageRequest): DefaultSuccess = 5;
  /** Go to tilt value specified */
  command GoToTiltValue(GoToTiltValueRequest): DefaultSuccess = 7;
  /** Go to tilt percentage specified */
  command GoToTiltPercentage(GoToTiltPercentageRequest): DefaultSuccess = 8;
}

/** An interface for configuring and controlling pumps. */
cluster PumpConfigurationAndControl = 512 {
  revision 4;

  enum ControlModeEnum : enum8 {
    kConstantSpeed = 0;
    kConstantPressure = 1;
    kProportionalPressure = 2;
    kConstantFlow = 3;
    kConstantTemperature = 5;
    kAutomatic = 7;
  }

  enum OperationModeEnum : enum8 {
    kNormal = 0;
    kMinimum = 1;
    kMaximum = 2;
    kLocal = 3;
  }

  bitmap Feature : bitmap32 {
    kConstantPressure = 0x1;
    kCompensatedPressure = 0x2;
    kConstantFlow = 0x4;
    kConstantSpeed = 0x8;
    kConstantTemperature = 0x10;
    kAutomatic = 0x20;
    kLocalOperation = 0x40;
  }

  bitmap PumpStatusBitmap : bitmap16 {
    kDeviceFault = 0x1;
    kSupplyFault = 0x2;
    kSpeedLow = 0x4;
    kSpeedHigh = 0x8;
    kLocalOverride = 0x10;
    kRunning = 0x20;
    kRemotePressure = 0x40;
    kRemoteFlow = 0x80;
    kRemoteTemperature = 0x100;
  }

  info event SupplyVoltageLow = 0 {
  }

  info event SupplyVoltageHigh = 1 {
  }

  info event PowerMissingPhase = 2 {
  }

  info event SystemPressureLow = 3 {
  }

  info event SystemPressureHigh = 4 {
  }

  critical event DryRunning = 5 {
  }

  info event MotorTemperatureHigh = 6 {
  }

  critical event PumpMotorFatalFailure = 7 {
  }

  info event ElectronicTemperatureHigh = 8 {
  }

  critical event PumpBlocked = 9 {
  }

  info event SensorFailure = 10 {
  }

  info event ElectronicNonFatalFailure = 11 {
  }

  critical event ElectronicFatalFailure = 12 {
  }

  info event GeneralFault = 13 {
  }

  info event Leakage = 14 {
  }

  info event AirDetection = 15 {
  }

  info event TurbineOperation = 16 {
  }

  readonly attribute nullable int16s maxPressure = 0;
  readonly attribute nullable int16u maxSpeed = 1;
  readonly attribute nullable int16u maxFlow = 2;
  readonly attribute optional nullable int16s minConstPressure = 3;
  readonly attribute optional nullable int16s maxConstPressure = 4;
  readonly attribute optional nullable int16s minCompPressure = 5;
  readonly attribute optional nullable int16s maxCompPressure = 6;
  readonly attribute optional nullable int16u minConstSpeed = 7;
  readonly attribute optional nullable int16u maxConstSpeed = 8;
  readonly attribute optional nullable int16u minConstFlow = 9;
  readonly attribute optional nullable int16u maxConstFlow = 10;
  readonly attribute optional nullable int16s minConstTemp = 11;
  readonly attribute optional nullable int16s maxConstTemp = 12;
  readonly attribute optional PumpStatusBitmap pumpStatus = 16;
  readonly attribute OperationModeEnum effectiveOperationMode = 17;
  readonly attribute ControlModeEnum effectiveControlMode = 18;
  readonly attribute nullable int16s capacity = 19;
  readonly attribute optional nullable int16u speed = 20;
  attribute access(write: manage) optional nullable int24u lifetimeRunningHours = 21;
  readonly attribute optional nullable int24u power = 22;
  attribute access(write: manage) optional nullable int32u lifetimeEnergyConsumed = 23;
  attribute access(write: manage) OperationModeEnum operationMode = 32;
  attribute access(write: manage) optional ControlModeEnum controlMode = 33;
  readonly attribute command_id generatedCommandList[] = 65528;
  readonly attribute command_id acceptedCommandList[] = 65529;
  readonly attribute attrib_id attributeList[] = 65531;
  readonly attribute bitmap32 featureMap = 65532;
  readonly attribute int16u clusterRevision = 65533;
}

/** An interface for configuring and controlling the functionality of a thermostat. */
cluster Thermostat = 513 {
  revision 9;

  enum ACCapacityFormatEnum : enum8 {
    kBTUh = 0;
  }

  enum ACCompressorTypeEnum : enum8 {
    kUnknown = 0;
    kT1 = 1;
    kT2 = 2;
    kT3 = 3;
  }

  enum ACLouverPositionEnum : enum8 {
    kClosed = 1;
    kOpen = 2;
    kQuarter = 3;
    kHalf = 4;
    kThreeQuarters = 5;
  }

  enum ACRefrigerantTypeEnum : enum8 {
    kUnknown = 0;
    kR22 = 1;
    kR410a = 2;
    kR407c = 3;
  }

  enum ACTypeEnum : enum8 {
    kUnknown = 0;
    kCoolingFixed = 1;
    kHeatPumpFixed = 2;
    kCoolingInverter = 3;
    kHeatPumpInverter = 4;
  }

  enum ControlSequenceOfOperationEnum : enum8 {
    kCoolingOnly = 0;
    kCoolingWithReheat = 1;
    kHeatingOnly = 2;
    kHeatingWithReheat = 3;
    kCoolingAndHeating = 4;
    kCoolingAndHeatingWithReheat = 5;
  }

  enum PresetScenarioEnum : enum8 {
    kOccupied = 1;
    kUnoccupied = 2;
    kSleep = 3;
    kWake = 4;
    kVacation = 5;
    kGoingToSleep = 6;
    kUserDefined = 254;
  }

  enum SetpointChangeSourceEnum : enum8 {
    kManual = 0;
    kSchedule = 1;
    kExternal = 2;
  }

  enum SetpointRaiseLowerModeEnum : enum8 {
    kHeat = 0;
    kCool = 1;
    kBoth = 2;
  }

  enum StartOfWeekEnum : enum8 {
    kSunday = 0;
    kMonday = 1;
    kTuesday = 2;
    kWednesday = 3;
    kThursday = 4;
    kFriday = 5;
    kSaturday = 6;
  }

  enum SystemModeEnum : enum8 {
    kOff = 0;
    kAuto = 1;
    kCool = 3;
    kHeat = 4;
    kEmergencyHeat = 5;
    kPrecooling = 6;
    kFanOnly = 7;
    kDry = 8;
    kSleep = 9;
  }

  enum TemperatureSetpointHoldEnum : enum8 {
    kSetpointHoldOff = 0;
    kSetpointHoldOn = 1;
  }

  enum ThermostatRunningModeEnum : enum8 {
    kOff = 0;
    kCool = 3;
    kHeat = 4;
  }

  bitmap ACErrorCodeBitmap : bitmap32 {
    kCompressorFail = 0x1;
    kRoomSensorFail = 0x2;
    kOutdoorSensorFail = 0x4;
    kCoilSensorFail = 0x8;
    kFanFail = 0x10;
  }

  bitmap Feature : bitmap32 {
    kHeating = 0x1;
    kCooling = 0x2;
    kOccupancy = 0x4;
    kScheduleConfiguration = 0x8;
    kSetback = 0x10;
    kAutoMode = 0x20;
    kLocalTemperatureNotExposed = 0x40;
    kMatterScheduleConfiguration = 0x80;
    kPresets = 0x100;
    kEvents = 0x200;
    kThermostatSuggestions = 0x400;
  }

  bitmap HVACSystemTypeBitmap : bitmap8 {
    kCoolingStage = 0x3;
    kHeatingStage = 0xC;
    kHeatingIsHeatPump = 0x10;
    kHeatingUsesFuel = 0x20;
  }

  bitmap OccupancyBitmap : bitmap8 {
    kOccupied = 0x1;
  }

  bitmap PresetTypeFeaturesBitmap : bitmap16 {
    kAutomatic = 0x1;
    kSupportsNames = 0x2;
  }

  bitmap ProgrammingOperationModeBitmap : bitmap8 {
    kScheduleActive = 0x1;
    kAutoRecovery = 0x2;
    kEconomy = 0x4;
  }

  bitmap RelayStateBitmap : bitmap16 {
    kHeat = 0x1;
    kCool = 0x2;
    kFan = 0x4;
    kHeatStage2 = 0x8;
    kCoolStage2 = 0x10;
    kFanStage2 = 0x20;
    kFanStage3 = 0x40;
  }

  bitmap RemoteSensingBitmap : bitmap8 {
    kLocalTemperature = 0x1;
    kOutdoorTemperature = 0x2;
    kOccupancy = 0x4;
  }

  bitmap ScheduleDayOfWeekBitmap : bitmap8 {
    kSunday = 0x1;
    kMonday = 0x2;
    kTuesday = 0x4;
    kWednesday = 0x8;
    kThursday = 0x10;
    kFriday = 0x20;
    kSaturday = 0x40;
    kAway = 0x80;
  }

  bitmap ScheduleModeBitmap : bitmap8 {
    kHeatSetpointPresent = 0x1;
    kCoolSetpointPresent = 0x2;
  }

  bitmap ScheduleTypeFeaturesBitmap : bitmap16 {
    kSupportsPresets = 0x1;
    kSupportsSetpoints = 0x2;
    kSupportsNames = 0x4;
    kSupportsOff = 0x8;
  }

  bitmap ThermostatSuggestionNotFollowingReasonBitmap : bitmap16 {
    kDemandResponseEvent = 0x1;
    kOngoingHold = 0x2;
    kSchedule = 0x4;
    kOccupancy = 0x8;
    kVacationMode = 0x10;
    kTimeOfUseCostSavings = 0x20;
    kPreCoolingOrPreHeating = 0x40;
    kConflictingSuggestions = 0x80;
  }

  struct ScheduleTransitionStruct {
    ScheduleDayOfWeekBitmap dayOfWeek = 0;
    int16u transitionTime = 1;
    optional octet_string<16> presetHandle = 2;
    optional SystemModeEnum systemMode = 3;
    optional temperature coolingSetpoint = 4;
    optional temperature heatingSetpoint = 5;
  }

  struct ScheduleStruct {
    nullable octet_string<16> scheduleHandle = 0;
    SystemModeEnum systemMode = 1;
    optional char_string<64> name = 2;
    optional octet_string<16> presetHandle = 3;
    ScheduleTransitionStruct transitions[] = 4;
    nullable boolean builtIn = 5;
  }

  struct PresetStruct {
    nullable octet_string<16> presetHandle = 0;
    PresetScenarioEnum presetScenario = 1;
    optional nullable char_string<64> name = 2;
    optional temperature coolingSetpoint = 3;
    optional temperature heatingSetpoint = 4;
    nullable boolean builtIn = 5;
  }

  struct PresetTypeStruct {
    PresetScenarioEnum presetScenario = 0;
    int8u numberOfPresets = 1;
    PresetTypeFeaturesBitmap presetTypeFeatures = 2;
  }

  struct ScheduleTypeStruct {
    SystemModeEnum systemMode = 0;
    int8u numberOfSchedules = 1;
    ScheduleTypeFeaturesBitmap scheduleTypeFeatures = 2;
  }

  struct ThermostatSuggestionStruct {
    int8u uniqueID = 0;
    octet_string<16> presetHandle = 1;
    epoch_s effectiveTime = 2;
    epoch_s expirationTime = 3;
  }

  struct WeeklyScheduleTransitionStruct {
    int16u transitionTime = 0;
    nullable temperature heatSetpoint = 1;
    nullable temperature coolSetpoint = 2;
  }

  info event SystemModeChange = 0 {
    optional SystemModeEnum previousSystemMode = 0;
    SystemModeEnum currentSystemMode = 1;
  }

  info event LocalTemperatureChange = 1 {
    nullable temperature currentLocalTemperature = 0;
  }

  info event OccupancyChange = 2 {
    optional OccupancyBitmap previousOccupancy = 0;
    OccupancyBitmap currentOccupancy = 1;
  }

  info event SetpointChange = 3 {
    SystemModeEnum systemMode = 0;
    optional OccupancyBitmap occupancy = 1;
    optional temperature previousSetpoint = 2;
    temperature currentSetpoint = 3;
  }

  info event RunningStateChange = 4 {
    optional RelayStateBitmap previousRunningState = 0;
    RelayStateBitmap currentRunningState = 1;
  }

  info event RunningModeChange = 5 {
    optional ThermostatRunningModeEnum previousRunningMode = 0;
    ThermostatRunningModeEnum currentRunningMode = 1;
  }

  info event ActiveScheduleChange = 6 {
    optional nullable octet_string previousScheduleHandle = 0;
    nullable octet_string currentScheduleHandle = 1;
  }

  info event ActivePresetChange = 7 {
    optional nullable octet_string previousPresetHandle = 0;
    nullable octet_string currentPresetHandle = 1;
  }

  readonly attribute nullable temperature localTemperature = 0;
  readonly attribute optional nullable temperature outdoorTemperature = 1;
  readonly attribute optional OccupancyBitmap occupancy = 2;
  readonly attribute optional temperature absMinHeatSetpointLimit = 3;
  readonly attribute optional temperature absMaxHeatSetpointLimit = 4;
  readonly attribute optional temperature absMinCoolSetpointLimit = 5;
  readonly attribute optional temperature absMaxCoolSetpointLimit = 6;
  readonly attribute optional int8u PICoolingDemand = 7;
  readonly attribute optional int8u PIHeatingDemand = 8;
  attribute access(write: manage) optional HVACSystemTypeBitmap HVACSystemTypeConfiguration = 9;
  attribute access(write: manage) optional int8s localTemperatureCalibration = 16;
  attribute optional temperature occupiedCoolingSetpoint = 17;
  attribute optional temperature occupiedHeatingSetpoint = 18;
  attribute optional temperature unoccupiedCoolingSetpoint = 19;
  attribute optional temperature unoccupiedHeatingSetpoint = 20;
  attribute access(write: manage) optional temperature minHeatSetpointLimit = 21;
  attribute access(write: manage) optional temperature maxHeatSetpointLimit = 22;
  attribute access(write: manage) optional temperature minCoolSetpointLimit = 23;
  attribute access(write: manage) optional temperature maxCoolSetpointLimit = 24;
  attribute access(write: manage) optional int8s minSetpointDeadBand = 25;
  attribute access(write: manage) optional RemoteSensingBitmap remoteSensing = 26;
  attribute access(write: manage) ControlSequenceOfOperationEnum controlSequenceOfOperation = 27;
  attribute access(write: manage) SystemModeEnum systemMode = 28;
  readonly attribute optional ThermostatRunningModeEnum thermostatRunningMode = 30;
  readonly attribute optional StartOfWeekEnum startOfWeek = 32;
  readonly attribute optional int8u numberOfWeeklyTransitions = 33;
  readonly attribute optional int8u numberOfDailyTransitions = 34;
  attribute access(write: manage) optional TemperatureSetpointHoldEnum temperatureSetpointHold = 35;
  attribute access(write: manage) optional nullable int16u temperatureSetpointHoldDuration = 36;
  attribute access(write: manage) optional ProgrammingOperationModeBitmap thermostatProgrammingOperationMode = 37;
  readonly attribute optional RelayStateBitmap thermostatRunningState = 41;
  readonly attribute optional SetpointChangeSourceEnum setpointChangeSource = 48;
  readonly attribute optional nullable int16s setpointChangeAmount = 49;
  readonly attribute optional epoch_s setpointChangeSourceTimestamp = 50;
  attribute access(write: manage) optional nullable int8u occupiedSetback = 52;
  readonly attribute optional nullable int8u occupiedSetbackMin = 53;
  readonly attribute optional nullable int8u occupiedSetbackMax = 54;
  attribute access(write: manage) optional nullable int8u unoccupiedSetback = 55;
  readonly attribute optional nullable int8u unoccupiedSetbackMin = 56;
  readonly attribute optional nullable int8u unoccupiedSetbackMax = 57;
  attribute access(write: manage) optional int8u emergencyHeatDelta = 58;
  attribute access(write: manage) optional ACTypeEnum ACType = 64;
  attribute access(write: manage) optional int16u ACCapacity = 65;
  attribute access(write: manage) optional ACRefrigerantTypeEnum ACRefrigerantType = 66;
  attribute access(write: manage) optional ACCompressorTypeEnum ACCompressorType = 67;
  attribute access(write: manage) optional ACErrorCodeBitmap ACErrorCode = 68;
  attribute access(write: manage) optional ACLouverPositionEnum ACLouverPosition = 69;
  readonly attribute optional nullable temperature ACCoilTemperature = 70;
  attribute access(write: manage) optional ACCapacityFormatEnum ACCapacityformat = 71;
  readonly attribute optional PresetTypeStruct presetTypes[] = 72;
  readonly attribute optional ScheduleTypeStruct scheduleTypes[] = 73;
  readonly attribute optional int8u numberOfPresets = 74;
  readonly attribute optional int8u numberOfSchedules = 75;
  readonly attribute optional int8u numberOfScheduleTransitions = 76;
  readonly attribute optional nullable int8u numberOfScheduleTransitionPerDay = 77;
  readonly attribute optional nullable octet_string<16> activePresetHandle = 78;
  readonly attribute optional nullable octet_string<16> activeScheduleHandle = 79;
  attribute access(write: manage) optional PresetStruct presets[] = 80;
  attribute access(write: manage) optional ScheduleStruct schedules[] = 81;
  readonly attribute optional nullable epoch_s setpointHoldExpiryTimestamp = 82;
  provisional readonly attribute optional int8u maxThermostatSuggestions = 83;
  provisional readonly attribute optional ThermostatSuggestionStruct thermostatSuggestions[] = 84;
  provisional readonly attribute optional nullable ThermostatSuggestionStruct currentThermostatSuggestion = 85;
  provisional readonly attribute optional nullable ThermostatSuggestionNotFollowingReasonBitmap thermostatSuggestionNotFollowingReason = 86;
  readonly attribute command_id generatedCommandList[] = 65528;
  readonly attribute command_id acceptedCommandList[] = 65529;
  readonly attribute attrib_id attributeList[] = 65531;
  readonly attribute bitmap32 featureMap = 65532;
  readonly attribute int16u clusterRevision = 65533;

  request struct SetpointRaiseLowerRequest {
    SetpointRaiseLowerModeEnum mode = 0;
    int8s amount = 1;
  }

  response struct GetWeeklyScheduleResponse = 0 {
    int8u numberOfTransitionsForSequence = 0;
    ScheduleDayOfWeekBitmap dayOfWeekForSequence = 1;
    ScheduleModeBitmap modeForSequence = 2;
    WeeklyScheduleTransitionStruct transitions[] = 3;
  }

  request struct SetWeeklyScheduleRequest {
    int8u numberOfTransitionsForSequence = 0;
    ScheduleDayOfWeekBitmap dayOfWeekForSequence = 1;
    ScheduleModeBitmap modeForSequence = 2;
    WeeklyScheduleTransitionStruct transitions[] = 3;
  }

  request struct GetWeeklyScheduleRequest {
    ScheduleDayOfWeekBitmap daysToReturn = 0;
    ScheduleModeBitmap modeToReturn = 1;
  }

  response struct AddThermostatSuggestionResponse = 2 {
    int8u uniqueID = 0;
  }

  request struct SetActiveScheduleRequestRequest {
    octet_string<16> scheduleHandle = 0;
  }

  request struct SetActivePresetRequestRequest {
    nullable octet_string<16> presetHandle = 0;
  }

  request struct AddThermostatSuggestionRequest {
    octet_string<16> presetHandle = 0;
    nullable epoch_s effectiveTime = 1;
    int16u expirationInMinutes = 2;
  }

  request struct RemoveThermostatSuggestionRequest {
    int8u uniqueID = 0;
  }

  response struct AtomicResponse = 253 {
    status statusCode = 0;
    AtomicAttributeStatusStruct attributeStatus[] = 1;
    optional int16u timeout = 2;
  }

  request struct AtomicRequestRequest {
    AtomicRequestTypeEnum requestType = 0;
    attrib_id attributeRequests[] = 1;
    optional int16u timeout = 2;
  }

  /** Upon receipt, the attributes for the indicated setpoint(s) SHALL have the amount specified in the Amount field added to them. */
  command SetpointRaiseLower(SetpointRaiseLowerRequest): DefaultSuccess = 0;
  /** This command is used to update the thermostat weekly setpoint schedule from a management system. */
  command access(invoke: manage) SetWeeklySchedule(SetWeeklyScheduleRequest): DefaultSuccess = 1;
  /** The Current Weekly Schedule Command is sent from the server in response to the Get Weekly Schedule Command. */
  command GetWeeklySchedule(GetWeeklyScheduleRequest): GetWeeklyScheduleResponse = 2;
  /** This command is used to clear the weekly schedule. */
  command access(invoke: manage) ClearWeeklySchedule(): DefaultSuccess = 3;
  /** Upon receipt, if the Schedules attribute contains a ScheduleStruct whose ScheduleHandle field matches the value of the ScheduleHandle field, the server SHALL set the thermostat's ActiveScheduleHandle attribute to the value of the ScheduleHandle field. */
  command SetActiveScheduleRequest(SetActiveScheduleRequestRequest): DefaultSuccess = 5;
  /** ID */
  command SetActivePresetRequest(SetActivePresetRequestRequest): DefaultSuccess = 6;
  command access(invoke: manage) AddThermostatSuggestion(AddThermostatSuggestionRequest): AddThermostatSuggestionResponse = 7;
  command access(invoke: manage) RemoveThermostatSuggestion(RemoveThermostatSuggestionRequest): DefaultSuccess = 8;
  /** Begins, Commits or Cancels an atomic write */
  command access(invoke: manage) AtomicRequest(AtomicRequestRequest): AtomicResponse = 254;
}

/** An interface for controlling a fan in a heating/cooling system. */
cluster FanControl = 514 {
  revision 5;

  enum AirflowDirectionEnum : enum8 {
    kForward = 0;
    kReverse = 1;
  }

  enum FanModeEnum : enum8 {
    kOff = 0;
    kLow = 1;
    kMedium = 2;
    kHigh = 3;
    kOn = 4;
    kAuto = 5;
    kSmart = 6;
  }

  enum FanModeSequenceEnum : enum8 {
    kOffLowMedHigh = 0;
    kOffLowHigh = 1;
    kOffLowMedHighAuto = 2;
    kOffLowHighAuto = 3;
    kOffHighAuto = 4;
    kOffHigh = 5;
  }

  enum StepDirectionEnum : enum8 {
    kIncrease = 0;
    kDecrease = 1;
  }

  bitmap Feature : bitmap32 {
    kMultiSpeed = 0x1;
    kAuto = 0x2;
    kRocking = 0x4;
    kWind = 0x8;
    kStep = 0x10;
    kAirflowDirection = 0x20;
  }

  bitmap RockBitmap : bitmap8 {
    kRockLeftRight = 0x1;
    kRockUpDown = 0x2;
    kRockRound = 0x4;
  }

  bitmap WindBitmap : bitmap8 {
    kSleepWind = 0x1;
    kNaturalWind = 0x2;
  }

  attribute FanModeEnum fanMode = 0;
  readonly attribute FanModeSequenceEnum fanModeSequence = 1;
  attribute nullable percent percentSetting = 2;
  readonly attribute percent percentCurrent = 3;
  readonly attribute optional int8u speedMax = 4;
  attribute optional nullable int8u speedSetting = 5;
  readonly attribute optional int8u speedCurrent = 6;
  readonly attribute optional RockBitmap rockSupport = 7;
  attribute optional RockBitmap rockSetting = 8;
  readonly attribute optional WindBitmap windSupport = 9;
  attribute optional WindBitmap windSetting = 10;
  attribute optional AirflowDirectionEnum airflowDirection = 11;
  readonly attribute command_id generatedCommandList[] = 65528;
  readonly attribute command_id acceptedCommandList[] = 65529;
  readonly attribute attrib_id attributeList[] = 65531;
  readonly attribute bitmap32 featureMap = 65532;
  readonly attribute int16u clusterRevision = 65533;

  request struct StepRequest {
    StepDirectionEnum direction = 0;
    optional boolean wrap = 1;
    optional boolean lowestOff = 2;
  }

  /** This command speeds up or slows down the fan, in steps, without a client having to know the fan speed. */
  command Step(StepRequest): DefaultSuccess = 0;
}

/** An interface for configuring the user interface of a thermostat (which may be remote from the thermostat). */
cluster ThermostatUserInterfaceConfiguration = 516 {
  revision 2;

  enum KeypadLockoutEnum : enum8 {
    kNoLockout = 0;
    kLockout1 = 1;
    kLockout2 = 2;
    kLockout3 = 3;
    kLockout4 = 4;
    kLockout5 = 5;
  }

  enum ScheduleProgrammingVisibilityEnum : enum8 {
    kScheduleProgrammingPermitted = 0;
    kScheduleProgrammingDenied = 1;
  }

  enum TemperatureDisplayModeEnum : enum8 {
    kCelsius = 0;
    kFahrenheit = 1;
  }

  attribute TemperatureDisplayModeEnum temperatureDisplayMode = 0;
  attribute access(write: manage) KeypadLockoutEnum keypadLockout = 1;
  attribute access(write: manage) optional ScheduleProgrammingVisibilityEnum scheduleProgrammingVisibility = 2;
  readonly attribute command_id generatedCommandList[] = 65528;
  readonly attribute command_id acceptedCommandList[] = 65529;
  readonly attribute attrib_id attributeList[] = 65531;
  readonly attribute bitmap32 featureMap = 65532;
  readonly attribute int16u clusterRevision = 65533;
}

/** Attributes and commands for controlling the color properties of a color-capable light. */
cluster ColorControl = 768 {
  revision 7;

  enum ColorLoopActionEnum : enum8 {
    kDeactivate = 0;
    kActivateFromColorLoopStartEnhancedHue = 1;
    kActivateFromEnhancedCurrentHue = 2;
  }

  enum ColorLoopDirectionEnum : enum8 {
    kDecrement = 0;
    kIncrement = 1;
  }

  enum ColorModeEnum : enum8 {
    kCurrentHueAndCurrentSaturation = 0;
    kCurrentXAndCurrentY = 1;
    kColorTemperatureMireds = 2;
  }

  enum DirectionEnum : enum8 {
    kShortest = 0;
    kLongest = 1;
    kUp = 2;
    kDown = 3;
  }

  enum DriftCompensationEnum : enum8 {
    kNone = 0;
    kOtherOrUnknown = 1;
    kTemperatureMonitoring = 2;
    kOpticalLuminanceMonitoringAndFeedback = 3;
    kOpticalColorMonitoringAndFeedback = 4;
  }

  enum EnhancedColorModeEnum : enum8 {
    kCurrentHueAndCurrentSaturation = 0;
    kCurrentXAndCurrentY = 1;
    kColorTemperatureMireds = 2;
    kEnhancedCurrentHueAndCurrentSaturation = 3;
  }

  enum MoveModeEnum : enum8 {
    kStop = 0;
    kUp = 1;
    kDown = 3;
  }

  enum StepModeEnum : enum8 {
    kUp = 1;
    kDown = 3;
  }

  bitmap ColorCapabilitiesBitmap : bitmap16 {
    kHueSaturation = 0x1;
    kEnhancedHue = 0x2;
    kColorLoop = 0x4;
    kXY = 0x8 [spec_name = "XY"];
    kColorTemperature = 0x10;
  }

  bitmap Feature : bitmap32 {
    kHueAndSaturation = 0x1;
    kEnhancedHue = 0x2;
    kColorLoop = 0x4;
    kXY = 0x8 [spec_name = "XY"];
    kColorTemperature = 0x10;
  }

  bitmap OptionsBitmap : bitmap8 {
    kExecuteIfOff = 0x1;
  }

  bitmap UpdateFlagsBitmap : bitmap8 {
    kUpdateAction = 0x1;
    kUpdateDirection = 0x2;
    kUpdateTime = 0x4;
    kUpdateStartHue = 0x8;
  }

  readonly attribute optional int8u currentHue = 0;
  readonly attribute optional int8u currentSaturation = 1;
  readonly attribute optional int16u remainingTime = 2;
  readonly attribute optional int16u currentX = 3;
  readonly attribute optional int16u currentY = 4;
  readonly attribute optional DriftCompensationEnum driftCompensation = 5;
  readonly attribute optional char_string<254> compensationText = 6;
  readonly attribute optional int16u colorTemperatureMireds = 7;
  readonly attribute ColorModeEnum colorMode = 8;
  attribute OptionsBitmap options = 15;
  readonly attribute nullable int8u numberOfPrimaries = 16;
  readonly attribute optional int16u primary1X = 17;
  readonly attribute optional int16u primary1Y = 18;
  readonly attribute optional nullable int8u primary1Intensity = 19;
  readonly attribute optional int16u primary2X = 21;
  readonly attribute optional int16u primary2Y = 22;
  readonly attribute optional nullable int8u primary2Intensity = 23;
  readonly attribute optional int16u primary3X = 25;
  readonly attribute optional int16u primary3Y = 26;
  readonly attribute optional nullable int8u primary3Intensity = 27;
  readonly attribute optional int16u primary4X = 32;
  readonly attribute optional int16u primary4Y = 33;
  readonly attribute optional nullable int8u primary4Intensity = 34;
  readonly attribute optional int16u primary5X = 36;
  readonly attribute optional int16u primary5Y = 37;
  readonly attribute optional nullable int8u primary5Intensity = 38;
  readonly attribute optional int16u primary6X = 40;
  readonly attribute optional int16u primary6Y = 41;
  readonly attribute optional nullable int8u primary6Intensity = 42;
  readonly attribute optional int16u whitePointX = 48;
  readonly attribute optional int16u whitePointY = 49;
  readonly attribute optional int16u colorPointRX = 50;
  readonly attribute optional int16u colorPointRY = 51;
  readonly attribute optional nullable int8u colorPointRIntensity = 52;
  readonly attribute optional int16u colorPointGX = 54;
  readonly attribute optional int16u colorPointGY = 55;
  readonly attribute optional nullable int8u colorPointGIntensity = 56;
  readonly attribute optional int16u colorPointBX = 58;
  readonly attribute optional int16u colorPointBY = 59;
  readonly attribute optional nullable int8u colorPointBIntensity = 60;
  readonly attribute optional int16u enhancedCurrentHue = 16384;
  readonly attribute EnhancedColorModeEnum enhancedColorMode = 16385;
  readonly attribute optional int8u colorLoopActive = 16386;
  readonly attribute optional int8u colorLoopDirection = 16387;
  readonly attribute optional int16u colorLoopTime = 16388;
  readonly attribute optional int16u colorLoopStartEnhancedHue = 16389;
  readonly attribute optional int16u colorLoopStoredEnhancedHue = 16390;
  readonly attribute ColorCapabilitiesBitmap colorCapabilities = 16394;
  readonly attribute optional int16u colorTempPhysicalMinMireds = 16395;
  readonly attribute optional int16u colorTempPhysicalMaxMireds = 16396;
  readonly attribute optional int16u coupleColorTempToLevelMinMireds = 16397;
  attribute access(write: manage) optional nullable int16u startUpColorTemperatureMireds = 16400;
  readonly attribute command_id generatedCommandList[] = 65528;
  readonly attribute command_id acceptedCommandList[] = 65529;
  readonly attribute attrib_id attributeList[] = 65531;
  readonly attribute bitmap32 featureMap = 65532;
  readonly attribute int16u clusterRevision = 65533;

  request struct MoveToHueRequest {
    int8u hue = 0;
    DirectionEnum direction = 1;
    int16u transitionTime = 2;
    OptionsBitmap optionsMask = 3;
    OptionsBitmap optionsOverride = 4;
  }

  request struct MoveHueRequest {
    MoveModeEnum moveMode = 0;
    int8u rate = 1;
    OptionsBitmap optionsMask = 2;
    OptionsBitmap optionsOverride = 3;
  }

  request struct StepHueRequest {
    StepModeEnum stepMode = 0;
    int8u stepSize = 1;
    int8u transitionTime = 2;
    OptionsBitmap optionsMask = 3;
    OptionsBitmap optionsOverride = 4;
  }

  request struct MoveToSaturationRequest {
    int8u saturation = 0;
    int16u transitionTime = 1;
    OptionsBitmap optionsMask = 2;
    OptionsBitmap optionsOverride = 3;
  }

  request struct MoveSaturationRequest {
    MoveModeEnum moveMode = 0;
    int8u rate = 1;
    OptionsBitmap optionsMask = 2;
    OptionsBitmap optionsOverride = 3;
  }

  request struct StepSaturationRequest {
    StepModeEnum stepMode = 0;
    int8u stepSize = 1;
    int8u transitionTime = 2;
    OptionsBitmap optionsMask = 3;
    OptionsBitmap optionsOverride = 4;
  }

  request struct MoveToHueAndSaturationRequest {
    int8u hue = 0;
    int8u saturation = 1;
    int16u transitionTime = 2;
    OptionsBitmap optionsMask = 3;
    OptionsBitmap optionsOverride = 4;
  }

  request struct MoveToColorRequest {
    int16u colorX = 0;
    int16u colorY = 1;
    int16u transitionTime = 2;
    OptionsBitmap optionsMask = 3;
    OptionsBitmap optionsOverride = 4;
  }

  request struct MoveColorRequest {
    int16s rateX = 0;
    int16s rateY = 1;
    OptionsBitmap optionsMask = 2;
    OptionsBitmap optionsOverride = 3;
  }

  request struct StepColorRequest {
    int16s stepX = 0;
    int16s stepY = 1;
    int16u transitionTime = 2;
    OptionsBitmap optionsMask = 3;
    OptionsBitmap optionsOverride = 4;
  }

  request struct MoveToColorTemperatureRequest {
    int16u colorTemperatureMireds = 0;
    int16u transitionTime = 1;
    OptionsBitmap optionsMask = 2;
    OptionsBitmap optionsOverride = 3;
  }

  request struct EnhancedMoveToHueRequest {
    int16u enhancedHue = 0;
    DirectionEnum direction = 1;
    int16u transitionTime = 2;
    OptionsBitmap optionsMask = 3;
    OptionsBitmap optionsOverride = 4;
  }

  request struct EnhancedMoveHueRequest {
    MoveModeEnum moveMode = 0;
    int16u rate = 1;
    OptionsBitmap optionsMask = 2;
    OptionsBitmap optionsOverride = 3;
  }

  request struct EnhancedStepHueRequest {
    StepModeEnum stepMode = 0;
    int16u stepSize = 1;
    int16u transitionTime = 2;
    OptionsBitmap optionsMask = 3;
    OptionsBitmap optionsOverride = 4;
  }

  request struct EnhancedMoveToHueAndSaturationRequest {
    int16u enhancedHue = 0;
    int8u saturation = 1;
    int16u transitionTime = 2;
    OptionsBitmap optionsMask = 3;
    OptionsBitmap optionsOverride = 4;
  }

  request struct ColorLoopSetRequest {
    UpdateFlagsBitmap updateFlags = 0;
    ColorLoopActionEnum action = 1;
    ColorLoopDirectionEnum direction = 2;
    int16u time = 3;
    int16u startHue = 4;
    OptionsBitmap optionsMask = 5;
    OptionsBitmap optionsOverride = 6;
  }

  request struct StopMoveStepRequest {
    OptionsBitmap optionsMask = 0;
    OptionsBitmap optionsOverride = 1;
  }

  request struct MoveColorTemperatureRequest {
    MoveModeEnum moveMode = 0;
    int16u rate = 1;
    int16u colorTemperatureMinimumMireds = 2;
    int16u colorTemperatureMaximumMireds = 3;
    OptionsBitmap optionsMask = 4;
    OptionsBitmap optionsOverride = 5;
  }

  request struct StepColorTemperatureRequest {
    StepModeEnum stepMode = 0;
    int16u stepSize = 1;
    int16u transitionTime = 2;
    int16u colorTemperatureMinimumMireds = 3;
    int16u colorTemperatureMaximumMireds = 4;
    OptionsBitmap optionsMask = 5;
    OptionsBitmap optionsOverride = 6;
  }

  /** Move to specified hue. */
  command MoveToHue(MoveToHueRequest): DefaultSuccess = 0;
  /** Move hue up or down at specified rate. */
  command MoveHue(MoveHueRequest): DefaultSuccess = 1;
  /** Step hue up or down by specified size at specified rate. */
  command StepHue(StepHueRequest): DefaultSuccess = 2;
  /** Move to specified saturation. */
  command MoveToSaturation(MoveToSaturationRequest): DefaultSuccess = 3;
  /** Move saturation up or down at specified rate. */
  command MoveSaturation(MoveSaturationRequest): DefaultSuccess = 4;
  /** Step saturation up or down by specified size at specified rate. */
  command StepSaturation(StepSaturationRequest): DefaultSuccess = 5;
  /** Move to hue and saturation. */
  command MoveToHueAndSaturation(MoveToHueAndSaturationRequest): DefaultSuccess = 6;
  /** Move to specified color. */
  command MoveToColor(MoveToColorRequest): DefaultSuccess = 7;
  /** Moves the color. */
  command MoveColor(MoveColorRequest): DefaultSuccess = 8;
  /** Steps the lighting to a specific color. */
  command StepColor(StepColorRequest): DefaultSuccess = 9;
  /** Move to a specific color temperature. */
  command MoveToColorTemperature(MoveToColorTemperatureRequest): DefaultSuccess = 10;
  /** Command description for EnhancedMoveToHue */
  command EnhancedMoveToHue(EnhancedMoveToHueRequest): DefaultSuccess = 64;
  /** Command description for EnhancedMoveHue */
  command EnhancedMoveHue(EnhancedMoveHueRequest): DefaultSuccess = 65;
  /** Command description for EnhancedStepHue */
  command EnhancedStepHue(EnhancedStepHueRequest): DefaultSuccess = 66;
  /** Command description for EnhancedMoveToHueAndSaturation */
  command EnhancedMoveToHueAndSaturation(EnhancedMoveToHueAndSaturationRequest): DefaultSuccess = 67;
  /** Command description for ColorLoopSet */
  command ColorLoopSet(ColorLoopSetRequest): DefaultSuccess = 68;
  /** Command description for StopMoveStep */
  command StopMoveStep(StopMoveStepRequest): DefaultSuccess = 71;
  /** Command description for MoveColorTemperature */
  command MoveColorTemperature(MoveColorTemperatureRequest): DefaultSuccess = 75;
  /** Command description for StepColorTemperature */
  command StepColorTemperature(StepColorTemperatureRequest): DefaultSuccess = 76;
}

/** Attributes and commands for configuring a lighting ballast. */
provisional cluster BallastConfiguration = 769 {
  revision 4;

  bitmap BallastStatusBitmap : bitmap8 {
    kBallastNonOperational = 0x1;
    kLampFailure = 0x2;
  }

  bitmap LampAlarmModeBitmap : bitmap8 {
    kLampBurnHours = 0x1;
  }

  readonly attribute int8u physicalMinLevel = 0;
  readonly attribute int8u physicalMaxLevel = 1;
  readonly attribute optional BallastStatusBitmap ballastStatus = 2;
  attribute access(write: manage) int8u minLevel = 16;
  attribute access(write: manage) int8u maxLevel = 17;
  attribute access(write: manage) optional nullable int8u intrinsicBallastFactor = 20;
  attribute access(write: manage) optional nullable int8u ballastFactorAdjustment = 21;
  readonly attribute int8u lampQuantity = 32;
  attribute access(write: manage) optional char_string<16> lampType = 48;
  attribute access(write: manage) optional char_string<16> lampManufacturer = 49;
  attribute access(write: manage) optional nullable int24u lampRatedHours = 50;
  attribute access(write: manage) optional nullable int24u lampBurnHours = 51;
  attribute access(write: manage) optional LampAlarmModeBitmap lampAlarmMode = 52;
  attribute access(write: manage) optional nullable int24u lampBurnHoursTripPoint = 53;
  readonly attribute command_id generatedCommandList[] = 65528;
  readonly attribute command_id acceptedCommandList[] = 65529;
  readonly attribute attrib_id attributeList[] = 65531;
  readonly attribute bitmap32 featureMap = 65532;
  readonly attribute int16u clusterRevision = 65533;
}

/** Attributes and commands for configuring the measurement of illuminance, and reporting illuminance measurements. */
cluster IlluminanceMeasurement = 1024 {
  revision 3;

  enum LightSensorTypeEnum : enum8 {
    kPhotodiode = 0;
    kCMOS = 1 [spec_name = "CMOS"];
  }

  readonly attribute nullable int16u measuredValue = 0;
  readonly attribute nullable int16u minMeasuredValue = 1;
  readonly attribute nullable int16u maxMeasuredValue = 2;
  readonly attribute optional int16u tolerance = 3;
  readonly attribute optional nullable LightSensorTypeEnum lightSensorType = 4;
  readonly attribute command_id generatedCommandList[] = 65528;
  readonly attribute command_id acceptedCommandList[] = 65529;
  readonly attribute attrib_id attributeList[] = 65531;
  readonly attribute bitmap32 featureMap = 65532;
  readonly attribute int16u clusterRevision = 65533;
}

/** Attributes and commands for configuring the measurement of temperature, and reporting temperature measurements. */
cluster TemperatureMeasurement = 1026 {
  revision 4;

  readonly attribute nullable temperature measuredValue = 0;
  readonly attribute nullable temperature minMeasuredValue = 1;
  readonly attribute nullable temperature maxMeasuredValue = 2;
  readonly attribute optional int16u tolerance = 3;
  readonly attribute command_id generatedCommandList[] = 65528;
  readonly attribute command_id acceptedCommandList[] = 65529;
  readonly attribute attrib_id attributeList[] = 65531;
  readonly attribute bitmap32 featureMap = 65532;
  readonly attribute int16u clusterRevision = 65533;
}

/** Attributes and commands for configuring the measurement of pressure, and reporting pressure measurements. */
cluster PressureMeasurement = 1027 {
  revision 3;

  bitmap Feature : bitmap32 {
    kExtended = 0x1;
  }

  readonly attribute nullable int16s measuredValue = 0;
  readonly attribute nullable int16s minMeasuredValue = 1;
  readonly attribute nullable int16s maxMeasuredValue = 2;
  readonly attribute optional int16u tolerance = 3;
  readonly attribute optional nullable int16s scaledValue = 16;
  readonly attribute optional nullable int16s minScaledValue = 17;
  readonly attribute optional nullable int16s maxScaledValue = 18;
  readonly attribute optional int16u scaledTolerance = 19;
  readonly attribute optional int8s scale = 20;
  readonly attribute command_id generatedCommandList[] = 65528;
  readonly attribute command_id acceptedCommandList[] = 65529;
  readonly attribute attrib_id attributeList[] = 65531;
  readonly attribute bitmap32 featureMap = 65532;
  readonly attribute int16u clusterRevision = 65533;
}

/** Attributes and commands for configuring the measurement of flow, and reporting flow measurements. */
cluster FlowMeasurement = 1028 {
  revision 3;

  readonly attribute nullable int16u measuredValue = 0;
  readonly attribute nullable int16u minMeasuredValue = 1;
  readonly attribute nullable int16u maxMeasuredValue = 2;
  readonly attribute optional int16u tolerance = 3;
  readonly attribute command_id generatedCommandList[] = 65528;
  readonly attribute command_id acceptedCommandList[] = 65529;
  readonly attribute attrib_id attributeList[] = 65531;
  readonly attribute bitmap32 featureMap = 65532;
  readonly attribute int16u clusterRevision = 65533;
}

/** Attributes and commands for configuring the measurement of relative humidity, and reporting relative humidity measurements. */
cluster RelativeHumidityMeasurement = 1029 {
  revision 3;

  readonly attribute nullable int16u measuredValue = 0;
  readonly attribute nullable int16u minMeasuredValue = 1;
  readonly attribute nullable int16u maxMeasuredValue = 2;
  readonly attribute optional int16u tolerance = 3;
  readonly attribute command_id generatedCommandList[] = 65528;
  readonly attribute command_id acceptedCommandList[] = 65529;
  readonly attribute attrib_id attributeList[] = 65531;
  readonly attribute bitmap32 featureMap = 65532;
  readonly attribute int16u clusterRevision = 65533;
}

/** The server cluster provides an interface to occupancy sensing functionality based on one or more sensing modalities, including configuration and provision of notifications of occupancy status. */
cluster OccupancySensing = 1030 {
  revision 5;

  enum OccupancySensorTypeEnum : enum8 {
    kPIR = 0 [spec_name = "PIR"];
    kUltrasonic = 1;
    kPIRAndUltrasonic = 2;
    kPhysicalContact = 3;
  }

  bitmap Feature : bitmap32 {
    kOther = 0x1;
    kPassiveInfrared = 0x2;
    kUltrasonic = 0x4;
    kPhysicalContact = 0x8;
    kActiveInfrared = 0x10;
    kRadar = 0x20;
    kRFSensing = 0x40;
    kVision = 0x80;
  }

  bitmap OccupancyBitmap : bitmap8 {
    kOccupied = 0x1;
  }

  bitmap OccupancySensorTypeBitmap : bitmap8 {
    kPIR = 0x1 [spec_name = "PIR"];
    kUltrasonic = 0x2;
    kPhysicalContact = 0x4;
  }

  struct HoldTimeLimitsStruct {
    int16u holdTimeMin = 0;
    int16u holdTimeMax = 1;
    int16u holdTimeDefault = 2;
  }

  info event OccupancyChanged = 0 {
    OccupancyBitmap occupancy = 0;
  }

  readonly attribute OccupancyBitmap occupancy = 0;
  readonly attribute OccupancySensorTypeEnum occupancySensorType = 1;
  readonly attribute OccupancySensorTypeBitmap occupancySensorTypeBitmap = 2;
  attribute access(write: manage) optional int16u holdTime = 3;
  readonly attribute optional HoldTimeLimitsStruct holdTimeLimits = 4;
  attribute access(write: manage) optional int16u PIROccupiedToUnoccupiedDelay = 16;
  attribute access(write: manage) optional int16u PIRUnoccupiedToOccupiedDelay = 17;
  attribute access(write: manage) optional int8u PIRUnoccupiedToOccupiedThreshold = 18;
  attribute access(write: manage) optional int16u ultrasonicOccupiedToUnoccupiedDelay = 32;
  attribute access(write: manage) optional int16u ultrasonicUnoccupiedToOccupiedDelay = 33;
  attribute access(write: manage) optional int8u ultrasonicUnoccupiedToOccupiedThreshold = 34;
  attribute access(write: manage) optional int16u physicalContactOccupiedToUnoccupiedDelay = 48;
  attribute access(write: manage) optional int16u physicalContactUnoccupiedToOccupiedDelay = 49;
  attribute access(write: manage) optional int8u physicalContactUnoccupiedToOccupiedThreshold = 50;
  readonly attribute command_id generatedCommandList[] = 65528;
  readonly attribute command_id acceptedCommandList[] = 65529;
  readonly attribute attrib_id attributeList[] = 65531;
  readonly attribute bitmap32 featureMap = 65532;
  readonly attribute int16u clusterRevision = 65533;
}

/** Attributes for reporting carbon monoxide concentration measurements */
cluster CarbonMonoxideConcentrationMeasurement = 1036 {
  revision 3;

  shared enum LevelValueEnum : enum8 {
    kUnknown = 0;
    kLow = 1;
    kMedium = 2;
    kHigh = 3;
    kCritical = 4;
  }

  shared enum MeasurementMediumEnum : enum8 {
    kAir = 0;
    kWater = 1;
    kSoil = 2;
  }

  shared enum MeasurementUnitEnum : enum8 {
    kPPM = 0 [spec_name = "PPM"];
    kPPB = 1 [spec_name = "PPB"];
    kPPT = 2 [spec_name = "PPT"];
    kMGM3 = 3 [spec_name = "MGM3"];
    kUGM3 = 4 [spec_name = "UGM3"];
    kNGM3 = 5 [spec_name = "NGM3"];
    kPM3 = 6 [spec_name = "PM3"];
    kBQM3 = 7 [spec_name = "BQM3"];
  }

  bitmap Feature : bitmap32 {
    kNumericMeasurement = 0x1;
    kLevelIndication = 0x2;
    kMediumLevel = 0x4;
    kCriticalLevel = 0x8;
    kPeakMeasurement = 0x10;
    kAverageMeasurement = 0x20;
  }

  readonly attribute optional nullable single measuredValue = 0;
  readonly attribute optional nullable single minMeasuredValue = 1;
  readonly attribute optional nullable single maxMeasuredValue = 2;
  readonly attribute optional nullable single peakMeasuredValue = 3;
  readonly attribute optional elapsed_s peakMeasuredValueWindow = 4;
  readonly attribute optional nullable single averageMeasuredValue = 5;
  readonly attribute optional elapsed_s averageMeasuredValueWindow = 6;
  readonly attribute optional single uncertainty = 7;
  readonly attribute optional MeasurementUnitEnum measurementUnit = 8;
  readonly attribute MeasurementMediumEnum measurementMedium = 9;
  readonly attribute optional LevelValueEnum levelValue = 10;
  readonly attribute command_id generatedCommandList[] = 65528;
  readonly attribute command_id acceptedCommandList[] = 65529;
  readonly attribute attrib_id attributeList[] = 65531;
  readonly attribute bitmap32 featureMap = 65532;
  readonly attribute int16u clusterRevision = 65533;
}

/** Attributes for reporting carbon dioxide concentration measurements */
cluster CarbonDioxideConcentrationMeasurement = 1037 {
  revision 3;

  shared enum LevelValueEnum : enum8 {
    kUnknown = 0;
    kLow = 1;
    kMedium = 2;
    kHigh = 3;
    kCritical = 4;
  }

  shared enum MeasurementMediumEnum : enum8 {
    kAir = 0;
    kWater = 1;
    kSoil = 2;
  }

  shared enum MeasurementUnitEnum : enum8 {
    kPPM = 0 [spec_name = "PPM"];
    kPPB = 1 [spec_name = "PPB"];
    kPPT = 2 [spec_name = "PPT"];
    kMGM3 = 3 [spec_name = "MGM3"];
    kUGM3 = 4 [spec_name = "UGM3"];
    kNGM3 = 5 [spec_name = "NGM3"];
    kPM3 = 6 [spec_name = "PM3"];
    kBQM3 = 7 [spec_name = "BQM3"];
  }

  bitmap Feature : bitmap32 {
    kNumericMeasurement = 0x1;
    kLevelIndication = 0x2;
    kMediumLevel = 0x4;
    kCriticalLevel = 0x8;
    kPeakMeasurement = 0x10;
    kAverageMeasurement = 0x20;
  }

  readonly attribute optional nullable single measuredValue = 0;
  readonly attribute optional nullable single minMeasuredValue = 1;
  readonly attribute optional nullable single maxMeasuredValue = 2;
  readonly attribute optional nullable single peakMeasuredValue = 3;
  readonly attribute optional elapsed_s peakMeasuredValueWindow = 4;
  readonly attribute optional nullable single averageMeasuredValue = 5;
  readonly attribute optional elapsed_s averageMeasuredValueWindow = 6;
  readonly attribute optional single uncertainty = 7;
  readonly attribute optional MeasurementUnitEnum measurementUnit = 8;
  readonly attribute MeasurementMediumEnum measurementMedium = 9;
  readonly attribute optional LevelValueEnum levelValue = 10;
  readonly attribute command_id generatedCommandList[] = 65528;
  readonly attribute command_id acceptedCommandList[] = 65529;
  readonly attribute attrib_id attributeList[] = 65531;
  readonly attribute bitmap32 featureMap = 65532;
  readonly attribute int16u clusterRevision = 65533;
}

/** Attributes for reporting nitrogen dioxide concentration measurements */
cluster NitrogenDioxideConcentrationMeasurement = 1043 {
  revision 3;

  shared enum LevelValueEnum : enum8 {
    kUnknown = 0;
    kLow = 1;
    kMedium = 2;
    kHigh = 3;
    kCritical = 4;
  }

  shared enum MeasurementMediumEnum : enum8 {
    kAir = 0;
    kWater = 1;
    kSoil = 2;
  }

  shared enum MeasurementUnitEnum : enum8 {
    kPPM = 0 [spec_name = "PPM"];
    kPPB = 1 [spec_name = "PPB"];
    kPPT = 2 [spec_name = "PPT"];
    kMGM3 = 3 [spec_name = "MGM3"];
    kUGM3 = 4 [spec_name = "UGM3"];
    kNGM3 = 5 [spec_name = "NGM3"];
    kPM3 = 6 [spec_name = "PM3"];
    kBQM3 = 7 [spec_name = "BQM3"];
  }

  bitmap Feature : bitmap32 {
    kNumericMeasurement = 0x1;
    kLevelIndication = 0x2;
    kMediumLevel = 0x4;
    kCriticalLevel = 0x8;
    kPeakMeasurement = 0x10;
    kAverageMeasurement = 0x20;
  }

  readonly attribute optional nullable single measuredValue = 0;
  readonly attribute optional nullable single minMeasuredValue = 1;
  readonly attribute optional nullable single maxMeasuredValue = 2;
  readonly attribute optional nullable single peakMeasuredValue = 3;
  readonly attribute optional elapsed_s peakMeasuredValueWindow = 4;
  readonly attribute optional nullable single averageMeasuredValue = 5;
  readonly attribute optional elapsed_s averageMeasuredValueWindow = 6;
  readonly attribute optional single uncertainty = 7;
  readonly attribute optional MeasurementUnitEnum measurementUnit = 8;
  readonly attribute MeasurementMediumEnum measurementMedium = 9;
  readonly attribute optional LevelValueEnum levelValue = 10;
  readonly attribute command_id generatedCommandList[] = 65528;
  readonly attribute command_id acceptedCommandList[] = 65529;
  readonly attribute attrib_id attributeList[] = 65531;
  readonly attribute bitmap32 featureMap = 65532;
  readonly attribute int16u clusterRevision = 65533;
}

/** Attributes for reporting ozone concentration measurements */
cluster OzoneConcentrationMeasurement = 1045 {
  revision 3;

  shared enum LevelValueEnum : enum8 {
    kUnknown = 0;
    kLow = 1;
    kMedium = 2;
    kHigh = 3;
    kCritical = 4;
  }

  shared enum MeasurementMediumEnum : enum8 {
    kAir = 0;
    kWater = 1;
    kSoil = 2;
  }

  shared enum MeasurementUnitEnum : enum8 {
    kPPM = 0 [spec_name = "PPM"];
    kPPB = 1 [spec_name = "PPB"];
    kPPT = 2 [spec_name = "PPT"];
    kMGM3 = 3 [spec_name = "MGM3"];
    kUGM3 = 4 [spec_name = "UGM3"];
    kNGM3 = 5 [spec_name = "NGM3"];
    kPM3 = 6 [spec_name = "PM3"];
    kBQM3 = 7 [spec_name = "BQM3"];
  }

  bitmap Feature : bitmap32 {
    kNumericMeasurement = 0x1;
    kLevelIndication = 0x2;
    kMediumLevel = 0x4;
    kCriticalLevel = 0x8;
    kPeakMeasurement = 0x10;
    kAverageMeasurement = 0x20;
  }

  readonly attribute optional nullable single measuredValue = 0;
  readonly attribute optional nullable single minMeasuredValue = 1;
  readonly attribute optional nullable single maxMeasuredValue = 2;
  readonly attribute optional nullable single peakMeasuredValue = 3;
  readonly attribute optional elapsed_s peakMeasuredValueWindow = 4;
  readonly attribute optional nullable single averageMeasuredValue = 5;
  readonly attribute optional elapsed_s averageMeasuredValueWindow = 6;
  readonly attribute optional single uncertainty = 7;
  readonly attribute optional MeasurementUnitEnum measurementUnit = 8;
  readonly attribute MeasurementMediumEnum measurementMedium = 9;
  readonly attribute optional LevelValueEnum levelValue = 10;
  readonly attribute command_id generatedCommandList[] = 65528;
  readonly attribute command_id acceptedCommandList[] = 65529;
  readonly attribute attrib_id attributeList[] = 65531;
  readonly attribute bitmap32 featureMap = 65532;
  readonly attribute int16u clusterRevision = 65533;
}

/** Attributes for reporting PM2.5 concentration measurements */
cluster Pm25ConcentrationMeasurement = 1066 {
  revision 3;

  shared enum LevelValueEnum : enum8 {
    kUnknown = 0;
    kLow = 1;
    kMedium = 2;
    kHigh = 3;
    kCritical = 4;
  }

  shared enum MeasurementMediumEnum : enum8 {
    kAir = 0;
    kWater = 1;
    kSoil = 2;
  }

  shared enum MeasurementUnitEnum : enum8 {
    kPPM = 0 [spec_name = "PPM"];
    kPPB = 1 [spec_name = "PPB"];
    kPPT = 2 [spec_name = "PPT"];
    kMGM3 = 3 [spec_name = "MGM3"];
    kUGM3 = 4 [spec_name = "UGM3"];
    kNGM3 = 5 [spec_name = "NGM3"];
    kPM3 = 6 [spec_name = "PM3"];
    kBQM3 = 7 [spec_name = "BQM3"];
  }

  bitmap Feature : bitmap32 {
    kNumericMeasurement = 0x1;
    kLevelIndication = 0x2;
    kMediumLevel = 0x4;
    kCriticalLevel = 0x8;
    kPeakMeasurement = 0x10;
    kAverageMeasurement = 0x20;
  }

  readonly attribute optional nullable single measuredValue = 0;
  readonly attribute optional nullable single minMeasuredValue = 1;
  readonly attribute optional nullable single maxMeasuredValue = 2;
  readonly attribute optional nullable single peakMeasuredValue = 3;
  readonly attribute optional elapsed_s peakMeasuredValueWindow = 4;
  readonly attribute optional nullable single averageMeasuredValue = 5;
  readonly attribute optional elapsed_s averageMeasuredValueWindow = 6;
  readonly attribute optional single uncertainty = 7;
  readonly attribute optional MeasurementUnitEnum measurementUnit = 8;
  readonly attribute MeasurementMediumEnum measurementMedium = 9;
  readonly attribute optional LevelValueEnum levelValue = 10;
  readonly attribute command_id generatedCommandList[] = 65528;
  readonly attribute command_id acceptedCommandList[] = 65529;
  readonly attribute attrib_id attributeList[] = 65531;
  readonly attribute bitmap32 featureMap = 65532;
  readonly attribute int16u clusterRevision = 65533;
}

/** Attributes for reporting formaldehyde concentration measurements */
cluster FormaldehydeConcentrationMeasurement = 1067 {
  revision 3;

  shared enum LevelValueEnum : enum8 {
    kUnknown = 0;
    kLow = 1;
    kMedium = 2;
    kHigh = 3;
    kCritical = 4;
  }

  shared enum MeasurementMediumEnum : enum8 {
    kAir = 0;
    kWater = 1;
    kSoil = 2;
  }

  shared enum MeasurementUnitEnum : enum8 {
    kPPM = 0 [spec_name = "PPM"];
    kPPB = 1 [spec_name = "PPB"];
    kPPT = 2 [spec_name = "PPT"];
    kMGM3 = 3 [spec_name = "MGM3"];
    kUGM3 = 4 [spec_name = "UGM3"];
    kNGM3 = 5 [spec_name = "NGM3"];
    kPM3 = 6 [spec_name = "PM3"];
    kBQM3 = 7 [spec_name = "BQM3"];
  }

  bitmap Feature : bitmap32 {
    kNumericMeasurement = 0x1;
    kLevelIndication = 0x2;
    kMediumLevel = 0x4;
    kCriticalLevel = 0x8;
    kPeakMeasurement = 0x10;
    kAverageMeasurement = 0x20;
  }

  readonly attribute optional nullable single measuredValue = 0;
  readonly attribute optional nullable single minMeasuredValue = 1;
  readonly attribute optional nullable single maxMeasuredValue = 2;
  readonly attribute optional nullable single peakMeasuredValue = 3;
  readonly attribute optional elapsed_s peakMeasuredValueWindow = 4;
  readonly attribute optional nullable single averageMeasuredValue = 5;
  readonly attribute optional elapsed_s averageMeasuredValueWindow = 6;
  readonly attribute optional single uncertainty = 7;
  readonly attribute optional MeasurementUnitEnum measurementUnit = 8;
  readonly attribute MeasurementMediumEnum measurementMedium = 9;
  readonly attribute optional LevelValueEnum levelValue = 10;
  readonly attribute command_id generatedCommandList[] = 65528;
  readonly attribute command_id acceptedCommandList[] = 65529;
  readonly attribute attrib_id attributeList[] = 65531;
  readonly attribute bitmap32 featureMap = 65532;
  readonly attribute int16u clusterRevision = 65533;
}

/** Attributes for reporting PM1 concentration measurements */
cluster Pm1ConcentrationMeasurement = 1068 {
  revision 3;

  shared enum LevelValueEnum : enum8 {
    kUnknown = 0;
    kLow = 1;
    kMedium = 2;
    kHigh = 3;
    kCritical = 4;
  }

  shared enum MeasurementMediumEnum : enum8 {
    kAir = 0;
    kWater = 1;
    kSoil = 2;
  }

  shared enum MeasurementUnitEnum : enum8 {
    kPPM = 0 [spec_name = "PPM"];
    kPPB = 1 [spec_name = "PPB"];
    kPPT = 2 [spec_name = "PPT"];
    kMGM3 = 3 [spec_name = "MGM3"];
    kUGM3 = 4 [spec_name = "UGM3"];
    kNGM3 = 5 [spec_name = "NGM3"];
    kPM3 = 6 [spec_name = "PM3"];
    kBQM3 = 7 [spec_name = "BQM3"];
  }

  bitmap Feature : bitmap32 {
    kNumericMeasurement = 0x1;
    kLevelIndication = 0x2;
    kMediumLevel = 0x4;
    kCriticalLevel = 0x8;
    kPeakMeasurement = 0x10;
    kAverageMeasurement = 0x20;
  }

  readonly attribute optional nullable single measuredValue = 0;
  readonly attribute optional nullable single minMeasuredValue = 1;
  readonly attribute optional nullable single maxMeasuredValue = 2;
  readonly attribute optional nullable single peakMeasuredValue = 3;
  readonly attribute optional elapsed_s peakMeasuredValueWindow = 4;
  readonly attribute optional nullable single averageMeasuredValue = 5;
  readonly attribute optional elapsed_s averageMeasuredValueWindow = 6;
  readonly attribute optional single uncertainty = 7;
  readonly attribute optional MeasurementUnitEnum measurementUnit = 8;
  readonly attribute MeasurementMediumEnum measurementMedium = 9;
  readonly attribute optional LevelValueEnum levelValue = 10;
  readonly attribute command_id generatedCommandList[] = 65528;
  readonly attribute command_id acceptedCommandList[] = 65529;
  readonly attribute attrib_id attributeList[] = 65531;
  readonly attribute bitmap32 featureMap = 65532;
  readonly attribute int16u clusterRevision = 65533;
}

/** Attributes for reporting PM10 concentration measurements */
cluster Pm10ConcentrationMeasurement = 1069 {
  revision 3;

  shared enum LevelValueEnum : enum8 {
    kUnknown = 0;
    kLow = 1;
    kMedium = 2;
    kHigh = 3;
    kCritical = 4;
  }

  shared enum MeasurementMediumEnum : enum8 {
    kAir = 0;
    kWater = 1;
    kSoil = 2;
  }

  shared enum MeasurementUnitEnum : enum8 {
    kPPM = 0 [spec_name = "PPM"];
    kPPB = 1 [spec_name = "PPB"];
    kPPT = 2 [spec_name = "PPT"];
    kMGM3 = 3 [spec_name = "MGM3"];
    kUGM3 = 4 [spec_name = "UGM3"];
    kNGM3 = 5 [spec_name = "NGM3"];
    kPM3 = 6 [spec_name = "PM3"];
    kBQM3 = 7 [spec_name = "BQM3"];
  }

  bitmap Feature : bitmap32 {
    kNumericMeasurement = 0x1;
    kLevelIndication = 0x2;
    kMediumLevel = 0x4;
    kCriticalLevel = 0x8;
    kPeakMeasurement = 0x10;
    kAverageMeasurement = 0x20;
  }

  readonly attribute optional nullable single measuredValue = 0;
  readonly attribute optional nullable single minMeasuredValue = 1;
  readonly attribute optional nullable single maxMeasuredValue = 2;
  readonly attribute optional nullable single peakMeasuredValue = 3;
  readonly attribute optional elapsed_s peakMeasuredValueWindow = 4;
  readonly attribute optional nullable single averageMeasuredValue = 5;
  readonly attribute optional elapsed_s averageMeasuredValueWindow = 6;
  readonly attribute optional single uncertainty = 7;
  readonly attribute optional MeasurementUnitEnum measurementUnit = 8;
  readonly attribute MeasurementMediumEnum measurementMedium = 9;
  readonly attribute optional LevelValueEnum levelValue = 10;
  readonly attribute command_id generatedCommandList[] = 65528;
  readonly attribute command_id acceptedCommandList[] = 65529;
  readonly attribute attrib_id attributeList[] = 65531;
  readonly attribute bitmap32 featureMap = 65532;
  readonly attribute int16u clusterRevision = 65533;
}

/** Attributes for reporting total volatile organic compounds concentration measurements */
cluster TotalVolatileOrganicCompoundsConcentrationMeasurement = 1070 {
  revision 3;

  shared enum LevelValueEnum : enum8 {
    kUnknown = 0;
    kLow = 1;
    kMedium = 2;
    kHigh = 3;
    kCritical = 4;
  }

  shared enum MeasurementMediumEnum : enum8 {
    kAir = 0;
    kWater = 1;
    kSoil = 2;
  }

  shared enum MeasurementUnitEnum : enum8 {
    kPPM = 0 [spec_name = "PPM"];
    kPPB = 1 [spec_name = "PPB"];
    kPPT = 2 [spec_name = "PPT"];
    kMGM3 = 3 [spec_name = "MGM3"];
    kUGM3 = 4 [spec_name = "UGM3"];
    kNGM3 = 5 [spec_name = "NGM3"];
    kPM3 = 6 [spec_name = "PM3"];
    kBQM3 = 7 [spec_name = "BQM3"];
  }

  bitmap Feature : bitmap32 {
    kNumericMeasurement = 0x1;
    kLevelIndication = 0x2;
    kMediumLevel = 0x4;
    kCriticalLevel = 0x8;
    kPeakMeasurement = 0x10;
    kAverageMeasurement = 0x20;
  }

  readonly attribute optional nullable single measuredValue = 0;
  readonly attribute optional nullable single minMeasuredValue = 1;
  readonly attribute optional nullable single maxMeasuredValue = 2;
  readonly attribute optional nullable single peakMeasuredValue = 3;
  readonly attribute optional elapsed_s peakMeasuredValueWindow = 4;
  readonly attribute optional nullable single averageMeasuredValue = 5;
  readonly attribute optional elapsed_s averageMeasuredValueWindow = 6;
  readonly attribute optional single uncertainty = 7;
  readonly attribute optional MeasurementUnitEnum measurementUnit = 8;
  readonly attribute MeasurementMediumEnum measurementMedium = 9;
  readonly attribute optional LevelValueEnum levelValue = 10;
  readonly attribute command_id generatedCommandList[] = 65528;
  readonly attribute command_id acceptedCommandList[] = 65529;
  readonly attribute attrib_id attributeList[] = 65531;
  readonly attribute bitmap32 featureMap = 65532;
  readonly attribute int16u clusterRevision = 65533;
}

/** Attributes for reporting radon concentration measurements */
cluster RadonConcentrationMeasurement = 1071 {
  revision 3;

  shared enum LevelValueEnum : enum8 {
    kUnknown = 0;
    kLow = 1;
    kMedium = 2;
    kHigh = 3;
    kCritical = 4;
  }

  shared enum MeasurementMediumEnum : enum8 {
    kAir = 0;
    kWater = 1;
    kSoil = 2;
  }

  shared enum MeasurementUnitEnum : enum8 {
    kPPM = 0 [spec_name = "PPM"];
    kPPB = 1 [spec_name = "PPB"];
    kPPT = 2 [spec_name = "PPT"];
    kMGM3 = 3 [spec_name = "MGM3"];
    kUGM3 = 4 [spec_name = "UGM3"];
    kNGM3 = 5 [spec_name = "NGM3"];
    kPM3 = 6 [spec_name = "PM3"];
    kBQM3 = 7 [spec_name = "BQM3"];
  }

  bitmap Feature : bitmap32 {
    kNumericMeasurement = 0x1;
    kLevelIndication = 0x2;
    kMediumLevel = 0x4;
    kCriticalLevel = 0x8;
    kPeakMeasurement = 0x10;
    kAverageMeasurement = 0x20;
  }

  readonly attribute optional nullable single measuredValue = 0;
  readonly attribute optional nullable single minMeasuredValue = 1;
  readonly attribute optional nullable single maxMeasuredValue = 2;
  readonly attribute optional nullable single peakMeasuredValue = 3;
  readonly attribute optional elapsed_s peakMeasuredValueWindow = 4;
  readonly attribute optional nullable single averageMeasuredValue = 5;
  readonly attribute optional elapsed_s averageMeasuredValueWindow = 6;
  readonly attribute optional single uncertainty = 7;
  readonly attribute optional MeasurementUnitEnum measurementUnit = 8;
  readonly attribute MeasurementMediumEnum measurementMedium = 9;
  readonly attribute optional LevelValueEnum levelValue = 10;
  readonly attribute command_id generatedCommandList[] = 65528;
  readonly attribute command_id acceptedCommandList[] = 65529;
  readonly attribute attrib_id attributeList[] = 65531;
  readonly attribute bitmap32 featureMap = 65532;
  readonly attribute int16u clusterRevision = 65533;
}

/** This cluster provides an interface to soil measurement functionality, including configuration and provision of notifications of soil measurements. */
provisional cluster SoilMeasurement = 1072 {
  revision 1;

  readonly attribute MeasurementAccuracyStruct soilMoistureMeasurementLimits = 0;
  readonly attribute nullable percent soilMoistureMeasuredValue = 1;
  readonly attribute command_id generatedCommandList[] = 65528;
  readonly attribute command_id acceptedCommandList[] = 65529;
  readonly attribute attrib_id attributeList[] = 65531;
  readonly attribute bitmap32 featureMap = 65532;
  readonly attribute int16u clusterRevision = 65533;
}

/** This cluster provides an interface for managing low power mode on a device that supports the Wake On LAN protocol. */
cluster WakeOnLan = 1283 {
  revision 1;

  readonly attribute optional char_string<12> MACAddress = 0;
  provisional readonly attribute optional octet_string<16> linkLocalAddress = 1;
  readonly attribute command_id generatedCommandList[] = 65528;
  readonly attribute command_id acceptedCommandList[] = 65529;
  readonly attribute attrib_id attributeList[] = 65531;
  readonly attribute bitmap32 featureMap = 65532;
  readonly attribute int16u clusterRevision = 65533;
}

/** This cluster provides an interface for managing low power mode on a device. */
cluster LowPower = 1288 {
  revision 1;

  readonly attribute command_id generatedCommandList[] = 65528;
  readonly attribute command_id acceptedCommandList[] = 65529;
  readonly attribute attrib_id attributeList[] = 65531;
  readonly attribute bitmap32 featureMap = 65532;
  readonly attribute int16u clusterRevision = 65533;

  /** This command SHALL put the device into low power mode. */
  command Sleep(): DefaultSuccess = 0;
}

/** The Camera AV Stream Management cluster is used to allow clients to manage, control, and configure various audio, video, and snapshot streams on a camera. */
provisional cluster CameraAvStreamManagement = 1361 {
  revision 1;

  enum AudioCodecEnum : enum8 {
    kOPUS = 0 [spec_name = "OPUS"];
    kAACLC = 1 [spec_name = "AAC-LC"];
  }

  enum ImageCodecEnum : enum8 {
    kJPEG = 0 [spec_name = "JPEG"];
  }

  enum TriStateAutoEnum : enum8 {
    kOff = 0;
    kOn = 1;
    kAuto = 2;
  }

  enum TwoWayTalkSupportTypeEnum : enum8 {
    kNotSupported = 0;
    kHalfDuplex = 1;
    kFullDuplex = 2;
  }

  enum VideoCodecEnum : enum8 {
    kH264 = 0;
    kHEVC = 1 [spec_name = "HEVC"];
    kVVC = 2 [spec_name = "VVC"];
    kAV1 = 3 [spec_name = "AV1"];
  }

  bitmap Feature : bitmap32 {
    kAudio = 0x1;
    kVideo = 0x2;
    kSnapshot = 0x4;
    kPrivacy = 0x8;
    kSpeaker = 0x10;
    kImageControl = 0x20;
    kWatermark = 0x40;
    kOnScreenDisplay = 0x80;
    kLocalStorage = 0x100;
    kHighDynamicRange = 0x200;
    kNightVision = 0x400;
  }

  struct VideoResolutionStruct {
    int16u width = 0;
    int16u height = 1;
  }

  struct VideoStreamStruct {
    int16u videoStreamID = 0;
    StreamUsageEnum streamUsage = 1;
    VideoCodecEnum videoCodec = 2;
    int16u minFrameRate = 3;
    int16u maxFrameRate = 4;
    VideoResolutionStruct minResolution = 5;
    VideoResolutionStruct maxResolution = 6;
    int32u minBitRate = 7;
    int32u maxBitRate = 8;
    int16u keyFrameInterval = 9;
    optional boolean watermarkEnabled = 10;
    optional boolean OSDEnabled = 11;
    int8u referenceCount = 12;
  }

  struct SnapshotStreamStruct {
    int16u snapshotStreamID = 0;
    ImageCodecEnum imageCodec = 1;
    int16u frameRate = 2;
    VideoResolutionStruct minResolution = 3;
    VideoResolutionStruct maxResolution = 4;
    int8u quality = 5;
    int8u referenceCount = 6;
    boolean encodedPixels = 7;
    boolean hardwareEncoder = 8;
    optional boolean watermarkEnabled = 9;
    optional boolean OSDEnabled = 10;
  }

  struct SnapshotCapabilitiesStruct {
    VideoResolutionStruct resolution = 0;
    int16u maxFrameRate = 1;
    ImageCodecEnum imageCodec = 2;
    boolean requiresEncodedPixels = 3;
    optional boolean requiresHardwareEncoder = 4;
  }

  struct RateDistortionTradeOffPointsStruct {
    VideoCodecEnum codec = 0;
    VideoResolutionStruct resolution = 1;
    int32u minBitRate = 2;
  }

  struct AudioCapabilitiesStruct {
    int8u maxNumberOfChannels = 0;
    AudioCodecEnum supportedCodecs[] = 1;
    int32u supportedSampleRates[] = 2;
    int8u supportedBitDepths[] = 3;
  }

  struct AudioStreamStruct {
    int16u audioStreamID = 0;
    StreamUsageEnum streamUsage = 1;
    AudioCodecEnum audioCodec = 2;
    int8u channelCount = 3;
    int32u sampleRate = 4;
    int32u bitRate = 5;
    int8u bitDepth = 6;
    int8u referenceCount = 7;
  }

  struct VideoSensorParamsStruct {
    int16u sensorWidth = 0;
    int16u sensorHeight = 1;
    int16u maxFPS = 2;
    optional int16u maxHDRFPS = 3;
  }

  readonly attribute optional int8u maxConcurrentEncoders = 0;
  readonly attribute optional int32u maxEncodedPixelRate = 1;
  readonly attribute optional VideoSensorParamsStruct videoSensorParams = 2;
  readonly attribute optional boolean nightVisionUsesInfrared = 3;
  readonly attribute optional VideoResolutionStruct minViewportResolution = 4;
  readonly attribute optional RateDistortionTradeOffPointsStruct rateDistortionTradeOffPoints[] = 5;
  readonly attribute int32u maxContentBufferSize = 6;
  readonly attribute optional AudioCapabilitiesStruct microphoneCapabilities = 7;
  readonly attribute optional AudioCapabilitiesStruct speakerCapabilities = 8;
  readonly attribute optional TwoWayTalkSupportTypeEnum twoWayTalkSupport = 9;
  readonly attribute optional SnapshotCapabilitiesStruct snapshotCapabilities[] = 10;
  readonly attribute int32u maxNetworkBandwidth = 11;
  readonly attribute optional int16u currentFrameRate = 12;
  attribute access(read: manage, write: manage) optional boolean HDRModeEnabled = 13;
  readonly attribute StreamUsageEnum supportedStreamUsages[] = 14;
  readonly attribute optional VideoStreamStruct allocatedVideoStreams[] = 15;
  readonly attribute optional AudioStreamStruct allocatedAudioStreams[] = 16;
  readonly attribute optional SnapshotStreamStruct allocatedSnapshotStreams[] = 17;
  readonly attribute StreamUsageEnum streamUsagePriorities[] = 18;
  attribute optional boolean softRecordingPrivacyModeEnabled = 19;
  attribute optional boolean softLivestreamPrivacyModeEnabled = 20;
  readonly attribute optional boolean hardPrivacyModeOn = 21;
  attribute access(read: manage, write: manage) optional TriStateAutoEnum nightVision = 22;
  attribute access(read: manage, write: manage) optional TriStateAutoEnum nightVisionIllum = 23;
  attribute access(read: manage, write: manage) optional ViewportStruct viewport = 24;
  attribute access(read: manage, write: manage) optional boolean speakerMuted = 25;
  attribute access(read: manage, write: manage) optional int8u speakerVolumeLevel = 26;
  readonly attribute access(read: manage) optional int8u speakerMaxLevel = 27;
  readonly attribute access(read: manage) optional int8u speakerMinLevel = 28;
  attribute access(read: manage, write: manage) optional boolean microphoneMuted = 29;
  attribute access(read: manage, write: manage) optional int8u microphoneVolumeLevel = 30;
  readonly attribute access(read: manage) optional int8u microphoneMaxLevel = 31;
  readonly attribute access(read: manage) optional int8u microphoneMinLevel = 32;
  attribute access(read: manage, write: manage) optional boolean microphoneAGCEnabled = 33;
  attribute access(read: manage, write: manage) optional int16u imageRotation = 34;
  attribute access(read: manage, write: manage) optional boolean imageFlipHorizontal = 35;
  attribute access(read: manage, write: manage) optional boolean imageFlipVertical = 36;
  attribute access(read: manage, write: manage) optional boolean localVideoRecordingEnabled = 37;
  attribute access(read: manage, write: manage) optional boolean localSnapshotRecordingEnabled = 38;
  attribute access(read: manage, write: manage) optional boolean statusLightEnabled = 39;
  attribute access(read: manage, write: manage) optional ThreeLevelAutoEnum statusLightBrightness = 40;
  readonly attribute command_id generatedCommandList[] = 65528;
  readonly attribute command_id acceptedCommandList[] = 65529;
  readonly attribute attrib_id attributeList[] = 65531;
  readonly attribute bitmap32 featureMap = 65532;
  readonly attribute int16u clusterRevision = 65533;

  request struct AudioStreamAllocateRequest {
    StreamUsageEnum streamUsage = 0;
    AudioCodecEnum audioCodec = 1;
    int8u channelCount = 2;
    int32u sampleRate = 3;
    int32u bitRate = 4;
    int8u bitDepth = 5;
  }

  response struct AudioStreamAllocateResponse = 1 {
    int16u audioStreamID = 0;
  }

  request struct AudioStreamDeallocateRequest {
    int16u audioStreamID = 0;
  }

  request struct VideoStreamAllocateRequest {
    StreamUsageEnum streamUsage = 0;
    VideoCodecEnum videoCodec = 1;
    int16u minFrameRate = 2;
    int16u maxFrameRate = 3;
    VideoResolutionStruct minResolution = 4;
    VideoResolutionStruct maxResolution = 5;
    int32u minBitRate = 6;
    int32u maxBitRate = 7;
    int16u keyFrameInterval = 8;
    optional boolean watermarkEnabled = 9;
    optional boolean OSDEnabled = 10;
  }

  response struct VideoStreamAllocateResponse = 4 {
    int16u videoStreamID = 0;
  }

  request struct VideoStreamModifyRequest {
    int16u videoStreamID = 0;
    optional boolean watermarkEnabled = 1;
    optional boolean OSDEnabled = 2;
  }

  request struct VideoStreamDeallocateRequest {
    int16u videoStreamID = 0;
  }

  request struct SnapshotStreamAllocateRequest {
    ImageCodecEnum imageCodec = 0;
    int16u maxFrameRate = 1;
    VideoResolutionStruct minResolution = 2;
    VideoResolutionStruct maxResolution = 3;
    int8u quality = 4;
    optional boolean watermarkEnabled = 5;
    optional boolean OSDEnabled = 6;
  }

  response struct SnapshotStreamAllocateResponse = 8 {
    int16u snapshotStreamID = 0;
  }

  request struct SnapshotStreamModifyRequest {
    int16u snapshotStreamID = 0;
    optional boolean watermarkEnabled = 1;
    optional boolean OSDEnabled = 2;
  }

  request struct SnapshotStreamDeallocateRequest {
    int16u snapshotStreamID = 0;
  }

  request struct SetStreamPrioritiesRequest {
    StreamUsageEnum streamPriorities[] = 0;
  }

  request struct CaptureSnapshotRequest {
    nullable int16u snapshotStreamID = 0;
    VideoResolutionStruct requestedResolution = 1;
  }

  response struct CaptureSnapshotResponse = 13 {
    octet_string data = 0;
    ImageCodecEnum imageCodec = 1;
    VideoResolutionStruct resolution = 2;
  }

  /** This command SHALL allocate an audio stream on the camera and return an allocated audio stream identifier. */
  command access(invoke: manage) AudioStreamAllocate(AudioStreamAllocateRequest): AudioStreamAllocateResponse = 0;
  /** This command SHALL deallocate an audio stream on the camera, corresponding to the given audio stream identifier. */
  command access(invoke: manage) AudioStreamDeallocate(AudioStreamDeallocateRequest): DefaultSuccess = 2;
  /** This command SHALL allocate a video stream on the camera and return an allocated video stream identifier. */
  command access(invoke: manage) VideoStreamAllocate(VideoStreamAllocateRequest): VideoStreamAllocateResponse = 3;
  /** This command SHALL be used to modify a stream specified by the VideoStreamID. */
  command access(invoke: manage) VideoStreamModify(VideoStreamModifyRequest): DefaultSuccess = 5;
  /** This command SHALL deallocate a video stream on the camera, corresponding to the given video stream identifier. */
  command access(invoke: manage) VideoStreamDeallocate(VideoStreamDeallocateRequest): DefaultSuccess = 6;
  /** This command SHALL allocate a snapshot stream on the device and return an allocated snapshot stream identifier. */
  command access(invoke: manage) SnapshotStreamAllocate(SnapshotStreamAllocateRequest): SnapshotStreamAllocateResponse = 7;
  /** This command SHALL be used to modify a stream specified by the VideoStreamID. */
  command access(invoke: manage) SnapshotStreamModify(SnapshotStreamModifyRequest): DefaultSuccess = 9;
  /** This command SHALL deallocate an snapshot stream on the camera, corresponding to the given snapshot stream identifier. */
  command access(invoke: manage) SnapshotStreamDeallocate(SnapshotStreamDeallocateRequest): DefaultSuccess = 10;
  /** This command SHALL set the relative priorities of the various stream usages on the camera. */
  command access(invoke: administer) SetStreamPriorities(SetStreamPrioritiesRequest): DefaultSuccess = 11;
  /** This command SHALL return a Snapshot from the camera. */
  command CaptureSnapshot(CaptureSnapshotRequest): CaptureSnapshotResponse = 12;
}

/** This cluster provides an interface into controls associated with the operation of a device that provides pan, tilt, and zoom functions, either mechanically, or against a digital image. */
provisional cluster CameraAvSettingsUserLevelManagement = 1362 {
  revision 1;

  enum PhysicalMovementEnum : enum8 {
    kIdle = 0;
    kMoving = 1;
  }

  bitmap Feature : bitmap32 {
    kDigitalPTZ = 0x1;
    kMechanicalPan = 0x2;
    kMechanicalTilt = 0x4;
    kMechanicalZoom = 0x8;
    kMechanicalPresets = 0x10;
  }

  struct MPTZStruct {
    optional int16s pan = 0;
    optional int16s tilt = 1;
    optional int8u zoom = 2;
  }

  struct MPTZPresetStruct {
    int8u presetID = 0;
    char_string<32> name = 1;
    MPTZStruct settings = 2;
  }

  struct DPTZStruct {
    int16u videoStreamID = 0;
    ViewportStruct viewport = 1;
  }

  readonly attribute optional MPTZStruct MPTZPosition = 0;
  readonly attribute optional int8u maxPresets = 1;
  readonly attribute optional MPTZPresetStruct MPTZPresets[] = 2;
  readonly attribute optional DPTZStruct DPTZStreams[] = 3;
  readonly attribute optional int8u zoomMax = 4;
  readonly attribute optional int16s tiltMin = 5;
  readonly attribute optional int16s tiltMax = 6;
  readonly attribute optional int16s panMin = 7;
  readonly attribute optional int16s panMax = 8;
  readonly attribute optional PhysicalMovementEnum movementState = 9;
  readonly attribute command_id generatedCommandList[] = 65528;
  readonly attribute command_id acceptedCommandList[] = 65529;
  readonly attribute attrib_id attributeList[] = 65531;
  readonly attribute bitmap32 featureMap = 65532;
  readonly attribute int16u clusterRevision = 65533;

  request struct MPTZSetPositionRequest {
    optional int16s pan = 0;
    optional int16s tilt = 1;
    optional int8u zoom = 2;
  }

  request struct MPTZRelativeMoveRequest {
    optional int16s panDelta = 0;
    optional int16s tiltDelta = 1;
    optional int8s zoomDelta = 2;
  }

  request struct MPTZMoveToPresetRequest {
    int8u presetID = 0;
  }

  request struct MPTZSavePresetRequest {
    optional int8u presetID = 0;
    char_string<32> name = 1;
  }

  request struct MPTZRemovePresetRequest {
    int8u presetID = 0;
  }

  request struct DPTZSetViewportRequest {
    int16u videoStreamID = 0;
    ViewportStruct viewport = 1;
  }

  request struct DPTZRelativeMoveRequest {
    int16u videoStreamID = 0;
    optional int16s deltaX = 1;
    optional int16s deltaY = 2;
    optional int8s zoomDelta = 3;
  }

  /** This command SHALL move the camera to the provided values for pan, tilt, and zoom in the mechanical PTZ. */
  command MPTZSetPosition(MPTZSetPositionRequest): DefaultSuccess = 0;
  /** This command SHALL move the camera by the delta values relative to the currently defined position. */
  command MPTZRelativeMove(MPTZRelativeMoveRequest): DefaultSuccess = 1;
  /** This command SHALL move the camera to the positions specified by the Preset passed. */
  command MPTZMoveToPreset(MPTZMoveToPresetRequest): DefaultSuccess = 2;
  /** This command allows creating a new preset or updating the values of an existing one. */
  command MPTZSavePreset(MPTZSavePresetRequest): DefaultSuccess = 3;
  /** This command SHALL remove a preset entry from the PresetMptzTable. */
  command MPTZRemovePreset(MPTZRemovePresetRequest): DefaultSuccess = 4;
  /** This command allows for setting the digital viewport for a specific Video Stream. */
  command DPTZSetViewport(DPTZSetViewportRequest): DefaultSuccess = 5;
  /** This command SHALL change the per stream viewport by the amount specified in a relative fashion. */
  command DPTZRelativeMove(DPTZRelativeMoveRequest): DefaultSuccess = 6;
}

/** This cluster implements the upload of Audio and Video streams from the Push AV Stream Transport Cluster using suitable push-based transports. */
provisional cluster PushAvStreamTransport = 1365 {
  revision 1;

  enum CMAFInterfaceEnum : enum8 {
    kInterface1 = 0;
    kInterface2DASH = 1;
    kInterface2HLS = 2;
  }

  enum ContainerFormatEnum : enum8 {
    kCMAF = 0 [spec_name = "CMAF"];
  }

  enum IngestMethodsEnum : enum8 {
    kCMAFIngest = 0;
  }

  enum StatusCodeEnum : enum8 {
    kInvalidTLSEndpoint = 2;
    kInvalidStream = 3;
    kInvalidURL = 4;
    kInvalidZone = 5;
    kInvalidCombination = 6;
    kInvalidTriggerType = 7;
    kInvalidTransportStatus = 8;
    kInvalidOptions = 9;
    kInvalidStreamUsage = 10;
  }

  enum TransportStatusEnum : enum8 {
    kActive = 0;
    kInactive = 1;
  }

  enum TransportTriggerTypeEnum : enum8 {
    kCommand = 0;
    kMotion = 1;
    kContinuous = 2;
  }

  enum TriggerActivationReasonEnum : enum8 {
    kUserInitiated = 0;
    kAutomation = 1;
    kEmergency = 2;
  }

  bitmap Feature : bitmap32 {
    kPerZoneSensitivity = 0x1;
    kMetadata = 0x2;
  }

  struct TransportMotionTriggerTimeControlStruct {
    int16u initialDuration = 0;
    int16u augmentationDuration = 1;
    elapsed_s maxDuration = 2;
    int16u blindDuration = 3;
  }

  struct TransportZoneOptionsStruct {
    nullable int16u zone = 0;
    optional int8u sensitivity = 1;
  }

  struct TransportTriggerOptionsStruct {
    TransportTriggerTypeEnum triggerType = 0;
    optional nullable TransportZoneOptionsStruct motionZones[] = 1;
    optional nullable int8u motionSensitivity = 2;
    optional TransportMotionTriggerTimeControlStruct motionTimeControl = 3;
    optional int16u maxPreRollLen = 4;
  }

  struct CMAFContainerOptionsStruct {
    CMAFInterfaceEnum CMAFInterface = 0;
    int16u segmentDuration = 1;
    int16u chunkDuration = 2;
    int8u sessionGroup = 3;
    char_string<16> trackName = 4;
    optional octet_string<16> CENCKey = 5;
    optional octet_string<16> CENCKeyID = 6;
    optional boolean metadataEnabled = 7;
  }

  struct ContainerOptionsStruct {
    ContainerFormatEnum containerType = 0;
    optional CMAFContainerOptionsStruct CMAFContainerOptions = 1;
  }

  struct TransportOptionsStruct {
    StreamUsageEnum streamUsage = 0;
    optional nullable int16u videoStreamID = 1;
    optional nullable int16u audioStreamID = 2;
    int16u endpointID = 3;
    long_char_string<2000> url = 4;
    TransportTriggerOptionsStruct triggerOptions = 5;
    IngestMethodsEnum ingestMethod = 6;
    ContainerOptionsStruct containerOptions = 7;
    optional epoch_s expiryTime = 8;
  }

  fabric_scoped struct TransportConfigurationStruct {
    int16u connectionID = 0;
    TransportStatusEnum transportStatus = 1;
    optional TransportOptionsStruct transportOptions = 2;
    fabric_idx fabricIndex = 254;
  }

  struct SupportedFormatStruct {
    ContainerFormatEnum containerFormat = 0;
    IngestMethodsEnum ingestMethod = 1;
  }

  info event PushTransportBegin = 0 {
    int16u connectionID = 0;
    TransportTriggerTypeEnum triggerType = 1;
    optional TriggerActivationReasonEnum activationReason = 2;
  }

  info event PushTransportEnd = 1 {
    int16u connectionID = 0;
    TransportTriggerTypeEnum triggerType = 1;
    optional TriggerActivationReasonEnum activationReason = 2;
  }

  readonly attribute SupportedFormatStruct supportedFormats[] = 0;
  readonly attribute TransportConfigurationStruct currentConnections[] = 1;
  readonly attribute command_id generatedCommandList[] = 65528;
  readonly attribute command_id acceptedCommandList[] = 65529;
  readonly attribute attrib_id attributeList[] = 65531;
  readonly attribute bitmap32 featureMap = 65532;
  readonly attribute int16u clusterRevision = 65533;

  request struct AllocatePushTransportRequest {
    TransportOptionsStruct transportOptions = 0;
  }

  response struct AllocatePushTransportResponse = 1 {
    TransportConfigurationStruct transportConfiguration = 0;
  }

  request struct DeallocatePushTransportRequest {
    int16u connectionID = 0;
  }

  request struct ModifyPushTransportRequest {
    int16u connectionID = 0;
    TransportOptionsStruct transportOptions = 1;
  }

  request struct SetTransportStatusRequest {
    nullable int16u connectionID = 0;
    TransportStatusEnum transportStatus = 1;
  }

  request struct ManuallyTriggerTransportRequest {
    int16u connectionID = 0;
    TriggerActivationReasonEnum activationReason = 1;
    optional TransportMotionTriggerTimeControlStruct timeControl = 2;
    optional long_octet_string<256> userDefined = 3;
  }

  request struct FindTransportRequest {
    nullable int16u connectionID = 0;
  }

  response struct FindTransportResponse = 7 {
    TransportConfigurationStruct transportConfigurations[] = 0;
  }

  /** This command SHALL allocate a transport and return a PushTransportConnectionID. */
  fabric command access(invoke: manage) AllocatePushTransport(AllocatePushTransportRequest): AllocatePushTransportResponse = 0;
  /** This command SHALL be generated to request the Node deallocates the specified transport. */
  fabric command access(invoke: manage) DeallocatePushTransport(DeallocatePushTransportRequest): DefaultSuccess = 2;
  /** This command is used to request the Node modifies the configuration of the specified push transport. */
  fabric command access(invoke: manage) ModifyPushTransport(ModifyPushTransportRequest): DefaultSuccess = 3;
  /** This command SHALL be generated to request the Node modifies the Transport Status of a specified transport or all transports. */
  fabric command access(invoke: manage) SetTransportStatus(SetTransportStatusRequest): DefaultSuccess = 4;
  /** This command SHALL be generated to request the Node to manually start the specified push transport. */
  fabric command ManuallyTriggerTransport(ManuallyTriggerTransportRequest): DefaultSuccess = 5;
  /** This command SHALL return the Transport Configuration for the specified push transport or all allocated transports for the fabric if null. */
  fabric command FindTransport(FindTransportRequest): FindTransportResponse = 6;
}

/** This cluster provides facilities to configure and play Chime sounds, such as those used in a doorbell. */
provisional cluster Chime = 1366 {
  revision 1;

  struct ChimeSoundStruct {
    int8u chimeID = 0;
    char_string<48> name = 1;
  }

  readonly attribute ChimeSoundStruct installedChimeSounds[] = 0;
  attribute int8u selectedChime = 1;
  attribute boolean enabled = 2;
  readonly attribute command_id generatedCommandList[] = 65528;
  readonly attribute command_id acceptedCommandList[] = 65529;
  readonly attribute attrib_id attributeList[] = 65531;
  readonly attribute bitmap32 featureMap = 65532;
  readonly attribute int16u clusterRevision = 65533;

  command PlayChimeSound(): DefaultSuccess = 0;
}

/** This Cluster is used to manage TLS Client Certificates and to provision
      TLS endpoints with enough information to facilitate subsequent connection. */
provisional cluster TlsCertificateManagement = 2049 {
  revision 1;

  fabric_scoped struct TLSCertStruct {
    int16u caid = 0;
    optional long_octet_string<3000> certificate = 1;
    fabric_idx fabricIndex = 254;
  }

  fabric_scoped struct TLSClientCertificateDetailStruct {
    int16u ccdid = 0;
    optional nullable long_octet_string<3000> clientCertificate = 1;
    optional octet_string intermediateCertificates[] = 2;
    fabric_idx fabricIndex = 254;
  }

  readonly attribute int8u maxRootCertificates = 0;
  readonly attribute TLSCertStruct provisionedRootCertificates[] = 1;
  readonly attribute int8u maxClientCertificates = 2;
  readonly attribute TLSClientCertificateDetailStruct provisionedClientCertificates[] = 3;
  readonly attribute command_id generatedCommandList[] = 65528;
  readonly attribute command_id acceptedCommandList[] = 65529;
  readonly attribute attrib_id attributeList[] = 65531;
  readonly attribute bitmap32 featureMap = 65532;
  readonly attribute int16u clusterRevision = 65533;

  request struct ProvisionRootCertificateRequest {
    long_octet_string<3000> certificate = 0;
    nullable int16u caid = 1;
  }

  response struct ProvisionRootCertificateResponse = 1 {
    int16u caid = 0;
  }

  request struct FindRootCertificateRequest {
    nullable int16u caid = 0;
  }

  response struct FindRootCertificateResponse = 3 {
    TLSCertStruct certificateDetails[] = 0;
  }

  request struct LookupRootCertificateRequest {
    octet_string<64> fingerprint = 0;
  }

  response struct LookupRootCertificateResponse = 5 {
    int16u caid = 0;
  }

  request struct RemoveRootCertificateRequest {
    int16u caid = 0;
  }

  request struct ClientCSRRequest {
    octet_string<32> nonce = 0;
    nullable int16u ccdid = 1;
  }

  response struct ClientCSRResponse = 8 {
    int16u ccdid = 0;
    long_octet_string<3000> csr = 1;
    octet_string<128> nonceSignature = 2;
  }

  request struct ProvisionClientCertificateRequest {
    int16u ccdid = 0;
    long_octet_string<3000> clientCertificate = 1;
    octet_string intermediateCertificates[] = 2;
  }

  request struct FindClientCertificateRequest {
    nullable int16u ccdid = 0;
  }

  response struct FindClientCertificateResponse = 11 {
    TLSClientCertificateDetailStruct certificateDetails[] = 0;
  }

  request struct LookupClientCertificateRequest {
    octet_string<64> fingerprint = 0;
  }

  response struct LookupClientCertificateResponse = 13 {
    int16u ccdid = 0;
  }

  request struct RemoveClientCertificateRequest {
    int16u ccdid = 0;
  }

  /** This command SHALL provision a newly provided certificate, or rotate an existing one, based on the contents of the CAID field. */
  fabric command access(invoke: administer) ProvisionRootCertificate(ProvisionRootCertificateRequest): ProvisionRootCertificateResponse = 0;
  /** This command SHALL return the specified TLS root certificate, or all provisioned TLS root certificates for the accessing fabric, based on the contents of the CAID field. */
  fabric command FindRootCertificate(FindRootCertificateRequest): FindRootCertificateResponse = 2;
  /** This command SHALL return the CAID for the passed in fingerprint. */
  fabric command LookupRootCertificate(LookupRootCertificateRequest): LookupRootCertificateResponse = 4;
  /** This command SHALL be generated to request the server removes the certificate provisioned to the provided Certificate Authority ID. */
  fabric command access(invoke: administer) RemoveRootCertificate(RemoveRootCertificateRequest): DefaultSuccess = 6;
  /** This command SHALL be generated to request the Node generates a certificate signing request for a new TLS key pair or use an existing CCDID for certificate rotation. */
  fabric command access(invoke: administer) ClientCSR(ClientCSRRequest): ClientCSRResponse = 7;
  /** This command SHALL be generated to request the Node provisions newly provided Client Certificate Details, or rotate an existing client certificate. */
  fabric command access(invoke: administer) ProvisionClientCertificate(ProvisionClientCertificateRequest): DefaultSuccess = 9;
  /** This command SHALL return the TLSClientCertificateDetailStruct for the passed in CCDID, or all TLS client certificates for the accessing fabric, based on the contents of the CCDID field. */
  fabric command FindClientCertificate(FindClientCertificateRequest): FindClientCertificateResponse = 10;
  /** This command SHALL return the CCDID for the passed in Fingerprint. */
  fabric command LookupClientCertificate(LookupClientCertificateRequest): LookupClientCertificateResponse = 12;
  /** This command SHALL be used to request the Node removes all stored information for the provided CCDID. */
  fabric command access(invoke: administer) RemoveClientCertificate(RemoveClientCertificateRequest): DefaultSuccess = 14;
}

/** This Cluster is used to provision TLS Endpoints with enough information to facilitate subsequent connection. */
provisional cluster TlsClientManagement = 2050 {
  revision 1;

  enum StatusCodeEnum : enum8 {
    kEndpointAlreadyInstalled = 2;
    kRootCertificateNotFound = 3;
    kClientCertificateNotFound = 4;
    kEndpointInUse = 5;
    kInvalidTime = 6;
  }

  fabric_scoped struct TLSEndpointStruct {
    int16u endpointID = 0;
    octet_string<253> hostname = 1;
    int16u port = 2;
    int16u caid = 3;
    nullable int16u ccdid = 4;
    int8u referenceCount = 5;
    fabric_idx fabricIndex = 254;
  }

  readonly attribute int8u maxProvisioned = 0;
  readonly attribute TLSEndpointStruct provisionedEndpoints[] = 1;
  readonly attribute command_id generatedCommandList[] = 65528;
  readonly attribute command_id acceptedCommandList[] = 65529;
  readonly attribute attrib_id attributeList[] = 65531;
  readonly attribute bitmap32 featureMap = 65532;
  readonly attribute int16u clusterRevision = 65533;

  request struct ProvisionEndpointRequest {
    octet_string<253> hostname = 0;
    int16u port = 1;
    int16u caid = 2;
    nullable int16u ccdid = 3;
    nullable int16u endpointID = 4;
  }

  response struct ProvisionEndpointResponse = 1 {
    int16u endpointID = 0;
  }

  request struct FindEndpointRequest {
    int16u endpointID = 0;
  }

  response struct FindEndpointResponse = 3 {
    TLSEndpointStruct endpoint = 0;
  }

  request struct RemoveEndpointRequest {
    int16u endpointID = 0;
  }

  /** This command is used to provision a TLS Endpoint for the provided Hostname / Port combination. */
  fabric command access(invoke: administer) ProvisionEndpoint(ProvisionEndpointRequest): ProvisionEndpointResponse = 0;
  /** This command is used to find a TLS Endpoint by its ID. */
  fabric command FindEndpoint(FindEndpointRequest): FindEndpointResponse = 2;
  /** This command is used to remove a TLS Endpoint by its ID. */
  fabric command access(invoke: administer) RemoveEndpoint(RemoveEndpointRequest): DefaultSuccess = 4;
}

/** The Test Cluster is meant to validate the generated code */
internal cluster UnitTesting = 4294048773 {
  revision 1; // NOTE: Default/not specifically set

  enum SimpleEnum : enum8 {
    kUnspecified = 0;
    kValueA = 1;
    kValueB = 2;
    kValueC = 3;
  }

  bitmap Bitmap16MaskMap : bitmap16 {
    kMaskVal1 = 0x1;
    kMaskVal2 = 0x2;
    kMaskVal3 = 0x4;
    kMaskVal4 = 0x4000;
  }

  bitmap Bitmap32MaskMap : bitmap32 {
    kMaskVal1 = 0x1;
    kMaskVal2 = 0x2;
    kMaskVal3 = 0x4;
    kMaskVal4 = 0x40000000;
  }

  bitmap Bitmap64MaskMap : bitmap64 {
    kMaskVal1 = 0x1;
    kMaskVal2 = 0x2;
    kMaskVal3 = 0x4;
    kMaskVal4 = 0x4000000000000000;
  }

  bitmap Bitmap8MaskMap : bitmap8 {
    kMaskVal1 = 0x1;
    kMaskVal2 = 0x2;
    kMaskVal3 = 0x4;
    kMaskVal4 = 0x40;
  }

  bitmap SimpleBitmap : bitmap8 {
    kValueA = 0x1;
    kValueB = 0x2;
    kValueC = 0x4;
  }

  struct SimpleStruct {
    int8u a = 0;
    boolean b = 1;
    SimpleEnum c = 2;
    octet_string d = 3;
    char_string e = 4;
    SimpleBitmap f = 5;
    single g = 6;
    double h = 7;
    optional TestGlobalEnum i = 8;
  }

  fabric_scoped struct TestFabricScoped {
    fabric_sensitive int8u fabricSensitiveInt8u = 1;
    optional fabric_sensitive int8u optionalFabricSensitiveInt8u = 2;
    nullable fabric_sensitive int8u nullableFabricSensitiveInt8u = 3;
    optional nullable fabric_sensitive int8u nullableOptionalFabricSensitiveInt8u = 4;
    fabric_sensitive char_string fabricSensitiveCharString = 5;
    fabric_sensitive SimpleStruct fabricSensitiveStruct = 6;
    fabric_sensitive int8u fabricSensitiveInt8uList[] = 7;
    fabric_idx fabricIndex = 254;
  }

  struct NullablesAndOptionalsStruct {
    nullable int16u nullableInt = 0;
    optional int16u optionalInt = 1;
    optional nullable int16u nullableOptionalInt = 2;
    nullable char_string nullableString = 3;
    optional char_string optionalString = 4;
    optional nullable char_string nullableOptionalString = 5;
    nullable SimpleStruct nullableStruct = 6;
    optional SimpleStruct optionalStruct = 7;
    optional nullable SimpleStruct nullableOptionalStruct = 8;
    nullable SimpleEnum nullableList[] = 9;
    optional SimpleEnum optionalList[] = 10;
    optional nullable SimpleEnum nullableOptionalList[] = 11;
  }

  struct NestedStruct {
    int8u a = 0;
    boolean b = 1;
    SimpleStruct c = 2;
    optional TestGlobalStruct d = 3;
  }

  struct NestedStructList {
    int8u a = 0;
    boolean b = 1;
    SimpleStruct c = 2;
    SimpleStruct d[] = 3;
    int32u e[] = 4;
    octet_string f[] = 5;
    int8u g[] = 6;
  }

  struct DoubleNestedStructList {
    NestedStructList a[] = 0;
  }

  struct TestListStructOctet {
    int64u member1 = 0;
    octet_string<32> member2 = 1;
  }

  info event TestEvent = 1 {
    int8u arg1 = 1;
    SimpleEnum arg2 = 2;
    boolean arg3 = 3;
    SimpleStruct arg4 = 4;
    SimpleStruct arg5[] = 5;
    SimpleEnum arg6[] = 6;
  }

  fabric_sensitive info event TestFabricScopedEvent = 2 {
    fabric_idx fabricIndex = 254;
  }

  info event TestDifferentVendorMeiEvent = 4294050030 {
    int8u arg1 = 1;
  }

  attribute boolean boolean = 0;
  attribute Bitmap8MaskMap bitmap8 = 1;
  attribute Bitmap16MaskMap bitmap16 = 2;
  attribute Bitmap32MaskMap bitmap32 = 3;
  attribute Bitmap64MaskMap bitmap64 = 4;
  attribute int8u int8u = 5;
  attribute int16u int16u = 6;
  attribute int24u int24u = 7;
  attribute int32u int32u = 8;
  attribute int40u int40u = 9;
  attribute int48u int48u = 10;
  attribute int56u int56u = 11;
  attribute int64u int64u = 12;
  attribute int8s int8s = 13;
  attribute int16s int16s = 14;
  attribute int24s int24s = 15;
  attribute int32s int32s = 16;
  attribute int40s int40s = 17;
  attribute int48s int48s = 18;
  attribute int56s int56s = 19;
  attribute int64s int64s = 20;
  attribute enum8 enum8 = 21;
  attribute enum16 enum16 = 22;
  attribute single floatSingle = 23;
  attribute double floatDouble = 24;
  attribute octet_string<10> octetString = 25;
  attribute int8u listInt8u[] = 26;
  attribute octet_string listOctetString[] = 27;
  attribute TestListStructOctet listStructOctetString[] = 28;
  attribute long_octet_string<1000> longOctetString = 29;
  attribute char_string<10> charString = 30;
  attribute long_char_string<1000> longCharString = 31;
  attribute epoch_us epochUs = 32;
  attribute epoch_s epochS = 33;
  attribute vendor_id vendorId = 34;
  attribute NullablesAndOptionalsStruct listNullablesAndOptionalsStruct[] = 35;
  attribute SimpleEnum enumAttr = 36;
  attribute SimpleStruct structAttr = 37;
  attribute int8u rangeRestrictedInt8u = 38;
  attribute int8s rangeRestrictedInt8s = 39;
  attribute int16u rangeRestrictedInt16u = 40;
  attribute int16s rangeRestrictedInt16s = 41;
  attribute long_octet_string listLongOctetString[] = 42;
  attribute TestFabricScoped listFabricScoped[] = 43;
  timedwrite attribute boolean timedWriteBoolean = 48;
  attribute boolean generalErrorBoolean = 49;
  attribute boolean clusterErrorBoolean = 50;
  attribute TestGlobalEnum globalEnum = 51;
  attribute TestGlobalStruct globalStruct = 52;
  attribute access(read: administer, write: administer) optional boolean unsupportedAttributeRequiringAdminPrivilege = 254;
  attribute optional boolean unsupported = 255;
  attribute optional int8u readFailureCode = 12288;
  attribute optional int32u failureInt32U = 12289;
  attribute nullable boolean nullableBoolean = 16384;
  attribute nullable Bitmap8MaskMap nullableBitmap8 = 16385;
  attribute nullable Bitmap16MaskMap nullableBitmap16 = 16386;
  attribute nullable Bitmap32MaskMap nullableBitmap32 = 16387;
  attribute nullable Bitmap64MaskMap nullableBitmap64 = 16388;
  attribute nullable int8u nullableInt8u = 16389;
  attribute nullable int16u nullableInt16u = 16390;
  attribute nullable int24u nullableInt24u = 16391;
  attribute nullable int32u nullableInt32u = 16392;
  attribute nullable int40u nullableInt40u = 16393;
  attribute nullable int48u nullableInt48u = 16394;
  attribute nullable int56u nullableInt56u = 16395;
  attribute nullable int64u nullableInt64u = 16396;
  attribute nullable int8s nullableInt8s = 16397;
  attribute nullable int16s nullableInt16s = 16398;
  attribute nullable int24s nullableInt24s = 16399;
  attribute nullable int32s nullableInt32s = 16400;
  attribute nullable int40s nullableInt40s = 16401;
  attribute nullable int48s nullableInt48s = 16402;
  attribute nullable int56s nullableInt56s = 16403;
  attribute nullable int64s nullableInt64s = 16404;
  attribute nullable enum8 nullableEnum8 = 16405;
  attribute nullable enum16 nullableEnum16 = 16406;
  attribute nullable single nullableFloatSingle = 16407;
  attribute nullable double nullableFloatDouble = 16408;
  attribute nullable octet_string<10> nullableOctetString = 16409;
  attribute nullable char_string<10> nullableCharString = 16414;
  attribute nullable SimpleEnum nullableEnumAttr = 16420;
  attribute nullable SimpleStruct nullableStruct = 16421;
  attribute nullable int8u nullableRangeRestrictedInt8u = 16422;
  attribute nullable int8s nullableRangeRestrictedInt8s = 16423;
  attribute nullable int16u nullableRangeRestrictedInt16u = 16424;
  attribute nullable int16s nullableRangeRestrictedInt16s = 16425;
  writeonly attribute optional int8u writeOnlyInt8u = 16426;
  attribute nullable TestGlobalEnum nullableGlobalEnum = 16435;
  attribute nullable TestGlobalStruct nullableGlobalStruct = 16436;
  readonly attribute command_id generatedCommandList[] = 65528;
  readonly attribute command_id acceptedCommandList[] = 65529;
  readonly attribute attrib_id attributeList[] = 65531;
  readonly attribute bitmap32 featureMap = 65532;
  readonly attribute int16u clusterRevision = 65533;
  attribute int8u meiInt8u = 4294070017;

  response struct TestSpecificResponse = 0 {
    int8u returnValue = 0;
  }

  response struct TestAddArgumentsResponse = 1 {
    int8u returnValue = 0;
  }

  response struct TestSimpleArgumentResponse = 2 {
    boolean returnValue = 0;
  }

  response struct TestStructArrayArgumentResponse = 3 {
    NestedStructList arg1[] = 0;
    SimpleStruct arg2[] = 1;
    SimpleEnum arg3[] = 2;
    boolean arg4[] = 3;
    SimpleEnum arg5 = 4;
    boolean arg6 = 5;
  }

  request struct TestAddArgumentsRequest {
    int8u arg1 = 0;
    int8u arg2 = 1;
  }

  response struct TestListInt8UReverseResponse = 4 {
    int8u arg1[] = 0;
  }

  request struct TestSimpleArgumentRequestRequest {
    boolean arg1 = 0;
  }

  response struct TestEnumsResponse = 5 {
    vendor_id arg1 = 0;
    SimpleEnum arg2 = 1;
  }

  request struct TestStructArrayArgumentRequestRequest {
    NestedStructList arg1[] = 0;
    SimpleStruct arg2[] = 1;
    SimpleEnum arg3[] = 2;
    boolean arg4[] = 3;
    SimpleEnum arg5 = 4;
    boolean arg6 = 5;
  }

  response struct TestNullableOptionalResponse = 6 {
    boolean wasPresent = 0;
    optional boolean wasNull = 1;
    optional int8u value = 2;
    optional nullable int8u originalValue = 3;
  }

  request struct TestStructArgumentRequestRequest {
    SimpleStruct arg1 = 0;
  }

  response struct TestComplexNullableOptionalResponse = 7 {
    boolean nullableIntWasNull = 0;
    optional int16u nullableIntValue = 1;
    boolean optionalIntWasPresent = 2;
    optional int16u optionalIntValue = 3;
    boolean nullableOptionalIntWasPresent = 4;
    optional boolean nullableOptionalIntWasNull = 5;
    optional int16u nullableOptionalIntValue = 6;
    boolean nullableStringWasNull = 7;
    optional char_string nullableStringValue = 8;
    boolean optionalStringWasPresent = 9;
    optional char_string optionalStringValue = 10;
    boolean nullableOptionalStringWasPresent = 11;
    optional boolean nullableOptionalStringWasNull = 12;
    optional char_string nullableOptionalStringValue = 13;
    boolean nullableStructWasNull = 14;
    optional SimpleStruct nullableStructValue = 15;
    boolean optionalStructWasPresent = 16;
    optional SimpleStruct optionalStructValue = 17;
    boolean nullableOptionalStructWasPresent = 18;
    optional boolean nullableOptionalStructWasNull = 19;
    optional SimpleStruct nullableOptionalStructValue = 20;
    boolean nullableListWasNull = 21;
    optional SimpleEnum nullableListValue[] = 22;
    boolean optionalListWasPresent = 23;
    optional SimpleEnum optionalListValue[] = 24;
    boolean nullableOptionalListWasPresent = 25;
    optional boolean nullableOptionalListWasNull = 26;
    optional SimpleEnum nullableOptionalListValue[] = 27;
  }

  request struct TestNestedStructArgumentRequestRequest {
    NestedStruct arg1 = 0;
  }

  response struct BooleanResponse = 8 {
    boolean value = 0;
  }

  request struct TestListStructArgumentRequestRequest {
    SimpleStruct arg1[] = 0;
  }

  response struct SimpleStructResponse = 9 {
    SimpleStruct arg1 = 0;
  }

  request struct TestListInt8UArgumentRequestRequest {
    int8u arg1[] = 0;
  }

  response struct TestEmitTestEventResponse = 10 {
    int64u value = 0;
  }

  request struct TestNestedStructListArgumentRequestRequest {
    NestedStructList arg1 = 0;
  }

  response struct TestEmitTestFabricScopedEventResponse = 11 {
    int64u value = 0;
  }

  request struct TestListNestedStructListArgumentRequestRequest {
    NestedStructList arg1[] = 0;
  }

  response struct TestBatchHelperResponse = 12 {
    octet_string<800> buffer = 0;
  }

  request struct TestListInt8UReverseRequestRequest {
    int8u arg1[] = 0;
  }

  response struct StringEchoResponse = 13 {
    octet_string payload = 0;
  }

  request struct TestEnumsRequestRequest {
    vendor_id arg1 = 0;
    SimpleEnum arg2 = 1;
  }

  response struct GlobalEchoResponse = 14 {
    TestGlobalStruct field1 = 0;
    TestGlobalEnum field2 = 1;
  }

  request struct TestNullableOptionalRequestRequest {
    optional nullable int8u arg1 = 0;
  }

  request struct TestComplexNullableOptionalRequestRequest {
    nullable int16u nullableInt = 0;
    optional int16u optionalInt = 1;
    optional nullable int16u nullableOptionalInt = 2;
    nullable char_string nullableString = 3;
    optional char_string optionalString = 4;
    optional nullable char_string nullableOptionalString = 5;
    nullable SimpleStruct nullableStruct = 6;
    optional SimpleStruct optionalStruct = 7;
    optional nullable SimpleStruct nullableOptionalStruct = 8;
    nullable SimpleEnum nullableList[] = 9;
    optional SimpleEnum optionalList[] = 10;
    optional nullable SimpleEnum nullableOptionalList[] = 11;
  }

  request struct SimpleStructEchoRequestRequest {
    SimpleStruct arg1 = 0;
  }

  request struct TestSimpleOptionalArgumentRequestRequest {
    optional boolean arg1 = 0;
  }

  request struct TestEmitTestEventRequestRequest {
    int8u arg1 = 0;
    SimpleEnum arg2 = 1;
    boolean arg3 = 2;
  }

  request struct TestEmitTestFabricScopedEventRequestRequest {
    int8u arg1 = 0;
  }

  request struct TestBatchHelperRequestRequest {
    int16u sleepBeforeResponseTimeMs = 0;
    int16u sizeOfResponseBuffer = 1;
    int8u fillCharacter = 2;
  }

  request struct TestSecondBatchHelperRequestRequest {
    int16u sleepBeforeResponseTimeMs = 0;
    int16u sizeOfResponseBuffer = 1;
    int8u fillCharacter = 2;
  }

  request struct StringEchoRequestRequest {
    octet_string payload = 0;
  }

  request struct GlobalEchoRequestRequest {
    TestGlobalStruct field1 = 0;
    TestGlobalEnum field2 = 1;
  }

  request struct TestDifferentVendorMeiRequestRequest {
    int8u arg1 = 0;
  }

  response struct TestDifferentVendorMeiResponse = 4294049979 {
    int8u arg1 = 0;
    int64u eventNumber = 1;
  }

  /** Simple command without any parameters and without a specific response.
        To aid in unit testing, this command will re-initialize attribute storage to defaults. */
  command Test(): DefaultSuccess = 0;
  /** Simple command without any parameters and without a specific response not handled by the server */
  command TestNotHandled(): DefaultSuccess = 1;
  /** Simple command without any parameters and with a specific response */
  command TestSpecific(): TestSpecificResponse = 2;
  /** Simple command that should not be added to the server. */
  command TestUnknownCommand(): DefaultSuccess = 3;
  /** Command that takes two arguments and returns their sum. */
  command TestAddArguments(TestAddArgumentsRequest): TestAddArgumentsResponse = 4;
  /** Command that takes an argument which is bool */
  command TestSimpleArgumentRequest(TestSimpleArgumentRequestRequest): TestSimpleArgumentResponse = 5;
  /** Command that takes various arguments that are arrays, including an array of structs which have a list member. */
  command TestStructArrayArgumentRequest(TestStructArrayArgumentRequestRequest): TestStructArrayArgumentResponse = 6;
  /** Command that takes an argument which is struct.  The response echoes the
        'b' field of the single arg. */
  command TestStructArgumentRequest(TestStructArgumentRequestRequest): BooleanResponse = 7;
  /** Command that takes an argument which is nested struct.  The response
        echoes the 'b' field of ar1.c. */
  command TestNestedStructArgumentRequest(TestNestedStructArgumentRequestRequest): BooleanResponse = 8;
  /** Command that takes an argument which is a list of structs.  The response
        returns false if there is some struct in the list whose 'b' field is
        false, and true otherwise (including if the list is empty). */
  command TestListStructArgumentRequest(TestListStructArgumentRequestRequest): BooleanResponse = 9;
  /** Command that takes an argument which is a list of INT8U.  The response
        returns false if the list contains a 0 in it, true otherwise (including
        if the list is empty). */
  command TestListInt8UArgumentRequest(TestListInt8UArgumentRequestRequest): BooleanResponse = 10;
  /** Command that takes an argument which is a Nested Struct List.  The
        response returns false if there is some struct in arg1 (either directly
        in arg1.c or in the arg1.d list) whose 'b' field is false, and true
        otherwise. */
  command TestNestedStructListArgumentRequest(TestNestedStructListArgumentRequestRequest): BooleanResponse = 11;
  /** Command that takes an argument which is a list of Nested Struct List.
        The response returns false if there is some struct in arg1 (either
        directly in as the 'c' field of an entry 'd' list of an entry) whose 'b'
        field is false, and true otherwise (including if the list is empty). */
  command TestListNestedStructListArgumentRequest(TestListNestedStructListArgumentRequestRequest): BooleanResponse = 12;
  /** Command that takes an argument which is a list of INT8U and expects a
        response that reverses the list. */
  command TestListInt8UReverseRequest(TestListInt8UReverseRequestRequest): TestListInt8UReverseResponse = 13;
  /** Command that sends a vendor id and an enum.  The server is expected to
        echo them back. */
  command TestEnumsRequest(TestEnumsRequestRequest): TestEnumsResponse = 14;
  /** Command that takes an argument which is nullable and optional.  The
        response returns a boolean indicating whether the argument was present,
        if that's true a boolean indicating whether the argument was null, and
        if that' false the argument it received. */
  command TestNullableOptionalRequest(TestNullableOptionalRequestRequest): TestNullableOptionalResponse = 15;
  /** Command that takes various arguments which can be nullable and/or optional.  The
        response returns information about which things were received and what
        their state was. */
  command TestComplexNullableOptionalRequest(TestComplexNullableOptionalRequestRequest): TestComplexNullableOptionalResponse = 16;
  /** Command that takes an argument which is a struct.  The response echoes
        the struct back. */
  command SimpleStructEchoRequest(SimpleStructEchoRequestRequest): SimpleStructResponse = 17;
  /** Command that just responds with a success status if the timed invoke
        conditions are met. */
  timed command TimedInvokeRequest(): DefaultSuccess = 18;
  /** Command that takes an optional argument which is bool. It responds with a success value if the optional is set to any value. */
  command TestSimpleOptionalArgumentRequest(TestSimpleOptionalArgumentRequestRequest): DefaultSuccess = 19;
  /** Command that takes identical arguments to the fields of the TestEvent and logs the TestEvent to the buffer.  Command returns an event ID as the response. */
  command TestEmitTestEventRequest(TestEmitTestEventRequestRequest): TestEmitTestEventResponse = 20;
  /** Command that takes identical arguments to the fields of the TestFabricScopedEvent and logs the TestFabricScopedEvent to the buffer.  Command returns an event ID as the response. */
  command TestEmitTestFabricScopedEventRequest(TestEmitTestFabricScopedEventRequestRequest): TestEmitTestFabricScopedEventResponse = 21;
  /** Command that responds after sleepBeforeResponseTimeMs with an octet_string the size requested with fillCharacter. */
  command TestBatchHelperRequest(TestBatchHelperRequestRequest): TestBatchHelperResponse = 22;
  /** Second command that responds after sleepBeforeResponseTimeMs with an octet_string the size requested with fillCharacter. */
  command TestSecondBatchHelperRequest(TestSecondBatchHelperRequestRequest): TestBatchHelperResponse = 23;
  /** Command that takes an argument which is an octet string.  The response echoes
        the string back. If the string is large then it would require a session that
        supports large payloads. */
  command StringEchoRequest(StringEchoRequestRequest): StringEchoResponse = 24;
  /** Command that takes arguments that are global structs/enums and the
        response just echoes them back. */
  command GlobalEchoRequest(GlobalEchoRequestRequest): GlobalEchoResponse = 25;
  /** Command that returns Success if the CommandFlags pass all checks at the IM layer.
        Otherwise, return appropriate StatusCode back. */
  fabric timed command TestCheckCommandFlags(): DefaultSuccess = 26;
  /** Command having a different MEI vendor ID than the cluster. Also emits TestDifferentVendorMeiEvent. */
  command TestDifferentVendorMeiRequest(TestDifferentVendorMeiRequestRequest): TestDifferentVendorMeiResponse = 4294049962;
}

/** The Fault Injection Cluster provide a means for a test harness to configure faults(for example triggering a fault in the system). */
internal cluster FaultInjection = 4294048774 {
  revision 1; // NOTE: Default/not specifically set

  enum FaultType : enum8 {
    kUnspecified = 0;
    kSystemFault = 1;
    kInetFault = 2;
    kChipFault = 3;
    kCertFault = 4;
  }

  readonly attribute command_id generatedCommandList[] = 65528;
  readonly attribute command_id acceptedCommandList[] = 65529;
  readonly attribute attrib_id attributeList[] = 65531;
  readonly attribute bitmap32 featureMap = 65532;
  readonly attribute int16u clusterRevision = 65533;

  request struct FailAtFaultRequest {
    FaultType type = 0;
    int32u id = 1;
    int32u numCallsToSkip = 2;
    int32u numCallsToFail = 3;
    boolean takeMutex = 4;
  }

  request struct FailRandomlyAtFaultRequest {
    FaultType type = 0;
    int32u id = 1;
    int8u percentage = 2;
  }

  /** Configure a fault to be triggered deterministically */
  command access(invoke: manage) FailAtFault(FailAtFaultRequest): DefaultSuccess = 0;
  /** Configure a fault to be triggered randomly, with a given probability defined as a percentage */
  command access(invoke: manage) FailRandomlyAtFault(FailRandomlyAtFaultRequest): DefaultSuccess = 1;
}

endpoint 0 {
  device type ma_rootdevice = 22, version 3;
  device type ma_powersource = 17, version 1;

  binding cluster OtaSoftwareUpdateProvider;

  server cluster Groups {
    ram      attribute nameSupport;
    ram      attribute featureMap default = 0;
    ram      attribute clusterRevision default = 4;

    handle command AddGroup;
    handle command AddGroupResponse;
    handle command ViewGroup;
    handle command ViewGroupResponse;
    handle command GetGroupMembership;
    handle command GetGroupMembershipResponse;
    handle command RemoveGroup;
    handle command RemoveGroupResponse;
    handle command RemoveAllGroups;
    handle command AddGroupIfIdentifying;
  }

  server cluster Descriptor {
    callback attribute deviceTypeList;
    callback attribute serverList;
    callback attribute clientList;
    callback attribute partsList;
    callback attribute tagList;
    callback attribute generatedCommandList;
    callback attribute acceptedCommandList;
    callback attribute attributeList;
    callback attribute featureMap;
    callback attribute clusterRevision;
  }

  server cluster Binding {
    callback attribute binding;
    callback attribute featureMap;
    callback attribute clusterRevision;
  }

  server cluster AccessControl {
    emits event AccessControlEntryChanged;
    emits event AccessControlExtensionChanged;
    callback attribute acl;
    callback attribute extension;
    callback attribute subjectsPerAccessControlEntry;
    callback attribute targetsPerAccessControlEntry;
    callback attribute accessControlEntriesPerFabric;
    callback attribute generatedCommandList;
    callback attribute acceptedCommandList;
    callback attribute attributeList;
    callback attribute featureMap;
    callback attribute clusterRevision;
  }

  server cluster BasicInformation {
    emits event StartUp;
    emits event ShutDown;
    emits event Leave;
    callback attribute dataModelRevision;
    callback attribute vendorName;
    callback attribute vendorID;
    callback attribute productName;
    callback attribute productID;
    callback attribute nodeLabel;
    callback attribute location;
    callback attribute hardwareVersion;
    callback attribute hardwareVersionString;
    callback attribute softwareVersion;
    callback attribute softwareVersionString;
    callback attribute manufacturingDate;
    callback attribute partNumber;
    callback attribute productURL;
    callback attribute productLabel;
    callback attribute serialNumber;
    callback attribute localConfigDisabled;
    callback attribute uniqueID;
    callback attribute capabilityMinima;
    callback attribute productAppearance;
    callback attribute specificationVersion;
    callback attribute maxPathsPerInvoke;
    callback attribute configurationVersion;
    callback attribute generatedCommandList;
    callback attribute acceptedCommandList;
    callback attribute attributeList;
    callback attribute featureMap;
    callback attribute clusterRevision;
  }

  server cluster OtaSoftwareUpdateRequestor {
    emits event StateTransition;
    emits event VersionApplied;
    emits event DownloadError;
    callback attribute defaultOTAProviders;
    ram      attribute updatePossible default = 1;
    ram      attribute updateState default = 0;
    ram      attribute updateStateProgress default = 0;
    ram      attribute featureMap default = 0;
    ram      attribute clusterRevision default = 1;

    handle command AnnounceOTAProvider;
  }

  server cluster LocalizationConfiguration {
    persist  attribute activeLocale default = "en-US";
    callback attribute supportedLocales;
    callback attribute generatedCommandList;
    callback attribute acceptedCommandList;
    callback attribute attributeList;
    ram      attribute featureMap default = 0;
    ram      attribute clusterRevision default = 1;
  }

  server cluster TimeFormatLocalization {
    ram      attribute hourFormat default = 0;
    ram      attribute activeCalendarType default = 0;
    callback attribute supportedCalendarTypes;
    callback attribute generatedCommandList;
    callback attribute acceptedCommandList;
    callback attribute attributeList;
    ram      attribute featureMap default = 1;
    callback attribute clusterRevision;
  }

  server cluster UnitLocalization {
    callback attribute temperatureUnit;
    callback attribute supportedTemperatureUnits;
    callback attribute generatedCommandList;
    callback attribute acceptedCommandList;
    callback attribute attributeList;
    ram      attribute featureMap default = 0x1;
    ram      attribute clusterRevision default = 1;
  }

  server cluster PowerSourceConfiguration {
    callback attribute sources;
    ram      attribute featureMap default = 0;
    ram      attribute clusterRevision default = 1;
  }

  server cluster PowerSource {
    ram      attribute status default = 0;
    ram      attribute order default = 3;
    ram      attribute description default = "B1";
    ram      attribute batChargeLevel default = 0;
    ram      attribute batReplacementNeeded;
    ram      attribute batReplaceability;
    callback attribute endpointList;
    callback attribute generatedCommandList;
    callback attribute acceptedCommandList;
    callback attribute attributeList;
    ram      attribute featureMap default = 2;
    callback attribute clusterRevision;
  }

  server cluster GeneralCommissioning {
    callback attribute breadcrumb;
    callback attribute basicCommissioningInfo;
    callback attribute regulatoryConfig;
    callback attribute locationCapability;
    callback attribute supportsConcurrentConnection;
    callback attribute generatedCommandList;
    callback attribute acceptedCommandList;
    callback attribute attributeList;
    callback attribute featureMap;
    callback attribute clusterRevision;

    handle command ArmFailSafe;
    handle command ArmFailSafeResponse;
    handle command SetRegulatoryConfig;
    handle command SetRegulatoryConfigResponse;
    handle command CommissioningComplete;
    handle command CommissioningCompleteResponse;
  }

  server cluster NetworkCommissioning {
    callback attribute maxNetworks;
    callback attribute networks;
    callback attribute scanMaxTimeSeconds;
    callback attribute connectMaxTimeSeconds;
    callback attribute interfaceEnabled;
    callback attribute lastNetworkingStatus;
    callback attribute lastNetworkID;
    callback attribute lastConnectErrorValue;
    callback attribute supportedWiFiBands;
    callback attribute supportedThreadFeatures;
    callback attribute threadVersion;
    callback attribute generatedCommandList;
    callback attribute acceptedCommandList;
    callback attribute attributeList;
    callback attribute featureMap;
    callback attribute clusterRevision;

    handle command ScanNetworks;
    handle command ScanNetworksResponse;
    handle command AddOrUpdateWiFiNetwork;
    handle command AddOrUpdateThreadNetwork;
    handle command RemoveNetwork;
    handle command NetworkConfigResponse;
    handle command ConnectNetwork;
    handle command ConnectNetworkResponse;
    handle command ReorderNetwork;
  }

  server cluster DiagnosticLogs {
    callback attribute generatedCommandList;
    callback attribute acceptedCommandList;
    callback attribute attributeList;
    callback attribute featureMap;
    callback attribute clusterRevision;

    handle command RetrieveLogsRequest;
    handle command RetrieveLogsResponse;
  }

  server cluster GeneralDiagnostics {
    emits event HardwareFaultChange;
    emits event RadioFaultChange;
    emits event NetworkFaultChange;
    emits event BootReason;
    callback attribute networkInterfaces;
    callback attribute rebootCount;
    callback attribute upTime;
    callback attribute totalOperationalHours;
    callback attribute bootReason;
    callback attribute activeHardwareFaults;
    callback attribute activeRadioFaults;
    callback attribute activeNetworkFaults;
    callback attribute testEventTriggersEnabled;
    callback attribute generatedCommandList;
    callback attribute acceptedCommandList;
    callback attribute attributeList;
    callback attribute featureMap;
    callback attribute clusterRevision;

    handle command TestEventTrigger;
    handle command TimeSnapshot;
    handle command TimeSnapshotResponse;
    handle command PayloadTestRequest;
    handle command PayloadTestResponse;
  }

  server cluster SoftwareDiagnostics {
    emits event SoftwareFault;
    callback attribute threadMetrics;
    callback attribute currentHeapFree;
    callback attribute currentHeapUsed;
    callback attribute currentHeapHighWatermark;
    callback attribute featureMap;
    callback attribute clusterRevision;

    handle command ResetWatermarks;
  }

  server cluster ThreadNetworkDiagnostics {
    callback attribute channel;
    callback attribute routingRole;
    callback attribute networkName;
    callback attribute panId;
    callback attribute extendedPanId;
    callback attribute meshLocalPrefix;
    callback attribute overrunCount;
    callback attribute neighborTable;
    callback attribute routeTable;
    callback attribute partitionId;
    callback attribute weighting;
    callback attribute dataVersion;
    callback attribute stableDataVersion;
    callback attribute leaderRouterId;
    callback attribute detachedRoleCount;
    callback attribute childRoleCount;
    callback attribute routerRoleCount;
    callback attribute leaderRoleCount;
    callback attribute attachAttemptCount;
    callback attribute partitionIdChangeCount;
    callback attribute betterPartitionAttachAttemptCount;
    callback attribute parentChangeCount;
    callback attribute txTotalCount;
    callback attribute txUnicastCount;
    callback attribute txBroadcastCount;
    callback attribute txAckRequestedCount;
    callback attribute txAckedCount;
    callback attribute txNoAckRequestedCount;
    callback attribute txDataCount;
    callback attribute txDataPollCount;
    callback attribute txBeaconCount;
    callback attribute txBeaconRequestCount;
    callback attribute txOtherCount;
    callback attribute txRetryCount;
    callback attribute txDirectMaxRetryExpiryCount;
    callback attribute txIndirectMaxRetryExpiryCount;
    callback attribute txErrCcaCount;
    callback attribute txErrAbortCount;
    callback attribute txErrBusyChannelCount;
    callback attribute rxTotalCount;
    callback attribute rxUnicastCount;
    callback attribute rxBroadcastCount;
    callback attribute rxDataCount;
    callback attribute rxDataPollCount;
    callback attribute rxBeaconCount;
    callback attribute rxBeaconRequestCount;
    callback attribute rxOtherCount;
    callback attribute rxAddressFilteredCount;
    callback attribute rxDestAddrFilteredCount;
    callback attribute rxDuplicatedCount;
    callback attribute rxErrNoFrameCount;
    callback attribute rxErrUnknownNeighborCount;
    callback attribute rxErrInvalidSrcAddrCount;
    callback attribute rxErrSecCount;
    callback attribute rxErrFcsCount;
    callback attribute rxErrOtherCount;
    callback attribute activeTimestamp;
    callback attribute pendingTimestamp;
    callback attribute delay;
    callback attribute securityPolicy;
    callback attribute channelPage0Mask;
    callback attribute operationalDatasetComponents;
    callback attribute activeNetworkFaultsList;
    ram      attribute featureMap default = 0x000F;
    callback attribute clusterRevision;

    handle command ResetCounts;
  }

  server cluster WiFiNetworkDiagnostics {
    emits event Disconnection;
    emits event AssociationFailure;
    emits event ConnectionStatus;
    callback attribute bssid;
    callback attribute securityType;
    callback attribute wiFiVersion;
    callback attribute channelNumber;
    callback attribute rssi;
    callback attribute beaconLostCount;
    callback attribute beaconRxCount;
    callback attribute packetMulticastRxCount;
    callback attribute packetMulticastTxCount;
    callback attribute packetUnicastRxCount;
    callback attribute packetUnicastTxCount;
    callback attribute currentMaxRate;
    callback attribute overrunCount;
    ram      attribute featureMap default = 3;
    callback attribute clusterRevision default = 1;

    handle command ResetCounts;
  }

  server cluster EthernetNetworkDiagnostics {
    callback attribute PHYRate;
    callback attribute fullDuplex;
    callback attribute packetRxCount;
    callback attribute packetTxCount;
    callback attribute txErrCount;
    callback attribute collisionCount;
    callback attribute overrunCount;
    callback attribute carrierDetect;
    callback attribute timeSinceReset;
    ram      attribute featureMap default = 3;
    callback attribute clusterRevision;

    handle command ResetCounts;
  }

  server cluster TimeSynchronization {
    emits event DSTTableEmpty;
    emits event DSTStatus;
    emits event TimeZoneStatus;
    emits event TimeFailure;
    emits event MissingTrustedTimeSource;
    callback attribute UTCTime;
    callback attribute granularity;
    ram      attribute timeSource default = 0x00;
    callback attribute trustedTimeSource;
    callback attribute defaultNTP;
    callback attribute timeZone;
    callback attribute DSTOffset;
    callback attribute localTime;
    ram      attribute timeZoneDatabase default = 0;
    callback attribute timeZoneListMaxSize;
    callback attribute DSTOffsetListMaxSize;
    ram      attribute supportsDNSResolve default = true;
    callback attribute generatedCommandList;
    callback attribute acceptedCommandList;
    callback attribute attributeList;
    ram      attribute featureMap default = 0x0B;
    ram      attribute clusterRevision default = 2;

    handle command SetUTCTime;
    handle command SetTrustedTimeSource;
    handle command SetTimeZone;
    handle command SetTimeZoneResponse;
    handle command SetDSTOffset;
    handle command SetDefaultNTP;
  }

  server cluster AdministratorCommissioning {
    callback attribute windowStatus;
    callback attribute adminFabricIndex;
    callback attribute adminVendorId;
    callback attribute generatedCommandList;
    callback attribute acceptedCommandList;
    callback attribute attributeList;
    ram      attribute featureMap default = 1;
    callback attribute clusterRevision;

    handle command OpenCommissioningWindow;
    handle command OpenBasicCommissioningWindow;
    handle command RevokeCommissioning;
  }

  server cluster OperationalCredentials {
    callback attribute NOCs;
    callback attribute fabrics;
    callback attribute supportedFabrics;
    callback attribute commissionedFabrics;
    callback attribute trustedRootCertificates;
    callback attribute currentFabricIndex;
    callback attribute generatedCommandList;
    callback attribute acceptedCommandList;
    callback attribute attributeList;
    callback attribute featureMap;
    callback attribute clusterRevision;

    handle command AttestationRequest;
    handle command AttestationResponse;
    handle command CertificateChainRequest;
    handle command CertificateChainResponse;
    handle command CSRRequest;
    handle command CSRResponse;
    handle command AddNOC;
    handle command UpdateNOC;
    handle command NOCResponse;
    handle command UpdateFabricLabel;
    handle command RemoveFabric;
    handle command AddTrustedRootCertificate;
    handle command SetVIDVerificationStatement;
    handle command SignVIDVerificationRequest;
    handle command SignVIDVerificationResponse;
  }

  server cluster GroupKeyManagement {
    callback attribute groupKeyMap;
    callback attribute groupTable;
    callback attribute maxGroupsPerFabric;
    callback attribute maxGroupKeysPerFabric;
    callback attribute generatedCommandList;
    callback attribute acceptedCommandList;
    callback attribute attributeList;
    callback attribute featureMap;
    callback attribute clusterRevision;

    handle command KeySetWrite;
    handle command KeySetRead;
    handle command KeySetReadResponse;
    handle command KeySetRemove;
    handle command KeySetReadAllIndices;
    handle command KeySetReadAllIndicesResponse;
  }

  server cluster FixedLabel {
    callback attribute labelList;
    callback attribute featureMap;
    callback attribute clusterRevision;
  }

  server cluster UserLabel {
    callback attribute labelList;
    ram      attribute featureMap default = 0;
    ram      attribute clusterRevision default = 1;
  }

  server cluster RelativeHumidityMeasurement {
    ram      attribute measuredValue;
    ram      attribute minMeasuredValue default = 0;
    ram      attribute maxMeasuredValue default = 0x2710;
    ram      attribute featureMap default = 0;
    ram      attribute clusterRevision default = 3;
  }

  server cluster FaultInjection {
    callback attribute generatedCommandList;
    callback attribute acceptedCommandList;
    callback attribute attributeList;
    ram      attribute featureMap default = 0;
    ram      attribute clusterRevision default = 1;

    handle command FailAtFault;
    handle command FailRandomlyAtFault;
  }
}
endpoint 1 {
  device type ma_powersource = 17, version 1;
  device type ma_onofflight = 256, version 1;

  binding cluster OnOff;

  server cluster Identify {
    callback attribute identifyTime;
    callback attribute identifyType;
    callback attribute generatedCommandList;
    callback attribute acceptedCommandList;
    callback attribute attributeList;
<<<<<<< HEAD
    callback attribute featureMap;
=======
    ram      attribute featureMap default = 0;
>>>>>>> 82e6d0e8
    callback attribute clusterRevision;

    handle command Identify;
    handle command TriggerEffect;
  }

  server cluster Groups {
    ram      attribute nameSupport;
    callback attribute generatedCommandList;
    callback attribute acceptedCommandList;
    callback attribute attributeList;
    ram      attribute featureMap default = 0;
    ram      attribute clusterRevision default = 4;

    handle command AddGroup;
    handle command AddGroupResponse;
    handle command ViewGroup;
    handle command ViewGroupResponse;
    handle command GetGroupMembership;
    handle command GetGroupMembershipResponse;
    handle command RemoveGroup;
    handle command RemoveGroupResponse;
    handle command RemoveAllGroups;
    handle command AddGroupIfIdentifying;
  }

  server cluster OnOff {
    persist  attribute onOff default = 0x00;
    ram      attribute globalSceneControl default = 0x01;
    ram      attribute onTime default = 0x0000;
    ram      attribute offWaitTime default = 0x0000;
    persist  attribute startUpOnOff default = 0xFF;
    callback attribute generatedCommandList;
    callback attribute acceptedCommandList;
    callback attribute attributeList;
    ram      attribute featureMap default = 0x0001;
    ram      attribute clusterRevision default = 6;

    handle command Off;
    handle command On;
    handle command Toggle;
    handle command OffWithEffect;
    handle command OnWithRecallGlobalScene;
    handle command OnWithTimedOff;
  }

  server cluster LevelControl {
    persist  attribute currentLevel default = 0xFE;
    ram      attribute remainingTime default = 0x0000;
    ram      attribute minLevel default = 0x01;
    ram      attribute maxLevel default = 0xFE;
    ram      attribute currentFrequency default = 0x0000;
    ram      attribute minFrequency default = 0x0000;
    ram      attribute maxFrequency default = 0x0000;
    ram      attribute options default = 0x00;
    ram      attribute onOffTransitionTime default = 0x0000;
    ram      attribute onLevel default = 0xFF;
    ram      attribute onTransitionTime;
    ram      attribute offTransitionTime;
    ram      attribute defaultMoveRate default = 50;
    persist  attribute startUpCurrentLevel default = 255;
    ram      attribute featureMap default = 3;
    ram      attribute clusterRevision default = 6;

    handle command MoveToLevel;
    handle command Move;
    handle command Step;
    handle command Stop;
    handle command MoveToLevelWithOnOff;
    handle command MoveWithOnOff;
    handle command StepWithOnOff;
    handle command StopWithOnOff;
  }

  server cluster Descriptor {
    callback attribute deviceTypeList;
    callback attribute serverList;
    callback attribute clientList;
    callback attribute partsList;
    callback attribute tagList;
    callback attribute generatedCommandList;
    callback attribute acceptedCommandList;
    callback attribute attributeList;
    callback attribute featureMap;
    callback attribute clusterRevision;
  }

  server cluster Binding {
    callback attribute binding;
    callback attribute featureMap;
    callback attribute clusterRevision;
  }

  server cluster Actions {
    callback attribute actionList;
    callback attribute endpointLists;
    ram      attribute setupURL default = "https://example.com";
    ram      attribute featureMap default = 0;
    ram      attribute clusterRevision default = 1;

    handle command InstantAction;
    handle command InstantActionWithTransition;
    handle command StartAction;
    handle command StartActionWithDuration;
    handle command StopAction;
    handle command PauseAction;
    handle command PauseActionWithDuration;
    handle command ResumeAction;
    handle command EnableAction;
    handle command EnableActionWithDuration;
    handle command DisableAction;
    handle command DisableActionWithDuration;
  }

  server cluster PowerSource {
    emits event BatFaultChange;
    ram      attribute status default = 0;
    ram      attribute order default = 2;
    ram      attribute description default = "B2";
    ram      attribute batChargeLevel default = 0;
    ram      attribute batReplacementNeeded;
    ram      attribute batReplaceability;
    callback attribute endpointList;
    callback attribute generatedCommandList;
    callback attribute acceptedCommandList;
    callback attribute attributeList;
    ram      attribute featureMap default = 2;
    callback attribute clusterRevision;
  }

  server cluster Switch {
    emits event SwitchLatched;
    ram      attribute numberOfPositions default = 2;
    ram      attribute currentPosition;
    ram      attribute featureMap default = 1;
    ram      attribute clusterRevision default = 2;
  }

  server cluster FixedLabel {
    callback attribute labelList;
    callback attribute featureMap;
    callback attribute clusterRevision;
  }

  server cluster UserLabel {
    callback attribute labelList;
    ram      attribute featureMap default = 0;
    ram      attribute clusterRevision default = 1;
  }

  server cluster BooleanState {
    callback attribute stateValue;
    callback attribute featureMap;
    callback attribute clusterRevision;
  }

  server cluster OvenCavityOperationalState {
    emits event OperationalError;
    emits event OperationCompletion;
    callback attribute phaseList;
    callback attribute currentPhase;
    callback attribute countdownTime;
    callback attribute operationalStateList;
    callback attribute operationalState;
    callback attribute operationalError;
    callback attribute generatedCommandList;
    callback attribute acceptedCommandList;
    callback attribute attributeList;
    ram      attribute featureMap default = 0;
    callback attribute clusterRevision;

    handle command Stop;
    handle command Start;
    handle command OperationalCommandResponse;
  }

  server cluster OvenMode {
    callback attribute supportedModes;
    ram      attribute currentMode;
    callback attribute generatedCommandList;
    callback attribute acceptedCommandList;
    callback attribute attributeList;
    ram      attribute featureMap default = 0;
    ram      attribute clusterRevision default = 1;

    handle command ChangeToMode;
    handle command ChangeToModeResponse;
  }

  server cluster LaundryDryerControls {
    callback attribute supportedDrynessLevels;
    ram      attribute selectedDrynessLevel;
    callback attribute generatedCommandList;
    callback attribute acceptedCommandList;
    callback attribute attributeList;
    ram      attribute featureMap default = 0;
    ram      attribute clusterRevision default = 1;
  }

  server cluster ModeSelect {
    ram      attribute description default = "Coffee";
    ram      attribute standardNamespace default = 0;
    callback attribute supportedModes;
    persist  attribute currentMode default = 0;
    persist  attribute startUpMode default = 0;
    persist  attribute onMode default = 255;
    callback attribute generatedCommandList;
    callback attribute acceptedCommandList;
    callback attribute attributeList;
    ram      attribute featureMap default = 1;
    ram      attribute clusterRevision default = 2;
    ram      attribute manufacturerExtension default = 255;

    handle command ChangeToMode;
  }

  server cluster LaundryWasherMode {
    callback attribute supportedModes;
    callback attribute currentMode;
    callback attribute generatedCommandList;
    callback attribute acceptedCommandList;
    callback attribute attributeList;
    callback attribute featureMap;
    ram      attribute clusterRevision default = 2;

    handle command ChangeToMode;
    handle command ChangeToModeResponse;
  }

  server cluster RefrigeratorAndTemperatureControlledCabinetMode {
    callback attribute supportedModes;
    callback attribute currentMode;
    callback attribute generatedCommandList;
    callback attribute acceptedCommandList;
    callback attribute attributeList;
    callback attribute featureMap;
    ram      attribute clusterRevision default = 2;

    handle command ChangeToMode;
    handle command ChangeToModeResponse;
  }

  server cluster LaundryWasherControls {
    callback attribute spinSpeeds;
    ram      attribute spinSpeedCurrent;
    ram      attribute numberOfRinses;
    callback attribute supportedRinses;
    callback attribute generatedCommandList;
    callback attribute acceptedCommandList;
    callback attribute attributeList;
    ram      attribute featureMap default = 3;
    ram      attribute clusterRevision default = 1;
  }

  server cluster RvcRunMode {
    callback attribute supportedModes;
    callback attribute currentMode;
    callback attribute generatedCommandList;
    callback attribute acceptedCommandList;
    callback attribute attributeList;
    callback attribute featureMap;
    ram      attribute clusterRevision default = 3;

    handle command ChangeToMode;
    handle command ChangeToModeResponse;
  }

  server cluster RvcCleanMode {
    callback attribute supportedModes;
    callback attribute currentMode;
    callback attribute generatedCommandList;
    callback attribute acceptedCommandList;
    callback attribute attributeList;
    callback attribute featureMap;
    ram      attribute clusterRevision default = 3;

    handle command ChangeToMode;
    handle command ChangeToModeResponse;
  }

  server cluster TemperatureControl {
    ram      attribute selectedTemperatureLevel default = 0;
    callback attribute supportedTemperatureLevels;
    callback attribute generatedCommandList;
    callback attribute acceptedCommandList;
    callback attribute attributeList;
    ram      attribute featureMap default = 2;
    ram      attribute clusterRevision default = 1;

    handle command SetTemperature;
  }

  server cluster RefrigeratorAlarm {
    emits event Notify;
    ram      attribute mask default = 1;
    ram      attribute state default = 0;
    ram      attribute supported default = 1;
    callback attribute generatedCommandList;
    callback attribute acceptedCommandList;
    callback attribute attributeList;
    ram      attribute featureMap default = 0;
    ram      attribute clusterRevision default = 1;
  }

  server cluster DishwasherMode {
    callback attribute supportedModes;
    callback attribute currentMode;
    callback attribute generatedCommandList;
    callback attribute acceptedCommandList;
    callback attribute attributeList;
    callback attribute featureMap;
    ram      attribute clusterRevision default = 2;

    handle command ChangeToMode;
    handle command ChangeToModeResponse;
  }

  server cluster AirQuality {
    callback attribute airQuality;
    callback attribute generatedCommandList;
    callback attribute acceptedCommandList;
    callback attribute attributeList;
    callback attribute featureMap;
    ram      attribute clusterRevision default = 1;
  }

  server cluster SmokeCoAlarm {
    emits event SmokeAlarm;
    emits event COAlarm;
    emits event LowBattery;
    emits event HardwareFault;
    emits event EndOfService;
    emits event SelfTestComplete;
    emits event AlarmMuted;
    emits event MuteEnded;
    emits event InterconnectSmokeAlarm;
    emits event InterconnectCOAlarm;
    emits event AllClear;
    persist  attribute expressedState default = 0;
    persist  attribute smokeState default = 0;
    persist  attribute COState default = 0;
    persist  attribute batteryAlert default = 0;
    persist  attribute deviceMuted default = 0;
    ram      attribute testInProgress default = 0;
    persist  attribute hardwareFaultAlert default = 0;
    persist  attribute endOfServiceAlert default = 0;
    ram      attribute interconnectSmokeAlarm default = 0;
    ram      attribute interconnectCOAlarm default = 0;
    ram      attribute contaminationState default = 0;
    ram      attribute smokeSensitivityLevel default = 1;
    ram      attribute expiryDate default = 0;
    ram      attribute featureMap default = 3;
    ram      attribute clusterRevision default = 1;

    handle command SelfTestRequest;
  }

  server cluster DishwasherAlarm {
    emits event Notify;
    ram      attribute mask default = 1;
    ram      attribute latch default = 1;
    ram      attribute state default = 0;
    ram      attribute supported default = 15;
    callback attribute generatedCommandList;
    callback attribute acceptedCommandList;
    callback attribute attributeList;
    ram      attribute featureMap default = 1;
    ram      attribute clusterRevision default = 1;

    handle command Reset;
    handle command ModifyEnabledAlarms;
  }

  server cluster MicrowaveOvenMode {
    callback attribute supportedModes;
    callback attribute currentMode;
    callback attribute generatedCommandList;
    callback attribute acceptedCommandList;
    callback attribute attributeList;
    callback attribute featureMap;
    ram      attribute clusterRevision default = 1;
  }

  server cluster OperationalState {
    emits event OperationalError;
    emits event OperationCompletion;
    callback attribute phaseList;
    callback attribute currentPhase;
    callback attribute countdownTime;
    callback attribute operationalStateList;
    callback attribute operationalState;
    callback attribute operationalError;
    callback attribute generatedCommandList;
    callback attribute acceptedCommandList;
    callback attribute attributeList;
    ram      attribute featureMap default = 0;
    callback attribute clusterRevision;

    handle command Pause;
    handle command Stop;
    handle command Start;
    handle command Resume;
    handle command OperationalCommandResponse;
  }

  server cluster RvcOperationalState {
    emits event OperationalError;
    emits event OperationCompletion;
    callback attribute phaseList;
    callback attribute currentPhase;
    callback attribute countdownTime;
    callback attribute operationalStateList;
    callback attribute operationalState;
    callback attribute operationalError;
    callback attribute generatedCommandList;
    callback attribute acceptedCommandList;
    callback attribute attributeList;
    ram      attribute featureMap default = 0;
    callback attribute clusterRevision;

    handle command Pause;
    handle command Resume;
    handle command OperationalCommandResponse;
    handle command GoHome;
  }

  server cluster ScenesManagement {
    ram      attribute sceneTableSize default = 16;
    callback attribute fabricSceneInfo;
    callback attribute generatedCommandList;
    callback attribute acceptedCommandList;
    callback attribute attributeList;
    ram      attribute featureMap default = 1;
    ram      attribute clusterRevision default = 1;

    handle command AddScene;
    handle command AddSceneResponse;
    handle command ViewScene;
    handle command ViewSceneResponse;
    handle command RemoveScene;
    handle command RemoveSceneResponse;
    handle command RemoveAllScenes;
    handle command RemoveAllScenesResponse;
    handle command StoreScene;
    handle command StoreSceneResponse;
    handle command RecallScene;
    handle command GetSceneMembership;
    handle command GetSceneMembershipResponse;
    handle command CopyScene;
    handle command CopySceneResponse;
  }

  server cluster HepaFilterMonitoring {
    callback attribute condition;
    callback attribute degradationDirection;
    callback attribute changeIndication;
    callback attribute inPlaceIndicator;
    callback attribute lastChangedTime;
    callback attribute replacementProductList;
    callback attribute generatedCommandList;
    callback attribute acceptedCommandList;
    callback attribute attributeList;
    callback attribute featureMap;
    ram      attribute clusterRevision default = 1;

    handle command ResetCondition;
  }

  server cluster ActivatedCarbonFilterMonitoring {
    callback attribute condition;
    callback attribute degradationDirection;
    callback attribute changeIndication;
    callback attribute inPlaceIndicator;
    callback attribute lastChangedTime;
    callback attribute replacementProductList;
    callback attribute generatedCommandList;
    callback attribute acceptedCommandList;
    callback attribute attributeList;
    callback attribute featureMap;
    ram      attribute clusterRevision default = 1;

    handle command ResetCondition;
  }

  server cluster BooleanStateConfiguration {
    emits event AlarmsStateChanged;
    emits event SensorFault;
    callback attribute currentSensitivityLevel;
    ram      attribute supportedSensitivityLevels default = 3;
    ram      attribute defaultSensitivityLevel default = 2;
    ram      attribute alarmsActive;
    ram      attribute alarmsSuppressed;
    persist  attribute alarmsEnabled;
    ram      attribute alarmsSupported default = 0x03;
    ram      attribute sensorFault default = 0;
    callback attribute generatedCommandList;
    callback attribute acceptedCommandList;
    callback attribute attributeList;
    ram      attribute featureMap default = 0x0F;
    ram      attribute clusterRevision default = 1;

    handle command SuppressAlarm;
    handle command EnableDisableAlarm;
  }

  server cluster ValveConfigurationAndControl {
    emits event ValveStateChanged;
    emits event ValveFault;
    ram      attribute openDuration;
    persist  attribute defaultOpenDuration;
    ram      attribute autoCloseTime;
    callback attribute remainingDuration;
    ram      attribute currentState;
    ram      attribute targetState;
    ram      attribute currentLevel;
    ram      attribute targetLevel;
    persist  attribute defaultOpenLevel default = 100;
    ram      attribute valveFault default = 0;
    ram      attribute levelStep default = 1;
    callback attribute generatedCommandList;
    callback attribute acceptedCommandList;
    callback attribute attributeList;
    ram      attribute featureMap default = 3;
    ram      attribute clusterRevision default = 1;

    handle command Open;
    handle command Close;
  }

  server cluster EnergyPreference {
    callback attribute energyBalances;
    ram      attribute currentEnergyBalance;
    callback attribute energyPriorities;
    callback attribute lowPowerModeSensitivities;
    ram      attribute currentLowPowerModeSensitivity;
    callback attribute generatedCommandList;
    callback attribute acceptedCommandList;
    callback attribute attributeList;
    ram      attribute featureMap default = 3;
    ram      attribute clusterRevision default = 1;
  }

  server cluster WindowCovering {
    ram      attribute type default = 0x08;
    ram      attribute physicalClosedLimitLift default = 0xFFFF;
    ram      attribute physicalClosedLimitTilt default = 0xFFFF;
    persist  attribute currentPositionLift default = 0x7FFF;
    persist  attribute currentPositionTilt default = 0x7FFF;
    persist  attribute numberOfActuationsLift default = 0x0000;
    persist  attribute numberOfActuationsTilt default = 0x0000;
    persist  attribute configStatus default = 0x03;
    persist  attribute currentPositionLiftPercentage default = 50;
    persist  attribute currentPositionTiltPercentage default = 50;
    ram      attribute operationalStatus default = 0x00;
    ram      attribute targetPositionLiftPercent100ths default = 5000;
    ram      attribute targetPositionTiltPercent100ths default = 5000;
    ram      attribute endProductType default = 0x00;
    persist  attribute currentPositionLiftPercent100ths default = 5000;
    persist  attribute currentPositionTiltPercent100ths default = 5000;
    persist  attribute installedOpenLimitLift default = 0x0000;
    persist  attribute installedClosedLimitLift default = 0xFFFF;
    persist  attribute installedOpenLimitTilt default = 0x0000;
    persist  attribute installedClosedLimitTilt default = 0xFFFF;
    persist  attribute mode default = 0x00;
    ram      attribute safetyStatus default = 0x00;
    callback attribute generatedCommandList;
    callback attribute acceptedCommandList;
    callback attribute attributeList;
    ram      attribute featureMap default = 0x17;
    callback attribute clusterRevision;

    handle command UpOrOpen;
    handle command DownOrClose;
    handle command StopMotion;
    handle command GoToLiftValue;
    handle command GoToLiftPercentage;
    handle command GoToTiltValue;
    handle command GoToTiltPercentage;
  }

  server cluster PumpConfigurationAndControl {
    ram      attribute maxPressure;
    ram      attribute maxSpeed;
    ram      attribute maxFlow;
    ram      attribute minConstPressure;
    ram      attribute maxConstPressure;
    ram      attribute minCompPressure;
    ram      attribute maxCompPressure;
    ram      attribute minConstSpeed;
    ram      attribute maxConstSpeed;
    ram      attribute minConstFlow;
    ram      attribute maxConstFlow;
    ram      attribute minConstTemp;
    ram      attribute maxConstTemp;
    ram      attribute pumpStatus;
    ram      attribute effectiveOperationMode;
    ram      attribute effectiveControlMode;
    ram      attribute capacity;
    ram      attribute speed;
    ram      attribute lifetimeRunningHours default = 0x000000;
    ram      attribute power;
    ram      attribute lifetimeEnergyConsumed default = 0x00000000;
    ram      attribute operationMode default = 0x00;
    ram      attribute controlMode default = 0x00;
    ram      attribute featureMap default = 0x1F;
    ram      attribute clusterRevision default = 4;
  }

  server cluster Thermostat {
    ram      attribute localTemperature;
    ram      attribute absMinHeatSetpointLimit default = 0x02BC;
    ram      attribute absMaxHeatSetpointLimit default = 0x0BB8;
    ram      attribute absMinCoolSetpointLimit default = 0x0640;
    ram      attribute absMaxCoolSetpointLimit default = 0x0C80;
    ram      attribute localTemperatureCalibration default = 0x00;
    ram      attribute occupiedCoolingSetpoint default = 0x0A28;
    ram      attribute occupiedHeatingSetpoint default = 0x07D0;
    ram      attribute minHeatSetpointLimit default = 0x02BC;
    ram      attribute maxHeatSetpointLimit default = 0x0BB8;
    ram      attribute minCoolSetpointLimit default = 0x0640;
    ram      attribute maxCoolSetpointLimit default = 0x0C80;
    ram      attribute minSetpointDeadBand default = 0x19;
    ram      attribute controlSequenceOfOperation default = 0x04;
    ram      attribute systemMode default = 0x01;
    callback attribute presetTypes;
    callback attribute scheduleTypes;
    ram      attribute numberOfPresets default = 0;
    ram      attribute numberOfSchedules default = 0;
    ram      attribute numberOfScheduleTransitionPerDay default = 0xFF;
    ram      attribute activePresetHandle;
    ram      attribute activeScheduleHandle;
    callback attribute presets;
    callback attribute schedules;
    ram      attribute setpointHoldExpiryTimestamp;
    callback attribute generatedCommandList;
    callback attribute acceptedCommandList;
    callback attribute attributeList;
    ram      attribute featureMap default = 0x0123;
    callback attribute clusterRevision;

    handle command SetpointRaiseLower;
    handle command SetActiveScheduleRequest;
    handle command SetActivePresetRequest;
    handle command AtomicResponse;
    handle command AtomicRequest;
  }

  server cluster FanControl {
    ram      attribute fanMode default = 0x00;
    ram      attribute fanModeSequence default = 0x02;
    ram      attribute percentSetting default = 0x00;
    ram      attribute percentCurrent default = 0x00;
    ram      attribute speedMax default = 100;
    ram      attribute speedSetting default = 0x00;
    ram      attribute speedCurrent default = 0x00;
    ram      attribute rockSupport default = 0x03;
    ram      attribute rockSetting default = 0x00;
    ram      attribute windSupport default = 0x03;
    ram      attribute windSetting default = 0x00;
    ram      attribute airflowDirection default = 0;
    ram      attribute featureMap default = 0x3F;
    ram      attribute clusterRevision default = 4;

    handle command Step;
  }

  server cluster ThermostatUserInterfaceConfiguration {
    ram      attribute temperatureDisplayMode default = 0x00;
    ram      attribute keypadLockout default = 0x00;
    ram      attribute scheduleProgrammingVisibility;
    ram      attribute featureMap default = 0;
    ram      attribute clusterRevision default = 2;
  }

  server cluster ColorControl {
    persist  attribute currentHue default = 0x00;
    persist  attribute currentSaturation default = 0x00;
    ram      attribute remainingTime default = 0x0000;
    persist  attribute currentX default = 0x616B;
    persist  attribute currentY default = 0x607D;
    ram      attribute driftCompensation;
    ram      attribute compensationText;
    persist  attribute colorTemperatureMireds default = 0x00FA;
    ram      attribute colorMode default = 0x01;
    ram      attribute options default = 0x00;
    ram      attribute numberOfPrimaries;
    ram      attribute primary1X;
    ram      attribute primary1Y;
    ram      attribute primary1Intensity;
    ram      attribute primary2X;
    ram      attribute primary2Y;
    ram      attribute primary2Intensity;
    ram      attribute primary3X;
    ram      attribute primary3Y;
    ram      attribute primary3Intensity;
    ram      attribute primary4X;
    ram      attribute primary4Y;
    ram      attribute primary4Intensity;
    ram      attribute primary5X;
    ram      attribute primary5Y;
    ram      attribute primary5Intensity;
    ram      attribute primary6X;
    ram      attribute primary6Y;
    ram      attribute primary6Intensity;
    ram      attribute whitePointX;
    ram      attribute whitePointY;
    ram      attribute colorPointRX;
    ram      attribute colorPointRY;
    ram      attribute colorPointRIntensity;
    ram      attribute colorPointGX;
    ram      attribute colorPointGY;
    ram      attribute colorPointGIntensity;
    ram      attribute colorPointBX;
    ram      attribute colorPointBY;
    ram      attribute colorPointBIntensity;
    persist  attribute enhancedCurrentHue default = 0x0000;
    persist  attribute enhancedColorMode default = 0x01;
    persist  attribute colorLoopActive default = 0x00;
    persist  attribute colorLoopDirection default = 0x00;
    persist  attribute colorLoopTime default = 0x0019;
    ram      attribute colorLoopStartEnhancedHue default = 0x2300;
    ram      attribute colorLoopStoredEnhancedHue default = 0x0000;
    ram      attribute colorCapabilities default = 0x1F;
    ram      attribute colorTempPhysicalMinMireds default = 0x009A;
    ram      attribute colorTempPhysicalMaxMireds default = 0x01C6;
    ram      attribute coupleColorTempToLevelMinMireds default = 0x009A;
    persist  attribute startUpColorTemperatureMireds default = 0x00FA;
    ram      attribute featureMap default = 0x1F;
    ram      attribute clusterRevision default = 7;

    handle command MoveToHue;
    handle command MoveHue;
    handle command StepHue;
    handle command MoveToSaturation;
    handle command MoveSaturation;
    handle command StepSaturation;
    handle command MoveToHueAndSaturation;
    handle command MoveToColor;
    handle command MoveColor;
    handle command StepColor;
    handle command MoveToColorTemperature;
    handle command EnhancedMoveToHue;
    handle command EnhancedMoveHue;
    handle command EnhancedStepHue;
    handle command EnhancedMoveToHueAndSaturation;
    handle command ColorLoopSet;
    handle command StopMoveStep;
    handle command MoveColorTemperature;
    handle command StepColorTemperature;
  }

  server cluster BallastConfiguration {
    ram      attribute physicalMinLevel default = 0x01;
    ram      attribute physicalMaxLevel default = 0xFE;
    ram      attribute ballastStatus default = 0x00;
    ram      attribute minLevel default = 0x01;
    ram      attribute maxLevel default = 0xFE;
    ram      attribute intrinsicBallastFactor;
    ram      attribute ballastFactorAdjustment default = 0xFF;
    ram      attribute lampQuantity;
    ram      attribute lampType;
    ram      attribute lampManufacturer;
    ram      attribute lampRatedHours default = 0xFFFFFF;
    ram      attribute lampBurnHours default = 0x000000;
    ram      attribute lampAlarmMode default = 0x00;
    ram      attribute lampBurnHoursTripPoint default = 0xFFFFFF;
    callback attribute generatedCommandList;
    callback attribute acceptedCommandList;
    callback attribute attributeList;
    ram      attribute featureMap default = 0;
    ram      attribute clusterRevision default = 4;
  }

  server cluster IlluminanceMeasurement {
    ram      attribute measuredValue default = 0x0000;
    ram      attribute minMeasuredValue default = 0x01;
    ram      attribute maxMeasuredValue default = 0xFFFE;
    ram      attribute tolerance;
    ram      attribute lightSensorType default = 0xFF;
    ram      attribute featureMap default = 0;
    ram      attribute clusterRevision default = 3;
  }

  server cluster TemperatureMeasurement {
    ram      attribute measuredValue default = 0x8000;
    ram      attribute minMeasuredValue default = 0x8000;
    ram      attribute maxMeasuredValue default = 0x8000;
    ram      attribute tolerance;
    ram      attribute featureMap default = 0;
    ram      attribute clusterRevision default = 4;
  }

  server cluster PressureMeasurement {
    ram      attribute measuredValue default = 0x0000;
    ram      attribute minMeasuredValue default = 0;
    ram      attribute maxMeasuredValue default = 32767;
    ram      attribute featureMap default = 0;
    ram      attribute clusterRevision default = 3;
  }

  server cluster FlowMeasurement {
    ram      attribute measuredValue default = 5;
    ram      attribute minMeasuredValue default = 0;
    ram      attribute maxMeasuredValue default = 100;
    ram      attribute tolerance default = 0;
    ram      attribute featureMap default = 0;
    ram      attribute clusterRevision default = 3;
  }

  server cluster RelativeHumidityMeasurement {
    ram      attribute measuredValue;
    ram      attribute minMeasuredValue default = 0;
    ram      attribute maxMeasuredValue default = 0x2710;
    ram      attribute tolerance;
    ram      attribute featureMap default = 0;
    ram      attribute clusterRevision default = 3;
  }

  server cluster OccupancySensing {
    ram      attribute occupancy;
    ram      attribute occupancySensorType;
    ram      attribute occupancySensorTypeBitmap default = 1;
    callback attribute holdTime;
    callback attribute holdTimeLimits;
    callback attribute PIROccupiedToUnoccupiedDelay;
    callback attribute featureMap;
    callback attribute clusterRevision;
  }

  server cluster CarbonMonoxideConcentrationMeasurement {
    callback attribute measuredValue;
    callback attribute minMeasuredValue;
    callback attribute maxMeasuredValue;
    callback attribute peakMeasuredValue;
    callback attribute peakMeasuredValueWindow;
    callback attribute averageMeasuredValue;
    callback attribute averageMeasuredValueWindow;
    callback attribute uncertainty;
    callback attribute measurementUnit;
    callback attribute measurementMedium;
    callback attribute levelValue;
    callback attribute generatedCommandList;
    callback attribute acceptedCommandList;
    callback attribute attributeList;
    callback attribute featureMap;
    ram      attribute clusterRevision default = 3;
  }

  server cluster CarbonDioxideConcentrationMeasurement {
    callback attribute measuredValue;
    callback attribute minMeasuredValue;
    callback attribute maxMeasuredValue;
    callback attribute peakMeasuredValue;
    callback attribute peakMeasuredValueWindow;
    callback attribute averageMeasuredValue;
    callback attribute averageMeasuredValueWindow;
    callback attribute uncertainty;
    callback attribute measurementUnit;
    callback attribute measurementMedium;
    callback attribute levelValue;
    callback attribute generatedCommandList;
    callback attribute acceptedCommandList;
    callback attribute attributeList;
    callback attribute featureMap;
    ram      attribute clusterRevision default = 3;
  }

  server cluster NitrogenDioxideConcentrationMeasurement {
    callback attribute measuredValue;
    callback attribute minMeasuredValue;
    callback attribute maxMeasuredValue;
    callback attribute peakMeasuredValue;
    callback attribute peakMeasuredValueWindow;
    callback attribute averageMeasuredValue;
    callback attribute averageMeasuredValueWindow;
    callback attribute uncertainty;
    callback attribute measurementUnit;
    callback attribute measurementMedium;
    callback attribute levelValue;
    callback attribute generatedCommandList;
    callback attribute acceptedCommandList;
    callback attribute attributeList;
    callback attribute featureMap;
    ram      attribute clusterRevision default = 3;
  }

  server cluster OzoneConcentrationMeasurement {
    callback attribute measuredValue;
    callback attribute minMeasuredValue;
    callback attribute maxMeasuredValue;
    callback attribute peakMeasuredValue;
    callback attribute peakMeasuredValueWindow;
    callback attribute averageMeasuredValue;
    callback attribute averageMeasuredValueWindow;
    callback attribute uncertainty;
    callback attribute measurementUnit;
    callback attribute measurementMedium;
    callback attribute levelValue;
    callback attribute generatedCommandList;
    callback attribute acceptedCommandList;
    callback attribute attributeList;
    callback attribute featureMap;
    ram      attribute clusterRevision default = 3;
  }

  server cluster Pm25ConcentrationMeasurement {
    callback attribute measuredValue;
    callback attribute minMeasuredValue;
    callback attribute maxMeasuredValue;
    callback attribute peakMeasuredValue;
    callback attribute peakMeasuredValueWindow;
    callback attribute averageMeasuredValue;
    callback attribute averageMeasuredValueWindow;
    callback attribute uncertainty;
    callback attribute measurementUnit;
    callback attribute measurementMedium;
    callback attribute levelValue;
    callback attribute generatedCommandList;
    callback attribute acceptedCommandList;
    callback attribute attributeList;
    callback attribute featureMap;
    ram      attribute clusterRevision default = 3;
  }

  server cluster FormaldehydeConcentrationMeasurement {
    callback attribute measuredValue;
    callback attribute minMeasuredValue;
    callback attribute maxMeasuredValue;
    callback attribute peakMeasuredValue;
    callback attribute peakMeasuredValueWindow;
    callback attribute averageMeasuredValue;
    callback attribute averageMeasuredValueWindow;
    callback attribute uncertainty;
    callback attribute measurementUnit;
    callback attribute measurementMedium;
    callback attribute levelValue;
    callback attribute generatedCommandList;
    callback attribute acceptedCommandList;
    callback attribute attributeList;
    callback attribute featureMap;
    ram      attribute clusterRevision default = 3;
  }

  server cluster Pm1ConcentrationMeasurement {
    callback attribute measuredValue;
    callback attribute minMeasuredValue;
    callback attribute maxMeasuredValue;
    callback attribute peakMeasuredValue;
    callback attribute peakMeasuredValueWindow;
    callback attribute averageMeasuredValue;
    callback attribute averageMeasuredValueWindow;
    callback attribute uncertainty;
    callback attribute measurementUnit;
    callback attribute measurementMedium;
    callback attribute levelValue;
    callback attribute generatedCommandList;
    callback attribute acceptedCommandList;
    callback attribute attributeList;
    callback attribute featureMap;
    ram      attribute clusterRevision default = 3;
  }

  server cluster Pm10ConcentrationMeasurement {
    callback attribute measuredValue;
    callback attribute minMeasuredValue;
    callback attribute maxMeasuredValue;
    callback attribute peakMeasuredValue;
    callback attribute peakMeasuredValueWindow;
    callback attribute averageMeasuredValue;
    callback attribute averageMeasuredValueWindow;
    callback attribute uncertainty;
    callback attribute measurementUnit;
    callback attribute measurementMedium;
    callback attribute levelValue;
    callback attribute generatedCommandList;
    callback attribute acceptedCommandList;
    callback attribute attributeList;
    callback attribute featureMap;
    ram      attribute clusterRevision default = 3;
  }

  server cluster TotalVolatileOrganicCompoundsConcentrationMeasurement {
    callback attribute measuredValue;
    callback attribute minMeasuredValue;
    callback attribute maxMeasuredValue;
    callback attribute peakMeasuredValue;
    callback attribute peakMeasuredValueWindow;
    callback attribute averageMeasuredValue;
    callback attribute averageMeasuredValueWindow;
    callback attribute uncertainty;
    callback attribute measurementUnit;
    callback attribute measurementMedium;
    callback attribute levelValue;
    callback attribute generatedCommandList;
    callback attribute acceptedCommandList;
    callback attribute attributeList;
    callback attribute featureMap;
    ram      attribute clusterRevision default = 3;
  }

  server cluster RadonConcentrationMeasurement {
    callback attribute measuredValue;
    callback attribute minMeasuredValue;
    callback attribute maxMeasuredValue;
    callback attribute peakMeasuredValue;
    callback attribute peakMeasuredValueWindow;
    callback attribute averageMeasuredValue;
    callback attribute averageMeasuredValueWindow;
    callback attribute uncertainty;
    callback attribute measurementUnit;
    callback attribute measurementMedium;
    callback attribute levelValue;
    callback attribute generatedCommandList;
    callback attribute acceptedCommandList;
    callback attribute attributeList;
    callback attribute featureMap;
    ram      attribute clusterRevision default = 3;
  }

  server cluster SoilMeasurement {
    callback attribute soilMoistureMeasurementLimits;
    callback attribute soilMoistureMeasuredValue;
    callback attribute generatedCommandList;
    callback attribute acceptedCommandList;
    callback attribute attributeList;
    callback attribute featureMap;
    callback attribute clusterRevision;
  }

  server cluster WakeOnLan {
    ram      attribute MACAddress;
    ram      attribute featureMap default = 0;
    ram      attribute clusterRevision default = 1;
  }

  server cluster LowPower {
    ram      attribute featureMap default = 0;
    ram      attribute clusterRevision default = 1;

    handle command Sleep;
  }

  server cluster CameraAvStreamManagement {
    callback attribute maxConcurrentEncoders;
    callback attribute maxEncodedPixelRate;
    callback attribute videoSensorParams;
    callback attribute nightVisionUsesInfrared;
    callback attribute minViewportResolution;
    callback attribute rateDistortionTradeOffPoints;
    callback attribute maxContentBufferSize;
    callback attribute microphoneCapabilities;
    callback attribute speakerCapabilities;
    callback attribute twoWayTalkSupport;
    callback attribute snapshotCapabilities;
    callback attribute maxNetworkBandwidth;
    callback attribute currentFrameRate;
    callback attribute HDRModeEnabled;
    callback attribute supportedStreamUsages;
    callback attribute allocatedVideoStreams;
    callback attribute allocatedAudioStreams;
    callback attribute allocatedSnapshotStreams;
    callback attribute streamUsagePriorities;
    callback attribute softRecordingPrivacyModeEnabled;
    callback attribute softLivestreamPrivacyModeEnabled;
    callback attribute hardPrivacyModeOn;
    callback attribute nightVision;
    callback attribute nightVisionIllum;
    callback attribute viewport;
    callback attribute speakerMuted;
    callback attribute speakerVolumeLevel;
    callback attribute speakerMaxLevel;
    callback attribute speakerMinLevel;
    callback attribute microphoneMuted;
    callback attribute microphoneVolumeLevel;
    callback attribute microphoneMaxLevel;
    callback attribute microphoneMinLevel;
    callback attribute microphoneAGCEnabled;
    callback attribute imageRotation;
    callback attribute imageFlipHorizontal;
    callback attribute imageFlipVertical;
    callback attribute localVideoRecordingEnabled;
    callback attribute localSnapshotRecordingEnabled;
    callback attribute statusLightEnabled;
    callback attribute statusLightBrightness;
    callback attribute generatedCommandList;
    callback attribute acceptedCommandList;
    callback attribute attributeList;
    callback attribute featureMap;
    ram      attribute clusterRevision default = 1;

    handle command SnapshotStreamAllocate;
    handle command SnapshotStreamAllocateResponse;
    handle command SnapshotStreamDeallocate;
    handle command SetStreamPriorities;
    handle command CaptureSnapshot;
    handle command CaptureSnapshotResponse;
  }

  server cluster CameraAvSettingsUserLevelManagement {
    callback attribute MPTZPosition;
    ram      attribute maxPresets default = 5;
    callback attribute MPTZPresets;
    callback attribute DPTZStreams;
    ram      attribute zoomMax default = 100;
    ram      attribute tiltMin default = -90;
    ram      attribute tiltMax default = 90;
    ram      attribute panMin default = -180;
    ram      attribute panMax default = 180;
    ram      attribute movementState;
    callback attribute generatedCommandList;
    callback attribute acceptedCommandList;
    callback attribute attributeList;
    ram      attribute featureMap default = 0;
    ram      attribute clusterRevision default = 1;

    handle command MPTZSetPosition;
    handle command MPTZRelativeMove;
    handle command MPTZMoveToPreset;
    handle command MPTZSavePreset;
    handle command MPTZRemovePreset;
    handle command DPTZSetViewport;
    handle command DPTZRelativeMove;
  }

  server cluster PushAvStreamTransport {
    emits event PushTransportBegin;
    emits event PushTransportEnd;
    callback attribute supportedFormats;
    callback attribute currentConnections;
    callback attribute generatedCommandList;
    callback attribute acceptedCommandList;
    callback attribute attributeList;
    ram      attribute featureMap default = 0;
    ram      attribute clusterRevision default = 1;

    handle command AllocatePushTransport;
    handle command AllocatePushTransportResponse;
    handle command DeallocatePushTransport;
    handle command ModifyPushTransport;
    handle command SetTransportStatus;
    handle command ManuallyTriggerTransport;
    handle command FindTransport;
    handle command FindTransportResponse;
  }

  server cluster Chime {
    callback attribute installedChimeSounds;
    callback attribute selectedChime;
    callback attribute enabled;
    callback attribute generatedCommandList;
    callback attribute acceptedCommandList;
    callback attribute attributeList;
    ram      attribute featureMap default = 0;
    ram      attribute clusterRevision default = 1;

    handle command PlayChimeSound;
  }

  server cluster TlsCertificateManagement {
    callback attribute maxRootCertificates;
    callback attribute provisionedRootCertificates;
    callback attribute maxClientCertificates;
    callback attribute provisionedClientCertificates;
    callback attribute generatedCommandList;
    callback attribute acceptedCommandList;
    callback attribute attributeList;
    ram      attribute featureMap default = 0;
    callback attribute clusterRevision;

    handle command ProvisionRootCertificate;
    handle command ProvisionRootCertificateResponse;
    handle command FindRootCertificate;
    handle command FindRootCertificateResponse;
    handle command LookupRootCertificate;
    handle command LookupRootCertificateResponse;
    handle command RemoveRootCertificate;
    handle command ClientCSR;
    handle command ClientCSRResponse;
    handle command ProvisionClientCertificate;
    handle command FindClientCertificate;
    handle command FindClientCertificateResponse;
    handle command LookupClientCertificate;
    handle command LookupClientCertificateResponse;
    handle command RemoveClientCertificate;
  }

  server cluster TlsClientManagement {
    callback attribute maxProvisioned;
    callback attribute provisionedEndpoints;
    callback attribute generatedCommandList;
    callback attribute acceptedCommandList;
    callback attribute attributeList;
    ram      attribute featureMap default = 0;
    callback attribute clusterRevision;

    handle command ProvisionEndpoint;
    handle command ProvisionEndpointResponse;
    handle command FindEndpoint;
    handle command FindEndpointResponse;
    handle command RemoveEndpoint;
  }

  server cluster UnitTesting {
    emits event TestEvent;
    emits event TestFabricScopedEvent;
    emits event TestDifferentVendorMeiEvent;
    ram      attribute boolean default = false;
    ram      attribute bitmap8 default = 0;
    ram      attribute bitmap16 default = 0;
    ram      attribute bitmap32 default = 0;
    ram      attribute bitmap64 default = 0;
    ram      attribute int8u default = 0;
    ram      attribute int16u default = 0;
    ram      attribute int24u default = 0;
    ram      attribute int32u default = 0;
    ram      attribute int40u default = 0;
    ram      attribute int48u default = 0;
    ram      attribute int56u default = 0;
    ram      attribute int64u default = 0;
    ram      attribute int8s default = 0;
    ram      attribute int16s default = 0;
    ram      attribute int24s default = 0;
    ram      attribute int32s default = 0;
    ram      attribute int40s default = 0;
    ram      attribute int48s default = 0;
    ram      attribute int56s default = 0;
    ram      attribute int64s default = 0;
    ram      attribute enum8 default = 0;
    ram      attribute enum16 default = 0;
    ram      attribute floatSingle default = 0;
    ram      attribute floatDouble default = 0;
    ram      attribute octetString;
    callback attribute listInt8u;
    callback attribute listOctetString;
    callback attribute listStructOctetString;
    ram      attribute longOctetString;
    ram      attribute charString;
    ram      attribute longCharString;
    ram      attribute epochUs;
    ram      attribute epochS;
    ram      attribute vendorId;
    callback attribute listNullablesAndOptionalsStruct;
    ram      attribute enumAttr;
    callback attribute structAttr;
    ram      attribute rangeRestrictedInt8u default = 70;
    ram      attribute rangeRestrictedInt8s default = -20;
    ram      attribute rangeRestrictedInt16u default = 200;
    ram      attribute rangeRestrictedInt16s default = -100;
    callback attribute listLongOctetString;
    callback attribute listFabricScoped;
    ram      attribute timedWriteBoolean;
    callback attribute generalErrorBoolean;
    callback attribute clusterErrorBoolean;
    ram      attribute globalEnum;
    callback attribute globalStruct;
    ram      attribute readFailureCode default = 1;
    callback attribute failureInt32U default = 0;
    ram      attribute nullableBoolean default = false;
    ram      attribute nullableBitmap8 default = 0;
    ram      attribute nullableBitmap16 default = 0;
    ram      attribute nullableBitmap32 default = 0;
    ram      attribute nullableBitmap64 default = 0;
    ram      attribute nullableInt8u default = 0;
    ram      attribute nullableInt16u default = 0;
    ram      attribute nullableInt24u default = 0;
    ram      attribute nullableInt32u default = 0;
    ram      attribute nullableInt40u default = 0;
    ram      attribute nullableInt48u default = 0;
    ram      attribute nullableInt56u default = 0;
    ram      attribute nullableInt64u default = 0;
    ram      attribute nullableInt8s default = 0;
    ram      attribute nullableInt16s default = 0;
    ram      attribute nullableInt24s default = 0;
    ram      attribute nullableInt32s default = 0;
    ram      attribute nullableInt40s default = 0;
    ram      attribute nullableInt48s default = 0;
    ram      attribute nullableInt56s default = 0;
    ram      attribute nullableInt64s default = 0;
    ram      attribute nullableEnum8 default = 0;
    ram      attribute nullableEnum16 default = 0;
    ram      attribute nullableFloatSingle default = 0;
    ram      attribute nullableFloatDouble default = 0;
    ram      attribute nullableOctetString;
    ram      attribute nullableCharString;
    ram      attribute nullableEnumAttr;
    callback attribute nullableStruct;
    ram      attribute nullableRangeRestrictedInt8u default = 70;
    ram      attribute nullableRangeRestrictedInt8s default = -20;
    ram      attribute nullableRangeRestrictedInt16u default = 200;
    ram      attribute nullableRangeRestrictedInt16s default = -100;
    callback attribute writeOnlyInt8u default = 0;
    ram      attribute nullableGlobalEnum;
    callback attribute nullableGlobalStruct;
    ram      attribute featureMap default = 0;
    ram      attribute clusterRevision default = 1;
    ram      attribute meiInt8u default = 0;

    handle command Test;
    handle command TestSpecificResponse;
    handle command TestNotHandled;
    handle command TestAddArgumentsResponse;
    handle command TestSpecific;
    handle command TestAddArguments;
    handle command TestListInt8UReverseResponse;
    handle command TestEnumsResponse;
    handle command TestNullableOptionalResponse;
    handle command TestStructArgumentRequest;
    handle command TestNestedStructArgumentRequest;
    handle command TestListStructArgumentRequest;
    handle command SimpleStructResponse;
    handle command TestListInt8UArgumentRequest;
    handle command TestEmitTestEventResponse;
    handle command TestNestedStructListArgumentRequest;
    handle command TestEmitTestFabricScopedEventResponse;
    handle command TestListNestedStructListArgumentRequest;
    handle command TestListInt8UReverseRequest;
    handle command StringEchoResponse;
    handle command TestEnumsRequest;
    handle command GlobalEchoResponse;
    handle command TestNullableOptionalRequest;
    handle command SimpleStructEchoRequest;
    handle command TimedInvokeRequest;
    handle command TestSimpleOptionalArgumentRequest;
    handle command TestEmitTestEventRequest;
    handle command TestEmitTestFabricScopedEventRequest;
    handle command TestBatchHelperRequest;
    handle command TestSecondBatchHelperRequest;
    handle command StringEchoRequest;
    handle command GlobalEchoRequest;
    handle command TestCheckCommandFlags;
    handle command TestDifferentVendorMeiRequest;
    handle command TestDifferentVendorMeiResponse;
  }
}
endpoint 2 {
  device type ma_powersource = 17, version 1;
  device type ma_onofflight = 256, version 1;


  server cluster Identify {
    callback attribute identifyTime;
    callback attribute identifyType;
    callback attribute generatedCommandList;
    callback attribute acceptedCommandList;
    callback attribute attributeList;
<<<<<<< HEAD
    callback attribute featureMap;
=======
    ram      attribute featureMap default = 0;
>>>>>>> 82e6d0e8
    callback attribute clusterRevision;

    handle command Identify;
    handle command TriggerEffect;
  }

  server cluster Groups {
    ram      attribute nameSupport;
    callback attribute generatedCommandList;
    callback attribute acceptedCommandList;
    callback attribute attributeList;
    ram      attribute featureMap default = 0;
    ram      attribute clusterRevision default = 4;

    handle command AddGroup;
    handle command AddGroupResponse;
    handle command ViewGroup;
    handle command ViewGroupResponse;
    handle command GetGroupMembership;
    handle command GetGroupMembershipResponse;
    handle command RemoveGroup;
    handle command RemoveGroupResponse;
    handle command RemoveAllGroups;
    handle command AddGroupIfIdentifying;
  }

  server cluster OnOff {
    ram      attribute onOff default = 0x00;
    ram      attribute globalSceneControl default = 1;
    ram      attribute onTime default = 0;
    ram      attribute offWaitTime default = 0;
    ram      attribute startUpOnOff;
    callback attribute generatedCommandList;
    callback attribute acceptedCommandList;
    callback attribute attributeList;
    ram      attribute featureMap default = 0x0001;
    ram      attribute clusterRevision default = 6;

    handle command Off;
    handle command On;
    handle command Toggle;
    handle command OffWithEffect;
    handle command OnWithRecallGlobalScene;
    handle command OnWithTimedOff;
  }

  server cluster Descriptor {
    callback attribute deviceTypeList;
    callback attribute serverList;
    callback attribute clientList;
    callback attribute partsList;
    callback attribute tagList;
    callback attribute generatedCommandList;
    callback attribute acceptedCommandList;
    callback attribute attributeList;
    callback attribute featureMap;
    callback attribute clusterRevision;
  }

  server cluster PowerSource {
    ram      attribute status default = 0;
    ram      attribute order default = 1;
    ram      attribute description default = "B3";
    ram      attribute batChargeLevel default = 0;
    ram      attribute batReplacementNeeded;
    ram      attribute batReplaceability;
    callback attribute endpointList;
    callback attribute generatedCommandList;
    callback attribute acceptedCommandList;
    callback attribute attributeList;
    ram      attribute featureMap default = 2;
    callback attribute clusterRevision;
  }

  server cluster ScenesManagement {
    ram      attribute sceneTableSize default = 16;
    callback attribute fabricSceneInfo;
    callback attribute generatedCommandList;
    callback attribute acceptedCommandList;
    callback attribute attributeList;
    ram      attribute featureMap default = 1;
    ram      attribute clusterRevision default = 1;

    handle command AddScene;
    handle command AddSceneResponse;
    handle command ViewScene;
    handle command ViewSceneResponse;
    handle command RemoveScene;
    handle command RemoveSceneResponse;
    handle command RemoveAllScenes;
    handle command RemoveAllScenesResponse;
    handle command StoreScene;
    handle command StoreSceneResponse;
    handle command RecallScene;
    handle command GetSceneMembership;
    handle command GetSceneMembershipResponse;
    handle command CopyScene;
    handle command CopySceneResponse;
  }

  server cluster OccupancySensing {
    ram      attribute occupancy;
    ram      attribute occupancySensorType;
    ram      attribute occupancySensorTypeBitmap default = 1;
    callback attribute holdTime;
    callback attribute holdTimeLimits;
    callback attribute PIROccupiedToUnoccupiedDelay;
    callback attribute featureMap;
    callback attribute clusterRevision;
  }
}
endpoint 3 {
  device type ma_genericswitch = 15, version 3;


  server cluster Identify {
    callback attribute identifyTime;
    callback attribute identifyType;
    callback attribute generatedCommandList;
    callback attribute acceptedCommandList;
    callback attribute attributeList;
<<<<<<< HEAD
    callback attribute featureMap;
=======
    ram      attribute featureMap default = 0;
>>>>>>> 82e6d0e8
    callback attribute clusterRevision;

    handle command Identify;
    handle command TriggerEffect;
  }

  server cluster Descriptor {
    callback attribute deviceTypeList;
    callback attribute serverList;
    callback attribute clientList;
    callback attribute partsList;
    callback attribute tagList;
    callback attribute generatedCommandList;
    callback attribute acceptedCommandList;
    callback attribute attributeList;
    callback attribute featureMap;
    callback attribute clusterRevision;
  }

  server cluster Switch {
    emits event InitialPress;
    emits event LongPress;
    emits event LongRelease;
    emits event MultiPressComplete;
    ram      attribute numberOfPositions default = 2;
    ram      attribute currentPosition default = 0;
    ram      attribute multiPressMax default = 3;
    ram      attribute featureMap default = 58;
    ram      attribute clusterRevision default = 2;
  }
}
endpoint 4 {
  device type ma_genericswitch = 15, version 3;


  server cluster Identify {
    callback attribute identifyTime;
    callback attribute identifyType;
    callback attribute generatedCommandList;
    callback attribute acceptedCommandList;
    callback attribute attributeList;
<<<<<<< HEAD
    callback attribute featureMap;
=======
    ram      attribute featureMap default = 0;
>>>>>>> 82e6d0e8
    callback attribute clusterRevision;
  }

  server cluster Descriptor {
    callback attribute deviceTypeList;
    callback attribute serverList;
    callback attribute clientList;
    callback attribute partsList;
    callback attribute tagList;
    callback attribute generatedCommandList;
    callback attribute acceptedCommandList;
    callback attribute attributeList;
    callback attribute featureMap;
    callback attribute clusterRevision;
  }

  server cluster Switch {
    ram      attribute numberOfPositions default = 2;
    ram      attribute currentPosition default = 0;
    ram      attribute multiPressMax default = 3;
    ram      attribute featureMap default = 30;
    ram      attribute clusterRevision default = 2;
  }
}
endpoint 65534 {
  device type ma_secondary_network_interface = 25, version 1;


  server cluster Descriptor {
    callback attribute deviceTypeList;
    callback attribute serverList;
    callback attribute clientList;
    callback attribute partsList;
    callback attribute generatedCommandList;
    callback attribute acceptedCommandList;
    callback attribute attributeList;
    callback attribute featureMap;
    callback attribute clusterRevision;
  }

  server cluster NetworkCommissioning {
    callback attribute maxNetworks;
    callback attribute networks;
    callback attribute scanMaxTimeSeconds;
    callback attribute connectMaxTimeSeconds;
    callback attribute interfaceEnabled;
    callback attribute lastNetworkingStatus;
    callback attribute lastNetworkID;
    callback attribute lastConnectErrorValue;
    callback attribute generatedCommandList;
    callback attribute acceptedCommandList;
    callback attribute attributeList;
    callback attribute featureMap;
    callback attribute clusterRevision;

    handle command ScanNetworks;
    handle command ScanNetworksResponse;
    handle command AddOrUpdateWiFiNetwork;
    handle command AddOrUpdateThreadNetwork;
    handle command RemoveNetwork;
    handle command NetworkConfigResponse;
    handle command ConnectNetwork;
    handle command ConnectNetworkResponse;
    handle command ReorderNetwork;
  }
}

<|MERGE_RESOLUTION|>--- conflicted
+++ resolved
@@ -8099,11 +8099,7 @@
     callback attribute generatedCommandList;
     callback attribute acceptedCommandList;
     callback attribute attributeList;
-<<<<<<< HEAD
     callback attribute featureMap;
-=======
-    ram      attribute featureMap default = 0;
->>>>>>> 82e6d0e8
     callback attribute clusterRevision;
 
     handle command Identify;
@@ -9449,11 +9445,7 @@
     callback attribute generatedCommandList;
     callback attribute acceptedCommandList;
     callback attribute attributeList;
-<<<<<<< HEAD
     callback attribute featureMap;
-=======
-    ram      attribute featureMap default = 0;
->>>>>>> 82e6d0e8
     callback attribute clusterRevision;
 
     handle command Identify;
@@ -9575,11 +9567,7 @@
     callback attribute generatedCommandList;
     callback attribute acceptedCommandList;
     callback attribute attributeList;
-<<<<<<< HEAD
     callback attribute featureMap;
-=======
-    ram      attribute featureMap default = 0;
->>>>>>> 82e6d0e8
     callback attribute clusterRevision;
 
     handle command Identify;
@@ -9621,11 +9609,7 @@
     callback attribute generatedCommandList;
     callback attribute acceptedCommandList;
     callback attribute attributeList;
-<<<<<<< HEAD
     callback attribute featureMap;
-=======
-    ram      attribute featureMap default = 0;
->>>>>>> 82e6d0e8
     callback attribute clusterRevision;
   }
 
