// This IDL was generated automatically by ZAP.
// It is for view/code review purposes only.

struct LabelStruct {
    CHAR_STRING<16> label = 0;
    CHAR_STRING<16> value = 1;
}

server cluster AccessControl = 31 {
  enum AuthMode : ENUM8 {
    kPase = 1;
    kCase = 2;
    kGroup = 3;
  }

  enum ChangeTypeEnum : ENUM8 {
    kChanged = 0;
    kAdded = 1;
    kRemoved = 2;
  }

  enum Privilege : ENUM8 {
    kView = 1;
    kProxyView = 2;
    kOperate = 3;
    kManage = 4;
    kAdminister = 5;
  }

  struct AccessControlEntry {
    Privilege privilege = 1;
    AuthMode authMode = 2;
    nullable INT64U subjects[] = 3;
    nullable Target targets[] = 4;
    fabric_idx fabricIndex = 254;
  }

  struct Target {
    nullable cluster_id cluster = 0;
    nullable endpoint_no endpoint = 1;
    nullable devtype_id deviceType = 2;
  }

  struct ExtensionEntry {
    OCTET_STRING<128> data = 1;
    fabric_idx fabricIndex = 254;
  }

  info event access(read: administer) AccessControlEntryChanged = 0 {
    nullable node_id adminNodeID = 1;
    nullable INT16U adminPasscodeID = 2;
    ChangeTypeEnum changeType = 3;
    nullable AccessControlEntry latestValue = 4;
    fabric_idx adminFabricIndex = 254;
  }

  info event access(read: administer) AccessControlExtensionChanged = 1 {
    nullable node_id adminNodeID = 1;
    nullable INT16U adminPasscodeID = 2;
    ChangeTypeEnum changeType = 3;
    nullable ExtensionEntry latestValue = 4;
    fabric_idx adminFabricIndex = 254;
  }

  attribute access(read: administer, write: administer) AccessControlEntry acl[] = 0;
  attribute access(read: administer, write: administer) ExtensionEntry extension[] = 1;
  readonly attribute int16u subjectsPerAccessControlEntry = 2;
  readonly attribute int16u targetsPerAccessControlEntry = 3;
  readonly attribute int16u accessControlEntriesPerFabric = 4;
  readonly attribute int16u clusterRevision = 65533;
}

server cluster AccountLogin = 1294 {
  readonly attribute int16u clusterRevision = 65533;
}

server cluster AdministratorCommissioning = 60 {
  enum CommissioningWindowStatus : ENUM8 {
    kWindowNotOpen = 0;
    kEnhancedWindowOpen = 1;
    kBasicWindowOpen = 2;
  }

  enum StatusCode : ENUM8 {
    kBusy = 1;
    kPAKEParameterError = 2;
    kWindowNotOpen = 3;
  }

  readonly attribute int8u windowStatus = 0;
  readonly attribute fabric_idx adminFabricIndex = 1;
  readonly attribute int16u adminVendorId = 2;
  readonly attribute int16u clusterRevision = 65533;

  request struct OpenCommissioningWindowRequest {
    INT16U commissioningTimeout = 0;
    OCTET_STRING PAKEVerifier = 1;
    INT16U discriminator = 2;
    INT32U iterations = 3;
    OCTET_STRING salt = 4;
  }

  request struct OpenBasicCommissioningWindowRequest {
    INT16U commissioningTimeout = 0;
  }

  timed command access(invoke: administer) OpenCommissioningWindow(OpenCommissioningWindowRequest): DefaultSuccess = 0;
  timed command access(invoke: administer) OpenBasicCommissioningWindow(OpenBasicCommissioningWindowRequest): DefaultSuccess = 1;
  timed command access(invoke: administer) RevokeCommissioning(): DefaultSuccess = 2;
}

server cluster ApplicationBasic = 1293 {
  enum ApplicationStatusEnum : ENUM8 {
    kStopped = 0;
    kActiveVisibleFocus = 1;
    kActiveHidden = 2;
    kActiveVisibleNotFocus = 3;
  }

  readonly attribute char_string<32> vendorName = 0;
  readonly attribute int16u vendorID = 1;
  readonly attribute char_string<32> applicationName = 2;
  readonly attribute int16u productID = 3;
  readonly attribute ApplicationStatusEnum status = 5;
  readonly attribute char_string<32> applicationVersion = 6;
  readonly attribute vendor_id allowedVendorList[] = 7;
  readonly attribute int16u clusterRevision = 65533;
}

server cluster ApplicationLauncher = 1292 {
  enum ApplicationLauncherStatusEnum : ENUM8 {
    kSuccess = 0;
    kAppNotAvailable = 1;
    kSystemBusy = 2;
  }

  bitmap ApplicationLauncherFeature : BITMAP32 {
    kApplicationPlatform = 0x1;
  }

  struct Application {
    INT16U catalogVendorId = 0;
    CHAR_STRING applicationId = 1;
  }

  readonly attribute INT16U catalogList[] = 0;
  readonly attribute int16u clusterRevision = 65533;
}

server cluster AudioOutput = 1291 {
  enum OutputTypeEnum : ENUM8 {
    kHdmi = 0;
    kBt = 1;
    kOptical = 2;
    kHeadphone = 3;
    kInternal = 4;
    kOther = 5;
  }

  bitmap AudioOutputFeature : BITMAP32 {
    kNameUpdates = 0x1;
  }

  struct OutputInfo {
    INT8U index = 0;
    OutputTypeEnum outputType = 1;
    CHAR_STRING<32> name = 2;
  }

  readonly attribute OutputInfo outputList[] = 0;
  readonly attribute int8u currentOutput = 1;
  readonly attribute int16u clusterRevision = 65533;
}

server cluster BarrierControl = 259 {
  readonly attribute enum8 barrierMovingState = 1;
  readonly attribute bitmap16 barrierSafetyStatus = 2;
  readonly attribute bitmap8 barrierCapabilities = 3;
  readonly attribute int8u barrierPosition = 10;
  readonly attribute int16u clusterRevision = 65533;

  request struct BarrierControlGoToPercentRequest {
    INT8U percentOpen = 0;
  }

  command BarrierControlGoToPercent(BarrierControlGoToPercentRequest): DefaultSuccess = 0;
  command BarrierControlStop(): DefaultSuccess = 1;
}

server cluster Basic = 40 {
  struct CapabilityMinimaStruct {
    int16u caseSessionsPerFabric = 0;
    int16u subscriptionsPerFabric = 1;
  }

  critical event StartUp = 0 {
    INT32U softwareVersion = 0;
  }

  critical event ShutDown = 1 {
  }

  info event Leave = 2 {
  }

  info event ReachableChanged = 3 {
    boolean reachableNewValue = 0;
  }

  readonly attribute int16u dataModelRevision = 0;
  readonly attribute char_string<32> vendorName = 1;
  readonly attribute vendor_id vendorID = 2;
  readonly attribute char_string<32> productName = 3;
  readonly attribute int16u productID = 4;
  attribute access(write: manage) char_string<32> nodeLabel = 5;
  attribute access(write: administer) char_string<2> location = 6;
  readonly attribute int16u hardwareVersion = 7;
  readonly attribute char_string<64> hardwareVersionString = 8;
  readonly attribute int32u softwareVersion = 9;
  readonly attribute char_string<64> softwareVersionString = 10;
  readonly attribute char_string<16> manufacturingDate = 11;
  readonly attribute char_string<32> partNumber = 12;
  readonly attribute long_char_string<256> productURL = 13;
  readonly attribute char_string<64> productLabel = 14;
  readonly attribute char_string<32> serialNumber = 15;
  attribute access(write: manage) boolean localConfigDisabled = 16;
  readonly attribute boolean reachable = 17;
  readonly attribute char_string<32> uniqueID = 18;
  readonly attribute CapabilityMinimaStruct capabilityMinima = 19;
  readonly attribute int16u clusterRevision = 65533;
}

server cluster BinaryInputBasic = 15 {
  attribute boolean outOfService = 81;
  attribute boolean presentValue = 85;
  readonly attribute bitmap8 statusFlags = 111;
  readonly attribute int16u clusterRevision = 65533;
}

server cluster Binding = 30 {
  struct TargetStruct {
    optional NODE_ID node = 1;
    optional GROUP_ID group = 2;
    optional ENDPOINT_NO endpoint = 3;
    optional CLUSTER_ID cluster = 4;
    FABRIC_IDX fabricIndex = 254;
  }

  attribute TargetStruct binding[] = 0;
  readonly attribute int16u clusterRevision = 65533;
}

server cluster BooleanState = 69 {
  info event StateChange = 0 {
    boolean stateValue = 0;
  }

  readonly attribute boolean stateValue = 0;
  readonly attribute int16u clusterRevision = 65533;
}

server cluster BridgedActions = 37 {
  enum ActionErrorEnum : ENUM8 {
    kUnknown = 0;
    kInterrupted = 1;
  }

  enum ActionStateEnum : ENUM8 {
    kInactive = 0;
    kActive = 1;
    kPaused = 2;
    kDisabled = 3;
  }

  enum ActionTypeEnum : ENUM8 {
    kOther = 0;
    kScene = 1;
    kSequence = 2;
    kAutomation = 3;
    kException = 4;
    kNotification = 5;
    kAlarm = 6;
  }

  enum EndpointListTypeEnum : ENUM8 {
    kOther = 0;
    kRoom = 1;
    kZone = 2;
  }

  bitmap CommandBits : BITMAP16 {
    kInstantAction = 0x1;
    kInstantActionWithTransition = 0x2;
    kStartAction = 0x4;
    kStartActionWithDuration = 0x8;
    kStopAction = 0x10;
    kPauseAction = 0x20;
    kPauseActionWithDuration = 0x40;
    kResumeAction = 0x80;
    kEnableAction = 0x100;
    kEnableActionWithDuration = 0x200;
    kDisableAction = 0x400;
    kDisableActionWithDuration = 0x800;
  }

  struct ActionStruct {
    INT16U actionID = 0;
    CHAR_STRING<32> name = 1;
    ActionTypeEnum type = 2;
    INT16U endpointListID = 3;
    INT16U supportedCommands = 4;
    ActionStateEnum status = 5;
  }

  struct EndpointListStruct {
    INT16U endpointListID = 0;
    CHAR_STRING<32> name = 1;
    EndpointListTypeEnum type = 2;
    ENDPOINT_NO endpoints[] = 3;
  }

  info event StateChanged = 0 {
    INT16U actionID = 0;
    INT32U invokeID = 1;
    ActionStateEnum newState = 2;
  }

  info event ActionFailed = 1 {
    INT16U actionID = 0;
    INT32U invokeID = 1;
    ActionStateEnum newState = 2;
    ActionErrorEnum error = 3;
  }

  readonly attribute ActionStruct actionList[] = 0;
  readonly attribute EndpointListStruct endpointList[] = 1;
  readonly attribute long_char_string<512> setupUrl = 2;
  readonly attribute int16u clusterRevision = 65533;
}

server cluster Channel = 1284 {
  enum ChannelStatusEnum : ENUM8 {
    kSuccess = 0;
    kMultipleMatches = 1;
    kNoMatches = 2;
  }

  enum LineupInfoTypeEnum : ENUM8 {
    kMso = 0;
  }

  bitmap ChannelFeature : BITMAP32 {
    kChannelList = 0x1;
    kLineupInfo = 0x2;
  }

  struct ChannelInfo {
    INT16U majorNumber = 0;
    INT16U minorNumber = 1;
    optional CHAR_STRING<32> name = 2;
    optional CHAR_STRING<32> callSign = 3;
    optional CHAR_STRING<32> affiliateCallSign = 4;
  }

  readonly attribute ChannelInfo channelList[] = 0;
  readonly attribute int16u clusterRevision = 65533;
}

server cluster ColorControl = 768 {
  enum ColorLoopAction : ENUM8 {
    kDeactivate = 0;
    kActivateFromColorLoopStartEnhancedHue = 1;
    kActivateFromEnhancedCurrentHue = 2;
  }

  enum ColorLoopDirection : ENUM8 {
    kDecrementHue = 0;
    kIncrementHue = 1;
  }

  enum ColorMode : ENUM8 {
    kCurrentHueAndCurrentSaturation = 0;
    kCurrentXAndCurrentY = 1;
    kColorTemperature = 2;
  }

  enum HueDirection : ENUM8 {
    kShortestDistance = 0;
    kLongestDistance = 1;
    kUp = 2;
    kDown = 3;
  }

  enum HueMoveMode : ENUM8 {
    kStop = 0;
    kUp = 1;
    kDown = 3;
  }

  enum HueStepMode : ENUM8 {
    kUp = 1;
    kDown = 3;
  }

  enum SaturationMoveMode : ENUM8 {
    kStop = 0;
    kUp = 1;
    kDown = 3;
  }

  enum SaturationStepMode : ENUM8 {
    kUp = 1;
    kDown = 3;
  }

  bitmap ColorCapabilities : BITMAP16 {
    kHueSaturationSupported = 0x1;
    kEnhancedHueSupported = 0x2;
    kColorLoopSupported = 0x4;
    kXYAttributesSupported = 0x8;
    kColorTemperatureSupported = 0x10;
  }

  bitmap ColorControlFeature : BITMAP32 {
    kHueAndSaturation = 0x1;
    kEnhancedHue = 0x2;
    kColorLoop = 0x4;
    kXy = 0x8;
    kColorTemperature = 0x10;
  }

  bitmap ColorLoopUpdateFlags : BITMAP8 {
    kUpdateAction = 0x1;
    kUpdateDirection = 0x2;
    kUpdateTime = 0x4;
    kUpdateStartHue = 0x8;
  }

  readonly attribute int8u currentHue = 0;
  readonly attribute int8u currentSaturation = 1;
  readonly attribute int16u remainingTime = 2;
  readonly attribute int16u currentX = 3;
  readonly attribute int16u currentY = 4;
  readonly attribute enum8 driftCompensation = 5;
  readonly attribute char_string<254> compensationText = 6;
  readonly attribute int16u colorTemperature = 7;
  readonly attribute enum8 colorMode = 8;
  attribute bitmap8 colorControlOptions = 15;
  readonly attribute int8u numberOfPrimaries = 16;
  readonly attribute int16u primary1X = 17;
  readonly attribute int16u primary1Y = 18;
  readonly attribute int8u primary1Intensity = 19;
  readonly attribute int16u primary2X = 21;
  readonly attribute int16u primary2Y = 22;
  readonly attribute int8u primary2Intensity = 23;
  readonly attribute int16u primary3X = 25;
  readonly attribute int16u primary3Y = 26;
  readonly attribute int8u primary3Intensity = 27;
  readonly attribute int16u primary4X = 32;
  readonly attribute int16u primary4Y = 33;
  readonly attribute int8u primary4Intensity = 34;
  readonly attribute int16u primary5X = 36;
  readonly attribute int16u primary5Y = 37;
  readonly attribute int8u primary5Intensity = 38;
  readonly attribute int16u primary6X = 40;
  readonly attribute int16u primary6Y = 41;
  readonly attribute int8u primary6Intensity = 42;
  attribute access(write: manage) int16u whitePointX = 48;
  attribute access(write: manage) int16u whitePointY = 49;
  attribute access(write: manage) int16u colorPointRX = 50;
  attribute access(write: manage) int16u colorPointRY = 51;
  attribute access(write: manage) int8u colorPointRIntensity = 52;
  attribute access(write: manage) int16u colorPointGX = 54;
  attribute access(write: manage) int16u colorPointGY = 55;
  attribute access(write: manage) int8u colorPointGIntensity = 56;
  attribute access(write: manage) int16u colorPointBX = 58;
  attribute access(write: manage) int16u colorPointBY = 59;
  attribute access(write: manage) int8u colorPointBIntensity = 60;
  readonly attribute int16u enhancedCurrentHue = 16384;
  readonly attribute enum8 enhancedColorMode = 16385;
  readonly attribute int8u colorLoopActive = 16386;
  readonly attribute int8u colorLoopDirection = 16387;
  readonly attribute int16u colorLoopTime = 16388;
  readonly attribute int16u colorLoopStartEnhancedHue = 16389;
  readonly attribute int16u colorLoopStoredEnhancedHue = 16390;
  readonly attribute bitmap16 colorCapabilities = 16394;
  readonly attribute int16u colorTempPhysicalMin = 16395;
  readonly attribute int16u colorTempPhysicalMax = 16396;
  readonly attribute int16u coupleColorTempToLevelMinMireds = 16397;
  attribute access(write: manage) int16u startUpColorTemperatureMireds = 16400;
  readonly attribute bitmap32 featureMap = 65532;
  readonly attribute int16u clusterRevision = 65533;

  request struct MoveToHueRequest {
    INT8U hue = 0;
    HueDirection direction = 1;
    INT16U transitionTime = 2;
    BITMAP8 optionsMask = 3;
    BITMAP8 optionsOverride = 4;
  }

  request struct MoveHueRequest {
    HueMoveMode moveMode = 0;
    INT8U rate = 1;
    BITMAP8 optionsMask = 2;
    BITMAP8 optionsOverride = 3;
  }

  request struct StepHueRequest {
    HueStepMode stepMode = 0;
    INT8U stepSize = 1;
    INT8U transitionTime = 2;
    BITMAP8 optionsMask = 3;
    BITMAP8 optionsOverride = 4;
  }

  request struct MoveToSaturationRequest {
    INT8U saturation = 0;
    INT16U transitionTime = 1;
    BITMAP8 optionsMask = 2;
    BITMAP8 optionsOverride = 3;
  }

  request struct MoveSaturationRequest {
    SaturationMoveMode moveMode = 0;
    INT8U rate = 1;
    BITMAP8 optionsMask = 2;
    BITMAP8 optionsOverride = 3;
  }

  request struct StepSaturationRequest {
    SaturationStepMode stepMode = 0;
    INT8U stepSize = 1;
    INT8U transitionTime = 2;
    BITMAP8 optionsMask = 3;
    BITMAP8 optionsOverride = 4;
  }

  request struct MoveToHueAndSaturationRequest {
    INT8U hue = 0;
    INT8U saturation = 1;
    INT16U transitionTime = 2;
    BITMAP8 optionsMask = 3;
    BITMAP8 optionsOverride = 4;
  }

  request struct MoveToColorRequest {
    INT16U colorX = 0;
    INT16U colorY = 1;
    INT16U transitionTime = 2;
    BITMAP8 optionsMask = 3;
    BITMAP8 optionsOverride = 4;
  }

  request struct MoveColorRequest {
    INT16S rateX = 0;
    INT16S rateY = 1;
    BITMAP8 optionsMask = 2;
    BITMAP8 optionsOverride = 3;
  }

  request struct StepColorRequest {
    INT16S stepX = 0;
    INT16S stepY = 1;
    INT16U transitionTime = 2;
    BITMAP8 optionsMask = 3;
    BITMAP8 optionsOverride = 4;
  }

  request struct MoveToColorTemperatureRequest {
    INT16U colorTemperature = 0;
    INT16U transitionTime = 1;
    BITMAP8 optionsMask = 2;
    BITMAP8 optionsOverride = 3;
  }

  request struct EnhancedMoveToHueRequest {
    INT16U enhancedHue = 0;
    HueDirection direction = 1;
    INT16U transitionTime = 2;
    BITMAP8 optionsMask = 3;
    BITMAP8 optionsOverride = 4;
  }

  request struct EnhancedMoveHueRequest {
    HueMoveMode moveMode = 0;
    INT16U rate = 1;
    BITMAP8 optionsMask = 2;
    BITMAP8 optionsOverride = 3;
  }

  request struct EnhancedStepHueRequest {
    HueStepMode stepMode = 0;
    INT16U stepSize = 1;
    INT16U transitionTime = 2;
    BITMAP8 optionsMask = 3;
    BITMAP8 optionsOverride = 4;
  }

  request struct EnhancedMoveToHueAndSaturationRequest {
    INT16U enhancedHue = 0;
    INT8U saturation = 1;
    INT16U transitionTime = 2;
    BITMAP8 optionsMask = 3;
    BITMAP8 optionsOverride = 4;
  }

  request struct ColorLoopSetRequest {
    ColorLoopUpdateFlags updateFlags = 0;
    ColorLoopAction action = 1;
    ColorLoopDirection direction = 2;
    INT16U time = 3;
    INT16U startHue = 4;
    BITMAP8 optionsMask = 5;
    BITMAP8 optionsOverride = 6;
  }

  request struct StopMoveStepRequest {
    BITMAP8 optionsMask = 0;
    BITMAP8 optionsOverride = 1;
  }

  request struct MoveColorTemperatureRequest {
    HueMoveMode moveMode = 0;
    INT16U rate = 1;
    INT16U colorTemperatureMinimum = 2;
    INT16U colorTemperatureMaximum = 3;
    BITMAP8 optionsMask = 4;
    BITMAP8 optionsOverride = 5;
  }

  request struct StepColorTemperatureRequest {
    HueStepMode stepMode = 0;
    INT16U stepSize = 1;
    INT16U transitionTime = 2;
    INT16U colorTemperatureMinimum = 3;
    INT16U colorTemperatureMaximum = 4;
    BITMAP8 optionsMask = 5;
    BITMAP8 optionsOverride = 6;
  }

  command MoveToHue(MoveToHueRequest): DefaultSuccess = 0;
  command MoveHue(MoveHueRequest): DefaultSuccess = 1;
  command StepHue(StepHueRequest): DefaultSuccess = 2;
  command MoveToSaturation(MoveToSaturationRequest): DefaultSuccess = 3;
  command MoveSaturation(MoveSaturationRequest): DefaultSuccess = 4;
  command StepSaturation(StepSaturationRequest): DefaultSuccess = 5;
  command MoveToHueAndSaturation(MoveToHueAndSaturationRequest): DefaultSuccess = 6;
  command MoveToColor(MoveToColorRequest): DefaultSuccess = 7;
  command MoveColor(MoveColorRequest): DefaultSuccess = 8;
  command StepColor(StepColorRequest): DefaultSuccess = 9;
  command MoveToColorTemperature(MoveToColorTemperatureRequest): DefaultSuccess = 10;
  command EnhancedMoveToHue(EnhancedMoveToHueRequest): DefaultSuccess = 64;
  command EnhancedMoveHue(EnhancedMoveHueRequest): DefaultSuccess = 65;
  command EnhancedStepHue(EnhancedStepHueRequest): DefaultSuccess = 66;
  command EnhancedMoveToHueAndSaturation(EnhancedMoveToHueAndSaturationRequest): DefaultSuccess = 67;
  command ColorLoopSet(ColorLoopSetRequest): DefaultSuccess = 68;
  command StopMoveStep(StopMoveStepRequest): DefaultSuccess = 71;
  command MoveColorTemperature(MoveColorTemperatureRequest): DefaultSuccess = 75;
  command StepColorTemperature(StepColorTemperatureRequest): DefaultSuccess = 76;
}

server cluster ContentLauncher = 1290 {
  enum ContentLaunchStatusEnum : ENUM8 {
    kSuccess = 0;
    kUrlNotAvailable = 1;
    kAuthFailed = 2;
  }

  enum MetricTypeEnum : ENUM8 {
    kPixels = 0;
    kPercentage = 1;
  }

  enum ParameterEnum : ENUM8 {
    kActor = 0;
    kChannel = 1;
    kCharacter = 2;
    kDirector = 3;
    kEvent = 4;
    kFranchise = 5;
    kGenre = 6;
    kLeague = 7;
    kPopularity = 8;
    kProvider = 9;
    kSport = 10;
    kSportsTeam = 11;
    kType = 12;
  }

  bitmap ContentLauncherFeature : BITMAP32 {
    kContentSearch = 0x1;
    kURLPlayback = 0x2;
  }

  bitmap SupportedStreamingProtocol : BITMAP32 {
    kDash = 0x1;
    kHls = 0x2;
  }

  struct ContentSearch {
    Parameter parameterList[] = 0;
  }

  struct Parameter {
    ParameterEnum type = 0;
    CHAR_STRING value = 1;
    optional AdditionalInfo externalIDList[] = 2;
  }

  struct AdditionalInfo {
    CHAR_STRING name = 0;
    CHAR_STRING value = 1;
  }

  struct BrandingInformation {
    CHAR_STRING providerName = 0;
    optional StyleInformation background = 1;
    optional StyleInformation logo = 2;
    optional StyleInformation progressBar = 3;
    optional StyleInformation splash = 4;
    optional StyleInformation waterMark = 5;
  }

  struct StyleInformation {
    optional CHAR_STRING imageUrl = 0;
    optional CHAR_STRING color = 1;
    optional Dimension size = 2;
  }

  struct Dimension {
    double width = 0;
    double height = 1;
    MetricTypeEnum metric = 2;
  }

  readonly attribute CHAR_STRING acceptHeader[] = 0;
  attribute bitmap32 supportedStreamingProtocols = 1;
  readonly attribute int16u clusterRevision = 65533;
}

server cluster Descriptor = 29 {
  struct DeviceType {
    DEVTYPE_ID type = 0;
    INT16U revision = 1;
  }

  readonly attribute DeviceType deviceList[] = 0;
  readonly attribute CLUSTER_ID serverList[] = 1;
  readonly attribute CLUSTER_ID clientList[] = 2;
  readonly attribute ENDPOINT_NO partsList[] = 3;
  readonly attribute int16u clusterRevision = 65533;
}

server cluster DiagnosticLogs = 50 {
  enum LogsIntent : ENUM8 {
    kEndUserSupport = 0;
    kNetworkDiag = 1;
    kCrashLogs = 2;
  }

  enum LogsStatus : ENUM8 {
    kSuccess = 0;
    kExhausted = 1;
    kNoLogs = 2;
    kBusy = 3;
    kDenied = 4;
  }

  enum LogsTransferProtocol : ENUM8 {
    kResponsePayload = 0;
    kBdx = 1;
  }


  request struct RetrieveLogsRequestRequest {
    LogsIntent intent = 0;
    LogsTransferProtocol requestedProtocol = 1;
    OCTET_STRING transferFileDesignator = 2;
  }

  command RetrieveLogsRequest(RetrieveLogsRequestRequest): RetrieveLogsResponse = 0;
}

server cluster DoorLock = 257 {
  enum DlAlarmCode : ENUM8 {
    kLockJammed = 0;
    kLockFactoryReset = 1;
    kLockRadioPowerCycled = 3;
    kWrongCodeEntryLimit = 4;
    kFrontEsceutcheonRemoved = 5;
    kDoorForcedOpen = 6;
    kDoorAjar = 7;
    kForcedUser = 8;
  }

  enum DlCredentialRule : ENUM8 {
    kSingle = 0;
    kDouble = 1;
    kTri = 2;
  }

  enum DlCredentialType : ENUM8 {
    kProgrammingPIN = 0;
    kPin = 1;
    kRfid = 2;
    kFingerprint = 3;
    kFingerVein = 4;
    kFace = 5;
  }

  enum DlDataOperationType : ENUM8 {
    kAdd = 0;
    kClear = 1;
    kModify = 2;
  }

  enum DlDoorState : ENUM8 {
    kDoorOpen = 0;
    kDoorClosed = 1;
    kDoorJammed = 2;
    kDoorForcedOpen = 3;
    kDoorUnspecifiedError = 4;
    kDoorAjar = 5;
  }

  enum DlLockDataType : ENUM8 {
    kUnspecified = 0;
    kProgrammingCode = 1;
    kUserIndex = 2;
    kWeekDaySchedule = 3;
    kYearDaySchedule = 4;
    kHolidaySchedule = 5;
    kPin = 6;
    kRfid = 7;
    kFingerprint = 8;
  }

  enum DlLockOperationType : ENUM8 {
    kLock = 0;
    kUnlock = 1;
    kNonAccessUserEvent = 2;
    kForcedUserEvent = 3;
  }

  enum DlLockState : ENUM8 {
    kNotFullyLocked = 0;
    kLocked = 1;
    kUnlocked = 2;
  }

  enum DlLockType : ENUM8 {
    kDeadBolt = 0;
    kMagnetic = 1;
    kOther = 2;
    kMortise = 3;
    kRim = 4;
    kLatchBolt = 5;
    kCylindricalLock = 6;
    kTubularLock = 7;
    kInterconnectedLock = 8;
    kDeadLatch = 9;
    kDoorFurniture = 10;
  }

  enum DlOperatingMode : ENUM8 {
    kNormal = 0;
    kVacation = 1;
    kPrivacy = 2;
    kNoRemoteLockUnlock = 3;
    kPassage = 4;
  }

  enum DlOperationError : ENUM8 {
    kUnspecified = 0;
    kInvalidCredential = 1;
    kDisabledUserDenied = 2;
    kRestricted = 3;
    kInsufficientBattery = 4;
  }

  enum DlOperationSource : ENUM8 {
    kUnspecified = 0;
    kManual = 1;
    kProprietaryRemote = 2;
    kKeypad = 3;
    kAuto = 4;
    kButton = 5;
    kSchedule = 6;
    kRemote = 7;
    kRfid = 8;
    kBiometric = 9;
  }

  enum DlStatus : ENUM8 {
    kSuccess = 0;
    kFailure = 1;
    kDuplicate = 2;
    kOccupied = 3;
    kInvalidField = 133;
    kNotFound = 139;
  }

  enum DlUserStatus : ENUM8 {
    kAvailable = 0;
    kOccupiedEnabled = 1;
    kOccupiedDisabled = 3;
  }

  enum DlUserType : ENUM8 {
    kUnrestrictedUser = 0;
    kYearDayScheduleUser = 1;
    kWeekDayScheduleUser = 2;
    kProgrammingUser = 3;
    kNonAccessUser = 4;
    kForcedUser = 5;
    kDisposableUser = 6;
    kExpiringUser = 7;
    kScheduleRestrictedUser = 8;
    kRemoteOnlyUser = 9;
  }

  enum DoorLockOperationEventCode : ENUM8 {
    kUnknownOrMfgSpecific = 0;
    kLock = 1;
    kUnlock = 2;
    kLockInvalidPinOrId = 3;
    kLockInvalidSchedule = 4;
    kUnlockInvalidPinOrId = 5;
    kUnlockInvalidSchedule = 6;
    kOneTouchLock = 7;
    kKeyLock = 8;
    kKeyUnlock = 9;
    kAutoLock = 10;
    kScheduleLock = 11;
    kScheduleUnlock = 12;
    kManualLock = 13;
    kManualUnlock = 14;
  }

  enum DoorLockProgrammingEventCode : ENUM8 {
    kUnknownOrMfgSpecific = 0;
    kMasterCodeChanged = 1;
    kPinAdded = 2;
    kPinDeleted = 3;
    kPinChanged = 4;
    kIdAdded = 5;
    kIdDeleted = 6;
  }

  enum DoorLockSetPinOrIdStatus : ENUM8 {
    kSuccess = 0;
    kGeneralFailure = 1;
    kMemoryFull = 2;
    kDuplicateCodeError = 3;
  }

  enum DoorLockUserStatus : ENUM8 {
    kAvailable = 0;
    kOccupiedEnabled = 1;
    kOccupiedDisabled = 3;
    kNotSupported = 255;
  }

  enum DoorLockUserType : ENUM8 {
    kUnrestricted = 0;
    kYearDayScheduleUser = 1;
    kWeekDayScheduleUser = 2;
    kMasterUser = 3;
    kNonAccessUser = 4;
    kNotSupported = 255;
  }

  bitmap DlAlarmMask : BITMAP16 {
    kLockingMechanismJammed = 0x1;
    kLockResetToFactoryDefaults = 0x2;
    kReserved = 0x4;
    kRFModulePowerCycled = 0x8;
    kWrongCodeEntryLimit = 0x10;
    kFrontEscutcheonRemovedFromMain = 0x20;
    kForcedDoorOpenUnderDoorLockedCondition = 0x40;
  }

  bitmap DlCredentialRuleMask : BITMAP8 {
    kSingle = 0x1;
    kDual = 0x2;
    kTri = 0x4;
  }

  bitmap DlCredentialRulesSupport : BITMAP8 {
    kSingle = 0x1;
    kDual = 0x2;
    kTri = 0x4;
  }

  bitmap DlDaysMaskMap : BITMAP8 {
    kSunday = 0x1;
    kMonday = 0x2;
    kTuesday = 0x4;
    kWednesday = 0x8;
    kThursday = 0x10;
    kFriday = 0x20;
    kSaturday = 0x40;
  }

  bitmap DlDefaultConfigurationRegister : BITMAP16 {
    kEnableLocalProgrammingEnabled = 0x1;
    kKeypadInterfaceDefaultAccessEnabled = 0x2;
    kRemoteInterfaceDefaultAccessIsEnabled = 0x4;
    kSoundEnabled = 0x20;
    kAutoRelockTimeSet = 0x40;
    kLEDSettingsSet = 0x80;
  }

  bitmap DlKeypadOperationEventMask : BITMAP16 {
    kUnknown = 0x1;
    kLock = 0x2;
    kUnlock = 0x4;
    kLockInvalidPIN = 0x8;
    kLockInvalidSchedule = 0x10;
    kUnlockInvalidCode = 0x20;
    kUnlockInvalidSchedule = 0x40;
    kNonAccessUserOpEvent = 0x80;
  }

  bitmap DlKeypadProgrammingEventMask : BITMAP16 {
    kUnknown = 0x1;
    kProgrammingPINChanged = 0x2;
    kPINAdded = 0x4;
    kPINCleared = 0x8;
    kPINChanged = 0x10;
  }

  bitmap DlLocalProgrammingFeatures : BITMAP8 {
    kAddUsersCredentialsSchedulesLocally = 0x1;
    kModifyUsersCredentialsSchedulesLocally = 0x2;
    kClearUsersCredentialsSchedulesLocally = 0x4;
    kAdjustLockSettingsLocally = 0x8;
  }

  bitmap DlManualOperationEventMask : BITMAP16 {
    kUnknown = 0x1;
    kThumbturnLock = 0x2;
    kThumbturnUnlock = 0x4;
    kOneTouchLock = 0x8;
    kKeyLock = 0x10;
    kKeyUnlock = 0x20;
    kAutoLock = 0x40;
    kScheduleLock = 0x80;
    kScheduleUnlock = 0x100;
    kManualLock = 0x200;
    kManualUnlock = 0x400;
  }

  bitmap DlRFIDOperationEventMask : BITMAP16 {
    kUnknown = 0x1;
    kLock = 0x2;
    kUnlock = 0x4;
    kLockInvalidRFID = 0x8;
    kLockInvalidSchedule = 0x10;
    kUnlockInvalidRFID = 0x20;
    kUnlockInvalidSchedule = 0x40;
  }

  bitmap DlRFIDProgrammingEventMask : BITMAP16 {
    kUnknown = 0x1;
    kRFIDCodeAdded = 0x20;
    kRFIDCodeCleared = 0x40;
  }

  bitmap DlRemoteOperationEventMask : BITMAP16 {
    kUnknown = 0x1;
    kLock = 0x2;
    kUnlock = 0x4;
    kLockInvalidCode = 0x8;
    kLockInvalidSchedule = 0x10;
    kUnlockInvalidCode = 0x20;
    kUnlockInvalidSchedule = 0x40;
  }

  bitmap DlRemoteProgrammingEventMask : BITMAP16 {
    kUnknown = 0x1;
    kProgrammingPINChanged = 0x2;
    kPINAdded = 0x4;
    kPINCleared = 0x8;
    kPINChanged = 0x10;
    kRFIDCodeAdded = 0x20;
    kRFIDCodeCleared = 0x40;
  }

  bitmap DlSupportedOperatingModes : BITMAP16 {
    kNormal = 0x1;
    kVacation = 0x2;
    kPrivacy = 0x4;
    kNoRemoteLockUnlock = 0x8;
    kPassage = 0x10;
  }

  bitmap DoorLockDayOfWeek : BITMAP8 {
    kSunday = 0x1;
    kMonday = 0x2;
    kTuesday = 0x4;
    kWednesday = 0x8;
    kThursday = 0x10;
    kFriday = 0x20;
    kSaturday = 0x40;
  }

  bitmap DoorLockFeature : BITMAP32 {
    kPINCredentials = 0x1;
    kRFIDCredentials = 0x2;
    kFingerCredentials = 0x4;
    kLogging = 0x8;
    kAccessSchedules = 0x10;
    kDoorPositionSensor = 0x20;
    kFaceCredentials = 0x40;
    kCredentialsOTA = 0x80;
    kUsersManagement = 0x100;
    kNotifications = 0x200;
  }

  struct DlCredential {
    DlCredentialType credentialType = 0;
    INT16U credentialIndex = 1;
  }

  critical event DoorLockAlarm = 0 {
    DlAlarmCode alarmCode = 0;
  }

  critical event DoorStateChange = 1 {
    DlDoorState doorState = 0;
  }

  critical event LockOperation = 2 {
    DlLockOperationType lockOperationType = 0;
    DlOperationSource operationSource = 1;
    nullable INT16U userIndex = 2;
    nullable fabric_idx fabricIndex = 3;
    nullable NODE_ID sourceNode = 4;
    optional nullable DlCredential credentials[] = 5;
  }

  critical event LockOperationError = 3 {
    DlLockOperationType lockOperationType = 0;
    DlOperationSource operationSource = 1;
    DlOperationError operationError = 2;
    nullable INT16U userIndex = 3;
    nullable fabric_idx fabricIndex = 4;
    nullable NODE_ID sourceNode = 5;
    optional nullable DlCredential credentials[] = 6;
  }

  info event LockUserChange = 4 {
    DlLockDataType lockDataType = 0;
    DlDataOperationType dataOperationType = 1;
    DlOperationSource operationSource = 2;
    nullable INT16U userIndex = 3;
    nullable fabric_idx fabricIndex = 4;
    nullable NODE_ID sourceNode = 5;
    nullable INT16U dataIndex = 6;
  }

  readonly attribute nullable DlLockState lockState = 0;
  readonly attribute DlLockType lockType = 1;
  readonly attribute boolean actuatorEnabled = 2;
  readonly attribute nullable DlDoorState doorState = 3;
  attribute access(write: manage) int32u doorOpenEvents = 4;
  attribute access(write: manage) int32u doorClosedEvents = 5;
  attribute access(write: manage) int16u openPeriod = 6;
  readonly attribute int16u numberOfTotalUsersSupported = 17;
  readonly attribute int16u numberOfPINUsersSupported = 18;
  readonly attribute int16u numberOfRFIDUsersSupported = 19;
  readonly attribute int8u numberOfWeekDaySchedulesSupportedPerUser = 20;
  readonly attribute int8u numberOfYearDaySchedulesSupportedPerUser = 21;
  readonly attribute int8u numberOfHolidaySchedulesSupported = 22;
  readonly attribute int8u maxPINCodeLength = 23;
  readonly attribute int8u minPINCodeLength = 24;
  readonly attribute int8u maxRFIDCodeLength = 25;
  readonly attribute int8u minRFIDCodeLength = 26;
  readonly attribute DlCredentialRuleMask credentialRulesSupport = 27;
  attribute access(write: manage) char_string<3> language = 33;
  attribute access(write: manage) int32u autoRelockTime = 35;
  attribute access(write: manage) int8u soundVolume = 36;
  attribute access(write: manage) DlOperatingMode operatingMode = 37;
  readonly attribute DlSupportedOperatingModes supportedOperatingModes = 38;
  readonly attribute DlDefaultConfigurationRegister defaultConfigurationRegister = 39;
  attribute access(write: manage) boolean enableOneTouchLocking = 41;
  attribute access(write: manage) boolean enableInsideStatusLED = 42;
  attribute access(write: manage) boolean enablePrivacyModeButton = 43;
  attribute access(write: administer) int8u wrongCodeEntryLimit = 48;
  attribute access(write: administer) int8u userCodeTemporaryDisableTime = 49;
  attribute access(write: administer) boolean requirePINforRemoteOperation = 51;
  readonly attribute bitmap32 featureMap = 65532;
  readonly attribute int16u clusterRevision = 65533;

  request struct LockDoorRequest {
    optional OCTET_STRING pinCode = 0;
  }

  request struct UnlockDoorRequest {
    optional OCTET_STRING pinCode = 0;
  }

  request struct UnlockWithTimeoutRequest {
    INT16U timeout = 0;
    optional OCTET_STRING pinCode = 1;
  }

  request struct SetWeekDayScheduleRequest {
    INT8U weekDayIndex = 0;
    INT16U userIndex = 1;
    DlDaysMaskMap daysMask = 2;
    INT8U startHour = 3;
    INT8U startMinute = 4;
    INT8U endHour = 5;
    INT8U endMinute = 6;
  }

  request struct GetWeekDayScheduleRequest {
    INT8U weekDayIndex = 0;
    INT16U userIndex = 1;
  }

  request struct ClearWeekDayScheduleRequest {
    INT8U weekDayIndex = 0;
    INT16U userIndex = 1;
  }

  request struct SetYearDayScheduleRequest {
    INT8U yearDayIndex = 0;
    INT16U userIndex = 1;
    epoch_s localStartTime = 2;
    epoch_s localEndTime = 3;
  }

  request struct GetYearDayScheduleRequest {
    INT8U yearDayIndex = 0;
    INT16U userIndex = 1;
  }

  request struct SetUserRequest {
    DlDataOperationType operationType = 0;
    INT16U userIndex = 1;
    nullable CHAR_STRING userName = 2;
    nullable INT32U userUniqueId = 3;
    nullable DlUserStatus userStatus = 4;
    nullable DlUserType userType = 5;
    nullable DlCredentialRule credentialRule = 6;
  }

  request struct GetUserRequest {
    INT16U userIndex = 0;
  }

  request struct ClearUserRequest {
    INT16U userIndex = 0;
  }

  request struct SetCredentialRequest {
    DlDataOperationType operationType = 0;
    DlCredential credential = 1;
    LONG_OCTET_STRING credentialData = 2;
    nullable INT16U userIndex = 3;
    nullable DlUserStatus userStatus = 4;
    nullable DlUserType userType = 5;
  }

  request struct GetCredentialStatusRequest {
    DlCredential credential = 0;
  }

  request struct ClearCredentialRequest {
    nullable DlCredential credential = 0;
  }

  response struct GetUserResponse = 28 {
    INT16U userIndex = 0;
    nullable CHAR_STRING userName = 1;
    nullable INT32U userUniqueId = 2;
    nullable DlUserStatus userStatus = 3;
    nullable DlUserType userType = 4;
    nullable DlCredentialRule credentialRule = 5;
    nullable DlCredential credentials[] = 6;
    nullable fabric_idx creatorFabricIndex = 7;
    nullable fabric_idx lastModifiedFabricIndex = 8;
    nullable INT16U nextUserIndex = 9;
  }

  response struct SetCredentialResponse = 35 {
    DlStatus status = 0;
    nullable INT16U userIndex = 1;
    nullable INT16U nextCredentialIndex = 2;
  }

  response struct GetCredentialStatusResponse = 37 {
    boolean credentialExists = 0;
    nullable INT16U userIndex = 1;
    nullable INT16U nextCredentialIndex = 2;
  }

  timed command LockDoor(LockDoorRequest): DefaultSuccess = 0;
  timed command UnlockDoor(UnlockDoorRequest): DefaultSuccess = 1;
  timed command UnlockWithTimeout(UnlockWithTimeoutRequest): DefaultSuccess = 3;
  command access(invoke: administer) SetWeekDaySchedule(SetWeekDayScheduleRequest): DefaultSuccess = 11;
  command access(invoke: administer) GetWeekDaySchedule(GetWeekDayScheduleRequest): GetWeekDayScheduleResponse = 12;
  command access(invoke: administer) ClearWeekDaySchedule(ClearWeekDayScheduleRequest): DefaultSuccess = 13;
  command access(invoke: administer) SetYearDaySchedule(SetYearDayScheduleRequest): DefaultSuccess = 14;
  command access(invoke: administer) GetYearDaySchedule(GetYearDayScheduleRequest): GetYearDayScheduleResponse = 15;
  timed command access(invoke: administer) SetUser(SetUserRequest): DefaultSuccess = 26;
  command access(invoke: administer) GetUser(GetUserRequest): GetUserResponse = 27;
  timed command access(invoke: administer) ClearUser(ClearUserRequest): DefaultSuccess = 29;
  timed command access(invoke: administer) SetCredential(SetCredentialRequest): SetCredentialResponse = 34;
  command access(invoke: administer) GetCredentialStatus(GetCredentialStatusRequest): GetCredentialStatusResponse = 36;
  timed command access(invoke: administer) ClearCredential(ClearCredentialRequest): DefaultSuccess = 38;
}

server cluster ElectricalMeasurement = 2820 {
  readonly attribute bitmap32 measurementType = 0;
  readonly attribute int32s totalActivePower = 772;
  readonly attribute int16u rmsVoltage = 1285;
  readonly attribute int16u rmsVoltageMin = 1286;
  readonly attribute int16u rmsVoltageMax = 1287;
  readonly attribute int16u rmsCurrent = 1288;
  readonly attribute int16u rmsCurrentMin = 1289;
  readonly attribute int16u rmsCurrentMax = 1290;
  readonly attribute int16s activePower = 1291;
  readonly attribute int16s activePowerMin = 1292;
  readonly attribute int16s activePowerMax = 1293;
  readonly attribute int16u clusterRevision = 65533;
}

server cluster EthernetNetworkDiagnostics = 55 {
  enum PHYRateType : ENUM8 {
    k10m = 0;
    k100m = 1;
    k1000m = 2;
    k25g = 3;
    k5g = 4;
    k10g = 5;
    k40g = 6;
    k100g = 7;
    k200g = 8;
    k400g = 9;
  }

  readonly attribute nullable PHYRateType PHYRate = 0;
  readonly attribute nullable boolean fullDuplex = 1;
  readonly attribute int64u packetRxCount = 2;
  readonly attribute int64u packetTxCount = 3;
  readonly attribute int64u txErrCount = 4;
  readonly attribute int64u collisionCount = 5;
  readonly attribute int64u overrunCount = 6;
  readonly attribute nullable boolean carrierDetect = 7;
  readonly attribute int64u timeSinceReset = 8;
  readonly attribute bitmap32 featureMap = 65532;
  readonly attribute int16u clusterRevision = 65533;

  command ResetCounts(): DefaultSuccess = 0;
}

server cluster FanControl = 514 {
  enum FanModeSequenceType : ENUM8 {
    kOffLowMedHigh = 0;
    kOffLowHigh = 1;
    kOffLowMedHighAuto = 2;
    kOffLowHighAuto = 3;
    kOffOnAuto = 4;
    kOffOn = 5;
  }

  enum FanModeType : ENUM8 {
    kOff = 0;
    kLow = 1;
    kMedium = 2;
    kHigh = 3;
    kOn = 4;
    kAuto = 5;
    kSmart = 6;
  }

  bitmap FanControlFeature : BITMAP32 {
    kMultiSpeed = 0x1;
    kAuto = 0x2;
    kRocking = 0x4;
    kWind = 0x8;
  }

  bitmap RockSupportMask : BITMAP8 {
    kRockLeftRight = 0x1;
    kRockUpDown = 0x2;
    kRockRound = 0x4;
  }

  bitmap WindSettingMask : BITMAP8 {
    kSleepWind = 0x1;
    kNaturalWind = 0x2;
  }

  bitmap WindSupportMask : BITMAP8 {
    kSleepWind = 0x1;
    kNaturalWind = 0x2;
  }

  attribute FanModeType fanMode = 0;
  attribute FanModeSequenceType fanModeSequence = 1;
  attribute int8u percentSetting = 2;
  readonly attribute int8u percentCurrent = 3;
  readonly attribute int8u speedMax = 4;
  attribute int8u speedSetting = 5;
  readonly attribute int8u speedCurrent = 6;
  readonly attribute bitmap8 rockSupport = 7;
  attribute bitmap8 rockSetting = 8;
  readonly attribute bitmap8 windSupport = 9;
  attribute bitmap8 windSetting = 10;
  readonly attribute bitmap32 featureMap = 65532;
  readonly attribute int16u clusterRevision = 65533;
}

server cluster FixedLabel = 64 {
  readonly attribute LabelStruct labelList[] = 0;
  readonly attribute int16u clusterRevision = 65533;
}

server cluster FlowMeasurement = 1028 {
  readonly attribute nullable int16u measuredValue = 0;
  readonly attribute nullable int16u minMeasuredValue = 1;
  readonly attribute nullable int16u maxMeasuredValue = 2;
  readonly attribute int16u tolerance = 3;
  readonly attribute int16u clusterRevision = 65533;
}

server cluster GeneralCommissioning = 48 {
  enum CommissioningError : ENUM8 {
    kOk = 0;
    kValueOutsideRange = 1;
    kInvalidAuthentication = 2;
    kNoFailSafe = 3;
    kBusyWithOtherAdmin = 4;
  }

  enum RegulatoryLocationType : ENUM8 {
    kIndoor = 0;
    kOutdoor = 1;
    kIndoorOutdoor = 2;
  }

  struct BasicCommissioningInfo {
    INT16U failSafeExpiryLengthSeconds = 0;
  }

  attribute access(write: administer) int64u breadcrumb = 0;
  readonly attribute BasicCommissioningInfo basicCommissioningInfo = 1;
  readonly attribute RegulatoryLocationType regulatoryConfig = 2;
  readonly attribute RegulatoryLocationType locationCapability = 3;
  readonly attribute boolean supportsConcurrentConnection = 4;
  readonly attribute bitmap32 featureMap = 65532;
  readonly attribute int16u clusterRevision = 65533;

  request struct ArmFailSafeRequest {
    INT16U expiryLengthSeconds = 0;
    INT64U breadcrumb = 1;
  }

  request struct SetRegulatoryConfigRequest {
    RegulatoryLocationType newRegulatoryConfig = 0;
    CHAR_STRING countryCode = 1;
    INT64U breadcrumb = 2;
  }

  response struct ArmFailSafeResponse = 1 {
    CommissioningError errorCode = 0;
    CHAR_STRING debugText = 1;
  }

  response struct SetRegulatoryConfigResponse = 3 {
    CommissioningError errorCode = 0;
    CHAR_STRING debugText = 1;
  }

  response struct CommissioningCompleteResponse = 5 {
    CommissioningError errorCode = 0;
    CHAR_STRING debugText = 1;
  }

  command access(invoke: administer) ArmFailSafe(ArmFailSafeRequest): ArmFailSafeResponse = 0;
  command access(invoke: administer) SetRegulatoryConfig(SetRegulatoryConfigRequest): SetRegulatoryConfigResponse = 2;
  command access(invoke: administer) CommissioningComplete(): CommissioningCompleteResponse = 4;
}

server cluster GeneralDiagnostics = 51 {
  enum BootReasonType : ENUM8 {
    kUnspecified = 0;
    kPowerOnReboot = 1;
    kBrownOutReset = 2;
    kSoftwareWatchdogReset = 3;
    kHardwareWatchdogReset = 4;
    kSoftwareUpdateCompleted = 5;
    kSoftwareReset = 6;
  }

  enum HardwareFaultType : ENUM8 {
    kUnspecified = 0;
    kRadio = 1;
    kSensor = 2;
    kResettableOverTemp = 3;
    kNonResettableOverTemp = 4;
    kPowerSource = 5;
    kVisualDisplayFault = 6;
    kAudioOutputFault = 7;
    kUserInterfaceFault = 8;
    kNonVolatileMemoryError = 9;
    kTamperDetected = 10;
  }

  enum InterfaceType : ENUM8 {
    kUnspecified = 0;
    kWiFi = 1;
    kEthernet = 2;
    kCellular = 3;
    kThread = 4;
  }

  enum NetworkFaultType : ENUM8 {
    kUnspecified = 0;
    kHardwareFailure = 1;
    kNetworkJammed = 2;
    kConnectionFailed = 3;
  }

  enum RadioFaultType : ENUM8 {
    kUnspecified = 0;
    kWiFiFault = 1;
    kCellularFault = 2;
    kThreadFault = 3;
    kNFCFault = 4;
    kBLEFault = 5;
    kEthernetFault = 6;
  }

  struct NetworkInterfaceType {
    CHAR_STRING<32> name = 0;
    BOOLEAN isOperational = 1;
    nullable BOOLEAN offPremiseServicesReachableIPv4 = 2;
    nullable BOOLEAN offPremiseServicesReachableIPv6 = 3;
    OCTET_STRING<8> hardwareAddress = 4;
    OCTET_STRING IPv4Addresses[] = 5;
    OCTET_STRING IPv6Addresses[] = 6;
    InterfaceType type = 7;
  }

  critical event HardwareFaultChange = 0 {
    HardwareFaultType current[] = 0;
    HardwareFaultType previous[] = 1;
  }

  critical event RadioFaultChange = 1 {
    RadioFaultType current[] = 0;
    RadioFaultType previous[] = 1;
  }

  critical event NetworkFaultChange = 2 {
    NetworkFaultType current[] = 0;
    NetworkFaultType previous[] = 1;
  }

  critical event BootReason = 3 {
    BootReasonType bootReason = 0;
  }

  readonly attribute NetworkInterfaceType networkInterfaces[] = 0;
  readonly attribute int16u rebootCount = 1;
  readonly attribute int64u upTime = 2;
  readonly attribute int32u totalOperationalHours = 3;
  readonly attribute enum8 bootReasons = 4;
  readonly attribute ENUM8 activeHardwareFaults[] = 5;
  readonly attribute ENUM8 activeRadioFaults[] = 6;
  readonly attribute ENUM8 activeNetworkFaults[] = 7;
  readonly attribute int16u clusterRevision = 65533;
}

server cluster GroupKeyManagement = 63 {
  enum GroupKeySecurityPolicy : ENUM8 {
    kTrustFirst = 0;
    kCacheAndSync = 1;
  }

  struct GroupKeyMapStruct {
    group_id groupId = 1;
    INT16U groupKeySetID = 2;
    fabric_idx fabricIndex = 254;
  }

  struct GroupInfoMapStruct {
    group_id groupId = 1;
    endpoint_no endpoints[] = 2;
    optional CHAR_STRING<16> groupName = 3;
    fabric_idx fabricIndex = 254;
  }

  struct GroupKeySetStruct {
    INT16U groupKeySetID = 0;
    GroupKeySecurityPolicy groupKeySecurityPolicy = 1;
    nullable OCTET_STRING<16> epochKey0 = 2;
    nullable epoch_us epochStartTime0 = 3;
    nullable OCTET_STRING<16> epochKey1 = 4;
    nullable epoch_us epochStartTime1 = 5;
    nullable OCTET_STRING<16> epochKey2 = 6;
    nullable epoch_us epochStartTime2 = 7;
  }

  attribute access(write: manage) GroupKeyMapStruct groupKeyMap[] = 0;
  readonly attribute GroupInfoMapStruct groupTable[] = 1;
  readonly attribute int16u maxGroupsPerFabric = 2;
  readonly attribute int16u maxGroupKeysPerFabric = 3;
  readonly attribute int16u clusterRevision = 65533;

  request struct KeySetWriteRequest {
    GroupKeySetStruct groupKeySet = 0;
  }

  request struct KeySetReadRequest {
    INT16U groupKeySetID = 0;
  }

  request struct KeySetRemoveRequest {
    INT16U groupKeySetID = 0;
  }

  request struct KeySetReadAllIndicesRequest {
    INT16U groupKeySetIDs[] = 0;
  }

  response struct KeySetReadResponse = 2 {
    GroupKeySetStruct groupKeySet = 0;
  }

  response struct KeySetReadAllIndicesResponse = 5 {
    INT16U groupKeySetIDs[] = 0;
  }

  command access(invoke: administer) KeySetWrite(KeySetWriteRequest): DefaultSuccess = 0;
  command access(invoke: administer) KeySetRead(KeySetReadRequest): KeySetReadResponse = 1;
  command access(invoke: administer) KeySetRemove(KeySetRemoveRequest): DefaultSuccess = 3;
  command access(invoke: administer) KeySetReadAllIndices(KeySetReadAllIndicesRequest): KeySetReadAllIndicesResponse = 4;
}

server cluster Groups = 4 {
  readonly attribute bitmap8 nameSupport = 0;
  readonly attribute int16u clusterRevision = 65533;

  request struct AddGroupRequest {
    group_id groupId = 0;
    CHAR_STRING groupName = 1;
  }

  request struct ViewGroupRequest {
    group_id groupId = 0;
  }

  request struct GetGroupMembershipRequest {
    group_id groupList[] = 0;
  }

  request struct RemoveGroupRequest {
    group_id groupId = 0;
  }

  request struct AddGroupIfIdentifyingRequest {
    group_id groupId = 0;
    CHAR_STRING groupName = 1;
  }

  response struct AddGroupResponse = 0 {
    ENUM8 status = 0;
    group_id groupId = 1;
  }

  response struct ViewGroupResponse = 1 {
    ENUM8 status = 0;
    group_id groupId = 1;
    CHAR_STRING groupName = 2;
  }

  response struct GetGroupMembershipResponse = 2 {
    nullable INT8U capacity = 0;
    group_id groupList[] = 1;
  }

  response struct RemoveGroupResponse = 3 {
    ENUM8 status = 0;
    group_id groupId = 1;
  }

  command access(invoke: manage) AddGroup(AddGroupRequest): AddGroupResponse = 0;
  command ViewGroup(ViewGroupRequest): ViewGroupResponse = 1;
  command GetGroupMembership(GetGroupMembershipRequest): GetGroupMembershipResponse = 2;
  command access(invoke: manage) RemoveGroup(RemoveGroupRequest): RemoveGroupResponse = 3;
  command access(invoke: manage) RemoveAllGroups(): DefaultSuccess = 4;
  command access(invoke: manage) AddGroupIfIdentifying(AddGroupIfIdentifyingRequest): DefaultSuccess = 5;
}

server cluster IasZone = 1280 {
  enum IasEnrollResponseCode : ENUM8 {
    kSuccess = 0;
    kNotSupported = 1;
    kNoEnrollPermit = 2;
    kTooManyZones = 3;
  }

  enum IasZoneType : ENUM16 {
    kStandardCie = 0;
    kMotionSensor = 13;
    kContactSwitch = 21;
    kFireSensor = 40;
    kWaterSensor = 42;
    kGasSensor = 43;
    kPersonalEmergencyDevice = 44;
    kVibrationMovementSensor = 45;
    kRemoteControl = 271;
    kKeyFob = 277;
    kKeypad = 541;
    kStandardWarningDevice = 549;
    kGlassBreakSensor = 550;
    kCarbonMonoxideSensor = 551;
    kSecurityRepeater = 553;
    kInvalidZoneType = 65535;
  }

  bitmap IasZoneStatus : BITMAP16 {
    kAlarm1 = 0x1;
    kAlarm2 = 0x2;
    kTamper = 0x4;
    kBattery = 0x8;
    kSupervisionReports = 0x10;
    kRestoreReports = 0x20;
    kTrouble = 0x40;
    kAc = 0x80;
    kTest = 0x100;
    kBatteryDefect = 0x200;
  }

  readonly attribute enum8 zoneState = 0;
  readonly attribute enum16 zoneType = 1;
  readonly attribute bitmap16 zoneStatus = 2;
  attribute node_id iasCieAddress = 16;
  readonly attribute int8u zoneId = 17;
  readonly attribute int16u clusterRevision = 65533;

  request struct ZoneEnrollResponseRequest {
    IasEnrollResponseCode enrollResponseCode = 0;
    INT8U zoneId = 1;
  }

  response struct ZoneStatusChangeNotification = 0 {
    IasZoneStatus zoneStatus = 0;
    BITMAP8 extendedStatus = 1;
    INT8U zoneId = 2;
    INT16U delay = 3;
  }

  response struct ZoneEnrollRequest = 1 {
    IasZoneType zoneType = 0;
    INT16U manufacturerCode = 1;
  }

  command ZoneEnrollResponse(ZoneEnrollResponseRequest): DefaultSuccess = 0;
}

server cluster Identify = 3 {
  enum IdentifyEffectIdentifier : ENUM8 {
    kBlink = 0;
    kBreathe = 1;
    kOkay = 2;
    kChannelChange = 11;
    kFinishEffect = 254;
    kStopEffect = 255;
  }

  enum IdentifyEffectVariant : ENUM8 {
    kDefault = 0;
  }

  enum IdentifyIdentifyType : ENUM8 {
    kNone = 0;
    kVisibleLight = 1;
    kVisibleLED = 2;
    kAudibleBeep = 3;
    kDisplay = 4;
    kActuator = 5;
  }

  attribute int16u identifyTime = 0;
  readonly attribute enum8 identifyType = 1;
  readonly attribute int16u clusterRevision = 65533;

  request struct IdentifyRequest {
    INT16U identifyTime = 0;
  }

  request struct TriggerEffectRequest {
    IdentifyEffectIdentifier effectIdentifier = 0;
    IdentifyEffectVariant effectVariant = 1;
  }

  response struct IdentifyQueryResponse = 0 {
    INT16U timeout = 0;
  }

  command access(invoke: manage) Identify(IdentifyRequest): DefaultSuccess = 0;
  command access(invoke: manage) IdentifyQuery(): IdentifyQueryResponse = 1;
  command access(invoke: manage) TriggerEffect(TriggerEffectRequest): DefaultSuccess = 64;
}

server cluster IlluminanceMeasurement = 1024 {
  enum LightSensorType : ENUM8 {
    kPhotodiode = 0;
    kCmos = 1;
  }

  readonly attribute nullable int16u measuredValue = 0;
  readonly attribute nullable int16u minMeasuredValue = 1;
  readonly attribute nullable int16u maxMeasuredValue = 2;
  readonly attribute int16u tolerance = 3;
  readonly attribute nullable enum8 lightSensorType = 4;
  readonly attribute int16u clusterRevision = 65533;
}

server cluster KeypadInput = 1289 {
  enum CecKeyCode : ENUM8 {
    kSelect = 0;
    kUp = 1;
    kDown = 2;
    kLeft = 3;
    kRight = 4;
    kRightUp = 5;
    kRightDown = 6;
    kLeftUp = 7;
    kLeftDown = 8;
    kRootMenu = 9;
    kSetupMenu = 10;
    kContentsMenu = 11;
    kFavoriteMenu = 12;
    kExit = 13;
    kMediaTopMenu = 16;
    kMediaContextSensitiveMenu = 17;
    kNumberEntryMode = 29;
    kNumber11 = 30;
    kNumber12 = 31;
    kNumber0OrNumber10 = 32;
    kNumbers1 = 33;
    kNumbers2 = 34;
    kNumbers3 = 35;
    kNumbers4 = 36;
    kNumbers5 = 37;
    kNumbers6 = 38;
    kNumbers7 = 39;
    kNumbers8 = 40;
    kNumbers9 = 41;
    kDot = 42;
    kEnter = 43;
    kClear = 44;
    kNextFavorite = 47;
    kChannelUp = 48;
    kChannelDown = 49;
    kPreviousChannel = 50;
    kSoundSelect = 51;
    kInputSelect = 52;
    kDisplayInformation = 53;
    kHelp = 54;
    kPageUp = 55;
    kPageDown = 56;
    kPower = 64;
    kVolumeUp = 65;
    kVolumeDown = 66;
    kMute = 67;
    kPlay = 68;
    kStop = 69;
    kPause = 70;
    kRecord = 71;
    kRewind = 72;
    kFastForward = 73;
    kEject = 74;
    kForward = 75;
    kBackward = 76;
    kStopRecord = 77;
    kPauseRecord = 78;
    kReserved = 79;
    kAngle = 80;
    kSubPicture = 81;
    kVideoOnDemand = 82;
    kElectronicProgramGuide = 83;
    kTimerProgramming = 84;
    kInitialConfiguration = 85;
    kSelectBroadcastType = 86;
    kSelectSoundPresentation = 87;
    kPlayFunction = 96;
    kPausePlayFunction = 97;
    kRecordFunction = 98;
    kPauseRecordFunction = 99;
    kStopFunction = 100;
    kMuteFunction = 101;
    kRestoreVolumeFunction = 102;
    kTuneFunction = 103;
    kSelectMediaFunction = 104;
    kSelectAvInputFunction = 105;
    kSelectAudioInputFunction = 106;
    kPowerToggleFunction = 107;
    kPowerOffFunction = 108;
    kPowerOnFunction = 109;
    kF1Blue = 113;
    kF2Red = 114;
    kF3Green = 115;
    kF4Yellow = 116;
    kF5 = 117;
    kData = 118;
  }

  enum KeypadInputStatusEnum : ENUM8 {
    kSuccess = 0;
    kUnsupportedKey = 1;
    kInvalidKeyInCurrentState = 2;
  }

  bitmap KeypadInputFeature : BITMAP32 {
    kNavigationKeyCodes = 0x1;
    kLocationKeys = 0x2;
    kNumberKeys = 0x4;
  }

  readonly attribute int16u clusterRevision = 65533;
}

server cluster LevelControl = 8 {
  enum MoveMode : ENUM8 {
    kUp = 0;
    kDown = 1;
  }

  enum StepMode : ENUM8 {
    kUp = 0;
    kDown = 1;
  }

  bitmap LevelControlFeature : BITMAP32 {
    kOnOff = 0x1;
    kLighting = 0x2;
    kFrequency = 0x4;
  }

  readonly attribute int8u currentLevel = 0;
  readonly attribute int16u remainingTime = 1;
  readonly attribute int8u minLevel = 2;
  readonly attribute int8u maxLevel = 3;
  readonly attribute int16u currentFrequency = 4;
  readonly attribute int16u minFrequency = 5;
  readonly attribute int16u maxFrequency = 6;
  attribute bitmap8 options = 15;
  attribute int16u onOffTransitionTime = 16;
  attribute nullable int8u onLevel = 17;
  attribute nullable int16u onTransitionTime = 18;
  attribute nullable int16u offTransitionTime = 19;
  attribute nullable int8u defaultMoveRate = 20;
  attribute access(write: manage) nullable int8u startUpCurrentLevel = 16384;
  readonly attribute bitmap32 featureMap = 65532;
  readonly attribute int16u clusterRevision = 65533;

  request struct MoveToLevelRequest {
    INT8U level = 0;
    INT16U transitionTime = 1;
    BITMAP8 optionMask = 2;
    BITMAP8 optionOverride = 3;
  }

  request struct MoveRequest {
    MoveMode moveMode = 0;
    INT8U rate = 1;
    BITMAP8 optionMask = 2;
    BITMAP8 optionOverride = 3;
  }

  request struct StepRequest {
    StepMode stepMode = 0;
    INT8U stepSize = 1;
    INT16U transitionTime = 2;
    BITMAP8 optionMask = 3;
    BITMAP8 optionOverride = 4;
  }

  request struct StopRequest {
    BITMAP8 optionMask = 0;
    BITMAP8 optionOverride = 1;
  }

  request struct MoveToLevelWithOnOffRequest {
    INT8U level = 0;
    INT16U transitionTime = 1;
  }

  request struct MoveWithOnOffRequest {
    MoveMode moveMode = 0;
    INT8U rate = 1;
  }

  request struct StepWithOnOffRequest {
    StepMode stepMode = 0;
    INT8U stepSize = 1;
    INT16U transitionTime = 2;
  }

  command MoveToLevel(MoveToLevelRequest): DefaultSuccess = 0;
  command Move(MoveRequest): DefaultSuccess = 1;
  command Step(StepRequest): DefaultSuccess = 2;
  command Stop(StopRequest): DefaultSuccess = 3;
  command MoveToLevelWithOnOff(MoveToLevelWithOnOffRequest): DefaultSuccess = 4;
  command MoveWithOnOff(MoveWithOnOffRequest): DefaultSuccess = 5;
  command StepWithOnOff(StepWithOnOffRequest): DefaultSuccess = 6;
  command StopWithOnOff(): DefaultSuccess = 7;
}

server cluster LocalizationConfiguration = 43 {
  attribute char_string<35> activeLocale = 1;
  readonly attribute CHAR_STRING supportedLocales[] = 2;
  readonly attribute int16u clusterRevision = 65533;
}

server cluster LowPower = 1288 {
  readonly attribute int16u clusterRevision = 65533;

  command Sleep(): DefaultSuccess = 0;
}

server cluster MediaInput = 1287 {
  enum InputTypeEnum : ENUM8 {
    kInternal = 0;
    kAux = 1;
    kCoax = 2;
    kComposite = 3;
    kHdmi = 4;
    kInput = 5;
    kLine = 6;
    kOptical = 7;
    kVideo = 8;
    kScart = 9;
    kUsb = 10;
    kOther = 11;
  }

  bitmap MediaInputFeature : BITMAP32 {
    kNameUpdates = 0x1;
  }

  struct InputInfo {
    INT8U index = 0;
    InputTypeEnum inputType = 1;
    CHAR_STRING<32> name = 2;
    CHAR_STRING<32> description = 3;
  }

  readonly attribute InputInfo inputList[] = 0;
  readonly attribute int8u currentInput = 1;
  readonly attribute int16u clusterRevision = 65533;
}

server cluster MediaPlayback = 1286 {
  enum MediaPlaybackStatusEnum : ENUM8 {
    kSuccess = 0;
    kInvalidStateForCommand = 1;
    kNotAllowed = 2;
    kNotActive = 3;
    kSpeedOutOfRange = 4;
    kSeekOutOfRange = 5;
  }

  enum PlaybackStateEnum : ENUM8 {
    kPlaying = 0;
    kPaused = 1;
    kNotPlaying = 2;
    kBuffering = 3;
  }

  readonly attribute PlaybackStateEnum currentState = 0;
  readonly attribute nullable epoch_us startTime = 1;
  readonly attribute nullable int64u duration = 2;
  readonly attribute single playbackSpeed = 4;
  readonly attribute nullable int64u seekRangeEnd = 5;
  readonly attribute nullable int64u seekRangeStart = 6;
  readonly attribute int16u clusterRevision = 65533;
}

server cluster ModeSelect = 80 {
  bitmap ModeSelectFeature : BITMAP32 {
    kDeponoff = 0x1;
  }

  struct ModeOptionStruct {
    CHAR_STRING<32> label = 0;
    INT8U mode = 1;
    INT32U semanticTag = 2;
  }

  readonly attribute char_string<32> description = 0;
  readonly attribute nullable enum16 standardNamespace = 1;
  readonly attribute ModeOptionStruct supportedModes[] = 2;
  readonly attribute int8u currentMode = 3;
  attribute nullable int8u startUpMode = 4;
  attribute nullable int8u onMode = 5;
  readonly attribute command_id generatedCommandList[] = 65528;
  readonly attribute command_id acceptedCommandList[] = 65529;
  readonly attribute attrib_id attributeList[] = 65531;
  readonly attribute bitmap32 featureMap = 65532;
  readonly attribute int16u clusterRevision = 65533;

  request struct ChangeToModeRequest {
    INT8U newMode = 0;
  }

  command ChangeToMode(ChangeToModeRequest): DefaultSuccess = 0;
}

server cluster NetworkCommissioning = 49 {
  enum NetworkCommissioningStatus : ENUM8 {
    kSuccess = 0;
    kOutOfRange = 1;
    kBoundsExceeded = 2;
    kNetworkIDNotFound = 3;
    kDuplicateNetworkID = 4;
    kNetworkNotFound = 5;
    kRegulatoryError = 6;
    kAuthFailure = 7;
    kUnsupportedSecurity = 8;
    kOtherConnectionFailure = 9;
    kIPV6Failed = 10;
    kIPBindFailed = 11;
    kUnknownError = 12;
  }

  enum WiFiBand : ENUM8 {
    k2g4 = 0;
    k3g65 = 1;
    k5g = 2;
    k6g = 3;
    k60g = 4;
  }

  bitmap NetworkCommissioningFeature : BITMAP32 {
    kWiFiNetworkInterface = 0x1;
    kThreadNetworkInterface = 0x2;
    kEthernetNetworkInterface = 0x4;
  }

  bitmap WiFiSecurity : BITMAP8 {
    kUnencrypted = 0x1;
    kWepPersonal = 0x2;
    kWpaPersonal = 0x4;
    kWpa2Personal = 0x8;
    kWpa3Personal = 0x10;
  }

  struct NetworkInfo {
    OCTET_STRING<32> networkID = 0;
    BOOLEAN connected = 1;
  }

  struct WiFiInterfaceScanResult {
    WiFiSecurity security = 0;
    OCTET_STRING<32> ssid = 1;
    OCTET_STRING<6> bssid = 2;
    INT16U channel = 3;
    WiFiBand wiFiBand = 4;
    INT8S rssi = 5;
  }

  struct ThreadInterfaceScanResult {
    INT16U panId = 0;
    INT64U extendedPanId = 1;
    CHAR_STRING<16> networkName = 2;
    INT16U channel = 3;
    INT8U version = 4;
    OCTET_STRING<8> extendedAddress = 5;
    INT8S rssi = 6;
    INT8U lqi = 7;
  }

  readonly attribute access(read: administer) int8u maxNetworks = 0;
  readonly attribute access(read: administer) NetworkInfo networks[] = 1;
  readonly attribute int8u scanMaxTimeSeconds = 2;
  readonly attribute int8u connectMaxTimeSeconds = 3;
  attribute access(write: administer) boolean interfaceEnabled = 4;
  readonly attribute access(read: administer) nullable NetworkCommissioningStatus lastNetworkingStatus = 5;
  readonly attribute access(read: administer) nullable octet_string<32> lastNetworkID = 6;
  readonly attribute access(read: administer) nullable int32s lastConnectErrorValue = 7;
  readonly attribute bitmap32 featureMap = 65532;
  readonly attribute int16u clusterRevision = 65533;

  request struct ScanNetworksRequest {
    optional nullable OCTET_STRING ssid = 0;
    optional INT64U breadcrumb = 1;
  }

  request struct AddOrUpdateWiFiNetworkRequest {
    OCTET_STRING ssid = 0;
    OCTET_STRING credentials = 1;
    optional INT64U breadcrumb = 2;
  }

  request struct AddOrUpdateThreadNetworkRequest {
    OCTET_STRING operationalDataset = 0;
    optional INT64U breadcrumb = 1;
  }

  request struct RemoveNetworkRequest {
    OCTET_STRING networkID = 0;
    optional INT64U breadcrumb = 1;
  }

  request struct ConnectNetworkRequest {
    OCTET_STRING networkID = 0;
    optional INT64U breadcrumb = 1;
  }

  request struct ReorderNetworkRequest {
    OCTET_STRING networkID = 0;
    INT8U networkIndex = 1;
    optional INT64U breadcrumb = 2;
  }

  response struct ScanNetworksResponse = 1 {
    NetworkCommissioningStatus networkingStatus = 0;
    optional CHAR_STRING debugText = 1;
    optional WiFiInterfaceScanResult wiFiScanResults[] = 2;
    optional ThreadInterfaceScanResult threadScanResults[] = 3;
  }

  response struct NetworkConfigResponse = 5 {
    NetworkCommissioningStatus networkingStatus = 0;
    optional CHAR_STRING debugText = 1;
    optional INT8U networkIndex = 2;
  }

  response struct ConnectNetworkResponse = 7 {
    NetworkCommissioningStatus networkingStatus = 0;
    optional CHAR_STRING debugText = 1;
    nullable INT32S errorValue = 2;
  }

  command access(invoke: administer) ScanNetworks(ScanNetworksRequest): ScanNetworksResponse = 0;
  command access(invoke: administer) AddOrUpdateWiFiNetwork(AddOrUpdateWiFiNetworkRequest): NetworkConfigResponse = 2;
  command access(invoke: administer) AddOrUpdateThreadNetwork(AddOrUpdateThreadNetworkRequest): NetworkConfigResponse = 3;
  command access(invoke: administer) RemoveNetwork(RemoveNetworkRequest): NetworkConfigResponse = 4;
  command access(invoke: administer) ConnectNetwork(ConnectNetworkRequest): ConnectNetworkResponse = 6;
  command access(invoke: administer) ReorderNetwork(ReorderNetworkRequest): NetworkConfigResponse = 8;
}

client cluster OtaSoftwareUpdateProvider = 41 {
  enum OTAApplyUpdateAction : ENUM8 {
    kProceed = 0;
    kAwaitNextAction = 1;
    kDiscontinue = 2;
  }

  enum OTADownloadProtocol : ENUM8 {
    kBDXSynchronous = 0;
    kBDXAsynchronous = 1;
    kHttps = 2;
    kVendorSpecific = 3;
  }

  enum OTAQueryStatus : ENUM8 {
    kUpdateAvailable = 0;
    kBusy = 1;
    kNotAvailable = 2;
    kDownloadProtocolNotSupported = 3;
  }

  readonly attribute int16u clusterRevision = 65533;

  request struct QueryImageRequest {
    vendor_id vendorId = 0;
    INT16U productId = 1;
    INT32U softwareVersion = 2;
    OTADownloadProtocol protocolsSupported[] = 3;
    optional INT16U hardwareVersion = 4;
    optional CHAR_STRING location = 5;
    optional BOOLEAN requestorCanConsent = 6;
    optional OCTET_STRING metadataForProvider = 7;
  }

  request struct ApplyUpdateRequestRequest {
    OCTET_STRING updateToken = 0;
    INT32U newVersion = 1;
  }

  request struct NotifyUpdateAppliedRequest {
    OCTET_STRING updateToken = 0;
    INT32U softwareVersion = 1;
  }

  response struct ApplyUpdateResponse = 3 {
    OTAApplyUpdateAction action = 0;
    INT32U delayedActionTime = 1;
  }

  command QueryImage(QueryImageRequest): QueryImageResponse = 0;
  command ApplyUpdateRequest(ApplyUpdateRequestRequest): ApplyUpdateResponse = 2;
  command NotifyUpdateApplied(NotifyUpdateAppliedRequest): DefaultSuccess = 4;
}

server cluster OtaSoftwareUpdateRequestor = 42 {
  enum OTAAnnouncementReason : ENUM8 {
    kSimpleAnnouncement = 0;
    kUpdateAvailable = 1;
    kUrgentUpdateAvailable = 2;
  }

  enum OTAChangeReasonEnum : ENUM8 {
    kUnknown = 0;
    kSuccess = 1;
    kFailure = 2;
    kTimeOut = 3;
    kDelayByProvider = 4;
  }

  enum OTAUpdateStateEnum : ENUM8 {
    kUnknown = 0;
    kIdle = 1;
    kQuerying = 2;
    kDelayedOnQuery = 3;
    kDownloading = 4;
    kApplying = 5;
    kDelayedOnApply = 6;
    kRollingBack = 7;
    kDelayedOnUserConsent = 8;
  }

  struct ProviderLocation {
    node_id providerNodeID = 1;
    endpoint_no endpoint = 2;
    fabric_idx fabricIndex = 254;
  }

  info event StateTransition = 0 {
    OTAUpdateStateEnum previousState = 0;
    OTAUpdateStateEnum newState = 1;
    OTAChangeReasonEnum reason = 2;
    nullable INT32U targetSoftwareVersion = 3;
  }

  critical event VersionApplied = 1 {
    INT32U softwareVersion = 0;
    INT16U productID = 1;
  }

  info event DownloadError = 2 {
    INT32U softwareVersion = 0;
    INT64U bytesDownloaded = 1;
    nullable INT8U progressPercent = 2;
    nullable INT64S platformCode = 3;
  }

  attribute ProviderLocation defaultOtaProviders[] = 0;
  readonly attribute boolean updatePossible = 1;
  readonly attribute OTAUpdateStateEnum updateState = 2;
  readonly attribute nullable int8u updateStateProgress = 3;
  readonly attribute int16u clusterRevision = 65533;

  request struct AnnounceOtaProviderRequest {
    node_id providerNodeId = 0;
    vendor_id vendorId = 1;
    OTAAnnouncementReason announcementReason = 2;
    optional OCTET_STRING metadataForNode = 3;
    endpoint_no endpoint = 4;
  }

  command AnnounceOtaProvider(AnnounceOtaProviderRequest): DefaultSuccess = 0;
}

server cluster OccupancySensing = 1030 {
  readonly attribute bitmap8 occupancy = 0;
  readonly attribute enum8 occupancySensorType = 1;
  readonly attribute bitmap8 occupancySensorTypeBitmap = 2;
  readonly attribute int16u clusterRevision = 65533;
}

server cluster OnOff = 6 {
  enum OnOffDelayedAllOffEffectVariant : enum8 {
    kFadeToOffIn0p8Seconds = 0;
    kNoFade = 1;
    k50PercentDimDownIn0p8SecondsThenFadeToOffIn12Seconds = 2;
  }

  enum OnOffDyingLightEffectVariant : enum8 {
    k20PercenterDimUpIn0p5SecondsThenFadeToOffIn1Second = 0;
  }

  enum OnOffEffectIdentifier : enum8 {
    kDelayedAllOff = 0;
    kDyingLight = 1;
  }

  enum OnOffStartUpOnOff : ENUM8 {
    kOff = 0;
    kOn = 1;
    kTogglePreviousOnOff = 2;
  }

  bitmap OnOffControl : BITMAP8 {
    kAcceptOnlyWhenOn = 0x1;
  }

  bitmap OnOffFeature : BITMAP32 {
    kLighting = 0x1;
  }

  readonly attribute boolean onOff = 0;
  readonly attribute boolean globalSceneControl = 16384;
  attribute int16u onTime = 16385;
  attribute int16u offWaitTime = 16386;
  attribute access(write: manage) nullable OnOffStartUpOnOff startUpOnOff = 16387;
  readonly attribute bitmap32 featureMap = 65532;
  readonly attribute int16u clusterRevision = 65533;

  request struct OffWithEffectRequest {
    OnOffEffectIdentifier effectId = 0;
    OnOffDelayedAllOffEffectVariant effectVariant = 1;
  }

  request struct OnWithTimedOffRequest {
    OnOffControl onOffControl = 0;
    int16u onTime = 1;
    int16u offWaitTime = 2;
  }

  command Off(): DefaultSuccess = 0;
  command On(): DefaultSuccess = 1;
  command Toggle(): DefaultSuccess = 2;
  command OffWithEffect(OffWithEffectRequest): DefaultSuccess = 64;
  command OnWithRecallGlobalScene(): DefaultSuccess = 65;
  command OnWithTimedOff(OnWithTimedOffRequest): DefaultSuccess = 66;
}

server cluster OnOffSwitchConfiguration = 7 {
  readonly attribute enum8 switchType = 0;
  attribute enum8 switchActions = 16;
  readonly attribute int16u clusterRevision = 65533;
}

server cluster OperationalCredentials = 62 {
  enum OperationalCertStatus : ENUM8 {
    kSuccess = 0;
    kInvalidPublicKey = 1;
    kInvalidNodeOpId = 2;
    kInvalidNOC = 3;
    kMissingCsr = 4;
    kTableFull = 5;
    kInsufficientPrivilege = 8;
    kFabricConflict = 9;
    kLabelConflict = 10;
    kInvalidFabricIndex = 11;
  }

  struct NOCStruct {
    OCTET_STRING noc = 1;
    nullable OCTET_STRING icac = 2;
    fabric_idx fabricIndex = 254;
  }

  struct FabricDescriptor {
    OCTET_STRING<65> rootPublicKey = 1;
    INT16U vendorId = 2;
    FABRIC_ID fabricId = 3;
    NODE_ID nodeId = 4;
    CHAR_STRING<32> label = 5;
    fabric_idx fabricIndex = 254;
  }

  readonly attribute access(read: administer) NOCStruct NOCs[] = 0;
  readonly attribute FabricDescriptor fabrics[] = 1;
  readonly attribute int8u supportedFabrics = 2;
  readonly attribute int8u commissionedFabrics = 3;
  readonly attribute OCTET_STRING trustedRootCertificates[] = 4;
  readonly attribute fabric_idx currentFabricIndex = 5;
  readonly attribute int16u clusterRevision = 65533;

  request struct AttestationRequestRequest {
    OCTET_STRING attestationNonce = 0;
  }

  request struct CertificateChainRequestRequest {
    INT8U certificateType = 0;
  }

  request struct CSRRequestRequest {
    OCTET_STRING CSRNonce = 0;
  }

  request struct AddNOCRequest {
    OCTET_STRING NOCValue = 0;
    optional OCTET_STRING ICACValue = 1;
    OCTET_STRING IPKValue = 2;
    NODE_ID caseAdminNode = 3;
    INT16U adminVendorId = 4;
  }

  request struct UpdateNOCRequest {
    OCTET_STRING NOCValue = 0;
    optional OCTET_STRING ICACValue = 1;
  }

  request struct UpdateFabricLabelRequest {
    CHAR_STRING label = 0;
  }

  request struct RemoveFabricRequest {
    fabric_idx fabricIndex = 0;
  }

  request struct AddTrustedRootCertificateRequest {
    OCTET_STRING rootCertificate = 0;
  }

  request struct RemoveTrustedRootCertificateRequest {
    OCTET_STRING trustedRootIdentifier = 0;
  }

  response struct AttestationResponse = 1 {
    OCTET_STRING attestationElements = 0;
    OCTET_STRING signature = 1;
  }

  response struct CertificateChainResponse = 3 {
    OCTET_STRING certificate = 0;
  }

  response struct CSRResponse = 5 {
    OCTET_STRING NOCSRElements = 0;
    OCTET_STRING attestationSignature = 1;
  }

  response struct NOCResponse = 8 {
    OperationalCertStatus statusCode = 0;
    optional fabric_idx fabricIndex = 1;
    optional CHAR_STRING debugText = 2;
  }

  command access(invoke: administer) AttestationRequest(AttestationRequestRequest): AttestationResponse = 0;
  command access(invoke: administer) CertificateChainRequest(CertificateChainRequestRequest): CertificateChainResponse = 2;
  command access(invoke: administer) CSRRequest(CSRRequestRequest): CSRResponse = 4;
  command access(invoke: administer) AddNOC(AddNOCRequest): NOCResponse = 6;
  command access(invoke: administer) UpdateNOC(UpdateNOCRequest): NOCResponse = 7;
  command access(invoke: administer) UpdateFabricLabel(UpdateFabricLabelRequest): NOCResponse = 9;
  command access(invoke: administer) RemoveFabric(RemoveFabricRequest): NOCResponse = 10;
  command access(invoke: administer) AddTrustedRootCertificate(AddTrustedRootCertificateRequest): DefaultSuccess = 11;
  command access(invoke: administer) RemoveTrustedRootCertificate(RemoveTrustedRootCertificateRequest): DefaultSuccess = 12;
}

server cluster PowerSource = 47 {
  enum BatChargeFaultType : ENUM8 {
    kUnspecfied = 0;
    kAmbientTooHot = 1;
    kAmbientTooCold = 2;
    kBatteryTooHot = 3;
    kBatteryTooCold = 4;
    kBatteryAbsent = 5;
    kBatteryOverVoltage = 6;
    kBatteryUnderVoltage = 7;
    kChargerOverVoltage = 8;
    kChargerUnderVoltage = 9;
    kSafetyTimeout = 10;
  }

  enum BatChargeLevel : ENUM8 {
    kOk = 0;
    kWarning = 1;
    kCritical = 2;
  }

  enum BatChargeState : ENUM8 {
    kUnknown = 0;
    kIsCharging = 1;
    kIsAtFullCharge = 2;
    kIsNotCharging = 3;
  }

  enum BatFaultType : ENUM8 {
    kUnspecfied = 0;
    kOverTemp = 1;
    kUnderTemp = 2;
  }

  enum BatReplaceability : ENUM8 {
    kUnspecified = 0;
    kNotReplaceable = 1;
    kUserReplaceable = 2;
    kFactoryReplaceable = 3;
  }

  enum PowerSourceStatus : ENUM8 {
    kUnspecfied = 0;
    kActive = 1;
    kStandby = 2;
    kUnavailable = 3;
  }

  enum WiredCurrentType : ENUM8 {
    kAc = 0;
    kDc = 1;
  }

  enum WiredFaultType : ENUM8 {
    kUnspecfied = 0;
    kOverVoltage = 1;
    kUnderVoltage = 2;
  }

  bitmap PowerSourceFeature : BITMAP32 {
    kWired = 0x1;
    kBattery = 0x2;
    kRechargeable = 0x4;
    kReplaceable = 0x8;
  }

  readonly attribute enum8 status = 0;
  readonly attribute int8u order = 1;
  readonly attribute char_string<60> description = 2;
  readonly attribute enum8 batteryChargeLevel = 14;
  readonly attribute boolean batteryReplacementNeeded = 15;
  readonly attribute enum8 batteryReplaceability = 16;
  readonly attribute bitmap32 featureMap = 65532;
  readonly attribute int16u clusterRevision = 65533;
}

server cluster PowerSourceConfiguration = 46 {
  readonly attribute INT8U sources[] = 0;
  readonly attribute int16u clusterRevision = 65533;
}

server cluster PressureMeasurement = 1027 {
  bitmap PressureFeature : BITMAP32 {
    kExt = 0x1;
  }

  readonly attribute nullable int16s measuredValue = 0;
  readonly attribute nullable int16s minMeasuredValue = 1;
  readonly attribute nullable int16s maxMeasuredValue = 2;
  readonly attribute int16u clusterRevision = 65533;
}

server cluster PumpConfigurationAndControl = 512 {
  enum PumpControlMode : ENUM8 {
    kConstantSpeed = 0;
    kConstantPressure = 1;
    kProportionalPressure = 2;
    kConstantFlow = 3;
    kConstantTemperature = 5;
    kAutomatic = 7;
  }

  enum PumpOperationMode : ENUM8 {
    kNormal = 0;
    kMinimum = 1;
    kMaximum = 2;
    kLocal = 3;
  }

  bitmap PumpStatus : BITMAP16 {
    kDeviceFault = 0x1;
    kSupplyfault = 0x2;
    kSpeedLow = 0x4;
    kSpeedHigh = 0x8;
    kLocalOverride = 0x10;
    kRunning = 0x20;
    kRemotePressure = 0x40;
    kRemoteFlow = 0x80;
    kRemoteTemperature = 0x100;
  }

  info event SupplyVoltageLow = 0 {
  }

  info event SupplyVoltageHigh = 1 {
  }

  info event PowerMissingPhase = 2 {
  }

  info event SystemPressureLow = 3 {
  }

  info event SystemPressureHigh = 4 {
  }

  critical event DryRunning = 5 {
  }

  info event MotorTemperatureHigh = 6 {
  }

  critical event PumpMotorFatalFailure = 7 {
  }

  info event ElectronicTemperatureHigh = 8 {
  }

  critical event PumpBlocked = 9 {
  }

  info event SensorFailure = 10 {
  }

  info event ElectronicNonFatalFailure = 11 {
  }

  critical event ElectronicFatalFailure = 12 {
  }

  info event GeneralFault = 13 {
  }

  info event Leakage = 14 {
  }

  info event AirDetection = 15 {
  }

  info event TurbineOperation = 16 {
  }

  readonly attribute nullable int16s maxPressure = 0;
  readonly attribute nullable int16u maxSpeed = 1;
  readonly attribute nullable int16u maxFlow = 2;
  readonly attribute nullable int16s minConstPressure = 3;
  readonly attribute nullable int16s maxConstPressure = 4;
  readonly attribute nullable int16s minCompPressure = 5;
  readonly attribute nullable int16s maxCompPressure = 6;
  readonly attribute nullable int16u minConstSpeed = 7;
  readonly attribute nullable int16u maxConstSpeed = 8;
  readonly attribute nullable int16u minConstFlow = 9;
  readonly attribute nullable int16u maxConstFlow = 10;
  readonly attribute nullable int16s minConstTemp = 11;
  readonly attribute nullable int16s maxConstTemp = 12;
  readonly attribute bitmap16 pumpStatus = 16;
  readonly attribute PumpOperationMode effectiveOperationMode = 17;
  readonly attribute PumpControlMode effectiveControlMode = 18;
  readonly attribute nullable int16s capacity = 19;
  readonly attribute nullable int16u speed = 20;
  attribute access(write: manage) nullable int24u lifetimeRunningHours = 21;
  readonly attribute nullable int24u power = 22;
  attribute access(write: manage) nullable int32u lifetimeEnergyConsumed = 23;
  attribute access(write: manage) PumpOperationMode operationMode = 32;
  attribute access(write: manage) PumpControlMode controlMode = 33;
  readonly attribute bitmap16 alarmMask = 34;
  readonly attribute bitmap32 featureMap = 65532;
  readonly attribute int16u clusterRevision = 65533;
}

server cluster RelativeHumidityMeasurement = 1029 {
  readonly attribute nullable int16u measuredValue = 0;
  readonly attribute nullable int16u minMeasuredValue = 1;
  readonly attribute nullable int16u maxMeasuredValue = 2;
  readonly attribute int16u tolerance = 3;
  readonly attribute int16u clusterRevision = 65533;
}

server cluster Scenes = 5 {
  bitmap ScenesCopyMode : BITMAP8 {
    kCopyAllScenes = 0x1;
  }

  struct SceneExtensionFieldSet {
    CLUSTER_ID clusterId = 0;
    INT8U length = 1;
    INT8U value = 2;
  }

  readonly attribute int8u sceneCount = 0;
  readonly attribute int8u currentScene = 1;
  readonly attribute int16u currentGroup = 2;
  readonly attribute boolean sceneValid = 3;
  readonly attribute bitmap8 nameSupport = 4;
  readonly attribute int16u clusterRevision = 65533;

  request struct AddSceneRequest {
    INT16U groupId = 0;
    INT8U sceneId = 1;
    INT16U transitionTime = 2;
    CHAR_STRING sceneName = 3;
    SceneExtensionFieldSet extensionFieldSets[] = 4;
  }

  request struct ViewSceneRequest {
    INT16U groupId = 0;
    INT8U sceneId = 1;
  }

  request struct RemoveSceneRequest {
    INT16U groupId = 0;
    INT8U sceneId = 1;
  }

  request struct RemoveAllScenesRequest {
    INT16U groupId = 0;
  }

  request struct StoreSceneRequest {
    INT16U groupId = 0;
    INT8U sceneId = 1;
  }

  request struct RecallSceneRequest {
    INT16U groupId = 0;
    INT8U sceneId = 1;
    INT16U transitionTime = 2;
  }

  request struct GetSceneMembershipRequest {
    INT16U groupId = 0;
  }

  response struct AddSceneResponse = 0 {
    ENUM8 status = 0;
    INT16U groupId = 1;
    INT8U sceneId = 2;
  }

  response struct ViewSceneResponse = 1 {
    ENUM8 status = 0;
    INT16U groupId = 1;
    INT8U sceneId = 2;
    INT16U transitionTime = 3;
    CHAR_STRING sceneName = 4;
    SceneExtensionFieldSet extensionFieldSets[] = 5;
  }

  response struct RemoveSceneResponse = 2 {
    ENUM8 status = 0;
    INT16U groupId = 1;
    INT8U sceneId = 2;
  }

  response struct RemoveAllScenesResponse = 3 {
    ENUM8 status = 0;
    INT16U groupId = 1;
  }

  response struct StoreSceneResponse = 4 {
    ENUM8 status = 0;
    INT16U groupId = 1;
    INT8U sceneId = 2;
  }

  response struct GetSceneMembershipResponse = 6 {
    ENUM8 status = 0;
    INT8U capacity = 1;
    INT16U groupId = 2;
    INT8U sceneCount = 3;
    INT8U sceneList[] = 4;
  }

  command access(invoke: manage) AddScene(AddSceneRequest): AddSceneResponse = 0;
  command ViewScene(ViewSceneRequest): ViewSceneResponse = 1;
  command access(invoke: manage) RemoveScene(RemoveSceneRequest): RemoveSceneResponse = 2;
  command access(invoke: manage) RemoveAllScenes(RemoveAllScenesRequest): RemoveAllScenesResponse = 3;
  command access(invoke: manage) StoreScene(StoreSceneRequest): StoreSceneResponse = 4;
  command RecallScene(RecallSceneRequest): DefaultSuccess = 5;
  command GetSceneMembership(GetSceneMembershipRequest): GetSceneMembershipResponse = 6;
}

server cluster SoftwareDiagnostics = 52 {
  struct ThreadMetrics {
    INT64U id = 0;
    CHAR_STRING<8> name = 1;
    INT32U stackFreeCurrent = 2;
    INT32U stackFreeMinimum = 3;
    INT32U stackSize = 4;
  }

  info event SoftwareFault = 0 {
    SoftwareFaultStruct softwareFault = 0;
  }

  readonly attribute ThreadMetrics threadMetrics[] = 0;
  readonly attribute int64u currentHeapFree = 1;
  readonly attribute int64u currentHeapUsed = 2;
  readonly attribute int64u currentHeapHighWatermark = 3;
  readonly attribute bitmap32 featureMap = 65532;
  readonly attribute int16u clusterRevision = 65533;

  command ResetWatermarks(): DefaultSuccess = 0;
}

server cluster Switch = 59 {
  info event SwitchLatched = 0 {
    INT8U newPosition = 0;
  }

  info event InitialPress = 1 {
    INT8U newPosition = 0;
  }

  info event LongPress = 2 {
    INT8U newPosition = 0;
  }

  info event ShortRelease = 3 {
    INT8U previousPosition = 0;
  }

  info event LongRelease = 4 {
    INT8U previousPosition = 0;
  }

  info event MultiPressOngoing = 5 {
    INT8U newPosition = 0;
    INT8U currentNumberOfPressesCounted = 1;
  }

  info event MultiPressComplete = 6 {
    INT8U newPosition = 0;
    INT8U totalNumberOfPressesCounted = 1;
  }

  readonly attribute int8u numberOfPositions = 0;
  readonly attribute int8u currentPosition = 1;
  readonly attribute int8u multiPressMax = 2;
  readonly attribute bitmap32 featureMap = 65532;
  readonly attribute int16u clusterRevision = 65533;
}

server cluster TargetNavigator = 1285 {
  enum TargetNavigatorStatusEnum : ENUM8 {
    kSuccess = 0;
    kTargetNotFound = 1;
    kNotAllowed = 2;
  }

  struct TargetInfo {
    INT8U identifier = 0;
    CHAR_STRING<32> name = 1;
  }

  readonly attribute TargetInfo targetList[] = 0;
  readonly attribute int8u currentTarget = 1;
  readonly attribute int16u clusterRevision = 65533;
}

server cluster TemperatureMeasurement = 1026 {
  readonly attribute nullable int16s measuredValue = 0;
  readonly attribute nullable int16s minMeasuredValue = 1;
  readonly attribute nullable int16s maxMeasuredValue = 2;
  readonly attribute int16u tolerance = 3;
  readonly attribute int16u clusterRevision = 65533;
}

server cluster TestCluster = 1295 {
  enum SimpleEnum : ENUM8 {
    kUnspecified = 0;
    kValueA = 1;
    kValueB = 2;
    kValueC = 3;
  }

  bitmap Bitmap16MaskMap : BITMAP16 {
    kMaskVal1 = 0x1;
    kMaskVal2 = 0x2;
    kMaskVal3 = 0x4;
    kMaskVal4 = 0x4000;
  }

  bitmap Bitmap32MaskMap : BITMAP32 {
    kMaskVal1 = 0x1;
    kMaskVal2 = 0x2;
    kMaskVal3 = 0x4;
    kMaskVal4 = 0x40000000;
  }

  bitmap Bitmap64MaskMap : BITMAP64 {
    kMaskVal1 = 0x1;
    kMaskVal2 = 0x2;
    kMaskVal3 = 0x4;
    kMaskVal4 = 0x4000000000000000;
  }

  bitmap Bitmap8MaskMap : BITMAP8 {
    kMaskVal1 = 0x1;
    kMaskVal2 = 0x2;
    kMaskVal3 = 0x4;
    kMaskVal4 = 0x40;
  }

  bitmap SimpleBitmap : BITMAP8 {
    kValueA = 0x1;
    kValueB = 0x2;
    kValueC = 0x4;
  }

  struct TestListStructOctet {
    INT64U fabricIndex = 0;
    OCTET_STRING<32> operationalCert = 1;
  }

  struct NullablesAndOptionalsStruct {
    nullable INT16U nullableInt = 0;
    optional INT16U optionalInt = 1;
    optional nullable INT16U nullableOptionalInt = 2;
    nullable CHAR_STRING nullableString = 3;
    optional CHAR_STRING optionalString = 4;
    optional nullable CHAR_STRING nullableOptionalString = 5;
    nullable SimpleStruct nullableStruct = 6;
    optional SimpleStruct optionalStruct = 7;
    optional nullable SimpleStruct nullableOptionalStruct = 8;
    nullable SimpleEnum nullableList[] = 9;
    optional SimpleEnum optionalList[] = 10;
    optional nullable SimpleEnum nullableOptionalList[] = 11;
  }

  struct SimpleStruct {
    INT8U a = 0;
    BOOLEAN b = 1;
    SimpleEnum c = 2;
    OCTET_STRING d = 3;
    CHAR_STRING e = 4;
    SimpleBitmap f = 5;
    single g = 6;
    double h = 7;
  }

  struct TestFabricScoped {
    INT8U fabricSensitiveInt8u = 1;
    optional INT8U optionalFabricSensitiveInt8u = 2;
    nullable INT8U nullableFabricSensitiveInt8u = 3;
    optional nullable INT8U nullableOptionalFabricSensitiveInt8u = 4;
    CHAR_STRING fabricSensitiveCharString = 5;
    SimpleStruct fabricSensitiveStruct = 6;
    INT8U fabricSensitiveInt8uList[] = 7;
    fabric_idx fabricIndex = 254;
  }

  struct NestedStructList {
    INT8U a = 0;
    BOOLEAN b = 1;
    SimpleStruct c = 2;
    SimpleStruct d[] = 3;
    INT32U e[] = 4;
    OCTET_STRING f[] = 5;
    INT8U g[] = 6;
  }

  struct NestedStruct {
    INT8U a = 0;
    BOOLEAN b = 1;
    SimpleStruct c = 2;
  }

  info event TestEvent = 1 {
    INT8U arg1 = 1;
    SimpleEnum arg2 = 2;
    BOOLEAN arg3 = 3;
    SimpleStruct arg4 = 4;
    SimpleStruct arg5[] = 5;
    SimpleEnum arg6[] = 6;
  }

  info event TestFabricScopedEvent = 2 {
    fabric_idx arg1 = 254;
  }

  attribute boolean boolean = 0;
  attribute Bitmap8MaskMap bitmap8 = 1;
  attribute Bitmap16MaskMap bitmap16 = 2;
  attribute Bitmap32MaskMap bitmap32 = 3;
  attribute Bitmap64MaskMap bitmap64 = 4;
  attribute int8u int8u = 5;
  attribute int16u int16u = 6;
  attribute int24u int24u = 7;
  attribute int32u int32u = 8;
  attribute int40u int40u = 9;
  attribute int48u int48u = 10;
  attribute int56u int56u = 11;
  attribute int64u int64u = 12;
  attribute int8s int8s = 13;
  attribute int16s int16s = 14;
  attribute int24s int24s = 15;
  attribute int32s int32s = 16;
  attribute int40s int40s = 17;
  attribute int48s int48s = 18;
  attribute int56s int56s = 19;
  attribute int64s int64s = 20;
  attribute enum8 enum8 = 21;
  attribute enum16 enum16 = 22;
  attribute single floatSingle = 23;
  attribute double floatDouble = 24;
  attribute octet_string<10> octetString = 25;
  attribute INT8U listInt8u[] = 26;
  attribute OCTET_STRING listOctetString[] = 27;
  attribute TestListStructOctet listStructOctetString[] = 28;
  attribute long_octet_string<1000> longOctetString = 29;
  attribute char_string<10> charString = 30;
  attribute long_char_string<1000> longCharString = 31;
  attribute epoch_us epochUs = 32;
  attribute epoch_s epochS = 33;
  attribute vendor_id vendorId = 34;
  attribute NullablesAndOptionalsStruct listNullablesAndOptionalsStruct[] = 35;
  attribute SimpleEnum enumAttr = 36;
  attribute SimpleStruct structAttr = 37;
  attribute int8u rangeRestrictedInt8u = 38;
  attribute int8s rangeRestrictedInt8s = 39;
  attribute int16u rangeRestrictedInt16u = 40;
  attribute int16s rangeRestrictedInt16s = 41;
  attribute LONG_OCTET_STRING listLongOctetString[] = 42;
  attribute TestFabricScoped listFabricScoped[] = 43;
  attribute boolean timedWriteBoolean = 48;
  attribute boolean generalErrorBoolean = 49;
  attribute boolean clusterErrorBoolean = 50;
  attribute nullable boolean nullableBoolean = 16384;
  attribute nullable Bitmap8MaskMap nullableBitmap8 = 16385;
  attribute nullable Bitmap16MaskMap nullableBitmap16 = 16386;
  attribute nullable Bitmap32MaskMap nullableBitmap32 = 16387;
  attribute nullable Bitmap64MaskMap nullableBitmap64 = 16388;
  attribute nullable int8u nullableInt8u = 16389;
  attribute nullable int16u nullableInt16u = 16390;
  attribute nullable int24u nullableInt24u = 16391;
  attribute nullable int32u nullableInt32u = 16392;
  attribute nullable int40u nullableInt40u = 16393;
  attribute nullable int48u nullableInt48u = 16394;
  attribute nullable int56u nullableInt56u = 16395;
  attribute nullable int64u nullableInt64u = 16396;
  attribute nullable int8s nullableInt8s = 16397;
  attribute nullable int16s nullableInt16s = 16398;
  attribute nullable int24s nullableInt24s = 16399;
  attribute nullable int32s nullableInt32s = 16400;
  attribute nullable int40s nullableInt40s = 16401;
  attribute nullable int48s nullableInt48s = 16402;
  attribute nullable int56s nullableInt56s = 16403;
  attribute nullable int64s nullableInt64s = 16404;
  attribute nullable enum8 nullableEnum8 = 16405;
  attribute nullable enum16 nullableEnum16 = 16406;
  attribute nullable single nullableFloatSingle = 16407;
  attribute nullable double nullableFloatDouble = 16408;
  attribute nullable octet_string<10> nullableOctetString = 16409;
  attribute nullable char_string<10> nullableCharString = 16414;
  attribute nullable SimpleEnum nullableEnumAttr = 16420;
  attribute nullable SimpleStruct nullableStruct = 16421;
  attribute nullable int8u nullableRangeRestrictedInt8u = 16422;
  attribute nullable int8s nullableRangeRestrictedInt8s = 16423;
  attribute nullable int16u nullableRangeRestrictedInt16u = 16424;
  attribute nullable int16s nullableRangeRestrictedInt16s = 16425;
  readonly attribute int16u clusterRevision = 65533;

  request struct TestAddArgumentsRequest {
    INT8U arg1 = 0;
    INT8U arg2 = 1;
  }

  request struct TestStructArgumentRequestRequest {
    SimpleStruct arg1 = 0;
  }

  request struct TestNestedStructArgumentRequestRequest {
    NestedStruct arg1 = 0;
  }

  request struct TestListStructArgumentRequestRequest {
    SimpleStruct arg1[] = 0;
  }

  request struct TestListInt8UArgumentRequestRequest {
    INT8U arg1[] = 0;
  }

  request struct TestNestedStructListArgumentRequestRequest {
    NestedStructList arg1 = 0;
  }

  request struct TestListNestedStructListArgumentRequestRequest {
    NestedStructList arg1[] = 0;
  }

  request struct TestListInt8UReverseRequestRequest {
    INT8U arg1[] = 0;
  }

  request struct TestEnumsRequestRequest {
    vendor_id arg1 = 0;
    SimpleEnum arg2 = 1;
  }

  request struct TestNullableOptionalRequestRequest {
    optional nullable INT8U arg1 = 0;
  }

  request struct SimpleStructEchoRequestRequest {
    SimpleStruct arg1 = 0;
  }

  request struct TestSimpleOptionalArgumentRequestRequest {
    optional BOOLEAN arg1 = 0;
  }

  request struct TestEmitTestEventRequestRequest {
    INT8U arg1 = 0;
    SimpleEnum arg2 = 1;
    BOOLEAN arg3 = 2;
  }

  request struct TestEmitTestFabricScopedEventRequestRequest {
    INT8U arg1 = 0;
  }

  response struct TestSpecificResponse = 0 {
    INT8U returnValue = 0;
  }

  response struct TestAddArgumentsResponse = 1 {
    INT8U returnValue = 0;
  }

  response struct TestListInt8UReverseResponse = 4 {
    INT8U arg1[] = 0;
  }

  response struct TestEnumsResponse = 5 {
    vendor_id arg1 = 0;
    SimpleEnum arg2 = 1;
  }

  response struct TestNullableOptionalResponse = 6 {
    BOOLEAN wasPresent = 0;
    optional BOOLEAN wasNull = 1;
    optional INT8U value = 2;
    optional nullable INT8U originalValue = 3;
  }

  response struct SimpleStructResponse = 9 {
    SimpleStruct arg1 = 0;
  }

  response struct TestEmitTestEventResponse = 10 {
    INT64U value = 0;
  }

  response struct TestEmitTestFabricScopedEventResponse = 11 {
    INT64U value = 0;
  }

  command Test(): DefaultSuccess = 0;
  command TestNotHandled(): DefaultSuccess = 1;
  command TestSpecific(): TestSpecificResponse = 2;
  command TestAddArguments(TestAddArgumentsRequest): TestAddArgumentsResponse = 4;
  command TestStructArgumentRequest(TestStructArgumentRequestRequest): BooleanResponse = 7;
  command TestNestedStructArgumentRequest(TestNestedStructArgumentRequestRequest): BooleanResponse = 8;
  command TestListStructArgumentRequest(TestListStructArgumentRequestRequest): BooleanResponse = 9;
  command TestListInt8UArgumentRequest(TestListInt8UArgumentRequestRequest): BooleanResponse = 10;
  command TestNestedStructListArgumentRequest(TestNestedStructListArgumentRequestRequest): BooleanResponse = 11;
  command TestListNestedStructListArgumentRequest(TestListNestedStructListArgumentRequestRequest): BooleanResponse = 12;
  command TestListInt8UReverseRequest(TestListInt8UReverseRequestRequest): TestListInt8UReverseResponse = 13;
  command TestEnumsRequest(TestEnumsRequestRequest): TestEnumsResponse = 14;
  command TestNullableOptionalRequest(TestNullableOptionalRequestRequest): TestNullableOptionalResponse = 15;
  command SimpleStructEchoRequest(SimpleStructEchoRequestRequest): SimpleStructResponse = 17;
  timed command TimedInvokeRequest(): DefaultSuccess = 18;
  command TestSimpleOptionalArgumentRequest(TestSimpleOptionalArgumentRequestRequest): DefaultSuccess = 19;
  command TestEmitTestEventRequest(TestEmitTestEventRequestRequest): TestEmitTestEventResponse = 20;
  command TestEmitTestFabricScopedEventRequest(TestEmitTestFabricScopedEventRequestRequest): TestEmitTestFabricScopedEventResponse = 21;
}

server cluster Thermostat = 513 {
  enum SetpointAdjustMode : ENUM8 {
    kHeatSetpoint = 0;
    kCoolSetpoint = 1;
    kHeatAndCoolSetpoints = 2;
  }

  enum ThermostatControlSequence : ENUM8 {
    kCoolingOnly = 0;
    kCoolingWithReheat = 1;
    kHeatingOnly = 2;
    kHeatingWithReheat = 3;
    kCoolingAndHeating = 4;
    kCoolingAndHeatingWithReheat = 5;
  }

  enum ThermostatRunningMode : ENUM8 {
    kOff = 0;
    kCool = 3;
    kHeat = 4;
  }

  enum ThermostatSystemMode : ENUM8 {
    kOff = 0;
    kAuto = 1;
    kCool = 3;
    kHeat = 4;
    kEmergencyHeating = 5;
    kPrecooling = 6;
    kFanOnly = 7;
  }

  bitmap DayOfWeek : BITMAP8 {
    kSunday = 0x1;
    kMonday = 0x2;
    kTuesday = 0x4;
    kWednesday = 0x8;
    kThursday = 0x10;
    kFriday = 0x20;
    kSaturday = 0x40;
    kAwayOrVacation = 0x80;
  }

  bitmap ModeForSequence : BITMAP8 {
    kHeatSetpointFieldPresent = 0x1;
    kCoolSetpointFieldPresent = 0x2;
  }

  bitmap ThermostatFeature : BITMAP32 {
    kHeating = 0x1;
    kCooling = 0x2;
    kOccupancy = 0x4;
    kSchedule = 0x8;
    kSetback = 0x10;
    kAutomode = 0x20;
  }

  readonly attribute int16s localTemperature = 0;
  readonly attribute int16s absMinHeatSetpointLimit = 3;
  readonly attribute int16s absMaxHeatSetpointLimit = 4;
  readonly attribute int16s absMinCoolSetpointLimit = 5;
  readonly attribute int16s absMaxCoolSetpointLimit = 6;
  attribute int16s occupiedCoolingSetpoint = 17;
  attribute int16s occupiedHeatingSetpoint = 18;
  attribute access(write: manage) int16s minHeatSetpointLimit = 21;
  attribute access(write: manage) int16s maxHeatSetpointLimit = 22;
  attribute access(write: manage) int16s minCoolSetpointLimit = 23;
  attribute access(write: manage) int16s maxCoolSetpointLimit = 24;
  attribute access(write: manage) int8s minSetpointDeadBand = 25;
  attribute access(write: manage) ThermostatControlSequence controlSequenceOfOperation = 27;
  attribute access(write: manage) enum8 systemMode = 28;
  readonly attribute enum8 startOfWeek = 32;
  readonly attribute int8u numberOfWeeklyTransitions = 33;
  readonly attribute int8u numberOfDailyTransitions = 34;
  readonly attribute bitmap32 featureMap = 65532;
  readonly attribute int16u clusterRevision = 65533;
}

server cluster ThermostatUserInterfaceConfiguration = 516 {
  attribute enum8 temperatureDisplayMode = 0;
  attribute access(write: manage) enum8 keypadLockout = 1;
  attribute access(write: manage) enum8 scheduleProgrammingVisibility = 2;
  readonly attribute int16u clusterRevision = 65533;
}

server cluster ThreadNetworkDiagnostics = 53 {
  enum NetworkFault : ENUM8 {
    kUnspecified = 0;
    kLinkDown = 1;
    kHardwareFailure = 2;
    kNetworkJammed = 3;
  }

  enum RoutingRole : ENUM8 {
    kUnspecified = 0;
    kUnassigned = 1;
    kSleepyEndDevice = 2;
    kEndDevice = 3;
    kReed = 4;
    kRouter = 5;
    kLeader = 6;
  }

  enum ThreadConnectionStatus : ENUM8 {
    kConnected = 0;
    kNotConnected = 1;
  }

  bitmap ThreadNetworkDiagnosticsFeature : BITMAP32 {
    kPacketCounts = 0x1;
    kErrorCounts = 0x2;
    kMLECounts = 0x4;
    kMACCounts = 0x8;
  }

  struct NeighborTable {
    INT64U extAddress = 0;
    INT32U age = 1;
    INT16U rloc16 = 2;
    INT32U linkFrameCounter = 3;
    INT32U mleFrameCounter = 4;
    INT8U lqi = 5;
    INT8S averageRssi = 6;
    INT8S lastRssi = 7;
    INT8U frameErrorRate = 8;
    INT8U messageErrorRate = 9;
    BOOLEAN rxOnWhenIdle = 10;
    BOOLEAN fullThreadDevice = 11;
    BOOLEAN fullNetworkData = 12;
    BOOLEAN isChild = 13;
  }

  struct RouteTable {
    INT64U extAddress = 0;
    INT16U rloc16 = 1;
    INT8U routerId = 2;
    INT8U nextHop = 3;
    INT8U pathCost = 4;
    INT8U LQIIn = 5;
    INT8U LQIOut = 6;
    INT8U age = 7;
    BOOLEAN allocated = 8;
    BOOLEAN linkEstablished = 9;
  }

  struct SecurityPolicy {
    INT16U rotationTime = 0;
    BITMAP16 flags = 1;
  }

  struct OperationalDatasetComponents {
    BOOLEAN activeTimestampPresent = 0;
    BOOLEAN pendingTimestampPresent = 1;
    BOOLEAN masterKeyPresent = 2;
    BOOLEAN networkNamePresent = 3;
    BOOLEAN extendedPanIdPresent = 4;
    BOOLEAN meshLocalPrefixPresent = 5;
    BOOLEAN delayPresent = 6;
    BOOLEAN panIdPresent = 7;
    BOOLEAN channelPresent = 8;
    BOOLEAN pskcPresent = 9;
    BOOLEAN securityPolicyPresent = 10;
    BOOLEAN channelMaskPresent = 11;
  }

  info event ConnectionStatus = 0 {
    ThreadConnectionStatus connectionStatus = 0;
  }

  readonly attribute int16u channel = 0;
  readonly attribute enum8 routingRole = 1;
  readonly attribute char_string<16> networkName = 2;
  readonly attribute int16u panId = 3;
  readonly attribute int64u extendedPanId = 4;
  readonly attribute octet_string<17> meshLocalPrefix = 5;
  readonly attribute int64u overrunCount = 6;
  readonly attribute NeighborTable neighborTableList[] = 7;
  readonly attribute RouteTable routeTableList[] = 8;
  readonly attribute int32u partitionId = 9;
  readonly attribute int8u weighting = 10;
  readonly attribute int8u dataVersion = 11;
  readonly attribute int8u stableDataVersion = 12;
  readonly attribute int8u leaderRouterId = 13;
  readonly attribute int16u detachedRoleCount = 14;
  readonly attribute int16u childRoleCount = 15;
  readonly attribute int16u routerRoleCount = 16;
  readonly attribute int16u leaderRoleCount = 17;
  readonly attribute int16u attachAttemptCount = 18;
  readonly attribute int16u partitionIdChangeCount = 19;
  readonly attribute int16u betterPartitionAttachAttemptCount = 20;
  readonly attribute int16u parentChangeCount = 21;
  readonly attribute int32u txTotalCount = 22;
  readonly attribute int32u txUnicastCount = 23;
  readonly attribute int32u txBroadcastCount = 24;
  readonly attribute int32u txAckRequestedCount = 25;
  readonly attribute int32u txAckedCount = 26;
  readonly attribute int32u txNoAckRequestedCount = 27;
  readonly attribute int32u txDataCount = 28;
  readonly attribute int32u txDataPollCount = 29;
  readonly attribute int32u txBeaconCount = 30;
  readonly attribute int32u txBeaconRequestCount = 31;
  readonly attribute int32u txOtherCount = 32;
  readonly attribute int32u txRetryCount = 33;
  readonly attribute int32u txDirectMaxRetryExpiryCount = 34;
  readonly attribute int32u txIndirectMaxRetryExpiryCount = 35;
  readonly attribute int32u txErrCcaCount = 36;
  readonly attribute int32u txErrAbortCount = 37;
  readonly attribute int32u txErrBusyChannelCount = 38;
  readonly attribute int32u rxTotalCount = 39;
  readonly attribute int32u rxUnicastCount = 40;
  readonly attribute int32u rxBroadcastCount = 41;
  readonly attribute int32u rxDataCount = 42;
  readonly attribute int32u rxDataPollCount = 43;
  readonly attribute int32u rxBeaconCount = 44;
  readonly attribute int32u rxBeaconRequestCount = 45;
  readonly attribute int32u rxOtherCount = 46;
  readonly attribute int32u rxAddressFilteredCount = 47;
  readonly attribute int32u rxDestAddrFilteredCount = 48;
  readonly attribute int32u rxDuplicatedCount = 49;
  readonly attribute int32u rxErrNoFrameCount = 50;
  readonly attribute int32u rxErrUnknownNeighborCount = 51;
  readonly attribute int32u rxErrInvalidSrcAddrCount = 52;
  readonly attribute int32u rxErrSecCount = 53;
  readonly attribute int32u rxErrFcsCount = 54;
  readonly attribute int32u rxErrOtherCount = 55;
  readonly attribute int64u activeTimestamp = 56;
  readonly attribute int64u pendingTimestamp = 57;
  readonly attribute int32u delay = 58;
  readonly attribute SecurityPolicy securityPolicy[] = 59;
  readonly attribute octet_string<4> channelMask = 60;
  readonly attribute OperationalDatasetComponents operationalDatasetComponents[] = 61;
  readonly attribute NetworkFault activeNetworkFaultsList[] = 62;
  readonly attribute bitmap32 featureMap = 65532;
  readonly attribute int16u clusterRevision = 65533;

  command ResetCounts(): DefaultSuccess = 0;
}

server cluster TimeFormatLocalization = 44 {
  enum CalendarType : ENUM8 {
    kBuddhist = 0;
    kChinese = 1;
    kCoptic = 2;
    kEthiopian = 3;
    kGregorian = 4;
    kHebrew = 5;
    kIndian = 6;
    kIslamic = 7;
    kJapanese = 8;
    kKorean = 9;
    kPersian = 10;
    kTaiwanese = 11;
  }

  enum HourFormat : ENUM8 {
    k12hr = 0;
    k24hr = 1;
  }

  attribute HourFormat hourFormat = 0;
  attribute CalendarType activeCalendarType = 1;
  readonly attribute CalendarType supportedCalendarTypes[] = 2;
  readonly attribute int16u clusterRevision = 65533;
}

server cluster UnitLocalization = 45 {
  enum TempUnit : ENUM8 {
    kFahrenheit = 0;
    kCelsius = 1;
    kKelvin = 2;
  }

  bitmap UnitLocalizationFeature : BITMAP32 {
    kTemperatureUnit = 0x1;
  }

  attribute TempUnit temperatureUnit = 0;
  readonly attribute bitmap32 featureMap = 65532;
  readonly attribute int16u clusterRevision = 65533;
}

server cluster UserLabel = 65 {
  attribute access(write: manage) LabelStruct labelList[] = 0;
  readonly attribute int16u clusterRevision = 65533;
}

server cluster WakeOnLan = 1283 {
  readonly attribute char_string<32> MACAddress = 0;
  readonly attribute int16u clusterRevision = 65533;
}

server cluster WiFiNetworkDiagnostics = 54 {
  enum AssociationFailureCause : ENUM8 {
    kUnknown = 0;
    kAssociationFailed = 1;
    kAuthenticationFailed = 2;
    kSsidNotFound = 3;
  }

  enum SecurityType : ENUM8 {
    kUnspecified = 0;
    kNone = 1;
    kWep = 2;
    kWpa = 3;
    kWpa2 = 4;
    kWpa3 = 5;
  }

  enum WiFiConnectionStatus : ENUM8 {
    kConnected = 0;
    kNotConnected = 1;
  }

  enum WiFiVersionType : ENUM8 {
    k80211a = 0;
    k80211b = 1;
    k80211g = 2;
    k80211n = 3;
    k80211ac = 4;
    k80211ax = 5;
  }

  info event Disconnection = 0 {
    INT16U reasonCode = 0;
  }

  info event AssociationFailure = 1 {
    AssociationFailureCause associationFailure = 0;
    INT16U status = 1;
  }

  info event ConnectionStatus = 2 {
    WiFiConnectionStatus connectionStatus = 0;
  }

  readonly attribute nullable octet_string<6> bssid = 0;
  readonly attribute nullable SecurityType securityType = 1;
  readonly attribute nullable WiFiVersionType wiFiVersion = 2;
  readonly attribute nullable int16u channelNumber = 3;
  readonly attribute nullable int8s rssi = 4;
  readonly attribute int32u beaconLostCount = 5;
  readonly attribute int32u beaconRxCount = 6;
  readonly attribute int32u packetMulticastRxCount = 7;
  readonly attribute int32u packetMulticastTxCount = 8;
  readonly attribute int32u packetUnicastRxCount = 9;
  readonly attribute int32u packetUnicastTxCount = 10;
  readonly attribute int64u currentMaxRate = 11;
  readonly attribute int64u overrunCount = 12;
  readonly attribute bitmap32 featureMap = 65532;
  readonly attribute int16u clusterRevision = 65533;

  command ResetCounts(): DefaultSuccess = 0;
}

server cluster WindowCovering = 258 {
  enum EndProductType : ENUM8 {
    kRollerShade = 0;
    kRomanShade = 1;
    kBalloonShade = 2;
    kWovenWood = 3;
    kPleatedShade = 4;
    kCellularShade = 5;
    kLayeredShade = 6;
    kLayeredShade2D = 7;
    kSheerShade = 8;
    kTiltOnlyInteriorBlind = 9;
    kInteriorBlind = 10;
    kVerticalBlindStripCurtain = 11;
    kInteriorVenetianBlind = 12;
    kExteriorVenetianBlind = 13;
    kLateralLeftCurtain = 14;
    kLateralRightCurtain = 15;
    kCentralCurtain = 16;
    kRollerShutter = 17;
    kExteriorVerticalScreen = 18;
    kAwningTerracePatio = 19;
    kAwningVerticalScreen = 20;
    kTiltOnlyPergola = 21;
    kSwingingShutter = 22;
    kSlidingShutter = 23;
    kUnknown = 255;
  }

  enum Type : ENUM8 {
    kRollerShade = 0;
    kRollerShade2Motor = 1;
    kRollerShadeExterior = 2;
    kRollerShadeExterior2Motor = 3;
    kDrapery = 4;
    kAwning = 5;
    kShutter = 6;
    kTiltBlindTiltOnly = 7;
    kTiltBlindLiftAndTilt = 8;
    kProjectorScreen = 9;
    kUnknown = 255;
  }

  bitmap ConfigStatus : BITMAP8 {
    kOperational = 0x1;
    kOnlineReserved = 0x2;
    kLiftMovementReversed = 0x4;
    kLiftPositionAware = 0x8;
    kTiltPositionAware = 0x10;
    kLiftEncoderControlled = 0x20;
    kTiltEncoderControlled = 0x40;
  }

  bitmap Mode : BITMAP8 {
    kMotorDirectionReversed = 0x1;
    kCalibrationMode = 0x2;
    kMaintenanceMode = 0x4;
    kLedFeedback = 0x8;
  }

  bitmap WcFeature : BITMAP32 {
    kLift = 0x1;
    kTilt = 0x2;
    kPositionAwareLift = 0x4;
    kAbsolutePosition = 0x8;
    kPositionAwareTilt = 0x10;
  }

  bitmap WcOperationalStatus : BITMAP8 {
    kGlobal = 0x3;
    kLift = 0xC;
    kTilt = 0x30;
  }

  bitmap WcSafetyStatus : BITMAP16 {
    kRemoteLockout = 0x1;
    kTamperDetection = 0x2;
    kFailedCommunication = 0x4;
    kPositionFailure = 0x8;
    kThermalProtection = 0x10;
    kObstacleDetected = 0x20;
    kPower = 0x40;
    kStopInput = 0x80;
    kMotorJammed = 0x100;
    kHardwareFailure = 0x200;
    kManualOperation = 0x400;
    kProtection = 0x800;
  }

  readonly attribute Type type = 0;
  readonly attribute nullable int16u currentPositionLift = 3;
  readonly attribute nullable int16u currentPositionTilt = 4;
  readonly attribute ConfigStatus configStatus = 7;
  readonly attribute nullable Percent currentPositionLiftPercentage = 8;
  readonly attribute nullable Percent currentPositionTiltPercentage = 9;
  readonly attribute bitmap8 operationalStatus = 10;
  readonly attribute nullable Percent100ths targetPositionLiftPercent100ths = 11;
  readonly attribute nullable Percent100ths targetPositionTiltPercent100ths = 12;
  readonly attribute EndProductType endProductType = 13;
  readonly attribute nullable Percent100ths currentPositionLiftPercent100ths = 14;
  readonly attribute nullable Percent100ths currentPositionTiltPercent100ths = 15;
  readonly attribute int16u installedOpenLimitLift = 16;
  readonly attribute int16u installedClosedLimitLift = 17;
  readonly attribute int16u installedOpenLimitTilt = 18;
  readonly attribute int16u installedClosedLimitTilt = 19;
  attribute access(write: manage) Mode mode = 23;
  readonly attribute bitmap16 safetyStatus = 26;
  readonly attribute bitmap32 featureMap = 65532;
  readonly attribute int16u clusterRevision = 65533;

  request struct GoToLiftValueRequest {
    INT16U liftValue = 0;
  }

  request struct GoToLiftPercentageRequest {
    Percent liftPercentageValue = 0;
    optional Percent100ths liftPercent100thsValue = 1;
  }

  request struct GoToTiltValueRequest {
    INT16U tiltValue = 0;
  }

  request struct GoToTiltPercentageRequest {
    Percent tiltPercentageValue = 0;
    optional Percent100ths tiltPercent100thsValue = 1;
  }

  command UpOrOpen(): DefaultSuccess = 0;
  command DownOrClose(): DefaultSuccess = 1;
  command StopMotion(): DefaultSuccess = 2;
  command GoToLiftValue(GoToLiftValueRequest): DefaultSuccess = 4;
  command GoToLiftPercentage(GoToLiftPercentageRequest): DefaultSuccess = 5;
  command GoToTiltValue(GoToTiltValueRequest): DefaultSuccess = 7;
  command GoToTiltPercentage(GoToTiltPercentageRequest): DefaultSuccess = 8;
}


endpoint 0 {
  binding cluster OtaSoftwareUpdateProvider;
<<<<<<< HEAD

  server cluster Identify {
    ram      attribute identifyTime;
    ram      attribute identifyType;
    ram      attribute clusterRevision default = 4;
  }

  server cluster Groups {
    ram      attribute nameSupport;
    ram      attribute clusterRevision default = 4;
  }

  server cluster Descriptor {
    callback attribute deviceList;
    callback attribute serverList;
    callback attribute clientList;
    callback attribute partsList;
    callback attribute clusterRevision default = 1;
  }

  server cluster Binding {
    callback attribute binding;
    ram      attribute clusterRevision default = 1;
  }

  server cluster AccessControl {
    callback attribute acl;
    callback attribute extension;
    callback attribute subjectsPerAccessControlEntry default = 4;
    callback attribute targetsPerAccessControlEntry default = 3;
    callback attribute accessControlEntriesPerFabric default = 3;
    callback attribute clusterRevision default = 1;
  }

  server cluster Basic {
    callback attribute dataModelRevision default = 10;
    callback attribute vendorName;
    callback attribute vendorID;
    callback attribute productName;
    callback attribute productID;
    persist  attribute nodeLabel;
    callback attribute location default = "XX";
    callback attribute hardwareVersion;
    callback attribute hardwareVersionString;
    callback attribute softwareVersion;
    callback attribute softwareVersionString;
    callback attribute manufacturingDate default = "20210614123456ZZ";
    callback attribute partNumber;
    callback attribute productURL;
    callback attribute productLabel;
    callback attribute serialNumber;
    persist  attribute localConfigDisabled;
    ram      attribute reachable default = 1;
    callback attribute uniqueID;
    callback attribute capabilityMinima;
    ram      attribute clusterRevision default = 1;
  }

  server cluster OtaSoftwareUpdateRequestor {
    callback attribute defaultOtaProviders;
    ram      attribute updatePossible default = 1;
    ram      attribute updateState;
    ram      attribute updateStateProgress;
    ram      attribute clusterRevision default = 1;
  }

  server cluster LocalizationConfiguration {
    persist  attribute activeLocale default = "en-US";
    callback attribute supportedLocales;
    ram      attribute clusterRevision default = 1;
  }

  server cluster TimeFormatLocalization {
    persist  attribute hourFormat;
    persist  attribute activeCalendarType;
    callback attribute supportedCalendarTypes;
    ram      attribute clusterRevision default = 1;
  }

  server cluster UnitLocalization {
    persist  attribute temperatureUnit;
    ram      attribute featureMap default = 0x1;
    ram      attribute clusterRevision default = 1;
  }

  server cluster PowerSourceConfiguration {
    callback attribute sources;
    ram      attribute clusterRevision default = 1;
  }

  server cluster GeneralCommissioning {
    ram      attribute breadcrumb;
    callback attribute basicCommissioningInfo;
    ram      attribute regulatoryConfig;
    ram      attribute locationCapability;
    callback attribute supportsConcurrentConnection default = 1;
    ram      attribute featureMap default = 6;
    ram      attribute clusterRevision default = 1;
  }

  server cluster NetworkCommissioning {
    ram      attribute maxNetworks;
    callback attribute networks;
    ram      attribute scanMaxTimeSeconds;
    ram      attribute connectMaxTimeSeconds;
    ram      attribute interfaceEnabled;
    ram      attribute lastNetworkingStatus;
    ram      attribute lastNetworkID;
    ram      attribute lastConnectErrorValue;
    ram      attribute featureMap default = 2;
    ram      attribute clusterRevision default = 1;
  }

  server cluster DiagnosticLogs {
  }

  server cluster GeneralDiagnostics {
    callback attribute networkInterfaces;
    callback attribute rebootCount;
    callback attribute upTime;
    callback attribute totalOperationalHours;
    callback attribute bootReasons;
    callback attribute activeHardwareFaults;
    callback attribute activeRadioFaults;
    callback attribute activeNetworkFaults;
    ram      attribute clusterRevision default = 1;
  }

  server cluster SoftwareDiagnostics {
    callback attribute threadMetrics;
    callback attribute currentHeapFree;
    callback attribute currentHeapUsed;
    callback attribute currentHeapHighWatermark;
    ram      attribute featureMap default = 1;
    ram      attribute clusterRevision default = 1;
  }

  server cluster ThreadNetworkDiagnostics {
    ram      attribute channel;
    ram      attribute routingRole;
    ram      attribute networkName;
    ram      attribute panId;
    ram      attribute extendedPanId;
    ram      attribute meshLocalPrefix;
    ram      attribute overrunCount;
    callback attribute neighborTableList;
    callback attribute routeTableList;
    ram      attribute partitionId;
    ram      attribute weighting;
    ram      attribute dataVersion;
    ram      attribute stableDataVersion;
    ram      attribute leaderRouterId;
    ram      attribute detachedRoleCount;
    ram      attribute childRoleCount;
    ram      attribute routerRoleCount;
    ram      attribute leaderRoleCount;
    ram      attribute attachAttemptCount;
    ram      attribute partitionIdChangeCount;
    ram      attribute betterPartitionAttachAttemptCount;
    ram      attribute parentChangeCount;
    ram      attribute txTotalCount;
    ram      attribute txUnicastCount;
    ram      attribute txBroadcastCount;
    ram      attribute txAckRequestedCount;
    ram      attribute txAckedCount;
    ram      attribute txNoAckRequestedCount;
    ram      attribute txDataCount;
    ram      attribute txDataPollCount;
    ram      attribute txBeaconCount;
    ram      attribute txBeaconRequestCount;
    ram      attribute txOtherCount;
    ram      attribute txRetryCount;
    ram      attribute txDirectMaxRetryExpiryCount;
    ram      attribute txIndirectMaxRetryExpiryCount;
    ram      attribute txErrCcaCount;
    ram      attribute txErrAbortCount;
    ram      attribute txErrBusyChannelCount;
    ram      attribute rxTotalCount;
    ram      attribute rxUnicastCount;
    ram      attribute rxBroadcastCount;
    ram      attribute rxDataCount;
    ram      attribute rxDataPollCount;
    ram      attribute rxBeaconCount;
    ram      attribute rxBeaconRequestCount;
    ram      attribute rxOtherCount;
    ram      attribute rxAddressFilteredCount;
    ram      attribute rxDestAddrFilteredCount;
    ram      attribute rxDuplicatedCount;
    ram      attribute rxErrNoFrameCount;
    ram      attribute rxErrUnknownNeighborCount;
    ram      attribute rxErrInvalidSrcAddrCount;
    ram      attribute rxErrSecCount;
    ram      attribute rxErrFcsCount;
    ram      attribute rxErrOtherCount;
    ram      attribute activeTimestamp;
    ram      attribute pendingTimestamp;
    ram      attribute delay;
    callback attribute securityPolicy;
    ram      attribute channelMask;
    callback attribute operationalDatasetComponents;
    callback attribute activeNetworkFaultsList;
    ram      attribute featureMap default = 0x000F;
    ram      attribute clusterRevision default = 1;
  }

  server cluster WiFiNetworkDiagnostics {
    callback attribute bssid;
    callback attribute securityType;
    callback attribute wiFiVersion;
    callback attribute channelNumber;
    callback attribute rssi;
    callback attribute beaconLostCount;
    callback attribute beaconRxCount;
    callback attribute packetMulticastRxCount;
    callback attribute packetMulticastTxCount;
    callback attribute packetUnicastRxCount;
    callback attribute packetUnicastTxCount;
    callback attribute currentMaxRate;
    callback attribute overrunCount;
    ram      attribute featureMap default = 3;
    ram      attribute clusterRevision default = 1;
  }

  server cluster EthernetNetworkDiagnostics {
    callback attribute PHYRate;
    callback attribute fullDuplex;
    callback attribute packetRxCount;
    callback attribute packetTxCount;
    callback attribute txErrCount;
    callback attribute collisionCount;
    callback attribute overrunCount;
    callback attribute carrierDetect;
    callback attribute timeSinceReset;
    ram      attribute featureMap default = 3;
    ram      attribute clusterRevision default = 1;
  }

  server cluster AdministratorCommissioning {
    callback attribute windowStatus;
    callback attribute adminFabricIndex default = 1;
    callback attribute adminVendorId;
    ram      attribute clusterRevision default = 1;
  }

  server cluster OperationalCredentials {
    callback attribute NOCs;
    callback attribute fabrics;
    ram      attribute supportedFabrics;
    ram      attribute commissionedFabrics;
    callback attribute trustedRootCertificates;
    callback attribute currentFabricIndex;
    ram      attribute clusterRevision default = 1;
  }

  server cluster GroupKeyManagement {
    callback attribute groupKeyMap;
    callback attribute groupTable;
    callback attribute maxGroupsPerFabric;
    callback attribute maxGroupKeysPerFabric;
    ram      attribute clusterRevision default = 1;
  }

  server cluster FixedLabel {
    callback attribute labelList;
    ram      attribute clusterRevision default = 1;
  }

  server cluster UserLabel {
    callback attribute labelList;
    ram      attribute clusterRevision default = 1;
  }

  server cluster RelativeHumidityMeasurement {
    ram      attribute measuredValue;
    ram      attribute minMeasuredValue;
    ram      attribute maxMeasuredValue default = 0x2710;
    ram      attribute clusterRevision default = 2;
  }
=======
  server  cluster OtaSoftwareUpdateRequestor;
  server  cluster OperationalCredentials;
  server  cluster PowerSource;
  server  cluster PowerSourceConfiguration;
  server  cluster RelativeHumidityMeasurement;
  server  cluster SoftwareDiagnostics;
  server  cluster ThreadNetworkDiagnostics;
  server  cluster TimeFormatLocalization;
  server  cluster UnitLocalization;
  server  cluster UserLabel;
  server  cluster WiFiNetworkDiagnostics;
>>>>>>> 498be032
}

endpoint 1 {

  server cluster Identify {
    ram      attribute identifyTime;
    ram      attribute identifyType;
    ram      attribute clusterRevision default = 4;
  }

  server cluster Groups {
    ram      attribute nameSupport;
    ram      attribute clusterRevision default = 4;
  }

  server cluster Scenes {
    ram      attribute sceneCount;
    ram      attribute currentScene;
    ram      attribute currentGroup;
    ram      attribute sceneValid;
    ram      attribute nameSupport;
    ram      attribute clusterRevision default = 4;
  }

  server cluster OnOff {
    persist  attribute onOff;
    ram      attribute globalSceneControl default = 0x01;
    ram      attribute onTime;
    ram      attribute offWaitTime;
    persist  attribute startUpOnOff default = 0xFF;
    ram      attribute featureMap default = 0x0001;
    ram      attribute clusterRevision default = 4;
  }

  server cluster OnOffSwitchConfiguration {
    ram      attribute switchType;
    ram      attribute switchActions;
    ram      attribute clusterRevision default = 1;
  }

  server cluster LevelControl {
    persist  attribute currentLevel default = 0xFE;
    ram      attribute remainingTime;
    ram      attribute minLevel;
    ram      attribute maxLevel default = 0xFE;
    ram      attribute currentFrequency;
    ram      attribute minFrequency;
    ram      attribute maxFrequency;
    ram      attribute options;
    ram      attribute onOffTransitionTime;
    ram      attribute onLevel default = 0xFF;
    ram      attribute onTransitionTime;
    ram      attribute offTransitionTime;
    ram      attribute defaultMoveRate default = 50;
    persist  attribute startUpCurrentLevel default = 255;
    ram      attribute featureMap default = 3;
    ram      attribute clusterRevision default = 5;
  }

  server cluster BinaryInputBasic {
    ram      attribute outOfService;
    ram      attribute presentValue;
    ram      attribute statusFlags;
    ram      attribute clusterRevision default = 1;
  }

  server cluster Descriptor {
    callback attribute deviceList;
    callback attribute serverList;
    callback attribute clientList;
    callback attribute partsList;
    callback attribute clusterRevision default = 1;
  }

  server cluster Binding {
    callback attribute binding;
    ram      attribute clusterRevision default = 1;
  }

  server cluster BridgedActions {
    callback attribute actionList;
    callback attribute endpointList;
    callback attribute setupUrl;
    callback attribute clusterRevision default = 1;
  }

  server cluster PowerSource {
    ram      attribute status;
    ram      attribute order;
    ram      attribute description;
    ram      attribute batteryVoltage;
    ram      attribute batteryPercentRemaining;
    ram      attribute batteryTimeRemaining;
    ram      attribute batteryChargeLevel;
    callback attribute activeBatteryFaults;
    ram      attribute batteryChargeState;
    ram      attribute featureMap;
    ram      attribute clusterRevision default = 1;
  }

  server cluster Switch {
    ram      attribute numberOfPositions default = 2;
    ram      attribute currentPosition;
    ram      attribute multiPressMax default = 2;
    ram      attribute featureMap;
    ram      attribute clusterRevision default = 1;
  }

  server cluster FixedLabel {
    callback attribute labelList;
    ram      attribute clusterRevision default = 1;
  }

  server cluster UserLabel {
    callback attribute labelList;
    ram      attribute clusterRevision default = 1;
  }

  server cluster BooleanState {
    ram      attribute stateValue;
    ram      attribute clusterRevision default = 1;
  }

  server cluster ModeSelect {
    ram      attribute description default = "Coffee";
    ram      attribute standardNamespace;
    callback attribute supportedModes;
    persist  attribute currentMode;
    persist  attribute startUpMode;
    persist  attribute onMode default = 255;
    callback attribute generatedCommandList;
    callback attribute acceptedCommandList;
    callback attribute attributeList;
    ram      attribute featureMap default = 1;
    ram      attribute clusterRevision default = 1;
  }

  server cluster DoorLock {
    ram      attribute lockState default = 2;
    ram      attribute lockType;
    ram      attribute actuatorEnabled;
    ram      attribute doorState;
    ram      attribute doorOpenEvents;
    ram      attribute doorClosedEvents;
    ram      attribute openPeriod;
    ram      attribute numberOfTotalUsersSupported default = 10;
    ram      attribute numberOfPINUsersSupported default = 10;
    ram      attribute numberOfRFIDUsersSupported default = 10;
    ram      attribute numberOfWeekDaySchedulesSupportedPerUser default = 10;
    ram      attribute numberOfYearDaySchedulesSupportedPerUser default = 10;
    ram      attribute numberOfHolidaySchedulesSupported;
    ram      attribute maxPINCodeLength default = 6;
    ram      attribute minPINCodeLength default = 6;
    ram      attribute maxRFIDCodeLength default = 20;
    ram      attribute minRFIDCodeLength default = 10;
    ram      attribute credentialRulesSupport default = 1;
    ram      attribute language default = "en";
    ram      attribute autoRelockTime default = 60;
    ram      attribute soundVolume;
    ram      attribute operatingMode;
    ram      attribute supportedOperatingModes default = 0xFFF6;
    ram      attribute defaultConfigurationRegister;
    ram      attribute enableOneTouchLocking;
    ram      attribute enableInsideStatusLED;
    ram      attribute enablePrivacyModeButton;
    ram      attribute wrongCodeEntryLimit default = 3;
    ram      attribute userCodeTemporaryDisableTime default = 10;
    ram      attribute requirePINforRemoteOperation;
    ram      attribute featureMap default = 0x113;
    ram      attribute clusterRevision default = 6;
  }

  server cluster WindowCovering {
    ram      attribute type;
    persist  attribute currentPositionLift default = 0x7FFF;
    persist  attribute currentPositionTilt default = 0x7FFF;
    persist  attribute configStatus default = 0x03;
    persist  attribute currentPositionLiftPercentage default = 50;
    persist  attribute currentPositionTiltPercentage default = 50;
    ram      attribute operationalStatus;
    ram      attribute targetPositionLiftPercent100ths default = 500;
    ram      attribute targetPositionTiltPercent100ths default = 500;
    ram      attribute endProductType;
    persist  attribute currentPositionLiftPercent100ths default = 500;
    persist  attribute currentPositionTiltPercent100ths default = 500;
    persist  attribute installedOpenLimitLift;
    persist  attribute installedClosedLimitLift default = 0xFFFF;
    persist  attribute installedOpenLimitTilt;
    persist  attribute installedClosedLimitTilt default = 0xFFFF;
    persist  attribute mode;
    ram      attribute safetyStatus;
    ram      attribute featureMap default = 0x17;
    ram      attribute clusterRevision default = 5;
  }

  server cluster BarrierControl {
    ram      attribute barrierMovingState;
    ram      attribute barrierSafetyStatus;
    ram      attribute barrierCapabilities;
    ram      attribute barrierPosition;
    ram      attribute clusterRevision default = 1;
  }

  server cluster PumpConfigurationAndControl {
    ram      attribute maxPressure;
    ram      attribute maxSpeed;
    ram      attribute maxFlow;
    ram      attribute minConstPressure;
    ram      attribute maxConstPressure;
    ram      attribute minCompPressure;
    ram      attribute maxCompPressure;
    ram      attribute minConstSpeed;
    ram      attribute maxConstSpeed;
    ram      attribute minConstFlow;
    ram      attribute maxConstFlow;
    ram      attribute minConstTemp;
    ram      attribute maxConstTemp;
    ram      attribute pumpStatus;
    ram      attribute effectiveOperationMode;
    ram      attribute effectiveControlMode;
    ram      attribute capacity;
    ram      attribute speed;
    ram      attribute lifetimeRunningHours;
    ram      attribute power;
    ram      attribute lifetimeEnergyConsumed;
    ram      attribute operationMode;
    ram      attribute controlMode;
    ram      attribute alarmMask;
    ram      attribute featureMap;
    ram      attribute clusterRevision default = 3;
  }

  server cluster Thermostat {
    ram      attribute localTemperature;
    ram      attribute absMinHeatSetpointLimit default = 0x02BC;
    ram      attribute absMaxHeatSetpointLimit default = 0x0BB8;
    ram      attribute absMinCoolSetpointLimit default = 0x0640;
    ram      attribute absMaxCoolSetpointLimit default = 0x0C80;
    ram      attribute occupiedCoolingSetpoint default = 0x0A28;
    ram      attribute occupiedHeatingSetpoint default = 0x07D0;
    ram      attribute minHeatSetpointLimit default = 0x02BC;
    ram      attribute maxHeatSetpointLimit default = 0x0BB8;
    ram      attribute minCoolSetpointLimit default = 0x0640;
    ram      attribute maxCoolSetpointLimit default = 0x0C80;
    ram      attribute minSetpointDeadBand default = 0x19;
    ram      attribute controlSequenceOfOperation default = 0x04;
    ram      attribute systemMode default = 0x01;
    ram      attribute startOfWeek;
    ram      attribute numberOfWeeklyTransitions default = 7;
    ram      attribute numberOfDailyTransitions default = 4;
    ram      attribute featureMap default = 0x000b;
    ram      attribute clusterRevision default = 5;
  }

  server cluster FanControl {
    ram      attribute fanMode;
    ram      attribute fanModeSequence default = 0x02;
    ram      attribute percentSetting;
    ram      attribute percentCurrent;
    ram      attribute speedMax;
    ram      attribute speedSetting;
    ram      attribute speedCurrent;
    ram      attribute rockSupport;
    ram      attribute rockSetting;
    ram      attribute windSupport;
    ram      attribute windSetting;
    ram      attribute featureMap;
    ram      attribute clusterRevision default = 2;
  }

  server cluster ThermostatUserInterfaceConfiguration {
    ram      attribute temperatureDisplayMode;
    ram      attribute keypadLockout;
    ram      attribute scheduleProgrammingVisibility;
    ram      attribute clusterRevision default = 2;
  }

  server cluster ColorControl {
    ram      attribute currentHue;
    ram      attribute currentSaturation;
    ram      attribute remainingTime;
    ram      attribute currentX default = 0x616B;
    ram      attribute currentY default = 0x607D;
    ram      attribute driftCompensation;
    ram      attribute compensationText;
    ram      attribute colorTemperature default = 0x00FA;
    ram      attribute colorMode default = 0x01;
    ram      attribute colorControlOptions;
    ram      attribute numberOfPrimaries;
    ram      attribute primary1X;
    ram      attribute primary1Y;
    ram      attribute primary1Intensity;
    ram      attribute primary2X;
    ram      attribute primary2Y;
    ram      attribute primary2Intensity;
    ram      attribute primary3X;
    ram      attribute primary3Y;
    ram      attribute primary3Intensity;
    ram      attribute primary4X;
    ram      attribute primary4Y;
    ram      attribute primary4Intensity;
    ram      attribute primary5X;
    ram      attribute primary5Y;
    ram      attribute primary5Intensity;
    ram      attribute primary6X;
    ram      attribute primary6Y;
    ram      attribute primary6Intensity;
    ram      attribute whitePointX;
    ram      attribute whitePointY;
    ram      attribute colorPointRX;
    ram      attribute colorPointRY;
    ram      attribute colorPointRIntensity;
    ram      attribute colorPointGX;
    ram      attribute colorPointGY;
    ram      attribute colorPointGIntensity;
    ram      attribute colorPointBX;
    ram      attribute colorPointBY;
    ram      attribute colorPointBIntensity;
    ram      attribute enhancedCurrentHue;
    ram      attribute enhancedColorMode default = 0x01;
    ram      attribute colorLoopActive;
    ram      attribute colorLoopDirection;
    ram      attribute colorLoopTime default = 0x0019;
    ram      attribute colorLoopStartEnhancedHue default = 0x2300;
    ram      attribute colorLoopStoredEnhancedHue;
    ram      attribute colorCapabilities;
    ram      attribute colorTempPhysicalMin;
    ram      attribute colorTempPhysicalMax default = 0xFEFF;
    ram      attribute coupleColorTempToLevelMinMireds;
    ram      attribute startUpColorTemperatureMireds;
    ram      attribute featureMap default = 0x1F;
    ram      attribute clusterRevision default = 5;
  }

  server cluster IlluminanceMeasurement {
    ram      attribute measuredValue;
    ram      attribute minMeasuredValue default = 0x01;
    ram      attribute maxMeasuredValue default = 0xFFFE;
    ram      attribute tolerance;
    ram      attribute lightSensorType default = 0xFF;
    ram      attribute clusterRevision default = 3;
  }

  server cluster TemperatureMeasurement {
    ram      attribute measuredValue default = 0x8000;
    ram      attribute minMeasuredValue default = 0x8000;
    ram      attribute maxMeasuredValue default = 0x8000;
    ram      attribute tolerance;
    ram      attribute clusterRevision default = 4;
  }

  server cluster PressureMeasurement {
    ram      attribute measuredValue;
    ram      attribute minMeasuredValue;
    ram      attribute maxMeasuredValue;
    ram      attribute clusterRevision default = 3;
  }

  server cluster FlowMeasurement {
    ram      attribute measuredValue;
    ram      attribute minMeasuredValue;
    ram      attribute maxMeasuredValue;
    ram      attribute tolerance;
    ram      attribute clusterRevision default = 3;
  }

  server cluster RelativeHumidityMeasurement {
    ram      attribute measuredValue;
    ram      attribute minMeasuredValue;
    ram      attribute maxMeasuredValue default = 0x2710;
    ram      attribute tolerance;
    ram      attribute clusterRevision default = 2;
  }

  server cluster OccupancySensing {
    ram      attribute occupancy;
    ram      attribute occupancySensorType;
    ram      attribute occupancySensorTypeBitmap;
    ram      attribute clusterRevision default = 3;
  }

  server cluster IasZone {
    ram      attribute zoneState;
    ram      attribute zoneType;
    ram      attribute zoneStatus;
    ram      attribute iasCieAddress;
    ram      attribute zoneId default = 0xff;
    ram      attribute clusterRevision default = 2;
  }

  server cluster WakeOnLan {
    ram      attribute MACAddress;
    ram      attribute clusterRevision default = 1;
  }

  server cluster Channel {
    callback attribute channelList;
    ram      attribute clusterRevision default = 1;
  }

  server cluster TargetNavigator {
    callback attribute targetList;
    ram      attribute currentTarget;
    ram      attribute clusterRevision default = 1;
  }

  server cluster MediaPlayback {
    ram      attribute currentState;
    ram      attribute startTime default = 0xFF;
    ram      attribute duration;
    ram      attribute playbackSpeed;
    ram      attribute seekRangeEnd;
    ram      attribute seekRangeStart;
    ram      attribute clusterRevision default = 1;
  }

  server cluster MediaInput {
    callback attribute inputList;
    ram      attribute currentInput;
    ram      attribute clusterRevision default = 1;
  }

  server cluster LowPower {
    ram      attribute clusterRevision default = 1;
  }

  server cluster KeypadInput {
    ram      attribute clusterRevision default = 1;
  }

  server cluster ContentLauncher {
    callback attribute acceptHeader;
    ram      attribute supportedStreamingProtocols;
    ram      attribute clusterRevision default = 1;
  }

  server cluster AudioOutput {
    callback attribute outputList;
    ram      attribute currentOutput;
    ram      attribute clusterRevision default = 1;
  }

  server cluster ApplicationLauncher {
    callback attribute catalogList;
    ram      attribute clusterRevision default = 1;
  }

  server cluster ApplicationBasic {
    ram      attribute vendorName;
    ram      attribute vendorID;
    ram      attribute applicationName;
    ram      attribute productID;
    ram      attribute status;
    ram      attribute applicationVersion;
    callback attribute allowedVendorList;
    ram      attribute clusterRevision default = 1;
  }

  server cluster AccountLogin {
    ram      attribute clusterRevision default = 1;
  }

  server cluster TestCluster {
    ram      attribute boolean;
    ram      attribute bitmap8;
    ram      attribute bitmap16;
    ram      attribute bitmap32;
    ram      attribute bitmap64;
    ram      attribute int8u;
    ram      attribute int16u;
    ram      attribute int24u;
    ram      attribute int32u;
    ram      attribute int40u;
    ram      attribute int48u;
    ram      attribute int56u;
    ram      attribute int64u;
    ram      attribute int8s;
    ram      attribute int16s;
    ram      attribute int24s;
    ram      attribute int32s;
    ram      attribute int40s;
    ram      attribute int48s;
    ram      attribute int56s;
    ram      attribute int64s;
    ram      attribute enum8;
    ram      attribute enum16;
    ram      attribute floatSingle;
    ram      attribute floatDouble;
    ram      attribute octetString;
    callback attribute listInt8u;
    callback attribute listOctetString;
    callback attribute listStructOctetString;
    ram      attribute longOctetString;
    ram      attribute charString;
    ram      attribute longCharString;
    ram      attribute epochUs;
    ram      attribute epochS;
    ram      attribute vendorId;
    callback attribute listNullablesAndOptionalsStruct;
    ram      attribute enumAttr;
    callback attribute structAttr;
    ram      attribute rangeRestrictedInt8u default = 70;
    ram      attribute rangeRestrictedInt8s default = -20;
    ram      attribute rangeRestrictedInt16u default = 200;
    ram      attribute rangeRestrictedInt16s default = -100;
    callback attribute listLongOctetString;
    callback attribute listFabricScoped;
    ram      attribute timedWriteBoolean;
    callback attribute generalErrorBoolean;
    callback attribute clusterErrorBoolean;
    ram      attribute nullableBoolean;
    ram      attribute nullableBitmap8;
    ram      attribute nullableBitmap16;
    ram      attribute nullableBitmap32;
    ram      attribute nullableBitmap64;
    ram      attribute nullableInt8u;
    ram      attribute nullableInt16u;
    ram      attribute nullableInt24u;
    ram      attribute nullableInt32u;
    ram      attribute nullableInt40u;
    ram      attribute nullableInt48u;
    ram      attribute nullableInt56u;
    ram      attribute nullableInt64u;
    ram      attribute nullableInt8s;
    ram      attribute nullableInt16s;
    ram      attribute nullableInt24s;
    ram      attribute nullableInt32s;
    ram      attribute nullableInt40s;
    ram      attribute nullableInt48s;
    ram      attribute nullableInt56s;
    ram      attribute nullableInt64s;
    ram      attribute nullableEnum8;
    ram      attribute nullableEnum16;
    ram      attribute nullableFloatSingle;
    ram      attribute nullableFloatDouble;
    ram      attribute nullableOctetString;
    ram      attribute nullableCharString;
    ram      attribute nullableEnumAttr;
    callback attribute nullableStruct;
    ram      attribute nullableRangeRestrictedInt8u default = 70;
    ram      attribute nullableRangeRestrictedInt8s default = -20;
    ram      attribute nullableRangeRestrictedInt16u default = 200;
    ram      attribute nullableRangeRestrictedInt16s default = -100;
    ram      attribute clusterRevision default = 1;
  }

  server cluster ElectricalMeasurement {
    ram      attribute measurementType;
    ram      attribute totalActivePower;
    ram      attribute rmsVoltage default = 0xffff;
    ram      attribute rmsVoltageMin default = 0x8000;
    ram      attribute rmsVoltageMax default = 0x8000;
    ram      attribute rmsCurrent default = 0xffff;
    ram      attribute rmsCurrentMin default = 0xffff;
    ram      attribute rmsCurrentMax default = 0xffff;
    ram      attribute activePower default = 0xffff;
    ram      attribute activePowerMin default = 0xffff;
    ram      attribute activePowerMax default = 0xffff;
    ram      attribute clusterRevision default = 3;
  }
}

endpoint 2 {
<<<<<<< HEAD

  server cluster Groups {
    ram      attribute nameSupport;
    ram      attribute clusterRevision default = 4;
  }

  server cluster OnOff {
    ram      attribute onOff;
    ram      attribute globalSceneControl default = 1;
    ram      attribute onTime;
    ram      attribute offWaitTime;
    ram      attribute startUpOnOff;
    ram      attribute featureMap;
    ram      attribute clusterRevision default = 4;
  }

  server cluster Descriptor {
    callback attribute deviceList;
    callback attribute serverList;
    callback attribute clientList;
    callback attribute partsList;
    callback attribute clusterRevision default = 1;
  }

  server cluster OccupancySensing {
    ram      attribute occupancy;
    ram      attribute occupancySensorType;
    ram      attribute occupancySensorTypeBitmap;
    ram      attribute clusterRevision default = 3;
  }
=======
  server  cluster Descriptor;
  server  cluster Groups;
  server  cluster OccupancySensing;
  server  cluster OnOff;
  server  cluster PowerSource;
>>>>>>> 498be032
}

endpoint 65534 {

  server cluster NetworkCommissioning {
    callback attribute maxNetworks;
    callback attribute networks;
    callback attribute scanMaxTimeSeconds;
    callback attribute connectMaxTimeSeconds;
    callback attribute interfaceEnabled;
    callback attribute lastNetworkingStatus;
    callback attribute lastNetworkID;
    callback attribute lastConnectErrorValue;
    callback attribute featureMap;
    callback attribute clusterRevision default = 1;
  }
}

<|MERGE_RESOLUTION|>--- conflicted
+++ resolved
@@ -3757,7 +3757,6 @@
 
 endpoint 0 {
   binding cluster OtaSoftwareUpdateProvider;
-<<<<<<< HEAD
 
   server cluster Identify {
     ram      attribute identifyTime;
@@ -3845,6 +3844,17 @@
 
   server cluster PowerSourceConfiguration {
     callback attribute sources;
+    ram      attribute clusterRevision default = 1;
+  }
+
+  server cluster PowerSource {
+    ram      attribute status;
+    ram      attribute order default = 3;
+    ram      attribute description default = "B1";
+    ram      attribute batteryChargeLevel;
+    ram      attribute batteryReplacementNeeded;
+    ram      attribute batteryReplaceability;
+    ram      attribute featureMap default = 2;
     ram      attribute clusterRevision default = 1;
   }
 
@@ -4036,19 +4046,6 @@
     ram      attribute maxMeasuredValue default = 0x2710;
     ram      attribute clusterRevision default = 2;
   }
-=======
-  server  cluster OtaSoftwareUpdateRequestor;
-  server  cluster OperationalCredentials;
-  server  cluster PowerSource;
-  server  cluster PowerSourceConfiguration;
-  server  cluster RelativeHumidityMeasurement;
-  server  cluster SoftwareDiagnostics;
-  server  cluster ThreadNetworkDiagnostics;
-  server  cluster TimeFormatLocalization;
-  server  cluster UnitLocalization;
-  server  cluster UserLabel;
-  server  cluster WiFiNetworkDiagnostics;
->>>>>>> 498be032
 }
 
 endpoint 1 {
@@ -4137,15 +4134,12 @@
 
   server cluster PowerSource {
     ram      attribute status;
-    ram      attribute order;
-    ram      attribute description;
-    ram      attribute batteryVoltage;
-    ram      attribute batteryPercentRemaining;
-    ram      attribute batteryTimeRemaining;
+    ram      attribute order default = 2;
+    ram      attribute description default = "B2";
     ram      attribute batteryChargeLevel;
-    callback attribute activeBatteryFaults;
-    ram      attribute batteryChargeState;
-    ram      attribute featureMap;
+    ram      attribute batteryReplacementNeeded;
+    ram      attribute batteryReplaceability;
+    ram      attribute featureMap default = 2;
     ram      attribute clusterRevision default = 1;
   }
 
@@ -4612,7 +4606,6 @@
 }
 
 endpoint 2 {
-<<<<<<< HEAD
 
   server cluster Groups {
     ram      attribute nameSupport;
@@ -4637,19 +4630,23 @@
     callback attribute clusterRevision default = 1;
   }
 
+  server cluster PowerSource {
+    ram      attribute status;
+    ram      attribute order default = 1;
+    ram      attribute description default = "B3";
+    ram      attribute batteryChargeLevel;
+    ram      attribute batteryReplacementNeeded;
+    ram      attribute batteryReplaceability;
+    ram      attribute featureMap default = 2;
+    ram      attribute clusterRevision default = 1;
+  }
+
   server cluster OccupancySensing {
     ram      attribute occupancy;
     ram      attribute occupancySensorType;
     ram      attribute occupancySensorTypeBitmap;
     ram      attribute clusterRevision default = 3;
   }
-=======
-  server  cluster Descriptor;
-  server  cluster Groups;
-  server  cluster OccupancySensing;
-  server  cluster OnOff;
-  server  cluster PowerSource;
->>>>>>> 498be032
 }
 
 endpoint 65534 {
